/* mz_crypt_openssl.c -- Crypto/hash functions for OpenSSL
   Version 2.7.0, October 28, 2018
   part of the MiniZip project

   Copyright (C) 2010-2018 Nathan Moinvaziri
     https://github.com/nmoinvaz/minizip

   This program is distributed under the terms of the same license as zlib.
   See the accompanying LICENSE file for the full text of the license.
*/

#include <stdlib.h>
#include <stdint.h>
#include <string.h>

#include <openssl/err.h>
#include <openssl/rand.h>
#include <openssl/sha.h>
#include <openssl/aes.h>
#include <openssl/hmac.h>
#include <openssl/pkcs12.h>
#include <openssl/cms.h>
#include <openssl/x509.h>

#include "mz.h"

#include "mz_os.h"
#include "mz_strm_os.h"

/***************************************************************************/

static void mz_crypt_init(void)
{
    static int32_t openssl_initialized = 0;
    if (openssl_initialized == 0)
    {
        OpenSSL_add_all_algorithms();

        ERR_load_BIO_strings();
        ERR_load_crypto_strings();

        openssl_initialized = 1;
    }
}

int32_t mz_crypt_rand(uint8_t *buf, int32_t size)
{
    int32_t result = 0;

    result = RAND_bytes(buf, size);

    if (!result)
        return MZ_CRYPT_ERROR;

    return size;
}

/***************************************************************************/

typedef struct mz_crypt_sha_s {
    SHA256_CTX ctx256;
    SHA_CTX    ctx1;
    int32_t    initialized;
    int32_t    error;
    uint16_t   algorithm;
} mz_crypt_sha;

/***************************************************************************/

void mz_crypt_sha_reset(void *handle)
{
    mz_crypt_sha *sha = (mz_crypt_sha *)handle;

    sha->error = 0;
    sha->initialized = 0;

    mz_crypt_init();
}

int32_t mz_crypt_sha_begin(void *handle)
{
    mz_crypt_sha *sha = (mz_crypt_sha *)handle;
    int32_t result = 0;


    if (sha == NULL)
        return MZ_PARAM_ERROR;

    mz_crypt_sha_reset(handle);

    if (sha->algorithm == MZ_HASH_SHA1)
        result = SHA1_Init(&sha->ctx1);
    else
        result = SHA256_Init(&sha->ctx256);

    if (!result)
        return MZ_HASH_ERROR;

    sha->initialized = 1;
    return MZ_OK;
}

int32_t mz_crypt_sha_update(void *handle, const void *buf, int32_t size)
{
    mz_crypt_sha *sha = (mz_crypt_sha *)handle;

    if (sha == NULL || buf == NULL || !sha->initialized)
        return MZ_PARAM_ERROR;

    if (sha->algorithm == MZ_HASH_SHA1)
        SHA1_Update(&sha->ctx1, buf, size);
    else
        SHA256_Update(&sha->ctx256, buf, size);

    return size;
}

int32_t mz_crypt_sha_end(void *handle, uint8_t *digest, int32_t digest_size)
{
    mz_crypt_sha *sha = (mz_crypt_sha *)handle;
    int32_t result = 0;

    if (sha == NULL || digest == NULL || !sha->initialized)
        return MZ_PARAM_ERROR;

    if (sha->algorithm == MZ_HASH_SHA1)
    {
        if (digest_size < MZ_HASH_SHA1_SIZE)
            return MZ_BUF_ERROR;
        result = SHA1_Final(digest, &sha->ctx1);
    }
    else
    {
        if (digest_size < MZ_HASH_SHA256_SIZE)
            return MZ_BUF_ERROR;
        result = SHA256_Final(digest, &sha->ctx256);
    }

    if (!result)
        return MZ_HASH_ERROR;

    return MZ_OK;
}

void mz_crypt_sha_set_algorithm(void *handle, uint16_t algorithm)
{
    mz_crypt_sha *sha = (mz_crypt_sha *)handle;
    sha->algorithm = algorithm;
}

void *mz_crypt_sha_create(void **handle)
{
    mz_crypt_sha *sha = NULL;

    sha = (mz_crypt_sha *)MZ_ALLOC(sizeof(mz_crypt_sha));
    if (sha != NULL)
    {
        memset(sha, 0, sizeof(mz_crypt_sha));
        sha->algorithm = MZ_HASH_SHA256;
    }
    if (handle != NULL)
        *handle = sha;

    return sha;
}

void mz_crypt_sha_delete(void **handle)
{
    mz_crypt_sha *sha = NULL;
    if (handle == NULL)
        return;
    sha = (mz_crypt_sha *)*handle;
    if (sha != NULL)
    {
        mz_crypt_sha_reset(*handle);
        MZ_FREE(sha);
    }
    *handle = NULL;
}

/***************************************************************************/

typedef struct mz_crypt_aes_s {
    AES_KEY    key;
    int32_t    mode;
    int32_t    error;
    uint16_t   algorithm;
} mz_crypt_aes;

/***************************************************************************/

void mz_crypt_aes_reset(void *handle)
{
    MZ_UNUSED(handle);

    mz_crypt_init();
}

int32_t mz_crypt_aes_encrypt(void *handle, uint8_t *buf, int32_t size)
{
    mz_crypt_aes *aes = (mz_crypt_aes *)handle;

    if (aes == NULL || buf == NULL)
        return MZ_PARAM_ERROR;
    if (size != MZ_AES_BLOCK_SIZE)
        return MZ_PARAM_ERROR;

    AES_encrypt(buf, buf, &aes->key);
    return size;
}

int32_t mz_crypt_aes_decrypt(void *handle, uint8_t *buf, int32_t size)
{
    mz_crypt_aes *aes = (mz_crypt_aes *)handle;
    if (aes == NULL || buf == NULL)
        return MZ_PARAM_ERROR;
    if (size != MZ_AES_BLOCK_SIZE)
        return MZ_PARAM_ERROR;

    AES_decrypt(buf, buf, &aes->key);
    return size;
}

int32_t mz_crypt_aes_set_key(void *handle, const void *key, int32_t key_length)
{
    mz_crypt_aes *aes = (mz_crypt_aes *)handle;
    int32_t result = 0;


    if (aes == NULL || key == NULL)
        return MZ_PARAM_ERROR;
    
    mz_crypt_aes_reset(handle);

    result = AES_set_encrypt_key(key, key_length, &aes->key);
    if (!result)
    {
        aes->error = result;
        return MZ_HASH_ERROR;
    }

    return MZ_OK;
}

void mz_crypt_aes_set_mode(void *handle, int32_t mode)
{
    mz_crypt_aes *aes = (mz_crypt_aes *)handle;
    aes->mode = mode;
}

void mz_crypt_aes_set_algorithm(void *handle, uint16_t algorithm)
{
    mz_crypt_aes *aes = (mz_crypt_aes *)handle;
    aes->algorithm = algorithm;
}

void *mz_crypt_aes_create(void **handle)
{
    mz_crypt_aes *aes = NULL;

    aes = (mz_crypt_aes *)MZ_ALLOC(sizeof(mz_crypt_aes));
    if (aes != NULL)
    {
        aes->algorithm = MZ_HASH_SHA256;
        memset(aes, 0, sizeof(mz_crypt_aes));
    }
    if (handle != NULL)
        *handle = aes;

    return aes;
}

void mz_crypt_aes_delete(void **handle)
{
    mz_crypt_aes *aes = NULL;
    if (handle == NULL)
        return;
    aes = (mz_crypt_aes *)*handle;
    if (aes != NULL)
        MZ_FREE(aes);
    *handle = NULL;
}

/***************************************************************************/

#if (OPENSSL_VERSION_NUMBER < 0x10100000L) || defined (LIBRESSL_VERSION_NUMBER)
static HMAC_CTX *HMAC_CTX_new(void)
{
    HMAC_CTX *ctx = OPENSSL_malloc(sizeof(HMAC_CTX));
    if (ctx != NULL)
        HMAC_CTX_init(ctx);
    return ctx;
}

static void HMAC_CTX_free(HMAC_CTX *ctx)
{
    if (ctx != NULL) {
        HMAC_CTX_cleanup(ctx);
        OPENSSL_free(ctx);
    }
}
#endif

typedef struct mz_crypt_hmac_s {
    HMAC_CTX*  ctx;
    int32_t    initialized;
    int32_t    error;
    uint16_t   algorithm;
} mz_crypt_hmac;

/***************************************************************************/

static void mz_crypt_hmac_free(void *handle)
{
    mz_crypt_hmac *hmac = (mz_crypt_hmac *)handle;
    HMAC_CTX_free(hmac->ctx);
}

void mz_crypt_hmac_reset(void *handle)
{
    mz_crypt_hmac *hmac = (mz_crypt_hmac *)handle;
    mz_crypt_hmac_free(handle);
    mz_crypt_init();
    hmac->error = 0;
}

int32_t mz_crypt_hmac_begin(void *handle)
{
    mz_crypt_hmac *hmac = (mz_crypt_hmac *)handle;

    if (hmac == NULL)
        return MZ_PARAM_ERROR;

    return MZ_OK;
}

int32_t mz_crypt_hmac_update(void *handle, const void *buf, int32_t size)
{
    mz_crypt_hmac *hmac = (mz_crypt_hmac *)handle;
    int32_t result = 0;

    if (hmac == NULL || buf == NULL)
        return MZ_PARAM_ERROR;

    result = HMAC_Update(hmac->ctx, buf, size);
    if (!result)
        return MZ_HASH_ERROR;

    return MZ_OK;
}

int32_t mz_crypt_hmac_end(void *handle, uint8_t *digest, int32_t digest_size)
{
    mz_crypt_hmac *hmac = (mz_crypt_hmac *)handle;
    int32_t result = 0;

    if (hmac == NULL || digest == NULL)
        return MZ_PARAM_ERROR;

    if (hmac->algorithm == MZ_HASH_SHA1)
    {
        if (digest_size < MZ_HASH_SHA1_SIZE)
            return MZ_BUF_ERROR;
<<<<<<< HEAD
        result = HMAC_Final(hmac->ctx, digest, (uint32_t *)&digest_size);
=======
        result = HMAC_Final(&hmac->ctx, digest, (uint32_t *)&digest_size);
>>>>>>> f3efcb62
    }
    else
    {
        if (digest_size < MZ_HASH_SHA256_SIZE)
            return MZ_BUF_ERROR;
        result = HMAC_Final(hmac->ctx, digest, (uint32_t *)&digest_size);
    }

    if (!result)
        return MZ_HASH_ERROR;

    return MZ_OK;
}

int32_t mz_crypt_hmac_set_key(void *handle, const void *key, int32_t key_length)
{
    mz_crypt_hmac *hmac = (mz_crypt_hmac *)handle;
    const EVP_MD *evp_md = NULL;

    if (hmac == NULL || key == NULL)
        return MZ_PARAM_ERROR;
    
    mz_crypt_hmac_reset(handle);
    hmac->ctx=HMAC_CTX_new();
    if (hmac->algorithm == MZ_HASH_SHA1)
        evp_md = EVP_sha1();
    else
        evp_md = EVP_sha256();

<<<<<<< HEAD
    HMAC_Init(hmac->ctx, key, key_length, evp_md);
=======
    HMAC_Init_ex(&hmac->ctx, key, key_length, evp_md, NULL);
>>>>>>> f3efcb62

    return MZ_OK;
}

void mz_crypt_hmac_set_algorithm(void *handle, uint16_t algorithm)
{
    mz_crypt_hmac *hmac = (mz_crypt_hmac *)handle;
    hmac->algorithm = algorithm;
}

int32_t mz_crypt_hmac_copy(void *src_handle, void *target_handle)
{
    mz_crypt_hmac *source = (mz_crypt_hmac *)src_handle;
    mz_crypt_hmac *target = (mz_crypt_hmac *)target_handle;

    if (source == NULL || target == NULL)
        return MZ_PARAM_ERROR;

    HMAC_CTX_copy(target->ctx, source->ctx);
    return MZ_OK;
}

void *mz_crypt_hmac_create(void **handle)
{
    mz_crypt_hmac *hmac = NULL;

    hmac = (mz_crypt_hmac *)MZ_ALLOC(sizeof(mz_crypt_hmac));
    if (hmac != NULL)
    {
        memset(hmac, 0, sizeof(mz_crypt_hmac));
        hmac->algorithm = MZ_HASH_SHA256;
    }
    if (handle != NULL)
        *handle = hmac;

    return hmac;
}

void mz_crypt_hmac_delete(void **handle)
{
    mz_crypt_hmac *hmac = NULL;
    if (handle == NULL)
        return;
    hmac = (mz_crypt_hmac *)*handle;
    if (hmac != NULL)
    {
        mz_crypt_hmac_free(*handle);
        MZ_FREE(hmac);
    }
    *handle = NULL;
}

/***************************************************************************/

int32_t mz_crypt_sign(uint8_t *message, int32_t message_size, const char *cert_path, const char *cert_pwd,
    uint8_t **signature, int32_t *signature_size)
{
    PKCS12 *p12 = NULL;
    EVP_PKEY *evp_pkey = NULL;
    BUF_MEM *buf_mem = NULL;
    BIO *cert_bio = NULL;
    BIO *message_bio = NULL;
    BIO *signature_bio = NULL;
    CMS_ContentInfo *cms = NULL;
    CMS_SignerInfo *signer_info = NULL;
    STACK_OF(X509) *ca_stack = NULL;
    void *cert_stream = NULL;
    X509 *cert = NULL;
    int32_t result = 0;
    int32_t err = MZ_OK;
    int32_t cert_size = 0;
    uint8_t *cert_data = NULL;


    if (message == NULL || cert_path == NULL || signature == NULL || signature_size == NULL)
        return MZ_PARAM_ERROR;

    mz_crypt_init();

    *signature = NULL;
    *signature_size = 0;

    cert_size = (int32_t)mz_os_get_file_size(cert_path);
    if (cert_size == 0)
        return MZ_PARAM_ERROR;

    cert_data = (uint8_t *)MZ_ALLOC(cert_size);

    mz_stream_os_create(&cert_stream);
    err = mz_stream_os_open(cert_stream, cert_path, MZ_OPEN_MODE_READ);
    if (err == MZ_OK)
    {
        if (mz_stream_os_read(cert_stream, cert_data, cert_size) != cert_size)
            err = MZ_READ_ERROR;
        mz_stream_os_close(cert_stream);
    }
    mz_stream_os_delete(&cert_stream);

    cert_bio = BIO_new_mem_buf(cert_data, cert_size);

    if (d2i_PKCS12_bio(cert_bio, &p12) == NULL)
        err = MZ_SIGN_ERROR;
    if (err == MZ_OK)
        result = PKCS12_parse(p12, cert_pwd, &evp_pkey, &cert, &ca_stack);
    if (result)
    {
        cms = CMS_sign(NULL, NULL, ca_stack, NULL, CMS_BINARY | CMS_PARTIAL);
        if (cms)
            signer_info = CMS_add1_signer(cms, cert, evp_pkey, EVP_sha256(), 0);
        if (signer_info == NULL)
        {
            err = MZ_SIGN_ERROR;
        }
        else
        {
            message_bio = BIO_new_mem_buf(message, message_size);
            signature_bio = BIO_new(BIO_s_mem());

            result = CMS_final(cms, message_bio, NULL, CMS_BINARY);
            if (result)
                result = i2d_CMS_bio(signature_bio, cms);
            if (result)
            {
                BIO_flush(signature_bio);
                BIO_get_mem_ptr(signature_bio, &buf_mem);

                *signature_size = buf_mem->length;
                *signature = MZ_ALLOC(buf_mem->length);
                
                memcpy(*signature, buf_mem->data, buf_mem->length);
            }
#if 0            
            BIO *yy = BIO_new_file("xyz", "wb");
            BIO_write(yy, *signature, *signature_size);
            BIO_flush(yy);
            BIO_free(yy);
#endif
        }
    }

    if (!result)
        err = MZ_SIGN_ERROR;

    if (cms)
        CMS_ContentInfo_free(cms);
    if (signature_bio)
        BIO_free(signature_bio);
    if (cert_bio)
        BIO_free(cert_bio);
    if (message_bio)
        BIO_free(message_bio);
    if (p12)
        PKCS12_free(p12);
    if (cert_data)
        MZ_FREE(cert_data);

    if (err != MZ_OK && *signature != NULL)
    {
        MZ_FREE(*signature);
        *signature = NULL;
        *signature_size = 0;
    }

    return err;
}

int32_t mz_crypt_sign_verify(uint8_t *message, int32_t message_size, uint8_t *signature, int32_t signature_size)
{
	CMS_ContentInfo *cms = NULL;
    STACK_OF(X509) *signers = NULL;
    STACK_OF(X509) *intercerts = NULL;
    X509_STORE *cert_store = NULL;
    X509_LOOKUP *lookup = NULL;
    X509_STORE_CTX *store_ctx = NULL;
    BIO *message_bio = NULL;
    BIO *signature_bio = NULL;
    BUF_MEM *buf_mem = NULL;
    int32_t result = 0;
    int32_t err = MZ_SIGN_ERROR;


    if (message == NULL || message_size == 0 || signature == NULL || signature_size == 0)
        return MZ_PARAM_ERROR;

    mz_crypt_init();

    cert_store = X509_STORE_new();

    X509_STORE_load_locations(cert_store, "cacert.pem", NULL);
    X509_STORE_set_default_paths(cert_store);

#if 0
    BIO *yy = BIO_new_file("xyz", "wb");
    BIO_write(yy, signature, signature_size);
    BIO_flush(yy);
    BIO_free(yy);
#endif

    lookup = X509_STORE_add_lookup(cert_store, X509_LOOKUP_file());   
    if (lookup != NULL)
        X509_LOOKUP_load_file(lookup, "cacert.pem", X509_FILETYPE_PEM);
    lookup = X509_STORE_add_lookup(cert_store, X509_LOOKUP_hash_dir());
    if (lookup != NULL)
        X509_LOOKUP_add_dir(lookup, NULL, X509_FILETYPE_DEFAULT);

    signature_bio = BIO_new_mem_buf(signature, signature_size);
    message_bio = BIO_new(BIO_s_mem());

    cms = d2i_CMS_bio(signature_bio, NULL);
    if (cms)
    {
        result = CMS_verify(cms, NULL, cert_store, NULL, message_bio, CMS_NO_SIGNER_CERT_VERIFY | CMS_BINARY);
        if (result)
            signers = CMS_get0_signers(cms);
        if (signers)
            intercerts = CMS_get1_certs(cms);
        if (intercerts)
        {
            // Verify signer certificates
            for (int i = 0; i < sk_X509_num(signers); i++)
            {
                store_ctx = X509_STORE_CTX_new();

                X509_STORE_CTX_init(store_ctx, cert_store, sk_X509_value(signers, i), intercerts);

                result = X509_verify_cert(store_ctx);
                if (result)
                    err = MZ_OK;
                else
                    err = MZ_SIGN_ERROR;

                if (store_ctx)
                    X509_STORE_CTX_free(store_ctx);
            }
        }

        BIO_get_mem_ptr(message_bio, &buf_mem);

        if (err == MZ_OK)
        {
            // Verify the message
            if (((int32_t)buf_mem->length != message_size) || 
                (memcmp(buf_mem->data, message, message_size) != 0))
                err = MZ_SIGN_ERROR;
        }
    }

#if 0
    if (!result)
        printf(ERR_error_string(ERR_get_error(), NULL));
#endif

    if (cms)
        CMS_ContentInfo_free(cms);
    if (message_bio)
        BIO_free(message_bio);
    if (signature_bio)
        BIO_free(signature_bio);
    if (cert_store)
        X509_STORE_free(cert_store);

    return err;
}<|MERGE_RESOLUTION|>--- conflicted
+++ resolved
@@ -361,11 +361,8 @@
     {
         if (digest_size < MZ_HASH_SHA1_SIZE)
             return MZ_BUF_ERROR;
-<<<<<<< HEAD
+
         result = HMAC_Final(hmac->ctx, digest, (uint32_t *)&digest_size);
-=======
-        result = HMAC_Final(&hmac->ctx, digest, (uint32_t *)&digest_size);
->>>>>>> f3efcb62
     }
     else
     {
@@ -395,11 +392,7 @@
     else
         evp_md = EVP_sha256();
 
-<<<<<<< HEAD
     HMAC_Init(hmac->ctx, key, key_length, evp_md);
-=======
-    HMAC_Init_ex(&hmac->ctx, key, key_length, evp_md, NULL);
->>>>>>> f3efcb62
 
     return MZ_OK;
 }
