--- conflicted
+++ resolved
@@ -95,18 +95,8 @@
   return mi->ref_frame[0] > INTRA_FRAME;
 }
 
-<<<<<<< HEAD
-static INLINE int is_compound_ref(const MV_REFERENCE_FRAME *ref_frame) {
-  assert(ref_frame != NULL);
-  return ref_frame[1] > INTRA_FRAME;
-}
-
-static INLINE int has_second_ref(const MB_MODE_INFO *mbmi) {
-  return is_compound_ref(mbmi->ref_frame);
-=======
 static INLINE int has_second_ref(const MODE_INFO *mi) {
   return mi->ref_frame[1] > INTRA_FRAME;
->>>>>>> a7e0b1ea
 }
 
 PREDICTION_MODE vp9_left_block_mode(const MODE_INFO *cur_mi,
