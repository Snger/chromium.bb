/*
 *  Copyright (c) 2010 The WebM project authors. All Rights Reserved.
 *
 *  Use of this source code is governed by a BSD-style license
 *  that can be found in the LICENSE file in the root of the source
 *  tree. An additional intellectual property rights grant can be found
 *  in the file PATENTS.  All contributing project authors may
 *  be found in the AUTHORS file in the root of the source tree.
 */


#include <stdio.h>
#include <math.h>
#include <limits.h>
#include <assert.h>
#include "vp9/common/vp9_pragmas.h"

#include "vp9/encoder/vp9_tokenize.h"
#include "vp9/encoder/vp9_treewriter.h"
#include "vp9/encoder/vp9_onyx_int.h"
#include "vp9/encoder/vp9_modecosts.h"
#include "vp9/encoder/vp9_encodeintra.h"
#include "vp9/common/vp9_entropymode.h"
#include "vp9/common/vp9_reconinter.h"
#include "vp9/common/vp9_reconintra.h"
#include "vp9/common/vp9_reconintra4x4.h"
#include "vp9/common/vp9_findnearmv.h"
#include "vp9/common/vp9_quant_common.h"
#include "vp9/encoder/vp9_encodemb.h"
#include "vp9/encoder/vp9_quantize.h"
#include "vp9/encoder/vp9_variance.h"
#include "vp9/encoder/vp9_mcomp.h"
#include "vp9/encoder/vp9_rdopt.h"
#include "vp9/encoder/vp9_ratectrl.h"
#include "vpx_mem/vpx_mem.h"
#include "vp9/common/vp9_systemdependent.h"
#include "vp9/encoder/vp9_encodemv.h"

#include "vp9/common/vp9_seg_common.h"
#include "vp9/common/vp9_pred_common.h"
#include "vp9/common/vp9_entropy.h"
#include "vp9_rtcd.h"
#include "vp9/common/vp9_mvref_common.h"
#include "vp9/common/vp9_common.h"

#define MAXF(a,b)            (((a) > (b)) ? (a) : (b))

#define INVALID_MV 0x80008000

/* Factor to weigh the rate for switchable interp filters */
#define SWITCHABLE_INTERP_RATE_FACTOR 1

static const int auto_speed_thresh[17] = {
  1000,
  200,
  150,
  130,
  150,
  125,
  120,
  115,
  115,
  115,
  115,
  115,
  115,
  115,
  115,
  115,
  105
};

#if CONFIG_PRED_FILTER
const MODE_DEFINITION vp9_mode_order[MAX_MODES] = {
  {ZEROMV,    LAST_FRAME,   NONE,  0},
  {ZEROMV,    LAST_FRAME,   NONE,  1},
  {DC_PRED,   INTRA_FRAME,  NONE,  0},

  {NEARESTMV, LAST_FRAME,   NONE,  0},
  {NEARESTMV, LAST_FRAME,   NONE,  1},
  {NEARMV,    LAST_FRAME,   NONE,  0},
  {NEARMV,    LAST_FRAME,   NONE,  1},

  {ZEROMV,    GOLDEN_FRAME, NONE,  0},
  {ZEROMV,    GOLDEN_FRAME, NONE,  1},
  {NEARESTMV, GOLDEN_FRAME, NONE,  0},
  {NEARESTMV, GOLDEN_FRAME, NONE,  1},

  {ZEROMV,    ALTREF_FRAME, NONE,  0},
  {ZEROMV,    ALTREF_FRAME, NONE,  1},
  {NEARESTMV, ALTREF_FRAME, NONE,  0},
  {NEARESTMV, ALTREF_FRAME, NONE,  1},

  {NEARMV,    GOLDEN_FRAME, NONE,  0},
  {NEARMV,    GOLDEN_FRAME, NONE,  1},
  {NEARMV,    ALTREF_FRAME, NONE,  0},
  {NEARMV,    ALTREF_FRAME, NONE,  1},

  {V_PRED,    INTRA_FRAME,  NONE,  0},
  {H_PRED,    INTRA_FRAME,  NONE,  0},
  {D45_PRED,  INTRA_FRAME,  NONE,  0},
  {D135_PRED, INTRA_FRAME,  NONE,  0},
  {D117_PRED, INTRA_FRAME,  NONE,  0},
  {D153_PRED, INTRA_FRAME,  NONE,  0},
  {D27_PRED,  INTRA_FRAME,  NONE,  0},
  {D63_PRED,  INTRA_FRAME,  NONE,  0},

  {TM_PRED,   INTRA_FRAME,  NONE,  0},

  {NEWMV,     LAST_FRAME,   NONE,  0},
  {NEWMV,     LAST_FRAME,   NONE,  1},
  {NEWMV,     GOLDEN_FRAME, NONE,  0},
  {NEWMV,     GOLDEN_FRAME, NONE,  1},
  {NEWMV,     ALTREF_FRAME, NONE,  0},
  {NEWMV,     ALTREF_FRAME, NONE,  1},

  {SPLITMV,   LAST_FRAME,   NONE,  0},
  {SPLITMV,   GOLDEN_FRAME, NONE,  0},
  {SPLITMV,   ALTREF_FRAME, NONE,  0},

  {B_PRED,    INTRA_FRAME,  NONE,  0},
  {I8X8_PRED, INTRA_FRAME,  NONE,  0},

  /* compound prediction modes */
  {ZEROMV,    LAST_FRAME,   GOLDEN_FRAME, 0},
  {NEARESTMV, LAST_FRAME,   GOLDEN_FRAME, 0},
  {NEARMV,    LAST_FRAME,   GOLDEN_FRAME, 0},

  {ZEROMV,    ALTREF_FRAME, LAST_FRAME,   0},
  {NEARESTMV, ALTREF_FRAME, LAST_FRAME,   0},
  {NEARMV,    ALTREF_FRAME, LAST_FRAME,   0},

  {ZEROMV,    GOLDEN_FRAME, ALTREF_FRAME, 0},
  {NEARESTMV, GOLDEN_FRAME, ALTREF_FRAME, 0},
  {NEARMV,    GOLDEN_FRAME, ALTREF_FRAME, 0},

  {NEWMV,     LAST_FRAME,   GOLDEN_FRAME, 0},
  {NEWMV,     ALTREF_FRAME, LAST_FRAME,   0},
  {NEWMV,     GOLDEN_FRAME, ALTREF_FRAME, 0},

  {SPLITMV,   LAST_FRAME,   GOLDEN_FRAME, 0},
  {SPLITMV,   ALTREF_FRAME, LAST_FRAME,   0},
  {SPLITMV,   GOLDEN_FRAME, ALTREF_FRAME, 0},

#if CONFIG_COMP_INTERINTRA_PRED
  /* compound inter-intra prediction */
  {ZEROMV,    LAST_FRAME,   INTRA_FRAME, 0},
  {NEARESTMV, LAST_FRAME,   INTRA_FRAME, 0},
  {NEARMV,    LAST_FRAME,   INTRA_FRAME, 0},
  {NEWMV,     LAST_FRAME,   INTRA_FRAME, 0},

  {ZEROMV,    GOLDEN_FRAME,   INTRA_FRAME, 0},
  {NEARESTMV, GOLDEN_FRAME,   INTRA_FRAME, 0},
  {NEARMV,    GOLDEN_FRAME,   INTRA_FRAME, 0},
  {NEWMV,     GOLDEN_FRAME,   INTRA_FRAME, 0},

  {ZEROMV,    ALTREF_FRAME,   INTRA_FRAME, 0},
  {NEARESTMV, ALTREF_FRAME,   INTRA_FRAME, 0},
  {NEARMV,    ALTREF_FRAME,   INTRA_FRAME, 0},
  {NEWMV,     ALTREF_FRAME,   INTRA_FRAME, 0},
#endif
};
#else
const MODE_DEFINITION vp9_mode_order[MAX_MODES] = {
  {ZEROMV,    LAST_FRAME,   NONE},
  {DC_PRED,   INTRA_FRAME,  NONE},

  {NEARESTMV, LAST_FRAME,   NONE},
  {NEARMV,    LAST_FRAME,   NONE},

  {ZEROMV,    GOLDEN_FRAME, NONE},
  {NEARESTMV, GOLDEN_FRAME, NONE},

  {ZEROMV,    ALTREF_FRAME, NONE},
  {NEARESTMV, ALTREF_FRAME, NONE},

  {NEARMV,    GOLDEN_FRAME, NONE},
  {NEARMV,    ALTREF_FRAME, NONE},

  {V_PRED,    INTRA_FRAME,  NONE},
  {H_PRED,    INTRA_FRAME,  NONE},
  {D45_PRED,  INTRA_FRAME,  NONE},
  {D135_PRED, INTRA_FRAME,  NONE},
  {D117_PRED, INTRA_FRAME,  NONE},
  {D153_PRED, INTRA_FRAME,  NONE},
  {D27_PRED,  INTRA_FRAME,  NONE},
  {D63_PRED,  INTRA_FRAME,  NONE},

  {TM_PRED,   INTRA_FRAME,  NONE},

  {NEWMV,     LAST_FRAME,   NONE},
  {NEWMV,     GOLDEN_FRAME, NONE},
  {NEWMV,     ALTREF_FRAME, NONE},

  {SPLITMV,   LAST_FRAME,   NONE},
  {SPLITMV,   GOLDEN_FRAME, NONE},
  {SPLITMV,   ALTREF_FRAME, NONE},

  {B_PRED,    INTRA_FRAME,  NONE},
  {I8X8_PRED, INTRA_FRAME,  NONE},

  /* compound prediction modes */
  {ZEROMV,    LAST_FRAME,   GOLDEN_FRAME},
  {NEARESTMV, LAST_FRAME,   GOLDEN_FRAME},
  {NEARMV,    LAST_FRAME,   GOLDEN_FRAME},

  {ZEROMV,    ALTREF_FRAME, LAST_FRAME},
  {NEARESTMV, ALTREF_FRAME, LAST_FRAME},
  {NEARMV,    ALTREF_FRAME, LAST_FRAME},

  {ZEROMV,    GOLDEN_FRAME, ALTREF_FRAME},
  {NEARESTMV, GOLDEN_FRAME, ALTREF_FRAME},
  {NEARMV,    GOLDEN_FRAME, ALTREF_FRAME},

  {NEWMV,     LAST_FRAME,   GOLDEN_FRAME},
  {NEWMV,     ALTREF_FRAME, LAST_FRAME  },
  {NEWMV,     GOLDEN_FRAME, ALTREF_FRAME},

  {SPLITMV,   LAST_FRAME,   GOLDEN_FRAME},
  {SPLITMV,   ALTREF_FRAME, LAST_FRAME  },
  {SPLITMV,   GOLDEN_FRAME, ALTREF_FRAME},

#if CONFIG_COMP_INTERINTRA_PRED
  /* compound inter-intra prediction */
  {ZEROMV,    LAST_FRAME,   INTRA_FRAME},
  {NEARESTMV, LAST_FRAME,   INTRA_FRAME},
  {NEARMV,    LAST_FRAME,   INTRA_FRAME},
  {NEWMV,     LAST_FRAME,   INTRA_FRAME},

  {ZEROMV,    GOLDEN_FRAME,   INTRA_FRAME},
  {NEARESTMV, GOLDEN_FRAME,   INTRA_FRAME},
  {NEARMV,    GOLDEN_FRAME,   INTRA_FRAME},
  {NEWMV,     GOLDEN_FRAME,   INTRA_FRAME},

  {ZEROMV,    ALTREF_FRAME,   INTRA_FRAME},
  {NEARESTMV, ALTREF_FRAME,   INTRA_FRAME},
  {NEARMV,    ALTREF_FRAME,   INTRA_FRAME},
  {NEWMV,     ALTREF_FRAME,   INTRA_FRAME},
#endif
};
#endif

static void fill_token_costs(vp9_coeff_count *c,
                             vp9_coeff_probs *p,
                             int block_type_counts) {
  int i, j, k;

  for (i = 0; i < block_type_counts; i++)
    for (j = 0; j < COEF_BANDS; j++)
      for (k = 0; k < PREV_COEF_CONTEXTS; k++) {
        if (k == 0 && ((j > 0 && i > 0) || (j > 1 && i == 0)))
          vp9_cost_tokens_skip((int *)(c[i][j][k]),
                               p[i][j][k],
                               vp9_coef_tree);
        else
          vp9_cost_tokens((int *)(c[i][j][k]),
                          p[i][j][k],
                          vp9_coef_tree);
      }
}


static int rd_iifactor[32] =  { 4, 4, 3, 2, 1, 0, 0, 0,
                                0, 0, 0, 0, 0, 0, 0, 0,
                                0, 0, 0, 0, 0, 0, 0, 0,
                                0, 0, 0, 0, 0, 0, 0, 0, };

// 3* dc_qlookup[Q]*dc_qlookup[Q];

/* values are now correlated to quantizer */
static int sad_per_bit16lut[QINDEX_RANGE];
static int sad_per_bit4lut[QINDEX_RANGE];

void vp9_init_me_luts() {
  int i;

  // Initialize the sad lut tables using a formulaic calculation for now
  // This is to make it easier to resolve the impact of experimental changes
  // to the quantizer tables.
  for (i = 0; i < QINDEX_RANGE; i++) {
    sad_per_bit16lut[i] =
      (int)((0.0418 * vp9_convert_qindex_to_q(i)) + 2.4107);
    sad_per_bit4lut[i] = (int)((0.063 * vp9_convert_qindex_to_q(i)) + 2.742);
  }
}

static int compute_rd_mult(int qindex) {
  int q;

  q = vp9_dc_quant(qindex, 0);
  return (11 * q * q) >> 6;
}

void vp9_initialize_me_consts(VP9_COMP *cpi, int QIndex) {
  cpi->mb.sadperbit16 =  sad_per_bit16lut[QIndex];
  cpi->mb.sadperbit4  =  sad_per_bit4lut[QIndex];
}


void vp9_initialize_rd_consts(VP9_COMP *cpi, int QIndex) {
  int q, i;

  vp9_clear_system_state();  // __asm emms;

  // Further tests required to see if optimum is different
  // for key frames, golden frames and arf frames.
  // if (cpi->common.refresh_golden_frame ||
  //     cpi->common.refresh_alt_ref_frame)
  QIndex = (QIndex < 0) ? 0 : ((QIndex > MAXQ) ? MAXQ : QIndex);

  cpi->RDMULT = compute_rd_mult(QIndex);

  // Extend rate multiplier along side quantizer zbin increases
  if (cpi->zbin_over_quant  > 0) {
    double oq_factor;

    // Experimental code using the same basic equation as used for Q above
    // The units of cpi->zbin_over_quant are 1/128 of Q bin size
    oq_factor = 1.0 + ((double)0.0015625 * cpi->zbin_over_quant);
    cpi->RDMULT = (int)((double)cpi->RDMULT * oq_factor * oq_factor);
  }

  if (cpi->pass == 2 && (cpi->common.frame_type != KEY_FRAME)) {
    if (cpi->twopass.next_iiratio > 31)
      cpi->RDMULT += (cpi->RDMULT * rd_iifactor[31]) >> 4;
    else
      cpi->RDMULT +=
        (cpi->RDMULT * rd_iifactor[cpi->twopass.next_iiratio]) >> 4;
  }

  if (cpi->RDMULT < 7)
    cpi->RDMULT = 7;

  cpi->mb.errorperbit = (cpi->RDMULT / 110);
  cpi->mb.errorperbit += (cpi->mb.errorperbit == 0);

  vp9_set_speed_features(cpi);

  q = (int)pow(vp9_dc_quant(QIndex, 0) >> 2, 1.25);
  q = q << 2;
  cpi->RDMULT = cpi->RDMULT << 4;

  if (q < 8)
    q = 8;

  if (cpi->RDMULT > 1000) {
    cpi->RDDIV = 1;
    cpi->RDMULT /= 100;

    for (i = 0; i < MAX_MODES; i++) {
      if (cpi->sf.thresh_mult[i] < INT_MAX) {
        cpi->rd_threshes[i] = cpi->sf.thresh_mult[i] * q / 100;
      } else {
        cpi->rd_threshes[i] = INT_MAX;
      }

      cpi->rd_baseline_thresh[i] = cpi->rd_threshes[i];
    }
  } else {
    cpi->RDDIV = 100;

    for (i = 0; i < MAX_MODES; i++) {
      if (cpi->sf.thresh_mult[i] < (INT_MAX / q)) {
        cpi->rd_threshes[i] = cpi->sf.thresh_mult[i] * q;
      } else {
        cpi->rd_threshes[i] = INT_MAX;
      }

      cpi->rd_baseline_thresh[i] = cpi->rd_threshes[i];
    }
  }

  fill_token_costs(cpi->mb.token_costs[TX_4X4],
                   cpi->common.fc.coef_probs_4x4, BLOCK_TYPES_4X4);
  fill_token_costs(cpi->mb.hybrid_token_costs[TX_4X4],
                   cpi->common.fc.hybrid_coef_probs_4x4, BLOCK_TYPES_4X4);

  fill_token_costs(cpi->mb.token_costs[TX_8X8],
                   cpi->common.fc.coef_probs_8x8, BLOCK_TYPES_8X8);
  fill_token_costs(cpi->mb.hybrid_token_costs[TX_8X8],
                   cpi->common.fc.hybrid_coef_probs_8x8, BLOCK_TYPES_8X8);

  fill_token_costs(cpi->mb.token_costs[TX_16X16],
                   cpi->common.fc.coef_probs_16x16, BLOCK_TYPES_16X16);
  fill_token_costs(cpi->mb.hybrid_token_costs[TX_16X16],
                   cpi->common.fc.hybrid_coef_probs_16x16, BLOCK_TYPES_16X16);

#if CONFIG_TX32X32 && CONFIG_SUPERBLOCKS
  fill_token_costs(cpi->mb.token_costs[TX_32X32],
                   cpi->common.fc.coef_probs_32x32, BLOCK_TYPES_32X32);
#endif

  /*rough estimate for costing*/
  cpi->common.kf_ymode_probs_index = cpi->common.base_qindex >> 4;
  vp9_init_mode_costs(cpi);

  if (cpi->common.frame_type != KEY_FRAME) {
    vp9_build_nmv_cost_table(
        cpi->mb.nmvjointcost,
        cpi->mb.e_mbd.allow_high_precision_mv ?
        cpi->mb.nmvcost_hp : cpi->mb.nmvcost,
        &cpi->common.fc.nmvc,
        cpi->mb.e_mbd.allow_high_precision_mv, 1, 1);
  }
}

int vp9_block_error_c(int16_t *coeff, int16_t *dqcoeff, int block_size) {
  int i, error = 0;

  for (i = 0; i < block_size; i++) {
    int this_diff = coeff[i] - dqcoeff[i];
    error += this_diff * this_diff;
  }

  return error;
}

int vp9_mbblock_error_8x8_c(MACROBLOCK *mb, int dc) {
  BLOCK  *be;
  BLOCKD *bd;
  int i, j;
  int berror, error = 0;

  for (i = 0; i < 16; i+=4) {
    be = &mb->block[i];
    bd = &mb->e_mbd.block[i];
    berror = 0;
    for (j = dc; j < 64; j++) {
      int this_diff = be->coeff[j] - bd->dqcoeff[j];
      berror += this_diff * this_diff;
    }
    error += berror;
  }
  return error;
}

int vp9_mbblock_error_c(MACROBLOCK *mb, int dc) {
  BLOCK  *be;
  BLOCKD *bd;
  int i, j;
  int berror, error = 0;

  for (i = 0; i < 16; i++) {
    be = &mb->block[i];
    bd = &mb->e_mbd.block[i];
    berror = 0;
    for (j = dc; j < 16; j++) {
      int this_diff = be->coeff[j] - bd->dqcoeff[j];
      berror += this_diff * this_diff;
    }
    error += berror;
  }
  return error;
}

int vp9_mbuverror_c(MACROBLOCK *mb) {
  BLOCK  *be;
  BLOCKD *bd;

  int i, error = 0;

  for (i = 16; i < 24; i++) {
    be = &mb->block[i];
    bd = &mb->e_mbd.block[i];

    error += vp9_block_error_c(be->coeff, bd->dqcoeff, 16);
  }

  return error;
}

int vp9_uvsse(MACROBLOCK *x) {
  uint8_t *uptr, *vptr;
  uint8_t *upred_ptr = (*(x->block[16].base_src) + x->block[16].src);
  uint8_t *vpred_ptr = (*(x->block[20].base_src) + x->block[20].src);
  int uv_stride = x->block[16].src_stride;

  unsigned int sse1 = 0;
  unsigned int sse2 = 0;
  int mv_row = x->e_mbd.mode_info_context->mbmi.mv[0].as_mv.row;
  int mv_col = x->e_mbd.mode_info_context->mbmi.mv[0].as_mv.col;
  int offset;
  int pre_stride = x->e_mbd.block[16].pre_stride;

  if (mv_row < 0)
    mv_row -= 1;
  else
    mv_row += 1;

  if (mv_col < 0)
    mv_col -= 1;
  else
    mv_col += 1;

  mv_row /= 2;
  mv_col /= 2;

  offset = (mv_row >> 3) * pre_stride + (mv_col >> 3);
  uptr = x->e_mbd.pre.u_buffer + offset;
  vptr = x->e_mbd.pre.v_buffer + offset;

  if ((mv_row | mv_col) & 7) {
    vp9_sub_pixel_variance8x8(uptr, pre_stride, (mv_col & 7) << 1,
                              (mv_row & 7) << 1, upred_ptr, uv_stride, &sse2);
    vp9_sub_pixel_variance8x8(vptr, pre_stride, (mv_col & 7) << 1,
                              (mv_row & 7) << 1, vpred_ptr, uv_stride, &sse1);
    sse2 += sse1;
  } else {
    vp9_variance8x8(uptr, pre_stride, upred_ptr, uv_stride, &sse2);
    vp9_variance8x8(vptr, pre_stride, vpred_ptr, uv_stride, &sse1);
    sse2 += sse1;
  }
  return sse2;

}

#if CONFIG_NEWCOEFCONTEXT
#define PT pn
#else
#define PT pt
#endif
static int cost_coeffs(MACROBLOCK *mb,
                       BLOCKD *b, PLANE_TYPE type,
                       ENTROPY_CONTEXT *a,
                       ENTROPY_CONTEXT *l,
                       TX_SIZE tx_size) {
  int pt;
  const int eob = b->eob;
  MACROBLOCKD *xd = &mb->e_mbd;
#if CONFIG_TX32X32 && CONFIG_SUPERBLOCKS
  const int ib = (int)(b - xd->block);
#endif
  int c = (type == PLANE_TYPE_Y_NO_DC) ? 1 : 0;
  int cost = 0, seg_eob;
  const int segment_id = xd->mode_info_context->mbmi.segment_id;
  const int *scan, *band;
  int16_t *qcoeff_ptr = b->qcoeff;
  const TX_TYPE tx_type = (type == PLANE_TYPE_Y_WITH_DC) ?
                          get_tx_type(xd, b) : DCT_DCT;
#if CONFIG_NEWCOEFCONTEXT
  const int *neighbors;
  int pn;
#endif

  ENTROPY_CONTEXT a_ec = *a, l_ec = *l;

  switch (tx_size) {
    case TX_4X4:
      scan = vp9_default_zig_zag1d_4x4;
      band = vp9_coef_bands_4x4;
      seg_eob = 16;
      if (type == PLANE_TYPE_Y_WITH_DC) {
        if (tx_type == ADST_DCT) {
          scan = vp9_row_scan_4x4;
        } else if (tx_type == DCT_ADST) {
          scan = vp9_col_scan_4x4;
        }
      }
      break;
    case TX_8X8:
      if (type == PLANE_TYPE_Y2) {
        scan = vp9_default_zig_zag1d_4x4;
        band = vp9_coef_bands_4x4;
        seg_eob = 4;
      } else {
        scan = vp9_default_zig_zag1d_8x8;
        band = vp9_coef_bands_8x8;
        seg_eob = 64;
      }
      break;
    case TX_16X16:
      scan = vp9_default_zig_zag1d_16x16;
      band = vp9_coef_bands_16x16;
      seg_eob = 256;
#if CONFIG_TX32X32 && CONFIG_SUPERBLOCKS
      if (type == PLANE_TYPE_UV) {
        const int uv_idx = ib - 16;
        qcoeff_ptr = xd->sb_coeff_data.qcoeff + 1024 + 64 * uv_idx;
      }
#endif
      break;
#if CONFIG_TX32X32 && CONFIG_SUPERBLOCKS
    case TX_32X32:
      scan = vp9_default_zig_zag1d_32x32;
      band = vp9_coef_bands_32x32;
      seg_eob = 1024;
      qcoeff_ptr = xd->sb_coeff_data.qcoeff;
      break;
#endif
    default:
      abort();
      break;
  }

  VP9_COMBINEENTROPYCONTEXTS(pt, a_ec, l_ec);
#if CONFIG_NEWCOEFCONTEXT
  neighbors = vp9_get_coef_neighbors_handle(scan);
  pn = pt;
#endif

  if (vp9_segfeature_active(xd, segment_id, SEG_LVL_EOB))
    seg_eob = vp9_get_segdata(xd, segment_id, SEG_LVL_EOB);

  if (tx_type != DCT_DCT) {
    for (; c < eob; c++) {
      int v = qcoeff_ptr[scan[c]];
      int t = vp9_dct_value_tokens_ptr[v].Token;
      cost += mb->hybrid_token_costs[tx_size][type][band[c]][PT][t];
      cost += vp9_dct_value_cost_ptr[v];
      pt = vp9_prev_token_class[t];
#if CONFIG_NEWCOEFCONTEXT
      if (c < seg_eob - 1 && NEWCOEFCONTEXT_BAND_COND(band[c + 1]))
        pn = vp9_get_coef_neighbor_context(
            qcoeff_ptr, (type == PLANE_TYPE_Y_NO_DC), neighbors, scan[c + 1]);
      else
        pn = pt;
#endif
    }
    if (c < seg_eob)
      cost += mb->hybrid_token_costs[tx_size][type][band[c]]
          [PT][DCT_EOB_TOKEN];
  } else {
    for (; c < eob; c++) {
      int v = qcoeff_ptr[scan[c]];
      int t = vp9_dct_value_tokens_ptr[v].Token;
      cost += mb->token_costs[tx_size][type][band[c]][pt][t];
      cost += vp9_dct_value_cost_ptr[v];
      pt = vp9_prev_token_class[t];
#if CONFIG_NEWCOEFCONTEXT
      if (c < seg_eob - 1 && NEWCOEFCONTEXT_BAND_COND(band[c + 1]))
        pn = vp9_get_coef_neighbor_context(
            qcoeff_ptr, (type == PLANE_TYPE_Y_NO_DC), neighbors, scan[c + 1]);
      else
        pn = pt;
#endif
    }
    if (c < seg_eob)
      cost += mb->token_costs[tx_size][type][band[c]]
          [PT][DCT_EOB_TOKEN];
  }

  // is eob first coefficient;
  pt = (c > !type);
  *a = *l = pt;
  return cost;
}

static int rdcost_mby_4x4(MACROBLOCK *mb, int has_2nd_order, int backup) {
  int cost = 0;
  int b;
  MACROBLOCKD *xd = &mb->e_mbd;
  ENTROPY_CONTEXT_PLANES t_above, t_left;
  ENTROPY_CONTEXT *ta;
  ENTROPY_CONTEXT *tl;

  if (backup) {
    vpx_memcpy(&t_above, xd->above_context, sizeof(ENTROPY_CONTEXT_PLANES));
    vpx_memcpy(&t_left, xd->left_context, sizeof(ENTROPY_CONTEXT_PLANES));

    ta = (ENTROPY_CONTEXT *)&t_above;
    tl = (ENTROPY_CONTEXT *)&t_left;
  } else {
    ta = (ENTROPY_CONTEXT *)xd->above_context;
    tl = (ENTROPY_CONTEXT *)xd->left_context;
  }

  for (b = 0; b < 16; b++)
    cost += cost_coeffs(mb, xd->block + b,
                        (has_2nd_order ?
                         PLANE_TYPE_Y_NO_DC : PLANE_TYPE_Y_WITH_DC),
                        ta + vp9_block2above[TX_4X4][b],
                        tl + vp9_block2left[TX_4X4][b],
                        TX_4X4);

  if (has_2nd_order)
    cost += cost_coeffs(mb, xd->block + 24, PLANE_TYPE_Y2,
                        ta + vp9_block2above[TX_4X4][24],
                        tl + vp9_block2left[TX_4X4][24],
                        TX_4X4);

  return cost;
}

static void macro_block_yrd_4x4(MACROBLOCK *mb,
                                int *Rate,
                                int *Distortion,
                                int *skippable, int backup) {
  MACROBLOCKD *const xd = &mb->e_mbd;
  BLOCK   *const mb_y2 = mb->block + 24;
  BLOCKD *const x_y2  = xd->block + 24;
  int d, has_2nd_order;

  xd->mode_info_context->mbmi.txfm_size = TX_4X4;
  has_2nd_order = get_2nd_order_usage(xd);
  // Fdct and building the 2nd order block
  vp9_transform_mby_4x4(mb);
  vp9_quantize_mby_4x4(mb);
  d = vp9_mbblock_error(mb, has_2nd_order);
  if (has_2nd_order)
    d += vp9_block_error(mb_y2->coeff, x_y2->dqcoeff, 16);

  *Distortion = (d >> 2);
  // rate
  *Rate = rdcost_mby_4x4(mb, has_2nd_order, backup);
  *skippable = vp9_mby_is_skippable_4x4(&mb->e_mbd, has_2nd_order);
}

static int rdcost_mby_8x8(MACROBLOCK *mb, int has_2nd_order, int backup) {
  int cost = 0;
  int b;
  MACROBLOCKD *xd = &mb->e_mbd;
  ENTROPY_CONTEXT_PLANES t_above, t_left;
  ENTROPY_CONTEXT *ta;
  ENTROPY_CONTEXT *tl;

  if (backup) {
    vpx_memcpy(&t_above,xd->above_context, sizeof(ENTROPY_CONTEXT_PLANES));
    vpx_memcpy(&t_left, xd->left_context, sizeof(ENTROPY_CONTEXT_PLANES));

    ta = (ENTROPY_CONTEXT *)&t_above;
    tl = (ENTROPY_CONTEXT *)&t_left;
  } else {
    ta = (ENTROPY_CONTEXT *)mb->e_mbd.above_context;
    tl = (ENTROPY_CONTEXT *)mb->e_mbd.left_context;
  }

  for (b = 0; b < 16; b += 4)
    cost += cost_coeffs(mb, xd->block + b,
                        (has_2nd_order ?
                         PLANE_TYPE_Y_NO_DC : PLANE_TYPE_Y_WITH_DC),
                        ta + vp9_block2above[TX_8X8][b],
                        tl + vp9_block2left[TX_8X8][b],
                        TX_8X8);

  if (has_2nd_order)
    cost += cost_coeffs(mb, xd->block + 24, PLANE_TYPE_Y2,
                            ta + vp9_block2above[TX_8X8][24],
                            tl + vp9_block2left[TX_8X8][24],
                            TX_8X8);
  return cost;
}

static void macro_block_yrd_8x8(MACROBLOCK *mb,
                                int *Rate,
                                int *Distortion,
                                int *skippable, int backup) {
  MACROBLOCKD *const xd = &mb->e_mbd;
  BLOCK   *const mb_y2 = mb->block + 24;
  BLOCKD *const x_y2  = xd->block + 24;
  int d, has_2nd_order;

  xd->mode_info_context->mbmi.txfm_size = TX_8X8;

  vp9_transform_mby_8x8(mb);
  vp9_quantize_mby_8x8(mb);
  has_2nd_order = get_2nd_order_usage(xd);
  d = vp9_mbblock_error_8x8_c(mb, has_2nd_order);
  if (has_2nd_order)
    d += vp9_block_error(mb_y2->coeff, x_y2->dqcoeff, 16);

  *Distortion = (d >> 2);
  // rate
  *Rate = rdcost_mby_8x8(mb, has_2nd_order, backup);
  *skippable = vp9_mby_is_skippable_8x8(&mb->e_mbd, has_2nd_order);
}

static int rdcost_mby_16x16(MACROBLOCK *mb, int backup) {
  int cost;
  MACROBLOCKD *xd = &mb->e_mbd;
  ENTROPY_CONTEXT_PLANES t_above, t_left;
  ENTROPY_CONTEXT *ta, *tl;

  if (backup) {
    vpx_memcpy(&t_above, xd->above_context, sizeof(ENTROPY_CONTEXT_PLANES));
    vpx_memcpy(&t_left, xd->left_context, sizeof(ENTROPY_CONTEXT_PLANES));

    ta = (ENTROPY_CONTEXT *)&t_above;
    tl = (ENTROPY_CONTEXT *)&t_left;
  } else {
    ta = (ENTROPY_CONTEXT *)xd->above_context;
    tl = (ENTROPY_CONTEXT *)xd->left_context;
  }

  cost = cost_coeffs(mb, xd->block, PLANE_TYPE_Y_WITH_DC, ta, tl, TX_16X16);
  return cost;
}

static void macro_block_yrd_16x16(MACROBLOCK *mb, int *Rate, int *Distortion,
                                  int *skippable, int backup) {
  int d;
  MACROBLOCKD *xd = &mb->e_mbd;

  xd->mode_info_context->mbmi.txfm_size = TX_16X16;
  vp9_transform_mby_16x16(mb);
  vp9_quantize_mby_16x16(mb);
  // TODO(jingning) is it possible to quickly determine whether to force
  //                trailing coefficients to be zero, instead of running trellis
  //                optimization in the rate-distortion optimization loop?
  if (mb->e_mbd.mode_info_context->mbmi.mode < I8X8_PRED)
    vp9_optimize_mby_16x16(mb);

  d = vp9_mbblock_error(mb, 0);

  *Distortion = (d >> 2);
  // rate
  *Rate = rdcost_mby_16x16(mb, backup);
  *skippable = vp9_mby_is_skippable_16x16(&mb->e_mbd);
}

static void choose_txfm_size_from_rd(VP9_COMP *cpi, MACROBLOCK *x,
                                     int (*r)[2], int *rate,
                                     int *d, int *distortion,
                                     int *s, int *skip,
                                     int64_t txfm_cache[NB_TXFM_MODES],
                                     TX_SIZE max_txfm_size) {
  VP9_COMMON *const cm = &cpi->common;
  MACROBLOCKD *const xd = &x->e_mbd;
  MB_MODE_INFO *const mbmi = &xd->mode_info_context->mbmi;
  vp9_prob skip_prob = cm->mb_no_coeff_skip ?
                       vp9_get_pred_prob(cm, xd, PRED_MBSKIP) : 128;
  int64_t rd[TX_SIZE_MAX_SB][2];
  int n, m;

  for (n = TX_4X4; n <= max_txfm_size; n++) {
    r[n][1] = r[n][0];
    for (m = 0; m <= n - (n == max_txfm_size); m++) {
      if (m == n)
        r[n][1] += vp9_cost_zero(cm->prob_tx[m]);
      else
        r[n][1] += vp9_cost_one(cm->prob_tx[m]);
    }
  }

  if (cm->mb_no_coeff_skip) {
    int s0, s1;

    assert(skip_prob > 0);
    s0 = vp9_cost_bit(skip_prob, 0);
    s1 = vp9_cost_bit(skip_prob, 1);

    for (n = TX_4X4; n <= max_txfm_size; n++) {
      if (s[n]) {
        rd[n][0] = rd[n][1] = RDCOST(x->rdmult, x->rddiv, s1, d[n]);
      } else {
        rd[n][0] = RDCOST(x->rdmult, x->rddiv, r[n][0] + s0, d[n]);
        rd[n][1] = RDCOST(x->rdmult, x->rddiv, r[n][1] + s0, d[n]);
      }
    }
  } else {
    for (n = TX_4X4; n <= max_txfm_size; n++) {
      rd[n][0] = RDCOST(x->rdmult, x->rddiv, r[n][0], d[n]);
      rd[n][1] = RDCOST(x->rdmult, x->rddiv, r[n][1], d[n]);
    }
  }

#if CONFIG_TX32X32 && CONFIG_SUPERBLOCKS
  if (max_txfm_size == TX_32X32 &&
      (cm->txfm_mode == ALLOW_32X32 ||
       (cm->txfm_mode == TX_MODE_SELECT &&
        rd[TX_32X32][1] < rd[TX_16X16][1] && rd[TX_32X32][1] < rd[TX_8X8][1] &&
        rd[TX_32X32][1] < rd[TX_4X4][1]))) {
    mbmi->txfm_size = TX_32X32;
  } else
#endif
  if ( cm->txfm_mode == ALLOW_16X16 ||
#if CONFIG_TX32X32 && CONFIG_SUPERBLOCKS
      (max_txfm_size == TX_16X16 && cm->txfm_mode == ALLOW_32X32) ||
#endif
      (cm->txfm_mode == TX_MODE_SELECT &&
       rd[TX_16X16][1] < rd[TX_8X8][1] && rd[TX_16X16][1] < rd[TX_4X4][1])) {
    mbmi->txfm_size = TX_16X16;
  } else if (cm->txfm_mode == ALLOW_8X8 ||
           (cm->txfm_mode == TX_MODE_SELECT && rd[TX_8X8][1] < rd[TX_4X4][1])) {
    mbmi->txfm_size = TX_8X8;
  } else {
    assert(cm->txfm_mode == ONLY_4X4 || cm->txfm_mode == TX_MODE_SELECT);
    mbmi->txfm_size = TX_4X4;
  }

  *distortion = d[mbmi->txfm_size];
  *rate       = r[mbmi->txfm_size][cm->txfm_mode == TX_MODE_SELECT];
  *skip       = s[mbmi->txfm_size];

  txfm_cache[ONLY_4X4] = rd[TX_4X4][0];
  txfm_cache[ALLOW_8X8] = rd[TX_8X8][0];
  txfm_cache[ALLOW_16X16] = rd[TX_16X16][0];
#if CONFIG_TX32X32 && CONFIG_SUPERBLOCKS
  txfm_cache[ALLOW_32X32] = rd[max_txfm_size][0];
  if (max_txfm_size == TX_32X32 &&
      rd[TX_32X32][1] < rd[TX_16X16][1] && rd[TX_32X32][1] < rd[TX_8X8][1] &&
      rd[TX_32X32][1] < rd[TX_4X4][1])
    txfm_cache[TX_MODE_SELECT] = rd[TX_32X32][1];
  else
#endif
  if (rd[TX_16X16][1] < rd[TX_8X8][1] && rd[TX_16X16][1] < rd[TX_4X4][1])
    txfm_cache[TX_MODE_SELECT] = rd[TX_16X16][1];
  else
    txfm_cache[TX_MODE_SELECT] = rd[TX_4X4][1] < rd[TX_8X8][1] ?
                                 rd[TX_4X4][1] : rd[TX_8X8][1];
}

static void macro_block_yrd(VP9_COMP *cpi, MACROBLOCK *x, int *rate,
                            int *distortion, int *skippable,
                            int64_t txfm_cache[NB_TXFM_MODES]) {
  MACROBLOCKD *const xd = &x->e_mbd;
  int r[TX_SIZE_MAX_MB][2], d[TX_SIZE_MAX_MB], s[TX_SIZE_MAX_MB];

  vp9_subtract_mby(x->src_diff, *(x->block[0].base_src), xd->predictor,
                   x->block[0].src_stride);

  macro_block_yrd_16x16(x, &r[TX_16X16][0], &d[TX_16X16], &s[TX_16X16], 1);
  macro_block_yrd_8x8(x, &r[TX_8X8][0], &d[TX_8X8], &s[TX_8X8], 1);
  macro_block_yrd_4x4(x, &r[TX_4X4][0], &d[TX_4X4], &s[TX_4X4], 1);

  choose_txfm_size_from_rd(cpi, x, r, rate, d, distortion, s, skippable,
                           txfm_cache, TX_16X16);
}

static void copy_predictor(uint8_t *dst, const uint8_t *predictor) {
  const unsigned int *p = (const unsigned int *)predictor;
  unsigned int *d = (unsigned int *)dst;
  d[0] = p[0];
  d[4] = p[4];
  d[8] = p[8];
  d[12] = p[12];
}

#if CONFIG_SUPERBLOCKS
#if CONFIG_TX32X32
static int rdcost_sby_32x32(MACROBLOCK *x, int backup) {
  MACROBLOCKD * const xd = &x->e_mbd;
  ENTROPY_CONTEXT_PLANES t_above, t_left;
  ENTROPY_CONTEXT *ta, *tl;

  if (backup) {
    ta = (ENTROPY_CONTEXT *) &t_above,
    tl = (ENTROPY_CONTEXT *) &t_left;

    vpx_memcpy(&t_above, xd->above_context, sizeof(ENTROPY_CONTEXT_PLANES));
    vpx_memcpy(&t_left,  xd->left_context,  sizeof(ENTROPY_CONTEXT_PLANES));
  } else {
    ta = (ENTROPY_CONTEXT *) xd->above_context;
    tl = (ENTROPY_CONTEXT *) xd->left_context;
  }

  return cost_coeffs(x, xd->block, PLANE_TYPE_Y_WITH_DC, ta, tl, TX_32X32);
}

static int vp9_sb_block_error_c(int16_t *coeff, int16_t *dqcoeff,
                                int block_size) {
  int i;
  int64_t error = 0;

  for (i = 0; i < block_size; i++) {
    unsigned int this_diff = coeff[i] - dqcoeff[i];
    error += this_diff * this_diff;
  }

  return error > INT_MAX ? INT_MAX : error;
}

#define DEBUG_ERROR 0
static void super_block_yrd_32x32(MACROBLOCK *x,
                                  int *rate, int *distortion, int *skippable,
                                  int backup) {
  SUPERBLOCK  * const x_sb = &x->sb_coeff_data;
  MACROBLOCKD * const xd = &x->e_mbd;
  SUPERBLOCKD * const xd_sb = &xd->sb_coeff_data;
#if DEBUG_ERROR || CONFIG_DWT32X32HYBRID
  int16_t out[1024];
#endif

  vp9_transform_sby_32x32(x);
  vp9_quantize_sby_32x32(x);
#if DEBUG_ERROR || CONFIG_DWT32X32HYBRID
  vp9_short_idct32x32(xd_sb->dqcoeff, out, 64);
#endif

#if !CONFIG_DWT32X32HYBRID
  *distortion = vp9_sb_block_error_c(x_sb->coeff, xd_sb->dqcoeff, 1024);
#else
  *distortion = vp9_block_error_c(x_sb->src_diff, out, 1024) << 4;
#endif
#if DEBUG_ERROR
  printf("IDCT/FDCT error 32x32: %d (d: %d)\n",
         vp9_block_error_c(x_sb->src_diff, out, 1024), *distortion);
#endif
  *rate       = rdcost_sby_32x32(x, backup);
  *skippable  = vp9_sby_is_skippable_32x32(&x->e_mbd);
}
#endif

static void super_block_yrd(VP9_COMP *cpi,
                            MACROBLOCK *x, int *rate, int *distortion,
                            int *skip,
                            int64_t txfm_cache[NB_TXFM_MODES]) {
  MACROBLOCKD *const xd = &x->e_mbd;
  int r[TX_SIZE_MAX_SB][2], d[TX_SIZE_MAX_SB], s[TX_SIZE_MAX_SB], n;
  const uint8_t *src = x->src.y_buffer, *dst = xd->dst.y_buffer;
  int src_y_stride = x->src.y_stride, dst_y_stride = xd->dst.y_stride;
  ENTROPY_CONTEXT_PLANES t_above[TX_SIZE_MAX_MB][2],
                        *orig_above = xd->above_context;
  ENTROPY_CONTEXT_PLANES t_left[TX_SIZE_MAX_MB][2],
                        *orig_left = xd->left_context;

  for (n = TX_4X4; n < TX_SIZE_MAX_MB; n++) {
    vpx_memcpy(t_above[n], xd->above_context, sizeof(t_above[n]));
    vpx_memcpy(t_left[n], xd->left_context, sizeof(t_left[n]));
    r[n][0] = 0;
    d[n] = 0;
    s[n] = 1;
  }

#if CONFIG_TX32X32
  vp9_subtract_sby_s_c(x->sb_coeff_data.src_diff, src, src_y_stride,
                       dst, dst_y_stride);
  super_block_yrd_32x32(x, &r[TX_32X32][0], &d[TX_32X32], &s[TX_32X32], 1);
#endif

#if DEBUG_ERROR
  int err[3] = { 0, 0, 0 };
#endif
  for (n = 0; n < 4; n++) {
    int x_idx = n & 1, y_idx = n >> 1;
    int r_tmp, d_tmp, s_tmp;

    vp9_subtract_mby_s_c(x->src_diff,
                         src + x_idx * 16 + y_idx * 16 * src_y_stride,
                         src_y_stride,
                         dst + x_idx * 16 + y_idx * 16 * dst_y_stride,
                         dst_y_stride);

    xd->above_context = &t_above[TX_16X16][x_idx];
    xd->left_context = &t_left[TX_16X16][y_idx];
    macro_block_yrd_16x16(x, &r_tmp, &d_tmp, &s_tmp, 0);
    d[TX_16X16] += d_tmp;
    r[TX_16X16][0] += r_tmp;
    s[TX_16X16] = s[TX_16X16] && s_tmp;
#if DEBUG_ERROR
    vp9_inverse_transform_mby_16x16(xd);
    err[2] += vp9_block_error_c(xd->diff, x->src_diff, 256);
#endif

    xd->above_context = &t_above[TX_4X4][x_idx];
    xd->left_context = &t_left[TX_4X4][y_idx];
    macro_block_yrd_4x4(x, &r_tmp, &d_tmp, &s_tmp, 0);
    d[TX_4X4] += d_tmp;
    r[TX_4X4][0] += r_tmp;
    s[TX_4X4] = s[TX_4X4] && s_tmp;
#if DEBUG_ERROR
    vp9_inverse_transform_mby_4x4(xd);
    err[0] += vp9_block_error_c(xd->diff, x->src_diff, 256);
#endif

    xd->above_context = &t_above[TX_8X8][x_idx];
    xd->left_context = &t_left[TX_8X8][y_idx];
    macro_block_yrd_8x8(x, &r_tmp, &d_tmp, &s_tmp, 0);
    d[TX_8X8] += d_tmp;
    r[TX_8X8][0] += r_tmp;
    s[TX_8X8] = s[TX_8X8] && s_tmp;
#if DEBUG_ERROR
    vp9_inverse_transform_mby_8x8(xd);
    err[1] += vp9_block_error_c(xd->diff, x->src_diff, 256);
#endif
  }
#if DEBUG_ERROR
  printf("IDCT/FDCT error 16x16: %d (d: %d)\n", err[2], d[2]);
  printf("IDCT/FDCT error 8x8: %d (d: %d)\n", err[1], d[1]);
  printf("IDCT/FDCT error 4x4: %d (d: %d)\n", err[0], d[0]);
#endif
  choose_txfm_size_from_rd(cpi, x, r, rate, d, distortion, s, skip, txfm_cache,
                           TX_SIZE_MAX_SB - 1);

  xd->above_context = orig_above;
  xd->left_context = orig_left;
}

static void super_block_64_yrd(VP9_COMP *cpi,
                               MACROBLOCK *x, int *rate, int *distortion,
                               int *skip,
                               int64_t txfm_cache[NB_TXFM_MODES]) {
  MACROBLOCKD *const xd = &x->e_mbd;
  int r[TX_SIZE_MAX_SB][2], d[TX_SIZE_MAX_SB], s[TX_SIZE_MAX_SB], n;
  const uint8_t *src = x->src.y_buffer, *dst = xd->dst.y_buffer;
  int src_y_stride = x->src.y_stride, dst_y_stride = xd->dst.y_stride;
  ENTROPY_CONTEXT_PLANES t_above[TX_SIZE_MAX_SB][4],
                        *orig_above = xd->above_context;
  ENTROPY_CONTEXT_PLANES t_left[TX_SIZE_MAX_SB][4],
                        *orig_left = xd->left_context;

  for (n = TX_4X4; n < TX_SIZE_MAX_SB; n++) {
    vpx_memcpy(t_above[n], xd->above_context, sizeof(t_above[n]));
    vpx_memcpy(t_left[n], xd->left_context, sizeof(t_left[n]));
    r[n][0] = 0;
    d[n] = 0;
    s[n] = 1;
  }

#if CONFIG_TX32X32
  for (n = 0; n < 4; n++) {
    int x_idx = n & 1, y_idx = n >> 1;
    int r_tmp, d_tmp, s_tmp;

    xd->above_context = &t_above[TX_32X32][x_idx << 1];
    xd->left_context = &t_left[TX_32X32][y_idx << 1];
    vp9_subtract_sby_s_c(x->sb_coeff_data.src_diff,
                         src + 32 * x_idx + 32 * y_idx * src_y_stride,
                         src_y_stride,
                         dst + 32 * x_idx + 32 * y_idx * dst_y_stride,
                         dst_y_stride);
    super_block_yrd_32x32(x, &r_tmp, &d_tmp, &s_tmp, 0);
    r[TX_32X32][0] += r_tmp;
    d[TX_32X32] += d_tmp;
    s[TX_32X32] = s[TX_32X32] && s_tmp;
  }
#endif

#if DEBUG_ERROR
  int err[3] = { 0, 0, 0 };
#endif
  for (n = 0; n < 16; n++) {
    int x_idx = n & 3, y_idx = n >> 2;
    int r_tmp, d_tmp, s_tmp;

    vp9_subtract_mby_s_c(x->src_diff,
                         src + x_idx * 16 + y_idx * 16 * src_y_stride,
                         src_y_stride,
                         dst + x_idx * 16 + y_idx * 16 * dst_y_stride,
                         dst_y_stride);

    xd->above_context = &t_above[TX_16X16][x_idx];
    xd->left_context = &t_left[TX_16X16][y_idx];
    macro_block_yrd_16x16(x, &r_tmp, &d_tmp, &s_tmp, 0);
    d[TX_16X16] += d_tmp;
    r[TX_16X16][0] += r_tmp;
    s[TX_16X16] = s[TX_16X16] && s_tmp;
#if DEBUG_ERROR
    vp9_inverse_transform_mby_16x16(xd);
    err[2] += vp9_block_error_c(xd->diff, x->src_diff, 256);
#endif

    xd->above_context = &t_above[TX_4X4][x_idx];
    xd->left_context = &t_left[TX_4X4][y_idx];
    macro_block_yrd_4x4(x, &r_tmp, &d_tmp, &s_tmp, 0);
    d[TX_4X4] += d_tmp;
    r[TX_4X4][0] += r_tmp;
    s[TX_4X4] = s[TX_4X4] && s_tmp;
#if DEBUG_ERROR
    vp9_inverse_transform_mby_4x4(xd);
    err[0] += vp9_block_error_c(xd->diff, x->src_diff, 256);
#endif

    xd->above_context = &t_above[TX_8X8][x_idx];
    xd->left_context = &t_left[TX_8X8][y_idx];
    macro_block_yrd_8x8(x, &r_tmp, &d_tmp, &s_tmp, 0);
    d[TX_8X8] += d_tmp;
    r[TX_8X8][0] += r_tmp;
    s[TX_8X8] = s[TX_8X8] && s_tmp;
#if DEBUG_ERROR
    vp9_inverse_transform_mby_8x8(xd);
    err[1] += vp9_block_error_c(xd->diff, x->src_diff, 256);
#endif
  }
#if DEBUG_ERROR
  printf("IDCT/FDCT error 16x16: %d (d: %d)\n", err[2], d[2]);
  printf("IDCT/FDCT error 8x8: %d (d: %d)\n", err[1], d[1]);
  printf("IDCT/FDCT error 4x4: %d (d: %d)\n", err[0], d[0]);
#endif
  choose_txfm_size_from_rd(cpi, x, r, rate, d, distortion, s, skip, txfm_cache,
                           TX_SIZE_MAX_SB - 1);

  xd->above_context = orig_above;
  xd->left_context = orig_left;
}
#endif

static void copy_predictor_8x8(uint8_t *dst, const uint8_t *predictor) {
  const unsigned int *p = (const unsigned int *)predictor;
  unsigned int *d = (unsigned int *)dst;
  d[0] = p[0];
  d[1] = p[1];
  d[4] = p[4];
  d[5] = p[5];
  d[8] = p[8];
  d[9] = p[9];
  d[12] = p[12];
  d[13] = p[13];
  d[16] = p[16];
  d[17] = p[17];
  d[20] = p[20];
  d[21] = p[21];
  d[24] = p[24];
  d[25] = p[25];
  d[28] = p[28];
  d[29] = p[29];
}

static int64_t rd_pick_intra4x4block(VP9_COMP *cpi, MACROBLOCK *x, BLOCK *be,
                                     BLOCKD *b, B_PREDICTION_MODE *best_mode,
#if CONFIG_COMP_INTRA_PRED
                                     B_PREDICTION_MODE *best_second_mode,
                                     int allow_comp,
#endif
                                     int *bmode_costs,
                                     ENTROPY_CONTEXT *a, ENTROPY_CONTEXT *l,
                                     int *bestrate, int *bestratey,
                                     int *bestdistortion) {
  B_PREDICTION_MODE mode;
  MACROBLOCKD *xd = &x->e_mbd;

#if CONFIG_COMP_INTRA_PRED
  B_PREDICTION_MODE mode2;
#endif
  int64_t best_rd = LLONG_MAX;
  int rate = 0;
  int distortion;

  ENTROPY_CONTEXT ta = *a, tempa = *a;
  ENTROPY_CONTEXT tl = *l, templ = *l;
  TX_TYPE tx_type = DCT_DCT;
  TX_TYPE best_tx_type = DCT_DCT;
  /*
   * The predictor buffer is a 2d buffer with a stride of 16.  Create
   * a temp buffer that meets the stride requirements, but we are only
   * interested in the left 4x4 block
   * */
  DECLARE_ALIGNED_ARRAY(16, uint8_t, best_predictor, 16 * 4);
  DECLARE_ALIGNED_ARRAY(16, int16_t, best_dqcoeff, 16);

#if CONFIG_NEWBINTRAMODES
  b->bmi.as_mode.context = vp9_find_bpred_context(b);
#endif
  for (mode = B_DC_PRED; mode < LEFT4X4; mode++) {
#if CONFIG_COMP_INTRA_PRED
    for (mode2 = (allow_comp ? 0 : (B_DC_PRED - 1));
                   mode2 != (allow_comp ? (mode + 1) : 0); mode2++) {
#endif
      int64_t this_rd;
      int ratey;

#if CONFIG_NEWBINTRAMODES
      if (xd->frame_type == KEY_FRAME) {
        if (mode == B_CONTEXT_PRED) continue;
#if CONFIG_COMP_INTRA_PRED
        if (mode2 == B_CONTEXT_PRED) continue;
#endif
      } else {
        if (mode >= B_CONTEXT_PRED - CONTEXT_PRED_REPLACEMENTS &&
            mode < B_CONTEXT_PRED)
          continue;
#if CONFIG_COMP_INTRA_PRED
        if (mode2 >= B_CONTEXT_PRED - CONTEXT_PRED_REPLACEMENTS &&
            mode2 < B_CONTEXT_PRED)
          continue;
#endif
      }
#endif

      b->bmi.as_mode.first = mode;
#if CONFIG_NEWBINTRAMODES
      rate = bmode_costs[
          mode == B_CONTEXT_PRED ? mode - CONTEXT_PRED_REPLACEMENTS : mode];
#else
      rate = bmode_costs[mode];
#endif

#if CONFIG_COMP_INTRA_PRED
      if (mode2 == (B_PREDICTION_MODE)(B_DC_PRED - 1)) {
#endif
        vp9_intra4x4_predict(b, mode, b->predictor);
#if CONFIG_COMP_INTRA_PRED
      } else {
        vp9_comp_intra4x4_predict(b, mode, mode2, b->predictor);
#if CONFIG_NEWBINTRAMODES
        rate += bmode_costs[
            mode2 == B_CONTEXT_PRED ?
            mode2 - CONTEXT_PRED_REPLACEMENTS : mode2];
#else
        rate += bmode_costs[mode2];
#endif
      }
#endif
      vp9_subtract_b(be, b, 16);

      b->bmi.as_mode.first = mode;
      tx_type = get_tx_type_4x4(xd, b);
      if (tx_type != DCT_DCT) {
        vp9_fht(be->src_diff, 32, be->coeff, tx_type, 4);
        vp9_ht_quantize_b_4x4(be, b, tx_type);
      } else {
        x->vp9_short_fdct4x4(be->src_diff, be->coeff, 32);
        x->quantize_b_4x4(be, b);
      }

      tempa = ta;
      templ = tl;

      ratey = cost_coeffs(x, b, PLANE_TYPE_Y_WITH_DC, &tempa, &templ, TX_4X4);
      rate += ratey;
      distortion = vp9_block_error(be->coeff, b->dqcoeff, 16) >> 2;

      this_rd = RDCOST(x->rdmult, x->rddiv, rate, distortion);

      if (this_rd < best_rd) {
        *bestrate = rate;
        *bestratey = ratey;
        *bestdistortion = distortion;
        best_rd = this_rd;
        *best_mode = mode;
        best_tx_type = tx_type;

#if CONFIG_COMP_INTRA_PRED
        *best_second_mode = mode2;
#endif
        *a = tempa;
        *l = templ;
        copy_predictor(best_predictor, b->predictor);
        vpx_memcpy(best_dqcoeff, b->dqcoeff, 32);
      }
#if CONFIG_COMP_INTRA_PRED
    }
#endif
  }
  b->bmi.as_mode.first = (B_PREDICTION_MODE)(*best_mode);
#if CONFIG_COMP_INTRA_PRED
  b->bmi.as_mode.second = (B_PREDICTION_MODE)(*best_second_mode);
#endif

  // inverse transform
  if (best_tx_type != DCT_DCT)
    vp9_ihtllm(best_dqcoeff, b->diff, 32, best_tx_type, 4, b->eob);
  else
    xd->inv_xform4x4_x8(best_dqcoeff, b->diff, 32);

  vp9_recon_b(best_predictor, b->diff, *(b->base_dst) + b->dst, b->dst_stride);

  return best_rd;
}

static int64_t rd_pick_intra4x4mby_modes(VP9_COMP *cpi, MACROBLOCK *mb, int *Rate,
                                     int *rate_y, int *Distortion, int64_t best_rd,
#if CONFIG_COMP_INTRA_PRED
                                     int allow_comp,
#endif
                                     int update_contexts) {
  int i;
  MACROBLOCKD *const xd = &mb->e_mbd;
  int cost = mb->mbmode_cost [xd->frame_type] [B_PRED];
  int distortion = 0;
  int tot_rate_y = 0;
  int64_t total_rd = 0;
  ENTROPY_CONTEXT_PLANES t_above, t_left;
  ENTROPY_CONTEXT *ta, *tl;
  int *bmode_costs;

  if (update_contexts) {
    ta = (ENTROPY_CONTEXT *)xd->above_context;
    tl = (ENTROPY_CONTEXT *)xd->left_context;
  } else {
    vpx_memcpy(&t_above, xd->above_context,
               sizeof(ENTROPY_CONTEXT_PLANES));
    vpx_memcpy(&t_left, xd->left_context,
               sizeof(ENTROPY_CONTEXT_PLANES));

    ta = (ENTROPY_CONTEXT *)&t_above;
    tl = (ENTROPY_CONTEXT *)&t_left;
  }

  xd->mode_info_context->mbmi.mode = B_PRED;
  bmode_costs = mb->inter_bmode_costs;

  for (i = 0; i < 16; i++) {
    MODE_INFO *const mic = xd->mode_info_context;
    const int mis = xd->mode_info_stride;
    B_PREDICTION_MODE UNINITIALIZED_IS_SAFE(best_mode);
#if CONFIG_COMP_INTRA_PRED
    B_PREDICTION_MODE UNINITIALIZED_IS_SAFE(best_second_mode);
#endif
    int UNINITIALIZED_IS_SAFE(r), UNINITIALIZED_IS_SAFE(ry), UNINITIALIZED_IS_SAFE(d);

    if (xd->frame_type == KEY_FRAME) {
      const B_PREDICTION_MODE A = above_block_mode(mic, i, mis);
      const B_PREDICTION_MODE L = left_block_mode(mic, i);

      bmode_costs  = mb->bmode_costs[A][L];
    }
#if CONFIG_NEWBINTRAMODES
    mic->bmi[i].as_mode.context = vp9_find_bpred_context(xd->block + i);
#endif

    total_rd += rd_pick_intra4x4block(
                  cpi, mb, mb->block + i, xd->block + i, &best_mode,
#if CONFIG_COMP_INTRA_PRED
                  & best_second_mode, allow_comp,
#endif
                  bmode_costs, ta + vp9_block2above[TX_4X4][i],
                  tl + vp9_block2left[TX_4X4][i], &r, &ry, &d);

    cost += r;
    distortion += d;
    tot_rate_y += ry;

    mic->bmi[i].as_mode.first = best_mode;
#if CONFIG_COMP_INTRA_PRED
    mic->bmi[i].as_mode.second = best_second_mode;
#endif

#if 0  // CONFIG_NEWBINTRAMODES
    printf("%d %d\n", mic->bmi[i].as_mode.first, mic->bmi[i].as_mode.context);
#endif

    if (total_rd >= best_rd)
      break;
  }

  if (total_rd >= best_rd)
    return LLONG_MAX;

#if CONFIG_COMP_INTRA_PRED
  cost += vp9_cost_bit(128, allow_comp);
#endif
  *Rate = cost;
  *rate_y = tot_rate_y;
  *Distortion = distortion;

  return RDCOST(mb->rdmult, mb->rddiv, cost, distortion);
}

#if CONFIG_SUPERBLOCKS
static int64_t rd_pick_intra_sby_mode(VP9_COMP *cpi,
                                      MACROBLOCK *x,
                                      int *rate,
                                      int *rate_tokenonly,
                                      int *distortion,
                                      int *skippable,
                                      int64_t txfm_cache[NB_TXFM_MODES]) {
  MB_PREDICTION_MODE mode;
  MB_PREDICTION_MODE UNINITIALIZED_IS_SAFE(mode_selected);
  int this_rate, this_rate_tokenonly;
  int this_distortion, s;
  int64_t best_rd = LLONG_MAX, this_rd;

  /* Y Search for 32x32 intra prediction mode */
  for (mode = DC_PRED; mode <= TM_PRED; mode++) {
    x->e_mbd.mode_info_context->mbmi.mode = mode;
    vp9_build_intra_predictors_sby_s(&x->e_mbd);

    super_block_yrd(cpi, x, &this_rate_tokenonly,
                    &this_distortion, &s, txfm_cache);
    this_rate = this_rate_tokenonly +
                x->mbmode_cost[x->e_mbd.frame_type]
                              [x->e_mbd.mode_info_context->mbmi.mode];
    this_rd = RDCOST(x->rdmult, x->rddiv, this_rate, this_distortion);

    if (this_rd < best_rd) {
      mode_selected   = mode;
      best_rd         = this_rd;
      *rate           = this_rate;
      *rate_tokenonly = this_rate_tokenonly;
      *distortion     = this_distortion;
      *skippable      = s;
    }
  }

  x->e_mbd.mode_info_context->mbmi.mode = mode_selected;

  return best_rd;
}

#if CONFIG_SUPERBLOCKS64
static int64_t rd_pick_intra_sb64y_mode(VP9_COMP *cpi,
                                        MACROBLOCK *x,
                                        int *rate,
                                        int *rate_tokenonly,
                                        int *distortion,
                                        int *skippable,
                                        int64_t txfm_cache[NB_TXFM_MODES]) {
  MB_PREDICTION_MODE mode;
  MB_PREDICTION_MODE UNINITIALIZED_IS_SAFE(mode_selected);
  int this_rate, this_rate_tokenonly;
  int this_distortion, s;
  int64_t best_rd = INT64_MAX, this_rd;

  /* Y Search for 32x32 intra prediction mode */
  for (mode = DC_PRED; mode <= TM_PRED; mode++) {
    x->e_mbd.mode_info_context->mbmi.mode = mode;
    vp9_build_intra_predictors_sb64y_s(&x->e_mbd);

    super_block_64_yrd(cpi, x, &this_rate_tokenonly,
                       &this_distortion, &s, txfm_cache);
    this_rate = this_rate_tokenonly +
                x->mbmode_cost[x->e_mbd.frame_type]
                              [x->e_mbd.mode_info_context->mbmi.mode];
    this_rd = RDCOST(x->rdmult, x->rddiv, this_rate, this_distortion);

    if (this_rd < best_rd) {
      mode_selected   = mode;
      best_rd         = this_rd;
      *rate           = this_rate;
      *rate_tokenonly = this_rate_tokenonly;
      *distortion     = this_distortion;
      *skippable      = s;
    }
  }

  x->e_mbd.mode_info_context->mbmi.mode = mode_selected;

  return best_rd;
}
#endif  // CONFIG_SUPERBLOCKS64
#endif

static int64_t rd_pick_intra16x16mby_mode(VP9_COMP *cpi,
                                          MACROBLOCK *x,
                                          int *Rate,
                                          int *rate_y,
                                          int *Distortion,
                                          int *skippable,
                                          int64_t txfm_cache[NB_TXFM_MODES]) {
  MB_PREDICTION_MODE mode;
<<<<<<< HEAD
  TX_SIZE UNINITIALIZED_IS_SAFE(txfm_size);
=======
  TX_SIZE txfm_size = 0;
>>>>>>> bdca030c
  MB_PREDICTION_MODE UNINITIALIZED_IS_SAFE(mode_selected);
#if CONFIG_COMP_INTRA_PRED
  MB_PREDICTION_MODE mode2;
  MB_PREDICTION_MODE UNINITIALIZED_IS_SAFE(mode2_selected);
#endif
  MACROBLOCKD *const xd = &x->e_mbd;
  MB_MODE_INFO *const mbmi = &xd->mode_info_context->mbmi;
  int rate, ratey;
  int distortion, skip;
  int64_t best_rd = LLONG_MAX;
  int64_t this_rd;

  int i;
  for (i = 0; i < NB_TXFM_MODES; i++)
    txfm_cache[i] = LLONG_MAX;

  // Y Search for 16x16 intra prediction mode
  for (mode = DC_PRED; mode <= TM_PRED; mode++) {
    int64_t local_txfm_cache[NB_TXFM_MODES];

    mbmi->mode = mode;

#if CONFIG_COMP_INTRA_PRED
    for (mode2 = DC_PRED - 1; mode2 != TM_PRED + 1; mode2++) {
      mbmi->second_mode = mode2;
      if (mode2 == (MB_PREDICTION_MODE)(DC_PRED - 1)) {
#endif
        vp9_build_intra_predictors_mby(xd);
#if CONFIG_COMP_INTRA_PRED
      } else {
        continue; // i.e. disable for now
        vp9_build_comp_intra_predictors_mby(xd);
      }
#endif

      macro_block_yrd(cpi, x, &ratey, &distortion, &skip, local_txfm_cache);

      // FIXME add compoundmode cost
      // FIXME add rate for mode2
      rate = ratey + x->mbmode_cost[xd->frame_type][mbmi->mode];

      this_rd = RDCOST(x->rdmult, x->rddiv, rate, distortion);

      if (this_rd < best_rd) {
        mode_selected = mode;
        txfm_size = mbmi->txfm_size;
#if CONFIG_COMP_INTRA_PRED
        mode2_selected = mode2;
#endif
        best_rd = this_rd;
        *Rate = rate;
        *rate_y = ratey;
        *Distortion = distortion;
        *skippable = skip;
      }

      for (i = 0; i < NB_TXFM_MODES; i++) {
        int64_t adj_rd = this_rd + local_txfm_cache[i] -
                          local_txfm_cache[cpi->common.txfm_mode];
        if (adj_rd < txfm_cache[i]) {
          txfm_cache[i] = adj_rd;
        }
      }

#if CONFIG_COMP_INTRA_PRED
    }
#endif
  }

  mbmi->txfm_size = txfm_size;
  mbmi->mode = mode_selected;

#if CONFIG_COMP_INTRA_PRED
  mbmi->second_mode = mode2_selected;
#endif
  return best_rd;
}


static int64_t rd_pick_intra8x8block(VP9_COMP *cpi, MACROBLOCK *x, int ib,
                                     B_PREDICTION_MODE *best_mode,
#if CONFIG_COMP_INTRA_PRED
                                     B_PREDICTION_MODE *best_second_mode,
#endif
                                     int *mode_costs,
                                     ENTROPY_CONTEXT *a, ENTROPY_CONTEXT *l,
                                     int *bestrate, int *bestratey,
                                     int *bestdistortion) {
  MB_PREDICTION_MODE mode;
#if CONFIG_COMP_INTRA_PRED
  MB_PREDICTION_MODE mode2;
#endif
  MACROBLOCKD *xd = &x->e_mbd;
  int64_t best_rd = LLONG_MAX;
  int distortion = 0, rate = 0;
  BLOCK  *be = x->block + ib;
  BLOCKD *b = xd->block + ib;
  ENTROPY_CONTEXT ta0, ta1, besta0 = 0, besta1 = 0;
  ENTROPY_CONTEXT tl0, tl1, bestl0 = 0, bestl1 = 0;

  /*
   * The predictor buffer is a 2d buffer with a stride of 16.  Create
   * a temp buffer that meets the stride requirements, but we are only
   * interested in the left 8x8 block
   * */
  DECLARE_ALIGNED_ARRAY(16, uint8_t, best_predictor, 16 * 8);
  DECLARE_ALIGNED_ARRAY(16, int16_t, best_dqcoeff, 16 * 4);

  // perform transformation of dimension 8x8
  // note the input and output index mapping
  int idx = (ib & 0x02) ? (ib + 2) : ib;

  for (mode = DC_PRED; mode <= TM_PRED; mode++) {
#if CONFIG_COMP_INTRA_PRED
    for (mode2 = DC_PRED - 1; mode2 != TM_PRED + 1; mode2++) {
#endif
      int64_t this_rd;
      int rate_t = 0;

      // FIXME rate for compound mode and second intrapred mode
      rate = mode_costs[mode];
      b->bmi.as_mode.first = mode;

#if CONFIG_COMP_INTRA_PRED
      if (mode2 == (MB_PREDICTION_MODE)(DC_PRED - 1)) {
#endif
        vp9_intra8x8_predict(b, mode, b->predictor);
#if CONFIG_COMP_INTRA_PRED
      } else {
        continue; // i.e. disable for now
        vp9_comp_intra8x8_predict(b, mode, mode2, b->predictor);
      }
#endif

      vp9_subtract_4b_c(be, b, 16);

      assert(get_2nd_order_usage(xd) == 0);
      if (xd->mode_info_context->mbmi.txfm_size == TX_8X8) {
        TX_TYPE tx_type = get_tx_type_8x8(xd, b);
        if (tx_type != DCT_DCT)
          vp9_fht(be->src_diff, 32, (x->block + idx)->coeff, tx_type, 8);
        else
          x->vp9_short_fdct8x8(be->src_diff, (x->block + idx)->coeff, 32);
        x->quantize_b_8x8(x->block + idx, xd->block + idx);

        // compute quantization mse of 8x8 block
        distortion = vp9_block_error_c((x->block + idx)->coeff,
                                       (xd->block + idx)->dqcoeff, 64);
        ta0 = a[vp9_block2above[TX_8X8][idx]];
        tl0 = l[vp9_block2left[TX_8X8][idx]];

        rate_t = cost_coeffs(x, xd->block + idx, PLANE_TYPE_Y_WITH_DC,
                             &ta0, &tl0, TX_8X8);

        rate += rate_t;
        ta1 = ta0;
        tl1 = tl0;
      } else {
        static const int iblock[4] = {0, 1, 4, 5};
        TX_TYPE tx_type;
        int i;
        ta0 = a[vp9_block2above[TX_4X4][ib]];
        ta1 = a[vp9_block2above[TX_4X4][ib + 1]];
        tl0 = l[vp9_block2left[TX_4X4][ib]];
        tl1 = l[vp9_block2left[TX_4X4][ib + 4]];
        distortion = 0;
        rate_t = 0;
        for (i = 0; i < 4; ++i) {
          b = &xd->block[ib + iblock[i]];
          be = &x->block[ib + iblock[i]];
          tx_type = get_tx_type_4x4(xd, b);
          if (tx_type != DCT_DCT) {
            vp9_fht_c(be->src_diff, 32, be->coeff, tx_type, 4);
            vp9_ht_quantize_b_4x4(be, b, tx_type);
          } else {
            x->vp9_short_fdct4x4(be->src_diff, be->coeff, 32);
            x->quantize_b_4x4(be, b);
          }
          distortion += vp9_block_error_c(be->coeff, b->dqcoeff, 16);
          rate_t += cost_coeffs(x, b, PLANE_TYPE_Y_WITH_DC,
                                // i&1 ? &ta1 : &ta0, i&2 ? &tl1 : &tl0,
                                &ta0, &tl0,
                                TX_4X4);
        }
        rate += rate_t;
      }

      distortion >>= 2;
      this_rd = RDCOST(x->rdmult, x->rddiv, rate, distortion);
      if (this_rd < best_rd) {
        *bestrate = rate;
        *bestratey = rate_t;
        *bestdistortion = distortion;
        besta0 = ta0;
        besta1 = ta1;
        bestl0 = tl0;
        bestl1 = tl1;
        best_rd = this_rd;
        *best_mode = mode;
#if CONFIG_COMP_INTRA_PRED
        *best_second_mode = mode2;
#endif
        copy_predictor_8x8(best_predictor, b->predictor);
        vpx_memcpy(best_dqcoeff, b->dqcoeff, 64);
        vpx_memcpy(best_dqcoeff + 32, b->dqcoeff + 64, 64);
#if CONFIG_COMP_INTRA_PRED
      }
#endif
    }
  }
  b->bmi.as_mode.first = (*best_mode);
#if CONFIG_COMP_INTRA_PRED
  b->bmi.as_mode.second = (*best_second_mode);
#endif
  vp9_encode_intra8x8(x, ib);

  if (xd->mode_info_context->mbmi.txfm_size == TX_8X8) {
    a[vp9_block2above[TX_8X8][idx]]     = besta0;
    a[vp9_block2above[TX_8X8][idx] + 1] = besta1;
    l[vp9_block2left[TX_8X8][idx]]      = bestl0;
    l[vp9_block2left[TX_8X8][idx] + 1]  = bestl1;
  } else {
    a[vp9_block2above[TX_4X4][ib]]     = besta0;
    a[vp9_block2above[TX_4X4][ib + 1]] = besta1;
    l[vp9_block2left[TX_4X4][ib]]      = bestl0;
    l[vp9_block2left[TX_4X4][ib + 4]]  = bestl1;
  }

  return best_rd;
}

static int64_t rd_pick_intra8x8mby_modes(VP9_COMP *cpi, MACROBLOCK *mb,
                                         int *Rate, int *rate_y,
                                         int *Distortion, int64_t best_rd) {
  MACROBLOCKD *const xd = &mb->e_mbd;
  int i, ib;
  int cost = mb->mbmode_cost [xd->frame_type] [I8X8_PRED];
  int distortion = 0;
  int tot_rate_y = 0;
  long long total_rd = 0;
  ENTROPY_CONTEXT_PLANES t_above, t_left;
  ENTROPY_CONTEXT *ta, *tl;
  int *i8x8mode_costs;

  vpx_memcpy(&t_above, xd->above_context, sizeof(ENTROPY_CONTEXT_PLANES));
  vpx_memcpy(&t_left, xd->left_context, sizeof(ENTROPY_CONTEXT_PLANES));

  ta = (ENTROPY_CONTEXT *)&t_above;
  tl = (ENTROPY_CONTEXT *)&t_left;

  xd->mode_info_context->mbmi.mode = I8X8_PRED;
  i8x8mode_costs  = mb->i8x8_mode_costs;

  for (i = 0; i < 4; i++) {
    MODE_INFO *const mic = xd->mode_info_context;
    B_PREDICTION_MODE UNINITIALIZED_IS_SAFE(best_mode);
#if CONFIG_COMP_INTRA_PRED
    B_PREDICTION_MODE UNINITIALIZED_IS_SAFE(best_second_mode);
#endif
    int UNINITIALIZED_IS_SAFE(r), UNINITIALIZED_IS_SAFE(ry), UNINITIALIZED_IS_SAFE(d);

    ib = vp9_i8x8_block[i];
    total_rd += rd_pick_intra8x8block(
                  cpi, mb, ib, &best_mode,
#if CONFIG_COMP_INTRA_PRED
                  & best_second_mode,
#endif
                  i8x8mode_costs, ta, tl, &r, &ry, &d);
    cost += r;
    distortion += d;
    tot_rate_y += ry;
    mic->bmi[ib].as_mode.first = best_mode;
#if CONFIG_COMP_INTRA_PRED
    mic->bmi[ib].as_mode.second = best_second_mode;
#endif
  }

  *Rate = cost;
  *rate_y = tot_rate_y;
  *Distortion = distortion;
  return RDCOST(mb->rdmult, mb->rddiv, cost, distortion);
}

static int rd_cost_mbuv_4x4(MACROBLOCK *mb, int backup) {
  int b;
  int cost = 0;
  MACROBLOCKD *xd = &mb->e_mbd;
  ENTROPY_CONTEXT_PLANES t_above, t_left;
  ENTROPY_CONTEXT *ta, *tl;

  if (backup) {
    vpx_memcpy(&t_above, xd->above_context, sizeof(ENTROPY_CONTEXT_PLANES));
    vpx_memcpy(&t_left, xd->left_context, sizeof(ENTROPY_CONTEXT_PLANES));

    ta = (ENTROPY_CONTEXT *)&t_above;
    tl = (ENTROPY_CONTEXT *)&t_left;
  } else {
    ta = (ENTROPY_CONTEXT *)xd->above_context;
    tl = (ENTROPY_CONTEXT *)xd->left_context;
  }

  for (b = 16; b < 24; b++)
    cost += cost_coeffs(mb, xd->block + b, PLANE_TYPE_UV,
                        ta + vp9_block2above[TX_4X4][b],
                        tl + vp9_block2left[TX_4X4][b],
                        TX_4X4);

  return cost;
}


static int64_t rd_inter16x16_uv_4x4(VP9_COMP *cpi, MACROBLOCK *x, int *rate,
                                    int *distortion, int fullpixel, int *skip,
                                    int do_ctx_backup) {
  vp9_transform_mbuv_4x4(x);
  vp9_quantize_mbuv_4x4(x);

  *rate       = rd_cost_mbuv_4x4(x, do_ctx_backup);
  *distortion = vp9_mbuverror(x) / 4;
  *skip       = vp9_mbuv_is_skippable_4x4(&x->e_mbd);

  return RDCOST(x->rdmult, x->rddiv, *rate, *distortion);
}

static int rd_cost_mbuv_8x8(MACROBLOCK *mb, int backup) {
  int b;
  int cost = 0;
  MACROBLOCKD *xd = &mb->e_mbd;
  ENTROPY_CONTEXT_PLANES t_above, t_left;
  ENTROPY_CONTEXT *ta, *tl;

  if (backup) {
    vpx_memcpy(&t_above, xd->above_context, sizeof(ENTROPY_CONTEXT_PLANES));
    vpx_memcpy(&t_left, xd->left_context, sizeof(ENTROPY_CONTEXT_PLANES));

    ta = (ENTROPY_CONTEXT *)&t_above;
    tl = (ENTROPY_CONTEXT *)&t_left;
  } else {
    ta = (ENTROPY_CONTEXT *)mb->e_mbd.above_context;
    tl = (ENTROPY_CONTEXT *)mb->e_mbd.left_context;
  }

  for (b = 16; b < 24; b += 4)
    cost += cost_coeffs(mb, xd->block + b, PLANE_TYPE_UV,
                        ta + vp9_block2above[TX_8X8][b],
                        tl + vp9_block2left[TX_8X8][b], TX_8X8);

  return cost;
}

static int64_t rd_inter16x16_uv_8x8(VP9_COMP *cpi, MACROBLOCK *x, int *rate,
                                    int *distortion, int fullpixel, int *skip,
                                    int do_ctx_backup) {
  vp9_transform_mbuv_8x8(x);
  vp9_quantize_mbuv_8x8(x);

  *rate       = rd_cost_mbuv_8x8(x, do_ctx_backup);
  *distortion = vp9_mbuverror(x) / 4;
  *skip       = vp9_mbuv_is_skippable_8x8(&x->e_mbd);

  return RDCOST(x->rdmult, x->rddiv, *rate, *distortion);
}

#if CONFIG_SUPERBLOCKS
#if CONFIG_TX32X32
static int rd_cost_sbuv_16x16(MACROBLOCK *x, int backup) {
  int b;
  int cost = 0;
  MACROBLOCKD *const xd = &x->e_mbd;
  ENTROPY_CONTEXT_PLANES t_above, t_left;
  ENTROPY_CONTEXT *ta, *tl;

  if (backup) {
    vpx_memcpy(&t_above, xd->above_context, sizeof(ENTROPY_CONTEXT_PLANES));
    vpx_memcpy(&t_left, xd->left_context, sizeof(ENTROPY_CONTEXT_PLANES));

    ta = (ENTROPY_CONTEXT *) &t_above;
    tl = (ENTROPY_CONTEXT *) &t_left;
  } else {
    ta = (ENTROPY_CONTEXT *)xd->above_context;
    tl = (ENTROPY_CONTEXT *)xd->left_context;
  }

  for (b = 16; b < 24; b += 4)
    cost += cost_coeffs(x, xd->block + b, PLANE_TYPE_UV,
                        ta + vp9_block2above[TX_8X8][b],
                        tl + vp9_block2left[TX_8X8][b], TX_16X16);

  return cost;
}

static void rd_inter32x32_uv_16x16(MACROBLOCK *x, int *rate,
                                   int *distortion, int *skip,
                                   int backup) {
  MACROBLOCKD *const xd = &x->e_mbd;

  vp9_transform_sbuv_16x16(x);
  vp9_quantize_sbuv_16x16(x);

  *rate       = rd_cost_sbuv_16x16(x, backup);
  *distortion = vp9_block_error_c(x->sb_coeff_data.coeff + 1024,
                                   xd->sb_coeff_data.dqcoeff + 1024, 512) >> 2;
  *skip       = vp9_sbuv_is_skippable_16x16(xd);
}
#endif

static int64_t rd_inter32x32_uv(VP9_COMP *cpi, MACROBLOCK *x, int *rate,
                                int *distortion, int fullpixel, int *skip) {
  MACROBLOCKD *xd = &x->e_mbd;
  MB_MODE_INFO *const mbmi = &xd->mode_info_context->mbmi;
  const uint8_t *usrc = x->src.u_buffer, *udst = xd->dst.u_buffer;
  const uint8_t *vsrc = x->src.v_buffer, *vdst = xd->dst.v_buffer;
  int src_uv_stride = x->src.uv_stride, dst_uv_stride = xd->dst.uv_stride;

#if CONFIG_TX32X32
  if (mbmi->txfm_size == TX_32X32) {
    vp9_subtract_sbuv_s_c(x->sb_coeff_data.src_diff,
                          usrc, vsrc, src_uv_stride,
                          udst, vdst, dst_uv_stride);
    rd_inter32x32_uv_16x16(x, rate, distortion, skip, 1);
  } else {
#endif
  int n, r = 0, d = 0;
  int skippable = 1;
  ENTROPY_CONTEXT_PLANES t_above[2], t_left[2];
  ENTROPY_CONTEXT_PLANES *ta = xd->above_context;
  ENTROPY_CONTEXT_PLANES *tl = xd->left_context;

  memcpy(t_above, xd->above_context, sizeof(t_above));
  memcpy(t_left, xd->left_context, sizeof(t_left));

  for (n = 0; n < 4; n++) {
    int x_idx = n & 1, y_idx = n >> 1;
    int d_tmp, s_tmp, r_tmp;

    xd->above_context = ta + x_idx;
    xd->left_context = tl + y_idx;
    vp9_subtract_mbuv_s_c(x->src_diff,
                          usrc + x_idx * 8 + y_idx * 8 * src_uv_stride,
                          vsrc + x_idx * 8 + y_idx * 8 * src_uv_stride,
                          src_uv_stride,
                          udst + x_idx * 8 + y_idx * 8 * dst_uv_stride,
                          vdst + x_idx * 8 + y_idx * 8 * dst_uv_stride,
                          dst_uv_stride);

    if (mbmi->txfm_size == TX_4X4) {
      rd_inter16x16_uv_4x4(cpi, x, &r_tmp, &d_tmp, fullpixel, &s_tmp, 0);
    } else {
      rd_inter16x16_uv_8x8(cpi, x, &r_tmp, &d_tmp, fullpixel, &s_tmp, 0);
    }

    r += r_tmp;
    d += d_tmp;
    skippable = skippable && s_tmp;
  }

  *rate = r;
  *distortion = d;
  *skip = skippable;
  xd->left_context = tl;
  xd->above_context = ta;
  memcpy(xd->above_context, t_above, sizeof(t_above));
  memcpy(xd->left_context, t_left, sizeof(t_left));
#if CONFIG_TX32X32
  }
#endif

  return RDCOST(x->rdmult, x->rddiv, *rate, *distortion);
}

static void super_block_64_uvrd(MACROBLOCK *x, int *rate,
                                int *distortion, int *skip);
static int64_t rd_inter64x64_uv(VP9_COMP *cpi, MACROBLOCK *x, int *rate,
                                int *distortion, int fullpixel, int *skip) {
  super_block_64_uvrd(x, rate, distortion, skip);
  return RDCOST(x->rdmult, x->rddiv, *rate, *distortion);
}
#endif

static int64_t rd_inter4x4_uv(VP9_COMP *cpi, MACROBLOCK *x, int *rate,
                              int *distortion, int *skip, int fullpixel) {
  vp9_build_inter4x4_predictors_mbuv(&x->e_mbd);
  vp9_subtract_mbuv(x->src_diff, x->src.u_buffer, x->src.v_buffer,
                    x->e_mbd.predictor, x->src.uv_stride);
  return rd_inter16x16_uv_4x4(cpi, x, rate, distortion, fullpixel, skip, 1);
}

static void rd_pick_intra_mbuv_mode(VP9_COMP *cpi,
                                    MACROBLOCK *x,
                                    int *rate,
                                    int *rate_tokenonly,
                                    int *distortion,
                                    int *skippable) {
  MB_PREDICTION_MODE mode;
  MB_PREDICTION_MODE UNINITIALIZED_IS_SAFE(mode_selected);
#if CONFIG_COMP_INTRA_PRED
  MB_PREDICTION_MODE mode2;
  MB_PREDICTION_MODE UNINITIALIZED_IS_SAFE(mode2_selected);
#endif
  MACROBLOCKD *xd = &x->e_mbd;
  MB_MODE_INFO * mbmi = &x->e_mbd.mode_info_context->mbmi;
  int64_t best_rd = LLONG_MAX;
  int UNINITIALIZED_IS_SAFE(d), UNINITIALIZED_IS_SAFE(r);
  int rate_to, UNINITIALIZED_IS_SAFE(skip);

  for (mode = DC_PRED; mode <= TM_PRED; mode++) {
#if CONFIG_COMP_INTRA_PRED
    for (mode2 = DC_PRED - 1; mode2 != TM_PRED + 1; mode2++) {
#endif
      int rate;
      int distortion;
      int64_t this_rd;

      mbmi->uv_mode = mode;
#if CONFIG_COMP_INTRA_PRED
      mbmi->second_uv_mode = mode2;
      if (mode2 == (MB_PREDICTION_MODE)(DC_PRED - 1)) {
#endif
        vp9_build_intra_predictors_mbuv(&x->e_mbd);
#if CONFIG_COMP_INTRA_PRED
      } else {
        continue;
        vp9_build_comp_intra_predictors_mbuv(&x->e_mbd);
      }
#endif

      vp9_subtract_mbuv(x->src_diff, x->src.u_buffer, x->src.v_buffer,
                        x->e_mbd.predictor, x->src.uv_stride);
      vp9_transform_mbuv_4x4(x);
      vp9_quantize_mbuv_4x4(x);

      rate_to = rd_cost_mbuv_4x4(x, 1);
      rate = rate_to
             + x->intra_uv_mode_cost[x->e_mbd.frame_type][mbmi->uv_mode];

      distortion = vp9_mbuverror(x) / 4;

      this_rd = RDCOST(x->rdmult, x->rddiv, rate, distortion);

      if (this_rd < best_rd) {
        skip = vp9_mbuv_is_skippable_4x4(xd);
        best_rd = this_rd;
        d = distortion;
        r = rate;
        *rate_tokenonly = rate_to;
        mode_selected = mode;
#if CONFIG_COMP_INTRA_PRED
        mode2_selected = mode2;
      }
#endif
    }
  }

  *rate = r;
  *distortion = d;
  *skippable = skip;

  mbmi->uv_mode = mode_selected;
#if CONFIG_COMP_INTRA_PRED
  mbmi->second_uv_mode = mode2_selected;
#endif
}

static void rd_pick_intra_mbuv_mode_8x8(VP9_COMP *cpi,
                                        MACROBLOCK *x,
                                        int *rate,
                                        int *rate_tokenonly,
                                        int *distortion,
                                        int *skippable) {
  MACROBLOCKD *xd = &x->e_mbd;
  MB_PREDICTION_MODE mode;
  MB_PREDICTION_MODE UNINITIALIZED_IS_SAFE(mode_selected);
  MB_MODE_INFO * mbmi = &x->e_mbd.mode_info_context->mbmi;
  int64_t best_rd = LLONG_MAX;
  int UNINITIALIZED_IS_SAFE(d), UNINITIALIZED_IS_SAFE(r);
  int rate_to, UNINITIALIZED_IS_SAFE(skip);

  for (mode = DC_PRED; mode <= TM_PRED; mode++) {
    int rate;
    int distortion;
    int64_t this_rd;

    mbmi->uv_mode = mode;
    vp9_build_intra_predictors_mbuv(&x->e_mbd);
    vp9_subtract_mbuv(x->src_diff, x->src.u_buffer, x->src.v_buffer,
                      x->e_mbd.predictor, x->src.uv_stride);
    vp9_transform_mbuv_8x8(x);

    vp9_quantize_mbuv_8x8(x);

    rate_to = rd_cost_mbuv_8x8(x, 1);
    rate = rate_to + x->intra_uv_mode_cost[x->e_mbd.frame_type][mbmi->uv_mode];

    distortion = vp9_mbuverror(x) / 4;
    this_rd = RDCOST(x->rdmult, x->rddiv, rate, distortion);

    if (this_rd < best_rd) {
      skip = vp9_mbuv_is_skippable_8x8(xd);
      best_rd = this_rd;
      d = distortion;
      r = rate;
      *rate_tokenonly = rate_to;
      mode_selected = mode;
    }
  }
  *rate = r;
  *distortion = d;
  *skippable = skip;
  mbmi->uv_mode = mode_selected;
}

#if CONFIG_SUPERBLOCKS
// TODO(rbultje) very similar to rd_inter32x32_uv(), merge?
static void super_block_uvrd(MACROBLOCK *x,
                             int *rate,
                             int *distortion,
                             int *skippable) {
  MACROBLOCKD *const xd = &x->e_mbd;
  MB_MODE_INFO *const mbmi = &xd->mode_info_context->mbmi;
  const uint8_t *usrc = x->src.u_buffer, *udst = xd->dst.u_buffer;
  const uint8_t *vsrc = x->src.v_buffer, *vdst = xd->dst.v_buffer;
  int src_uv_stride = x->src.uv_stride, dst_uv_stride = xd->dst.uv_stride;

#if CONFIG_TX32X32
  if (mbmi->txfm_size == TX_32X32) {
    vp9_subtract_sbuv_s_c(x->sb_coeff_data.src_diff,
                          usrc, vsrc, src_uv_stride,
                          udst, vdst, dst_uv_stride);
    rd_inter32x32_uv_16x16(x, rate, distortion, skippable, 1);
  } else {
#endif
  int d = 0, r = 0, n, s = 1;
  ENTROPY_CONTEXT_PLANES t_above[2], t_left[2];
  ENTROPY_CONTEXT_PLANES *ta_orig = xd->above_context;
  ENTROPY_CONTEXT_PLANES *tl_orig = xd->left_context;

  memcpy(t_above, xd->above_context, sizeof(t_above));
  memcpy(t_left,  xd->left_context,  sizeof(t_left));

  for (n = 0; n < 4; n++) {
    int x_idx = n & 1, y_idx = n >> 1;

    vp9_subtract_mbuv_s_c(x->src_diff,
                          usrc + x_idx * 8 + y_idx * 8 * src_uv_stride,
                          vsrc + x_idx * 8 + y_idx * 8 * src_uv_stride,
                          src_uv_stride,
                          udst + x_idx * 8 + y_idx * 8 * dst_uv_stride,
                          vdst + x_idx * 8 + y_idx * 8 * dst_uv_stride,
                          dst_uv_stride);
    if (mbmi->txfm_size == TX_4X4) {
      vp9_transform_mbuv_4x4(x);
      vp9_quantize_mbuv_4x4(x);
      s &= vp9_mbuv_is_skippable_4x4(xd);
    } else {
      vp9_transform_mbuv_8x8(x);
      vp9_quantize_mbuv_8x8(x);
      s &= vp9_mbuv_is_skippable_8x8(xd);
    }

    d += vp9_mbuverror(x) >> 2;
    xd->above_context = t_above + x_idx;
    xd->left_context = t_left + y_idx;
    if (mbmi->txfm_size == TX_4X4) {
      r += rd_cost_mbuv_4x4(x, 0);
    } else {
      r += rd_cost_mbuv_8x8(x, 0);
    }
  }

  xd->above_context = ta_orig;
  xd->left_context = tl_orig;

  *distortion = d;
  *rate       = r;
  *skippable  = s;
#if CONFIG_TX32X32
  }
#endif
}

static void super_block_64_uvrd(MACROBLOCK *x,
                                int *rate,
                                int *distortion,
                                int *skippable) {
  MACROBLOCKD *const xd = &x->e_mbd;
  MB_MODE_INFO *const mbmi = &xd->mode_info_context->mbmi;
  const uint8_t *usrc = x->src.u_buffer, *udst = xd->dst.u_buffer;
  const uint8_t *vsrc = x->src.v_buffer, *vdst = xd->dst.v_buffer;
  int src_uv_stride = x->src.uv_stride, dst_uv_stride = xd->dst.uv_stride;
  ENTROPY_CONTEXT_PLANES t_above[4], t_left[4];
  ENTROPY_CONTEXT_PLANES *ta_orig = xd->above_context;
  ENTROPY_CONTEXT_PLANES *tl_orig = xd->left_context;
  int d = 0, r = 0, n, s = 1;

  memcpy(t_above, xd->above_context, sizeof(t_above));
  memcpy(t_left,  xd->left_context,  sizeof(t_left));

#if CONFIG_TX32X32
  if (mbmi->txfm_size == TX_32X32) {
    int n;

    *rate = 0;
    for (n = 0; n < 4; n++) {
      int x_idx = n & 1, y_idx = n >> 1;
      int r_tmp, d_tmp, s_tmp;

      vp9_subtract_sbuv_s_c(x->sb_coeff_data.src_diff,
                            usrc + x_idx * 16 + y_idx * 16 * src_uv_stride,
                            vsrc + x_idx * 16 + y_idx * 16 * src_uv_stride,
                            src_uv_stride,
                            udst + x_idx * 16 + y_idx * 16 * dst_uv_stride,
                            vdst + x_idx * 16 + y_idx * 16 * dst_uv_stride,
                            dst_uv_stride);
      xd->above_context = t_above + x_idx * 2;
      xd->left_context = t_left + y_idx * 2;
      rd_inter32x32_uv_16x16(x, &r_tmp, &d_tmp, &s_tmp, 0);
      r += r_tmp;
      d += d_tmp;
      s = s && s_tmp;
    }
  } else {
#endif
    for (n = 0; n < 16; n++) {
      int x_idx = n & 3, y_idx = n >> 2;

      vp9_subtract_mbuv_s_c(x->src_diff,
                            usrc + x_idx * 8 + y_idx * 8 * src_uv_stride,
                            vsrc + x_idx * 8 + y_idx * 8 * src_uv_stride,
                            src_uv_stride,
                            udst + x_idx * 8 + y_idx * 8 * dst_uv_stride,
                            vdst + x_idx * 8 + y_idx * 8 * dst_uv_stride,
                            dst_uv_stride);
      if (mbmi->txfm_size == TX_4X4) {
        vp9_transform_mbuv_4x4(x);
        vp9_quantize_mbuv_4x4(x);
        s &= vp9_mbuv_is_skippable_4x4(xd);
      } else {
        vp9_transform_mbuv_8x8(x);
        vp9_quantize_mbuv_8x8(x);
        s &= vp9_mbuv_is_skippable_8x8(xd);
      }

      xd->above_context = t_above + x_idx;
      xd->left_context = t_left + y_idx;
      d += vp9_mbuverror(x) >> 2;
      if (mbmi->txfm_size == TX_4X4) {
        r += rd_cost_mbuv_4x4(x, 0);
      } else {
        r += rd_cost_mbuv_8x8(x, 0);
      }
    }
#if CONFIG_TX32X32
  }
#endif

  *distortion = d;
  *rate       = r;
  *skippable  = s;

  xd->left_context = tl_orig;
  xd->above_context = ta_orig;
}

static int64_t rd_pick_intra_sbuv_mode(VP9_COMP *cpi,
                                       MACROBLOCK *x,
                                       int *rate,
                                       int *rate_tokenonly,
                                       int *distortion,
                                       int *skippable) {
  MB_PREDICTION_MODE mode;
  MB_PREDICTION_MODE UNINITIALIZED_IS_SAFE(mode_selected);
  int64_t best_rd = LLONG_MAX, this_rd;
  int this_rate_tokenonly, this_rate;
  int this_distortion, s;

  for (mode = DC_PRED; mode <= TM_PRED; mode++) {
    x->e_mbd.mode_info_context->mbmi.uv_mode = mode;
    vp9_build_intra_predictors_sbuv_s(&x->e_mbd);

    super_block_uvrd(x, &this_rate_tokenonly,
                     &this_distortion, &s);
    this_rate = this_rate_tokenonly +
                x->intra_uv_mode_cost[x->e_mbd.frame_type][mode];
    this_rd = RDCOST(x->rdmult, x->rddiv, this_rate, this_distortion);

    if (this_rd < best_rd) {
      mode_selected   = mode;
      best_rd         = this_rd;
      *rate           = this_rate;
      *rate_tokenonly = this_rate_tokenonly;
      *distortion     = this_distortion;
      *skippable      = s;
    }
  }

  x->e_mbd.mode_info_context->mbmi.uv_mode = mode_selected;

  return best_rd;
}

#if CONFIG_SUPERBLOCKS64
static int64_t rd_pick_intra_sb64uv_mode(VP9_COMP *cpi,
                                         MACROBLOCK *x,
                                         int *rate,
                                         int *rate_tokenonly,
                                         int *distortion,
                                         int *skippable) {
  MB_PREDICTION_MODE mode;
  MB_PREDICTION_MODE UNINITIALIZED_IS_SAFE(mode_selected);
  int64_t best_rd = INT64_MAX, this_rd;
  int this_rate_tokenonly, this_rate;
  int this_distortion, s;

  for (mode = DC_PRED; mode <= TM_PRED; mode++) {
    x->e_mbd.mode_info_context->mbmi.uv_mode = mode;
    vp9_build_intra_predictors_sb64uv_s(&x->e_mbd);

    super_block_64_uvrd(x, &this_rate_tokenonly,
                        &this_distortion, &s);
    this_rate = this_rate_tokenonly +
    x->intra_uv_mode_cost[x->e_mbd.frame_type][mode];
    this_rd = RDCOST(x->rdmult, x->rddiv, this_rate, this_distortion);

    if (this_rd < best_rd) {
      mode_selected   = mode;
      best_rd         = this_rd;
      *rate           = this_rate;
      *rate_tokenonly = this_rate_tokenonly;
      *distortion     = this_distortion;
      *skippable      = s;
    }
  }

  x->e_mbd.mode_info_context->mbmi.uv_mode = mode_selected;

  return best_rd;
}
#endif  // CONFIG_SUPERBLOCKS64
#endif

int vp9_cost_mv_ref(VP9_COMP *cpi,
                    MB_PREDICTION_MODE m,
                    const int mode_context) {
  MACROBLOCKD *xd = &cpi->mb.e_mbd;
  int segment_id = xd->mode_info_context->mbmi.segment_id;

  // If the mode coding is done entirely at the segment level
  // we should not account for it at the per mb level in rd code.
  // Note that if the segment level coding is expanded from single mode
  // to multiple mode masks as per reference frame coding we will need
  // to do something different here.
  if (!vp9_segfeature_active(xd, segment_id, SEG_LVL_MODE)) {
    VP9_COMMON *pc = &cpi->common;

    vp9_prob p [VP9_MVREFS - 1];
    assert(NEARESTMV <= m  &&  m <= SPLITMV);
    vp9_mv_ref_probs(pc, p, mode_context);
    return cost_token(vp9_mv_ref_tree, p,
                      vp9_mv_ref_encoding_array - NEARESTMV + m);
  } else
    return 0;
}

void vp9_set_mbmode_and_mvs(MACROBLOCK *x, MB_PREDICTION_MODE mb, int_mv *mv) {
  x->e_mbd.mode_info_context->mbmi.mode = mb;
  x->e_mbd.mode_info_context->mbmi.mv[0].as_int = mv->as_int;
}

static int labels2mode(
  MACROBLOCK *x,
  int const *labelings, int which_label,
  B_PREDICTION_MODE this_mode,
  int_mv *this_mv, int_mv *this_second_mv,
  int_mv seg_mvs[MAX_REF_FRAMES - 1],
  int_mv *best_ref_mv,
  int_mv *second_best_ref_mv,
  int *mvjcost, int *mvcost[2]) {
  MACROBLOCKD *const xd = &x->e_mbd;
  MODE_INFO *const mic = xd->mode_info_context;
  MB_MODE_INFO * mbmi = &mic->mbmi;
  const int mis = xd->mode_info_stride;

  int i, cost = 0, thismvcost = 0;

  /* We have to be careful retrieving previously-encoded motion vectors.
     Ones from this macroblock have to be pulled from the BLOCKD array
     as they have not yet made it to the bmi array in our MB_MODE_INFO. */
  for (i = 0; i < 16; ++i) {
    BLOCKD *const d = xd->block + i;
    const int row = i >> 2,  col = i & 3;

    B_PREDICTION_MODE m;

    if (labelings[i] != which_label)
      continue;

    if (col  &&  labelings[i] == labelings[i - 1])
      m = LEFT4X4;
    else if (row  &&  labelings[i] == labelings[i - 4])
      m = ABOVE4X4;
    else {
      // the only time we should do costing for new motion vector or mode
      // is when we are on a new label  (jbb May 08, 2007)
      switch (m = this_mode) {
        case NEW4X4 :
          if (mbmi->second_ref_frame > 0) {
            this_mv->as_int = seg_mvs[mbmi->ref_frame - 1].as_int;
            this_second_mv->as_int =
              seg_mvs[mbmi->second_ref_frame - 1].as_int;
          }

          thismvcost  = vp9_mv_bit_cost(this_mv, best_ref_mv, mvjcost, mvcost,
                                        102, xd->allow_high_precision_mv);
          if (mbmi->second_ref_frame > 0) {
            thismvcost += vp9_mv_bit_cost(this_second_mv, second_best_ref_mv,
                                          mvjcost, mvcost, 102,
                                          xd->allow_high_precision_mv);
          }
          break;
        case LEFT4X4:
          this_mv->as_int = col ? d[-1].bmi.as_mv.first.as_int : left_block_mv(mic, i);
          if (mbmi->second_ref_frame > 0)
            this_second_mv->as_int = col ? d[-1].bmi.as_mv.second.as_int : left_block_second_mv(mic, i);
          break;
        case ABOVE4X4:
          this_mv->as_int = row ? d[-4].bmi.as_mv.first.as_int : above_block_mv(mic, i, mis);
          if (mbmi->second_ref_frame > 0)
            this_second_mv->as_int = row ? d[-4].bmi.as_mv.second.as_int : above_block_second_mv(mic, i, mis);
          break;
        case ZERO4X4:
          this_mv->as_int = 0;
          if (mbmi->second_ref_frame > 0)
            this_second_mv->as_int = 0;
          break;
        default:
          break;
      }

      if (m == ABOVE4X4) { // replace above with left if same
        int_mv left_mv, left_second_mv;

        left_second_mv.as_int = 0;
        left_mv.as_int = col ? d[-1].bmi.as_mv.first.as_int :
                         left_block_mv(mic, i);
        if (mbmi->second_ref_frame > 0)
          left_second_mv.as_int = col ? d[-1].bmi.as_mv.second.as_int :
                                  left_block_second_mv(mic, i);

        if (left_mv.as_int == this_mv->as_int &&
            (mbmi->second_ref_frame <= 0 ||
             left_second_mv.as_int == this_second_mv->as_int))
          m = LEFT4X4;
      }

#if CONFIG_NEWBINTRAMODES
      cost = x->inter_bmode_costs[
          m == B_CONTEXT_PRED ? m - CONTEXT_PRED_REPLACEMENTS : m];
#else
      cost = x->inter_bmode_costs[m];
#endif
    }

    d->bmi.as_mv.first.as_int = this_mv->as_int;
    if (mbmi->second_ref_frame > 0)
      d->bmi.as_mv.second.as_int = this_second_mv->as_int;

    x->partition_info->bmi[i].mode = m;
    x->partition_info->bmi[i].mv.as_int = this_mv->as_int;
    if (mbmi->second_ref_frame > 0)
      x->partition_info->bmi[i].second_mv.as_int = this_second_mv->as_int;
  }

  cost += thismvcost;
  return cost;
}

static int64_t encode_inter_mb_segment(MACROBLOCK *x,
                                       int const *labels,
                                       int which_label,
                                       int *labelyrate,
                                       int *distortion,
                                       ENTROPY_CONTEXT *ta,
                                       ENTROPY_CONTEXT *tl) {
  int i;
  MACROBLOCKD *xd = &x->e_mbd;

  *labelyrate = 0;
  *distortion = 0;
  for (i = 0; i < 16; i++) {
    if (labels[i] == which_label) {
      BLOCKD *bd = &x->e_mbd.block[i];
      BLOCK *be = &x->block[i];
      int thisdistortion;

      vp9_build_inter_predictors_b(bd, 16, xd->subpixel_predict);
      if (xd->mode_info_context->mbmi.second_ref_frame > 0)
        vp9_build_2nd_inter_predictors_b(bd, 16, xd->subpixel_predict_avg);
      vp9_subtract_b(be, bd, 16);
      x->vp9_short_fdct4x4(be->src_diff, be->coeff, 32);
      x->quantize_b_4x4(be, bd);
      thisdistortion = vp9_block_error(be->coeff, bd->dqcoeff, 16);
      *distortion += thisdistortion;
      *labelyrate += cost_coeffs(x, bd, PLANE_TYPE_Y_WITH_DC,
                                 ta + vp9_block2above[TX_4X4][i],
                                 tl + vp9_block2left[TX_4X4][i], TX_4X4);
    }
  }
  *distortion >>= 2;
  return RDCOST(x->rdmult, x->rddiv, *labelyrate, *distortion);
}

static int64_t encode_inter_mb_segment_8x8(MACROBLOCK *x,
                                           int const *labels,
                                           int which_label,
                                           int *labelyrate,
                                           int *distortion,
                                           int64_t *otherrd,
                                           ENTROPY_CONTEXT *ta,
                                           ENTROPY_CONTEXT *tl) {
  int i, j;
  MACROBLOCKD *xd = &x->e_mbd;
  const int iblock[4] = { 0, 1, 4, 5 };
  int othercost = 0, otherdist = 0;
  ENTROPY_CONTEXT_PLANES tac, tlc;
  ENTROPY_CONTEXT *tacp = (ENTROPY_CONTEXT *) &tac,
                  *tlcp = (ENTROPY_CONTEXT *) &tlc;

  if (otherrd) {
    memcpy(&tac, ta, sizeof(ENTROPY_CONTEXT_PLANES));
    memcpy(&tlc, tl, sizeof(ENTROPY_CONTEXT_PLANES));
  }

  *distortion = 0;
  *labelyrate = 0;
  for (i = 0; i < 4; i++) {
    int ib = vp9_i8x8_block[i];

    if (labels[ib] == which_label) {
      int idx = (ib & 8) + ((ib & 2) << 1);
      BLOCKD *bd = &xd->block[ib], *bd2 = &xd->block[idx];
      BLOCK *be = &x->block[ib], *be2 = &x->block[idx];
      int thisdistortion;

      vp9_build_inter_predictors4b(xd, bd, 16);
      if (xd->mode_info_context->mbmi.second_ref_frame > 0)
        vp9_build_2nd_inter_predictors4b(xd, bd, 16);
      vp9_subtract_4b_c(be, bd, 16);

      if (xd->mode_info_context->mbmi.txfm_size == TX_4X4) {
        if (otherrd) {
          x->vp9_short_fdct8x8(be->src_diff, be2->coeff, 32);
          x->quantize_b_8x8(be2, bd2);
          thisdistortion = vp9_block_error_c(be2->coeff, bd2->dqcoeff, 64);
          otherdist += thisdistortion;
          othercost += cost_coeffs(x, bd2, PLANE_TYPE_Y_WITH_DC,
                                     tacp + vp9_block2above[TX_8X8][idx],
                                     tlcp + vp9_block2left[TX_8X8][idx],
                                     TX_8X8);
        }
        for (j = 0; j < 4; j += 2) {
          bd = &xd->block[ib + iblock[j]];
          be = &x->block[ib + iblock[j]];
          x->vp9_short_fdct8x4(be->src_diff, be->coeff, 32);
          x->quantize_b_4x4_pair(be, be + 1, bd, bd + 1);
          thisdistortion = vp9_block_error_c(be->coeff, bd->dqcoeff, 32);
          *distortion += thisdistortion;
          *labelyrate += cost_coeffs(x, bd, PLANE_TYPE_Y_WITH_DC,
                           ta + vp9_block2above[TX_4X4][ib + iblock[j]],
                           tl + vp9_block2left[TX_4X4][ib + iblock[j]],
                           TX_4X4);
          *labelyrate += cost_coeffs(x, bd + 1, PLANE_TYPE_Y_WITH_DC,
                           ta + vp9_block2above[TX_4X4][ib + iblock[j] + 1],
                           tl + vp9_block2left[TX_4X4][ib + iblock[j]],
                           TX_4X4);
        }
      } else /* 8x8 */ {
        if (otherrd) {
          for (j = 0; j < 4; j += 2) {
            BLOCKD *bd = &xd->block[ib + iblock[j]];
            BLOCK *be = &x->block[ib + iblock[j]];
            x->vp9_short_fdct8x4(be->src_diff, be->coeff, 32);
            x->quantize_b_4x4_pair(be, be + 1, bd, bd + 1);
            thisdistortion = vp9_block_error_c(be->coeff, bd->dqcoeff, 32);
            otherdist += thisdistortion;
            othercost += cost_coeffs(x, bd, PLANE_TYPE_Y_WITH_DC,
                           tacp + vp9_block2above[TX_4X4][ib + iblock[j]],
                           tlcp + vp9_block2left[TX_4X4][ib + iblock[j]],
                           TX_4X4);
            othercost += cost_coeffs(x, bd + 1, PLANE_TYPE_Y_WITH_DC,
                           tacp + vp9_block2above[TX_4X4][ib + iblock[j] + 1],
                           tlcp + vp9_block2left[TX_4X4][ib + iblock[j]],
                           TX_4X4);
          }
        }
        x->vp9_short_fdct8x8(be->src_diff, be2->coeff, 32);
        x->quantize_b_8x8(be2, bd2);
        thisdistortion = vp9_block_error_c(be2->coeff, bd2->dqcoeff, 64);
        *distortion += thisdistortion;
        *labelyrate += cost_coeffs(x, bd2, PLANE_TYPE_Y_WITH_DC,
                                   ta + vp9_block2above[TX_8X8][idx],
                                   tl + vp9_block2left[TX_8X8][idx], TX_8X8);
      }
    }
  }
  *distortion >>= 2;
  if (otherrd) {
    otherdist >>= 2;
    *otherrd = RDCOST(x->rdmult, x->rddiv, othercost, otherdist);
  }
  return RDCOST(x->rdmult, x->rddiv, *labelyrate, *distortion);
}

static const unsigned int segmentation_to_sseshift[4] = {3, 3, 2, 0};


typedef struct {
  int_mv *ref_mv, *second_ref_mv;
  int_mv mvp;

  int64_t segment_rd;
  SPLITMV_PARTITIONING_TYPE segment_num;
  TX_SIZE txfm_size;
  int r;
  int d;
  int segment_yrate;
  B_PREDICTION_MODE modes[16];
  int_mv mvs[16], second_mvs[16];
  int eobs[16];

  int mvthresh;
  int *mdcounts;

  int_mv sv_mvp[4];     // save 4 mvp from 8x8
  int sv_istep[2];  // save 2 initial step_param for 16x8/8x16

} BEST_SEG_INFO;

static __inline
int mv_check_bounds(MACROBLOCK *x, int_mv *mv) {
  int r = 0;
  r |= (mv->as_mv.row >> 3) < x->mv_row_min;
  r |= (mv->as_mv.row >> 3) > x->mv_row_max;
  r |= (mv->as_mv.col >> 3) < x->mv_col_min;
  r |= (mv->as_mv.col >> 3) > x->mv_col_max;
  return r;
}

static void rd_check_segment_txsize(VP9_COMP *cpi, MACROBLOCK *x,
                                    BEST_SEG_INFO *bsi,
                                    SPLITMV_PARTITIONING_TYPE segmentation,
                                    TX_SIZE tx_size, int64_t *otherrds,
                                    int64_t *rds, int *completed,
                                    /* 16 = n_blocks */
                                    int_mv seg_mvs[16 /* n_blocks */]
                                                  [MAX_REF_FRAMES - 1]) {
  int i, j;
  int const *labels;
  int br = 0, bd = 0;
  B_PREDICTION_MODE this_mode;
  MB_MODE_INFO * mbmi = &x->e_mbd.mode_info_context->mbmi;

  int label_count;
  int64_t this_segment_rd = 0, other_segment_rd;
  int label_mv_thresh;
  int rate = 0;
  int sbr = 0, sbd = 0;
  int segmentyrate = 0;
  int best_eobs[16] = { 0 };

  vp9_variance_fn_ptr_t *v_fn_ptr;

  ENTROPY_CONTEXT_PLANES t_above, t_left;
  ENTROPY_CONTEXT *ta, *tl;
  ENTROPY_CONTEXT_PLANES t_above_b, t_left_b;
  ENTROPY_CONTEXT *ta_b, *tl_b;

  vpx_memcpy(&t_above, x->e_mbd.above_context, sizeof(ENTROPY_CONTEXT_PLANES));
  vpx_memcpy(&t_left, x->e_mbd.left_context, sizeof(ENTROPY_CONTEXT_PLANES));

  ta = (ENTROPY_CONTEXT *)&t_above;
  tl = (ENTROPY_CONTEXT *)&t_left;
  ta_b = (ENTROPY_CONTEXT *)&t_above_b;
  tl_b = (ENTROPY_CONTEXT *)&t_left_b;

  v_fn_ptr = &cpi->fn_ptr[segmentation];
  labels = vp9_mbsplits[segmentation];
  label_count = vp9_mbsplit_count[segmentation];

  // 64 makes this threshold really big effectively
  // making it so that we very rarely check mvs on
  // segments.   setting this to 1 would make mv thresh
  // roughly equal to what it is for macroblocks
  label_mv_thresh = 1 * bsi->mvthresh / label_count;

  // Segmentation method overheads
  rate = cost_token(vp9_mbsplit_tree, vp9_mbsplit_probs,
                    vp9_mbsplit_encodings + segmentation);
  rate += vp9_cost_mv_ref(cpi, SPLITMV,
                          mbmi->mb_mode_context[mbmi->ref_frame]);
  this_segment_rd += RDCOST(x->rdmult, x->rddiv, rate, 0);
  br += rate;
  other_segment_rd = this_segment_rd;

  mbmi->txfm_size = tx_size;
  for (i = 0; i < label_count && this_segment_rd < bsi->segment_rd; i++) {
    int_mv mode_mv[B_MODE_COUNT], second_mode_mv[B_MODE_COUNT];
    int64_t best_label_rd = LLONG_MAX, best_other_rd = LLONG_MAX;
    B_PREDICTION_MODE mode_selected = ZERO4X4;
    int bestlabelyrate = 0;

    // search for the best motion vector on this segment
    for (this_mode = LEFT4X4; this_mode <= NEW4X4; this_mode ++) {
      int64_t this_rd, other_rd;
      int distortion;
      int labelyrate;
      ENTROPY_CONTEXT_PLANES t_above_s, t_left_s;
      ENTROPY_CONTEXT *ta_s;
      ENTROPY_CONTEXT *tl_s;

      vpx_memcpy(&t_above_s, &t_above, sizeof(ENTROPY_CONTEXT_PLANES));
      vpx_memcpy(&t_left_s, &t_left, sizeof(ENTROPY_CONTEXT_PLANES));

      ta_s = (ENTROPY_CONTEXT *)&t_above_s;
      tl_s = (ENTROPY_CONTEXT *)&t_left_s;

      // motion search for newmv (single predictor case only)
      if (mbmi->second_ref_frame <= 0 && this_mode == NEW4X4) {
        int sseshift, n;
        int step_param = 0;
        int further_steps;
        int thissme, bestsme = INT_MAX;
        BLOCK *c;
        BLOCKD *e;

        /* Is the best so far sufficiently good that we cant justify doing
         * and new motion search. */
        if (best_label_rd < label_mv_thresh)
          break;

        if (cpi->compressor_speed) {
          if (segmentation == PARTITIONING_8X16 ||
              segmentation == PARTITIONING_16X8) {
            bsi->mvp.as_int = bsi->sv_mvp[i].as_int;
            if (i == 1 && segmentation == PARTITIONING_16X8)
              bsi->mvp.as_int = bsi->sv_mvp[2].as_int;

            step_param = bsi->sv_istep[i];
          }

          // use previous block's result as next block's MV predictor.
          if (segmentation == PARTITIONING_4X4 && i > 0) {
            bsi->mvp.as_int = x->e_mbd.block[i - 1].bmi.as_mv.first.as_int;
            if (i == 4 || i == 8 || i == 12)
              bsi->mvp.as_int = x->e_mbd.block[i - 4].bmi.as_mv.first.as_int;
            step_param = 2;
          }
        }

        further_steps = (MAX_MVSEARCH_STEPS - 1) - step_param;

        {
          int sadpb = x->sadperbit4;
          int_mv mvp_full;

          mvp_full.as_mv.row = bsi->mvp.as_mv.row >> 3;
          mvp_full.as_mv.col = bsi->mvp.as_mv.col >> 3;

          // find first label
          n = vp9_mbsplit_offset[segmentation][i];

          c = &x->block[n];
          e = &x->e_mbd.block[n];

          bestsme = vp9_full_pixel_diamond(cpi, x, c, e, &mvp_full, step_param,
                                           sadpb, further_steps, 0, v_fn_ptr,
                                           bsi->ref_mv, &mode_mv[NEW4X4]);

          sseshift = segmentation_to_sseshift[segmentation];

          // Should we do a full search (best quality only)
          if ((cpi->compressor_speed == 0) && (bestsme >> sseshift) > 4000) {
            /* Check if mvp_full is within the range. */
            clamp_mv(&mvp_full, x->mv_col_min, x->mv_col_max,
                     x->mv_row_min, x->mv_row_max);

            thissme = cpi->full_search_sad(x, c, e, &mvp_full,
                                           sadpb, 16, v_fn_ptr,
                                           x->nmvjointcost, x->mvcost,
                                           bsi->ref_mv);

            if (thissme < bestsme) {
              bestsme = thissme;
              mode_mv[NEW4X4].as_int = e->bmi.as_mv.first.as_int;
            } else {
              /* The full search result is actually worse so re-instate the
               * previous best vector */
              e->bmi.as_mv.first.as_int = mode_mv[NEW4X4].as_int;
            }
          }
        }

        if (bestsme < INT_MAX) {
          int distortion;
          unsigned int sse;
          cpi->find_fractional_mv_step(x, c, e, &mode_mv[NEW4X4],
                                       bsi->ref_mv, x->errorperbit, v_fn_ptr,
                                       x->nmvjointcost, x->mvcost,
                                       &distortion, &sse);

          // safe motion search result for use in compound prediction
          seg_mvs[i][mbmi->ref_frame - 1].as_int = mode_mv[NEW4X4].as_int;
        }
      } else if (mbmi->second_ref_frame > 0 && this_mode == NEW4X4) {
        /* NEW4X4 */
        /* motion search not completed? Then skip newmv for this block with
         * comppred */
        if (seg_mvs[i][mbmi->second_ref_frame - 1].as_int == INVALID_MV ||
            seg_mvs[i][mbmi->ref_frame        - 1].as_int == INVALID_MV) {
          continue;
        }
      }

      rate = labels2mode(x, labels, i, this_mode, &mode_mv[this_mode],
                         &second_mode_mv[this_mode], seg_mvs[i],
                         bsi->ref_mv, bsi->second_ref_mv, x->nmvjointcost,
                         x->mvcost);

      // Trap vectors that reach beyond the UMV borders
      if (((mode_mv[this_mode].as_mv.row >> 3) < x->mv_row_min) ||
          ((mode_mv[this_mode].as_mv.row >> 3) > x->mv_row_max) ||
          ((mode_mv[this_mode].as_mv.col >> 3) < x->mv_col_min) ||
          ((mode_mv[this_mode].as_mv.col >> 3) > x->mv_col_max)) {
        continue;
      }
      if (mbmi->second_ref_frame > 0 &&
          mv_check_bounds(x, &second_mode_mv[this_mode]))
        continue;

      if (segmentation == PARTITIONING_4X4) {
        this_rd = encode_inter_mb_segment(x, labels, i, &labelyrate,
                                          &distortion, ta_s, tl_s);
        other_rd = this_rd;
      } else {
        this_rd = encode_inter_mb_segment_8x8(x, labels, i, &labelyrate,
                                              &distortion, &other_rd,
                                              ta_s, tl_s);
      }
      this_rd += RDCOST(x->rdmult, x->rddiv, rate, 0);
      rate += labelyrate;

      if (this_rd < best_label_rd) {
        sbr = rate;
        sbd = distortion;
        bestlabelyrate = labelyrate;
        mode_selected = this_mode;
        best_label_rd = this_rd;
        if (x->e_mbd.mode_info_context->mbmi.txfm_size == TX_4X4) {
          for (j = 0; j < 16; j++)
            if (labels[j] == i)
              best_eobs[j] = x->e_mbd.block[j].eob;
        } else {
          for (j = 0; j < 4; j++) {
            int ib = vp9_i8x8_block[j], idx = j * 4;

            if (labels[ib] == i)
              best_eobs[idx] = x->e_mbd.block[idx].eob;
          }
        }
        if (other_rd < best_other_rd)
          best_other_rd = other_rd;

        vpx_memcpy(ta_b, ta_s, sizeof(ENTROPY_CONTEXT_PLANES));
        vpx_memcpy(tl_b, tl_s, sizeof(ENTROPY_CONTEXT_PLANES));

      }
    } /*for each 4x4 mode*/

    vpx_memcpy(ta, ta_b, sizeof(ENTROPY_CONTEXT_PLANES));
    vpx_memcpy(tl, tl_b, sizeof(ENTROPY_CONTEXT_PLANES));

    labels2mode(x, labels, i, mode_selected, &mode_mv[mode_selected],
                &second_mode_mv[mode_selected], seg_mvs[i],
                bsi->ref_mv, bsi->second_ref_mv, x->nmvjointcost, x->mvcost);

    br += sbr;
    bd += sbd;
    segmentyrate += bestlabelyrate;
    this_segment_rd += best_label_rd;
    other_segment_rd += best_other_rd;
    if (rds)
      rds[i] = this_segment_rd;
    if (otherrds)
      otherrds[i] = other_segment_rd;
  } /* for each label */

  if (this_segment_rd < bsi->segment_rd) {
    bsi->r = br;
    bsi->d = bd;
    bsi->segment_yrate = segmentyrate;
    bsi->segment_rd = this_segment_rd;
    bsi->segment_num = segmentation;
    bsi->txfm_size = mbmi->txfm_size;

    // store everything needed to come back to this!!
    for (i = 0; i < 16; i++) {
      bsi->mvs[i].as_mv = x->partition_info->bmi[i].mv.as_mv;
      if (mbmi->second_ref_frame > 0)
        bsi->second_mvs[i].as_mv = x->partition_info->bmi[i].second_mv.as_mv;
      bsi->modes[i] = x->partition_info->bmi[i].mode;
      bsi->eobs[i] = best_eobs[i];
    }
  }

  if (completed) {
    *completed = i;
  }
}

static void rd_check_segment(VP9_COMP *cpi, MACROBLOCK *x,
                             BEST_SEG_INFO *bsi,
                             unsigned int segmentation,
                             /* 16 = n_blocks */
                             int_mv seg_mvs[16][MAX_REF_FRAMES - 1],
                             int64_t txfm_cache[NB_TXFM_MODES]) {
  int i, n, c = vp9_mbsplit_count[segmentation];

  if (segmentation == PARTITIONING_4X4) {
    int64_t rd[16];

    rd_check_segment_txsize(cpi, x, bsi, segmentation, TX_4X4, NULL,
                            rd, &n, seg_mvs);
    if (n == c) {
      for (i = 0; i < NB_TXFM_MODES; i++) {
        if (rd[c - 1] < txfm_cache[i])
          txfm_cache[i] = rd[c - 1];
      }
    }
  } else {
    int64_t diff, base_rd;
    int cost4x4 = vp9_cost_bit(cpi->common.prob_tx[0], 0);
    int cost8x8 = vp9_cost_bit(cpi->common.prob_tx[0], 1);

    if (cpi->common.txfm_mode == TX_MODE_SELECT) {
      int64_t rd4x4[4], rd8x8[4];
      int n4x4, n8x8, nmin;
      BEST_SEG_INFO bsi4x4, bsi8x8;

      /* factor in cost of cost4x4/8x8 in decision */
      vpx_memcpy(&bsi4x4, bsi, sizeof(*bsi));
      vpx_memcpy(&bsi8x8, bsi, sizeof(*bsi));
      rd_check_segment_txsize(cpi, x, &bsi4x4, segmentation,
                              TX_4X4, NULL, rd4x4, &n4x4, seg_mvs);
      rd_check_segment_txsize(cpi, x, &bsi8x8, segmentation,
                              TX_8X8, NULL, rd8x8, &n8x8, seg_mvs);
      if (bsi4x4.segment_num == segmentation) {
        bsi4x4.segment_rd += RDCOST(x->rdmult, x->rddiv, cost4x4, 0);
        if (bsi4x4.segment_rd < bsi->segment_rd)
          vpx_memcpy(bsi, &bsi4x4, sizeof(*bsi));
      }
      if (bsi8x8.segment_num == segmentation) {
        bsi8x8.segment_rd += RDCOST(x->rdmult, x->rddiv, cost8x8, 0);
        if (bsi8x8.segment_rd < bsi->segment_rd)
          vpx_memcpy(bsi, &bsi8x8, sizeof(*bsi));
      }
      n = n4x4 > n8x8 ? n4x4 : n8x8;
      if (n == c) {
        nmin = n4x4 < n8x8 ? n4x4 : n8x8;
        diff = rd8x8[nmin - 1] - rd4x4[nmin - 1];
        if (n == n4x4) {
          base_rd = rd4x4[c - 1];
        } else {
          base_rd = rd8x8[c - 1] - diff;
        }
      }
    } else {
      int64_t rd[4], otherrd[4];

      if (cpi->common.txfm_mode == ONLY_4X4) {
        rd_check_segment_txsize(cpi, x, bsi, segmentation, TX_4X4, otherrd,
                                rd, &n, seg_mvs);
        if (n == c) {
          base_rd = rd[c - 1];
          diff = otherrd[c - 1] - rd[c - 1];
        }
      } else /* use 8x8 transform */ {
        rd_check_segment_txsize(cpi, x, bsi, segmentation, TX_8X8, otherrd,
                                rd, &n, seg_mvs);
        if (n == c) {
          diff = rd[c - 1] - otherrd[c - 1];
          base_rd = otherrd[c - 1];
        }
      }
    }

    if (n == c) {
      if (base_rd < txfm_cache[ONLY_4X4]) {
        txfm_cache[ONLY_4X4] = base_rd;
      }
      if (base_rd + diff < txfm_cache[1]) {
        txfm_cache[ALLOW_8X8] = txfm_cache[ALLOW_16X16] = base_rd + diff;
      }
      if (diff < 0) {
        base_rd += diff + RDCOST(x->rdmult, x->rddiv, cost8x8, 0);
      } else {
        base_rd += RDCOST(x->rdmult, x->rddiv, cost4x4, 0);
      }
      if (base_rd < txfm_cache[TX_MODE_SELECT]) {
        txfm_cache[TX_MODE_SELECT] = base_rd;
      }
    }
  }
}

static __inline void cal_step_param(int sr, int *sp) {
  int step = 0;

  if (sr > MAX_FIRST_STEP) sr = MAX_FIRST_STEP;
  else if (sr < 1) sr = 1;

  while (sr >>= 1)
    step++;

  *sp = MAX_MVSEARCH_STEPS - 1 - step;
}

static int rd_pick_best_mbsegmentation(VP9_COMP *cpi, MACROBLOCK *x,
                                       int_mv *best_ref_mv,
                                       int_mv *second_best_ref_mv,
                                       int64_t best_rd,
                                       int *mdcounts,
                                       int *returntotrate,
                                       int *returnyrate,
                                       int *returndistortion,
                                       int *skippable, int mvthresh,
                                       int_mv seg_mvs[NB_PARTITIONINGS]
                                                     [16 /* n_blocks */]
                                                     [MAX_REF_FRAMES - 1],
                                       int64_t txfm_cache[NB_TXFM_MODES]) {
  int i;
  BEST_SEG_INFO bsi;
  MB_MODE_INFO * mbmi = &x->e_mbd.mode_info_context->mbmi;

  vpx_memset(&bsi, 0, sizeof(bsi));
  for (i = 0; i < NB_TXFM_MODES; i++)
    txfm_cache[i] = LLONG_MAX;

  bsi.segment_rd = best_rd;
  bsi.ref_mv = best_ref_mv;
  bsi.second_ref_mv = second_best_ref_mv;
  bsi.mvp.as_int = best_ref_mv->as_int;
  bsi.mvthresh = mvthresh;
  bsi.mdcounts = mdcounts;
  bsi.txfm_size = TX_4X4;

  for (i = 0; i < 16; i++)
    bsi.modes[i] = ZERO4X4;

  if (cpi->compressor_speed == 0) {
    /* for now, we will keep the original segmentation order
       when in best quality mode */
    rd_check_segment(cpi, x, &bsi, PARTITIONING_16X8,
                     seg_mvs[PARTITIONING_16X8], txfm_cache);
    rd_check_segment(cpi, x, &bsi, PARTITIONING_8X16,
                     seg_mvs[PARTITIONING_8X16], txfm_cache);
    rd_check_segment(cpi, x, &bsi, PARTITIONING_8X8,
                     seg_mvs[PARTITIONING_8X8], txfm_cache);
    rd_check_segment(cpi, x, &bsi, PARTITIONING_4X4,
                     seg_mvs[PARTITIONING_4X4], txfm_cache);
  } else {
    int sr;

    rd_check_segment(cpi, x, &bsi, PARTITIONING_8X8,
                     seg_mvs[PARTITIONING_8X8], txfm_cache);

    if (bsi.segment_rd < best_rd) {
      int tmp_col_min = x->mv_col_min;
      int tmp_col_max = x->mv_col_max;
      int tmp_row_min = x->mv_row_min;
      int tmp_row_max = x->mv_row_max;

      vp9_clamp_mv_min_max(x, best_ref_mv);

      /* Get 8x8 result */
      bsi.sv_mvp[0].as_int = bsi.mvs[0].as_int;
      bsi.sv_mvp[1].as_int = bsi.mvs[2].as_int;
      bsi.sv_mvp[2].as_int = bsi.mvs[8].as_int;
      bsi.sv_mvp[3].as_int = bsi.mvs[10].as_int;

      /* Use 8x8 result as 16x8/8x16's predictor MV. Adjust search range
       * according to the closeness of 2 MV. */
      /* block 8X16 */
      sr = MAXF((abs(bsi.sv_mvp[0].as_mv.row - bsi.sv_mvp[2].as_mv.row)) >> 3,
                (abs(bsi.sv_mvp[0].as_mv.col - bsi.sv_mvp[2].as_mv.col)) >> 3);
      cal_step_param(sr, &bsi.sv_istep[0]);

      sr = MAXF((abs(bsi.sv_mvp[1].as_mv.row - bsi.sv_mvp[3].as_mv.row)) >> 3,
                (abs(bsi.sv_mvp[1].as_mv.col - bsi.sv_mvp[3].as_mv.col)) >> 3);
      cal_step_param(sr, &bsi.sv_istep[1]);

      rd_check_segment(cpi, x, &bsi, PARTITIONING_8X16,
                       seg_mvs[PARTITIONING_8X16], txfm_cache);

      /* block 16X8 */
      sr = MAXF((abs(bsi.sv_mvp[0].as_mv.row - bsi.sv_mvp[1].as_mv.row)) >> 3,
                (abs(bsi.sv_mvp[0].as_mv.col - bsi.sv_mvp[1].as_mv.col)) >> 3);
      cal_step_param(sr, &bsi.sv_istep[0]);

      sr = MAXF((abs(bsi.sv_mvp[2].as_mv.row - bsi.sv_mvp[3].as_mv.row)) >> 3,
                (abs(bsi.sv_mvp[2].as_mv.col - bsi.sv_mvp[3].as_mv.col)) >> 3);
      cal_step_param(sr, &bsi.sv_istep[1]);

      rd_check_segment(cpi, x, &bsi, PARTITIONING_16X8,
                       seg_mvs[PARTITIONING_16X8], txfm_cache);

      /* If 8x8 is better than 16x8/8x16, then do 4x4 search */
      /* Not skip 4x4 if speed=0 (good quality) */
      if (cpi->sf.no_skip_block4x4_search ||
          bsi.segment_num == PARTITIONING_8X8) {
        /* || (sv_segment_rd8x8-bsi.segment_rd) < sv_segment_rd8x8>>5) */
        bsi.mvp.as_int = bsi.sv_mvp[0].as_int;
        rd_check_segment(cpi, x, &bsi, PARTITIONING_4X4,
                         seg_mvs[PARTITIONING_4X4], txfm_cache);
      }

      /* restore UMV window */
      x->mv_col_min = tmp_col_min;
      x->mv_col_max = tmp_col_max;
      x->mv_row_min = tmp_row_min;
      x->mv_row_max = tmp_row_max;
    }
  }

  /* set it to the best */
  for (i = 0; i < 16; i++) {
    BLOCKD *bd = &x->e_mbd.block[i];

    bd->bmi.as_mv.first.as_int = bsi.mvs[i].as_int;
    if (mbmi->second_ref_frame > 0)
      bd->bmi.as_mv.second.as_int = bsi.second_mvs[i].as_int;
    bd->eob = bsi.eobs[i];
  }

  *returntotrate = bsi.r;
  *returndistortion = bsi.d;
  *returnyrate = bsi.segment_yrate;
  *skippable = bsi.txfm_size == TX_4X4 ?
                    vp9_mby_is_skippable_4x4(&x->e_mbd, 0) :
                    vp9_mby_is_skippable_8x8(&x->e_mbd, 0);

  /* save partitions */
  mbmi->txfm_size = bsi.txfm_size;
  mbmi->partitioning = bsi.segment_num;
  x->partition_info->count = vp9_mbsplit_count[bsi.segment_num];

  for (i = 0; i < x->partition_info->count; i++) {
    int j;

    j = vp9_mbsplit_offset[bsi.segment_num][i];

    x->partition_info->bmi[i].mode = bsi.modes[j];
    x->partition_info->bmi[i].mv.as_mv = bsi.mvs[j].as_mv;
    if (mbmi->second_ref_frame > 0)
      x->partition_info->bmi[i].second_mv.as_mv = bsi.second_mvs[j].as_mv;
  }
  /*
   * used to set mbmi->mv.as_int
   */
  x->partition_info->bmi[15].mv.as_int = bsi.mvs[15].as_int;
  if (mbmi->second_ref_frame > 0)
    x->partition_info->bmi[15].second_mv.as_int = bsi.second_mvs[15].as_int;

  return (int)(bsi.segment_rd);
}

static void mv_pred(VP9_COMP *cpi, MACROBLOCK *x,
                    uint8_t *ref_y_buffer, int ref_y_stride,
                    int ref_frame, enum BlockSize block_size ) {
  MACROBLOCKD *xd = &x->e_mbd;
  MB_MODE_INFO *mbmi = &xd->mode_info_context->mbmi;
  int_mv this_mv;
  int i;
  int zero_seen = FALSE;
  int best_index = 0;
  int best_sad = INT_MAX;
  int this_sad = INT_MAX;

  BLOCK *b = &x->block[0];
  uint8_t *src_y_ptr = *(b->base_src);
  uint8_t *ref_y_ptr;
  int row_offset, col_offset;

  // Get the sad for each candidate reference mv
  for (i = 0; i < 4; i++) {
    this_mv.as_int = mbmi->ref_mvs[ref_frame][i].as_int;

    // The list is at an end if we see 0 for a second time.
    if (!this_mv.as_int && zero_seen)
      break;
    zero_seen = zero_seen || !this_mv.as_int;

    row_offset = this_mv.as_mv.row >> 3;
    col_offset = this_mv.as_mv.col >> 3;
    ref_y_ptr = ref_y_buffer + (ref_y_stride * row_offset) + col_offset;

    // Find sad for current vector.
    this_sad = cpi->fn_ptr[block_size].sdf(src_y_ptr, b->src_stride,
                                           ref_y_ptr, ref_y_stride,
                                           0x7fffffff);

    // Note if it is the best so far.
    if (this_sad < best_sad) {
      best_sad = this_sad;
      best_index = i;
    }
  }

  // Note the index of the mv that worked best in the reference list.
  x->mv_best_ref_index[ref_frame] = best_index;
}

static void set_i8x8_block_modes(MACROBLOCK *x, int modes[2][4]) {
  int i;
  MACROBLOCKD *xd = &x->e_mbd;
  for (i = 0; i < 4; i++) {
    int ib = vp9_i8x8_block[i];
    xd->mode_info_context->bmi[ib + 0].as_mode.first = modes[0][i];
    xd->mode_info_context->bmi[ib + 1].as_mode.first = modes[0][i];
    xd->mode_info_context->bmi[ib + 4].as_mode.first = modes[0][i];
    xd->mode_info_context->bmi[ib + 5].as_mode.first = modes[0][i];
#if CONFIG_COMP_INTRA_PRED
    xd->mode_info_context->bmi[ib + 0].as_mode.second = modes[1][i];
    xd->mode_info_context->bmi[ib + 1].as_mode.second = modes[1][i];
    xd->mode_info_context->bmi[ib + 4].as_mode.second = modes[1][i];
    xd->mode_info_context->bmi[ib + 5].as_mode.second = modes[1][i];
#endif
    // printf("%d,%d,%d,%d %d,%d,%d,%d\n",
    //       modes[0][0], modes[0][1], modes[0][2], modes[0][3],
    //       modes[1][0], modes[1][1], modes[1][2], modes[1][3]);
  }

  for (i = 0; i < 16; i++) {
    xd->block[i].bmi = xd->mode_info_context->bmi[i];
  }
}

extern void vp9_calc_ref_probs(int *count, vp9_prob *probs);
static void estimate_curframe_refprobs(VP9_COMP *cpi, vp9_prob mod_refprobs[3], int pred_ref) {
  int norm_cnt[MAX_REF_FRAMES];
  const int *const rfct = cpi->count_mb_ref_frame_usage;
  int intra_count = rfct[INTRA_FRAME];
  int last_count  = rfct[LAST_FRAME];
  int gf_count    = rfct[GOLDEN_FRAME];
  int arf_count   = rfct[ALTREF_FRAME];

  // Work out modified reference frame probabilities to use where prediction
  // of the reference frame fails
  if (pred_ref == INTRA_FRAME) {
    norm_cnt[0] = 0;
    norm_cnt[1] = last_count;
    norm_cnt[2] = gf_count;
    norm_cnt[3] = arf_count;
    vp9_calc_ref_probs(norm_cnt, mod_refprobs);
    mod_refprobs[0] = 0;    // This branch implicit
  } else if (pred_ref == LAST_FRAME) {
    norm_cnt[0] = intra_count;
    norm_cnt[1] = 0;
    norm_cnt[2] = gf_count;
    norm_cnt[3] = arf_count;
    vp9_calc_ref_probs(norm_cnt, mod_refprobs);
    mod_refprobs[1] = 0;    // This branch implicit
  } else if (pred_ref == GOLDEN_FRAME) {
    norm_cnt[0] = intra_count;
    norm_cnt[1] = last_count;
    norm_cnt[2] = 0;
    norm_cnt[3] = arf_count;
    vp9_calc_ref_probs(norm_cnt, mod_refprobs);
    mod_refprobs[2] = 0;  // This branch implicit
  } else {
    norm_cnt[0] = intra_count;
    norm_cnt[1] = last_count;
    norm_cnt[2] = gf_count;
    norm_cnt[3] = 0;
    vp9_calc_ref_probs(norm_cnt, mod_refprobs);
    mod_refprobs[2] = 0;  // This branch implicit
  }
}

static __inline unsigned weighted_cost(vp9_prob *tab0, vp9_prob *tab1, int idx, int val, int weight) {
  unsigned cost0 = tab0[idx] ? vp9_cost_bit(tab0[idx], val) : 0;
  unsigned cost1 = tab1[idx] ? vp9_cost_bit(tab1[idx], val) : 0;
  // weight is 16-bit fixed point, so this basically calculates:
  // 0.5 + weight * cost1 + (1.0 - weight) * cost0
  return (0x8000 + weight * cost1 + (0x10000 - weight) * cost0) >> 16;
}

static void estimate_ref_frame_costs(VP9_COMP *cpi, int segment_id, unsigned int *ref_costs) {
  VP9_COMMON *cm = &cpi->common;
  MACROBLOCKD *xd = &cpi->mb.e_mbd;
  vp9_prob *mod_refprobs;

  unsigned int cost;
  int pred_ref;
  int pred_flag;
  int pred_ctx;
  int i;

  vp9_prob pred_prob, new_pred_prob;
  int seg_ref_active;
  int seg_ref_count = 0;
  seg_ref_active = vp9_segfeature_active(xd,
                                         segment_id,
                                         SEG_LVL_REF_FRAME);

  if (seg_ref_active) {
    seg_ref_count = vp9_check_segref(xd, segment_id, INTRA_FRAME)  +
                    vp9_check_segref(xd, segment_id, LAST_FRAME)   +
                    vp9_check_segref(xd, segment_id, GOLDEN_FRAME) +
                    vp9_check_segref(xd, segment_id, ALTREF_FRAME);
  }

  // Get the predicted reference for this mb
  pred_ref = vp9_get_pred_ref(cm, xd);

  // Get the context probability for the prediction flag (based on last frame)
  pred_prob = vp9_get_pred_prob(cm, xd, PRED_REF);

  // Predict probability for current frame based on stats so far
  pred_ctx = vp9_get_pred_context(cm, xd, PRED_REF);
  new_pred_prob = get_binary_prob(cpi->ref_pred_count[pred_ctx][0],
                                  cpi->ref_pred_count[pred_ctx][1]);

  // Get the set of probabilities to use if prediction fails
  mod_refprobs = cm->mod_refprobs[pred_ref];

  // For each possible selected reference frame work out a cost.
  for (i = 0; i < MAX_REF_FRAMES; i++) {
    if (seg_ref_active && seg_ref_count == 1) {
      cost = 0;
    } else {
      pred_flag = (i == pred_ref);

      // Get the prediction for the current mb
      cost = weighted_cost(&pred_prob, &new_pred_prob, 0,
                           pred_flag, cpi->seg0_progress);
      if (cost > 1024) cost = 768; // i.e. account for 4 bits max.

      // for incorrectly predicted cases
      if (! pred_flag) {
        vp9_prob curframe_mod_refprobs[3];

        if (cpi->seg0_progress) {
          estimate_curframe_refprobs(cpi, curframe_mod_refprobs, pred_ref);
        } else {
          vpx_memset(curframe_mod_refprobs, 0, sizeof(curframe_mod_refprobs));
        }

        cost += weighted_cost(mod_refprobs, curframe_mod_refprobs, 0,
                              (i != INTRA_FRAME), cpi->seg0_progress);
        if (i != INTRA_FRAME) {
          cost += weighted_cost(mod_refprobs, curframe_mod_refprobs, 1,
                                (i != LAST_FRAME), cpi->seg0_progress);
          if (i != LAST_FRAME) {
            cost += weighted_cost(mod_refprobs, curframe_mod_refprobs, 2,
                                  (i != GOLDEN_FRAME), cpi->seg0_progress);
          }
        }
      }
    }

    ref_costs[i] = cost;
  }
}

static void store_coding_context(MACROBLOCK *x, PICK_MODE_CONTEXT *ctx,
                                 int mode_index,
                                 PARTITION_INFO *partition,
                                 int_mv *ref_mv,
                                 int_mv *second_ref_mv,
                                 int64_t comp_pred_diff[NB_PREDICTION_TYPES],
                                 int64_t txfm_size_diff[NB_TXFM_MODES]) {
  MACROBLOCKD *const xd = &x->e_mbd;

  // Take a snapshot of the coding context so it can be
  // restored if we decide to encode this way
  ctx->skip = x->skip;
  ctx->best_mode_index = mode_index;
  vpx_memcpy(&ctx->mic, xd->mode_info_context,
             sizeof(MODE_INFO));
  if (partition)
    vpx_memcpy(&ctx->partition_info, partition,
               sizeof(PARTITION_INFO));
  ctx->best_ref_mv.as_int = ref_mv->as_int;
  ctx->second_best_ref_mv.as_int = second_ref_mv->as_int;

  ctx->single_pred_diff = comp_pred_diff[SINGLE_PREDICTION_ONLY];
  ctx->comp_pred_diff   = comp_pred_diff[COMP_PREDICTION_ONLY];
  ctx->hybrid_pred_diff = comp_pred_diff[HYBRID_PREDICTION];

  memcpy(ctx->txfm_rd_diff, txfm_size_diff, sizeof(ctx->txfm_rd_diff));
}

static void inter_mode_cost(VP9_COMP *cpi, MACROBLOCK *x,
                            int *rate2, int *distortion2, int *rate_y,
                            int *distortion, int* rate_uv, int *distortion_uv,
                            int *skippable, int64_t txfm_cache[NB_TXFM_MODES]) {
  int y_skippable, uv_skippable;

  // Y cost and distortion
  macro_block_yrd(cpi, x, rate_y, distortion, &y_skippable, txfm_cache);

  *rate2 += *rate_y;
  *distortion2 += *distortion;

  // UV cost and distortion
  vp9_subtract_mbuv(x->src_diff, x->src.u_buffer, x->src.v_buffer,
                    x->e_mbd.predictor, x->src.uv_stride);
  if (x->e_mbd.mode_info_context->mbmi.txfm_size != TX_4X4)
    rd_inter16x16_uv_8x8(cpi, x, rate_uv, distortion_uv,
                         cpi->common.full_pixel, &uv_skippable, 1);
  else
    rd_inter16x16_uv_4x4(cpi, x, rate_uv, distortion_uv,
                         cpi->common.full_pixel, &uv_skippable, 1);

  *rate2 += *rate_uv;
  *distortion2 += *distortion_uv;
  *skippable = y_skippable && uv_skippable;
}

static void setup_buffer_inter(VP9_COMP *cpi, MACROBLOCK *x,
                               int idx, MV_REFERENCE_FRAME frame_type,
                               int block_size,
                               int recon_yoffset, int recon_uvoffset,
                               int_mv frame_nearest_mv[MAX_REF_FRAMES],
                               int_mv frame_near_mv[MAX_REF_FRAMES],
                               int frame_mdcounts[4][4],
                               uint8_t *y_buffer[4],
                               uint8_t *u_buffer[4],
                               uint8_t *v_buffer[4]) {
  YV12_BUFFER_CONFIG *yv12 = &cpi->common.yv12_fb[idx];
  MACROBLOCKD *const xd = &x->e_mbd;
  MB_MODE_INFO *const mbmi = &xd->mode_info_context->mbmi;

  y_buffer[frame_type] = yv12->y_buffer + recon_yoffset;
  u_buffer[frame_type] = yv12->u_buffer + recon_uvoffset;
  v_buffer[frame_type] = yv12->v_buffer + recon_uvoffset;

  // Gets an initial list of candidate vectors from neighbours and orders them
  vp9_find_mv_refs(xd, xd->mode_info_context,
                   xd->prev_mode_info_context,
                   frame_type,
                   mbmi->ref_mvs[frame_type],
                   cpi->common.ref_frame_sign_bias);

  // Candidate refinement carried out at encoder and decoder
  vp9_find_best_ref_mvs(xd, y_buffer[frame_type],
                        yv12->y_stride,
                        mbmi->ref_mvs[frame_type],
                        &frame_nearest_mv[frame_type],
                        &frame_near_mv[frame_type]);


  // Further refinement that is encode side only to test the top few candidates
  // in full and choose the best as the centre point for subsequent searches.
  mv_pred(cpi, x, y_buffer[frame_type], yv12->y_stride,
          frame_type, block_size);

}

static int64_t handle_inter_mode(VP9_COMP *cpi, MACROBLOCK *x,
                                 enum BlockSize block_size,
                                 int *saddone, int near_sadidx[],
                                 int mdcounts[4], int64_t txfm_cache[],
                                 int *rate2, int *distortion, int *skippable,
                                 int *compmode_cost,
#if CONFIG_COMP_INTERINTRA_PRED
                                 int *compmode_interintra_cost,
#endif
                                 int *rate_y, int *distortion_y,
                                 int *rate_uv, int *distortion_uv,
                                 int *mode_excluded, int *disable_skip,
                                 int recon_yoffset, int mode_index,
                                 int_mv frame_mv[MB_MODE_COUNT]
                                                [MAX_REF_FRAMES]) {
  VP9_COMMON *cm = &cpi->common;
  MACROBLOCKD *xd = &x->e_mbd;
  MB_MODE_INFO *mbmi = &xd->mode_info_context->mbmi;
  BLOCK *b = &x->block[0];
  BLOCKD *d = &xd->block[0];
  const int is_comp_pred = (mbmi->second_ref_frame > 0);
#if CONFIG_COMP_INTERINTRA_PRED
  const int is_comp_interintra_pred = (mbmi->second_ref_frame == INTRA_FRAME);
#endif
  const int num_refs = is_comp_pred ? 2 : 1;
  const int this_mode = mbmi->mode;
  int i;
  int refs[2] = { mbmi->ref_frame,
                  (mbmi->second_ref_frame < 0 ? 0 : mbmi->second_ref_frame) };
  int_mv cur_mv[2];
  int_mv ref_mv[2];
  int64_t this_rd = 0;

  switch (this_mode) {
    case NEWMV:
      ref_mv[0] = mbmi->ref_mvs[refs[0]][0];
      ref_mv[1] = mbmi->ref_mvs[refs[1]][0];

      if (is_comp_pred) {
        if (frame_mv[NEWMV][refs[0]].as_int == INVALID_MV ||
            frame_mv[NEWMV][refs[1]].as_int == INVALID_MV)
          return LLONG_MAX;
        *rate2 += vp9_mv_bit_cost(&frame_mv[NEWMV][refs[0]],
                                  &ref_mv[0],
                                  x->nmvjointcost, x->mvcost, 96,
                                  x->e_mbd.allow_high_precision_mv);
        *rate2 += vp9_mv_bit_cost(&frame_mv[NEWMV][refs[1]],
                                  &ref_mv[1],
                                  x->nmvjointcost, x->mvcost, 96,
                                  x->e_mbd.allow_high_precision_mv);
      } else {
        int bestsme = INT_MAX;
        int further_steps, step_param = cpi->sf.first_step;
        int sadpb = x->sadperbit16;
        int_mv mvp_full, tmp_mv;
        int sr = 0;

        int tmp_col_min = x->mv_col_min;
        int tmp_col_max = x->mv_col_max;
        int tmp_row_min = x->mv_row_min;
        int tmp_row_max = x->mv_row_max;

        vp9_clamp_mv_min_max(x, &ref_mv[0]);

        // mvp_full.as_int = ref_mv[0].as_int;
        mvp_full.as_int =
         mbmi->ref_mvs[refs[0]][x->mv_best_ref_index[refs[0]]].as_int;

        mvp_full.as_mv.col >>= 3;
        mvp_full.as_mv.row >>= 3;
        if (mvp_full.as_int != mvp_full.as_int) {
          mvp_full.as_int = mvp_full.as_int;
        }

        // adjust search range according to sr from mv prediction
        step_param = MAX(step_param, sr);

        // Further step/diamond searches as necessary
        further_steps = (cpi->sf.max_step_search_steps - 1) - step_param;

        bestsme = vp9_full_pixel_diamond(cpi, x, b, d, &mvp_full, step_param,
                                         sadpb, further_steps, 1,
                                         &cpi->fn_ptr[block_size],
                                         &ref_mv[0], &tmp_mv);

        x->mv_col_min = tmp_col_min;
        x->mv_col_max = tmp_col_max;
        x->mv_row_min = tmp_row_min;
        x->mv_row_max = tmp_row_max;

        if (bestsme < INT_MAX) {
          int dis; /* TODO: use dis in distortion calculation later. */
          unsigned int sse;
          cpi->find_fractional_mv_step(x, b, d, &tmp_mv,
                                       &ref_mv[0],
                                       x->errorperbit,
                                       &cpi->fn_ptr[block_size],
                                       x->nmvjointcost, x->mvcost,
                                       &dis, &sse);
        }
        d->bmi.as_mv.first.as_int = tmp_mv.as_int;
        frame_mv[NEWMV][refs[0]].as_int = d->bmi.as_mv.first.as_int;

        // Add the new motion vector cost to our rolling cost variable
        *rate2 += vp9_mv_bit_cost(&tmp_mv, &ref_mv[0],
                                  x->nmvjointcost, x->mvcost,
                                  96, xd->allow_high_precision_mv);
      }
      break;
    case NEARESTMV:
    case NEARMV:
      // Do not bother proceeding if the vector (from newmv, nearest or
      // near) is 0,0 as this should then be coded using the zeromv mode.
      for (i = 0; i < num_refs; ++i)
        if (frame_mv[this_mode][refs[i]].as_int == 0)
          return LLONG_MAX;
    case ZEROMV:
    default:
      break;
  }
  for (i = 0; i < num_refs; ++i) {
    cur_mv[i] = frame_mv[this_mode][refs[i]];
    // Clip "next_nearest" so that it does not extend to far out of image
    clamp_mv2(&cur_mv[i], xd);
    if (mv_check_bounds(x, &cur_mv[i]))
      return LLONG_MAX;
    mbmi->mv[i].as_int = cur_mv[i].as_int;
  }

#if CONFIG_PRED_FILTER
  // Filtered prediction:
  mbmi->pred_filter_enabled = vp9_mode_order[mode_index].pred_filter_flag;
  *rate2 += vp9_cost_bit(cpi->common.prob_pred_filter_off,
                         mbmi->pred_filter_enabled);
#endif
  if (cpi->common.mcomp_filter_type == SWITCHABLE) {
    const int c = vp9_get_pred_context(cm, xd, PRED_SWITCHABLE_INTERP);
    const int m = vp9_switchable_interp_map[mbmi->interp_filter];
    *rate2 += SWITCHABLE_INTERP_RATE_FACTOR * x->switchable_interp_costs[c][m];
  }

  /* We don't include the cost of the second reference here, because there
   * are only three options: Last/Golden, ARF/Last or Golden/ARF, or in other
   * words if you present them in that order, the second one is always known
   * if the first is known */
  *compmode_cost = vp9_cost_bit(vp9_get_pred_prob(cm, xd, PRED_COMP),
                                is_comp_pred);
  *rate2 += vp9_cost_mv_ref(cpi, this_mode,
                            mbmi->mb_mode_context[mbmi->ref_frame]);
#if CONFIG_COMP_INTERINTRA_PRED
  if (!is_comp_pred) {
    *compmode_interintra_cost = vp9_cost_bit(cm->fc.interintra_prob,
                                             is_comp_interintra_pred);
    if (is_comp_interintra_pred) {
      *compmode_interintra_cost +=
          x->mbmode_cost[xd->frame_type][mbmi->interintra_mode];
#if SEPARATE_INTERINTRA_UV
      *compmode_interintra_cost +=
          x->intra_uv_mode_cost[xd->frame_type][mbmi->interintra_uv_mode];
#endif
    }
  }
#endif

#if CONFIG_SUPERBLOCKS
#if CONFIG_SUPERBLOCKS64
  if (block_size == BLOCK_64X64) {
    vp9_build_inter64x64_predictors_sb(xd,
                                       xd->dst.y_buffer,
                                       xd->dst.u_buffer,
                                       xd->dst.v_buffer,
                                       xd->dst.y_stride,
                                       xd->dst.uv_stride);
  } else
#endif  // CONFIG_SUPERBLOCKS64
  if (block_size == BLOCK_32X32) {
    vp9_build_inter32x32_predictors_sb(xd,
                                       xd->dst.y_buffer,
                                       xd->dst.u_buffer,
                                       xd->dst.v_buffer,
                                       xd->dst.y_stride,
                                       xd->dst.uv_stride);
  } else
#endif  // CONFIG_SUPERBLOCKS
  {
    assert(block_size == BLOCK_16X16);
    vp9_build_1st_inter16x16_predictors_mby(xd, xd->predictor, 16, 0);
    if (is_comp_pred)
      vp9_build_2nd_inter16x16_predictors_mby(xd, xd->predictor, 16);
#if CONFIG_COMP_INTERINTRA_PRED
    if (is_comp_interintra_pred) {
      vp9_build_interintra_16x16_predictors_mby(xd, xd->predictor, 16);
    }
#endif
  }

  if (cpi->active_map_enabled && x->active_ptr[0] == 0)
    x->skip = 1;
  else if (x->encode_breakout) {
    unsigned int sse, var;
    int threshold = (xd->block[0].dequant[1]
                     * xd->block[0].dequant[1] >> 4);

    if (threshold < x->encode_breakout)
      threshold = x->encode_breakout;

#if CONFIG_SUPERBLOCKS
#if CONFIG_SUPERBLOCKS64
    if (block_size == BLOCK_64X64) {
      var = vp9_variance64x64(*(b->base_src), b->src_stride,
                              xd->dst.y_buffer, xd->dst.y_stride, &sse);
    } else
#endif  // CONFIG_SUPERBLOCKS64
    if (block_size == BLOCK_32X32) {
      var = vp9_variance32x32(*(b->base_src), b->src_stride,
                              xd->dst.y_buffer, xd->dst.y_stride, &sse);
    } else
#endif  // CONFIG_SUPERBLOCK
    {
      assert(block_size == BLOCK_16X16);
      var = vp9_variance16x16(*(b->base_src), b->src_stride,
                              xd->predictor, 16, &sse);
    }

    if ((int)sse < threshold) {
      unsigned int q2dc = xd->block[24].dequant[0];
      /* If there is no codeable 2nd order dc
       or a very small uniform pixel change change */
      if ((sse - var < q2dc * q2dc >> 4) ||
          (sse / 2 > var && sse - var < 64)) {
        // Check u and v to make sure skip is ok
        int sse2;

#if CONFIG_SUPERBLOCKS
#if CONFIG_SUPERBLOCKS64
        if (block_size == BLOCK_64X64) {
          unsigned int sse2u, sse2v;
          var = vp9_variance32x32(x->src.u_buffer, x->src.uv_stride,
                                  xd->dst.u_buffer, xd->dst.uv_stride, &sse2u);
          var = vp9_variance32x32(x->src.v_buffer, x->src.uv_stride,
                                  xd->dst.v_buffer, xd->dst.uv_stride, &sse2v);
          sse2 = sse2u + sse2v;
        } else
#endif  // CONFIG_SUPERBLOCKS64
        if (block_size == BLOCK_32X32) {
          unsigned int sse2u, sse2v;
          var = vp9_variance16x16(x->src.u_buffer, x->src.uv_stride,
                                  xd->dst.u_buffer, xd->dst.uv_stride, &sse2u);
          var = vp9_variance16x16(x->src.v_buffer, x->src.uv_stride,
                                  xd->dst.v_buffer, xd->dst.uv_stride, &sse2v);
          sse2 = sse2u + sse2v;
        } else
#endif  // CONFIG_SUPERBLOCKS
        {
          assert(block_size == BLOCK_16X16);
          sse2 = vp9_uvsse(x);
        }

        if (sse2 * 2 < threshold) {
          x->skip = 1;
          *distortion = sse + sse2;
          *rate2 = 500;

          /* for best_yrd calculation */
          *rate_uv = 0;
          *distortion_uv = sse2;

          *disable_skip = 1;
          this_rd = RDCOST(x->rdmult, x->rddiv, *rate2, *distortion);
        }
      }
    }
  }

  if (!(*mode_excluded)) {
    if (is_comp_pred) {
      *mode_excluded = (cpi->common.comp_pred_mode == SINGLE_PREDICTION_ONLY);
    } else {
      *mode_excluded = (cpi->common.comp_pred_mode == COMP_PREDICTION_ONLY);
    }
#if CONFIG_COMP_INTERINTRA_PRED
    if (is_comp_interintra_pred && !cm->use_interintra) *mode_excluded = 1;
#endif
  }

  if (!x->skip) {
#if CONFIG_SUPERBLOCKS
#if CONFIG_SUPERBLOCKS64
    if (block_size == BLOCK_64X64) {
      int skippable_y, skippable_uv;

      // Y cost and distortion
      super_block_64_yrd(cpi, x, rate_y, distortion_y,
                         &skippable_y, txfm_cache);
      *rate2 += *rate_y;
      *distortion += *distortion_y;

      rd_inter64x64_uv(cpi, x, rate_uv, distortion_uv,
                       cm->full_pixel, &skippable_uv);

      *rate2 += *rate_uv;
      *distortion += *distortion_uv;
      *skippable = skippable_y && skippable_uv;
    } else
#endif  // CONFIG_SUPERBLOCKS64
    if (block_size == BLOCK_32X32) {
      int skippable_y, skippable_uv;

      // Y cost and distortion
      super_block_yrd(cpi, x, rate_y, distortion_y,
                      &skippable_y, txfm_cache);
      *rate2 += *rate_y;
      *distortion += *distortion_y;

      rd_inter32x32_uv(cpi, x, rate_uv, distortion_uv,
                       cm->full_pixel, &skippable_uv);

      *rate2 += *rate_uv;
      *distortion += *distortion_uv;
      *skippable = skippable_y && skippable_uv;
    } else
#endif  // CONFIG_SUPERBLOCKS
    {
      assert(block_size == BLOCK_16X16);

      vp9_build_1st_inter16x16_predictors_mbuv(xd, &xd->predictor[256],
                                               &xd->predictor[320], 8);
      if (is_comp_pred)
        vp9_build_2nd_inter16x16_predictors_mbuv(xd, &xd->predictor[256],
                                                 &xd->predictor[320], 8);
#if CONFIG_COMP_INTERINTRA_PRED
      if (is_comp_interintra_pred) {
        vp9_build_interintra_16x16_predictors_mbuv(xd, &xd->predictor[256],
                                                   &xd->predictor[320], 8);
      }
#endif
      inter_mode_cost(cpi, x, rate2, distortion,
                      rate_y, distortion_y, rate_uv, distortion_uv,
                      skippable, txfm_cache);
    }
  }
  return this_rd;  // if 0, this will be re-calculated by caller
}

static void rd_pick_inter_mode(VP9_COMP *cpi, MACROBLOCK *x,
                               int recon_yoffset, int recon_uvoffset,
                               int *returnrate, int *returndistortion,
                               int64_t *returnintra) {
  VP9_COMMON *cm = &cpi->common;
  MACROBLOCKD *xd = &x->e_mbd;
  union b_mode_info best_bmodes[16];
  MB_MODE_INFO best_mbmode;
  PARTITION_INFO best_partition;
  int_mv best_ref_mv, second_best_ref_mv;
  MB_PREDICTION_MODE this_mode;
  MB_PREDICTION_MODE best_mode = DC_PRED;
  MB_MODE_INFO * mbmi = &xd->mode_info_context->mbmi;
  int i, best_mode_index = 0;
  int mode8x8[2][4];
  unsigned char segment_id = mbmi->segment_id;

  int mode_index;
  int mdcounts[4];
  int rate, distortion;
  int rate2, distortion2;
  int64_t best_txfm_rd[NB_TXFM_MODES];
  int64_t best_txfm_diff[NB_TXFM_MODES];
  int64_t best_pred_diff[NB_PREDICTION_TYPES];
  int64_t best_pred_rd[NB_PREDICTION_TYPES];
  int64_t best_rd = LLONG_MAX, best_intra_rd = LLONG_MAX;
#if CONFIG_COMP_INTERINTRA_PRED
  int is_best_interintra = 0;
  int64_t best_intra16_rd = LLONG_MAX;
  int best_intra16_mode = DC_PRED, best_intra16_uv_mode = DC_PRED;
#endif
  int64_t best_overall_rd = LLONG_MAX;
  INTERPOLATIONFILTERTYPE best_filter = SWITCHABLE;
  int uv_intra_rate, uv_intra_distortion, uv_intra_rate_tokenonly;
  int uv_intra_skippable = 0;
  int uv_intra_rate_8x8 = 0, uv_intra_distortion_8x8 = 0, uv_intra_rate_tokenonly_8x8 = 0;
  int uv_intra_skippable_8x8 = 0;
  int rate_y, UNINITIALIZED_IS_SAFE(rate_uv);
  int distortion_uv = INT_MAX;
  int64_t best_yrd = LLONG_MAX;
#if CONFIG_PRED_FILTER
  int best_filter_state = 0;
#endif
  int switchable_filter_index = 0;

  MB_PREDICTION_MODE uv_intra_mode;
  MB_PREDICTION_MODE uv_intra_mode_8x8 = 0;

  int near_sadidx[8] = {0, 1, 2, 3, 4, 5, 6, 7};
  int saddone = 0;

  int_mv frame_mv[MB_MODE_COUNT][MAX_REF_FRAMES];
  int frame_mdcounts[4][4];
  uint8_t *y_buffer[4], *u_buffer[4], *v_buffer[4];

  unsigned int ref_costs[MAX_REF_FRAMES];
  int_mv seg_mvs[NB_PARTITIONINGS][16 /* n_blocks */][MAX_REF_FRAMES - 1];

  int intra_cost_penalty = 20 * vp9_dc_quant(cpi->common.base_qindex,
                                             cpi->common.y1dc_delta_q);

  vpx_memset(mode8x8, 0, sizeof(mode8x8));
  vpx_memset(&frame_mv, 0, sizeof(frame_mv));
  vpx_memset(&best_mbmode, 0, sizeof(best_mbmode));
  vpx_memset(&best_bmodes, 0, sizeof(best_bmodes));
  vpx_memset(&x->mb_context[xd->sb_index][xd->mb_index], 0,
             sizeof(PICK_MODE_CONTEXT));

  for (i = 0; i < MAX_REF_FRAMES; i++)
    frame_mv[NEWMV][i].as_int = INVALID_MV;
  for (i = 0; i < NB_PREDICTION_TYPES; ++i)
    best_pred_rd[i] = LLONG_MAX;
  for (i = 0; i < NB_TXFM_MODES; i++)
    best_txfm_rd[i] = LLONG_MAX;

  for (i = 0; i < NB_PARTITIONINGS; i++) {
    int j, k;

    for (j = 0; j < 16; j++)
      for (k = 0; k < MAX_REF_FRAMES - 1; k++)
        seg_mvs[i][j][k].as_int = INVALID_MV;
  }

  if (cpi->ref_frame_flags & VP9_LAST_FLAG) {
    setup_buffer_inter(cpi, x, cpi->common.lst_fb_idx, LAST_FRAME,
                       BLOCK_16X16, recon_yoffset, recon_uvoffset,
                       frame_mv[NEARESTMV], frame_mv[NEARMV],
                       frame_mdcounts, y_buffer, u_buffer, v_buffer);
  }

  if (cpi->ref_frame_flags & VP9_GOLD_FLAG) {
    setup_buffer_inter(cpi, x, cpi->common.gld_fb_idx, GOLDEN_FRAME,
                       BLOCK_16X16, recon_yoffset, recon_uvoffset,
                       frame_mv[NEARESTMV], frame_mv[NEARMV],
                       frame_mdcounts, y_buffer, u_buffer, v_buffer);
  }

  if (cpi->ref_frame_flags & VP9_ALT_FLAG) {
    setup_buffer_inter(cpi, x, cpi->common.alt_fb_idx, ALTREF_FRAME,
                       BLOCK_16X16, recon_yoffset, recon_uvoffset,
                       frame_mv[NEARESTMV], frame_mv[NEARMV],
                       frame_mdcounts, y_buffer, u_buffer, v_buffer);
  }

  *returnintra = LLONG_MAX;

  x->skip = 0;

  mbmi->ref_frame = INTRA_FRAME;

  /* Initialize zbin mode boost for uv costing */
  cpi->zbin_mode_boost = 0;
  vp9_update_zbin_extra(cpi, x);

  rd_pick_intra_mbuv_mode(cpi, x, &uv_intra_rate,
                          &uv_intra_rate_tokenonly, &uv_intra_distortion,
                          &uv_intra_skippable);
  uv_intra_mode = mbmi->uv_mode;

  /* rough estimate for now */
  if (cpi->common.txfm_mode != ONLY_4X4) {
    rd_pick_intra_mbuv_mode_8x8(cpi, x, &uv_intra_rate_8x8,
                                &uv_intra_rate_tokenonly_8x8,
                                &uv_intra_distortion_8x8,
                                &uv_intra_skippable_8x8);
    uv_intra_mode_8x8 = mbmi->uv_mode;
  }

  // Get estimates of reference frame costs for each reference frame
  // that depend on the current prediction etc.
  estimate_ref_frame_costs(cpi, segment_id, ref_costs);

  for (mode_index = 0; mode_index < MAX_MODES;
       mode_index += (!switchable_filter_index)) {
    int64_t this_rd = LLONG_MAX;
    int disable_skip = 0, skippable = 0;
    int other_cost = 0;
    int compmode_cost = 0;
#if CONFIG_COMP_INTERINTRA_PRED
    int compmode_interintra_cost = 0;
#endif
    int mode_excluded = 0;
    int64_t txfm_cache[NB_TXFM_MODES] = { 0 };

    // These variables hold are rolling total cost and distortion for this mode
    rate2 = 0;
    distortion2 = 0;
    rate_y = 0;
    rate_uv = 0;

    this_mode = vp9_mode_order[mode_index].mode;
    mbmi->mode = this_mode;
    mbmi->uv_mode = DC_PRED;
    mbmi->ref_frame = vp9_mode_order[mode_index].ref_frame;
    mbmi->second_ref_frame = vp9_mode_order[mode_index].second_ref_frame;
#if CONFIG_PRED_FILTER
    mbmi->pred_filter_enabled = 0;
#endif

    // Evaluate all sub-pel filters irrespective of whether we can use
    // them for this frame.
    if (this_mode >= NEARESTMV && this_mode <= SPLITMV) {
      mbmi->interp_filter =
          vp9_switchable_interp[switchable_filter_index++];
      if (switchable_filter_index == VP9_SWITCHABLE_FILTERS)
        switchable_filter_index = 0;
      if ((cm->mcomp_filter_type != SWITCHABLE) &&
          (cm->mcomp_filter_type != mbmi->interp_filter)) {
        mode_excluded = 1;
      }
      vp9_setup_interp_filters(xd, mbmi->interp_filter, &cpi->common);
    }

    // Test best rd so far against threshold for trying this mode.
    if (best_rd <= cpi->rd_threshes[mode_index])
      continue;

    // current coding mode under rate-distortion optimization test loop
#if CONFIG_COMP_INTRA_PRED
    mbmi->second_mode = (MB_PREDICTION_MODE)(DC_PRED - 1);
    mbmi->second_uv_mode = (MB_PREDICTION_MODE)(DC_PRED - 1);
#endif
#if CONFIG_COMP_INTERINTRA_PRED
    mbmi->interintra_mode = (MB_PREDICTION_MODE)(DC_PRED - 1);
    mbmi->interintra_uv_mode = (MB_PREDICTION_MODE)(DC_PRED - 1);
#endif

    // If the segment reference frame feature is enabled....
    // then do nothing if the current ref frame is not allowed..
    if (vp9_segfeature_active(xd, segment_id, SEG_LVL_REF_FRAME) &&
        !vp9_check_segref(xd, segment_id, mbmi->ref_frame)) {
      continue;
    // If the segment mode feature is enabled....
    // then do nothing if the current mode is not allowed..
    } else if (vp9_segfeature_active(xd, segment_id, SEG_LVL_MODE) &&
               (this_mode !=
                vp9_get_segdata(xd, segment_id, SEG_LVL_MODE))) {
      continue;
    // Disable this drop out case if either the mode or ref frame
    // segment level feature is enabled for this segment. This is to
    // prevent the possibility that the we end up unable to pick any mode.
    } else if (!vp9_segfeature_active(xd, segment_id, SEG_LVL_REF_FRAME) &&
               !vp9_segfeature_active(xd, segment_id, SEG_LVL_MODE)) {
      // Only consider ZEROMV/ALTREF_FRAME for alt ref frame,
      // unless ARNR filtering is enabled in which case we want
      // an unfiltered alternative
      if (cpi->is_src_frame_alt_ref && (cpi->oxcf.arnr_max_frames == 0)) {
        if (this_mode != ZEROMV ||
            mbmi->ref_frame != ALTREF_FRAME) {
          continue;
        }
      }
    }

    /* everything but intra */
    if (mbmi->ref_frame) {
      int ref = mbmi->ref_frame;

      xd->pre.y_buffer = y_buffer[ref];
      xd->pre.u_buffer = u_buffer[ref];
      xd->pre.v_buffer = v_buffer[ref];
      best_ref_mv = mbmi->ref_mvs[ref][0];
      vpx_memcpy(mdcounts, frame_mdcounts[ref], sizeof(mdcounts));
    }

    if (mbmi->second_ref_frame > 0) {
      int ref = mbmi->second_ref_frame;

      xd->second_pre.y_buffer = y_buffer[ref];
      xd->second_pre.u_buffer = u_buffer[ref];
      xd->second_pre.v_buffer = v_buffer[ref];
      second_best_ref_mv = mbmi->ref_mvs[ref][0];
    }

    // Experimental code. Special case for gf and arf zeromv modes.
    // Increase zbin size to suppress noise
    if (cpi->zbin_mode_boost_enabled) {
      if (vp9_mode_order[mode_index].ref_frame == INTRA_FRAME)
        cpi->zbin_mode_boost = 0;
      else {
        if (vp9_mode_order[mode_index].mode == ZEROMV) {
          if (vp9_mode_order[mode_index].ref_frame != LAST_FRAME)
            cpi->zbin_mode_boost = GF_ZEROMV_ZBIN_BOOST;
          else
            cpi->zbin_mode_boost = LF_ZEROMV_ZBIN_BOOST;
        } else if (vp9_mode_order[mode_index].mode == SPLITMV)
          cpi->zbin_mode_boost = 0;
        else
          cpi->zbin_mode_boost = MV_ZBIN_BOOST;
      }

      vp9_update_zbin_extra(cpi, x);
    }

    // Intra
    if (!mbmi->ref_frame) {
      switch (this_mode) {
        default:
        case V_PRED:
        case H_PRED:
        case D45_PRED:
        case D135_PRED:
        case D117_PRED:
        case D153_PRED:
        case D27_PRED:
        case D63_PRED:
          rate2 += intra_cost_penalty;
        case DC_PRED:
        case TM_PRED:
          mbmi->ref_frame = INTRA_FRAME;
          // FIXME compound intra prediction
          vp9_build_intra_predictors_mby(&x->e_mbd);
          macro_block_yrd(cpi, x, &rate_y, &distortion, &skippable, txfm_cache);
          rate2 += rate_y;
          distortion2 += distortion;
          rate2 += x->mbmode_cost[xd->frame_type][mbmi->mode];
          if (mbmi->txfm_size != TX_4X4) {
            rate2 += uv_intra_rate_8x8;
            rate_uv = uv_intra_rate_tokenonly_8x8;
            distortion2 += uv_intra_distortion_8x8;
            distortion_uv = uv_intra_distortion_8x8;
            skippable = skippable && uv_intra_skippable_8x8;
          } else {
            rate2 += uv_intra_rate;
            rate_uv = uv_intra_rate_tokenonly;
            distortion2 += uv_intra_distortion;
            distortion_uv = uv_intra_distortion;
            skippable = skippable && uv_intra_skippable;
          }
          break;
        case B_PRED: {
          int64_t tmp_rd;

          // Note the rate value returned here includes the cost of coding
          // the BPRED mode : x->mbmode_cost[xd->frame_type][BPRED];
          mbmi->txfm_size = TX_4X4;
          tmp_rd = rd_pick_intra4x4mby_modes(cpi, x, &rate, &rate_y, &distortion, best_yrd,
#if CONFIG_COMP_INTRA_PRED
                                             0,
#endif
                                             cpi->update_context);
          rate2 += rate;
          rate2 += intra_cost_penalty;
          distortion2 += distortion;

          if (tmp_rd < best_yrd) {
            rate2 += uv_intra_rate;
            rate_uv = uv_intra_rate_tokenonly;
            distortion2 += uv_intra_distortion;
            distortion_uv = uv_intra_distortion;
          } else {
            this_rd = LLONG_MAX;
            disable_skip = 1;
          }
        }
        break;
        case I8X8_PRED: {
          int cost0 = vp9_cost_bit(cm->prob_tx[0], 0);
          int cost1 = vp9_cost_bit(cm->prob_tx[0], 1);
          int64_t tmp_rd_4x4s, tmp_rd_8x8s;
          int64_t tmp_rd_4x4, tmp_rd_8x8, tmp_rd;
          int r4x4, tok4x4, d4x4, r8x8, tok8x8, d8x8;
          mbmi->txfm_size = TX_4X4;
          tmp_rd_4x4 = rd_pick_intra8x8mby_modes(cpi, x, &r4x4, &tok4x4,
                                                 &d4x4, best_yrd);
          mode8x8[0][0] = xd->mode_info_context->bmi[0].as_mode.first;
          mode8x8[0][1] = xd->mode_info_context->bmi[2].as_mode.first;
          mode8x8[0][2] = xd->mode_info_context->bmi[8].as_mode.first;
          mode8x8[0][3] = xd->mode_info_context->bmi[10].as_mode.first;
#if CONFIG_COMP_INTRA_PRED
          mode8x8[1][0] = xd->mode_info_context->bmi[0].as_mode.second;
          mode8x8[1][1] = xd->mode_info_context->bmi[2].as_mode.second;
          mode8x8[1][2] = xd->mode_info_context->bmi[8].as_mode.second;
          mode8x8[1][3] = xd->mode_info_context->bmi[10].as_mode.second;
#endif
          mbmi->txfm_size = TX_8X8;
          tmp_rd_8x8 = rd_pick_intra8x8mby_modes(cpi, x, &r8x8, &tok8x8,
                                                 &d8x8, best_yrd);
          txfm_cache[ONLY_4X4]  = tmp_rd_4x4;
          txfm_cache[ALLOW_8X8] = tmp_rd_8x8;
          txfm_cache[ALLOW_16X16] = tmp_rd_8x8;
          tmp_rd_4x4s = tmp_rd_4x4 + RDCOST(x->rdmult, x->rddiv, cost0, 0);
          tmp_rd_8x8s = tmp_rd_8x8 + RDCOST(x->rdmult, x->rddiv, cost1, 0);
          txfm_cache[TX_MODE_SELECT] = tmp_rd_4x4s < tmp_rd_8x8s ? tmp_rd_4x4s : tmp_rd_8x8s;
          if (cm->txfm_mode == TX_MODE_SELECT) {
            if (tmp_rd_4x4s < tmp_rd_8x8s) {
              rate = r4x4 + cost0;
              rate_y = tok4x4 + cost0;
              distortion = d4x4;
              mbmi->txfm_size = TX_4X4;
              tmp_rd = tmp_rd_4x4s;
            } else {
              rate = r8x8 + cost1;
              rate_y = tok8x8 + cost1;
              distortion = d8x8;
              mbmi->txfm_size = TX_8X8;
              tmp_rd = tmp_rd_8x8s;

              mode8x8[0][0] = xd->mode_info_context->bmi[0].as_mode.first;
              mode8x8[0][1] = xd->mode_info_context->bmi[2].as_mode.first;
              mode8x8[0][2] = xd->mode_info_context->bmi[8].as_mode.first;
              mode8x8[0][3] = xd->mode_info_context->bmi[10].as_mode.first;
#if CONFIG_COMP_INTRA_PRED
              mode8x8[1][0] = xd->mode_info_context->bmi[0].as_mode.second;
              mode8x8[1][1] = xd->mode_info_context->bmi[2].as_mode.second;
              mode8x8[1][2] = xd->mode_info_context->bmi[8].as_mode.second;
              mode8x8[1][3] = xd->mode_info_context->bmi[10].as_mode.second;
#endif
            }
          } else if (cm->txfm_mode == ONLY_4X4) {
            rate = r4x4;
            rate_y = tok4x4;
            distortion = d4x4;
            mbmi->txfm_size = TX_4X4;
            tmp_rd = tmp_rd_4x4;
          } else {
            rate = r8x8;
            rate_y = tok8x8;
            distortion = d8x8;
            mbmi->txfm_size = TX_8X8;
            tmp_rd = tmp_rd_8x8;

            mode8x8[0][0] = xd->mode_info_context->bmi[0].as_mode.first;
            mode8x8[0][1] = xd->mode_info_context->bmi[2].as_mode.first;
            mode8x8[0][2] = xd->mode_info_context->bmi[8].as_mode.first;
            mode8x8[0][3] = xd->mode_info_context->bmi[10].as_mode.first;
#if CONFIG_COMP_INTRA_PRED
            mode8x8[1][0] = xd->mode_info_context->bmi[0].as_mode.second;
            mode8x8[1][1] = xd->mode_info_context->bmi[2].as_mode.second;
            mode8x8[1][2] = xd->mode_info_context->bmi[8].as_mode.second;
            mode8x8[1][3] = xd->mode_info_context->bmi[10].as_mode.second;
#endif
          }

          rate2 += rate;
          rate2 += intra_cost_penalty;
          distortion2 += distortion;

          /* TODO: uv rate maybe over-estimated here since there is UV intra
                   mode coded in I8X8_PRED prediction */
          if (tmp_rd < best_yrd) {
            rate2 += uv_intra_rate;
            rate_uv = uv_intra_rate_tokenonly;
            distortion2 += uv_intra_distortion;
            distortion_uv = uv_intra_distortion;
          } else {
            this_rd = LLONG_MAX;
            disable_skip = 1;
          }
        }
        break;
      }
    }
    // Split MV. The code is very different from the other inter modes so
    // special case it.
    else if (this_mode == SPLITMV) {
      const int is_comp_pred = mbmi->second_ref_frame > 0;
      int64_t tmp_rd, this_rd_thresh;
      int_mv *second_ref = is_comp_pred ? &second_best_ref_mv : NULL;

      this_rd_thresh =
              (mbmi->ref_frame == LAST_FRAME) ?
          cpi->rd_threshes[THR_NEWMV] : cpi->rd_threshes[THR_NEWA];
      this_rd_thresh =
              (mbmi->ref_frame == GOLDEN_FRAME) ?
          cpi->rd_threshes[THR_NEWG] : this_rd_thresh;

      tmp_rd = rd_pick_best_mbsegmentation(cpi, x, &best_ref_mv,
                                           second_ref, best_yrd, mdcounts,
                                           &rate, &rate_y, &distortion,
                                           &skippable,
                                           (int)this_rd_thresh, seg_mvs,
                                           txfm_cache);
      rate2 += rate;
      distortion2 += distortion;

      if (cpi->common.mcomp_filter_type == SWITCHABLE)
        rate2 += SWITCHABLE_INTERP_RATE_FACTOR * x->switchable_interp_costs
            [vp9_get_pred_context(&cpi->common, xd, PRED_SWITCHABLE_INTERP)]
                [vp9_switchable_interp_map[mbmi->interp_filter]];

      // If even the 'Y' rd value of split is higher than best so far
      // then dont bother looking at UV
      if (tmp_rd < best_yrd) {
        int uv_skippable;

        rd_inter4x4_uv(cpi, x, &rate_uv, &distortion_uv, &uv_skippable,
                       cpi->common.full_pixel);
        rate2 += rate_uv;
        distortion2 += distortion_uv;
        skippable = skippable && uv_skippable;
      } else {
        this_rd = LLONG_MAX;
        disable_skip = 1;
      }

      if (!mode_excluded) {
        if (is_comp_pred)
          mode_excluded = cpi->common.comp_pred_mode == SINGLE_PREDICTION_ONLY;
        else
          mode_excluded = cpi->common.comp_pred_mode == COMP_PREDICTION_ONLY;
      }

      compmode_cost =
        vp9_cost_bit(vp9_get_pred_prob(cm, xd, PRED_COMP), is_comp_pred);
      mbmi->mode = this_mode;
    }
    else {
#if CONFIG_COMP_INTERINTRA_PRED
      if (mbmi->second_ref_frame == INTRA_FRAME) {
        if (best_intra16_mode == DC_PRED - 1) continue;
        mbmi->interintra_mode = best_intra16_mode;
#if SEPARATE_INTERINTRA_UV
        mbmi->interintra_uv_mode = best_intra16_uv_mode;
#else
        mbmi->interintra_uv_mode = best_intra16_mode;
#endif
      }
#endif
      this_rd = handle_inter_mode(cpi, x, BLOCK_16X16,
                                  &saddone, near_sadidx, mdcounts, txfm_cache,
                                  &rate2, &distortion2, &skippable,
                                  &compmode_cost,
#if CONFIG_COMP_INTERINTRA_PRED
                                  &compmode_interintra_cost,
#endif
                                  &rate_y, &distortion,
                                  &rate_uv, &distortion_uv,
                                  &mode_excluded, &disable_skip, recon_yoffset,
                                  mode_index, frame_mv);
      if (this_rd == LLONG_MAX)
        continue;
    }

#if CONFIG_COMP_INTERINTRA_PRED
    if (cpi->common.use_interintra)
      rate2 += compmode_interintra_cost;
#endif

    if (cpi->common.comp_pred_mode == HYBRID_PREDICTION)
      rate2 += compmode_cost;

    // Estimate the reference frame signaling cost and add it
    // to the rolling cost variable.
    rate2 += ref_costs[mbmi->ref_frame];

    if (!disable_skip) {
      // Test for the condition where skip block will be activated
      // because there are no non zero coefficients and make any
      // necessary adjustment for rate. Ignore if skip is coded at
      // segment level as the cost wont have been added in.
      if (cpi->common.mb_no_coeff_skip) {
        int mb_skip_allowed;

        // Is Mb level skip allowed for this mb.
        mb_skip_allowed =
          !vp9_segfeature_active(xd, segment_id, SEG_LVL_EOB) ||
          vp9_get_segdata(xd, segment_id, SEG_LVL_EOB);

        if (skippable) {
          mbmi->mb_skip_coeff = 1;

          // Back out the coefficient coding costs
          rate2 -= (rate_y + rate_uv);
          // for best_yrd calculation
          rate_uv = 0;

          if (mb_skip_allowed) {
            int prob_skip_cost;

            // Cost the skip mb case
            vp9_prob skip_prob =
              vp9_get_pred_prob(cm, &x->e_mbd, PRED_MBSKIP);

            if (skip_prob) {
              prob_skip_cost = vp9_cost_bit(skip_prob, 1);
              rate2 += prob_skip_cost;
              other_cost += prob_skip_cost;
            }
          }
        }
        // Add in the cost of the no skip flag.
        else {
          mbmi->mb_skip_coeff = 0;
          if (mb_skip_allowed) {
            int prob_skip_cost = vp9_cost_bit(
                   vp9_get_pred_prob(cm, &x->e_mbd, PRED_MBSKIP), 0);
            rate2 += prob_skip_cost;
            other_cost += prob_skip_cost;
          }
        }
      }

      // Calculate the final RD estimate for this mode.
      this_rd = RDCOST(x->rdmult, x->rddiv, rate2, distortion2);
    }

    // Keep record of best intra distortion
    if ((mbmi->ref_frame == INTRA_FRAME) &&
        (this_rd < best_intra_rd)) {
      best_intra_rd = this_rd;
      *returnintra = distortion2;
    }
#if CONFIG_COMP_INTERINTRA_PRED
    if ((mbmi->ref_frame == INTRA_FRAME) &&
        (this_mode <= TM_PRED) &&
        (this_rd < best_intra16_rd)) {
      best_intra16_rd = this_rd;
      best_intra16_mode = this_mode;
      best_intra16_uv_mode = (mbmi->txfm_size != TX_4X4 ?
                              uv_intra_mode_8x8 : uv_intra_mode);
    }
#endif

    if (!disable_skip && mbmi->ref_frame == INTRA_FRAME)
      for (i = 0; i < NB_PREDICTION_TYPES; ++i)
        best_pred_rd[i] = MIN(best_pred_rd[i], this_rd);

    if (this_rd < best_overall_rd) {
      best_overall_rd = this_rd;
      best_filter = mbmi->interp_filter;
      best_mode = this_mode;
#if CONFIG_PRED_FILTER
      best_filter_state = mbmi->pred_filter_enabled;
#endif
#if CONFIG_COMP_INTERINTRA_PRED
      is_best_interintra = (mbmi->second_ref_frame == INTRA_FRAME);
#endif
    }

#if CONFIG_PRED_FILTER
    // Ignore modes where the prediction filter state doesn't
    // match the state signaled at the frame level
    if ((cm->pred_filter_mode == 2) ||
        (cm->pred_filter_mode ==
         mbmi->pred_filter_enabled)) {
#endif
    // Did this mode help.. i.e. is it the new best mode
    if (this_rd < best_rd || x->skip) {
      if (!mode_excluded) {
        /*
        if (mbmi->second_ref_frame == INTRA_FRAME) {
          printf("rd %d best %d bestintra16 %d\n", this_rd, best_rd, best_intra16_rd);
        }
        */
        // Note index of best mode so far
        best_mode_index = mode_index;

        if (this_mode <= B_PRED) {
          if (mbmi->txfm_size != TX_4X4
              && this_mode != B_PRED
              && this_mode != I8X8_PRED)
            mbmi->uv_mode = uv_intra_mode_8x8;
          else
            mbmi->uv_mode = uv_intra_mode;
          /* required for left and above block mv */
          mbmi->mv[0].as_int = 0;
        }

        other_cost += ref_costs[mbmi->ref_frame];

        /* Calculate the final y RD estimate for this mode */
        best_yrd = RDCOST(x->rdmult, x->rddiv, (rate2 - rate_uv - other_cost),
                          (distortion2 - distortion_uv));

        *returnrate = rate2;
        *returndistortion = distortion2;
        best_rd = this_rd;
        vpx_memcpy(&best_mbmode, mbmi, sizeof(MB_MODE_INFO));
        vpx_memcpy(&best_partition, x->partition_info, sizeof(PARTITION_INFO));

        if ((this_mode == B_PRED)
            || (this_mode == I8X8_PRED)
            || (this_mode == SPLITMV))
          for (i = 0; i < 16; i++) {
            best_bmodes[i] = xd->block[i].bmi;
          }
      }

      // Testing this mode gave rise to an improvement in best error score.
      // Lower threshold a bit for next time
      cpi->rd_thresh_mult[mode_index] =
          (cpi->rd_thresh_mult[mode_index] >= (MIN_THRESHMULT + 2)) ?
          cpi->rd_thresh_mult[mode_index] - 2 : MIN_THRESHMULT;
      cpi->rd_threshes[mode_index] =
          (cpi->rd_baseline_thresh[mode_index] >> 7) *
          cpi->rd_thresh_mult[mode_index];
    } else {
      // If the mode did not help improve the best error case then raise the
      // threshold for testing that mode next time around.
      cpi->rd_thresh_mult[mode_index] += 4;

      if (cpi->rd_thresh_mult[mode_index] > MAX_THRESHMULT)
        cpi->rd_thresh_mult[mode_index] = MAX_THRESHMULT;

      cpi->rd_threshes[mode_index] = (cpi->rd_baseline_thresh[mode_index] >> 7)
          * cpi->rd_thresh_mult[mode_index];
    }

    /* keep record of best compound/single-only prediction */
    if (!disable_skip && mbmi->ref_frame != INTRA_FRAME) {
      int64_t single_rd, hybrid_rd;
      int single_rate, hybrid_rate;

      if (cpi->common.comp_pred_mode == HYBRID_PREDICTION) {
        single_rate = rate2 - compmode_cost;
        hybrid_rate = rate2;
      } else {
        single_rate = rate2;
        hybrid_rate = rate2 + compmode_cost;
      }

      single_rd = RDCOST(x->rdmult, x->rddiv, single_rate, distortion2);
      hybrid_rd = RDCOST(x->rdmult, x->rddiv, hybrid_rate, distortion2);

      if (mbmi->second_ref_frame <= INTRA_FRAME &&
          single_rd < best_pred_rd[SINGLE_PREDICTION_ONLY]) {
        best_pred_rd[SINGLE_PREDICTION_ONLY] = single_rd;
      } else if (mbmi->second_ref_frame > INTRA_FRAME &&
                 single_rd < best_pred_rd[COMP_PREDICTION_ONLY]) {
        best_pred_rd[COMP_PREDICTION_ONLY] = single_rd;
      }
      if (hybrid_rd < best_pred_rd[HYBRID_PREDICTION])
        best_pred_rd[HYBRID_PREDICTION] = hybrid_rd;
    }

    /* keep record of best txfm size */
    if (!mode_excluded && this_rd != LLONG_MAX) {
      for (i = 0; i < NB_TXFM_MODES; i++) {
        int64_t adj_rd;
        if (this_mode != B_PRED) {
          const int64_t txfm_mode_diff =
              txfm_cache[i] - txfm_cache[cm->txfm_mode];
          adj_rd = this_rd + txfm_mode_diff;
        } else {
          adj_rd = this_rd;
        }
        if (adj_rd < best_txfm_rd[i])
          best_txfm_rd[i] = adj_rd;
      }
    }

    if (x->skip && !mode_excluded)
      break;
    }
#if CONFIG_PRED_FILTER
    }
#endif

  assert((cm->mcomp_filter_type == SWITCHABLE) ||
         (cm->mcomp_filter_type == best_mbmode.interp_filter) ||
         (best_mbmode.mode <= B_PRED));

#if CONFIG_PRED_FILTER
  // Update counts for prediction filter usage
  if (best_filter_state != 0)
    ++cpi->pred_filter_on_count;
  else
    ++cpi->pred_filter_off_count;
#endif
#if CONFIG_COMP_INTERINTRA_PRED
  ++cpi->interintra_select_count[is_best_interintra];
#endif

  // Accumulate filter usage stats
  // TODO(agrange): Use RD criteria to select interpolation filter mode.
  if ((best_mode >= NEARESTMV) && (best_mode <= SPLITMV))
    ++cpi->best_switchable_interp_count[vp9_switchable_interp_map[best_filter]];

  // Reduce the activation RD thresholds for the best choice mode
  if ((cpi->rd_baseline_thresh[best_mode_index] > 0) &&
      (cpi->rd_baseline_thresh[best_mode_index] < (INT_MAX >> 2))) {
    int best_adjustment = (cpi->rd_thresh_mult[best_mode_index] >> 2);

    cpi->rd_thresh_mult[best_mode_index] =
        (cpi->rd_thresh_mult[best_mode_index] >=
         (MIN_THRESHMULT + best_adjustment)) ?
        cpi->rd_thresh_mult[best_mode_index] - best_adjustment : MIN_THRESHMULT;
    cpi->rd_threshes[best_mode_index] =
        (cpi->rd_baseline_thresh[best_mode_index] >> 7) *
        cpi->rd_thresh_mult[best_mode_index];
  }

  // This code force Altref,0,0 and skip for the frame that overlays a
  // an alrtef unless Altref is filtered. However, this is unsafe if
  // segment level coding of ref frame or mode is enabled for this
  // segment.
  if (!vp9_segfeature_active(xd, segment_id, SEG_LVL_REF_FRAME) &&
      !vp9_segfeature_active(xd, segment_id, SEG_LVL_MODE) &&
      cpi->is_src_frame_alt_ref &&
      (cpi->oxcf.arnr_max_frames == 0) &&
      (best_mbmode.mode != ZEROMV || best_mbmode.ref_frame != ALTREF_FRAME)) {
    mbmi->mode = ZEROMV;
    if (cm->txfm_mode <= ALLOW_8X8)
      mbmi->txfm_size = cm->txfm_mode;
    else
      mbmi->txfm_size = TX_16X16;
    mbmi->ref_frame = ALTREF_FRAME;
    mbmi->mv[0].as_int = 0;
    mbmi->uv_mode = DC_PRED;
    mbmi->mb_skip_coeff =
      (cpi->common.mb_no_coeff_skip) ? 1 : 0;
    mbmi->partitioning = 0;

    vpx_memset(best_pred_diff, 0, sizeof(best_pred_diff));
    vpx_memset(best_txfm_diff, 0, sizeof(best_txfm_diff));
    goto end;
  }

  // macroblock modes
  vpx_memcpy(mbmi, &best_mbmode, sizeof(MB_MODE_INFO));
  if (best_mbmode.mode == B_PRED) {
    for (i = 0; i < 16; i++) {
      xd->mode_info_context->bmi[i].as_mode = best_bmodes[i].as_mode;
      xd->block[i].bmi.as_mode = xd->mode_info_context->bmi[i].as_mode;
    }
  }

  if (best_mbmode.mode == I8X8_PRED)
    set_i8x8_block_modes(x, mode8x8);

  if (best_mbmode.mode == SPLITMV) {
    for (i = 0; i < 16; i++)
      xd->mode_info_context->bmi[i].as_mv.first.as_int = best_bmodes[i].as_mv.first.as_int;
    if (mbmi->second_ref_frame > 0)
      for (i = 0; i < 16; i++)
        xd->mode_info_context->bmi[i].as_mv.second.as_int = best_bmodes[i].as_mv.second.as_int;

    vpx_memcpy(x->partition_info, &best_partition, sizeof(PARTITION_INFO));

    mbmi->mv[0].as_int = x->partition_info->bmi[15].mv.as_int;
    mbmi->mv[1].as_int = x->partition_info->bmi[15].second_mv.as_int;
  }

  for (i = 0; i < NB_PREDICTION_TYPES; ++i) {
    if (best_pred_rd[i] == LLONG_MAX)
      best_pred_diff[i] = INT_MIN;
    else
      best_pred_diff[i] = best_rd - best_pred_rd[i];
  }

  if (!x->skip) {
    for (i = 0; i < NB_TXFM_MODES; i++) {
      if (best_txfm_rd[i] == LLONG_MAX)
        best_txfm_diff[i] = INT_MIN;
      else
        best_txfm_diff[i] = best_rd - best_txfm_rd[i];
    }
  } else {
    vpx_memset(best_txfm_diff, 0, sizeof(best_txfm_diff));
  }

end:
  store_coding_context(x, &x->mb_context[xd->sb_index][xd->mb_index],
                       best_mode_index, &best_partition,
                       &mbmi->ref_mvs[mbmi->ref_frame][0],
                       &mbmi->ref_mvs[mbmi->second_ref_frame < 0 ? 0 :
                                      mbmi->second_ref_frame][0],
                       best_pred_diff, best_txfm_diff);
}

#if CONFIG_SUPERBLOCKS
void vp9_rd_pick_intra_mode_sb32(VP9_COMP *cpi, MACROBLOCK *x,
                                 int *returnrate,
                                 int *returndist) {
  VP9_COMMON *cm = &cpi->common;
  MACROBLOCKD *xd = &x->e_mbd;
  int rate_y, rate_uv;
  int rate_y_tokenonly, rate_uv_tokenonly;
  int error_y, error_uv;
  int dist_y, dist_uv;
  int y_skip, uv_skip;
  int64_t txfm_cache[NB_TXFM_MODES];

  error_y = rd_pick_intra_sby_mode(cpi, x, &rate_y, &rate_y_tokenonly,
                                   &dist_y, &y_skip, txfm_cache);
  error_uv = rd_pick_intra_sbuv_mode(cpi, x, &rate_uv, &rate_uv_tokenonly,
                                     &dist_uv, &uv_skip);

  if (cpi->common.mb_no_coeff_skip && y_skip && uv_skip) {
    *returnrate = rate_y + rate_uv - rate_y_tokenonly - rate_uv_tokenonly +
                  vp9_cost_bit(vp9_get_pred_prob(cm, xd, PRED_MBSKIP), 1);
    *returndist = dist_y + (dist_uv >> 2);
  } else {
    *returnrate = rate_y + rate_uv;
    if (cpi->common.mb_no_coeff_skip)
      *returnrate += vp9_cost_bit(vp9_get_pred_prob(cm, xd, PRED_MBSKIP), 0);
    *returndist = dist_y + (dist_uv >> 2);
  }
}

#if CONFIG_SUPERBLOCKS64
void vp9_rd_pick_intra_mode_sb64(VP9_COMP *cpi, MACROBLOCK *x,
                                 int *returnrate,
                                 int *returndist) {
  VP9_COMMON *cm = &cpi->common;
  MACROBLOCKD *xd = &x->e_mbd;
  int rate_y, rate_uv;
  int rate_y_tokenonly, rate_uv_tokenonly;
  int error_y, error_uv;
  int dist_y, dist_uv;
  int y_skip, uv_skip;
  int64_t txfm_cache[NB_TXFM_MODES];

  error_y = rd_pick_intra_sb64y_mode(cpi, x, &rate_y, &rate_y_tokenonly,
                                     &dist_y, &y_skip, txfm_cache);
  error_uv = rd_pick_intra_sb64uv_mode(cpi, x, &rate_uv, &rate_uv_tokenonly,
                                       &dist_uv, &uv_skip);

  if (cpi->common.mb_no_coeff_skip && y_skip && uv_skip) {
    *returnrate = rate_y + rate_uv - rate_y_tokenonly - rate_uv_tokenonly +
    vp9_cost_bit(vp9_get_pred_prob(cm, xd, PRED_MBSKIP), 1);
    *returndist = dist_y + (dist_uv >> 2);
  } else {
    *returnrate = rate_y + rate_uv;
    if (cm->mb_no_coeff_skip)
      *returnrate += vp9_cost_bit(vp9_get_pred_prob(cm, xd, PRED_MBSKIP), 0);
    *returndist = dist_y + (dist_uv >> 2);
  }
}
#endif
#endif

void vp9_rd_pick_intra_mode(VP9_COMP *cpi, MACROBLOCK *x,
                            int *returnrate, int *returndist) {
  VP9_COMMON *cm = &cpi->common;
  MACROBLOCKD *xd = &x->e_mbd;
  MB_MODE_INFO * mbmi = &x->e_mbd.mode_info_context->mbmi;
  int64_t error4x4, error16x16;
#if CONFIG_COMP_INTRA_PRED
  int64_t error4x4d;
  int rate4x4d, dist4x4d;
#endif
  int rate4x4, rate16x16 = 0, rateuv, rateuv8x8;
  int dist4x4 = 0, dist16x16 = 0, distuv = 0, distuv8x8 = 0;
  int rate;
  int rate4x4_tokenonly = 0;
  int rate16x16_tokenonly = 0;
  int rateuv_tokenonly = 0, rateuv8x8_tokenonly = 0;
  int64_t error8x8;
  int rate8x8_tokenonly=0;
  int rate8x8, dist8x8;
  int mode16x16;
  int mode8x8[2][4];
  int dist;
  int modeuv, uv_intra_skippable, uv_intra_skippable_8x8;
  int y_intra16x16_skippable = 0;
  int64_t txfm_cache[NB_TXFM_MODES];
  TX_SIZE txfm_size_16x16;
  int i;

  mbmi->ref_frame = INTRA_FRAME;
  rd_pick_intra_mbuv_mode(cpi, x, &rateuv, &rateuv_tokenonly, &distuv,
                          &uv_intra_skippable);
  modeuv = mbmi->uv_mode;
  if (cpi->common.txfm_mode != ONLY_4X4) {
    rd_pick_intra_mbuv_mode_8x8(cpi, x, &rateuv8x8, &rateuv8x8_tokenonly,
                                &distuv8x8, &uv_intra_skippable_8x8);
  } else {
    uv_intra_skippable_8x8 = uv_intra_skippable;
    rateuv8x8 = rateuv;
    distuv8x8 = distuv;
    rateuv8x8_tokenonly = rateuv_tokenonly;
  }

  // current macroblock under rate-distortion optimization test loop
  error16x16 = rd_pick_intra16x16mby_mode(cpi, x, &rate16x16,
                                          &rate16x16_tokenonly, &dist16x16,
                                          &y_intra16x16_skippable, txfm_cache);
  mode16x16 = mbmi->mode;
  txfm_size_16x16 = mbmi->txfm_size;

  // FIXME(rbultje) support transform-size selection
  mbmi->txfm_size = (cm->txfm_mode == ONLY_4X4) ? TX_4X4 : TX_8X8;
  error8x8 = rd_pick_intra8x8mby_modes(cpi, x, &rate8x8, &rate8x8_tokenonly,
                                       &dist8x8, error16x16);
  mode8x8[0][0]= xd->mode_info_context->bmi[0].as_mode.first;
  mode8x8[0][1]= xd->mode_info_context->bmi[2].as_mode.first;
  mode8x8[0][2]= xd->mode_info_context->bmi[8].as_mode.first;
  mode8x8[0][3]= xd->mode_info_context->bmi[10].as_mode.first;
#if CONFIG_COMP_INTRA_PRED
  mode8x8[1][0] = xd->mode_info_context->bmi[0].as_mode.second;
  mode8x8[1][1] = xd->mode_info_context->bmi[2].as_mode.second;
  mode8x8[1][2] = xd->mode_info_context->bmi[8].as_mode.second;
  mode8x8[1][3] = xd->mode_info_context->bmi[10].as_mode.second;
#endif

  error4x4 = rd_pick_intra4x4mby_modes(cpi, x,
                                       &rate4x4, &rate4x4_tokenonly,
                                       &dist4x4, error16x16,
#if CONFIG_COMP_INTRA_PRED
                                       0,
#endif
                                       cpi->update_context);
#if CONFIG_COMP_INTRA_PRED
  error4x4d = rd_pick_intra4x4mby_modes(cpi, x,
                                        &rate4x4d, &rate4x4_tokenonly,
                                        &dist4x4d, error16x16, 1,
                                        cpi->update_context);
#endif

  mbmi->mb_skip_coeff = 0;
  if (cpi->common.mb_no_coeff_skip &&
      y_intra16x16_skippable && uv_intra_skippable_8x8) {
    mbmi->mb_skip_coeff = 1;
    mbmi->mode = mode16x16;
    mbmi->uv_mode = modeuv;
    rate = rateuv8x8 + rate16x16 - rateuv8x8_tokenonly - rate16x16_tokenonly +
           vp9_cost_bit(vp9_get_pred_prob(cm, xd, PRED_MBSKIP), 1);
    dist = dist16x16 + (distuv8x8 >> 2);
    mbmi->txfm_size = txfm_size_16x16;
    memset(x->mb_context[xd->sb_index][xd->mb_index].txfm_rd_diff, 0,
           sizeof(x->mb_context[xd->sb_index][xd->mb_index].txfm_rd_diff));
  } else if (error8x8 > error16x16) {
    if (error4x4 < error16x16) {
      rate = rateuv;
#if CONFIG_COMP_INTRA_PRED
      rate += (error4x4d < error4x4) ? rate4x4d : rate4x4;
      if (error4x4d >= error4x4) // FIXME save original modes etc.
        error4x4 = rd_pick_intra4x4mby_modes(cpi, x, &rate4x4,
                                             &rate4x4_tokenonly,
                                             &dist4x4, error16x16, 0,
                                             cpi->update_context);
#else
      rate += rate4x4;
#endif
      mbmi->mode = B_PRED;
      mbmi->txfm_size = TX_4X4;
      dist = dist4x4 + (distuv >> 2);
      memset(x->mb_context[xd->sb_index][xd->mb_index].txfm_rd_diff, 0,
             sizeof(x->mb_context[xd->sb_index][xd->mb_index].txfm_rd_diff));
    } else {
      mbmi->txfm_size = txfm_size_16x16;
      mbmi->mode = mode16x16;
      rate = rate16x16 + rateuv8x8;
      dist = dist16x16 + (distuv8x8 >> 2);
      for (i = 0; i < NB_TXFM_MODES; i++) {
        x->mb_context[xd->sb_index][xd->mb_index].txfm_rd_diff[i] =
            error16x16 - txfm_cache[i];
      }
    }
    if (cpi->common.mb_no_coeff_skip)
      rate += vp9_cost_bit(vp9_get_pred_prob(cm, xd, PRED_MBSKIP), 0);
  } else {
    if (error4x4 < error8x8) {
      rate = rateuv;
#if CONFIG_COMP_INTRA_PRED
      rate += (error4x4d < error4x4) ? rate4x4d : rate4x4;
      if (error4x4d >= error4x4) // FIXME save original modes etc.
        error4x4 = rd_pick_intra4x4mby_modes(cpi, x, &rate4x4,
                                             &rate4x4_tokenonly,
                                             &dist4x4, error16x16, 0,
                                             cpi->update_context);
#else
      rate += rate4x4;
#endif
      mbmi->mode = B_PRED;
      mbmi->txfm_size = TX_4X4;
      dist = dist4x4 + (distuv >> 2);
      memset(x->mb_context[xd->sb_index][xd->mb_index].txfm_rd_diff, 0,
             sizeof(x->mb_context[xd->sb_index][xd->mb_index].txfm_rd_diff));
    } else {
      // FIXME(rbultje) support transform-size selection
      mbmi->mode = I8X8_PRED;
      mbmi->txfm_size = (cm->txfm_mode == ONLY_4X4) ? TX_4X4 : TX_8X8;
      set_i8x8_block_modes(x, mode8x8);
      rate = rate8x8 + rateuv;
      dist = dist8x8 + (distuv >> 2);
      memset(x->mb_context[xd->sb_index][xd->mb_index].txfm_rd_diff, 0,
             sizeof(x->mb_context[xd->sb_index][xd->mb_index].txfm_rd_diff));
    }
    if (cpi->common.mb_no_coeff_skip)
      rate += vp9_cost_bit(vp9_get_pred_prob(cm, xd, PRED_MBSKIP), 0);
  }

  *returnrate = rate;
  *returndist = dist;
}

#if CONFIG_SUPERBLOCKS
static int64_t vp9_rd_pick_inter_mode_sb(VP9_COMP *cpi, MACROBLOCK *x,
                                         int recon_yoffset, int recon_uvoffset,
                                         int *returnrate,
                                         int *returndistortion,
                                         int block_size) {
  VP9_COMMON *cm = &cpi->common;
  MACROBLOCKD *xd = &x->e_mbd;
  MB_MODE_INFO *mbmi = &xd->mode_info_context->mbmi;
  MB_PREDICTION_MODE this_mode;
  MB_PREDICTION_MODE best_mode = DC_PRED;
  MV_REFERENCE_FRAME ref_frame;
  unsigned char segment_id = xd->mode_info_context->mbmi.segment_id;
  int comp_pred, i;
  int_mv frame_mv[MB_MODE_COUNT][MAX_REF_FRAMES];
  int frame_mdcounts[4][4];
  uint8_t *y_buffer[4];
  uint8_t *u_buffer[4];
  uint8_t *v_buffer[4];
  static const int flag_list[4] = { 0, VP9_LAST_FLAG, VP9_GOLD_FLAG,
                                    VP9_ALT_FLAG };
  int idx_list[4] = { 0, cpi->common.lst_fb_idx, cpi->common.gld_fb_idx,
                      cpi->common.alt_fb_idx };
  int mdcounts[4];
  int near_sadidx[8] = { 0, 1, 2, 3, 4, 5, 6, 7 };
  int saddone = 0;
  int64_t best_rd = LLONG_MAX;
  int64_t best_yrd = LLONG_MAX;
  int64_t best_txfm_rd[NB_TXFM_MODES];
  int64_t best_txfm_diff[NB_TXFM_MODES];
  int64_t best_pred_diff[NB_PREDICTION_TYPES];
  int64_t best_pred_rd[NB_PREDICTION_TYPES];
  MB_MODE_INFO best_mbmode;
  int mode_index, best_mode_index = 0;
  unsigned int ref_costs[MAX_REF_FRAMES];
#if CONFIG_COMP_INTERINTRA_PRED
  int is_best_interintra = 0;
  int64_t best_intra16_rd = LLONG_MAX;
  int best_intra16_mode = DC_PRED, best_intra16_uv_mode = DC_PRED;
#endif
  int64_t best_overall_rd = LLONG_MAX;
  INTERPOLATIONFILTERTYPE best_filter = SWITCHABLE;
  int rate_uv_4x4 = 0, rate_uv_8x8 = 0, rate_uv_tokenonly_4x4 = 0,
      rate_uv_tokenonly_8x8 = 0;
  int dist_uv_4x4 = 0, dist_uv_8x8 = 0, uv_skip_4x4 = 0, uv_skip_8x8 = 0;
  MB_PREDICTION_MODE mode_uv_4x4 = NEARESTMV, mode_uv_8x8 = NEARESTMV;
  int switchable_filter_index = 0;
#if CONFIG_TX32X32
  int rate_uv_16x16 = 0, rate_uv_tokenonly_16x16 = 0;
  int dist_uv_16x16 = 0, uv_skip_16x16 = 0;
  MB_PREDICTION_MODE mode_uv_16x16;
#endif

  x->skip = 0;
  xd->mode_info_context->mbmi.segment_id = segment_id;
  estimate_ref_frame_costs(cpi, segment_id, ref_costs);
  vpx_memset(&best_mbmode, 0, sizeof(best_mbmode));

  for (i = 0; i < NB_PREDICTION_TYPES; ++i)
    best_pred_rd[i] = LLONG_MAX;
  for (i = 0; i < NB_TXFM_MODES; i++)
    best_txfm_rd[i] = LLONG_MAX;

  for (ref_frame = LAST_FRAME; ref_frame <= ALTREF_FRAME; ref_frame++) {
    if (cpi->ref_frame_flags & flag_list[ref_frame]) {
      setup_buffer_inter(cpi, x, idx_list[ref_frame], ref_frame, block_size,
                         recon_yoffset, recon_uvoffset, frame_mv[NEARESTMV],
                         frame_mv[NEARMV], frame_mdcounts,
                         y_buffer, u_buffer, v_buffer);
    }
    frame_mv[NEWMV][ref_frame].as_int = INVALID_MV;
    frame_mv[ZEROMV][ref_frame].as_int = 0;
  }

#if CONFIG_SUPERBLOCKS64
  if (block_size == BLOCK_64X64) {
    mbmi->mode = DC_PRED;
    if (cm->txfm_mode == ONLY_4X4 || cm->txfm_mode == TX_MODE_SELECT) {
      mbmi->txfm_size = TX_4X4;
      rd_pick_intra_sb64uv_mode(cpi, x, &rate_uv_4x4, &rate_uv_tokenonly_4x4,
                                &dist_uv_4x4, &uv_skip_4x4);
      mode_uv_4x4 = mbmi->uv_mode;
    }
    if (cm->txfm_mode != ONLY_4X4) {
      mbmi->txfm_size = TX_8X8;
      rd_pick_intra_sb64uv_mode(cpi, x, &rate_uv_8x8, &rate_uv_tokenonly_8x8,
                                &dist_uv_8x8, &uv_skip_8x8);
      mode_uv_8x8 = mbmi->uv_mode;
    }
#if CONFIG_TX32X32
    if (cm->txfm_mode >= ALLOW_32X32) {
      mbmi->txfm_size = TX_32X32;
      rd_pick_intra_sb64uv_mode(cpi, x, &rate_uv_16x16,
                                &rate_uv_tokenonly_16x16,
                                &dist_uv_16x16, &uv_skip_16x16);
      mode_uv_16x16 = mbmi->uv_mode;
    }
#endif  // CONFIG_TX32X32
  } else
#endif  // CONFIG_SUPERBLOCKS64
  {
    assert(block_size == BLOCK_32X32);
    mbmi->mode = DC_PRED;
    if (cm->txfm_mode == ONLY_4X4 || cm->txfm_mode == TX_MODE_SELECT) {
      mbmi->txfm_size = TX_4X4;
      rd_pick_intra_sbuv_mode(cpi, x, &rate_uv_4x4, &rate_uv_tokenonly_4x4,
                              &dist_uv_4x4, &uv_skip_4x4);
      mode_uv_4x4 = mbmi->uv_mode;
    }
    if (cm->txfm_mode != ONLY_4X4) {
      mbmi->txfm_size = TX_8X8;
      rd_pick_intra_sbuv_mode(cpi, x, &rate_uv_8x8, &rate_uv_tokenonly_8x8,
                              &dist_uv_8x8, &uv_skip_8x8);
      mode_uv_8x8 = mbmi->uv_mode;
    }
#if CONFIG_TX32X32
    if (cm->txfm_mode >= ALLOW_32X32) {
      mbmi->txfm_size = TX_32X32;
      rd_pick_intra_sbuv_mode(cpi, x, &rate_uv_16x16, &rate_uv_tokenonly_16x16,
                              &dist_uv_16x16, &uv_skip_16x16);
      mode_uv_16x16 = mbmi->uv_mode;
    }
#endif  // CONFIG_TX32X32
  }

  for (mode_index = 0; mode_index < MAX_MODES;
       mode_index += (!switchable_filter_index)) {
    int mode_excluded = 0;
    int64_t this_rd = LLONG_MAX;
    int disable_skip = 0;
    int other_cost = 0;
    int compmode_cost = 0;
    int rate2 = 0, rate_y = 0, rate_uv = 0;
    int distortion2 = 0, distortion_y = 0, distortion_uv = 0;
    int skippable;
    int64_t txfm_cache[NB_TXFM_MODES];
#if CONFIG_COMP_INTERINTRA_PRED
    int compmode_interintra_cost = 0;
#endif

    // Test best rd so far against threshold for trying this mode.
    if (best_rd <= cpi->rd_threshes[mode_index] ||
        cpi->rd_threshes[mode_index] == INT_MAX) {
      switchable_filter_index = 0;
      continue;
    }

    this_mode = vp9_mode_order[mode_index].mode;
    ref_frame = vp9_mode_order[mode_index].ref_frame;
    if (!(ref_frame == INTRA_FRAME ||
          (cpi->ref_frame_flags & flag_list[ref_frame]))) {
      continue;
    }
    mbmi->ref_frame = ref_frame;
    mbmi->second_ref_frame = vp9_mode_order[mode_index].second_ref_frame;
    comp_pred = mbmi->second_ref_frame > INTRA_FRAME;
    mbmi->mode = this_mode;
    mbmi->uv_mode = DC_PRED;
#if CONFIG_COMP_INTRA_PRED
    mbmi->second_mode = (MB_PREDICTION_MODE)(DC_PRED - 1);
    mbmi->second_uv_mode = (MB_PREDICTION_MODE)(DC_PRED - 1);
#endif
#if CONFIG_COMP_INTERINTRA_PRED
    mbmi->interintra_mode = (MB_PREDICTION_MODE)(DC_PRED - 1);
    mbmi->interintra_uv_mode = (MB_PREDICTION_MODE)(DC_PRED - 1);
#endif
    // Evaluate all sub-pel filters irrespective of whether we can use
    // them for this frame.
    if (this_mode >= NEARESTMV && this_mode <= SPLITMV) {
      mbmi->interp_filter =
          vp9_switchable_interp[switchable_filter_index++];
      if (switchable_filter_index == VP9_SWITCHABLE_FILTERS)
        switchable_filter_index = 0;
      if ((cm->mcomp_filter_type != SWITCHABLE) &&
          (cm->mcomp_filter_type != mbmi->interp_filter)) {
        mode_excluded = 1;
      }
      vp9_setup_interp_filters(xd, mbmi->interp_filter, &cpi->common);
    }

    // if (!(cpi->ref_frame_flags & flag_list[ref_frame]))
    //  continue;

    if (this_mode == I8X8_PRED || this_mode == B_PRED || this_mode == SPLITMV)
      continue;
    //  if (vp9_mode_order[mode_index].second_ref_frame == INTRA_FRAME)
    //  continue;

    if (comp_pred) {
      int second_ref;

      if (ref_frame == ALTREF_FRAME) {
        second_ref = LAST_FRAME;
      } else {
        second_ref = ref_frame + 1;
      }
      if (!(cpi->ref_frame_flags & flag_list[second_ref]))
        continue;
      mbmi->second_ref_frame = second_ref;

      xd->second_pre.y_buffer = y_buffer[second_ref];
      xd->second_pre.u_buffer = u_buffer[second_ref];
      xd->second_pre.v_buffer = v_buffer[second_ref];
      mode_excluded =
          mode_excluded ?
              mode_excluded : cm->comp_pred_mode == SINGLE_PREDICTION_ONLY;
    } else {
      // mbmi->second_ref_frame = vp9_mode_order[mode_index].second_ref_frame;
      if (ref_frame != INTRA_FRAME) {
        if (mbmi->second_ref_frame != INTRA_FRAME)
          mode_excluded =
              mode_excluded ?
                  mode_excluded : cm->comp_pred_mode == COMP_PREDICTION_ONLY;
#if CONFIG_COMP_INTERINTRA_PRED
        else
          mode_excluded = mode_excluded ? mode_excluded : !cm->use_interintra;
#endif
      }
    }

    xd->pre.y_buffer = y_buffer[ref_frame];
    xd->pre.u_buffer = u_buffer[ref_frame];
    xd->pre.v_buffer = v_buffer[ref_frame];
    vpx_memcpy(mdcounts, frame_mdcounts[ref_frame], sizeof(mdcounts));

    // If the segment reference frame feature is enabled....
    // then do nothing if the current ref frame is not allowed..
    if (vp9_segfeature_active(xd, segment_id, SEG_LVL_REF_FRAME) &&
        !vp9_check_segref(xd, segment_id, ref_frame)) {
      continue;
    // If the segment mode feature is enabled....
    // then do nothing if the current mode is not allowed..
    } else if (vp9_segfeature_active(xd, segment_id, SEG_LVL_MODE) &&
               (this_mode != vp9_get_segdata(xd, segment_id, SEG_LVL_MODE))) {
      continue;
    // Disable this drop out case if either the mode or ref frame
    // segment level feature is enabled for this segment. This is to
    // prevent the possibility that we end up unable to pick any mode.
    } else if (!vp9_segfeature_active(xd, segment_id, SEG_LVL_REF_FRAME) &&
               !vp9_segfeature_active(xd, segment_id, SEG_LVL_MODE)) {
      // Only consider ZEROMV/ALTREF_FRAME for alt ref frame,
      // unless ARNR filtering is enabled in which case we want
      // an unfiltered alternative
      if (cpi->is_src_frame_alt_ref && (cpi->oxcf.arnr_max_frames == 0)) {
        if (this_mode != ZEROMV || ref_frame != ALTREF_FRAME) {
          continue;
        }
      }
    }

    if (ref_frame == INTRA_FRAME) {
#if CONFIG_SUPERBLOCKS64
      if (block_size == BLOCK_64X64) {
        vp9_build_intra_predictors_sb64y_s(xd);
        super_block_64_yrd(cpi, x, &rate_y, &distortion_y,
                           &skippable, txfm_cache);
      } else
#endif  // CONFIG_SUPERBLOCKS64
      {
        assert(block_size == BLOCK_32X32);
        vp9_build_intra_predictors_sby_s(xd);
        super_block_yrd(cpi, x, &rate_y, &distortion_y,
                        &skippable, txfm_cache);
      }
      if (mbmi->txfm_size == TX_4X4) {
        rate_uv = rate_uv_4x4;
        distortion_uv = dist_uv_4x4;
        skippable = skippable && uv_skip_4x4;
        mbmi->uv_mode = mode_uv_4x4;
#if CONFIG_TX32X32
      } else if (mbmi->txfm_size == TX_32X32) {
        rate_uv = rate_uv_16x16;
        distortion_uv = dist_uv_16x16;
        skippable = skippable && uv_skip_16x16;
        mbmi->uv_mode = mode_uv_16x16;
#endif  // CONFIG_TX32X32
      } else {
        rate_uv = rate_uv_8x8;
        distortion_uv = dist_uv_8x8;
        skippable = skippable && uv_skip_8x8;
        mbmi->uv_mode = mode_uv_8x8;
      }

      rate2 = rate_y + x->mbmode_cost[cm->frame_type][mbmi->mode] + rate_uv;
      distortion2 = distortion_y + distortion_uv;
    } else {
#if CONFIG_COMP_INTERINTRA_PRED
      if (mbmi->second_ref_frame == INTRA_FRAME) {
        if (best_intra16_mode == DC_PRED - 1) continue;
        mbmi->interintra_mode = best_intra16_mode;
#if SEPARATE_INTERINTRA_UV
        mbmi->interintra_uv_mode = best_intra16_uv_mode;
#else
        mbmi->interintra_uv_mode = best_intra16_mode;
#endif
      }
#endif
      this_rd = handle_inter_mode(cpi, x, block_size,
                                  &saddone, near_sadidx, mdcounts, txfm_cache,
                                  &rate2, &distortion2, &skippable,
                                  &compmode_cost,
#if CONFIG_COMP_INTERINTRA_PRED
                                  &compmode_interintra_cost,
#endif
                                  &rate_y, &distortion_y,
                                  &rate_uv, &distortion_uv,
                                  &mode_excluded, &disable_skip, recon_yoffset,
                                  mode_index, frame_mv);
      if (this_rd == LLONG_MAX)
        continue;
    }

#if CONFIG_COMP_INTERINTRA_PRED
    if (cpi->common.use_interintra) {
      rate2 += compmode_interintra_cost;
    }
#endif
    if (cpi->common.comp_pred_mode == HYBRID_PREDICTION) {
      rate2 += compmode_cost;
    }

    // Estimate the reference frame signaling cost and add it
    // to the rolling cost variable.
    rate2 += ref_costs[xd->mode_info_context->mbmi.ref_frame];

    if (!disable_skip) {
      // Test for the condition where skip block will be activated
      // because there are no non zero coefficients and make any
      // necessary adjustment for rate. Ignore if skip is coded at
      // segment level as the cost wont have been added in.
      if (cpi->common.mb_no_coeff_skip) {
        int mb_skip_allowed;

        // Is Mb level skip allowed for this mb.
        mb_skip_allowed =
          !vp9_segfeature_active(xd, segment_id, SEG_LVL_EOB) ||
          vp9_get_segdata(xd, segment_id, SEG_LVL_EOB);

        if (skippable) {
          // Back out the coefficient coding costs
          rate2 -= (rate_y + rate_uv);
          // for best_yrd calculation
          rate_uv = 0;

          if (mb_skip_allowed) {
            int prob_skip_cost;

            // Cost the skip mb case
            vp9_prob skip_prob =
              vp9_get_pred_prob(cm, xd, PRED_MBSKIP);

            if (skip_prob) {
              prob_skip_cost = vp9_cost_bit(skip_prob, 1);
              rate2 += prob_skip_cost;
              other_cost += prob_skip_cost;
            }
          }
        }
        // Add in the cost of the no skip flag.
        else if (mb_skip_allowed) {
          int prob_skip_cost = vp9_cost_bit(vp9_get_pred_prob(cm, xd,
                                                          PRED_MBSKIP), 0);
          rate2 += prob_skip_cost;
          other_cost += prob_skip_cost;
        }
      }

      // Calculate the final RD estimate for this mode.
      this_rd = RDCOST(x->rdmult, x->rddiv, rate2, distortion2);
    }

#if 0
    // Keep record of best intra distortion
    if ((xd->mode_info_context->mbmi.ref_frame == INTRA_FRAME) &&
        (this_rd < best_intra_rd)) {
      best_intra_rd = this_rd;
      *returnintra = distortion2;
    }
#endif
#if CONFIG_COMP_INTERINTRA_PRED
    if ((mbmi->ref_frame == INTRA_FRAME) &&
        (this_mode <= TM_PRED) &&
        (this_rd < best_intra16_rd)) {
      best_intra16_rd = this_rd;
      best_intra16_mode = this_mode;
      best_intra16_uv_mode = (mbmi->txfm_size != TX_4X4 ?
                              mode_uv_8x8 : mode_uv_4x4);
    }
#endif

    if (!disable_skip && mbmi->ref_frame == INTRA_FRAME)
      for (i = 0; i < NB_PREDICTION_TYPES; ++i)
        best_pred_rd[i] = MIN(best_pred_rd[i], this_rd);

    if (this_rd < best_overall_rd) {
      best_overall_rd = this_rd;
      best_filter = mbmi->interp_filter;
      best_mode = this_mode;
#if CONFIG_COMP_INTERINTRA_PRED
      is_best_interintra = (mbmi->second_ref_frame == INTRA_FRAME);
#endif
    }

    // Did this mode help.. i.e. is it the new best mode
    if (this_rd < best_rd || x->skip) {
      if (!mode_excluded) {
        // Note index of best mode so far
        best_mode_index = mode_index;

        if (this_mode <= B_PRED) {
          /* required for left and above block mv */
          mbmi->mv[0].as_int = 0;
        }

        other_cost += ref_costs[xd->mode_info_context->mbmi.ref_frame];

        /* Calculate the final y RD estimate for this mode */
        best_yrd = RDCOST(x->rdmult, x->rddiv, (rate2 - rate_uv - other_cost),
                          (distortion2 - distortion_uv));

        *returnrate = rate2;
        *returndistortion = distortion2;
        best_rd = this_rd;
        vpx_memcpy(&best_mbmode, mbmi, sizeof(MB_MODE_INFO));
      }
#if 0
      // Testing this mode gave rise to an improvement in best error score.
      // Lower threshold a bit for next time
      cpi->rd_thresh_mult[mode_index] =
          (cpi->rd_thresh_mult[mode_index] >= (MIN_THRESHMULT + 2)) ?
              cpi->rd_thresh_mult[mode_index] - 2 : MIN_THRESHMULT;
      cpi->rd_threshes[mode_index] =
          (cpi->rd_baseline_thresh[mode_index] >> 7)
              * cpi->rd_thresh_mult[mode_index];
#endif
    } else {
      // If the mode did not help improve the best error case then
      // raise the threshold for testing that mode next time around.
#if 0
      cpi->rd_thresh_mult[mode_index] += 4;

      if (cpi->rd_thresh_mult[mode_index] > MAX_THRESHMULT)
        cpi->rd_thresh_mult[mode_index] = MAX_THRESHMULT;

      cpi->rd_threshes[mode_index] =
          (cpi->rd_baseline_thresh[mode_index] >> 7)
              * cpi->rd_thresh_mult[mode_index];
#endif
    }

    /* keep record of best compound/single-only prediction */
    if (!disable_skip && mbmi->ref_frame != INTRA_FRAME) {
      int single_rd, hybrid_rd, single_rate, hybrid_rate;

      if (cpi->common.comp_pred_mode == HYBRID_PREDICTION) {
        single_rate = rate2 - compmode_cost;
        hybrid_rate = rate2;
      } else {
        single_rate = rate2;
        hybrid_rate = rate2 + compmode_cost;
      }

      single_rd = RDCOST(x->rdmult, x->rddiv, single_rate, distortion2);
      hybrid_rd = RDCOST(x->rdmult, x->rddiv, hybrid_rate, distortion2);

      if (mbmi->second_ref_frame <= INTRA_FRAME &&
          single_rd < best_pred_rd[SINGLE_PREDICTION_ONLY]) {
        best_pred_rd[SINGLE_PREDICTION_ONLY] = single_rd;
      } else if (mbmi->second_ref_frame > INTRA_FRAME &&
                 single_rd < best_pred_rd[COMP_PREDICTION_ONLY]) {
        best_pred_rd[COMP_PREDICTION_ONLY] = single_rd;
      }
      if (hybrid_rd < best_pred_rd[HYBRID_PREDICTION])
        best_pred_rd[HYBRID_PREDICTION] = hybrid_rd;
    }

    /* keep record of best txfm size */
    if (!mode_excluded && this_rd != LLONG_MAX) {
      for (i = 0; i < NB_TXFM_MODES; i++) {
        int64_t adj_rd;
        if (this_mode != B_PRED) {
          adj_rd = this_rd + txfm_cache[i] - txfm_cache[cm->txfm_mode];
        } else {
          adj_rd = this_rd;
        }
        if (adj_rd < best_txfm_rd[i])
          best_txfm_rd[i] = adj_rd;
      }
    }

    if (x->skip && !mode_excluded)
      break;
  }

  assert((cm->mcomp_filter_type == SWITCHABLE) ||
         (cm->mcomp_filter_type == best_mbmode.interp_filter) ||
         (best_mbmode.mode <= B_PRED));

#if CONFIG_COMP_INTERINTRA_PRED
  ++cpi->interintra_select_count[is_best_interintra];
  // if (is_best_interintra)  printf("best_interintra\n");
#endif

  // Accumulate filter usage stats
  // TODO(agrange): Use RD criteria to select interpolation filter mode.
  if ((best_mode >= NEARESTMV) && (best_mode <= SPLITMV))
    ++cpi->best_switchable_interp_count[vp9_switchable_interp_map[best_filter]];

  // TODO(rbultje) integrate with RD thresholding
#if 0
  // Reduce the activation RD thresholds for the best choice mode
  if ((cpi->rd_baseline_thresh[best_mode_index] > 0) &&
      (cpi->rd_baseline_thresh[best_mode_index] < (INT_MAX >> 2))) {
    int best_adjustment = (cpi->rd_thresh_mult[best_mode_index] >> 2);

    cpi->rd_thresh_mult[best_mode_index] =
      (cpi->rd_thresh_mult[best_mode_index] >= (MIN_THRESHMULT + best_adjustment)) ?
      cpi->rd_thresh_mult[best_mode_index] - best_adjustment : MIN_THRESHMULT;
    cpi->rd_threshes[best_mode_index] =
      (cpi->rd_baseline_thresh[best_mode_index] >> 7) * cpi->rd_thresh_mult[best_mode_index];
  }
#endif

  // This code forces Altref,0,0 and skip for the frame that overlays a
  // an alrtef unless Altref is filtered. However, this is unsafe if
  // segment level coding of ref frame or mode is enabled for this
  // segment.
  if (!vp9_segfeature_active(xd, segment_id, SEG_LVL_REF_FRAME) &&
      !vp9_segfeature_active(xd, segment_id, SEG_LVL_MODE) &&
      cpi->is_src_frame_alt_ref &&
      (cpi->oxcf.arnr_max_frames == 0) &&
      (best_mbmode.mode != ZEROMV || best_mbmode.ref_frame != ALTREF_FRAME)) {
    mbmi->mode = ZEROMV;
    mbmi->ref_frame = ALTREF_FRAME;
    mbmi->second_ref_frame = INTRA_FRAME;
    mbmi->mv[0].as_int = 0;
    mbmi->uv_mode = DC_PRED;
    mbmi->mb_skip_coeff = (cpi->common.mb_no_coeff_skip) ? 1 : 0;
    mbmi->partitioning = 0;
    mbmi->txfm_size = cm->txfm_mode == TX_MODE_SELECT ?
                      TX_16X16 : cm->txfm_mode;

    vpx_memset(best_txfm_diff, 0, sizeof(best_txfm_diff));
    vpx_memset(best_pred_diff, 0, sizeof(best_pred_diff));
    goto end;
  }

  // macroblock modes
  vpx_memcpy(mbmi, &best_mbmode, sizeof(MB_MODE_INFO));

  for (i = 0; i < NB_PREDICTION_TYPES; ++i) {
    if (best_pred_rd[i] == LLONG_MAX)
      best_pred_diff[i] = INT_MIN;
    else
      best_pred_diff[i] = best_rd - best_pred_rd[i];
  }

  if (!x->skip) {
    for (i = 0; i < NB_TXFM_MODES; i++) {
      if (best_txfm_rd[i] == LLONG_MAX)
        best_txfm_diff[i] = INT_MIN;
      else
        best_txfm_diff[i] = best_rd - best_txfm_rd[i];
    }
  } else {
    vpx_memset(best_txfm_diff, 0, sizeof(best_txfm_diff));
  }

 end:
  {
#if CONFIG_SUPERBLOCKS64
    PICK_MODE_CONTEXT *p = (block_size == BLOCK_32X32) ?
                            &x->sb32_context[xd->sb_index] :
                            &x->sb64_context;
#else
    PICK_MODE_CONTEXT *p = &x->sb32_context[xd->sb_index];
#endif
    store_coding_context(x, p, best_mode_index, NULL,
                         &mbmi->ref_mvs[mbmi->ref_frame][0],
                         &mbmi->ref_mvs[mbmi->second_ref_frame < 0 ? 0 :
                             mbmi->second_ref_frame][0],
                         best_pred_diff, best_txfm_diff);
  }

  return best_rd;
}

int64_t vp9_rd_pick_inter_mode_sb32(VP9_COMP *cpi, MACROBLOCK *x,
                                    int recon_yoffset, int recon_uvoffset,
                                    int *returnrate,
                                    int *returndistortion) {
  return vp9_rd_pick_inter_mode_sb(cpi, x, recon_yoffset, recon_uvoffset,
                                   returnrate, returndistortion, BLOCK_32X32);
}

#if CONFIG_SUPERBLOCKS64
int64_t vp9_rd_pick_inter_mode_sb64(VP9_COMP *cpi, MACROBLOCK *x,
                                    int recon_yoffset, int recon_uvoffset,
                                    int *returnrate,
                                    int *returndistortion) {
  return vp9_rd_pick_inter_mode_sb(cpi, x, recon_yoffset, recon_uvoffset,
                                   returnrate, returndistortion, BLOCK_64X64);
}
#endif  // CONFIG_SUPERBLOCKS64
#endif

void vp9_pick_mode_inter_macroblock(VP9_COMP *cpi, MACROBLOCK *x,
                                    int recon_yoffset,
                                    int recon_uvoffset,
                                    int *totalrate, int *totaldist) {
  MACROBLOCKD *const xd = &x->e_mbd;
  MB_MODE_INFO * mbmi = &x->e_mbd.mode_info_context->mbmi;
  int rate, distortion;
  int64_t intra_error = 0;
  unsigned char *segment_id = &mbmi->segment_id;

  if (xd->segmentation_enabled)
    x->encode_breakout = cpi->segment_encode_breakout[*segment_id];
  else
    x->encode_breakout = cpi->oxcf.encode_breakout;

  // if (cpi->sf.RD)
  // For now this codebase is limited to a single rd encode path
  {
    int zbin_mode_boost_enabled = cpi->zbin_mode_boost_enabled;

    rd_pick_inter_mode(cpi, x, recon_yoffset, recon_uvoffset, &rate,
                       &distortion, &intra_error);

    /* restore cpi->zbin_mode_boost_enabled */
    cpi->zbin_mode_boost_enabled = zbin_mode_boost_enabled;
  }
  // else
  // The non rd encode path has been deleted from this code base
  // to simplify development
  //    vp9_pick_inter_mode

  // Store metrics so they can be added in to totals if this mode is picked
  x->mb_context[xd->sb_index][xd->mb_index].distortion  = distortion;
  x->mb_context[xd->sb_index][xd->mb_index].intra_error = intra_error;

  *totalrate = rate;
  *totaldist = distortion;
}<|MERGE_RESOLUTION|>--- conflicted
+++ resolved
@@ -1518,11 +1518,7 @@
                                           int *skippable,
                                           int64_t txfm_cache[NB_TXFM_MODES]) {
   MB_PREDICTION_MODE mode;
-<<<<<<< HEAD
-  TX_SIZE UNINITIALIZED_IS_SAFE(txfm_size);
-=======
   TX_SIZE txfm_size = 0;
->>>>>>> bdca030c
   MB_PREDICTION_MODE UNINITIALIZED_IS_SAFE(mode_selected);
 #if CONFIG_COMP_INTRA_PRED
   MB_PREDICTION_MODE mode2;
