--- conflicted
+++ resolved
@@ -44,7 +44,6 @@
   }
 }
 
-<<<<<<< HEAD
 static void vp9_dec_setup_mi(VP9_COMMON *cm) {
   cm->mi = cm->mip + cm->mi_stride + 1;
   vpx_memset(cm->mip, 0, cm->mi_stride * (cm->mi_rows + 1) * sizeof(*cm->mip));
@@ -63,14 +62,9 @@
   cm->mip = NULL;
 }
 
-VP9Decoder *vp9_decoder_create() {
+VP9Decoder *vp9_decoder_create(BufferPool *const pool) {
   VP9Decoder *volatile const pbi = vpx_memalign(32, sizeof(*pbi));
   VP9_COMMON *volatile const cm = pbi ? &pbi->common : NULL;
-=======
-VP9Decoder *vp9_decoder_create(BufferPool *const pool) {
-  VP9Decoder *const pbi = vpx_memalign(32, sizeof(*pbi));
-  VP9_COMMON *const cm = pbi ? &pbi->common : NULL;
->>>>>>> d05cf10f
 
   if (!cm)
     return NULL;
@@ -84,11 +78,6 @@
   }
 
   cm->error.setjmp = 1;
-<<<<<<< HEAD
-=======
-  pbi->need_resync = 1;
-  initialize_dec();
->>>>>>> d05cf10f
 
   CHECK_MEM_ERROR(cm, cm->fc,
                   (FRAME_CONTEXT *)vpx_calloc(1, sizeof(*cm->fc)));
@@ -105,16 +94,14 @@
 
   cm->current_video_frame = 0;
   pbi->ready_for_new_data = 1;
-<<<<<<< HEAD
+  pbi->common.buffer_pool = pool;
+
   cm->bit_depth = VPX_BITS_8;
   cm->dequant_bit_depth = VPX_BITS_8;
 
   cm->alloc_mi = vp9_dec_alloc_mi;
   cm->free_mi = vp9_dec_free_mi;
   cm->setup_mi = vp9_dec_setup_mi;
-=======
-  pbi->common.buffer_pool = pool;
->>>>>>> d05cf10f
 
   // vp9_init_dequantizer() is first called here. Add check in
   // frame_init_dequantizer() to avoid unnecessary calling of
@@ -131,7 +118,6 @@
 }
 
 void vp9_decoder_remove(VP9Decoder *pbi) {
-  VP9_COMMON *const cm = &pbi->common;
   int i;
 
   vp9_get_worker_interface()->end(&pbi->lf_worker);
@@ -149,7 +135,6 @@
     vp9_loop_filter_dealloc(&pbi->lf_row_sync);
   }
 
-  vp9_remove_common(cm);
   vpx_free(pbi);
 }
 
@@ -170,17 +155,12 @@
    * later commit that adds VP9-specific controls for this functionality.
    */
   if (ref_frame_flag == VP9_LAST_FLAG) {
-<<<<<<< HEAD
     const YV12_BUFFER_CONFIG *const cfg = get_ref_frame(cm, 0);
     if (cfg == NULL) {
       vpx_internal_error(&cm->error, VPX_CODEC_ERROR,
                          "No 'last' reference frame");
       return VPX_CODEC_ERROR;
     }
-=======
-    const YV12_BUFFER_CONFIG *const cfg =
-        &cm->buffer_pool->frame_bufs[cm->ref_frame_map[0]].buf;
->>>>>>> d05cf10f
     if (!equal_dimensions(cfg, sd))
       vpx_internal_error(&cm->error, VPX_CODEC_ERROR,
                          "Incorrect buffer dimensions");
@@ -238,21 +218,6 @@
   return cm->error.error_code;
 }
 
-<<<<<<< HEAD
-=======
-
-int vp9_get_reference_dec(VP9Decoder *pbi, int index, YV12_BUFFER_CONFIG **fb) {
-  VP9_COMMON *cm = &pbi->common;
-  RefCntBuffer *const frame_bufs = cm->buffer_pool->frame_bufs;
-
-  if (index < 0 || index >= REF_FRAMES)
-    return -1;
-
-  *fb = &frame_bufs[cm->ref_frame_map[index]].buf;
-  return 0;
-}
-
->>>>>>> d05cf10f
 /* If any buffer updating is signaled it should be done here. */
 static void swap_frame_buffers(VP9Decoder *pbi) {
   int ref_index = 0, mask;
@@ -292,20 +257,17 @@
 
   // Invalidate these references until the next frame starts.
   for (ref_index = 0; ref_index < 3; ref_index++)
-    cm->frame_refs[ref_index].idx = -1;
+    cm->frame_refs[ref_index].idx = INT_MAX;
 }
 
 int vp9_receive_compressed_data(VP9Decoder *pbi,
                                 size_t size, const uint8_t **psource) {
-<<<<<<< HEAD
   VP9_COMMON *volatile const cm = &pbi->common;
-=======
-  VP9_COMMON *const cm = &pbi->common;
   BufferPool *const pool = cm->buffer_pool;
   RefCntBuffer *const frame_bufs = cm->buffer_pool->frame_bufs;
->>>>>>> d05cf10f
   const uint8_t *source = *psource;
   int retcode = 0;
+
   cm->error.error_code = VPX_CODEC_OK;
 
   if (size == 0) {
@@ -331,10 +293,9 @@
                         &frame_bufs[cm->new_fb_idx].raw_frame_buffer);
   cm->new_fb_idx = get_free_fb(cm);
 
-<<<<<<< HEAD
   // Assign a MV array to the frame buffer.
-  cm->cur_frame = &cm->frame_bufs[cm->new_fb_idx];
-=======
+  cm->cur_frame = &pool->frame_bufs[cm->new_fb_idx];
+
   pbi->hold_ref_buf = 0;
   if (pbi->frame_parallel_decode) {
     VP9Worker *const worker = pbi->frame_worker_owner;
@@ -348,15 +309,15 @@
   } else {
     pbi->cur_buf = &frame_bufs[cm->new_fb_idx];
   }
->>>>>>> d05cf10f
+
 
   if (setjmp(cm->error.jmp)) {
     const VP9WorkerInterface *const winterface = vp9_get_worker_interface();
+    VP9_COMMON *const cm = &pbi->common;
     int i;
 
-    pbi->need_resync = 1;
     cm->error.setjmp = 0;
-<<<<<<< HEAD
+    pbi->ready_for_new_data = 1;
 
     // Synchronize all threads immediately as a subsequent decode call may
     // cause a resize invalidating some allocations.
@@ -365,18 +326,10 @@
       winterface->sync(&pbi->tile_workers[i]);
     }
 
-    vp9_clear_system_state();
-
-    if (cm->new_fb_idx > 0 && cm->frame_bufs[cm->new_fb_idx].ref_count > 0)
-      cm->frame_bufs[cm->new_fb_idx].ref_count--;
-=======
-    pbi->ready_for_new_data = 1;
-
     lock_buffer_pool(pool);
     // Release all the reference buffers if worker thread is holding them.
     if (pbi->hold_ref_buf == 1) {
       int ref_index = 0, mask;
-      VP9_COMMON *const cm = &pbi->common;
       BufferPool *const pool = cm->buffer_pool;
       RefCntBuffer *const frame_bufs = cm->buffer_pool->frame_bufs;
       for (mask = pbi->refresh_frame_flags; mask; mask >>= 1) {
@@ -401,8 +354,8 @@
     // Release current frame.
     decrease_ref_count(cm->new_fb_idx, frame_bufs, pool);
     unlock_buffer_pool(pool);
->>>>>>> d05cf10f
-
+
+    vp9_clear_system_state();
     return -1;
   }
 
@@ -414,7 +367,6 @@
 
   vp9_clear_system_state();
 
-<<<<<<< HEAD
   cm->last_width = cm->width;
   cm->last_height = cm->height;
 
@@ -422,12 +374,6 @@
     cm->last_show_frame = cm->show_frame;
     cm->prev_frame = cm->cur_frame;
   }
-
-  if (cm->show_frame)
-    cm->current_video_frame++;
-=======
-  if (!cm->show_existing_frame)
-    cm->last_show_frame = cm->show_frame;
 
   // Update progress in frame parallel decode.
   if (pbi->frame_parallel_decode) {
@@ -438,8 +384,6 @@
     vp9_frameworker_lock_stats(worker);
 
     if (cm->show_frame) {
-      if (!cm->show_existing_frame)
-        vp9_swap_mi_and_prev_mi(cm);
       cm->current_video_frame++;
     }
     vp9_swap_current_and_last_seg_map(cm);
@@ -451,14 +395,11 @@
     cm->last_width = cm->width;
     cm->last_height = cm->height;
     if (cm->show_frame) {
-      if (!cm->show_existing_frame)
-        vp9_swap_mi_and_prev_mi(cm);
       cm->current_video_frame++;
     }
 
     vp9_swap_current_and_last_seg_map(cm);
   }
->>>>>>> d05cf10f
 
   cm->error.setjmp = 0;
   return retcode;
@@ -480,6 +421,8 @@
   /* no raw frame to show!!! */
   if (!cm->show_frame)
     return ret;
+
+  pbi->ready_for_new_data = 1;
 
 #if CONFIG_VP9_POSTPROC
   if (!cm->show_existing_frame) {
