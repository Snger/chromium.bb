/*
 *  Copyright (c) 2010 The WebM project authors. All Rights Reserved.
 *
 *  Use of this source code is governed by a BSD-style license
 *  that can be found in the LICENSE file in the root of the source
 *  tree. An additional intellectual property rights grant can be found
 *  in the file PATENTS.  All contributing project authors may
 *  be found in the AUTHORS file in the root of the source tree.
 */

#include <assert.h>
#include <stdlib.h>  // qsort()

#include "./vp9_rtcd.h"
#include "./vpx_scale_rtcd.h"

#include "vpx_mem/vpx_mem.h"
#include "vpx_ports/mem_ops.h"
#include "vpx_scale/vpx_scale.h"

#include "vp9/common/vp9_alloccommon.h"
#include "vp9/common/vp9_common.h"
#include "vp9/common/vp9_entropy.h"
#include "vp9/common/vp9_entropymode.h"
#include "vp9/common/vp9_idct.h"
#include "vp9/common/vp9_pred_common.h"
#include "vp9/common/vp9_quant_common.h"
#include "vp9/common/vp9_reconintra.h"
#include "vp9/common/vp9_reconinter.h"
#include "vp9/common/vp9_seg_common.h"
#include "vp9/common/vp9_thread.h"
#include "vp9/common/vp9_tile_common.h"

#include "vp9/decoder/vp9_decodeframe.h"
#include "vp9/decoder/vp9_detokenize.h"
#include "vp9/decoder/vp9_decodemv.h"
#include "vp9/decoder/vp9_decoder.h"
#include "vp9/decoder/vp9_dsubexp.h"
#include "vp9/decoder/vp9_read_bit_buffer.h"
#include "vp9/decoder/vp9_reader.h"

#define MAX_VP9_HEADER_SIZE 80

static int is_compound_reference_allowed(const VP9_COMMON *cm) {
  int i;
  for (i = 1; i < REFS_PER_FRAME; ++i)
    if (cm->ref_frame_sign_bias[i + 1] != cm->ref_frame_sign_bias[1])
      return 1;

  return 0;
}

static void setup_compound_reference_mode(VP9_COMMON *cm) {
  if (cm->ref_frame_sign_bias[LAST_FRAME] ==
          cm->ref_frame_sign_bias[GOLDEN_FRAME]) {
    cm->comp_fixed_ref = ALTREF_FRAME;
    cm->comp_var_ref[0] = LAST_FRAME;
    cm->comp_var_ref[1] = GOLDEN_FRAME;
  } else if (cm->ref_frame_sign_bias[LAST_FRAME] ==
                 cm->ref_frame_sign_bias[ALTREF_FRAME]) {
    cm->comp_fixed_ref = GOLDEN_FRAME;
    cm->comp_var_ref[0] = LAST_FRAME;
    cm->comp_var_ref[1] = ALTREF_FRAME;
  } else {
    cm->comp_fixed_ref = LAST_FRAME;
    cm->comp_var_ref[0] = GOLDEN_FRAME;
    cm->comp_var_ref[1] = ALTREF_FRAME;
  }
}

static int read_is_valid(const uint8_t *start, size_t len, const uint8_t *end) {
  return len != 0 && len <= (size_t)(end - start);
}

static int decode_unsigned_max(struct vp9_read_bit_buffer *rb, int max) {
  const int data = vp9_rb_read_literal(rb, get_unsigned_bits(max));
  return data > max ? max : data;
}

static TX_MODE read_tx_mode(vp9_reader *r) {
  TX_MODE tx_mode = vp9_read_literal(r, 2);
  if (tx_mode == ALLOW_32X32)
    tx_mode += vp9_read_bit(r);
  return tx_mode;
}

static void read_tx_mode_probs(struct tx_probs *tx_probs, vp9_reader *r) {
  int i, j;

  for (i = 0; i < TX_SIZE_CONTEXTS; ++i)
    for (j = 0; j < TX_SIZES - 3; ++j)
      vp9_diff_update_prob(r, &tx_probs->p8x8[i][j]);

  for (i = 0; i < TX_SIZE_CONTEXTS; ++i)
    for (j = 0; j < TX_SIZES - 2; ++j)
      vp9_diff_update_prob(r, &tx_probs->p16x16[i][j]);

  for (i = 0; i < TX_SIZE_CONTEXTS; ++i)
    for (j = 0; j < TX_SIZES - 1; ++j)
      vp9_diff_update_prob(r, &tx_probs->p32x32[i][j]);
}

static void read_switchable_interp_probs(FRAME_CONTEXT *fc, vp9_reader *r) {
  int i, j;
  for (j = 0; j < SWITCHABLE_FILTER_CONTEXTS; ++j)
    for (i = 0; i < SWITCHABLE_FILTERS - 1; ++i)
      vp9_diff_update_prob(r, &fc->switchable_interp_prob[j][i]);
}

static void read_inter_mode_probs(FRAME_CONTEXT *fc, vp9_reader *r) {
  int i, j;
  for (i = 0; i < INTER_MODE_CONTEXTS; ++i)
    for (j = 0; j < INTER_MODES - 1; ++j)
      vp9_diff_update_prob(r, &fc->inter_mode_probs[i][j]);
}

static REFERENCE_MODE read_frame_reference_mode(const VP9_COMMON *cm,
                                                vp9_reader *r) {
  if (is_compound_reference_allowed(cm)) {
    return vp9_read_bit(r) ? (vp9_read_bit(r) ? REFERENCE_MODE_SELECT
                                              : COMPOUND_REFERENCE)
                           : SINGLE_REFERENCE;
  } else {
    return SINGLE_REFERENCE;
  }
}

static void read_frame_reference_mode_probs(VP9_COMMON *cm, vp9_reader *r) {
  FRAME_CONTEXT *const fc = cm->fc;
  int i;

  if (cm->reference_mode == REFERENCE_MODE_SELECT)
    for (i = 0; i < COMP_INTER_CONTEXTS; ++i)
      vp9_diff_update_prob(r, &fc->comp_inter_prob[i]);

  if (cm->reference_mode != COMPOUND_REFERENCE)
    for (i = 0; i < REF_CONTEXTS; ++i) {
      vp9_diff_update_prob(r, &fc->single_ref_prob[i][0]);
      vp9_diff_update_prob(r, &fc->single_ref_prob[i][1]);
    }

  if (cm->reference_mode != SINGLE_REFERENCE)
    for (i = 0; i < REF_CONTEXTS; ++i)
      vp9_diff_update_prob(r, &fc->comp_ref_prob[i]);
}

static void update_mv_probs(vp9_prob *p, int n, vp9_reader *r) {
  int i;
  for (i = 0; i < n; ++i)
    if (vp9_read(r, MV_UPDATE_PROB))
      p[i] = (vp9_read_literal(r, 7) << 1) | 1;
}

static void read_mv_probs(nmv_context *ctx, int allow_hp, vp9_reader *r) {
  int i, j;

  update_mv_probs(ctx->joints, MV_JOINTS - 1, r);

  for (i = 0; i < 2; ++i) {
    nmv_component *const comp_ctx = &ctx->comps[i];
    update_mv_probs(&comp_ctx->sign, 1, r);
    update_mv_probs(comp_ctx->classes, MV_CLASSES - 1, r);
    update_mv_probs(comp_ctx->class0, CLASS0_SIZE - 1, r);
    update_mv_probs(comp_ctx->bits, MV_OFFSET_BITS, r);
  }

  for (i = 0; i < 2; ++i) {
    nmv_component *const comp_ctx = &ctx->comps[i];
    for (j = 0; j < CLASS0_SIZE; ++j)
      update_mv_probs(comp_ctx->class0_fp[j], MV_FP_SIZE - 1, r);
    update_mv_probs(comp_ctx->fp, 3, r);
  }

  if (allow_hp) {
    for (i = 0; i < 2; ++i) {
      nmv_component *const comp_ctx = &ctx->comps[i];
      update_mv_probs(&comp_ctx->class0_hp, 1, r);
      update_mv_probs(&comp_ctx->hp, 1, r);
    }
  }
}

static void setup_plane_dequants(VP9_COMMON *cm, MACROBLOCKD *xd, int q_index) {
  int i;
  xd->plane[0].dequant = cm->y_dequant[q_index];

  for (i = 1; i < MAX_MB_PLANE; i++)
    xd->plane[i].dequant = cm->uv_dequant[q_index];
}

static void inverse_transform_block(MACROBLOCKD* xd, int plane, int block,
                                    TX_SIZE tx_size, uint8_t *dst, int stride,
                                    int eob) {
  struct macroblockd_plane *const pd = &xd->plane[plane];
  if (eob > 0) {
    TX_TYPE tx_type = DCT_DCT;
    tran_low_t *const dqcoeff = BLOCK_OFFSET(pd->dqcoeff, block);
#if CONFIG_VP9_HIGHBITDEPTH
    if (xd->cur_buf->flags & YV12_FLAG_HIGHBITDEPTH) {
      if (xd->lossless) {
        tx_type = DCT_DCT;
        vp9_highbd_iwht4x4_add(dqcoeff, dst, stride, eob, xd->bd);
      } else {
        const PLANE_TYPE plane_type = pd->plane_type;
        switch (tx_size) {
          case TX_4X4:
            tx_type = get_tx_type_4x4(plane_type, xd, block);
            vp9_highbd_iht4x4_add(tx_type, dqcoeff, dst, stride, eob, xd->bd);
            break;
          case TX_8X8:
            tx_type = get_tx_type(plane_type, xd);
            vp9_highbd_iht8x8_add(tx_type, dqcoeff, dst, stride, eob, xd->bd);
            break;
          case TX_16X16:
            tx_type = get_tx_type(plane_type, xd);
            vp9_highbd_iht16x16_add(tx_type, dqcoeff, dst, stride, eob, xd->bd);
            break;
          case TX_32X32:
            tx_type = DCT_DCT;
            vp9_highbd_idct32x32_add(dqcoeff, dst, stride, eob, xd->bd);
            break;
          default:
            assert(0 && "Invalid transform size");
        }
      }
    } else {
      if (xd->lossless) {
        tx_type = DCT_DCT;
        vp9_iwht4x4_add(dqcoeff, dst, stride, eob);
      } else {
        const PLANE_TYPE plane_type = pd->plane_type;
        switch (tx_size) {
          case TX_4X4:
            tx_type = get_tx_type_4x4(plane_type, xd, block);
            vp9_iht4x4_add(tx_type, dqcoeff, dst, stride, eob);
            break;
          case TX_8X8:
            tx_type = get_tx_type(plane_type, xd);
            vp9_iht8x8_add(tx_type, dqcoeff, dst, stride, eob);
            break;
          case TX_16X16:
            tx_type = get_tx_type(plane_type, xd);
            vp9_iht16x16_add(tx_type, dqcoeff, dst, stride, eob);
            break;
          case TX_32X32:
            tx_type = DCT_DCT;
            vp9_idct32x32_add(dqcoeff, dst, stride, eob);
            break;
          default:
            assert(0 && "Invalid transform size");
            return;
        }
      }
    }
#else
    if (xd->lossless) {
      tx_type = DCT_DCT;
      vp9_iwht4x4_add(dqcoeff, dst, stride, eob);
    } else {
      const PLANE_TYPE plane_type = pd->plane_type;
      switch (tx_size) {
        case TX_4X4:
          tx_type = get_tx_type_4x4(plane_type, xd, block);
          vp9_iht4x4_add(tx_type, dqcoeff, dst, stride, eob);
          break;
        case TX_8X8:
          tx_type = get_tx_type(plane_type, xd);
          vp9_iht8x8_add(tx_type, dqcoeff, dst, stride, eob);
          break;
        case TX_16X16:
          tx_type = get_tx_type(plane_type, xd);
          vp9_iht16x16_add(tx_type, dqcoeff, dst, stride, eob);
          break;
        case TX_32X32:
          tx_type = DCT_DCT;
          vp9_idct32x32_add(dqcoeff, dst, stride, eob);
          break;
        default:
          assert(0 && "Invalid transform size");
          return;
      }
    }
#endif  // CONFIG_VP9_HIGHBITDEPTH

    if (eob == 1) {
      vpx_memset(dqcoeff, 0, 2 * sizeof(dqcoeff[0]));
    } else {
      if (tx_type == DCT_DCT && tx_size <= TX_16X16 && eob <= 10)
        vpx_memset(dqcoeff, 0, 4 * (4 << tx_size) * sizeof(dqcoeff[0]));
      else if (tx_size == TX_32X32 && eob <= 34)
        vpx_memset(dqcoeff, 0, 256 * sizeof(dqcoeff[0]));
      else
        vpx_memset(dqcoeff, 0, (16 << (tx_size << 1)) * sizeof(dqcoeff[0]));
    }
  }
}

struct intra_args {
  VP9_COMMON *cm;
  MACROBLOCKD *xd;
  vp9_reader *r;
};

static void predict_and_reconstruct_intra_block(int plane, int block,
                                                BLOCK_SIZE plane_bsize,
                                                TX_SIZE tx_size, void *arg) {
  struct intra_args *const args = (struct intra_args *)arg;
  VP9_COMMON *const cm = args->cm;
  MACROBLOCKD *const xd = args->xd;
  struct macroblockd_plane *const pd = &xd->plane[plane];
  MODE_INFO *const mi = xd->mi[0].src_mi;
  const PREDICTION_MODE mode = (plane == 0) ? get_y_mode(mi, block)
                                            : mi->mbmi.uv_mode;
  int x, y;
  uint8_t *dst;
  txfrm_block_to_raster_xy(plane_bsize, tx_size, block, &x, &y);
  dst = &pd->dst.buf[4 * y * pd->dst.stride + 4 * x];

  vp9_predict_intra_block(xd, block >> (tx_size << 1),
                          b_width_log2_lookup[plane_bsize], tx_size, mode,
                          dst, pd->dst.stride, dst, pd->dst.stride,
                          x, y, plane);

  if (!mi->mbmi.skip) {
    const int eob = vp9_decode_block_tokens(cm, xd, plane, block,
                                            plane_bsize, x, y, tx_size,
                                            args->r);
    inverse_transform_block(xd, plane, block, tx_size, dst, pd->dst.stride,
                            eob);
  }
}

struct inter_args {
  VP9_COMMON *cm;
  MACROBLOCKD *xd;
  vp9_reader *r;
  int *eobtotal;
};

static void reconstruct_inter_block(int plane, int block,
                                    BLOCK_SIZE plane_bsize,
                                    TX_SIZE tx_size, void *arg) {
  struct inter_args *args = (struct inter_args *)arg;
  VP9_COMMON *const cm = args->cm;
  MACROBLOCKD *const xd = args->xd;
  struct macroblockd_plane *const pd = &xd->plane[plane];
  int x, y, eob;
  txfrm_block_to_raster_xy(plane_bsize, tx_size, block, &x, &y);
  eob = vp9_decode_block_tokens(cm, xd, plane, block, plane_bsize, x, y,
                                tx_size, args->r);
  inverse_transform_block(xd, plane, block, tx_size,
                          &pd->dst.buf[4 * y * pd->dst.stride + 4 * x],
                          pd->dst.stride, eob);
  *args->eobtotal += eob;
}

static MB_MODE_INFO *set_offsets(VP9_COMMON *const cm, MACROBLOCKD *const xd,
                                 const TileInfo *const tile,
                                 BLOCK_SIZE bsize, int mi_row, int mi_col) {
  const int bw = num_8x8_blocks_wide_lookup[bsize];
  const int bh = num_8x8_blocks_high_lookup[bsize];
  const int x_mis = MIN(bw, cm->mi_cols - mi_col);
  const int y_mis = MIN(bh, cm->mi_rows - mi_row);
  const int offset = mi_row * cm->mi_stride + mi_col;
  int x, y;

  xd->mi = cm->mi + offset;
  xd->mi[0].src_mi = &xd->mi[0];  // Point to self.
  xd->mi[0].mbmi.sb_type = bsize;

  for (y = 0; y < y_mis; ++y)
    for (x = !y; x < x_mis; ++x) {
      xd->mi[y * cm->mi_stride + x].src_mi = &xd->mi[0];
    }

  set_skip_context(xd, mi_row, mi_col);

  // Distance of Mb to the various image edges. These are specified to 8th pel
  // as they are always compared to values that are in 1/8th pel units
  set_mi_row_col(xd, tile, mi_row, bh, mi_col, bw, cm->mi_rows, cm->mi_cols);

  vp9_setup_dst_planes(xd->plane, get_frame_new_buffer(cm), mi_row, mi_col);
<<<<<<< HEAD
  return &xd->mi[0].mbmi;
=======
  return &xd->mi[0]->mbmi;
}

static void set_ref(VP9_COMMON *const cm, MACROBLOCKD *const xd,
                    int idx, int mi_row, int mi_col) {
  MB_MODE_INFO *const mbmi = &xd->mi[0]->mbmi;
  RefBuffer *ref_buffer = &cm->frame_refs[mbmi->ref_frame[idx] - LAST_FRAME];
  xd->block_refs[idx] = ref_buffer;

  if (!vp9_is_valid_scale(&ref_buffer->sf))
    vpx_internal_error(&cm->error, VPX_CODEC_UNSUP_BITSTREAM,
                       "Invalid scale factors");
  vp9_setup_pre_planes(xd, idx, ref_buffer->buf, mi_row, mi_col,
                       &ref_buffer->sf);
  if (!cm->frame_parallel_decode)
    xd->corrupted |= ref_buffer->buf->corrupted;
>>>>>>> d05cf10f
}

static void decode_block(VP9Decoder *const pbi, MACROBLOCKD *const xd,
                         const TileInfo *const tile,
                         int mi_row, int mi_col,
                         vp9_reader *r, BLOCK_SIZE bsize) {
  VP9_COMMON *const cm = &pbi->common;
  const int less8x8 = bsize < BLOCK_8X8;
  MB_MODE_INFO *mbmi = set_offsets(cm, xd, tile, bsize, mi_row, mi_col);
  vp9_read_mode_info(pbi, xd, tile, mi_row, mi_col, r);

  if (less8x8)
    bsize = BLOCK_8X8;

  if (mbmi->skip) {
    reset_skip_context(xd, bsize);
  } else {
    if (cm->seg.enabled)
      setup_plane_dequants(cm, xd, vp9_get_qindex(&cm->seg, mbmi->segment_id,
                                                  cm->base_qindex));
  }

  if (!is_inter_block(mbmi)) {
    struct intra_args arg = { cm, xd, r };
    vp9_foreach_transformed_block(xd, bsize,
                                  predict_and_reconstruct_intra_block, &arg);
  } else {
    // Prediction
    vp9_dec_build_inter_predictors_sb(pbi, xd, mi_row, mi_col, bsize);

    // Reconstruction
    if (!mbmi->skip) {
      int eobtotal = 0;
      struct inter_args arg = { cm, xd, r, &eobtotal };
      vp9_foreach_transformed_block(xd, bsize, reconstruct_inter_block, &arg);
      if (!less8x8 && eobtotal == 0)
        mbmi->skip = 1;  // skip loopfilter
    }
  }

  xd->corrupted |= vp9_reader_has_error(r);
}

static PARTITION_TYPE read_partition(VP9_COMMON *cm, MACROBLOCKD *xd, int hbs,
                                     int mi_row, int mi_col, BLOCK_SIZE bsize,
                                     vp9_reader *r) {
  const int ctx = partition_plane_context(xd, mi_row, mi_col, bsize);
  const vp9_prob *const probs = get_partition_probs(cm, ctx);
  const int has_rows = (mi_row + hbs) < cm->mi_rows;
  const int has_cols = (mi_col + hbs) < cm->mi_cols;
  PARTITION_TYPE p;

  if (has_rows && has_cols)
    p = (PARTITION_TYPE)vp9_read_tree(r, vp9_partition_tree, probs);
  else if (!has_rows && has_cols)
    p = vp9_read(r, probs[1]) ? PARTITION_SPLIT : PARTITION_HORZ;
  else if (has_rows && !has_cols)
    p = vp9_read(r, probs[2]) ? PARTITION_SPLIT : PARTITION_VERT;
  else
    p = PARTITION_SPLIT;

  if (!cm->frame_parallel_decoding_mode)
    ++cm->counts.partition[ctx][p];

  return p;
}

static void decode_partition(VP9Decoder *const pbi, MACROBLOCKD *const xd,
                             const TileInfo *const tile,
                             int mi_row, int mi_col,
                             vp9_reader* r, BLOCK_SIZE bsize) {
  VP9_COMMON *const cm = &pbi->common;
  const int hbs = num_8x8_blocks_wide_lookup[bsize] / 2;
  PARTITION_TYPE partition;
  BLOCK_SIZE subsize, uv_subsize;

  if (mi_row >= cm->mi_rows || mi_col >= cm->mi_cols)
    return;

  partition = read_partition(cm, xd, hbs, mi_row, mi_col, bsize, r);
  subsize = get_subsize(bsize, partition);
  uv_subsize = ss_size_lookup[subsize][cm->subsampling_x][cm->subsampling_y];
  if (subsize >= BLOCK_8X8 && uv_subsize == BLOCK_INVALID)
    vpx_internal_error(xd->error_info,
                       VPX_CODEC_CORRUPT_FRAME, "Invalid block size.");
  if (subsize < BLOCK_8X8) {
    decode_block(pbi, xd, tile, mi_row, mi_col, r, subsize);
  } else {
    switch (partition) {
      case PARTITION_NONE:
        decode_block(pbi, xd, tile, mi_row, mi_col, r, subsize);
        break;
      case PARTITION_HORZ:
        decode_block(pbi, xd, tile, mi_row, mi_col, r, subsize);
        if (mi_row + hbs < cm->mi_rows)
          decode_block(pbi, xd, tile, mi_row + hbs, mi_col, r, subsize);
        break;
      case PARTITION_VERT:
        decode_block(pbi, xd, tile, mi_row, mi_col, r, subsize);
        if (mi_col + hbs < cm->mi_cols)
          decode_block(pbi, xd, tile, mi_row, mi_col + hbs, r, subsize);
        break;
      case PARTITION_SPLIT:
        decode_partition(pbi, xd, tile, mi_row,       mi_col,       r, subsize);
        decode_partition(pbi, xd, tile, mi_row,       mi_col + hbs, r, subsize);
        decode_partition(pbi, xd, tile, mi_row + hbs, mi_col,       r, subsize);
        decode_partition(pbi, xd, tile, mi_row + hbs, mi_col + hbs, r, subsize);
        break;
      default:
        assert(0 && "Invalid partition type");
    }
  }

  // update partition context
  if (bsize >= BLOCK_8X8 &&
      (bsize == BLOCK_8X8 || partition != PARTITION_SPLIT))
    update_partition_context(xd, mi_row, mi_col, subsize, bsize);
}

static void setup_token_decoder(const uint8_t *data,
                                const uint8_t *data_end,
                                size_t read_size,
                                struct vpx_internal_error_info *error_info,
                                vp9_reader *r,
                                vpx_decrypt_cb decrypt_cb,
                                void *decrypt_state) {
  // Validate the calculated partition length. If the buffer
  // described by the partition can't be fully read, then restrict
  // it to the portion that can be (for EC mode) or throw an error.
  if (!read_is_valid(data, read_size, data_end))
    vpx_internal_error(error_info, VPX_CODEC_CORRUPT_FRAME,
                       "Truncated packet or corrupt tile length");

  if (vp9_reader_init(r, data, read_size, decrypt_cb, decrypt_state))
    vpx_internal_error(error_info, VPX_CODEC_MEM_ERROR,
                       "Failed to allocate bool decoder %d", 1);
}

static void read_coef_probs_common(vp9_coeff_probs_model *coef_probs,
                                   vp9_reader *r) {
  int i, j, k, l, m;

  if (vp9_read_bit(r))
    for (i = 0; i < PLANE_TYPES; ++i)
      for (j = 0; j < REF_TYPES; ++j)
        for (k = 0; k < COEF_BANDS; ++k)
          for (l = 0; l < BAND_COEFF_CONTEXTS(k); ++l)
            for (m = 0; m < UNCONSTRAINED_NODES; ++m)
              vp9_diff_update_prob(r, &coef_probs[i][j][k][l][m]);
}

static void read_coef_probs(FRAME_CONTEXT *fc, TX_MODE tx_mode,
                            vp9_reader *r) {
    const TX_SIZE max_tx_size = tx_mode_to_biggest_tx_size[tx_mode];
    TX_SIZE tx_size;
    for (tx_size = TX_4X4; tx_size <= max_tx_size; ++tx_size)
      read_coef_probs_common(fc->coef_probs[tx_size], r);
}

static void setup_segmentation(struct segmentation *seg,
                               struct vp9_read_bit_buffer *rb) {
  int i, j;

  seg->update_map = 0;
  seg->update_data = 0;

  seg->enabled = vp9_rb_read_bit(rb);
  if (!seg->enabled)
    return;

  // Segmentation map update
  seg->update_map = vp9_rb_read_bit(rb);
  if (seg->update_map) {
    for (i = 0; i < SEG_TREE_PROBS; i++)
      seg->tree_probs[i] = vp9_rb_read_bit(rb) ? vp9_rb_read_literal(rb, 8)
                                               : MAX_PROB;

    seg->temporal_update = vp9_rb_read_bit(rb);
    if (seg->temporal_update) {
      for (i = 0; i < PREDICTION_PROBS; i++)
        seg->pred_probs[i] = vp9_rb_read_bit(rb) ? vp9_rb_read_literal(rb, 8)
                                                 : MAX_PROB;
    } else {
      for (i = 0; i < PREDICTION_PROBS; i++)
        seg->pred_probs[i] = MAX_PROB;
    }
  }

  // Segmentation data update
  seg->update_data = vp9_rb_read_bit(rb);
  if (seg->update_data) {
    seg->abs_delta = vp9_rb_read_bit(rb);

    vp9_clearall_segfeatures(seg);

    for (i = 0; i < MAX_SEGMENTS; i++) {
      for (j = 0; j < SEG_LVL_MAX; j++) {
        int data = 0;
        const int feature_enabled = vp9_rb_read_bit(rb);
        if (feature_enabled) {
          vp9_enable_segfeature(seg, i, j);
          data = decode_unsigned_max(rb, vp9_seg_feature_data_max(j));
          if (vp9_is_segfeature_signed(j))
            data = vp9_rb_read_bit(rb) ? -data : data;
        }
        vp9_set_segdata(seg, i, j, data);
      }
    }
  }
}

static void setup_loopfilter(struct loopfilter *lf,
                             struct vp9_read_bit_buffer *rb) {
  lf->filter_level = vp9_rb_read_literal(rb, 6);
  lf->sharpness_level = vp9_rb_read_literal(rb, 3);

  // Read in loop filter deltas applied at the MB level based on mode or ref
  // frame.
  lf->mode_ref_delta_update = 0;

  lf->mode_ref_delta_enabled = vp9_rb_read_bit(rb);
  if (lf->mode_ref_delta_enabled) {
    lf->mode_ref_delta_update = vp9_rb_read_bit(rb);
    if (lf->mode_ref_delta_update) {
      int i;

      for (i = 0; i < MAX_REF_LF_DELTAS; i++)
        if (vp9_rb_read_bit(rb))
          lf->ref_deltas[i] = vp9_rb_read_signed_literal(rb, 6);

      for (i = 0; i < MAX_MODE_LF_DELTAS; i++)
        if (vp9_rb_read_bit(rb))
          lf->mode_deltas[i] = vp9_rb_read_signed_literal(rb, 6);
    }
  }
}

static int read_delta_q(struct vp9_read_bit_buffer *rb, int *delta_q) {
  const int old = *delta_q;
  *delta_q = vp9_rb_read_bit(rb) ? vp9_rb_read_signed_literal(rb, 4) : 0;
  return old != *delta_q;
}

static void setup_quantization(VP9_COMMON *const cm, MACROBLOCKD *const xd,
                               struct vp9_read_bit_buffer *rb) {
  int update = 0;

  cm->base_qindex = vp9_rb_read_literal(rb, QINDEX_BITS);
  update |= read_delta_q(rb, &cm->y_dc_delta_q);
  update |= read_delta_q(rb, &cm->uv_dc_delta_q);
  update |= read_delta_q(rb, &cm->uv_ac_delta_q);
  if (update || cm->bit_depth != cm->dequant_bit_depth) {
    vp9_init_dequantizer(cm);
    cm->dequant_bit_depth = cm->bit_depth;
  }

  xd->lossless = cm->base_qindex == 0 &&
                 cm->y_dc_delta_q == 0 &&
                 cm->uv_dc_delta_q == 0 &&
                 cm->uv_ac_delta_q == 0;
#if CONFIG_VP9_HIGHBITDEPTH
  xd->bd = (int)cm->bit_depth;
#endif
}

static INTERP_FILTER read_interp_filter(struct vp9_read_bit_buffer *rb) {
  const INTERP_FILTER literal_to_filter[] = { EIGHTTAP_SMOOTH,
                                              EIGHTTAP,
                                              EIGHTTAP_SHARP,
                                              BILINEAR };
  return vp9_rb_read_bit(rb) ? SWITCHABLE
                             : literal_to_filter[vp9_rb_read_literal(rb, 2)];
}

void vp9_read_frame_size(struct vp9_read_bit_buffer *rb,
                         int *width, int *height) {
  *width = vp9_rb_read_literal(rb, 16) + 1;
  *height = vp9_rb_read_literal(rb, 16) + 1;
}

static void setup_display_size(VP9_COMMON *cm, struct vp9_read_bit_buffer *rb) {
  cm->display_width = cm->width;
  cm->display_height = cm->height;
  if (vp9_rb_read_bit(rb))
    vp9_read_frame_size(rb, &cm->display_width, &cm->display_height);
}

<<<<<<< HEAD
static void resize_mv_buffer(VP9_COMMON *cm) {
  vpx_free(cm->cur_frame->mvs);
  cm->cur_frame->mi_rows = cm->mi_rows;
  cm->cur_frame->mi_cols = cm->mi_cols;
  cm->cur_frame->mvs = (MV_REF *)vpx_calloc(cm->mi_rows * cm->mi_cols,
                                            sizeof(*cm->cur_frame->mvs));
}

static void resize_context_buffers(VP9_COMMON *cm, int width, int height) {
#if CONFIG_SIZE_LIMIT
  if (width > DECODE_WIDTH_LIMIT || height > DECODE_HEIGHT_LIMIT)
    vpx_internal_error(&cm->error, VPX_CODEC_CORRUPT_FRAME,
                       "Width and height beyond allowed size.");
#endif
=======
static void apply_frame_size(VP9_COMMON *cm, int width, int height) {
  BufferPool *const pool = cm->buffer_pool;
>>>>>>> d05cf10f
  if (cm->width != width || cm->height != height) {
    const int new_mi_rows =
        ALIGN_POWER_OF_TWO(height, MI_SIZE_LOG2) >> MI_SIZE_LOG2;
    const int new_mi_cols =
        ALIGN_POWER_OF_TWO(width,  MI_SIZE_LOG2) >> MI_SIZE_LOG2;

    // Allocations in vp9_alloc_context_buffers() depend on individual
    // dimensions as well as the overall size.
    if (new_mi_cols > cm->mi_cols || new_mi_rows > cm->mi_rows) {
      if (vp9_alloc_context_buffers(cm, width, height))
        vpx_internal_error(&cm->error, VPX_CODEC_MEM_ERROR,
                           "Failed to allocate context buffers");
    } else {
      vp9_set_mb_mi(cm, width, height);
    }
    vp9_init_context_buffers(cm);
    cm->width = width;
    cm->height = height;
  }
  if (cm->cur_frame->mvs == NULL || cm->mi_rows > cm->cur_frame->mi_rows ||
      cm->mi_cols > cm->cur_frame->mi_cols) {
    resize_mv_buffer(cm);
  }
}

static void setup_frame_size(VP9_COMMON *cm, struct vp9_read_bit_buffer *rb) {
  int width, height;
  vp9_read_frame_size(rb, &width, &height);
  resize_context_buffers(cm, width, height);
  setup_display_size(cm, rb);

  lock_buffer_pool(pool);
  if (vp9_realloc_frame_buffer(
          get_frame_new_buffer(cm), cm->width, cm->height,
<<<<<<< HEAD
          cm->subsampling_x, cm->subsampling_y,
#if CONFIG_VP9_HIGHBITDEPTH
          cm->use_highbitdepth,
#endif
          VP9_DEC_BORDER_IN_PIXELS,
          cm->byte_alignment,
          &cm->frame_bufs[cm->new_fb_idx].raw_frame_buffer, cm->get_fb_cb,
          cm->cb_priv)) {
    vpx_internal_error(&cm->error, VPX_CODEC_MEM_ERROR,
                       "Failed to allocate frame buffer");
  }
  cm->frame_bufs[cm->new_fb_idx].buf.subsampling_x = cm->subsampling_x;
  cm->frame_bufs[cm->new_fb_idx].buf.subsampling_y = cm->subsampling_y;
  cm->frame_bufs[cm->new_fb_idx].buf.color_space =
      (vpx_color_space_t)cm->color_space;
  cm->frame_bufs[cm->new_fb_idx].buf.bit_depth = (unsigned int)cm->bit_depth;
=======
          cm->subsampling_x, cm->subsampling_y, VP9_DEC_BORDER_IN_PIXELS,
          &pool->frame_bufs[cm->new_fb_idx].raw_frame_buffer, pool->get_fb_cb,
          pool->cb_priv)) {
    unlock_buffer_pool(pool);
    vpx_internal_error(&cm->error, VPX_CODEC_MEM_ERROR,
                       "Failed to allocate frame buffer");
  }
  unlock_buffer_pool(pool);
>>>>>>> d05cf10f
}

static INLINE int valid_ref_frame_img_fmt(vpx_bit_depth_t ref_bit_depth,
                                          int ref_xss, int ref_yss,
                                          vpx_bit_depth_t this_bit_depth,
                                          int this_xss, int this_yss) {
  return ref_bit_depth == this_bit_depth && ref_xss == this_xss &&
         ref_yss == this_yss;
}

static void setup_frame_size_with_refs(VP9_COMMON *cm,
                                       struct vp9_read_bit_buffer *rb) {
  int width, height;
  int found = 0, i;
  int has_valid_ref_frame = 0;
  for (i = 0; i < REFS_PER_FRAME; ++i) {
    if (vp9_rb_read_bit(rb)) {
      YV12_BUFFER_CONFIG *const buf = cm->frame_refs[i].buf;
      width = buf->y_crop_width;
      height = buf->y_crop_height;
      found = 1;
      break;
    }
  }

  if (!found)
    vp9_read_frame_size(rb, &width, &height);

  if (width <= 0 || height <= 0)
    vpx_internal_error(&cm->error, VPX_CODEC_CORRUPT_FRAME,
                       "Invalid frame size");

  // Check to make sure at least one of frames that this frame references
  // has valid dimensions.
  for (i = 0; i < REFS_PER_FRAME; ++i) {
    RefBuffer *const ref_frame = &cm->frame_refs[i];
    has_valid_ref_frame |= valid_ref_frame_size(ref_frame->buf->y_crop_width,
                                                ref_frame->buf->y_crop_height,
                                                width, height);
  }
  if (!has_valid_ref_frame)
    vpx_internal_error(&cm->error, VPX_CODEC_CORRUPT_FRAME,
                       "Referenced frame has invalid size");
  for (i = 0; i < REFS_PER_FRAME; ++i) {
    RefBuffer *const ref_frame = &cm->frame_refs[i];
    if (!valid_ref_frame_img_fmt(
            ref_frame->buf->bit_depth,
            ref_frame->buf->subsampling_x,
            ref_frame->buf->subsampling_y,
            cm->bit_depth,
            cm->subsampling_x,
            cm->subsampling_y))
      vpx_internal_error(&cm->error, VPX_CODEC_CORRUPT_FRAME,
                         "Referenced frame has incompatible color format");
  }

  resize_context_buffers(cm, width, height);
  setup_display_size(cm, rb);

  if (vp9_realloc_frame_buffer(
          get_frame_new_buffer(cm), cm->width, cm->height,
          cm->subsampling_x, cm->subsampling_y,
#if CONFIG_VP9_HIGHBITDEPTH
          cm->use_highbitdepth,
#endif
          VP9_DEC_BORDER_IN_PIXELS,
          cm->byte_alignment,
          &cm->frame_bufs[cm->new_fb_idx].raw_frame_buffer, cm->get_fb_cb,
          cm->cb_priv)) {
    vpx_internal_error(&cm->error, VPX_CODEC_MEM_ERROR,
                       "Failed to allocate frame buffer");
  }
  cm->frame_bufs[cm->new_fb_idx].buf.subsampling_x = cm->subsampling_x;
  cm->frame_bufs[cm->new_fb_idx].buf.subsampling_y = cm->subsampling_y;
  cm->frame_bufs[cm->new_fb_idx].buf.bit_depth = (unsigned int)cm->bit_depth;
}

static void setup_tile_info(VP9_COMMON *cm, struct vp9_read_bit_buffer *rb) {
  int min_log2_tile_cols, max_log2_tile_cols, max_ones;
  vp9_get_tile_n_bits(cm->mi_cols, &min_log2_tile_cols, &max_log2_tile_cols);

  // columns
  max_ones = max_log2_tile_cols - min_log2_tile_cols;
  cm->log2_tile_cols = min_log2_tile_cols;
  while (max_ones-- && vp9_rb_read_bit(rb))
    cm->log2_tile_cols++;

  if (cm->log2_tile_cols > 6)
    vpx_internal_error(&cm->error, VPX_CODEC_CORRUPT_FRAME,
                       "Invalid number of tile columns");

  // rows
  cm->log2_tile_rows = vp9_rb_read_bit(rb);
  if (cm->log2_tile_rows)
    cm->log2_tile_rows += vp9_rb_read_bit(rb);
}

typedef struct TileBuffer {
  const uint8_t *data;
  size_t size;
  int col;  // only used with multi-threaded decoding
} TileBuffer;

// Reads the next tile returning its size and adjusting '*data' accordingly
// based on 'is_last'.
static void get_tile_buffer(const uint8_t *const data_end,
                            int is_last,
                            struct vpx_internal_error_info *error_info,
                            const uint8_t **data,
                            vpx_decrypt_cb decrypt_cb, void *decrypt_state,
                            TileBuffer *buf) {
  size_t size;

  if (!is_last) {
    if (!read_is_valid(*data, 4, data_end))
      vpx_internal_error(error_info, VPX_CODEC_CORRUPT_FRAME,
                         "Truncated packet or corrupt tile length");

    if (decrypt_cb) {
      uint8_t be_data[4];
      decrypt_cb(decrypt_state, *data, be_data, 4);
      size = mem_get_be32(be_data);
    } else {
      size = mem_get_be32(*data);
    }
    *data += 4;

    if (size > (size_t)(data_end - *data))
      vpx_internal_error(error_info, VPX_CODEC_CORRUPT_FRAME,
                         "Truncated packet or corrupt tile size");
  } else {
    size = data_end - *data;
  }

  buf->data = *data;
  buf->size = size;

  *data += size;
}

static void get_tile_buffers(VP9Decoder *pbi,
                             const uint8_t *data, const uint8_t *data_end,
                             int tile_cols, int tile_rows,
                             TileBuffer (*tile_buffers)[1 << 6]) {
  int r, c;

  for (r = 0; r < tile_rows; ++r) {
    for (c = 0; c < tile_cols; ++c) {
      const int is_last = (r == tile_rows - 1) && (c == tile_cols - 1);
      TileBuffer *const buf = &tile_buffers[r][c];
      buf->col = c;
      get_tile_buffer(data_end, is_last, &pbi->common.error, &data,
                      pbi->decrypt_cb, pbi->decrypt_state, buf);
    }
  }
}

static const uint8_t *decode_tiles(VP9Decoder *pbi,
                                   const uint8_t *data,
                                   const uint8_t *data_end) {
  VP9_COMMON *const cm = &pbi->common;
  const VP9WorkerInterface *const winterface = vp9_get_worker_interface();
  const int aligned_cols = mi_cols_aligned_to_sb(cm->mi_cols);
  const int tile_cols = 1 << cm->log2_tile_cols;
  const int tile_rows = 1 << cm->log2_tile_rows;
  TileBuffer tile_buffers[4][1 << 6];
  int tile_row, tile_col;
  int mi_row = 0, mi_col = 0;
  TileData *tile_data = NULL;

  if (cm->lf.filter_level && pbi->lf_worker.data1 == NULL) {
    CHECK_MEM_ERROR(cm, pbi->lf_worker.data1,
                    vpx_memalign(32, sizeof(LFWorkerData)));
    pbi->lf_worker.hook = (VP9WorkerHook)vp9_loop_filter_worker;
    if (pbi->max_threads > 1 && !winterface->reset(&pbi->lf_worker)) {
      vpx_internal_error(&cm->error, VPX_CODEC_ERROR,
                         "Loop filter thread creation failed");
    }
  }

  if (cm->lf.filter_level) {
    LFWorkerData *const lf_data = (LFWorkerData*)pbi->lf_worker.data1;
<<<<<<< HEAD
    // Be sure to sync as we might be resuming after a failed frame decode.
    winterface->sync(&pbi->lf_worker);
    vp9_loop_filter_data_reset(lf_data, get_frame_new_buffer(cm), cm,
                               pbi->mb.plane);
    vp9_loop_filter_frame_init(cm, cm->lf.filter_level);
=======
    lf_data->frame_buffer = get_frame_new_buffer(cm);
    lf_data->cm = cm;
    vp9_copy(lf_data->planes, pbi->mb.plane);
    lf_data->stop = 0;
    lf_data->y_only = 0;
>>>>>>> d05cf10f
  }

  assert(tile_rows <= 4);
  assert(tile_cols <= (1 << 6));

  // Note: this memset assumes above_context[0], [1] and [2]
  // are allocated as part of the same buffer.
  vpx_memset(cm->above_context, 0,
             sizeof(*cm->above_context) * MAX_MB_PLANE * 2 * aligned_cols);

  vpx_memset(cm->above_seg_context, 0,
             sizeof(*cm->above_seg_context) * aligned_cols);

  get_tile_buffers(pbi, data, data_end, tile_cols, tile_rows, tile_buffers);

  if (pbi->tile_data == NULL ||
      (tile_cols * tile_rows) != pbi->total_tiles) {
    vpx_free(pbi->tile_data);
    CHECK_MEM_ERROR(
        cm,
        pbi->tile_data,
        vpx_memalign(32, tile_cols * tile_rows * (sizeof(*pbi->tile_data))));
    pbi->total_tiles = tile_rows * tile_cols;
  }

  // Load all tile information into tile_data.
  for (tile_row = 0; tile_row < tile_rows; ++tile_row) {
    for (tile_col = 0; tile_col < tile_cols; ++tile_col) {
      TileInfo tile;
      const TileBuffer *const buf = &tile_buffers[tile_row][tile_col];
      tile_data = pbi->tile_data + tile_cols * tile_row + tile_col;
      tile_data->cm = cm;
      tile_data->xd = pbi->mb;
      tile_data->xd.corrupted = 0;
      vp9_tile_init(&tile, tile_data->cm, tile_row, tile_col);
      setup_token_decoder(buf->data, data_end, buf->size, &cm->error,
                          &tile_data->bit_reader, pbi->decrypt_cb,
                          pbi->decrypt_state);
      init_macroblockd(cm, &tile_data->xd);
    }
  }

  for (tile_row = 0; tile_row < tile_rows; ++tile_row) {
    TileInfo tile;
    vp9_tile_set_row(&tile, cm, tile_row);
    for (mi_row = tile.mi_row_start; mi_row < tile.mi_row_end;
         mi_row += MI_BLOCK_SIZE) {
      for (tile_col = 0; tile_col < tile_cols; ++tile_col) {
        const int col = pbi->inv_tile_order ?
                        tile_cols - tile_col - 1 : tile_col;
        tile_data = pbi->tile_data + tile_cols * tile_row + col;
        vp9_tile_set_col(&tile, tile_data->cm, col);
        vp9_zero(tile_data->xd.left_context);
        vp9_zero(tile_data->xd.left_seg_context);
        for (mi_col = tile.mi_col_start; mi_col < tile.mi_col_end;
             mi_col += MI_BLOCK_SIZE) {
          decode_partition(pbi, &tile_data->xd, &tile, mi_row, mi_col,
                           &tile_data->bit_reader, BLOCK_64X64);
        }
        pbi->mb.corrupted |= tile_data->xd.corrupted;
        if (pbi->mb.corrupted)
            vpx_internal_error(&cm->error, VPX_CODEC_CORRUPT_FRAME,
                               "Failed to decode tile data");
      }
      // Loopfilter one row.
      if (cm->lf.filter_level) {
        const int lf_start = mi_row - MI_BLOCK_SIZE;
        LFWorkerData *const lf_data = (LFWorkerData*)pbi->lf_worker.data1;

        // delay the loopfilter by 1 macroblock row.
        if (lf_start < 0) continue;

        // decoding has completed: finish up the loop filter in this thread.
        if (mi_row + MI_BLOCK_SIZE >= cm->mi_rows) continue;

        winterface->sync(&pbi->lf_worker);
        lf_data->start = lf_start;
        lf_data->stop = mi_row;
        if (pbi->max_threads > 1) {
          winterface->launch(&pbi->lf_worker);
        } else {
          winterface->execute(&pbi->lf_worker);
        }
      }
      // After loopfiltering, the last 7 row pixels in each superblock row may
      // still be changed by the longest loopfilter of the next superblock
      // row.
      if (pbi->frame_parallel_decode)
        vp9_frameworker_broadcast(pbi->cur_buf,
                                  mi_row << MI_BLOCK_SIZE_LOG2);
    }
  }

  // Loopfilter remaining rows in the frame.
  if (cm->lf.filter_level) {
    LFWorkerData *const lf_data = (LFWorkerData*)pbi->lf_worker.data1;
    winterface->sync(&pbi->lf_worker);
    lf_data->start = lf_data->stop;
    lf_data->stop = cm->mi_rows;
    winterface->execute(&pbi->lf_worker);
  }

  // Get last tile data.
  tile_data = pbi->tile_data + tile_cols * tile_rows - 1;

  if (pbi->frame_parallel_decode)
    vp9_frameworker_broadcast(pbi->cur_buf, INT_MAX);
  return vp9_reader_find_end(&tile_data->bit_reader);
}

static int tile_worker_hook(TileWorkerData *const tile_data,
                            const TileInfo *const tile) {
  int mi_row, mi_col;

  if (setjmp(tile_data->error_info.jmp)) {
    tile_data->error_info.setjmp = 0;
    tile_data->xd.corrupted = 1;
    return 0;
  }

  tile_data->error_info.setjmp = 1;
  tile_data->xd.error_info = &tile_data->error_info;

  for (mi_row = tile->mi_row_start; mi_row < tile->mi_row_end;
       mi_row += MI_BLOCK_SIZE) {
    vp9_zero(tile_data->xd.left_context);
    vp9_zero(tile_data->xd.left_seg_context);
    for (mi_col = tile->mi_col_start; mi_col < tile->mi_col_end;
         mi_col += MI_BLOCK_SIZE) {
      decode_partition(tile_data->pbi, &tile_data->xd, tile,
                       mi_row, mi_col, &tile_data->bit_reader, BLOCK_64X64);
    }
  }
  return !tile_data->xd.corrupted;
}

// sorts in descending order
static int compare_tile_buffers(const void *a, const void *b) {
  const TileBuffer *const buf1 = (const TileBuffer*)a;
  const TileBuffer *const buf2 = (const TileBuffer*)b;
  if (buf1->size < buf2->size) {
    return 1;
  } else if (buf1->size == buf2->size) {
    return 0;
  } else {
    return -1;
  }
}

static const uint8_t *decode_tiles_mt(VP9Decoder *pbi,
                                      const uint8_t *data,
                                      const uint8_t *data_end) {
  VP9_COMMON *const cm = &pbi->common;
  const VP9WorkerInterface *const winterface = vp9_get_worker_interface();
  const uint8_t *bit_reader_end = NULL;
  const int aligned_mi_cols = mi_cols_aligned_to_sb(cm->mi_cols);
  const int tile_cols = 1 << cm->log2_tile_cols;
  const int tile_rows = 1 << cm->log2_tile_rows;
  const int num_workers = MIN(pbi->max_threads & ~1, tile_cols);
  TileBuffer tile_buffers[1][1 << 6];
  int n;
  int final_worker = -1;

  assert(tile_cols <= (1 << 6));
  assert(tile_rows == 1);
  (void)tile_rows;

  // TODO(jzern): See if we can remove the restriction of passing in max
  // threads to the decoder.
  if (pbi->num_tile_workers == 0) {
    const int num_threads = pbi->max_threads & ~1;
    int i;
    // TODO(jzern): Allocate one less worker, as in the current code we only
    // use num_threads - 1 workers.
    CHECK_MEM_ERROR(cm, pbi->tile_workers,
                    vpx_malloc(num_threads * sizeof(*pbi->tile_workers)));
    // Ensure tile data offsets will be properly aligned. This may fail on
    // platforms without DECLARE_ALIGNED().
    assert((sizeof(*pbi->tile_worker_data) % 16) == 0);
    CHECK_MEM_ERROR(cm, pbi->tile_worker_data,
                    vpx_memalign(32, num_threads *
                                 sizeof(*pbi->tile_worker_data)));
    CHECK_MEM_ERROR(cm, pbi->tile_worker_info,
                    vpx_malloc(num_threads * sizeof(*pbi->tile_worker_info)));
    for (i = 0; i < num_threads; ++i) {
      VP9Worker *const worker = &pbi->tile_workers[i];
      ++pbi->num_tile_workers;

      winterface->init(worker);
      if (i < num_threads - 1 && !winterface->reset(worker)) {
        vpx_internal_error(&cm->error, VPX_CODEC_ERROR,
                           "Tile decoder thread creation failed");
      }
    }
  }

  // Reset tile decoding hook
  for (n = 0; n < num_workers; ++n) {
    VP9Worker *const worker = &pbi->tile_workers[n];
    winterface->sync(worker);
    worker->hook = (VP9WorkerHook)tile_worker_hook;
    worker->data1 = &pbi->tile_worker_data[n];
    worker->data2 = &pbi->tile_worker_info[n];
  }

  // Note: this memset assumes above_context[0], [1] and [2]
  // are allocated as part of the same buffer.
  vpx_memset(cm->above_context, 0,
             sizeof(*cm->above_context) * MAX_MB_PLANE * 2 * aligned_mi_cols);
  vpx_memset(cm->above_seg_context, 0,
             sizeof(*cm->above_seg_context) * aligned_mi_cols);

  // Load tile data into tile_buffers
  get_tile_buffers(pbi, data, data_end, tile_cols, tile_rows, tile_buffers);

  // Sort the buffers based on size in descending order.
  qsort(tile_buffers[0], tile_cols, sizeof(tile_buffers[0][0]),
        compare_tile_buffers);

  // Rearrange the tile buffers such that per-tile group the largest, and
  // presumably the most difficult, tile will be decoded in the main thread.
  // This should help minimize the number of instances where the main thread is
  // waiting for a worker to complete.
  {
    int group_start = 0;
    while (group_start < tile_cols) {
      const TileBuffer largest = tile_buffers[0][group_start];
      const int group_end = MIN(group_start + num_workers, tile_cols) - 1;
      memmove(tile_buffers[0] + group_start, tile_buffers[0] + group_start + 1,
              (group_end - group_start) * sizeof(tile_buffers[0][0]));
      tile_buffers[0][group_end] = largest;
      group_start = group_end + 1;
    }
  }

  n = 0;
  while (n < tile_cols) {
    int i;
    for (i = 0; i < num_workers && n < tile_cols; ++i) {
      VP9Worker *const worker = &pbi->tile_workers[i];
      TileWorkerData *const tile_data = (TileWorkerData*)worker->data1;
      TileInfo *const tile = (TileInfo*)worker->data2;
      TileBuffer *const buf = &tile_buffers[0][n];

      tile_data->pbi = pbi;
      tile_data->xd = pbi->mb;
      tile_data->xd.corrupted = 0;
      vp9_tile_init(tile, &pbi->common, 0, buf->col);
      setup_token_decoder(buf->data, data_end, buf->size, &cm->error,
                          &tile_data->bit_reader, pbi->decrypt_cb,
                          pbi->decrypt_state);
      init_macroblockd(cm, &tile_data->xd);

      worker->had_error = 0;
      if (i == num_workers - 1 || n == tile_cols - 1) {
        winterface->execute(worker);
      } else {
        winterface->launch(worker);
      }

      if (buf->col == tile_cols - 1) {
        final_worker = i;
      }

      ++n;
    }

    for (; i > 0; --i) {
      VP9Worker *const worker = &pbi->tile_workers[i - 1];
      // TODO(jzern): The tile may have specific error data associated with
      // its vpx_internal_error_info which could be propagated to the main info
      // in cm. Additionally once the threads have been synced and an error is
      // detected, there's no point in continuing to decode tiles.
      pbi->mb.corrupted |= !winterface->sync(worker);
    }
    if (final_worker > -1) {
      TileWorkerData *const tile_data =
          (TileWorkerData*)pbi->tile_workers[final_worker].data1;
      bit_reader_end = vp9_reader_find_end(&tile_data->bit_reader);
      final_worker = -1;
    }
  }

  return bit_reader_end;
}

static void error_handler(void *data) {
  VP9_COMMON *const cm = (VP9_COMMON *)data;
  vpx_internal_error(&cm->error, VPX_CODEC_CORRUPT_FRAME, "Truncated packet");
}

int vp9_read_sync_code(struct vp9_read_bit_buffer *const rb) {
  return vp9_rb_read_literal(rb, 8) == VP9_SYNC_CODE_0 &&
         vp9_rb_read_literal(rb, 8) == VP9_SYNC_CODE_1 &&
         vp9_rb_read_literal(rb, 8) == VP9_SYNC_CODE_2;
}

BITSTREAM_PROFILE vp9_read_profile(struct vp9_read_bit_buffer *rb) {
  int profile = vp9_rb_read_bit(rb);
  profile |= vp9_rb_read_bit(rb) << 1;
  if (profile > 2)
    profile += vp9_rb_read_bit(rb);
  return (BITSTREAM_PROFILE) profile;
}

static void read_bitdepth_colorspace_sampling(
    VP9_COMMON *cm, struct vp9_read_bit_buffer *rb) {
  if (cm->profile >= PROFILE_2) {
    cm->bit_depth = vp9_rb_read_bit(rb) ? VPX_BITS_12 : VPX_BITS_10;
#if CONFIG_VP9_HIGHBITDEPTH
    cm->use_highbitdepth = 1;
#endif
  } else {
    cm->bit_depth = VPX_BITS_8;
#if CONFIG_VP9_HIGHBITDEPTH
    cm->use_highbitdepth = 0;
#endif
  }
  cm->color_space = vp9_rb_read_literal(rb, 3);
  if (cm->color_space != VPX_CS_SRGB) {
    vp9_rb_read_bit(rb);  // [16,235] (including xvycc) vs [0,255] range
    if (cm->profile == PROFILE_1 || cm->profile == PROFILE_3) {
      cm->subsampling_x = vp9_rb_read_bit(rb);
      cm->subsampling_y = vp9_rb_read_bit(rb);
      if (cm->subsampling_x == 1 && cm->subsampling_y == 1)
        vpx_internal_error(&cm->error, VPX_CODEC_UNSUP_BITSTREAM,
                           "4:2:0 color not supported in profile 1 or 3");
      if (vp9_rb_read_bit(rb))
        vpx_internal_error(&cm->error, VPX_CODEC_UNSUP_BITSTREAM,
                           "Reserved bit set");
    } else {
      cm->subsampling_y = cm->subsampling_x = 1;
    }
  } else {
    if (cm->profile == PROFILE_1 || cm->profile == PROFILE_3) {
      // Note if colorspace is SRGB then 4:4:4 chroma sampling is assumed.
      // 4:2:2 or 4:4:0 chroma sampling is not allowed.
      cm->subsampling_y = cm->subsampling_x = 0;
      if (vp9_rb_read_bit(rb))
        vpx_internal_error(&cm->error, VPX_CODEC_UNSUP_BITSTREAM,
                           "Reserved bit set");
    } else {
      vpx_internal_error(&cm->error, VPX_CODEC_UNSUP_BITSTREAM,
                         "4:4:4 color not supported in profile 0 or 2");
    }
  }
}

static size_t read_uncompressed_header(VP9Decoder *pbi,
                                       struct vp9_read_bit_buffer *rb) {
  VP9_COMMON *const cm = &pbi->common;
  RefCntBuffer *const frame_bufs = cm->buffer_pool->frame_bufs;
  BufferPool *const pool = pbi->common.buffer_pool;
  int i, mask, ref_index = 0;
  size_t sz;

  cm->last_frame_type = cm->frame_type;

  if (vp9_rb_read_literal(rb, 2) != VP9_FRAME_MARKER)
      vpx_internal_error(&cm->error, VPX_CODEC_UNSUP_BITSTREAM,
                         "Invalid frame marker");

  cm->profile = vp9_read_profile(rb);

  if (cm->profile >= MAX_PROFILES)
    vpx_internal_error(&cm->error, VPX_CODEC_UNSUP_BITSTREAM,
                       "Unsupported bitstream profile");

  cm->show_existing_frame = vp9_rb_read_bit(rb);
  if (cm->show_existing_frame) {
    // Show an existing frame directly.
    const int frame_to_show = cm->ref_frame_map[vp9_rb_read_literal(rb, 3)];
    lock_buffer_pool(pool);
    if (frame_to_show < 0 || frame_bufs[frame_to_show].ref_count < 1)
      vpx_internal_error(&cm->error, VPX_CODEC_UNSUP_BITSTREAM,
                         "Buffer %d does not contain a decoded frame",
                         frame_to_show);

    ref_cnt_fb(frame_bufs, &cm->new_fb_idx, frame_to_show);
    unlock_buffer_pool(pool);
    pbi->refresh_frame_flags = 0;
    cm->lf.filter_level = 0;
    cm->show_frame = 1;

    if (pbi->frame_parallel_decode) {
      for (i = 0; i < REF_FRAMES; ++i)
        cm->next_ref_frame_map[i] = cm->ref_frame_map[i];
    }
    return 0;
  }

  cm->frame_type = (FRAME_TYPE) vp9_rb_read_bit(rb);
  cm->show_frame = vp9_rb_read_bit(rb);
  cm->error_resilient_mode = vp9_rb_read_bit(rb);

  if (cm->frame_type == KEY_FRAME) {
    if (!vp9_read_sync_code(rb))
      vpx_internal_error(&cm->error, VPX_CODEC_UNSUP_BITSTREAM,
                         "Invalid frame sync code");

    read_bitdepth_colorspace_sampling(cm, rb);
    pbi->refresh_frame_flags = (1 << REF_FRAMES) - 1;

    for (i = 0; i < REFS_PER_FRAME; ++i) {
      cm->frame_refs[i].idx = -1;
      cm->frame_refs[i].buf = NULL;
    }

    setup_frame_size(cm, rb);
<<<<<<< HEAD
    pbi->need_resync = 0;
=======
    if (pbi->need_resync) {
      vpx_memset(&cm->ref_frame_map, -1, sizeof(cm->ref_frame_map));
      pbi->need_resync = 0;
    }
>>>>>>> d05cf10f
  } else {
    cm->intra_only = cm->show_frame ? 0 : vp9_rb_read_bit(rb);

    cm->reset_frame_context = cm->error_resilient_mode ?
        0 : vp9_rb_read_literal(rb, 2);

    if (cm->intra_only) {
      if (!vp9_read_sync_code(rb))
        vpx_internal_error(&cm->error, VPX_CODEC_UNSUP_BITSTREAM,
                           "Invalid frame sync code");
      if (cm->profile > PROFILE_0) {
        read_bitdepth_colorspace_sampling(cm, rb);
      } else {
        // NOTE: The intra-only frame header does not include the specification
        // of either the color format or color sub-sampling in profile 0. VP9
        // specifies that the default color format should be YUV 4:2:0 in this
        // case (normative).
        cm->color_space = VPX_CS_BT_601;
        cm->subsampling_y = cm->subsampling_x = 1;
        cm->bit_depth = VPX_BITS_8;
#if CONFIG_VP9_HIGHBITDEPTH
        cm->use_highbitdepth = 0;
#endif
      }

      pbi->refresh_frame_flags = vp9_rb_read_literal(rb, REF_FRAMES);
      setup_frame_size(cm, rb);
<<<<<<< HEAD
      pbi->need_resync = 0;
=======
      if (pbi->need_resync) {
        vpx_memset(&cm->ref_frame_map, -1, sizeof(cm->ref_frame_map));
        pbi->need_resync = 0;
      }
>>>>>>> d05cf10f
    } else {
      pbi->refresh_frame_flags = vp9_rb_read_literal(rb, REF_FRAMES);
      for (i = 0; i < REFS_PER_FRAME; ++i) {
        const int ref = vp9_rb_read_literal(rb, REF_FRAMES_LOG2);
        const int idx = cm->ref_frame_map[ref];
        RefBuffer *const ref_frame = &cm->frame_refs[i];
        ref_frame->idx = idx;
        ref_frame->buf = &frame_bufs[idx].buf;
        cm->ref_frame_sign_bias[LAST_FRAME + i] = vp9_rb_read_bit(rb);
      }
      setup_frame_size_with_refs(cm, rb);

      cm->allow_high_precision_mv = vp9_rb_read_bit(rb);
      cm->interp_filter = read_interp_filter(rb);

      for (i = 0; i < REFS_PER_FRAME; ++i) {
        RefBuffer *const ref_buf = &cm->frame_refs[i];
#if CONFIG_VP9_HIGHBITDEPTH
        vp9_setup_scale_factors_for_frame(&ref_buf->sf,
                                          ref_buf->buf->y_crop_width,
                                          ref_buf->buf->y_crop_height,
                                          cm->width, cm->height,
                                          cm->use_highbitdepth);
#else
        vp9_setup_scale_factors_for_frame(&ref_buf->sf,
                                          ref_buf->buf->y_crop_width,
                                          ref_buf->buf->y_crop_height,
                                          cm->width, cm->height);
#endif
        if (vp9_is_scaled(&ref_buf->sf))
          vp9_extend_frame_borders(ref_buf->buf);
      }
    }
  }
#if CONFIG_VP9_HIGHBITDEPTH
  get_frame_new_buffer(cm)->bit_depth = cm->bit_depth;
#endif

  if (pbi->need_resync) {
    vpx_internal_error(&cm->error, VPX_CODEC_CORRUPT_FRAME,
                       "Keyframe / intra-only frame required to reset decoder"
                       " state");
  }

  if (pbi->need_resync) {
    vpx_internal_error(&cm->error, VPX_CODEC_CORRUPT_FRAME,
                       "Keyframe / intra-only frame required to reset decoder"
                       " state");
  }

  if (!cm->error_resilient_mode) {
    cm->refresh_frame_context = vp9_rb_read_bit(rb);
    cm->frame_parallel_decoding_mode = vp9_rb_read_bit(rb);
  } else {
    cm->refresh_frame_context = 0;
    cm->frame_parallel_decoding_mode = 1;
  }

  // This flag will be overridden by the call to vp9_setup_past_independence
  // below, forcing the use of context 0 for those frame types.
  cm->frame_context_idx = vp9_rb_read_literal(rb, FRAME_CONTEXTS_LOG2);

  // Generate next_ref_frame_map.
  lock_buffer_pool(pool);
  for (mask = pbi->refresh_frame_flags; mask; mask >>= 1) {
    if (mask & 1) {
      cm->next_ref_frame_map[ref_index] = cm->new_fb_idx;
      ++frame_bufs[cm->new_fb_idx].ref_count;
    } else {
      cm->next_ref_frame_map[ref_index] = cm->ref_frame_map[ref_index];
    }
    // Current thread holds the reference frame.
    if (cm->ref_frame_map[ref_index] >= 0)
      ++frame_bufs[cm->ref_frame_map[ref_index]].ref_count;
    ++ref_index;
  }

  for (; ref_index < REF_FRAMES; ++ref_index) {
    cm->next_ref_frame_map[ref_index] = cm->ref_frame_map[ref_index];
    // Current thread holds the reference frame.
    if (cm->ref_frame_map[ref_index] >= 0)
      ++frame_bufs[cm->ref_frame_map[ref_index]].ref_count;
  }
  unlock_buffer_pool(pool);
  pbi->hold_ref_buf = 1;

  if (frame_is_intra_only(cm) || cm->error_resilient_mode)
    vp9_setup_past_independence(cm);

  setup_loopfilter(&cm->lf, rb);
  setup_quantization(cm, &pbi->mb, rb);
  setup_segmentation(&cm->seg, rb);

  setup_tile_info(cm, rb);
  sz = vp9_rb_read_literal(rb, 16);

  if (sz == 0)
    vpx_internal_error(&cm->error, VPX_CODEC_CORRUPT_FRAME,
                       "Invalid header size");

  return sz;
}

static int read_compressed_header(VP9Decoder *pbi, const uint8_t *data,
                                  size_t partition_size) {
  VP9_COMMON *const cm = &pbi->common;
  MACROBLOCKD *const xd = &pbi->mb;
  FRAME_CONTEXT *const fc = cm->fc;
  vp9_reader r;
  int k;

  if (vp9_reader_init(&r, data, partition_size, pbi->decrypt_cb,
                      pbi->decrypt_state))
    vpx_internal_error(&cm->error, VPX_CODEC_MEM_ERROR,
                       "Failed to allocate bool decoder 0");

  cm->tx_mode = xd->lossless ? ONLY_4X4 : read_tx_mode(&r);
  if (cm->tx_mode == TX_MODE_SELECT)
    read_tx_mode_probs(&fc->tx_probs, &r);
  read_coef_probs(fc, cm->tx_mode, &r);

  for (k = 0; k < SKIP_CONTEXTS; ++k)
    vp9_diff_update_prob(&r, &fc->skip_probs[k]);

  if (!frame_is_intra_only(cm)) {
    nmv_context *const nmvc = &fc->nmvc;
    int i, j;

    read_inter_mode_probs(fc, &r);

    if (cm->interp_filter == SWITCHABLE)
      read_switchable_interp_probs(fc, &r);

    for (i = 0; i < INTRA_INTER_CONTEXTS; i++)
      vp9_diff_update_prob(&r, &fc->intra_inter_prob[i]);

    cm->reference_mode = read_frame_reference_mode(cm, &r);
    if (cm->reference_mode != SINGLE_REFERENCE)
      setup_compound_reference_mode(cm);
    read_frame_reference_mode_probs(cm, &r);

    for (j = 0; j < BLOCK_SIZE_GROUPS; j++)
      for (i = 0; i < INTRA_MODES - 1; ++i)
        vp9_diff_update_prob(&r, &fc->y_mode_prob[j][i]);

    for (j = 0; j < PARTITION_CONTEXTS; ++j)
      for (i = 0; i < PARTITION_TYPES - 1; ++i)
        vp9_diff_update_prob(&r, &fc->partition_prob[j][i]);

    read_mv_probs(nmvc, cm->allow_high_precision_mv, &r);
  }

  return vp9_reader_has_error(&r);
}

void vp9_init_dequantizer(VP9_COMMON *cm) {
  int q;

  for (q = 0; q < QINDEX_RANGE; q++) {
    cm->y_dequant[q][0] = vp9_dc_quant(q, cm->y_dc_delta_q, cm->bit_depth);
    cm->y_dequant[q][1] = vp9_ac_quant(q, 0, cm->bit_depth);

    cm->uv_dequant[q][0] = vp9_dc_quant(q, cm->uv_dc_delta_q, cm->bit_depth);
    cm->uv_dequant[q][1] = vp9_ac_quant(q, cm->uv_ac_delta_q, cm->bit_depth);
  }
}

#ifdef NDEBUG
#define debug_check_frame_counts(cm) (void)0
#else  // !NDEBUG
// Counts should only be incremented when frame_parallel_decoding_mode and
// error_resilient_mode are disabled.
static void debug_check_frame_counts(const VP9_COMMON *const cm) {
  FRAME_COUNTS zero_counts;
  vp9_zero(zero_counts);
  assert(cm->frame_parallel_decoding_mode || cm->error_resilient_mode);
  assert(!memcmp(cm->counts.y_mode, zero_counts.y_mode,
                 sizeof(cm->counts.y_mode)));
  assert(!memcmp(cm->counts.uv_mode, zero_counts.uv_mode,
                 sizeof(cm->counts.uv_mode)));
  assert(!memcmp(cm->counts.partition, zero_counts.partition,
                 sizeof(cm->counts.partition)));
  assert(!memcmp(cm->counts.coef, zero_counts.coef,
                 sizeof(cm->counts.coef)));
  assert(!memcmp(cm->counts.eob_branch, zero_counts.eob_branch,
                 sizeof(cm->counts.eob_branch)));
  assert(!memcmp(cm->counts.switchable_interp, zero_counts.switchable_interp,
                 sizeof(cm->counts.switchable_interp)));
  assert(!memcmp(cm->counts.inter_mode, zero_counts.inter_mode,
                 sizeof(cm->counts.inter_mode)));
  assert(!memcmp(cm->counts.intra_inter, zero_counts.intra_inter,
                 sizeof(cm->counts.intra_inter)));
  assert(!memcmp(cm->counts.comp_inter, zero_counts.comp_inter,
                 sizeof(cm->counts.comp_inter)));
  assert(!memcmp(cm->counts.single_ref, zero_counts.single_ref,
                 sizeof(cm->counts.single_ref)));
  assert(!memcmp(cm->counts.comp_ref, zero_counts.comp_ref,
                 sizeof(cm->counts.comp_ref)));
  assert(!memcmp(&cm->counts.tx, &zero_counts.tx, sizeof(cm->counts.tx)));
  assert(!memcmp(cm->counts.skip, zero_counts.skip, sizeof(cm->counts.skip)));
  assert(!memcmp(&cm->counts.mv, &zero_counts.mv, sizeof(cm->counts.mv)));
}
#endif  // NDEBUG

static struct vp9_read_bit_buffer* init_read_bit_buffer(
    VP9Decoder *pbi,
    struct vp9_read_bit_buffer *rb,
    const uint8_t *data,
    const uint8_t *data_end,
    uint8_t *clear_data /* buffer size MAX_VP9_HEADER_SIZE */) {
  rb->bit_offset = 0;
  rb->error_handler = error_handler;
  rb->error_handler_data = &pbi->common;
  if (pbi->decrypt_cb) {
    const int n = (int)MIN(MAX_VP9_HEADER_SIZE, data_end - data);
    pbi->decrypt_cb(pbi->decrypt_state, data, clear_data, n);
    rb->bit_buffer = clear_data;
    rb->bit_buffer_end = clear_data + n;
  } else {
    rb->bit_buffer = data;
    rb->bit_buffer_end = data_end;
  }
  return rb;
}

void vp9_decode_frame(VP9Decoder *pbi,
                      const uint8_t *data, const uint8_t *data_end,
                      const uint8_t **p_data_end) {
  VP9_COMMON *const cm = &pbi->common;
  MACROBLOCKD *const xd = &pbi->mb;
  struct vp9_read_bit_buffer rb = { NULL, NULL, 0, NULL, 0};
  int context_updated = 0;

  uint8_t clear_data[MAX_VP9_HEADER_SIZE];
  const size_t first_partition_size = read_uncompressed_header(pbi,
      init_read_bit_buffer(pbi, &rb, data, data_end, clear_data));
  const int tile_rows = 1 << cm->log2_tile_rows;
  const int tile_cols = 1 << cm->log2_tile_cols;
  YV12_BUFFER_CONFIG *const new_fb = get_frame_new_buffer(cm);
  xd->cur_buf = new_fb;

  if (!first_partition_size) {
    // showing a frame directly
    *p_data_end = data + (cm->profile <= PROFILE_2 ? 1 : 2);
    return;
  }

  data += vp9_rb_bytes_read(&rb);
  if (!read_is_valid(data, first_partition_size, data_end))
    vpx_internal_error(&cm->error, VPX_CODEC_CORRUPT_FRAME,
                       "Truncated packet or corrupt header length");

  cm->use_prev_frame_mvs = !cm->error_resilient_mode &&
                           cm->width == cm->last_width &&
                           cm->height == cm->last_height &&
                           !cm->intra_only &&
                           cm->last_show_frame;

  setup_plane_dequants(cm, xd, cm->base_qindex);
  vp9_setup_block_planes(xd, cm->subsampling_x, cm->subsampling_y);

  *cm->fc = cm->frame_contexts[cm->frame_context_idx];
  if (!cm->fc->initialized)
    vpx_internal_error(&cm->error, VPX_CODEC_CORRUPT_FRAME,
                       "Uninitialized entropy context.");

  vp9_zero(cm->counts);

  xd->corrupted = 0;
  new_fb->corrupted = read_compressed_header(pbi, data, first_partition_size);
  if (new_fb->corrupted)
    vpx_internal_error(&cm->error, VPX_CODEC_CORRUPT_FRAME,
                       "Decode failed. Frame data header is corrupted.");

  if (cm->lf.filter_level) {
    vp9_loop_filter_frame_init(cm, cm->lf.filter_level);
  }

  // If encoded in frame parallel mode, frame context is ready after decoding
  // the frame header.
  if (pbi->frame_parallel_decode && cm->frame_parallel_decoding_mode) {
    VP9Worker *const worker = pbi->frame_worker_owner;
    FrameWorkerData *const frame_worker_data = worker->data1;
    if (cm->refresh_frame_context) {
      context_updated = 1;
      cm->frame_contexts[cm->frame_context_idx] = cm->fc;
    }
    vp9_frameworker_lock_stats(worker);
    pbi->cur_buf->row = -1;
    pbi->cur_buf->col = -1;
    frame_worker_data->frame_context_ready = 1;
    // Signal the main thread that context is ready.
    vp9_frameworker_signal_stats(worker);
    vp9_frameworker_unlock_stats(worker);
  }

  // TODO(jzern): remove frame_parallel_decoding_mode restriction for
  // single-frame tile decoding.
  if (pbi->max_threads > 1 && tile_rows == 1 && tile_cols > 1 &&
      cm->frame_parallel_decoding_mode) {
    *p_data_end = decode_tiles_mt(pbi, data + first_partition_size, data_end);
    if (!xd->corrupted) {
      // If multiple threads are used to decode tiles, then we use those threads
      // to do parallel loopfiltering.
      vp9_loop_filter_frame_mt(new_fb, cm, pbi->mb.plane, cm->lf.filter_level,
                               0, 0, pbi->tile_workers, pbi->num_tile_workers,
                               &pbi->lf_row_sync);
    } else {
      vpx_internal_error(&cm->error, VPX_CODEC_CORRUPT_FRAME,
                         "Decode failed. Frame data is corrupted.");

    }
  } else {
    *p_data_end = decode_tiles(pbi, data + first_partition_size, data_end);
  }

  if (!xd->corrupted) {
    if (!cm->error_resilient_mode && !cm->frame_parallel_decoding_mode) {
      vp9_adapt_coef_probs(cm);

      if (!frame_is_intra_only(cm)) {
        vp9_adapt_mode_probs(cm);
        vp9_adapt_mv_probs(cm, cm->allow_high_precision_mv);
      }
    } else {
      debug_check_frame_counts(cm);
    }
  } else {
    vpx_internal_error(&cm->error, VPX_CODEC_CORRUPT_FRAME,
                       "Decode failed. Frame data is corrupted.");
  }

<<<<<<< HEAD
  if (cm->refresh_frame_context)
    cm->frame_contexts[cm->frame_context_idx] = *cm->fc;
=======
  // Non frame parallel update frame context here.
  if (cm->refresh_frame_context && !context_updated)
    cm->frame_contexts[cm->frame_context_idx] = cm->fc;
}

static void build_mc_border(const uint8_t *src, int src_stride,
                            uint8_t *dst, int dst_stride,
                            int x, int y, int b_w, int b_h, int w, int h) {
  // Get a pointer to the start of the real data for this row.
  const uint8_t *ref_row = src - x - y * src_stride;

  if (y >= h)
    ref_row += (h - 1) * src_stride;
  else if (y > 0)
    ref_row += y * src_stride;

  do {
    int right = 0, copy;
    int left = x < 0 ? -x : 0;

    if (left > b_w)
      left = b_w;

    if (x + b_w > w)
      right = x + b_w - w;

    if (right > b_w)
      right = b_w;

    copy = b_w - left - right;

    if (left)
      memset(dst, ref_row[0], left);

    if (copy)
      memcpy(dst + left, ref_row + x + left, copy);

    if (right)
      memset(dst + left + copy, ref_row[w - 1], right);

    dst += dst_stride;
    ++y;

    if (y > 0 && y < h)
      ref_row += src_stride;
  } while (--b_h);
}

void dec_build_inter_predictors(VP9Decoder *const pbi, MACROBLOCKD *xd,
                                int plane, int block, int bw, int bh, int x,
                                int y, int w, int h, int mi_x, int mi_y) {
  struct macroblockd_plane *const pd = &xd->plane[plane];
  const MODE_INFO *mi = xd->mi[0];
  const int is_compound = has_second_ref(&mi->mbmi);
  const InterpKernel *kernel = vp9_get_interp_kernel(mi->mbmi.interp_filter);
  int ref;

  for (ref = 0; ref < 1 + is_compound; ++ref) {
    const struct scale_factors *const sf = &xd->block_refs[ref]->sf;
    struct buf_2d *const pre_buf = &pd->pre[ref];
    struct buf_2d *const dst_buf = &pd->dst;
    uint8_t *const dst = dst_buf->buf + dst_buf->stride * y + x;
    const MV mv = mi->mbmi.sb_type < BLOCK_8X8
               ? average_split_mvs(pd, plane, mi, ref, block)
               : mi->mbmi.mv[ref].as_mv;


    // TODO(jkoleszar): This clamping is done in the incorrect place for the
    // scaling case. It needs to be done on the scaled MV, not the pre-scaling
    // MV. Note however that it performs the subsampling aware scaling so
    // that the result is always q4.
    // mv_precision precision is MV_PRECISION_Q4.
    const MV mv_q4 = clamp_mv_to_umv_border_sb(xd, &mv, bw, bh,
                                               pd->subsampling_x,
                                               pd->subsampling_y);

    MV32 scaled_mv;
    int xs, ys, x0, y0, x0_16, y0_16, y1, frame_width, frame_height,
        buf_stride, subpel_x, subpel_y;
    uint8_t *ref_frame, *buf_ptr;
    const int idx = xd->block_refs[ref]->idx;
    BufferPool *const pool = pbi->common.buffer_pool;
    RefCntBuffer *const ref_frame_buf = &pool->frame_bufs[idx];

    // Get reference frame pointer, width and height.
    if (plane == 0) {
      frame_width = ref_frame_buf->buf.y_crop_width;
      frame_height = ref_frame_buf->buf.y_crop_height;
      ref_frame = ref_frame_buf->buf.y_buffer;
    } else {
      frame_width = ref_frame_buf->buf.uv_crop_width;
      frame_height = ref_frame_buf->buf.uv_crop_height;
      ref_frame = plane == 1 ? ref_frame_buf->buf.u_buffer
                           : ref_frame_buf->buf.v_buffer;
    }

    if (vp9_is_scaled(sf)) {
      // Co-ordinate of containing block to pixel precision.
      int x_start = (-xd->mb_to_left_edge >> (3 + pd->subsampling_x));
      int y_start = (-xd->mb_to_top_edge >> (3 + pd->subsampling_y));

      // Co-ordinate of the block to 1/16th pixel precision.
      x0_16 = (x_start + x) << SUBPEL_BITS;
      y0_16 = (y_start + y) << SUBPEL_BITS;

      // Co-ordinate of current block in reference frame
      // to 1/16th pixel precision.
      x0_16 = sf->scale_value_x(x0_16, sf);
      y0_16 = sf->scale_value_y(y0_16, sf);

      // Map the top left corner of the block into the reference frame.
      x0 = sf->scale_value_x(x_start + x, sf);
      y0 = sf->scale_value_y(y_start + y, sf);

      // Scale the MV and incorporate the sub-pixel offset of the block
      // in the reference frame.
      scaled_mv = vp9_scale_mv(&mv_q4, mi_x + x, mi_y + y, sf);
      xs = sf->x_step_q4;
      ys = sf->y_step_q4;
    } else {
      // Co-ordinate of containing block to pixel precision.
      x0 = (-xd->mb_to_left_edge >> (3 + pd->subsampling_x)) + x;
      y0 = (-xd->mb_to_top_edge >> (3 + pd->subsampling_y)) + y;

      // Co-ordinate of the block to 1/16th pixel precision.
      x0_16 = x0 << SUBPEL_BITS;
      y0_16 = y0 << SUBPEL_BITS;

      scaled_mv.row = mv_q4.row;
      scaled_mv.col = mv_q4.col;
      xs = ys = 16;
    }
    subpel_x = scaled_mv.col & SUBPEL_MASK;
    subpel_y = scaled_mv.row & SUBPEL_MASK;

    // Calculate the top left corner of the best matching block in the
    // reference frame.
    x0 += scaled_mv.col >> SUBPEL_BITS;
    y0 += scaled_mv.row >> SUBPEL_BITS;
    x0_16 += scaled_mv.col;
    y0_16 += scaled_mv.row;

    // Get reference block pointer.
    buf_ptr = ref_frame + y0 * pre_buf->stride + x0;
    buf_stride = pre_buf->stride;

    // Get reference block bottom right vertical coordinate.
    y1 = ((y0_16 + (h - 1) * ys) >> SUBPEL_BITS) + 1;

    // Do border extension if there is motion or the
    // width/height is not a multiple of 8 pixels.
    if (scaled_mv.col || scaled_mv.row ||
        (frame_width & 0x7) || (frame_height & 0x7)) {
      int x_pad = 0, y_pad = 0;

      // Get reference block bottom right horizontal coordinate.
      int x1 = ((x0_16 + (w - 1) * xs) >> SUBPEL_BITS) + 1;

      if (subpel_x || (sf->x_step_q4 & SUBPEL_MASK)) {
        x0 -= VP9_INTERP_EXTEND - 1;
        x1 += VP9_INTERP_EXTEND;
        x_pad = 1;
      }

      if (subpel_y || (sf->y_step_q4 & SUBPEL_MASK)) {
        y0 -= VP9_INTERP_EXTEND - 1;
        y1 += VP9_INTERP_EXTEND;
        y_pad = 1;
      }

      // Wait until reference block is ready. Pad 7 more pixels as last 7
      // pixels of each superblock row can be changed by next superblock row.
       if (pbi->frame_parallel_decode)
         vp9_frameworker_wait(pbi->frame_worker_owner, ref_frame_buf,
                              (y1 + 7) << (plane == 0 ? 0 : 1));

      // Skip border extension if block is inside the frame.
      if (x0 < 0 || x0 > frame_width - 1 || x1 < 0 || x1 > frame_width ||
          y0 < 0 || y0 > frame_height - 1 || y1 < 0 || y1 > frame_height - 1) {
        uint8_t *buf_ptr1 = ref_frame + y0 * pre_buf->stride + x0;
        // Extend the border.
        build_mc_border(buf_ptr1, pre_buf->stride, xd->mc_buf, x1 - x0 + 1,
                        x0, y0, x1 - x0 + 1, y1 - y0 + 1, frame_width,
                        frame_height);
        buf_stride = x1 - x0 + 1;
        buf_ptr = xd->mc_buf + y_pad * 3 * buf_stride + x_pad * 3;
      }
    } else {
      // Wait until reference block is ready. Pad 7 more pixels as last 7
      // pixels of each superblock row can be changed by next superblock row.
       if (pbi->frame_parallel_decode)
         vp9_frameworker_wait(pbi->frame_worker_owner, ref_frame_buf,
                              (y1 + 7) << (plane == 0 ? 0 : 1));
    }

    inter_predictor(buf_ptr, buf_stride, dst, dst_buf->stride, subpel_x,
                    subpel_y, sf, w, h, ref, kernel, xs, ys);
  }
}

void vp9_dec_build_inter_predictors_sb(VP9Decoder *const pbi, MACROBLOCKD *xd,
                                       int mi_row, int mi_col,
                                       BLOCK_SIZE bsize) {
  int plane;
  const int mi_x = mi_col * MI_SIZE;
  const int mi_y = mi_row * MI_SIZE;
  for (plane = 0; plane < MAX_MB_PLANE; ++plane) {
    const BLOCK_SIZE plane_bsize = get_plane_block_size(bsize,
                                                        &xd->plane[plane]);
    const int num_4x4_w = num_4x4_blocks_wide_lookup[plane_bsize];
    const int num_4x4_h = num_4x4_blocks_high_lookup[plane_bsize];
    const int bw = 4 * num_4x4_w;
    const int bh = 4 * num_4x4_h;

    if (xd->mi[0]->mbmi.sb_type < BLOCK_8X8) {
      int i = 0, x, y;
      assert(bsize == BLOCK_8X8);
      for (y = 0; y < num_4x4_h; ++y)
        for (x = 0; x < num_4x4_w; ++x)
          dec_build_inter_predictors(pbi, xd, plane, i++, bw, bh,
                                     4 * x, 4 * y, 4, 4, mi_x, mi_y);
    } else {
      dec_build_inter_predictors(pbi, xd, plane, 0, bw, bh,
                                 0, 0, bw, bh, mi_x, mi_y);
    }
  }
>>>>>>> d05cf10f
}<|MERGE_RESOLUTION|>--- conflicted
+++ resolved
@@ -23,6 +23,7 @@
 #include "vp9/common/vp9_entropy.h"
 #include "vp9/common/vp9_entropymode.h"
 #include "vp9/common/vp9_idct.h"
+#include "vp9/common/vp9_loopfilter_thread.h"
 #include "vp9/common/vp9_pred_common.h"
 #include "vp9/common/vp9_quant_common.h"
 #include "vp9/common/vp9_reconintra.h"
@@ -380,26 +381,7 @@
   set_mi_row_col(xd, tile, mi_row, bh, mi_col, bw, cm->mi_rows, cm->mi_cols);
 
   vp9_setup_dst_planes(xd->plane, get_frame_new_buffer(cm), mi_row, mi_col);
-<<<<<<< HEAD
   return &xd->mi[0].mbmi;
-=======
-  return &xd->mi[0]->mbmi;
-}
-
-static void set_ref(VP9_COMMON *const cm, MACROBLOCKD *const xd,
-                    int idx, int mi_row, int mi_col) {
-  MB_MODE_INFO *const mbmi = &xd->mi[0]->mbmi;
-  RefBuffer *ref_buffer = &cm->frame_refs[mbmi->ref_frame[idx] - LAST_FRAME];
-  xd->block_refs[idx] = ref_buffer;
-
-  if (!vp9_is_valid_scale(&ref_buffer->sf))
-    vpx_internal_error(&cm->error, VPX_CODEC_UNSUP_BITSTREAM,
-                       "Invalid scale factors");
-  vp9_setup_pre_planes(xd, idx, ref_buffer->buf, mi_row, mi_col,
-                       &ref_buffer->sf);
-  if (!cm->frame_parallel_decode)
-    xd->corrupted |= ref_buffer->buf->corrupted;
->>>>>>> d05cf10f
 }
 
 static void decode_block(VP9Decoder *const pbi, MACROBLOCKD *const xd,
@@ -687,7 +669,6 @@
     vp9_read_frame_size(rb, &cm->display_width, &cm->display_height);
 }
 
-<<<<<<< HEAD
 static void resize_mv_buffer(VP9_COMMON *cm) {
   vpx_free(cm->cur_frame->mvs);
   cm->cur_frame->mi_rows = cm->mi_rows;
@@ -702,10 +683,6 @@
     vpx_internal_error(&cm->error, VPX_CODEC_CORRUPT_FRAME,
                        "Width and height beyond allowed size.");
 #endif
-=======
-static void apply_frame_size(VP9_COMMON *cm, int width, int height) {
-  BufferPool *const pool = cm->buffer_pool;
->>>>>>> d05cf10f
   if (cm->width != width || cm->height != height) {
     const int new_mi_rows =
         ALIGN_POWER_OF_TWO(height, MI_SIZE_LOG2) >> MI_SIZE_LOG2;
@@ -733,6 +710,7 @@
 
 static void setup_frame_size(VP9_COMMON *cm, struct vp9_read_bit_buffer *rb) {
   int width, height;
+  BufferPool *const pool = cm->buffer_pool;
   vp9_read_frame_size(rb, &width, &height);
   resize_context_buffers(cm, width, height);
   setup_display_size(cm, rb);
@@ -740,25 +718,12 @@
   lock_buffer_pool(pool);
   if (vp9_realloc_frame_buffer(
           get_frame_new_buffer(cm), cm->width, cm->height,
-<<<<<<< HEAD
           cm->subsampling_x, cm->subsampling_y,
 #if CONFIG_VP9_HIGHBITDEPTH
           cm->use_highbitdepth,
 #endif
           VP9_DEC_BORDER_IN_PIXELS,
           cm->byte_alignment,
-          &cm->frame_bufs[cm->new_fb_idx].raw_frame_buffer, cm->get_fb_cb,
-          cm->cb_priv)) {
-    vpx_internal_error(&cm->error, VPX_CODEC_MEM_ERROR,
-                       "Failed to allocate frame buffer");
-  }
-  cm->frame_bufs[cm->new_fb_idx].buf.subsampling_x = cm->subsampling_x;
-  cm->frame_bufs[cm->new_fb_idx].buf.subsampling_y = cm->subsampling_y;
-  cm->frame_bufs[cm->new_fb_idx].buf.color_space =
-      (vpx_color_space_t)cm->color_space;
-  cm->frame_bufs[cm->new_fb_idx].buf.bit_depth = (unsigned int)cm->bit_depth;
-=======
-          cm->subsampling_x, cm->subsampling_y, VP9_DEC_BORDER_IN_PIXELS,
           &pool->frame_bufs[cm->new_fb_idx].raw_frame_buffer, pool->get_fb_cb,
           pool->cb_priv)) {
     unlock_buffer_pool(pool);
@@ -766,7 +731,10 @@
                        "Failed to allocate frame buffer");
   }
   unlock_buffer_pool(pool);
->>>>>>> d05cf10f
+
+  pool->frame_bufs[cm->new_fb_idx].buf.subsampling_x = cm->subsampling_x;
+  pool->frame_bufs[cm->new_fb_idx].buf.subsampling_y = cm->subsampling_y;
+  pool->frame_bufs[cm->new_fb_idx].buf.bit_depth = (unsigned int)cm->bit_depth;
 }
 
 static INLINE int valid_ref_frame_img_fmt(vpx_bit_depth_t ref_bit_depth,
@@ -782,6 +750,7 @@
   int width, height;
   int found = 0, i;
   int has_valid_ref_frame = 0;
+  BufferPool *const pool = cm->buffer_pool;
   for (i = 0; i < REFS_PER_FRAME; ++i) {
     if (vp9_rb_read_bit(rb)) {
       YV12_BUFFER_CONFIG *const buf = cm->frame_refs[i].buf;
@@ -826,6 +795,7 @@
   resize_context_buffers(cm, width, height);
   setup_display_size(cm, rb);
 
+  lock_buffer_pool(pool);
   if (vp9_realloc_frame_buffer(
           get_frame_new_buffer(cm), cm->width, cm->height,
           cm->subsampling_x, cm->subsampling_y,
@@ -834,14 +804,17 @@
 #endif
           VP9_DEC_BORDER_IN_PIXELS,
           cm->byte_alignment,
-          &cm->frame_bufs[cm->new_fb_idx].raw_frame_buffer, cm->get_fb_cb,
-          cm->cb_priv)) {
+          &pool->frame_bufs[cm->new_fb_idx].raw_frame_buffer, pool->get_fb_cb,
+          pool->cb_priv)) {
+    unlock_buffer_pool(pool);
     vpx_internal_error(&cm->error, VPX_CODEC_MEM_ERROR,
                        "Failed to allocate frame buffer");
   }
-  cm->frame_bufs[cm->new_fb_idx].buf.subsampling_x = cm->subsampling_x;
-  cm->frame_bufs[cm->new_fb_idx].buf.subsampling_y = cm->subsampling_y;
-  cm->frame_bufs[cm->new_fb_idx].buf.bit_depth = (unsigned int)cm->bit_depth;
+  unlock_buffer_pool(pool);
+
+  pool->frame_bufs[cm->new_fb_idx].buf.subsampling_x = cm->subsampling_x;
+  pool->frame_bufs[cm->new_fb_idx].buf.subsampling_y = cm->subsampling_y;
+  pool->frame_bufs[cm->new_fb_idx].buf.bit_depth = (unsigned int)cm->bit_depth;
 }
 
 static void setup_tile_info(VP9_COMMON *cm, struct vp9_read_bit_buffer *rb) {
@@ -934,7 +907,7 @@
   const int tile_rows = 1 << cm->log2_tile_rows;
   TileBuffer tile_buffers[4][1 << 6];
   int tile_row, tile_col;
-  int mi_row = 0, mi_col = 0;
+  int mi_row, mi_col;
   TileData *tile_data = NULL;
 
   if (cm->lf.filter_level && pbi->lf_worker.data1 == NULL) {
@@ -949,19 +922,11 @@
 
   if (cm->lf.filter_level) {
     LFWorkerData *const lf_data = (LFWorkerData*)pbi->lf_worker.data1;
-<<<<<<< HEAD
     // Be sure to sync as we might be resuming after a failed frame decode.
     winterface->sync(&pbi->lf_worker);
     vp9_loop_filter_data_reset(lf_data, get_frame_new_buffer(cm), cm,
                                pbi->mb.plane);
     vp9_loop_filter_frame_init(cm, cm->lf.filter_level);
-=======
-    lf_data->frame_buffer = get_frame_new_buffer(cm);
-    lf_data->cm = cm;
-    vp9_copy(lf_data->planes, pbi->mb.plane);
-    lf_data->stop = 0;
-    lf_data->y_only = 0;
->>>>>>> d05cf10f
   }
 
   assert(tile_rows <= 4);
@@ -1335,10 +1300,12 @@
     // Show an existing frame directly.
     const int frame_to_show = cm->ref_frame_map[vp9_rb_read_literal(rb, 3)];
     lock_buffer_pool(pool);
-    if (frame_to_show < 0 || frame_bufs[frame_to_show].ref_count < 1)
+    if (frame_to_show < 0 || frame_bufs[frame_to_show].ref_count < 1) {
+      unlock_buffer_pool(pool);
       vpx_internal_error(&cm->error, VPX_CODEC_UNSUP_BITSTREAM,
                          "Buffer %d does not contain a decoded frame",
                          frame_to_show);
+    }
 
     ref_cnt_fb(frame_bufs, &cm->new_fb_idx, frame_to_show);
     unlock_buffer_pool(pool);
@@ -1371,14 +1338,10 @@
     }
 
     setup_frame_size(cm, rb);
-<<<<<<< HEAD
-    pbi->need_resync = 0;
-=======
     if (pbi->need_resync) {
       vpx_memset(&cm->ref_frame_map, -1, sizeof(cm->ref_frame_map));
       pbi->need_resync = 0;
     }
->>>>>>> d05cf10f
   } else {
     cm->intra_only = cm->show_frame ? 0 : vp9_rb_read_bit(rb);
 
@@ -1406,15 +1369,11 @@
 
       pbi->refresh_frame_flags = vp9_rb_read_literal(rb, REF_FRAMES);
       setup_frame_size(cm, rb);
-<<<<<<< HEAD
-      pbi->need_resync = 0;
-=======
       if (pbi->need_resync) {
         vpx_memset(&cm->ref_frame_map, -1, sizeof(cm->ref_frame_map));
         pbi->need_resync = 0;
       }
->>>>>>> d05cf10f
-    } else {
+    } else if (pbi->need_resync != 1) {  /* Skip if need resync */
       pbi->refresh_frame_flags = vp9_rb_read_literal(rb, REF_FRAMES);
       for (i = 0; i < REFS_PER_FRAME; ++i) {
         const int ref = vp9_rb_read_literal(rb, REF_FRAMES_LOG2);
@@ -1424,6 +1383,7 @@
         ref_frame->buf = &frame_bufs[idx].buf;
         cm->ref_frame_sign_bias[LAST_FRAME + i] = vp9_rb_read_bit(rb);
       }
+
       setup_frame_size_with_refs(cm, rb);
 
       cm->allow_high_precision_mv = vp9_rb_read_bit(rb);
@@ -1451,12 +1411,6 @@
 #if CONFIG_VP9_HIGHBITDEPTH
   get_frame_new_buffer(cm)->bit_depth = cm->bit_depth;
 #endif
-
-  if (pbi->need_resync) {
-    vpx_internal_error(&cm->error, VPX_CODEC_CORRUPT_FRAME,
-                       "Keyframe / intra-only frame required to reset decoder"
-                       " state");
-  }
 
   if (pbi->need_resync) {
     vpx_internal_error(&cm->error, VPX_CODEC_CORRUPT_FRAME,
@@ -1646,7 +1600,6 @@
   MACROBLOCKD *const xd = &pbi->mb;
   struct vp9_read_bit_buffer rb = { NULL, NULL, 0, NULL, 0};
   int context_updated = 0;
-
   uint8_t clear_data[MAX_VP9_HEADER_SIZE];
   const size_t first_partition_size = read_uncompressed_header(pbi,
       init_read_bit_buffer(pbi, &rb, data, data_end, clear_data));
@@ -1699,7 +1652,7 @@
     FrameWorkerData *const frame_worker_data = worker->data1;
     if (cm->refresh_frame_context) {
       context_updated = 1;
-      cm->frame_contexts[cm->frame_context_idx] = cm->fc;
+      cm->frame_contexts[cm->frame_context_idx] = *cm->fc;
     }
     vp9_frameworker_lock_stats(worker);
     pbi->cur_buf->row = -1;
@@ -1746,13 +1699,9 @@
                        "Decode failed. Frame data is corrupted.");
   }
 
-<<<<<<< HEAD
-  if (cm->refresh_frame_context)
-    cm->frame_contexts[cm->frame_context_idx] = *cm->fc;
-=======
   // Non frame parallel update frame context here.
   if (cm->refresh_frame_context && !context_updated)
-    cm->frame_contexts[cm->frame_context_idx] = cm->fc;
+    cm->frame_contexts[cm->frame_context_idx] = *cm->fc;
 }
 
 static void build_mc_border(const uint8_t *src, int src_stride,
@@ -1798,11 +1747,58 @@
   } while (--b_h);
 }
 
+#if CONFIG_VP9_HIGHBITDEPTH
+static void high_build_mc_border(const uint8_t *src8, int src_stride,
+                                 uint16_t *dst, int dst_stride,
+                                 int x, int y, int b_w, int b_h,
+                                 int w, int h) {
+  // Get a pointer to the start of the real data for this row.
+  const uint16_t *src = CONVERT_TO_SHORTPTR(src8);
+  const uint16_t *ref_row = src - x - y * src_stride;
+
+  if (y >= h)
+    ref_row += (h - 1) * src_stride;
+  else if (y > 0)
+    ref_row += y * src_stride;
+
+  do {
+    int right = 0, copy;
+    int left = x < 0 ? -x : 0;
+
+    if (left > b_w)
+      left = b_w;
+
+    if (x + b_w > w)
+      right = x + b_w - w;
+
+    if (right > b_w)
+      right = b_w;
+
+    copy = b_w - left - right;
+
+    if (left)
+      vpx_memset16(dst, ref_row[0], left);
+
+    if (copy)
+      memcpy(dst + left, ref_row + x + left, copy * sizeof(uint16_t));
+
+    if (right)
+      vpx_memset16(dst + left + copy, ref_row[w - 1], right);
+
+    dst += dst_stride;
+    ++y;
+
+    if (y > 0 && y < h)
+      ref_row += src_stride;
+  } while (--b_h);
+}
+#endif  // CONFIG_VP9_HIGHBITDEPTH
+
 void dec_build_inter_predictors(VP9Decoder *const pbi, MACROBLOCKD *xd,
                                 int plane, int block, int bw, int bh, int x,
                                 int y, int w, int h, int mi_x, int mi_y) {
   struct macroblockd_plane *const pd = &xd->plane[plane];
-  const MODE_INFO *mi = xd->mi[0];
+  const MODE_INFO *mi = xd->mi[0].src_mi;
   const int is_compound = has_second_ref(&mi->mbmi);
   const InterpKernel *kernel = vp9_get_interp_kernel(mi->mbmi.interp_filter);
   int ref;
@@ -1813,7 +1809,7 @@
     struct buf_2d *const dst_buf = &pd->dst;
     uint8_t *const dst = dst_buf->buf + dst_buf->stride * y + x;
     const MV mv = mi->mbmi.sb_type < BLOCK_8X8
-               ? average_split_mvs(pd, plane, mi, ref, block)
+               ? average_split_mvs(pd, mi, ref, block)
                : mi->mbmi.mv[ref].as_mv;
 
 
@@ -1927,15 +1923,53 @@
                               (y1 + 7) << (plane == 0 ? 0 : 1));
 
       // Skip border extension if block is inside the frame.
-      if (x0 < 0 || x0 > frame_width - 1 || x1 < 0 || x1 > frame_width ||
+      if (x0 < 0 || x0 > frame_width - 1 || x1 < 0 || x1 > frame_width - 1 ||
           y0 < 0 || y0 > frame_height - 1 || y1 < 0 || y1 > frame_height - 1) {
         uint8_t *buf_ptr1 = ref_frame + y0 * pre_buf->stride + x0;
         // Extend the border.
-        build_mc_border(buf_ptr1, pre_buf->stride, xd->mc_buf, x1 - x0 + 1,
-                        x0, y0, x1 - x0 + 1, y1 - y0 + 1, frame_width,
+#if CONFIG_VP9_HIGHBITDEPTH
+        if (xd->cur_buf->flags & YV12_FLAG_HIGHBITDEPTH) {
+          high_build_mc_border(buf_ptr1,
+                               pre_buf->stride,
+                               xd->mc_buf_high,
+                               x1 - x0 + 1,
+                               x0,
+                               y0,
+                               x1 - x0 + 1,
+                               y1 - y0 + 1,
+                               frame_width,
+                               frame_height);
+          buf_stride = x1 - x0 + 1;
+          buf_ptr = CONVERT_TO_BYTEPTR(xd->mc_buf_high) +
+              y_pad * 3 * buf_stride + x_pad * 3;
+        } else {
+          build_mc_border(buf_ptr1,
+                          pre_buf->stride,
+                          xd->mc_buf,
+                          x1 - x0 + 1,
+                          x0,
+                          y0,
+                          x1 - x0 + 1,
+                          y1 - y0 + 1,
+                          frame_width,
+                          frame_height);
+          buf_stride = x1 - x0 + 1;
+          buf_ptr = xd->mc_buf + y_pad * 3 * buf_stride + x_pad * 3;
+        }
+#else
+        build_mc_border(buf_ptr1,
+                        pre_buf->stride,
+                        xd->mc_buf,
+                        x1 - x0 + 1,
+                        x0,
+                        y0,
+                        x1 - x0 + 1,
+                        y1 - y0 + 1,
+                        frame_width,
                         frame_height);
         buf_stride = x1 - x0 + 1;
         buf_ptr = xd->mc_buf + y_pad * 3 * buf_stride + x_pad * 3;
+#endif  // CONFIG_VP9_HIGHBITDEPTH
       }
     } else {
       // Wait until reference block is ready. Pad 7 more pixels as last 7
@@ -1944,9 +1978,18 @@
          vp9_frameworker_wait(pbi->frame_worker_owner, ref_frame_buf,
                               (y1 + 7) << (plane == 0 ? 0 : 1));
     }
-
+#if CONFIG_VP9_HIGHBITDEPTH
+    if (xd->cur_buf->flags & YV12_FLAG_HIGHBITDEPTH) {
+      high_inter_predictor(buf_ptr, buf_stride, dst, dst_buf->stride, subpel_x,
+                           subpel_y, sf, w, h, ref, kernel, xs, ys, xd->bd);
+    } else {
+      inter_predictor(buf_ptr, buf_stride, dst, dst_buf->stride, subpel_x,
+                    subpel_y, sf, w, h, ref, kernel, xs, ys);
+    }
+#else
     inter_predictor(buf_ptr, buf_stride, dst, dst_buf->stride, subpel_x,
                     subpel_y, sf, w, h, ref, kernel, xs, ys);
+#endif  // CONFIG_VP9_HIGHBITDEPTH
   }
 }
 
@@ -1964,7 +2007,7 @@
     const int bw = 4 * num_4x4_w;
     const int bh = 4 * num_4x4_h;
 
-    if (xd->mi[0]->mbmi.sb_type < BLOCK_8X8) {
+    if (xd->mi[0].src_mi->mbmi.sb_type < BLOCK_8X8) {
       int i = 0, x, y;
       assert(bsize == BLOCK_8X8);
       for (y = 0; y < num_4x4_h; ++y)
@@ -1976,5 +2019,4 @@
                                  0, 0, bw, bh, mi_x, mi_y);
     }
   }
->>>>>>> d05cf10f
 }