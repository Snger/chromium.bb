--- conflicted
+++ resolved
@@ -1567,12 +1567,6 @@
   return vpx_reader_find_end(&tile_data->bit_reader);
 }
 
-<<<<<<< HEAD
-static int tile_worker_hook(TileWorkerData *const tile_data, void *unused) {
-  const TileInfo *const tile = &tile_data->xd.tile;
-  int mi_row, mi_col;
-  (void)unused;
-=======
 // On entry 'tile_data->data_end' points to the end of the input frame, on exit
 // it is updated to reflect the bitreader position of the final tile column if
 // present in the tile buffer group or NULL otherwise.
@@ -1583,7 +1577,6 @@
   const uint8_t *volatile bit_reader_end = NULL;
   volatile int n = tile_data->buf_start;
   tile_data->error_info.setjmp = 1;
->>>>>>> 56cfbeef
 
   if (setjmp(tile_data->error_info.jmp)) {
     tile_data->error_info.setjmp = 0;
@@ -1658,13 +1651,8 @@
     CHECK_MEM_ERROR(cm, pbi->tile_worker_data,
                     vpx_memalign(32, num_threads *
                                  sizeof(*pbi->tile_worker_data)));
-<<<<<<< HEAD
-    for (i = 0; i < num_threads; ++i) {
-      VPxWorker *const worker = &pbi->tile_workers[i];
-=======
     for (n = 0; n < num_threads; ++n) {
       VPxWorker *const worker = &pbi->tile_workers[n];
->>>>>>> 56cfbeef
       ++pbi->num_tile_workers;
 
       winterface->init(worker);
@@ -1680,20 +1668,12 @@
     VPxWorker *const worker = &pbi->tile_workers[n];
     TileWorkerData *const tile_data = &pbi->tile_worker_data[n];
     winterface->sync(worker);
-<<<<<<< HEAD
-    tile_data->pbi = pbi;
-=======
->>>>>>> 56cfbeef
     tile_data->xd = pbi->mb;
     tile_data->xd.counts =
         cm->frame_parallel_decoding_mode ? NULL : &tile_data->counts;
     worker->hook = (VPxWorkerHook)tile_worker_hook;
     worker->data1 = tile_data;
-<<<<<<< HEAD
-    worker->data2 = NULL;
-=======
     worker->data2 = pbi;
->>>>>>> 56cfbeef
   }
 
   // Note: this memset assumes above_context[0], [1] and [2]
@@ -1755,23 +1735,11 @@
       const int count = base + (remain + n) / num_workers;
       VPxWorker *const worker = &pbi->tile_workers[n];
       TileWorkerData *const tile_data = (TileWorkerData*)worker->data1;
-<<<<<<< HEAD
-      TileBuffer *const buf = &tile_buffers[0][n];
-
-      tile_data->xd.corrupted = 0;
-      vp9_zero(tile_data->dqcoeff);
-      vp9_tile_init(&tile_data->xd.tile, cm, 0, buf->col);
-      setup_token_decoder(buf->data, data_end, buf->size, &cm->error,
-                          &tile_data->bit_reader, pbi->decrypt_cb,
-                          pbi->decrypt_state);
-      vp9_init_macroblockd(cm, &tile_data->xd, tile_data->dqcoeff);
-=======
 
       tile_data->buf_start = buf_start;
       tile_data->buf_end = buf_start + count - 1;
       tile_data->data_end = data_end;
       buf_start += count;
->>>>>>> 56cfbeef
 
       worker->had_error = 0;
       if (n == num_workers - 1) {
@@ -1792,29 +1760,13 @@
       pbi->mb.corrupted |= !winterface->sync(worker);
       if (!bit_reader_end) bit_reader_end = tile_data->data_end;
     }
-<<<<<<< HEAD
-    if (final_worker > -1) {
-      TileWorkerData *const tile_data =
-          (TileWorkerData*)pbi->tile_workers[final_worker].data1;
-      bit_reader_end = vpx_reader_find_end(&tile_data->bit_reader);
-      final_worker = -1;
-    }
-=======
->>>>>>> 56cfbeef
   }
 
   // Accumulate thread frame counts.
   if (!cm->frame_parallel_decoding_mode) {
-<<<<<<< HEAD
-    int i;
-    for (i = 0; i < num_workers; ++i) {
-      TileWorkerData *const tile_data =
-          (TileWorkerData*)pbi->tile_workers[i].data1;
-=======
     for (n = 0; n < num_workers; ++n) {
       TileWorkerData *const tile_data =
           (TileWorkerData*)pbi->tile_workers[n].data1;
->>>>>>> 56cfbeef
       vp9_accumulate_frame_counts(&cm->counts, &tile_data->counts, 1);
     }
   }
