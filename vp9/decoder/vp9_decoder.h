/*
 *  Copyright (c) 2010 The WebM project authors. All Rights Reserved.
 *
 *  Use of this source code is governed by a BSD-style license
 *  that can be found in the LICENSE file in the root of the source
 *  tree. An additional intellectual property rights grant can be found
 *  in the file PATENTS.  All contributing project authors may
 *  be found in the AUTHORS file in the root of the source tree.
 */

#ifndef VP9_DECODER_VP9_DECODER_H_
#define VP9_DECODER_VP9_DECODER_H_

#include "./vpx_config.h"

#include "vpx/vpx_codec.h"
#include "vpx_dsp/bitreader.h"
#include "vpx_scale/yv12config.h"
#include "vpx_util/vpx_thread.h"

#include "vp9/common/vp9_thread_common.h"
#include "vp9/common/vp9_onyxc_int.h"
#include "vp9/common/vp9_ppflags.h"
#include "vp9/decoder/vp9_dthread.h"

#ifdef __cplusplus
extern "C" {
#endif

// TODO(hkuang): combine this with TileWorkerData.
typedef struct TileData {
  VP9_COMMON *cm;
  vpx_reader bit_reader;
  DECLARE_ALIGNED(16, MACROBLOCKD, xd);
  /* dqcoeff are shared by all the planes. So planes must be decoded serially */
  DECLARE_ALIGNED(16, tran_low_t, dqcoeff[32 * 32]);
} TileData;

typedef struct TileBuffer {
  const uint8_t *data;
  size_t size;
  int col;  // only used with multi-threaded decoding
} TileBuffer;

typedef struct TileWorkerData {
  const uint8_t *data_end;
  int buf_start, buf_end;  // pbi->tile_buffers to decode, inclusive
  vpx_reader bit_reader;
  FRAME_COUNTS counts;
  DECLARE_ALIGNED(16, MACROBLOCKD, xd);
  /* dqcoeff are shared by all the planes. So planes must be decoded serially */
  DECLARE_ALIGNED(16, tran_low_t, dqcoeff[32 * 32]);
  struct vpx_internal_error_info error_info;
} TileWorkerData;

typedef struct VP9Decoder {
  DECLARE_ALIGNED(16, MACROBLOCKD, mb);

  DECLARE_ALIGNED(16, VP9_COMMON, common);

  int ready_for_new_data;

  int refresh_frame_flags;

  int frame_parallel_decode;  // frame-based threading.

  // TODO(hkuang): Combine this with cur_buf in macroblockd as they are
  // the same.
  RefCntBuffer *cur_buf;   //  Current decoding frame buffer.

  VPxWorker *frame_worker_owner;   // frame_worker that owns this pbi.
  VPxWorker lf_worker;
  VPxWorker *tile_workers;
  TileWorkerData *tile_worker_data;
<<<<<<< HEAD
=======
  TileBuffer tile_buffers[64];
>>>>>>> 56cfbeef
  int num_tile_workers;

  TileData *tile_data;
  int total_tiles;

  VP9LfSync lf_row_sync;

  vpx_decrypt_cb decrypt_cb;
  void *decrypt_state;

  int max_threads;
  int inv_tile_order;
  int need_resync;  // wait for key/intra-only frame.
  int hold_ref_buf;  // hold the reference buffer.
} VP9Decoder;

int vp9_receive_compressed_data(struct VP9Decoder *pbi,
                                size_t size, const uint8_t **dest);

int vp9_get_raw_frame(struct VP9Decoder *pbi, YV12_BUFFER_CONFIG *sd,
                      vp9_ppflags_t *flags);

vpx_codec_err_t vp9_copy_reference_dec(struct VP9Decoder *pbi,
                                       VP9_REFFRAME ref_frame_flag,
                                       YV12_BUFFER_CONFIG *sd);

vpx_codec_err_t vp9_set_reference_dec(VP9_COMMON *cm,
                                      VP9_REFFRAME ref_frame_flag,
                                      YV12_BUFFER_CONFIG *sd);

static INLINE uint8_t read_marker(vpx_decrypt_cb decrypt_cb,
                                  void *decrypt_state,
                                  const uint8_t *data) {
  if (decrypt_cb) {
    uint8_t marker;
    decrypt_cb(decrypt_state, data, &marker, 1);
    return marker;
  }
  return *data;
}

// This function is exposed for use in tests, as well as the inlined function
// "read_marker".
vpx_codec_err_t vp9_parse_superframe_index(const uint8_t *data,
                                           size_t data_sz,
                                           uint32_t sizes[8], int *count,
                                           vpx_decrypt_cb decrypt_cb,
                                           void *decrypt_state);

struct VP9Decoder *vp9_decoder_create(BufferPool *const pool);

void vp9_decoder_remove(struct VP9Decoder *pbi);

static INLINE void decrease_ref_count(int idx, RefCntBuffer *const frame_bufs,
                                      BufferPool *const pool) {
  if (idx >= 0) {
    --frame_bufs[idx].ref_count;
    // A worker may only get a free framebuffer index when calling get_free_fb.
    // But the private buffer is not set up until finish decoding header.
    // So any error happens during decoding header, the frame_bufs will not
    // have valid priv buffer.
    if (frame_bufs[idx].ref_count == 0 &&
        frame_bufs[idx].raw_frame_buffer.priv) {
      pool->release_fb_cb(pool->cb_priv, &frame_bufs[idx].raw_frame_buffer);
    }
  }
}

#ifdef __cplusplus
}  // extern "C"
#endif

#endif  // VP9_DECODER_VP9_DECODER_H_<|MERGE_RESOLUTION|>--- conflicted
+++ resolved
@@ -72,10 +72,7 @@
   VPxWorker lf_worker;
   VPxWorker *tile_workers;
   TileWorkerData *tile_worker_data;
-<<<<<<< HEAD
-=======
   TileBuffer tile_buffers[64];
->>>>>>> 56cfbeef
   int num_tile_workers;
 
   TileData *tile_data;
