/*
 *  Copyright (c) 2010 The WebM project authors. All Rights Reserved.
 *
 *  Use of this source code is governed by a BSD-style license
 *  that can be found in the LICENSE file in the root of the source
 *  tree. An additional intellectual property rights grant can be found
 *  in the file PATENTS.  All contributing project authors may
 *  be found in the AUTHORS file in the root of the source tree.
 */


#include "vp9/decoder/vp9_onyxd_int.h"
#include "vp9/common/vp9_common.h"
#include "vp9/common/vp9_header.h"
#include "vp9/common/vp9_reconintra.h"
#include "vp9/common/vp9_reconinter.h"
#include "vp9/common/vp9_entropy.h"
#include "vp9/decoder/vp9_decodframe.h"
#include "vp9/decoder/vp9_detokenize.h"
#include "vp9/common/vp9_invtrans.h"
#include "vp9/common/vp9_alloccommon.h"
#include "vp9/common/vp9_entropymode.h"
#include "vp9/common/vp9_quant_common.h"
#include "vpx_scale/vpx_scale.h"
#include "vp9/common/vp9_setupintrarecon.h"

#include "vp9/decoder/vp9_decodemv.h"
#include "vp9/common/vp9_extend.h"
#include "vp9/common/vp9_modecont.h"
#include "vpx_mem/vpx_mem.h"
#include "vp9/decoder/vp9_dboolhuff.h"

#include "vp9/common/vp9_seg_common.h"
#include "vp9/common/vp9_tile_common.h"
#include "vp9_rtcd.h"

#include <assert.h>
#include <stdio.h>

<<<<<<< HEAD
=======
#define COEFCOUNT_TESTING

>>>>>>> e5885258
// #define DEC_DEBUG
#ifdef DEC_DEBUG
int dec_debug = 0;
#endif

static int read_le16(const uint8_t *p) {
  return (p[1] << 8) | p[0];
}

static int read_le32(const uint8_t *p) {
  return (p[3] << 24) | (p[2] << 16) | (p[1] << 8) | p[0];
}

// len == 0 is not allowed
<<<<<<< HEAD
static int read_is_valid(const uint8_t *start, size_t len,
                         const uint8_t *end) {
  return start + len > start && start + len <= end;
}

static void setup_txfm_mode(VP9_COMMON *pc, int lossless, vp9_reader *r) {
  if (lossless) {
    pc->txfm_mode = ONLY_4X4;
  } else {
    pc->txfm_mode = vp9_read_literal(r, 2);
    if (pc->txfm_mode == ALLOW_32X32)
      pc->txfm_mode += vp9_read_bit(r);

    if (pc->txfm_mode == TX_MODE_SELECT) {
      pc->prob_tx[0] = vp9_read_prob(r);
      pc->prob_tx[1] = vp9_read_prob(r);
      pc->prob_tx[2] = vp9_read_prob(r);
    }
  }
}

static int get_unsigned_bits(unsigned int num_values) {
  int cat = 0;
  if (num_values <= 1)
    return 0;
  num_values--;
  while (num_values > 0) {
    cat++;
    num_values >>= 1;
  }
  return cat;
}

static int inv_recenter_nonneg(int v, int m) {
  if (v > (m << 1))
    return v;
  else if ((v & 1) == 0)
    return (v >> 1) + m;
  else
    return m - ((v + 1) >> 1);
}

static int decode_uniform(vp9_reader *r, int n) {
  int v;
  const int l = get_unsigned_bits(n);
  const int m = (1 << l) - n;
  if (!l)
    return 0;

  v = vp9_read_literal(r, l - 1);
  return v < m ?  v : (v << 1) - m + vp9_read_bit(r);
}

static int decode_term_subexp(vp9_reader *r, int k, int num_syms) {
  int i = 0, mk = 0, word;
  while (1) {
    const int b = i ? k + i - 1 : k;
    const int a = 1 << b;
    if (num_syms <= mk + 3 * a) {
      word = decode_uniform(r, num_syms - mk) + mk;
      break;
    } else {
      if (vp9_read_bit(r)) {
        i++;
        mk += a;
      } else {
        word = vp9_read_literal(r, b) + mk;
        break;
      }
    }
  }
  return word;
}

static int decode_unsigned_max(vp9_reader *r, int max) {
  int data = 0, bit = 0, lmax = max;

  while (lmax) {
    data |= vp9_read_bit(r) << bit++;
    lmax >>= 1;
  }
  return data > max ? max : data;
}

=======
static int read_is_valid(const unsigned char *start, size_t len,
                         const unsigned char *end) {
  return start + len > start && start + len <= end;
}

>>>>>>> e5885258
static int merge_index(int v, int n, int modulus) {
  int max1 = (n - 1 - modulus / 2) / modulus + 1;
  if (v < max1) v = v * modulus + modulus / 2;
  else {
    int w;
    v -= max1;
    w = v;
    v += (v + modulus - modulus / 2) / modulus;
    while (v % modulus == modulus / 2 ||
           w != v - (v + modulus - modulus / 2) / modulus) v++;
  }
  return v;
}

static int inv_remap_prob(int v, int m) {
  const int n = 256;
  const int modulus = MODULUS_PARAM;

  v = merge_index(v, n - 1, modulus);
  if ((m << 1) <= n) {
<<<<<<< HEAD
    return inv_recenter_nonneg(v + 1, m);
  } else {
    return n - 1 - inv_recenter_nonneg(v + 1, n - 1 - m);
=======
    return vp9_inv_recenter_nonneg(v + 1, m);
  } else {
    return n - 1 - vp9_inv_recenter_nonneg(v + 1, n - 1 - m);
>>>>>>> e5885258
  }
}

static vp9_prob read_prob_diff_update(vp9_reader *r, int oldp) {
  int delp = decode_term_subexp(r, SUBEXP_PARAM, 255);
  return (vp9_prob)inv_remap_prob(delp, oldp);
}

void vp9_init_de_quantizer(VP9D_COMP *pbi) {
  int i;
  int q;
  VP9_COMMON *const pc = &pbi->common;

  for (q = 0; q < QINDEX_RANGE; q++) {
<<<<<<< HEAD
    // DC value
    pc->y_dequant[q][0] = (int16_t)vp9_dc_quant(q, pc->y_dc_delta_q);
    pc->uv_dequant[q][0] = (int16_t)vp9_dc_uv_quant(q, pc->uv_dc_delta_q);
=======
    pc->Y1dequant[q][0] = (int16_t)vp9_dc_quant(q, pc->y1dc_delta_q);
    pc->UVdequant[q][0] = (int16_t)vp9_dc_uv_quant(q, pc->uvdc_delta_q);
>>>>>>> e5885258

    // AC values
    for (i = 1; i < 16; i++) {
      const int rc = vp9_default_zig_zag1d_4x4[i];

<<<<<<< HEAD
      pc->y_dequant[q][rc] = (int16_t)vp9_ac_yquant(q);
      pc->uv_dequant[q][rc] = (int16_t)vp9_ac_uv_quant(q, pc->uv_ac_delta_q);
=======
      pc->Y1dequant[q][rc] = (int16_t)vp9_ac_yquant(q);
      pc->UVdequant[q][rc] = (int16_t)vp9_ac_uv_quant(q, pc->uvac_delta_q);
>>>>>>> e5885258
    }
  }
}

static int get_qindex(MACROBLOCKD *mb, int segment_id, int base_qindex) {
  // Set the Q baseline allowing for any segment level adjustment
  if (vp9_segfeature_active(mb, segment_id, SEG_LVL_ALT_Q)) {
<<<<<<< HEAD
    const int data = vp9_get_segdata(mb, segment_id, SEG_LVL_ALT_Q);
    return mb->mb_segment_abs_delta == SEGMENT_ABSDATA ?
               data :  // Abs value
               clamp(base_qindex + data, 0, MAXQ);  // Delta value
  } else {
    return base_qindex;
  }
}

static void mb_init_dequantizer(VP9D_COMP *pbi, MACROBLOCKD *mb) {
  int i;

  VP9_COMMON *const pc = &pbi->common;
  const int segment_id = mb->mode_info_context->mbmi.segment_id;
  const int qindex = get_qindex(mb, segment_id, pc->base_qindex);
  mb->q_index = qindex;

  mb->plane[0].dequant = pc->y_dequant[qindex];
  for (i = 1; i < MAX_MB_PLANE; i++)
    mb->plane[i].dequant = pc->uv_dequant[qindex];

  if (mb->lossless) {
    assert(qindex == 0);
    mb->inv_txm4x4_1      = vp9_short_iwalsh4x4_1;
    mb->inv_txm4x4        = vp9_short_iwalsh4x4;
    mb->itxm_add          = vp9_idct_add_lossless_c;
    mb->itxm_add_y_block  = vp9_idct_add_y_block_lossless_c;
    mb->itxm_add_uv_block = vp9_idct_add_uv_block_lossless_c;
  } else {
    mb->inv_txm4x4_1      = vp9_short_idct4x4_1;
    mb->inv_txm4x4        = vp9_short_idct4x4;
    mb->itxm_add          = vp9_idct_add;
    mb->itxm_add_y_block  = vp9_idct_add_y_block;
    mb->itxm_add_uv_block = vp9_idct_add_uv_block;
  }
}

static void decode_16x16(MACROBLOCKD *xd) {
  const TX_TYPE tx_type = get_tx_type_16x16(xd, 0);

  vp9_iht_add_16x16_c(tx_type, xd->plane[0].qcoeff, xd->plane[0].dst.buf,
                      xd->plane[0].dst.stride, xd->plane[0].eobs[0]);

  vp9_idct_add_8x8(xd->plane[1].qcoeff, xd->plane[1].dst.buf,
                   xd->plane[1].dst.stride, xd->plane[1].eobs[0]);

  vp9_idct_add_8x8(xd->plane[2].qcoeff, xd->plane[2].dst.buf,
                   xd->plane[1].dst.stride, xd->plane[2].eobs[0]);
=======
    if (mb->mb_segment_abs_delta == SEGMENT_ABSDATA)
      return vp9_get_segdata(mb, segment_id, SEG_LVL_ALT_Q);  // Abs Value
    else
      return clamp(base_qindex + vp9_get_segdata(mb, segment_id, SEG_LVL_ALT_Q),
                   0, MAXQ);  // Delta Value
  } else {
    return base_qindex;
  }
}

static void mb_init_dequantizer(VP9D_COMP *pbi, MACROBLOCKD *mb) {
  int i;

  VP9_COMMON *const pc = &pbi->common;
  const int segment_id = mb->mode_info_context->mbmi.segment_id;
  const int qindex = get_qindex(mb, segment_id, pc->base_qindex);
  mb->q_index = qindex;

  for (i = 0; i < 16; i++)
    mb->block[i].dequant = pc->Y1dequant[qindex];

  for (i = 16; i < 24; i++)
    mb->block[i].dequant = pc->UVdequant[qindex];

  if (mb->lossless) {
    assert(qindex == 0);
    mb->inv_txm4x4_1      = vp9_short_iwalsh4x4_1;
    mb->inv_txm4x4        = vp9_short_iwalsh4x4;
    mb->itxm_add          = vp9_dequant_idct_add_lossless_c;
    mb->itxm_add_y_block  = vp9_dequant_idct_add_y_block_lossless_c;
    mb->itxm_add_uv_block = vp9_dequant_idct_add_uv_block_lossless_c;
  } else {
    mb->inv_txm4x4_1      = vp9_short_idct4x4_1;
    mb->inv_txm4x4        = vp9_short_idct4x4;
    mb->itxm_add          = vp9_dequant_idct_add;
    mb->itxm_add_y_block  = vp9_dequant_idct_add_y_block;
    mb->itxm_add_uv_block = vp9_dequant_idct_add_uv_block;
  }
}

/* skip_recon_mb() is Modified: Instead of writing the result to predictor buffer and then copying it
 *  to dst buffer, we can write the result directly to dst buffer. This eliminates unnecessary copy.
 */
static void skip_recon_mb(VP9D_COMP *pbi, MACROBLOCKD *xd,
                          int mb_row, int mb_col) {
  BLOCK_SIZE_TYPE sb_type = xd->mode_info_context->mbmi.sb_type;

  if (xd->mode_info_context->mbmi.ref_frame == INTRA_FRAME) {
    if (sb_type == BLOCK_SIZE_SB64X64) {
      vp9_build_intra_predictors_sb64uv_s(xd);
      vp9_build_intra_predictors_sb64y_s(xd);
    } else if (sb_type == BLOCK_SIZE_SB32X32) {
      vp9_build_intra_predictors_sbuv_s(xd);
      vp9_build_intra_predictors_sby_s(xd);
    } else {
      vp9_build_intra_predictors_mbuv_s(xd);
      vp9_build_intra_predictors_mby_s(xd);
    }
  } else {
    if (sb_type == BLOCK_SIZE_SB64X64) {
      vp9_build_inter64x64_predictors_sb(xd,
                                         xd->dst.y_buffer,
                                         xd->dst.u_buffer,
                                         xd->dst.v_buffer,
                                         xd->dst.y_stride,
                                         xd->dst.uv_stride,
                                         mb_row, mb_col);
    } else if (sb_type == BLOCK_SIZE_SB32X32) {
      vp9_build_inter32x32_predictors_sb(xd,
                                         xd->dst.y_buffer,
                                         xd->dst.u_buffer,
                                         xd->dst.v_buffer,
                                         xd->dst.y_stride,
                                         xd->dst.uv_stride,
                                         mb_row, mb_col);
    } else {
      vp9_build_inter16x16_predictors_mb(xd,
                                         xd->dst.y_buffer,
                                         xd->dst.u_buffer,
                                         xd->dst.v_buffer,
                                         xd->dst.y_stride,
                                         xd->dst.uv_stride,
                                         mb_row, mb_col);
    }
  }
}

static void decode_16x16(VP9D_COMP *pbi, MACROBLOCKD *xd,
                         BOOL_DECODER* const bc) {
  TX_TYPE tx_type = get_tx_type_16x16(xd, 0);
#if 0  // def DEC_DEBUG
  if (dec_debug) {
    int i;
    printf("\n");
    printf("qcoeff 16x16\n");
    for (i = 0; i < 400; i++) {
      printf("%3d ", xd->qcoeff[i]);
      if (i % 16 == 15) printf("\n");
    }
    printf("\n");
    printf("predictor\n");
    for (i = 0; i < 400; i++) {
      printf("%3d ", xd->predictor[i]);
      if (i % 16 == 15) printf("\n");
    }
  }
#endif
  if (tx_type != DCT_DCT) {
    vp9_ht_dequant_idct_add_16x16_c(tx_type, xd->qcoeff,
                                    xd->block[0].dequant, xd->predictor,
                                    xd->dst.y_buffer, 16, xd->dst.y_stride,
                                    xd->eobs[0]);
  } else {
    vp9_dequant_idct_add_16x16(xd->qcoeff, xd->block[0].dequant,
                               xd->predictor, xd->dst.y_buffer,
                               16, xd->dst.y_stride, xd->eobs[0]);
  }
  vp9_dequant_idct_add_uv_block_8x8(
      xd->qcoeff + 16 * 16, xd->block[16].dequant,
      xd->predictor + 16 * 16, xd->dst.u_buffer, xd->dst.v_buffer,
      xd->dst.uv_stride, xd);
>>>>>>> e5885258
}

static void decode_8x8(MACROBLOCKD *xd) {
  const MB_PREDICTION_MODE mode = xd->mode_info_context->mbmi.mode;
  // luma
  // if the first one is DCT_DCT assume all the rest are as well
  TX_TYPE tx_type = get_tx_type_8x8(xd, 0);
<<<<<<< HEAD
  if (tx_type != DCT_DCT || mode == I8X8_PRED) {
=======
#if 0  // def DEC_DEBUG
  if (dec_debug) {
    int i;
    printf("\n");
    printf("qcoeff 8x8\n");
    for (i = 0; i < 384; i++) {
      printf("%3d ", xd->qcoeff[i]);
      if (i % 16 == 15) printf("\n");
    }
  }
#endif
  if (tx_type != DCT_DCT || xd->mode_info_context->mbmi.mode == I8X8_PRED) {
>>>>>>> e5885258
    int i;
    for (i = 0; i < 4; i++) {
      int ib = vp9_i8x8_block[i];
      int idx = (ib & 0x02) ? (ib + 2) : ib;
      int16_t *q  = BLOCK_OFFSET(xd->plane[0].qcoeff, idx, 16);
      uint8_t *dst = *(xd->block[ib].base_dst) + xd->block[ib].dst;
<<<<<<< HEAD
      int stride = xd->plane[0].dst.stride;
      if (mode == I8X8_PRED) {
        BLOCKD *b = &xd->block[ib];
        int i8x8mode = xd->mode_info_context->bmi[ib].as_mode.first;
        vp9_intra8x8_predict(xd, b, i8x8mode, dst, stride);
=======
      int stride = xd->dst.y_stride;
      BLOCKD *b = &xd->block[ib];
      if (xd->mode_info_context->mbmi.mode == I8X8_PRED) {
        int i8x8mode = b->bmi.as_mode.first;
        vp9_intra8x8_predict(xd, b, i8x8mode, b->predictor);
      }
      tx_type = get_tx_type_8x8(xd, ib);
      if (tx_type != DCT_DCT) {
        vp9_ht_dequant_idct_add_8x8_c(tx_type, q, dq, pre, dst, 16, stride,
                                      xd->eobs[idx]);
      } else {
        vp9_dequant_idct_add_8x8_c(q, dq, pre, dst, 16, stride,
                                   xd->eobs[idx]);
>>>>>>> e5885258
      }
      tx_type = get_tx_type_8x8(xd, ib);
      vp9_iht_add_8x8_c(tx_type, q, dst, stride, xd->plane[0].eobs[idx]);
    }
  } else {
<<<<<<< HEAD
    vp9_idct_add_y_block_8x8(xd->plane[0].qcoeff, xd->plane[0].dst.buf,
                             xd->plane[0].dst.stride, xd);
=======
    vp9_dequant_idct_add_y_block_8x8(xd->qcoeff,
                                     xd->block[0].dequant,
                                     xd->predictor,
                                     xd->dst.y_buffer,
                                     xd->dst.y_stride,
                                     xd);
>>>>>>> e5885258
  }

  // chroma
  if (mode == I8X8_PRED) {
    int i;
    for (i = 0; i < 4; i++) {
      int ib = vp9_i8x8_block[i];
      BLOCKD *b = &xd->block[ib];
<<<<<<< HEAD
      int i8x8mode = xd->mode_info_context->bmi[ib].as_mode.first;

      b = &xd->block[16 + i];
      vp9_intra_uv4x4_predict(xd, b, i8x8mode, *(b->base_dst) + b->dst,
                              b->dst_stride);
      xd->itxm_add(BLOCK_OFFSET(xd->plane[1].qcoeff, i, 16),
                   *(b->base_dst) + b->dst, b->dst_stride,
                   xd->plane[1].eobs[i]);

      b = &xd->block[20 + i];
      vp9_intra_uv4x4_predict(xd, b, i8x8mode, *(b->base_dst) + b->dst,
                              b->dst_stride);
      xd->itxm_add(BLOCK_OFFSET(xd->plane[2].qcoeff, i, 16),
                   *(b->base_dst) + b->dst, b->dst_stride,
                   xd->plane[2].eobs[i]);
    }
  } else if (mode == SPLITMV) {
    xd->itxm_add_uv_block(xd->plane[1].qcoeff, xd->plane[1].dst.buf,
        xd->plane[1].dst.stride, xd->plane[1].eobs);
    xd->itxm_add_uv_block(xd->plane[2].qcoeff, xd->plane[2].dst.buf,
        xd->plane[1].dst.stride, xd->plane[2].eobs);
  } else {
    vp9_idct_add_8x8(xd->plane[1].qcoeff, xd->plane[1].dst.buf,
                     xd->plane[1].dst.stride, xd->plane[1].eobs[0]);

    vp9_idct_add_8x8(xd->plane[2].qcoeff, xd->plane[2].dst.buf,
                     xd->plane[1].dst.stride, xd->plane[2].eobs[0]);
  }
}

static INLINE void dequant_add_y(MACROBLOCKD *xd, TX_TYPE tx_type, int idx) {
  BLOCKD *const b = &xd->block[idx];
  struct macroblockd_plane *const y = &xd->plane[0];
  if (tx_type != DCT_DCT) {
    vp9_iht_add_c(tx_type, BLOCK_OFFSET(y->qcoeff, idx, 16),
                  *(b->base_dst) + b->dst, b->dst_stride, y->eobs[idx]);
  } else {
    xd->itxm_add(BLOCK_OFFSET(y->qcoeff, idx, 16), *(b->base_dst) + b->dst,
                 b->dst_stride, y->eobs[idx]);
=======
      int i8x8mode = b->bmi.as_mode.first;

      b = &xd->block[16 + i];
      vp9_intra_uv4x4_predict(xd, b, i8x8mode, b->predictor);
      xd->itxm_add(b->qcoeff, b->dequant, b->predictor,
                   *(b->base_dst) + b->dst, 8, b->dst_stride, xd->eobs[16 + i]);

      b = &xd->block[20 + i];
      vp9_intra_uv4x4_predict(xd, b, i8x8mode, b->predictor);
      xd->itxm_add(b->qcoeff, b->dequant, b->predictor,
                   *(b->base_dst) + b->dst, 8, b->dst_stride, xd->eobs[20 + i]);
    }
  } else if (xd->mode_info_context->mbmi.mode == SPLITMV) {
    xd->itxm_add_uv_block(xd->qcoeff + 16 * 16, xd->block[16].dequant,
         xd->predictor + 16 * 16, xd->dst.u_buffer, xd->dst.v_buffer,
         xd->dst.uv_stride, xd);
  } else {
    vp9_dequant_idct_add_uv_block_8x8
        (xd->qcoeff + 16 * 16, xd->block[16].dequant,
         xd->predictor + 16 * 16, xd->dst.u_buffer, xd->dst.v_buffer,
         xd->dst.uv_stride, xd);
  }
#if 0  // def DEC_DEBUG
  if (dec_debug) {
    int i;
    printf("\n");
    printf("predictor\n");
    for (i = 0; i < 384; i++) {
      printf("%3d ", xd->predictor[i]);
      if (i % 16 == 15) printf("\n");
    }
>>>>>>> e5885258
  }
}


static void decode_4x4(VP9D_COMP *pbi, MACROBLOCKD *xd, vp9_reader *r) {
  TX_TYPE tx_type;
<<<<<<< HEAD
  int i = 0;
  const MB_PREDICTION_MODE mode = xd->mode_info_context->mbmi.mode;
=======
  int i, eobtotal = 0;
  MB_PREDICTION_MODE mode = xd->mode_info_context->mbmi.mode;
#if 0  // def DEC_DEBUG
  if (dec_debug) {
    int i;
    printf("\n");
    printf("predictor\n");
    for (i = 0; i < 384; i++) {
      printf("%3d ", xd->predictor[i]);
      if (i % 16 == 15) printf("\n");
    }
  }
#endif
>>>>>>> e5885258
  if (mode == I8X8_PRED) {
    for (i = 0; i < 4; i++) {
      int ib = vp9_i8x8_block[i];
      const int iblock[4] = {0, 1, 4, 5};
      int j;
      BLOCKD *b = &xd->block[ib];
<<<<<<< HEAD
      int i8x8mode = xd->mode_info_context->bmi[ib].as_mode.first;
      vp9_intra8x8_predict(xd, b, i8x8mode, *(b->base_dst) + b->dst,
                           b->dst_stride);
      for (j = 0; j < 4; j++) {
        tx_type = get_tx_type_4x4(xd, ib + iblock[j]);
        dequant_add_y(xd, tx_type, ib + iblock[j]);
      }
      b = &xd->block[16 + i];
      vp9_intra_uv4x4_predict(xd, b, i8x8mode, *(b->base_dst) + b->dst,
                              b->dst_stride);
      xd->itxm_add(BLOCK_OFFSET(xd->plane[1].qcoeff, i, 16),
                   *(b->base_dst) + b->dst, b->dst_stride,
                   xd->plane[1].eobs[i]);
      b = &xd->block[20 + i];
      vp9_intra_uv4x4_predict(xd, b, i8x8mode, *(b->base_dst) + b->dst,
                              b->dst_stride);
      xd->itxm_add(BLOCK_OFFSET(xd->plane[2].qcoeff, i, 16),
                   *(b->base_dst) + b->dst, b->dst_stride,
                   xd->plane[2].eobs[i]);
    }
  } else if (mode == I4X4_PRED) {
=======
      int i8x8mode = b->bmi.as_mode.first;
      vp9_intra8x8_predict(xd, b, i8x8mode, b->predictor);
      for (j = 0; j < 4; j++) {
        b = &xd->block[ib + iblock[j]];
        tx_type = get_tx_type_4x4(xd, ib + iblock[j]);
        if (tx_type != DCT_DCT) {
          vp9_ht_dequant_idct_add_c(tx_type, b->qcoeff,
                                    b->dequant, b->predictor,
                                    *(b->base_dst) + b->dst, 16,
                                    b->dst_stride, xd->eobs[ib + iblock[j]]);
        } else {
          xd->itxm_add(b->qcoeff, b->dequant, b->predictor,
                       *(b->base_dst) + b->dst, 16, b->dst_stride,
                       xd->eobs[ib + iblock[j]]);
        }
      }
      b = &xd->block[16 + i];
      vp9_intra_uv4x4_predict(xd, b, i8x8mode, b->predictor);
      xd->itxm_add(b->qcoeff, b->dequant, b->predictor,
                   *(b->base_dst) + b->dst, 8, b->dst_stride, xd->eobs[16 + i]);
      b = &xd->block[20 + i];
      vp9_intra_uv4x4_predict(xd, b, i8x8mode, b->predictor);
      xd->itxm_add(b->qcoeff, b->dequant, b->predictor,
                   *(b->base_dst) + b->dst, 8, b->dst_stride, xd->eobs[20 + i]);
    }
  } else if (mode == B_PRED) {
>>>>>>> e5885258
    for (i = 0; i < 16; i++) {
      BLOCKD *b = &xd->block[i];
      int b_mode = xd->mode_info_context->bmi[i].as_mode.first;
#if CONFIG_NEWBINTRAMODES
<<<<<<< HEAD
      xd->mode_info_context->bmi[i].as_mode.context =
          vp9_find_bpred_context(xd, b);
      if (!xd->mode_info_context->mbmi.mb_skip_coeff)
        vp9_decode_coefs_4x4(pbi, xd, r, PLANE_TYPE_Y_WITH_DC, i);
#endif
      vp9_intra4x4_predict(xd, b, b_mode, *(b->base_dst) + b->dst,
                           b->dst_stride);
      tx_type = get_tx_type_4x4(xd, i);
      dequant_add_y(xd, tx_type, i);
    }
#if CONFIG_NEWBINTRAMODES
    if (!xd->mode_info_context->mbmi.mb_skip_coeff)
      vp9_decode_mb_tokens_4x4_uv(pbi, xd, r);
#endif
    vp9_build_intra_predictors_sbuv_s(xd, BLOCK_SIZE_MB16X16);
    xd->itxm_add_uv_block(xd->plane[1].qcoeff, xd->plane[1].dst.buf,
        xd->plane[1].dst.stride, xd->plane[1].eobs);
    xd->itxm_add_uv_block(xd->plane[2].qcoeff, xd->plane[2].dst.buf,
        xd->plane[1].dst.stride, xd->plane[2].eobs);
  } else if (mode == SPLITMV || get_tx_type_4x4(xd, 0) == DCT_DCT) {
    xd->itxm_add_y_block(xd->plane[0].qcoeff, xd->plane[0].dst.buf,
        xd->plane[0].dst.stride, xd);
    xd->itxm_add_uv_block(xd->plane[1].qcoeff, xd->plane[1].dst.buf,
        xd->plane[1].dst.stride, xd->plane[1].eobs);
    xd->itxm_add_uv_block(xd->plane[2].qcoeff, xd->plane[2].dst.buf,
        xd->plane[1].dst.stride, xd->plane[2].eobs);
  } else {
    for (i = 0; i < 16; i++) {
      tx_type = get_tx_type_4x4(xd, i);
      dequant_add_y(xd, tx_type, i);
    }
    xd->itxm_add_uv_block(xd->plane[1].qcoeff, xd->plane[1].dst.buf,
                          xd->plane[1].dst.stride, xd->plane[1].eobs);
    xd->itxm_add_uv_block(xd->plane[2].qcoeff, xd->plane[2].dst.buf,
                          xd->plane[1].dst.stride, xd->plane[2].eobs);
  }
}
=======
      xd->mode_info_context->bmi[i].as_mode.context = b->bmi.as_mode.context =
          vp9_find_bpred_context(xd, b);
#endif
      if (!xd->mode_info_context->mbmi.mb_skip_coeff)
        eobtotal += vp9_decode_coefs_4x4(pbi, xd, bc, PLANE_TYPE_Y_WITH_DC, i);

      vp9_intra4x4_predict(xd, b, b_mode, b->predictor);
      tx_type = get_tx_type_4x4(xd, i);
      if (tx_type != DCT_DCT) {
        vp9_ht_dequant_idct_add_c(tx_type, b->qcoeff,
                                  b->dequant, b->predictor,
                                  *(b->base_dst) + b->dst, 16, b->dst_stride,
                                  xd->eobs[i]);
      } else {
        xd->itxm_add(b->qcoeff, b->dequant, b->predictor,
                      *(b->base_dst) + b->dst, 16, b->dst_stride, xd->eobs[i]);
      }
    }
    if (!xd->mode_info_context->mbmi.mb_skip_coeff) {
      vp9_decode_mb_tokens_4x4_uv(pbi, xd, bc);
    }
    vp9_build_intra_predictors_mbuv(xd);
    xd->itxm_add_uv_block(xd->qcoeff + 16 * 16,
                           xd->block[16].dequant,
                           xd->predictor + 16 * 16,
                           xd->dst.u_buffer,
                           xd->dst.v_buffer,
                           xd->dst.uv_stride,
                           xd);
  } else if (mode == SPLITMV || get_tx_type_4x4(xd, 0) == DCT_DCT) {
    xd->itxm_add_y_block(xd->qcoeff,
                          xd->block[0].dequant,
                          xd->predictor,
                          xd->dst.y_buffer,
                          xd->dst.y_stride,
                          xd);
    xd->itxm_add_uv_block(xd->qcoeff + 16 * 16,
                           xd->block[16].dequant,
                           xd->predictor + 16 * 16,
                           xd->dst.u_buffer,
                           xd->dst.v_buffer,
                           xd->dst.uv_stride,
                           xd);
  } else {
#if 0  // def DEC_DEBUG
    if (dec_debug) {
      int i;
      printf("\n");
      printf("qcoeff 4x4\n");
      for (i = 0; i < 400; i++) {
        printf("%3d ", xd->qcoeff[i]);
        if (i % 16 == 15) printf("\n");
      }
      printf("\n");
      printf("predictor\n");
      for (i = 0; i < 400; i++) {
        printf("%3d ", xd->predictor[i]);
        if (i % 16 == 15) printf("\n");
      }
    }
#endif
    for (i = 0; i < 16; i++) {
      BLOCKD *b = &xd->block[i];
      tx_type = get_tx_type_4x4(xd, i);
      if (tx_type != DCT_DCT) {
        vp9_ht_dequant_idct_add_c(tx_type, b->qcoeff,
                                  b->dequant, b->predictor,
                                  *(b->base_dst) + b->dst, 16,
                                  b->dst_stride, xd->eobs[i]);
      } else {
        xd->itxm_add(b->qcoeff, b->dequant, b->predictor,
                      *(b->base_dst) + b->dst, 16, b->dst_stride, xd->eobs[i]);
      }
    }
    xd->itxm_add_uv_block(xd->qcoeff + 16 * 16,
                           xd->block[16].dequant,
                           xd->predictor + 16 * 16,
                           xd->dst.u_buffer,
                           xd->dst.v_buffer,
                           xd->dst.uv_stride,
                           xd);
  }
}

static void decode_superblock64(VP9D_COMP *pbi, MACROBLOCKD *xd,
                                int mb_row, int mb_col,
                                BOOL_DECODER* const bc) {
  int n, eobtotal;
  VP9_COMMON *const pc = &pbi->common;
  MODE_INFO *mi = xd->mode_info_context;
  const int mis = pc->mode_info_stride;
>>>>>>> e5885258

static INLINE void decode_sby_32x32(MACROBLOCKD *mb, BLOCK_SIZE_TYPE bsize) {
  const int bwl = b_width_log2(bsize) - 3, bw = 1 << bwl;
  const int bhl = b_height_log2(bsize) - 3, bh = 1 << bhl;
  const int y_count = bw * bh;
  int n;

  for (n = 0; n < y_count; n++) {
    const int x_idx = n & (bw - 1);
    const int y_idx = n >> bwl;
    const int y_offset = (y_idx * 32) * mb->plane[0].dst.stride + (x_idx * 32);
    vp9_idct_add_32x32(BLOCK_OFFSET(mb->plane[0].qcoeff, n, 1024),
                       mb->plane[0].dst.buf + y_offset,
                       mb->plane[0].dst.stride,
                       mb->plane[0].eobs[n * 64]);
  }
}

static INLINE void decode_sbuv_32x32(MACROBLOCKD *mb, BLOCK_SIZE_TYPE bsize) {
  const int bwl = b_width_log2(bsize) - 3, bw = (1 << bwl) / 2;
  const int bhl = b_height_log2(bsize) - 3, bh = (1 << bhl) / 2;
  const int uv_count = bw * bh;
  int n;
  for (n = 0; n < uv_count; n++) {
     const int x_idx = n & (bw - 1);
     const int y_idx = n >> (bwl - 1);
     const int uv_offset = (y_idx * 32) * mb->plane[1].dst.stride +
         (x_idx * 32);
     vp9_idct_add_32x32(BLOCK_OFFSET(mb->plane[1].qcoeff, n, 1024),
                        mb->plane[1].dst.buf + uv_offset,
                        mb->plane[1].dst.stride,
                        mb->plane[1].eobs[n * 64]);
     vp9_idct_add_32x32(BLOCK_OFFSET(mb->plane[2].qcoeff, n, 1024),
                        mb->plane[2].dst.buf + uv_offset,
                        mb->plane[1].dst.stride,
                        mb->plane[2].eobs[n * 64]);
  }
}

static INLINE void decode_sby_16x16(MACROBLOCKD *mb, BLOCK_SIZE_TYPE bsize) {
  const int bwl = b_width_log2(bsize) - 2, bw = 1 << bwl;
  const int bhl = b_height_log2(bsize) - 2, bh = 1 << bhl;
  const int y_count = bw * bh;
  int n;

  for (n = 0; n < y_count; n++) {
    const int x_idx = n & (bw - 1);
    const int y_idx = n >> bwl;
    const int y_offset = (y_idx * 16) * mb->plane[0].dst.stride + (x_idx * 16);
    const TX_TYPE tx_type = get_tx_type_16x16(mb,
                                (y_idx * (4 * bw) + x_idx) * 4);
    vp9_iht_add_16x16_c(tx_type, BLOCK_OFFSET(mb->plane[0].qcoeff, n, 256),
                        mb->plane[0].dst.buf + y_offset,
                        mb->plane[0].dst.stride, mb->plane[0].eobs[n * 16]);
  }
}

<<<<<<< HEAD
static INLINE void decode_sbuv_16x16(MACROBLOCKD *mb, BLOCK_SIZE_TYPE bsize) {
  const int bwl = b_width_log2(bsize) - 2, bw = (1 << bwl) / 2;
  const int bhl = b_height_log2(bsize) - 2, bh = (1 << bhl) / 2;
  const int uv_count = bw * bh;
  int n;

  assert(bsize >= BLOCK_SIZE_SB32X32);

  for (n = 0; n < uv_count; n++) {
    const int x_idx = n & (bw - 1);
    const int y_idx = n >> (bwl - 1);
    const int uv_offset = (y_idx * 16) * mb->plane[1].dst.stride + (x_idx * 16);
    vp9_idct_add_16x16(BLOCK_OFFSET(mb->plane[1].qcoeff, n, 256),
                       mb->plane[1].dst.buf + uv_offset,
                       mb->plane[1].dst.stride, mb->plane[1].eobs[n * 16]);
    vp9_idct_add_16x16(BLOCK_OFFSET(mb->plane[2].qcoeff, n, 256),
                       mb->plane[2].dst.buf + uv_offset,
                       mb->plane[1].dst.stride, mb->plane[2].eobs[n * 16]);
  }
}

static INLINE void decode_sby_8x8(MACROBLOCKD *xd, BLOCK_SIZE_TYPE bsize) {
  const int bwl = b_width_log2(bsize)  - 1, bw = 1 << bwl;
  const int bhl = b_height_log2(bsize) - 1, bh = 1 << bhl;
  const int y_count = bw * bh;
  int n;

  // luma
  for (n = 0; n < y_count; n++) {
    const int x_idx = n & (bw - 1);
    const int y_idx = n >> bwl;
    const int y_offset = (y_idx * 8) * xd->plane[0].dst.stride + (x_idx * 8);
    const TX_TYPE tx_type = get_tx_type_8x8(xd,
                                            (y_idx * (2 * bw) + x_idx) * 2);

    vp9_iht_add_8x8_c(tx_type, BLOCK_OFFSET(xd->plane[0].qcoeff, n, 64),
                      xd->plane[0].dst.buf + y_offset, xd->plane[0].dst.stride,
                      xd->plane[0].eobs[n * 4]);
=======
  if (xd->mode_info_context->mbmi.mb_skip_coeff) {
    vp9_reset_sb64_tokens_context(xd);

    /* Special case:  Force the loopfilter to skip when eobtotal and
     * mb_skip_coeff are zero.
     */
    skip_recon_mb(pbi, xd, mb_row, mb_col);
    return;
>>>>>>> e5885258
  }
}

<<<<<<< HEAD
static INLINE void decode_sbuv_8x8(MACROBLOCKD *xd, BLOCK_SIZE_TYPE bsize) {
  const int bwl = b_width_log2(bsize)  - 1, bw = 1 << (bwl - 1);
  const int bhl = b_height_log2(bsize) - 1, bh = 1 << (bhl - 1);
  const int uv_count = bw * bh;
  int n;

  // chroma
  for (n = 0; n < uv_count; n++) {
    const int x_idx = n & (bw - 1);
    const int y_idx = n >> (bwl - 1);
    const int uv_offset = (y_idx * 8) * xd->plane[1].dst.stride + (x_idx * 8);
    vp9_idct_add_8x8(BLOCK_OFFSET(xd->plane[1].qcoeff, n, 64),
                     xd->plane[1].dst.buf + uv_offset, xd->plane[1].dst.stride,
                     xd->plane[1].eobs[n * 4]);
    vp9_idct_add_8x8(BLOCK_OFFSET(xd->plane[2].qcoeff, n, 64),
                     xd->plane[2].dst.buf + uv_offset, xd->plane[1].dst.stride,
                     xd->plane[2].eobs[n * 4]);
=======
  /* do prediction */
  if (xd->mode_info_context->mbmi.ref_frame == INTRA_FRAME) {
    vp9_build_intra_predictors_sb64y_s(xd);
    vp9_build_intra_predictors_sb64uv_s(xd);
  } else {
    vp9_build_inter64x64_predictors_sb(xd, xd->dst.y_buffer,
                                       xd->dst.u_buffer, xd->dst.v_buffer,
                                       xd->dst.y_stride, xd->dst.uv_stride,
                                       mb_row, mb_col);
>>>>>>> e5885258
  }
}

<<<<<<< HEAD
static INLINE void decode_sby_4x4(MACROBLOCKD *xd, BLOCK_SIZE_TYPE bsize) {
  const int bwl = b_width_log2(bsize), bw = 1 << bwl;
  const int bhl = b_height_log2(bsize), bh = 1 << bhl;
  const int y_count = bw * bh;
  int n;

  for (n = 0; n < y_count; n++) {
    const int x_idx = n & (bw - 1);
    const int y_idx = n >> bwl;
    const int y_offset = (y_idx * 4) * xd->plane[0].dst.stride + (x_idx * 4);
    const TX_TYPE tx_type = get_tx_type_4x4(xd, n);
    if (tx_type == DCT_DCT) {
      xd->itxm_add(BLOCK_OFFSET(xd->plane[0].qcoeff, n, 16),
                   xd->plane[0].dst.buf + y_offset, xd->plane[0].dst.stride,
                   xd->plane[0].eobs[n]);
    } else {
      vp9_iht_add_c(tx_type, BLOCK_OFFSET(xd->plane[0].qcoeff, n, 16),
                    xd->plane[0].dst.buf + y_offset, xd->plane[0].dst.stride,
                    xd->plane[0].eobs[n]);
    }
  }
}

static INLINE void decode_sbuv_4x4(MACROBLOCKD *xd, BLOCK_SIZE_TYPE bsize) {
  const int bwl = b_width_log2(bsize), bw = 1 << (bwl - 1);
  const int bhl = b_height_log2(bsize), bh = 1 << (bhl - 1);
  const int uv_count = bw * bh;
  int n;

  for (n = 0; n < uv_count; n++) {
    const int x_idx = n & (bw - 1);
    const int y_idx = n >> (bwl - 1);
    const int uv_offset = (y_idx * 4) * xd->plane[1].dst.stride + (x_idx * 4);
    xd->itxm_add(BLOCK_OFFSET(xd->plane[1].qcoeff, n, 16),
        xd->plane[1].dst.buf + uv_offset, xd->plane[1].dst.stride,
        xd->plane[1].eobs[n]);
    xd->itxm_add(BLOCK_OFFSET(xd->plane[2].qcoeff, n, 16),
        xd->plane[2].dst.buf + uv_offset, xd->plane[1].dst.stride,
        xd->plane[2].eobs[n]);
  }
}

// TODO(jingning): combine luma and chroma dequantization and inverse
// transform into a single function looping over planes.
static void decode_sb_32x32(MACROBLOCKD *mb, BLOCK_SIZE_TYPE bsize) {
  decode_sby_32x32(mb, bsize);
  if (bsize == BLOCK_SIZE_SB64X64)
    decode_sbuv_32x32(mb, bsize);
  else
    decode_sbuv_16x16(mb, bsize);
}

static void decode_sb_16x16(MACROBLOCKD *mb, BLOCK_SIZE_TYPE bsize) {
  decode_sby_16x16(mb, bsize);
  if (bsize >= BLOCK_SIZE_SB32X32)
    decode_sbuv_16x16(mb, bsize);
  else
    decode_sbuv_8x8(mb, bsize);
}

static void decode_sb(VP9D_COMP *pbi, MACROBLOCKD *xd, int mb_row, int mb_col,
                      vp9_reader *r, BLOCK_SIZE_TYPE bsize) {
  const int bwl = mb_width_log2(bsize), bhl = mb_height_log2(bsize);
  const int bw = 1 << bwl, bh = 1 << bhl;
  int n, eobtotal;
  VP9_COMMON *const pc = &pbi->common;
  MODE_INFO *mi = xd->mode_info_context;
=======
  /* dequantization and idct */
  eobtotal = vp9_decode_sb64_tokens(pbi, xd, bc);
  if (eobtotal == 0) {  // skip loopfilter
    for (n = 0; n < 16; n++) {
      const int x_idx = n & 3, y_idx = n >> 2;

      if (mb_col + x_idx < pc->mb_cols && mb_row + y_idx < pc->mb_rows)
        mi[y_idx * mis + x_idx].mbmi.mb_skip_coeff = mi->mbmi.mb_skip_coeff;
    }
  } else {
    switch (xd->mode_info_context->mbmi.txfm_size) {
      case TX_32X32:
        for (n = 0; n < 4; n++) {
          const int x_idx = n & 1, y_idx = n >> 1;
          const int y_offset = x_idx * 32 + y_idx * xd->dst.y_stride * 32;
          vp9_dequant_idct_add_32x32(xd->qcoeff + n * 1024,
              xd->block[0].dequant,
              xd->dst.y_buffer + y_offset,
              xd->dst.y_buffer + y_offset,
              xd->dst.y_stride, xd->dst.y_stride, xd->eobs[n * 64]);
        }
        vp9_dequant_idct_add_32x32(xd->qcoeff + 4096,
            xd->block[16].dequant, xd->dst.u_buffer, xd->dst.u_buffer,
            xd->dst.uv_stride, xd->dst.uv_stride, xd->eobs[256]);
        vp9_dequant_idct_add_32x32(xd->qcoeff + 4096 + 1024,
            xd->block[20].dequant, xd->dst.v_buffer, xd->dst.v_buffer,
            xd->dst.uv_stride, xd->dst.uv_stride, xd->eobs[320]);
        break;
      case TX_16X16:
        for (n = 0; n < 16; n++) {
          const int x_idx = n & 3, y_idx = n >> 2;
          const int y_offset = y_idx * 16 * xd->dst.y_stride + x_idx * 16;
          const TX_TYPE tx_type = get_tx_type_16x16(xd,
                                                    (y_idx * 16 + x_idx) * 4);

          if (tx_type == DCT_DCT) {
            vp9_dequant_idct_add_16x16(xd->qcoeff + n * 256,
                xd->block[0].dequant,
                xd->dst.y_buffer + y_offset,
                xd->dst.y_buffer + y_offset,
                xd->dst.y_stride, xd->dst.y_stride, xd->eobs[n * 16]);
          } else {
            vp9_ht_dequant_idct_add_16x16_c(tx_type, xd->qcoeff + n * 256,
                xd->block[0].dequant,
                xd->dst.y_buffer + y_offset,
                xd->dst.y_buffer + y_offset,
                xd->dst.y_stride, xd->dst.y_stride, xd->eobs[n * 16]);
          }
        }
        for (n = 0; n < 4; n++) {
          const int x_idx = n & 1, y_idx = n >> 1;
          const int uv_offset = y_idx * 16 * xd->dst.uv_stride + x_idx * 16;
          vp9_dequant_idct_add_16x16(xd->qcoeff + 4096 + n * 256,
              xd->block[16].dequant,
              xd->dst.u_buffer + uv_offset,
              xd->dst.u_buffer + uv_offset,
              xd->dst.uv_stride, xd->dst.uv_stride, xd->eobs[256 + n * 16]);
          vp9_dequant_idct_add_16x16(xd->qcoeff + 4096 + 1024 + n * 256,
              xd->block[20].dequant,
              xd->dst.v_buffer + uv_offset,
              xd->dst.v_buffer + uv_offset,
              xd->dst.uv_stride, xd->dst.uv_stride, xd->eobs[320 + n * 16]);
        }
        break;
      case TX_8X8:
        for (n = 0; n < 64; n++) {
          const int x_idx = n & 7, y_idx = n >> 3;
          const int y_offset = y_idx * 8 * xd->dst.y_stride + x_idx * 8;
          const TX_TYPE tx_type = get_tx_type_8x8(xd, (y_idx * 16 + x_idx) * 2);
          if (tx_type == DCT_DCT) {
            vp9_dequant_idct_add_8x8_c(xd->qcoeff + n * 64,
                xd->block[0].dequant,
                xd->dst.y_buffer + y_offset,
                xd->dst.y_buffer + y_offset,
                xd->dst.y_stride, xd->dst.y_stride, xd->eobs[n * 4]);
          } else {
            vp9_ht_dequant_idct_add_8x8_c(tx_type, xd->qcoeff + n * 64,
                xd->block[0].dequant,
                xd->dst.y_buffer + y_offset,
                xd->dst.y_buffer + y_offset,
                xd->dst.y_stride, xd->dst.y_stride, xd->eobs[n * 4]);
          }
        }
        for (n = 0; n < 16; n++) {
          const int x_idx = n & 3, y_idx = n >> 2;
          const int uv_offset = y_idx * 8 * xd->dst.uv_stride + x_idx * 8;
          vp9_dequant_idct_add_8x8_c(xd->qcoeff + n * 64 + 4096,
              xd->block[16].dequant,
              xd->dst.u_buffer + uv_offset,
              xd->dst.u_buffer + uv_offset,
              xd->dst.uv_stride, xd->dst.uv_stride, xd->eobs[256 + n * 4]);
          vp9_dequant_idct_add_8x8_c(xd->qcoeff + n * 64 + 4096 + 1024,
              xd->block[20].dequant,
              xd->dst.v_buffer + uv_offset,
              xd->dst.v_buffer + uv_offset,
              xd->dst.uv_stride, xd->dst.uv_stride, xd->eobs[320 + n * 4]);
        }
        break;
      case TX_4X4:
        for (n = 0; n < 256; n++) {
          const int x_idx = n & 15, y_idx = n >> 4;
          const int y_offset = y_idx * 4 * xd->dst.y_stride + x_idx * 4;
          const TX_TYPE tx_type = get_tx_type_4x4(xd, y_idx * 16 + x_idx);
          if (tx_type == DCT_DCT) {
            xd->itxm_add(xd->qcoeff + n * 16, xd->block[0].dequant,
                xd->dst.y_buffer + y_offset,
                xd->dst.y_buffer + y_offset,
                xd->dst.y_stride, xd->dst.y_stride, xd->eobs[n]);
          } else {
            vp9_ht_dequant_idct_add_c(tx_type, xd->qcoeff + n * 16,
                xd->block[0].dequant,
                xd->dst.y_buffer + y_offset,
                xd->dst.y_buffer + y_offset,
                xd->dst.y_stride, xd->dst.y_stride, xd->eobs[n]);
          }
        }
        for (n = 0; n < 64; n++) {
          const int x_idx = n & 7, y_idx = n >> 3;
          const int uv_offset = y_idx * 4 * xd->dst.uv_stride + x_idx * 4;
          xd->itxm_add(xd->qcoeff + 4096 + n * 16,
              xd->block[16].dequant,
              xd->dst.u_buffer + uv_offset,
              xd->dst.u_buffer + uv_offset,
              xd->dst.uv_stride, xd->dst.uv_stride, xd->eobs[256 + n]);
          xd->itxm_add(xd->qcoeff + 4096 + 1024 + n * 16,
              xd->block[20].dequant,
              xd->dst.v_buffer + uv_offset,
              xd->dst.v_buffer + uv_offset,
              xd->dst.uv_stride, xd->dst.uv_stride, xd->eobs[320 + n]);
        }
        break;
      default: assert(0);
    }
  }
}

static void decode_superblock32(VP9D_COMP *pbi, MACROBLOCKD *xd,
                                int mb_row, int mb_col,
                                BOOL_DECODER* const bc) {
  int n, eobtotal;
  VP9_COMMON *const pc = &pbi->common;
>>>>>>> e5885258
  const int mis = pc->mode_info_stride;

  assert(mi->mbmi.sb_type == bsize);

  if (pbi->common.frame_type != KEY_FRAME)
    vp9_setup_interp_filters(xd, mi->mbmi.interp_filter, pc);

<<<<<<< HEAD
  // generate prediction
=======
  // re-initialize macroblock dequantizer before detokenization
  if (xd->segmentation_enabled)
    mb_init_dequantizer(pbi, xd);

  if (xd->mode_info_context->mbmi.mb_skip_coeff) {
    vp9_reset_sb_tokens_context(xd);

    /* Special case:  Force the loopfilter to skip when eobtotal and
     * mb_skip_coeff are zero.
     */
    skip_recon_mb(pbi, xd, mb_row, mb_col);
    return;
  }

  /* do prediction */
>>>>>>> e5885258
  if (xd->mode_info_context->mbmi.ref_frame == INTRA_FRAME) {
    vp9_build_intra_predictors_sby_s(xd, bsize);
    vp9_build_intra_predictors_sbuv_s(xd, bsize);
  } else {
<<<<<<< HEAD
    vp9_build_inter_predictors_sb(xd, mb_row, mb_col, bsize);
  }

  if (mi->mbmi.mb_skip_coeff) {
    vp9_reset_sb_tokens_context(xd, bsize);
  } else {
    // re-initialize macroblock dequantizer before detokenization
    if (xd->segmentation_enabled)
      mb_init_dequantizer(pbi, xd);

    // dequantization and idct
    eobtotal = vp9_decode_tokens(pbi, xd, r, bsize);
    if (eobtotal == 0) {  // skip loopfilter
      for (n = 0; n < bw * bh; n++) {
        const int x_idx = n & (bw - 1), y_idx = n >> bwl;

        if (mb_col + x_idx < pc->mb_cols && mb_row + y_idx < pc->mb_rows)
          mi[y_idx * mis + x_idx].mbmi.mb_skip_coeff = 1;
      }
    } else {
      switch (xd->mode_info_context->mbmi.txfm_size) {
        case TX_32X32:
          decode_sb_32x32(xd, bsize);
          break;
        case TX_16X16:
          decode_sb_16x16(xd, bsize);
          break;
        case TX_8X8:
          decode_sby_8x8(xd, bsize);
          decode_sbuv_8x8(xd, bsize);
          break;
        case TX_4X4:
          decode_sby_4x4(xd, bsize);
          decode_sbuv_4x4(xd, bsize);
          break;
        default: assert(0);
      }
=======
    vp9_build_inter32x32_predictors_sb(xd, xd->dst.y_buffer,
                                       xd->dst.u_buffer, xd->dst.v_buffer,
                                       xd->dst.y_stride, xd->dst.uv_stride,
                                       mb_row, mb_col);
  }

  /* dequantization and idct */
  eobtotal = vp9_decode_sb_tokens(pbi, xd, bc);
  if (eobtotal == 0) {  // skip loopfilter
    xd->mode_info_context->mbmi.mb_skip_coeff = 1;
    if (mb_col + 1 < pc->mb_cols)
      xd->mode_info_context[1].mbmi.mb_skip_coeff = 1;
    if (mb_row + 1 < pc->mb_rows) {
      xd->mode_info_context[mis].mbmi.mb_skip_coeff = 1;
      if (mb_col + 1 < pc->mb_cols)
        xd->mode_info_context[mis + 1].mbmi.mb_skip_coeff = 1;
    }
  } else {
    switch (xd->mode_info_context->mbmi.txfm_size) {
      case TX_32X32:
        vp9_dequant_idct_add_32x32(xd->qcoeff, xd->block[0].dequant,
                                   xd->dst.y_buffer, xd->dst.y_buffer,
                                   xd->dst.y_stride, xd->dst.y_stride,
                                   xd->eobs[0]);
        vp9_dequant_idct_add_uv_block_16x16_c(xd->qcoeff + 1024,
                                              xd->block[16].dequant,
                                              xd->dst.u_buffer,
                                              xd->dst.v_buffer,
                                              xd->dst.uv_stride, xd);
        break;
      case TX_16X16:
        for (n = 0; n < 4; n++) {
          const int x_idx = n & 1, y_idx = n >> 1;
          const int y_offset = y_idx * 16 * xd->dst.y_stride + x_idx * 16;
          const TX_TYPE tx_type = get_tx_type_16x16(xd,
                                                    (y_idx * 8 + x_idx) * 4);
          if (tx_type == DCT_DCT) {
            vp9_dequant_idct_add_16x16(
                xd->qcoeff + n * 256, xd->block[0].dequant,
                xd->dst.y_buffer + y_offset,
                xd->dst.y_buffer + y_offset,
                xd->dst.y_stride, xd->dst.y_stride, xd->eobs[n * 16]);
          } else {
            vp9_ht_dequant_idct_add_16x16_c(tx_type, xd->qcoeff + n * 256,
                xd->block[0].dequant,
                xd->dst.y_buffer + y_offset,
                xd->dst.y_buffer + y_offset,
                xd->dst.y_stride, xd->dst.y_stride, xd->eobs[n * 16]);
          }
        }
        vp9_dequant_idct_add_uv_block_16x16_c(xd->qcoeff + 1024,
                                              xd->block[16].dequant,
                                              xd->dst.u_buffer,
                                              xd->dst.v_buffer,
                                              xd->dst.uv_stride, xd);
        break;
      case TX_8X8:
        for (n = 0; n < 16; n++) {
          const int x_idx = n & 3, y_idx = n >> 2;
          const int y_offset = y_idx * 8 * xd->dst.y_stride + x_idx * 8;
          const TX_TYPE tx_type = get_tx_type_8x8(xd, (y_idx * 8 + x_idx) * 2);
          if (tx_type == DCT_DCT) {
            vp9_dequant_idct_add_8x8_c(xd->qcoeff + n * 64,
                xd->block[0].dequant,
                xd->dst.y_buffer + y_offset,
                xd->dst.y_buffer + y_offset,
                xd->dst.y_stride, xd->dst.y_stride, xd->eobs[n * 4]);
          } else {
            vp9_ht_dequant_idct_add_8x8_c(tx_type, xd->qcoeff + n * 64,
                xd->block[0].dequant,
                xd->dst.y_buffer + y_offset,
                xd->dst.y_buffer + y_offset,
                xd->dst.y_stride, xd->dst.y_stride, xd->eobs[n * 4]);
          }
        }
        for (n = 0; n < 4; n++) {
          const int x_idx = n & 1, y_idx = n >> 1;
          const int uv_offset = y_idx * 8 * xd->dst.uv_stride + x_idx * 8;
          vp9_dequant_idct_add_8x8_c(xd->qcoeff + n * 64 + 1024,
              xd->block[16].dequant,
              xd->dst.u_buffer + uv_offset,
              xd->dst.u_buffer + uv_offset,
              xd->dst.uv_stride, xd->dst.uv_stride, xd->eobs[64 + n * 4]);
          vp9_dequant_idct_add_8x8_c(xd->qcoeff + n * 64 + 1280,
              xd->block[20].dequant,
              xd->dst.v_buffer + uv_offset,
              xd->dst.v_buffer + uv_offset,
              xd->dst.uv_stride, xd->dst.uv_stride, xd->eobs[80 + n * 4]);
        }
        break;
      case TX_4X4:
        for (n = 0; n < 64; n++) {
          const int x_idx = n & 7, y_idx = n >> 3;
          const int y_offset = y_idx * 4 * xd->dst.y_stride + x_idx * 4;

          const TX_TYPE tx_type = get_tx_type_4x4(xd, y_idx * 8 + x_idx);
          if (tx_type == DCT_DCT) {
            xd->itxm_add(xd->qcoeff + n * 16, xd->block[0].dequant,
                xd->dst.y_buffer + y_offset,
                xd->dst.y_buffer + y_offset,
                xd->dst.y_stride, xd->dst.y_stride, xd->eobs[n]);
          } else {
            vp9_ht_dequant_idct_add_c(tx_type, xd->qcoeff + n * 16,
                xd->block[0].dequant,
                xd->dst.y_buffer + y_offset,
                xd->dst.y_buffer + y_offset,
                xd->dst.y_stride, xd->dst.y_stride, xd->eobs[n]);
          }
        }

        for (n = 0; n < 16; n++) {
          const int x_idx = n & 3, y_idx = n >> 2;
          const int uv_offset = y_idx * 4 * xd->dst.uv_stride + x_idx * 4;
          xd->itxm_add(xd->qcoeff + 1024 + n * 16,
              xd->block[16].dequant,
              xd->dst.u_buffer + uv_offset,
              xd->dst.u_buffer + uv_offset,
              xd->dst.uv_stride, xd->dst.uv_stride, xd->eobs[64 + n]);
          xd->itxm_add(xd->qcoeff + 1280 + n * 16,
              xd->block[20].dequant,
              xd->dst.v_buffer + uv_offset,
              xd->dst.v_buffer + uv_offset,
              xd->dst.uv_stride, xd->dst.uv_stride, xd->eobs[80 + n]);
        }
        break;
      default: assert(0);
>>>>>>> e5885258
    }
  }
}

// TODO(jingning): Need to merge SB and MB decoding. The MB decoding currently
// couples special handles on I8x8, B_PRED, and splitmv modes.
static void decode_mb(VP9D_COMP *pbi, MACROBLOCKD *xd,
                     int mb_row, int mb_col,
                     vp9_reader *r) {
  int eobtotal = 0;
<<<<<<< HEAD
  const MB_PREDICTION_MODE mode = xd->mode_info_context->mbmi.mode;
  const int tx_size = xd->mode_info_context->mbmi.txfm_size;

  assert(xd->mode_info_context->mbmi.sb_type == BLOCK_SIZE_MB16X16);
=======
  MB_PREDICTION_MODE mode;
  int tx_size;

  assert(!xd->mode_info_context->mbmi.sb_type);

  // re-initialize macroblock dequantizer before detokenization
  if (xd->segmentation_enabled)
    mb_init_dequantizer(pbi, xd);

  tx_size = xd->mode_info_context->mbmi.txfm_size;
  mode = xd->mode_info_context->mbmi.mode;

  if (xd->mode_info_context->mbmi.mb_skip_coeff) {
    vp9_reset_mb_tokens_context(xd);
  } else if (!bool_error(bc)) {
    if (mode != B_PRED)
      eobtotal = vp9_decode_mb_tokens(pbi, xd, bc);
  }
>>>>>>> e5885258

  //mode = xd->mode_info_context->mbmi.mode;
  if (pbi->common.frame_type != KEY_FRAME)
    vp9_setup_interp_filters(xd, xd->mode_info_context->mbmi.interp_filter,
                             &pbi->common);

<<<<<<< HEAD
  // do prediction
=======
  if (eobtotal == 0 &&
      mode != B_PRED &&
      mode != SPLITMV &&
      mode != I8X8_PRED &&
      !bool_error(bc)) {
    /* Special case:  Force the loopfilter to skip when eobtotal and
       mb_skip_coeff are zero. */
    xd->mode_info_context->mbmi.mb_skip_coeff = 1;
    skip_recon_mb(pbi, xd, mb_row, mb_col);
    return;
  }
#if 0  // def DEC_DEBUG
  if (dec_debug)
    printf("Decoding mb:  %d %d\n", xd->mode_info_context->mbmi.mode, tx_size);
#endif

  // moved to be performed before detokenization
  //  if (xd->segmentation_enabled)
  //    mb_init_dequantizer(pbi, xd);

  /* do prediction */
>>>>>>> e5885258
  if (xd->mode_info_context->mbmi.ref_frame == INTRA_FRAME) {
    if (mode != I8X8_PRED) {
      vp9_build_intra_predictors_sbuv_s(xd, BLOCK_SIZE_MB16X16);
      if (mode != I4X4_PRED)
        vp9_build_intra_predictors_sby_s(xd, BLOCK_SIZE_MB16X16);
    }
  } else {
#if 0  // def DEC_DEBUG
  if (dec_debug)
    printf("Decoding mb:  %d %d interp %d\n",
           xd->mode_info_context->mbmi.mode, tx_size,
           xd->mode_info_context->mbmi.interp_filter);
#endif
<<<<<<< HEAD
    vp9_build_inter_predictors_sb(xd, mb_row, mb_col, BLOCK_SIZE_MB16X16);
=======
    vp9_build_inter_predictors_mb(xd, mb_row, mb_col);
>>>>>>> e5885258
  }

  if (xd->mode_info_context->mbmi.mb_skip_coeff) {
    vp9_reset_sb_tokens_context(xd, BLOCK_SIZE_MB16X16);
  } else {
    // re-initialize macroblock dequantizer before detokenization
    if (xd->segmentation_enabled)
      mb_init_dequantizer(pbi, xd);

    if (!vp9_reader_has_error(r)) {
#if CONFIG_NEWBINTRAMODES
    if (mode != I4X4_PRED)
#endif
      eobtotal = vp9_decode_tokens(pbi, xd, r, BLOCK_SIZE_MB16X16);
    }
  }

  if (eobtotal == 0 &&
      mode != I4X4_PRED &&
      mode != SPLITMV &&
      mode != I8X8_PRED &&
      !vp9_reader_has_error(r)) {
    xd->mode_info_context->mbmi.mb_skip_coeff = 1;
  } else {
#if 0  // def DEC_DEBUG
  if (dec_debug)
    printf("Decoding mb:  %d %d\n", xd->mode_info_context->mbmi.mode, tx_size);
#endif

    if (tx_size == TX_16X16) {
      decode_16x16(xd);
    } else if (tx_size == TX_8X8) {
      decode_8x8(xd);
    } else {
      decode_4x4(pbi, xd, r);
    }
  }

#ifdef DEC_DEBUG
  if (dec_debug) {
    int i, j;
    printf("\n");
    printf("predictor y\n");
    for (i = 0; i < 16; i++) {
      for (j = 0; j < 16; j++)
        printf("%3d ", xd->predictor[i * 16 + j]);
      printf("\n");
    }
    printf("\n");
    printf("final y\n");
    for (i = 0; i < 16; i++) {
      for (j = 0; j < 16; j++)
        printf("%3d ", xd->plane[0].dst.buf[i * xd->plane[0].dst.stride + j]);
      printf("\n");
    }
    printf("\n");
    printf("final u\n");
    for (i = 0; i < 8; i++) {
      for (j = 0; j < 8; j++)
        printf("%3d ", xd->plane[1].dst.buf[i * xd->plane[1].dst.stride + j]);
      printf("\n");
    }
    printf("\n");
    printf("final v\n");
    for (i = 0; i < 8; i++) {
      for (j = 0; j < 8; j++)
        printf("%3d ", xd->plane[2].dst.buf[i * xd->plane[1].dst.stride + j]);
      printf("\n");
    }
    fflush(stdout);
  }
#endif
}

static int get_delta_q(vp9_reader *r, int *dq) {
  const int old_value = *dq;

  if (vp9_read_bit(r)) {  // Update bit
    const int value = vp9_read_literal(r, 4);
    *dq = vp9_read_and_apply_sign(r, value);
  }

  // Trigger a quantizer update if the delta-q value has changed
  return old_value != *dq;
}

static void set_offsets(VP9D_COMP *pbi, BLOCK_SIZE_TYPE bsize,
                        int mb_row, int mb_col) {
  const int bh = 1 << mb_height_log2(bsize);
  const int bw = 1 << mb_width_log2(bsize);
  VP9_COMMON *const cm = &pbi->common;
  MACROBLOCKD *const xd = &pbi->mb;

  const int mb_idx = mb_row * cm->mode_info_stride + mb_col;
  const YV12_BUFFER_CONFIG *dst_fb = &cm->yv12_fb[cm->new_fb_idx];
  const int recon_yoffset = (16 * mb_row) * dst_fb->y_stride + (16 * mb_col);
  const int recon_uvoffset = (8 * mb_row) * dst_fb->uv_stride + (8 * mb_col);

  xd->mode_info_context = cm->mi + mb_idx;
  xd->mode_info_context->mbmi.sb_type = bsize;
  xd->prev_mode_info_context = cm->prev_mi + mb_idx;
  xd->above_context = cm->above_context + mb_col;
<<<<<<< HEAD
  xd->left_context = cm->left_context + mb_row % 4;
  xd->above_seg_context = cm->above_seg_context + mb_col;
  xd->left_seg_context  = cm->left_seg_context + (mb_row & 3);

  // Distance of Mb to the various image edges. These are specified to 8th pel
  // as they are always compared to values that are in 1/8th pel units
  set_mb_row_col(cm, xd, mb_row, bh, mb_col, bw);

  xd->plane[0].dst.buf = dst_fb->y_buffer + recon_yoffset;
  xd->plane[1].dst.buf = dst_fb->u_buffer + recon_uvoffset;
  xd->plane[2].dst.buf = dst_fb->v_buffer + recon_uvoffset;
}

static void set_refs(VP9D_COMP *pbi, int mb_row, int mb_col) {
=======
  xd->left_context = cm->left_context + (mb_row & 3);

  // Distance of Mb to the various image edges.
  // These are specified to 8th pel as they are always compared to
  // values that are in 1/8th pel units
  block_size >>= 4;  // in mb units

  set_mb_row(cm, xd, mb_row, block_size);
  set_mb_col(cm, xd, mb_col, block_size);

  xd->dst.y_buffer = cm->yv12_fb[dst_fb_idx].y_buffer + recon_yoffset;
  xd->dst.u_buffer = cm->yv12_fb[dst_fb_idx].u_buffer + recon_uvoffset;
  xd->dst.v_buffer = cm->yv12_fb[dst_fb_idx].v_buffer + recon_uvoffset;
}

static void set_refs(VP9D_COMP *pbi, int block_size, int mb_row, int mb_col) {
>>>>>>> e5885258
  VP9_COMMON *const cm = &pbi->common;
  MACROBLOCKD *const xd = &pbi->mb;
  MB_MODE_INFO *const mbmi = &xd->mode_info_context->mbmi;

  if (mbmi->ref_frame > INTRA_FRAME) {
    // Select the appropriate reference frame for this MB
<<<<<<< HEAD
    const int fb_idx = cm->active_ref_idx[mbmi->ref_frame - 1];
    const YV12_BUFFER_CONFIG *cfg = &cm->yv12_fb[fb_idx];
    xd->scale_factor[0]    = cm->active_ref_scale[mbmi->ref_frame - 1];
    xd->scale_factor_uv[0] = cm->active_ref_scale[mbmi->ref_frame - 1];
    setup_pre_planes(xd, cfg, NULL, mb_row, mb_col,
                     xd->scale_factor, xd->scale_factor_uv);
    xd->corrupted |= cfg->corrupted;

    if (mbmi->second_ref_frame > INTRA_FRAME) {
      // Select the appropriate reference frame for this MB
      const int second_fb_idx = cm->active_ref_idx[mbmi->second_ref_frame - 1];
      const YV12_BUFFER_CONFIG *second_cfg = &cm->yv12_fb[second_fb_idx];
      xd->scale_factor[1]    = cm->active_ref_scale[mbmi->second_ref_frame - 1];
      xd->scale_factor_uv[1] = cm->active_ref_scale[mbmi->second_ref_frame - 1];
      setup_pre_planes(xd, NULL, second_cfg, mb_row, mb_col,
                       xd->scale_factor, xd->scale_factor_uv);
      xd->corrupted |= second_cfg->corrupted;
    }
  }
}

static void decode_modes_b(VP9D_COMP *pbi, int mb_row, int mb_col,
                           vp9_reader *r, BLOCK_SIZE_TYPE bsize) {
  MACROBLOCKD *const xd = &pbi->mb;

  set_offsets(pbi, bsize, mb_row, mb_col);
  vp9_decode_mb_mode_mv(pbi, xd, mb_row, mb_col, r);
  set_refs(pbi, mb_row, mb_col);

  // TODO(jingning): merge decode_sb_ and decode_mb_
  if (bsize > BLOCK_SIZE_MB16X16)
    decode_sb(pbi, xd, mb_row, mb_col, r, bsize);
  else
    decode_mb(pbi, xd, mb_row, mb_col, r);
=======
    int ref_fb_idx = cm->active_ref_idx[mbmi->ref_frame - 1];
    xd->scale_factor[0] = cm->active_ref_scale[mbmi->ref_frame - 1];
    xd->scale_factor_uv[0] = cm->active_ref_scale[mbmi->ref_frame - 1];
    setup_pred_block(&xd->pre, &cm->yv12_fb[ref_fb_idx], mb_row, mb_col,
                     &xd->scale_factor[0], &xd->scale_factor_uv[0]);

    // propagate errors from reference frames
    xd->corrupted |= cm->yv12_fb[ref_fb_idx].corrupted;

    if (mbmi->second_ref_frame > INTRA_FRAME) {
      // Select the appropriate reference frame for this MB
      int second_ref_fb_idx = cm->active_ref_idx[mbmi->second_ref_frame - 1];

      setup_pred_block(&xd->second_pre, &cm->yv12_fb[second_ref_fb_idx],
                       mb_row, mb_col,
                       &xd->scale_factor[1], &xd->scale_factor_uv[1]);

      // propagate errors from reference frames
      xd->corrupted |= cm->yv12_fb[second_ref_fb_idx].corrupted;
    }
  }
}

/* Decode a row of Superblocks (2x2 region of MBs) */
static void decode_sb_row(VP9D_COMP *pbi, VP9_COMMON *pc,
                          int mb_row, MACROBLOCKD *xd,
                          BOOL_DECODER* const bc) {
  int mb_col;

  // For a SB there are 2 left contexts, each pertaining to a MB row within
  vpx_memset(pc->left_context, 0, sizeof(pc->left_context));

  for (mb_col = pc->cur_tile_mb_col_start;
       mb_col < pc->cur_tile_mb_col_end; mb_col += 4) {
    if (vp9_read(bc, pc->sb64_coded)) {
#ifdef DEC_DEBUG
      dec_debug = (pc->current_video_frame == 11 && pc->show_frame &&
                   mb_row == 8 && mb_col == 0);
      if (dec_debug)
        printf("Debug Decode SB64\n");
#endif
      set_offsets(pbi, 64, mb_row, mb_col);
      vp9_decode_mb_mode_mv(pbi, xd, mb_row, mb_col, bc);
      set_refs(pbi, 64, mb_row, mb_col);
      decode_superblock64(pbi, xd, mb_row, mb_col, bc);
      xd->corrupted |= bool_error(bc);
    } else {
      int j;
>>>>>>> e5885258

  xd->corrupted |= vp9_reader_has_error(r);
}

static void decode_modes_sb(VP9D_COMP *pbi, int mb_row, int mb_col,
                            vp9_reader* r, BLOCK_SIZE_TYPE bsize) {
  VP9_COMMON *const pc = &pbi->common;
  MACROBLOCKD *const xd = &pbi->mb;
  int bsl = mb_width_log2(bsize), bs = (1 << bsl) / 2;
  int n;
  PARTITION_TYPE partition = PARTITION_NONE;
  BLOCK_SIZE_TYPE subsize;

<<<<<<< HEAD
  if (mb_row >= pc->mb_rows || mb_col >= pc->mb_cols)
    return;

  if (bsize > BLOCK_SIZE_MB16X16) {
    int pl;
    // read the partition information
    xd->left_seg_context = pc->left_seg_context + (mb_row & 3);
    xd->above_seg_context = pc->above_seg_context + mb_col;
    pl = partition_plane_context(xd, bsize);
    partition = treed_read(r, vp9_partition_tree,
                           pc->fc.partition_prob[pl]);
    pc->fc.partition_counts[pl][partition]++;
  }
=======
        xd->sb_index = j;

        if (vp9_read(bc, pc->sb32_coded)) {
#ifdef DEC_DEBUG
          dec_debug = (pc->current_video_frame == 11 && pc->show_frame &&
                       mb_row + y_idx_sb == 8 && mb_col + x_idx_sb == 0);
          if (dec_debug)
            printf("Debug Decode SB32\n");
#endif
          set_offsets(pbi, 32, mb_row + y_idx_sb, mb_col + x_idx_sb);
          vp9_decode_mb_mode_mv(pbi,
                                xd, mb_row + y_idx_sb, mb_col + x_idx_sb, bc);
          set_refs(pbi, 32, mb_row + y_idx_sb, mb_col + x_idx_sb);
          decode_superblock32(pbi,
                              xd, mb_row + y_idx_sb, mb_col + x_idx_sb, bc);
          xd->corrupted |= bool_error(bc);
        } else {
          int i;

          // Process the 4 MBs within the SB in the order:
          // top-left, top-right, bottom-left, bottom-right
          for (i = 0; i < 4; i++) {
            const int x_idx = x_idx_sb + (i & 1), y_idx = y_idx_sb + (i >> 1);

            if (mb_row + y_idx >= pc->mb_rows ||
                mb_col + x_idx >= pc->mb_cols) {
              // MB lies outside frame, skip on to next
              continue;
            }
#ifdef DEC_DEBUG
            dec_debug = (pc->current_video_frame == 11 && pc->show_frame &&
                         mb_row + y_idx == 8 && mb_col + x_idx == 0);
            if (dec_debug)
              printf("Debug Decode MB\n");
#endif

            set_offsets(pbi, 16, mb_row + y_idx, mb_col + x_idx);
            xd->mb_index = i;
            vp9_decode_mb_mode_mv(pbi, xd, mb_row + y_idx, mb_col + x_idx, bc);
            set_refs(pbi, 16, mb_row + y_idx, mb_col + x_idx);
            decode_macroblock(pbi, xd, mb_row + y_idx, mb_col + x_idx, bc);
>>>>>>> e5885258

  switch (partition) {
    case PARTITION_NONE:
      subsize = bsize;
      decode_modes_b(pbi, mb_row, mb_col, r, subsize);
      break;
    case PARTITION_HORZ:
      subsize = (bsize == BLOCK_SIZE_SB64X64) ? BLOCK_SIZE_SB64X32 :
                                                BLOCK_SIZE_SB32X16;
      decode_modes_b(pbi, mb_row, mb_col, r, subsize);
      if ((mb_row + bs) < pc->mb_rows)
        decode_modes_b(pbi, mb_row + bs, mb_col, r, subsize);
      break;
    case PARTITION_VERT:
      subsize = (bsize == BLOCK_SIZE_SB64X64) ? BLOCK_SIZE_SB32X64 :
                                                BLOCK_SIZE_SB16X32;
      decode_modes_b(pbi, mb_row, mb_col, r, subsize);
      if ((mb_col + bs) < pc->mb_cols)
        decode_modes_b(pbi, mb_row, mb_col + bs, r, subsize);
      break;
    case PARTITION_SPLIT:
      subsize = (bsize == BLOCK_SIZE_SB64X64) ? BLOCK_SIZE_SB32X32 :
                                                BLOCK_SIZE_MB16X16;
      for (n = 0; n < 4; n++) {
        int j = n >> 1, i = n & 0x01;
        if (subsize == BLOCK_SIZE_SB32X32)
          xd->sb_index = n;
        else
          xd->mb_index = n;
        decode_modes_sb(pbi, mb_row + j * bs, mb_col + i * bs, r, subsize);
      }
      break;
    default:
      assert(0);
  }
  // update partition context
  if ((partition == PARTITION_SPLIT) && (bsize > BLOCK_SIZE_SB32X32))
    return;

<<<<<<< HEAD
  xd->left_seg_context = pc->left_seg_context + (mb_row & 3);
  xd->above_seg_context = pc->above_seg_context + mb_col;
  update_partition_context(xd, subsize, bsize);
}

/* Decode a row of Superblocks (4x4 region of MBs) */
static void decode_tile(VP9D_COMP *pbi, vp9_reader* r) {
  VP9_COMMON *const pc = &pbi->common;
  int mb_row, mb_col;

  for (mb_row = pc->cur_tile_mb_row_start;
       mb_row < pc->cur_tile_mb_row_end; mb_row += 4) {
    // For a SB there are 2 left contexts, each pertaining to a MB row within
    vpx_memset(pc->left_context, 0, sizeof(pc->left_context));
    vpx_memset(pc->left_seg_context, 0, sizeof(pc->left_seg_context));
    for (mb_col = pc->cur_tile_mb_col_start;
         mb_col < pc->cur_tile_mb_col_end; mb_col += 4) {
      decode_modes_sb(pbi, mb_row, mb_col, r, BLOCK_SIZE_SB64X64);
    }
  }
}

static void setup_token_decoder(VP9D_COMP *pbi,
                                const uint8_t *data,
                                vp9_reader *r) {
  VP9_COMMON *pc = &pbi->common;
  const uint8_t *data_end = pbi->source + pbi->source_sz;
  const size_t partition_size = data_end - data;
=======

static void setup_token_decoder(VP9D_COMP *pbi,
                                const unsigned char *cx_data,
                                BOOL_DECODER* const bool_decoder) {
  VP9_COMMON *pc = &pbi->common;
  const unsigned char *user_data_end = pbi->Source + pbi->source_sz;
  const unsigned char *partition = cx_data;
  ptrdiff_t bytes_left = user_data_end - partition;
  ptrdiff_t partition_size = bytes_left;
>>>>>>> e5885258

  // Validate the calculated partition length. If the buffer
  // described by the partition can't be fully read, then restrict
  // it to the portion that can be (for EC mode) or throw an error.
<<<<<<< HEAD
  if (!read_is_valid(data, partition_size, data_end))
=======
  if (!read_is_valid(partition, partition_size, user_data_end)) {
>>>>>>> e5885258
    vpx_internal_error(&pc->error, VPX_CODEC_CORRUPT_FRAME,
                       "Truncated packet or corrupt partition "
                       "%d length", 1);

  if (vp9_reader_init(r, data, partition_size))
    vpx_internal_error(&pc->error, VPX_CODEC_MEM_ERROR,
                       "Failed to allocate bool decoder %d", 1);
}

static void init_frame(VP9D_COMP *pbi) {
  VP9_COMMON *const pc = &pbi->common;
  MACROBLOCKD *const xd = &pbi->mb;

  if (pc->frame_type == KEY_FRAME) {
    vp9_setup_past_independence(pc, xd);
    // All buffers are implicitly updated on key frames.
    pbi->refresh_frame_flags = (1 << NUM_REF_FRAMES) - 1;
  } else if (pc->error_resilient_mode) {
    vp9_setup_past_independence(pc, xd);
<<<<<<< HEAD
=======
  }

  if (pc->frame_type != KEY_FRAME) {
    pc->mcomp_filter_type = pc->use_bilinear_mc_filter ? BILINEAR : EIGHTTAP;

    // To enable choice of different interpolation filters
    vp9_setup_interp_filters(xd, pc->mcomp_filter_type, pc);
>>>>>>> e5885258
  }

  xd->mode_info_context = pc->mi;
  xd->prev_mode_info_context = pc->prev_mi;
  xd->frame_type = pc->frame_type;
  xd->mode_info_context->mbmi.mode = DC_PRED;
  xd->mode_info_stride = pc->mode_info_stride;
<<<<<<< HEAD
}

#if CONFIG_CODE_ZEROGROUP
static void read_zpc_probs_common(VP9_COMMON *cm,
                                  vp9_reader* bc,
                                  TX_SIZE tx_size) {
  int r, b, p, n;
  vp9_zpc_probs *zpc_probs;
  vp9_prob upd = ZPC_UPDATE_PROB;
  if (!get_zpc_used(tx_size)) return;
  if (!vp9_read_bit(bc)) return;

  if (tx_size == TX_32X32) {
    zpc_probs = &cm->fc.zpc_probs_32x32;
  } else if (tx_size == TX_16X16) {
    zpc_probs = &cm->fc.zpc_probs_16x16;
  } else if (tx_size == TX_8X8) {
    zpc_probs = &cm->fc.zpc_probs_8x8;
  } else {
    zpc_probs = &cm->fc.zpc_probs_4x4;
  }
  for (r = 0; r < REF_TYPES; ++r) {
    for (b = 0; b < ZPC_BANDS; ++b) {
      for (p = 0; p < ZPC_PTOKS; ++p) {
        for (n = 0; n < ZPC_NODES; ++n) {
          vp9_prob *q = &(*zpc_probs)[r][b][p][n];
#if USE_ZPC_EXTRA == 0
          if (n == 1) continue;
#endif
          if (vp9_read(bc, upd)) {
            *q = read_prob_diff_update(bc, *q);
          }
        }
      }
    }
  }
}

static void read_zpc_probs(VP9_COMMON *cm,
                           vp9_reader* bc) {
  read_zpc_probs_common(cm, bc, TX_4X4);
  if (cm->txfm_mode > ONLY_4X4)
    read_zpc_probs_common(cm, bc, TX_8X8);
  if (cm->txfm_mode > ALLOW_8X8)
    read_zpc_probs_common(cm, bc, TX_16X16);
  if (cm->txfm_mode > ALLOW_16X16)
    read_zpc_probs_common(cm, bc, TX_32X32);
}
#endif  // CONFIG_CODE_ZEROGROUP

static void read_coef_probs_common(VP9D_COMP *pbi,
                                   vp9_reader *r,
                                   vp9_coeff_probs *coef_probs,
                                   TX_SIZE tx_size) {
#if CONFIG_MODELCOEFPROB && MODEL_BASED_UPDATE
  const int entropy_nodes_update = UNCONSTRAINED_UPDATE_NODES;
#else
  const int entropy_nodes_update = ENTROPY_NODES;
#endif

  int i, j, k, l, m;

  if (vp9_read_bit(r)) {
    for (i = 0; i < BLOCK_TYPES; i++) {
      for (j = 0; j < REF_TYPES; j++) {
        for (k = 0; k < COEF_BANDS; k++) {
          for (l = 0; l < PREV_COEF_CONTEXTS; l++) {
            const int mstart = 0;
            if (l >= 3 && k == 0)
              continue;

            for (m = mstart; m < entropy_nodes_update; m++) {
              vp9_prob *const p = coef_probs[i][j][k][l] + m;

              if (vp9_read(r, vp9_coef_update_prob[m])) {
                *p = read_prob_diff_update(r, *p);
#if CONFIG_MODELCOEFPROB && MODEL_BASED_UPDATE
                if (m == UNCONSTRAINED_NODES - 1)
                  vp9_get_model_distribution(*p, coef_probs[i][j][k][l], i, j);
#endif
              }
            }
          }
        }
      }
    }
  }
}

static void read_coef_probs(VP9D_COMP *pbi, vp9_reader *r) {
  const TXFM_MODE mode = pbi->common.txfm_mode;
  FRAME_CONTEXT *const fc = &pbi->common.fc;

  read_coef_probs_common(pbi, r, fc->coef_probs_4x4, TX_4X4);

  if (mode > ONLY_4X4)
    read_coef_probs_common(pbi, r, fc->coef_probs_8x8, TX_8X8);

  if (mode > ALLOW_8X8)
    read_coef_probs_common(pbi, r, fc->coef_probs_16x16, TX_16X16);

  if (mode > ALLOW_16X16)
    read_coef_probs_common(pbi, r, fc->coef_probs_32x32, TX_32X32);
}

static void update_frame_size(VP9D_COMP *pbi) {
  VP9_COMMON *cm = &pbi->common;

  const int width = multiple16(cm->width);
  const int height = multiple16(cm->height);

  cm->mb_rows = height / 16;
  cm->mb_cols = width / 16;
  cm->MBs = cm->mb_rows * cm->mb_cols;
  cm->mode_info_stride = cm->mb_cols + 1;
  memset(cm->mip, 0,
         cm->mode_info_stride * (cm->mb_rows + 1) * sizeof(MODE_INFO));
  vp9_update_mode_info_border(cm, cm->mip);
  vp9_update_mode_info_border(cm, cm->prev_mip);

  cm->mi = cm->mip + cm->mode_info_stride + 1;
  cm->prev_mi = cm->prev_mip + cm->mode_info_stride + 1;
  vp9_update_mode_info_in_image(cm, cm->mi);
  vp9_update_mode_info_in_image(cm, cm->prev_mi);
}

static void setup_segmentation(VP9_COMMON *pc, MACROBLOCKD *xd, vp9_reader *r) {
  int i, j;

  xd->update_mb_segmentation_map = 0;
  xd->update_mb_segmentation_data = 0;
#if CONFIG_IMPLICIT_SEGMENTATION
  xd->allow_implicit_segment_update = 0;
#endif
=======
  xd->corrupted = 0;
  xd->fullpixel_mask = pc->full_pixel ? 0xfffffff8 : 0xffffffff;
}

#if CONFIG_CODE_NONZEROCOUNT
static void read_nzc_probs_common(VP9_COMMON *cm,
                                  BOOL_DECODER* const bc,
                                  int block_size) {
  int c, r, b, t;
  int tokens, nodes;
  vp9_prob *nzc_probs;
  vp9_prob upd;

  if (!vp9_read_bit(bc)) return;

  if (block_size == 32) {
    tokens = NZC32X32_TOKENS;
    nzc_probs = cm->fc.nzc_probs_32x32[0][0][0];
    upd = NZC_UPDATE_PROB_32X32;
  } else if (block_size == 16) {
    tokens = NZC16X16_TOKENS;
    nzc_probs = cm->fc.nzc_probs_16x16[0][0][0];
    upd = NZC_UPDATE_PROB_16X16;
  } else if (block_size == 8) {
    tokens = NZC8X8_TOKENS;
    nzc_probs = cm->fc.nzc_probs_8x8[0][0][0];
    upd = NZC_UPDATE_PROB_8X8;
  } else {
    tokens = NZC4X4_TOKENS;
    nzc_probs = cm->fc.nzc_probs_4x4[0][0][0];
    upd = NZC_UPDATE_PROB_4X4;
  }
  nodes = tokens - 1;
  for (c = 0; c < MAX_NZC_CONTEXTS; ++c) {
    for (r = 0; r < REF_TYPES; ++r) {
      for (b = 0; b < BLOCK_TYPES; ++b) {
        int offset = c * REF_TYPES * BLOCK_TYPES + r * BLOCK_TYPES + b;
        int offset_nodes = offset * nodes;
        for (t = 0; t < nodes; ++t) {
          vp9_prob *p = &nzc_probs[offset_nodes + t];
          if (vp9_read(bc, upd)) {
            *p = read_prob_diff_update(bc, *p);
          }
        }
      }
    }
  }
}

static void read_nzc_pcat_probs(VP9_COMMON *cm, BOOL_DECODER* const bc) {
  int c, t, b;
  vp9_prob upd = NZC_UPDATE_PROB_PCAT;
  if (!vp9_read_bit(bc)) {
    return;
  }
  for (c = 0; c < MAX_NZC_CONTEXTS; ++c) {
    for (t = 0; t < NZC_TOKENS_EXTRA; ++t) {
      int bits = vp9_extranzcbits[t + NZC_TOKENS_NOEXTRA];
      for (b = 0; b < bits; ++b) {
        vp9_prob *p = &cm->fc.nzc_pcat_probs[c][t][b];
        if (vp9_read(bc, upd)) {
          *p = read_prob_diff_update(bc, *p);
        }
      }
    }
  }
}

static void read_nzc_probs(VP9_COMMON *cm,
                           BOOL_DECODER* const bc) {
  read_nzc_probs_common(cm, bc, 4);
  if (cm->txfm_mode != ONLY_4X4)
    read_nzc_probs_common(cm, bc, 8);
  if (cm->txfm_mode > ALLOW_8X8)
    read_nzc_probs_common(cm, bc, 16);
  if (cm->txfm_mode > ALLOW_16X16)
    read_nzc_probs_common(cm, bc, 32);
#ifdef NZC_PCAT_UPDATE
  read_nzc_pcat_probs(cm, bc);
#endif
}
#endif  // CONFIG_CODE_NONZEROCOUNT

static void read_coef_probs_common(BOOL_DECODER* const bc,
                                   vp9_coeff_probs *coef_probs,
                                   int block_types) {
#if CONFIG_MODELCOEFPROB && MODEL_BASED_UPDATE
  const int entropy_nodes_update = UNCONSTRAINED_UPDATE_NODES;
#else
  const int entropy_nodes_update = ENTROPY_NODES;
#endif

  int i, j, k, l, m;

  if (vp9_read_bit(bc)) {
    for (i = 0; i < block_types; i++) {
      for (j = 0; j < REF_TYPES; j++) {
        for (k = 0; k < COEF_BANDS; k++) {
          for (l = 0; l < PREV_COEF_CONTEXTS; l++) {
            if (l >= 3 && k == 0)
              continue;
            for (m = CONFIG_CODE_NONZEROCOUNT; m < entropy_nodes_update; m++) {
              vp9_prob *const p = coef_probs[i][j][k][l] + m;

              if (vp9_read(bc, vp9_coef_update_prob[m])) {
                *p = read_prob_diff_update(bc, *p);
#if CONFIG_MODELCOEFPROB && MODEL_BASED_UPDATE
                if (m == UNCONSTRAINED_NODES - 1)
                  vp9_get_model_distribution(*p, coef_probs[i][j][k][l], i, j);
#endif
              }
            }
          }
        }
      }
    }
  }
}

static void read_coef_probs(VP9D_COMP *pbi, BOOL_DECODER* const bc) {
  VP9_COMMON *const pc = &pbi->common;

  read_coef_probs_common(bc, pc->fc.coef_probs_4x4, BLOCK_TYPES);

  if (pbi->common.txfm_mode != ONLY_4X4)
    read_coef_probs_common(bc, pc->fc.coef_probs_8x8, BLOCK_TYPES);

  if (pbi->common.txfm_mode > ALLOW_8X8)
    read_coef_probs_common(bc, pc->fc.coef_probs_16x16, BLOCK_TYPES);

  if (pbi->common.txfm_mode > ALLOW_16X16)
    read_coef_probs_common(bc, pc->fc.coef_probs_32x32, BLOCK_TYPES);
}

static void update_frame_size(VP9D_COMP *pbi) {
  VP9_COMMON *cm = &pbi->common;

  /* our internal buffers are always multiples of 16 */
  const int width = (cm->width + 15) & ~15;
  const int height = (cm->height + 15) & ~15;

  cm->mb_rows = height >> 4;
  cm->mb_cols = width >> 4;
  cm->MBs = cm->mb_rows * cm->mb_cols;
  cm->mode_info_stride = cm->mb_cols + 1;
  memset(cm->mip, 0,
        (cm->mb_cols + 1) * (cm->mb_rows + 1) * sizeof(MODE_INFO));
  vp9_update_mode_info_border(cm, cm->mip);

  cm->mi = cm->mip + cm->mode_info_stride + 1;
  cm->prev_mi = cm->prev_mip + cm->mode_info_stride + 1;
  vp9_update_mode_info_in_image(cm, cm->mi);
}

static void setup_segmentation(VP9_COMMON *pc, MACROBLOCKD *xd, vp9_reader *r) {
  int i, j;

  xd->segmentation_enabled = vp9_read_bit(r);
  if (xd->segmentation_enabled) {
    // Read whether or not the segmentation map is being explicitly updated
    // this frame.
    xd->update_mb_segmentation_map = vp9_read_bit(r);

    // If so what method will be used.
    if (xd->update_mb_segmentation_map) {
      // Which macro block level features are enabled. Read the probs used to
      // decode the segment id for each macro block.
      for (i = 0; i < MB_FEATURE_TREE_PROBS; i++) {
        xd->mb_segment_tree_probs[i] = vp9_read_bit(r) ? vp9_read_prob(r) : 255;
      }

      // Read the prediction probs needed to decode the segment id
      pc->temporal_update = vp9_read_bit(r);
      for (i = 0; i < PREDICTION_PROBS; i++) {
        pc->segment_pred_probs[i] = pc->temporal_update
            ? (vp9_read_bit(r) ? vp9_read_prob(r) : 255)
            : 255;
      }

      if (pc->temporal_update) {
        const vp9_prob *p = xd->mb_segment_tree_probs;
        vp9_prob *p_mod = xd->mb_segment_mispred_tree_probs;
        const int c0 =        p[0]  *        p[1];
        const int c1 =        p[0]  * (256 - p[1]);
        const int c2 = (256 - p[0]) *        p[2];
        const int c3 = (256 - p[0]) * (256 - p[2]);

        p_mod[0] = get_binary_prob(c1, c2 + c3);
        p_mod[1] = get_binary_prob(c0, c2 + c3);
        p_mod[2] = get_binary_prob(c0 + c1, c3);
        p_mod[3] = get_binary_prob(c0 + c1, c2);
      }
    }

    xd->update_mb_segmentation_data = vp9_read_bit(r);
    if (xd->update_mb_segmentation_data) {
      int data;

      xd->mb_segment_abs_delta = vp9_read_bit(r);
>>>>>>> e5885258

  xd->segmentation_enabled = vp9_read_bit(r);
  if (!xd->segmentation_enabled)
    return;

<<<<<<< HEAD
  // Segmentation map update
  xd->update_mb_segmentation_map = vp9_read_bit(r);
#if CONFIG_IMPLICIT_SEGMENTATION
    xd->allow_implicit_segment_update = vp9_read_bit(r);
#endif
  if (xd->update_mb_segmentation_map) {
    for (i = 0; i < MB_SEG_TREE_PROBS; i++)
      xd->mb_segment_tree_probs[i] = vp9_read_bit(r) ? vp9_read_prob(r)
                                                     : MAX_PROB;

    pc->temporal_update = vp9_read_bit(r);
    if (pc->temporal_update) {
      for (i = 0; i < PREDICTION_PROBS; i++)
        pc->segment_pred_probs[i] = vp9_read_bit(r) ? vp9_read_prob(r)
                                                    : MAX_PROB;
    } else {
      for (i = 0; i < PREDICTION_PROBS; i++)
        pc->segment_pred_probs[i] = MAX_PROB;
    }
  }

  // Segmentation data update
  xd->update_mb_segmentation_data = vp9_read_bit(r);
  if (xd->update_mb_segmentation_data) {
    xd->mb_segment_abs_delta = vp9_read_bit(r);

    vp9_clearall_segfeatures(xd);
=======
      // For each segmentation...
      for (i = 0; i < MAX_MB_SEGMENTS; i++) {
        // For each of the segments features...
        for (j = 0; j < SEG_LVL_MAX; j++) {
          // Is the feature enabled
          if (vp9_read_bit(r)) {
            // Update the feature data and mask
            vp9_enable_segfeature(xd, i, j);

            data = vp9_decode_unsigned_max(r, vp9_seg_feature_data_max(j));

            // Is the segment data signed..
            if (vp9_is_segfeature_signed(j)) {
              if (vp9_read_bit(r))
                data = -data;
            }
          } else {
            data = 0;
          }
>>>>>>> e5885258

    for (i = 0; i < MAX_MB_SEGMENTS; i++) {
      for (j = 0; j < SEG_LVL_MAX; j++) {
        int data = 0;
        const int feature_enabled = vp9_read_bit(r);
        if (feature_enabled) {
          vp9_enable_segfeature(xd, i, j);
          data = decode_unsigned_max(r, vp9_seg_feature_data_max(j));
          if (vp9_is_segfeature_signed(j))
            data = vp9_read_and_apply_sign(r, data);
        }
        vp9_set_segdata(xd, i, j, data);
      }
    }
  }
}

<<<<<<< HEAD
static void setup_pred_probs(VP9_COMMON *pc, vp9_reader *r) {
  // Read common prediction model status flag probability updates for the
  // reference frame
  if (pc->frame_type == KEY_FRAME) {
    // Set the prediction probabilities to defaults
    pc->ref_pred_probs[0] = DEFAULT_PRED_PROB_0;
    pc->ref_pred_probs[1] = DEFAULT_PRED_PROB_1;
    pc->ref_pred_probs[2] = DEFAULT_PRED_PROB_2;
  } else {
    int i;
    for (i = 0; i < PREDICTION_PROBS; ++i)
      if (vp9_read_bit(r))
        pc->ref_pred_probs[i] = vp9_read_prob(r);
  }
}

static void setup_loopfilter(VP9_COMMON *pc, MACROBLOCKD *xd, vp9_reader *r) {
  pc->filter_type = (LOOPFILTER_TYPE) vp9_read_bit(r);
=======
static void setup_loopfilter(VP9_COMMON *pc, MACROBLOCKD *xd, vp9_reader *r) {
  int i;

  pc->filter_type = (LOOPFILTERTYPE) vp9_read_bit(r);
>>>>>>> e5885258
  pc->filter_level = vp9_read_literal(r, 6);
  pc->sharpness_level = vp9_read_literal(r, 3);

#if CONFIG_LOOP_DERING
  if (vp9_read_bit(r))
    pc->dering_enabled = 1 + vp9_read_literal(r, 4);
  else
    pc->dering_enabled = 0;
#endif

  // Read in loop filter deltas applied at the MB level based on mode or ref
  // frame.
  xd->mode_ref_lf_delta_update = 0;
<<<<<<< HEAD
=======
  xd->mode_ref_lf_delta_enabled = vp9_read_bit(r);
>>>>>>> e5885258

  xd->mode_ref_lf_delta_enabled = vp9_read_bit(r);
  if (xd->mode_ref_lf_delta_enabled) {
<<<<<<< HEAD
    xd->mode_ref_lf_delta_update = vp9_read_bit(r);
    if (xd->mode_ref_lf_delta_update) {
      int i;

      for (i = 0; i < MAX_REF_LF_DELTAS; i++) {
        if (vp9_read_bit(r)) {
          const int value = vp9_read_literal(r, 6);
          xd->ref_lf_deltas[i] = vp9_read_and_apply_sign(r, value);
        }
      }

      for (i = 0; i < MAX_MODE_LF_DELTAS; i++) {
        if (vp9_read_bit(r)) {
          const int value = vp9_read_literal(r, 6);
          xd->mode_lf_deltas[i] = vp9_read_and_apply_sign(r, value);
        }
      }
    }
  }
}
=======
    // Do the deltas need to be updated
    xd->mode_ref_lf_delta_update = vp9_read_bit(r);

    if (xd->mode_ref_lf_delta_update) {
      // Send update
      for (i = 0; i < MAX_REF_LF_DELTAS; i++) {
        if (vp9_read_bit(r)) {
          // sign = vp9_read_bit(r);
          xd->ref_lf_deltas[i] = vp9_read_literal(r, 6);

          if (vp9_read_bit(r))
            xd->ref_lf_deltas[i] = -xd->ref_lf_deltas[i];  // Apply sign
        }
      }

      // Send update
      for (i = 0; i < MAX_MODE_LF_DELTAS; i++) {
        if (vp9_read_bit(r)) {
          // sign = vp9_read_bit(r);
          xd->mode_lf_deltas[i] = vp9_read_literal(r, 6);

          if (vp9_read_bit(r))
            xd->mode_lf_deltas[i] = -xd->mode_lf_deltas[i];  // Apply sign
        }
      }
    }
  }
}

static const uint8_t *setup_frame_size(VP9D_COMP *pbi, int scaling_active,
                                      const uint8_t *data,
                                      const uint8_t *data_end) {
  VP9_COMMON *const pc = &pbi->common;
  const int width = pc->width;
  const int height = pc->height;

  // If error concealment is enabled we should only parse the new size
  // if we have enough data. Otherwise we will end up with the wrong size.
  if (scaling_active && data + 4 < data_end) {
    pc->display_width = read_le16(data + 0);
    pc->display_height = read_le16(data + 2);
    data += 4;
  }

  if (data + 4 < data_end) {
    pc->width = read_le16(data + 0);
    pc->height = read_le16(data + 2);
    data += 4;
  }

  if (!scaling_active) {
    pc->display_width = pc->width;
    pc->display_height = pc->height;
  }

  if (width != pc->width || height != pc->height) {
    if (pc->width <= 0) {
      pc->width = width;
      vpx_internal_error(&pc->error, VPX_CODEC_CORRUPT_FRAME,
                         "Invalid frame width");
    }

    if (pc->height <= 0) {
      pc->height = height;
      vpx_internal_error(&pc->error, VPX_CODEC_CORRUPT_FRAME,
                         "Invalid frame height");
    }

    if (!pbi->initial_width || !pbi->initial_height) {
      if (vp9_alloc_frame_buffers(pc, pc->width, pc->height))
        vpx_internal_error(&pc->error, VPX_CODEC_MEM_ERROR,
                           "Failed to allocate frame buffers");
      pbi->initial_width = pc->width;
      pbi->initial_height = pc->height;
    }

    if (pc->width > pbi->initial_width) {
      vpx_internal_error(&pc->error, VPX_CODEC_CORRUPT_FRAME,
                         "Frame width too large");
    }

    if (pc->height > pbi->initial_height) {
      vpx_internal_error(&pc->error, VPX_CODEC_CORRUPT_FRAME,
                         "Frame height too large");
    }

    update_frame_size(pbi);
  }

  return data;
}

static void update_frame_context(VP9D_COMP *pbi, vp9_reader *r) {
  FRAME_CONTEXT *const fc = &pbi->common.fc;

  vp9_copy(fc->pre_coef_probs_4x4, fc->coef_probs_4x4);
  vp9_copy(fc->pre_coef_probs_8x8, fc->coef_probs_8x8);
  vp9_copy(fc->pre_coef_probs_16x16, fc->coef_probs_16x16);
  vp9_copy(fc->pre_coef_probs_32x32, fc->coef_probs_32x32);
  vp9_copy(fc->pre_ymode_prob, fc->ymode_prob);
  vp9_copy(fc->pre_sb_ymode_prob, fc->sb_ymode_prob);
  vp9_copy(fc->pre_uv_mode_prob, fc->uv_mode_prob);
  vp9_copy(fc->pre_bmode_prob, fc->bmode_prob);
  vp9_copy(fc->pre_i8x8_mode_prob, fc->i8x8_mode_prob);
  vp9_copy(fc->pre_sub_mv_ref_prob, fc->sub_mv_ref_prob);
  vp9_copy(fc->pre_mbsplit_prob, fc->mbsplit_prob);
  fc->pre_nmvc = fc->nmvc;

  vp9_zero(fc->coef_counts_4x4);
  vp9_zero(fc->coef_counts_8x8);
  vp9_zero(fc->coef_counts_16x16);
  vp9_zero(fc->coef_counts_32x32);
  vp9_zero(fc->eob_branch_counts);
  vp9_zero(fc->ymode_counts);
  vp9_zero(fc->sb_ymode_counts);
  vp9_zero(fc->uv_mode_counts);
  vp9_zero(fc->bmode_counts);
  vp9_zero(fc->i8x8_mode_counts);
  vp9_zero(fc->sub_mv_ref_counts);
  vp9_zero(fc->mbsplit_counts);
  vp9_zero(fc->NMVcount);
  vp9_zero(fc->mv_ref_ct);

#if CONFIG_COMP_INTERINTRA_PRED
  fc->pre_interintra_prob = fc->interintra_prob;
  vp9_zero(fc->interintra_counts);
#endif

#if CONFIG_CODE_NONZEROCOUNT
  vp9_copy(fc->pre_nzc_probs_4x4, fc->nzc_probs_4x4);
  vp9_copy(fc->pre_nzc_probs_8x8, fc->nzc_probs_8x8);
  vp9_copy(fc->pre_nzc_probs_16x16, fc->nzc_probs_16x16);
  vp9_copy(fc->pre_nzc_probs_32x32, fc->nzc_probs_32x32);
  vp9_copy(fc->pre_nzc_pcat_probs, fc->nzc_pcat_probs);

  vp9_zero(fc->nzc_counts_4x4);
  vp9_zero(fc->nzc_counts_8x8);
  vp9_zero(fc->nzc_counts_16x16);
  vp9_zero(fc->nzc_counts_32x32);
  vp9_zero(fc->nzc_pcat_counts);
#endif

  read_coef_probs(pbi, r);
#if CONFIG_CODE_NONZEROCOUNT
  read_nzc_probs(&pbi->common, r);
#endif
}

static void decode_tiles(VP9D_COMP *pbi,
                         const uint8_t *data, int first_partition_size,
                         BOOL_DECODER *header_bc, BOOL_DECODER *residual_bc) {
  VP9_COMMON *const pc = &pbi->common;
  MACROBLOCKD *const xd  = &pbi->mb;

  const uint8_t *data_ptr = data + first_partition_size;
  int tile_row, tile_col, delta_log2_tiles;
  int mb_row;

  vp9_get_tile_n_bits(pc, &pc->log2_tile_columns, &delta_log2_tiles);
  while (delta_log2_tiles--) {
    if (vp9_read_bit(header_bc)) {
      pc->log2_tile_columns++;
    } else {
      break;
    }
  }
  pc->log2_tile_rows = vp9_read_bit(header_bc);
  if (pc->log2_tile_rows)
    pc->log2_tile_rows += vp9_read_bit(header_bc);
  pc->tile_columns = 1 << pc->log2_tile_columns;
  pc->tile_rows    = 1 << pc->log2_tile_rows;

  vpx_memset(pc->above_context, 0,
             sizeof(ENTROPY_CONTEXT_PLANES) * pc->mb_cols);

  if (pbi->oxcf.inv_tile_order) {
    const int n_cols = pc->tile_columns;
    const uint8_t *data_ptr2[4][1 << 6];
    BOOL_DECODER bc_bak = {0};

    // pre-initialize the offsets, we're going to read in inverse order
    data_ptr2[0][0] = data_ptr;
    for (tile_row = 0; tile_row < pc->tile_rows; tile_row++) {
      if (tile_row) {
        const int size = read_le32(data_ptr2[tile_row - 1][n_cols - 1]);
        data_ptr2[tile_row - 1][n_cols - 1] += 4;
        data_ptr2[tile_row][0] = data_ptr2[tile_row - 1][n_cols - 1] + size;
      }

      for (tile_col = 1; tile_col < n_cols; tile_col++) {
        const int size = read_le32(data_ptr2[tile_row][tile_col - 1]);
        data_ptr2[tile_row][tile_col - 1] += 4;
        data_ptr2[tile_row][tile_col] =
            data_ptr2[tile_row][tile_col - 1] + size;
      }
    }

    for (tile_row = 0; tile_row < pc->tile_rows; tile_row++) {
      vp9_get_tile_row_offsets(pc, tile_row);
      for (tile_col = n_cols - 1; tile_col >= 0; tile_col--) {
        vp9_get_tile_col_offsets(pc, tile_col);
        setup_token_decoder(pbi, data_ptr2[tile_row][tile_col], residual_bc);

        // Decode a row of superblocks
        for (mb_row = pc->cur_tile_mb_row_start;
             mb_row < pc->cur_tile_mb_row_end; mb_row += 4) {
          decode_sb_row(pbi, pc, mb_row, xd, residual_bc);
        }

        if (tile_row == pc->tile_rows - 1 && tile_col == n_cols - 1)
          bc_bak = *residual_bc;
      }
    }
    *residual_bc = bc_bak;
  } else {
    int has_more;

    for (tile_row = 0; tile_row < pc->tile_rows; tile_row++) {
      vp9_get_tile_row_offsets(pc, tile_row);
      for (tile_col = 0; tile_col < pc->tile_columns; tile_col++) {
        vp9_get_tile_col_offsets(pc, tile_col);

        has_more = tile_col < pc->tile_columns - 1 ||
                   tile_row < pc->tile_rows - 1;

        // Setup decoder
        setup_token_decoder(pbi, data_ptr + (has_more ? 4 : 0), residual_bc);

        // Decode a row of superblocks
        for (mb_row = pc->cur_tile_mb_row_start;
             mb_row < pc->cur_tile_mb_row_end; mb_row += 4) {
          decode_sb_row(pbi, pc, mb_row, xd, residual_bc);
        }

        if (has_more) {
          const int size = read_le32(data_ptr);
          data_ptr += 4 + size;
        }
      }
    }
  }
}

int vp9_decode_frame(VP9D_COMP *pbi, const unsigned char **p_data_end) {
  BOOL_DECODER header_bc, residual_bc;
  VP9_COMMON *const pc = &pbi->common;
  MACROBLOCKD *const xd  = &pbi->mb;
  const uint8_t *data = (const uint8_t *)pbi->Source;
  const uint8_t *data_end = data + pbi->source_sz;
  ptrdiff_t first_partition_length_in_bytes = 0;
  int i, corrupt_tokens = 0;

  // printf("Decoding frame %d\n", pc->current_video_frame);

  xd->corrupted = 0;  // start with no corruption of current frame
  pc->yv12_fb[pc->new_fb_idx].corrupted = 0;

  if (data_end - data < 3) {
    vpx_internal_error(&pc->error, VPX_CODEC_CORRUPT_FRAME, "Truncated packet");
  } else {
    int scaling_active;
    pc->last_frame_type = pc->frame_type;
    pc->frame_type = (FRAME_TYPE)(data[0] & 1);
    pc->version = (data[0] >> 1) & 7;
    pc->show_frame = (data[0] >> 4) & 1;
    scaling_active = (data[0] >> 5) & 1;
    first_partition_length_in_bytes = read_le16(data + 1);

    if (!read_is_valid(data, first_partition_length_in_bytes, data_end))
      vpx_internal_error(&pc->error, VPX_CODEC_CORRUPT_FRAME,
                         "Truncated packet or corrupt partition 0 length");

    data += 3;

    vp9_setup_version(pc);

    if (pc->frame_type == KEY_FRAME) {
      // When error concealment is enabled we should only check the sync
      // code if we have enough bits available
      if (data + 3 < data_end) {
        if (data[0] != 0x9d || data[1] != 0x01 || data[2] != 0x2a)
          vpx_internal_error(&pc->error, VPX_CODEC_UNSUP_BITSTREAM,
                             "Invalid frame sync code");
      }
      data += 3;
    }

    data = setup_frame_size(pbi, scaling_active, data, data_end);
  }

  if ((!pbi->decoded_key_frame && pc->frame_type != KEY_FRAME) ||
      pc->width == 0 || pc->height == 0) {
    return -1;
  }

  init_frame(pbi);

  // Reset the frame pointers to the current frame size
  vp8_yv12_realloc_frame_buffer(&pc->yv12_fb[pc->new_fb_idx],
                                pc->width, pc->height,
                                VP9BORDERINPIXELS);

  if (vp9_start_decode(&header_bc, data,
                       (unsigned int)first_partition_length_in_bytes))
    vpx_internal_error(&pc->error, VPX_CODEC_MEM_ERROR,
                       "Failed to allocate bool decoder 0");

  pc->clr_type = (YUV_TYPE)vp9_read_bit(&header_bc);
  pc->clamp_type = (CLAMP_TYPE)vp9_read_bit(&header_bc);
  pc->error_resilient_mode = vp9_read_bit(&header_bc);

  setup_segmentation(pc, xd, &header_bc);

  // Read common prediction model status flag probability updates for the
  // reference frame
  if (pc->frame_type == KEY_FRAME) {
    // Set the prediction probabilities to defaults
    pc->ref_pred_probs[0] = 120;
    pc->ref_pred_probs[1] = 80;
    pc->ref_pred_probs[2] = 40;
  } else {
    for (i = 0; i < PREDICTION_PROBS; i++) {
      if (vp9_read_bit(&header_bc))
        pc->ref_pred_probs[i] = vp9_read_prob(&header_bc);
    }
  }

  pc->sb64_coded = vp9_read_prob(&header_bc);
  pc->sb32_coded = vp9_read_prob(&header_bc);
  xd->lossless = vp9_read_bit(&header_bc);
  if (xd->lossless) {
    pc->txfm_mode = ONLY_4X4;
  } else {
    // Read the loop filter level and type
    pc->txfm_mode = vp9_read_literal(&header_bc, 2);
    if (pc->txfm_mode == ALLOW_32X32)
      pc->txfm_mode += vp9_read_bit(&header_bc);

    if (pc->txfm_mode == TX_MODE_SELECT) {
      pc->prob_tx[0] = vp9_read_prob(&header_bc);
      pc->prob_tx[1] = vp9_read_prob(&header_bc);
      pc->prob_tx[2] = vp9_read_prob(&header_bc);
    }
  }

  setup_loopfilter(pc, xd, &header_bc);
>>>>>>> e5885258

static void setup_quantization(VP9D_COMP *pbi, vp9_reader *r) {
  // Read the default quantizers
  VP9_COMMON *const pc = &pbi->common;

<<<<<<< HEAD
  pc->base_qindex = vp9_read_literal(r, QINDEX_BITS);
  if (get_delta_q(r, &pc->y_dc_delta_q) |
      get_delta_q(r, &pc->uv_dc_delta_q) |
      get_delta_q(r, &pc->uv_ac_delta_q))
    vp9_init_de_quantizer(pbi);

  mb_init_dequantizer(pbi, &pbi->mb);  // MB level dequantizer setup
}

static INTERPOLATIONFILTERTYPE read_mcomp_filter_type(vp9_reader *r) {
  return vp9_read_bit(r) ? SWITCHABLE
                         : vp9_read_literal(r, 2);
}
=======
  /* Read the default quantizers. */
  {
    int q_update = 0;
    pc->base_qindex = vp9_read_literal(&header_bc, QINDEX_BITS);

    /* AC 1st order Q = default */
    pc->y1dc_delta_q = get_delta_q(&header_bc, pc->y1dc_delta_q, &q_update);
    pc->uvdc_delta_q = get_delta_q(&header_bc, pc->uvdc_delta_q, &q_update);
    pc->uvac_delta_q = get_delta_q(&header_bc, pc->uvac_delta_q, &q_update);
>>>>>>> e5885258

static const uint8_t *read_frame_size(VP9_COMMON *const pc, const uint8_t *data,
                                      const uint8_t *data_end,
                                      int *width, int *height) {
  if (data + 4 < data_end) {
    const int w = read_le16(data);
    const int h = read_le16(data + 2);
    if (w <= 0)
      vpx_internal_error(&pc->error, VPX_CODEC_CORRUPT_FRAME,
                         "Invalid frame width");

    if (h <= 0)
      vpx_internal_error(&pc->error, VPX_CODEC_CORRUPT_FRAME,
                         "Invalid frame height");
    *width = w;
    *height = h;
    data += 4;
  } else {
    vpx_internal_error(&pc->error, VPX_CODEC_CORRUPT_FRAME,
                       "Failed to read frame size");
  }
  return data;
}

<<<<<<< HEAD
static const uint8_t *setup_frame_size(VP9D_COMP *pbi, int scaling_active,
                                      const uint8_t *data,
                                      const uint8_t *data_end) {
  // If error concealment is enabled we should only parse the new size
  // if we have enough data. Otherwise we will end up with the wrong size.
  VP9_COMMON *const pc = &pbi->common;
  int display_width = pc->display_width;
  int display_height = pc->display_height;
  int width = pc->width;
  int height = pc->height;

  if (scaling_active)
    data = read_frame_size(pc, data, data_end, &display_width, &display_height);

  data = read_frame_size(pc, data, data_end, &width, &height);

  if (pc->width != width || pc->height != height) {
    if (!pbi->initial_width || !pbi->initial_height) {
      if (vp9_alloc_frame_buffers(pc, width, height))
        vpx_internal_error(&pc->error, VPX_CODEC_MEM_ERROR,
                           "Failed to allocate frame buffers");
        pbi->initial_width = width;
        pbi->initial_height = height;
    } else {
      if (width > pbi->initial_width)
        vpx_internal_error(&pc->error, VPX_CODEC_CORRUPT_FRAME,
                           "Frame width too large");

      if (height > pbi->initial_height)
        vpx_internal_error(&pc->error, VPX_CODEC_CORRUPT_FRAME,
                           "Frame height too large");
    }

    pc->width = width;
    pc->height = height;
    pc->display_width = scaling_active ? display_width : width;
    pc->display_height = scaling_active ? display_height : height;

    update_frame_size(pbi);
  }

  return data;
}

static void update_frame_context(VP9D_COMP *pbi) {
  FRAME_CONTEXT *const fc = &pbi->common.fc;

  vp9_copy(fc->pre_coef_probs_4x4, fc->coef_probs_4x4);
  vp9_copy(fc->pre_coef_probs_8x8, fc->coef_probs_8x8);
  vp9_copy(fc->pre_coef_probs_16x16, fc->coef_probs_16x16);
  vp9_copy(fc->pre_coef_probs_32x32, fc->coef_probs_32x32);
  vp9_copy(fc->pre_ymode_prob, fc->ymode_prob);
  vp9_copy(fc->pre_sb_ymode_prob, fc->sb_ymode_prob);
  vp9_copy(fc->pre_uv_mode_prob, fc->uv_mode_prob);
  vp9_copy(fc->pre_bmode_prob, fc->bmode_prob);
  vp9_copy(fc->pre_i8x8_mode_prob, fc->i8x8_mode_prob);
  vp9_copy(fc->pre_sub_mv_ref_prob, fc->sub_mv_ref_prob);
  vp9_copy(fc->pre_mbsplit_prob, fc->mbsplit_prob);
  vp9_copy(fc->pre_partition_prob, fc->partition_prob);
  fc->pre_nmvc = fc->nmvc;

  vp9_zero(fc->coef_counts_4x4);
  vp9_zero(fc->coef_counts_8x8);
  vp9_zero(fc->coef_counts_16x16);
  vp9_zero(fc->coef_counts_32x32);
  vp9_zero(fc->eob_branch_counts);
  vp9_zero(fc->ymode_counts);
  vp9_zero(fc->sb_ymode_counts);
  vp9_zero(fc->uv_mode_counts);
  vp9_zero(fc->bmode_counts);
  vp9_zero(fc->i8x8_mode_counts);
  vp9_zero(fc->sub_mv_ref_counts);
  vp9_zero(fc->mbsplit_counts);
  vp9_zero(fc->NMVcount);
  vp9_zero(fc->mv_ref_ct);
  vp9_zero(fc->partition_counts);

#if CONFIG_COMP_INTERINTRA_PRED
  fc->pre_interintra_prob = fc->interintra_prob;
  vp9_zero(fc->interintra_counts);
#endif

#if CONFIG_CODE_ZEROGROUP
  vp9_copy(fc->pre_zpc_probs_4x4, fc->zpc_probs_4x4);
  vp9_copy(fc->pre_zpc_probs_8x8, fc->zpc_probs_8x8);
  vp9_copy(fc->pre_zpc_probs_16x16, fc->zpc_probs_16x16);
  vp9_copy(fc->pre_zpc_probs_32x32, fc->zpc_probs_32x32);

  vp9_zero(fc->zpc_counts_4x4);
  vp9_zero(fc->zpc_counts_8x8);
  vp9_zero(fc->zpc_counts_16x16);
  vp9_zero(fc->zpc_counts_32x32);
#endif
}

static void decode_tiles(VP9D_COMP *pbi,
                         const uint8_t *data, int first_partition_size,
                         vp9_reader *header_bc, vp9_reader *residual_bc) {
  VP9_COMMON *const pc = &pbi->common;

  const uint8_t *data_ptr = data + first_partition_size;
  int tile_row, tile_col, delta_log2_tiles;

  vp9_get_tile_n_bits(pc, &pc->log2_tile_columns, &delta_log2_tiles);
  while (delta_log2_tiles--) {
    if (vp9_read_bit(header_bc)) {
      pc->log2_tile_columns++;
    } else {
      break;
    }
=======
  // Determine if the golden frame or ARF buffer should be updated and how.
  // For all non key frames the GF and ARF refresh flags and sign bias
  // flags must be set explicitly.
  if (pc->frame_type == KEY_FRAME) {
    pc->active_ref_idx[0] = pc->new_fb_idx;
    pc->active_ref_idx[1] = pc->new_fb_idx;
    pc->active_ref_idx[2] = pc->new_fb_idx;
  } else {
    // Should the GF or ARF be updated from the current frame
    pbi->refresh_frame_flags = vp9_read_literal(&header_bc, NUM_REF_FRAMES);

    // Select active reference frames
    for (i = 0; i < 3; i++) {
      int ref_frame_num = vp9_read_literal(&header_bc, NUM_REF_FRAMES_LG2);
      pc->active_ref_idx[i] = pc->ref_frame_map[ref_frame_num];
    }

    pc->ref_frame_sign_bias[GOLDEN_FRAME] = vp9_read_bit(&header_bc);
    pc->ref_frame_sign_bias[ALTREF_FRAME] = vp9_read_bit(&header_bc);

    // Is high precision mv allowed
    xd->allow_high_precision_mv = vp9_read_bit(&header_bc);

    // Read the type of subpel filter to use
    pc->mcomp_filter_type = vp9_read_bit(&header_bc)
                                ? SWITCHABLE
                                : vp9_read_literal(&header_bc, 2);

#if CONFIG_COMP_INTERINTRA_PRED
    pc->use_interintra = vp9_read_bit(&header_bc);
#endif
    // To enable choice of different interploation filters
    vp9_setup_interp_filters(xd, pc->mcomp_filter_type, pc);
>>>>>>> e5885258
  }
  pc->log2_tile_rows = vp9_read_bit(header_bc);
  if (pc->log2_tile_rows)
    pc->log2_tile_rows += vp9_read_bit(header_bc);
  pc->tile_columns = 1 << pc->log2_tile_columns;
  pc->tile_rows    = 1 << pc->log2_tile_rows;

  vpx_memset(pc->above_context, 0,
             sizeof(ENTROPY_CONTEXT_PLANES) * mb_cols_aligned_to_sb(pc));

  vpx_memset(pc->above_seg_context, 0, sizeof(PARTITION_CONTEXT) *
                                       mb_cols_aligned_to_sb(pc));

  if (pbi->oxcf.inv_tile_order) {
    const int n_cols = pc->tile_columns;
    const uint8_t *data_ptr2[4][1 << 6];
    vp9_reader UNINITIALIZED_IS_SAFE(bc_bak);

    // pre-initialize the offsets, we're going to read in inverse order
    data_ptr2[0][0] = data_ptr;
    for (tile_row = 0; tile_row < pc->tile_rows; tile_row++) {
      if (tile_row) {
        const int size = read_le32(data_ptr2[tile_row - 1][n_cols - 1]);
        data_ptr2[tile_row - 1][n_cols - 1] += 4;
        data_ptr2[tile_row][0] = data_ptr2[tile_row - 1][n_cols - 1] + size;
      }

<<<<<<< HEAD
      for (tile_col = 1; tile_col < n_cols; tile_col++) {
        const int size = read_le32(data_ptr2[tile_row][tile_col - 1]);
        data_ptr2[tile_row][tile_col - 1] += 4;
        data_ptr2[tile_row][tile_col] =
            data_ptr2[tile_row][tile_col - 1] + size;
      }
    }

    for (tile_row = 0; tile_row < pc->tile_rows; tile_row++) {
      vp9_get_tile_row_offsets(pc, tile_row);
      for (tile_col = n_cols - 1; tile_col >= 0; tile_col--) {
        vp9_get_tile_col_offsets(pc, tile_col);
        setup_token_decoder(pbi, data_ptr2[tile_row][tile_col], residual_bc);
        decode_tile(pbi, residual_bc);
        if (tile_row == pc->tile_rows - 1 && tile_col == n_cols - 1)
          bc_bak = *residual_bc;
      }
    }
    *residual_bc = bc_bak;
  } else {
    int has_more;

    for (tile_row = 0; tile_row < pc->tile_rows; tile_row++) {
      vp9_get_tile_row_offsets(pc, tile_row);
      for (tile_col = 0; tile_col < pc->tile_columns; tile_col++) {
        vp9_get_tile_col_offsets(pc, tile_col);

        has_more = tile_col < pc->tile_columns - 1 ||
                   tile_row < pc->tile_rows - 1;

        setup_token_decoder(pbi, data_ptr + (has_more ? 4 : 0), residual_bc);
        decode_tile(pbi, residual_bc);

        if (has_more) {
          const int size = read_le32(data_ptr);
          data_ptr += 4 + size;
        }
      }
    }
  }
}

int vp9_decode_frame(VP9D_COMP *pbi, const uint8_t **p_data_end) {
  vp9_reader header_bc, residual_bc;
  VP9_COMMON *const pc = &pbi->common;
  MACROBLOCKD *const xd  = &pbi->mb;
  const uint8_t *data = pbi->source;
  const uint8_t *data_end = data + pbi->source_sz;
  size_t first_partition_size = 0;
  YV12_BUFFER_CONFIG *new_fb = &pc->yv12_fb[pc->new_fb_idx];
  int i;

  xd->corrupted = 0;  // start with no corruption of current frame
  new_fb->corrupted = 0;

  if (data_end - data < 3) {
    vpx_internal_error(&pc->error, VPX_CODEC_CORRUPT_FRAME, "Truncated packet");
  } else {
    int scaling_active;
    pc->last_frame_type = pc->frame_type;
    pc->frame_type = (FRAME_TYPE)(data[0] & 1);
    pc->version = (data[0] >> 1) & 7;
    pc->show_frame = (data[0] >> 4) & 1;
    scaling_active = (data[0] >> 5) & 1;
    first_partition_size = read_le16(data + 1);
=======
  if (!pc->error_resilient_mode) {
    pc->refresh_entropy_probs = vp9_read_bit(&header_bc);
    pc->frame_parallel_decoding_mode = vp9_read_bit(&header_bc);
  } else {
    pc->refresh_entropy_probs = 0;
    pc->frame_parallel_decoding_mode = 1;
  }
  pc->frame_context_idx = vp9_read_literal(&header_bc, NUM_FRAME_CONTEXTS_LG2);
  vpx_memcpy(&pc->fc, &pc->frame_contexts[pc->frame_context_idx],
             sizeof(pc->fc));

  // Read inter mode probability context updates
  if (pc->frame_type != KEY_FRAME) {
    int i, j;
    for (i = 0; i < INTER_MODE_CONTEXTS; i++) {
      for (j = 0; j < 4; j++) {
        if (vp9_read(&header_bc, 252)) {
          pc->fc.vp9_mode_contexts[i][j] = vp9_read_prob(&header_bc);
        }
      }
    }
  }
#if CONFIG_MODELCOEFPROB && ADJUST_KF_COEF_PROBS
  if (pc->frame_type == KEY_FRAME)
    vp9_adjust_default_coef_probs(pc);
#endif

#if CONFIG_NEW_MVREF
  // If Key frame reset mv ref id probabilities to defaults
  if (pc->frame_type != KEY_FRAME) {
    // Read any mv_ref index probability updates
    int i, j;
>>>>>>> e5885258

    if (!read_is_valid(data, first_partition_size, data_end))
      vpx_internal_error(&pc->error, VPX_CODEC_CORRUPT_FRAME,
                         "Truncated packet or corrupt partition 0 length");

<<<<<<< HEAD
    data += 3;

    vp9_setup_version(pc);

    if (pc->frame_type == KEY_FRAME) {
      // When error concealment is enabled we should only check the sync
      // code if we have enough bits available
      if (data + 3 < data_end) {
        if (data[0] != 0x9d || data[1] != 0x01 || data[2] != 0x2a)
          vpx_internal_error(&pc->error, VPX_CODEC_UNSUP_BITSTREAM,
                             "Invalid frame sync code");
=======
      // Read any updates to probabilities
      for (j = 0; j < MAX_MV_REF_CANDIDATES - 1; ++j) {
        if (vp9_read(&header_bc, VP9_MVREF_UPDATE_PROB)) {
          xd->mb_mv_ref_probs[i][j] = vp9_read_prob(&header_bc);
        }
>>>>>>> e5885258
      }
      data += 3;
    }

    data = setup_frame_size(pbi, scaling_active, data, data_end);
  }

<<<<<<< HEAD
  if ((!pbi->decoded_key_frame && pc->frame_type != KEY_FRAME) ||
      pc->width == 0 || pc->height == 0) {
    return -1;
  }

  init_frame(pbi);

  // Reset the frame pointers to the current frame size
  vp8_yv12_realloc_frame_buffer(new_fb, pc->width, pc->height,
                                VP9BORDERINPIXELS);

  if (vp9_reader_init(&header_bc, data, first_partition_size))
    vpx_internal_error(&pc->error, VPX_CODEC_MEM_ERROR,
                       "Failed to allocate bool decoder 0");

  pc->clr_type = (YUV_TYPE)vp9_read_bit(&header_bc);
  pc->clamp_type = (CLAMP_TYPE)vp9_read_bit(&header_bc);
  pc->error_resilient_mode = vp9_read_bit(&header_bc);

  xd->lossless = vp9_read_bit(&header_bc);

  setup_loopfilter(pc, xd, &header_bc);

  vp9_read_literal(&header_bc, 2);  // unused

  setup_quantization(pbi, &header_bc);

  // Determine if the golden frame or ARF buffer should be updated and how.
  // For all non key frames the GF and ARF refresh flags and sign bias
  // flags must be set explicitly.
  if (pc->frame_type == KEY_FRAME) {
    for (i = 0; i < ALLOWED_REFS_PER_FRAME; ++i)
      pc->active_ref_idx[i] = pc->new_fb_idx;
  } else {
    // Should the GF or ARF be updated from the current frame
    pbi->refresh_frame_flags = vp9_read_literal(&header_bc, NUM_REF_FRAMES);

    // Select active reference frames and calculate scaling factors
    for (i = 0; i < ALLOWED_REFS_PER_FRAME; ++i) {
      const int ref = vp9_read_literal(&header_bc, NUM_REF_FRAMES_LG2);
      const int mapped_ref = pc->ref_frame_map[ref];
      YV12_BUFFER_CONFIG *const fb = &pc->yv12_fb[mapped_ref];
      struct scale_factors *const sf = &pc->active_ref_scale[i];

      pc->active_ref_idx[i] = mapped_ref;
      if (mapped_ref >= NUM_YV12_BUFFERS)
        memset(sf, 0, sizeof(*sf));
      else
        vp9_setup_scale_factors_for_frame(sf, fb, pc->width, pc->height);
    }

    pc->ref_frame_sign_bias[GOLDEN_FRAME] = vp9_read_bit(&header_bc);
    pc->ref_frame_sign_bias[ALTREF_FRAME] = vp9_read_bit(&header_bc);
    xd->allow_high_precision_mv = vp9_read_bit(&header_bc);
    pc->mcomp_filter_type = read_mcomp_filter_type(&header_bc);

#if CONFIG_COMP_INTERINTRA_PRED
    pc->use_interintra = vp9_read_bit(&header_bc);
#endif

    // To enable choice of different interpolation filters
    vp9_setup_interp_filters(xd, pc->mcomp_filter_type, pc);
  }

  if (!pc->error_resilient_mode) {
    pc->refresh_entropy_probs = vp9_read_bit(&header_bc);
    pc->frame_parallel_decoding_mode = vp9_read_bit(&header_bc);
  } else {
    pc->refresh_entropy_probs = 0;
    pc->frame_parallel_decoding_mode = 1;
  }

  pc->frame_context_idx = vp9_read_literal(&header_bc, NUM_FRAME_CONTEXTS_LG2);
  pc->fc = pc->frame_contexts[pc->frame_context_idx];

  setup_segmentation(pc, xd, &header_bc);

  setup_pred_probs(pc, &header_bc);

  setup_txfm_mode(pc, xd->lossless, &header_bc);

  // Read inter mode probability context updates
  if (pc->frame_type != KEY_FRAME) {
    int i, j;
    for (i = 0; i < INTER_MODE_CONTEXTS; ++i)
      for (j = 0; j < 4; ++j)
        if (vp9_read(&header_bc, 252))
          pc->fc.vp9_mode_contexts[i][j] = vp9_read_prob(&header_bc);
  }
#if CONFIG_MODELCOEFPROB
  if (pc->frame_type == KEY_FRAME)
    vp9_default_coef_probs(pc);
#endif

  update_frame_context(pbi);

  read_coef_probs(pbi, &header_bc);
#if CONFIG_CODE_ZEROGROUP
  read_zpc_probs(pc, &header_bc);
#endif

  // Initialize xd pointers. Any reference should do for xd->pre, so use 0.
  setup_pre_planes(xd, &pc->yv12_fb[pc->active_ref_idx[0]], NULL,
                   0, 0, NULL, NULL);
  setup_dst_planes(xd, new_fb, 0, 0);
=======
  if (0) {
    FILE *z = fopen("decodestats.stt", "a");
    fprintf(z, "%6d F:%d,R:%d,Q:%d\n",
            pc->current_video_frame,
            pc->frame_type,
            pbi->refresh_frame_flags,
            pc->base_qindex);
    fclose(z);
  }

  update_frame_context(pbi, &header_bc);

  // Initialize xd pointers. Any reference should do for xd->pre, so use 0.
  vpx_memcpy(&xd->pre, &pc->yv12_fb[pc->active_ref_idx[0]],
             sizeof(YV12_BUFFER_CONFIG));
  vpx_memcpy(&xd->dst, &pc->yv12_fb[pc->new_fb_idx],
             sizeof(YV12_BUFFER_CONFIG));
>>>>>>> e5885258

  // Create the segmentation map structure and set to 0
  if (!pc->last_frame_seg_map)
    CHECK_MEM_ERROR(pc->last_frame_seg_map,
                    vpx_calloc((pc->mb_rows * pc->mb_cols), 1));

  // set up frame new frame for intra coded blocks
  vp9_setup_intra_recon(new_fb);

  vp9_setup_block_dptrs(xd);
  vp9_build_block_doffsets(xd);

  // clear out the coeff buffer
  vpx_memset(xd->plane[0].qcoeff, 0, sizeof(xd->plane[0].qcoeff));
  vpx_memset(xd->plane[1].qcoeff, 0, sizeof(xd->plane[1].qcoeff));
  vpx_memset(xd->plane[2].qcoeff, 0, sizeof(xd->plane[2].qcoeff));

  vp9_read_bit(&header_bc);  // unused

  vp9_decode_mode_mvs_init(pbi, &header_bc);

<<<<<<< HEAD
  decode_tiles(pbi, data, first_partition_size, &header_bc, &residual_bc);

  pc->last_width = pc->width;
  pc->last_height = pc->height;

  new_fb->corrupted = vp9_reader_has_error(&header_bc) | xd->corrupted;

  if (!pbi->decoded_key_frame) {
    if (pc->frame_type == KEY_FRAME && !new_fb->corrupted)
=======
  decode_tiles(pbi, data, first_partition_length_in_bytes,
               &header_bc, &residual_bc);
  corrupt_tokens |= xd->corrupted;

  // keep track of the last coded dimensions
  pc->last_width = pc->width;
  pc->last_height = pc->height;

  // Collect information about decoder corruption.
  // 1. Check first boolean decoder for errors.
  // 2. Check the macroblock information
  pc->yv12_fb[pc->new_fb_idx].corrupted = bool_error(&header_bc) |
                                          corrupt_tokens;

  if (!pbi->decoded_key_frame) {
    if (pc->frame_type == KEY_FRAME && !pc->yv12_fb[pc->new_fb_idx].corrupted)
>>>>>>> e5885258
      pbi->decoded_key_frame = 1;
    else
      vpx_internal_error(&pc->error, VPX_CODEC_CORRUPT_FRAME,
                         "A stream must start with a complete key frame");
  }

<<<<<<< HEAD
  // Adaptation
  if (!pc->error_resilient_mode && !pc->frame_parallel_decoding_mode) {
    vp9_adapt_coef_probs(pc);
#if CONFIG_CODE_ZEROGROUP
    vp9_adapt_zpc_probs(pc);
#endif
    if (pc->frame_type != KEY_FRAME) {
      vp9_adapt_mode_probs(pc);
      vp9_adapt_nmv_probs(pc, xd->allow_high_precision_mv);
      vp9_adapt_mode_context(pc);
    }
=======
  if (!pc->error_resilient_mode && !pc->frame_parallel_decoding_mode) {
    vp9_adapt_coef_probs(pc);
#if CONFIG_CODE_NONZEROCOUNT
    vp9_adapt_nzc_probs(pc);
#endif
  }

  if (pc->frame_type != KEY_FRAME) {
    if (!pc->error_resilient_mode && !pc->frame_parallel_decoding_mode) {
      vp9_adapt_mode_probs(pc);
      vp9_adapt_nmv_probs(pc, xd->allow_high_precision_mv);
      vp9_adapt_mode_context(&pbi->common);
    }
  }

  if (pc->refresh_entropy_probs) {
    vpx_memcpy(&pc->frame_contexts[pc->frame_context_idx], &pc->fc,
               sizeof(pc->fc));
>>>>>>> e5885258
  }

#if CONFIG_IMPLICIT_SEGMENTATION
  // If signalled at the frame level apply implicit updates to the segment map.
  if (!pc->error_resilient_mode && xd->allow_implicit_segment_update) {
    vp9_implicit_segment_map_update(pc);
  }
#endif

<<<<<<< HEAD
  if (pc->refresh_entropy_probs)
    pc->frame_contexts[pc->frame_context_idx] = pc->fc;

  *p_data_end = vp9_reader_find_end(&residual_bc);
=======
  /* Find the end of the coded buffer */
  while (residual_bc.count > CHAR_BIT &&
         residual_bc.count < VP9_BD_VALUE_SIZE) {
    residual_bc.count -= CHAR_BIT;
    residual_bc.user_buffer--;
  }
  *p_data_end = residual_bc.user_buffer;
>>>>>>> e5885258
  return 0;
}<|MERGE_RESOLUTION|>--- conflicted
+++ resolved
@@ -37,11 +37,6 @@
 #include <assert.h>
 #include <stdio.h>
 
-<<<<<<< HEAD
-=======
-#define COEFCOUNT_TESTING
-
->>>>>>> e5885258
 // #define DEC_DEBUG
 #ifdef DEC_DEBUG
 int dec_debug = 0;
@@ -56,7 +51,6 @@
 }
 
 // len == 0 is not allowed
-<<<<<<< HEAD
 static int read_is_valid(const uint8_t *start, size_t len,
                          const uint8_t *end) {
   return start + len > start && start + len <= end;
@@ -141,13 +135,6 @@
   return data > max ? max : data;
 }
 
-=======
-static int read_is_valid(const unsigned char *start, size_t len,
-                         const unsigned char *end) {
-  return start + len > start && start + len <= end;
-}
-
->>>>>>> e5885258
 static int merge_index(int v, int n, int modulus) {
   int max1 = (n - 1 - modulus / 2) / modulus + 1;
   if (v < max1) v = v * modulus + modulus / 2;
@@ -168,15 +155,9 @@
 
   v = merge_index(v, n - 1, modulus);
   if ((m << 1) <= n) {
-<<<<<<< HEAD
     return inv_recenter_nonneg(v + 1, m);
   } else {
     return n - 1 - inv_recenter_nonneg(v + 1, n - 1 - m);
-=======
-    return vp9_inv_recenter_nonneg(v + 1, m);
-  } else {
-    return n - 1 - vp9_inv_recenter_nonneg(v + 1, n - 1 - m);
->>>>>>> e5885258
   }
 }
 
@@ -191,26 +172,16 @@
   VP9_COMMON *const pc = &pbi->common;
 
   for (q = 0; q < QINDEX_RANGE; q++) {
-<<<<<<< HEAD
     // DC value
     pc->y_dequant[q][0] = (int16_t)vp9_dc_quant(q, pc->y_dc_delta_q);
     pc->uv_dequant[q][0] = (int16_t)vp9_dc_uv_quant(q, pc->uv_dc_delta_q);
-=======
-    pc->Y1dequant[q][0] = (int16_t)vp9_dc_quant(q, pc->y1dc_delta_q);
-    pc->UVdequant[q][0] = (int16_t)vp9_dc_uv_quant(q, pc->uvdc_delta_q);
->>>>>>> e5885258
 
     // AC values
     for (i = 1; i < 16; i++) {
       const int rc = vp9_default_zig_zag1d_4x4[i];
 
-<<<<<<< HEAD
       pc->y_dequant[q][rc] = (int16_t)vp9_ac_yquant(q);
       pc->uv_dequant[q][rc] = (int16_t)vp9_ac_uv_quant(q, pc->uv_ac_delta_q);
-=======
-      pc->Y1dequant[q][rc] = (int16_t)vp9_ac_yquant(q);
-      pc->UVdequant[q][rc] = (int16_t)vp9_ac_uv_quant(q, pc->uvac_delta_q);
->>>>>>> e5885258
     }
   }
 }
@@ -218,7 +189,6 @@
 static int get_qindex(MACROBLOCKD *mb, int segment_id, int base_qindex) {
   // Set the Q baseline allowing for any segment level adjustment
   if (vp9_segfeature_active(mb, segment_id, SEG_LVL_ALT_Q)) {
-<<<<<<< HEAD
     const int data = vp9_get_segdata(mb, segment_id, SEG_LVL_ALT_Q);
     return mb->mb_segment_abs_delta == SEGMENT_ABSDATA ?
                data :  // Abs value
@@ -267,129 +237,6 @@
 
   vp9_idct_add_8x8(xd->plane[2].qcoeff, xd->plane[2].dst.buf,
                    xd->plane[1].dst.stride, xd->plane[2].eobs[0]);
-=======
-    if (mb->mb_segment_abs_delta == SEGMENT_ABSDATA)
-      return vp9_get_segdata(mb, segment_id, SEG_LVL_ALT_Q);  // Abs Value
-    else
-      return clamp(base_qindex + vp9_get_segdata(mb, segment_id, SEG_LVL_ALT_Q),
-                   0, MAXQ);  // Delta Value
-  } else {
-    return base_qindex;
-  }
-}
-
-static void mb_init_dequantizer(VP9D_COMP *pbi, MACROBLOCKD *mb) {
-  int i;
-
-  VP9_COMMON *const pc = &pbi->common;
-  const int segment_id = mb->mode_info_context->mbmi.segment_id;
-  const int qindex = get_qindex(mb, segment_id, pc->base_qindex);
-  mb->q_index = qindex;
-
-  for (i = 0; i < 16; i++)
-    mb->block[i].dequant = pc->Y1dequant[qindex];
-
-  for (i = 16; i < 24; i++)
-    mb->block[i].dequant = pc->UVdequant[qindex];
-
-  if (mb->lossless) {
-    assert(qindex == 0);
-    mb->inv_txm4x4_1      = vp9_short_iwalsh4x4_1;
-    mb->inv_txm4x4        = vp9_short_iwalsh4x4;
-    mb->itxm_add          = vp9_dequant_idct_add_lossless_c;
-    mb->itxm_add_y_block  = vp9_dequant_idct_add_y_block_lossless_c;
-    mb->itxm_add_uv_block = vp9_dequant_idct_add_uv_block_lossless_c;
-  } else {
-    mb->inv_txm4x4_1      = vp9_short_idct4x4_1;
-    mb->inv_txm4x4        = vp9_short_idct4x4;
-    mb->itxm_add          = vp9_dequant_idct_add;
-    mb->itxm_add_y_block  = vp9_dequant_idct_add_y_block;
-    mb->itxm_add_uv_block = vp9_dequant_idct_add_uv_block;
-  }
-}
-
-/* skip_recon_mb() is Modified: Instead of writing the result to predictor buffer and then copying it
- *  to dst buffer, we can write the result directly to dst buffer. This eliminates unnecessary copy.
- */
-static void skip_recon_mb(VP9D_COMP *pbi, MACROBLOCKD *xd,
-                          int mb_row, int mb_col) {
-  BLOCK_SIZE_TYPE sb_type = xd->mode_info_context->mbmi.sb_type;
-
-  if (xd->mode_info_context->mbmi.ref_frame == INTRA_FRAME) {
-    if (sb_type == BLOCK_SIZE_SB64X64) {
-      vp9_build_intra_predictors_sb64uv_s(xd);
-      vp9_build_intra_predictors_sb64y_s(xd);
-    } else if (sb_type == BLOCK_SIZE_SB32X32) {
-      vp9_build_intra_predictors_sbuv_s(xd);
-      vp9_build_intra_predictors_sby_s(xd);
-    } else {
-      vp9_build_intra_predictors_mbuv_s(xd);
-      vp9_build_intra_predictors_mby_s(xd);
-    }
-  } else {
-    if (sb_type == BLOCK_SIZE_SB64X64) {
-      vp9_build_inter64x64_predictors_sb(xd,
-                                         xd->dst.y_buffer,
-                                         xd->dst.u_buffer,
-                                         xd->dst.v_buffer,
-                                         xd->dst.y_stride,
-                                         xd->dst.uv_stride,
-                                         mb_row, mb_col);
-    } else if (sb_type == BLOCK_SIZE_SB32X32) {
-      vp9_build_inter32x32_predictors_sb(xd,
-                                         xd->dst.y_buffer,
-                                         xd->dst.u_buffer,
-                                         xd->dst.v_buffer,
-                                         xd->dst.y_stride,
-                                         xd->dst.uv_stride,
-                                         mb_row, mb_col);
-    } else {
-      vp9_build_inter16x16_predictors_mb(xd,
-                                         xd->dst.y_buffer,
-                                         xd->dst.u_buffer,
-                                         xd->dst.v_buffer,
-                                         xd->dst.y_stride,
-                                         xd->dst.uv_stride,
-                                         mb_row, mb_col);
-    }
-  }
-}
-
-static void decode_16x16(VP9D_COMP *pbi, MACROBLOCKD *xd,
-                         BOOL_DECODER* const bc) {
-  TX_TYPE tx_type = get_tx_type_16x16(xd, 0);
-#if 0  // def DEC_DEBUG
-  if (dec_debug) {
-    int i;
-    printf("\n");
-    printf("qcoeff 16x16\n");
-    for (i = 0; i < 400; i++) {
-      printf("%3d ", xd->qcoeff[i]);
-      if (i % 16 == 15) printf("\n");
-    }
-    printf("\n");
-    printf("predictor\n");
-    for (i = 0; i < 400; i++) {
-      printf("%3d ", xd->predictor[i]);
-      if (i % 16 == 15) printf("\n");
-    }
-  }
-#endif
-  if (tx_type != DCT_DCT) {
-    vp9_ht_dequant_idct_add_16x16_c(tx_type, xd->qcoeff,
-                                    xd->block[0].dequant, xd->predictor,
-                                    xd->dst.y_buffer, 16, xd->dst.y_stride,
-                                    xd->eobs[0]);
-  } else {
-    vp9_dequant_idct_add_16x16(xd->qcoeff, xd->block[0].dequant,
-                               xd->predictor, xd->dst.y_buffer,
-                               16, xd->dst.y_stride, xd->eobs[0]);
-  }
-  vp9_dequant_idct_add_uv_block_8x8(
-      xd->qcoeff + 16 * 16, xd->block[16].dequant,
-      xd->predictor + 16 * 16, xd->dst.u_buffer, xd->dst.v_buffer,
-      xd->dst.uv_stride, xd);
->>>>>>> e5885258
 }
 
 static void decode_8x8(MACROBLOCKD *xd) {
@@ -397,65 +244,25 @@
   // luma
   // if the first one is DCT_DCT assume all the rest are as well
   TX_TYPE tx_type = get_tx_type_8x8(xd, 0);
-<<<<<<< HEAD
   if (tx_type != DCT_DCT || mode == I8X8_PRED) {
-=======
-#if 0  // def DEC_DEBUG
-  if (dec_debug) {
-    int i;
-    printf("\n");
-    printf("qcoeff 8x8\n");
-    for (i = 0; i < 384; i++) {
-      printf("%3d ", xd->qcoeff[i]);
-      if (i % 16 == 15) printf("\n");
-    }
-  }
-#endif
-  if (tx_type != DCT_DCT || xd->mode_info_context->mbmi.mode == I8X8_PRED) {
->>>>>>> e5885258
     int i;
     for (i = 0; i < 4; i++) {
       int ib = vp9_i8x8_block[i];
       int idx = (ib & 0x02) ? (ib + 2) : ib;
       int16_t *q  = BLOCK_OFFSET(xd->plane[0].qcoeff, idx, 16);
       uint8_t *dst = *(xd->block[ib].base_dst) + xd->block[ib].dst;
-<<<<<<< HEAD
       int stride = xd->plane[0].dst.stride;
       if (mode == I8X8_PRED) {
         BLOCKD *b = &xd->block[ib];
         int i8x8mode = xd->mode_info_context->bmi[ib].as_mode.first;
         vp9_intra8x8_predict(xd, b, i8x8mode, dst, stride);
-=======
-      int stride = xd->dst.y_stride;
-      BLOCKD *b = &xd->block[ib];
-      if (xd->mode_info_context->mbmi.mode == I8X8_PRED) {
-        int i8x8mode = b->bmi.as_mode.first;
-        vp9_intra8x8_predict(xd, b, i8x8mode, b->predictor);
-      }
-      tx_type = get_tx_type_8x8(xd, ib);
-      if (tx_type != DCT_DCT) {
-        vp9_ht_dequant_idct_add_8x8_c(tx_type, q, dq, pre, dst, 16, stride,
-                                      xd->eobs[idx]);
-      } else {
-        vp9_dequant_idct_add_8x8_c(q, dq, pre, dst, 16, stride,
-                                   xd->eobs[idx]);
->>>>>>> e5885258
       }
       tx_type = get_tx_type_8x8(xd, ib);
       vp9_iht_add_8x8_c(tx_type, q, dst, stride, xd->plane[0].eobs[idx]);
     }
   } else {
-<<<<<<< HEAD
     vp9_idct_add_y_block_8x8(xd->plane[0].qcoeff, xd->plane[0].dst.buf,
                              xd->plane[0].dst.stride, xd);
-=======
-    vp9_dequant_idct_add_y_block_8x8(xd->qcoeff,
-                                     xd->block[0].dequant,
-                                     xd->predictor,
-                                     xd->dst.y_buffer,
-                                     xd->dst.y_stride,
-                                     xd);
->>>>>>> e5885258
   }
 
   // chroma
@@ -464,7 +271,6 @@
     for (i = 0; i < 4; i++) {
       int ib = vp9_i8x8_block[i];
       BLOCKD *b = &xd->block[ib];
-<<<<<<< HEAD
       int i8x8mode = xd->mode_info_context->bmi[ib].as_mode.first;
 
       b = &xd->block[16 + i];
@@ -504,70 +310,20 @@
   } else {
     xd->itxm_add(BLOCK_OFFSET(y->qcoeff, idx, 16), *(b->base_dst) + b->dst,
                  b->dst_stride, y->eobs[idx]);
-=======
-      int i8x8mode = b->bmi.as_mode.first;
-
-      b = &xd->block[16 + i];
-      vp9_intra_uv4x4_predict(xd, b, i8x8mode, b->predictor);
-      xd->itxm_add(b->qcoeff, b->dequant, b->predictor,
-                   *(b->base_dst) + b->dst, 8, b->dst_stride, xd->eobs[16 + i]);
-
-      b = &xd->block[20 + i];
-      vp9_intra_uv4x4_predict(xd, b, i8x8mode, b->predictor);
-      xd->itxm_add(b->qcoeff, b->dequant, b->predictor,
-                   *(b->base_dst) + b->dst, 8, b->dst_stride, xd->eobs[20 + i]);
-    }
-  } else if (xd->mode_info_context->mbmi.mode == SPLITMV) {
-    xd->itxm_add_uv_block(xd->qcoeff + 16 * 16, xd->block[16].dequant,
-         xd->predictor + 16 * 16, xd->dst.u_buffer, xd->dst.v_buffer,
-         xd->dst.uv_stride, xd);
-  } else {
-    vp9_dequant_idct_add_uv_block_8x8
-        (xd->qcoeff + 16 * 16, xd->block[16].dequant,
-         xd->predictor + 16 * 16, xd->dst.u_buffer, xd->dst.v_buffer,
-         xd->dst.uv_stride, xd);
-  }
-#if 0  // def DEC_DEBUG
-  if (dec_debug) {
-    int i;
-    printf("\n");
-    printf("predictor\n");
-    for (i = 0; i < 384; i++) {
-      printf("%3d ", xd->predictor[i]);
-      if (i % 16 == 15) printf("\n");
-    }
->>>>>>> e5885258
   }
 }
 
 
 static void decode_4x4(VP9D_COMP *pbi, MACROBLOCKD *xd, vp9_reader *r) {
   TX_TYPE tx_type;
-<<<<<<< HEAD
   int i = 0;
   const MB_PREDICTION_MODE mode = xd->mode_info_context->mbmi.mode;
-=======
-  int i, eobtotal = 0;
-  MB_PREDICTION_MODE mode = xd->mode_info_context->mbmi.mode;
-#if 0  // def DEC_DEBUG
-  if (dec_debug) {
-    int i;
-    printf("\n");
-    printf("predictor\n");
-    for (i = 0; i < 384; i++) {
-      printf("%3d ", xd->predictor[i]);
-      if (i % 16 == 15) printf("\n");
-    }
-  }
-#endif
->>>>>>> e5885258
   if (mode == I8X8_PRED) {
     for (i = 0; i < 4; i++) {
       int ib = vp9_i8x8_block[i];
       const int iblock[4] = {0, 1, 4, 5};
       int j;
       BLOCKD *b = &xd->block[ib];
-<<<<<<< HEAD
       int i8x8mode = xd->mode_info_context->bmi[ib].as_mode.first;
       vp9_intra8x8_predict(xd, b, i8x8mode, *(b->base_dst) + b->dst,
                            b->dst_stride);
@@ -589,39 +345,10 @@
                    xd->plane[2].eobs[i]);
     }
   } else if (mode == I4X4_PRED) {
-=======
-      int i8x8mode = b->bmi.as_mode.first;
-      vp9_intra8x8_predict(xd, b, i8x8mode, b->predictor);
-      for (j = 0; j < 4; j++) {
-        b = &xd->block[ib + iblock[j]];
-        tx_type = get_tx_type_4x4(xd, ib + iblock[j]);
-        if (tx_type != DCT_DCT) {
-          vp9_ht_dequant_idct_add_c(tx_type, b->qcoeff,
-                                    b->dequant, b->predictor,
-                                    *(b->base_dst) + b->dst, 16,
-                                    b->dst_stride, xd->eobs[ib + iblock[j]]);
-        } else {
-          xd->itxm_add(b->qcoeff, b->dequant, b->predictor,
-                       *(b->base_dst) + b->dst, 16, b->dst_stride,
-                       xd->eobs[ib + iblock[j]]);
-        }
-      }
-      b = &xd->block[16 + i];
-      vp9_intra_uv4x4_predict(xd, b, i8x8mode, b->predictor);
-      xd->itxm_add(b->qcoeff, b->dequant, b->predictor,
-                   *(b->base_dst) + b->dst, 8, b->dst_stride, xd->eobs[16 + i]);
-      b = &xd->block[20 + i];
-      vp9_intra_uv4x4_predict(xd, b, i8x8mode, b->predictor);
-      xd->itxm_add(b->qcoeff, b->dequant, b->predictor,
-                   *(b->base_dst) + b->dst, 8, b->dst_stride, xd->eobs[20 + i]);
-    }
-  } else if (mode == B_PRED) {
->>>>>>> e5885258
     for (i = 0; i < 16; i++) {
       BLOCKD *b = &xd->block[i];
       int b_mode = xd->mode_info_context->bmi[i].as_mode.first;
 #if CONFIG_NEWBINTRAMODES
-<<<<<<< HEAD
       xd->mode_info_context->bmi[i].as_mode.context =
           vp9_find_bpred_context(xd, b);
       if (!xd->mode_info_context->mbmi.mb_skip_coeff)
@@ -659,99 +386,6 @@
                           xd->plane[1].dst.stride, xd->plane[2].eobs);
   }
 }
-=======
-      xd->mode_info_context->bmi[i].as_mode.context = b->bmi.as_mode.context =
-          vp9_find_bpred_context(xd, b);
-#endif
-      if (!xd->mode_info_context->mbmi.mb_skip_coeff)
-        eobtotal += vp9_decode_coefs_4x4(pbi, xd, bc, PLANE_TYPE_Y_WITH_DC, i);
-
-      vp9_intra4x4_predict(xd, b, b_mode, b->predictor);
-      tx_type = get_tx_type_4x4(xd, i);
-      if (tx_type != DCT_DCT) {
-        vp9_ht_dequant_idct_add_c(tx_type, b->qcoeff,
-                                  b->dequant, b->predictor,
-                                  *(b->base_dst) + b->dst, 16, b->dst_stride,
-                                  xd->eobs[i]);
-      } else {
-        xd->itxm_add(b->qcoeff, b->dequant, b->predictor,
-                      *(b->base_dst) + b->dst, 16, b->dst_stride, xd->eobs[i]);
-      }
-    }
-    if (!xd->mode_info_context->mbmi.mb_skip_coeff) {
-      vp9_decode_mb_tokens_4x4_uv(pbi, xd, bc);
-    }
-    vp9_build_intra_predictors_mbuv(xd);
-    xd->itxm_add_uv_block(xd->qcoeff + 16 * 16,
-                           xd->block[16].dequant,
-                           xd->predictor + 16 * 16,
-                           xd->dst.u_buffer,
-                           xd->dst.v_buffer,
-                           xd->dst.uv_stride,
-                           xd);
-  } else if (mode == SPLITMV || get_tx_type_4x4(xd, 0) == DCT_DCT) {
-    xd->itxm_add_y_block(xd->qcoeff,
-                          xd->block[0].dequant,
-                          xd->predictor,
-                          xd->dst.y_buffer,
-                          xd->dst.y_stride,
-                          xd);
-    xd->itxm_add_uv_block(xd->qcoeff + 16 * 16,
-                           xd->block[16].dequant,
-                           xd->predictor + 16 * 16,
-                           xd->dst.u_buffer,
-                           xd->dst.v_buffer,
-                           xd->dst.uv_stride,
-                           xd);
-  } else {
-#if 0  // def DEC_DEBUG
-    if (dec_debug) {
-      int i;
-      printf("\n");
-      printf("qcoeff 4x4\n");
-      for (i = 0; i < 400; i++) {
-        printf("%3d ", xd->qcoeff[i]);
-        if (i % 16 == 15) printf("\n");
-      }
-      printf("\n");
-      printf("predictor\n");
-      for (i = 0; i < 400; i++) {
-        printf("%3d ", xd->predictor[i]);
-        if (i % 16 == 15) printf("\n");
-      }
-    }
-#endif
-    for (i = 0; i < 16; i++) {
-      BLOCKD *b = &xd->block[i];
-      tx_type = get_tx_type_4x4(xd, i);
-      if (tx_type != DCT_DCT) {
-        vp9_ht_dequant_idct_add_c(tx_type, b->qcoeff,
-                                  b->dequant, b->predictor,
-                                  *(b->base_dst) + b->dst, 16,
-                                  b->dst_stride, xd->eobs[i]);
-      } else {
-        xd->itxm_add(b->qcoeff, b->dequant, b->predictor,
-                      *(b->base_dst) + b->dst, 16, b->dst_stride, xd->eobs[i]);
-      }
-    }
-    xd->itxm_add_uv_block(xd->qcoeff + 16 * 16,
-                           xd->block[16].dequant,
-                           xd->predictor + 16 * 16,
-                           xd->dst.u_buffer,
-                           xd->dst.v_buffer,
-                           xd->dst.uv_stride,
-                           xd);
-  }
-}
-
-static void decode_superblock64(VP9D_COMP *pbi, MACROBLOCKD *xd,
-                                int mb_row, int mb_col,
-                                BOOL_DECODER* const bc) {
-  int n, eobtotal;
-  VP9_COMMON *const pc = &pbi->common;
-  MODE_INFO *mi = xd->mode_info_context;
-  const int mis = pc->mode_info_stride;
->>>>>>> e5885258
 
 static INLINE void decode_sby_32x32(MACROBLOCKD *mb, BLOCK_SIZE_TYPE bsize) {
   const int bwl = b_width_log2(bsize) - 3, bw = 1 << bwl;
@@ -809,7 +443,6 @@
   }
 }
 
-<<<<<<< HEAD
 static INLINE void decode_sbuv_16x16(MACROBLOCKD *mb, BLOCK_SIZE_TYPE bsize) {
   const int bwl = b_width_log2(bsize) - 2, bw = (1 << bwl) / 2;
   const int bhl = b_height_log2(bsize) - 2, bh = (1 << bhl) / 2;
@@ -848,20 +481,9 @@
     vp9_iht_add_8x8_c(tx_type, BLOCK_OFFSET(xd->plane[0].qcoeff, n, 64),
                       xd->plane[0].dst.buf + y_offset, xd->plane[0].dst.stride,
                       xd->plane[0].eobs[n * 4]);
-=======
-  if (xd->mode_info_context->mbmi.mb_skip_coeff) {
-    vp9_reset_sb64_tokens_context(xd);
-
-    /* Special case:  Force the loopfilter to skip when eobtotal and
-     * mb_skip_coeff are zero.
-     */
-    skip_recon_mb(pbi, xd, mb_row, mb_col);
-    return;
->>>>>>> e5885258
-  }
-}
-
-<<<<<<< HEAD
+  }
+}
+
 static INLINE void decode_sbuv_8x8(MACROBLOCKD *xd, BLOCK_SIZE_TYPE bsize) {
   const int bwl = b_width_log2(bsize)  - 1, bw = 1 << (bwl - 1);
   const int bhl = b_height_log2(bsize) - 1, bh = 1 << (bhl - 1);
@@ -879,21 +501,9 @@
     vp9_idct_add_8x8(BLOCK_OFFSET(xd->plane[2].qcoeff, n, 64),
                      xd->plane[2].dst.buf + uv_offset, xd->plane[1].dst.stride,
                      xd->plane[2].eobs[n * 4]);
-=======
-  /* do prediction */
-  if (xd->mode_info_context->mbmi.ref_frame == INTRA_FRAME) {
-    vp9_build_intra_predictors_sb64y_s(xd);
-    vp9_build_intra_predictors_sb64uv_s(xd);
-  } else {
-    vp9_build_inter64x64_predictors_sb(xd, xd->dst.y_buffer,
-                                       xd->dst.u_buffer, xd->dst.v_buffer,
-                                       xd->dst.y_stride, xd->dst.uv_stride,
-                                       mb_row, mb_col);
->>>>>>> e5885258
-  }
-}
-
-<<<<<<< HEAD
+  }
+}
+
 static INLINE void decode_sby_4x4(MACROBLOCKD *xd, BLOCK_SIZE_TYPE bsize) {
   const int bwl = b_width_log2(bsize), bw = 1 << bwl;
   const int bhl = b_height_log2(bsize), bh = 1 << bhl;
@@ -961,149 +571,6 @@
   int n, eobtotal;
   VP9_COMMON *const pc = &pbi->common;
   MODE_INFO *mi = xd->mode_info_context;
-=======
-  /* dequantization and idct */
-  eobtotal = vp9_decode_sb64_tokens(pbi, xd, bc);
-  if (eobtotal == 0) {  // skip loopfilter
-    for (n = 0; n < 16; n++) {
-      const int x_idx = n & 3, y_idx = n >> 2;
-
-      if (mb_col + x_idx < pc->mb_cols && mb_row + y_idx < pc->mb_rows)
-        mi[y_idx * mis + x_idx].mbmi.mb_skip_coeff = mi->mbmi.mb_skip_coeff;
-    }
-  } else {
-    switch (xd->mode_info_context->mbmi.txfm_size) {
-      case TX_32X32:
-        for (n = 0; n < 4; n++) {
-          const int x_idx = n & 1, y_idx = n >> 1;
-          const int y_offset = x_idx * 32 + y_idx * xd->dst.y_stride * 32;
-          vp9_dequant_idct_add_32x32(xd->qcoeff + n * 1024,
-              xd->block[0].dequant,
-              xd->dst.y_buffer + y_offset,
-              xd->dst.y_buffer + y_offset,
-              xd->dst.y_stride, xd->dst.y_stride, xd->eobs[n * 64]);
-        }
-        vp9_dequant_idct_add_32x32(xd->qcoeff + 4096,
-            xd->block[16].dequant, xd->dst.u_buffer, xd->dst.u_buffer,
-            xd->dst.uv_stride, xd->dst.uv_stride, xd->eobs[256]);
-        vp9_dequant_idct_add_32x32(xd->qcoeff + 4096 + 1024,
-            xd->block[20].dequant, xd->dst.v_buffer, xd->dst.v_buffer,
-            xd->dst.uv_stride, xd->dst.uv_stride, xd->eobs[320]);
-        break;
-      case TX_16X16:
-        for (n = 0; n < 16; n++) {
-          const int x_idx = n & 3, y_idx = n >> 2;
-          const int y_offset = y_idx * 16 * xd->dst.y_stride + x_idx * 16;
-          const TX_TYPE tx_type = get_tx_type_16x16(xd,
-                                                    (y_idx * 16 + x_idx) * 4);
-
-          if (tx_type == DCT_DCT) {
-            vp9_dequant_idct_add_16x16(xd->qcoeff + n * 256,
-                xd->block[0].dequant,
-                xd->dst.y_buffer + y_offset,
-                xd->dst.y_buffer + y_offset,
-                xd->dst.y_stride, xd->dst.y_stride, xd->eobs[n * 16]);
-          } else {
-            vp9_ht_dequant_idct_add_16x16_c(tx_type, xd->qcoeff + n * 256,
-                xd->block[0].dequant,
-                xd->dst.y_buffer + y_offset,
-                xd->dst.y_buffer + y_offset,
-                xd->dst.y_stride, xd->dst.y_stride, xd->eobs[n * 16]);
-          }
-        }
-        for (n = 0; n < 4; n++) {
-          const int x_idx = n & 1, y_idx = n >> 1;
-          const int uv_offset = y_idx * 16 * xd->dst.uv_stride + x_idx * 16;
-          vp9_dequant_idct_add_16x16(xd->qcoeff + 4096 + n * 256,
-              xd->block[16].dequant,
-              xd->dst.u_buffer + uv_offset,
-              xd->dst.u_buffer + uv_offset,
-              xd->dst.uv_stride, xd->dst.uv_stride, xd->eobs[256 + n * 16]);
-          vp9_dequant_idct_add_16x16(xd->qcoeff + 4096 + 1024 + n * 256,
-              xd->block[20].dequant,
-              xd->dst.v_buffer + uv_offset,
-              xd->dst.v_buffer + uv_offset,
-              xd->dst.uv_stride, xd->dst.uv_stride, xd->eobs[320 + n * 16]);
-        }
-        break;
-      case TX_8X8:
-        for (n = 0; n < 64; n++) {
-          const int x_idx = n & 7, y_idx = n >> 3;
-          const int y_offset = y_idx * 8 * xd->dst.y_stride + x_idx * 8;
-          const TX_TYPE tx_type = get_tx_type_8x8(xd, (y_idx * 16 + x_idx) * 2);
-          if (tx_type == DCT_DCT) {
-            vp9_dequant_idct_add_8x8_c(xd->qcoeff + n * 64,
-                xd->block[0].dequant,
-                xd->dst.y_buffer + y_offset,
-                xd->dst.y_buffer + y_offset,
-                xd->dst.y_stride, xd->dst.y_stride, xd->eobs[n * 4]);
-          } else {
-            vp9_ht_dequant_idct_add_8x8_c(tx_type, xd->qcoeff + n * 64,
-                xd->block[0].dequant,
-                xd->dst.y_buffer + y_offset,
-                xd->dst.y_buffer + y_offset,
-                xd->dst.y_stride, xd->dst.y_stride, xd->eobs[n * 4]);
-          }
-        }
-        for (n = 0; n < 16; n++) {
-          const int x_idx = n & 3, y_idx = n >> 2;
-          const int uv_offset = y_idx * 8 * xd->dst.uv_stride + x_idx * 8;
-          vp9_dequant_idct_add_8x8_c(xd->qcoeff + n * 64 + 4096,
-              xd->block[16].dequant,
-              xd->dst.u_buffer + uv_offset,
-              xd->dst.u_buffer + uv_offset,
-              xd->dst.uv_stride, xd->dst.uv_stride, xd->eobs[256 + n * 4]);
-          vp9_dequant_idct_add_8x8_c(xd->qcoeff + n * 64 + 4096 + 1024,
-              xd->block[20].dequant,
-              xd->dst.v_buffer + uv_offset,
-              xd->dst.v_buffer + uv_offset,
-              xd->dst.uv_stride, xd->dst.uv_stride, xd->eobs[320 + n * 4]);
-        }
-        break;
-      case TX_4X4:
-        for (n = 0; n < 256; n++) {
-          const int x_idx = n & 15, y_idx = n >> 4;
-          const int y_offset = y_idx * 4 * xd->dst.y_stride + x_idx * 4;
-          const TX_TYPE tx_type = get_tx_type_4x4(xd, y_idx * 16 + x_idx);
-          if (tx_type == DCT_DCT) {
-            xd->itxm_add(xd->qcoeff + n * 16, xd->block[0].dequant,
-                xd->dst.y_buffer + y_offset,
-                xd->dst.y_buffer + y_offset,
-                xd->dst.y_stride, xd->dst.y_stride, xd->eobs[n]);
-          } else {
-            vp9_ht_dequant_idct_add_c(tx_type, xd->qcoeff + n * 16,
-                xd->block[0].dequant,
-                xd->dst.y_buffer + y_offset,
-                xd->dst.y_buffer + y_offset,
-                xd->dst.y_stride, xd->dst.y_stride, xd->eobs[n]);
-          }
-        }
-        for (n = 0; n < 64; n++) {
-          const int x_idx = n & 7, y_idx = n >> 3;
-          const int uv_offset = y_idx * 4 * xd->dst.uv_stride + x_idx * 4;
-          xd->itxm_add(xd->qcoeff + 4096 + n * 16,
-              xd->block[16].dequant,
-              xd->dst.u_buffer + uv_offset,
-              xd->dst.u_buffer + uv_offset,
-              xd->dst.uv_stride, xd->dst.uv_stride, xd->eobs[256 + n]);
-          xd->itxm_add(xd->qcoeff + 4096 + 1024 + n * 16,
-              xd->block[20].dequant,
-              xd->dst.v_buffer + uv_offset,
-              xd->dst.v_buffer + uv_offset,
-              xd->dst.uv_stride, xd->dst.uv_stride, xd->eobs[320 + n]);
-        }
-        break;
-      default: assert(0);
-    }
-  }
-}
-
-static void decode_superblock32(VP9D_COMP *pbi, MACROBLOCKD *xd,
-                                int mb_row, int mb_col,
-                                BOOL_DECODER* const bc) {
-  int n, eobtotal;
-  VP9_COMMON *const pc = &pbi->common;
->>>>>>> e5885258
   const int mis = pc->mode_info_stride;
 
   assert(mi->mbmi.sb_type == bsize);
@@ -1111,30 +578,11 @@
   if (pbi->common.frame_type != KEY_FRAME)
     vp9_setup_interp_filters(xd, mi->mbmi.interp_filter, pc);
 
-<<<<<<< HEAD
   // generate prediction
-=======
-  // re-initialize macroblock dequantizer before detokenization
-  if (xd->segmentation_enabled)
-    mb_init_dequantizer(pbi, xd);
-
-  if (xd->mode_info_context->mbmi.mb_skip_coeff) {
-    vp9_reset_sb_tokens_context(xd);
-
-    /* Special case:  Force the loopfilter to skip when eobtotal and
-     * mb_skip_coeff are zero.
-     */
-    skip_recon_mb(pbi, xd, mb_row, mb_col);
-    return;
-  }
-
-  /* do prediction */
->>>>>>> e5885258
   if (xd->mode_info_context->mbmi.ref_frame == INTRA_FRAME) {
     vp9_build_intra_predictors_sby_s(xd, bsize);
     vp9_build_intra_predictors_sbuv_s(xd, bsize);
   } else {
-<<<<<<< HEAD
     vp9_build_inter_predictors_sb(xd, mb_row, mb_col, bsize);
   }
 
@@ -1172,134 +620,6 @@
           break;
         default: assert(0);
       }
-=======
-    vp9_build_inter32x32_predictors_sb(xd, xd->dst.y_buffer,
-                                       xd->dst.u_buffer, xd->dst.v_buffer,
-                                       xd->dst.y_stride, xd->dst.uv_stride,
-                                       mb_row, mb_col);
-  }
-
-  /* dequantization and idct */
-  eobtotal = vp9_decode_sb_tokens(pbi, xd, bc);
-  if (eobtotal == 0) {  // skip loopfilter
-    xd->mode_info_context->mbmi.mb_skip_coeff = 1;
-    if (mb_col + 1 < pc->mb_cols)
-      xd->mode_info_context[1].mbmi.mb_skip_coeff = 1;
-    if (mb_row + 1 < pc->mb_rows) {
-      xd->mode_info_context[mis].mbmi.mb_skip_coeff = 1;
-      if (mb_col + 1 < pc->mb_cols)
-        xd->mode_info_context[mis + 1].mbmi.mb_skip_coeff = 1;
-    }
-  } else {
-    switch (xd->mode_info_context->mbmi.txfm_size) {
-      case TX_32X32:
-        vp9_dequant_idct_add_32x32(xd->qcoeff, xd->block[0].dequant,
-                                   xd->dst.y_buffer, xd->dst.y_buffer,
-                                   xd->dst.y_stride, xd->dst.y_stride,
-                                   xd->eobs[0]);
-        vp9_dequant_idct_add_uv_block_16x16_c(xd->qcoeff + 1024,
-                                              xd->block[16].dequant,
-                                              xd->dst.u_buffer,
-                                              xd->dst.v_buffer,
-                                              xd->dst.uv_stride, xd);
-        break;
-      case TX_16X16:
-        for (n = 0; n < 4; n++) {
-          const int x_idx = n & 1, y_idx = n >> 1;
-          const int y_offset = y_idx * 16 * xd->dst.y_stride + x_idx * 16;
-          const TX_TYPE tx_type = get_tx_type_16x16(xd,
-                                                    (y_idx * 8 + x_idx) * 4);
-          if (tx_type == DCT_DCT) {
-            vp9_dequant_idct_add_16x16(
-                xd->qcoeff + n * 256, xd->block[0].dequant,
-                xd->dst.y_buffer + y_offset,
-                xd->dst.y_buffer + y_offset,
-                xd->dst.y_stride, xd->dst.y_stride, xd->eobs[n * 16]);
-          } else {
-            vp9_ht_dequant_idct_add_16x16_c(tx_type, xd->qcoeff + n * 256,
-                xd->block[0].dequant,
-                xd->dst.y_buffer + y_offset,
-                xd->dst.y_buffer + y_offset,
-                xd->dst.y_stride, xd->dst.y_stride, xd->eobs[n * 16]);
-          }
-        }
-        vp9_dequant_idct_add_uv_block_16x16_c(xd->qcoeff + 1024,
-                                              xd->block[16].dequant,
-                                              xd->dst.u_buffer,
-                                              xd->dst.v_buffer,
-                                              xd->dst.uv_stride, xd);
-        break;
-      case TX_8X8:
-        for (n = 0; n < 16; n++) {
-          const int x_idx = n & 3, y_idx = n >> 2;
-          const int y_offset = y_idx * 8 * xd->dst.y_stride + x_idx * 8;
-          const TX_TYPE tx_type = get_tx_type_8x8(xd, (y_idx * 8 + x_idx) * 2);
-          if (tx_type == DCT_DCT) {
-            vp9_dequant_idct_add_8x8_c(xd->qcoeff + n * 64,
-                xd->block[0].dequant,
-                xd->dst.y_buffer + y_offset,
-                xd->dst.y_buffer + y_offset,
-                xd->dst.y_stride, xd->dst.y_stride, xd->eobs[n * 4]);
-          } else {
-            vp9_ht_dequant_idct_add_8x8_c(tx_type, xd->qcoeff + n * 64,
-                xd->block[0].dequant,
-                xd->dst.y_buffer + y_offset,
-                xd->dst.y_buffer + y_offset,
-                xd->dst.y_stride, xd->dst.y_stride, xd->eobs[n * 4]);
-          }
-        }
-        for (n = 0; n < 4; n++) {
-          const int x_idx = n & 1, y_idx = n >> 1;
-          const int uv_offset = y_idx * 8 * xd->dst.uv_stride + x_idx * 8;
-          vp9_dequant_idct_add_8x8_c(xd->qcoeff + n * 64 + 1024,
-              xd->block[16].dequant,
-              xd->dst.u_buffer + uv_offset,
-              xd->dst.u_buffer + uv_offset,
-              xd->dst.uv_stride, xd->dst.uv_stride, xd->eobs[64 + n * 4]);
-          vp9_dequant_idct_add_8x8_c(xd->qcoeff + n * 64 + 1280,
-              xd->block[20].dequant,
-              xd->dst.v_buffer + uv_offset,
-              xd->dst.v_buffer + uv_offset,
-              xd->dst.uv_stride, xd->dst.uv_stride, xd->eobs[80 + n * 4]);
-        }
-        break;
-      case TX_4X4:
-        for (n = 0; n < 64; n++) {
-          const int x_idx = n & 7, y_idx = n >> 3;
-          const int y_offset = y_idx * 4 * xd->dst.y_stride + x_idx * 4;
-
-          const TX_TYPE tx_type = get_tx_type_4x4(xd, y_idx * 8 + x_idx);
-          if (tx_type == DCT_DCT) {
-            xd->itxm_add(xd->qcoeff + n * 16, xd->block[0].dequant,
-                xd->dst.y_buffer + y_offset,
-                xd->dst.y_buffer + y_offset,
-                xd->dst.y_stride, xd->dst.y_stride, xd->eobs[n]);
-          } else {
-            vp9_ht_dequant_idct_add_c(tx_type, xd->qcoeff + n * 16,
-                xd->block[0].dequant,
-                xd->dst.y_buffer + y_offset,
-                xd->dst.y_buffer + y_offset,
-                xd->dst.y_stride, xd->dst.y_stride, xd->eobs[n]);
-          }
-        }
-
-        for (n = 0; n < 16; n++) {
-          const int x_idx = n & 3, y_idx = n >> 2;
-          const int uv_offset = y_idx * 4 * xd->dst.uv_stride + x_idx * 4;
-          xd->itxm_add(xd->qcoeff + 1024 + n * 16,
-              xd->block[16].dequant,
-              xd->dst.u_buffer + uv_offset,
-              xd->dst.u_buffer + uv_offset,
-              xd->dst.uv_stride, xd->dst.uv_stride, xd->eobs[64 + n]);
-          xd->itxm_add(xd->qcoeff + 1280 + n * 16,
-              xd->block[20].dequant,
-              xd->dst.v_buffer + uv_offset,
-              xd->dst.v_buffer + uv_offset,
-              xd->dst.uv_stride, xd->dst.uv_stride, xd->eobs[80 + n]);
-        }
-        break;
-      default: assert(0);
->>>>>>> e5885258
     }
   }
 }
@@ -1310,62 +630,17 @@
                      int mb_row, int mb_col,
                      vp9_reader *r) {
   int eobtotal = 0;
-<<<<<<< HEAD
   const MB_PREDICTION_MODE mode = xd->mode_info_context->mbmi.mode;
   const int tx_size = xd->mode_info_context->mbmi.txfm_size;
 
   assert(xd->mode_info_context->mbmi.sb_type == BLOCK_SIZE_MB16X16);
-=======
-  MB_PREDICTION_MODE mode;
-  int tx_size;
-
-  assert(!xd->mode_info_context->mbmi.sb_type);
-
-  // re-initialize macroblock dequantizer before detokenization
-  if (xd->segmentation_enabled)
-    mb_init_dequantizer(pbi, xd);
-
-  tx_size = xd->mode_info_context->mbmi.txfm_size;
-  mode = xd->mode_info_context->mbmi.mode;
-
-  if (xd->mode_info_context->mbmi.mb_skip_coeff) {
-    vp9_reset_mb_tokens_context(xd);
-  } else if (!bool_error(bc)) {
-    if (mode != B_PRED)
-      eobtotal = vp9_decode_mb_tokens(pbi, xd, bc);
-  }
->>>>>>> e5885258
 
   //mode = xd->mode_info_context->mbmi.mode;
   if (pbi->common.frame_type != KEY_FRAME)
     vp9_setup_interp_filters(xd, xd->mode_info_context->mbmi.interp_filter,
                              &pbi->common);
 
-<<<<<<< HEAD
   // do prediction
-=======
-  if (eobtotal == 0 &&
-      mode != B_PRED &&
-      mode != SPLITMV &&
-      mode != I8X8_PRED &&
-      !bool_error(bc)) {
-    /* Special case:  Force the loopfilter to skip when eobtotal and
-       mb_skip_coeff are zero. */
-    xd->mode_info_context->mbmi.mb_skip_coeff = 1;
-    skip_recon_mb(pbi, xd, mb_row, mb_col);
-    return;
-  }
-#if 0  // def DEC_DEBUG
-  if (dec_debug)
-    printf("Decoding mb:  %d %d\n", xd->mode_info_context->mbmi.mode, tx_size);
-#endif
-
-  // moved to be performed before detokenization
-  //  if (xd->segmentation_enabled)
-  //    mb_init_dequantizer(pbi, xd);
-
-  /* do prediction */
->>>>>>> e5885258
   if (xd->mode_info_context->mbmi.ref_frame == INTRA_FRAME) {
     if (mode != I8X8_PRED) {
       vp9_build_intra_predictors_sbuv_s(xd, BLOCK_SIZE_MB16X16);
@@ -1379,11 +654,7 @@
            xd->mode_info_context->mbmi.mode, tx_size,
            xd->mode_info_context->mbmi.interp_filter);
 #endif
-<<<<<<< HEAD
     vp9_build_inter_predictors_sb(xd, mb_row, mb_col, BLOCK_SIZE_MB16X16);
-=======
-    vp9_build_inter_predictors_mb(xd, mb_row, mb_col);
->>>>>>> e5885258
   }
 
   if (xd->mode_info_context->mbmi.mb_skip_coeff) {
@@ -1486,7 +757,6 @@
   xd->mode_info_context->mbmi.sb_type = bsize;
   xd->prev_mode_info_context = cm->prev_mi + mb_idx;
   xd->above_context = cm->above_context + mb_col;
-<<<<<<< HEAD
   xd->left_context = cm->left_context + mb_row % 4;
   xd->above_seg_context = cm->above_seg_context + mb_col;
   xd->left_seg_context  = cm->left_seg_context + (mb_row & 3);
@@ -1501,31 +771,12 @@
 }
 
 static void set_refs(VP9D_COMP *pbi, int mb_row, int mb_col) {
-=======
-  xd->left_context = cm->left_context + (mb_row & 3);
-
-  // Distance of Mb to the various image edges.
-  // These are specified to 8th pel as they are always compared to
-  // values that are in 1/8th pel units
-  block_size >>= 4;  // in mb units
-
-  set_mb_row(cm, xd, mb_row, block_size);
-  set_mb_col(cm, xd, mb_col, block_size);
-
-  xd->dst.y_buffer = cm->yv12_fb[dst_fb_idx].y_buffer + recon_yoffset;
-  xd->dst.u_buffer = cm->yv12_fb[dst_fb_idx].u_buffer + recon_uvoffset;
-  xd->dst.v_buffer = cm->yv12_fb[dst_fb_idx].v_buffer + recon_uvoffset;
-}
-
-static void set_refs(VP9D_COMP *pbi, int block_size, int mb_row, int mb_col) {
->>>>>>> e5885258
   VP9_COMMON *const cm = &pbi->common;
   MACROBLOCKD *const xd = &pbi->mb;
   MB_MODE_INFO *const mbmi = &xd->mode_info_context->mbmi;
 
   if (mbmi->ref_frame > INTRA_FRAME) {
     // Select the appropriate reference frame for this MB
-<<<<<<< HEAD
     const int fb_idx = cm->active_ref_idx[mbmi->ref_frame - 1];
     const YV12_BUFFER_CONFIG *cfg = &cm->yv12_fb[fb_idx];
     xd->scale_factor[0]    = cm->active_ref_scale[mbmi->ref_frame - 1];
@@ -1560,56 +811,6 @@
     decode_sb(pbi, xd, mb_row, mb_col, r, bsize);
   else
     decode_mb(pbi, xd, mb_row, mb_col, r);
-=======
-    int ref_fb_idx = cm->active_ref_idx[mbmi->ref_frame - 1];
-    xd->scale_factor[0] = cm->active_ref_scale[mbmi->ref_frame - 1];
-    xd->scale_factor_uv[0] = cm->active_ref_scale[mbmi->ref_frame - 1];
-    setup_pred_block(&xd->pre, &cm->yv12_fb[ref_fb_idx], mb_row, mb_col,
-                     &xd->scale_factor[0], &xd->scale_factor_uv[0]);
-
-    // propagate errors from reference frames
-    xd->corrupted |= cm->yv12_fb[ref_fb_idx].corrupted;
-
-    if (mbmi->second_ref_frame > INTRA_FRAME) {
-      // Select the appropriate reference frame for this MB
-      int second_ref_fb_idx = cm->active_ref_idx[mbmi->second_ref_frame - 1];
-
-      setup_pred_block(&xd->second_pre, &cm->yv12_fb[second_ref_fb_idx],
-                       mb_row, mb_col,
-                       &xd->scale_factor[1], &xd->scale_factor_uv[1]);
-
-      // propagate errors from reference frames
-      xd->corrupted |= cm->yv12_fb[second_ref_fb_idx].corrupted;
-    }
-  }
-}
-
-/* Decode a row of Superblocks (2x2 region of MBs) */
-static void decode_sb_row(VP9D_COMP *pbi, VP9_COMMON *pc,
-                          int mb_row, MACROBLOCKD *xd,
-                          BOOL_DECODER* const bc) {
-  int mb_col;
-
-  // For a SB there are 2 left contexts, each pertaining to a MB row within
-  vpx_memset(pc->left_context, 0, sizeof(pc->left_context));
-
-  for (mb_col = pc->cur_tile_mb_col_start;
-       mb_col < pc->cur_tile_mb_col_end; mb_col += 4) {
-    if (vp9_read(bc, pc->sb64_coded)) {
-#ifdef DEC_DEBUG
-      dec_debug = (pc->current_video_frame == 11 && pc->show_frame &&
-                   mb_row == 8 && mb_col == 0);
-      if (dec_debug)
-        printf("Debug Decode SB64\n");
-#endif
-      set_offsets(pbi, 64, mb_row, mb_col);
-      vp9_decode_mb_mode_mv(pbi, xd, mb_row, mb_col, bc);
-      set_refs(pbi, 64, mb_row, mb_col);
-      decode_superblock64(pbi, xd, mb_row, mb_col, bc);
-      xd->corrupted |= bool_error(bc);
-    } else {
-      int j;
->>>>>>> e5885258
 
   xd->corrupted |= vp9_reader_has_error(r);
 }
@@ -1623,7 +824,6 @@
   PARTITION_TYPE partition = PARTITION_NONE;
   BLOCK_SIZE_TYPE subsize;
 
-<<<<<<< HEAD
   if (mb_row >= pc->mb_rows || mb_col >= pc->mb_cols)
     return;
 
@@ -1637,49 +837,6 @@
                            pc->fc.partition_prob[pl]);
     pc->fc.partition_counts[pl][partition]++;
   }
-=======
-        xd->sb_index = j;
-
-        if (vp9_read(bc, pc->sb32_coded)) {
-#ifdef DEC_DEBUG
-          dec_debug = (pc->current_video_frame == 11 && pc->show_frame &&
-                       mb_row + y_idx_sb == 8 && mb_col + x_idx_sb == 0);
-          if (dec_debug)
-            printf("Debug Decode SB32\n");
-#endif
-          set_offsets(pbi, 32, mb_row + y_idx_sb, mb_col + x_idx_sb);
-          vp9_decode_mb_mode_mv(pbi,
-                                xd, mb_row + y_idx_sb, mb_col + x_idx_sb, bc);
-          set_refs(pbi, 32, mb_row + y_idx_sb, mb_col + x_idx_sb);
-          decode_superblock32(pbi,
-                              xd, mb_row + y_idx_sb, mb_col + x_idx_sb, bc);
-          xd->corrupted |= bool_error(bc);
-        } else {
-          int i;
-
-          // Process the 4 MBs within the SB in the order:
-          // top-left, top-right, bottom-left, bottom-right
-          for (i = 0; i < 4; i++) {
-            const int x_idx = x_idx_sb + (i & 1), y_idx = y_idx_sb + (i >> 1);
-
-            if (mb_row + y_idx >= pc->mb_rows ||
-                mb_col + x_idx >= pc->mb_cols) {
-              // MB lies outside frame, skip on to next
-              continue;
-            }
-#ifdef DEC_DEBUG
-            dec_debug = (pc->current_video_frame == 11 && pc->show_frame &&
-                         mb_row + y_idx == 8 && mb_col + x_idx == 0);
-            if (dec_debug)
-              printf("Debug Decode MB\n");
-#endif
-
-            set_offsets(pbi, 16, mb_row + y_idx, mb_col + x_idx);
-            xd->mb_index = i;
-            vp9_decode_mb_mode_mv(pbi, xd, mb_row + y_idx, mb_col + x_idx, bc);
-            set_refs(pbi, 16, mb_row + y_idx, mb_col + x_idx);
-            decode_macroblock(pbi, xd, mb_row + y_idx, mb_col + x_idx, bc);
->>>>>>> e5885258
 
   switch (partition) {
     case PARTITION_NONE:
@@ -1719,7 +876,6 @@
   if ((partition == PARTITION_SPLIT) && (bsize > BLOCK_SIZE_SB32X32))
     return;
 
-<<<<<<< HEAD
   xd->left_seg_context = pc->left_seg_context + (mb_row & 3);
   xd->above_seg_context = pc->above_seg_context + mb_col;
   update_partition_context(xd, subsize, bsize);
@@ -1748,26 +904,11 @@
   VP9_COMMON *pc = &pbi->common;
   const uint8_t *data_end = pbi->source + pbi->source_sz;
   const size_t partition_size = data_end - data;
-=======
-
-static void setup_token_decoder(VP9D_COMP *pbi,
-                                const unsigned char *cx_data,
-                                BOOL_DECODER* const bool_decoder) {
-  VP9_COMMON *pc = &pbi->common;
-  const unsigned char *user_data_end = pbi->Source + pbi->source_sz;
-  const unsigned char *partition = cx_data;
-  ptrdiff_t bytes_left = user_data_end - partition;
-  ptrdiff_t partition_size = bytes_left;
->>>>>>> e5885258
 
   // Validate the calculated partition length. If the buffer
   // described by the partition can't be fully read, then restrict
   // it to the portion that can be (for EC mode) or throw an error.
-<<<<<<< HEAD
   if (!read_is_valid(data, partition_size, data_end))
-=======
-  if (!read_is_valid(partition, partition_size, user_data_end)) {
->>>>>>> e5885258
     vpx_internal_error(&pc->error, VPX_CODEC_CORRUPT_FRAME,
                        "Truncated packet or corrupt partition "
                        "%d length", 1);
@@ -1787,16 +928,6 @@
     pbi->refresh_frame_flags = (1 << NUM_REF_FRAMES) - 1;
   } else if (pc->error_resilient_mode) {
     vp9_setup_past_independence(pc, xd);
-<<<<<<< HEAD
-=======
-  }
-
-  if (pc->frame_type != KEY_FRAME) {
-    pc->mcomp_filter_type = pc->use_bilinear_mc_filter ? BILINEAR : EIGHTTAP;
-
-    // To enable choice of different interpolation filters
-    vp9_setup_interp_filters(xd, pc->mcomp_filter_type, pc);
->>>>>>> e5885258
   }
 
   xd->mode_info_context = pc->mi;
@@ -1804,7 +935,6 @@
   xd->frame_type = pc->frame_type;
   xd->mode_info_context->mbmi.mode = DC_PRED;
   xd->mode_info_stride = pc->mode_info_stride;
-<<<<<<< HEAD
 }
 
 #if CONFIG_CODE_ZEROGROUP
@@ -1939,213 +1069,11 @@
 #if CONFIG_IMPLICIT_SEGMENTATION
   xd->allow_implicit_segment_update = 0;
 #endif
-=======
-  xd->corrupted = 0;
-  xd->fullpixel_mask = pc->full_pixel ? 0xfffffff8 : 0xffffffff;
-}
-
-#if CONFIG_CODE_NONZEROCOUNT
-static void read_nzc_probs_common(VP9_COMMON *cm,
-                                  BOOL_DECODER* const bc,
-                                  int block_size) {
-  int c, r, b, t;
-  int tokens, nodes;
-  vp9_prob *nzc_probs;
-  vp9_prob upd;
-
-  if (!vp9_read_bit(bc)) return;
-
-  if (block_size == 32) {
-    tokens = NZC32X32_TOKENS;
-    nzc_probs = cm->fc.nzc_probs_32x32[0][0][0];
-    upd = NZC_UPDATE_PROB_32X32;
-  } else if (block_size == 16) {
-    tokens = NZC16X16_TOKENS;
-    nzc_probs = cm->fc.nzc_probs_16x16[0][0][0];
-    upd = NZC_UPDATE_PROB_16X16;
-  } else if (block_size == 8) {
-    tokens = NZC8X8_TOKENS;
-    nzc_probs = cm->fc.nzc_probs_8x8[0][0][0];
-    upd = NZC_UPDATE_PROB_8X8;
-  } else {
-    tokens = NZC4X4_TOKENS;
-    nzc_probs = cm->fc.nzc_probs_4x4[0][0][0];
-    upd = NZC_UPDATE_PROB_4X4;
-  }
-  nodes = tokens - 1;
-  for (c = 0; c < MAX_NZC_CONTEXTS; ++c) {
-    for (r = 0; r < REF_TYPES; ++r) {
-      for (b = 0; b < BLOCK_TYPES; ++b) {
-        int offset = c * REF_TYPES * BLOCK_TYPES + r * BLOCK_TYPES + b;
-        int offset_nodes = offset * nodes;
-        for (t = 0; t < nodes; ++t) {
-          vp9_prob *p = &nzc_probs[offset_nodes + t];
-          if (vp9_read(bc, upd)) {
-            *p = read_prob_diff_update(bc, *p);
-          }
-        }
-      }
-    }
-  }
-}
-
-static void read_nzc_pcat_probs(VP9_COMMON *cm, BOOL_DECODER* const bc) {
-  int c, t, b;
-  vp9_prob upd = NZC_UPDATE_PROB_PCAT;
-  if (!vp9_read_bit(bc)) {
-    return;
-  }
-  for (c = 0; c < MAX_NZC_CONTEXTS; ++c) {
-    for (t = 0; t < NZC_TOKENS_EXTRA; ++t) {
-      int bits = vp9_extranzcbits[t + NZC_TOKENS_NOEXTRA];
-      for (b = 0; b < bits; ++b) {
-        vp9_prob *p = &cm->fc.nzc_pcat_probs[c][t][b];
-        if (vp9_read(bc, upd)) {
-          *p = read_prob_diff_update(bc, *p);
-        }
-      }
-    }
-  }
-}
-
-static void read_nzc_probs(VP9_COMMON *cm,
-                           BOOL_DECODER* const bc) {
-  read_nzc_probs_common(cm, bc, 4);
-  if (cm->txfm_mode != ONLY_4X4)
-    read_nzc_probs_common(cm, bc, 8);
-  if (cm->txfm_mode > ALLOW_8X8)
-    read_nzc_probs_common(cm, bc, 16);
-  if (cm->txfm_mode > ALLOW_16X16)
-    read_nzc_probs_common(cm, bc, 32);
-#ifdef NZC_PCAT_UPDATE
-  read_nzc_pcat_probs(cm, bc);
-#endif
-}
-#endif  // CONFIG_CODE_NONZEROCOUNT
-
-static void read_coef_probs_common(BOOL_DECODER* const bc,
-                                   vp9_coeff_probs *coef_probs,
-                                   int block_types) {
-#if CONFIG_MODELCOEFPROB && MODEL_BASED_UPDATE
-  const int entropy_nodes_update = UNCONSTRAINED_UPDATE_NODES;
-#else
-  const int entropy_nodes_update = ENTROPY_NODES;
-#endif
-
-  int i, j, k, l, m;
-
-  if (vp9_read_bit(bc)) {
-    for (i = 0; i < block_types; i++) {
-      for (j = 0; j < REF_TYPES; j++) {
-        for (k = 0; k < COEF_BANDS; k++) {
-          for (l = 0; l < PREV_COEF_CONTEXTS; l++) {
-            if (l >= 3 && k == 0)
-              continue;
-            for (m = CONFIG_CODE_NONZEROCOUNT; m < entropy_nodes_update; m++) {
-              vp9_prob *const p = coef_probs[i][j][k][l] + m;
-
-              if (vp9_read(bc, vp9_coef_update_prob[m])) {
-                *p = read_prob_diff_update(bc, *p);
-#if CONFIG_MODELCOEFPROB && MODEL_BASED_UPDATE
-                if (m == UNCONSTRAINED_NODES - 1)
-                  vp9_get_model_distribution(*p, coef_probs[i][j][k][l], i, j);
-#endif
-              }
-            }
-          }
-        }
-      }
-    }
-  }
-}
-
-static void read_coef_probs(VP9D_COMP *pbi, BOOL_DECODER* const bc) {
-  VP9_COMMON *const pc = &pbi->common;
-
-  read_coef_probs_common(bc, pc->fc.coef_probs_4x4, BLOCK_TYPES);
-
-  if (pbi->common.txfm_mode != ONLY_4X4)
-    read_coef_probs_common(bc, pc->fc.coef_probs_8x8, BLOCK_TYPES);
-
-  if (pbi->common.txfm_mode > ALLOW_8X8)
-    read_coef_probs_common(bc, pc->fc.coef_probs_16x16, BLOCK_TYPES);
-
-  if (pbi->common.txfm_mode > ALLOW_16X16)
-    read_coef_probs_common(bc, pc->fc.coef_probs_32x32, BLOCK_TYPES);
-}
-
-static void update_frame_size(VP9D_COMP *pbi) {
-  VP9_COMMON *cm = &pbi->common;
-
-  /* our internal buffers are always multiples of 16 */
-  const int width = (cm->width + 15) & ~15;
-  const int height = (cm->height + 15) & ~15;
-
-  cm->mb_rows = height >> 4;
-  cm->mb_cols = width >> 4;
-  cm->MBs = cm->mb_rows * cm->mb_cols;
-  cm->mode_info_stride = cm->mb_cols + 1;
-  memset(cm->mip, 0,
-        (cm->mb_cols + 1) * (cm->mb_rows + 1) * sizeof(MODE_INFO));
-  vp9_update_mode_info_border(cm, cm->mip);
-
-  cm->mi = cm->mip + cm->mode_info_stride + 1;
-  cm->prev_mi = cm->prev_mip + cm->mode_info_stride + 1;
-  vp9_update_mode_info_in_image(cm, cm->mi);
-}
-
-static void setup_segmentation(VP9_COMMON *pc, MACROBLOCKD *xd, vp9_reader *r) {
-  int i, j;
-
-  xd->segmentation_enabled = vp9_read_bit(r);
-  if (xd->segmentation_enabled) {
-    // Read whether or not the segmentation map is being explicitly updated
-    // this frame.
-    xd->update_mb_segmentation_map = vp9_read_bit(r);
-
-    // If so what method will be used.
-    if (xd->update_mb_segmentation_map) {
-      // Which macro block level features are enabled. Read the probs used to
-      // decode the segment id for each macro block.
-      for (i = 0; i < MB_FEATURE_TREE_PROBS; i++) {
-        xd->mb_segment_tree_probs[i] = vp9_read_bit(r) ? vp9_read_prob(r) : 255;
-      }
-
-      // Read the prediction probs needed to decode the segment id
-      pc->temporal_update = vp9_read_bit(r);
-      for (i = 0; i < PREDICTION_PROBS; i++) {
-        pc->segment_pred_probs[i] = pc->temporal_update
-            ? (vp9_read_bit(r) ? vp9_read_prob(r) : 255)
-            : 255;
-      }
-
-      if (pc->temporal_update) {
-        const vp9_prob *p = xd->mb_segment_tree_probs;
-        vp9_prob *p_mod = xd->mb_segment_mispred_tree_probs;
-        const int c0 =        p[0]  *        p[1];
-        const int c1 =        p[0]  * (256 - p[1]);
-        const int c2 = (256 - p[0]) *        p[2];
-        const int c3 = (256 - p[0]) * (256 - p[2]);
-
-        p_mod[0] = get_binary_prob(c1, c2 + c3);
-        p_mod[1] = get_binary_prob(c0, c2 + c3);
-        p_mod[2] = get_binary_prob(c0 + c1, c3);
-        p_mod[3] = get_binary_prob(c0 + c1, c2);
-      }
-    }
-
-    xd->update_mb_segmentation_data = vp9_read_bit(r);
-    if (xd->update_mb_segmentation_data) {
-      int data;
-
-      xd->mb_segment_abs_delta = vp9_read_bit(r);
->>>>>>> e5885258
 
   xd->segmentation_enabled = vp9_read_bit(r);
   if (!xd->segmentation_enabled)
     return;
 
-<<<<<<< HEAD
   // Segmentation map update
   xd->update_mb_segmentation_map = vp9_read_bit(r);
 #if CONFIG_IMPLICIT_SEGMENTATION
@@ -2173,27 +1101,6 @@
     xd->mb_segment_abs_delta = vp9_read_bit(r);
 
     vp9_clearall_segfeatures(xd);
-=======
-      // For each segmentation...
-      for (i = 0; i < MAX_MB_SEGMENTS; i++) {
-        // For each of the segments features...
-        for (j = 0; j < SEG_LVL_MAX; j++) {
-          // Is the feature enabled
-          if (vp9_read_bit(r)) {
-            // Update the feature data and mask
-            vp9_enable_segfeature(xd, i, j);
-
-            data = vp9_decode_unsigned_max(r, vp9_seg_feature_data_max(j));
-
-            // Is the segment data signed..
-            if (vp9_is_segfeature_signed(j)) {
-              if (vp9_read_bit(r))
-                data = -data;
-            }
-          } else {
-            data = 0;
-          }
->>>>>>> e5885258
 
     for (i = 0; i < MAX_MB_SEGMENTS; i++) {
       for (j = 0; j < SEG_LVL_MAX; j++) {
@@ -2211,7 +1118,6 @@
   }
 }
 
-<<<<<<< HEAD
 static void setup_pred_probs(VP9_COMMON *pc, vp9_reader *r) {
   // Read common prediction model status flag probability updates for the
   // reference frame
@@ -2230,12 +1136,6 @@
 
 static void setup_loopfilter(VP9_COMMON *pc, MACROBLOCKD *xd, vp9_reader *r) {
   pc->filter_type = (LOOPFILTER_TYPE) vp9_read_bit(r);
-=======
-static void setup_loopfilter(VP9_COMMON *pc, MACROBLOCKD *xd, vp9_reader *r) {
-  int i;
-
-  pc->filter_type = (LOOPFILTERTYPE) vp9_read_bit(r);
->>>>>>> e5885258
   pc->filter_level = vp9_read_literal(r, 6);
   pc->sharpness_level = vp9_read_literal(r, 3);
 
@@ -2249,14 +1149,9 @@
   // Read in loop filter deltas applied at the MB level based on mode or ref
   // frame.
   xd->mode_ref_lf_delta_update = 0;
-<<<<<<< HEAD
-=======
-  xd->mode_ref_lf_delta_enabled = vp9_read_bit(r);
->>>>>>> e5885258
 
   xd->mode_ref_lf_delta_enabled = vp9_read_bit(r);
   if (xd->mode_ref_lf_delta_enabled) {
-<<<<<<< HEAD
     xd->mode_ref_lf_delta_update = vp9_read_bit(r);
     if (xd->mode_ref_lf_delta_update) {
       int i;
@@ -2277,360 +1172,11 @@
     }
   }
 }
-=======
-    // Do the deltas need to be updated
-    xd->mode_ref_lf_delta_update = vp9_read_bit(r);
-
-    if (xd->mode_ref_lf_delta_update) {
-      // Send update
-      for (i = 0; i < MAX_REF_LF_DELTAS; i++) {
-        if (vp9_read_bit(r)) {
-          // sign = vp9_read_bit(r);
-          xd->ref_lf_deltas[i] = vp9_read_literal(r, 6);
-
-          if (vp9_read_bit(r))
-            xd->ref_lf_deltas[i] = -xd->ref_lf_deltas[i];  // Apply sign
-        }
-      }
-
-      // Send update
-      for (i = 0; i < MAX_MODE_LF_DELTAS; i++) {
-        if (vp9_read_bit(r)) {
-          // sign = vp9_read_bit(r);
-          xd->mode_lf_deltas[i] = vp9_read_literal(r, 6);
-
-          if (vp9_read_bit(r))
-            xd->mode_lf_deltas[i] = -xd->mode_lf_deltas[i];  // Apply sign
-        }
-      }
-    }
-  }
-}
-
-static const uint8_t *setup_frame_size(VP9D_COMP *pbi, int scaling_active,
-                                      const uint8_t *data,
-                                      const uint8_t *data_end) {
-  VP9_COMMON *const pc = &pbi->common;
-  const int width = pc->width;
-  const int height = pc->height;
-
-  // If error concealment is enabled we should only parse the new size
-  // if we have enough data. Otherwise we will end up with the wrong size.
-  if (scaling_active && data + 4 < data_end) {
-    pc->display_width = read_le16(data + 0);
-    pc->display_height = read_le16(data + 2);
-    data += 4;
-  }
-
-  if (data + 4 < data_end) {
-    pc->width = read_le16(data + 0);
-    pc->height = read_le16(data + 2);
-    data += 4;
-  }
-
-  if (!scaling_active) {
-    pc->display_width = pc->width;
-    pc->display_height = pc->height;
-  }
-
-  if (width != pc->width || height != pc->height) {
-    if (pc->width <= 0) {
-      pc->width = width;
-      vpx_internal_error(&pc->error, VPX_CODEC_CORRUPT_FRAME,
-                         "Invalid frame width");
-    }
-
-    if (pc->height <= 0) {
-      pc->height = height;
-      vpx_internal_error(&pc->error, VPX_CODEC_CORRUPT_FRAME,
-                         "Invalid frame height");
-    }
-
-    if (!pbi->initial_width || !pbi->initial_height) {
-      if (vp9_alloc_frame_buffers(pc, pc->width, pc->height))
-        vpx_internal_error(&pc->error, VPX_CODEC_MEM_ERROR,
-                           "Failed to allocate frame buffers");
-      pbi->initial_width = pc->width;
-      pbi->initial_height = pc->height;
-    }
-
-    if (pc->width > pbi->initial_width) {
-      vpx_internal_error(&pc->error, VPX_CODEC_CORRUPT_FRAME,
-                         "Frame width too large");
-    }
-
-    if (pc->height > pbi->initial_height) {
-      vpx_internal_error(&pc->error, VPX_CODEC_CORRUPT_FRAME,
-                         "Frame height too large");
-    }
-
-    update_frame_size(pbi);
-  }
-
-  return data;
-}
-
-static void update_frame_context(VP9D_COMP *pbi, vp9_reader *r) {
-  FRAME_CONTEXT *const fc = &pbi->common.fc;
-
-  vp9_copy(fc->pre_coef_probs_4x4, fc->coef_probs_4x4);
-  vp9_copy(fc->pre_coef_probs_8x8, fc->coef_probs_8x8);
-  vp9_copy(fc->pre_coef_probs_16x16, fc->coef_probs_16x16);
-  vp9_copy(fc->pre_coef_probs_32x32, fc->coef_probs_32x32);
-  vp9_copy(fc->pre_ymode_prob, fc->ymode_prob);
-  vp9_copy(fc->pre_sb_ymode_prob, fc->sb_ymode_prob);
-  vp9_copy(fc->pre_uv_mode_prob, fc->uv_mode_prob);
-  vp9_copy(fc->pre_bmode_prob, fc->bmode_prob);
-  vp9_copy(fc->pre_i8x8_mode_prob, fc->i8x8_mode_prob);
-  vp9_copy(fc->pre_sub_mv_ref_prob, fc->sub_mv_ref_prob);
-  vp9_copy(fc->pre_mbsplit_prob, fc->mbsplit_prob);
-  fc->pre_nmvc = fc->nmvc;
-
-  vp9_zero(fc->coef_counts_4x4);
-  vp9_zero(fc->coef_counts_8x8);
-  vp9_zero(fc->coef_counts_16x16);
-  vp9_zero(fc->coef_counts_32x32);
-  vp9_zero(fc->eob_branch_counts);
-  vp9_zero(fc->ymode_counts);
-  vp9_zero(fc->sb_ymode_counts);
-  vp9_zero(fc->uv_mode_counts);
-  vp9_zero(fc->bmode_counts);
-  vp9_zero(fc->i8x8_mode_counts);
-  vp9_zero(fc->sub_mv_ref_counts);
-  vp9_zero(fc->mbsplit_counts);
-  vp9_zero(fc->NMVcount);
-  vp9_zero(fc->mv_ref_ct);
-
-#if CONFIG_COMP_INTERINTRA_PRED
-  fc->pre_interintra_prob = fc->interintra_prob;
-  vp9_zero(fc->interintra_counts);
-#endif
-
-#if CONFIG_CODE_NONZEROCOUNT
-  vp9_copy(fc->pre_nzc_probs_4x4, fc->nzc_probs_4x4);
-  vp9_copy(fc->pre_nzc_probs_8x8, fc->nzc_probs_8x8);
-  vp9_copy(fc->pre_nzc_probs_16x16, fc->nzc_probs_16x16);
-  vp9_copy(fc->pre_nzc_probs_32x32, fc->nzc_probs_32x32);
-  vp9_copy(fc->pre_nzc_pcat_probs, fc->nzc_pcat_probs);
-
-  vp9_zero(fc->nzc_counts_4x4);
-  vp9_zero(fc->nzc_counts_8x8);
-  vp9_zero(fc->nzc_counts_16x16);
-  vp9_zero(fc->nzc_counts_32x32);
-  vp9_zero(fc->nzc_pcat_counts);
-#endif
-
-  read_coef_probs(pbi, r);
-#if CONFIG_CODE_NONZEROCOUNT
-  read_nzc_probs(&pbi->common, r);
-#endif
-}
-
-static void decode_tiles(VP9D_COMP *pbi,
-                         const uint8_t *data, int first_partition_size,
-                         BOOL_DECODER *header_bc, BOOL_DECODER *residual_bc) {
-  VP9_COMMON *const pc = &pbi->common;
-  MACROBLOCKD *const xd  = &pbi->mb;
-
-  const uint8_t *data_ptr = data + first_partition_size;
-  int tile_row, tile_col, delta_log2_tiles;
-  int mb_row;
-
-  vp9_get_tile_n_bits(pc, &pc->log2_tile_columns, &delta_log2_tiles);
-  while (delta_log2_tiles--) {
-    if (vp9_read_bit(header_bc)) {
-      pc->log2_tile_columns++;
-    } else {
-      break;
-    }
-  }
-  pc->log2_tile_rows = vp9_read_bit(header_bc);
-  if (pc->log2_tile_rows)
-    pc->log2_tile_rows += vp9_read_bit(header_bc);
-  pc->tile_columns = 1 << pc->log2_tile_columns;
-  pc->tile_rows    = 1 << pc->log2_tile_rows;
-
-  vpx_memset(pc->above_context, 0,
-             sizeof(ENTROPY_CONTEXT_PLANES) * pc->mb_cols);
-
-  if (pbi->oxcf.inv_tile_order) {
-    const int n_cols = pc->tile_columns;
-    const uint8_t *data_ptr2[4][1 << 6];
-    BOOL_DECODER bc_bak = {0};
-
-    // pre-initialize the offsets, we're going to read in inverse order
-    data_ptr2[0][0] = data_ptr;
-    for (tile_row = 0; tile_row < pc->tile_rows; tile_row++) {
-      if (tile_row) {
-        const int size = read_le32(data_ptr2[tile_row - 1][n_cols - 1]);
-        data_ptr2[tile_row - 1][n_cols - 1] += 4;
-        data_ptr2[tile_row][0] = data_ptr2[tile_row - 1][n_cols - 1] + size;
-      }
-
-      for (tile_col = 1; tile_col < n_cols; tile_col++) {
-        const int size = read_le32(data_ptr2[tile_row][tile_col - 1]);
-        data_ptr2[tile_row][tile_col - 1] += 4;
-        data_ptr2[tile_row][tile_col] =
-            data_ptr2[tile_row][tile_col - 1] + size;
-      }
-    }
-
-    for (tile_row = 0; tile_row < pc->tile_rows; tile_row++) {
-      vp9_get_tile_row_offsets(pc, tile_row);
-      for (tile_col = n_cols - 1; tile_col >= 0; tile_col--) {
-        vp9_get_tile_col_offsets(pc, tile_col);
-        setup_token_decoder(pbi, data_ptr2[tile_row][tile_col], residual_bc);
-
-        // Decode a row of superblocks
-        for (mb_row = pc->cur_tile_mb_row_start;
-             mb_row < pc->cur_tile_mb_row_end; mb_row += 4) {
-          decode_sb_row(pbi, pc, mb_row, xd, residual_bc);
-        }
-
-        if (tile_row == pc->tile_rows - 1 && tile_col == n_cols - 1)
-          bc_bak = *residual_bc;
-      }
-    }
-    *residual_bc = bc_bak;
-  } else {
-    int has_more;
-
-    for (tile_row = 0; tile_row < pc->tile_rows; tile_row++) {
-      vp9_get_tile_row_offsets(pc, tile_row);
-      for (tile_col = 0; tile_col < pc->tile_columns; tile_col++) {
-        vp9_get_tile_col_offsets(pc, tile_col);
-
-        has_more = tile_col < pc->tile_columns - 1 ||
-                   tile_row < pc->tile_rows - 1;
-
-        // Setup decoder
-        setup_token_decoder(pbi, data_ptr + (has_more ? 4 : 0), residual_bc);
-
-        // Decode a row of superblocks
-        for (mb_row = pc->cur_tile_mb_row_start;
-             mb_row < pc->cur_tile_mb_row_end; mb_row += 4) {
-          decode_sb_row(pbi, pc, mb_row, xd, residual_bc);
-        }
-
-        if (has_more) {
-          const int size = read_le32(data_ptr);
-          data_ptr += 4 + size;
-        }
-      }
-    }
-  }
-}
-
-int vp9_decode_frame(VP9D_COMP *pbi, const unsigned char **p_data_end) {
-  BOOL_DECODER header_bc, residual_bc;
-  VP9_COMMON *const pc = &pbi->common;
-  MACROBLOCKD *const xd  = &pbi->mb;
-  const uint8_t *data = (const uint8_t *)pbi->Source;
-  const uint8_t *data_end = data + pbi->source_sz;
-  ptrdiff_t first_partition_length_in_bytes = 0;
-  int i, corrupt_tokens = 0;
-
-  // printf("Decoding frame %d\n", pc->current_video_frame);
-
-  xd->corrupted = 0;  // start with no corruption of current frame
-  pc->yv12_fb[pc->new_fb_idx].corrupted = 0;
-
-  if (data_end - data < 3) {
-    vpx_internal_error(&pc->error, VPX_CODEC_CORRUPT_FRAME, "Truncated packet");
-  } else {
-    int scaling_active;
-    pc->last_frame_type = pc->frame_type;
-    pc->frame_type = (FRAME_TYPE)(data[0] & 1);
-    pc->version = (data[0] >> 1) & 7;
-    pc->show_frame = (data[0] >> 4) & 1;
-    scaling_active = (data[0] >> 5) & 1;
-    first_partition_length_in_bytes = read_le16(data + 1);
-
-    if (!read_is_valid(data, first_partition_length_in_bytes, data_end))
-      vpx_internal_error(&pc->error, VPX_CODEC_CORRUPT_FRAME,
-                         "Truncated packet or corrupt partition 0 length");
-
-    data += 3;
-
-    vp9_setup_version(pc);
-
-    if (pc->frame_type == KEY_FRAME) {
-      // When error concealment is enabled we should only check the sync
-      // code if we have enough bits available
-      if (data + 3 < data_end) {
-        if (data[0] != 0x9d || data[1] != 0x01 || data[2] != 0x2a)
-          vpx_internal_error(&pc->error, VPX_CODEC_UNSUP_BITSTREAM,
-                             "Invalid frame sync code");
-      }
-      data += 3;
-    }
-
-    data = setup_frame_size(pbi, scaling_active, data, data_end);
-  }
-
-  if ((!pbi->decoded_key_frame && pc->frame_type != KEY_FRAME) ||
-      pc->width == 0 || pc->height == 0) {
-    return -1;
-  }
-
-  init_frame(pbi);
-
-  // Reset the frame pointers to the current frame size
-  vp8_yv12_realloc_frame_buffer(&pc->yv12_fb[pc->new_fb_idx],
-                                pc->width, pc->height,
-                                VP9BORDERINPIXELS);
-
-  if (vp9_start_decode(&header_bc, data,
-                       (unsigned int)first_partition_length_in_bytes))
-    vpx_internal_error(&pc->error, VPX_CODEC_MEM_ERROR,
-                       "Failed to allocate bool decoder 0");
-
-  pc->clr_type = (YUV_TYPE)vp9_read_bit(&header_bc);
-  pc->clamp_type = (CLAMP_TYPE)vp9_read_bit(&header_bc);
-  pc->error_resilient_mode = vp9_read_bit(&header_bc);
-
-  setup_segmentation(pc, xd, &header_bc);
-
-  // Read common prediction model status flag probability updates for the
-  // reference frame
-  if (pc->frame_type == KEY_FRAME) {
-    // Set the prediction probabilities to defaults
-    pc->ref_pred_probs[0] = 120;
-    pc->ref_pred_probs[1] = 80;
-    pc->ref_pred_probs[2] = 40;
-  } else {
-    for (i = 0; i < PREDICTION_PROBS; i++) {
-      if (vp9_read_bit(&header_bc))
-        pc->ref_pred_probs[i] = vp9_read_prob(&header_bc);
-    }
-  }
-
-  pc->sb64_coded = vp9_read_prob(&header_bc);
-  pc->sb32_coded = vp9_read_prob(&header_bc);
-  xd->lossless = vp9_read_bit(&header_bc);
-  if (xd->lossless) {
-    pc->txfm_mode = ONLY_4X4;
-  } else {
-    // Read the loop filter level and type
-    pc->txfm_mode = vp9_read_literal(&header_bc, 2);
-    if (pc->txfm_mode == ALLOW_32X32)
-      pc->txfm_mode += vp9_read_bit(&header_bc);
-
-    if (pc->txfm_mode == TX_MODE_SELECT) {
-      pc->prob_tx[0] = vp9_read_prob(&header_bc);
-      pc->prob_tx[1] = vp9_read_prob(&header_bc);
-      pc->prob_tx[2] = vp9_read_prob(&header_bc);
-    }
-  }
-
-  setup_loopfilter(pc, xd, &header_bc);
->>>>>>> e5885258
 
 static void setup_quantization(VP9D_COMP *pbi, vp9_reader *r) {
   // Read the default quantizers
   VP9_COMMON *const pc = &pbi->common;
 
-<<<<<<< HEAD
   pc->base_qindex = vp9_read_literal(r, QINDEX_BITS);
   if (get_delta_q(r, &pc->y_dc_delta_q) |
       get_delta_q(r, &pc->uv_dc_delta_q) |
@@ -2644,17 +1190,6 @@
   return vp9_read_bit(r) ? SWITCHABLE
                          : vp9_read_literal(r, 2);
 }
-=======
-  /* Read the default quantizers. */
-  {
-    int q_update = 0;
-    pc->base_qindex = vp9_read_literal(&header_bc, QINDEX_BITS);
-
-    /* AC 1st order Q = default */
-    pc->y1dc_delta_q = get_delta_q(&header_bc, pc->y1dc_delta_q, &q_update);
-    pc->uvdc_delta_q = get_delta_q(&header_bc, pc->uvdc_delta_q, &q_update);
-    pc->uvac_delta_q = get_delta_q(&header_bc, pc->uvac_delta_q, &q_update);
->>>>>>> e5885258
 
 static const uint8_t *read_frame_size(VP9_COMMON *const pc, const uint8_t *data,
                                       const uint8_t *data_end,
@@ -2679,7 +1214,6 @@
   return data;
 }
 
-<<<<<<< HEAD
 static const uint8_t *setup_frame_size(VP9D_COMP *pbi, int scaling_active,
                                       const uint8_t *data,
                                       const uint8_t *data_end) {
@@ -2790,41 +1324,6 @@
     } else {
       break;
     }
-=======
-  // Determine if the golden frame or ARF buffer should be updated and how.
-  // For all non key frames the GF and ARF refresh flags and sign bias
-  // flags must be set explicitly.
-  if (pc->frame_type == KEY_FRAME) {
-    pc->active_ref_idx[0] = pc->new_fb_idx;
-    pc->active_ref_idx[1] = pc->new_fb_idx;
-    pc->active_ref_idx[2] = pc->new_fb_idx;
-  } else {
-    // Should the GF or ARF be updated from the current frame
-    pbi->refresh_frame_flags = vp9_read_literal(&header_bc, NUM_REF_FRAMES);
-
-    // Select active reference frames
-    for (i = 0; i < 3; i++) {
-      int ref_frame_num = vp9_read_literal(&header_bc, NUM_REF_FRAMES_LG2);
-      pc->active_ref_idx[i] = pc->ref_frame_map[ref_frame_num];
-    }
-
-    pc->ref_frame_sign_bias[GOLDEN_FRAME] = vp9_read_bit(&header_bc);
-    pc->ref_frame_sign_bias[ALTREF_FRAME] = vp9_read_bit(&header_bc);
-
-    // Is high precision mv allowed
-    xd->allow_high_precision_mv = vp9_read_bit(&header_bc);
-
-    // Read the type of subpel filter to use
-    pc->mcomp_filter_type = vp9_read_bit(&header_bc)
-                                ? SWITCHABLE
-                                : vp9_read_literal(&header_bc, 2);
-
-#if CONFIG_COMP_INTERINTRA_PRED
-    pc->use_interintra = vp9_read_bit(&header_bc);
-#endif
-    // To enable choice of different interploation filters
-    vp9_setup_interp_filters(xd, pc->mcomp_filter_type, pc);
->>>>>>> e5885258
   }
   pc->log2_tile_rows = vp9_read_bit(header_bc);
   if (pc->log2_tile_rows)
@@ -2841,7 +1340,7 @@
   if (pbi->oxcf.inv_tile_order) {
     const int n_cols = pc->tile_columns;
     const uint8_t *data_ptr2[4][1 << 6];
-    vp9_reader UNINITIALIZED_IS_SAFE(bc_bak);
+    vp9_reader bc_bak = {0};
 
     // pre-initialize the offsets, we're going to read in inverse order
     data_ptr2[0][0] = data_ptr;
@@ -2852,7 +1351,6 @@
         data_ptr2[tile_row][0] = data_ptr2[tile_row - 1][n_cols - 1] + size;
       }
 
-<<<<<<< HEAD
       for (tile_col = 1; tile_col < n_cols; tile_col++) {
         const int size = read_le32(data_ptr2[tile_row][tile_col - 1]);
         data_ptr2[tile_row][tile_col - 1] += 4;
@@ -2918,46 +1416,11 @@
     pc->show_frame = (data[0] >> 4) & 1;
     scaling_active = (data[0] >> 5) & 1;
     first_partition_size = read_le16(data + 1);
-=======
-  if (!pc->error_resilient_mode) {
-    pc->refresh_entropy_probs = vp9_read_bit(&header_bc);
-    pc->frame_parallel_decoding_mode = vp9_read_bit(&header_bc);
-  } else {
-    pc->refresh_entropy_probs = 0;
-    pc->frame_parallel_decoding_mode = 1;
-  }
-  pc->frame_context_idx = vp9_read_literal(&header_bc, NUM_FRAME_CONTEXTS_LG2);
-  vpx_memcpy(&pc->fc, &pc->frame_contexts[pc->frame_context_idx],
-             sizeof(pc->fc));
-
-  // Read inter mode probability context updates
-  if (pc->frame_type != KEY_FRAME) {
-    int i, j;
-    for (i = 0; i < INTER_MODE_CONTEXTS; i++) {
-      for (j = 0; j < 4; j++) {
-        if (vp9_read(&header_bc, 252)) {
-          pc->fc.vp9_mode_contexts[i][j] = vp9_read_prob(&header_bc);
-        }
-      }
-    }
-  }
-#if CONFIG_MODELCOEFPROB && ADJUST_KF_COEF_PROBS
-  if (pc->frame_type == KEY_FRAME)
-    vp9_adjust_default_coef_probs(pc);
-#endif
-
-#if CONFIG_NEW_MVREF
-  // If Key frame reset mv ref id probabilities to defaults
-  if (pc->frame_type != KEY_FRAME) {
-    // Read any mv_ref index probability updates
-    int i, j;
->>>>>>> e5885258
 
     if (!read_is_valid(data, first_partition_size, data_end))
       vpx_internal_error(&pc->error, VPX_CODEC_CORRUPT_FRAME,
                          "Truncated packet or corrupt partition 0 length");
 
-<<<<<<< HEAD
     data += 3;
 
     vp9_setup_version(pc);
@@ -2969,13 +1432,6 @@
         if (data[0] != 0x9d || data[1] != 0x01 || data[2] != 0x2a)
           vpx_internal_error(&pc->error, VPX_CODEC_UNSUP_BITSTREAM,
                              "Invalid frame sync code");
-=======
-      // Read any updates to probabilities
-      for (j = 0; j < MAX_MV_REF_CANDIDATES - 1; ++j) {
-        if (vp9_read(&header_bc, VP9_MVREF_UPDATE_PROB)) {
-          xd->mb_mv_ref_probs[i][j] = vp9_read_prob(&header_bc);
-        }
->>>>>>> e5885258
       }
       data += 3;
     }
@@ -2983,7 +1439,6 @@
     data = setup_frame_size(pbi, scaling_active, data, data_end);
   }
 
-<<<<<<< HEAD
   if ((!pbi->decoded_key_frame && pc->frame_type != KEY_FRAME) ||
       pc->width == 0 || pc->height == 0) {
     return -1;
@@ -3089,25 +1544,6 @@
   setup_pre_planes(xd, &pc->yv12_fb[pc->active_ref_idx[0]], NULL,
                    0, 0, NULL, NULL);
   setup_dst_planes(xd, new_fb, 0, 0);
-=======
-  if (0) {
-    FILE *z = fopen("decodestats.stt", "a");
-    fprintf(z, "%6d F:%d,R:%d,Q:%d\n",
-            pc->current_video_frame,
-            pc->frame_type,
-            pbi->refresh_frame_flags,
-            pc->base_qindex);
-    fclose(z);
-  }
-
-  update_frame_context(pbi, &header_bc);
-
-  // Initialize xd pointers. Any reference should do for xd->pre, so use 0.
-  vpx_memcpy(&xd->pre, &pc->yv12_fb[pc->active_ref_idx[0]],
-             sizeof(YV12_BUFFER_CONFIG));
-  vpx_memcpy(&xd->dst, &pc->yv12_fb[pc->new_fb_idx],
-             sizeof(YV12_BUFFER_CONFIG));
->>>>>>> e5885258
 
   // Create the segmentation map structure and set to 0
   if (!pc->last_frame_seg_map)
@@ -3129,7 +1565,6 @@
 
   vp9_decode_mode_mvs_init(pbi, &header_bc);
 
-<<<<<<< HEAD
   decode_tiles(pbi, data, first_partition_size, &header_bc, &residual_bc);
 
   pc->last_width = pc->width;
@@ -3139,31 +1574,12 @@
 
   if (!pbi->decoded_key_frame) {
     if (pc->frame_type == KEY_FRAME && !new_fb->corrupted)
-=======
-  decode_tiles(pbi, data, first_partition_length_in_bytes,
-               &header_bc, &residual_bc);
-  corrupt_tokens |= xd->corrupted;
-
-  // keep track of the last coded dimensions
-  pc->last_width = pc->width;
-  pc->last_height = pc->height;
-
-  // Collect information about decoder corruption.
-  // 1. Check first boolean decoder for errors.
-  // 2. Check the macroblock information
-  pc->yv12_fb[pc->new_fb_idx].corrupted = bool_error(&header_bc) |
-                                          corrupt_tokens;
-
-  if (!pbi->decoded_key_frame) {
-    if (pc->frame_type == KEY_FRAME && !pc->yv12_fb[pc->new_fb_idx].corrupted)
->>>>>>> e5885258
       pbi->decoded_key_frame = 1;
     else
       vpx_internal_error(&pc->error, VPX_CODEC_CORRUPT_FRAME,
                          "A stream must start with a complete key frame");
   }
 
-<<<<<<< HEAD
   // Adaptation
   if (!pc->error_resilient_mode && !pc->frame_parallel_decoding_mode) {
     vp9_adapt_coef_probs(pc);
@@ -3175,26 +1591,6 @@
       vp9_adapt_nmv_probs(pc, xd->allow_high_precision_mv);
       vp9_adapt_mode_context(pc);
     }
-=======
-  if (!pc->error_resilient_mode && !pc->frame_parallel_decoding_mode) {
-    vp9_adapt_coef_probs(pc);
-#if CONFIG_CODE_NONZEROCOUNT
-    vp9_adapt_nzc_probs(pc);
-#endif
-  }
-
-  if (pc->frame_type != KEY_FRAME) {
-    if (!pc->error_resilient_mode && !pc->frame_parallel_decoding_mode) {
-      vp9_adapt_mode_probs(pc);
-      vp9_adapt_nmv_probs(pc, xd->allow_high_precision_mv);
-      vp9_adapt_mode_context(&pbi->common);
-    }
-  }
-
-  if (pc->refresh_entropy_probs) {
-    vpx_memcpy(&pc->frame_contexts[pc->frame_context_idx], &pc->fc,
-               sizeof(pc->fc));
->>>>>>> e5885258
   }
 
 #if CONFIG_IMPLICIT_SEGMENTATION
@@ -3204,19 +1600,9 @@
   }
 #endif
 
-<<<<<<< HEAD
   if (pc->refresh_entropy_probs)
     pc->frame_contexts[pc->frame_context_idx] = pc->fc;
 
   *p_data_end = vp9_reader_find_end(&residual_bc);
-=======
-  /* Find the end of the coded buffer */
-  while (residual_bc.count > CHAR_BIT &&
-         residual_bc.count < VP9_BD_VALUE_SIZE) {
-    residual_bc.count -= CHAR_BIT;
-    residual_bc.user_buffer--;
-  }
-  *p_data_end = residual_bc.user_buffer;
->>>>>>> e5885258
   return 0;
 }