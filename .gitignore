--- conflicted
+++ resolved
@@ -2,11 +2,8 @@
 *.bin
 *.dbg
 *.exe
-<<<<<<< HEAD
 *.lib
-=======
 *.i
->>>>>>> acbf8f0e
 *.lst
 *.o
 *.o64
@@ -56,12 +53,7 @@
 /macros.c
 /nasm
 /ndisasm
-<<<<<<< HEAD
 /*.1
-=======
-/ndisasm.man
-/ndisasm.1
->>>>>>> acbf8f0e
 /pptok.c
 /pptok.h
 /pptok.ph
