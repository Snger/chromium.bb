/**************************************************************************
 *
 * Copyright 2014 Valve Software. All Rights Reserved.
 *
 * Permission is hereby granted, free of charge, to any person obtaining a copy
 * of this software and associated documentation files (the "Software"), to deal
 * in the Software without restriction, including without limitation the rights
 * to use, copy, modify, merge, publish, distribute, sublicense, and/or sell
 * copies of the Software, and to permit persons to whom the Software is
 * furnished to do so, subject to the following conditions:
 *
 * The above copyright notice and this permission notice shall be included in
 * all copies or substantial portions of the Software.
 *
 * THE SOFTWARE IS PROVIDED "AS IS", WITHOUT WARRANTY OF ANY KIND, EXPRESS OR
 * IMPLIED, INCLUDING BUT NOT LIMITED TO THE WARRANTIES OF MERCHANTABILITY,
 * FITNESS FOR A PARTICULAR PURPOSE AND NONINFRINGEMENT. IN NO EVENT SHALL THE
 * AUTHORS OR COPYRIGHT HOLDERS BE LIABLE FOR ANY CLAIM, DAMAGES OR OTHER
 * LIABILITY, WHETHER IN AN ACTION OF CONTRACT, TORT OR OTHERWISE, ARISING FROM,
 * OUT OF OR IN CONNECTION WITH THE SOFTWARE OR THE USE OR OTHER DEALINGS IN
 * THE SOFTWARE.
 *
 *************************************************************************/
#ifndef GLVDEBUG_XGL_QCONTROLLER_H
#define GLVDEBUG_XGL_QCONTROLLER_H

#include "glv_trace_packet_identifiers.h"
#include "glvdebug_xgl_qgroupframesproxymodel.h"
#include "glvdebug_qgroupthreadsproxymodel.h"
#include "glvdebug_qsvgviewer.h"
#include "glvdebug_QReplayWidget.h"
#include "glvdebug_QReplayWorker.h"
#include "glvdebug_xgl_qfile_model.h"
#include <QObject>
#include <QLabel>
#include <QScrollArea>

class glvdebug_xgl_QController : public QObject
{
    Q_OBJECT
public:
    glvdebug_xgl_QController();
    virtual ~glvdebug_xgl_QController();

    glv_trace_packet_header* InterpretTracePacket(glv_trace_packet_header* pHeader);
    bool LoadTraceFile(glvdebug_trace_file_info* pTraceFileInfo, glvdebug_view* pView);
    void UnloadTraceFile(void);

    void setView(glvdebug_view* pView)
    {
        m_pView = pView;
        m_replayWorker.setView(pView);
    }

    void onSettingsUpdated(glv_SettingGroup *pGroups, unsigned int numGroups);

protected slots:
    void playCurrentTraceFile();

    void onReplayStarted();
    void onReplayPaused(uint64_t packetIndex);
    void onReplayContinued();
    void onReplayStopped(uint64_t packetIndex);
    void onReplayFinished(uint64_t packetIndex);

    void OnOutputMessage(const QString& msg);
    void OnOutputError(const QString& msg);
    void OnOutputWarning(const QString &msg);

private:
<<<<<<< HEAD
    glvdebug_view* m_pView;
    glvdebug_trace_file_info* m_pTraceFileInfo;
    glvdebug_QReplayWorker m_replayWorker;
    glvdebug_qsvgviewer* m_pSvgDiagram;
=======
    glvdebug_qsvgviewer* m_pDrawStateDiagram;
    glvdebug_qsvgviewer* m_pCommandBuffersDiagram;
>>>>>>> fa9e00cd
    glvdebug_QReplayWidget* m_pReplayWidget;
    glvdebug_xgl_QFileModel* m_pTraceFileModel;
    glvdebug_xgl_QGroupFramesProxyModel m_groupByFramesProxy;
    glvdebug_QGroupThreadsProxyModel m_groupByThreadsProxy;

    void setStateWidgetsEnabled(bool bEnabled);
    void updateCallTreeBasedOnSettings();
    void deleteStateDumps() const;
};

#endif // GLVDEBUG_XGL_QCONTROLLER_H<|MERGE_RESOLUTION|>--- conflicted
+++ resolved
@@ -68,15 +68,11 @@
     void OnOutputWarning(const QString &msg);
 
 private:
-<<<<<<< HEAD
     glvdebug_view* m_pView;
     glvdebug_trace_file_info* m_pTraceFileInfo;
     glvdebug_QReplayWorker m_replayWorker;
-    glvdebug_qsvgviewer* m_pSvgDiagram;
-=======
     glvdebug_qsvgviewer* m_pDrawStateDiagram;
     glvdebug_qsvgviewer* m_pCommandBuffersDiagram;
->>>>>>> fa9e00cd
     glvdebug_QReplayWidget* m_pReplayWidget;
     glvdebug_xgl_QFileModel* m_pTraceFileModel;
     glvdebug_xgl_QGroupFramesProxyModel m_groupByFramesProxy;
