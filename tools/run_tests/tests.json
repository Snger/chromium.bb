--- conflicted
+++ resolved
@@ -1293,7 +1293,7 @@
     ], 
     "cpu_cost": 0.1, 
     "exclude_configs": [], 
-    "flaky": false, 
+    "flaky": true, 
     "gtest": false, 
     "language": "c", 
     "name": "lb_policies_test", 
@@ -2316,36 +2316,31 @@
       "mac", 
       "posix"
     ], 
-<<<<<<< HEAD
     "cpu_cost": 0.5, 
-    "exclude_configs": [], 
-=======
+    "exclude_configs": [
+      "tsan"
+    ], 
+    "flaky": false, 
+    "gtest": false, 
+    "language": "c++", 
+    "name": "qps_openloop_test", 
+    "platforms": [
+      "linux", 
+      "mac", 
+      "posix"
+    ]
+  }, 
+  {
+    "args": [], 
+    "ci_platforms": [
+      "linux", 
+      "mac", 
+      "posix"
+    ], 
     "cpu_cost": 10, 
     "exclude_configs": [
       "tsan"
     ], 
->>>>>>> f8fa17a0
-    "flaky": false, 
-    "gtest": false, 
-    "language": "c++", 
-    "name": "qps_openloop_test", 
-    "platforms": [
-      "linux", 
-      "mac", 
-      "posix"
-    ]
-  }, 
-  {
-    "args": [], 
-    "ci_platforms": [
-      "linux", 
-      "mac", 
-      "posix"
-    ], 
-    "cpu_cost": 10, 
-    "exclude_configs": [
-      "tsan"
-    ], 
     "flaky": false, 
     "gtest": false, 
     "language": "c++", 
