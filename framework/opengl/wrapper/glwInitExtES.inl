/* WARNING: This is auto-generated file. Do not modify, since changes will
 * be lost! Modify the generating script instead.
 *
<<<<<<< HEAD
 * Generated from Khronos GL API description (gl.xml) revision 97558118d4a8ab2af749867899555273c20827ce.
=======
 * Generated from Khronos GL API description (gl.xml) revision 7ac9c857db1e3a6065485e4e2144151f48a4f1c4.
>>>>>>> 3d4d9aab
 */

if (de::contains(extSet, "GL_KHR_blend_equation_advanced"))
{
	gl->blendBarrier	= (glBlendBarrierFunc)	loader->get("glBlendBarrierKHR");
}

if (de::contains(extSet, "GL_KHR_debug"))
{
	gl->debugMessageCallback	= (glDebugMessageCallbackFunc)	loader->get("glDebugMessageCallbackKHR");
	gl->debugMessageControl		= (glDebugMessageControlFunc)	loader->get("glDebugMessageControlKHR");
	gl->debugMessageInsert		= (glDebugMessageInsertFunc)	loader->get("glDebugMessageInsertKHR");
	gl->getDebugMessageLog		= (glGetDebugMessageLogFunc)	loader->get("glGetDebugMessageLogKHR");
	gl->getObjectLabel			= (glGetObjectLabelFunc)		loader->get("glGetObjectLabelKHR");
	gl->getObjectPtrLabel		= (glGetObjectPtrLabelFunc)		loader->get("glGetObjectPtrLabelKHR");
	gl->getPointerv				= (glGetPointervFunc)			loader->get("glGetPointervKHR");
	gl->objectLabel				= (glObjectLabelFunc)			loader->get("glObjectLabelKHR");
	gl->objectPtrLabel			= (glObjectPtrLabelFunc)		loader->get("glObjectPtrLabelKHR");
	gl->popDebugGroup			= (glPopDebugGroupFunc)			loader->get("glPopDebugGroupKHR");
	gl->pushDebugGroup			= (glPushDebugGroupFunc)		loader->get("glPushDebugGroupKHR");
}

if (de::contains(extSet, "GL_KHR_robustness"))
{
	gl->getGraphicsResetStatus	= (glGetGraphicsResetStatusFunc)	loader->get("glGetGraphicsResetStatusKHR");
	gl->getnUniformfv			= (glGetnUniformfvFunc)				loader->get("glGetnUniformfvKHR");
	gl->getnUniformiv			= (glGetnUniformivFunc)				loader->get("glGetnUniformivKHR");
	gl->getnUniformuiv			= (glGetnUniformuivFunc)			loader->get("glGetnUniformuivKHR");
	gl->readnPixels				= (glReadnPixelsFunc)				loader->get("glReadnPixelsKHR");
}

if (de::contains(extSet, "GL_EXT_tessellation_shader"))
{
	gl->patchParameteri	= (glPatchParameteriFunc)	loader->get("glPatchParameteriEXT");
}

if (de::contains(extSet, "GL_EXT_geometry_shader"))
{
	gl->framebufferTexture	= (glFramebufferTextureFunc)	loader->get("glFramebufferTextureEXT");
}

if (de::contains(extSet, "GL_EXT_robustness"))
{
	gl->getGraphicsResetStatus	= (glGetGraphicsResetStatusFunc)	loader->get("glGetGraphicsResetStatusEXT");
	gl->getnUniformfv			= (glGetnUniformfvFunc)				loader->get("glGetnUniformfvEXT");
	gl->getnUniformiv			= (glGetnUniformivFunc)				loader->get("glGetnUniformivEXT");
	gl->readnPixels				= (glReadnPixelsFunc)				loader->get("glReadnPixelsEXT");
}

if (de::contains(extSet, "GL_EXT_texture_buffer"))
{
	gl->texBuffer		= (glTexBufferFunc)			loader->get("glTexBufferEXT");
	gl->texBufferRange	= (glTexBufferRangeFunc)	loader->get("glTexBufferRangeEXT");
}

if (de::contains(extSet, "GL_EXT_primitive_bounding_box"))
{
	gl->primitiveBoundingBox	= (glPrimitiveBoundingBoxFunc)	loader->get("glPrimitiveBoundingBoxEXT");
}

if (de::contains(extSet, "GL_EXT_copy_image"))
{
	gl->copyImageSubData	= (glCopyImageSubDataFunc)	loader->get("glCopyImageSubDataEXT");
}

if (de::contains(extSet, "GL_EXT_draw_buffers_indexed"))
{
	gl->blendEquationSeparatei	= (glBlendEquationSeparateiFunc)	loader->get("glBlendEquationSeparateiEXT");
	gl->blendEquationi			= (glBlendEquationiFunc)			loader->get("glBlendEquationiEXT");
	gl->blendFuncSeparatei		= (glBlendFuncSeparateiFunc)		loader->get("glBlendFuncSeparateiEXT");
	gl->blendFunci				= (glBlendFunciFunc)				loader->get("glBlendFunciEXT");
	gl->colorMaski				= (glColorMaskiFunc)				loader->get("glColorMaskiEXT");
	gl->disablei				= (glDisableiFunc)					loader->get("glDisableiEXT");
	gl->enablei					= (glEnableiFunc)					loader->get("glEnableiEXT");
	gl->isEnabledi				= (glIsEnablediFunc)				loader->get("glIsEnablediEXT");
}

if (de::contains(extSet, "GL_EXT_draw_elements_base_vertex"))
{
	gl->drawElementsBaseVertex			= (glDrawElementsBaseVertexFunc)			loader->get("glDrawElementsBaseVertexEXT");
	gl->drawElementsInstancedBaseVertex	= (glDrawElementsInstancedBaseVertexFunc)	loader->get("glDrawElementsInstancedBaseVertexEXT");
	gl->drawRangeElementsBaseVertex		= (glDrawRangeElementsBaseVertexFunc)		loader->get("glDrawRangeElementsBaseVertexEXT");
	gl->multiDrawElementsBaseVertex		= (glMultiDrawElementsBaseVertexFunc)		loader->get("glMultiDrawElementsBaseVertexEXT");
}

if (de::contains(extSet, "GL_EXT_texture_storage"))
{
	gl->texStorage1D		= (glTexStorage1DFunc)			loader->get("glTexStorage1DEXT");
	gl->texStorage2D		= (glTexStorage2DFunc)			loader->get("glTexStorage2DEXT");
	gl->texStorage3D		= (glTexStorage3DFunc)			loader->get("glTexStorage3DEXT");
	gl->textureStorage1DEXT	= (glTextureStorage1DEXTFunc)	loader->get("glTextureStorage1DEXT");
	gl->textureStorage2DEXT	= (glTextureStorage2DEXTFunc)	loader->get("glTextureStorage2DEXT");
	gl->textureStorage3DEXT	= (glTextureStorage3DEXTFunc)	loader->get("glTextureStorage3DEXT");
}

if (de::contains(extSet, "GL_EXT_texture_border_clamp"))
{
	gl->getSamplerParameterIiv	= (glGetSamplerParameterIivFunc)	loader->get("glGetSamplerParameterIivEXT");
	gl->getSamplerParameterIuiv	= (glGetSamplerParameterIuivFunc)	loader->get("glGetSamplerParameterIuivEXT");
	gl->getTexParameterIiv		= (glGetTexParameterIivFunc)		loader->get("glGetTexParameterIivEXT");
	gl->getTexParameterIuiv		= (glGetTexParameterIuivFunc)		loader->get("glGetTexParameterIuivEXT");
	gl->samplerParameterIiv		= (glSamplerParameterIivFunc)		loader->get("glSamplerParameterIivEXT");
	gl->samplerParameterIuiv	= (glSamplerParameterIuivFunc)		loader->get("glSamplerParameterIuivEXT");
	gl->texParameterIiv			= (glTexParameterIivFunc)			loader->get("glTexParameterIivEXT");
	gl->texParameterIuiv		= (glTexParameterIuivFunc)			loader->get("glTexParameterIuivEXT");
}

if (de::contains(extSet, "GL_EXT_debug_marker"))
{
	gl->insertEventMarkerEXT	= (glInsertEventMarkerEXTFunc)	loader->get("glInsertEventMarkerEXT");
	gl->popGroupMarkerEXT		= (glPopGroupMarkerEXTFunc)		loader->get("glPopGroupMarkerEXT");
	gl->pushGroupMarkerEXT		= (glPushGroupMarkerEXTFunc)	loader->get("glPushGroupMarkerEXT");
}

if (de::contains(extSet, "GL_OES_EGL_image"))
{
	gl->eglImageTargetRenderbufferStorageOES	= (glEGLImageTargetRenderbufferStorageOESFunc)	loader->get("glEGLImageTargetRenderbufferStorageOES");
	gl->eglImageTargetTexture2DOES				= (glEGLImageTargetTexture2DOESFunc)			loader->get("glEGLImageTargetTexture2DOES");
}

if (de::contains(extSet, "GL_OES_texture_3D"))
{
	gl->compressedTexImage3DOES		= (glCompressedTexImage3DOESFunc)		loader->get("glCompressedTexImage3DOES");
	gl->compressedTexSubImage3DOES	= (glCompressedTexSubImage3DOESFunc)	loader->get("glCompressedTexSubImage3DOES");
	gl->copyTexSubImage3DOES		= (glCopyTexSubImage3DOESFunc)			loader->get("glCopyTexSubImage3DOES");
	gl->framebufferTexture3DOES		= (glFramebufferTexture3DOESFunc)		loader->get("glFramebufferTexture3DOES");
	gl->texImage3DOES				= (glTexImage3DOESFunc)					loader->get("glTexImage3DOES");
	gl->texSubImage3DOES			= (glTexSubImage3DOESFunc)				loader->get("glTexSubImage3DOES");
}

if (de::contains(extSet, "GL_OES_texture_storage_multisample_2d_array"))
{
	gl->texStorage3DMultisample	= (glTexStorage3DMultisampleFunc)	loader->get("glTexStorage3DMultisampleOES");
}

if (de::contains(extSet, "GL_OES_sample_shading"))
{
	gl->minSampleShading	= (glMinSampleShadingFunc)	loader->get("glMinSampleShadingOES");
}

if (de::contains(extSet, "GL_OES_mapbuffer"))
{
	gl->getBufferPointerv	= (glGetBufferPointervFunc)	loader->get("glGetBufferPointervOES");
	gl->mapBuffer			= (glMapBufferFunc)			loader->get("glMapBufferOES");
	gl->unmapBuffer			= (glUnmapBufferFunc)		loader->get("glUnmapBufferOES");
}

if (de::contains(extSet, "GL_OES_vertex_array_object"))
{
	gl->bindVertexArray		= (glBindVertexArrayFunc)		loader->get("glBindVertexArrayOES");
	gl->deleteVertexArrays	= (glDeleteVertexArraysFunc)	loader->get("glDeleteVertexArraysOES");
	gl->genVertexArrays		= (glGenVertexArraysFunc)		loader->get("glGenVertexArraysOES");
	gl->isVertexArray		= (glIsVertexArrayFunc)			loader->get("glIsVertexArrayOES");
}

if (de::contains(extSet, "GL_OES_viewport_array"))
{
	gl->depthRangeArrayfvOES	= (glDepthRangeArrayfvOESFunc)	loader->get("glDepthRangeArrayfvOES");
	gl->depthRangeIndexedfOES	= (glDepthRangeIndexedfOESFunc)	loader->get("glDepthRangeIndexedfOES");
	gl->disablei				= (glDisableiFunc)				loader->get("glDisableiOES");
	gl->enablei					= (glEnableiFunc)				loader->get("glEnableiOES");
	gl->getFloati_v				= (glGetFloati_vFunc)			loader->get("glGetFloati_vOES");
	gl->isEnabledi				= (glIsEnablediFunc)			loader->get("glIsEnablediOES");
	gl->scissorArrayv			= (glScissorArrayvFunc)			loader->get("glScissorArrayvOES");
	gl->scissorIndexed			= (glScissorIndexedFunc)		loader->get("glScissorIndexedOES");
	gl->scissorIndexedv			= (glScissorIndexedvFunc)		loader->get("glScissorIndexedvOES");
	gl->viewportArrayv			= (glViewportArrayvFunc)		loader->get("glViewportArrayvOES");
	gl->viewportIndexedf		= (glViewportIndexedfFunc)		loader->get("glViewportIndexedfOES");
	gl->viewportIndexedfv		= (glViewportIndexedfvFunc)		loader->get("glViewportIndexedfvOES");
}

if (de::contains(extSet, "GL_NV_internalformat_sample_query"))
{
	gl->getInternalformatSampleivNV	= (glGetInternalformatSampleivNVFunc)	loader->get("glGetInternalformatSampleivNV");
}

if (de::contains(extSet, "GL_OES_draw_elements_base_vertex"))
{
	gl->drawElementsBaseVertex			= (glDrawElementsBaseVertexFunc)			loader->get("glDrawElementsBaseVertexOES");
	gl->drawElementsInstancedBaseVertex	= (glDrawElementsInstancedBaseVertexFunc)	loader->get("glDrawElementsInstancedBaseVertexOES");
	gl->drawRangeElementsBaseVertex		= (glDrawRangeElementsBaseVertexFunc)		loader->get("glDrawRangeElementsBaseVertexOES");
	gl->multiDrawElementsBaseVertex		= (glMultiDrawElementsBaseVertexFunc)		loader->get("glMultiDrawElementsBaseVertexOES");
}<|MERGE_RESOLUTION|>--- conflicted
+++ resolved
@@ -1,11 +1,7 @@
 /* WARNING: This is auto-generated file. Do not modify, since changes will
  * be lost! Modify the generating script instead.
  *
-<<<<<<< HEAD
  * Generated from Khronos GL API description (gl.xml) revision 97558118d4a8ab2af749867899555273c20827ce.
-=======
- * Generated from Khronos GL API description (gl.xml) revision 7ac9c857db1e3a6065485e4e2144151f48a4f1c4.
->>>>>>> 3d4d9aab
  */
 
 if (de::contains(extSet, "GL_KHR_blend_equation_advanced"))
