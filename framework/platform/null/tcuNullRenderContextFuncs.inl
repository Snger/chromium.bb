--- conflicted
+++ resolved
@@ -1968,20 +1968,6 @@
 }
 
 GLW_APICALL void GLW_APIENTRY glFramebufferTexture3DOES (GLenum target, GLenum attachment, GLenum textarget, GLuint texture, GLint level, GLint zoffset)
-<<<<<<< HEAD
-{
-	DE_UNREF(target);
-	DE_UNREF(attachment);
-	DE_UNREF(textarget);
-	DE_UNREF(texture);
-	DE_UNREF(level);
-	DE_UNREF(zoffset);
-
-}
-
-GLW_APICALL void GLW_APIENTRY glFramebufferTextureLayer (GLenum target, GLenum attachment, GLuint texture, GLint level, GLint layer)
-=======
->>>>>>> 6ec82d3a
 {
 	DE_UNREF(target);
 	DE_UNREF(attachment);
@@ -2038,8 +2024,6 @@
 }
 
 GLW_APICALL void GLW_APIENTRY glGenerateMultiTexMipmapEXT (GLenum texunit, GLenum target)
-<<<<<<< HEAD
-=======
 {
 	DE_UNREF(texunit);
 	DE_UNREF(target);
@@ -2047,23 +2031,8 @@
 }
 
 GLW_APICALL void GLW_APIENTRY glGenerateTextureMipmap (GLuint texture)
->>>>>>> 6ec82d3a
-{
-	DE_UNREF(texunit);
-	DE_UNREF(target);
-
-}
-
-GLW_APICALL void GLW_APIENTRY glGenerateTextureMipmap (GLuint texture)
-{
-	DE_UNREF(texture);
-
-}
-
-GLW_APICALL void GLW_APIENTRY glGenerateTextureMipmapEXT (GLuint texture, GLenum target)
-{
-	DE_UNREF(texture);
-	DE_UNREF(target);
+{
+	DE_UNREF(texture);
 
 }
 
@@ -2392,7 +2361,6 @@
 }
 
 GLW_APICALL void GLW_APIENTRY glGetInternalformatSampleivNV (GLenum target, GLenum internalformat, GLsizei samples, GLenum pname, GLsizei bufSize, GLint *params)
-<<<<<<< HEAD
 {
 	DE_UNREF(target);
 	DE_UNREF(internalformat);
@@ -2404,19 +2372,15 @@
 }
 
 GLW_APICALL void GLW_APIENTRY glGetInternalformati64v (GLenum target, GLenum internalformat, GLenum pname, GLsizei bufSize, GLint64 *params)
-=======
->>>>>>> 6ec82d3a
 {
 	DE_UNREF(target);
 	DE_UNREF(internalformat);
-	DE_UNREF(samples);
 	DE_UNREF(pname);
 	DE_UNREF(bufSize);
 	DE_UNREF(params);
 
 }
 
-<<<<<<< HEAD
 GLW_APICALL void GLW_APIENTRY glGetMultiTexEnvfvEXT (GLenum texunit, GLenum target, GLenum pname, GLfloat *params)
 {
 	DE_UNREF(texunit);
@@ -2538,28 +2502,21 @@
 }
 
 GLW_APICALL void GLW_APIENTRY glGetNamedBufferParameteri64v (GLuint buffer, GLenum pname, GLint64 *params)
-=======
-GLW_APICALL void GLW_APIENTRY glGetInternalformati64v (GLenum target, GLenum internalformat, GLenum pname, GLsizei bufSize, GLint64 *params)
->>>>>>> 6ec82d3a
-{
-	DE_UNREF(target);
-	DE_UNREF(internalformat);
-	DE_UNREF(pname);
-	DE_UNREF(bufSize);
-	DE_UNREF(params);
-
-}
-
-GLW_APICALL void GLW_APIENTRY glGetMultiTexEnvfvEXT (GLenum texunit, GLenum target, GLenum pname, GLfloat *params)
-{
-	DE_UNREF(texunit);
-	DE_UNREF(target);
-	DE_UNREF(pname);
-	DE_UNREF(params);
-
-}
-
-<<<<<<< HEAD
+{
+	DE_UNREF(buffer);
+	DE_UNREF(pname);
+	DE_UNREF(params);
+
+}
+
+GLW_APICALL void GLW_APIENTRY glGetNamedBufferParameteriv (GLuint buffer, GLenum pname, GLint *params)
+{
+	DE_UNREF(buffer);
+	DE_UNREF(pname);
+	DE_UNREF(params);
+
+}
+
 GLW_APICALL void GLW_APIENTRY glGetNamedBufferParameterivEXT (GLuint buffer, GLenum pname, GLint *params)
 {
 	DE_UNREF(buffer);
@@ -2569,18 +2526,13 @@
 }
 
 GLW_APICALL void GLW_APIENTRY glGetNamedBufferPointerv (GLuint buffer, GLenum pname, void **params)
-=======
-GLW_APICALL void GLW_APIENTRY glGetMultiTexEnvivEXT (GLenum texunit, GLenum target, GLenum pname, GLint *params)
->>>>>>> 6ec82d3a
-{
-	DE_UNREF(texunit);
-	DE_UNREF(target);
-	DE_UNREF(pname);
-	DE_UNREF(params);
-
-}
-
-<<<<<<< HEAD
+{
+	DE_UNREF(buffer);
+	DE_UNREF(pname);
+	DE_UNREF(params);
+
+}
+
 GLW_APICALL void GLW_APIENTRY glGetNamedBufferPointervEXT (GLuint buffer, GLenum pname, void **params)
 {
 	DE_UNREF(buffer);
@@ -2608,19 +2560,6 @@
 }
 
 GLW_APICALL void GLW_APIENTRY glGetNamedFramebufferAttachmentParameteriv (GLuint framebuffer, GLenum attachment, GLenum pname, GLint *params)
-=======
-GLW_APICALL void GLW_APIENTRY glGetMultiTexGendvEXT (GLenum texunit, GLenum coord, GLenum pname, GLdouble *params)
->>>>>>> 6ec82d3a
-{
-	DE_UNREF(texunit);
-	DE_UNREF(coord);
-	DE_UNREF(pname);
-	DE_UNREF(params);
-
-}
-
-<<<<<<< HEAD
-GLW_APICALL void GLW_APIENTRY glGetNamedFramebufferAttachmentParameterivEXT (GLuint framebuffer, GLenum attachment, GLenum pname, GLint *params)
 {
 	DE_UNREF(framebuffer);
 	DE_UNREF(attachment);
@@ -2629,19 +2568,23 @@
 
 }
 
+GLW_APICALL void GLW_APIENTRY glGetNamedFramebufferAttachmentParameterivEXT (GLuint framebuffer, GLenum attachment, GLenum pname, GLint *params)
+{
+	DE_UNREF(framebuffer);
+	DE_UNREF(attachment);
+	DE_UNREF(pname);
+	DE_UNREF(params);
+
+}
+
 GLW_APICALL void GLW_APIENTRY glGetNamedFramebufferParameteriv (GLuint framebuffer, GLenum pname, GLint *param)
-=======
-GLW_APICALL void GLW_APIENTRY glGetMultiTexGenfvEXT (GLenum texunit, GLenum coord, GLenum pname, GLfloat *params)
->>>>>>> 6ec82d3a
-{
-	DE_UNREF(texunit);
-	DE_UNREF(coord);
-	DE_UNREF(pname);
-	DE_UNREF(params);
-
-}
-
-<<<<<<< HEAD
+{
+	DE_UNREF(framebuffer);
+	DE_UNREF(pname);
+	DE_UNREF(param);
+
+}
+
 GLW_APICALL void GLW_APIENTRY glGetNamedFramebufferParameterivEXT (GLuint framebuffer, GLenum pname, GLint *params)
 {
 	DE_UNREF(framebuffer);
@@ -2705,18 +2648,13 @@
 }
 
 GLW_APICALL void GLW_APIENTRY glGetNamedRenderbufferParameteriv (GLuint renderbuffer, GLenum pname, GLint *params)
-=======
-GLW_APICALL void GLW_APIENTRY glGetMultiTexGenivEXT (GLenum texunit, GLenum coord, GLenum pname, GLint *params)
->>>>>>> 6ec82d3a
-{
-	DE_UNREF(texunit);
-	DE_UNREF(coord);
-	DE_UNREF(pname);
-	DE_UNREF(params);
-
-}
-
-<<<<<<< HEAD
+{
+	DE_UNREF(renderbuffer);
+	DE_UNREF(pname);
+	DE_UNREF(params);
+
+}
+
 GLW_APICALL void GLW_APIENTRY glGetNamedRenderbufferParameterivEXT (GLuint renderbuffer, GLenum pname, GLint *params)
 {
 	DE_UNREF(renderbuffer);
@@ -2736,276 +2674,6 @@
 }
 
 GLW_APICALL void GLW_APIENTRY glGetObjectPtrLabel (const void *ptr, GLsizei bufSize, GLsizei *length, GLchar *label)
-=======
-GLW_APICALL void GLW_APIENTRY glGetMultiTexImageEXT (GLenum texunit, GLenum target, GLint level, GLenum format, GLenum type, void *pixels)
->>>>>>> 6ec82d3a
-{
-	DE_UNREF(texunit);
-	DE_UNREF(target);
-	DE_UNREF(level);
-	DE_UNREF(format);
-	DE_UNREF(type);
-	DE_UNREF(pixels);
-
-}
-
-<<<<<<< HEAD
-GLW_APICALL void GLW_APIENTRY glGetPointerIndexedvEXT (GLenum target, GLuint index, void **data)
-{
-	DE_UNREF(target);
-	DE_UNREF(index);
-	DE_UNREF(data);
-
-}
-
-GLW_APICALL void GLW_APIENTRY glGetPointeri_vEXT (GLenum pname, GLuint index, void **params)
-{
-	DE_UNREF(pname);
-	DE_UNREF(index);
-	DE_UNREF(params);
-
-}
-
-GLW_APICALL void GLW_APIENTRY glGetPointerv (GLenum pname, void **params)
-=======
-GLW_APICALL void GLW_APIENTRY glGetMultiTexLevelParameterfvEXT (GLenum texunit, GLenum target, GLint level, GLenum pname, GLfloat *params)
->>>>>>> 6ec82d3a
-{
-	DE_UNREF(texunit);
-	DE_UNREF(target);
-	DE_UNREF(level);
-	DE_UNREF(pname);
-	DE_UNREF(params);
-
-}
-
-GLW_APICALL void GLW_APIENTRY glGetMultiTexLevelParameterivEXT (GLenum texunit, GLenum target, GLint level, GLenum pname, GLint *params)
-{
-	DE_UNREF(texunit);
-	DE_UNREF(target);
-	DE_UNREF(level);
-	DE_UNREF(pname);
-	DE_UNREF(params);
-
-}
-
-GLW_APICALL void GLW_APIENTRY glGetMultiTexParameterIivEXT (GLenum texunit, GLenum target, GLenum pname, GLint *params)
-{
-	DE_UNREF(texunit);
-	DE_UNREF(target);
-	DE_UNREF(pname);
-	DE_UNREF(params);
-
-}
-
-GLW_APICALL void GLW_APIENTRY glGetMultiTexParameterIuivEXT (GLenum texunit, GLenum target, GLenum pname, GLuint *params)
-{
-	DE_UNREF(texunit);
-	DE_UNREF(target);
-	DE_UNREF(pname);
-	DE_UNREF(params);
-
-}
-
-GLW_APICALL void GLW_APIENTRY glGetMultiTexParameterfvEXT (GLenum texunit, GLenum target, GLenum pname, GLfloat *params)
-{
-	DE_UNREF(texunit);
-	DE_UNREF(target);
-	DE_UNREF(pname);
-	DE_UNREF(params);
-
-}
-
-GLW_APICALL void GLW_APIENTRY glGetMultiTexParameterivEXT (GLenum texunit, GLenum target, GLenum pname, GLint *params)
-{
-	DE_UNREF(texunit);
-	DE_UNREF(target);
-	DE_UNREF(pname);
-	DE_UNREF(params);
-
-}
-
-GLW_APICALL void GLW_APIENTRY glGetMultisamplefv (GLenum pname, GLuint index, GLfloat *val)
-{
-	DE_UNREF(pname);
-	DE_UNREF(index);
-	DE_UNREF(val);
-
-}
-
-GLW_APICALL void GLW_APIENTRY glGetNamedBufferParameteri64v (GLuint buffer, GLenum pname, GLint64 *params)
-{
-	DE_UNREF(buffer);
-	DE_UNREF(pname);
-	DE_UNREF(params);
-
-}
-
-GLW_APICALL void GLW_APIENTRY glGetNamedBufferParameteriv (GLuint buffer, GLenum pname, GLint *params)
-{
-	DE_UNREF(buffer);
-	DE_UNREF(pname);
-	DE_UNREF(params);
-
-}
-
-GLW_APICALL void GLW_APIENTRY glGetNamedBufferParameterivEXT (GLuint buffer, GLenum pname, GLint *params)
-{
-	DE_UNREF(buffer);
-	DE_UNREF(pname);
-	DE_UNREF(params);
-
-}
-
-GLW_APICALL void GLW_APIENTRY glGetNamedBufferPointerv (GLuint buffer, GLenum pname, void **params)
-{
-	DE_UNREF(buffer);
-	DE_UNREF(pname);
-	DE_UNREF(params);
-
-}
-
-GLW_APICALL void GLW_APIENTRY glGetNamedBufferPointervEXT (GLuint buffer, GLenum pname, void **params)
-{
-	DE_UNREF(buffer);
-	DE_UNREF(pname);
-	DE_UNREF(params);
-
-}
-
-GLW_APICALL void GLW_APIENTRY glGetNamedBufferSubData (GLuint buffer, GLintptr offset, GLsizeiptr size, void *data)
-{
-	DE_UNREF(buffer);
-	DE_UNREF(offset);
-	DE_UNREF(size);
-	DE_UNREF(data);
-
-}
-
-GLW_APICALL void GLW_APIENTRY glGetNamedBufferSubDataEXT (GLuint buffer, GLintptr offset, GLsizeiptr size, void *data)
-{
-	DE_UNREF(buffer);
-	DE_UNREF(offset);
-	DE_UNREF(size);
-	DE_UNREF(data);
-
-}
-
-GLW_APICALL void GLW_APIENTRY glGetNamedFramebufferAttachmentParameteriv (GLuint framebuffer, GLenum attachment, GLenum pname, GLint *params)
-{
-	DE_UNREF(framebuffer);
-	DE_UNREF(attachment);
-	DE_UNREF(pname);
-	DE_UNREF(params);
-
-}
-
-GLW_APICALL void GLW_APIENTRY glGetNamedFramebufferAttachmentParameterivEXT (GLuint framebuffer, GLenum attachment, GLenum pname, GLint *params)
-{
-	DE_UNREF(framebuffer);
-	DE_UNREF(attachment);
-	DE_UNREF(pname);
-	DE_UNREF(params);
-
-}
-
-GLW_APICALL void GLW_APIENTRY glGetNamedFramebufferParameteriv (GLuint framebuffer, GLenum pname, GLint *param)
-{
-	DE_UNREF(framebuffer);
-	DE_UNREF(pname);
-	DE_UNREF(param);
-
-}
-
-GLW_APICALL void GLW_APIENTRY glGetNamedFramebufferParameterivEXT (GLuint framebuffer, GLenum pname, GLint *params)
-{
-	DE_UNREF(framebuffer);
-	DE_UNREF(pname);
-	DE_UNREF(params);
-
-}
-
-GLW_APICALL void GLW_APIENTRY glGetNamedProgramLocalParameterIivEXT (GLuint program, GLenum target, GLuint index, GLint *params)
-{
-	DE_UNREF(program);
-	DE_UNREF(target);
-	DE_UNREF(index);
-	DE_UNREF(params);
-
-}
-
-GLW_APICALL void GLW_APIENTRY glGetNamedProgramLocalParameterIuivEXT (GLuint program, GLenum target, GLuint index, GLuint *params)
-{
-	DE_UNREF(program);
-	DE_UNREF(target);
-	DE_UNREF(index);
-	DE_UNREF(params);
-
-}
-
-GLW_APICALL void GLW_APIENTRY glGetNamedProgramLocalParameterdvEXT (GLuint program, GLenum target, GLuint index, GLdouble *params)
-{
-	DE_UNREF(program);
-	DE_UNREF(target);
-	DE_UNREF(index);
-	DE_UNREF(params);
-
-}
-
-GLW_APICALL void GLW_APIENTRY glGetNamedProgramLocalParameterfvEXT (GLuint program, GLenum target, GLuint index, GLfloat *params)
-{
-	DE_UNREF(program);
-	DE_UNREF(target);
-	DE_UNREF(index);
-	DE_UNREF(params);
-
-}
-
-GLW_APICALL void GLW_APIENTRY glGetNamedProgramStringEXT (GLuint program, GLenum target, GLenum pname, void *string)
-{
-	DE_UNREF(program);
-	DE_UNREF(target);
-	DE_UNREF(pname);
-	DE_UNREF(string);
-
-}
-
-GLW_APICALL void GLW_APIENTRY glGetNamedProgramivEXT (GLuint program, GLenum target, GLenum pname, GLint *params)
-{
-	DE_UNREF(program);
-	DE_UNREF(target);
-	DE_UNREF(pname);
-	DE_UNREF(params);
-
-}
-
-GLW_APICALL void GLW_APIENTRY glGetNamedRenderbufferParameteriv (GLuint renderbuffer, GLenum pname, GLint *params)
-{
-	DE_UNREF(renderbuffer);
-	DE_UNREF(pname);
-	DE_UNREF(params);
-
-}
-
-GLW_APICALL void GLW_APIENTRY glGetNamedRenderbufferParameterivEXT (GLuint renderbuffer, GLenum pname, GLint *params)
-{
-	DE_UNREF(renderbuffer);
-	DE_UNREF(pname);
-	DE_UNREF(params);
-
-}
-
-GLW_APICALL void GLW_APIENTRY glGetObjectLabel (GLenum identifier, GLuint name, GLsizei bufSize, GLsizei *length, GLchar *label)
-{
-	DE_UNREF(identifier);
-	DE_UNREF(name);
-	DE_UNREF(bufSize);
-	DE_UNREF(length);
-	DE_UNREF(label);
-
-}
-
-GLW_APICALL void GLW_APIENTRY glGetObjectPtrLabel (const void *ptr, GLsizei bufSize, GLsizei *length, GLchar *label)
 {
 	DE_UNREF(ptr);
 	DE_UNREF(bufSize);
@@ -3195,20 +2863,6 @@
 
 }
 
-<<<<<<< HEAD
-GLW_APICALL void GLW_APIENTRY glGetTextureImageEXT (GLuint texture, GLenum target, GLint level, GLenum format, GLenum type, void *pixels)
-{
-	DE_UNREF(texture);
-	DE_UNREF(target);
-	DE_UNREF(level);
-	DE_UNREF(format);
-	DE_UNREF(type);
-	DE_UNREF(pixels);
-
-}
-
-GLW_APICALL void GLW_APIENTRY glGetTextureLevelParameterfv (GLuint texture, GLint level, GLenum pname, GLfloat *params)
-=======
 GLW_APICALL void GLW_APIENTRY glGetQueryObjectiv (GLuint id, GLenum pname, GLint *params)
 {
 	DE_UNREF(id);
@@ -3218,7 +2872,6 @@
 }
 
 GLW_APICALL void GLW_APIENTRY glGetQueryObjectui64v (GLuint id, GLenum pname, GLuint64 *params)
->>>>>>> 6ec82d3a
 {
 	DE_UNREF(id);
 	DE_UNREF(pname);
@@ -3226,74 +2879,16 @@
 
 }
 
-<<<<<<< HEAD
-GLW_APICALL void GLW_APIENTRY glGetTextureLevelParameterfvEXT (GLuint texture, GLenum target, GLint level, GLenum pname, GLfloat *params)
-{
-	DE_UNREF(texture);
-	DE_UNREF(target);
-	DE_UNREF(level);
-=======
 GLW_APICALL void GLW_APIENTRY glGetQueryObjectuiv (GLuint id, GLenum pname, GLuint *params)
 {
 	DE_UNREF(id);
->>>>>>> 6ec82d3a
-	DE_UNREF(pname);
-	DE_UNREF(params);
-
-}
-
-<<<<<<< HEAD
-GLW_APICALL void GLW_APIENTRY glGetTextureLevelParameteriv (GLuint texture, GLint level, GLenum pname, GLint *params)
-{
-	DE_UNREF(texture);
-	DE_UNREF(level);
-	DE_UNREF(pname);
-	DE_UNREF(params);
-
-}
-
-GLW_APICALL void GLW_APIENTRY glGetTextureLevelParameterivEXT (GLuint texture, GLenum target, GLint level, GLenum pname, GLint *params)
-{
-	DE_UNREF(texture);
-	DE_UNREF(target);
-	DE_UNREF(level);
-	DE_UNREF(pname);
-	DE_UNREF(params);
-
-}
-
-GLW_APICALL void GLW_APIENTRY glGetTextureParameterIiv (GLuint texture, GLenum pname, GLint *params)
-{
-	DE_UNREF(texture);
-	DE_UNREF(pname);
-	DE_UNREF(params);
-
-}
-
-GLW_APICALL void GLW_APIENTRY glGetTextureParameterIivEXT (GLuint texture, GLenum target, GLenum pname, GLint *params)
-{
-	DE_UNREF(texture);
-	DE_UNREF(target);
-	DE_UNREF(pname);
-	DE_UNREF(params);
-
-}
-
-GLW_APICALL void GLW_APIENTRY glGetTextureParameterIuiv (GLuint texture, GLenum pname, GLuint *params)
-{
-	DE_UNREF(texture);
-	DE_UNREF(pname);
-	DE_UNREF(params);
-
-}
-
-GLW_APICALL void GLW_APIENTRY glGetTextureParameterIuivEXT (GLuint texture, GLenum target, GLenum pname, GLuint *params)
-{
-	DE_UNREF(texture);
-=======
+	DE_UNREF(pname);
+	DE_UNREF(params);
+
+}
+
 GLW_APICALL void GLW_APIENTRY glGetQueryiv (GLenum target, GLenum pname, GLint *params)
 {
->>>>>>> 6ec82d3a
 	DE_UNREF(target);
 	DE_UNREF(pname);
 	DE_UNREF(params);
@@ -3308,20 +2903,7 @@
 
 }
 
-<<<<<<< HEAD
-GLW_APICALL void GLW_APIENTRY glGetTextureParameterfvEXT (GLuint texture, GLenum target, GLenum pname, GLfloat *params)
-{
-	DE_UNREF(texture);
-	DE_UNREF(target);
-	DE_UNREF(pname);
-	DE_UNREF(params);
-
-}
-
-GLW_APICALL void GLW_APIENTRY glGetTextureParameteriv (GLuint texture, GLenum pname, GLint *params)
-=======
 GLW_APICALL void GLW_APIENTRY glGetSamplerParameterIiv (GLuint sampler, GLenum pname, GLint *params)
->>>>>>> 6ec82d3a
 {
 	DE_UNREF(sampler);
 	DE_UNREF(pname);
@@ -3329,20 +2911,7 @@
 
 }
 
-<<<<<<< HEAD
-GLW_APICALL void GLW_APIENTRY glGetTextureParameterivEXT (GLuint texture, GLenum target, GLenum pname, GLint *params)
-{
-	DE_UNREF(texture);
-	DE_UNREF(target);
-	DE_UNREF(pname);
-	DE_UNREF(params);
-
-}
-
-GLW_APICALL void GLW_APIENTRY glGetTextureSubImage (GLuint texture, GLint level, GLint xoffset, GLint yoffset, GLint zoffset, GLsizei width, GLsizei height, GLsizei depth, GLenum format, GLenum type, GLsizei bufSize, void *pixels)
-=======
 GLW_APICALL void GLW_APIENTRY glGetSamplerParameterIuiv (GLuint sampler, GLenum pname, GLuint *params)
->>>>>>> 6ec82d3a
 {
 	DE_UNREF(sampler);
 	DE_UNREF(pname);
@@ -3473,45 +3042,7 @@
 
 }
 
-<<<<<<< HEAD
-GLW_APICALL void GLW_APIENTRY glGetVertexArrayIntegeri_vEXT (GLuint vaobj, GLuint index, GLenum pname, GLint *param)
-{
-	DE_UNREF(vaobj);
-	DE_UNREF(index);
-	DE_UNREF(pname);
-	DE_UNREF(param);
-
-}
-
-GLW_APICALL void GLW_APIENTRY glGetVertexArrayIntegervEXT (GLuint vaobj, GLenum pname, GLint *param)
-{
-	DE_UNREF(vaobj);
-	DE_UNREF(pname);
-	DE_UNREF(param);
-
-}
-
-GLW_APICALL void GLW_APIENTRY glGetVertexArrayPointeri_vEXT (GLuint vaobj, GLuint index, GLenum pname, void **param)
-{
-	DE_UNREF(vaobj);
-	DE_UNREF(index);
-	DE_UNREF(pname);
-	DE_UNREF(param);
-
-}
-
-GLW_APICALL void GLW_APIENTRY glGetVertexArrayPointervEXT (GLuint vaobj, GLenum pname, void **param)
-{
-	DE_UNREF(vaobj);
-	DE_UNREF(pname);
-	DE_UNREF(param);
-
-}
-
-GLW_APICALL void GLW_APIENTRY glGetVertexArrayiv (GLuint vaobj, GLenum pname, GLint *param)
-=======
 GLW_APICALL void GLW_APIENTRY glGetTexParameteriv (GLenum target, GLenum pname, GLint *params)
->>>>>>> 6ec82d3a
 {
 	DE_UNREF(target);
 	DE_UNREF(pname);
@@ -3903,19 +3434,7 @@
 
 }
 
-<<<<<<< HEAD
-GLW_APICALL void * GLW_APIENTRY glMapNamedBufferEXT (GLuint buffer, GLenum access)
-{
-	DE_UNREF(buffer);
-	DE_UNREF(access);
-
-	return (void *)0;
-}
-
-GLW_APICALL void * GLW_APIENTRY glMapNamedBufferRange (GLuint buffer, GLintptr offset, GLsizeiptr length, GLbitfield access)
-=======
 GLW_APICALL void GLW_APIENTRY glGetnUniformdv (GLuint program, GLint location, GLsizei bufSize, GLdouble *params)
->>>>>>> 6ec82d3a
 {
 	DE_UNREF(program);
 	DE_UNREF(location);
@@ -3924,196 +3443,37 @@
 
 }
 
-<<<<<<< HEAD
-GLW_APICALL void * GLW_APIENTRY glMapNamedBufferRangeEXT (GLuint buffer, GLintptr offset, GLsizeiptr length, GLbitfield access)
-{
-	DE_UNREF(buffer);
-	DE_UNREF(offset);
-	DE_UNREF(length);
-	DE_UNREF(access);
-=======
 GLW_APICALL void GLW_APIENTRY glGetnUniformfv (GLuint program, GLint location, GLsizei bufSize, GLfloat *params)
 {
 	DE_UNREF(program);
 	DE_UNREF(location);
 	DE_UNREF(bufSize);
 	DE_UNREF(params);
->>>>>>> 6ec82d3a
-
-	return (void *)0;
-}
-
-<<<<<<< HEAD
-GLW_APICALL void GLW_APIENTRY glMatrixFrustumEXT (GLenum mode, GLdouble left, GLdouble right, GLdouble bottom, GLdouble top, GLdouble zNear, GLdouble zFar)
-{
+
+}
+
+GLW_APICALL void GLW_APIENTRY glGetnUniformiv (GLuint program, GLint location, GLsizei bufSize, GLint *params)
+{
+	DE_UNREF(program);
+	DE_UNREF(location);
+	DE_UNREF(bufSize);
+	DE_UNREF(params);
+
+}
+
+GLW_APICALL void GLW_APIENTRY glGetnUniformuiv (GLuint program, GLint location, GLsizei bufSize, GLuint *params)
+{
+	DE_UNREF(program);
+	DE_UNREF(location);
+	DE_UNREF(bufSize);
+	DE_UNREF(params);
+
+}
+
+GLW_APICALL void GLW_APIENTRY glHint (GLenum target, GLenum mode)
+{
+	DE_UNREF(target);
 	DE_UNREF(mode);
-	DE_UNREF(left);
-	DE_UNREF(right);
-	DE_UNREF(bottom);
-	DE_UNREF(top);
-	DE_UNREF(zNear);
-	DE_UNREF(zFar);
-
-}
-
-GLW_APICALL void GLW_APIENTRY glMatrixLoadIdentityEXT (GLenum mode)
-{
-	DE_UNREF(mode);
-
-}
-
-GLW_APICALL void GLW_APIENTRY glMatrixLoadTransposedEXT (GLenum mode, const GLdouble *m)
-=======
-GLW_APICALL void GLW_APIENTRY glGetnUniformiv (GLuint program, GLint location, GLsizei bufSize, GLint *params)
-{
-	DE_UNREF(program);
-	DE_UNREF(location);
-	DE_UNREF(bufSize);
-	DE_UNREF(params);
-
-}
-
-GLW_APICALL void GLW_APIENTRY glGetnUniformuiv (GLuint program, GLint location, GLsizei bufSize, GLuint *params)
-{
-	DE_UNREF(program);
-	DE_UNREF(location);
-	DE_UNREF(bufSize);
-	DE_UNREF(params);
-
-}
-
-GLW_APICALL void GLW_APIENTRY glHint (GLenum target, GLenum mode)
->>>>>>> 6ec82d3a
-{
-	DE_UNREF(target);
-	DE_UNREF(mode);
-<<<<<<< HEAD
-	DE_UNREF(m);
-
-}
-
-GLW_APICALL void GLW_APIENTRY glMatrixLoadTransposefEXT (GLenum mode, const GLfloat *m)
-{
-	DE_UNREF(mode);
-	DE_UNREF(m);
-
-}
-
-GLW_APICALL void GLW_APIENTRY glMatrixLoaddEXT (GLenum mode, const GLdouble *m)
-{
-	DE_UNREF(mode);
-	DE_UNREF(m);
-
-}
-
-GLW_APICALL void GLW_APIENTRY glMatrixLoadfEXT (GLenum mode, const GLfloat *m)
-{
-	DE_UNREF(mode);
-	DE_UNREF(m);
-
-}
-
-GLW_APICALL void GLW_APIENTRY glMatrixMultTransposedEXT (GLenum mode, const GLdouble *m)
-{
-	DE_UNREF(mode);
-	DE_UNREF(m);
-
-}
-
-GLW_APICALL void GLW_APIENTRY glMatrixMultTransposefEXT (GLenum mode, const GLfloat *m)
-{
-	DE_UNREF(mode);
-	DE_UNREF(m);
-
-}
-
-GLW_APICALL void GLW_APIENTRY glMatrixMultdEXT (GLenum mode, const GLdouble *m)
-{
-	DE_UNREF(mode);
-	DE_UNREF(m);
-
-}
-
-GLW_APICALL void GLW_APIENTRY glMatrixMultfEXT (GLenum mode, const GLfloat *m)
-{
-	DE_UNREF(mode);
-	DE_UNREF(m);
-
-}
-
-GLW_APICALL void GLW_APIENTRY glMatrixOrthoEXT (GLenum mode, GLdouble left, GLdouble right, GLdouble bottom, GLdouble top, GLdouble zNear, GLdouble zFar)
-{
-	DE_UNREF(mode);
-	DE_UNREF(left);
-	DE_UNREF(right);
-	DE_UNREF(bottom);
-	DE_UNREF(top);
-	DE_UNREF(zNear);
-	DE_UNREF(zFar);
-
-}
-
-GLW_APICALL void GLW_APIENTRY glMatrixPopEXT (GLenum mode)
-{
-	DE_UNREF(mode);
-
-}
-
-GLW_APICALL void GLW_APIENTRY glMatrixPushEXT (GLenum mode)
-{
-	DE_UNREF(mode);
-
-}
-
-GLW_APICALL void GLW_APIENTRY glMatrixRotatedEXT (GLenum mode, GLdouble angle, GLdouble x, GLdouble y, GLdouble z)
-{
-	DE_UNREF(mode);
-	DE_UNREF(angle);
-	DE_UNREF(x);
-	DE_UNREF(y);
-	DE_UNREF(z);
-
-}
-
-GLW_APICALL void GLW_APIENTRY glMatrixRotatefEXT (GLenum mode, GLfloat angle, GLfloat x, GLfloat y, GLfloat z)
-{
-	DE_UNREF(mode);
-	DE_UNREF(angle);
-	DE_UNREF(x);
-	DE_UNREF(y);
-	DE_UNREF(z);
-
-}
-
-GLW_APICALL void GLW_APIENTRY glMatrixScaledEXT (GLenum mode, GLdouble x, GLdouble y, GLdouble z)
-{
-	DE_UNREF(mode);
-	DE_UNREF(x);
-	DE_UNREF(y);
-	DE_UNREF(z);
-
-}
-
-GLW_APICALL void GLW_APIENTRY glMatrixScalefEXT (GLenum mode, GLfloat x, GLfloat y, GLfloat z)
-{
-	DE_UNREF(mode);
-	DE_UNREF(x);
-	DE_UNREF(y);
-	DE_UNREF(z);
-
-}
-
-GLW_APICALL void GLW_APIENTRY glMatrixTranslatedEXT (GLenum mode, GLdouble x, GLdouble y, GLdouble z)
-{
-	DE_UNREF(mode);
-	DE_UNREF(x);
-	DE_UNREF(y);
-	DE_UNREF(z);
-
-}
-
-GLW_APICALL void GLW_APIENTRY glMatrixTranslatefEXT (GLenum mode, GLfloat x, GLfloat y, GLfloat z)
-=======
 
 }
 
@@ -5350,852 +4710,6 @@
 }
 
 GLW_APICALL void GLW_APIENTRY glNamedRenderbufferStorageMultisampleEXT (GLuint renderbuffer, GLsizei samples, GLenum internalformat, GLsizei width, GLsizei height)
->>>>>>> 6ec82d3a
-{
-	DE_UNREF(mode);
-	DE_UNREF(x);
-	DE_UNREF(y);
-	DE_UNREF(z);
-
-}
-
-GLW_APICALL void GLW_APIENTRY glMaxShaderCompilerThreadsKHR (GLuint count)
-{
-	DE_UNREF(count);
-
-}
-
-GLW_APICALL void GLW_APIENTRY glMemoryBarrier (GLbitfield barriers)
-{
-	DE_UNREF(barriers);
-
-}
-
-GLW_APICALL void GLW_APIENTRY glMemoryBarrierByRegion (GLbitfield barriers)
-{
-	DE_UNREF(barriers);
-
-}
-
-GLW_APICALL void GLW_APIENTRY glMinSampleShading (GLfloat value)
-{
-	DE_UNREF(value);
-
-}
-
-GLW_APICALL void GLW_APIENTRY glMultiDrawArrays (GLenum mode, const GLint *first, const GLsizei *count, GLsizei drawcount)
-{
-	DE_UNREF(mode);
-	DE_UNREF(first);
-	DE_UNREF(count);
-	DE_UNREF(drawcount);
-
-}
-
-GLW_APICALL void GLW_APIENTRY glMultiDrawArraysIndirect (GLenum mode, const void *indirect, GLsizei drawcount, GLsizei stride)
-{
-	DE_UNREF(mode);
-	DE_UNREF(indirect);
-	DE_UNREF(drawcount);
-	DE_UNREF(stride);
-
-}
-
-GLW_APICALL void GLW_APIENTRY glMultiDrawArraysIndirectCount (GLenum mode, const void *indirect, GLintptr drawcount, GLsizei maxdrawcount, GLsizei stride)
-{
-	DE_UNREF(mode);
-	DE_UNREF(indirect);
-	DE_UNREF(drawcount);
-	DE_UNREF(maxdrawcount);
-	DE_UNREF(stride);
-
-}
-
-GLW_APICALL void GLW_APIENTRY glMultiDrawElements (GLenum mode, const GLsizei *count, GLenum type, const void *const*indices, GLsizei drawcount)
-{
-	DE_UNREF(mode);
-	DE_UNREF(count);
-	DE_UNREF(type);
-	DE_UNREF(indices);
-	DE_UNREF(drawcount);
-
-}
-
-GLW_APICALL void GLW_APIENTRY glMultiDrawElementsBaseVertex (GLenum mode, const GLsizei *count, GLenum type, const void *const*indices, GLsizei drawcount, const GLint *basevertex)
-{
-	DE_UNREF(mode);
-	DE_UNREF(count);
-	DE_UNREF(type);
-	DE_UNREF(indices);
-	DE_UNREF(drawcount);
-	DE_UNREF(basevertex);
-
-}
-
-GLW_APICALL void GLW_APIENTRY glMultiDrawElementsIndirect (GLenum mode, GLenum type, const void *indirect, GLsizei drawcount, GLsizei stride)
-{
-	DE_UNREF(mode);
-	DE_UNREF(type);
-	DE_UNREF(indirect);
-	DE_UNREF(drawcount);
-	DE_UNREF(stride);
-
-}
-
-GLW_APICALL void GLW_APIENTRY glMultiDrawElementsIndirectCount (GLenum mode, GLenum type, const void *indirect, GLintptr drawcount, GLsizei maxdrawcount, GLsizei stride)
-{
-	DE_UNREF(mode);
-	DE_UNREF(type);
-	DE_UNREF(indirect);
-	DE_UNREF(drawcount);
-	DE_UNREF(maxdrawcount);
-	DE_UNREF(stride);
-
-}
-
-GLW_APICALL void GLW_APIENTRY glMultiTexBufferEXT (GLenum texunit, GLenum target, GLenum internalformat, GLuint buffer)
-{
-	DE_UNREF(texunit);
-	DE_UNREF(target);
-	DE_UNREF(internalformat);
-	DE_UNREF(buffer);
-
-}
-
-GLW_APICALL void GLW_APIENTRY glMultiTexCoordPointerEXT (GLenum texunit, GLint size, GLenum type, GLsizei stride, const void *pointer)
-{
-	DE_UNREF(texunit);
-	DE_UNREF(size);
-	DE_UNREF(type);
-	DE_UNREF(stride);
-	DE_UNREF(pointer);
-
-}
-
-GLW_APICALL void GLW_APIENTRY glMultiTexEnvfEXT (GLenum texunit, GLenum target, GLenum pname, GLfloat param)
-{
-	DE_UNREF(texunit);
-	DE_UNREF(target);
-	DE_UNREF(pname);
-	DE_UNREF(param);
-
-}
-
-GLW_APICALL void GLW_APIENTRY glMultiTexEnvfvEXT (GLenum texunit, GLenum target, GLenum pname, const GLfloat *params)
-{
-	DE_UNREF(texunit);
-	DE_UNREF(target);
-	DE_UNREF(pname);
-	DE_UNREF(params);
-
-}
-
-GLW_APICALL void GLW_APIENTRY glMultiTexEnviEXT (GLenum texunit, GLenum target, GLenum pname, GLint param)
-{
-	DE_UNREF(texunit);
-	DE_UNREF(target);
-	DE_UNREF(pname);
-	DE_UNREF(param);
-
-}
-
-GLW_APICALL void GLW_APIENTRY glMultiTexEnvivEXT (GLenum texunit, GLenum target, GLenum pname, const GLint *params)
-{
-	DE_UNREF(texunit);
-	DE_UNREF(target);
-	DE_UNREF(pname);
-	DE_UNREF(params);
-
-}
-
-GLW_APICALL void GLW_APIENTRY glMultiTexGendEXT (GLenum texunit, GLenum coord, GLenum pname, GLdouble param)
-{
-	DE_UNREF(texunit);
-	DE_UNREF(coord);
-	DE_UNREF(pname);
-	DE_UNREF(param);
-
-}
-
-GLW_APICALL void GLW_APIENTRY glMultiTexGendvEXT (GLenum texunit, GLenum coord, GLenum pname, const GLdouble *params)
-{
-	DE_UNREF(texunit);
-	DE_UNREF(coord);
-	DE_UNREF(pname);
-	DE_UNREF(params);
-
-}
-
-GLW_APICALL void GLW_APIENTRY glMultiTexGenfEXT (GLenum texunit, GLenum coord, GLenum pname, GLfloat param)
-{
-	DE_UNREF(texunit);
-	DE_UNREF(coord);
-	DE_UNREF(pname);
-	DE_UNREF(param);
-
-}
-
-GLW_APICALL void GLW_APIENTRY glMultiTexGenfvEXT (GLenum texunit, GLenum coord, GLenum pname, const GLfloat *params)
-{
-	DE_UNREF(texunit);
-	DE_UNREF(coord);
-	DE_UNREF(pname);
-	DE_UNREF(params);
-
-}
-
-GLW_APICALL void GLW_APIENTRY glMultiTexGeniEXT (GLenum texunit, GLenum coord, GLenum pname, GLint param)
-{
-	DE_UNREF(texunit);
-	DE_UNREF(coord);
-	DE_UNREF(pname);
-	DE_UNREF(param);
-
-}
-
-GLW_APICALL void GLW_APIENTRY glMultiTexGenivEXT (GLenum texunit, GLenum coord, GLenum pname, const GLint *params)
-{
-	DE_UNREF(texunit);
-	DE_UNREF(coord);
-	DE_UNREF(pname);
-	DE_UNREF(params);
-
-}
-
-GLW_APICALL void GLW_APIENTRY glMultiTexImage1DEXT (GLenum texunit, GLenum target, GLint level, GLint internalformat, GLsizei width, GLint border, GLenum format, GLenum type, const void *pixels)
-{
-	DE_UNREF(texunit);
-	DE_UNREF(target);
-	DE_UNREF(level);
-	DE_UNREF(internalformat);
-	DE_UNREF(width);
-	DE_UNREF(border);
-	DE_UNREF(format);
-	DE_UNREF(type);
-	DE_UNREF(pixels);
-
-}
-
-GLW_APICALL void GLW_APIENTRY glMultiTexImage2DEXT (GLenum texunit, GLenum target, GLint level, GLint internalformat, GLsizei width, GLsizei height, GLint border, GLenum format, GLenum type, const void *pixels)
-{
-	DE_UNREF(texunit);
-	DE_UNREF(target);
-	DE_UNREF(level);
-	DE_UNREF(internalformat);
-	DE_UNREF(width);
-	DE_UNREF(height);
-	DE_UNREF(border);
-	DE_UNREF(format);
-	DE_UNREF(type);
-	DE_UNREF(pixels);
-
-}
-
-GLW_APICALL void GLW_APIENTRY glMultiTexImage3DEXT (GLenum texunit, GLenum target, GLint level, GLint internalformat, GLsizei width, GLsizei height, GLsizei depth, GLint border, GLenum format, GLenum type, const void *pixels)
-{
-	DE_UNREF(texunit);
-	DE_UNREF(target);
-	DE_UNREF(level);
-	DE_UNREF(internalformat);
-	DE_UNREF(width);
-	DE_UNREF(height);
-	DE_UNREF(depth);
-	DE_UNREF(border);
-	DE_UNREF(format);
-	DE_UNREF(type);
-	DE_UNREF(pixels);
-
-}
-
-GLW_APICALL void GLW_APIENTRY glMultiTexParameterIivEXT (GLenum texunit, GLenum target, GLenum pname, const GLint *params)
-{
-	DE_UNREF(texunit);
-	DE_UNREF(target);
-	DE_UNREF(pname);
-	DE_UNREF(params);
-
-}
-
-GLW_APICALL void GLW_APIENTRY glMultiTexParameterIuivEXT (GLenum texunit, GLenum target, GLenum pname, const GLuint *params)
-{
-	DE_UNREF(texunit);
-	DE_UNREF(target);
-	DE_UNREF(pname);
-	DE_UNREF(params);
-
-}
-
-GLW_APICALL void GLW_APIENTRY glMultiTexParameterfEXT (GLenum texunit, GLenum target, GLenum pname, GLfloat param)
-{
-	DE_UNREF(texunit);
-	DE_UNREF(target);
-	DE_UNREF(pname);
-	DE_UNREF(param);
-
-}
-
-GLW_APICALL void GLW_APIENTRY glMultiTexParameterfvEXT (GLenum texunit, GLenum target, GLenum pname, const GLfloat *params)
-{
-	DE_UNREF(texunit);
-	DE_UNREF(target);
-	DE_UNREF(pname);
-	DE_UNREF(params);
-
-}
-
-GLW_APICALL void GLW_APIENTRY glMultiTexParameteriEXT (GLenum texunit, GLenum target, GLenum pname, GLint param)
-{
-	DE_UNREF(texunit);
-	DE_UNREF(target);
-	DE_UNREF(pname);
-	DE_UNREF(param);
-
-}
-
-GLW_APICALL void GLW_APIENTRY glMultiTexParameterivEXT (GLenum texunit, GLenum target, GLenum pname, const GLint *params)
-{
-	DE_UNREF(texunit);
-	DE_UNREF(target);
-	DE_UNREF(pname);
-	DE_UNREF(params);
-
-}
-
-GLW_APICALL void GLW_APIENTRY glMultiTexRenderbufferEXT (GLenum texunit, GLenum target, GLuint renderbuffer)
-{
-	DE_UNREF(texunit);
-	DE_UNREF(target);
-	DE_UNREF(renderbuffer);
-
-}
-
-GLW_APICALL void GLW_APIENTRY glMultiTexSubImage1DEXT (GLenum texunit, GLenum target, GLint level, GLint xoffset, GLsizei width, GLenum format, GLenum type, const void *pixels)
-{
-	DE_UNREF(texunit);
-	DE_UNREF(target);
-	DE_UNREF(level);
-	DE_UNREF(xoffset);
-	DE_UNREF(width);
-	DE_UNREF(format);
-	DE_UNREF(type);
-	DE_UNREF(pixels);
-
-}
-
-GLW_APICALL void GLW_APIENTRY glMultiTexSubImage2DEXT (GLenum texunit, GLenum target, GLint level, GLint xoffset, GLint yoffset, GLsizei width, GLsizei height, GLenum format, GLenum type, const void *pixels)
-{
-	DE_UNREF(texunit);
-	DE_UNREF(target);
-	DE_UNREF(level);
-	DE_UNREF(xoffset);
-	DE_UNREF(yoffset);
-	DE_UNREF(width);
-	DE_UNREF(height);
-	DE_UNREF(format);
-	DE_UNREF(type);
-	DE_UNREF(pixels);
-
-}
-
-GLW_APICALL void GLW_APIENTRY glMultiTexSubImage3DEXT (GLenum texunit, GLenum target, GLint level, GLint xoffset, GLint yoffset, GLint zoffset, GLsizei width, GLsizei height, GLsizei depth, GLenum format, GLenum type, const void *pixels)
-{
-	DE_UNREF(texunit);
-	DE_UNREF(target);
-	DE_UNREF(level);
-	DE_UNREF(xoffset);
-	DE_UNREF(yoffset);
-	DE_UNREF(zoffset);
-	DE_UNREF(width);
-	DE_UNREF(height);
-	DE_UNREF(depth);
-	DE_UNREF(format);
-	DE_UNREF(type);
-	DE_UNREF(pixels);
-
-}
-
-GLW_APICALL void GLW_APIENTRY glMulticastBarrierNV (void)
-{
-
-}
-
-GLW_APICALL void GLW_APIENTRY glMulticastBlitFramebufferNV (GLuint srcGpu, GLuint dstGpu, GLint srcX0, GLint srcY0, GLint srcX1, GLint srcY1, GLint dstX0, GLint dstY0, GLint dstX1, GLint dstY1, GLbitfield mask, GLenum filter)
-{
-	DE_UNREF(srcGpu);
-	DE_UNREF(dstGpu);
-	DE_UNREF(srcX0);
-	DE_UNREF(srcY0);
-	DE_UNREF(srcX1);
-	DE_UNREF(srcY1);
-	DE_UNREF(dstX0);
-	DE_UNREF(dstY0);
-	DE_UNREF(dstX1);
-	DE_UNREF(dstY1);
-	DE_UNREF(mask);
-	DE_UNREF(filter);
-
-}
-
-GLW_APICALL void GLW_APIENTRY glMulticastBufferSubDataNV (GLbitfield gpuMask, GLuint buffer, GLintptr offset, GLsizeiptr size, const void *data)
-{
-	DE_UNREF(gpuMask);
-	DE_UNREF(buffer);
-	DE_UNREF(offset);
-	DE_UNREF(size);
-	DE_UNREF(data);
-
-}
-
-GLW_APICALL void GLW_APIENTRY glMulticastCopyBufferSubDataNV (GLuint readGpu, GLbitfield writeGpuMask, GLuint readBuffer, GLuint writeBuffer, GLintptr readOffset, GLintptr writeOffset, GLsizeiptr size)
-{
-	DE_UNREF(readGpu);
-	DE_UNREF(writeGpuMask);
-	DE_UNREF(readBuffer);
-	DE_UNREF(writeBuffer);
-	DE_UNREF(readOffset);
-	DE_UNREF(writeOffset);
-	DE_UNREF(size);
-
-}
-
-GLW_APICALL void GLW_APIENTRY glMulticastCopyImageSubDataNV (GLuint srcGpu, GLbitfield dstGpuMask, GLuint srcName, GLenum srcTarget, GLint srcLevel, GLint srcX, GLint srcY, GLint srcZ, GLuint dstName, GLenum dstTarget, GLint dstLevel, GLint dstX, GLint dstY, GLint dstZ, GLsizei srcWidth, GLsizei srcHeight, GLsizei srcDepth)
-{
-	DE_UNREF(srcGpu);
-	DE_UNREF(dstGpuMask);
-	DE_UNREF(srcName);
-	DE_UNREF(srcTarget);
-	DE_UNREF(srcLevel);
-	DE_UNREF(srcX);
-	DE_UNREF(srcY);
-	DE_UNREF(srcZ);
-	DE_UNREF(dstName);
-	DE_UNREF(dstTarget);
-	DE_UNREF(dstLevel);
-	DE_UNREF(dstX);
-	DE_UNREF(dstY);
-	DE_UNREF(dstZ);
-	DE_UNREF(srcWidth);
-	DE_UNREF(srcHeight);
-	DE_UNREF(srcDepth);
-
-}
-
-GLW_APICALL void GLW_APIENTRY glMulticastFramebufferSampleLocationsfvNV (GLuint gpu, GLuint framebuffer, GLuint start, GLsizei count, const GLfloat *v)
-{
-	DE_UNREF(gpu);
-	DE_UNREF(framebuffer);
-	DE_UNREF(start);
-	DE_UNREF(count);
-	DE_UNREF(v);
-
-}
-
-GLW_APICALL void GLW_APIENTRY glMulticastGetQueryObjecti64vNV (GLuint gpu, GLuint id, GLenum pname, GLint64 *params)
-{
-	DE_UNREF(gpu);
-	DE_UNREF(id);
-	DE_UNREF(pname);
-	DE_UNREF(params);
-
-}
-
-GLW_APICALL void GLW_APIENTRY glMulticastGetQueryObjectivNV (GLuint gpu, GLuint id, GLenum pname, GLint *params)
-{
-	DE_UNREF(gpu);
-	DE_UNREF(id);
-	DE_UNREF(pname);
-	DE_UNREF(params);
-
-}
-
-GLW_APICALL void GLW_APIENTRY glMulticastGetQueryObjectui64vNV (GLuint gpu, GLuint id, GLenum pname, GLuint64 *params)
-{
-	DE_UNREF(gpu);
-	DE_UNREF(id);
-	DE_UNREF(pname);
-	DE_UNREF(params);
-
-}
-
-GLW_APICALL void GLW_APIENTRY glMulticastGetQueryObjectuivNV (GLuint gpu, GLuint id, GLenum pname, GLuint *params)
-{
-	DE_UNREF(gpu);
-	DE_UNREF(id);
-	DE_UNREF(pname);
-	DE_UNREF(params);
-
-}
-
-GLW_APICALL void GLW_APIENTRY glMulticastWaitSyncNV (GLuint signalGpu, GLbitfield waitGpuMask)
-{
-	DE_UNREF(signalGpu);
-	DE_UNREF(waitGpuMask);
-
-}
-
-GLW_APICALL void GLW_APIENTRY glNamedBufferData (GLuint buffer, GLsizeiptr size, const void *data, GLenum usage)
-{
-	DE_UNREF(buffer);
-	DE_UNREF(size);
-	DE_UNREF(data);
-	DE_UNREF(usage);
-
-}
-
-GLW_APICALL void GLW_APIENTRY glNamedBufferDataEXT (GLuint buffer, GLsizeiptr size, const void *data, GLenum usage)
-{
-	DE_UNREF(buffer);
-	DE_UNREF(size);
-	DE_UNREF(data);
-	DE_UNREF(usage);
-
-}
-
-GLW_APICALL void GLW_APIENTRY glNamedBufferPageCommitmentARB (GLuint buffer, GLintptr offset, GLsizeiptr size, GLboolean commit)
-{
-	DE_UNREF(buffer);
-	DE_UNREF(offset);
-	DE_UNREF(size);
-	DE_UNREF(commit);
-
-}
-
-GLW_APICALL void GLW_APIENTRY glNamedBufferPageCommitmentEXT (GLuint buffer, GLintptr offset, GLsizeiptr size, GLboolean commit)
-{
-	DE_UNREF(buffer);
-	DE_UNREF(offset);
-	DE_UNREF(size);
-	DE_UNREF(commit);
-
-}
-
-GLW_APICALL void GLW_APIENTRY glNamedBufferStorage (GLuint buffer, GLsizeiptr size, const void *data, GLbitfield flags)
-{
-	DE_UNREF(buffer);
-	DE_UNREF(size);
-	DE_UNREF(data);
-	DE_UNREF(flags);
-
-}
-
-GLW_APICALL void GLW_APIENTRY glNamedBufferSubData (GLuint buffer, GLintptr offset, GLsizeiptr size, const void *data)
-{
-	DE_UNREF(buffer);
-	DE_UNREF(offset);
-	DE_UNREF(size);
-	DE_UNREF(data);
-
-}
-
-GLW_APICALL void GLW_APIENTRY glNamedCopyBufferSubDataEXT (GLuint readBuffer, GLuint writeBuffer, GLintptr readOffset, GLintptr writeOffset, GLsizeiptr size)
-{
-	DE_UNREF(readBuffer);
-	DE_UNREF(writeBuffer);
-	DE_UNREF(readOffset);
-	DE_UNREF(writeOffset);
-	DE_UNREF(size);
-
-}
-
-GLW_APICALL void GLW_APIENTRY glNamedFramebufferDrawBuffer (GLuint framebuffer, GLenum buf)
-{
-	DE_UNREF(framebuffer);
-	DE_UNREF(buf);
-
-}
-
-GLW_APICALL void GLW_APIENTRY glNamedFramebufferDrawBuffers (GLuint framebuffer, GLsizei n, const GLenum *bufs)
-{
-	DE_UNREF(framebuffer);
-	DE_UNREF(n);
-	DE_UNREF(bufs);
-
-}
-
-GLW_APICALL void GLW_APIENTRY glNamedFramebufferParameteri (GLuint framebuffer, GLenum pname, GLint param)
-{
-	DE_UNREF(framebuffer);
-	DE_UNREF(pname);
-	DE_UNREF(param);
-
-}
-
-GLW_APICALL void GLW_APIENTRY glNamedFramebufferParameteriEXT (GLuint framebuffer, GLenum pname, GLint param)
-{
-	DE_UNREF(framebuffer);
-	DE_UNREF(pname);
-	DE_UNREF(param);
-
-}
-
-GLW_APICALL void GLW_APIENTRY glNamedFramebufferReadBuffer (GLuint framebuffer, GLenum src)
-{
-	DE_UNREF(framebuffer);
-	DE_UNREF(src);
-
-}
-
-GLW_APICALL void GLW_APIENTRY glNamedFramebufferRenderbuffer (GLuint framebuffer, GLenum attachment, GLenum renderbuffertarget, GLuint renderbuffer)
-{
-	DE_UNREF(framebuffer);
-	DE_UNREF(attachment);
-	DE_UNREF(renderbuffertarget);
-	DE_UNREF(renderbuffer);
-
-}
-
-GLW_APICALL void GLW_APIENTRY glNamedFramebufferRenderbufferEXT (GLuint framebuffer, GLenum attachment, GLenum renderbuffertarget, GLuint renderbuffer)
-{
-	DE_UNREF(framebuffer);
-	DE_UNREF(attachment);
-	DE_UNREF(renderbuffertarget);
-	DE_UNREF(renderbuffer);
-
-}
-
-GLW_APICALL void GLW_APIENTRY glNamedFramebufferTexture (GLuint framebuffer, GLenum attachment, GLuint texture, GLint level)
-{
-	DE_UNREF(framebuffer);
-	DE_UNREF(attachment);
-	DE_UNREF(texture);
-	DE_UNREF(level);
-
-}
-
-GLW_APICALL void GLW_APIENTRY glNamedFramebufferTexture1DEXT (GLuint framebuffer, GLenum attachment, GLenum textarget, GLuint texture, GLint level)
-{
-	DE_UNREF(framebuffer);
-	DE_UNREF(attachment);
-	DE_UNREF(textarget);
-	DE_UNREF(texture);
-	DE_UNREF(level);
-
-}
-
-GLW_APICALL void GLW_APIENTRY glNamedFramebufferTexture2DEXT (GLuint framebuffer, GLenum attachment, GLenum textarget, GLuint texture, GLint level)
-{
-	DE_UNREF(framebuffer);
-	DE_UNREF(attachment);
-	DE_UNREF(textarget);
-	DE_UNREF(texture);
-	DE_UNREF(level);
-
-}
-
-GLW_APICALL void GLW_APIENTRY glNamedFramebufferTexture3DEXT (GLuint framebuffer, GLenum attachment, GLenum textarget, GLuint texture, GLint level, GLint zoffset)
-{
-	DE_UNREF(framebuffer);
-	DE_UNREF(attachment);
-	DE_UNREF(textarget);
-	DE_UNREF(texture);
-	DE_UNREF(level);
-	DE_UNREF(zoffset);
-
-}
-
-GLW_APICALL void GLW_APIENTRY glNamedFramebufferTextureEXT (GLuint framebuffer, GLenum attachment, GLuint texture, GLint level)
-{
-	DE_UNREF(framebuffer);
-	DE_UNREF(attachment);
-	DE_UNREF(texture);
-	DE_UNREF(level);
-
-}
-
-GLW_APICALL void GLW_APIENTRY glNamedFramebufferTextureFaceEXT (GLuint framebuffer, GLenum attachment, GLuint texture, GLint level, GLenum face)
-{
-	DE_UNREF(framebuffer);
-	DE_UNREF(attachment);
-	DE_UNREF(texture);
-	DE_UNREF(level);
-	DE_UNREF(face);
-
-}
-
-GLW_APICALL void GLW_APIENTRY glNamedFramebufferTextureLayer (GLuint framebuffer, GLenum attachment, GLuint texture, GLint level, GLint layer)
-{
-	DE_UNREF(framebuffer);
-	DE_UNREF(attachment);
-	DE_UNREF(texture);
-	DE_UNREF(level);
-	DE_UNREF(layer);
-
-}
-
-GLW_APICALL void GLW_APIENTRY glNamedFramebufferTextureLayerEXT (GLuint framebuffer, GLenum attachment, GLuint texture, GLint level, GLint layer)
-{
-	DE_UNREF(framebuffer);
-	DE_UNREF(attachment);
-	DE_UNREF(texture);
-	DE_UNREF(level);
-	DE_UNREF(layer);
-
-}
-
-GLW_APICALL void GLW_APIENTRY glNamedProgramLocalParameter4dEXT (GLuint program, GLenum target, GLuint index, GLdouble x, GLdouble y, GLdouble z, GLdouble w)
-{
-	DE_UNREF(program);
-	DE_UNREF(target);
-	DE_UNREF(index);
-	DE_UNREF(x);
-	DE_UNREF(y);
-	DE_UNREF(z);
-	DE_UNREF(w);
-
-}
-
-GLW_APICALL void GLW_APIENTRY glNamedProgramLocalParameter4dvEXT (GLuint program, GLenum target, GLuint index, const GLdouble *params)
-{
-	DE_UNREF(program);
-	DE_UNREF(target);
-	DE_UNREF(index);
-	DE_UNREF(params);
-
-}
-
-GLW_APICALL void GLW_APIENTRY glNamedProgramLocalParameter4fEXT (GLuint program, GLenum target, GLuint index, GLfloat x, GLfloat y, GLfloat z, GLfloat w)
-{
-	DE_UNREF(program);
-	DE_UNREF(target);
-	DE_UNREF(index);
-	DE_UNREF(x);
-	DE_UNREF(y);
-	DE_UNREF(z);
-	DE_UNREF(w);
-
-}
-
-GLW_APICALL void GLW_APIENTRY glNamedProgramLocalParameter4fvEXT (GLuint program, GLenum target, GLuint index, const GLfloat *params)
-{
-	DE_UNREF(program);
-	DE_UNREF(target);
-	DE_UNREF(index);
-	DE_UNREF(params);
-
-}
-
-GLW_APICALL void GLW_APIENTRY glNamedProgramLocalParameterI4iEXT (GLuint program, GLenum target, GLuint index, GLint x, GLint y, GLint z, GLint w)
-{
-	DE_UNREF(program);
-	DE_UNREF(target);
-	DE_UNREF(index);
-	DE_UNREF(x);
-	DE_UNREF(y);
-	DE_UNREF(z);
-	DE_UNREF(w);
-
-}
-
-GLW_APICALL void GLW_APIENTRY glNamedProgramLocalParameterI4ivEXT (GLuint program, GLenum target, GLuint index, const GLint *params)
-{
-	DE_UNREF(program);
-	DE_UNREF(target);
-	DE_UNREF(index);
-	DE_UNREF(params);
-
-}
-
-GLW_APICALL void GLW_APIENTRY glNamedProgramLocalParameterI4uiEXT (GLuint program, GLenum target, GLuint index, GLuint x, GLuint y, GLuint z, GLuint w)
-{
-	DE_UNREF(program);
-	DE_UNREF(target);
-	DE_UNREF(index);
-	DE_UNREF(x);
-	DE_UNREF(y);
-	DE_UNREF(z);
-	DE_UNREF(w);
-
-}
-
-GLW_APICALL void GLW_APIENTRY glNamedProgramLocalParameterI4uivEXT (GLuint program, GLenum target, GLuint index, const GLuint *params)
-{
-	DE_UNREF(program);
-	DE_UNREF(target);
-	DE_UNREF(index);
-	DE_UNREF(params);
-
-}
-
-GLW_APICALL void GLW_APIENTRY glNamedProgramLocalParameters4fvEXT (GLuint program, GLenum target, GLuint index, GLsizei count, const GLfloat *params)
-{
-	DE_UNREF(program);
-	DE_UNREF(target);
-	DE_UNREF(index);
-	DE_UNREF(count);
-	DE_UNREF(params);
-
-}
-
-GLW_APICALL void GLW_APIENTRY glNamedProgramLocalParametersI4ivEXT (GLuint program, GLenum target, GLuint index, GLsizei count, const GLint *params)
-{
-	DE_UNREF(program);
-	DE_UNREF(target);
-	DE_UNREF(index);
-	DE_UNREF(count);
-	DE_UNREF(params);
-
-}
-
-GLW_APICALL void GLW_APIENTRY glNamedProgramLocalParametersI4uivEXT (GLuint program, GLenum target, GLuint index, GLsizei count, const GLuint *params)
-{
-	DE_UNREF(program);
-	DE_UNREF(target);
-	DE_UNREF(index);
-	DE_UNREF(count);
-	DE_UNREF(params);
-
-}
-
-GLW_APICALL void GLW_APIENTRY glNamedProgramStringEXT (GLuint program, GLenum target, GLenum format, GLsizei len, const void *string)
-{
-	DE_UNREF(program);
-	DE_UNREF(target);
-	DE_UNREF(format);
-	DE_UNREF(len);
-	DE_UNREF(string);
-
-}
-
-GLW_APICALL void GLW_APIENTRY glNamedRenderbufferStorage (GLuint renderbuffer, GLenum internalformat, GLsizei width, GLsizei height)
-{
-	DE_UNREF(renderbuffer);
-	DE_UNREF(internalformat);
-	DE_UNREF(width);
-	DE_UNREF(height);
-
-}
-
-GLW_APICALL void GLW_APIENTRY glNamedRenderbufferStorageEXT (GLuint renderbuffer, GLenum internalformat, GLsizei width, GLsizei height)
-{
-	DE_UNREF(renderbuffer);
-	DE_UNREF(internalformat);
-	DE_UNREF(width);
-	DE_UNREF(height);
-
-}
-
-GLW_APICALL void GLW_APIENTRY glNamedRenderbufferStorageMultisample (GLuint renderbuffer, GLsizei samples, GLenum internalformat, GLsizei width, GLsizei height)
-{
-	DE_UNREF(renderbuffer);
-	DE_UNREF(samples);
-	DE_UNREF(internalformat);
-	DE_UNREF(width);
-	DE_UNREF(height);
-
-}
-
-GLW_APICALL void GLW_APIENTRY glNamedRenderbufferStorageMultisampleCoverageEXT (GLuint renderbuffer, GLsizei coverageSamples, GLsizei colorSamples, GLenum internalformat, GLsizei width, GLsizei height)
-{
-	DE_UNREF(renderbuffer);
-	DE_UNREF(coverageSamples);
-	DE_UNREF(colorSamples);
-	DE_UNREF(internalformat);
-	DE_UNREF(width);
-	DE_UNREF(height);
-
-}
-
-GLW_APICALL void GLW_APIENTRY glNamedRenderbufferStorageMultisampleEXT (GLuint renderbuffer, GLsizei samples, GLenum internalformat, GLsizei width, GLsizei height)
 {
 	DE_UNREF(renderbuffer);
 	DE_UNREF(samples);
