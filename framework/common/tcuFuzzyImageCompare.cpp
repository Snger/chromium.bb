--- conflicted
+++ resolved
@@ -318,11 +318,7 @@
 
 	for (int y = 1; y < height-1; y++)
 	{
-<<<<<<< HEAD
-		for (int x = 1; x < width-1; x += 1 + (int)rnd.getInt(0, params.maxSampleSkip))
-=======
 		for (int x = 1; x < width-1; x += params.maxSampleSkip > 0 ? (int)rnd.getInt(1, params.maxSampleSkip) : 1)
->>>>>>> 09e54ff9
 		{
 			const deUint32	minDist2RefToCmp	= distSquaredToNeighbor<4>(rnd, readUnorm8<4>(refAccess, x, y), cmpAccess, x, y);
 			const deUint32	minDist2CmpToRef	= distSquaredToNeighbor<4>(rnd, readUnorm8<4>(cmpAccess, x, y), refAccess, x, y);
