﻿/*-------------------------------------------------------------------------
 * drawElements Quality Program OpenGL ES 3.1 Module
 * -------------------------------------------------
 *
 * Copyright 2014 The Android Open Source Project
 *
 * Licensed under the Apache License, Version 2.0 (the "License");
 * you may not use this file except in compliance with the License.
 * You may obtain a copy of the License at
 *
 *      http://www.apache.org/licenses/LICENSE-2.0
 *
 * Unless required by applicable law or agreed to in writing, software
 * distributed under the License is distributed on an "AS IS" BASIS,
 * WITHOUT WARRANTIES OR CONDITIONS OF ANY KIND, either express or implied.
 * See the License for the specific language governing permissions and
 * limitations under the License.
 *
 *//*!
 * \file
 * \brief Negative Vertex Array API tests.
 *//*--------------------------------------------------------------------*/

#include "es31fNegativeVertexArrayApiTests.hpp"
#include "gluCallLogWrapper.hpp"
#include "gluContextInfo.hpp"
#include "gluShaderProgram.hpp"
#include "glwDefs.hpp"
#include "glwEnums.hpp"
#include "tcuStringTemplate.hpp"

namespace deqp
{

using std::string;
using std::map;

namespace gles31
{
namespace Functional
{
namespace NegativeTestShared
{

using tcu::TestLog;
using glu::CallLogWrapper;
using namespace glw;

static const char* vertexShaderSource		=	"${GLSL_VERSION_STRING}\n"
												"void main (void)\n"
												"{\n"
												"	gl_Position = vec4(0.0);\n"
												"}\n\0";

static const char* fragmentShaderSource		=	"${GLSL_VERSION_STRING}\n"
												"layout(location = 0) out mediump vec4 fragColor;"
												"void main (void)\n"
												"{\n"
												"	fragColor = vec4(0.0);\n"
												"}\n\0";

static const char* geometryShaderSource		=	"#version 320 es\n"
												"layout(points) in;\n"
												"layout(points, max_vertices = 3) out;\n"
												"void main (void)\n"
												"{\n"
												"}\n";

void vertex_attribf (NegativeTestContext& ctx)
{
	ctx.beginSection("GL_INVALID_VALUE is generated if index is greater than or equal to GL_MAX_VERTEX_ATTRIBS.");
	int maxVertexAttribs = ctx.getInteger(GL_MAX_VERTEX_ATTRIBS);
	ctx.glVertexAttrib1f(maxVertexAttribs, 0.0f);
	ctx.expectError(GL_INVALID_VALUE);
	ctx.glVertexAttrib2f(maxVertexAttribs, 0.0f, 0.0f);
	ctx.expectError(GL_INVALID_VALUE);
	ctx.glVertexAttrib3f(maxVertexAttribs, 0.0f, 0.0f, 0.0f);
	ctx.expectError(GL_INVALID_VALUE);
	ctx.glVertexAttrib4f(maxVertexAttribs, 0.0f, 0.0f, 0.0f, 0.0f);
	ctx.expectError(GL_INVALID_VALUE);
	ctx.endSection();
}

void vertex_attribfv (NegativeTestContext& ctx)
{
	ctx.beginSection("GL_INVALID_VALUE is generated if index is greater than or equal to GL_MAX_VERTEX_ATTRIBS.");
	int maxVertexAttribs = ctx.getInteger(GL_MAX_VERTEX_ATTRIBS);
	float v[4] = {0.0f};
	ctx.glVertexAttrib1fv(maxVertexAttribs, &v[0]);
	ctx.expectError(GL_INVALID_VALUE);
	ctx.glVertexAttrib2fv(maxVertexAttribs, &v[0]);
	ctx.expectError(GL_INVALID_VALUE);
	ctx.glVertexAttrib3fv(maxVertexAttribs, &v[0]);
	ctx.expectError(GL_INVALID_VALUE);
	ctx.glVertexAttrib4fv(maxVertexAttribs, &v[0]);
	ctx.expectError(GL_INVALID_VALUE);
	ctx.endSection();
}

void vertex_attribi4 (NegativeTestContext& ctx)
{
	int maxVertexAttribs	= ctx.getInteger(GL_MAX_VERTEX_ATTRIBS);
	GLint valInt			= 0;
	GLuint valUint			= 0;

	ctx.beginSection("GL_INVALID_VALUE is generated if index is greater than or equal to GL_MAX_VERTEX_ATTRIBS.");
	ctx.glVertexAttribI4i(maxVertexAttribs, valInt, valInt, valInt, valInt);
	ctx.expectError(GL_INVALID_VALUE);
	ctx.glVertexAttribI4ui(maxVertexAttribs, valUint, valUint, valUint, valUint);
	ctx.expectError(GL_INVALID_VALUE);
	ctx.endSection();
}

void vertex_attribi4v (NegativeTestContext& ctx)
{
	int maxVertexAttribs	= ctx.getInteger(GL_MAX_VERTEX_ATTRIBS);
	GLint valInt[4]			= { 0 };
	GLuint valUint[4]		= { 0 };

	ctx.beginSection("GL_INVALID_VALUE is generated if index is greater than or equal to GL_MAX_VERTEX_ATTRIBS.");
	ctx.glVertexAttribI4iv(maxVertexAttribs, &valInt[0]);
	ctx.expectError(GL_INVALID_VALUE);
	ctx.glVertexAttribI4uiv(maxVertexAttribs, &valUint[0]);
	ctx.expectError(GL_INVALID_VALUE);
	ctx.endSection();
}

void vertex_attrib_pointer (NegativeTestContext& ctx)
{
	ctx.beginSection("GL_INVALID_ENUM is generated if type is not an accepted value.");
	ctx.glVertexAttribPointer(0, 1, 0, GL_TRUE, 0, 0);
	ctx.expectError(GL_INVALID_ENUM);
	ctx.endSection();

	ctx.beginSection("GL_INVALID_VALUE is generated if index is greater than or equal to GL_MAX_VERTEX_ATTRIBS.");
	int maxVertexAttribs = ctx.getInteger(GL_MAX_VERTEX_ATTRIBS);
	ctx.glVertexAttribPointer(maxVertexAttribs, 1, GL_BYTE, GL_TRUE, 0, 0);
	ctx.expectError(GL_INVALID_VALUE);
	ctx.endSection();

	ctx.beginSection("GL_INVALID_VALUE is generated if size is not 1, 2, 3, or 4.");
	ctx.glVertexAttribPointer(0, 0, GL_BYTE, GL_TRUE, 0, 0);
	ctx.expectError(GL_INVALID_VALUE);
	ctx.endSection();

	ctx.beginSection("GL_INVALID_VALUE is generated if stride is negative.");
	ctx.glVertexAttribPointer(0, 1, GL_BYTE, GL_TRUE, -1, 0);
	ctx.expectError(GL_INVALID_VALUE);
	ctx.endSection();

	ctx.beginSection("GL_INVALID_OPERATION is generated if type is GL_INT_2_10_10_10_REV or GL_UNSIGNED_INT_2_10_10_10_REV and size is not 4.");
	ctx.glVertexAttribPointer(0, 2, GL_INT_2_10_10_10_REV, GL_TRUE, 0, 0);
	ctx.expectError(GL_INVALID_OPERATION);
	ctx.glVertexAttribPointer(0, 2, GL_UNSIGNED_INT_2_10_10_10_REV, GL_TRUE, 0, 0);
	ctx.expectError(GL_INVALID_OPERATION);
	ctx.glVertexAttribPointer(0, 4, GL_INT_2_10_10_10_REV, GL_TRUE, 0, 0);
	ctx.expectError(GL_NO_ERROR);
	ctx.glVertexAttribPointer(0, 4, GL_UNSIGNED_INT_2_10_10_10_REV, GL_TRUE, 0, 0);
	ctx.expectError(GL_NO_ERROR);
	ctx.endSection();

	ctx.beginSection("GL_INVALID_OPERATION is generated a non-zero vertex array object is bound, zero is bound to the GL_ARRAY_BUFFER buffer object binding point and the pointer argument is not NULL.");
	GLuint vao = 0;
	GLbyte offset = 1;
	ctx.glGenVertexArrays(1, &vao);
	ctx.glBindVertexArray(vao);
	ctx.glBindBuffer(GL_ARRAY_BUFFER, 0);
	ctx.expectError(GL_NO_ERROR);

	ctx.glVertexAttribPointer(0, 1, GL_BYTE, GL_TRUE, 0, &offset);
	ctx.expectError(GL_INVALID_OPERATION);

	ctx.glBindVertexArray(0);
	ctx.glDeleteVertexArrays(1, &vao);
	ctx.expectError(GL_NO_ERROR);
	ctx.endSection();
}

void vertex_attrib_i_pointer (NegativeTestContext& ctx)
{
	ctx.beginSection("GL_INVALID_ENUM is generated if type is not an accepted value.");
	ctx.glVertexAttribIPointer(0, 1, 0, 0, 0);
	ctx.expectError(GL_INVALID_ENUM);
	ctx.glVertexAttribIPointer(0, 4, GL_INT_2_10_10_10_REV, 0, 0);
	ctx.expectError(GL_INVALID_ENUM);
	ctx.glVertexAttribIPointer(0, 4, GL_UNSIGNED_INT_2_10_10_10_REV, 0, 0);
	ctx.expectError(GL_INVALID_ENUM);
	ctx.endSection();

	ctx.beginSection("GL_INVALID_VALUE is generated if index is greater than or equal to GL_MAX_VERTEX_ATTRIBS.");
	int maxVertexAttribs = ctx.getInteger(GL_MAX_VERTEX_ATTRIBS);
	ctx.glVertexAttribIPointer(maxVertexAttribs, 1, GL_BYTE, 0, 0);
	ctx.expectError(GL_INVALID_VALUE);
	ctx.endSection();

	ctx.beginSection("GL_INVALID_VALUE is generated if size is not 1, 2, 3, or 4.");
	ctx.glVertexAttribIPointer(0, 0, GL_BYTE, 0, 0);
	ctx.expectError(GL_INVALID_VALUE);
	ctx.endSection();

	ctx.beginSection("GL_INVALID_VALUE is generated if stride is negative.");
	ctx.glVertexAttribIPointer(0, 1, GL_BYTE, -1, 0);
	ctx.expectError(GL_INVALID_VALUE);
	ctx.endSection();

	ctx.beginSection("GL_INVALID_OPERATION is generated a non-zero vertex array object is bound, zero is bound to the GL_ARRAY_BUFFER buffer object binding point and the pointer argument is not NULL.");
	GLuint vao = 0;
	GLbyte offset = 1;
	ctx.glGenVertexArrays(1, &vao);
	ctx.glBindVertexArray(vao);
	ctx.glBindBuffer(GL_ARRAY_BUFFER, 0);
	ctx.expectError(GL_NO_ERROR);

	ctx.glVertexAttribIPointer(0, 1, GL_BYTE, 0, &offset);
	ctx.expectError(GL_INVALID_OPERATION);

	ctx.glBindVertexArray(0);
	ctx.glDeleteVertexArrays(1, &vao);
	ctx.expectError(GL_NO_ERROR);
	ctx.endSection();
}

void vertex_attrib_format (NegativeTestContext& ctx)
{
	int		maxVertexAttribs				= ctx.getInteger(GL_MAX_VERTEX_ATTRIBS);
	int		maxVertexAttribRelativeOffset	= ctx.getInteger(GL_MAX_VERTEX_ATTRIB_RELATIVE_OFFSET);
	GLuint	vao								= 0;

	ctx.beginSection("GL_INVALID_VALUE is generated if attribindex is greater than or equal to the value of MAX_VERTEX_ATTRIBS.");
	ctx.glGenVertexArrays(1, &vao);
	ctx.glBindVertexArray(vao);
	ctx.glBindBuffer(GL_ARRAY_BUFFER, 0);
	ctx.glVertexAttribFormat(maxVertexAttribs, 4, GL_FLOAT, GL_FALSE, maxVertexAttribRelativeOffset);
	ctx.expectError(GL_INVALID_VALUE);
	ctx.endSection();

	ctx.beginSection("GL_INVALID_VALUE is generated if size is not one of 1, 2, 3, 4.");
	ctx.glGenVertexArrays(1, &vao);
	ctx.glBindVertexArray(vao);
	ctx.glBindBuffer(GL_ARRAY_BUFFER, 0);
	ctx.glVertexAttribFormat(1, 0, GL_FLOAT, GL_FALSE, maxVertexAttribRelativeOffset);
	ctx.expectError(GL_INVALID_VALUE);
	ctx.endSection();

	ctx.beginSection("GL_INVALID_ENUM is generated if type is not one of the parameter token names allowed.");
	ctx.glGenVertexArrays(1, &vao);
	ctx.glBindVertexArray(vao);
	ctx.glBindBuffer(GL_ARRAY_BUFFER, 0);
	ctx.glVertexAttribFormat(1, 4, 1, GL_FALSE, 0);
	ctx.expectError(GL_INVALID_ENUM);
	ctx.endSection();

	ctx.beginSection("GL_INVALID_OPERATION is generated if type is not a token name allowed.");
	ctx.glGenVertexArrays(1, &vao);
	ctx.glBindVertexArray(0);
	ctx.glBindBuffer(GL_ARRAY_BUFFER, 0);
	ctx.glVertexAttribFormat(1, 4, GL_FLOAT, GL_FALSE, 0);
	ctx.expectError(GL_INVALID_OPERATION);
	ctx.endSection();

	ctx.beginSection("GL_INVALID_OPERATION is generated if type is GL_INT_2_10_10_10_REV and size is not 4.");
	ctx.glGenVertexArrays(1, &vao);
	ctx.glBindVertexArray(vao);
	ctx.glBindBuffer(GL_ARRAY_BUFFER, 0);
	ctx.glVertexAttribFormat(1, 3, GL_INT_2_10_10_10_REV, GL_FALSE, 0);
	ctx.expectError(GL_INVALID_OPERATION);
	ctx.endSection();

	ctx.beginSection("GL_INVALID_OPERATION is generated if type is GL_UNSIGNED_INT_2_10_10_10_REV and size is not 4.");
	ctx.glGenVertexArrays(1, &vao);
	ctx.glBindVertexArray(vao);
	ctx.glBindBuffer(GL_ARRAY_BUFFER, 0);
	ctx.glVertexAttribFormat(1, 3, GL_UNSIGNED_INT_2_10_10_10_REV, GL_FALSE, 0);
	ctx.expectError(GL_INVALID_OPERATION);
	ctx.endSection();

	ctx.beginSection("GL_INVALID_VALUE is generated if relativeoffset is larger than the value of GL_MAX_VERTEX_ATTRIB_RELATIVE_OFFSET.");
	ctx.glGenVertexArrays(1, &vao);
	ctx.glBindVertexArray(vao);
	ctx.glBindBuffer(GL_ARRAY_BUFFER, 0);
	ctx.glVertexAttribFormat(1, 4, GL_FLOAT, GL_FALSE, maxVertexAttribRelativeOffset + 1);
	ctx.expectError(GL_INVALID_VALUE);
	ctx.endSection();
}

void vertex_attrib_i_format (NegativeTestContext& ctx)
{
	int		maxVertexAttribs				= ctx.getInteger(GL_MAX_VERTEX_ATTRIBS);
	int		maxVertexAttribRelativeOffset	= ctx.getInteger(GL_MAX_VERTEX_ATTRIB_RELATIVE_OFFSET);
	GLuint	vao								= 0;

	ctx.beginSection("GL_INVALID_VALUE is generated if attribindex is greater than or equal to the value of GL_MAX_VERTEX_ATTRIBS.");
	ctx.glGenVertexArrays(1, &vao);
	ctx.glBindVertexArray(vao);
	ctx.glBindBuffer(GL_ARRAY_BUFFER, 0);
	ctx.glVertexAttribIFormat(maxVertexAttribs, 4, GL_INT, 0);
	ctx.expectError(GL_INVALID_VALUE);
	ctx.endSection();

	ctx.beginSection("GL_INVALID_VALUE is generated if size is not one the values 1, 2, 3, 4.");
	ctx.glGenVertexArrays(1, &vao);
	ctx.glBindVertexArray(vao);
	ctx.glBindBuffer(GL_ARRAY_BUFFER, 0);
	ctx.glVertexAttribIFormat(1, 0, GL_INT, 0);
	ctx.expectError(GL_INVALID_VALUE);
	ctx.endSection();

	ctx.beginSection("GL_INVALID_ENUM is generated if type is not one of the parameter token names allowed.");
	ctx.glGenVertexArrays(1, &vao);
	ctx.glBindVertexArray(vao);
	ctx.glBindBuffer(GL_ARRAY_BUFFER, 0);
	ctx.glVertexAttribIFormat(1, 4, GL_FLOAT, 0);
	ctx.expectError(GL_INVALID_ENUM);
	ctx.endSection();

	ctx.beginSection("GL_INVALID_OPERATION is generated if type is not a token name allowed.");
	ctx.glGenVertexArrays(1, &vao);
	ctx.glBindVertexArray(0);
	ctx.glBindBuffer(GL_ARRAY_BUFFER, 0);
	ctx.glVertexAttribIFormat(1, 4, GL_INT, 0);
	ctx.expectError(GL_INVALID_OPERATION);
	ctx.endSection();

	ctx.beginSection("GL_INVALID_VALUE is generated if relativeoffset is larger than the value of GL_MAX_VERTEX_ATTRIB_RELATIVE_OFFSET.");
	ctx.glGenVertexArrays(1, &vao);
	ctx.glBindVertexArray(vao);
	ctx.glBindBuffer(GL_ARRAY_BUFFER, 0);
	ctx.glVertexAttribIFormat(1, 4, GL_INT, maxVertexAttribRelativeOffset + 1);
	ctx.expectError(GL_INVALID_VALUE);
	ctx.endSection();
}

void enable_vertex_attrib_array (NegativeTestContext& ctx)
{
	int maxVertexAttribs = ctx.getInteger(GL_MAX_VERTEX_ATTRIBS);

	ctx.beginSection("GL_INVALID_VALUE is generated if index is greater than or equal to GL_MAX_VERTEX_ATTRIBS.");
	ctx.glEnableVertexAttribArray(maxVertexAttribs);
	ctx.expectError(GL_INVALID_VALUE);
	ctx.endSection();
}

void disable_vertex_attrib_array (NegativeTestContext& ctx)
{
	int maxVertexAttribs = ctx.getInteger(GL_MAX_VERTEX_ATTRIBS);

	ctx.beginSection("GL_INVALID_VALUE is generated if index is greater than or equal to GL_MAX_VERTEX_ATTRIBS.");
	ctx.glDisableVertexAttribArray(maxVertexAttribs);
	ctx.expectError(GL_INVALID_VALUE);
	ctx.endSection();
}

void gen_vertex_arrays (NegativeTestContext& ctx)
{
	GLuint arrays = 0;

	ctx.beginSection("GL_INVALID_VALUE is generated if n is negative.");
	ctx.glGenVertexArrays(-1, &arrays);
	ctx.expectError(GL_INVALID_VALUE);
	ctx.endSection();
}

void bind_vertex_array (NegativeTestContext& ctx)
{
	ctx.beginSection("GL_INVALID_OPERATION is generated if array is not zero or the name of an existing vertex array object.");
	ctx.glBindVertexArray(-1);
	ctx.expectError(GL_INVALID_OPERATION);
	ctx.endSection();
}

void delete_vertex_arrays (NegativeTestContext& ctx)
{
	ctx.beginSection("GL_INVALID_VALUE is generated if n is negative.");
	ctx.glDeleteVertexArrays(-1, 0);
	ctx.expectError(GL_INVALID_VALUE);
	ctx.endSection();
}

void vertex_attrib_divisor (NegativeTestContext& ctx)
{
	int maxVertexAttribs = ctx.getInteger(GL_MAX_VERTEX_ATTRIBS);

	ctx.beginSection("GL_INVALID_VALUE is generated if index is greater than or equal to GL_MAX_VERTEX_ATTRIBS.");
	ctx.glVertexAttribDivisor(maxVertexAttribs, 0);
	ctx.expectError(GL_INVALID_VALUE);
	ctx.endSection();
}

void draw_arrays (NegativeTestContext& ctx)
{
	GLuint						fbo		= 0;
	map<string, string>			args;
	args["GLSL_VERSION_STRING"]			= getGLSLVersionDeclaration(glu::getContextTypeGLSLVersion(ctx.getRenderContext().getType()));
	glu::ShaderProgram			program	(ctx.getRenderContext(), glu::makeVtxFragSources(tcu::StringTemplate(vertexShaderSource).specialize(args), tcu::StringTemplate(fragmentShaderSource).specialize(args)));

	ctx.glUseProgram(program.getProgram());
	ctx.expectError(GL_NO_ERROR);

	ctx.beginSection("GL_INVALID_ENUM is generated if mode is not an accepted value.");
	ctx.glDrawArrays(-1, 0, 1);
	ctx.expectError(GL_INVALID_ENUM);
	ctx.endSection();

	ctx.beginSection("GL_INVALID_VALUE is generated if count is negative.");
	ctx.glDrawArrays(GL_POINTS, 0, -1);
	ctx.expectError(GL_INVALID_VALUE);
	ctx.endSection();

	ctx.beginSection("GL_INVALID_FRAMEBUFFER_OPERATION is generated if the currently bound framebuffer is not framebuffer complete.");
	ctx.glGenFramebuffers(1, &fbo);
	ctx.glBindFramebuffer(GL_FRAMEBUFFER, fbo);
	ctx.glCheckFramebufferStatus(GL_FRAMEBUFFER);
	ctx.glDrawArrays(GL_POINTS, 0, 1);
	ctx.expectError(GL_INVALID_FRAMEBUFFER_OPERATION);
	ctx.glBindFramebuffer(GL_FRAMEBUFFER, 0);
	ctx.glDeleteFramebuffers(1, &fbo);
	ctx.endSection();

	ctx.glUseProgram(0);
}

void draw_arrays_invalid_program (NegativeTestContext& ctx)
{
	GLuint fbo = 0;
	ctx.glUseProgram(0);

	ctx.beginSection("GL_INVALID_ENUM is generated if mode is not an accepted value.");
	ctx.glDrawArrays(-1, 0, 1);
	ctx.expectError(GL_INVALID_ENUM);
	ctx.endSection();

	ctx.beginSection("GL_INVALID_VALUE is generated if count is negative.");
	ctx.glDrawArrays(GL_POINTS, 0, -1);
	ctx.expectError(GL_INVALID_VALUE);
	ctx.endSection();

	ctx.beginSection("GL_INVALID_FRAMEBUFFER_OPERATION is generated if the currently bound framebuffer is not framebuffer complete.");
	ctx.glGenFramebuffers(1, &fbo);
	ctx.glBindFramebuffer(GL_FRAMEBUFFER, fbo);
	ctx.glCheckFramebufferStatus(GL_FRAMEBUFFER);
	ctx.glDrawArrays(GL_POINTS, 0, 1);
	ctx.expectError(GL_INVALID_FRAMEBUFFER_OPERATION);
	ctx.glBindFramebuffer(GL_FRAMEBUFFER, 0);
	ctx.glDeleteFramebuffers(1, &fbo);
	ctx.endSection();
}

void draw_arrays_incomplete_primitive (NegativeTestContext& ctx)
{
	const bool					supportsES32	= glu::contextSupports(ctx.getRenderContext().getType(), glu::ApiType::es(3, 2));
	GLuint						fbo				= 0;
	map<string, string>			args;
	args["GLSL_VERSION_STRING"]					= supportsES32 ? getGLSLVersionDeclaration(glu::GLSL_VERSION_320_ES) : getGLSLVersionDeclaration(glu::GLSL_VERSION_310_ES);
	glu::ShaderProgram			program	(ctx.getRenderContext(), glu::makeVtxFragSources(tcu::StringTemplate(vertexShaderSource).specialize(args), tcu::StringTemplate(fragmentShaderSource).specialize(args)));

	ctx.glUseProgram(program.getProgram());
	ctx.expectError(GL_NO_ERROR);

	ctx.beginSection("GL_INVALID_ENUM is generated if mode is not an accepted value.");
	ctx.glDrawArrays(-1, 0, 1);
	ctx.expectError(GL_INVALID_ENUM);
	ctx.endSection();

	ctx.beginSection("GL_INVALID_VALUE is generated if count is negative.");
	ctx.glDrawArrays(GL_TRIANGLES, 0, -1);
	ctx.expectError(GL_INVALID_VALUE);
	ctx.endSection();

	ctx.beginSection("GL_INVALID_FRAMEBUFFER_OPERATION is generated if the currently bound framebuffer is not framebuffer complete.");
	ctx.glGenFramebuffers(1, &fbo);
	ctx.glBindFramebuffer(GL_FRAMEBUFFER, fbo);
	ctx.glCheckFramebufferStatus(GL_FRAMEBUFFER);
	ctx.glDrawArrays(GL_TRIANGLES, 0, 1);
	ctx.expectError(GL_INVALID_FRAMEBUFFER_OPERATION);
	ctx.glBindFramebuffer(GL_FRAMEBUFFER, 0);
	ctx.glDeleteFramebuffers(1, &fbo);
	ctx.endSection();

	ctx.glUseProgram(0);
}

void draw_elements (NegativeTestContext& ctx)
{
	GLuint						fbo		= 0;
	GLuint						buf		= 0;
	GLuint						tfID	= 0;
	GLfloat						vertices[1];
	map<string, string>			args;
	args["GLSL_VERSION_STRING"]			= getGLSLVersionDeclaration(glu::getContextTypeGLSLVersion(ctx.getRenderContext().getType()));
	glu::ShaderProgram			program	(ctx.getRenderContext(), glu::makeVtxFragSources(tcu::StringTemplate(vertexShaderSource).specialize(args), tcu::StringTemplate(fragmentShaderSource).specialize(args)));

	ctx.glUseProgram(program.getProgram());
	ctx.expectError(GL_NO_ERROR);

	ctx.beginSection("GL_INVALID_ENUM is generated if mode is not an accepted value.");
	ctx.glDrawElements(-1, 1, GL_UNSIGNED_BYTE, vertices);
	ctx.expectError(GL_INVALID_ENUM);
	ctx.endSection();

	ctx.beginSection("GL_INVALID_ENUM is generated if type is not one of the accepted values.");
	ctx.glDrawElements(GL_POINTS, 1, -1, vertices);
	ctx.expectError(GL_INVALID_ENUM);
	ctx.glDrawElements(GL_POINTS, 1, GL_FLOAT, vertices);
	ctx.expectError(GL_INVALID_ENUM);
	ctx.endSection();

	ctx.beginSection("GL_INVALID_VALUE is generated if count is negative.");
	ctx.glDrawElements(GL_POINTS, -1, GL_UNSIGNED_BYTE, vertices);
	ctx.expectError(GL_INVALID_VALUE);
	ctx.endSection();

	ctx.beginSection("GL_INVALID_FRAMEBUFFER_OPERATION is generated if the currently bound framebuffer is not framebuffer complete.");
	ctx.glGenFramebuffers(1, &fbo);
	ctx.glBindFramebuffer(GL_FRAMEBUFFER, fbo);
	ctx.glCheckFramebufferStatus(GL_FRAMEBUFFER);
	ctx.glDrawElements(GL_POINTS, 1, GL_UNSIGNED_BYTE, vertices);
	ctx.expectError(GL_INVALID_FRAMEBUFFER_OPERATION);
	ctx.glBindFramebuffer(GL_FRAMEBUFFER, 0);
	ctx.glDeleteFramebuffers(1, &fbo);
	ctx.endSection();

	if (!ctx.getContextInfo().isExtensionSupported("GL_EXT_geometry_shader")) // GL_EXT_geometry_shader removes error
	{
		ctx.beginSection("GL_INVALID_OPERATION is generated if transform feedback is active and not paused.");
		const char* tfVarying = "gl_Position";

		ctx.glGenBuffers(1, &buf);
		ctx.glGenTransformFeedbacks(1, &tfID);

		ctx.glUseProgram(program.getProgram());
		ctx.glTransformFeedbackVaryings(program.getProgram(), 1, &tfVarying, GL_INTERLEAVED_ATTRIBS);
		ctx.glLinkProgram(program.getProgram());
		ctx.glBindTransformFeedback(GL_TRANSFORM_FEEDBACK, tfID);
		ctx.glBindBuffer(GL_TRANSFORM_FEEDBACK_BUFFER, buf);
		ctx.glBufferData(GL_TRANSFORM_FEEDBACK_BUFFER, 32, DE_NULL, GL_DYNAMIC_DRAW);
		ctx.glBindBufferBase(GL_TRANSFORM_FEEDBACK_BUFFER, 0, buf);
		ctx.glBeginTransformFeedback(GL_POINTS);
		ctx.expectError(GL_NO_ERROR);

		ctx.glDrawElements(GL_POINTS, 1, GL_UNSIGNED_BYTE, vertices);
		ctx.expectError(GL_INVALID_OPERATION);

		ctx.glPauseTransformFeedback();
		ctx.glDrawElements(GL_POINTS, 1, GL_UNSIGNED_BYTE, vertices);
		ctx.expectError(GL_NO_ERROR);

		ctx.glEndTransformFeedback();
		ctx.glDeleteBuffers(1, &buf);
		ctx.glDeleteTransformFeedbacks(1, &tfID);
		ctx.expectError(GL_NO_ERROR);
		ctx.endSection();
	}

	ctx.glUseProgram(0);
}

void draw_elements_invalid_program (NegativeTestContext& ctx)
{
	ctx.glUseProgram(0);
	GLuint	fbo = 0;
	GLfloat	vertices[1];

	ctx.beginSection("GL_INVALID_ENUM is generated if mode is not an accepted value.");
	ctx.glDrawElements(-1, 1, GL_UNSIGNED_BYTE, vertices);
	ctx.expectError(GL_INVALID_ENUM);
	ctx.endSection();

	ctx.beginSection("GL_INVALID_ENUM is generated if type is not one of the accepted values.");
	ctx.glDrawElements(GL_POINTS, 1, -1, vertices);
	ctx.expectError(GL_INVALID_ENUM);
	ctx.glDrawElements(GL_POINTS, 1, GL_FLOAT, vertices);
	ctx.expectError(GL_INVALID_ENUM);
	ctx.endSection();

	ctx.beginSection("GL_INVALID_VALUE is generated if count is negative.");
	ctx.glDrawElements(GL_POINTS, -1, GL_UNSIGNED_BYTE, vertices);
	ctx.expectError(GL_INVALID_VALUE);
	ctx.endSection();

	ctx.beginSection("GL_INVALID_FRAMEBUFFER_OPERATION is generated if the currently bound framebuffer is not framebuffer complete.");
	ctx.glGenFramebuffers(1, &fbo);
	ctx.glBindFramebuffer(GL_FRAMEBUFFER, fbo);
	ctx.glCheckFramebufferStatus(GL_FRAMEBUFFER);
	ctx.glDrawElements(GL_POINTS, 1, GL_UNSIGNED_BYTE, vertices);
	ctx.expectError(GL_INVALID_FRAMEBUFFER_OPERATION);
	ctx.glBindFramebuffer(GL_FRAMEBUFFER, 0);
	ctx.glDeleteFramebuffers(1, &fbo);
	ctx.endSection();
}

void draw_elements_incomplete_primitive (NegativeTestContext& ctx)
{
	GLuint						fbo		= 0;
	GLuint						buf		= 0;
	GLuint						tfID	= 0;
	GLfloat						vertices[1];
	map<string, string>			args;
	args["GLSL_VERSION_STRING"]			= getGLSLVersionDeclaration(glu::getContextTypeGLSLVersion(ctx.getRenderContext().getType()));
	glu::ShaderProgram			program	(ctx.getRenderContext(), glu::makeVtxFragSources(tcu::StringTemplate(vertexShaderSource).specialize(args), tcu::StringTemplate(fragmentShaderSource).specialize(args)));

	ctx.glUseProgram(program.getProgram());
	ctx.expectError(GL_NO_ERROR);

	ctx.beginSection("GL_INVALID_ENUM is generated if mode is not an accepted value.");
	ctx.glDrawElements(-1, 1, GL_UNSIGNED_BYTE, vertices);
	ctx.expectError(GL_INVALID_ENUM);
	ctx.endSection();

	ctx.beginSection("GL_INVALID_ENUM is generated if type is not one of the accepted values.");
	ctx.glDrawElements(GL_TRIANGLES, 1, -1, vertices);
	ctx.expectError(GL_INVALID_ENUM);
	ctx.glDrawElements(GL_TRIANGLES, 1, GL_FLOAT, vertices);
	ctx.expectError(GL_INVALID_ENUM);
	ctx.endSection();

	ctx.beginSection("GL_INVALID_VALUE is generated if count is negative.");
	ctx.glDrawElements(GL_TRIANGLES, -1, GL_UNSIGNED_BYTE, vertices);
	ctx.expectError(GL_INVALID_VALUE);
	ctx.endSection();

	ctx.beginSection("GL_INVALID_FRAMEBUFFER_OPERATION is generated if the currently bound framebuffer is not framebuffer complete.");
	ctx.glGenFramebuffers(1, &fbo);
	ctx.glBindFramebuffer(GL_FRAMEBUFFER, fbo);
	ctx.glCheckFramebufferStatus(GL_FRAMEBUFFER);
	ctx.glDrawElements(GL_TRIANGLES, 1, GL_UNSIGNED_BYTE, vertices);
	ctx.expectError(GL_INVALID_FRAMEBUFFER_OPERATION);
	ctx.glBindFramebuffer(GL_FRAMEBUFFER, 0);
	ctx.glDeleteFramebuffers(1, &fbo);
	ctx.endSection();

	if (!ctx.getContextInfo().isExtensionSupported("GL_EXT_geometry_shader")) // GL_EXT_geometry_shader removes error
	{
		ctx.beginSection("GL_INVALID_OPERATION is generated if transform feedback is active and not paused.");
		const char* tfVarying= "gl_Position";

		ctx.glGenBuffers(1, &buf);
		ctx.glGenTransformFeedbacks(1, &tfID);

		ctx.glUseProgram(program.getProgram());
		ctx.glTransformFeedbackVaryings(program.getProgram(), 1, &tfVarying, GL_INTERLEAVED_ATTRIBS);
		ctx.glLinkProgram(program.getProgram());
		ctx.glBindTransformFeedback(GL_TRANSFORM_FEEDBACK, tfID);
		ctx.glBindBuffer(GL_TRANSFORM_FEEDBACK_BUFFER, buf);
		ctx.glBufferData(GL_TRANSFORM_FEEDBACK_BUFFER, 32, DE_NULL, GL_DYNAMIC_DRAW);
		ctx.glBindBufferBase(GL_TRANSFORM_FEEDBACK_BUFFER, 0, buf);
		ctx.glBeginTransformFeedback(GL_TRIANGLES);
		ctx.expectError(GL_NO_ERROR);

		ctx.glDrawElements(GL_TRIANGLES, 1, GL_UNSIGNED_BYTE, vertices);
		ctx.expectError(GL_INVALID_OPERATION);

		ctx.glPauseTransformFeedback();
		ctx.glDrawElements(GL_TRIANGLES, 1, GL_UNSIGNED_BYTE, vertices);
		ctx.expectError(GL_NO_ERROR);

		ctx.glEndTransformFeedback();
		ctx.glDeleteBuffers(1, &buf);
		ctx.glDeleteTransformFeedbacks(1, &tfID);
		ctx.expectError(GL_NO_ERROR);
		ctx.endSection();
	}

	ctx.glUseProgram(0);
}

void draw_elements_base_vertex (NegativeTestContext& ctx)
{
	TCU_CHECK_AND_THROW(NotSupportedError, contextSupports(ctx.getRenderContext().getType(), glu::ApiType::es(3, 2)), "This test requires a 3.2 context or higher context version.");

	GLuint				fbo = 0;
	GLfloat				vertices[1];

	ctx.beginSection("GL_INVALID_ENUM is generated if mode is not an accepted value.");
	ctx.glDrawElementsBaseVertex(-1, 1, GL_UNSIGNED_INT, vertices, 1);
	ctx.expectError(GL_INVALID_ENUM);
	ctx.endSection();

	ctx.beginSection("GL_INVALID_ENUM is generated if type is not one of the accepted values.");
	ctx.glDrawElementsBaseVertex(GL_POINTS, 1, -1, vertices, 1);
	ctx.expectError(GL_INVALID_ENUM);
	ctx.glDrawElementsBaseVertex(GL_POINTS, 1, GL_FLOAT, vertices, 1);
	ctx.expectError(GL_INVALID_ENUM);
	ctx.endSection();

	ctx.beginSection("GL_INVALID_VALUE is generated if count is negative.");
	ctx.glDrawElementsBaseVertex(GL_POINTS, -1, GL_UNSIGNED_INT, vertices, 1);
	ctx.expectError(GL_INVALID_VALUE);
	ctx.endSection();

	ctx.beginSection("GL_INVALID_FRAMEBUFFER_OPERATION is generated if the currently bound framebuffer is not framebuffer complete.");
	ctx.glGenFramebuffers(1, &fbo);
	ctx.glBindFramebuffer(GL_FRAMEBUFFER, fbo);
	ctx.glCheckFramebufferStatus(GL_FRAMEBUFFER);
	ctx.glDrawElementsBaseVertex(GL_POINTS, 1, GL_UNSIGNED_INT, vertices, 1);
	ctx.expectError(GL_INVALID_FRAMEBUFFER_OPERATION);
	ctx.glBindFramebuffer(GL_FRAMEBUFFER, 0);
	ctx.glDeleteFramebuffers(1, &fbo);
	ctx.endSection();
}

void draw_elements_base_vertex_invalid_map (NegativeTestContext& ctx)
{
	GLuint	buf = 0;
	GLfloat	vertices[1];

	ctx.beginSection("GL_INVALID_OPERATION is generated if a non-zero buffer object name is bound to an enabled array or the element array and the buffer object's data store is currently mapped.");
	ctx.glGenBuffers(1, &buf);
	ctx.glBindBuffer(GL_ELEMENT_ARRAY_BUFFER, buf);
	ctx.glBufferData(GL_ELEMENT_ARRAY_BUFFER, 10, 0, GL_STATIC_DRAW);
	ctx.glMapBufferRange(GL_ELEMENT_ARRAY_BUFFER, 0, 5, GL_MAP_READ_BIT);
	ctx.expectError(GL_NO_ERROR);
	ctx.glDrawElementsBaseVertex(GL_POINTS, 1, GL_UNSIGNED_INT, vertices, 1);
	ctx.expectError(GL_INVALID_OPERATION);
	ctx.glUnmapBuffer(GL_ELEMENT_ARRAY_BUFFER);
	ctx.glDeleteBuffers(1, &buf);
	ctx.endSection();
}

void draw_elements_base_vertex_primitive_mode_mismatch (NegativeTestContext& ctx)
{
	GLfloat				vertices[1];
	glu::ShaderProgram	program	(ctx.getRenderContext(), glu::ProgramSources() << glu::ProgramSeparable(true) << glu::GeometrySource(geometryShaderSource));

	ctx.beginSection("GL_INVALID_OPERATION is generated if a geometry shader is active and mode is incompatible with the input primitive type of the geometry shader in the currently installed program object.");
	ctx.glUseProgram(program.getProgram());
	ctx.glDrawElementsBaseVertex(GL_TRIANGLES, 1, GL_UNSIGNED_INT, vertices, 1);
	ctx.expectError(GL_INVALID_OPERATION);
	ctx.endSection();

	ctx.glUseProgram(0);
}

void draw_arrays_instanced (NegativeTestContext& ctx)
{
	GLuint						fbo		= 0;
	map<string, string>			args;
	args["GLSL_VERSION_STRING"]			= getGLSLVersionDeclaration(glu::getContextTypeGLSLVersion(ctx.getRenderContext().getType()));
	glu::ShaderProgram			program	(ctx.getRenderContext(), glu::makeVtxFragSources(tcu::StringTemplate(vertexShaderSource).specialize(args), tcu::StringTemplate(fragmentShaderSource).specialize(args)));

	ctx.glUseProgram(program.getProgram());
	ctx.expectError(GL_NO_ERROR);
	ctx.glVertexAttribDivisor(0, 1);
	ctx.expectError(GL_NO_ERROR);

	ctx.beginSection("GL_INVALID_ENUM is generated if mode is not an accepted value.");
	ctx.glDrawArraysInstanced(-1, 0, 1, 1);
	ctx.expectError(GL_INVALID_ENUM);
	ctx.endSection();

	ctx.beginSection("GL_INVALID_VALUE is generated if count or primcount are negative.");
	ctx.glDrawArraysInstanced(GL_POINTS, 0, -1, 1);
	ctx.expectError(GL_INVALID_VALUE);
	ctx.glDrawArraysInstanced(GL_POINTS, 0, 1, -1);
	ctx.expectError(GL_INVALID_VALUE);
	ctx.endSection();

	ctx.beginSection("GL_INVALID_FRAMEBUFFER_OPERATION is generated if the currently bound framebuffer is not framebuffer complete.");
	ctx.glGenFramebuffers(1, &fbo);
	ctx.glBindFramebuffer(GL_FRAMEBUFFER, fbo);
	ctx.glCheckFramebufferStatus(GL_FRAMEBUFFER);
	ctx.glDrawArraysInstanced(GL_POINTS, 0, 1, 1);
	ctx.expectError(GL_INVALID_FRAMEBUFFER_OPERATION);
	ctx.glBindFramebuffer(GL_FRAMEBUFFER, 0);
	ctx.glDeleteFramebuffers(1, &fbo);
	ctx.endSection();

	ctx.glUseProgram(0);
}

void draw_arrays_instanced_invalid_program (NegativeTestContext& ctx)
{
	ctx.glUseProgram(0);
	GLuint fbo = 0;
	ctx.glVertexAttribDivisor(0, 1);
	ctx.expectError(GL_NO_ERROR);

	ctx.beginSection("GL_INVALID_ENUM is generated if mode is not an accepted value.");
	ctx.glDrawArraysInstanced(-1, 0, 1, 1);
	ctx.expectError(GL_INVALID_ENUM);
	ctx.endSection();

	ctx.beginSection("GL_INVALID_VALUE is generated if count or primcount are negative.");
	ctx.glDrawArraysInstanced(GL_POINTS, 0, -1, 1);
	ctx.expectError(GL_INVALID_VALUE);
	ctx.glDrawArraysInstanced(GL_POINTS, 0, 1, -1);
	ctx.expectError(GL_INVALID_VALUE);
	ctx.endSection();

	ctx.beginSection("GL_INVALID_FRAMEBUFFER_OPERATION is generated if the currently bound framebuffer is not framebuffer complete.");
	ctx.glGenFramebuffers(1, &fbo);
	ctx.glBindFramebuffer(GL_FRAMEBUFFER, fbo);
	ctx.glCheckFramebufferStatus(GL_FRAMEBUFFER);
	ctx.glDrawArraysInstanced(GL_POINTS, 0, 1, 1);
	ctx.expectError(GL_INVALID_FRAMEBUFFER_OPERATION);
	ctx.glBindFramebuffer(GL_FRAMEBUFFER, 0);
	ctx.glDeleteFramebuffers(1, &fbo);
	ctx.endSection();
}

void draw_arrays_instanced_incomplete_primitive (NegativeTestContext& ctx)
{
	GLuint						fbo		= 0;
	map<string, string>			args;
	args["GLSL_VERSION_STRING"]			= getGLSLVersionDeclaration(glu::getContextTypeGLSLVersion(ctx.getRenderContext().getType()));
	glu::ShaderProgram			program	(ctx.getRenderContext(), glu::makeVtxFragSources(tcu::StringTemplate(vertexShaderSource).specialize(args), tcu::StringTemplate(fragmentShaderSource).specialize(args)));

	ctx.glVertexAttribDivisor(0, 1);
	ctx.expectError(GL_NO_ERROR);

	ctx.beginSection("GL_INVALID_ENUM is generated if mode is not an accepted value.");
	ctx.glDrawArraysInstanced(-1, 0, 1, 1);
	ctx.expectError(GL_INVALID_ENUM);
	ctx.endSection();

	ctx.beginSection("GL_INVALID_VALUE is generated if count or primcount are negative.");
	ctx.glDrawArraysInstanced(GL_TRIANGLES, 0, -1, 1);
	ctx.expectError(GL_INVALID_VALUE);
	ctx.glDrawArraysInstanced(GL_TRIANGLES, 0, 1, -1);
	ctx.expectError(GL_INVALID_VALUE);
	ctx.endSection();

	ctx.beginSection("GL_INVALID_FRAMEBUFFER_OPERATION is generated if the currently bound framebuffer is not framebuffer complete.");
	ctx.glGenFramebuffers(1, &fbo);
	ctx.glBindFramebuffer(GL_FRAMEBUFFER, fbo);
	ctx.glCheckFramebufferStatus(GL_FRAMEBUFFER);
	ctx.glDrawArraysInstanced(GL_TRIANGLES, 0, 1, 1);
	ctx.expectError(GL_INVALID_FRAMEBUFFER_OPERATION);
	ctx.glBindFramebuffer(GL_FRAMEBUFFER, 0);
	ctx.glDeleteFramebuffers(1, &fbo);
	ctx.endSection();

	ctx.glUseProgram(0);
}

void draw_elements_instanced (NegativeTestContext& ctx)
{
	GLuint						fbo		= 0;
	GLuint						buf		= 0;
	GLuint						tfID	= 0;
	GLfloat						vertices[1];
	map<string, string>			args;
	args["GLSL_VERSION_STRING"]			= getGLSLVersionDeclaration(glu::getContextTypeGLSLVersion(ctx.getRenderContext().getType()));
	glu::ShaderProgram			program	(ctx.getRenderContext(), glu::makeVtxFragSources(tcu::StringTemplate(vertexShaderSource).specialize(args), tcu::StringTemplate(fragmentShaderSource).specialize(args)));

	ctx.glUseProgram(program.getProgram());
	ctx.glVertexAttribDivisor(0, 1);
	ctx.expectError(GL_NO_ERROR);

	ctx.beginSection("GL_INVALID_ENUM is generated if mode is not an accepted value.");
	ctx.glDrawElementsInstanced(-1, 1, GL_UNSIGNED_BYTE, vertices, 1);
	ctx.expectError(GL_INVALID_ENUM);
	ctx.endSection();

	ctx.beginSection("GL_INVALID_ENUM is generated if type is not one of the accepted values.");
	ctx.glDrawElementsInstanced(GL_POINTS, 1, -1, vertices, 1);
	ctx.expectError(GL_INVALID_ENUM);
	ctx.glDrawElementsInstanced(GL_POINTS, 1, GL_FLOAT, vertices, 1);
	ctx.expectError(GL_INVALID_ENUM);
	ctx.endSection();

	ctx.beginSection("GL_INVALID_VALUE is generated if count or primcount are negative.");
	ctx.glDrawElementsInstanced(GL_POINTS, -1, GL_UNSIGNED_BYTE, vertices, 1);
	ctx.expectError(GL_INVALID_VALUE);
	ctx.glDrawElementsInstanced(GL_POINTS, 11, GL_UNSIGNED_BYTE, vertices, -1);
	ctx.expectError(GL_INVALID_VALUE);
	ctx.endSection();

	ctx.beginSection("GL_INVALID_FRAMEBUFFER_OPERATION is generated if the currently bound framebuffer is not framebuffer complete.");
	ctx.glGenFramebuffers(1, &fbo);
	ctx.glBindFramebuffer(GL_FRAMEBUFFER, fbo);
	ctx.glCheckFramebufferStatus(GL_FRAMEBUFFER);
	ctx.glDrawElementsInstanced(GL_POINTS, 1, GL_UNSIGNED_BYTE, vertices, 1);
	ctx.expectError(GL_INVALID_FRAMEBUFFER_OPERATION);
	ctx.glBindFramebuffer(GL_FRAMEBUFFER, 0);
	ctx.glDeleteFramebuffers(1, &fbo);
	ctx.endSection();

	if (!ctx.getContextInfo().isExtensionSupported("GL_EXT_geometry_shader")) // GL_EXT_geometry_shader removes error
	{
		ctx.beginSection("GL_INVALID_OPERATION is generated if transform feedback is active and not paused.");
		const char* tfVarying = "gl_Position";

		ctx.glGenBuffers(1, &buf);
		ctx.glGenTransformFeedbacks(1, &tfID);

		ctx.glUseProgram(program.getProgram());
		ctx.glTransformFeedbackVaryings(program.getProgram(), 1, &tfVarying, GL_INTERLEAVED_ATTRIBS);
		ctx.glLinkProgram(program.getProgram());
		ctx.glBindTransformFeedback(GL_TRANSFORM_FEEDBACK, tfID);
		ctx.glBindBuffer(GL_TRANSFORM_FEEDBACK_BUFFER, buf);
		ctx.glBufferData(GL_TRANSFORM_FEEDBACK_BUFFER, 32, DE_NULL, GL_DYNAMIC_DRAW);
		ctx.glBindBufferBase(GL_TRANSFORM_FEEDBACK_BUFFER, 0, buf);
		ctx.glBeginTransformFeedback(GL_POINTS);
		ctx.expectError(GL_NO_ERROR);

		ctx.glDrawElementsInstanced(GL_POINTS, 1, GL_UNSIGNED_BYTE, vertices, 1);
		ctx.expectError(GL_INVALID_OPERATION);

		ctx.glPauseTransformFeedback();
		ctx.glDrawElementsInstanced(GL_POINTS, 1, GL_UNSIGNED_BYTE, vertices, 1);
		ctx.expectError(GL_NO_ERROR);

		ctx.glEndTransformFeedback();
		ctx.glDeleteBuffers(1, &buf);
		ctx.glDeleteTransformFeedbacks(1, &tfID);
		ctx.expectError(GL_NO_ERROR);
		ctx.endSection();
	}

	ctx.glUseProgram(0);
}

void draw_elements_instanced_invalid_program (NegativeTestContext& ctx)
{
	ctx.glUseProgram(0);
	GLuint fbo = 0;
	GLfloat vertices[1];
	ctx.glVertexAttribDivisor(0, 1);
	ctx.expectError(GL_NO_ERROR);

	ctx.beginSection("GL_INVALID_ENUM is generated if mode is not an accepted value.");
	ctx.glDrawElementsInstanced(-1, 1, GL_UNSIGNED_BYTE, vertices, 1);
	ctx.expectError(GL_INVALID_ENUM);
	ctx.endSection();

	ctx.beginSection("GL_INVALID_ENUM is generated if type is not one of the accepted values.");
	ctx.glDrawElementsInstanced(GL_POINTS, 1, -1, vertices, 1);
	ctx.expectError(GL_INVALID_ENUM);
	ctx.glDrawElementsInstanced(GL_POINTS, 1, GL_FLOAT, vertices, 1);
	ctx.expectError(GL_INVALID_ENUM);
	ctx.endSection();

	ctx.beginSection("GL_INVALID_VALUE is generated if count or primcount are negative.");
	ctx.glDrawElementsInstanced(GL_POINTS, -1, GL_UNSIGNED_BYTE, vertices, 1);
	ctx.expectError(GL_INVALID_VALUE);
	ctx.glDrawElementsInstanced(GL_POINTS, 11, GL_UNSIGNED_BYTE, vertices, -1);
	ctx.expectError(GL_INVALID_VALUE);
	ctx.endSection();

	ctx.beginSection("GL_INVALID_FRAMEBUFFER_OPERATION is generated if the currently bound framebuffer is not framebuffer complete.");
	ctx.glGenFramebuffers(1, &fbo);
	ctx.glBindFramebuffer(GL_FRAMEBUFFER, fbo);
	ctx.glCheckFramebufferStatus(GL_FRAMEBUFFER);
	ctx.glDrawElementsInstanced(GL_POINTS, 1, GL_UNSIGNED_BYTE, vertices, 1);
	ctx.expectError(GL_INVALID_FRAMEBUFFER_OPERATION);
	ctx.glBindFramebuffer(GL_FRAMEBUFFER, 0);
	ctx.glDeleteFramebuffers(1, &fbo);
	ctx.endSection();
}

void draw_elements_instanced_incomplete_primitive (NegativeTestContext& ctx)
{
	GLuint						fbo		= 0;
	GLuint						buf		= 0;
	GLuint						tfID	= 0;
	GLfloat						vertices[1];
	map<string, string>			args;
	args["GLSL_VERSION_STRING"]			= getGLSLVersionDeclaration(glu::getContextTypeGLSLVersion(ctx.getRenderContext().getType()));
	glu::ShaderProgram			program	(ctx.getRenderContext(), glu::makeVtxFragSources(tcu::StringTemplate(vertexShaderSource).specialize(args), tcu::StringTemplate(fragmentShaderSource).specialize(args)));

	ctx.glUseProgram(program.getProgram());
	ctx.glVertexAttribDivisor(0, 1);
	ctx.expectError(GL_NO_ERROR);

	ctx.beginSection("GL_INVALID_ENUM is generated if mode is not an accepted value.");
	ctx.glDrawElementsInstanced(-1, 1, GL_UNSIGNED_BYTE, vertices, 1);
	ctx.expectError(GL_INVALID_ENUM);
	ctx.endSection();

	ctx.beginSection("GL_INVALID_ENUM is generated if type is not one of the accepted values.");
	ctx.glDrawElementsInstanced(GL_TRIANGLES, 1, -1, vertices, 1);
	ctx.expectError(GL_INVALID_ENUM);
	ctx.glDrawElementsInstanced(GL_TRIANGLES, 1, GL_FLOAT, vertices, 1);
	ctx.expectError(GL_INVALID_ENUM);
	ctx.endSection();

	ctx.beginSection("GL_INVALID_VALUE is generated if count or primcount are negative.");
	ctx.glDrawElementsInstanced(GL_TRIANGLES, -1, GL_UNSIGNED_BYTE, vertices, 1);
	ctx.expectError(GL_INVALID_VALUE);
	ctx.glDrawElementsInstanced(GL_TRIANGLES, 11, GL_UNSIGNED_BYTE, vertices, -1);
	ctx.expectError(GL_INVALID_VALUE);
	ctx.endSection();

	ctx.beginSection("GL_INVALID_FRAMEBUFFER_OPERATION is generated if the currently bound framebuffer is not framebuffer complete.");
	ctx.glGenFramebuffers(1, &fbo);
	ctx.glBindFramebuffer(GL_FRAMEBUFFER, fbo);
	ctx.glCheckFramebufferStatus(GL_FRAMEBUFFER);
	ctx.glDrawElementsInstanced(GL_TRIANGLES, 1, GL_UNSIGNED_BYTE, vertices, 1);
	ctx.expectError(GL_INVALID_FRAMEBUFFER_OPERATION);
	ctx.glBindFramebuffer(GL_FRAMEBUFFER, 0);
	ctx.glDeleteFramebuffers(1, &fbo);
	ctx.endSection();

	if (!ctx.getContextInfo().isExtensionSupported("GL_EXT_geometry_shader")) // GL_EXT_geometry_shader removes error
	{
		ctx.beginSection("GL_INVALID_OPERATION is generated if transform feedback is active and not paused.");
		const char* tfVarying= "gl_Position";

		ctx.glGenBuffers(1, &buf);
		ctx.glGenTransformFeedbacks(1, &tfID);

		ctx.glUseProgram(program.getProgram());
		ctx.glTransformFeedbackVaryings(program.getProgram(), 1, &tfVarying, GL_INTERLEAVED_ATTRIBS);
		ctx.glLinkProgram(program.getProgram());
		ctx.glBindTransformFeedback(GL_TRANSFORM_FEEDBACK, tfID);
		ctx.glBindBuffer(GL_TRANSFORM_FEEDBACK_BUFFER, buf);
		ctx.glBufferData(GL_TRANSFORM_FEEDBACK_BUFFER, 32, DE_NULL, GL_DYNAMIC_DRAW);
		ctx.glBindBufferBase(GL_TRANSFORM_FEEDBACK_BUFFER, 0, buf);
		ctx.glBeginTransformFeedback(GL_TRIANGLES);
		ctx.expectError(GL_NO_ERROR);

		ctx.glDrawElementsInstanced(GL_TRIANGLES, 1, GL_UNSIGNED_BYTE, vertices, 1);
		ctx.expectError(GL_INVALID_OPERATION);

		ctx.glPauseTransformFeedback();
		ctx.glDrawElementsInstanced	(GL_TRIANGLES, 1, GL_UNSIGNED_BYTE, vertices, 1);
		ctx.expectError(GL_NO_ERROR);

		ctx.glEndTransformFeedback();
		ctx.glDeleteBuffers(1, &buf);
		ctx.glDeleteTransformFeedbacks(1, &tfID);
		ctx.expectError(GL_NO_ERROR);
		ctx.endSection();
	}

	ctx.glUseProgram(0);
}

void draw_elements_instanced_base_vertex (NegativeTestContext& ctx)
{
	TCU_CHECK_AND_THROW(NotSupportedError, contextSupports(ctx.getRenderContext().getType(), glu::ApiType::es(3, 2)), "This test requires a 3.2 context or higher context version.");

	GLuint						fbo		= 0;
	GLfloat						vertices[1];
	map<string, string>			args;
<<<<<<< HEAD
	args["GLSL_VERSION_STRING"]			= getGLSLVersionDeclaration(glu::getContextTypeGLSLVersion(ctx.getRenderContext().getType()));
	glu::ShaderProgram			program	(ctx.getRenderContext(), glu::makeVtxFragSources(tcu::StringTemplate(vertexShaderSource).specialize(args), tcu::StringTemplate(fragmentShaderSource).specialize(args)));
=======
	args["GLSL_VERSION_STRING"]			= isES32 ? getGLSLVersionDeclaration(glu::GLSL_VERSION_320_ES) : getGLSLVersionDeclaration(glu::GLSL_VERSION_310_ES);
	glu::ShaderProgram			program			(ctx.getRenderContext(), glu::makeVtxFragSources(tcu::StringTemplate(vertexShaderSource).specialize(args), tcu::StringTemplate(fragmentShaderSource).specialize(args)));
>>>>>>> 85e76dc3

	ctx.glUseProgram(program.getProgram());
	ctx.glVertexAttribDivisor(0, 1);
	ctx.expectError(GL_NO_ERROR);

	ctx.beginSection("GL_INVALID_ENUM is generated if mode is not an accepted value.");
	ctx.glDrawElementsInstancedBaseVertex(-1, 1, GL_UNSIGNED_BYTE, vertices, 1, 1);
	ctx.expectError(GL_INVALID_ENUM);
	ctx.endSection();

	ctx.beginSection("GL_INVALID_ENUM is generated if type is not one of the accepted values.");
	ctx.glDrawElementsInstancedBaseVertex(GL_POINTS, 1, -1, vertices, 1, 1);
	ctx.expectError(GL_INVALID_ENUM);
	ctx.glDrawElementsInstancedBaseVertex(GL_POINTS, 1, GL_FLOAT, vertices, 1, 1);
	ctx.expectError(GL_INVALID_ENUM);
	ctx.endSection();

	ctx.beginSection("GL_INVALID_VALUE is generated if count or primcount are negative.");
	ctx.glDrawElementsInstancedBaseVertex(GL_POINTS, -1, GL_UNSIGNED_BYTE, vertices, 1, 1);
	ctx.expectError(GL_INVALID_VALUE);
	ctx.glDrawElementsInstancedBaseVertex(GL_POINTS, 11, GL_UNSIGNED_BYTE, vertices, -1, 1);
	ctx.expectError(GL_INVALID_VALUE);
	ctx.endSection();

	ctx.beginSection("GL_INVALID_FRAMEBUFFER_OPERATION is generated if the currently bound framebuffer is not framebuffer complete.");
	ctx.glGenFramebuffers(1, &fbo);
	ctx.glBindFramebuffer(GL_FRAMEBUFFER, fbo);
	ctx.glCheckFramebufferStatus(GL_FRAMEBUFFER);
	ctx.glDrawElementsInstancedBaseVertex(GL_POINTS, 1, GL_UNSIGNED_BYTE, vertices, 1, 1);
	ctx.expectError(GL_INVALID_FRAMEBUFFER_OPERATION);
	ctx.glBindFramebuffer(GL_FRAMEBUFFER, 0);
	ctx.glDeleteFramebuffers(1, &fbo);
	ctx.endSection();

	ctx.glUseProgram(0);
}

void draw_elements_instanced_base_vertex_invalid_map (NegativeTestContext& ctx)
{
	GLfloat						vertices[1];
	GLuint						buf		= 0;

	ctx.beginSection("GL_INVALID_OPERATION is generated if a non-zero buffer object name is bound to an enabled array or the element array and the buffer object's data store is currently mapped.");
	ctx.glGenBuffers(1, &buf);
	ctx.glBindBuffer(GL_ELEMENT_ARRAY_BUFFER, buf);
	ctx.glBufferData(GL_ELEMENT_ARRAY_BUFFER, 10, 0, GL_STATIC_DRAW);
	ctx.glMapBufferRange(GL_ELEMENT_ARRAY_BUFFER, 0, 5, GL_MAP_READ_BIT);
	ctx.expectError(GL_NO_ERROR);
	ctx.glDrawElementsInstancedBaseVertex(GL_POINTS, 1, GL_UNSIGNED_INT, vertices, 1, 1);
	ctx.expectError(GL_INVALID_OPERATION);
	ctx.glUnmapBuffer(GL_ELEMENT_ARRAY_BUFFER);
	ctx.glDeleteBuffers(1, &buf);
	ctx.endSection();

}

void draw_elements_instanced_base_vertex_primitive_mode_mismatch (NegativeTestContext& ctx)
{
	GLfloat						vertices[1];
	glu::ShaderProgram			geometryProgram	(ctx.getRenderContext(), glu::ProgramSources() << glu::ProgramSeparable(true) << glu::GeometrySource(geometryShaderSource));

	ctx.beginSection("GL_INVALID_OPERATION is generated if a geometry shader is active and mode is incompatible with the input primitive type of the geometry shader in the currently installed program object.");
	ctx.glUseProgram(geometryProgram.getProgram());
	ctx.glDrawElementsInstancedBaseVertex(GL_TRIANGLES, 1, GL_UNSIGNED_INT, vertices, 1, 1);
	ctx.expectError(GL_INVALID_OPERATION);
	ctx.endSection();

	ctx.glUseProgram(0);
}

void draw_range_elements (NegativeTestContext& ctx)
{
	GLuint						fbo		= 0;
	GLuint						buf		= 0;
	GLuint						tfID	= 0;
	GLfloat						vertices[1];
	map<string, string>			args;
	args["GLSL_VERSION_STRING"]			= getGLSLVersionDeclaration(glu::getContextTypeGLSLVersion(ctx.getRenderContext().getType()));
	glu::ShaderProgram			program	(ctx.getRenderContext(), glu::makeVtxFragSources(tcu::StringTemplate(vertexShaderSource).specialize(args), tcu::StringTemplate(fragmentShaderSource).specialize(args)));

	ctx.glUseProgram(program.getProgram());
	ctx.expectError(GL_NO_ERROR);

	ctx.beginSection("GL_INVALID_ENUM is generated if mode is not an accepted value.");
	ctx.glDrawRangeElements(-1, 0, 1, 1, GL_UNSIGNED_BYTE, vertices);
	ctx.expectError(GL_INVALID_ENUM);
	ctx.endSection();

	ctx.beginSection("GL_INVALID_ENUM is generated if type is not one of the accepted values.");
	ctx.glDrawRangeElements(GL_POINTS, 0, 1, 1, -1, vertices);
	ctx.expectError(GL_INVALID_ENUM);
	ctx.glDrawRangeElements(GL_POINTS, 0, 1, 1, GL_FLOAT, vertices);
	ctx.expectError(GL_INVALID_ENUM);
	ctx.endSection();

	ctx.beginSection("GL_INVALID_VALUE is generated if count is negative.");
	ctx.glDrawRangeElements(GL_POINTS, 0, 1, -1, GL_UNSIGNED_BYTE, vertices);
	ctx.expectError(GL_INVALID_VALUE);
	ctx.endSection();

	ctx.beginSection("GL_INVALID_VALUE is generated if end < start.");
	ctx.glDrawRangeElements(GL_POINTS, 1, 0, 1, GL_UNSIGNED_BYTE, vertices);
	ctx.expectError(GL_INVALID_VALUE);
	ctx.endSection();

	ctx.beginSection("GL_INVALID_FRAMEBUFFER_OPERATION is generated if the currently bound framebuffer is not framebuffer complete.");
	ctx.glGenFramebuffers(1, &fbo);
	ctx.glBindFramebuffer(GL_FRAMEBUFFER, fbo);
	ctx.glCheckFramebufferStatus(GL_FRAMEBUFFER);
	ctx.glDrawRangeElements(GL_POINTS, 0, 1, 1, GL_UNSIGNED_BYTE, vertices);
	ctx.expectError(GL_INVALID_FRAMEBUFFER_OPERATION);
	ctx.glBindFramebuffer(GL_FRAMEBUFFER, 0);
	ctx.glDeleteFramebuffers(1, &fbo);
	ctx.endSection();

	if (!ctx.getContextInfo().isExtensionSupported("GL_EXT_geometry_shader")) // GL_EXT_geometry_shader removes error
	{
		ctx.beginSection("GL_INVALID_OPERATION is generated if transform feedback is active and not paused.");
		const char* tfVarying= "gl_Position";

		ctx.glGenBuffers(1, &buf);
		ctx.glGenTransformFeedbacks(1, &tfID);

		ctx.glUseProgram(program.getProgram());
		ctx.glTransformFeedbackVaryings(program.getProgram(), 1, &tfVarying, GL_INTERLEAVED_ATTRIBS);
		ctx.glLinkProgram(program.getProgram());
		ctx.glBindTransformFeedback(GL_TRANSFORM_FEEDBACK, tfID);
		ctx.glBindBuffer(GL_TRANSFORM_FEEDBACK_BUFFER, buf);
		ctx.glBufferData(GL_TRANSFORM_FEEDBACK_BUFFER, 32, DE_NULL, GL_DYNAMIC_DRAW);
		ctx.glBindBufferBase(GL_TRANSFORM_FEEDBACK_BUFFER, 0, buf);
		ctx.glBeginTransformFeedback(GL_POINTS);
		ctx.expectError(GL_NO_ERROR);

		ctx.glDrawRangeElements(GL_POINTS, 0, 1, 1, GL_UNSIGNED_BYTE, vertices);
		ctx.expectError(GL_INVALID_OPERATION);

		ctx.glPauseTransformFeedback();
		ctx.glDrawRangeElements(GL_POINTS, 0, 1, 1, GL_UNSIGNED_BYTE, vertices);
		ctx.expectError(GL_NO_ERROR);

		ctx.glEndTransformFeedback();
		ctx.glDeleteBuffers(1, &buf);
		ctx.glDeleteTransformFeedbacks(1, &tfID);
		ctx.expectError(GL_NO_ERROR);
		ctx.endSection();
	}

	ctx.glUseProgram(0);
}

void draw_range_elements_invalid_program (NegativeTestContext& ctx)
{
	ctx.glUseProgram(0);
	GLuint fbo = 0;
	GLfloat vertices[1];

	ctx.beginSection("GL_INVALID_ENUM is generated if mode is not an accepted value.");
	ctx.glDrawRangeElements(-1, 0, 1, 1, GL_UNSIGNED_BYTE, vertices);
	ctx.expectError(GL_INVALID_ENUM);
	ctx.endSection();

	ctx.beginSection("GL_INVALID_ENUM is generated if type is not one of the accepted values.");
	ctx.glDrawRangeElements(GL_POINTS, 0, 1, 1, -1, vertices);
	ctx.expectError(GL_INVALID_ENUM);
	ctx.glDrawRangeElements(GL_POINTS, 0, 1, 1, GL_FLOAT, vertices);
	ctx.expectError(GL_INVALID_ENUM);
	ctx.endSection();

	ctx.beginSection("GL_INVALID_VALUE is generated if count is negative.");
	ctx.glDrawRangeElements(GL_POINTS, 0, 1, -1, GL_UNSIGNED_BYTE, vertices);
	ctx.expectError(GL_INVALID_VALUE);
	ctx.endSection();

	ctx.beginSection("GL_INVALID_VALUE is generated if end < start.");
	ctx.glDrawRangeElements(GL_POINTS, 1, 0, 1, GL_UNSIGNED_BYTE, vertices);
	ctx.expectError(GL_INVALID_VALUE);
	ctx.endSection();

	ctx.beginSection("GL_INVALID_FRAMEBUFFER_OPERATION is generated if the currently bound framebuffer is not framebuffer complete.");
	ctx.glGenFramebuffers(1, &fbo);
	ctx.glBindFramebuffer(GL_FRAMEBUFFER, fbo);
	ctx.glCheckFramebufferStatus(GL_FRAMEBUFFER);
	ctx.glDrawRangeElements(GL_POINTS, 0, 1, 1, GL_UNSIGNED_BYTE, vertices);
	ctx.expectError(GL_INVALID_FRAMEBUFFER_OPERATION);
	ctx.glBindFramebuffer(GL_FRAMEBUFFER, 0);
	ctx.glDeleteFramebuffers(1, &fbo);
	ctx.endSection();
}

void draw_range_elements_incomplete_primitive (NegativeTestContext& ctx)
{
	GLuint						fbo		= 0;
	GLuint						buf		= 0;
	GLuint						tfID	= 0;
	GLfloat						vertices[1];
	map<string, string>			args;
	args["GLSL_VERSION_STRING"]			= getGLSLVersionDeclaration(glu::getContextTypeGLSLVersion(ctx.getRenderContext().getType()));
	glu::ShaderProgram			program	(ctx.getRenderContext(), glu::makeVtxFragSources(tcu::StringTemplate(vertexShaderSource).specialize(args), tcu::StringTemplate(fragmentShaderSource).specialize(args)));

	ctx.glUseProgram(program.getProgram());
	ctx.expectError(GL_NO_ERROR);

	ctx.beginSection("GL_INVALID_ENUM is generated if mode is not an accepted value.");
	ctx.glDrawRangeElements(-1, 0, 1, 1, GL_UNSIGNED_BYTE, vertices);
	ctx.expectError(GL_INVALID_ENUM);
	ctx.endSection();

	ctx.beginSection("GL_INVALID_ENUM is generated if type is not one of the accepted values.");
	ctx.glDrawRangeElements(GL_TRIANGLES, 0, 1, 1, -1, vertices);
	ctx.expectError(GL_INVALID_ENUM);
	ctx.glDrawRangeElements(GL_TRIANGLES, 0, 1, 1, GL_FLOAT, vertices);
	ctx.expectError(GL_INVALID_ENUM);
	ctx.endSection();

	ctx.beginSection("GL_INVALID_VALUE is generated if count is negative.");
	ctx.glDrawRangeElements(GL_TRIANGLES, 0, 1, -1, GL_UNSIGNED_BYTE, vertices);
	ctx.expectError(GL_INVALID_VALUE);
	ctx.endSection();

	ctx.beginSection("GL_INVALID_VALUE is generated if end < start.");
	ctx.glDrawRangeElements(GL_TRIANGLES, 1, 0, 1, GL_UNSIGNED_BYTE, vertices);
	ctx.expectError(GL_INVALID_VALUE);
	ctx.endSection();

	ctx.beginSection("GL_INVALID_FRAMEBUFFER_OPERATION is generated if the currently bound framebuffer is not framebuffer complete.");
	ctx.glGenFramebuffers(1, &fbo);
	ctx.glBindFramebuffer(GL_FRAMEBUFFER, fbo);
	ctx.glCheckFramebufferStatus(GL_FRAMEBUFFER);
	ctx.glDrawRangeElements(GL_TRIANGLES, 0, 1, 1, GL_UNSIGNED_BYTE, vertices);
	ctx.expectError(GL_INVALID_FRAMEBUFFER_OPERATION);
	ctx.glBindFramebuffer(GL_FRAMEBUFFER, 0);
	ctx.glDeleteFramebuffers(1, &fbo);
	ctx.endSection();

	if (!ctx.getContextInfo().isExtensionSupported("GL_EXT_geometry_shader")) // GL_EXT_geometry_shader removes error
	{
		ctx.beginSection("GL_INVALID_OPERATION is generated if transform feedback is active and not paused.");
		const char* tfVarying = "gl_Position";

		ctx.glGenBuffers(1, &buf);
		ctx.glGenTransformFeedbacks(1, &tfID);

		ctx.glUseProgram(program.getProgram());
		ctx.glTransformFeedbackVaryings(program.getProgram(), 1, &tfVarying, GL_INTERLEAVED_ATTRIBS);
		ctx.glLinkProgram(program.getProgram());
		ctx.glBindTransformFeedback(GL_TRANSFORM_FEEDBACK, tfID);
		ctx.glBindBuffer(GL_TRANSFORM_FEEDBACK_BUFFER, buf);
		ctx.glBufferData(GL_TRANSFORM_FEEDBACK_BUFFER, 32, DE_NULL, GL_DYNAMIC_DRAW);
		ctx.glBindBufferBase(GL_TRANSFORM_FEEDBACK_BUFFER, 0, buf);
		ctx.glBeginTransformFeedback(GL_TRIANGLES);
		ctx.expectError(GL_NO_ERROR);

		ctx.glDrawRangeElements(GL_TRIANGLES, 0, 1, 1, GL_UNSIGNED_BYTE, vertices);
		ctx.expectError(GL_INVALID_OPERATION);

		ctx.glPauseTransformFeedback();
		ctx.glDrawRangeElements(GL_TRIANGLES, 0, 1, 1, GL_UNSIGNED_BYTE, vertices);
		ctx.expectError(GL_NO_ERROR);

		ctx.glEndTransformFeedback();
		ctx.glDeleteBuffers(1, &buf);
		ctx.glDeleteTransformFeedbacks(1, &tfID);
		ctx.expectError(GL_NO_ERROR);
		ctx.endSection();
	}

	ctx.glUseProgram(0);
}

void draw_range_elements_base_vertex (NegativeTestContext& ctx)
{
	TCU_CHECK_AND_THROW(NotSupportedError, contextSupports(ctx.getRenderContext().getType(), glu::ApiType::es(3, 2)), "This test requires a 3.2 context or higher context version.");

	GLuint						fbo		= 0;
	GLfloat						vertices[1];
	map<string, string>			args;
	args["GLSL_VERSION_STRING"]			= getGLSLVersionDeclaration(glu::getContextTypeGLSLVersion(ctx.getRenderContext().getType()));
	glu::ShaderProgram			program	(ctx.getRenderContext(), glu::makeVtxFragSources(tcu::StringTemplate(vertexShaderSource).specialize(args), tcu::StringTemplate(fragmentShaderSource).specialize(args)));

	ctx.glUseProgram(program.getProgram());
	ctx.expectError(GL_NO_ERROR);

	ctx.beginSection("GL_INVALID_ENUM is generated if mode is not an accepted value.");
	ctx.glDrawRangeElementsBaseVertex(-1, 0, 1, 1, GL_UNSIGNED_BYTE, vertices, 1);
	ctx.expectError(GL_INVALID_ENUM);
	ctx.endSection();

	ctx.beginSection("GL_INVALID_ENUM is generated if type is not one of the accepted values.");
	ctx.glDrawRangeElementsBaseVertex(GL_POINTS, 0, 1, 1, -1, vertices, 1);
	ctx.expectError(GL_INVALID_ENUM);
	ctx.glDrawRangeElementsBaseVertex(GL_POINTS, 0, 1, 1, GL_FLOAT, vertices, 1);
	ctx.expectError(GL_INVALID_ENUM);
	ctx.endSection();

	ctx.beginSection("GL_INVALID_VALUE is generated if count is negative.");
	ctx.glDrawRangeElementsBaseVertex(GL_POINTS, 0, 1, -1, GL_UNSIGNED_BYTE, vertices, 1);
	ctx.expectError(GL_INVALID_VALUE);
	ctx.endSection();

	ctx.beginSection("GL_INVALID_VALUE is generated if end < start.");
	ctx.glDrawRangeElementsBaseVertex(GL_POINTS, 1, 0, 1, GL_UNSIGNED_BYTE, vertices, 1);
	ctx.expectError(GL_INVALID_VALUE);
	ctx.endSection();

	ctx.beginSection("GL_INVALID_FRAMEBUFFER_OPERATION is generated if the currently bound framebuffer is not framebuffer complete.");
	ctx.glGenFramebuffers(1, &fbo);
	ctx.glBindFramebuffer(GL_FRAMEBUFFER, fbo);
	ctx.glCheckFramebufferStatus(GL_FRAMEBUFFER);
	ctx.glDrawRangeElementsBaseVertex(GL_POINTS, 0, 1, 1, GL_UNSIGNED_BYTE, vertices, 1);
	ctx.expectError(GL_INVALID_FRAMEBUFFER_OPERATION);
	ctx.glBindFramebuffer(GL_FRAMEBUFFER, 0);
	ctx.glDeleteFramebuffers(1, &fbo);
	ctx.endSection();

	ctx.glUseProgram(0);
}

void draw_range_elements_base_vertex_invalid_map (NegativeTestContext& ctx)
{
	GLuint	buf		= 0;
	GLfloat	vertices[1];

	ctx.beginSection("GL_INVALID_OPERATION is generated if a non-zero buffer object name is bound to an enabled array or the element array and the buffer object's data store is currently mapped.");
	ctx.glGenBuffers(1, &buf);
	ctx.glBindBuffer(GL_ELEMENT_ARRAY_BUFFER, buf);
	ctx.glBufferData(GL_ELEMENT_ARRAY_BUFFER, 10, 0, GL_STATIC_DRAW);
	ctx.glMapBufferRange(GL_ELEMENT_ARRAY_BUFFER, 0, 5, GL_MAP_READ_BIT);
	ctx.expectError(GL_NO_ERROR);
	ctx.glDrawRangeElementsBaseVertex(GL_POINTS, 0, 1, 1, GL_UNSIGNED_INT, vertices, 1);
	ctx.expectError(GL_INVALID_OPERATION);
	ctx.glUnmapBuffer(GL_ELEMENT_ARRAY_BUFFER);
	ctx.glDeleteBuffers(1, &buf);
	ctx.endSection();
}

void draw_range_elements_base_vertex_primitive_mode_mismatch (NegativeTestContext& ctx)
{
	GLfloat				vertices[1];
	glu::ShaderProgram	geometryProgram	(ctx.getRenderContext(), glu::ProgramSources() << glu::ProgramSeparable(true) << glu::GeometrySource(geometryShaderSource));

	ctx.beginSection("GL_INVALID_OPERATION is generated if a geometry shader is active and mode is incompatible with the input primitive type of the geometry shader in the currently installed program object.");
	ctx.glUseProgram(geometryProgram.getProgram());
	ctx.glDrawRangeElementsBaseVertex(GL_TRIANGLES, 0, 1, 1, GL_UNSIGNED_INT, vertices, 1);
	ctx.expectError(GL_INVALID_OPERATION);
	ctx.endSection();

	ctx.glUseProgram(0);
}

std::vector<FunctionContainer> getNegativeVertexArrayApiTestFunctions ()
{
	FunctionContainer funcs[] =
	{
		{vertex_attribf,												"vertex_attribf",												"Invalid glVertexAttrib{1234}f() usage"				},
		{vertex_attribfv,												"vertex_attribfv",												"Invalid glVertexAttrib{1234}fv() usage"			},
		{vertex_attribi4,												"vertex_attribi4",												"Invalid glVertexAttribI4{i|ui}f() usage"			},
		{vertex_attribi4v,												"vertex_attribi4v",												"Invalid glVertexAttribI4{i|ui}fv() usage"			},
		{vertex_attrib_pointer,											"vertex_attrib_pointer",										"Invalid glVertexAttribPointer() usage"				},
		{vertex_attrib_i_pointer,										"vertex_attrib_i_pointer",										"Invalid glVertexAttribPointer() usage"				},
		{vertex_attrib_format,											"vertex_attrib_format",											"Invalid glVertexAttribFormat() usage"				},
		{vertex_attrib_i_format,										"vertex_attrib_i_format",										"Invalid glVertexAttribIFormat() usage"				},
		{enable_vertex_attrib_array,									"enable_vertex_attrib_array",									"Invalid glEnableVertexAttribArray() usage"			},
		{disable_vertex_attrib_array,									"disable_vertex_attrib_array",									"Invalid glDisableVertexAttribArray() usage"		},
		{gen_vertex_arrays,												"gen_vertex_arrays",											"Invalid glGenVertexArrays() usage"					},
		{bind_vertex_array,												"bind_vertex_array",											"Invalid glBindVertexArray() usage"					},
		{delete_vertex_arrays,											"delete_vertex_arrays",											"Invalid glDeleteVertexArrays() usage"				},
		{vertex_attrib_divisor,											"vertex_attrib_divisor",										"Invalid glVertexAttribDivisor() usage"				},
		{draw_arrays,													"draw_arrays",													"Invalid glDrawArrays() usage"						},
		{draw_arrays_invalid_program,									"draw_arrays_invalid_program",									"Invalid glDrawArrays() usage"						},
		{draw_arrays_incomplete_primitive,								"draw_arrays_incomplete_primitive",								"Invalid glDrawArrays() usage"						},
		{draw_elements,													"draw_elements",												"Invalid glDrawElements() usage"					},
		{draw_elements_base_vertex,										"draw_elements_base_vertex",									"Invalid glDrawElementsBaseVertex() usage"			},
		{draw_elements_base_vertex_invalid_map,							"draw_elements_base_vertex_invalid_map"	,						"Invalid glDrawElementsBaseVertex() usage"			},
		{draw_elements_base_vertex_primitive_mode_mismatch,				"draw_elements_base_vertex_primitive_mode_mismatch",			"Invalid glDrawElementsBaseVertex() usage"			},
		{draw_elements_invalid_program,									"draw_elements_invalid_program",								"Invalid glDrawElements() usage"					},
		{draw_elements_incomplete_primitive,							"draw_elements_incomplete_primitive",							"Invalid glDrawElements() usage"					},
		{draw_arrays_instanced,											"draw_arrays_instanced",										"Invalid glDrawArraysInstanced() usage"				},
		{draw_arrays_instanced_invalid_program,							"draw_arrays_instanced_invalid_program",						"Invalid glDrawArraysInstanced() usage"				},
		{draw_arrays_instanced_incomplete_primitive,					"draw_arrays_instanced_incomplete_primitive",					"Invalid glDrawArraysInstanced() usage"				},
		{draw_elements_instanced,										"draw_elements_instanced",										"Invalid glDrawElementsInstanced() usage"			},
		{draw_elements_instanced_invalid_program,						"draw_elements_instanced_invalid_program",						"Invalid glDrawElementsInstanced() usage"			},
		{draw_elements_instanced_incomplete_primitive,					"draw_elements_instanced_incomplete_primitive",					"Invalid glDrawElementsInstanced() usage"			},
		{draw_elements_instanced_base_vertex,							"draw_elements_instanced_base_vertex",							"Invalid glDrawElementsInstancedBaseVertex() usage"	},
		{draw_elements_instanced_base_vertex_invalid_map,				"draw_elements_instanced_base_vertex_invalid_map",				"Invalid glDrawElementsInstancedBaseVertex() usage"	},
		{draw_elements_instanced_base_vertex_primitive_mode_mismatch,	"draw_elements_instanced_base_vertex_primitive_mode_mismatch",	"Invalid glDrawElementsInstancedBaseVertex() usage"	},
		{draw_range_elements,											"draw_range_elements",											"Invalid glDrawRangeElements() usage"				},
		{draw_range_elements_invalid_program,							"draw_range_elements_invalid_program",							"Invalid glDrawRangeElements() usage"				},
		{draw_range_elements_incomplete_primitive,						"draw_range_elements_incomplete_primitive",						"Invalid glDrawRangeElements() usage"				},
		{draw_range_elements_base_vertex,								"draw_range_elements_base_vertex",								"Invalid glDrawRangeElementsBaseVertex() usage"		},
		{draw_range_elements_base_vertex_invalid_map,					"draw_range_elements_base_vertex_invalid_map",					"Invalid glDrawRangeElementsBaseVertex() usage"		},
		{draw_range_elements_base_vertex_primitive_mode_mismatch,		"draw_range_elements_base_vertex_primitive_mode_mismatch",		"Invalid glDrawRangeElementsBaseVertex() usage"		},
	};

	return std::vector<FunctionContainer>(DE_ARRAY_BEGIN(funcs), DE_ARRAY_END(funcs));
}

} // NegativeTestShared
} // Functional
} // gles31
} // deqp<|MERGE_RESOLUTION|>--- conflicted
+++ resolved
@@ -388,9 +388,10 @@
 
 void draw_arrays (NegativeTestContext& ctx)
 {
+	const bool					isES32	= glu::contextSupports(ctx.getRenderContext().getType(), glu::ApiType::es(3, 2));
 	GLuint						fbo		= 0;
 	map<string, string>			args;
-	args["GLSL_VERSION_STRING"]			= getGLSLVersionDeclaration(glu::getContextTypeGLSLVersion(ctx.getRenderContext().getType()));
+	args["GLSL_VERSION_STRING"]			= isES32 ? getGLSLVersionDeclaration(glu::GLSL_VERSION_320_ES) : getGLSLVersionDeclaration(glu::GLSL_VERSION_310_ES);
 	glu::ShaderProgram			program	(ctx.getRenderContext(), glu::makeVtxFragSources(tcu::StringTemplate(vertexShaderSource).specialize(args), tcu::StringTemplate(fragmentShaderSource).specialize(args)));
 
 	ctx.glUseProgram(program.getProgram());
@@ -447,10 +448,10 @@
 
 void draw_arrays_incomplete_primitive (NegativeTestContext& ctx)
 {
-	const bool					supportsES32	= glu::contextSupports(ctx.getRenderContext().getType(), glu::ApiType::es(3, 2));
-	GLuint						fbo				= 0;
+	const bool					isES32	= glu::contextSupports(ctx.getRenderContext().getType(), glu::ApiType::es(3, 2));
+	GLuint						fbo		= 0;
 	map<string, string>			args;
-	args["GLSL_VERSION_STRING"]					= supportsES32 ? getGLSLVersionDeclaration(glu::GLSL_VERSION_320_ES) : getGLSLVersionDeclaration(glu::GLSL_VERSION_310_ES);
+	args["GLSL_VERSION_STRING"]			= isES32 ? getGLSLVersionDeclaration(glu::GLSL_VERSION_320_ES) : getGLSLVersionDeclaration(glu::GLSL_VERSION_310_ES);
 	glu::ShaderProgram			program	(ctx.getRenderContext(), glu::makeVtxFragSources(tcu::StringTemplate(vertexShaderSource).specialize(args), tcu::StringTemplate(fragmentShaderSource).specialize(args)));
 
 	ctx.glUseProgram(program.getProgram());
@@ -481,12 +482,13 @@
 
 void draw_elements (NegativeTestContext& ctx)
 {
+	const bool					isES32	= glu::contextSupports(ctx.getRenderContext().getType(), glu::ApiType::es(3, 2));
 	GLuint						fbo		= 0;
 	GLuint						buf		= 0;
 	GLuint						tfID	= 0;
 	GLfloat						vertices[1];
 	map<string, string>			args;
-	args["GLSL_VERSION_STRING"]			= getGLSLVersionDeclaration(glu::getContextTypeGLSLVersion(ctx.getRenderContext().getType()));
+	args["GLSL_VERSION_STRING"]			= isES32 ? getGLSLVersionDeclaration(glu::GLSL_VERSION_320_ES) : getGLSLVersionDeclaration(glu::GLSL_VERSION_310_ES);
 	glu::ShaderProgram			program	(ctx.getRenderContext(), glu::makeVtxFragSources(tcu::StringTemplate(vertexShaderSource).specialize(args), tcu::StringTemplate(fragmentShaderSource).specialize(args)));
 
 	ctx.glUseProgram(program.getProgram());
@@ -590,12 +592,13 @@
 
 void draw_elements_incomplete_primitive (NegativeTestContext& ctx)
 {
+	const bool					isES32	= glu::contextSupports(ctx.getRenderContext().getType(), glu::ApiType::es(3, 2));
 	GLuint						fbo		= 0;
 	GLuint						buf		= 0;
 	GLuint						tfID	= 0;
 	GLfloat						vertices[1];
 	map<string, string>			args;
-	args["GLSL_VERSION_STRING"]			= getGLSLVersionDeclaration(glu::getContextTypeGLSLVersion(ctx.getRenderContext().getType()));
+	args["GLSL_VERSION_STRING"]			= isES32 ? getGLSLVersionDeclaration(glu::GLSL_VERSION_320_ES) : getGLSLVersionDeclaration(glu::GLSL_VERSION_310_ES);
 	glu::ShaderProgram			program	(ctx.getRenderContext(), glu::makeVtxFragSources(tcu::StringTemplate(vertexShaderSource).specialize(args), tcu::StringTemplate(fragmentShaderSource).specialize(args)));
 
 	ctx.glUseProgram(program.getProgram());
@@ -732,9 +735,10 @@
 
 void draw_arrays_instanced (NegativeTestContext& ctx)
 {
+	const bool					isES32	= glu::contextSupports(ctx.getRenderContext().getType(), glu::ApiType::es(3, 2));
 	GLuint						fbo		= 0;
 	map<string, string>			args;
-	args["GLSL_VERSION_STRING"]			= getGLSLVersionDeclaration(glu::getContextTypeGLSLVersion(ctx.getRenderContext().getType()));
+	args["GLSL_VERSION_STRING"]			= isES32 ? getGLSLVersionDeclaration(glu::GLSL_VERSION_320_ES) : getGLSLVersionDeclaration(glu::GLSL_VERSION_310_ES);
 	glu::ShaderProgram			program	(ctx.getRenderContext(), glu::makeVtxFragSources(tcu::StringTemplate(vertexShaderSource).specialize(args), tcu::StringTemplate(fragmentShaderSource).specialize(args)));
 
 	ctx.glUseProgram(program.getProgram());
@@ -799,9 +803,10 @@
 
 void draw_arrays_instanced_incomplete_primitive (NegativeTestContext& ctx)
 {
+	const bool					isES32	= glu::contextSupports(ctx.getRenderContext().getType(), glu::ApiType::es(3, 2));
 	GLuint						fbo		= 0;
 	map<string, string>			args;
-	args["GLSL_VERSION_STRING"]			= getGLSLVersionDeclaration(glu::getContextTypeGLSLVersion(ctx.getRenderContext().getType()));
+	args["GLSL_VERSION_STRING"]			= isES32 ? getGLSLVersionDeclaration(glu::GLSL_VERSION_320_ES) : getGLSLVersionDeclaration(glu::GLSL_VERSION_310_ES);
 	glu::ShaderProgram			program	(ctx.getRenderContext(), glu::makeVtxFragSources(tcu::StringTemplate(vertexShaderSource).specialize(args), tcu::StringTemplate(fragmentShaderSource).specialize(args)));
 
 	ctx.glVertexAttribDivisor(0, 1);
@@ -834,12 +839,13 @@
 
 void draw_elements_instanced (NegativeTestContext& ctx)
 {
+	const bool					isES32	= glu::contextSupports(ctx.getRenderContext().getType(), glu::ApiType::es(3, 2));
 	GLuint						fbo		= 0;
 	GLuint						buf		= 0;
 	GLuint						tfID	= 0;
 	GLfloat						vertices[1];
 	map<string, string>			args;
-	args["GLSL_VERSION_STRING"]			= getGLSLVersionDeclaration(glu::getContextTypeGLSLVersion(ctx.getRenderContext().getType()));
+	args["GLSL_VERSION_STRING"]			= isES32 ? getGLSLVersionDeclaration(glu::GLSL_VERSION_320_ES) : getGLSLVersionDeclaration(glu::GLSL_VERSION_310_ES);
 	glu::ShaderProgram			program	(ctx.getRenderContext(), glu::makeVtxFragSources(tcu::StringTemplate(vertexShaderSource).specialize(args), tcu::StringTemplate(fragmentShaderSource).specialize(args)));
 
 	ctx.glUseProgram(program.getProgram());
@@ -950,12 +956,13 @@
 
 void draw_elements_instanced_incomplete_primitive (NegativeTestContext& ctx)
 {
+	const bool					isES32	= glu::contextSupports(ctx.getRenderContext().getType(), glu::ApiType::es(3, 2));
 	GLuint						fbo		= 0;
 	GLuint						buf		= 0;
 	GLuint						tfID	= 0;
 	GLfloat						vertices[1];
 	map<string, string>			args;
-	args["GLSL_VERSION_STRING"]			= getGLSLVersionDeclaration(glu::getContextTypeGLSLVersion(ctx.getRenderContext().getType()));
+	args["GLSL_VERSION_STRING"]			= isES32 ? getGLSLVersionDeclaration(glu::GLSL_VERSION_320_ES) : getGLSLVersionDeclaration(glu::GLSL_VERSION_310_ES);
 	glu::ShaderProgram			program	(ctx.getRenderContext(), glu::makeVtxFragSources(tcu::StringTemplate(vertexShaderSource).specialize(args), tcu::StringTemplate(fragmentShaderSource).specialize(args)));
 
 	ctx.glUseProgram(program.getProgram());
@@ -1030,16 +1037,12 @@
 {
 	TCU_CHECK_AND_THROW(NotSupportedError, contextSupports(ctx.getRenderContext().getType(), glu::ApiType::es(3, 2)), "This test requires a 3.2 context or higher context version.");
 
+	const bool					isES32	= glu::contextSupports(ctx.getRenderContext().getType(), glu::ApiType::es(3, 2));
 	GLuint						fbo		= 0;
 	GLfloat						vertices[1];
 	map<string, string>			args;
-<<<<<<< HEAD
-	args["GLSL_VERSION_STRING"]			= getGLSLVersionDeclaration(glu::getContextTypeGLSLVersion(ctx.getRenderContext().getType()));
-	glu::ShaderProgram			program	(ctx.getRenderContext(), glu::makeVtxFragSources(tcu::StringTemplate(vertexShaderSource).specialize(args), tcu::StringTemplate(fragmentShaderSource).specialize(args)));
-=======
 	args["GLSL_VERSION_STRING"]			= isES32 ? getGLSLVersionDeclaration(glu::GLSL_VERSION_320_ES) : getGLSLVersionDeclaration(glu::GLSL_VERSION_310_ES);
 	glu::ShaderProgram			program			(ctx.getRenderContext(), glu::makeVtxFragSources(tcu::StringTemplate(vertexShaderSource).specialize(args), tcu::StringTemplate(fragmentShaderSource).specialize(args)));
->>>>>>> 85e76dc3
 
 	ctx.glUseProgram(program.getProgram());
 	ctx.glVertexAttribDivisor(0, 1);
@@ -1112,12 +1115,13 @@
 
 void draw_range_elements (NegativeTestContext& ctx)
 {
+	const bool					isES32	= glu::contextSupports(ctx.getRenderContext().getType(), glu::ApiType::es(3, 2));
 	GLuint						fbo		= 0;
 	GLuint						buf		= 0;
 	GLuint						tfID	= 0;
 	GLfloat						vertices[1];
 	map<string, string>			args;
-	args["GLSL_VERSION_STRING"]			= getGLSLVersionDeclaration(glu::getContextTypeGLSLVersion(ctx.getRenderContext().getType()));
+	args["GLSL_VERSION_STRING"]			= isES32 ? getGLSLVersionDeclaration(glu::GLSL_VERSION_320_ES) : getGLSLVersionDeclaration(glu::GLSL_VERSION_310_ES);
 	glu::ShaderProgram			program	(ctx.getRenderContext(), glu::makeVtxFragSources(tcu::StringTemplate(vertexShaderSource).specialize(args), tcu::StringTemplate(fragmentShaderSource).specialize(args)));
 
 	ctx.glUseProgram(program.getProgram());
@@ -1231,12 +1235,13 @@
 
 void draw_range_elements_incomplete_primitive (NegativeTestContext& ctx)
 {
+	const bool					isES32	= glu::contextSupports(ctx.getRenderContext().getType(), glu::ApiType::es(3, 2));
 	GLuint						fbo		= 0;
 	GLuint						buf		= 0;
 	GLuint						tfID	= 0;
 	GLfloat						vertices[1];
 	map<string, string>			args;
-	args["GLSL_VERSION_STRING"]			= getGLSLVersionDeclaration(glu::getContextTypeGLSLVersion(ctx.getRenderContext().getType()));
+	args["GLSL_VERSION_STRING"]			= isES32 ? getGLSLVersionDeclaration(glu::GLSL_VERSION_320_ES) : getGLSLVersionDeclaration(glu::GLSL_VERSION_310_ES);
 	glu::ShaderProgram			program	(ctx.getRenderContext(), glu::makeVtxFragSources(tcu::StringTemplate(vertexShaderSource).specialize(args), tcu::StringTemplate(fragmentShaderSource).specialize(args)));
 
 	ctx.glUseProgram(program.getProgram());
@@ -1313,10 +1318,11 @@
 {
 	TCU_CHECK_AND_THROW(NotSupportedError, contextSupports(ctx.getRenderContext().getType(), glu::ApiType::es(3, 2)), "This test requires a 3.2 context or higher context version.");
 
+	const bool					isES32	= glu::contextSupports(ctx.getRenderContext().getType(), glu::ApiType::es(3, 2));
 	GLuint						fbo		= 0;
 	GLfloat						vertices[1];
 	map<string, string>			args;
-	args["GLSL_VERSION_STRING"]			= getGLSLVersionDeclaration(glu::getContextTypeGLSLVersion(ctx.getRenderContext().getType()));
+	args["GLSL_VERSION_STRING"]			= isES32 ? getGLSLVersionDeclaration(glu::GLSL_VERSION_320_ES) : getGLSLVersionDeclaration(glu::GLSL_VERSION_310_ES);
 	glu::ShaderProgram			program	(ctx.getRenderContext(), glu::makeVtxFragSources(tcu::StringTemplate(vertexShaderSource).specialize(args), tcu::StringTemplate(fragmentShaderSource).specialize(args)));
 
 	ctx.glUseProgram(program.getProgram());
