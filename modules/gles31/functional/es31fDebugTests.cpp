--- conflicted
+++ resolved
@@ -38,10 +38,7 @@
 #include "es31fNegativePreciseTests.hpp"
 #include "es31fNegativeAdvancedBlendEquationTests.hpp"
 #include "es31fNegativeShaderStorageTests.hpp"
-<<<<<<< HEAD
-=======
 #include "es31fNegativeTessellationTests.hpp"
->>>>>>> 2ef3d2ca
 
 #include "deUniquePtr.hpp"
 #include "deRandom.hpp"
@@ -3071,10 +3068,7 @@
 			host->addChild(createChildCases(CASETYPE_CALLBACK, m_context, "precise",					"Negative Precise Cases",							preciseFuncs));
 			host->addChild(createChildCases(CASETYPE_CALLBACK, m_context, "advanced_blend",				"Negative Advanced Blend Equation Cases",			advancedBlendFuncs));
 			host->addChild(createChildCases(CASETYPE_CALLBACK, m_context, "shader_storage",				"Negative Shader Storage Cases",					shaderStorageFuncs));
-<<<<<<< HEAD
-=======
 			host->addChild(createChildCases(CASETYPE_CALLBACK, m_context, "tessellation",				"Negative Tessellation Cases",						tessellationFuncs));
->>>>>>> 2ef3d2ca
 		}
 
 		{
@@ -3099,10 +3093,7 @@
 			host->addChild(createChildCases(CASETYPE_LOG, m_context, "precise",					"Negative Precise Cases",							preciseFuncs));
 			host->addChild(createChildCases(CASETYPE_LOG, m_context, "advanced_blend",			"Negative Advanced Blend Equation Cases",			advancedBlendFuncs));
 			host->addChild(createChildCases(CASETYPE_LOG, m_context, "shader_storage",			"Negative Shader Storage Cases",					shaderStorageFuncs));
-<<<<<<< HEAD
-=======
 			host->addChild(createChildCases(CASETYPE_LOG, m_context, "tessellation",			"Negative Tessellation Cases",						tessellationFuncs));
->>>>>>> 2ef3d2ca
 		}
 
 		{
@@ -3127,10 +3118,7 @@
 			host->addChild(createChildCases(CASETYPE_GETERROR, m_context, "precise",					"Negative Precise Cases",							preciseFuncs));
 			host->addChild(createChildCases(CASETYPE_GETERROR, m_context, "advanced_blend",				"Negative Advanced Blend Equation Cases",			advancedBlendFuncs));
 			host->addChild(createChildCases(CASETYPE_GETERROR, m_context, "shader_storage",				"Negative Shader Storage Cases",					shaderStorageFuncs));
-<<<<<<< HEAD
-=======
 			host->addChild(createChildCases(CASETYPE_GETERROR, m_context, "tessellation",				"Negative Tessellation Cases",						tessellationFuncs));
->>>>>>> 2ef3d2ca
 		}
 	}
 
