--- conflicted
+++ resolved
@@ -242,11 +242,7 @@
 	// be sure that the readsDone time must be after the renderingComplete time.
     // It may also be equal to the renderingComplete time if no reads were
     // peformed.
-<<<<<<< HEAD
-	if (verifyReadsDone)
-=======
 	if (verifyReadsDone && timestampValid(frameTimes.readsDone))
->>>>>>> 7a78102d
 		check_le(result, frameTimes.renderingComplete, frameTimes.readsDone, "Buffer rendering completed after reads completed.");
 
 	// Verify CPU/GPU dependencies
