# -*- makefile -*-
#
# Makefile for building NASM using Microsoft Visual C++ and NMAKE.
# Tested on Microsoft Visual C++ 2005 Express Edition.
#
# Make sure to put the appropriate directories in your PATH, in
# the case of MSVC++ 2005, they are ...\VC\bin and ...\Common7\IDE.
#
# This is typically done by opening the Visual Studio Command Prompt.
#

top_srcdir	= .
srcdir		= .
VPATH		= .
prefix		= C:\Program Files\NASM
exec_prefix	= $(prefix)
bindir		= $(prefix)/bin
mandir		= $(prefix)/man

!IF "$(DEBUG)" == "1"
CFLAGS		= /Od /Zi
LDFLAGS		= /DEBUG
!ELSE
CFLAGS		= /O2 /Zi
LDFLAGS		= /DEBUG /OPT:REF /OPT:ICF # (latter two undoes /DEBUG harm)
!ENDIF

CC		= cl
LD		= link
AR		= lib
CFLAGS		= $(CFLAGS) /W2
BUILD_CFLAGS	= $(CFLAGS) /I$(srcdir)/inttypes
INTERNAL_CFLAGS = /I$(srcdir) /I. \
		  /DHAVE__SNPRINTF /DHAVE__VSNPRINTF /DHAVE__FULLPATH
ALL_CFLAGS	= $(BUILD_CFLAGS) $(INTERNAL_CFLAGS)
LDFLAGS		= $(LDFLAGS) /SUBSYSTEM:CONSOLE /RELEASE
LIBS		=
PERL		= perl -I$(srcdir)/perllib -I$(srcdir)

# Binary suffixes
O               = obj
A		= lib
X               = .exe

.SUFFIXES: .c .i .s .$(O) .$(A) .1 .man

.c.obj:
	$(CC) /c $(ALL_CFLAGS) /Fo$@ $<

#-- Begin File Lists --#
# Edit in Makefile.in, not here!
<<<<<<< HEAD
NASM =	nasm.$(O) \
	raa.$(O) saa.$(O) rbtree.$(O) \
=======
NASM =	nasm.$(O) nasmlib.$(O) ver.$(O) \
	raa.$(O) saa.$(O) rbtree.$(O) srcfile.$(O) \
	realpath.$(O) \
>>>>>>> acbf8f0e
	float.$(O) insnsa.$(O) insnsb.$(O) \
	directiv.$(O) \
	assemble.$(O) labels.$(O) hashtbl.$(O) parser.$(O) \
	output/outform.$(O) output/outlib.$(O) output/nulldbg.$(O) \
	output/nullout.$(O) \
	output/outbin.$(O) output/outaout.$(O) output/outcoff.$(O) \
	output/outelf.$(O) \
	output/outobj.$(O) output/outas86.$(O) output/outrdf2.$(O) \
	output/outdbg.$(O) output/outieee.$(O) output/outmacho.$(O) \
	output/codeview.$(O) \
	preproc.$(O) quote.$(O) pptok.$(O) \
	macros.$(O) listing.$(O) eval.$(O) exprlib.$(O) stdscan.$(O) \
	strfunc.$(O) tokhash.$(O) regvals.$(O) regflags.$(O) \
	preproc-nop.$(O) \
	disp8.$(O) \
	iflag.$(O)

NDISASM = ndisasm.$(O) disasm.$(O) sync.$(O) \
	insnsd.$(O) insnsb.$(O) insnsn.$(O) regs.$(O) regdis.$(O) \
	disp8.$(O) iflag.$(O)

LIBOBJ = stdlib/snprintf.$(O) stdlib/vsnprintf.$(O) stdlib/strlcpy.$(O) \
	nasmlib/nasmlib.$(O) nasmlib/ver.$(O) \
	nasmlib/file.$(O) nasmlib/realpath.$(O) \
	nasmlib/ilog2.$(O) nasmlib/md5c.$(O) nasmlib/crc64.$(O)
#-- End File Lists --#

all: nasm$(X) ndisasm$(X)
	rem cd rdoff && $(MAKE) all

nasm$(X): $(NASM) nasm.$(A)
	$(LD) $(LDFLAGS) /OUT:nasm$(X) $(NASM) $(LIBS) nasm.$(A)

ndisasm$(X): $(NDISASM) nasm.$(A)
	$(LD) $(LDFLAGS) /OUT:ndisasm$(X) $(NDISASM) $(LIBS) nasm.$(A)

nasm.$(A): $(LIBOBJ)
	$(AR) $(ARFLAGS) /OUT:$@ $**

# These source files are automagically generated from a single
# instruction-table file by a Perl script. They're distributed,
# though, so it isn't necessary to have Perl just to recompile NASM
# from the distribution.

insns.pl: insns-iflags.pl

INSDEP = insns.dat insns.pl insns-iflags.pl

iflag.c: $(INSDEP)
	$(PERL) $(srcdir)/insns.pl -fc $(srcdir)/insns.dat
iflaggen.h: $(INSDEP)
	$(PERL) $(srcdir)/insns.pl -fh $(srcdir)/insns.dat
insnsb.c: $(INSDEP)
	$(PERL) $(srcdir)/insns.pl -b $(srcdir)/insns.dat
insnsa.c: $(INSDEP)
	$(PERL) $(srcdir)/insns.pl -a $(srcdir)/insns.dat
insnsd.c: $(INSDEP)
	$(PERL) $(srcdir)/insns.pl -d $(srcdir)/insns.dat
insnsi.h: $(INSDEP)
	$(PERL) $(srcdir)/insns.pl -i $(srcdir)/insns.dat
insnsn.c: $(INSDEP)
	$(PERL) $(srcdir)/insns.pl -n $(srcdir)/insns.dat

# These files contains all the standard macros that are derived from
# the version number.
version.h: version version.pl
	$(PERL) $(srcdir)/version.pl h < $(srcdir)/version > version.h

version.mac: version version.pl
	$(PERL) $(srcdir)/version.pl mac < $(srcdir)/version > version.mac

# This source file is generated from the standard macros file
# `standard.mac' by another Perl script. Again, it's part of the
# standard distribution.

macros.c: macros.pl pptok.ph standard.mac version.mac \
	$(srcdir)/macros/*.mac $(srcdir)/output/*.mac
	$(PERL) $(srcdir)/macros.pl $(srcdir)/standard.mac version.mac \
		$(srcdir)/macros/*.mac $(srcdir)/output/*.mac

# These source files are generated from regs.dat by yet another
# perl script.
regs.c: regs.dat regs.pl
	$(PERL) $(srcdir)/regs.pl c $(srcdir)/regs.dat > regs.c
regflags.c: regs.dat regs.pl
	$(PERL) $(srcdir)/regs.pl fc $(srcdir)/regs.dat > regflags.c
regdis.c: regs.dat regs.pl
	$(PERL) $(srcdir)/regs.pl dc $(srcdir)/regs.dat > regdis.c
regdis.h: regs.dat regs.pl
	$(PERL) $(srcdir)/regs.pl dh $(srcdir)/regs.dat > regdis.h
regvals.c: regs.dat regs.pl
	$(PERL) $(srcdir)/regs.pl vc $(srcdir)/regs.dat > regvals.c
regs.h: regs.dat regs.pl
	$(PERL) $(srcdir)/regs.pl h $(srcdir)/regs.dat > regs.h

# Assembler token hash
tokhash.c: insns.dat regs.dat tokens.dat tokhash.pl perllib/phash.ph
	$(PERL) $(srcdir)/tokhash.pl c $(srcdir)/insns.dat $(srcdir)/regs.dat \
		$(srcdir)/tokens.dat > tokhash.c

# Assembler token metadata
tokens.h: insns.dat regs.dat tokens.dat tokhash.pl perllib/phash.ph
	$(PERL) $(srcdir)/tokhash.pl h $(srcdir)/insns.dat $(srcdir)/regs.dat \
		$(srcdir)/tokens.dat > tokens.h

# Preprocessor token hash
pptok.h: pptok.dat pptok.pl perllib/phash.ph
	$(PERL) $(srcdir)/pptok.pl h $(srcdir)/pptok.dat pptok.h
pptok.c: pptok.dat pptok.pl perllib/phash.ph
	$(PERL) $(srcdir)/pptok.pl c $(srcdir)/pptok.dat pptok.c
pptok.ph: pptok.dat pptok.pl perllib/phash.ph
	$(PERL) $(srcdir)/pptok.pl ph $(srcdir)/pptok.dat pptok.ph

# Directives hash
directiv.h: directiv.dat directiv.pl perllib/phash.ph
	$(PERL) $(srcdir)/directiv.pl h $(srcdir)/directiv.dat directiv.h
directiv.c: directiv.dat directiv.pl perllib/phash.ph
	$(PERL) $(srcdir)/directiv.pl c $(srcdir)/directiv.dat directiv.c

# This target generates all files that require perl.
# This allows easier generation of distribution (see dist target).
PERLREQ = macros.c insnsb.c insnsa.c insnsd.c insnsi.h insnsn.c \
	  regs.c regs.h regflags.c regdis.c regvals.c tokhash.c tokens.h \
	  version.h version.mac pptok.h pptok.c iflag.c iflaggen.h \
	  directiv.c directiv.h pptok.ph regdis.h
perlreq: $(PERLREQ)

clean:
	-del /f *.$(O)
	-del /f *.pdb
	-del /f *.s
	-del /f *.i
	-del /f lib\*.$(O)
	-del /f lib\*.pdb
	-del /f lib\*.s
	-del /f lib\*.i
	-del /f output\*.$(O)
	-del /f output\*.pdb
	-del /f output\*.s
	-del /f output\*.i
	-del /f nasmlib\*.$(O)
	-del /f nasmlib\*.pdb
	-del /f nasmlib\*.s
	-del /f nasmlib\*.i
	-del /f stdlib\*.$(O)
	-del /f stdlib\*.pdb
	-del /f stdlib\*.s
	-del /f stdlib\*.i
	-del /f nasm.$(A)
	-del /f nasm$(X)
	-del /f ndisasm$(X)
	rem cd rdoff && $(MAKE) clean

distclean: clean
	-del /f config.h
	-del /f config.log
	-del /f config.status
	-del /f Makefile
	-del /f *~
	-del /f *.bak
	-del /f *.lst
	-del /f *.bin
	-del /f output\*~
	-del /f output\*.bak
	-del /f test\*.lst
	-del /f test\*.bin
	-del /f test\*.$(O)
	-del /f test\*.bin
	-del /f/s autom4te*.cache
	rem cd rdoff && $(MAKE) distclean

cleaner: clean
	-del /f $(PERLREQ)
	-del /f *.man
	-del /f nasm.spec
	rem cd doc && $(MAKE) clean

spotless: distclean cleaner
	-del /f doc\Makefile
	-del doc\*~
	-del doc\*.bak

strip:

rdf:
	# cd rdoff && $(MAKE)

doc:
	# cd doc && $(MAKE) all

everything: all doc rdf

#-- Magic hints to mkdep.pl --#
# @object-ending: ".$(O)"
# @path-separator: "/"
# @exclude: "config.h"
#-- Everything below is generated by mkdep.pl - do not edit --#
assemble.$(O): assemble.c assemble.h compiler.h directiv.h disp8.h iflag.h \
 iflaggen.h insns.h insnsi.h listing.h nasm.h nasmint.h nasmlib.h opflags.h \
 pptok.h preproc.h regs.h tables.h tokens.h
directiv.$(O): directiv.c compiler.h directiv.h hashtbl.h insnsi.h nasm.h \
 nasmint.h nasmlib.h opflags.h pptok.h preproc.h regs.h tables.h
disasm.$(O): disasm.c compiler.h directiv.h disasm.h disp8.h iflag.h \
 iflaggen.h insns.h insnsi.h nasm.h nasmint.h nasmlib.h opflags.h pptok.h \
 preproc.h regdis.h regs.h sync.h tables.h tokens.h
disp8.$(O): disp8.c compiler.h directiv.h disp8.h insnsi.h nasm.h nasmint.h \
 nasmlib.h opflags.h pptok.h preproc.h regs.h tables.h
eval.$(O): eval.c compiler.h directiv.h eval.h float.h insnsi.h labels.h \
 nasm.h nasmint.h nasmlib.h opflags.h pptok.h preproc.h regs.h tables.h
exprlib.$(O): exprlib.c compiler.h directiv.h insnsi.h nasm.h nasmint.h \
 nasmlib.h opflags.h pptok.h preproc.h regs.h tables.h
float.$(O): float.c compiler.h directiv.h float.h insnsi.h nasm.h nasmint.h \
 nasmlib.h opflags.h pptok.h preproc.h regs.h tables.h
hashtbl.$(O): hashtbl.c compiler.h directiv.h hashtbl.h insnsi.h nasm.h \
 nasmint.h nasmlib.h opflags.h pptok.h preproc.h regs.h tables.h
iflag.$(O): iflag.c compiler.h iflag.h iflaggen.h nasmint.h
insnsa.$(O): insnsa.c compiler.h directiv.h iflag.h iflaggen.h insns.h \
 insnsi.h nasm.h nasmint.h nasmlib.h opflags.h pptok.h preproc.h regs.h \
 tables.h tokens.h
insnsb.$(O): insnsb.c compiler.h directiv.h iflag.h iflaggen.h insns.h \
 insnsi.h nasm.h nasmint.h nasmlib.h opflags.h pptok.h preproc.h regs.h \
 tables.h tokens.h
insnsd.$(O): insnsd.c compiler.h directiv.h iflag.h iflaggen.h insns.h \
 insnsi.h nasm.h nasmint.h nasmlib.h opflags.h pptok.h preproc.h regs.h \
 tables.h tokens.h
insnsn.$(O): insnsn.c compiler.h insnsi.h nasmint.h tables.h
labels.$(O): labels.c compiler.h directiv.h hashtbl.h insnsi.h labels.h \
 nasm.h nasmint.h nasmlib.h opflags.h pptok.h preproc.h regs.h tables.h
listing.$(O): listing.c compiler.h directiv.h insnsi.h listing.h nasm.h \
 nasmint.h nasmlib.h opflags.h pptok.h preproc.h regs.h tables.h
macros.$(O): macros.c compiler.h directiv.h hashtbl.h insnsi.h nasm.h \
 nasmint.h nasmlib.h opflags.h output/outform.h pptok.h preproc.h regs.h \
 tables.h
nasm.$(O): nasm.c assemble.h compiler.h directiv.h eval.h float.h iflag.h \
 iflaggen.h insns.h insnsi.h labels.h listing.h nasm.h nasmint.h nasmlib.h \
 opflags.h output/outform.h parser.h pptok.h preproc.h raa.h regs.h saa.h \
 stdscan.h tables.h tokens.h ver.h
nasmlib/crc64.$(O): nasmlib/crc64.c compiler.h hashtbl.h nasmint.h nasmlib.h
nasmlib/file.$(O): nasmlib/file.c compiler.h nasmint.h nasmlib.h
nasmlib/ilog2.$(O): nasmlib/ilog2.c compiler.h nasmint.h nasmlib.h
nasmlib/md5c.$(O): nasmlib/md5c.c compiler.h md5.h nasmint.h
nasmlib/nasmlib.$(O): nasmlib/nasmlib.c compiler.h directiv.h iflag.h \
 iflaggen.h insns.h insnsi.h nasm.h nasmint.h nasmlib.h opflags.h pptok.h \
 preproc.h regs.h tables.h tokens.h
nasmlib/realpath.$(O): nasmlib/realpath.c compiler.h nasmint.h nasmlib.h
nasmlib/ver.$(O): nasmlib/ver.c ver.h version.h
ndisasm.$(O): ndisasm.c compiler.h directiv.h disasm.h iflag.h iflaggen.h \
 insns.h insnsi.h nasm.h nasmint.h nasmlib.h opflags.h pptok.h preproc.h \
 regs.h sync.h tables.h tokens.h ver.h
output/codeview.$(O): output/codeview.c compiler.h directiv.h insnsi.h md5.h \
 nasm.h nasmint.h nasmlib.h opflags.h output/outlib.h output/pecoff.h \
 pptok.h preproc.h regs.h saa.h tables.h version.h
output/nulldbg.$(O): output/nulldbg.c compiler.h directiv.h insnsi.h nasm.h \
 nasmint.h nasmlib.h opflags.h output/outlib.h pptok.h preproc.h regs.h \
 tables.h
output/nullout.$(O): output/nullout.c compiler.h directiv.h insnsi.h nasm.h \
 nasmint.h nasmlib.h opflags.h output/outlib.h pptok.h preproc.h regs.h \
 tables.h
output/outaout.$(O): output/outaout.c compiler.h directiv.h eval.h insnsi.h \
 nasm.h nasmint.h nasmlib.h opflags.h output/outform.h output/outlib.h \
 pptok.h preproc.h raa.h regs.h saa.h stdscan.h tables.h
output/outas86.$(O): output/outas86.c compiler.h directiv.h insnsi.h nasm.h \
 nasmint.h nasmlib.h opflags.h output/outform.h output/outlib.h pptok.h \
 preproc.h raa.h regs.h saa.h tables.h
output/outbin.$(O): output/outbin.c compiler.h directiv.h eval.h insnsi.h \
 labels.h nasm.h nasmint.h nasmlib.h opflags.h output/outform.h \
 output/outlib.h pptok.h preproc.h regs.h saa.h stdscan.h tables.h
output/outcoff.$(O): output/outcoff.c compiler.h directiv.h eval.h insnsi.h \
 nasm.h nasmint.h nasmlib.h opflags.h output/outform.h output/outlib.h \
 output/pecoff.h pptok.h preproc.h raa.h regs.h saa.h tables.h
output/outdbg.$(O): output/outdbg.c compiler.h directiv.h insnsi.h nasm.h \
 nasmint.h nasmlib.h opflags.h output/outform.h pptok.h preproc.h regs.h \
 tables.h
output/outelf.$(O): output/outelf.c compiler.h directiv.h eval.h \
 insnsi.h nasm.h nasmint.h nasmlib.h opflags.h output/dwarf.h output/elf.h \
 output/outelf.h output/outform.h output/outlib.h output/stabs.h pptok.h \
 preproc.h raa.h rbtree.h regs.h saa.h stdscan.h tables.h ver.h
output/outform.$(O): output/outform.c compiler.h directiv.h insnsi.h nasm.h \
 nasmint.h nasmlib.h opflags.h output/outform.h pptok.h preproc.h regs.h \
 tables.h
output/outieee.$(O): output/outieee.c compiler.h directiv.h insnsi.h nasm.h \
 nasmint.h nasmlib.h opflags.h output/outform.h output/outlib.h pptok.h \
 preproc.h regs.h tables.h ver.h
output/outlib.$(O): output/outlib.c compiler.h directiv.h insnsi.h nasm.h \
 nasmint.h nasmlib.h opflags.h output/outlib.h pptok.h preproc.h regs.h \
 tables.h
output/outmacho.$(O): output/outmacho.c compiler.h directiv.h insnsi.h \
 nasm.h nasmint.h nasmlib.h opflags.h output/outform.h output/outlib.h \
 pptok.h preproc.h raa.h rbtree.h regs.h saa.h tables.h
output/outobj.$(O): output/outobj.c compiler.h directiv.h eval.h insnsi.h \
 nasm.h nasmint.h nasmlib.h opflags.h output/outform.h output/outlib.h \
 pptok.h preproc.h regs.h stdscan.h tables.h ver.h
output/outrdf2.$(O): output/outrdf2.c compiler.h directiv.h insnsi.h nasm.h \
 nasmint.h nasmlib.h opflags.h output/outform.h output/outlib.h pptok.h \
 preproc.h rdoff/rdoff.h regs.h saa.h tables.h
parser.$(O): parser.c compiler.h directiv.h eval.h float.h iflag.h \
 iflaggen.h insns.h insnsi.h nasm.h nasmint.h nasmlib.h opflags.h parser.h \
 pptok.h preproc.h regs.h stdscan.h tables.h tokens.h
pptok.$(O): pptok.c compiler.h hashtbl.h nasmint.h nasmlib.h pptok.h \
 preproc.h
preproc-nop.$(O): preproc-nop.c compiler.h directiv.h insnsi.h listing.h \
 nasm.h nasmint.h nasmlib.h opflags.h pptok.h preproc.h regs.h tables.h
preproc.$(O): preproc.c compiler.h directiv.h eval.h hashtbl.h insnsi.h \
 listing.h nasm.h nasmint.h nasmlib.h opflags.h pptok.h preproc.h quote.h \
 regs.h stdscan.h tables.h tokens.h
quote.$(O): quote.c compiler.h nasmint.h nasmlib.h quote.h
raa.$(O): raa.c compiler.h nasmint.h nasmlib.h raa.h
rbtree.$(O): rbtree.c compiler.h nasmint.h rbtree.h
regdis.$(O): regdis.c regdis.h regs.h
<<<<<<< HEAD
regflags.$(O): regflags.c compiler.h directiv.h insnsi.h nasm.h nasmint.h \
 nasmlib.h opflags.h pptok.h preproc.h regs.h tables.h
regs.$(O): regs.c compiler.h insnsi.h nasmint.h tables.h
regvals.$(O): regvals.c compiler.h insnsi.h nasmint.h tables.h
saa.$(O): saa.c compiler.h nasmint.h nasmlib.h saa.h
stdlib/snprintf.$(O): stdlib/snprintf.c compiler.h nasmint.h nasmlib.h
stdlib/strlcpy.$(O): stdlib/strlcpy.c compiler.h nasmint.h
stdlib/vsnprintf.$(O): stdlib/vsnprintf.c compiler.h nasmint.h nasmlib.h
=======
regflags.$(O): regflags.c compiler.h directiv.h insnsi.h nasm.h nasmlib.h \
 opflags.h pptok.h preproc.h regs.h tables.h
regs.$(O): regs.c compiler.h insnsi.h tables.h
regvals.$(O): regvals.c compiler.h insnsi.h tables.h
saa.$(O): saa.c compiler.h nasmlib.h saa.h
srcfile.$(O): srcfile.c compiler.h hashtbl.h nasmlib.h
>>>>>>> acbf8f0e
stdscan.$(O): stdscan.c compiler.h directiv.h iflag.h iflaggen.h insns.h \
 insnsi.h nasm.h nasmint.h nasmlib.h opflags.h pptok.h preproc.h quote.h \
 regs.h stdscan.h tables.h tokens.h
strfunc.$(O): strfunc.c compiler.h directiv.h insnsi.h nasm.h nasmint.h \
 nasmlib.h opflags.h pptok.h preproc.h regs.h tables.h
sync.$(O): sync.c compiler.h nasmint.h nasmlib.h sync.h
tokhash.$(O): tokhash.c compiler.h directiv.h hashtbl.h iflag.h iflaggen.h \
 insns.h insnsi.h nasm.h nasmint.h nasmlib.h opflags.h pptok.h preproc.h \
 regs.h stdscan.h tables.h tokens.h<|MERGE_RESOLUTION|>--- conflicted
+++ resolved
@@ -49,14 +49,8 @@
 
 #-- Begin File Lists --#
 # Edit in Makefile.in, not here!
-<<<<<<< HEAD
 NASM =	nasm.$(O) \
 	raa.$(O) saa.$(O) rbtree.$(O) \
-=======
-NASM =	nasm.$(O) nasmlib.$(O) ver.$(O) \
-	raa.$(O) saa.$(O) rbtree.$(O) srcfile.$(O) \
-	realpath.$(O) \
->>>>>>> acbf8f0e
 	float.$(O) insnsa.$(O) insnsb.$(O) \
 	directiv.$(O) \
 	assemble.$(O) labels.$(O) hashtbl.$(O) parser.$(O) \
@@ -81,7 +75,8 @@
 LIBOBJ = stdlib/snprintf.$(O) stdlib/vsnprintf.$(O) stdlib/strlcpy.$(O) \
 	nasmlib/nasmlib.$(O) nasmlib/ver.$(O) \
 	nasmlib/file.$(O) nasmlib/realpath.$(O) \
-	nasmlib/ilog2.$(O) nasmlib/md5c.$(O) nasmlib/crc64.$(O)
+	nasmlib/ilog2.$(O) nasmlib/md5c.$(O) nasmlib/crc64.$(O) \
+	nasmlib/srcfile.$(O)
 #-- End File Lists --#
 
 all: nasm$(X) ndisasm$(X)
@@ -302,6 +297,8 @@
  iflaggen.h insns.h insnsi.h nasm.h nasmint.h nasmlib.h opflags.h pptok.h \
  preproc.h regs.h tables.h tokens.h
 nasmlib/realpath.$(O): nasmlib/realpath.c compiler.h nasmint.h nasmlib.h
+nasmlib/srcfile.$(O): nasmlib/srcfile.c compiler.h hashtbl.h nasmint.h \
+ nasmlib.h
 nasmlib/ver.$(O): nasmlib/ver.c ver.h version.h
 ndisasm.$(O): ndisasm.c compiler.h directiv.h disasm.h iflag.h iflaggen.h \
  insns.h insnsi.h nasm.h nasmint.h nasmlib.h opflags.h pptok.h preproc.h \
@@ -330,8 +327,8 @@
 output/outdbg.$(O): output/outdbg.c compiler.h directiv.h insnsi.h nasm.h \
  nasmint.h nasmlib.h opflags.h output/outform.h pptok.h preproc.h regs.h \
  tables.h
-output/outelf.$(O): output/outelf.c compiler.h directiv.h eval.h \
- insnsi.h nasm.h nasmint.h nasmlib.h opflags.h output/dwarf.h output/elf.h \
+output/outelf.$(O): output/outelf.c compiler.h directiv.h eval.h insnsi.h \
+ nasm.h nasmint.h nasmlib.h opflags.h output/dwarf.h output/elf.h \
  output/outelf.h output/outform.h output/outlib.h output/stabs.h pptok.h \
  preproc.h raa.h rbtree.h regs.h saa.h stdscan.h tables.h ver.h
 output/outform.$(O): output/outform.c compiler.h directiv.h insnsi.h nasm.h \
@@ -366,7 +363,6 @@
 raa.$(O): raa.c compiler.h nasmint.h nasmlib.h raa.h
 rbtree.$(O): rbtree.c compiler.h nasmint.h rbtree.h
 regdis.$(O): regdis.c regdis.h regs.h
-<<<<<<< HEAD
 regflags.$(O): regflags.c compiler.h directiv.h insnsi.h nasm.h nasmint.h \
  nasmlib.h opflags.h pptok.h preproc.h regs.h tables.h
 regs.$(O): regs.c compiler.h insnsi.h nasmint.h tables.h
@@ -375,14 +371,6 @@
 stdlib/snprintf.$(O): stdlib/snprintf.c compiler.h nasmint.h nasmlib.h
 stdlib/strlcpy.$(O): stdlib/strlcpy.c compiler.h nasmint.h
 stdlib/vsnprintf.$(O): stdlib/vsnprintf.c compiler.h nasmint.h nasmlib.h
-=======
-regflags.$(O): regflags.c compiler.h directiv.h insnsi.h nasm.h nasmlib.h \
- opflags.h pptok.h preproc.h regs.h tables.h
-regs.$(O): regs.c compiler.h insnsi.h tables.h
-regvals.$(O): regvals.c compiler.h insnsi.h tables.h
-saa.$(O): saa.c compiler.h nasmlib.h saa.h
-srcfile.$(O): srcfile.c compiler.h hashtbl.h nasmlib.h
->>>>>>> acbf8f0e
 stdscan.$(O): stdscan.c compiler.h directiv.h iflag.h iflaggen.h insns.h \
  insnsi.h nasm.h nasmint.h nasmlib.h opflags.h pptok.h preproc.h quote.h \
  regs.h stdscan.h tables.h tokens.h
