--- conflicted
+++ resolved
@@ -30,14 +30,8 @@
 
 #-- Begin File Lists --#
 # Edit in Makefile.in, not here!
-<<<<<<< HEAD
 NASM =	nasm.o \
 	raa.o saa.o rbtree.o \
-=======
-NASM =	nasm.o nasmlib.o ver.o \
-	raa.o saa.o rbtree.o srcfile.o \
-	realpath.o \
->>>>>>> acbf8f0e
 	float.o insnsa.o insnsb.o \
 	directiv.o \
 	assemble.o labels.o hashtbl.o parser.o \
@@ -62,7 +56,8 @@
 LIBOBJ = snprintf.o vsnprintf.o strlcpy.o \
 	nasmlib.o ver.o \
 	file.o realpath.o \
-	ilog2.o md5c.o crc64.o
+	ilog2.o md5c.o crc64.o \
+	srcfile.o
 #-- End File Lists --#
 
 NASM_OBJ = $(addprefix $(OBJDIR)/,$(notdir $(NASM))) $(EOLIST)
@@ -189,6 +184,7 @@
  insns.h insnsi.h nasm.h nasmint.h nasmlib.h opflags.h pptok.h preproc.h \
  regs.h tables.h tokens.h
 realpath.o: realpath.c compiler.h config.h nasmint.h nasmlib.h
+srcfile.o: srcfile.c compiler.h config.h hashtbl.h nasmint.h nasmlib.h
 ver.o: ver.c ver.h version.h
 ndisasm.o: ndisasm.c compiler.h config.h directiv.h disasm.h iflag.h \
  iflaggen.h insns.h insnsi.h nasm.h nasmint.h nasmlib.h opflags.h pptok.h \
@@ -250,7 +246,6 @@
 rbtree.o: rbtree.c compiler.h config.h nasmint.h rbtree.h
 regdis.o: regdis.c regdis.h regs.h
 regflags.o: regflags.c compiler.h config.h directiv.h insnsi.h nasm.h \
-<<<<<<< HEAD
  nasmint.h nasmlib.h opflags.h pptok.h preproc.h regs.h tables.h
 regs.o: regs.c compiler.h config.h insnsi.h nasmint.h tables.h
 regvals.o: regvals.c compiler.h config.h insnsi.h nasmint.h tables.h
@@ -258,13 +253,6 @@
 snprintf.o: snprintf.c compiler.h config.h nasmint.h nasmlib.h
 strlcpy.o: strlcpy.c compiler.h config.h nasmint.h
 vsnprintf.o: vsnprintf.c compiler.h config.h nasmint.h nasmlib.h
-=======
- nasmlib.h opflags.h pptok.h preproc.h regs.h tables.h
-regs.o: regs.c compiler.h config.h insnsi.h tables.h
-regvals.o: regvals.c compiler.h config.h insnsi.h tables.h
-saa.o: saa.c compiler.h config.h nasmlib.h saa.h
-srcfile.o: srcfile.c compiler.h config.h hashtbl.h nasmlib.h
->>>>>>> acbf8f0e
 stdscan.o: stdscan.c compiler.h config.h directiv.h iflag.h iflaggen.h \
  insns.h insnsi.h nasm.h nasmint.h nasmlib.h opflags.h pptok.h preproc.h \
  quote.h regs.h stdscan.h tables.h tokens.h
