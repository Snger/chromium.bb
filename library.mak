--- conflicted
+++ resolved
@@ -27,15 +27,9 @@
 	$(DEPYASM) $(YASMFLAGS) -I $(<D)/ -M -o $@ $< > $(@:.o=.d)
 	$(YASM) $(YASMFLAGS) -I $(<D)/ -o $@ $<
 
-<<<<<<< HEAD
-$(OBJS): CPPFLAGS := -DCOMPILING_$(NAME)=1 $(CPPFLAGS)
-$(OBJS) $(OBJS:.o=.s) $(SUBDIR)%.h.o $(TESTOBJS): CPPFLAGS += -DHAVE_AV_CONFIG_H
-$(TESTOBJS): CPPFLAGS += -DTEST
-=======
 LIBOBJS := $(OBJS) $(SUBDIR)%.h.o $(TESTOBJS)
 $(LIBOBJS) $(LIBOBJS:.o=.s) $(LIBOBJS:.o=.i):   CPPFLAGS += -DHAVE_AV_CONFIG_H
 $(TESTOBJS) $(TESTOBJS:.o=.i): CPPFLAGS += -DTEST
->>>>>>> d9138836
 
 $(SUBDIR)$(LIBNAME): $(OBJS)
 	$(RM) $@
@@ -111,13 +105,8 @@
 
 $(eval $(RULES))
 
-<<<<<<< HEAD
-#$(EXAMPLES) $(TESTPROGS) $(TOOLS): $(THIS_LIB) $(DEP_LIBS)
-$(TESTPROGS): $(SUBDIR)$(LIBNAME)
-=======
 $(EXAMPLES) $(TOOLS): $(DEP_LIBS) $(SUBDIR)$($(CONFIG_SHARED:yes=S)LIBNAME)
 $(TESTPROGS):         $(DEP_LIBS) $(SUBDIR)$(LIBNAME)
->>>>>>> d9138836
 
 examples: $(EXAMPLES)
 testprogs: $(TESTPROGS)