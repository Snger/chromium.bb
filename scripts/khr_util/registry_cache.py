--- conflicted
+++ resolved
@@ -58,10 +58,6 @@
 	def getRevision (self):
 		return self.revision
 
-<<<<<<< HEAD
-	def getSourceUrl (self):
-		return "%s/%s/%s" % (self.repository, self.revision, self.filename)
-=======
 	def getRepo (self):
 		return self.repository
 
@@ -70,7 +66,6 @@
 
 	def getFilename (self):
 		return self.filename
->>>>>>> 09e54ff9
 
 def computeChecksum (data):
 	return hashlib.sha256(data).hexdigest()
