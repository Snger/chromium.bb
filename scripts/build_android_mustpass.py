--- conflicted
+++ resolved
@@ -500,11 +500,7 @@
 		exclude("vk-not-applicable.txt"),
 		exclude("vk-excluded-tests.txt"),
 		exclude("vk-test-issues.txt"),
-<<<<<<< HEAD
-		exclude("vk-waivers.txt"),
-=======
 		exclude("vk-waivers.txt")
->>>>>>> 8f46e5c9
 	]
 MASTER_VULKAN_PKG				= Package(module = VULKAN_MODULE, configurations = [
 		Configuration(name			= "master",
