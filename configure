#!/bin/bash
##
##  configure
##
##  This script is the front-end to the build system. It provides a similar
##  interface to standard configure scripts with some extra bits for dealing
##  with toolchains that differ from the standard POSIX interface and
##  for extracting subsets of the source tree. In theory, reusable parts
##  of this script were intended to live in build/make/configure.sh,
##  but in practice, the line is pretty blurry.
##
##  This build system is based in part on the FFmpeg configure script.
##

#source_path="`dirname \"$0\"`"
source_path=${0%/*}
. "${source_path}/build/make/configure.sh"

show_help(){
    show_help_pre
    cat << EOF
Advanced options:
  ${toggle_libs}                  don't build libraries
  ${toggle_examples}              don't build examples
  --libc=PATH                     path to alternate libc
  --as={yasm|nasm|auto}           use specified assembler [auto, yasm preferred]
  ${toggle_fast_unaligned}        don't use unaligned accesses, even when
                                  supported by hardware [auto]
  ${toggle_codec_srcs}            in/exclude codec library source code
  ${toggle_debug_libs}            in/exclude debug version of libraries
  ${toggle_md5}                   support for output of checksum data
  ${toggle_static_msvcrt}         use static MSVCRT (VS builds only)
  ${toggle_vp8}                   VP8 codec support
  ${toggle_psnr}                  output of PSNR data, if supported (encoders)
  ${toggle_mem_tracker}           track memory usage
  ${toggle_postproc}              postprocessing
  ${toggle_multithread}           multithreaded encoding and decoding.
  ${toggle_spatial_resampling}    spatial sampling (scaling) support
  ${toggle_realtime_only}         enable this option while building for real-time encoding
  ${toggle_runtime_cpu_detect}    runtime cpu detection
  ${toggle_shared}                shared library support
  ${toggle_small}                 favor smaller size over speed
  ${toggle_arm_asm_detok}         assembly version of the detokenizer (ARM platforms only)
  ${toggle_postproc_visualizer}   macro block / block level visualizers

Codecs:
  Codecs can be selectively enabled or disabled individually, or by family:
      --disable-<codec>
  is equivalent to:
      --disable-<codec>-encoder
      --disable-<codec>-decoder

  Codecs available in this distribution:
EOF
#restore editor state '

    local family;
    local last_family;
    local c;
    local str;
    for c in ${CODECS}; do
        family=${c%_*}
        if [ "${family}" != "${last_family}" ]; then
            [ -z "${str}" ] || echo "${str}"
            str="$(printf '    %10s:' ${family})"
        fi
        str="${str} $(printf '%10s' ${c#*_})"
        last_family=${family}
    done
    echo "${str}"
    show_help_post
}

##
## BEGIN APPLICATION SPECIFIC CONFIGURATION
##

# all_platforms is a list of all supported target platforms. Maintain
# alphabetically by architecture, generic-gnu last.
all_platforms="${all_platforms} armv5te-linux-rvct"
all_platforms="${all_platforms} armv5te-linux-gcc"
all_platforms="${all_platforms} armv5te-none-rvct"
all_platforms="${all_platforms} armv5te-symbian-gcc"
all_platforms="${all_platforms} armv5te-wince-vs8"
all_platforms="${all_platforms} armv6-darwin-gcc"
all_platforms="${all_platforms} armv6-linux-rvct"
all_platforms="${all_platforms} armv6-linux-gcc"
all_platforms="${all_platforms} armv6-none-rvct"
all_platforms="${all_platforms} armv6-symbian-gcc"
all_platforms="${all_platforms} armv6-wince-vs8"
all_platforms="${all_platforms} iwmmxt-linux-rvct"
all_platforms="${all_platforms} iwmmxt-linux-gcc"
all_platforms="${all_platforms} iwmmxt-wince-vs8"
all_platforms="${all_platforms} iwmmxt2-linux-rvct"
all_platforms="${all_platforms} iwmmxt2-linux-gcc"
all_platforms="${all_platforms} iwmmxt2-wince-vs8"
all_platforms="${all_platforms} armv7-darwin-gcc"    #neon Cortex-A8
all_platforms="${all_platforms} armv7-linux-rvct"    #neon Cortex-A8
all_platforms="${all_platforms} armv7-linux-gcc"     #neon Cortex-A8
all_platforms="${all_platforms} armv7-none-rvct"     #neon Cortex-A8
all_platforms="${all_platforms} mips32-linux-gcc"
all_platforms="${all_platforms} ppc32-darwin8-gcc"
all_platforms="${all_platforms} ppc32-darwin9-gcc"
all_platforms="${all_platforms} ppc32-linux-gcc"
all_platforms="${all_platforms} ppc64-darwin8-gcc"
all_platforms="${all_platforms} ppc64-darwin9-gcc"
all_platforms="${all_platforms} ppc64-linux-gcc"
all_platforms="${all_platforms} sparc-solaris-gcc"
all_platforms="${all_platforms} x86-darwin8-gcc"
all_platforms="${all_platforms} x86-darwin8-icc"
all_platforms="${all_platforms} x86-darwin9-gcc"
all_platforms="${all_platforms} x86-darwin9-icc"
all_platforms="${all_platforms} x86-linux-gcc"
all_platforms="${all_platforms} x86-linux-icc"
all_platforms="${all_platforms} x86-solaris-gcc"
all_platforms="${all_platforms} x86-win32-gcc"
all_platforms="${all_platforms} x86-win32-vs7"
all_platforms="${all_platforms} x86-win32-vs8"
all_platforms="${all_platforms} x86-win32-vs9"
all_platforms="${all_platforms} x86_64-darwin9-gcc"
all_platforms="${all_platforms} x86_64-darwin10-gcc"
all_platforms="${all_platforms} x86_64-linux-gcc"
all_platforms="${all_platforms} x86_64-linux-icc"
all_platforms="${all_platforms} x86_64-solaris-gcc"
all_platforms="${all_platforms} x86_64-win64-vs8"
all_platforms="${all_platforms} x86_64-win64-vs9"
all_platforms="${all_platforms} universal-darwin8-gcc"
all_platforms="${all_platforms} universal-darwin9-gcc"
all_platforms="${all_platforms} generic-gnu"

# all_targets is a list of all targets that can be configured
# note that these should be in dependency order for now.
all_targets="libs examples docs"

# all targets available are enabled, by default.
for t in ${all_targets}; do
    [ -f ${source_path}/${t}.mk ] && enable ${t}
done

# check installed doxygen version
doxy_version=$(doxygen --version 2>/dev/null)
doxy_major=${doxy_version%%.*}
if [ ${doxy_major:-0} -ge 1 ]; then
    doxy_version=${doxy_version#*.}
    doxy_minor=${doxy_version%%.*}
    doxy_patch=${doxy_version##*.}

    [ $doxy_major -gt 1 ] && enable doxygen
    [ $doxy_minor -gt 5 ] && enable doxygen
    [ $doxy_minor -eq 5 ] && [ $doxy_patch -ge 3 ] && enable doxygen
fi

# install everything except the sources, by default. sources will have
# to be enabled when doing dist builds, since that's no longer a common
# case.
enabled doxygen && php -v >/dev/null 2>&1 && enable install_docs
enable install_bins
enable install_libs

enable optimizations
enable fast_unaligned #allow unaligned accesses, if supported by hw
enable md5
enable spatial_resampling
enable multithread
enable os_support

[ -d ${source_path}/../include ] && enable alt_tree_layout
for d in vp8; do
    [ -d ${source_path}/${d} ] && disable alt_tree_layout;
done

if ! enabled alt_tree_layout; then
# development environment
[ -d ${source_path}/vp8 ] && CODECS="${CODECS} vp8_encoder vp8_decoder"
else
# customer environment
[ -f ${source_path}/../include/vpx/vp8cx.h ] && CODECS="${CODECS} vp8_encoder"
[ -f ${source_path}/../include/vpx/vp8dx.h ] && CODECS="${CODECS} vp8_decoder"

[ -f ${source_path}/../lib/*/*mt.lib ] && soft_enable static_msvcrt
fi

CODECS="$(echo ${CODECS} | tr ' ' '\n')"
CODEC_FAMILIES="$(for c in ${CODECS}; do echo ${c%_*}; done | sort | uniq)"

ARCH_LIST="
    arm
    mips
    x86
    x86_64
    ppc32
    ppc64
"
ARCH_EXT_LIST="
    armv5te
    armv6
    armv7
    iwmmxt
    iwmmxt2

    mips32

    mmx
    sse
    sse2
    sse3
    ssse3
    sse4_1

    altivec
"
HAVE_LIST="
    ${ARCH_EXT_LIST}
    vpx_ports
    stdint_h
    alt_tree_layout
    pthread_h
    sys_mman_h
"
EXPERIMENT_LIST="
    extend_qrange
    segmentation
    csm
"
CONFIG_LIST="
    external_build
    install_docs
    install_bins
    install_libs
    install_srcs
    debug
    gprof
    gcov
    rvct
    gcc
    msvs
    pic
    big_endian

    codec_srcs
    debug_libs
    fast_unaligned
    mem_manager
    mem_tracker
    mem_checks
    md5

    dequant_tokens
    dc_recon
    runtime_cpu_detect
    postproc
    multithread
    psnr
    ${CODECS}
    ${CODEC_FAMILIES}
    encoders
    decoders
    static_msvcrt
    spatial_resampling
    realtime_only
    shared
    small
    arm_asm_detok
    postproc_visualizer
<<<<<<< HEAD

    experimental
    ${EXPERIMENT_LIST}
=======
    os_support
>>>>>>> f3cb9ae4
"
CMDLINE_SELECT="
    extra_warnings
    werror
    install_docs
    install_bins
    install_libs
    install_srcs
    debug
    gprof
    gcov
    pic
    optimizations
    ccache
    runtime_cpu_detect

    libs
    examples
    libc
    as
    fast_unaligned
    codec_srcs
    debug_libs
    md5

    dequant_tokens
    dc_recon
    postproc
    multithread
    psnr
    ${CODECS}
    ${CODEC_FAMILIES}
    static_msvcrt
    mem_tracker
    spatial_resampling
    realtime_only
    shared
    small
    arm_asm_detok
    postproc_visualizer

    experimental
"

process_cmdline() {
    for opt do
        optval="${opt#*=}"
        case "$opt" in
        --disable-codecs) for c in ${CODECS}; do disable $c; done ;;
        --enable-?*|--disable-?*)
        eval `echo "$opt" | sed 's/--/action=/;s/-/ option=/;s/-/_/g'`
        if echo "${EXPERIMENT_LIST}" | grep "^ *$option\$" >/dev/null; then
            if enabled experimental; then
                $action $option
            else
                log_echo "Ignoring $opt -- not in experimental mode."
            fi
        else
            process_common_cmdline "$opt"
        fi
        ;;
        ;;
        esac
    done
}

post_process_cmdline() {
    local c

    # If the codec family is disabled, disable all components of that family.
    # If the codec family is enabled, enable all components of that family.
    log_echo "Configuring selected codecs"
    for c in ${CODECS}; do
        disabled ${c%%_*} && disable ${c}
        enabled ${c%%_*} && enable ${c}
    done

    # Enable all detected codecs, if they haven't been disabled
    for c in ${CODECS}; do soft_enable $c; done

    # Enable the codec family if any component of that family is enabled
    for c in ${CODECS}; do
        enabled $c && enable ${c%_*}
    done

    # Set the {en,de}coders variable if any algorithm in that class is enabled
    for c in ${CODECS}; do
        enabled ${c} && enable ${c##*_}s
    done
}


process_targets() {
    enabled child || write_common_config_banner
    enabled universal || write_common_target_config_h  ${BUILD_PFX}vpx_config.h

    # TODO: add host tools target (obj_int_extract, etc)

    # For fat binaries, call configure recursively to configure for each
    # binary architecture to be included.
    if enabled universal; then
        # Call configure (ourselves) for each subarchitecture
        for arch in $fat_bin_archs; do
            BUILD_PFX=${arch}/ toolchain=${arch} $self --child $cmdline_args || exit $?
        done
    fi

    # The write_common_config (config.mk) logic is deferred until after the
    # recursive calls to configure complete, becuase we want our universal
    # targets to be executed last.
    write_common_config_targets
    enabled universal && echo "FAT_ARCHS=${fat_bin_archs}" >> config.mk

    # Calculate the default distribution name, based on the enabled features
    local cf
    local DIST_DIR=vpx
    for cf in $CODEC_FAMILIES; do
        if enabled ${cf}_encoder && enabled ${cf}_decoder; then
            DIST_DIR="${DIST_DIR}-${cf}"
        elif enabled ${cf}_encoder; then
            DIST_DIR="${DIST_DIR}-${cf}cx"
        elif enabled ${cf}_decoder; then
            DIST_DIR="${DIST_DIR}-${cf}dx"
        fi
    done
    enabled debug_libs && DIST_DIR="${DIST_DIR}-debug"
    enabled codec_srcs && DIST_DIR="${DIST_DIR}-src"
    ! enabled postproc && DIST_DIR="${DIST_DIR}-nopost"
    ! enabled multithread && DIST_DIR="${DIST_DIR}-nomt"
    ! enabled install_docs && DIST_DIR="${DIST_DIR}-nodocs"
    DIST_DIR="${DIST_DIR}-${tgt_isa}-${tgt_os}"
    case "${tgt_os}" in
    win*) enabled static_msvcrt && DIST_DIR="${DIST_DIR}mt" || DIST_DIR="${DIST_DIR}md"
          DIST_DIR="${DIST_DIR}-${tgt_cc}"
          ;;
    esac
    if [ -f "${source_path}/build/make/version.sh" ]; then
        local ver=`"$source_path/build/make/version.sh" --bare $source_path`
        DIST_DIR="${DIST_DIR}-${ver}"
        ver=${ver%%-*}
        VERSION_PATCH=${ver##*.}
        ver=${ver%.*}
        VERSION_MINOR=${ver##*.}
        ver=${ver#v}
        VERSION_MAJOR=${ver%.*}
    fi
    enabled child || cat <<EOF >> config.mk
ifeq (\$(MAKECMDGOALS),dist)
DIST_DIR?=${DIST_DIR}
else
DIST_DIR?=\$(DESTDIR)${prefix}
endif
LIBSUBDIR=${libdir##${prefix}/}

VERSION_MAJOR=${VERSION_MAJOR}
VERSION_MINOR=${VERSION_MINOR}
VERSION_PATCH=${VERSION_PATCH}

CONFIGURE_ARGS=${CONFIGURE_ARGS}
EOF
    enabled child || echo "CONFIGURE_ARGS?=${CONFIGURE_ARGS}" >> config.mk

    #
    # Write makefiles for all enabled targets
    #
    for tgt in libs examples docs solution; do
        local tgt_fn="$tgt-$toolchain.mk"

        if enabled $tgt; then
            echo "Creating makefiles for ${toolchain} ${tgt}"
            write_common_target_config_mk $tgt_fn ${BUILD_PFX}vpx_config.h
            #write_${tgt}_config
        fi
    done

}

process_detect() {
    if enabled shared; then
        # Can only build shared libs on a subset of platforms. Doing this check
        # here rather than at option parse time because the target auto-detect
        # magic happens after the command line has been parsed.
        enabled linux || die "--enable-shared only supported on ELF for now"
    fi
    if [ -z "$CC" ]; then
        echo "Bypassing toolchain for environment detection."
        enable external_build
        check_header() {
            log fake_check_header "$@"
            header=$1
            shift
            var=`echo $header | sed 's/[^A-Za-z0-9_]/_/g'`
            disable $var
            case $header in
                stdio.h)
                    true;
                ;;
                *)
                    local result=false
                    for d in "$@"; do
                        [ -f "${d##-I}/$header" ] && result=true && break
                    done
                    ${result:-true}
            esac && enable $var
        }
        check_ld() {
            true
        }
    fi
    check_header stdio.h || die "Unable to invoke compiler: ${CC} ${CFLAGS}"
    check_ld <<EOF || die "Toolchain is unable to link executables"
int main(void) {return 0;}
EOF
    # check system headers
    check_header stdint.h
    check_header pthread.h
    check_header sys/mman.h

    check_header vpx/vpx_integer.h -I${source_path} && enable vpx_ports
}

process_toolchain() {
    process_common_toolchain

    # Handle universal binaries for this architecture
    case $toolchain in
        universal-darwin*)
            local darwin_ver=${tgt_os##darwin}
            fat_bin_archs="$fat_bin_archs ppc32-${tgt_os}-gcc"

            # Intel
            fat_bin_archs="$fat_bin_archs x86-${tgt_os}-${tgt_cc}"
            if [ $darwin_ver -gt 8 ]; then
                fat_bin_archs="$fat_bin_archs x86_64-${tgt_os}-${tgt_cc}"
            fi
            ;;
    esac


    # Enable some useful compiler flags
    if enabled gcc; then
        enabled werror && check_add_cflags -Werror
        check_add_cflags -Wall
        check_add_cflags -Wdeclaration-after-statement
        check_add_cflags -Wdisabled-optimization
        check_add_cflags -Wpointer-arith
        check_add_cflags -Wtype-limits
        check_add_cflags -Wcast-qual
        enabled extra_warnings || check_add_cflags -Wno-unused
    fi

    if enabled icc; then
        enabled werror && check_add_cflags -Werror
        check_add_cflags -Wall
        check_add_cflags -Wpointer-arith

        # ICC has a number of floating point optimizations that we disable
        # in favor of deterministic output WRT to other compilers
        add_cflags -fp-model precise
    fi

    # Enable extra, harmless warnings. These might provide additional insight
    # to what the compiler is doing and why, but in general, but they shouldn't
    # be treated as fatal, even if we're treating warnings as errors.
    GCC_EXTRA_WARNINGS="
        -Wdisabled-optimization
        -Winline
    "
    enabled gcc && EXTRA_WARNINGS="${GCC_EXTRA_WARNINGS}"
    RVCT_EXTRA_WARNINGS="
        --remarks
    "
    enabled rvct && EXTRA_WARNINGS="${RVCT_EXTRA_WARNINGS}"
    if enabled extra_warnings; then
        for w in ${EXTRA_WARNINGS}; do
            check_add_cflags ${w}
            enabled gcc && enabled werror && check_add_cflags -Wno-error=${w}
        done
    fi

    # ccache only really works on gcc toolchains
    enabled gcc || soft_disable ccache
    if enabled mips; then
        enable dequant_tokens
        enable dc_recon
    fi

    # Enable the postbuild target if building for visual studio.
    case "$tgt_cc" in
        vs*) enable msvs
             enable solution
             vs_version=${tgt_cc##vs}
             all_targets="${all_targets} solution"
        ;;
    esac

    # Other toolchain specific defaults
    case $toolchain in x86*|ppc*|universal*) soft_enable postproc;; esac

    if enabled postproc_visualizer; then
        enabled postproc || die "postproc_visualizer requires postproc to be enabled"
    fi
}


##
## END APPLICATION SPECIFIC CONFIGURATION
##
CONFIGURE_ARGS="$@"
process "$@"
cat <<EOF > ${BUILD_PFX}vpx_config.c
static const char* const cfg = "$CONFIGURE_ARGS";
const char *vpx_codec_build_config(void) {return cfg;}
EOF<|MERGE_RESOLUTION|>--- conflicted
+++ resolved
@@ -262,13 +262,10 @@
     small
     arm_asm_detok
     postproc_visualizer
-<<<<<<< HEAD
+    os_support
 
     experimental
     ${EXPERIMENT_LIST}
-=======
-    os_support
->>>>>>> f3cb9ae4
 "
 CMDLINE_SELECT="
     extra_warnings
