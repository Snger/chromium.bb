--- conflicted
+++ resolved
@@ -5826,19 +5826,15 @@
                                { check_lib libopenjpeg openjpeg.h opj_version -lopenjpeg -DOPJ_STATIC && add_cppflags -DOPJ_STATIC; } ||
                                die "ERROR: libopenjpeg not found"; }
 enabled libopenmpt        && require_pkg_config "libopenmpt >= 0.2.6557" libopenmpt/libopenmpt.h openmpt_module_create
-<<<<<<< HEAD
 # Chromium uses a built in copy of libopus that is not visible to pkg-config.
-# enabled libopus           && require_pkg_config opus opus_multistream.h opus_multistream_decoder_create
-=======
-enabled libopus           && {
-    enabled libopus_decoder && {
-        require_pkg_config opus opus_multistream.h opus_multistream_decoder_create
-    }
-    enabled libopus_encoder && {
-        require_pkg_config opus opus_multistream.h opus_multistream_surround_encoder_create
-    }
-}
->>>>>>> 8ef2c791
+# enabled libopus           && {
+#     enabled libopus_decoder && {
+#         require_pkg_config opus opus_multistream.h opus_multistream_decoder_create
+#     }
+#     enabled libopus_encoder && {
+#         require_pkg_config opus opus_multistream.h opus_multistream_surround_encoder_create
+#     }
+# }
 enabled libpulse          && require_pkg_config libpulse pulse/pulseaudio.h pa_context_new
 enabled librtmp           && require_pkg_config librtmp librtmp/rtmp.h RTMP_Socket
 enabled librubberband     && require_pkg_config "rubberband >= 1.8.1" rubberband/rubberband-c.h rubberband_new
