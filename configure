#!/bin/sh
#
# FFmpeg configure script
#
# Copyright (c) 2000-2002 Fabrice Bellard
# Copyright (c) 2005-2008 Diego Biurrun
# Copyright (c) 2005-2008 Mans Rullgard
#

# Prevent locale nonsense from breaking basic text processing.
LC_ALL=C
export LC_ALL

# make sure we are running under a compatible shell
# try to make this part work with most shells

try_exec(){
    echo "Trying shell $1"
    type "$1" > /dev/null 2>&1 && exec "$@"
}

unset foo
(: ${foo%%bar}) 2> /dev/null
E1="$?"

(: ${foo?}) 2> /dev/null
E2="$?"

if test "$E1" != 0 || test "$E2" = 0; then
    echo "Broken shell detected.  Trying alternatives."
    export FF_CONF_EXEC
    if test "0$FF_CONF_EXEC" -lt 1; then
        FF_CONF_EXEC=1
        try_exec bash "$0" "$@"
    fi
    if test "0$FF_CONF_EXEC" -lt 2; then
        FF_CONF_EXEC=2
        try_exec ksh "$0" "$@"
    fi
    if test "0$FF_CONF_EXEC" -lt 3; then
        FF_CONF_EXEC=3
        try_exec /usr/xpg4/bin/sh "$0" "$@"
    fi
    echo "No compatible shell script interpreter found."
    echo "This configure script requires a POSIX-compatible shell"
    echo "such as bash or ksh."
    echo "THIS IS NOT A BUG IN FFMPEG, DO NOT REPORT IT AS SUCH."
    echo "Instead, install a working POSIX-compatible shell."
    echo "Disabling this configure test will create a broken FFmpeg."
    if test "$BASH_VERSION" = '2.04.0(1)-release'; then
        echo "This bash version ($BASH_VERSION) is broken on your platform."
        echo "Upgrade to a later version if available."
    fi
    exit 1
fi

test -d /usr/xpg4/bin && PATH=/usr/xpg4/bin:$PATH

show_help(){
    cat <<EOF
Usage: configure [options]
Options: [defaults in brackets after descriptions]

Help options:
  --help                   print this message
  --list-decoders          show all available decoders
  --list-encoders          show all available encoders
  --list-hwaccels          show all available hardware accelerators
  --list-demuxers          show all available demuxers
  --list-muxers            show all available muxers
  --list-parsers           show all available parsers
  --list-protocols         show all available protocols
  --list-bsfs              show all available bitstream filters
  --list-indevs            show all available input devices
  --list-outdevs           show all available output devices
  --list-filters           show all available filters

Standard options:
  --logfile=FILE           log tests and output to FILE [config.log]
  --disable-logging        do not log configure debug information
  --fatal-warnings         fail if any configure warning is generated
  --prefix=PREFIX          install in PREFIX [$prefix]
  --bindir=DIR             install binaries in DIR [PREFIX/bin]
  --datadir=DIR            install data files in DIR [PREFIX/share/ffmpeg]
  --docdir=DIR             install documentation in DIR [PREFIX/share/doc/ffmpeg]
  --libdir=DIR             install libs in DIR [PREFIX/lib]
  --shlibdir=DIR           install shared libs in DIR [LIBDIR]
  --incdir=DIR             install includes in DIR [PREFIX/include]
  --mandir=DIR             install man page in DIR [PREFIX/share/man]
  --pkgconfigdir=DIR       install pkg-config files in DIR [LIBDIR/pkgconfig]
  --enable-rpath           use rpath to allow installing libraries in paths
                           not part of the dynamic linker search path
                           use rpath when linking programs [USE WITH CARE]
  --install-name-dir=DIR   Darwin directory name for installed targets

Licensing options:
  --enable-gpl             allow use of GPL code, the resulting libs
                           and binaries will be under GPL [no]
  --enable-version3        upgrade (L)GPL to version 3 [no]
  --enable-nonfree         allow use of nonfree code, the resulting libs
                           and binaries will be unredistributable [no]

Configuration options:
  --disable-static         do not build static libraries [no]
  --enable-shared          build shared libraries [no]
  --enable-small           optimize for size instead of speed
  --disable-runtime-cpudetect disable detecting cpu capabilities at runtime (smaller binary)
  --enable-gray            enable full grayscale support (slower color)
  --disable-swscale-alpha  disable alpha channel support in swscale
  --disable-all            disable building components, libraries and programs
  --enable-incompatible-libav-abi enable incompatible Libav fork ABI [no]
  --enable-raise-major     increase major version numbers in sonames [no]

Program options:
  --disable-programs       do not build command line programs
  --disable-ffmpeg         disable ffmpeg build
  --disable-ffplay         disable ffplay build
  --disable-ffprobe        disable ffprobe build
  --disable-ffserver       disable ffserver build

Documentation options:
  --disable-doc            do not build documentation
  --disable-htmlpages      do not build HTML documentation pages
  --disable-manpages       do not build man documentation pages
  --disable-podpages       do not build POD documentation pages
  --disable-txtpages       do not build text documentation pages

Component options:
  --disable-avdevice       disable libavdevice build
  --disable-avcodec        disable libavcodec build
  --disable-avformat       disable libavformat build
  --disable-swresample     disable libswresample build
  --disable-swscale        disable libswscale build
  --disable-postproc       disable libpostproc build
  --disable-avfilter       disable libavfilter build
  --enable-avresample      enable libavresample build [no]
  --disable-pthreads       disable pthreads [autodetect]
  --disable-w32threads     disable Win32 threads [autodetect]
  --disable-os2threads     disable OS/2 threads [autodetect]
  --disable-network        disable network support [no]
  --disable-dct            disable DCT code
  --disable-dwt            disable DWT code
  --disable-error-resilience disable error resilience code
  --disable-lsp            disable LSP code
  --disable-lzo            disable LZO decoder code
  --disable-mdct           disable MDCT code
  --disable-rdft           disable RDFT code
  --disable-fft            disable FFT code
  --disable-faan           disable floating point AAN (I)DCT code
  --disable-pixelutils     disable pixel utils in libavutil

Individual component options:
  --disable-everything     disable all components listed below
  --disable-encoder=NAME   disable encoder NAME
  --enable-encoder=NAME    enable encoder NAME
  --disable-encoders       disable all encoders
  --disable-decoder=NAME   disable decoder NAME
  --enable-decoder=NAME    enable decoder NAME
  --disable-decoders       disable all decoders
  --disable-hwaccel=NAME   disable hwaccel NAME
  --enable-hwaccel=NAME    enable hwaccel NAME
  --disable-hwaccels       disable all hwaccels
  --disable-muxer=NAME     disable muxer NAME
  --enable-muxer=NAME      enable muxer NAME
  --disable-muxers         disable all muxers
  --disable-demuxer=NAME   disable demuxer NAME
  --enable-demuxer=NAME    enable demuxer NAME
  --disable-demuxers       disable all demuxers
  --enable-parser=NAME     enable parser NAME
  --disable-parser=NAME    disable parser NAME
  --disable-parsers        disable all parsers
  --enable-bsf=NAME        enable bitstream filter NAME
  --disable-bsf=NAME       disable bitstream filter NAME
  --disable-bsfs           disable all bitstream filters
  --enable-protocol=NAME   enable protocol NAME
  --disable-protocol=NAME  disable protocol NAME
  --disable-protocols      disable all protocols
  --enable-indev=NAME      enable input device NAME
  --disable-indev=NAME     disable input device NAME
  --disable-indevs         disable input devices
  --enable-outdev=NAME     enable output device NAME
  --disable-outdev=NAME    disable output device NAME
  --disable-outdevs        disable output devices
  --disable-devices        disable all devices
  --enable-filter=NAME     enable filter NAME
  --disable-filter=NAME    disable filter NAME
  --disable-filters        disable all filters

External library support:

  Using any of the following switches will allow FFmpeg to link to the
  corresponding external library. All the components depending on that library
  will become enabled, if all their other dependencies are met and they are not
  explicitly disabled. E.g. --enable-libwavpack will enable linking to
  libwavpack and allow the libwavpack encoder to be built, unless it is
  specifically disabled with --disable-encoder=libwavpack.

  Note that only the system libraries are auto-detected. All the other external
  libraries must be explicitly enabled.

  Also note that the following help text describes the purpose of the libraries
  themselves, not all their features will necessarily be usable by FFmpeg.

  --enable-avisynth        enable reading of AviSynth script files [no]
  --disable-bzlib          disable bzlib [autodetect]
  --enable-chromaprint     enable audio fingerprinting with chromaprint [no]
  --enable-frei0r          enable frei0r video filtering [no]
  --enable-gcrypt          enable gcrypt, needed for rtmp(t)e support
                           if openssl, librtmp or gmp is not used [no]
  --enable-gmp             enable gmp, needed for rtmp(t)e support
                           if openssl or librtmp is not used [no]
  --enable-gnutls          enable gnutls, needed for https support
                           if openssl is not used [no]
  --disable-iconv          disable iconv [autodetect]
  --enable-jni             enable JNI support [no]
  --enable-ladspa          enable LADSPA audio filtering [no]
  --enable-libass          enable libass subtitles rendering,
                           needed for subtitles and ass filter [no]
  --enable-libbluray       enable BluRay reading using libbluray [no]
  --enable-libbs2b         enable bs2b DSP library [no]
  --enable-libcaca         enable textual display using libcaca [no]
  --enable-libcelt         enable CELT decoding via libcelt [no]
  --enable-libcdio         enable audio CD grabbing with libcdio [no]
  --enable-libdc1394       enable IIDC-1394 grabbing using libdc1394
                           and libraw1394 [no]
  --enable-libebur128      enable libebur128 for EBU R128 measurement,
                           needed for loudnorm filter [no]
  --enable-libfdk-aac      enable AAC de/encoding via libfdk-aac [no]
  --enable-libflite        enable flite (voice synthesis) support via libflite [no]
  --enable-libfontconfig   enable libfontconfig, useful for drawtext filter [no]
  --enable-libfreetype     enable libfreetype, needed for drawtext filter [no]
  --enable-libfribidi      enable libfribidi, improves drawtext filter [no]
  --enable-libgme          enable Game Music Emu via libgme [no]
  --enable-libgsm          enable GSM de/encoding via libgsm [no]
  --enable-libiec61883     enable iec61883 via libiec61883 [no]
  --enable-libilbc         enable iLBC de/encoding via libilbc [no]
  --enable-libkvazaar      enable HEVC encoding via libkvazaar [no]
  --enable-libmodplug      enable ModPlug via libmodplug [no]
  --enable-libmp3lame      enable MP3 encoding via libmp3lame [no]
  --enable-libnut          enable NUT (de)muxing via libnut,
                           native (de)muxer exists [no]
  --enable-libopencore-amrnb enable AMR-NB de/encoding via libopencore-amrnb [no]
  --enable-libopencore-amrwb enable AMR-WB decoding via libopencore-amrwb [no]
  --enable-libopencv       enable video filtering via libopencv [no]
  --enable-libopenh264     enable H.264 encoding via OpenH264 [no]
  --enable-libopenjpeg     enable JPEG 2000 de/encoding via OpenJPEG [no]
  --enable-libopenmpt      enable decoding tracked files via libopenmpt [no]
  --enable-libopus         enable Opus de/encoding via libopus [no]
  --enable-libpulse        enable Pulseaudio input via libpulse [no]
  --enable-librubberband   enable rubberband needed for rubberband filter [no]
  --enable-librtmp         enable RTMP[E] support via librtmp [no]
  --enable-libschroedinger enable Dirac de/encoding via libschroedinger [no]
  --enable-libshine        enable fixed-point MP3 encoding via libshine [no]
  --enable-libsmbclient    enable Samba protocol via libsmbclient [no]
  --enable-libsnappy       enable Snappy compression, needed for hap encoding [no]
  --enable-libsoxr         enable Include libsoxr resampling [no]
  --enable-libspeex        enable Speex de/encoding via libspeex [no]
  --enable-libssh          enable SFTP protocol via libssh [no]
  --enable-libtesseract    enable Tesseract, needed for ocr filter [no]
  --enable-libtheora       enable Theora encoding via libtheora [no]
  --enable-libtwolame      enable MP2 encoding via libtwolame [no]
  --enable-libv4l2         enable libv4l2/v4l-utils [no]
  --enable-libvidstab      enable video stabilization using vid.stab [no]
  --enable-libvo-amrwbenc  enable AMR-WB encoding via libvo-amrwbenc [no]
  --enable-libvorbis       enable Vorbis en/decoding via libvorbis,
                           native implementation exists [no]
  --enable-libvpx          enable VP8 and VP9 de/encoding via libvpx [no]
  --enable-libwavpack      enable wavpack encoding via libwavpack [no]
  --enable-libwebp         enable WebP encoding via libwebp [no]
  --enable-libx264         enable H.264 encoding via x264 [no]
  --enable-libx265         enable HEVC encoding via x265 [no]
  --enable-libxavs         enable AVS encoding via xavs [no]
  --enable-libxcb          enable X11 grabbing using XCB [autodetect]
  --enable-libxcb-shm      enable X11 grabbing shm communication [autodetect]
  --enable-libxcb-xfixes   enable X11 grabbing mouse rendering [autodetect]
  --enable-libxcb-shape    enable X11 grabbing shape rendering [autodetect]
  --enable-libxvid         enable Xvid encoding via xvidcore,
                           native MPEG-4/Xvid encoder exists [no]
  --enable-libzimg         enable z.lib, needed for zscale filter [no]
  --enable-libzmq          enable message passing via libzmq [no]
  --enable-libzvbi         enable teletext support via libzvbi [no]
  --disable-lzma           disable lzma [autodetect]
  --enable-decklink        enable Blackmagic DeckLink I/O support [no]
  --enable-mediacodec      enable Android MediaCodec support [no]
  --enable-netcdf          enable NetCDF, needed for sofalizer filter [no]
  --enable-openal          enable OpenAL 1.1 capture support [no]
  --enable-opencl          enable OpenCL code
  --enable-opengl          enable OpenGL rendering [no]
  --enable-openssl         enable openssl, needed for https support
                           if gnutls is not used [no]
  --disable-schannel       disable SChannel SSP, needed for TLS support on
                           Windows if openssl and gnutls are not used [autodetect]
  --disable-sdl2           disable sdl2 [autodetect]
  --disable-securetransport disable Secure Transport, needed for TLS support
                           on OSX if openssl and gnutls are not used [autodetect]
  --enable-x11grab         enable X11 grabbing (legacy) [no]
  --disable-xlib           disable xlib [autodetect]
  --disable-zlib           disable zlib [autodetect]

  The following libraries provide various hardware acceleration features:
  --disable-audiotoolbox   disable Apple AudioToolbox code [autodetect]
  --enable-cuda            enable dynamically linked Nvidia CUDA code [no]
  --enable-cuvid           enable Nvidia CUVID support [autodetect]
  --disable-d3d11va        disable Microsoft Direct3D 11 video acceleration code [autodetect]
  --disable-dxva2          disable Microsoft DirectX 9 video acceleration code [autodetect]
  --enable-libmfx          enable Intel MediaSDK (AKA Quick Sync Video) code via libmfx [no]
  --enable-libnpp          enable Nvidia Performance Primitives-based code [no]
  --enable-mmal            enable Broadcom Multi-Media Abstraction Layer (Raspberry Pi) via MMAL [no]
  --disable-nvenc          disable Nvidia video encoding code [autodetect]
  --enable-omx             enable OpenMAX IL code [no]
  --enable-omx-rpi         enable OpenMAX IL code for Raspberry Pi [no]
  --disable-vaapi          disable Video Acceleration API (mainly Unix/Intel) code [autodetect]
  --disable-vda            disable Apple Video Decode Acceleration code [autodetect]
  --disable-vdpau          disable Nvidia Video Decode and Presentation API for Unix code [autodetect]
  --disable-videotoolbox   disable VideoToolbox code [autodetect]

Toolchain options:
  --arch=ARCH              select architecture [$arch]
  --cpu=CPU                select the minimum required CPU (affects
                           instruction selection, may crash on older CPUs)
  --cross-prefix=PREFIX    use PREFIX for compilation tools [$cross_prefix]
  --progs-suffix=SUFFIX    program name suffix []
  --enable-cross-compile   assume a cross-compiler is used
  --sysroot=PATH           root of cross-build tree
  --sysinclude=PATH        location of cross-build system headers
  --target-os=OS           compiler targets OS [$target_os]
  --target-exec=CMD        command to run executables on target
  --target-path=DIR        path to view of build directory on target
  --target-samples=DIR     path to samples directory on target
  --tempprefix=PATH        force fixed dir/prefix instead of mktemp for checks
  --toolchain=NAME         set tool defaults according to NAME
  --nm=NM                  use nm tool NM [$nm_default]
  --ar=AR                  use archive tool AR [$ar_default]
  --as=AS                  use assembler AS [$as_default]
  --ln_s=LN_S              use symbolic link tool LN_S [$ln_s_default]
  --strip=STRIP            use strip tool STRIP [$strip_default]
  --windres=WINDRES        use windows resource compiler WINDRES [$windres_default]
  --yasmexe=EXE            use yasm-compatible assembler EXE [$yasmexe_default]
  --cc=CC                  use C compiler CC [$cc_default]
  --cxx=CXX                use C compiler CXX [$cxx_default]
  --objcc=OCC              use ObjC compiler OCC [$cc_default]
  --dep-cc=DEPCC           use dependency generator DEPCC [$cc_default]
  --ld=LD                  use linker LD [$ld_default]
  --pkg-config=PKGCONFIG   use pkg-config tool PKGCONFIG [$pkg_config_default]
  --pkg-config-flags=FLAGS pass additional flags to pkgconf []
  --ranlib=RANLIB          use ranlib RANLIB [$ranlib_default]
  --doxygen=DOXYGEN        use DOXYGEN to generate API doc [$doxygen_default]
  --host-cc=HOSTCC         use host C compiler HOSTCC
  --host-cflags=HCFLAGS    use HCFLAGS when compiling for host
  --host-cppflags=HCPPFLAGS use HCPPFLAGS when compiling for host
  --host-ld=HOSTLD         use host linker HOSTLD
  --host-ldflags=HLDFLAGS  use HLDFLAGS when linking for host
  --host-libs=HLIBS        use libs HLIBS when linking for host
  --host-os=OS             compiler host OS [$target_os]
  --extra-cflags=ECFLAGS   add ECFLAGS to CFLAGS [$CFLAGS]
  --extra-cxxflags=ECFLAGS add ECFLAGS to CXXFLAGS [$CXXFLAGS]
  --extra-objcflags=FLAGS  add FLAGS to OBJCFLAGS [$CFLAGS]
  --extra-ldflags=ELDFLAGS add ELDFLAGS to LDFLAGS [$LDFLAGS]
  --extra-ldexeflags=ELDFLAGS add ELDFLAGS to LDEXEFLAGS [$LDEXEFLAGS]
  --extra-ldlibflags=ELDFLAGS add ELDFLAGS to LDLIBFLAGS [$LDLIBFLAGS]
  --extra-libs=ELIBS       add ELIBS [$ELIBS]
  --extra-version=STRING   version string suffix []
  --optflags=OPTFLAGS      override optimization-related compiler flags
  --build-suffix=SUFFIX    library name suffix []
  --enable-pic             build position-independent code
  --enable-thumb           compile for Thumb instruction set
  --enable-lto             use link-time optimization
  --env="ENV=override"     override the environment variables

Advanced options (experts only):
  --malloc-prefix=PREFIX   prefix malloc and related names with PREFIX
  --custom-allocator=NAME  use a supported custom allocator
  --disable-symver         disable symbol versioning
  --enable-hardcoded-tables use hardcoded tables instead of runtime generation
  --disable-safe-bitstream-reader
                           disable buffer boundary checking in bitreaders
                           (faster, but may crash)
  --enable-memalign-hack   emulate memalign, interferes with memory debuggers
  --sws-max-filter-size=N  the max filter size swscale uses [$sws_max_filter_size_default]

Optimization options (experts only):
  --disable-asm            disable all assembly optimizations
  --disable-altivec        disable AltiVec optimizations
  --disable-vsx            disable VSX optimizations
  --disable-power8         disable POWER8 optimizations
  --disable-amd3dnow       disable 3DNow! optimizations
  --disable-amd3dnowext    disable 3DNow! extended optimizations
  --disable-mmx            disable MMX optimizations
  --disable-mmxext         disable MMXEXT optimizations
  --disable-sse            disable SSE optimizations
  --disable-sse2           disable SSE2 optimizations
  --disable-sse3           disable SSE3 optimizations
  --disable-ssse3          disable SSSE3 optimizations
  --disable-sse4           disable SSE4 optimizations
  --disable-sse42          disable SSE4.2 optimizations
  --disable-avx            disable AVX optimizations
  --disable-xop            disable XOP optimizations
  --disable-fma3           disable FMA3 optimizations
  --disable-fma4           disable FMA4 optimizations
  --disable-avx2           disable AVX2 optimizations
  --disable-aesni          disable AESNI optimizations
  --disable-armv5te        disable armv5te optimizations
  --disable-armv6          disable armv6 optimizations
  --disable-armv6t2        disable armv6t2 optimizations
  --disable-vfp            disable VFP optimizations
  --disable-neon           disable NEON optimizations
  --disable-inline-asm     disable use of inline assembly
  --disable-yasm           disable use of nasm/yasm assembly
  --disable-mipsdsp        disable MIPS DSP ASE R1 optimizations
  --disable-mipsdspr2      disable MIPS DSP ASE R2 optimizations
  --disable-msa            disable MSA optimizations
  --disable-mipsfpu        disable floating point MIPS optimizations
  --disable-mmi            disable Loongson SIMD optimizations
  --disable-fast-unaligned consider unaligned accesses slow

Developer options (useful when working on FFmpeg itself):
  --disable-debug          disable debugging symbols
  --enable-debug=LEVEL     set the debug level [$debuglevel]
  --disable-optimizations  disable compiler optimizations
  --enable-extra-warnings  enable more compiler warnings
  --disable-stripping      disable stripping of executables and shared libraries
  --assert-level=level     0(default), 1 or 2, amount of assertion testing,
                           2 causes a slowdown at runtime.
  --enable-memory-poisoning fill heap uninitialized allocated space with arbitrary data
  --valgrind=VALGRIND      run "make fate" tests through valgrind to detect memory
                           leaks and errors, using the specified valgrind binary.
                           Cannot be combined with --target-exec
  --enable-ftrapv          Trap arithmetic overflows
  --samples=PATH           location of test samples for FATE, if not set use
                           \$FATE_SAMPLES at make invocation time.
  --enable-neon-clobber-test check NEON registers for clobbering (should be
                           used only for debugging purposes)
  --enable-xmm-clobber-test check XMM registers for clobbering (Win64-only;
                           should be used only for debugging purposes)
  --enable-random          randomly enable/disable components
  --disable-random
  --enable-random=LIST     randomly enable/disable specific components or
  --disable-random=LIST    component groups. LIST is a comma-separated list
                           of NAME[:PROB] entries where NAME is a component
                           (group) and PROB the probability associated with
                           NAME (default 0.5).
  --random-seed=VALUE      seed value for --enable/disable-random
  --disable-valgrind-backtrace do not print a backtrace under Valgrind
                           (only applies to --disable-optimizations builds)

NOTE: Object files are built at the place where configure is launched.
EOF
  exit 0
}

quotes='""'
if test -t 1 && which tput >/dev/null 2>&1; then
    ncolors=$(tput colors)
    if test -n "$ncolors" && test $ncolors -ge 8; then
        bold_color=$(tput bold)
        warn_color=$(tput setaf 3)
        error_color=$(tput setaf 1)
        reset_color=$(tput sgr0)
    fi
    # 72 used instead of 80 since that's the default of pr
    ncols=$(tput cols)
fi
: ${ncols:=72}

log(){
    echo "$@" >> $logfile
}

log_file(){
    log BEGIN $1
    pr -n -t $1 >> $logfile
    log END $1
}

warn(){
    log "WARNING: $*"
    WARNINGS="${WARNINGS}WARNING: $*\n"
}

die(){
    log "$@"
    echo "$error_color$bold_color$@$reset_color"
    cat <<EOF

If you think configure made a mistake, make sure you are using the latest
version from Git.  If the latest version fails, report the problem to the
ffmpeg-user@ffmpeg.org mailing list or IRC #ffmpeg on irc.freenode.net.
EOF
    if disabled logging; then
        cat <<EOF
Rerun configure with logging enabled (do not use --disable-logging), and
include the log this produces with your report.
EOF
    else
        cat <<EOF
Include the log file "$logfile" produced by configure as this will help
solve the problem.
EOF
    fi
    exit 1
}

# Avoid locale weirdness, besides we really just want to translate ASCII.
toupper(){
    echo "$@" | tr abcdefghijklmnopqrstuvwxyz ABCDEFGHIJKLMNOPQRSTUVWXYZ
}

tolower(){
    echo "$@" | tr ABCDEFGHIJKLMNOPQRSTUVWXYZ abcdefghijklmnopqrstuvwxyz
}

c_escape(){
    echo "$*" | sed 's/["\\]/\\\0/g'
}

sh_quote(){
    v=$(echo "$1" | sed "s/'/'\\\\''/g")
    test "x$v" = "x${v#*[!A-Za-z0-9_/.+-]}" || v="'$v'"
    echo "$v"
}

cleanws(){
    echo "$@" | sed 's/^ *//;s/[[:space:]][[:space:]]*/ /g;s/ *$//'
}

filter(){
    pat=$1
    shift
    for v; do
        eval "case $v in $pat) echo $v ;; esac"
    done
}

filter_out(){
    pat=$1
    shift
    for v; do
        eval "case $v in $pat) ;; *) echo $v ;; esac"
    done
}

map(){
    m=$1
    shift
    for v; do eval $m; done
}

add_suffix(){
    suffix=$1
    shift
    for v; do echo ${v}${suffix}; done
}

set_all(){
    value=$1
    shift
    for var in $*; do
        eval $var=$value
    done
}

set_weak(){
    value=$1
    shift
    for var; do
        eval : \${$var:=$value}
    done
}

sanitize_var_name(){
    echo $@ | sed 's/[^A-Za-z0-9_]/_/g'
}

set_safe(){
    var=$1
    shift
    eval $(sanitize_var_name "$var")='$*'
}

get_safe(){
    eval echo \$$(sanitize_var_name "$1")
}

pushvar(){
    for pvar in $*; do
        eval level=\${${pvar}_level:=0}
        eval ${pvar}_${level}="\$$pvar"
        eval ${pvar}_level=$(($level+1))
    done
}

popvar(){
    for pvar in $*; do
        eval level=\${${pvar}_level:-0}
        test $level = 0 && continue
        eval level=$(($level-1))
        eval $pvar="\${${pvar}_${level}}"
        eval ${pvar}_level=$level
        eval unset ${pvar}_${level}
    done
}

enable(){
    set_all yes $*
}

disable(){
    set_all no $*
}

enable_weak(){
    set_weak yes $*
}

disable_weak(){
    set_weak no $*
}

enable_safe(){
    for var; do
        enable $(echo "$var" | sed 's/[^A-Za-z0-9_]/_/g')
    done
}

disable_safe(){
    for var; do
        disable $(echo "$var" | sed 's/[^A-Za-z0-9_]/_/g')
    done
}

do_enable_deep(){
    for var; do
        enabled $var && continue
        eval sel="\$${var}_select"
        eval sgs="\$${var}_suggest"
        pushvar var sgs
        enable_deep $sel
        popvar sgs
        enable_deep_weak $sgs
        popvar var
    done
}

enable_deep(){
    do_enable_deep $*
    enable $*
}

enable_deep_weak(){
    for var; do
        disabled $var && continue
        pushvar var
        do_enable_deep $var
        popvar var
        enable_weak $var
    done
}

enabled(){
    test "${1#!}" = "$1" && op='=' || op=!=
    eval test "x\$${1#!}" $op "xyes"
}

disabled(){
    test "${1#!}" = "$1" && op='=' || op=!=
    eval test "x\$${1#!}" $op "xno"
}

enabled_all(){
    for opt; do
        enabled $opt || return 1
    done
}

disabled_all(){
    for opt; do
        disabled $opt || return 1
    done
}

enabled_any(){
    for opt; do
        enabled $opt && return 0
    done
}

disabled_any(){
    for opt; do
        disabled $opt && return 0
    done
    return 1
}

set_default(){
    for opt; do
        eval : \${$opt:=\$${opt}_default}
    done
}

is_in(){
    value=$1
    shift
    for var in $*; do
        [ $var = $value ] && return 0
    done
    return 1
}

do_check_deps(){
    for cfg; do
        cfg="${cfg#!}"
        enabled ${cfg}_checking && die "Circular dependency for $cfg."
        disabled ${cfg}_checking && continue
        enable ${cfg}_checking
        append allopts $cfg

        eval dep_all="\$${cfg}_deps"
        eval dep_any="\$${cfg}_deps_any"
        eval dep_sel="\$${cfg}_select"
        eval dep_sgs="\$${cfg}_suggest"
        eval dep_ifa="\$${cfg}_if"
        eval dep_ifn="\$${cfg}_if_any"

        pushvar cfg dep_all dep_any dep_sel dep_sgs dep_ifa dep_ifn
        do_check_deps $dep_all $dep_any $dep_sel $dep_sgs $dep_ifa $dep_ifn
        popvar cfg dep_all dep_any dep_sel dep_sgs dep_ifa dep_ifn

        [ -n "$dep_ifa" ] && { enabled_all $dep_ifa && enable_weak $cfg; }
        [ -n "$dep_ifn" ] && { enabled_any $dep_ifn && enable_weak $cfg; }
        enabled_all  $dep_all || disable $cfg
        enabled_any  $dep_any || disable $cfg
        disabled_any $dep_sel && disable $cfg

        if enabled $cfg; then
            enable_deep $dep_sel
            enable_deep_weak $dep_sgs
        fi

        disable ${cfg}_checking
    done
}

check_deps(){
    unset allopts

    do_check_deps "$@"

    for cfg in $allopts; do
        enabled $cfg || continue
        eval dep_extralibs="\$${cfg}_extralibs"
        test -n "$dep_extralibs" && add_extralibs $dep_extralibs
    done
}

print_config(){
    pfx=$1
    files=$2
    shift 2
    map 'eval echo "$v \${$v:-no}"' "$@" |
    awk "BEGIN { split(\"$files\", files) }
        {
            c = \"$pfx\" toupper(\$1);
            v = \$2;
            sub(/yes/, 1, v);
            sub(/no/,  0, v);
            for (f in files) {
                file = files[f];
                if (file ~ /\\.h\$/) {
                    printf(\"#define %s %d\\n\", c, v) >>file;
                } else if (file ~ /\\.asm\$/) {
                    printf(\"%%define %s %d\\n\", c, v) >>file;
                } else if (file ~ /\\.mak\$/) {
                    n = -v ? \"\" : \"!\";
                    printf(\"%s%s=yes\\n\", n, c) >>file;
                } else if (file ~ /\\.texi\$/) {
                    pre = -v ? \"\" : \"@c \";
                    yesno = \$2;
                    c2 = tolower(c);
                    gsub(/_/, \"-\", c2);
                    printf(\"%s@set %s %s\\n\", pre, c2, yesno) >>file;
                }
            }
        }"
}

print_enabled(){
    suf=$1
    shift
    for v; do
        enabled $v && printf "%s\n" ${v%$suf}
    done
}

append(){
    var=$1
    shift
    eval "$var=\"\$$var $*\""
}

prepend(){
    var=$1
    shift
    eval "$var=\"$* \$$var\""
}

unique(){
    var=$1
    uniq_list=""
    for tok in $(eval echo \$$var); do
        uniq_list="$(filter_out $tok $uniq_list) $tok"
    done
    eval "$var=\"${uniq_list}\""
}

add_cppflags(){
    append CPPFLAGS "$@"
}

add_cflags(){
    append CFLAGS $($cflags_filter "$@")
}

add_cxxflags(){
    append CXXFLAGS $($cflags_filter "$@")
}

add_asflags(){
    append ASFLAGS $($asflags_filter "$@")
}

add_objcflags(){
    append OBJCFLAGS $($objcflags_filter "$@")
}

add_ldflags(){
    append LDFLAGS $($ldflags_filter "$@")
}

add_ldexeflags(){
    append LDEXEFLAGS $($ldflags_filter "$@")
}

add_ldlibflags(){
    append LDLIBFLAGS $($ldflags_filter "$@")
}

add_stripflags(){
    append ASMSTRIPFLAGS "$@"
}

add_extralibs(){
    prepend extralibs $($ldflags_filter "$@")
}

add_host_cppflags(){
    append host_cppflags "$@"
}

add_host_cflags(){
    append host_cflags $($host_cflags_filter "$@")
}

add_host_ldflags(){
    append host_ldflags $($host_ldflags_filter "$@")
}

add_compat(){
    append compat_objs $1
    shift
    map 'add_cppflags -D$v' "$@"
}

check_cmd(){
    log "$@"
    "$@" >> $logfile 2>&1
}

check_stat(){
    log check_stat "$@"
    stat "$1" >> $logfile 2>&1
}

cc_o(){
    eval printf '%s\\n' $CC_O
}

cc_e(){
    eval printf '%s\\n' $CC_E
}

check_cc(){
    log check_cc "$@"
    cat > $TMPC
    log_file $TMPC
    check_cmd $cc $CPPFLAGS $CFLAGS "$@" $CC_C $(cc_o $TMPO) $TMPC
}

check_cxx(){
    log check_cxx "$@"
    cat > $TMPCPP
    log_file $TMPCPP
    check_cmd $cxx $CPPFLAGS $CFLAGS $CXXFLAGS "$@" $CXX_C -o $TMPO $TMPCPP
}

check_objcc(){
    log check_objcc "$@"
    cat > $TMPM
    log_file $TMPM
    check_cmd $objcc -Werror=missing-prototypes $CPPFLAGS $CFLAGS $OBJCFLAGS "$@" $OBJCC_C $(cc_o $TMPO) $TMPM
}

check_cpp(){
    log check_cpp "$@"
    cat > $TMPC
    log_file $TMPC
    check_cmd $cc $CPPFLAGS $CFLAGS "$@" $(cc_e $TMPO) $TMPC
}

as_o(){
    eval printf '%s\\n' $AS_O
}

check_as(){
    log check_as "$@"
    cat > $TMPS
    log_file $TMPS
    check_cmd $as $CPPFLAGS $ASFLAGS "$@" $AS_C $(as_o $TMPO) $TMPS
}

check_inline_asm(){
    log check_inline_asm "$@"
    name="$1"
    code="$2"
    shift 2
    disable $name
    check_cc "$@" <<EOF && enable $name
void foo(void){ __asm__ volatile($code); }
EOF
}

check_inline_asm_flags(){
    log check_inline_asm_flags "$@"
    name="$1"
    code="$2"
    flags=''
    shift 2
    while [ "$1" != "" ]; do
      append flags $1
      shift
    done;
    disable $name
    cat > $TMPC <<EOF
void foo(void){ __asm__ volatile($code); }
EOF
    log_file $TMPC
    check_cmd $cc $CPPFLAGS $CFLAGS $flags "$@" $CC_C $(cc_o $TMPO) $TMPC &&
    enable $name && add_cflags $flags && add_asflags $flags && add_ldflags $flags
}

check_insn(){
    log check_insn "$@"
    check_inline_asm ${1}_inline "\"$2\""
    echo "$2" | check_as && enable ${1}_external || disable ${1}_external
}

check_yasm(){
    log check_yasm "$@"
    echo "$1" > $TMPS
    log_file $TMPS
    shift 1
    check_cmd $yasmexe $YASMFLAGS -Werror "$@" -o $TMPO $TMPS
}

ld_o(){
    eval printf '%s\\n' $LD_O
}

check_ld(){
    log check_ld "$@"
    type=$1
    shift 1
    flags=$(filter_out '-l*|*.so' $@)
    libs=$(filter '-l*|*.so' $@)
    check_$type $($cflags_filter $flags) || return
    flags=$($ldflags_filter $flags)
    libs=$($ldflags_filter $libs)
    check_cmd $ld $LDFLAGS $LDEXEFLAGS $flags $(ld_o $TMPE) $TMPO $libs $extralibs
}

print_include(){
    hdr=$1
    test "${hdr%.h}" = "${hdr}" &&
        echo "#include $hdr"    ||
        echo "#include <$hdr>"
}

check_code(){
    log check_code "$@"
    check=$1
    headers=$2
    code=$3
    shift 3
    {
        for hdr in $headers; do
            print_include $hdr
        done
        echo "int main(void) { $code; return 0; }"
    } | check_$check "$@"
}

check_cppflags(){
    log check_cppflags "$@"
    check_cc "$@" <<EOF && append CPPFLAGS "$@"
int x;
EOF
}

test_cflags(){
    log test_cflags "$@"
    set -- $($cflags_filter "$@")
    check_cc "$@" <<EOF
int x;
EOF
}

check_cflags(){
    log check_cflags "$@"
    test_cflags "$@" && add_cflags "$@"
}

check_cxxflags(){
    log check_cxxflags "$@"
    set -- $($cflags_filter "$@")
    check_cxx "$@" <<EOF && append CXXFLAGS "$@"
int x;
EOF
}

test_objcflags(){
    log test_cflags "$@"
    set -- $($cflags_filter "$@")
    check_objcc "$@" <<EOF
int x;
EOF
}

check_objcflags(){
    log check_cflags "$@"
    test_objcflags "$@" && add_objcflags "$@"
}

test_ldflags(){
    log test_ldflags "$@"
    check_ld "cc" "$@" <<EOF
int main(void){ return 0; }
EOF
}

check_ldflags(){
    log check_ldflags "$@"
    test_ldflags "$@" && add_ldflags "$@"
}

test_stripflags(){
    log test_stripflags "$@"
    # call check_cc to get a fresh TMPO
    check_cc <<EOF
int main(void) { return 0; }
EOF
    check_cmd $strip $ASMSTRIPFLAGS "$@" $TMPO
}

check_stripflags(){
    log check_stripflags "$@"
    test_stripflags "$@" && add_stripflags "$@"
}

check_header(){
    log check_header "$@"
    header=$1
    shift
    disable_safe $header
    check_cpp "$@" <<EOF && enable_safe $header
#include <$header>
int x;
EOF
}

check_header_objcc(){
    log check_header_objcc "$@"
    rm -f -- "$TMPO"
    header=$1
    shift
    disable_safe $header
    {
       echo "#include <$header>"
       echo "int main(void) { return 0; }"
    } | check_objcc && check_stat "$TMPO" && enable_safe $headers
}

check_func(){
    log check_func "$@"
    func=$1
    shift
    disable $func
    check_ld "cc" "$@" <<EOF && enable $func
extern int $func();
int main(void){ $func(); }
EOF
}

check_complexfunc(){
    log check_complexfunc "$@"
    func=$1
    narg=$2
    shift 2
    test $narg = 2 && args="f, g" || args="f * I"
    disable $func
    check_ld "cc" "$@" <<EOF && enable $func
#include <complex.h>
#include <math.h>
float foo(complex float f, complex float g) { return $func($args); }
int main(void){ return (int) foo; }
EOF
}

check_mathfunc(){
    log check_mathfunc "$@"
    func=$1
    narg=$2
    shift 2
    test $narg = 2 && args="f, g" || args="f"
    disable $func
    check_ld "cc" "$@" <<EOF && enable $func
#include <math.h>
float foo(float f, float g) { return $func($args); }
int main(void){ return (int) foo; }
EOF
}

check_func_headers(){
    log check_func_headers "$@"
    headers=$1
    funcs=$2
    shift 2
    {
        for hdr in $headers; do
            print_include $hdr
        done
        for func in $funcs; do
            echo "long check_$func(void) { return (long) $func; }"
        done
        echo "int main(void) { return 0; }"
    } | check_ld "cc" "$@" && enable $funcs && enable_safe $headers
}

check_class_headers_cpp(){
    log check_class_headers_cpp "$@"
    headers=$1
    classes=$2
    shift 2
    {
        for hdr in $headers; do
            echo "#include <$hdr>"
        done
        echo "int main(void) { "
        i=1
        for class in $classes; do
            echo "$class obj$i;"
            i=$(expr $i + 1)
        done
        echo "return 0; }"
    } | check_ld "cxx" "$@" && enable $funcs && enable_safe $headers
}

check_cpp_condition(){
    log check_cpp_condition "$@"
    header=$1
    condition=$2
    shift 2
    check_cpp "$@" <<EOF
#include <$header>
#if !($condition)
#error "unsatisfied condition: $condition"
#endif
EOF
}

check_lib(){
    log check_lib "$@"
    header="$1"
    func="$2"
    shift 2
    check_header $header && check_func $func "$@" && add_extralibs "$@"
}

check_lib2(){
    log check_lib2 "$@"
    headers="$1"
    funcs="$2"
    shift 2
    check_func_headers "$headers" "$funcs" "$@" && add_extralibs "$@"
}

check_lib_cpp(){
    log check_lib_cpp "$@"
    headers="$1"
    classes="$2"
    shift 2
    check_class_headers_cpp "$headers" "$classes" "$@" && add_extralibs "$@"
}

check_pkg_config(){
    log check_pkg_config "$@"
    pkgandversion="$1"
    pkg="${1%% *}"
    headers="$2"
    funcs="$3"
    shift 3
    check_cmd $pkg_config --exists --print-errors $pkgandversion || return
    pkg_cflags=$($pkg_config --cflags $pkg_config_flags $pkg)
    pkg_libs=$($pkg_config --libs $pkg_config_flags $pkg)
    check_func_headers "$headers" "$funcs" $pkg_cflags $pkg_libs "$@" &&
        set_safe "${pkg}_cflags" $pkg_cflags   &&
        set_safe "${pkg}_libs"   $pkg_libs
}

check_exec(){
    check_ld "cc" "$@" && { enabled cross_compile || $TMPE >> $logfile 2>&1; }
}

check_exec_crash(){
    code=$(cat)

    # exit() is not async signal safe.  _Exit (C99) and _exit (POSIX)
    # are safe but may not be available everywhere.  Thus we use
    # raise(SIGTERM) instead.  The check is run in a subshell so we
    # can redirect the "Terminated" message from the shell.  SIGBUS
    # is not defined by standard C so it is used conditionally.

    (check_exec "$@") >> $logfile 2>&1 <<EOF
#include <signal.h>
static void sighandler(int sig){
    raise(SIGTERM);
}
int foo(void){
    $code
}
int (*func_ptr)(void) = foo;
int main(void){
    signal(SIGILL, sighandler);
    signal(SIGFPE, sighandler);
    signal(SIGSEGV, sighandler);
#ifdef SIGBUS
    signal(SIGBUS, sighandler);
#endif
    return func_ptr();
}
EOF
}

check_type(){
    log check_type "$@"
    headers=$1
    type=$2
    shift 2
    disable_safe "$type"
    check_code cc "$headers" "$type v" "$@" && enable_safe "$type"
}

check_struct(){
    log check_struct "$@"
    headers=$1
    struct=$2
    member=$3
    shift 3
    disable_safe "${struct}_${member}"
    check_code cc "$headers" "const void *p = &(($struct *)0)->$member" "$@" &&
        enable_safe "${struct}_${member}"
}

check_builtin(){
    log check_builtin "$@"
    name=$1
    headers=$2
    builtin=$3
    shift 3
    disable "$name"
    check_code ld "$headers" "$builtin" "cc" "$@" && enable "$name"
}

check_compile_assert(){
    log check_compile_assert "$@"
    name=$1
    headers=$2
    condition=$3
    shift 3
    disable "$name"
    check_code cc "$headers" "char c[2 * !!($condition) - 1]" "$@" && enable "$name"
}

require(){
    name="$1"
    header="$2"
    func="$3"
    shift 3
    check_lib $header $func "$@" || die "ERROR: $name not found"
}

require2(){
    name="$1"
    headers="$2"
    func="$3"
    shift 3
    check_lib2 "$headers" $func "$@" || die "ERROR: $name not found"
}

require_cpp(){
    name="$1"
    headers="$2"
    classes="$3"
    shift 3
    check_lib_cpp "$headers" "$classes" "$@" || die "ERROR: $name not found"
}

use_pkg_config(){
    pkg="$1"
    check_pkg_config "$@" || return 1
    add_cflags    $(get_safe "${pkg}_cflags")
    add_extralibs $(get_safe "${pkg}_libs")
}

require_pkg_config(){
    use_pkg_config "$@" || die "ERROR: $pkg not found using pkg-config$pkg_config_fail_message"
}

require_libfreetype(){
    log require_libfreetype "$@"
    pkg="freetype2"
    check_cmd $pkg_config --exists --print-errors $pkg \
      || die "ERROR: $pkg not found"
    pkg_cflags=$($pkg_config --cflags $pkg_config_flags $pkg)
    pkg_libs=$($pkg_config --libs $pkg_config_flags $pkg)
    {
        echo "#include <ft2build.h>"
        echo "#include FT_FREETYPE_H"
        echo "long check_func(void) { return (long) FT_Init_FreeType; }"
        echo "int main(void) { return 0; }"
    } | check_ld "cc" $pkg_cflags $pkg_libs \
      && set_safe "${pkg}_cflags" $pkg_cflags \
      && set_safe "${pkg}_libs"   $pkg_libs \
      || die "ERROR: $pkg not found"
    add_cflags    $(get_safe "${pkg}_cflags")
    add_extralibs $(get_safe "${pkg}_libs")
}

hostcc_e(){
    eval printf '%s\\n' $HOSTCC_E
}

hostcc_o(){
    eval printf '%s\\n' $HOSTCC_O
}

check_host_cc(){
    log check_host_cc "$@"
    cat > $TMPC
    log_file $TMPC
    check_cmd $host_cc $host_cflags "$@" $HOSTCC_C $(hostcc_o $TMPO) $TMPC
}

check_host_cpp(){
    log check_host_cpp "$@"
    cat > $TMPC
    log_file $TMPC
    check_cmd $host_cc $host_cppflags $host_cflags "$@" $(hostcc_e $TMPO) $TMPC
}

check_host_cppflags(){
    log check_host_cppflags "$@"
    check_host_cc "$@" <<EOF && append host_cppflags "$@"
int x;
EOF
}

check_host_cflags(){
    log check_host_cflags "$@"
    set -- $($host_cflags_filter "$@")
    check_host_cc "$@" <<EOF && append host_cflags "$@"
int x;
EOF
}

check_host_cpp_condition(){
    log check_host_cpp_condition "$@"
    header=$1
    condition=$2
    shift 2
    check_host_cpp "$@" <<EOF
#include <$header>
#if !($condition)
#error "unsatisfied condition: $condition"
#endif
EOF
}

cp_if_changed(){
    cmp -s "$1" "$2" && echo "$2 is unchanged" && return
    mkdir -p "$(dirname $2)"
    $cp_f "$1" "$2"
}

# CONFIG_LIST contains configurable options, while HAVE_LIST is for
# system-dependent things.

AVCODEC_COMPONENTS="
    bsfs
    decoders
    encoders
    hwaccels
    parsers
"

AVDEVICE_COMPONENTS="
    indevs
    outdevs
"
AVFILTER_COMPONENTS="
    filters
"
AVFORMAT_COMPONENTS="
    demuxers
    muxers
    protocols
"

AVRESAMPLE_COMPONENTS=""
AVUTIL_COMPONENTS=""

COMPONENT_LIST="
    $AVCODEC_COMPONENTS
    $AVDEVICE_COMPONENTS
    $AVFILTER_COMPONENTS
    $AVFORMAT_COMPONENTS
    $AVRESAMPLE_COMPONENTS
    $AVUTIL_COMPONENTS
"

EXAMPLE_LIST="
    avio_dir_cmd_example
    avio_reading_example
    decoding_encoding_example
    demuxing_decoding_example
    extract_mvs_example
    filter_audio_example
    filtering_audio_example
    filtering_video_example
    http_multiclient_example
    metadata_example
    muxing_example
    qsvdec_example
    remuxing_example
    resampling_audio_example
    scaling_video_example
    transcode_aac_example
    transcoding_example
"

EXTERNAL_LIBRARY_LIST="
    avisynth
    bzlib
    chromaprint
    crystalhd
    decklink
    frei0r
    gcrypt
    gmp
    gnutls
    iconv
    jni
    ladspa
    libass
    libbluray
    libbs2b
    libcaca
    libcdio
    libcelt
    libdc1394
    libebur128
    libfdk_aac
    libflite
    libfontconfig
    libfreetype
    libfribidi
    libgme
    libgsm
    libiec61883
    libilbc
    libkvazaar
    libmodplug
    libmp3lame
    libnut
    libopencore_amrnb
    libopencore_amrwb
    libopencv
    libopenh264
    libopenjpeg
    libopenmpt
    libopus
    libpulse
    librtmp
    librubberband
    libschroedinger
    libshine
    libsmbclient
    libsnappy
    libsoxr
    libspeex
    libssh
    libtesseract
    libtheora
    libtwolame
    libv4l2
    libvidstab
    libvo_amrwbenc
    libvorbis
    libvpx
    libwavpack
    libwebp
    libx264
    libx265
    libxavs
    libxcb
    libxcb_shm
    libxcb_shape
    libxcb_xfixes
    libxvid
    libzimg
    libzmq
    libzvbi
    lzma
    mediacodec
    netcdf
    openal
    opencl
    opengl
    openssl
    schannel
    sdl
    sdl2
    securetransport
    videotoolbox
    x11grab
    xlib
    zlib
"

HWACCEL_LIBRARY_LIST="
    audiotoolbox
    cuda
    cuvid
    d3d11va
    dxva2
    libmfx
    libnpp
    mmal
    nvenc
    omx
    vaapi
    vda
    vdpau
    videotoolbox_hwaccel
    xvmc
"

DOCUMENT_LIST="
    doc
    htmlpages
    manpages
    podpages
    txtpages
"

FEATURE_LIST="
    ftrapv
    gray
    hardcoded_tables
    omx_rpi
    runtime_cpudetect
    safe_bitstream_reader
    shared
    small
    static
    swscale_alpha
"

LIBRARY_LIST="
    avcodec
    avdevice
    avfilter
    avformat
    avresample
    avutil
    postproc
    swresample
    swscale
"

LICENSE_LIST="
    gpl
    nonfree
    version3
"

PROGRAM_LIST="
    ffplay
    ffprobe
    ffserver
    ffmpeg
"

SUBSYSTEM_LIST="
    dct
    dwt
    error_resilience
    faan
    fast_unaligned
    fft
    lsp
    lzo
    mdct
    pixelutils
    network
    rdft
"

CONFIG_LIST="
    $COMPONENT_LIST
    $DOCUMENT_LIST
    $EXAMPLE_LIST
    $EXTERNAL_LIBRARY_LIST
    $HWACCEL_LIBRARY_LIST
    $FEATURE_LIST
    $LICENSE_LIST
    $LIBRARY_LIST
    $PROGRAM_LIST
    $SUBSYSTEM_LIST
    fontconfig
    incompatible_libav_abi
    memalign_hack
    memory_poisoning
    neon_clobber_test
    pic
    pod2man
    raise_major
    thumb
    valgrind_backtrace
    xmm_clobber_test
"

THREADS_LIST="
    pthreads
    os2threads
    w32threads
"

ATOMICS_LIST="
    atomics_gcc
    atomics_suncc
    atomics_win32
"

ARCH_LIST="
    aarch64
    alpha
    arm
    avr32
    avr32_ap
    avr32_uc
    bfin
    ia64
    m68k
    mips
    mips64
    parisc
    ppc
    ppc64
    s390
    sh4
    sparc
    sparc64
    tilegx
    tilepro
    tomi
    x86
    x86_32
    x86_64
"

ARCH_EXT_LIST_ARM="
    armv5te
    armv6
    armv6t2
    armv8
    neon
    vfp
    vfpv3
    setend
"

ARCH_EXT_LIST_MIPS="
    mipsfpu
    mips32r2
    mips32r5
    mips64r2
    mips32r6
    mips64r6
    mipsdsp
    mipsdspr2
    msa
"

ARCH_EXT_LIST_LOONGSON="
    loongson2
    loongson3
    mmi
"

ARCH_EXT_LIST_X86_SIMD="
    aesni
    amd3dnow
    amd3dnowext
    avx
    avx2
    fma3
    fma4
    mmx
    mmxext
    sse
    sse2
    sse3
    sse4
    sse42
    ssse3
    xop
"

ARCH_EXT_LIST_PPC="
    altivec
    dcbzl
    ldbrx
    power8
    ppc4xx
    vsx
"

ARCH_EXT_LIST_X86="
    $ARCH_EXT_LIST_X86_SIMD
    cpunop
    i686
"

ARCH_EXT_LIST="
    $ARCH_EXT_LIST_ARM
    $ARCH_EXT_LIST_PPC
    $ARCH_EXT_LIST_X86
    $ARCH_EXT_LIST_MIPS
    $ARCH_EXT_LIST_LOONGSON
"

ARCH_FEATURES="
    aligned_stack
    fast_64bit
    fast_clz
    fast_cmov
    local_aligned_8
    local_aligned_16
    local_aligned_32
    simd_align_16
"

BUILTIN_LIST="
    atomic_cas_ptr
    atomic_compare_exchange
    machine_rw_barrier
    MemoryBarrier
    mm_empty
    rdtsc
    sarestart
    sem_timedwait
    sync_val_compare_and_swap
"
HAVE_LIST_CMDLINE="
    inline_asm
    symver
    yasm
"

HAVE_LIST_PUB="
    bigendian
    fast_unaligned
    incompatible_libav_abi
"

HEADERS_LIST="
    alsa_asoundlib_h
    altivec_h
    arpa_inet_h
    asm_types_h
    cdio_paranoia_h
    cdio_paranoia_paranoia_h
    dispatch_dispatch_h
    dev_bktr_ioctl_bt848_h
    dev_bktr_ioctl_meteor_h
    dev_ic_bt8xx_h
    dev_video_bktr_ioctl_bt848_h
    dev_video_meteor_ioctl_meteor_h
    direct_h
    dirent_h
    dlfcn_h
    d3d11_h
    dxva_h
    ES2_gl_h
    gsm_h
    io_h
    mach_mach_time_h
    machine_ioctl_bt848_h
    machine_ioctl_meteor_h
    malloc_h
    opencv2_core_core_c_h
    openjpeg_2_1_openjpeg_h
    openjpeg_2_0_openjpeg_h
    openjpeg_1_5_openjpeg_h
    OpenGL_gl3_h
    poll_h
    sndio_h
    soundcard_h
    sys_mman_h
    sys_param_h
    sys_resource_h
    sys_select_h
    sys_soundcard_h
    sys_time_h
    sys_un_h
    sys_videoio_h
    termios_h
    udplite_h
    unistd_h
    valgrind_valgrind_h
    windows_h
    winsock2_h
"

INTRINSICS_LIST="
    intrinsics_neon
"

COMPLEX_FUNCS="
    cabs
    cexp
"

MATH_FUNCS="
    atanf
    atan2f
    cbrt
    cbrtf
    copysign
    cosf
    erf
    exp2
    exp2f
    expf
    hypot
    isfinite
    isinf
    isnan
    ldexpf
    llrint
    llrintf
    log2
    log2f
    log10f
    lrint
    lrintf
    powf
    rint
    round
    roundf
    sinf
    trunc
    truncf
"

SYSTEM_FUNCS="
    access
    aligned_malloc
    arc4random
    clock_gettime
    closesocket
    CommandLineToArgvW
    CoTaskMemFree
    CryptGenRandom
    dlopen
    fcntl
    flt_lim
    fork
    getaddrinfo
    gethrtime
    getopt
    GetProcessAffinityMask
    GetProcessMemoryInfo
    GetProcessTimes
    getrusage
    GetSystemTimeAsFileTime
    gettimeofday
    glob
    glXGetProcAddress
    gmtime_r
    inet_aton
    isatty
    jack_port_get_latency_range
    kbhit
    LoadLibrary
    localtime_r
    lstat
    lzo1x_999_compress
    mach_absolute_time
    MapViewOfFile
    memalign
    mkstemp
    mmap
    mprotect
    nanosleep
    PeekNamedPipe
    posix_memalign
    pthread_cancel
    sched_getaffinity
    SetConsoleTextAttribute
    SetConsoleCtrlHandler
    setmode
    setrlimit
    Sleep
    strerror_r
    sysconf
    sysctl
    usleep
    UTGetOSTypeFromString
    VirtualAlloc
    wglGetProcAddress
"

TOOLCHAIN_FEATURES="
    as_dn_directive
    as_func
    as_object_arch
    asm_mod_q
    attribute_may_alias
    attribute_packed
    ebp_available
    ebx_available
    gnu_as
    gnu_windres
    ibm_asm
    inline_asm_direct_symbol_refs
    inline_asm_labels
    inline_asm_nonlocal_labels
    pragma_deprecated
    rsync_contimeout
    symver_asm_label
    symver_gnu_asm
    vfp_args
    xform_asm
    xmm_clobbers
"

TYPES_LIST="
    CONDITION_VARIABLE_Ptr
    socklen_t
    struct_addrinfo
    struct_group_source_req
    struct_ip_mreq_source
    struct_ipv6_mreq
    struct_msghdr_msg_flags
    struct_pollfd
    struct_rusage_ru_maxrss
    struct_sctp_event_subscribe
    struct_sockaddr_in6
    struct_sockaddr_sa_len
    struct_sockaddr_storage
    struct_stat_st_mtim_tv_nsec
    struct_v4l2_frmivalenum_discrete
"

HAVE_LIST="
    $ARCH_EXT_LIST
    $(add_suffix _external $ARCH_EXT_LIST)
    $(add_suffix _inline   $ARCH_EXT_LIST)
    $ARCH_FEATURES
    $ATOMICS_LIST
    $BUILTIN_LIST
    $COMPLEX_FUNCS
    $HAVE_LIST_CMDLINE
    $HAVE_LIST_PUB
    $HEADERS_LIST
    $INTRINSICS_LIST
    $MATH_FUNCS
    $SYSTEM_FUNCS
    $THREADS_LIST
    $TOOLCHAIN_FEATURES
    $TYPES_LIST
    atomics_native
    dos_paths
    dxva2_lib
    dxva2api_cobj
    libc_msvcrt
    libdc1394_1
    libdc1394_2
    makeinfo
    makeinfo_html
    MMAL_PARAMETER_VIDEO_MAX_NUM_CALLBACKS
    perl
    pod2man
    sdl2
    section_data_rel_ro
    texi2html
    threads
    vaapi_drm
    vaapi_x11
    vdpau_x11
    winrt
    xlib
"

# options emitted with CONFIG_ prefix but not available on the command line
CONFIG_EXTRA="
    aandcttables
    ac3dsp
    audio_frame_queue
    audiodsp
    blockdsp
    bswapdsp
    cabac
    dirac_parse
    dvprofile
    exif
    faandct
    faanidct
    fdctdsp
    flacdsp
    fmtconvert
    frame_thread_encoder
    g722dsp
    golomb
    gplv3
    h263dsp
    h264chroma
    h264dsp
    h264pred
    h264qpel
    hpeldsp
    huffman
    huffyuvdsp
    huffyuvencdsp
    idctdsp
    iirfilter
    imdct15
    intrax8
    iso_media
    ividsp
    jpegtables
    lgplv3
    libx262
    llauddsp
    llviddsp
    lpc
    lzf
    me_cmp
    mpeg_er
    mpegaudio
    mpegaudiodsp
    mpegvideo
    mpegvideoenc
    mss34dsp
    pixblockdsp
    qpeldsp
    qsv
    qsvdec
    qsvenc
    rangecoder
    riffdec
    riffenc
    rtpdec
    rtpenc_chain
    rv34dsp
    sinewin
    snappy
    srtp
    startcode
    texturedsp
    texturedspenc
    tpeldsp
    vaapi_encode
    vc1dsp
    videodsp
    vp3dsp
    vp56dsp
    vp8dsp
    vt_bt2020
    wma_freqs
    wmv2dsp
"

CMDLINE_SELECT="
    $ARCH_EXT_LIST
    $CONFIG_LIST
    $HAVE_LIST_CMDLINE
    $THREADS_LIST
    asm
    cross_compile
    debug
    extra_warnings
    logging
    lto
    optimizations
    rpath
    stripping
"

PATHS_LIST="
    bindir
    datadir
    docdir
    incdir
    libdir
    mandir
    pkgconfigdir
    prefix
    shlibdir
    install_name_dir
"

CMDLINE_SET="
    $PATHS_LIST
    ar
    arch
    as
    assert_level
    build_suffix
    cc
    objcc
    cpu
    cross_prefix
    custom_allocator
    cxx
    dep_cc
    doxygen
    env
    extra_version
    gas
    host_cc
    host_cflags
    host_ld
    host_ldflags
    host_libs
    host_os
    install
    ld
    ln_s
    logfile
    malloc_prefix
    nm
    optflags
    pkg_config
    pkg_config_flags
    progs_suffix
    random_seed
    ranlib
    samples
    strip
    sws_max_filter_size
    sysinclude
    sysroot
    target_exec
    target_os
    target_path
    target_samples
    tempprefix
    toolchain
    valgrind
    yasmexe
"

CMDLINE_APPEND="
    extra_cflags
    extra_cxxflags
    extra_objcflags
    host_cppflags
"

# code dependency declarations

# architecture extensions

armv5te_deps="arm"
armv6_deps="arm"
armv6t2_deps="arm"
armv8_deps="aarch64"
neon_deps_any="aarch64 arm"
intrinsics_neon_deps="neon"
vfp_deps_any="aarch64 arm"
vfpv3_deps="vfp"
setend_deps="arm"

map 'eval ${v}_inline_deps=inline_asm' $ARCH_EXT_LIST_ARM

loongson2_deps="mips"
loongson3_deps="mips"
mipsfpu_deps="mips"
mipsdsp_deps="mips"
mipsdspr2_deps="mips"
mips32r2_deps="mips"
mips32r5_deps="mips"
mips32r6_deps="mips"
mips64r2_deps="mips"
mips64r6_deps="mips"
msa_deps="mipsfpu"
mmi_deps="mips"

altivec_deps="ppc"
dcbzl_deps="ppc"
ldbrx_deps="ppc"
ppc4xx_deps="ppc"
vsx_deps="altivec"
power8_deps="vsx"

cpunop_deps="i686"
x86_64_select="i686"
x86_64_suggest="fast_cmov"

amd3dnow_deps="mmx"
amd3dnowext_deps="amd3dnow"
i686_deps="x86"
mmx_deps="x86"
mmxext_deps="mmx"
sse_deps="mmxext"
sse2_deps="sse"
sse3_deps="sse2"
ssse3_deps="sse3"
sse4_deps="ssse3"
sse42_deps="sse4"
aesni_deps="sse42"
avx_deps="sse42"
xop_deps="avx"
fma3_deps="avx"
fma4_deps="avx"
avx2_deps="avx"

mmx_external_deps="yasm"
mmx_inline_deps="inline_asm"
mmx_suggest="mmx_external mmx_inline"

for ext in $(filter_out mmx $ARCH_EXT_LIST_X86_SIMD); do
    eval dep=\$${ext}_deps
    eval ${ext}_external_deps='"${dep}_external"'
    eval ${ext}_inline_deps='"${dep}_inline"'
    eval ${ext}_suggest='"${ext}_external ${ext}_inline"'
done

aligned_stack_if_any="aarch64 ppc x86"
fast_64bit_if_any="aarch64 alpha ia64 mips64 parisc64 ppc64 sparc64 x86_64"
fast_clz_if_any="aarch64 alpha avr32 mips ppc x86"
fast_unaligned_if_any="aarch64 ppc x86"
simd_align_16_if_any="altivec neon sse"

# system capabilities
symver_if_any="symver_asm_label symver_gnu_asm"
valgrind_backtrace_deps="!optimizations valgrind_valgrind_h"

# threading support
atomics_gcc_if_any="sync_val_compare_and_swap atomic_compare_exchange"
atomics_suncc_if="atomic_cas_ptr machine_rw_barrier"
atomics_win32_if="MemoryBarrier"
atomics_native_if_any="$ATOMICS_LIST"
w32threads_deps="atomics_native"
threads_if_any="$THREADS_LIST"

# subsystems
dct_select="rdft"
dirac_parse_select="golomb"
error_resilience_select="me_cmp"
faandct_deps="faan fdctdsp"
faanidct_deps="faan idctdsp"
h264dsp_select="startcode"
frame_thread_encoder_deps="encoders threads"
intrax8_select="blockdsp idctdsp"
mdct_select="fft"
me_cmp_select="fdctdsp idctdsp pixblockdsp"
mpeg_er_select="error_resilience"
mpegaudio_select="mpegaudiodsp"
mpegaudiodsp_select="dct"
mpegvideo_select="blockdsp h264chroma hpeldsp idctdsp me_cmp mpeg_er videodsp"
mpegvideoenc_select="me_cmp mpegvideo pixblockdsp qpeldsp"
vc1dsp_select="h264chroma qpeldsp startcode"
rdft_select="fft"

# decoders / encoders
aac_decoder_select="imdct15 mdct sinewin"
aac_fixed_decoder_select="mdct sinewin"
aac_encoder_select="audio_frame_queue iirfilter lpc mdct sinewin"
aac_latm_decoder_select="aac_decoder aac_latm_parser"
ac3_decoder_select="ac3_parser ac3dsp bswapdsp fmtconvert mdct"
ac3_fixed_decoder_select="ac3_parser ac3dsp bswapdsp mdct"
ac3_encoder_select="ac3dsp audiodsp mdct me_cmp"
ac3_fixed_encoder_select="ac3dsp audiodsp mdct me_cmp"
adpcm_g722_decoder_select="g722dsp"
adpcm_g722_encoder_select="g722dsp"
aic_decoder_select="golomb idctdsp"
alac_encoder_select="lpc"
als_decoder_select="bswapdsp"
amrnb_decoder_select="lsp"
amrwb_decoder_select="lsp"
amv_decoder_select="sp5x_decoder exif"
amv_encoder_select="aandcttables jpegtables mpegvideoenc"
ape_decoder_select="bswapdsp llauddsp"
apng_decoder_select="zlib"
apng_encoder_select="huffyuvencdsp zlib"
asv1_decoder_select="blockdsp bswapdsp idctdsp"
asv1_encoder_select="bswapdsp fdctdsp pixblockdsp"
asv2_decoder_select="blockdsp bswapdsp idctdsp"
asv2_encoder_select="bswapdsp fdctdsp pixblockdsp"
atrac1_decoder_select="mdct sinewin"
atrac3_decoder_select="mdct"
atrac3p_decoder_select="mdct sinewin"
avrn_decoder_select="exif jpegtables"
bink_decoder_select="blockdsp hpeldsp"
binkaudio_dct_decoder_select="mdct rdft dct sinewin wma_freqs"
binkaudio_rdft_decoder_select="mdct rdft sinewin wma_freqs"
cavs_decoder_select="blockdsp golomb h264chroma idctdsp qpeldsp videodsp"
cllc_decoder_select="bswapdsp"
comfortnoise_encoder_select="lpc"
cook_decoder_select="audiodsp mdct sinewin"
cscd_decoder_select="lzo"
cscd_decoder_suggest="zlib"
dca_decoder_select="mdct"
dds_decoder_select="texturedsp"
dirac_decoder_select="dirac_parse dwt golomb videodsp mpegvideoenc"
dnxhd_decoder_select="blockdsp idctdsp"
dnxhd_encoder_select="aandcttables blockdsp fdctdsp idctdsp mpegvideoenc pixblockdsp"
dvvideo_decoder_select="dvprofile idctdsp"
dvvideo_encoder_select="dvprofile fdctdsp me_cmp pixblockdsp"
dxa_decoder_select="zlib"
dxv_decoder_select="lzf texturedsp"
eac3_decoder_select="ac3_decoder"
eac3_encoder_select="ac3_encoder"
eamad_decoder_select="aandcttables blockdsp bswapdsp idctdsp mpegvideo"
eatgq_decoder_select="aandcttables"
eatqi_decoder_select="aandcttables blockdsp bswapdsp idctdsp"
exr_decoder_select="zlib"
ffv1_decoder_select="golomb rangecoder"
ffv1_encoder_select="rangecoder"
ffvhuff_decoder_select="huffyuv_decoder"
ffvhuff_encoder_select="huffyuv_encoder"
fic_decoder_select="golomb"
flac_decoder_select="flacdsp golomb"
flac_encoder_select="bswapdsp flacdsp golomb lpc"
flashsv2_decoder_select="zlib"
flashsv2_encoder_select="zlib"
flashsv_decoder_select="zlib"
flashsv_encoder_select="zlib"
flv_decoder_select="h263_decoder"
flv_encoder_select="h263_encoder"
fourxm_decoder_select="blockdsp bswapdsp"
fraps_decoder_select="bswapdsp huffman"
g2m_decoder_select="blockdsp idctdsp jpegtables zlib"
g729_decoder_select="audiodsp"
h261_decoder_select="mpegvideo"
h261_encoder_select="aandcttables mpegvideoenc"
h263_decoder_select="h263_parser h263dsp mpegvideo qpeldsp"
h263_encoder_select="aandcttables h263dsp mpegvideoenc"
h263i_decoder_select="h263_decoder"
h263p_decoder_select="h263_decoder"
h263p_encoder_select="h263_encoder"
h264_decoder_select="cabac golomb h264chroma h264dsp h264pred h264qpel videodsp"
h264_decoder_suggest="error_resilience"
hap_decoder_select="snappy texturedsp"
hap_encoder_deps="libsnappy"
hap_encoder_select="texturedspenc"
hevc_decoder_select="bswapdsp cabac golomb videodsp"
huffyuv_decoder_select="bswapdsp huffyuvdsp llviddsp"
huffyuv_encoder_select="bswapdsp huffman huffyuvencdsp llviddsp"
iac_decoder_select="imc_decoder"
imc_decoder_select="bswapdsp fft mdct sinewin"
indeo3_decoder_select="hpeldsp"
indeo4_decoder_select="ividsp"
indeo5_decoder_select="ividsp"
interplay_video_decoder_select="hpeldsp"
jpegls_decoder_select="golomb mjpeg_decoder"
jpegls_encoder_select="golomb"
jv_decoder_select="blockdsp"
lagarith_decoder_select="huffyuvdsp"
ljpeg_encoder_select="aandcttables idctdsp jpegtables"
loco_decoder_select="golomb"
magicyuv_decoder_select="huffyuvdsp"
mdec_decoder_select="blockdsp idctdsp mpegvideo"
metasound_decoder_select="lsp mdct sinewin"
mimic_decoder_select="blockdsp bswapdsp hpeldsp idctdsp"
mjpeg_decoder_select="blockdsp hpeldsp exif idctdsp jpegtables"
mjpeg_encoder_select="aandcttables jpegtables mpegvideoenc"
mjpegb_decoder_select="mjpeg_decoder"
mjpeg_vaapi_encoder_deps="VAEncPictureParameterBufferJPEG"
mjpeg_vaapi_encoder_select="vaapi_encode jpegtables"
mlp_decoder_select="mlp_parser"
motionpixels_decoder_select="bswapdsp"
mp1_decoder_select="mpegaudio"
mp1float_decoder_select="mpegaudio"
mp2_decoder_select="mpegaudio"
mp2float_decoder_select="mpegaudio"
mp3_decoder_select="mpegaudio"
mp3adu_decoder_select="mpegaudio"
mp3adufloat_decoder_select="mpegaudio"
mp3float_decoder_select="mpegaudio"
mp3on4_decoder_select="mpegaudio"
mp3on4float_decoder_select="mpegaudio"
mpc7_decoder_select="bswapdsp mpegaudiodsp"
mpc8_decoder_select="mpegaudiodsp"
mpeg_xvmc_decoder_deps="X11_extensions_XvMClib_h"
mpeg_xvmc_decoder_select="mpeg2video_decoder"
mpegvideo_decoder_select="mpegvideo"
mpeg1video_decoder_select="mpegvideo"
mpeg1video_encoder_select="aandcttables mpegvideoenc h263dsp"
mpeg2video_decoder_select="mpegvideo"
mpeg2video_encoder_select="aandcttables mpegvideoenc h263dsp"
mpeg4_decoder_select="h263_decoder mpeg4video_parser"
mpeg4_encoder_select="h263_encoder"
msa1_decoder_select="mss34dsp"
msmpeg4v1_decoder_select="h263_decoder"
msmpeg4v2_decoder_select="h263_decoder"
msmpeg4v2_encoder_select="h263_encoder"
msmpeg4v3_decoder_select="h263_decoder"
msmpeg4v3_encoder_select="h263_encoder"
mss2_decoder_select="vc1_decoder mpegvideo"
mts2_decoder_select="mss34dsp"
mxpeg_decoder_select="mjpeg_decoder"
nellymoser_decoder_select="mdct sinewin"
nellymoser_encoder_select="audio_frame_queue mdct sinewin"
nuv_decoder_select="idctdsp lzo"
on2avc_decoder_select="mdct"
opus_decoder_deps="swresample"
opus_decoder_select="imdct15"
png_decoder_select="zlib"
png_encoder_select="huffyuvencdsp zlib"
prores_decoder_select="blockdsp idctdsp"
prores_encoder_select="fdctdsp"
qcelp_decoder_select="lsp"
qdm2_decoder_select="mdct rdft mpegaudiodsp"
ra_144_decoder_select="audiodsp"
ra_144_encoder_select="audio_frame_queue lpc audiodsp"
ralf_decoder_select="golomb"
rawvideo_decoder_select="bswapdsp"
rscc_decoder_select="zlib"
rtjpeg_decoder_select="me_cmp"
rv10_decoder_select="h263_decoder"
rv10_encoder_select="h263_encoder"
rv20_decoder_select="h263_decoder"
rv20_encoder_select="h263_encoder"
rv30_decoder_select="golomb h264pred h264qpel mpegvideo rv34dsp"
rv40_decoder_select="golomb h264pred h264qpel mpegvideo rv34dsp"
screenpresso_decoder_select="zlib"
shorten_decoder_select="golomb"
sipr_decoder_select="lsp"
snow_decoder_select="dwt h264qpel hpeldsp me_cmp rangecoder videodsp"
snow_encoder_select="aandcttables dwt h264qpel hpeldsp me_cmp mpegvideoenc rangecoder"
sonic_decoder_select="golomb rangecoder"
sonic_encoder_select="golomb rangecoder"
sonic_ls_encoder_select="golomb rangecoder"
sp5x_decoder_select="mjpeg_decoder"
svq1_decoder_select="hpeldsp"
svq1_encoder_select="aandcttables hpeldsp me_cmp mpegvideoenc"
svq3_decoder_select="golomb h264dsp h264pred hpeldsp tpeldsp videodsp"
svq3_decoder_suggest="zlib"
tak_decoder_select="audiodsp"
tdsc_decoder_select="zlib mjpeg_decoder"
theora_decoder_select="vp3_decoder"
thp_decoder_select="mjpeg_decoder"
tiff_decoder_suggest="zlib lzma"
tiff_encoder_suggest="zlib"
truehd_decoder_select="mlp_parser"
truemotion2_decoder_select="bswapdsp"
truespeech_decoder_select="bswapdsp"
tscc_decoder_select="zlib"
twinvq_decoder_select="mdct lsp sinewin"
txd_decoder_select="texturedsp"
utvideo_decoder_select="bswapdsp"
utvideo_encoder_select="bswapdsp huffman huffyuvencdsp"
vble_decoder_select="huffyuvdsp"
vc1_decoder_select="blockdsp h263_decoder h264qpel intrax8 mpegvideo vc1dsp"
vc1_qsv_decoder_deps="libmfx"
vc1_qsv_decoder_select="qsvdec vc1_qsv_hwaccel"
vc1image_decoder_select="vc1_decoder"
vorbis_decoder_select="mdct"
vorbis_encoder_select="mdct"
vp3_decoder_select="hpeldsp vp3dsp videodsp"
vp5_decoder_select="h264chroma hpeldsp videodsp vp3dsp vp56dsp"
vp6_decoder_select="h264chroma hpeldsp huffman videodsp vp3dsp vp56dsp"
vp6a_decoder_select="vp6_decoder"
vp6f_decoder_select="vp6_decoder"
vp7_decoder_select="h264pred videodsp vp8dsp"
vp8_decoder_select="h264pred videodsp vp8dsp"
vp9_decoder_select="videodsp vp9_parser"
webp_decoder_select="vp8_decoder exif"
wmalossless_decoder_select="llauddsp"
wmapro_decoder_select="mdct sinewin wma_freqs"
wmav1_decoder_select="mdct sinewin wma_freqs"
wmav1_encoder_select="mdct sinewin wma_freqs"
wmav2_decoder_select="mdct sinewin wma_freqs"
wmav2_encoder_select="mdct sinewin wma_freqs"
wmavoice_decoder_select="lsp rdft dct mdct sinewin"
wmv1_decoder_select="h263_decoder"
wmv1_encoder_select="h263_encoder"
wmv2_decoder_select="blockdsp error_resilience h263_decoder idctdsp intrax8 videodsp wmv2dsp"
wmv2_encoder_select="h263_encoder wmv2dsp"
wmv3_decoder_select="vc1_decoder"
wmv3image_decoder_select="wmv3_decoder"
xma1_decoder_select="wmapro_decoder"
xma2_decoder_select="wmapro_decoder"
zerocodec_decoder_select="zlib"
zlib_decoder_select="zlib"
zlib_encoder_select="zlib"
zmbv_decoder_select="zlib"
zmbv_encoder_select="zlib"

# platform codecs
audiotoolbox_deps="AudioToolbox_AudioToolbox_h"
audiotoolbox_extralibs="-framework CoreFoundation -framework AudioToolbox -framework CoreMedia"

# hardware accelerators
crystalhd_deps="libcrystalhd_libcrystalhd_if_h"
cuvid_deps="cuda"
d3d11va_deps="d3d11_h dxva_h ID3D11VideoDecoder ID3D11VideoContext"
dxva2_deps="dxva2api_h DXVA2_ConfigPictureDecode"
vaapi_deps="va_va_h"
vda_framework_deps="VideoDecodeAcceleration_VDADecoder_h"
vda_framework_extralibs="-framework VideoDecodeAcceleration"
vda_deps="vda_framework pthreads"
vda_extralibs="-framework CoreFoundation -framework QuartzCore"
vdpau_deps="vdpau_vdpau_h vdpau_vdpau_x11_h"
videotoolbox_hwaccel_deps="videotoolbox pthreads"
videotoolbox_hwaccel_extralibs="-framework QuartzCore"
xvmc_deps="X11_extensions_XvMClib_h"

h263_cuvid_hwaccel_deps="cuda cuvid"
h263_vaapi_hwaccel_deps="vaapi"
h263_vaapi_hwaccel_select="h263_decoder"
h263_videotoolbox_hwaccel_deps="videotoolbox"
h263_videotoolbox_hwaccel_select="h263_decoder"
h264_crystalhd_decoder_select="crystalhd h264_mp4toannexb_bsf h264_parser"
h264_cuvid_hwaccel_deps="cuda cuvid"
h264_d3d11va_hwaccel_deps="d3d11va"
h264_d3d11va_hwaccel_select="h264_decoder"
h264_dxva2_hwaccel_deps="dxva2"
h264_dxva2_hwaccel_select="h264_decoder"
h264_mediacodec_decoder_deps="mediacodec"
h264_mediacodec_hwaccel_deps="mediacodec"
h264_mediacodec_decoder_select="h264_mp4toannexb_bsf h264_parser"
h264_mmal_decoder_deps="mmal"
h264_mmal_decoder_select="mmal"
h264_mmal_hwaccel_deps="mmal"
h264_omx_encoder_deps="omx"
h264_qsv_hwaccel_deps="libmfx"
h264_vaapi_hwaccel_deps="vaapi"
h264_vaapi_hwaccel_select="h264_decoder"
h264_vda_decoder_deps="vda"
h264_vda_decoder_select="h264_decoder"
h264_vda_hwaccel_deps="vda"
h264_vda_hwaccel_select="h264_decoder"
h264_vda_old_hwaccel_deps="vda"
h264_vda_old_hwaccel_select="h264_decoder"
h264_vdpau_decoder_deps="vdpau"
h264_vdpau_decoder_select="h264_decoder"
h264_vdpau_hwaccel_deps="vdpau"
h264_vdpau_hwaccel_select="h264_decoder"
h264_videotoolbox_hwaccel_deps="videotoolbox"
h264_videotoolbox_hwaccel_select="h264_decoder"
hevc_cuvid_hwaccel_deps="cuda cuvid"
hevc_d3d11va_hwaccel_deps="d3d11va DXVA_PicParams_HEVC"
hevc_d3d11va_hwaccel_select="hevc_decoder"
hevc_mediacodec_decoder_deps="mediacodec"
hevc_mediacodec_hwaccel_deps="mediacodec"
hevc_mediacodec_decoder_select="hevc_mp4toannexb_bsf hevc_parser"
hevc_dxva2_hwaccel_deps="dxva2 DXVA_PicParams_HEVC"
hevc_dxva2_hwaccel_select="hevc_decoder"
hevc_qsv_hwaccel_deps="libmfx"
hevc_vaapi_hwaccel_deps="vaapi VAPictureParameterBufferHEVC"
hevc_vaapi_hwaccel_select="hevc_decoder"
hevc_vdpau_hwaccel_deps="vdpau VdpPictureInfoHEVC"
hevc_vdpau_hwaccel_select="hevc_decoder"
mjpeg_cuvid_hwaccel_deps="cuda cuvid"
mpeg_vdpau_decoder_deps="vdpau"
mpeg_vdpau_decoder_select="mpeg2video_decoder"
mpeg_xvmc_hwaccel_deps="xvmc"
mpeg_xvmc_hwaccel_select="mpeg2video_decoder"
mpeg1_cuvid_hwaccel_deps="cuda cuvid"
mpeg1_vdpau_decoder_deps="vdpau"
mpeg1_vdpau_decoder_select="mpeg1video_decoder"
mpeg1_vdpau_hwaccel_deps="vdpau"
mpeg1_vdpau_hwaccel_select="mpeg1video_decoder"
mpeg1_videotoolbox_hwaccel_deps="videotoolbox"
mpeg1_videotoolbox_hwaccel_select="mpeg1video_decoder"
mpeg1_xvmc_hwaccel_deps="xvmc"
mpeg1_xvmc_hwaccel_select="mpeg1video_decoder"
mpeg2_crystalhd_decoder_select="crystalhd"
mpeg2_cuvid_hwaccel_deps="cuda cuvid"
mpeg2_d3d11va_hwaccel_deps="d3d11va"
mpeg2_d3d11va_hwaccel_select="mpeg2video_decoder"
mpeg2_dxva2_hwaccel_deps="dxva2"
mpeg2_dxva2_hwaccel_select="mpeg2video_decoder"
mpeg2_mmal_decoder_deps="mmal"
mpeg2_mmal_decoder_select="mmal"
mpeg2_mmal_hwaccel_deps="mmal"
mpeg2_qsv_hwaccel_deps="libmfx"
mpeg2_qsv_hwaccel_select="qsvdec_mpeg2"
mpeg2_vaapi_hwaccel_deps="vaapi"
mpeg2_vaapi_hwaccel_select="mpeg2video_decoder"
mpeg2_vdpau_hwaccel_deps="vdpau"
mpeg2_vdpau_hwaccel_select="mpeg2video_decoder"
mpeg2_videotoolbox_hwaccel_deps="videotoolbox"
mpeg2_videotoolbox_hwaccel_select="mpeg2video_decoder"
mpeg2_xvmc_hwaccel_deps="xvmc"
mpeg2_xvmc_hwaccel_select="mpeg2video_decoder"
mpeg4_crystalhd_decoder_select="crystalhd"
mpeg4_cuvid_hwaccel_deps="cuda cuvid"
mpeg4_mediacodec_decoder_deps="mediacodec"
mpeg4_mediacodec_hwaccel_deps="mediacodec"
mpeg4_mmal_decoder_deps="mmal"
mpeg4_mmal_decoder_select="mmal"
mpeg4_mmal_hwaccel_deps="mmal"
mpeg4_omx_encoder_deps="omx"
mpeg4_vaapi_hwaccel_deps="vaapi"
mpeg4_vaapi_hwaccel_select="mpeg4_decoder"
mpeg4_vdpau_decoder_deps="vdpau"
mpeg4_vdpau_decoder_select="mpeg4_decoder"
mpeg4_vdpau_hwaccel_deps="vdpau"
mpeg4_vdpau_hwaccel_select="mpeg4_decoder"
mpeg4_videotoolbox_hwaccel_deps="videotoolbox"
mpeg4_videotoolbox_hwaccel_select="mpeg4_decoder"
msmpeg4_crystalhd_decoder_select="crystalhd"
vc1_crystalhd_decoder_select="crystalhd"
vc1_cuvid_hwaccel_deps="cuda cuvid"
vc1_d3d11va_hwaccel_deps="d3d11va"
vc1_d3d11va_hwaccel_select="vc1_decoder"
vc1_dxva2_hwaccel_deps="dxva2"
vc1_dxva2_hwaccel_select="vc1_decoder"
vc1_mmal_decoder_deps="mmal"
vc1_mmal_decoder_select="mmal"
vc1_mmal_hwaccel_deps="mmal"
vc1_qsv_hwaccel_deps="libmfx"
vc1_qsv_hwaccel_select="qsvdec_vc1"
vc1_vaapi_hwaccel_deps="vaapi"
vc1_vaapi_hwaccel_select="vc1_decoder"
vc1_vdpau_decoder_deps="vdpau"
vc1_vdpau_decoder_select="vc1_decoder"
vc1_vdpau_hwaccel_deps="vdpau"
vc1_vdpau_hwaccel_select="vc1_decoder"
vp8_cuvid_hwaccel_deps="cuda cuvid"
vp9_cuvid_hwaccel_deps="cuda cuvid"
vp8_mediacodec_decoder_deps="mediacodec"
vp8_mediacodec_hwaccel_deps="mediacodec"
vp9_d3d11va_hwaccel_deps="d3d11va DXVA_PicParams_VP9"
vp9_d3d11va_hwaccel_select="vp9_decoder"
vp9_dxva2_hwaccel_deps="dxva2 DXVA_PicParams_VP9"
vp9_dxva2_hwaccel_select="vp9_decoder"
vp9_mediacodec_decoder_deps="mediacodec"
vp9_mediacodec_hwaccel_deps="mediacodec"
vp9_vaapi_hwaccel_deps="vaapi VADecPictureParameterBufferVP9"
vp9_vaapi_hwaccel_select="vp9_decoder"
wmv3_crystalhd_decoder_select="crystalhd"
wmv3_d3d11va_hwaccel_select="vc1_d3d11va_hwaccel"
wmv3_dxva2_hwaccel_select="vc1_dxva2_hwaccel"
wmv3_vaapi_hwaccel_select="vc1_vaapi_hwaccel"
wmv3_vdpau_decoder_select="vc1_vdpau_decoder"
wmv3_vdpau_hwaccel_select="vc1_vdpau_hwaccel"

# hardware-accelerated codecs
omx_deps="dlopen pthreads"
omx_extralibs='$ldl'
qsvdec_select="qsv"
qsvenc_select="qsv"
vaapi_encode_deps="vaapi"

hwupload_cuda_filter_deps="cuda"
scale_npp_filter_deps="cuda libnpp"

nvenc_deps_any="dlopen LoadLibrary"
nvenc_encoder_deps="nvenc"
h263_cuvid_decoder_deps="cuda cuvid"
h263_cuvid_decoder_select="h263_cuvid_hwaccel"
h264_cuvid_decoder_deps="cuda cuvid"
h264_cuvid_decoder_select="h264_mp4toannexb_bsf h264_cuvid_hwaccel"
h264_nvenc_encoder_deps="nvenc"
h264_qsv_decoder_deps="libmfx"
h264_qsv_decoder_select="h264_mp4toannexb_bsf h264_parser qsvdec h264_qsv_hwaccel"
h264_qsv_encoder_deps="libmfx"
h264_qsv_encoder_select="qsvenc"
h264_vaapi_encoder_deps="VAEncPictureParameterBufferH264"
h264_vaapi_encoder_select="vaapi_encode golomb"

hevc_cuvid_decoder_deps="cuda cuvid"
hevc_cuvid_decoder_select="hevc_mp4toannexb_bsf hevc_cuvid_hwaccel"
hevc_nvenc_encoder_deps="nvenc"
hevc_qsv_decoder_deps="libmfx"
hevc_qsv_decoder_select="hevc_mp4toannexb_bsf hevc_parser qsvdec hevc_qsv_hwaccel"
hevc_qsv_encoder_deps="libmfx"
hevc_qsv_encoder_select="qsvenc"
hevc_vaapi_encoder_deps="VAEncPictureParameterBufferHEVC"
hevc_vaapi_encoder_select="vaapi_encode golomb"
mjpeg_cuvid_decoder_deps="cuda cuvid"
mjpeg_cuvid_decoder_select="mjpeg_cuvid_hwaccel"
mpeg1_cuvid_decoder_deps="cuda cuvid"
mpeg1_cuvid_decoder_select="mpeg1_cuvid_hwaccel"
mpeg2_cuvid_decoder_deps="cuda cuvid"
mpeg2_cuvid_decoder_select="mpeg2_cuvid_hwaccel"
mpeg2_qsv_decoder_deps="libmfx"
mpeg2_qsv_decoder_select="qsvdec mpeg2_qsv_hwaccel"
mpeg2_qsv_encoder_deps="libmfx"
mpeg2_qsv_encoder_select="qsvenc"
mpeg4_cuvid_decoder_deps="cuda cuvid"
mpeg4_cuvid_decoder_select="mpeg4_cuvid_hwaccel"
nvenc_h264_encoder_deps="nvenc"
nvenc_hevc_encoder_deps="nvenc"

vc1_cuvid_decoder_deps="cuda cuvid"
vc1_cuvid_decoder_select="vc1_cuvid_hwaccel"
vp8_cuvid_decoder_deps="cuda cuvid"
vp8_cuvid_decoder_select="vp8_cuvid_hwaccel"
vp9_cuvid_decoder_deps="cuda cuvid"
vp9_cuvid_decoder_select="vp9_cuvid_hwaccel"

# parsers
h264_parser_select="golomb h264dsp"
hevc_parser_select="golomb"
mpegvideo_parser_select="mpegvideo"
mpeg4video_parser_select="h263dsp mpegvideo qpeldsp"
vc1_parser_select="vc1dsp"

# bitstream_filters
mjpeg2jpeg_bsf_select="jpegtables"

# external libraries
aac_at_decoder_deps="audiotoolbox"
ac3_at_decoder_deps="audiotoolbox"
ac3_at_decoder_select="ac3_parser"
adpcm_ima_qt_at_decoder_deps="audiotoolbox"
alac_at_decoder_deps="audiotoolbox"
amr_nb_at_decoder_deps="audiotoolbox"
eac3_at_decoder_deps="audiotoolbox"
eac3_at_decoder_select="ac3_parser"
gsm_ms_at_decoder_deps="audiotoolbox"
ilbc_at_decoder_deps="audiotoolbox"
mp1_at_decoder_deps="audiotoolbox"
mp2_at_decoder_deps="audiotoolbox"
mp3_at_decoder_deps="audiotoolbox"
pcm_alaw_at_decoder_deps="audiotoolbox"
pcm_mulaw_at_decoder_deps="audiotoolbox"
qdmc_at_decoder_deps="audiotoolbox"
qdm2_at_decoder_deps="audiotoolbox"
aac_at_encoder_deps="audiotoolbox"
aac_at_encoder_select="audio_frame_queue"
alac_at_encoder_deps="audiotoolbox"
alac_at_encoder_select="audio_frame_queue"
ilbc_at_encoder_deps="audiotoolbox"
ilbc_at_encoder_select="audio_frame_queue"
pcm_alaw_at_encoder_deps="audiotoolbox"
pcm_alaw_at_encoder_select="audio_frame_queue"
pcm_mulaw_at_encoder_deps="audiotoolbox"
pcm_mulaw_at_encoder_select="audio_frame_queue"
chromaprint_muxer_deps="chromaprint"
h264_videotoolbox_encoder_deps="videotoolbox_encoder pthreads"
libcelt_decoder_deps="libcelt"
libfdk_aac_decoder_deps="libfdk_aac"
libfdk_aac_encoder_deps="libfdk_aac"
libfdk_aac_encoder_select="audio_frame_queue"
libgme_demuxer_deps="libgme"
libgsm_decoder_deps="libgsm"
libgsm_encoder_deps="libgsm"
libgsm_ms_decoder_deps="libgsm"
libgsm_ms_encoder_deps="libgsm"
libilbc_decoder_deps="libilbc"
libilbc_encoder_deps="libilbc"
libkvazaar_encoder_deps="libkvazaar"
libmodplug_demuxer_deps="libmodplug"
libmp3lame_encoder_deps="libmp3lame"
libmp3lame_encoder_select="audio_frame_queue"
libopencore_amrnb_decoder_deps="libopencore_amrnb"
libopencore_amrnb_encoder_deps="libopencore_amrnb"
libopencore_amrnb_encoder_select="audio_frame_queue"
libopencore_amrwb_decoder_deps="libopencore_amrwb"
libopenh264_decoder_deps="libopenh264"
libopenh264_decoder_select="h264_mp4toannexb_bsf"
libopenh264_encoder_deps="libopenh264"
libopenjpeg_decoder_deps="libopenjpeg"
libopenjpeg_encoder_deps="libopenjpeg"
libopenmpt_demuxer_deps="libopenmpt"
libopus_decoder_deps="libopus"
libopus_encoder_deps="libopus"
libopus_encoder_select="audio_frame_queue"
libschroedinger_decoder_deps="libschroedinger"
libschroedinger_encoder_deps="libschroedinger"
libshine_encoder_deps="libshine"
libshine_encoder_select="audio_frame_queue"
libspeex_decoder_deps="libspeex"
libspeex_encoder_deps="libspeex"
libspeex_encoder_select="audio_frame_queue"
libtheora_encoder_deps="libtheora"
libtwolame_encoder_deps="libtwolame"
libvo_amrwbenc_encoder_deps="libvo_amrwbenc"
libvorbis_decoder_deps="libvorbis"
libvorbis_encoder_deps="libvorbis"
libvorbis_encoder_select="audio_frame_queue"
libvpx_vp8_decoder_deps="libvpx"
libvpx_vp8_encoder_deps="libvpx"
libvpx_vp9_decoder_deps="libvpx"
libvpx_vp9_encoder_deps="libvpx"
libwavpack_encoder_deps="libwavpack"
libwebp_encoder_deps="libwebp"
libwebp_anim_encoder_deps="libwebp"
libx262_encoder_deps="libx262"
libx264_encoder_deps="libx264"
libx264rgb_encoder_deps="libx264 x264_csp_bgr"
libx264rgb_encoder_select="libx264_encoder"
libx265_encoder_deps="libx265"
libxavs_encoder_deps="libxavs"
libxvid_encoder_deps="libxvid"
libzvbi_teletext_decoder_deps="libzvbi"
videotoolbox_deps="VideoToolbox_VideoToolbox_h"
videotoolbox_extralibs="-framework CoreFoundation -framework VideoToolbox -framework CoreMedia -framework CoreVideo"
videotoolbox_encoder_deps="videotoolbox VTCompressionSessionPrepareToEncodeFrames"
videotoolbox_encoder_suggest="vda_framework vt_bt2020"
vt_bt2020_deps="kCVImageBufferColorPrimaries_ITU_R_2020"

# demuxers / muxers
ac3_demuxer_select="ac3_parser"
asf_demuxer_select="riffdec"
asf_o_demuxer_select="riffdec"
asf_muxer_select="riffenc"
asf_stream_muxer_select="asf_muxer"
avi_demuxer_select="iso_media riffdec exif"
avi_muxer_select="riffenc"
avisynth_demuxer_deps="avisynth"
avisynth_demuxer_select="riffdec"
caf_demuxer_select="iso_media riffdec"
dash_muxer_select="mp4_muxer"
dirac_demuxer_select="dirac_parser"
dts_demuxer_select="dca_parser"
dtshd_demuxer_select="dca_parser"
dv_demuxer_select="dvprofile"
dv_muxer_select="dvprofile"
dxa_demuxer_select="riffdec"
eac3_demuxer_select="ac3_parser"
f4v_muxer_select="mov_muxer"
fifo_muxer_deps="threads"
flac_demuxer_select="flac_parser"
hds_muxer_select="flv_muxer"
hls_muxer_select="mpegts_muxer"
image2_alias_pix_demuxer_select="image2_demuxer"
image2_brender_pix_demuxer_select="image2_demuxer"
ipod_muxer_select="mov_muxer"
ismv_muxer_select="mov_muxer"
libnut_demuxer_deps="libnut"
libnut_muxer_deps="libnut"
matroska_audio_muxer_select="matroska_muxer"
matroska_demuxer_select="iso_media riffdec"
matroska_demuxer_suggest="bzlib lzo zlib"
matroska_muxer_select="iso_media riffenc"
mmf_muxer_select="riffenc"
mov_demuxer_select="iso_media riffdec"
mov_demuxer_suggest="zlib"
mov_muxer_select="iso_media riffenc rtpenc_chain"
mp3_demuxer_select="mpegaudio_parser"
mp4_muxer_select="mov_muxer"
mpegts_demuxer_select="iso_media"
mpegts_muxer_select="adts_muxer latm_muxer"
mpegtsraw_demuxer_select="mpegts_demuxer"
mxf_d10_muxer_select="mxf_muxer"
mxf_opatom_muxer_select="mxf_muxer"
nut_muxer_select="riffenc"
nuv_demuxer_select="riffdec"
oga_muxer_select="ogg_muxer"
ogg_demuxer_select="dirac_parse"
ogv_muxer_select="ogg_muxer"
opus_muxer_select="ogg_muxer"
psp_muxer_select="mov_muxer"
rtp_demuxer_select="sdp_demuxer"
rtpdec_select="asf_demuxer jpegtables mov_demuxer mpegts_demuxer rm_demuxer rtp_protocol srtp"
rtsp_demuxer_select="http_protocol rtpdec"
rtsp_muxer_select="rtp_muxer http_protocol rtp_protocol rtpenc_chain"
sap_demuxer_select="sdp_demuxer"
sap_muxer_select="rtp_muxer rtp_protocol rtpenc_chain"
sdp_demuxer_select="rtpdec"
smoothstreaming_muxer_select="ismv_muxer"
spdif_muxer_select="aac_parser"
spx_muxer_select="ogg_muxer"
swf_demuxer_suggest="zlib"
tak_demuxer_select="tak_parser"
tg2_muxer_select="mov_muxer"
tgp_muxer_select="mov_muxer"
vobsub_demuxer_select="mpegps_demuxer"
w64_demuxer_select="wav_demuxer"
w64_muxer_select="wav_muxer"
wav_demuxer_select="riffdec"
wav_muxer_select="riffenc"
webm_muxer_select="iso_media riffenc"
webm_dash_manifest_demuxer_select="matroska_demuxer"
wtv_demuxer_select="mpegts_demuxer riffdec"
wtv_muxer_select="mpegts_muxer riffenc"
xmv_demuxer_select="riffdec"
xwma_demuxer_select="riffdec"

# indevs / outdevs
alsa_indev_deps="alsa_asoundlib_h snd_pcm_htimestamp"
alsa_outdev_deps="alsa_asoundlib_h"
avfoundation_indev_extralibs="-framework CoreVideo -framework Foundation -framework AVFoundation -framework CoreMedia"
avfoundation_indev_select="avfoundation"
bktr_indev_deps_any="dev_bktr_ioctl_bt848_h machine_ioctl_bt848_h dev_video_bktr_ioctl_bt848_h dev_ic_bt8xx_h"
caca_outdev_deps="libcaca"
decklink_indev_deps="decklink pthreads"
decklink_indev_extralibs="-lstdc++"
decklink_outdev_deps="decklink pthreads"
decklink_outdev_extralibs="-lstdc++"
dshow_indev_deps="IBaseFilter"
dshow_indev_extralibs="-lpsapi -lole32 -lstrmiids -luuid -loleaut32 -lshlwapi"
dv1394_indev_deps="dv1394"
dv1394_indev_select="dv_demuxer"
fbdev_indev_deps="linux_fb_h"
fbdev_outdev_deps="linux_fb_h"
gdigrab_indev_deps="CreateDIBSection"
gdigrab_indev_extralibs="-lgdi32"
gdigrab_indev_select="bmp_decoder"
iec61883_indev_deps="libiec61883"
jack_indev_deps="jack_jack_h"
jack_indev_deps_any="sem_timedwait dispatch_dispatch_h"
lavfi_indev_deps="avfilter"
libcdio_indev_deps="libcdio"
libdc1394_indev_deps="libdc1394"
libv4l2_indev_deps="libv4l2"
openal_indev_deps="openal"
opengl_outdev_deps="opengl"
oss_indev_deps_any="soundcard_h sys_soundcard_h"
oss_outdev_deps_any="soundcard_h sys_soundcard_h"
pulse_indev_deps="libpulse"
pulse_outdev_deps="libpulse"
qtkit_indev_extralibs="-framework QTKit -framework Foundation -framework QuartzCore"
qtkit_indev_select="qtkit"
sdl2_outdev_deps="sdl2"
sndio_indev_deps="sndio_h"
sndio_outdev_deps="sndio_h"
v4l_indev_deps="linux_videodev_h"
v4l2_indev_deps_any="linux_videodev2_h sys_videoio_h"
v4l2_outdev_deps_any="linux_videodev2_h sys_videoio_h"
vfwcap_indev_deps="capCreateCaptureWindow vfwcap_defines"
vfwcap_indev_extralibs="-lavicap32"
x11grab_indev_deps="x11grab"
x11grab_xcb_indev_deps="libxcb"
xv_outdev_deps="X11_extensions_Xvlib_h XvGetPortAttribute"
xv_outdev_extralibs="-lXv -lX11 -lXext"

# protocols
async_protocol_deps="threads"
bluray_protocol_deps="libbluray"
ffrtmpcrypt_protocol_deps="!librtmp_protocol"
ffrtmpcrypt_protocol_deps_any="gcrypt gmp openssl"
ffrtmpcrypt_protocol_select="tcp_protocol"
ffrtmphttp_protocol_deps="!librtmp_protocol"
ffrtmphttp_protocol_select="http_protocol"
ftp_protocol_select="tcp_protocol"
gopher_protocol_select="network"
http_protocol_select="tcp_protocol"
httpproxy_protocol_select="tcp_protocol"
https_protocol_select="tls_protocol"
icecast_protocol_select="http_protocol"
librtmp_protocol_deps="librtmp"
librtmpe_protocol_deps="librtmp"
librtmps_protocol_deps="librtmp"
librtmpt_protocol_deps="librtmp"
librtmpte_protocol_deps="librtmp"
libsmbclient_protocol_deps="libsmbclient gplv3"
libssh_protocol_deps="libssh"
mmsh_protocol_select="http_protocol"
mmst_protocol_select="network"
rtmp_protocol_deps="!librtmp_protocol"
rtmp_protocol_select="tcp_protocol"
rtmpe_protocol_select="ffrtmpcrypt_protocol"
rtmps_protocol_deps="!librtmp_protocol"
rtmps_protocol_select="tls_protocol"
rtmpt_protocol_select="ffrtmphttp_protocol"
rtmpte_protocol_select="ffrtmpcrypt_protocol ffrtmphttp_protocol"
rtmpts_protocol_select="ffrtmphttp_protocol https_protocol"
rtp_protocol_select="udp_protocol"
sctp_protocol_deps="struct_sctp_event_subscribe struct_msghdr_msg_flags"
sctp_protocol_select="network"
srtp_protocol_select="rtp_protocol srtp"
tcp_protocol_select="network"
tls_gnutls_protocol_deps="gnutls !tls_schannel_protocol !tls_securetransport_protocol"
tls_gnutls_protocol_select="tcp_protocol"
tls_openssl_protocol_deps="openssl !tls_schannel_protocol !tls_securetransport_protocol !tls_gnutls_protocol"
tls_openssl_protocol_select="tcp_protocol"
tls_schannel_protocol_deps="schannel"
tls_schannel_protocol_select="tcp_protocol"
tls_securetransport_protocol_deps="securetransport"
tls_securetransport_protocol_select="tcp_protocol"
tls_protocol_deps_any="tls_schannel_protocol tls_securetransport_protocol tls_gnutls_protocol tls_openssl_protocol"
udp_protocol_select="network"
udplite_protocol_select="network"
unix_protocol_deps="sys_un_h"
unix_protocol_select="network"

# filters
afftfilt_filter_deps="avcodec"
afftfilt_filter_select="fft"
amovie_filter_deps="avcodec avformat"
aresample_filter_deps="swresample"
ass_filter_deps="libass"
asyncts_filter_deps="avresample"
atempo_filter_deps="avcodec"
atempo_filter_select="rdft"
azmq_filter_deps="libzmq"
blackframe_filter_deps="gpl"
boxblur_filter_deps="gpl"
bs2b_filter_deps="libbs2b"
colormatrix_filter_deps="gpl"
cover_rect_filter_deps="avcodec avformat gpl"
cropdetect_filter_deps="gpl"
delogo_filter_deps="gpl"
deshake_filter_select="pixelutils"
drawtext_filter_deps="libfreetype"
ebur128_filter_deps="gpl"
eq_filter_deps="gpl"
fftfilt_filter_deps="avcodec"
fftfilt_filter_select="rdft"
find_rect_filter_deps="avcodec avformat gpl"
firequalizer_filter_deps="avcodec"
firequalizer_filter_select="rdft"
flite_filter_deps="libflite"
framerate_filter_select="pixelutils"
frei0r_filter_deps="frei0r dlopen"
frei0r_src_filter_deps="frei0r dlopen"
fspp_filter_deps="gpl"
geq_filter_deps="gpl"
histeq_filter_deps="gpl"
hqdn3d_filter_deps="gpl"
interlace_filter_deps="gpl"
kerndeint_filter_deps="gpl"
ladspa_filter_deps="ladspa dlopen"
loudnorm_filter_deps="libebur128"
mcdeint_filter_deps="avcodec gpl"
movie_filter_deps="avcodec avformat"
mpdecimate_filter_deps="gpl"
mpdecimate_filter_select="pixelutils"
mptestsrc_filter_deps="gpl"
negate_filter_deps="lut_filter"
nnedi_filter_deps="gpl"
ocr_filter_deps="libtesseract"
ocv_filter_deps="libopencv"
owdenoise_filter_deps="gpl"
pan_filter_deps="swresample"
perspective_filter_deps="gpl"
phase_filter_deps="gpl"
pp7_filter_deps="gpl"
pp_filter_deps="gpl postproc"
pullup_filter_deps="gpl"
removelogo_filter_deps="avcodec avformat swscale"
repeatfields_filter_deps="gpl"
resample_filter_deps="avresample"
rubberband_filter_deps="librubberband"
sab_filter_deps="gpl swscale"
scale2ref_filter_deps="swscale"
scale_filter_deps="swscale"
select_filter_select="pixelutils"
showcqt_filter_deps="avcodec avformat swscale"
showcqt_filter_select="fft"
showfreqs_filter_deps="avcodec"
showfreqs_filter_select="fft"
showspectrum_filter_deps="avcodec"
showspectrum_filter_select="fft"
showspectrumpic_filter_deps="avcodec"
showspectrumpic_filter_select="fft"
smartblur_filter_deps="gpl swscale"
sofalizer_filter_deps="netcdf avcodec"
sofalizer_filter_select="fft"
spectrumsynth_filter_deps="avcodec"
spectrumsynth_filter_select="fft"
spp_filter_deps="gpl avcodec"
spp_filter_select="fft idctdsp fdctdsp me_cmp pixblockdsp"
stereo3d_filter_deps="gpl"
subtitles_filter_deps="avformat avcodec libass"
super2xsai_filter_deps="gpl"
pixfmts_super2xsai_test_deps="super2xsai_filter"
tinterlace_filter_deps="gpl"
tinterlace_merge_test_deps="tinterlace_filter"
tinterlace_pad_test_deps="tinterlace_filter"
uspp_filter_deps="gpl avcodec"
vaguedenoiser_filter_deps="gpl"
vidstabdetect_filter_deps="libvidstab"
vidstabtransform_filter_deps="libvidstab"
zmq_filter_deps="libzmq"
zoompan_filter_deps="swscale"
zscale_filter_deps="libzimg"
scale_vaapi_filter_deps="vaapi VAProcPipelineParameterBuffer"

# examples
avio_dir_cmd_deps="avformat avutil"
avio_reading_deps="avformat avcodec avutil"
decoding_encoding_example_deps="avcodec avformat avutil"
demuxing_decoding_example_deps="avcodec avformat avutil"
extract_mvs_example_deps="avcodec avformat avutil"
filter_audio_example_deps="avfilter avutil"
filtering_audio_example_deps="avfilter avcodec avformat avutil"
filtering_video_example_deps="avfilter avcodec avformat avutil"
http_multiclient_example_deps="avformat avutil"
metadata_example_deps="avformat avutil"
muxing_example_deps="avcodec avformat avutil swscale"
qsvdec_example_deps="avcodec avutil libmfx h264_qsv_decoder vaapi_x11"
remuxing_example_deps="avcodec avformat avutil"
resampling_audio_example_deps="avutil swresample"
scaling_video_example_deps="avutil swscale"
transcode_aac_example_deps="avcodec avformat swresample"
transcoding_example_deps="avfilter avcodec avformat avutil"

# libraries, in linking order
avcodec_deps="avutil"
avdevice_deps="avformat avcodec avutil"
avfilter_deps="avutil"
avformat_deps="avcodec avutil"
avresample_deps="avutil"
postproc_deps="avutil gpl"
swresample_deps="avutil"
swscale_deps="avutil"

# programs
ffmpeg_deps="avcodec avfilter avformat swresample"
ffmpeg_select="aformat_filter anull_filter atrim_filter format_filter
               null_filter
               setpts_filter trim_filter"
ffplay_deps="avcodec avformat swscale swresample sdl2"
ffplay_libs='$sdl2_libs'
ffplay_select="rdft crop_filter transpose_filter hflip_filter vflip_filter rotate_filter"
ffprobe_deps="avcodec avformat"
ffserver_deps="avformat fork sarestart"
ffserver_select="ffm_muxer rtp_protocol rtsp_demuxer"

# documentation
podpages_deps="perl"
manpages_deps="perl pod2man"
htmlpages_deps="perl"
htmlpages_deps_any="makeinfo_html texi2html"
txtpages_deps="perl makeinfo"
doc_deps_any="manpages htmlpages podpages txtpages"

# default parameters

logfile="config.log"

# installation paths
prefix_default="/usr/local"
bindir_default='${prefix}/bin'
datadir_default='${prefix}/share/ffmpeg'
docdir_default='${prefix}/share/doc/ffmpeg'
incdir_default='${prefix}/include'
libdir_default='${prefix}/lib'
mandir_default='${prefix}/share/man'

# toolchain
ar_default="ar"
cc_default="gcc"
cxx_default="g++"
host_cc_default="gcc"
cp_f="cp -f"
doxygen_default="doxygen"
install="install"
ln_s_default="ln -s -f"
nm_default="nm -g"
objformat="elf"
pkg_config_default=pkg-config
ranlib_default="ranlib"
strip_default="strip"
version_script='--version-script'
yasmexe_default="yasm"
windres_default="windres"

# OS
target_os_default=$(tolower $(uname -s))
host_os=$target_os_default

# machine
if test "$target_os_default" = aix; then
    arch_default=$(uname -p)
    strip_default="strip -X32_64"
else
    arch_default=$(uname -m)
fi
cpu="generic"
intrinsics="none"

# configurable options
enable $PROGRAM_LIST
enable $DOCUMENT_LIST
enable $EXAMPLE_LIST
enable $(filter_out avresample $LIBRARY_LIST)
enable stripping

enable asm
enable debug
enable doc
enable faan faandct faanidct
enable optimizations
enable runtime_cpudetect
enable safe_bitstream_reader
enable static
enable swscale_alpha
enable valgrind_backtrace

sws_max_filter_size_default=256
set_default sws_max_filter_size

# Enable platform codecs by default.
enable audiotoolbox

# Enable hwaccels by default.
enable d3d11va dxva2 vaapi vda vdpau videotoolbox_hwaccel xvmc
enable xlib

enable nvenc vda_framework videotoolbox videotoolbox_encoder

# build settings
SHFLAGS='-shared -Wl,-soname,$$(@F)'
LIBPREF="lib"
LIBSUF=".a"
FULLNAME='$(NAME)$(BUILDSUF)'
LIBNAME='$(LIBPREF)$(FULLNAME)$(LIBSUF)'
SLIBPREF="lib"
SLIBSUF=".so"
SLIBNAME='$(SLIBPREF)$(FULLNAME)$(SLIBSUF)'
SLIBNAME_WITH_VERSION='$(SLIBNAME).$(LIBVERSION)'
SLIBNAME_WITH_MAJOR='$(SLIBNAME).$(LIBMAJOR)'
LIB_INSTALL_EXTRA_CMD='$$(RANLIB) "$(LIBDIR)/$(LIBNAME)"'
SLIB_INSTALL_NAME='$(SLIBNAME_WITH_VERSION)'
SLIB_INSTALL_LINKS='$(SLIBNAME_WITH_MAJOR) $(SLIBNAME)'
VERSION_SCRIPT_POSTPROCESS_CMD="cat"

asflags_filter=echo
cflags_filter=echo
ldflags_filter=echo

AS_C='-c'
AS_O='-o $@'
CC_C='-c'
CC_E='-E -o $@'
CC_O='-o $@'
CXX_C='-c'
CXX_O='-o $@'
OBJCC_C='-c'
OBJCC_E='-E -o $@'
OBJCC_O='-o $@'
LD_O='-o $@'
LD_LIB='-l%'
LD_PATH='-L'
HOSTCC_C='-c'
HOSTCC_E='-E -o $@'
HOSTCC_O='-o $@'
HOSTLD_O='-o $@'

host_libs='-lm'
host_cflags_filter=echo
host_ldflags_filter=echo

target_path='$(CURDIR)'

# since the object filename is not given with the -MM flag, the compiler
# is only able to print the basename, and we must add the path ourselves
DEPCMD='$(DEP$(1)) $(DEP$(1)FLAGS) $($(1)DEP_FLAGS) $< 2>/dev/null | sed -e "/^\#.*/d" -e "s,^[[:space:]]*$(@F),$(@D)/$(@F)," > $(@:.o=.d)'
DEPFLAGS='-MM'

# find source path
if test -f configure; then
    source_path=.
else
    source_path=$(cd $(dirname "$0"); pwd)
    case "$source_path" in
        *[[:blank:]]*) die "Out of tree builds are impossible with whitespace in source path." ;;
    esac
    test -e "$source_path/config.h" &&
        die "Out of tree builds are impossible with config.h in source dir."
fi

for v in "$@"; do
    r=${v#*=}
    l=${v%"$r"}
    r=$(sh_quote "$r")
    FFMPEG_CONFIGURATION="${FFMPEG_CONFIGURATION# } ${l}${r}"
done

find_things(){
    thing=$1
    pattern=$2
    file=$source_path/$3
    sed -n "s/^[^#]*$pattern.*([^,]*, *\([^,]*\)\(,.*\)*).*/\1_$thing/p" "$file"
}

ENCODER_LIST=$(find_things  encoder  ENC      libavcodec/allcodecs.c)
DECODER_LIST=$(find_things  decoder  DEC      libavcodec/allcodecs.c)
HWACCEL_LIST=$(find_things  hwaccel  HWACCEL  libavcodec/allcodecs.c)
PARSER_LIST=$(find_things   parser   PARSER   libavcodec/allcodecs.c)
MUXER_LIST=$(find_things    muxer    _MUX     libavformat/allformats.c)
DEMUXER_LIST=$(find_things  demuxer  DEMUX    libavformat/allformats.c)
OUTDEV_LIST=$(find_things   outdev   OUTDEV   libavdevice/alldevices.c)
INDEV_LIST=$(find_things    indev    _IN      libavdevice/alldevices.c)
FILTER_LIST=$(find_things   filter   FILTER   libavfilter/allfilters.c)

find_things_extern(){
    thing=$1
    pattern=$2
    file=$source_path/$3
    sed -n "s/^[^#]*extern.*$pattern *ff_\([^ ]*\)_$thing;/\1_$thing/p" "$file"
}

BSF_LIST=$(find_things_extern bsf AVBitStreamFilter libavcodec/bitstream_filters.c)
PROTOCOL_LIST=$(find_things_extern protocol URLProtocol libavformat/protocols.c)

ALL_COMPONENTS="
    $BSF_LIST
    $DECODER_LIST
    $DEMUXER_LIST
    $ENCODER_LIST
    $FILTER_LIST
    $HWACCEL_LIST
    $INDEV_LIST
    $MUXER_LIST
    $OUTDEV_LIST
    $PARSER_LIST
    $PROTOCOL_LIST
"

for n in $COMPONENT_LIST; do
    v=$(toupper ${n%s})_LIST
    eval enable \$$v
    eval ${n}_if_any="\$$v"
done

enable $ARCH_EXT_LIST

die_unknown(){
    echo "Unknown option \"$1\"."
    echo "See $0 --help for available options."
    exit 1
}

print_in_columns() {
    cols=$(expr $ncols / 24)
    cat | tr ' ' '\n' | sort | pr -r "-$cols" -w $ncols -t
}

show_list() {
    suffix=_$1
    shift
    echo $* | sed s/$suffix//g | print_in_columns
    exit 0
}

rand_list(){
    IFS=', '
    set -- $*
    unset IFS
    for thing; do
        comp=${thing%:*}
        prob=${thing#$comp}
        prob=${prob#:}
        is_in ${comp} $COMPONENT_LIST && eval comp=\$$(toupper ${comp%s})_LIST
        echo "prob ${prob:-0.5}"
        printf '%s\n' $comp
    done
}

do_random(){
    action=$1
    shift
    random_seed=$(awk "BEGIN { srand($random_seed); print srand() }")
    $action $(rand_list "$@" | awk "BEGIN { srand($random_seed) } \$1 == \"prob\" { prob = \$2; next } rand() < prob { print }")
}

for opt do
    optval="${opt#*=}"
    case "$opt" in
        --extra-ldflags=*)
            add_ldflags $optval
        ;;
        --extra-ldexeflags=*)
            add_ldexeflags $optval
        ;;
        --extra-ldlibflags=*)
            add_ldlibflags $optval
        ;;
        --extra-libs=*)
            add_extralibs $optval
        ;;
        --disable-devices)
            disable $INDEV_LIST $OUTDEV_LIST
        ;;
        --enable-debug=*)
            debuglevel="$optval"
        ;;
        --disable-programs)
            disable $PROGRAM_LIST
        ;;
        --disable-everything)
            map 'eval unset \${$(toupper ${v%s})_LIST}' $COMPONENT_LIST
        ;;
        --disable-all)
            map 'eval unset \${$(toupper ${v%s})_LIST}' $COMPONENT_LIST
            disable $LIBRARY_LIST $PROGRAM_LIST doc
            enable avutil
        ;;
        --enable-random|--disable-random)
            action=${opt%%-random}
            do_random ${action#--} $COMPONENT_LIST
        ;;
        --enable-random=*|--disable-random=*)
            action=${opt%%-random=*}
            do_random ${action#--} $optval
        ;;
        --enable-*=*|--disable-*=*)
            eval $(echo "${opt%%=*}" | sed 's/--/action=/;s/-/ thing=/')
            is_in "${thing}s" $COMPONENT_LIST || die_unknown "$opt"
            eval list=\$$(toupper $thing)_LIST
            name=$(echo "${optval}" | sed "s/,/_${thing}|/g")_${thing}
            list=$(filter "$name" $list)
            [ "$list" = "" ] && warn "Option $opt did not match anything"
            $action $list
        ;;
        --enable-?*|--disable-?*)
            eval $(echo "$opt" | sed 's/--/action=/;s/-/ option=/;s/-/_/g')
            if is_in $option $COMPONENT_LIST; then
                test $action = disable && action=unset
                eval $action \$$(toupper ${option%s})_LIST
            elif is_in $option $CMDLINE_SELECT; then
                $action $option
            else
                die_unknown $opt
            fi
        ;;
        --list-*)
            NAME="${opt#--list-}"
            is_in $NAME $COMPONENT_LIST || die_unknown $opt
            NAME=${NAME%s}
            eval show_list $NAME \$$(toupper $NAME)_LIST
        ;;
        --help|-h) show_help
        ;;
        --fatal-warnings) enable fatal_warnings
        ;;
        *)
            optname="${opt%%=*}"
            optname="${optname#--}"
            optname=$(echo "$optname" | sed 's/-/_/g')
            if is_in $optname $CMDLINE_SET; then
                eval $optname='$optval'
            elif is_in $optname $CMDLINE_APPEND; then
                append $optname "$optval"
            else
                die_unknown $opt
            fi
        ;;
    esac
done

for e in $env; do
    eval "export $e"
done

disabled logging && logfile=/dev/null

# Disable all the library-specific components if the library itself
# is disabled, see AVCODEC_LIST and following _LIST variables.

disable_components(){
    disabled ${1} && disable $(
        eval components="\$$(toupper ${1})_COMPONENTS"
        map 'eval echo \${$(toupper ${v%s})_LIST}' $components
    )
}

map 'disable_components $v' $LIBRARY_LIST

echo "# $0 $FFMPEG_CONFIGURATION" > $logfile
set >> $logfile

test -n "$valgrind" && toolchain="valgrind-memcheck"

case "$toolchain" in
    *-asan)
        cc_default="${toolchain%-asan}"
        add_cflags  -fsanitize=address
        add_ldflags -fsanitize=address
    ;;
    *-msan)
        cc_default="${toolchain%-msan}"
        add_cflags  -fsanitize=memory -fsanitize-memory-track-origins
        add_ldflags -fsanitize=memory
    ;;
    *-tsan)
        cc_default="${toolchain%-tsan}"
        add_cflags  -fsanitize=thread -pie
        add_ldflags -fsanitize=thread -pie
        case "$toolchain" in
            gcc-tsan)
                add_cflags  -fPIC
                add_ldflags -fPIC
                ;;
        esac
    ;;
    *-usan)
        cc_default="${toolchain%-usan}"
        add_cflags  -fsanitize=undefined
        add_ldflags -fsanitize=undefined
    ;;
    valgrind-*)
        target_exec_default="valgrind"
        case "$toolchain" in
            valgrind-massif)
                target_exec_args="--tool=massif --alloc-fn=av_malloc --alloc-fn=av_mallocz --alloc-fn=av_calloc --alloc-fn=av_fast_padded_malloc --alloc-fn=av_fast_malloc --alloc-fn=av_realloc_f --alloc-fn=av_fast_realloc --alloc-fn=av_realloc"
                ;;
            valgrind-memcheck)
                target_exec_args="--error-exitcode=1 --malloc-fill=0x2a --track-origins=yes --leak-check=full --gen-suppressions=all --suppressions=$source_path/tests/fate-valgrind.supp"
                ;;
        esac
    ;;
    msvc)
        # Check whether the current MSVC version needs the C99 converter.
        # From MSVC 2013 (compiler major version 18) onwards, it does actually
        # support enough of C99 to build ffmpeg. Default to the new
        # behaviour if the regexp was unable to match anything, since this
        # successfully parses the version number of existing supported
        # versions that require the converter (MSVC 2010 and 2012).
        cl_major_ver=$(cl 2>&1 | sed -n 's/.*Version \([[:digit:]]\{1,\}\)\..*/\1/p')
        if [ -z "$cl_major_ver" ] || [ $cl_major_ver -ge 18 ]; then
            cc_default="cl"
        else
            cc_default="c99wrap cl"
        fi
        ld_default="$source_path/compat/windows/mslink"
        nm_default="dumpbin -symbols"
        ar_default="lib"
        case "$arch" in
        arm*)
            as_default="armasm"
            ;;
        esac
        target_os_default="win32"
        # Use a relative path for TMPDIR. This makes sure all the
        # ffconf temp files are written with a relative path, avoiding
        # issues with msys/win32 path conversion for MSVC parameters
        # such as -Fo<file> or -out:<file>.
        TMPDIR=.
    ;;
    icl)
        cc_default="icl"
        ld_default="xilink"
        nm_default="dumpbin -symbols"
        ar_default="xilib"
        target_os_default="win32"
        TMPDIR=.
    ;;
    gcov)
        add_cflags  -fprofile-arcs -ftest-coverage
        add_ldflags -fprofile-arcs -ftest-coverage
    ;;
    llvm-cov)
        add_cflags -fprofile-arcs -ftest-coverage
        add_ldflags --coverage
    ;;
    hardened)
        add_cppflags -U_FORTIFY_SOURCE -D_FORTIFY_SOURCE=2
        add_cflags   -fno-strict-overflow -fstack-protector-all
        add_ldflags  -Wl,-z,relro -Wl,-z,now
        add_cflags   -fPIE
        add_ldexeflags -fPIE -pie
    ;;
    ?*)
        die "Unknown toolchain $toolchain"
    ;;
esac

test -n "$cross_prefix" && enable cross_compile

if enabled cross_compile; then
    test -n "$arch" && test -n "$target_os" ||
        die "Must specify target arch and OS when cross-compiling"
fi

ar_default="${cross_prefix}${ar_default}"
cc_default="${cross_prefix}${cc_default}"
cxx_default="${cross_prefix}${cxx_default}"
nm_default="${cross_prefix}${nm_default}"
pkg_config_default="${cross_prefix}${pkg_config_default}"
if ${cross_prefix}${ranlib_default} 2>&1 | grep -q "\-D "; then
    ranlib_default="${cross_prefix}${ranlib_default} -D"
else
    ranlib_default="${cross_prefix}${ranlib_default}"
fi
strip_default="${cross_prefix}${strip_default}"
windres_default="${cross_prefix}${windres_default}"

sysinclude_default="${sysroot}/usr/include"

set_default arch cc cxx doxygen pkg_config ranlib strip sysinclude \
    target_exec target_os yasmexe
enabled cross_compile || host_cc_default=$cc
set_default host_cc

pkg_config_fail_message=""
if ! $pkg_config --version >/dev/null 2>&1; then
    warn "$pkg_config not found, library detection may fail."
    pkg_config=false
elif is_in -static $cc $LDFLAGS && ! is_in --static $pkg_config $pkg_config_flags; then
    pkg_config_fail_message="
Note: When building a static binary, add --pkg-config-flags=\"--static\"."
fi

if test $doxygen != $doxygen_default && \
  ! $doxygen --version >/dev/null 2>&1; then
    warn "Specified doxygen \"$doxygen\" not found, API documentation will fail to build."
fi

exesuf() {
    case $1 in
        mingw32*|mingw64*|win32|win64|cygwin*|*-dos|freedos|opendos|os/2*|symbian) echo .exe ;;
    esac
}

EXESUF=$(exesuf $target_os)
HOSTEXESUF=$(exesuf $host_os)

# set temporary file name
: ${TMPDIR:=$TEMPDIR}
: ${TMPDIR:=$TMP}
: ${TMPDIR:=/tmp}

if [ -n "$tempprefix" ] ; then
    mktemp(){
        echo $tempprefix.${HOSTNAME}.${UID}
    }
elif ! check_cmd mktemp -u XXXXXX; then
    # simple replacement for missing mktemp
    # NOT SAFE FOR GENERAL USE
    mktemp(){
        echo "${2%%XXX*}.${HOSTNAME}.${UID}.$$"
    }
fi

tmpfile(){
    tmp=$(mktemp -u "${TMPDIR}/ffconf.XXXXXXXX")$2 &&
        (set -C; exec > $tmp) 2>/dev/null ||
        die "Unable to create temporary file in $TMPDIR."
    append TMPFILES $tmp
    eval $1=$tmp
}

trap 'rm -f -- $TMPFILES' EXIT

tmpfile TMPASM .asm
tmpfile TMPC   .c
tmpfile TMPCPP .cpp
tmpfile TMPE   $EXESUF
tmpfile TMPH   .h
tmpfile TMPM   .m
tmpfile TMPO   .o
tmpfile TMPS   .S
tmpfile TMPSH  .sh
tmpfile TMPV   .ver

unset -f mktemp

chmod +x $TMPE

# make sure we can execute files in $TMPDIR
cat > $TMPSH 2>> $logfile <<EOF
#! /bin/sh
EOF
chmod +x $TMPSH >> $logfile 2>&1
if ! $TMPSH >> $logfile 2>&1; then
    cat <<EOF
Unable to create and execute files in $TMPDIR.  Set the TMPDIR environment
variable to another directory and make sure that it is not mounted noexec.
EOF
    die "Sanity test failed."
fi

armasm_flags(){
    for flag; do
        case $flag in
            # Filter out MSVC cl.exe options from cflags that shouldn't
            # be passed to gas-preprocessor
            -M[TD]*)                                            ;;
            *)                  echo $flag                      ;;
        esac
   done
}

ccc_flags(){
    for flag; do
        case $flag in
            -std=c99)           echo -c99                       ;;
            -mcpu=*)            echo -arch ${flag#*=}           ;;
            -mieee)             echo -ieee                      ;;
            -O*|-fast)          echo $flag                      ;;
            -fno-math-errno)    echo -assume nomath_errno       ;;
            -g)                 echo -g3                        ;;
            -Wall)              echo -msg_enable level2         ;;
            -Wno-pointer-sign)  echo -msg_disable ptrmismatch1  ;;
            -Wl,*)              echo $flag                      ;;
            -f*|-W*)                                            ;;
            *)                  echo $flag                      ;;
        esac
   done
}

cparser_flags(){
    for flag; do
        case $flag in
            -Wno-switch)             echo -Wno-switch-enum ;;
            -Wno-format-zero-length) ;;
            -Wdisabled-optimization) ;;
            -Wno-pointer-sign)       echo -Wno-other ;;
            *)                       echo $flag ;;
        esac
    done
}

msvc_common_flags(){
    for flag; do
        case $flag in
            # In addition to specifying certain flags under the compiler
            # specific filters, they must be specified here as well or else the
            # generic catch all at the bottom will print the original flag.
            -Wall)                ;;
            -std=c99)             ;;
            # Common flags
            -fomit-frame-pointer) ;;
            -g)                   echo -Z7 ;;
            -fno-math-errno)      ;;
            -fno-common)          ;;
            -fno-signed-zeros)    ;;
            -fPIC)                ;;
            -mthumb)              ;;
            -march=*)             ;;
            -lz)                  echo zlib.lib ;;
            -lavifil32)           echo vfw32.lib ;;
            -lavicap32)           echo vfw32.lib user32.lib ;;
            -lx264)               echo libx264.lib ;;
            -l*)                  echo ${flag#-l}.lib ;;
            -LARGEADDRESSAWARE)   echo $flag ;;
            -L*)                  echo -libpath:${flag#-L} ;;
            *)                    echo $flag ;;
        esac
    done
}

msvc_flags(){
    msvc_common_flags "$@"
    for flag; do
        case $flag in
            -Wall)                echo -W4 -wd4244 -wd4127 -wd4018 -wd4389     \
                                       -wd4146 -wd4057 -wd4204 -wd4706 -wd4305 \
                                       -wd4152 -wd4324 -we4013 -wd4100 -wd4214 \
                                       -wd4307 \
                                       -wd4273 -wd4554 -wd4701 ;;
        esac
    done
}

icl_flags(){
    msvc_common_flags "$@"
    for flag; do
        case $flag in
            # Despite what Intel's documentation says -Wall, which is supported
            # on Windows, does enable remarks so disable them here.
            -Wall)                echo $flag -Qdiag-disable:remark ;;
            -std=c99)             echo -Qstd=c99 ;;
            -flto)                echo -ipo ;;
        esac
    done
}

icc_flags(){
    for flag; do
        case $flag in
            -flto)                echo -ipo ;;
            *)                    echo $flag ;;
        esac
    done
}

pgi_flags(){
    for flag; do
        case $flag in
            -flto)                echo -Mipa=fast,libopt,libinline,vestigial ;;
            -fomit-frame-pointer) echo -Mnoframe ;;
            -g)                   echo -gopt ;;
            *)                    echo $flag ;;
        esac
    done
}

suncc_flags(){
    for flag; do
        case $flag in
            -march=*|-mcpu=*)
                case "${flag#*=}" in
                    native)                   echo -xtarget=native       ;;
                    v9|niagara)               echo -xarch=sparc          ;;
                    ultrasparc)               echo -xarch=sparcvis       ;;
                    ultrasparc3|niagara2)     echo -xarch=sparcvis2      ;;
                    i586|pentium)             echo -xchip=pentium        ;;
                    i686|pentiumpro|pentium2) echo -xtarget=pentium_pro  ;;
                    pentium3*|c3-2)           echo -xtarget=pentium3     ;;
                    pentium-m)          echo -xarch=sse2 -xchip=pentium3 ;;
                    pentium4*)          echo -xtarget=pentium4           ;;
                    prescott|nocona)    echo -xarch=sse3 -xchip=pentium4 ;;
                    *-sse3)             echo -xarch=sse3                 ;;
                    core2)              echo -xarch=ssse3 -xchip=core2   ;;
                    bonnell)                   echo -xarch=ssse3         ;;
                    corei7|nehalem)            echo -xtarget=nehalem     ;;
                    westmere)                  echo -xtarget=westmere    ;;
                    silvermont)                echo -xarch=sse4_2        ;;
                    corei7-avx|sandybridge)    echo -xtarget=sandybridge ;;
                    core-avx*|ivybridge|haswell|broadwell|skylake*|knl)
                                               echo -xarch=avx           ;;
                    amdfam10|barcelona)        echo -xtarget=barcelona   ;;
                    btver1)                    echo -xarch=amdsse4a      ;;
                    btver2|bdver*|znver*)      echo -xarch=avx           ;;
                    athlon-4|athlon-[mx]p)     echo -xarch=ssea          ;;
                    k8|opteron|athlon64|athlon-fx)
                                               echo -xarch=sse2a         ;;
                    athlon*)                   echo -xarch=pentium_proa  ;;
                esac
                ;;
            -std=c99)             echo -xc99              ;;
            -fomit-frame-pointer) echo -xregs=frameptr    ;;
            -fPIC)                echo -KPIC -xcode=pic32 ;;
            -W*,*)                echo $flag              ;;
            -f*-*|-W*|-mimpure-text)                      ;;
            -shared)              echo -G                 ;;
            *)                    echo $flag              ;;
        esac
    done
}

tms470_flags(){
    for flag; do
        case $flag in
            -march=*|-mcpu=*)
                case "${flag#*=}" in
                    armv7-a|cortex-a*)      echo -mv=7a8 ;;
                    armv7-r|cortex-r*)      echo -mv=7r4 ;;
                    armv7-m|cortex-m*)      echo -mv=7m3 ;;
                    armv6*|arm11*)          echo -mv=6   ;;
                    armv5*e|arm[79]*e*|arm9[24]6*|arm96*|arm102[26])
                                            echo -mv=5e  ;;
                    armv4*|arm7*|arm9[24]*) echo -mv=4   ;;
                esac
                ;;
            -mfpu=neon)     echo --float_support=vfpv3 --neon ;;
            -mfpu=vfp)      echo --float_support=vfpv2        ;;
            -mfpu=vfpv3)    echo --float_support=vfpv3        ;;
            -mfpu=vfpv3-d16) echo --float_support=vfpv3d16    ;;
            -msoft-float)   echo --float_support=vfplib       ;;
            -O[0-3]|-mf=*)  echo $flag                        ;;
            -g)             echo -g -mn                       ;;
            -pds=*)         echo $flag                        ;;
            -D*|-I*)        echo $flag                        ;;
            --gcc|--abi=*)  echo $flag                        ;;
            -me)            echo $flag                        ;;
        esac
    done
}

probe_cc(){
    pfx=$1
    _cc=$2
    first=$3

    unset _type _ident _cc_c _cc_e _cc_o _flags _cflags
    unset _ld_o _ldflags _ld_lib _ld_path
    unset _depflags _DEPCMD _DEPFLAGS
    _flags_filter=echo

    if $_cc --version 2>&1 | grep -q '^GNU assembler'; then
        true # no-op to avoid reading stdin in following checks
    elif $_cc -v 2>&1 | grep -q '^gcc.*LLVM'; then
        _type=llvm_gcc
        gcc_extra_ver=$(expr "$($_cc --version 2>/dev/null | head -n1)" : '.*\((.*)\)')
        _ident="llvm-gcc $($_cc -dumpversion 2>/dev/null) $gcc_extra_ver"
        _depflags='-MMD -MF $(@:.o=.d) -MT $@'
        _cflags_speed='-O3'
        _cflags_size='-Os'
    elif $_cc -v 2>&1 | grep -qi ^gcc; then
        _type=gcc
        gcc_version=$($_cc --version | head -n1)
        gcc_basever=$($_cc -dumpversion)
        gcc_pkg_ver=$(expr "$gcc_version" : '[^ ]* \(([^)]*)\)')
        gcc_ext_ver=$(expr "$gcc_version" : ".*$gcc_pkg_ver $gcc_basever \\(.*\\)")
        _ident=$(cleanws "gcc $gcc_basever $gcc_pkg_ver $gcc_ext_ver")
        case $gcc_basever in
            2) ;;
            2.*) ;;
            *) _depflags='-MMD -MF $(@:.o=.d) -MT $@' ;;
        esac
        if [ "$first" = true ]; then
            case $gcc_basever in
                4.2*)
                warn "gcc 4.2 is outdated and may miscompile FFmpeg. Please use a newer compiler." ;;
            esac
        fi
        _cflags_speed='-O3'
        _cflags_size='-Os'
    elif $_cc --version 2>/dev/null | grep -q ^icc; then
        _type=icc
        _ident=$($_cc --version | head -n1)
        _depflags='-MMD'
        _cflags_speed='-O3'
        _cflags_size='-Os'
        _cflags_noopt='-O1'
        _flags_filter=icc_flags
    elif $_cc -v 2>&1 | grep -q xlc; then
        _type=xlc
        _ident=$($_cc -qversion 2>/dev/null | head -n1)
        _cflags_speed='-O5'
        _cflags_size='-O5 -qcompact'
    elif $_cc -V 2>/dev/null | grep -q Compaq; then
        _type=ccc
        _ident=$($_cc -V | head -n1 | cut -d' ' -f1-3)
        _DEPFLAGS='-M'
        _cflags_speed='-fast'
        _cflags_size='-O1'
        _flags_filter=ccc_flags
    elif $_cc --vsn 2>/dev/null | grep -Eq "ARM (C/C\+\+ )?Compiler"; then
        test -d "$sysroot" || die "No valid sysroot specified."
        _type=armcc
        _ident=$($_cc --vsn | grep -i build | head -n1 | sed 's/.*: //')
        armcc_conf="$PWD/armcc.conf"
        $_cc --arm_linux_configure                 \
             --arm_linux_config_file="$armcc_conf" \
             --configure_sysroot="$sysroot"        \
             --configure_cpp_headers="$sysinclude" >>$logfile 2>&1 ||
             die "Error creating armcc configuration file."
        $_cc --vsn | grep -q RVCT && armcc_opt=rvct || armcc_opt=armcc
        _flags="--arm_linux_config_file=$armcc_conf --translate_gcc"
        as_default="${cross_prefix}gcc"
        _depflags='-MMD'
        _cflags_speed='-O3'
        _cflags_size='-Os'
    elif $_cc -version 2>/dev/null | grep -Eq 'TMS470|TI ARM'; then
        _type=tms470
        _ident=$($_cc -version | head -n1 | tr -s ' ')
        _flags='--gcc --abi=eabi -me'
        _cc_e='-ppl -fe=$@'
        _cc_o='-fe=$@'
        _depflags='-ppa -ppd=$(@:.o=.d)'
        _cflags_speed='-O3 -mf=5'
        _cflags_size='-O3 -mf=2'
        _flags_filter=tms470_flags
    elif $_cc -v 2>&1 | grep -q clang; then
        _type=clang
        _ident=$($_cc --version 2>/dev/null | head -n1)
        _depflags='-MMD -MF $(@:.o=.d) -MT $@'
        _cflags_speed='-O3'
        _cflags_size='-Os'
    elif $_cc -V 2>&1 | grep -q Sun; then
        _type=suncc
        _ident=$($_cc -V 2>&1 | head -n1 | cut -d' ' -f 2-)
        _DEPCMD='$(DEP$(1)) $(DEP$(1)FLAGS) $($(1)DEP_FLAGS) $< | sed -e "1s,^.*: ,$@: ," -e "\$$!s,\$$, \\\," -e "1!s,^.*: , ," > $(@:.o=.d)'
        _DEPFLAGS='-xM1 -xc99'
        _ldflags='-std=c99'
        _cflags_speed='-O5'
        _cflags_size='-O5 -xspace'
        _flags_filter=suncc_flags
    elif $_cc -v 2>&1 | grep -q 'PathScale\|Path64'; then
        _type=pathscale
        _ident=$($_cc -v 2>&1 | head -n1 | tr -d :)
        _depflags='-MMD -MF $(@:.o=.d) -MT $@'
        _cflags_speed='-O2'
        _cflags_size='-Os'
        _flags_filter='filter_out -Wdisabled-optimization'
    elif $_cc -v 2>&1 | grep -q Open64; then
        _type=open64
        _ident=$($_cc -v 2>&1 | head -n1 | tr -d :)
        _depflags='-MMD -MF $(@:.o=.d) -MT $@'
        _cflags_speed='-O2'
        _cflags_size='-Os'
        _flags_filter='filter_out -Wdisabled-optimization|-Wtype-limits|-fno-signed-zeros'
    elif $_cc -V 2>&1 | grep -q Portland; then
        _type=pgi
        _ident="PGI $($_cc -V 2>&1 | awk '/^pgcc/ { print $2; exit }')"
        opt_common='-alias=ansi -Mdse -Mlre -Mpre'
        _cflags_speed="-O3 -Mautoinline -Munroll=c:4 $opt_common"
        _cflags_size="-O2 -Munroll=c:1 $opt_common"
        _cflags_noopt="-O"
        _flags_filter=pgi_flags
    elif $_cc 2>&1 | grep -q 'Microsoft.*ARM.*Assembler'; then
        _type=armasm
        _ident=$($_cc | head -n1)
        # 4509: "This form of conditional instruction is deprecated"
        _flags="-nologo -ignore 4509"
        _flags_filter=armasm_flags
    elif $_cc 2>&1 | grep -q Intel; then
        _type=icl
        _ident=$($_cc 2>&1 | head -n1)
        _depflags='-QMMD -QMF$(@:.o=.d) -QMT$@'
        # Not only is O3 broken on 13.x+ but it is slower on all previous
        # versions (tested) as well.
        _cflags_speed="-O2"
        _cflags_size="-O1 -Oi" # -O1 without -Oi miscompiles stuff
        if $_cc 2>&1 | grep -q Linker; then
            _ld_o='-out:$@'
        else
            _ld_o='-Fe$@'
        fi
        _cc_o='-Fo$@'
        _cc_e='-P'
        _flags_filter=icl_flags
        _ld_lib='lib%.a'
        _ld_path='-libpath:'
        # -Qdiag-error to make icl error when seeing certain unknown arguments
        _flags='-nologo -Qdiag-error:4044,10157'
        # -Qvec- -Qsimd- to prevent miscompilation, -GS, fp:precise for consistency
        # with MSVC which enables it by default.
        _cflags='-D_USE_MATH_DEFINES -Qms0 -Qvec- -Qsimd- -GS -fp:precise'
        disable stripping
    elif $_cc -nologo- 2>&1 | grep -q Microsoft; then
        _type=msvc
        _ident=$($_cc 2>&1 | head -n1)
        _DEPCMD='$(DEP$(1)) $(DEP$(1)FLAGS) $($(1)DEP_FLAGS) $< 2>&1 | awk '\''/including/ { sub(/^.*file: */, ""); gsub(/\\/, "/"); if (!match($$0, / /)) print "$@:", $$0 }'\'' > $(@:.o=.d)'
        _DEPFLAGS='$(CPPFLAGS) $(CFLAGS) -showIncludes -Zs'
        _cflags_speed="-O2"
        _cflags_size="-O1"
        if $_cc -nologo- 2>&1 | grep -q Linker; then
            _ld_o='-out:$@'
        else
            _ld_o='-Fe$@'
        fi
        _cc_o='-Fo$@'
        _cc_e='-P -Fi$@'
        _flags_filter=msvc_flags
        _ld_lib='lib%.a'
        _ld_path='-libpath:'
        _flags='-nologo'
        _cflags='-D_USE_MATH_DEFINES -D_CRT_SECURE_NO_WARNINGS -D_CRT_NONSTDC_NO_WARNINGS'
        disable stripping
    elif $_cc --version 2>/dev/null | grep -q ^cparser; then
        _type=cparser
        _ident=$($_cc --version | head -n1)
        _depflags='-MMD'
        _cflags_speed='-O4'
        _cflags_size='-O2'
        _flags_filter=cparser_flags
    fi

    eval ${pfx}_type=\$_type
    eval ${pfx}_ident=\$_ident
}

set_ccvars(){
    eval ${1}_C=\${_cc_c-\${${1}_C}}
    eval ${1}_E=\${_cc_e-\${${1}_E}}
    eval ${1}_O=\${_cc_o-\${${1}_O}}

    if [ -n "$_depflags" ]; then
        eval ${1}_DEPFLAGS=\$_depflags
    else
        eval ${1}DEP=\${_DEPCMD:-\$DEPCMD}
        eval ${1}DEP_FLAGS=\${_DEPFLAGS:-\$DEPFLAGS}
        eval DEP${1}FLAGS=\$_flags
    fi
}

probe_cc cc "$cc" "true"
cflags_filter=$_flags_filter
cflags_speed=$_cflags_speed
cflags_size=$_cflags_size
cflags_noopt=$_cflags_noopt
add_cflags $_flags $_cflags
cc_ldflags=$_ldflags
set_ccvars CC

probe_cc hostcc "$host_cc"
host_cflags_filter=$_flags_filter
add_host_cflags  $_flags $_cflags
set_ccvars HOSTCC

test -n "$cc_type" && enable $cc_type ||
    warn "Unknown C compiler $cc, unable to select optimal CFLAGS"

: ${as_default:=$cc}
: ${objcc_default:=$cc}
: ${dep_cc_default:=$cc}
: ${ld_default:=$cc}
: ${host_ld_default:=$host_cc}
set_default ar as objcc dep_cc ld ln_s host_ld windres

probe_cc as "$as"
asflags_filter=$_flags_filter
add_asflags $_flags $_cflags
set_ccvars AS

probe_cc objcc "$objcc"
objcflags_filter=$_flags_filter
add_objcflags $_flags $_cflags
set_ccvars OBJC

probe_cc ld "$ld"
ldflags_filter=$_flags_filter
add_ldflags $_flags $_ldflags
test "$cc_type" != "$ld_type" && add_ldflags $cc_ldflags
LD_O=${_ld_o-$LD_O}
LD_LIB=${_ld_lib-$LD_LIB}
LD_PATH=${_ld_path-$LD_PATH}

probe_cc hostld "$host_ld"
host_ldflags_filter=$_flags_filter
add_host_ldflags $_flags $_ldflags
HOSTLD_O=${_ld_o-$HOSTLD_O}

if [ -z "$CC_DEPFLAGS" ] && [ "$dep_cc" != "$cc" ]; then
    probe_cc depcc "$dep_cc"
    CCDEP=${_DEPCMD:-$DEPCMD}
    CCDEP_FLAGS=${_DEPFLAGS:=$DEPFLAGS}
    DEPCCFLAGS=$_flags
fi

if $ar 2>&1 | grep -q Microsoft; then
    arflags="-nologo"
    ar_o='-out:$@'
elif $ar 2>&1 | grep -q 'Texas Instruments'; then
    arflags="rq"
    ar_o='$@'
elif $ar 2>&1 | grep -q 'Usage: ar.*-X.*any'; then
    arflags='-Xany -r -c'
    ar_o='$@'
elif $ar 2>&1 | grep -q "\[D\] "; then
    arflags="rcD"
    ar_o='$@'
else
    arflags="rc"
    ar_o='$@'
fi

add_cflags $extra_cflags
add_cxxflags $extra_cxxflags
add_objcflags $extra_objcflags
add_asflags $extra_cflags

if test -n "$sysroot"; then
    case "$cc_type" in
        gcc|llvm_gcc|clang)
            add_cppflags --sysroot="$sysroot"
            add_ldflags --sysroot="$sysroot"
# On Darwin --sysroot may be ignored, -isysroot always affects headers and linking
            add_cppflags -isysroot "$sysroot"
            add_ldflags -isysroot "$sysroot"
        ;;
        tms470)
            add_cppflags -I"$sysinclude"
            add_ldflags  --sysroot="$sysroot"
        ;;
    esac
fi

if test "$cpu" = host; then
    enabled cross_compile &&
        die "--cpu=host makes no sense when cross-compiling."

    case "$cc_type" in
        gcc|llvm_gcc)
            check_native(){
                $cc $1=native -v -c -o $TMPO $TMPC >$TMPE 2>&1 || return
                sed -n "/cc1.*$1=/{
                            s/.*$1=\\([^ ]*\\).*/\\1/
                            p
                            q
                        }" $TMPE
            }
            cpu=$(check_native -march || check_native -mcpu)
        ;;
        clang)
            check_native(){
                $cc $1=native -v -c -o $TMPO $TMPC >$TMPE 2>&1 || return
                sed -n "/cc1.*-target-cpu /{
                            s/.*-target-cpu \\([^ ]*\\).*/\\1/
                            p
                            q
                        }" $TMPE
            }
            cpu=$(check_native -march)
        ;;
    esac

    test "${cpu:-host}" = host &&
        die "--cpu=host not supported with compiler $cc"
fi

# Deal with common $arch aliases
case "$arch" in
    aarch64|arm64)
        arch="aarch64"
    ;;
    arm*|iPad*|iPhone*)
        arch="arm"
    ;;
    mips*|IP*)
        case "$arch" in
        *el)
            add_cppflags -EL
            add_ldflags -EL
        ;;
        *eb)
            add_cppflags -EB
            add_ldflags -EB
        ;;
        esac
        arch="mips"
    ;;
    parisc*|hppa*)
        arch="parisc"
    ;;
    "Power Macintosh"|ppc*|powerpc*)
        arch="ppc"
    ;;
    s390|s390x)
        arch="s390"
    ;;
    sh4|sh)
        arch="sh4"
    ;;
    sun4*|sparc*)
        arch="sparc"
    ;;
    tilegx|tile-gx)
        arch="tilegx"
    ;;
    i[3-6]86*|i86pc|BePC|x86pc|x86_64|x86_32|amd64)
        arch="x86"
    ;;
esac

is_in $arch $ARCH_LIST || warn "unknown architecture $arch"
enable $arch

# Add processor-specific flags
if enabled aarch64; then

    case $cpu in
        armv*)
            cpuflags="-march=$cpu"
        ;;
        *)
            cpuflags="-mcpu=$cpu"
        ;;
    esac

elif enabled alpha; then

    cpuflags="-mcpu=$cpu"

elif enabled arm; then

    check_arm_arch() {
        check_cpp_condition stddef.h \
            "defined __ARM_ARCH_${1}__ || defined __TARGET_ARCH_${2:-$1}" \
            $cpuflags
    }

    probe_arm_arch() {
        if   check_arm_arch 4;        then echo armv4
        elif check_arm_arch 4T;       then echo armv4t
        elif check_arm_arch 5;        then echo armv5
        elif check_arm_arch 5E;       then echo armv5e
        elif check_arm_arch 5T;       then echo armv5t
        elif check_arm_arch 5TE;      then echo armv5te
        elif check_arm_arch 5TEJ;     then echo armv5te
        elif check_arm_arch 6;        then echo armv6
        elif check_arm_arch 6J;       then echo armv6j
        elif check_arm_arch 6K;       then echo armv6k
        elif check_arm_arch 6Z;       then echo armv6z
        elif check_arm_arch 6ZK;      then echo armv6zk
        elif check_arm_arch 6T2;      then echo armv6t2
        elif check_arm_arch 7;        then echo armv7
        elif check_arm_arch 7A  7_A;  then echo armv7-a
        elif check_arm_arch 7S;       then echo armv7-a
        elif check_arm_arch 7R  7_R;  then echo armv7-r
        elif check_arm_arch 7M  7_M;  then echo armv7-m
        elif check_arm_arch 7EM 7E_M; then echo armv7-m
        elif check_arm_arch 8A  8_A;  then echo armv8-a
        fi
    }

    [ "$cpu" = generic ] && cpu=$(probe_arm_arch)

    case $cpu in
        armv*)
            cpuflags="-march=$cpu"
            subarch=$(echo $cpu | sed 's/[^a-z0-9]//g')
        ;;
        *)
            cpuflags="-mcpu=$cpu"
            case $cpu in
                cortex-a*)                               subarch=armv7a  ;;
                cortex-r*)                               subarch=armv7r  ;;
                cortex-m*)                 enable thumb; subarch=armv7m  ;;
                arm11*)                                  subarch=armv6   ;;
                arm[79]*e*|arm9[24]6*|arm96*|arm102[26]) subarch=armv5te ;;
                armv4*|arm7*|arm9[24]*)                  subarch=armv4   ;;
                *)                             subarch=$(probe_arm_arch) ;;
            esac
        ;;
    esac

    case "$subarch" in
        armv5t*)    enable fast_clz                ;;
        armv[6-8]*)
            enable fast_clz
            disabled fast_unaligned || enable fast_unaligned
            ;;
    esac

elif enabled avr32; then

    case $cpu in
        ap7[02]0[0-2])
            subarch="avr32_ap"
            cpuflags="-mpart=$cpu"
        ;;
        ap)
            subarch="avr32_ap"
            cpuflags="-march=$cpu"
        ;;
        uc3[ab]*)
            subarch="avr32_uc"
            cpuflags="-mcpu=$cpu"
        ;;
        uc)
            subarch="avr32_uc"
            cpuflags="-march=$cpu"
        ;;
    esac

elif enabled bfin; then

    cpuflags="-mcpu=$cpu"

elif enabled mips; then

    cpuflags="-march=$cpu"

    if [ "$cpu" != "generic" ]; then
        disable mips32r2
        disable mips32r5
        disable mips64r2
        disable mips32r6
        disable mips64r6
        disable loongson2
        disable loongson3

        case $cpu in
            24kc|24kf*|24kec|34kc|1004kc|24kef*|34kf*|1004kf*|74kc|74kf)
                enable mips32r2
                disable msa
            ;;
            p5600|i6400|p6600)
                disable mipsdsp
                disable mipsdspr2
            ;;
            loongson*)
                enable loongson2
                enable loongson3
                enable local_aligned_8 local_aligned_16 local_aligned_32
                enable simd_align_16
                enable fast_64bit
                enable fast_clz
                enable fast_cmov
                enable fast_unaligned
                disable aligned_stack
                disable mipsfpu
                disable mipsdsp
                disable mipsdspr2
                case $cpu in
                    loongson3*)
                        cpuflags="-march=loongson3a -mhard-float -fno-expensive-optimizations"
                    ;;
                    loongson2e)
                        cpuflags="-march=loongson2e -mhard-float -fno-expensive-optimizations"
                    ;;
                    loongson2f)
                        cpuflags="-march=loongson2f -mhard-float -fno-expensive-optimizations"
                    ;;
                esac
            ;;
            *)
                # Unknown CPU. Disable everything.
                warn "unknown CPU. Disabling all MIPS optimizations."
                disable mipsfpu
                disable mipsdsp
                disable mipsdspr2
                disable msa
                disable mmi
            ;;
        esac

        case $cpu in
            24kc)
                disable mipsfpu
                disable mipsdsp
                disable mipsdspr2
            ;;
            24kf*)
                disable mipsdsp
                disable mipsdspr2
            ;;
            24kec|34kc|1004kc)
                disable mipsfpu
                disable mipsdspr2
            ;;
            24kef*|34kf*|1004kf*)
                disable mipsdspr2
            ;;
            74kc)
                disable mipsfpu
            ;;
            p5600)
                enable mips32r5
                check_cflags "-mtune=p5600" && check_cflags "-msched-weight -mload-store-pairs -funroll-loops"
            ;;
            i6400)
                enable mips64r6
                check_cflags "-mtune=i6400 -mabi=64" && check_cflags "-msched-weight -mload-store-pairs -funroll-loops" && check_ldflags "-mabi=64"
            ;;
            p6600)
                enable mips64r6
                check_cflags "-mtune=p6600 -mabi=64" && check_cflags "-msched-weight -mload-store-pairs -funroll-loops" && check_ldflags "-mabi=64"
            ;;
        esac
    else
        # We do not disable anything. Is up to the user to disable the unwanted features.
        warn 'generic cpu selected'
    fi

elif enabled ppc; then

    disable ldbrx

    case $(tolower $cpu) in
        601|ppc601|powerpc601)
            cpuflags="-mcpu=601"
            disable altivec
        ;;
        603*|ppc603*|powerpc603*)
            cpuflags="-mcpu=603"
            disable altivec
        ;;
        604*|ppc604*|powerpc604*)
            cpuflags="-mcpu=604"
            disable altivec
        ;;
        g3|75*|ppc75*|powerpc75*)
            cpuflags="-mcpu=750"
            disable altivec
        ;;
        g4|745*|ppc745*|powerpc745*)
            cpuflags="-mcpu=7450"
            disable vsx
        ;;
        74*|ppc74*|powerpc74*)
            cpuflags="-mcpu=7400"
            disable vsx
        ;;
        g5|970|ppc970|powerpc970)
            cpuflags="-mcpu=970"
            disable vsx
        ;;
        power[3-6]*)
            cpuflags="-mcpu=$cpu"
            disable vsx
        ;;
        power[7-8]*)
            cpuflags="-mcpu=$cpu"
        ;;
        cell)
            cpuflags="-mcpu=cell"
            enable ldbrx
            disable vsx
        ;;
        e500mc)
            cpuflags="-mcpu=e500mc"
            disable altivec
        ;;
        e500v2)
            cpuflags="-mcpu=8548 -mhard-float -mfloat-gprs=double"
            disable altivec
            disable dcbzl
        ;;
        e500)
            cpuflags="-mcpu=8540 -mhard-float"
            disable altivec
            disable dcbzl
        ;;
    esac

elif enabled sparc; then

    case $cpu in
        cypress|f93[04]|tsc701|sparcl*|supersparc|hypersparc|niagara|v[789])
            cpuflags="-mcpu=$cpu"
        ;;
        ultrasparc*|niagara[234])
            cpuflags="-mcpu=$cpu"
        ;;
    esac

elif enabled x86; then

    case $cpu in
        i[345]86|pentium)
            cpuflags="-march=$cpu"
            disable i686
            disable mmx
        ;;
        # targets that do NOT support nopl and conditional mov (cmov)
        pentium-mmx|k6|k6-[23]|winchip-c6|winchip2|c3)
            cpuflags="-march=$cpu"
            disable i686
        ;;
        # targets that do support nopl and conditional mov (cmov)
        i686|pentiumpro|pentium[23]|pentium-m|athlon|athlon-tbird|athlon-4|athlon-[mx]p|athlon64*|k8*|opteron*|athlon-fx\
        |core*|atom|bonnell|nehalem|westmere|silvermont|sandybridge|ivybridge|haswell|broadwell|skylake*|knl\
        |amdfam10|barcelona|b[dt]ver*|znver*)
            cpuflags="-march=$cpu"
            enable i686
            enable fast_cmov
        ;;
        # targets that do support conditional mov but on which it's slow
        pentium4|pentium4m|prescott|nocona)
            cpuflags="-march=$cpu"
            enable i686
            disable fast_cmov
        ;;
    esac

fi

if [ "$cpu" != generic ]; then
    add_cflags  $cpuflags
    add_asflags $cpuflags
    test "$cc_type" = "$ld_type" && add_ldflags $cpuflags
fi

# compiler sanity check
check_exec <<EOF
int main(void){ return 0; }
EOF
if test "$?" != 0; then
    echo "$cc is unable to create an executable file."
    if test -z "$cross_prefix" && ! enabled cross_compile ; then
        echo "If $cc is a cross-compiler, use the --enable-cross-compile option."
        echo "Only do this if you know what cross compiling means."
    fi
    die "C compiler test failed."
fi

add_cppflags -D_ISOC99_SOURCE
add_cxxflags -D__STDC_CONSTANT_MACROS
add_cxxflags -std=c++98
check_cflags -std=c99
check_cc -D_FILE_OFFSET_BITS=64 <<EOF && add_cppflags -D_FILE_OFFSET_BITS=64
#include <stdlib.h>
EOF
check_cc -D_LARGEFILE_SOURCE <<EOF && add_cppflags -D_LARGEFILE_SOURCE
#include <stdlib.h>
EOF

add_host_cppflags -D_ISOC99_SOURCE
check_host_cflags -std=c99
check_host_cflags -Wall
check_host_cflags -O3

check_64bit(){
    arch32=$1
    arch64=$2
    expr=$3
    check_code cc "" "int test[2*($expr) - 1]" &&
        subarch=$arch64 || subarch=$arch32
}

case "$arch" in
    aarch64|alpha|ia64)
        spic=$shared
    ;;
    mips)
        check_64bit mips mips64 '_MIPS_SIM > 1'
        spic=$shared
    ;;
    parisc)
        check_64bit parisc parisc64 'sizeof(void *) > 4'
        spic=$shared
    ;;
    ppc)
        check_64bit ppc ppc64 'sizeof(void *) > 4'
        spic=$shared
    ;;
    s390)
        check_64bit s390 s390x 'sizeof(void *) > 4'
        spic=$shared
    ;;
    sparc)
        check_64bit sparc sparc64 'sizeof(void *) > 4'
        spic=$shared
    ;;
    x86)
        check_64bit x86_32 x86_64 'sizeof(void *) > 4'
        # Treat x32 as x64 for now. Note it also needs spic=$shared
        test "$subarch" = "x86_32" && check_cpp_condition stddef.h 'defined(__x86_64__)' &&
            subarch=x86_64
        if test "$subarch" = "x86_64"; then
            spic=$shared
        fi
    ;;
    ppc)
        check_cc <<EOF && subarch="ppc64"
        int test[(int)sizeof(char*) - 7];
EOF
    ;;
esac

enable $subarch
enabled spic && enable_weak pic

# OS specific
case $target_os in
    aix)
        SHFLAGS=-shared
        add_cppflags '-I\$(SRC_PATH)/compat/aix'
        enabled shared && add_ldflags -Wl,-brtl
        ;;
    android)
        disable symver
        enable section_data_rel_ro
        SLIB_INSTALL_NAME='$(SLIBNAME)'
        SLIB_INSTALL_LINKS=
        SHFLAGS='-shared -Wl,-soname,$(SLIBNAME)'
        ;;
    haiku)
        prefix_default="/boot/common"
        network_extralibs="-lnetwork"
        host_libs=
        ;;
    sunos)
        SHFLAGS='-shared -Wl,-h,$$(@F)'
        enabled x86 && SHFLAGS="-mimpure-text $SHFLAGS"
        network_extralibs="-lsocket -lnsl"
        add_cppflags -D__EXTENSIONS__
        # When using suncc to build, the Solaris linker will mark
        # an executable with each instruction set encountered by
        # the Solaris assembler.  As our libraries contain their own
        # guards for processor-specific code, instead suppress
        # generation of the HWCAPS ELF section on Solaris x86 only.
        enabled_all suncc x86 &&
            echo "hwcap_1 = OVERRIDE;" > mapfile &&
            add_ldflags -Wl,-M,mapfile
        nm_default='nm -P -g'
        version_script='-M'
        VERSION_SCRIPT_POSTPROCESS_CMD='perl $(SRC_PATH)/compat/solaris/make_sunver.pl - $(OBJS)'
        ;;
    netbsd)
        disable symver
        oss_indev_extralibs="-lossaudio"
        oss_outdev_extralibs="-lossaudio"
        enabled gcc || check_ldflags -Wl,-zmuldefs
        ;;
    openbsd|bitrig)
        disable symver
        SHFLAGS='-shared'
        SLIB_INSTALL_NAME='$(SLIBNAME).$(LIBMAJOR).$(LIBMINOR)'
        SLIB_INSTALL_LINKS=
        oss_indev_extralibs="-lossaudio"
        oss_outdev_extralibs="-lossaudio"
        ;;
    dragonfly)
        disable symver
        ;;
    freebsd)
        ;;
    bsd/os)
        add_extralibs -lpoll -lgnugetopt
        strip="strip -d"
        ;;
    darwin)
        enabled ppc && add_asflags -force_cpusubtype_ALL
        install_name_dir_default='$(SHLIBDIR)'
        SHFLAGS='-dynamiclib -Wl,-single_module -Wl,-install_name,$(INSTALL_NAME_DIR)/$(SLIBNAME_WITH_MAJOR),-current_version,$(LIBVERSION),-compatibility_version,$(LIBMAJOR)'
        enabled x86_32 && append SHFLAGS -Wl,-read_only_relocs,suppress
        strip="${strip} -x"
        add_ldflags -Wl,-dynamic,-search_paths_first
        SLIBSUF=".dylib"
        SLIBNAME_WITH_VERSION='$(SLIBPREF)$(FULLNAME).$(LIBVERSION)$(SLIBSUF)'
        SLIBNAME_WITH_MAJOR='$(SLIBPREF)$(FULLNAME).$(LIBMAJOR)$(SLIBSUF)'
        objformat="macho"
        enabled x86_64 && objformat="macho64"
        enabled_any pic shared x86_64 ||
            { check_cflags -mdynamic-no-pic && add_asflags -mdynamic-no-pic; }
        check_header dispatch/dispatch.h &&
            add_cppflags '-I\$(SRC_PATH)/compat/dispatch_semaphore'
        version_script='-exported_symbols_list'
        VERSION_SCRIPT_POSTPROCESS_CMD='tr " " "\n" | sed -n /global:/,/local:/p | grep ";" | tr ";" "\n" | sed -E "s/(.+)/_\1/g" | sed -E "s/(.+[^*])$$$$/\1*/"'
        ;;
    msys*)
        die "Native MSYS builds are discouraged, please use the MINGW environment."
        ;;
    mingw32*|mingw64*)
        if test $target_os = "mingw32ce"; then
            disable network
        else
            target_os=mingw32
        fi
        decklink_outdev_extralibs="$decklink_outdev_extralibs -lole32 -loleaut32"
        decklink_indev_extralibs="$decklink_indev_extralibs -lole32 -loleaut32"
        LIBTARGET=i386
        if enabled x86_64; then
            LIBTARGET="i386:x86-64"
        elif enabled arm; then
            LIBTARGET=arm-wince
        fi
        enabled shared && ! enabled small && check_cmd $windres --version && enable gnu_windres
        enabled x86_32 && check_ldflags -Wl,--large-address-aware
        shlibdir_default="$bindir_default"
        SLIBPREF=""
        SLIBSUF=".dll"
        SLIBNAME_WITH_VERSION='$(SLIBPREF)$(FULLNAME)-$(LIBVERSION)$(SLIBSUF)'
        SLIBNAME_WITH_MAJOR='$(SLIBPREF)$(FULLNAME)-$(LIBMAJOR)$(SLIBSUF)'
        dlltool="${cross_prefix}dlltool"
        if check_cmd lib.exe -list; then
            SLIB_EXTRA_CMD=-'sed -e "s/ @[^ ]*//" $$(@:$(SLIBSUF)=.orig.def) > $$(@:$(SLIBSUF)=.def); lib.exe /machine:$(LIBTARGET) /def:$$(@:$(SLIBSUF)=.def) /out:$(SUBDIR)$(SLIBNAME:$(SLIBSUF)=.lib)'
            if enabled x86_64; then
                LIBTARGET=x64
            fi
        elif check_cmd $dlltool --version; then
            SLIB_EXTRA_CMD=-'sed -e "s/ @[^ ]*//" $$(@:$(SLIBSUF)=.orig.def) > $$(@:$(SLIBSUF)=.def); $(DLLTOOL) -m $(LIBTARGET) -d $$(@:$(SLIBSUF)=.def) -l $(SUBDIR)$(SLIBNAME:$(SLIBSUF)=.lib) -D $(SLIBNAME_WITH_MAJOR)'
        fi
        SLIB_INSTALL_NAME='$(SLIBNAME_WITH_MAJOR)'
        SLIB_INSTALL_LINKS=
        SLIB_INSTALL_EXTRA_SHLIB='$(SLIBNAME:$(SLIBSUF)=.lib)'
        SLIB_INSTALL_EXTRA_LIB='lib$(SLIBNAME:$(SLIBSUF)=.dll.a) $(SLIBNAME_WITH_MAJOR:$(SLIBSUF)=.def)'
        SHFLAGS='-shared -Wl,--output-def,$$(@:$(SLIBSUF)=.orig.def) -Wl,--out-implib,$(SUBDIR)lib$(SLIBNAME:$(SLIBSUF)=.dll.a) -Wl,--enable-runtime-pseudo-reloc -Wl,--disable-auto-image-base'
        objformat="win32"
        ranlib=:
        enable dos_paths
        check_ldflags -Wl,--nxcompat,--dynamicbase
        # Lets work around some stupidity in binutils.
        # ld will strip relocations from executables even though we need them
        # for dynamicbase (ASLR).  Using -pie does retain the reloc section
        # however ld then forgets what the entry point should be (oops) so we
        # have to manually (re)set it.
        if enabled x86_32; then
            disabled debug && add_ldexeflags -Wl,--pic-executable,-e,_mainCRTStartup
        elif enabled x86_64; then
            disabled debug && add_ldexeflags -Wl,--pic-executable,-e,mainCRTStartup
            check_ldflags -Wl,--high-entropy-va # binutils 2.25
            # Set image base >4GB for extra entropy with HEASLR
            add_ldexeflags -Wl,--image-base,0x140000000
            append SHFLAGS -Wl,--image-base,0x180000000
        fi
        ;;
    win32|win64)
        disable symver
        if enabled shared; then
            # Link to the import library instead of the normal static library
            # for shared libs.
            LD_LIB='%.lib'
            # Cannot build both shared and static libs with MSVC or icl.
            disable static
        fi
        enabled x86_32 && check_ldflags -LARGEADDRESSAWARE
        shlibdir_default="$bindir_default"
        SLIBPREF=""
        SLIBSUF=".dll"
        SLIBNAME_WITH_VERSION='$(SLIBPREF)$(FULLNAME)-$(LIBVERSION)$(SLIBSUF)'
        SLIBNAME_WITH_MAJOR='$(SLIBPREF)$(FULLNAME)-$(LIBMAJOR)$(SLIBSUF)'
        SLIB_CREATE_DEF_CMD='$(SRC_PATH)/compat/windows/makedef $(SUBDIR)lib$(NAME).ver $(OBJS) > $$(@:$(SLIBSUF)=.def)'
        SLIB_INSTALL_NAME='$(SLIBNAME_WITH_MAJOR)'
        SLIB_INSTALL_LINKS=
        SLIB_INSTALL_EXTRA_SHLIB='$(SLIBNAME:$(SLIBSUF)=.lib)'
        SLIB_INSTALL_EXTRA_LIB='$(SLIBNAME_WITH_MAJOR:$(SLIBSUF)=.def)'
        SHFLAGS='-dll -def:$$(@:$(SLIBSUF)=.def) -implib:$(SUBDIR)$(SLIBNAME:$(SLIBSUF)=.lib)'
        objformat="win32"
        ranlib=:
        enable dos_paths
        ;;
    cygwin*)
        target_os=cygwin
        shlibdir_default="$bindir_default"
        SLIBPREF="cyg"
        SLIBSUF=".dll"
        SLIBNAME_WITH_VERSION='$(SLIBPREF)$(FULLNAME)-$(LIBVERSION)$(SLIBSUF)'
        SLIBNAME_WITH_MAJOR='$(SLIBPREF)$(FULLNAME)-$(LIBMAJOR)$(SLIBSUF)'
        SLIB_INSTALL_NAME='$(SLIBNAME_WITH_MAJOR)'
        SLIB_INSTALL_LINKS=
        SLIB_INSTALL_EXTRA_LIB='lib$(FULLNAME).dll.a'
        SHFLAGS='-shared -Wl,--out-implib,$(SUBDIR)lib$(FULLNAME).dll.a'
        objformat="win32"
        enable dos_paths
        enabled shared && ! enabled small && check_cmd $windres --version && enable gnu_windres
        add_cppflags -D_POSIX_C_SOURCE=200112 -D_XOPEN_SOURCE=600
        ;;
    *-dos|freedos|opendos)
        network_extralibs="-lsocket"
        objformat="coff"
        enable dos_paths
        add_cppflags -U__STRICT_ANSI__
        ;;
    linux)
        enable dv1394
        enable section_data_rel_ro
        ;;
    irix*)
        target_os=irix
        ranlib="echo ignoring ranlib"
        ;;
    os/2*)
        strip="lxlite -CS"
        objformat="aout"
        add_cppflags -D_GNU_SOURCE
        add_ldflags -Zomf -Zbin-files -Zargs-wild -Zmap
        SHFLAGS='$(SUBDIR)$(NAME).def -Zdll -Zomf'
        LIBSUF="_s.a"
        SLIBPREF=""
        SLIBSUF=".dll"
        SLIBNAME_WITH_VERSION='$(SLIBPREF)$(FULLNAME)-$(LIBVERSION)$(SLIBSUF)'
        SLIBNAME_WITH_MAJOR='$(SLIBPREF)$(shell echo $(FULLNAME) | cut -c1-6)$(LIBMAJOR)$(SLIBSUF)'
        SLIB_CREATE_DEF_CMD='echo LIBRARY $(SLIBNAME_WITH_MAJOR:$(SLIBSUF)=) INITINSTANCE TERMINSTANCE > $(SUBDIR)$(FULLNAME).def; \
            echo CODE PRELOAD MOVEABLE DISCARDABLE >> $(SUBDIR)$(FULLNAME).def; \
            echo DATA PRELOAD MOVEABLE MULTIPLE NONSHARED >> $(SUBDIR)$(FULLNAME).def; \
            echo EXPORTS >> $(SUBDIR)$(FULLNAME).def; \
            emxexp $(OBJS) >> $(SUBDIR)$(FULLNAME).def'
        SLIB_EXTRA_CMD='emximp -o $(SUBDIR)$(LIBPREF)$(FULLNAME)_dll.a $(SUBDIR)$(FULLNAME).def; \
            emximp -o $(SUBDIR)$(LIBPREF)$(FULLNAME)_dll.lib $(SUBDIR)$(FULLNAME).def;'
        SLIB_INSTALL_NAME='$(SLIBNAME_WITH_MAJOR)'
        SLIB_INSTALL_LINKS=
        SLIB_INSTALL_EXTRA_LIB='$(LIBPREF)$(FULLNAME)_dll.a $(LIBPREF)$(FULLNAME)_dll.lib'
        enable dos_paths
        enable_weak os2threads
        ;;
    gnu/kfreebsd)
        add_cppflags -D_BSD_SOURCE
        ;;
    gnu)
        ;;
    qnx)
        add_cppflags -D_QNX_SOURCE
        network_extralibs="-lsocket"
        ;;
    symbian)
        SLIBSUF=".dll"
        enable dos_paths
        add_cflags --include=$sysinclude/gcce/gcce.h -fvisibility=default
        add_cppflags -D__GCCE__ -D__SYMBIAN32__ -DSYMBIAN_OE_POSIX_SIGNALS
        add_ldflags -Wl,--target1-abs,--no-undefined \
                    -Wl,-Ttext,0x80000,-Tdata,0x1000000 -shared \
                    -Wl,--entry=_E32Startup -Wl,-u,_E32Startup
        add_extralibs -l:eexe.lib -l:usrt2_2.lib -l:dfpaeabi.dso \
                      -l:drtaeabi.dso -l:scppnwdl.dso -lsupc++ -lgcc \
                      -l:libc.dso -l:libm.dso -l:euser.dso -l:libcrt0.lib
        ;;
    osf1)
        add_cppflags -D_OSF_SOURCE -D_POSIX_PII -D_REENTRANT
        ;;
    minix)
        ;;
    plan9)
        add_cppflags -D_C99_SNPRINTF_EXTENSION  \
                     -D_REENTRANT_SOURCE        \
                     -D_RESEARCH_SOURCE         \
                     -DFD_SETSIZE=96            \
                     -DHAVE_SOCK_OPTS
        add_compat strtod.o strtod=avpriv_strtod
        network_extralibs='-lbsd'
        exeobjs=compat/plan9/main.o
        disable ffserver
        cp_f='cp'
        ;;
    none)
        ;;
    *)
        die "Unknown OS '$target_os'."
        ;;
esac

# test if creating links works
link_dest=$(mktemp -u $TMPDIR/dest_XXXXXXXX)
link_name=$(mktemp -u $TMPDIR/name_XXXXXXXX)
mkdir "$link_dest"
$ln_s "$link_dest" "$link_name"
touch "$link_dest/test_file"

# if [ "$source_path" != "." ] && ([ ! -d src ] || [ -L src ]) && [ -e "$link_name/test_file" ]; then
#     # create link to source path
#     [ -e src ] && rm src
#     $ln_s "$source_path" src
#     source_link=src
# else
#     # creating directory links doesn't work
#     # fall back to using the full source path
#     source_link="$source_path"
# fi
# TODO(chcunningham): Figure out why the above breaks our build_ffmpeg.py. cl.exe does not play nice with symlinks.
# Hardcoding the else case for now. 
source_link="$source_path"

# cleanup
rm -r "$link_dest"
rm -r "$link_name"

# determine libc flavour

probe_libc(){
    pfx=$1
    pfx_no_=${pfx%_}
    # uclibc defines __GLIBC__, so it needs to be checked before glibc.
    if check_${pfx}cpp_condition features.h "defined __UCLIBC__"; then
        eval ${pfx}libc_type=uclibc
        add_${pfx}cppflags -D_POSIX_C_SOURCE=200112 -D_XOPEN_SOURCE=600
    elif check_${pfx}cpp_condition features.h "defined __GLIBC__"; then
        eval ${pfx}libc_type=glibc
        add_${pfx}cppflags -D_POSIX_C_SOURCE=200112 -D_XOPEN_SOURCE=600
    # MinGW headers can be installed on Cygwin, so check for newlib first.
    elif check_${pfx}cpp_condition newlib.h "defined _NEWLIB_VERSION"; then
        eval ${pfx}libc_type=newlib
        add_${pfx}cppflags -U__STRICT_ANSI__
    # MinGW64 is backwards compatible with MinGW32, so check for it first.
    elif check_${pfx}cpp_condition _mingw.h "defined __MINGW64_VERSION_MAJOR"; then
        eval ${pfx}libc_type=mingw64
        if check_${pfx}cpp_condition _mingw.h "__MINGW64_VERSION_MAJOR < 3"; then
            add_compat msvcrt/snprintf.o
            add_cflags "-include $source_path/compat/msvcrt/snprintf.h"
        fi
        add_${pfx}cppflags -U__STRICT_ANSI__ -D__USE_MINGW_ANSI_STDIO=1
        eval test \$${pfx_no_}cc_type = "gcc" &&
            add_${pfx}cppflags -D__printf__=__gnu_printf__
    elif check_${pfx}cpp_condition _mingw.h "defined __MINGW_VERSION"  ||
         check_${pfx}cpp_condition _mingw.h "defined __MINGW32_VERSION"; then
        eval ${pfx}libc_type=mingw32
        check_${pfx}cpp_condition _mingw.h "__MINGW32_MAJOR_VERSION > 3 || \
            (__MINGW32_MAJOR_VERSION == 3 && __MINGW32_MINOR_VERSION >= 15)" ||
            die "ERROR: MinGW32 runtime version must be >= 3.15."
        add_${pfx}cppflags -U__STRICT_ANSI__ -D__USE_MINGW_ANSI_STDIO=1
        check_${pfx}cpp_condition _mingw.h "defined(_WIN32_WINNT) && _WIN32_WINNT >= 0x0502" ||
            add_${pfx}cppflags -D_WIN32_WINNT=0x0502
        eval test \$${pfx_no_}cc_type = "gcc" &&
            add_${pfx}cppflags -D__printf__=__gnu_printf__
    elif check_${pfx}cpp_condition crtversion.h "defined _VC_CRT_MAJOR_VERSION"; then
        eval ${pfx}libc_type=msvcrt
        if check_${pfx}cpp_condition crtversion.h "_VC_CRT_MAJOR_VERSION < 14"; then
            if [ "$pfx" = host_ ]; then
                add_host_cppflags -Dsnprintf=_snprintf
            else
                add_compat strtod.o strtod=avpriv_strtod
                add_compat msvcrt/snprintf.o snprintf=avpriv_snprintf   \
                                             _snprintf=avpriv_snprintf  \
                                             vsnprintf=avpriv_vsnprintf
            fi
        fi
        # The MSVC 2010 headers (Win 7.0 SDK) set _WIN32_WINNT to
        # 0x601 by default unless something else is set by the user.
        # This can easily lead to us detecting functions only present
        # in such new versions and producing binaries requiring windows 7.0.
        # Therefore explicitly set the default to XP unless the user has
        # set something else on the command line.
        # Don't do this if WINAPI_FAMILY is set and is set to a non-desktop
        # family. For these cases, configure is free to use any functions
        # found in the SDK headers by default. (Alternatively, we could force
        # _WIN32_WINNT to 0x0602 in that case.)
        check_${pfx}cpp_condition stdlib.h "defined(_WIN32_WINNT)" ||
            { check_${pfx}cpp <<EOF && add_${pfx}cppflags -D_WIN32_WINNT=0x0502; }
#ifdef WINAPI_FAMILY
#include <winapifamily.h>
#if !WINAPI_FAMILY_PARTITION(WINAPI_PARTITION_DESKTOP)
#error not desktop
#endif
#endif
EOF
    elif check_${pfx}cpp_condition stddef.h "defined __KLIBC__"; then
        eval ${pfx}libc_type=klibc
    elif check_${pfx}cpp_condition sys/cdefs.h "defined __BIONIC__"; then
        eval ${pfx}libc_type=bionic
    elif check_${pfx}cpp_condition sys/brand.h "defined LABELED_BRAND_NAME"; then
        eval ${pfx}libc_type=solaris
        add_${pfx}cppflags -D__EXTENSIONS__ -D_XOPEN_SOURCE=600
    fi
    check_${pfx}cc <<EOF
#include <time.h>
void *v = localtime_r;
EOF
test "$?" != 0 && check_${pfx}cc -D_POSIX_C_SOURCE=200112 -D_XOPEN_SOURCE=600 <<EOF && add_${pfx}cppflags -D_POSIX_C_SOURCE=200112 -D_XOPEN_SOURCE=600
#include <time.h>
void *v = localtime_r;
EOF

}

probe_libc
test -n "$libc_type" && enable libc_$libc_type
probe_libc host_
test -n "$host_libc_type" && enable host_libc_$host_libc_type

case $libc_type in
    bionic)
        add_compat strtod.o strtod=avpriv_strtod
        ;;
esac

# hacks for compiler/libc/os combinations

if enabled_all tms470 libc_glibc; then
    CPPFLAGS="-I${source_path}/compat/tms470 ${CPPFLAGS}"
    add_cppflags -D__USER_LABEL_PREFIX__=
    add_cppflags -D__builtin_memset=memset
    add_cppflags -D__gnuc_va_list=va_list -D_VA_LIST_DEFINED
    add_cflags   -pds=48    # incompatible redefinition of macro
fi

if enabled_all ccc libc_glibc; then
    add_ldflags -Wl,-z,now  # calls to libots crash without this
fi

check_compile_assert flt_lim "float.h limits.h" "DBL_MAX == (double)DBL_MAX" ||
    add_cppflags '-I\$(SRC_PATH)/compat/float'

esc(){
    echo "$*" | sed 's/%/%25/g;s/:/%3a/g'
}

echo "config:$arch:$subarch:$cpu:$target_os:$(esc $cc_ident):$(esc $FFMPEG_CONFIGURATION)" >config.fate

check_cpp_condition stdlib.h "defined(__PIC__) || defined(__pic__) || defined(PIC)" && enable_weak pic

set_default libdir
: ${shlibdir_default:="$libdir"}
: ${pkgconfigdir_default:="$libdir/pkgconfig"}

set_default $PATHS_LIST
set_default nm

# we need to build at least one lib type
if ! enabled_any static shared; then
    cat <<EOF
At least one library type must be built.
Specify --enable-static to build the static libraries or --enable-shared to
build the shared libraries as well. To only build the shared libraries specify
--disable-static in addition to --enable-shared.
EOF
    exit 1
fi

die_license_disabled() {
    enabled $1 || { enabled $2 && die "$2 is $1 and --enable-$1 is not specified."; }
}

die_license_disabled_gpl() {
    enabled $1 || { enabled $2 && die "$2 is incompatible with the gpl and --enable-$1 is not specified."; }
}

die_license_disabled gpl frei0r
die_license_disabled gpl libcdio
die_license_disabled gpl librubberband
die_license_disabled gpl libsmbclient
die_license_disabled gpl libvidstab
die_license_disabled gpl libx264
die_license_disabled gpl libx265
die_license_disabled gpl libxavs
die_license_disabled gpl libxvid
die_license_disabled gpl x11grab

die_license_disabled nonfree cuda
die_license_disabled nonfree cuvid
die_license_disabled nonfree libnpp
enabled gpl && die_license_disabled_gpl nonfree libfdk_aac
enabled gpl && die_license_disabled_gpl nonfree openssl

die_license_disabled version3 gmp
die_license_disabled version3 libopencore_amrnb
die_license_disabled version3 libopencore_amrwb
die_license_disabled version3 libsmbclient
die_license_disabled version3 libvo_amrwbenc

enabled version3 && { enabled gpl && enable gplv3 || enable lgplv3; }

disabled optimizations || check_cflags -fomit-frame-pointer

enable_weak_pic() {
    disabled pic && return
    enable pic
    add_cppflags -DPIC
    case "$target_os" in
    mingw*|cygwin*)
        ;;
    *)
        add_cflags -fPIC
        ;;
    esac
    add_asflags  -fPIC
}

enabled pic && enable_weak_pic

check_cc <<EOF || die "Symbol mangling check failed."
int ff_extern;
EOF
sym=$($nm $TMPO | awk '/ff_extern/{ print substr($0, match($0, /[^ \t]*ff_extern/)) }')
extern_prefix=${sym%%ff_extern*}

check_cc <<EOF && enable_weak inline_asm
void foo(void) { __asm__ volatile ("" ::); }
EOF

_restrict=
for restrict_keyword in restrict __restrict__ __restrict; do
    check_cc <<EOF && _restrict=$restrict_keyword && break
void foo(char * $restrict_keyword p);
EOF
done

check_cc <<EOF && enable pragma_deprecated
void foo(void) { _Pragma("GCC diagnostic ignored \"-Wdeprecated-declarations\"") }
EOF

check_cc <<EOF && enable attribute_packed
struct { int x; } __attribute__((packed)) x;
EOF

check_cc <<EOF && enable attribute_may_alias
union { int x; } __attribute__((may_alias)) x;
EOF

check_cc <<EOF || die "endian test failed"
unsigned int endian = 'B' << 24 | 'I' << 16 | 'G' << 8 | 'E';
EOF
od -t x1 $TMPO | grep -q '42 *49 *47 *45' && enable bigendian

if ! enabled ppc64 || enabled bigendian; then
    disable vsx
fi

check_gas() {
    log "check_gas using '$as' as AS"
    # :vararg is used on aarch64, arm and ppc altivec
    check_as <<EOF || return 1
.macro m n, y:vararg=0
\n: .int \y
.endm
m x
EOF
    # .altmacro is only used in arm asm
    ! enabled arm || check_as <<EOF || return 1
.altmacro
EOF
    enable gnu_as
    return 0
}

if enabled_any arm aarch64 || enabled_all ppc altivec && enabled asm; then
    nogas=:
    enabled_any arm aarch64 && nogas=die
    enabled_all ppc altivec && [ $target_os_default != aix ] && nogas=warn
    as_noop=-v

    case $as_type in
        arm*) gaspp_as_type=armasm; as_noop=-h ;;
        gcc)  gaspp_as_type=gas ;;
        *)    gaspp_as_type=$as_type ;;
    esac

    [ $target_os = "darwin" ] && gaspp_as_type="apple-$gaspp_as_type"

    test "${as#*gas-preprocessor.pl}" != "$as" ||
    check_cmd gas-preprocessor.pl -arch $arch -as-type $gaspp_as_type -- ${as:=$cc} $as_noop &&
        gas="${gas:=gas-preprocessor.pl} -arch $arch -as-type $gaspp_as_type -- ${as:=$cc}"

    if ! check_gas ; then
        as=${gas:=$as}
        check_gas || \
            $nogas "GNU assembler not found, install/update gas-preprocessor"
    fi

    check_as <<EOF && enable as_func
.func test
.endfunc
EOF
fi

check_inline_asm inline_asm_labels '"1:\n"'

check_inline_asm inline_asm_nonlocal_labels '"Label:\n"'

if enabled aarch64; then
    enabled armv8 && check_insn armv8 'prfm   pldl1strm, [x0]'
    # internal assembler in clang 3.3 does not support this instruction
    enabled neon && check_insn neon 'ext   v0.8B, v0.8B, v1.8B, #1'
    enabled vfp  && check_insn vfp  'fmadd d0,    d0,    d1,    d2'

    map 'enabled_any ${v}_external ${v}_inline || disable $v' $ARCH_EXT_LIST_ARM

elif enabled alpha; then

    check_cflags -mieee

elif enabled arm; then

    enabled msvc && check_cpp_condition stddef.h "defined _M_ARMT" && enable thumb

    check_cpp_condition stddef.h "defined __thumb__" && check_cc <<EOF && enable_weak thumb
float func(float a, float b){ return a+b; }
EOF

    enabled thumb && check_cflags -mthumb || check_cflags -marm

    if     check_cpp_condition stddef.h "defined __ARM_PCS_VFP"; then
        enable vfp_args
    elif check_cpp_condition stddef.h "defined _M_ARM_FP && _M_ARM_FP >= 30"; then
        enable vfp_args
    elif ! check_cpp_condition stddef.h "defined __ARM_PCS || defined __SOFTFP__" && [ $target_os != darwin ]; then
        case "${cross_prefix:-$cc}" in
            *hardfloat*)         enable vfp_args;   fpabi=vfp ;;
            *) check_ld "cc" <<EOF && enable vfp_args && fpabi=vfp || fpabi=soft ;;
__asm__ (".eabi_attribute 28, 1");
int main(void) { return 0; }
EOF
        esac
        warn "Compiler does not indicate floating-point ABI, guessing $fpabi."
    fi

    enabled armv5te && check_insn armv5te 'qadd r0, r0, r0'
    enabled armv6   && check_insn armv6   'sadd16 r0, r0, r0'
    enabled armv6t2 && check_insn armv6t2 'movt r0, #0'
    enabled neon    && check_insn neon    'vadd.i16 q0, q0, q0'
    enabled vfp     && check_insn vfp     'fadds s0, s0, s0'
    enabled vfpv3   && check_insn vfpv3   'vmov.f32 s0, #1.0'
    enabled setend  && check_insn setend  'setend be'

    [ $target_os = linux ] || [ $target_os = android ] ||
        map 'enabled_any ${v}_external ${v}_inline || disable $v' \
            $ARCH_EXT_LIST_ARM

    check_inline_asm asm_mod_q '"add r0, %Q0, %R0" :: "r"((long long)0)'

    check_as <<EOF && enable as_dn_directive
ra .dn d0.i16
.unreq ra
EOF

    # llvm's integrated assembler supports .object_arch from llvm 3.5
    [ "$objformat" = elf ] && check_as <<EOF && enable as_object_arch
.object_arch armv4
EOF

    [ $target_os != win32 ] && enabled_all armv6t2 shared !pic && enable_weak_pic

elif enabled mips; then

    enabled loongson2 && check_inline_asm loongson2 '"dmult.g $8, $9, $10"'
    enabled loongson3 && check_inline_asm loongson3 '"gsldxc1 $f0, 0($2, $3)"'
    enabled mmi && check_inline_asm mmi '"punpcklhw $f0, $f0, $f0"'

    # Enable minimum ISA based on selected options
<<<<<<< HEAD
    if enabled mips64 && (enabled mipsdsp || enabled mipsdspr2); then
        add_cflags "-mips64r2"
        add_asflags "-mips64r2"
    elif enabled mips64 && enabled mipsfpu && disabled loongson2 && disabled loongson3; then
        # Conflicts with --extra-cflags=-mips64r6
        # add_cflags "-mips64"
        # add_asflags "-mips64"
        true
    elif enabled mipsdsp || enabled mipsdspr2; then
        add_cflags "-mips32r2 -mfp32"
        add_asflags "-mips32r2 -mfp32"
=======
    if enabled mips64; then
        enabled mips64r6 && check_inline_asm_flags mips64r6 '"dlsa $0, $0, $0, 1"' '-mips64r6'
        enabled mips64r2 && check_inline_asm_flags mips64r2 '"dext $0, $0, 0, 1"' '-mips64r2'
        disabled mips64r6 && disabled mips64r2 && check_inline_asm_flags mips64r1 '"daddi $0, $0, 0"' '-mips64'
    else
        enabled mips32r6 && check_inline_asm_flags mips32r6 '"aui $0, $0, 0"' '-mips32r6'
        enabled mips32r5 && check_inline_asm_flags mips32r5 '"eretnc"' '-mips32r5'
        enabled mips32r2 && check_inline_asm_flags mips32r2 '"ext $0, $0, 0, 1"' '-mips32r2'
        disabled mips32r6 && disabled mips32r5 && disabled mips32r2 && check_inline_asm_flags mips32r1 '"addi $0, $0, 0"' '-mips32'
>>>>>>> 13423397
    fi

    enabled mipsfpu && check_inline_asm_flags mipsfpu '"cvt.d.l $f0, $f2"' '-mhard-float'
    enabled mipsfpu && (enabled mips32r5 || enabled mips32r6 || enabled mips64r6) && check_inline_asm_flags mipsfpu '"cvt.d.l $f0, $f1"' '-mfp64'
    enabled mipsfpu && enabled msa && check_inline_asm_flags msa '"addvi.b $w0, $w1, 1"' '-mmsa' && check_header msa.h || disable msa
    enabled mipsdsp && check_inline_asm_flags mipsdsp '"addu.qb $t0, $t1, $t2"' '-mdsp'
    enabled mipsdspr2 && check_inline_asm_flags mipsdspr2 '"absq_s.qb $t0, $t1"' '-mdspr2'

elif enabled parisc; then

    if enabled gcc; then
        case $($cc -dumpversion) in
            4.[3-9].*) check_cflags -fno-optimize-sibling-calls ;;
        esac
    fi

elif enabled ppc; then

    enable local_aligned_8 local_aligned_16 local_aligned_32

    check_inline_asm dcbzl     '"dcbzl 0, %0" :: "r"(0)'
    check_inline_asm ibm_asm   '"add 0, 0, 0"'
    check_inline_asm ppc4xx    '"maclhw r10, r11, r12"'
    check_inline_asm xform_asm '"lwzx %1, %y0" :: "Z"(*(int*)0), "r"(0)'

    # AltiVec flags: The FSF version of GCC differs from the Apple version
    if enabled altivec; then
        check_cflags -maltivec -mabi=altivec &&
        { check_header altivec.h && inc_altivec_h="#include <altivec.h>" ; } ||
        check_cflags -faltivec

        # check if our compiler supports Motorola AltiVec C API
        check_cc <<EOF || disable altivec
$inc_altivec_h
int main(void) {
    vector signed int v1 = (vector signed int) { 0 };
    vector signed int v2 = (vector signed int) { 1 };
    v1 = vec_add(v1, v2);
    return 0;
}
EOF

        enabled altivec || warn "Altivec disabled, possibly missing --cpu flag"
    fi

    if enabled vsx; then
        check_cflags -mvsx &&
        check_builtin vec_vsx_ld "altivec.h" "__builtin_vec_vsx_ld" || disable vsx
    fi

    if enabled power8; then
        check_cpp_condition "altivec.h" "defined(_ARCH_PWR8)" || disable power8
    fi

elif enabled x86; then

    check_builtin rdtsc    intrin.h   "__rdtsc()"
    check_builtin mm_empty mmintrin.h "_mm_empty()"

    enable local_aligned_8 local_aligned_16 local_aligned_32

    # check whether EBP is available on x86
    # As 'i' is stored on the stack, this program will crash
    # if the base pointer is used to access it because the
    # base pointer is cleared in the inline assembly code.
    check_exec_crash <<EOF && enable ebp_available
volatile int i=0;
__asm__ volatile ("xorl %%ebp, %%ebp" ::: "%ebp");
return i;
EOF

    # check whether EBX is available on x86
    check_inline_asm ebx_available '""::"b"(0)' &&
        check_inline_asm ebx_available '"":::"%ebx"'

    # check whether xmm clobbers are supported
    check_inline_asm xmm_clobbers '"":::"%xmm0"'

    check_inline_asm inline_asm_direct_symbol_refs '"movl '$extern_prefix'test, %eax"' ||
        check_inline_asm inline_asm_direct_symbol_refs '"movl '$extern_prefix'test(%rip), %eax"'

    # check whether binutils is new enough to compile SSSE3/MMXEXT
    enabled ssse3  && check_inline_asm ssse3_inline  '"pabsw %xmm0, %xmm0"'
    enabled mmxext && check_inline_asm mmxext_inline '"pmaxub %mm0, %mm1"'

    if ! disabled_any asm mmx yasm; then
        if check_cmd $yasmexe --version; then
            enabled x86_64 && yasm_extra="-m amd64"
            yasm_debug="-g dwarf2"
        elif check_cmd nasm -v; then
            yasmexe=nasm
            yasm_debug="-g -F dwarf"
            if enabled x86_64; then
                case "$objformat" in
                    elf)   objformat=elf64 ;;
                    win32) objformat=win64 ;;
                esac
            fi
        fi

        YASMFLAGS="-f $objformat $yasm_extra"
        enabled pic               && append YASMFLAGS "-DPIC"
        test -n "$extern_prefix"  && append YASMFLAGS "-DPREFIX"
        case "$objformat" in
            elf*) enabled debug && append YASMFLAGS $yasm_debug ;;
        esac

        check_yasm "movbe ecx, [5]" && enable yasm ||
            die "yasm/nasm not found or too old. Use --disable-yasm for a crippled build."
        check_yasm "vextracti128 xmm0, ymm0, 0"      || disable avx2_external
        check_yasm "vpmacsdd xmm0, xmm1, xmm2, xmm3" || disable xop_external
        check_yasm "vfmaddps ymm0, ymm1, ymm2, ymm3" || disable fma4_external
        check_yasm "CPU amdnop" || disable cpunop
    fi

    case "$cpu" in
        athlon*|opteron*|k8*|pentium|pentium-mmx|prescott|nocona|atom|geode)
            disable fast_clz
        ;;
    esac

fi

check_code cc arm_neon.h "int16x8_t test = vdupq_n_s16(0)" && enable intrinsics_neon

check_ldflags -Wl,--as-needed
check_ldflags -Wl,-z,noexecstack

if check_func dlopen && check_func dlsym; then
    ldl=
elif check_func dlopen -ldl && check_func dlsym -ldl; then
    ldl=-ldl
fi

decklink_outdev_extralibs="$decklink_outdev_extralibs $ldl"
decklink_indev_extralibs="$decklink_indev_extralibs $ldl"
frei0r_filter_extralibs='$ldl'
frei0r_src_filter_extralibs='$ldl'
ladspa_filter_extralibs='$ldl'
nvenc_extralibs='$ldl'
coreimage_filter_extralibs="-framework QuartzCore -framework AppKit -framework OpenGL"
coreimagesrc_filter_extralibs="-framework QuartzCore -framework AppKit -framework OpenGL"

if ! disabled network; then
    check_func getaddrinfo $network_extralibs
    check_func inet_aton $network_extralibs

    check_type netdb.h "struct addrinfo"
    check_type netinet/in.h "struct group_source_req" -D_BSD_SOURCE
    check_type netinet/in.h "struct ip_mreq_source" -D_BSD_SOURCE
    check_type netinet/in.h "struct ipv6_mreq" -D_DARWIN_C_SOURCE
    check_type poll.h "struct pollfd"
    check_type netinet/sctp.h "struct sctp_event_subscribe"
    check_struct "sys/socket.h" "struct msghdr" msg_flags
    check_struct "sys/types.h sys/socket.h" "struct sockaddr" sa_len
    check_type netinet/in.h "struct sockaddr_in6"
    check_type "sys/types.h sys/socket.h" "struct sockaddr_storage"
    check_type "sys/types.h sys/socket.h" socklen_t

    # Prefer arpa/inet.h over winsock2
    if check_header arpa/inet.h ; then
        check_func closesocket
    elif check_header winsock2.h ; then
        check_func_headers winsock2.h closesocket -lws2 &&
            network_extralibs="-lws2" ||
        { check_func_headers winsock2.h closesocket -lws2_32 &&
            network_extralibs="-lws2_32"; } || disable winsock2_h network
        check_func_headers ws2tcpip.h getaddrinfo $network_extralibs

        check_type ws2tcpip.h socklen_t
        check_type ws2tcpip.h "struct addrinfo"
        check_type ws2tcpip.h "struct group_source_req"
        check_type ws2tcpip.h "struct ip_mreq_source"
        check_type ws2tcpip.h "struct ipv6_mreq"
        check_type winsock2.h "struct pollfd"
        check_struct winsock2.h "struct sockaddr" sa_len
        check_type ws2tcpip.h "struct sockaddr_in6"
        check_type ws2tcpip.h "struct sockaddr_storage"
    else
        disable network
    fi
fi

check_builtin atomic_cas_ptr atomic.h "void **ptr; void *oldval, *newval; atomic_cas_ptr(ptr, oldval, newval)"
check_builtin atomic_compare_exchange "" "int *ptr, *oldval; int newval; __atomic_compare_exchange_n(ptr, oldval, newval, 0, __ATOMIC_SEQ_CST, __ATOMIC_SEQ_CST)"
check_builtin machine_rw_barrier mbarrier.h "__machine_rw_barrier()"
check_builtin MemoryBarrier windows.h "MemoryBarrier()"
check_builtin sarestart signal.h "SA_RESTART"
check_builtin sem_timedwait semaphore.h "sem_t *s; sem_init(s,0,0); sem_timedwait(s,0); sem_destroy(s)" -lpthread
check_builtin sync_val_compare_and_swap "" "int *ptr; int oldval, newval; __sync_val_compare_and_swap(ptr, oldval, newval)"
check_builtin gmtime_r time.h "time_t *time; struct tm *tm; gmtime_r(time, tm)"
check_builtin localtime_r time.h "time_t *time; struct tm *tm; localtime_r(time, tm)"
check_builtin x264_csp_bgr "stdint.h x264.h" "X264_CSP_BGR"

case "$custom_allocator" in
    jemalloc)
        # jemalloc by default does not use a prefix
        require libjemalloc jemalloc/jemalloc.h malloc -ljemalloc
    ;;
    tcmalloc)
        require_pkg_config libtcmalloc gperftools/tcmalloc.h tc_malloc
        malloc_prefix=tc_
    ;;
esac

check_func_headers malloc.h _aligned_malloc     && enable aligned_malloc
check_func  ${malloc_prefix}memalign            && enable memalign
check_func  ${malloc_prefix}posix_memalign      && enable posix_memalign

check_func  access
check_func_headers stdlib.h arc4random
check_func_headers time.h clock_gettime || { check_func_headers time.h clock_gettime -lrt && add_extralibs -lrt && LIBRT="-lrt"; }
check_func  fcntl
check_func  fork
check_func  gethrtime
check_func  getopt
check_func  getrusage
check_func  gettimeofday
check_func  isatty
check_func  mach_absolute_time
check_func  mkstemp
check_func  mmap
check_func  mprotect
# Solaris has nanosleep in -lrt, OpenSolaris no longer needs that
check_func_headers time.h nanosleep || { check_func_headers time.h nanosleep -lrt && add_extralibs -lrt && LIBRT="-lrt"; }
check_func  sched_getaffinity
check_func  setrlimit
check_struct "sys/stat.h" "struct stat" st_mtim.tv_nsec -D_BSD_SOURCE
check_func  strerror_r
check_func  sysconf
check_func  sysctl
check_func  usleep

check_func_headers conio.h kbhit
check_func_headers io.h setmode
check_func_headers lzo/lzo1x.h lzo1x_999_compress
check_func_headers stdlib.h getenv
check_func_headers sys/stat.h lstat

check_func_headers windows.h CoTaskMemFree -lole32
check_func_headers windows.h GetProcessAffinityMask
check_func_headers windows.h GetProcessTimes
check_func_headers windows.h GetSystemTimeAsFileTime
check_func_headers windows.h LoadLibrary
check_func_headers windows.h MapViewOfFile
check_func_headers windows.h PeekNamedPipe
check_func_headers windows.h SetConsoleTextAttribute
check_func_headers windows.h SetConsoleCtrlHandler
check_func_headers windows.h Sleep
check_func_headers windows.h VirtualAlloc
check_struct windows.h "CONDITION_VARIABLE" Ptr
check_func_headers glob.h glob
enabled xlib &&
    check_func_headers "X11/Xlib.h X11/extensions/Xvlib.h" XvGetPortAttribute -lXv -lX11 -lXext

check_header AudioToolbox/AudioToolbox.h
check_header direct.h
check_header dirent.h
check_header dlfcn.h
check_header d3d11.h
check_header dxva.h
check_header dxva2api.h -D_WIN32_WINNT=0x0600
check_header io.h
check_header libcrystalhd/libcrystalhd_if.h
check_header mach/mach_time.h
check_header malloc.h
check_header net/udplite.h
check_header poll.h
check_header sys/mman.h
check_header sys/param.h
check_header sys/resource.h
check_header sys/select.h
check_header sys/time.h
check_header sys/un.h
check_header termios.h
check_header unistd.h
check_header valgrind/valgrind.h
check_header vdpau/vdpau.h
check_header vdpau/vdpau_x11.h
check_header VideoDecodeAcceleration/VDADecoder.h
check_header VideoToolbox/VideoToolbox.h
check_func_headers VideoToolbox/VTCompressionSession.h VTCompressionSessionPrepareToEncodeFrames -framework VideoToolbox
enabled videotoolbox && check_func_headers CoreVideo/CVImageBuffer.h kCVImageBufferColorPrimaries_ITU_R_2020 -framework CoreVideo
check_header windows.h
check_header X11/extensions/XvMClib.h
check_header asm/types.h

check_lib2 "windows.h shellapi.h" CommandLineToArgvW -lshell32
check_lib2 "windows.h wincrypt.h" CryptGenRandom -ladvapi32
check_lib2 "windows.h psapi.h" GetProcessMemoryInfo -lpsapi
check_lib "CoreServices/CoreServices.h" UTGetOSTypeFromString "-framework CoreServices"

check_struct "sys/time.h sys/resource.h" "struct rusage" ru_maxrss

check_type "windows.h dxva.h" "DXVA_PicParams_HEVC" -DWINAPI_FAMILY=WINAPI_FAMILY_DESKTOP_APP -D_CRT_BUILD_DESKTOP_APP=0
check_type "windows.h dxva.h" "DXVA_PicParams_VP9" -DWINAPI_FAMILY=WINAPI_FAMILY_DESKTOP_APP -D_CRT_BUILD_DESKTOP_APP=0
check_type "windows.h d3d11.h" "ID3D11VideoDecoder"
check_type "windows.h d3d11.h" "ID3D11VideoContext"
check_type "d3d9.h dxva2api.h" DXVA2_ConfigPictureDecode -D_WIN32_WINNT=0x0602

check_type "va/va.h" "VAPictureParameterBufferHEVC"
check_type "va/va.h" "VADecPictureParameterBufferVP9"
check_type "va/va.h va/va_vpp.h" "VAProcPipelineParameterBuffer"
check_type "va/va.h va/va_enc_h264.h" "VAEncPictureParameterBufferH264"
check_type "va/va.h va/va_enc_hevc.h" "VAEncPictureParameterBufferHEVC"
check_type "va/va.h va/va_enc_jpeg.h" "VAEncPictureParameterBufferJPEG"

check_type "vdpau/vdpau.h" "VdpPictureInfoHEVC"

check_cpp_condition windows.h "!WINAPI_FAMILY_PARTITION(WINAPI_PARTITION_DESKTOP)" && enable winrt || disable winrt

if ! disabled w32threads && ! enabled pthreads; then
    check_func_headers "windows.h process.h" _beginthreadex &&
        enable w32threads || disable w32threads
    if ! enabled w32threads && enabled winrt; then
        check_func_headers "windows.h" CreateThread &&
            enable w32threads || disable w32threads
    fi
fi

# check for some common methods of building with pthread support
# do this before the optional library checks as some of them require pthreads
if ! disabled pthreads && ! enabled w32threads && ! enabled os2threads; then
    enable pthreads
    if check_func pthread_join -pthread && check_func pthread_create -pthread; then
        add_cflags -pthread
        add_extralibs -pthread
    elif check_func pthread_join -pthreads && check_func pthread_create -pthreads; then
        add_cflags -pthreads
        add_extralibs -pthreads
    elif check_func pthread_join -ldl -pthread && check_func pthread_create -ldl -pthread; then
        add_cflags -ldl -pthread
        add_extralibs -ldl -pthread
    elif check_func pthread_join -lpthreadGC2 && check_func pthread_create -lpthreadGC2; then
        add_extralibs -lpthreadGC2
    elif check_lib pthread.h pthread_join -lpthread && check_lib pthread.h pthread_create -lpthread; then
        :
    elif ! check_func pthread_join && ! check_func pthread_create; then
        disable pthreads
    fi
    check_code cc "pthread.h" "static pthread_mutex_t atomic_lock = PTHREAD_MUTEX_INITIALIZER" || disable pthreads
fi


if enabled pthreads; then
  check_func pthread_cancel
fi

enabled pthreads &&
    check_builtin sem_timedwait semaphore.h "sem_t *s; sem_init(s,0,0); sem_timedwait(s,0); sem_destroy(s)"

disabled  zlib || check_lib   zlib.h      zlibVersion -lz   || disable  zlib
disabled bzlib || check_lib2 bzlib.h BZ2_bzlibVersion -lbz2 || disable bzlib
disabled  lzma || check_lib2  lzma.h lzma_version_number -llzma || disable lzma

check_lib math.h sin -lm && LIBM="-lm"
disabled crystalhd || check_lib libcrystalhd/libcrystalhd_if.h DtsCrystalHDVersion -lcrystalhd || disable crystalhd

atan2f_args=2
copysign_args=2
hypot_args=2
ldexpf_args=2
powf_args=2

for func in $MATH_FUNCS; do
    eval check_mathfunc $func \${${func}_args:-1}
done

for func in $COMPLEX_FUNCS; do
    eval check_complexfunc $func \${${func}_args:-1}
done

# Enable CUVID by default if CUDA is enabled
if enabled cuda && ! disabled cuvid; then
    enable cuvid
fi

# these are off by default, so fail if requested and not available
enabled avfoundation_indev && { check_header_objcc AVFoundation/AVFoundation.h || disable avfoundation_indev; }
enabled avfoundation_indev && { check_lib2 CoreGraphics/CoreGraphics.h CGGetActiveDisplayList -framework CoreGraphics ||
                                check_lib2 ApplicationServices/ApplicationServices.h CGGetActiveDisplayList -framework ApplicationServices; }
enabled avisynth          && { { check_lib2 "windows.h" LoadLibrary; } ||
                               { check_lib2 "dlfcn.h" dlopen -ldl; } ||
                               die "ERROR: LoadLibrary/dlopen not found for avisynth"; }
enabled cuda              && { check_lib cuda.h cuInit -lcuda ||
                               die "ERROR: CUDA not found"; }
enabled cuvid             && { add_cflags -I$source_path;
                               check_lib "compat/cuda/cuviddec.h" cuvidCreateDecoder -lnvcuvid ||
                               die "ERROR: CUVID not found"; } &&
                             { enabled cuda ||
                               die "ERROR: CUVID requires CUDA"; }
enabled chromaprint       && require chromaprint chromaprint.h chromaprint_get_version -lchromaprint
enabled coreimage_filter  && { check_header_objcc QuartzCore/CoreImage.h || disable coreimage_filter; }
enabled coreimagesrc_filter && { check_header_objcc QuartzCore/CoreImage.h || disable coreimagesrc_filter; }
enabled decklink          && { { check_header DeckLinkAPI.h || die "ERROR: DeckLinkAPI.h header not found"; } &&
                               { check_cpp_condition DeckLinkAPIVersion.h "BLACKMAGIC_DECKLINK_API_VERSION >= 0x0a060100" || die "ERROR: Decklink API version must be >= 10.6.1."; } }
enabled frei0r            && { check_header frei0r.h || die "ERROR: frei0r.h header not found"; }
enabled gmp               && require2 gmp gmp.h mpz_export -lgmp
enabled gnutls            && require_pkg_config gnutls gnutls/gnutls.h gnutls_global_init
enabled jni               && { [ $target_os = "android" ] && check_header jni.h && enabled pthreads &&
                               check_lib2 "dlfcn.h" dlopen -ldl; }
enabled ladspa            && { check_header ladspa.h || die "ERROR: ladspa.h header not found"; }
enabled libiec61883       && require libiec61883 libiec61883/iec61883.h iec61883_cmp_connect -lraw1394 -lavc1394 -lrom1394 -liec61883
enabled libass            && require_pkg_config libass ass/ass.h ass_library_init
enabled libbluray         && require_pkg_config libbluray libbluray/bluray.h bd_open
enabled libbs2b           && require_pkg_config libbs2b bs2b.h bs2b_open
enabled libcelt           && require libcelt celt/celt.h celt_decode -lcelt0 &&
                             { check_lib celt/celt.h celt_decoder_create_custom -lcelt0 ||
                               die "ERROR: libcelt must be installed and version must be >= 0.11.0."; }
enabled libcaca           && require_pkg_config caca caca.h caca_create_canvas
enabled libebur128        && require ebur128 ebur128.h ebur128_relative_threshold -lebur128
enabled libfdk_aac        && { use_pkg_config fdk-aac "fdk-aac/aacenc_lib.h" aacEncOpen ||
                               { require libfdk_aac fdk-aac/aacenc_lib.h aacEncOpen -lfdk-aac &&
                                 warn "using libfdk without pkg-config"; } }
flite_libs="-lflite_cmu_time_awb -lflite_cmu_us_awb -lflite_cmu_us_kal -lflite_cmu_us_kal16 -lflite_cmu_us_rms -lflite_cmu_us_slt -lflite_usenglish -lflite_cmulex -lflite"
enabled libflite          && require2 libflite "flite/flite.h" flite_init $flite_libs
enabled fontconfig        && enable libfontconfig
enabled libfontconfig     && require_pkg_config fontconfig "fontconfig/fontconfig.h" FcInit
enabled libfreetype       && require_libfreetype
enabled libfribidi        && require_pkg_config fribidi fribidi.h fribidi_version_info
enabled libgme            && require  libgme gme/gme.h gme_new_emu -lgme -lstdc++
enabled libgsm            && { for gsm_hdr in "gsm.h" "gsm/gsm.h"; do
                                   check_lib "${gsm_hdr}" gsm_create -lgsm && break;
                               done || die "ERROR: libgsm not found"; }
enabled libilbc           && require libilbc ilbc.h WebRtcIlbcfix_InitDecode -lilbc
enabled libkvazaar        && require_pkg_config "kvazaar >= 0.8.1" kvazaar.h kvz_api_get
enabled libmfx            && require_pkg_config libmfx "mfx/mfxvideo.h" MFXInit
enabled libmodplug        && require_pkg_config libmodplug libmodplug/modplug.h ModPlug_Load
enabled libmp3lame        && require "libmp3lame >= 3.98.3" lame/lame.h lame_set_VBR_quality -lmp3lame
enabled libnut            && require libnut libnut.h nut_demuxer_init -lnut
enabled libnpp            && require libnpp npp.h nppGetLibVersion -lnppi -lnppc
enabled libopencore_amrnb && require libopencore_amrnb opencore-amrnb/interf_dec.h Decoder_Interface_init -lopencore-amrnb
enabled libopencore_amrwb && require libopencore_amrwb opencore-amrwb/dec_if.h D_IF_init -lopencore-amrwb
enabled libopencv         && { check_header opencv2/core/core_c.h &&
                               { use_pkg_config opencv opencv2/core/core_c.h cvCreateImageHeader ||
                                 require opencv opencv2/core/core_c.h cvCreateImageHeader -lopencv_core -lopencv_imgproc; } ||
                               require_pkg_config opencv opencv/cxcore.h cvCreateImageHeader; }
enabled libopenh264       && require_pkg_config openh264 wels/codec_api.h WelsGetCodecVersion
enabled libopenjpeg       && { { check_lib2 openjpeg-2.1/openjpeg.h opj_version -lopenjp2 -DOPJ_STATIC && add_cppflags -DOPJ_STATIC; } ||
                               check_lib2 openjpeg-2.1/openjpeg.h opj_version -lopenjp2 ||
                               { check_lib2 openjpeg-2.0/openjpeg.h opj_version -lopenjp2 -DOPJ_STATIC && add_cppflags -DOPJ_STATIC; } ||
                               { check_lib2 openjpeg-1.5/openjpeg.h opj_version -lopenjpeg -DOPJ_STATIC && add_cppflags -DOPJ_STATIC; } ||
                               { check_lib2 openjpeg.h opj_version -lopenjpeg -DOPJ_STATIC && add_cppflags -DOPJ_STATIC; } ||
                               die "ERROR: libopenjpeg not found"; }
<<<<<<< HEAD
# Chromium uses a built in copy of libopus that is not visible to pkg-config.
# enabled libopus           && require_pkg_config opus opus_multistream.h opus_multistream_decoder_create
=======
enabled libopenmpt        && require_pkg_config "libopenmpt >= 0.2.6557" libopenmpt/libopenmpt.h openmpt_module_create
enabled libopus           && require_pkg_config opus opus_multistream.h opus_multistream_decoder_create
>>>>>>> 13423397
enabled libpulse          && require_pkg_config libpulse pulse/pulseaudio.h pa_context_new
enabled librtmp           && require_pkg_config librtmp librtmp/rtmp.h RTMP_Socket
enabled librubberband     && require_pkg_config "rubberband >= 1.8.1" rubberband/rubberband-c.h rubberband_new
enabled libschroedinger   && require_pkg_config schroedinger-1.0 schroedinger/schro.h schro_init
enabled libshine          && require_pkg_config shine shine/layer3.h shine_encode_buffer
enabled libsmbclient      && { use_pkg_config smbclient libsmbclient.h smbc_init ||
                               require smbclient libsmbclient.h smbc_init -lsmbclient; }
enabled libsnappy         && require snappy snappy-c.h snappy_compress -lsnappy
enabled libsoxr           && require libsoxr soxr.h soxr_create -lsoxr && LIBSOXR="-lsoxr"
enabled libssh            && require_pkg_config libssh libssh/sftp.h sftp_init
enabled libspeex          && require_pkg_config speex speex/speex.h speex_decoder_init -lspeex
enabled libtesseract      && require_pkg_config tesseract tesseract/capi.h TessBaseAPICreate
enabled libtheora         && require libtheora theora/theoraenc.h th_info_init -ltheoraenc -ltheoradec -logg
enabled libtwolame        && require libtwolame twolame.h twolame_init -ltwolame &&
                             { check_lib twolame.h twolame_encode_buffer_float32_interleaved -ltwolame ||
                               die "ERROR: libtwolame must be installed and version must be >= 0.3.10"; }
enabled libv4l2           && require_pkg_config libv4l2 libv4l2.h v4l2_ioctl
enabled libvidstab        && require_pkg_config "vidstab >= 0.98" vid.stab/libvidstab.h vsMotionDetectInit
enabled libvo_amrwbenc    && require libvo_amrwbenc vo-amrwbenc/enc_if.h E_IF_init -lvo-amrwbenc
enabled libvorbis         && require libvorbis vorbis/vorbisenc.h vorbis_info_init -lvorbisenc -lvorbis -logg

enabled libvpx            && {
    enabled libvpx_vp8_decoder && {
        use_pkg_config "vpx >= 0.9.1" "vpx/vpx_decoder.h vpx/vp8dx.h" vpx_codec_vp8_dx ||
            check_lib2 "vpx/vpx_decoder.h vpx/vp8dx.h" vpx_codec_dec_init_ver -lvpx ||
                die "ERROR: libvpx decoder version must be >=0.9.1";
    }
    enabled libvpx_vp8_encoder && {
        use_pkg_config "vpx >= 0.9.7" "vpx/vpx_encoder.h vpx/vp8cx.h" vpx_codec_vp8_cx ||
            check_lib2 "vpx/vpx_encoder.h vpx/vp8cx.h" "vpx_codec_enc_init_ver VP8E_SET_MAX_INTRA_BITRATE_PCT" -lvpx ||
                die "ERROR: libvpx encoder version must be >=0.9.7";
    }
    enabled libvpx_vp9_decoder && {
        use_pkg_config "vpx >= 1.3.0" "vpx/vpx_decoder.h vpx/vp8dx.h" vpx_codec_vp9_dx ||
            check_lib2 "vpx/vpx_decoder.h vpx/vp8dx.h" "vpx_codec_vp9_dx" -lvpx ||
                disable libvpx_vp9_decoder;
    }
    enabled libvpx_vp9_encoder && {
        use_pkg_config "vpx >= 1.3.0" "vpx/vpx_encoder.h vpx/vp8cx.h" vpx_codec_vp9_cx ||
            check_lib2 "vpx/vpx_encoder.h vpx/vp8cx.h" "vpx_codec_vp9_cx VP9E_SET_AQ_MODE" -lvpx ||
                disable libvpx_vp9_encoder;
    }
    if disabled_all libvpx_vp8_decoder libvpx_vp9_decoder libvpx_vp8_encoder libvpx_vp9_encoder; then
        die "libvpx enabled but no supported decoders found"
    fi
}

enabled libwavpack        && require libwavpack wavpack/wavpack.h WavpackOpenFileOutput  -lwavpack
enabled libwebp           && {
    enabled libwebp_encoder      && require_pkg_config "libwebp >= 0.2.0" webp/encode.h WebPGetEncoderVersion
    enabled libwebp_anim_encoder && { use_pkg_config "libwebpmux >= 0.4.0" webp/mux.h WebPAnimEncoderOptionsInit || disable libwebp_anim_encoder; } }
enabled libx264           && { use_pkg_config x264 "stdint.h x264.h" x264_encoder_encode ||
                               { require libx264 x264.h x264_encoder_encode -lx264 &&
                                 warn "using libx264 without pkg-config"; } } &&
                             { check_cpp_condition x264.h "X264_BUILD >= 118" ||
                               die "ERROR: libx264 must be installed and version must be >= 0.118."; } &&
                             { check_cpp_condition x264.h "X264_MPEG2" &&
                               enable libx262; }
enabled libx265           && require_pkg_config x265 x265.h x265_api_get &&
                             { check_cpp_condition x265.h "X265_BUILD >= 68" ||
                               die "ERROR: libx265 version must be >= 68."; }
enabled libxavs           && require libxavs xavs.h xavs_encoder_encode -lxavs
enabled libxvid           && require libxvid xvid.h xvid_global -lxvidcore
enabled libzimg           && require_pkg_config zimg zimg.h zimg_get_api_version
enabled libzmq            && require_pkg_config libzmq zmq.h zmq_ctx_new
enabled libzvbi           && require libzvbi libzvbi.h vbi_decoder_new -lzvbi &&
                             { check_cpp_condition libzvbi.h "VBI_VERSION_MAJOR > 0 || VBI_VERSION_MINOR > 2 || VBI_VERSION_MINOR == 2 && VBI_VERSION_MICRO >= 28" ||
                               enabled gpl || die "ERROR: libzvbi requires version 0.2.28 or --enable-gpl."; }
enabled mediacodec        && { enabled jni || die "ERROR: mediacodec requires --enable-jni"; }
enabled mmal              && { check_lib interface/mmal/mmal.h mmal_port_connect -lmmal_core -lmmal_util -lmmal_vc_client -lbcm_host ||
                                { ! enabled cross_compile && {
                                    add_cflags -isystem/opt/vc/include/ -isystem/opt/vc/include/interface/vmcs_host/linux -isystem/opt/vc/include/interface/vcos/pthreads -fgnu89-inline ;
                                    add_extralibs -L/opt/vc/lib/ -lmmal_core -lmmal_util -lmmal_vc_client -lbcm_host ;
                                    check_lib interface/mmal/mmal.h mmal_port_connect ; }
                                check_lib interface/mmal/mmal.h mmal_port_connect ; } ||
                               die "ERROR: mmal not found"; }
enabled mmal && check_func_headers interface/mmal/mmal.h "MMAL_PARAMETER_VIDEO_MAX_NUM_CALLBACKS"

enabled netcdf            && require_pkg_config netcdf netcdf.h nc_inq_libvers
enabled openal            && { { for al_libs in "${OPENAL_LIBS}" "-lopenal" "-lOpenAL32"; do
                               check_lib 'AL/al.h' alGetError "${al_libs}" && break; done } ||
                               die "ERROR: openal not found"; } &&
                             { check_cpp_condition "AL/al.h" "defined(AL_VERSION_1_1)" ||
                               die "ERROR: openal must be installed and version must be 1.1 or compatible"; }
enabled opencl            && { check_lib2 OpenCL/cl.h clEnqueueNDRangeKernel -Wl,-framework,OpenCL ||
                               check_lib2 CL/cl.h clEnqueueNDRangeKernel -lOpenCL ||
                               die "ERROR: opencl not found"; } &&
                             { check_cpp_condition "OpenCL/cl.h" "defined(CL_VERSION_1_2)" ||
                               check_cpp_condition "CL/cl.h" "defined(CL_VERSION_1_2)" ||
                               die "ERROR: opencl must be installed and version must be 1.2 or compatible"; }
enabled opengl            && { check_lib GL/glx.h glXGetProcAddress "-lGL" ||
                               check_lib2 windows.h wglGetProcAddress "-lopengl32 -lgdi32" ||
                               check_lib2 OpenGL/gl3.h glGetError "-Wl,-framework,OpenGL" ||
                               check_lib2 ES2/gl.h glGetError "-isysroot=${sysroot} -Wl,-framework,OpenGLES" ||
                               die "ERROR: opengl not found."
                             }
enabled omx_rpi && enable omx
enabled omx               && { check_header OMX_Core.h ||
                                { ! enabled cross_compile && enabled omx_rpi && {
                                    add_cflags -isystem/opt/vc/include/IL ; }
                                check_header OMX_Core.h ; } ||
                               die "ERROR: OpenMAX IL headers not found"; }
enabled openssl           && { use_pkg_config openssl openssl/ssl.h OPENSSL_init_ssl ||
                               use_pkg_config openssl openssl/ssl.h SSL_library_init ||
                               check_lib openssl/ssl.h SSL_library_init -lssl -lcrypto ||
                               check_lib openssl/ssl.h SSL_library_init -lssl32 -leay32 ||
                               check_lib openssl/ssl.h SSL_library_init -lssl -lcrypto -lws2_32 -lgdi32 ||
                               die "ERROR: openssl not found"; }
enabled qtkit_indev      && { check_header_objcc QTKit/QTKit.h || disable qtkit_indev; }

# libdc1394 check
if enabled libdc1394; then
    { require_pkg_config libdc1394-2 dc1394/dc1394.h dc1394_new &&
        enable libdc1394_2; } ||
    { check_lib libdc1394/dc1394_control.h dc1394_create_handle -ldc1394_control -lraw1394 &&
        enable libdc1394_1; } ||
    die "ERROR: No version of libdc1394 found "
fi

if enabled gcrypt; then
    GCRYPT_CONFIG="${cross_prefix}libgcrypt-config"
    if "${GCRYPT_CONFIG}" --version > /dev/null 2>&1; then
        gcrypt_cflags=$("${GCRYPT_CONFIG}" --cflags)
        gcrypt_libs=$("${GCRYPT_CONFIG}" --libs)
        check_func_headers gcrypt.h gcry_mpi_new $gcrypt_cflags $gcrypt_libs ||
            die "ERROR: gcrypt not found"
        add_cflags $gcrypt_cflags && add_extralibs $gcrypt_libs
    else
        require2 gcrypt gcrypt.h gcry_mpi_new -lgcrypt
    fi
fi

disabled sdl && disable sdl2
if ! disabled sdl2; then
    SDL2_CONFIG="${cross_prefix}sdl2-config"
    if check_pkg_config sdl2 SDL_events.h SDL_PollEvent; then
        check_cpp_condition SDL.h "(SDL_MAJOR_VERSION<<16 | SDL_MINOR_VERSION<<8 | SDL_PATCHLEVEL) >= 0x020001" $sdl2_cflags &&
        check_cpp_condition SDL.h "(SDL_MAJOR_VERSION<<16 | SDL_MINOR_VERSION<<8 | SDL_PATCHLEVEL) < 0x020100" $sdl2_cflags &&
        check_func SDL_Init $sdl2_libs $sdl2_cflags && enable sdl2
    else
      if "${SDL2_CONFIG}" --version > /dev/null 2>&1; then
        sdl2_cflags=$("${SDL2_CONFIG}" --cflags)
        sdl2_libs=$("${SDL2_CONFIG}" --libs)
        check_cpp_condition SDL.h "(SDL_MAJOR_VERSION<<16 | SDL_MINOR_VERSION<<8 | SDL_PATCHLEVEL) >= 0x020001" $sdl2_cflags &&
        check_cpp_condition SDL.h "(SDL_MAJOR_VERSION<<16 | SDL_MINOR_VERSION<<8 | SDL_PATCHLEVEL) < 0x020100" $sdl2_cflags &&
        check_func SDL_Init $sdl2_libs $sdl2_cflags && enable sdl2
      fi
    fi
    if test $target_os = "mingw32"; then
        sdl2_libs="$sdl2_libs -mconsole"
    fi
fi
enabled sdl2 && add_cflags $sdl2_cflags && add_extralibs $sdl2_libs

disabled securetransport || { check_func SecIdentityCreate "-Wl,-framework,CoreFoundation -Wl,-framework,Security" &&
    check_lib2 "Security/SecureTransport.h Security/Security.h" "SSLCreateContext SecItemImport" "-Wl,-framework,CoreFoundation -Wl,-framework,Security" &&
    enable securetransport; }

disabled schannel || { check_func_headers "windows.h security.h" InitializeSecurityContext -DSECURITY_WIN32 -lsecur32 &&
                       check_cpp_condition winerror.h "defined(SEC_I_CONTEXT_EXPIRED)" && enable schannel && add_extralibs -lsecur32; }

makeinfo --version > /dev/null 2>&1 && enable makeinfo  || disable makeinfo
enabled makeinfo \
    && [ 0$(makeinfo --version | grep "texinfo" | sed 's/.*texinfo[^0-9]*\([0-9]*\)\..*/\1/') -ge 5 ] \
    && enable makeinfo_html || disable makeinfo_html
disabled makeinfo_html && texi2html --help 2> /dev/null | grep -q 'init-file' && enable texi2html || disable texi2html
perl -v            > /dev/null 2>&1 && enable perl      || disable perl
pod2man --help     > /dev/null 2>&1 && enable pod2man   || disable pod2man
rsync --help 2> /dev/null | grep -q 'contimeout' && enable rsync_contimeout || disable rsync_contimeout

check_header linux/fb.h
check_header linux/videodev.h
check_header linux/videodev2.h
check_code cc linux/videodev2.h "struct v4l2_frmsizeenum vfse; vfse.discrete.width = 0;" && enable_safe struct_v4l2_frmivalenum_discrete

check_header sys/videoio.h
check_code cc sys/videoio.h "struct v4l2_frmsizeenum vfse; vfse.discrete.width = 0;" && enable_safe struct_v4l2_frmivalenum_discrete

check_func_headers "windows.h vfw.h" capCreateCaptureWindow "$vfwcap_indev_extralibs"
# check that WM_CAP_DRIVER_CONNECT is defined to the proper value
# w32api 3.12 had it defined wrong
check_cpp_condition vfw.h "WM_CAP_DRIVER_CONNECT > WM_USER" && enable vfwcap_defines

check_type "dshow.h" IBaseFilter

# check for ioctl_meteor.h, ioctl_bt848.h and alternatives
{ check_header dev/bktr/ioctl_meteor.h &&
  check_header dev/bktr/ioctl_bt848.h; } ||
{ check_header machine/ioctl_meteor.h &&
  check_header machine/ioctl_bt848.h; } ||
{ check_header dev/video/meteor/ioctl_meteor.h &&
  check_header dev/video/bktr/ioctl_bt848.h; } ||
check_header dev/ic/bt8xx.h

check_header sndio.h
if check_struct sys/soundcard.h audio_buf_info bytes; then
    enable_safe sys/soundcard.h
else
    check_cc -D__BSD_VISIBLE -D__XSI_VISIBLE <<EOF && add_cppflags -D__BSD_VISIBLE -D__XSI_VISIBLE && enable_safe sys/soundcard.h
    #include <sys/soundcard.h>
    audio_buf_info abc;
EOF
fi
check_header soundcard.h

enabled_any alsa_indev alsa_outdev &&
    check_lib2 alsa/asoundlib.h snd_pcm_htimestamp -lasound

enabled jack_indev && check_lib2 jack/jack.h jack_client_open -ljack &&
    check_func jack_port_get_latency_range -ljack

enabled_any sndio_indev sndio_outdev && check_lib2 sndio.h sio_open -lsndio

if enabled libcdio; then
    check_lib2 "cdio/cdda.h cdio/paranoia.h" cdio_cddap_open -lcdio_paranoia -lcdio_cdda -lcdio ||
    check_lib2 "cdio/paranoia/cdda.h cdio/paranoia/paranoia.h" cdio_cddap_open -lcdio_paranoia -lcdio_cdda -lcdio ||
    die "ERROR: No usable libcdio/cdparanoia found"
fi

enabled xlib &&
    check_lib X11/Xlib.h XOpenDisplay -lX11 || disable xlib

if ! disabled libxcb; then
    check_pkg_config "xcb >= 1.4" xcb/xcb.h xcb_connect || {
        enabled libxcb && die "ERROR: libxcb >= 1.4 not found";
    } && disable x11grab && enable libxcb

if enabled libxcb; then
    disabled libxcb_shm || {
        check_pkg_config xcb-shm xcb/shm.h xcb_shm_attach || {
            enabled libxcb_shm && die "ERROR: libxcb_shm not found";
        } && check_header sys/shm.h && enable libxcb_shm; }

    disabled libxcb_xfixes || {
        check_pkg_config xcb-xfixes xcb/xfixes.h xcb_xfixes_get_cursor_image || {
            enabled libxcb_xfixes && die "ERROR: libxcb_xfixes not found";
        } && enable libxcb_xfixes; }

    disabled libxcb_shape || {
        check_pkg_config xcb-shape xcb/shape.h xcb_shape_get_rectangles || {
            enabled libxcb_shape && die "ERROR: libxcb_shape not found";
        } && enable libxcb_shape; }

    add_cflags $xcb_cflags $xcb_shm_cflags $xcb_xfixes_cflags $xcb_shape_cflags
    add_extralibs $xcb_libs $xcb_shm_libs $xcb_xfixes_libs $xcb_shape_libs
fi
fi

if enabled x11grab; then
    enabled xlib || die "ERROR: Xlib not found"
    require Xext X11/extensions/XShm.h XShmCreateImage -lXext
    require Xfixes X11/extensions/Xfixes.h XFixesGetCursorImage -lXfixes
fi

check_func_headers "windows.h" CreateDIBSection "$gdigrab_indev_extralibs"

enabled dxva2api_h &&
    check_cc <<EOF && enable dxva2api_cobj
#define _WIN32_WINNT 0x0600
#define COBJMACROS
#include <windows.h>
#include <d3d9.h>
#include <dxva2api.h>
int main(void) { IDirectXVideoDecoder *o = NULL; IDirectXVideoDecoder_Release(o); return 0; }
EOF

enabled vaapi &&
    check_lib va/va.h vaInitialize -lva ||
    disable vaapi

enabled vaapi &&
    check_code cc "va/va.h" "vaCreateSurfaces(0, 0, 0, 0, 0, 0, 0, 0)" ||
    disable vaapi

if enabled vaapi ; then
    enabled xlib &&
    check_lib2 "va/va.h va/va_x11.h" vaGetDisplay -lva -lva-x11 &&
    enable vaapi_x11

    check_lib2 "va/va.h va/va_drm.h" vaGetDisplayDRM -lva -lva-drm &&
    enable vaapi_drm
fi

enabled vdpau &&
    check_cpp_condition vdpau/vdpau.h "defined VDP_DECODER_PROFILE_MPEG4_PART2_ASP" ||
    disable vdpau

enabled vdpau && enabled xlib &&
    check_lib2 "vdpau/vdpau.h vdpau/vdpau_x11.h" vdp_device_create_x11 -lvdpau &&
    enable vdpau_x11

if enabled x86; then
    case $target_os in
        mingw32*|mingw64*|win32|win64|linux|cygwin*)
            ;;
        *)
            disable nvenc
            ;;
    esac
else
    disable nvenc
fi

enabled nvenc &&
    check_cc -I$source_path <<EOF || disable nvenc
#include "compat/nvenc/nvEncodeAPI.h"
NV_ENCODE_API_FUNCTION_LIST flist;
void f(void) { struct { const GUID guid; } s[] = { { NV_ENC_PRESET_HQ_GUID } }; }
int main(void) { return 0; }
EOF

# Funny iconv installations are not unusual, so check it after all flags have been set
disabled iconv || check_func_headers iconv.h iconv || check_lib2 iconv.h iconv -liconv || disable iconv

enabled debug && add_cflags -g"$debuglevel" && add_asflags -g"$debuglevel"

# add some useful compiler flags if supported
check_cflags -Wdeclaration-after-statement
check_cflags -Wall
check_cflags -Wdisabled-optimization
check_cflags -Wpointer-arith
check_cflags -Wredundant-decls
check_cflags -Wwrite-strings
check_cflags -Wtype-limits
check_cflags -Wundef
check_cflags -Wmissing-prototypes
check_cflags -Wno-pointer-to-int-cast
check_cflags -Wstrict-prototypes
check_cflags -Wempty-body
enabled extra_warnings && check_cflags -Winline
enabled extra_warnings && check_cflags -Wcast-qual

check_disable_warning(){
    warning_flag=-W${1#-Wno-}
    test_cflags $warning_flag && add_cflags $1
}

check_disable_warning -Wno-parentheses
check_disable_warning -Wno-switch
check_disable_warning -Wno-format-zero-length
check_disable_warning -Wno-pointer-sign
check_disable_warning -Wno-unused-const-variable

# add some linker flags
check_ldflags -Wl,--warn-common
check_ldflags -Wl,-rpath-link=libpostproc:libswresample:libswscale:libavfilter:libavdevice:libavformat:libavcodec:libavutil:libavresample
enabled rpath && add_ldexeflags -Wl,-rpath,$libdir
enabled rpath && add_ldlibflags -Wl,-rpath,$libdir
test_ldflags -Wl,-Bsymbolic && append SHFLAGS -Wl,-Bsymbolic

# add some strip flags
# -wN '..@*' is more selective than -x, but not available everywhere.
check_stripflags -wN \'..@*\' || check_stripflags -x

enabled neon_clobber_test &&
    check_ldflags -Wl,--wrap,avcodec_open2              \
                  -Wl,--wrap,avcodec_decode_audio4      \
                  -Wl,--wrap,avcodec_decode_video2      \
                  -Wl,--wrap,avcodec_decode_subtitle2   \
                  -Wl,--wrap,avcodec_encode_audio2      \
                  -Wl,--wrap,avcodec_encode_video2      \
                  -Wl,--wrap,avcodec_send_packet        \
                  -Wl,--wrap,avcodec_receive_frame      \
                  -Wl,--wrap,avcodec_send_frame         \
                  -Wl,--wrap,avcodec_receive_packet     \
                  -Wl,--wrap,avcodec_encode_subtitle    \
                  -Wl,--wrap,swr_convert                \
                  -Wl,--wrap,avresample_convert ||
    disable neon_clobber_test

enabled xmm_clobber_test &&
    check_ldflags -Wl,--wrap,avcodec_open2              \
                  -Wl,--wrap,avcodec_decode_audio4      \
                  -Wl,--wrap,avcodec_decode_video2      \
                  -Wl,--wrap,avcodec_decode_subtitle2   \
                  -Wl,--wrap,avcodec_encode_audio2      \
                  -Wl,--wrap,avcodec_encode_video2      \
                  -Wl,--wrap,avcodec_encode_subtitle    \
                  -Wl,--wrap,avcodec_send_packet        \
                  -Wl,--wrap,avcodec_receive_frame      \
                  -Wl,--wrap,avcodec_send_frame         \
                  -Wl,--wrap,avcodec_receive_packet     \
                  -Wl,--wrap,swr_convert                \
                  -Wl,--wrap,avresample_convert         \
                  -Wl,--wrap,sws_scale ||
    disable xmm_clobber_test

check_ld "cc" <<EOF && enable proper_dce
extern const int array[512];
static inline int func(void) { return array[0]; }
int main(void) { return 0; }
EOF

if enabled proper_dce; then
    echo "X { local: *; };" > $TMPV
    if test_ldflags -Wl,${version_script},$TMPV; then
        append SHFLAGS '-Wl,${version_script},\$(SUBDIR)lib\$(NAME).ver'
        check_cc <<EOF && enable symver_asm_label
void ff_foo(void) __asm__ ("av_foo@VERSION");
void ff_foo(void) { ${inline_asm+__asm__($quotes);} }
EOF
        check_cc <<EOF && enable symver_gnu_asm
__asm__(".symver ff_foo,av_foo@VERSION");
void ff_foo(void) {}
EOF
    fi
fi

if [ -z "$optflags" ]; then
    if enabled small; then
        optflags=$cflags_size
    elif enabled optimizations; then
        optflags=$cflags_speed
    else
        optflags=$cflags_noopt
    fi
fi

check_optflags(){
    check_cflags "$@"
    enabled lto && check_ldflags "$@"
}


if enabled lto; then
    test "$cc_type" != "$ld_type" && die "LTO requires same compiler and linker"
    check_cflags  -flto
    check_ldflags -flto $cpuflags
    disable inline_asm_direct_symbol_refs
fi

check_optflags $optflags
check_optflags -fno-math-errno
check_optflags -fno-signed-zeros

enabled ftrapv && check_cflags -ftrapv

check_cc -mno-red-zone <<EOF && noredzone_flags="-mno-red-zone"
int x;
EOF


if enabled icc; then
    # Just warnings, no remarks
    check_cflags -w1
    # -wd: Disable following warnings
    # 144, 167, 556: -Wno-pointer-sign
    # 188: enumerated type mixed with another type
    # 1292: attribute "foo" ignored
    # 1419: external declaration in primary source file
    # 10006: ignoring unknown option -fno-signed-zeros
    # 10148: ignoring unknown option -Wno-parentheses
    # 10156: ignoring option '-W'; no argument required
    # 13200: No EMMS instruction before call to function
    # 13203: No EMMS instruction before return from function
    check_cflags -wd144,167,188,556,1292,1419,10006,10148,10156,13200,13203
    # 11030: Warning unknown option --as-needed
    # 10156: ignoring option '-export'; no argument required
    check_ldflags -wd10156,11030
    # icc 11.0 and 11.1 work with ebp_available, but don't pass the test
    enable ebp_available
    # The test above does not test linking
    enabled lto && disable symver_asm_label
    if enabled x86_32; then
        icc_version=$($cc -dumpversion)
        test ${icc_version%%.*} -ge 11 &&
            check_cflags -falign-stack=maintain-16-byte ||
            disable aligned_stack
    fi
elif enabled ccc; then
    # disable some annoying warnings
    add_cflags -msg_disable bitnotint
    add_cflags -msg_disable mixfuncvoid
    add_cflags -msg_disable nonstandcast
    add_cflags -msg_disable unsupieee
elif enabled gcc; then
    check_optflags -fno-tree-vectorize
    check_cflags -Werror=format-security
    check_cflags -Werror=implicit-function-declaration
    check_cflags -Werror=missing-prototypes
    check_cflags -Werror=return-type
    check_cflags -Werror=vla
    check_cflags -Wformat
    check_cflags -fdiagnostics-color=auto
    enabled extra_warnings || check_disable_warning -Wno-maybe-uninitialized
elif enabled llvm_gcc; then
    check_cflags -mllvm -stack-alignment=16
elif enabled clang; then
    check_cflags -mllvm -stack-alignment=16
    check_cflags -mstack-alignment=16
    check_cflags -Qunused-arguments
    check_cflags -Werror=implicit-function-declaration
    check_cflags -Werror=missing-prototypes
    check_cflags -Werror=return-type
elif enabled cparser; then
    add_cflags -Wno-missing-variable-declarations
    add_cflags -Wno-empty-statement
elif enabled armcc; then
    add_cflags -W${armcc_opt},--diag_suppress=4343 # hardfp compat
    add_cflags -W${armcc_opt},--diag_suppress=3036 # using . as system include dir
    # 2523: use of inline assembly is deprecated
    add_cflags -W${armcc_opt},--diag_suppress=2523
    add_cflags -W${armcc_opt},--diag_suppress=1207
    add_cflags -W${armcc_opt},--diag_suppress=1293 # assignment in condition
    add_cflags -W${armcc_opt},--diag_suppress=3343 # hardfp compat
    add_cflags -W${armcc_opt},--diag_suppress=167  # pointer sign
    add_cflags -W${armcc_opt},--diag_suppress=513  # pointer sign
elif enabled tms470; then
    add_cflags -pds=824 -pds=837
    disable inline_asm
elif enabled pathscale; then
    add_cflags -fstrict-overflow -OPT:wrap_around_unsafe_opt=OFF
elif enabled_any msvc icl; then
    enabled x86_32 && disable aligned_stack
    enabled_all x86_32 debug && add_cflags -Oy-
    enabled debug && add_ldflags -debug
    enable pragma_deprecated
    if enabled icl; then
        # -Qansi-alias is basically -fstrict-aliasing, but does not work
        # (correctly) on icl 13.x.
        check_cpp_condition "windows.h" "__ICL < 1300 || __ICL >= 1400" &&
            add_cflags -Qansi-alias
        # Some inline asm is not compilable in debug
        if enabled debug; then
            disable ebp_available
            disable ebx_available
        fi
    fi
    # msvcrt10 x64 incorrectly enables log2, only msvcrt12 (MSVC 2013) onwards actually has log2.
    check_cpp_condition crtversion.h "_VC_CRT_MAJOR_VERSION >= 12" || disable log2
    # The CRT headers contain __declspec(restrict) in a few places, but if redefining
    # restrict, this might break. MSVC 2010 and 2012 fail with __declspec(__restrict)
    # (as it ends up if the restrict redefine is done before including stdlib.h), while
    # MSVC 2013 and newer can handle it fine.
    # If this declspec fails, force including stdlib.h before the restrict redefinition
    # happens in config.h.
    if [ $_restrict != restrict ]; then
        check_cc <<EOF || add_cflags -FIstdlib.h
__declspec($_restrict) void* foo(int);
EOF
    fi
    check_func strtoll || add_cflags -Dstrtoll=_strtoi64
    # the new SSA optimzer in VS2015 U3 is mis-optimizing some parts of the code
    # this flag should be re-checked on newer compiler releases and put under a
    # version check once its fixed
    check_cflags -d2SSAOptimizer-
fi

for pfx in "" host_; do
    varname=${pfx%_}cc_type
    eval "type=\$$varname"
    if [ $type = "msvc" ]; then
        check_${pfx}cc <<EOF || add_${pfx}cflags -Dinline=__inline
static inline int foo(int a) { return a; }
EOF
    fi
done

case $as_type in
    clang)
        add_asflags -Qunused-arguments
    ;;
esac

case $ld_type in
    clang)
        check_ldflags -Qunused-arguments
    ;;
esac

case $target_os in
    osf1)
        enabled ccc && add_ldflags '-Wl,-expect_unresolved,*'
    ;;
    plan9)
        add_cppflags -Dmain=plan9_main
    ;;
esac

enable frame_thread_encoder

enabled asm || { arch=c; disable $ARCH_LIST $ARCH_EXT_LIST; }

check_deps $CONFIG_LIST       \
           $CONFIG_EXTRA      \
           $HAVE_LIST         \
           $ALL_COMPONENTS    \

enabled threads && ! enabled pthreads && ! enabled atomics_native && die "non pthread threading without atomics not supported, try adding --enable-pthreads or --cpu=i486 or higher if you are on x86"


if test $target_os = "haiku"; then
    disable memalign
    disable posix_memalign
fi

enabled_all dxva2 dxva2api_cobj CoTaskMemFree &&
    prepend ffmpeg_libs $($ldflags_filter "-lole32" "-luser32") &&
    enable dxva2_lib

! enabled_any memalign posix_memalign aligned_malloc &&
    enabled simd_align_16 && enable memalign_hack

# add_dep lib dep
# -> enable ${lib}_deps_${dep}
# -> add $dep to ${lib}_deps only once
add_dep() {
    lib=$1
    dep=$2
    enabled "${lib}_deps_${dep}" && return 0
    enable  "${lib}_deps_${dep}"
    prepend "${lib}_deps" $dep
}

# merge deps lib components
# merge all ${component}_deps into ${lib}_deps and ${lib}_deps_*
merge_deps() {
    lib=$1
    shift
    for comp in $*; do
        enabled $comp || continue
        eval "dep=\"\$${comp}_deps\""
        for d in $dep; do
            add_dep $lib $d
        done
    done
}

merge_deps libavfilter $FILTER_LIST

map 'enabled $v && intrinsics=${v#intrinsics_}' $INTRINSICS_LIST

for thread in $THREADS_LIST; do
    if enabled $thread; then
        test -n "$thread_type" &&
            die "ERROR: Only one thread type must be selected." ||
            thread_type="$thread"
    fi
done

enabled zlib && add_cppflags -DZLIB_CONST

# conditional library dependencies, in linking order
enabled afftfilt_filter     && prepend avfilter_deps "avcodec"
enabled amovie_filter       && prepend avfilter_deps "avformat avcodec"
enabled aresample_filter    && prepend avfilter_deps "swresample"
enabled asyncts_filter      && prepend avfilter_deps "avresample"
enabled atempo_filter       && prepend avfilter_deps "avcodec"
enabled cover_rect_filter   && prepend avfilter_deps "avformat avcodec"
enabled ebur128_filter && enabled swresample && prepend avfilter_deps "swresample"
enabled elbg_filter         && prepend avfilter_deps "avcodec"
enabled fftfilt_filter      && prepend avfilter_deps "avcodec"
enabled find_rect_filter    && prepend avfilter_deps "avformat avcodec"
enabled mcdeint_filter      && prepend avfilter_deps "avcodec"
enabled movie_filter    && prepend avfilter_deps "avformat avcodec"
enabled pan_filter          && prepend avfilter_deps "swresample"
enabled pp_filter           && prepend avfilter_deps "postproc"
enabled removelogo_filter   && prepend avfilter_deps "avformat avcodec swscale"
enabled resample_filter && prepend avfilter_deps "avresample"
enabled sab_filter          && prepend avfilter_deps "swscale"
enabled scale_filter    && prepend avfilter_deps "swscale"
enabled scale2ref_filter    && prepend avfilter_deps "swscale"
enabled sofalizer_filter    && prepend avfilter_deps "avcodec"
enabled showcqt_filter      && prepend avfilter_deps "avformat avcodec swscale"
enabled showfreqs_filter    && prepend avfilter_deps "avcodec"
enabled showspectrum_filter && prepend avfilter_deps "avcodec"
enabled smartblur_filter    && prepend avfilter_deps "swscale"
enabled spectrumsynth_filter && prepend avfilter_deps "avcodec"
enabled subtitles_filter    && prepend avfilter_deps "avformat avcodec"
enabled uspp_filter         && prepend avfilter_deps "avcodec"

enabled lavfi_indev         && prepend avdevice_deps "avfilter"

enabled opus_decoder    && prepend avcodec_deps "swresample"

expand_deps(){
    lib_deps=${1}_deps
    eval "deps=\$$lib_deps"
    append $lib_deps $(map 'eval echo \$${v}_deps' $deps)
    unique $lib_deps
}

#we have to remove gpl from the deps here as some code assumes all lib deps are libs
postproc_deps="$(filter_out 'gpl' $postproc_deps)"

map 'expand_deps $v' $LIBRARY_LIST

echo "install prefix            $prefix"
echo "source path               $source_path"
echo "C compiler                $cc"
echo "C library                 $libc_type"
if test "$host_cc" != "$cc"; then
    echo "host C compiler           $host_cc"
    echo "host C library            $host_libc_type"
fi
echo "ARCH                      $arch ($cpu)"
if test "$build_suffix" != ""; then
    echo "build suffix              $build_suffix"
fi
if test "$progs_suffix" != ""; then
    echo "progs suffix              $progs_suffix"
fi
if test "$extra_version" != ""; then
    echo "version string suffix     $extra_version"
fi
echo "big-endian                ${bigendian-no}"
echo "runtime cpu detection     ${runtime_cpudetect-no}"
if enabled x86; then
    echo "${yasmexe}                      ${yasm-no}"
    echo "MMX enabled               ${mmx-no}"
    echo "MMXEXT enabled            ${mmxext-no}"
    echo "3DNow! enabled            ${amd3dnow-no}"
    echo "3DNow! extended enabled   ${amd3dnowext-no}"
    echo "SSE enabled               ${sse-no}"
    echo "SSSE3 enabled             ${ssse3-no}"
    echo "AESNI enabled             ${aesni-no}"
    echo "AVX enabled               ${avx-no}"
    echo "XOP enabled               ${xop-no}"
    echo "FMA3 enabled              ${fma3-no}"
    echo "FMA4 enabled              ${fma4-no}"
    echo "i686 features enabled     ${i686-no}"
    echo "CMOV is fast              ${fast_cmov-no}"
    echo "EBX available             ${ebx_available-no}"
    echo "EBP available             ${ebp_available-no}"
fi
if enabled aarch64; then
    echo "NEON enabled              ${neon-no}"
    echo "VFP enabled               ${vfp-no}"
fi
if enabled arm; then
    echo "ARMv5TE enabled           ${armv5te-no}"
    echo "ARMv6 enabled             ${armv6-no}"
    echo "ARMv6T2 enabled           ${armv6t2-no}"
    echo "VFP enabled               ${vfp-no}"
    echo "NEON enabled              ${neon-no}"
    echo "THUMB enabled             ${thumb-no}"
fi
if enabled mips; then
    echo "MIPS FPU enabled          ${mipsfpu-no}"
    echo "MIPS DSP R1 enabled       ${mipsdsp-no}"
    echo "MIPS DSP R2 enabled       ${mipsdspr2-no}"
    echo "MIPS MSA enabled          ${msa-no}"
    echo "LOONGSON MMI enabled      ${mmi-no}"
fi
if enabled ppc; then
    echo "AltiVec enabled           ${altivec-no}"
    echo "VSX enabled               ${vsx-no}"
    echo "POWER8 enabled            ${power8-no}"
    echo "PPC 4xx optimizations     ${ppc4xx-no}"
    echo "dcbzl available           ${dcbzl-no}"
fi
echo "debug symbols             ${debug-no}"
echo "strip symbols             ${stripping-no}"
echo "optimize for size         ${small-no}"
echo "optimizations             ${optimizations-no}"
echo "static                    ${static-no}"
echo "shared                    ${shared-no}"
echo "postprocessing support    ${postproc-no}"
echo "new filter support        ${avfilter-no}"
echo "network support           ${network-no}"
echo "threading support         ${thread_type-no}"
echo "safe bitstream reader     ${safe_bitstream_reader-no}"
echo "SDL2 support              ${sdl2-no}"
echo "opencl enabled            ${opencl-no}"
echo "JNI support               ${jni-no}"
echo "texi2html enabled         ${texi2html-no}"
echo "perl enabled              ${perl-no}"
echo "pod2man enabled           ${pod2man-no}"
echo "makeinfo enabled          ${makeinfo-no}"
echo "makeinfo supports HTML    ${makeinfo_html-no}"
test -n "$random_seed" &&
    echo "random seed               ${random_seed}"
echo

echo "Enabled programs:"
print_enabled '' $PROGRAM_LIST | print_in_columns
echo

echo "External libraries:"
print_enabled '' $EXTERNAL_LIBRARY_LIST | print_in_columns
echo

echo "External libraries providing hardware acceleration:"
print_enabled '' $HWACCEL_LIBRARY_LIST | print_in_columns
echo

echo "Libraries:"
print_enabled '' $LIBRARY_LIST | print_in_columns
echo

for type in decoder encoder hwaccel parser demuxer muxer protocol filter bsf indev outdev; do
    echo "Enabled ${type}s:"
    eval list=\$$(toupper $type)_LIST
    print_enabled '_*' $list | print_in_columns
    echo
done

license="LGPL version 2.1 or later"
if enabled nonfree; then
    license="nonfree and unredistributable"
elif enabled gplv3; then
    license="GPL version 3 or later"
elif enabled lgplv3; then
    license="LGPL version 3 or later"
elif enabled gpl; then
    license="GPL version 2 or later"
fi

echo "License: $license"

echo "Creating config.mak, config.h, and doc/config.texi..."

test -e Makefile || echo "include $source_path/Makefile" > Makefile

enabled stripping || strip="echo skipping strip"

config_files="$TMPH config.mak doc/config.texi"

cat > config.mak <<EOF
# Automatically generated by configure - do not modify!
ifndef FFMPEG_CONFIG_MAK
FFMPEG_CONFIG_MAK=1
FFMPEG_CONFIGURATION=$FFMPEG_CONFIGURATION
prefix=$prefix
LIBDIR=\$(DESTDIR)$libdir
SHLIBDIR=\$(DESTDIR)$shlibdir
INCDIR=\$(DESTDIR)$incdir
BINDIR=\$(DESTDIR)$bindir
DATADIR=\$(DESTDIR)$datadir
DOCDIR=\$(DESTDIR)$docdir
MANDIR=\$(DESTDIR)$mandir
PKGCONFIGDIR=\$(DESTDIR)$pkgconfigdir
INSTALL_NAME_DIR=$install_name_dir
SRC_PATH=$source_path
SRC_LINK=$source_link
ifndef MAIN_MAKEFILE
SRC_PATH:=\$(SRC_PATH:.%=..%)
endif
CC_IDENT=$cc_ident
ARCH=$arch
INTRINSICS=$intrinsics
CC=$cc
CXX=$cxx
AS=$as
OBJCC=$objcc
LD=$ld
DEPCC=$dep_cc
DEPCCFLAGS=$DEPCCFLAGS \$(CPPFLAGS)
DEPAS=$as
DEPASFLAGS=$DEPASFLAGS \$(CPPFLAGS)
YASM=$yasmexe
DEPYASM=$yasmexe
AR=$ar
ARFLAGS=$arflags
AR_O=$ar_o
RANLIB=$ranlib
STRIP=$strip
CP=cp -p
LN_S=$ln_s
CPPFLAGS=$CPPFLAGS
CFLAGS=$CFLAGS
CXXFLAGS=$CXXFLAGS
OBJCFLAGS=$OBJCFLAGS
ASFLAGS=$ASFLAGS
AS_C=$AS_C
AS_O=$AS_O
OBJCC_C=$OBJCC_C
OBJCC_E=$OBJCC_E
OBJCC_O=$OBJCC_O
CC_C=$CC_C
CC_E=$CC_E
CC_O=$CC_O
CXX_C=$CXX_C
CXX_O=$CXX_O
LD_O=$LD_O
LD_LIB=$LD_LIB
LD_PATH=$LD_PATH
DLLTOOL=$dlltool
WINDRES=$windres
DEPWINDRES=$dep_cc
DOXYGEN=$doxygen
LDFLAGS=$LDFLAGS
LDEXEFLAGS=$LDEXEFLAGS
LDLIBFLAGS=$LDLIBFLAGS
SHFLAGS=$(echo $($ldflags_filter $SHFLAGS))
ASMSTRIPFLAGS=$ASMSTRIPFLAGS
YASMFLAGS=$YASMFLAGS
BUILDSUF=$build_suffix
PROGSSUF=$progs_suffix
FULLNAME=$FULLNAME
LIBPREF=$LIBPREF
LIBSUF=$LIBSUF
LIBNAME=$LIBNAME
SLIBPREF=$SLIBPREF
SLIBSUF=$SLIBSUF
EXESUF=$EXESUF
EXTRA_VERSION=$extra_version
CCDEP=$CCDEP
CXXDEP=$CXXDEP
CCDEP_FLAGS=$CCDEP_FLAGS
ASDEP=$ASDEP
ASDEP_FLAGS=$ASDEP_FLAGS
CC_DEPFLAGS=$CC_DEPFLAGS
AS_DEPFLAGS=$AS_DEPFLAGS
HOSTCC=$host_cc
HOSTLD=$host_ld
HOSTCFLAGS=$host_cflags
HOSTCPPFLAGS=$host_cppflags
HOSTEXESUF=$HOSTEXESUF
HOSTLDFLAGS=$host_ldflags
HOSTLIBS=$host_libs
DEPHOSTCC=$host_cc
DEPHOSTCCFLAGS=$DEPHOSTCCFLAGS \$(HOSTCCFLAGS)
HOSTCCDEP=$HOSTCCDEP
HOSTCCDEP_FLAGS=$HOSTCCDEP_FLAGS
HOSTCC_DEPFLAGS=$HOSTCC_DEPFLAGS
HOSTCC_C=$HOSTCC_C
HOSTCC_O=$HOSTCC_O
HOSTLD_O=$HOSTLD_O
TARGET_EXEC=$target_exec $target_exec_args
TARGET_PATH=$target_path
TARGET_SAMPLES=${target_samples:-\$(SAMPLES)}
CFLAGS-ffplay=${sdl2_cflags}
ZLIB=$($ldflags_filter -lz)
LIB_INSTALL_EXTRA_CMD=$LIB_INSTALL_EXTRA_CMD
EXTRALIBS=$extralibs
COMPAT_OBJS=$compat_objs
EXEOBJS=$exeobjs
INSTALL=$install
LIBTARGET=${LIBTARGET}
SLIBNAME=${SLIBNAME}
SLIBNAME_WITH_VERSION=${SLIBNAME_WITH_VERSION}
SLIBNAME_WITH_MAJOR=${SLIBNAME_WITH_MAJOR}
SLIB_CREATE_DEF_CMD=${SLIB_CREATE_DEF_CMD}
SLIB_EXTRA_CMD=${SLIB_EXTRA_CMD}
SLIB_INSTALL_NAME=${SLIB_INSTALL_NAME}
SLIB_INSTALL_LINKS=${SLIB_INSTALL_LINKS}
SLIB_INSTALL_EXTRA_LIB=${SLIB_INSTALL_EXTRA_LIB}
SLIB_INSTALL_EXTRA_SHLIB=${SLIB_INSTALL_EXTRA_SHLIB}
VERSION_SCRIPT_POSTPROCESS_CMD=${VERSION_SCRIPT_POSTPROCESS_CMD}
SAMPLES:=${samples:-\$(FATE_SAMPLES)}
NOREDZONE_FLAGS=$noredzone_flags
EOF

get_version(){
    lcname=lib${1}
    name=$(toupper $lcname)
    file=$source_path/$lcname/version.h
    eval $(awk "/#define ${name}_VERSION_M/ { print \$2 \"=\" \$3 }" "$file")
    enabled raise_major && eval ${name}_VERSION_MAJOR=$((${name}_VERSION_MAJOR+100))
    eval ${name}_VERSION=\$${name}_VERSION_MAJOR.\$${name}_VERSION_MINOR.\$${name}_VERSION_MICRO
    eval echo "${lcname}_VERSION=\$${name}_VERSION" >> config.mak
    eval echo "${lcname}_VERSION_MAJOR=\$${name}_VERSION_MAJOR" >> config.mak
    eval echo "${lcname}_VERSION_MINOR=\$${name}_VERSION_MINOR" >> config.mak
}

map 'get_version $v' $LIBRARY_LIST

map 'eval echo "${v}_FFLIBS=\$${v}_deps" >> config.mak' $LIBRARY_LIST

print_program_libs(){
    eval "program_libs=\$${1}_libs"
    eval echo "LIBS-${1}=${program_libs}" >> config.mak
}

map 'print_program_libs $v' $PROGRAM_LIST

cat > $TMPH <<EOF
/* Automatically generated by configure - do not modify! */
#ifndef FFMPEG_CONFIG_H
#define FFMPEG_CONFIG_H
#define FFMPEG_CONFIGURATION "$(c_escape $FFMPEG_CONFIGURATION)"
#define FFMPEG_LICENSE "$(c_escape $license)"
#define CONFIG_THIS_YEAR 2016
#define FFMPEG_DATADIR "$(eval c_escape $datadir)"
#define AVCONV_DATADIR "$(eval c_escape $datadir)"
#define CC_IDENT "$(c_escape ${cc_ident:-Unknown compiler})"
#define av_restrict $_restrict
#define EXTERN_PREFIX "${extern_prefix}"
#define EXTERN_ASM ${extern_prefix}
#define BUILDSUF "$build_suffix"
#define SLIBSUF "$SLIBSUF"
#define HAVE_MMX2 HAVE_MMXEXT
#define SWS_MAX_FILTER_SIZE $sws_max_filter_size
EOF

test -n "$assert_level" &&
    echo "#define ASSERT_LEVEL $assert_level" >>$TMPH

test -n "$malloc_prefix" &&
    echo "#define MALLOC_PREFIX $malloc_prefix" >>$TMPH

if enabled yasm; then
    append config_files $TMPASM
    printf '' >$TMPASM
fi

enabled getenv || echo "#define getenv(x) NULL" >> $TMPH


mkdir -p doc
mkdir -p tests
mkdir -p tests/api
echo "@c auto-generated by configure - do not modify! " > doc/config.texi

print_config ARCH_   "$config_files" $ARCH_LIST
print_config HAVE_   "$config_files" $HAVE_LIST
print_config CONFIG_ "$config_files" $CONFIG_LIST       \
                                     $CONFIG_EXTRA      \
                                     $ALL_COMPONENTS    \

echo "#endif /* FFMPEG_CONFIG_H */" >> $TMPH
echo "endif # FFMPEG_CONFIG_MAK" >> config.mak

# Do not overwrite an unchanged config.h to avoid superfluous rebuilds.
cp_if_changed $TMPH config.h
touch .config

enabled yasm && cp_if_changed $TMPASM config.asm

cat > $TMPH <<EOF
/* Generated by ffconf */
#ifndef AVUTIL_AVCONFIG_H
#define AVUTIL_AVCONFIG_H
EOF

print_config AV_HAVE_ $TMPH $HAVE_LIST_PUB

echo "#endif /* AVUTIL_AVCONFIG_H */" >> $TMPH

cp_if_changed $TMPH libavutil/avconfig.h

if test -n "$WARNINGS"; then
    printf "\n%s%s$WARNINGS%s" "$warn_color" "$bold_color" "$reset_color"
    enabled fatal_warnings && exit 1
fi

# generate the lists of enabled components
print_enabled_components(){
    file=$1
    struct_name=$2
    name=$3
    shift 3
    echo "static const $struct_name *$name[] = {" > $TMPH
    for c in $*; do
        enabled $c && printf "    &ff_%s,\n" $c >> $TMPH
    done
    echo "    NULL };" >> $TMPH
    cp_if_changed $TMPH $file
}

print_enabled_components libavcodec/bsf_list.c AVBitStreamFilter bitstream_filters $BSF_LIST
print_enabled_components libavformat/protocol_list.c URLProtocol url_protocols $PROTOCOL_LIST

# build pkg-config files

lib_version(){
    eval printf "\"lib${1}${build_suffix} >= \$LIB$(toupper ${1})_VERSION, \""
}

pkgconfig_generate(){
    name=$1
    shortname=${name#lib}${build_suffix}
    comment=$2
    version=$3
    libs=$4
    requires=$(map 'lib_version $v' $(eval echo \$${name#lib}_deps))
    requires=${requires%, }
    enabled ${name#lib} || return 0
    mkdir -p $name
    cat <<EOF > $name/$name${build_suffix}.pc
prefix=$prefix
exec_prefix=\${prefix}
libdir=$libdir
includedir=$incdir

Name: $name
Description: $comment
Version: $version
Requires: $(enabled shared || echo $requires)
Requires.private: $(enabled shared && echo $requires)
Conflicts:
Libs: -L\${libdir} $(enabled rpath && echo "-Wl,-rpath,\${libdir}") -l${shortname} $(enabled shared || echo $libs)
Libs.private: $(enabled shared && echo $libs)
Cflags: -I\${includedir}
EOF

mkdir -p doc/examples/pc-uninstalled
includedir=${source_path}
[ "$includedir" = . ] && includedir="\${pcfiledir}/../../.."
    cat <<EOF > doc/examples/pc-uninstalled/$name.pc
prefix=
exec_prefix=
libdir=\${pcfiledir}/../../../$name
includedir=${includedir}

Name: $name
Description: $comment
Version: $version
Requires: $requires
Conflicts:
Libs: -L\${libdir} -Wl,-rpath,\${libdir} -l${shortname} $(enabled shared || echo $libs)
Cflags: -I\${includedir}
EOF
}

pkgconfig_generate libavutil     "FFmpeg utility library"               "$LIBAVUTIL_VERSION"     "$LIBRT $LIBM"
pkgconfig_generate libavcodec    "FFmpeg codec library"                 "$LIBAVCODEC_VERSION"    "$extralibs"
pkgconfig_generate libavformat   "FFmpeg container format library"      "$LIBAVFORMAT_VERSION"   "$extralibs"
pkgconfig_generate libavdevice   "FFmpeg device handling library"       "$LIBAVDEVICE_VERSION"   "$extralibs"
pkgconfig_generate libavfilter   "FFmpeg audio/video filtering library" "$LIBAVFILTER_VERSION"   "$extralibs"
pkgconfig_generate libpostproc   "FFmpeg postprocessing library"        "$LIBPOSTPROC_VERSION"   ""
pkgconfig_generate libavresample "Libav audio resampling library"       "$LIBAVRESAMPLE_VERSION" "$LIBM"
pkgconfig_generate libswscale    "FFmpeg image rescaling library"       "$LIBSWSCALE_VERSION"    "$LIBM"
pkgconfig_generate libswresample "FFmpeg audio resampling library"      "$LIBSWRESAMPLE_VERSION" "$LIBM $LIBSOXR"<|MERGE_RESOLUTION|>--- conflicted
+++ resolved
@@ -5276,19 +5276,6 @@
     enabled mmi && check_inline_asm mmi '"punpcklhw $f0, $f0, $f0"'
 
     # Enable minimum ISA based on selected options
-<<<<<<< HEAD
-    if enabled mips64 && (enabled mipsdsp || enabled mipsdspr2); then
-        add_cflags "-mips64r2"
-        add_asflags "-mips64r2"
-    elif enabled mips64 && enabled mipsfpu && disabled loongson2 && disabled loongson3; then
-        # Conflicts with --extra-cflags=-mips64r6
-        # add_cflags "-mips64"
-        # add_asflags "-mips64"
-        true
-    elif enabled mipsdsp || enabled mipsdspr2; then
-        add_cflags "-mips32r2 -mfp32"
-        add_asflags "-mips32r2 -mfp32"
-=======
     if enabled mips64; then
         enabled mips64r6 && check_inline_asm_flags mips64r6 '"dlsa $0, $0, $0, 1"' '-mips64r6'
         enabled mips64r2 && check_inline_asm_flags mips64r2 '"dext $0, $0, 0, 1"' '-mips64r2'
@@ -5298,7 +5285,6 @@
         enabled mips32r5 && check_inline_asm_flags mips32r5 '"eretnc"' '-mips32r5'
         enabled mips32r2 && check_inline_asm_flags mips32r2 '"ext $0, $0, 0, 1"' '-mips32r2'
         disabled mips32r6 && disabled mips32r5 && disabled mips32r2 && check_inline_asm_flags mips32r1 '"addi $0, $0, 0"' '-mips32'
->>>>>>> 13423397
     fi
 
     enabled mipsfpu && check_inline_asm_flags mipsfpu '"cvt.d.l $f0, $f2"' '-mhard-float'
@@ -5743,13 +5729,9 @@
                                { check_lib2 openjpeg-1.5/openjpeg.h opj_version -lopenjpeg -DOPJ_STATIC && add_cppflags -DOPJ_STATIC; } ||
                                { check_lib2 openjpeg.h opj_version -lopenjpeg -DOPJ_STATIC && add_cppflags -DOPJ_STATIC; } ||
                                die "ERROR: libopenjpeg not found"; }
-<<<<<<< HEAD
+enabled libopenmpt        && require_pkg_config "libopenmpt >= 0.2.6557" libopenmpt/libopenmpt.h openmpt_module_create
 # Chromium uses a built in copy of libopus that is not visible to pkg-config.
 # enabled libopus           && require_pkg_config opus opus_multistream.h opus_multistream_decoder_create
-=======
-enabled libopenmpt        && require_pkg_config "libopenmpt >= 0.2.6557" libopenmpt/libopenmpt.h openmpt_module_create
-enabled libopus           && require_pkg_config opus opus_multistream.h opus_multistream_decoder_create
->>>>>>> 13423397
 enabled libpulse          && require_pkg_config libpulse pulse/pulseaudio.h pa_context_new
 enabled librtmp           && require_pkg_config librtmp librtmp/rtmp.h RTMP_Socket
 enabled librubberband     && require_pkg_config "rubberband >= 1.8.1" rubberband/rubberband-c.h rubberband_new
