#!/bin/sh
#
# FFmpeg configure script
#
# Copyright (c) 2000-2002 Fabrice Bellard
# Copyright (c) 2005-2008 Diego Biurrun
# Copyright (c) 2005-2008 Mans Rullgard
#

# Prevent locale nonsense from breaking basic text processing.
LC_ALL=C
export LC_ALL

# make sure we are running under a compatible shell
# try to make this part work with most shells

try_exec(){
    echo "Trying shell $1"
    type "$1" > /dev/null 2>&1 && exec "$@"
}

unset foo
(: ${foo%%bar}) 2> /dev/null
E1="$?"

(: ${foo?}) 2> /dev/null
E2="$?"

if test "$E1" != 0 || test "$E2" = 0; then
    echo "Broken shell detected.  Trying alternatives."
    export FF_CONF_EXEC
    if test "0$FF_CONF_EXEC" -lt 1; then
        FF_CONF_EXEC=1
        try_exec bash "$0" "$@"
    fi
    if test "0$FF_CONF_EXEC" -lt 2; then
        FF_CONF_EXEC=2
        try_exec ksh "$0" "$@"
    fi
    if test "0$FF_CONF_EXEC" -lt 3; then
        FF_CONF_EXEC=3
        try_exec /usr/xpg4/bin/sh "$0" "$@"
    fi
    echo "No compatible shell script interpreter found."
    echo "This configure script requires a POSIX-compatible shell"
    echo "such as bash or ksh."
    echo "THIS IS NOT A BUG IN FFMPEG, DO NOT REPORT IT AS SUCH."
    echo "Instead, install a working POSIX-compatible shell."
    echo "Disabling this configure test will create a broken FFmpeg."
    if test "$BASH_VERSION" = '2.04.0(1)-release'; then
        echo "This bash version ($BASH_VERSION) is broken on your platform."
        echo "Upgrade to a later version if available."
    fi
    exit 1
fi

test -d /usr/xpg4/bin && PATH=/usr/xpg4/bin:$PATH

show_help(){
    cat <<EOF
Usage: configure [options]
Options: [defaults in brackets after descriptions]

Help options:
  --help                   print this message
  --quiet                  Suppress showing informative output
  --list-decoders          show all available decoders
  --list-encoders          show all available encoders
  --list-hwaccels          show all available hardware accelerators
  --list-demuxers          show all available demuxers
  --list-muxers            show all available muxers
  --list-parsers           show all available parsers
  --list-protocols         show all available protocols
  --list-bsfs              show all available bitstream filters
  --list-indevs            show all available input devices
  --list-outdevs           show all available output devices
  --list-filters           show all available filters

Standard options:
  --logfile=FILE           log tests and output to FILE [ffbuild/config.log]
  --disable-logging        do not log configure debug information
  --fatal-warnings         fail if any configure warning is generated
  --prefix=PREFIX          install in PREFIX [$prefix_default]
  --bindir=DIR             install binaries in DIR [PREFIX/bin]
  --datadir=DIR            install data files in DIR [PREFIX/share/ffmpeg]
  --docdir=DIR             install documentation in DIR [PREFIX/share/doc/ffmpeg]
  --libdir=DIR             install libs in DIR [PREFIX/lib]
  --shlibdir=DIR           install shared libs in DIR [LIBDIR]
  --incdir=DIR             install includes in DIR [PREFIX/include]
  --mandir=DIR             install man page in DIR [PREFIX/share/man]
  --pkgconfigdir=DIR       install pkg-config files in DIR [LIBDIR/pkgconfig]
  --enable-rpath           use rpath to allow installing libraries in paths
                           not part of the dynamic linker search path
                           use rpath when linking programs (USE WITH CARE)
  --install-name-dir=DIR   Darwin directory name for installed targets

Licensing options:
  --enable-gpl             allow use of GPL code, the resulting libs
                           and binaries will be under GPL [no]
  --enable-version3        upgrade (L)GPL to version 3 [no]
  --enable-nonfree         allow use of nonfree code, the resulting libs
                           and binaries will be unredistributable [no]

Configuration options:
  --disable-static         do not build static libraries [no]
  --enable-shared          build shared libraries [no]
  --enable-small           optimize for size instead of speed
  --disable-runtime-cpudetect disable detecting CPU capabilities at runtime (smaller binary)
  --enable-gray            enable full grayscale support (slower color)
  --disable-swscale-alpha  disable alpha channel support in swscale
  --disable-all            disable building components, libraries and programs
  --disable-autodetect     disable automatically detected external libraries [no]

Program options:
  --disable-programs       do not build command line programs
  --disable-ffmpeg         disable ffmpeg build
  --disable-ffplay         disable ffplay build
  --disable-ffprobe        disable ffprobe build

Documentation options:
  --disable-doc            do not build documentation
  --disable-htmlpages      do not build HTML documentation pages
  --disable-manpages       do not build man documentation pages
  --disable-podpages       do not build POD documentation pages
  --disable-txtpages       do not build text documentation pages

Component options:
  --disable-avdevice       disable libavdevice build
  --disable-avcodec        disable libavcodec build
  --disable-avformat       disable libavformat build
  --disable-swresample     disable libswresample build
  --disable-swscale        disable libswscale build
  --disable-postproc       disable libpostproc build
  --disable-avfilter       disable libavfilter build
  --enable-avresample      enable libavresample build (deprecated) [no]
  --disable-pthreads       disable pthreads [autodetect]
  --disable-w32threads     disable Win32 threads [autodetect]
  --disable-os2threads     disable OS/2 threads [autodetect]
  --disable-network        disable network support [no]
  --disable-dct            disable DCT code
  --disable-dwt            disable DWT code
  --disable-error-resilience disable error resilience code
  --disable-lsp            disable LSP code
  --disable-lzo            disable LZO decoder code
  --disable-mdct           disable MDCT code
  --disable-rdft           disable RDFT code
  --disable-fft            disable FFT code
  --disable-faan           disable floating point AAN (I)DCT code
  --disable-pixelutils     disable pixel utils in libavutil

Individual component options:
  --disable-everything     disable all components listed below
  --disable-encoder=NAME   disable encoder NAME
  --enable-encoder=NAME    enable encoder NAME
  --disable-encoders       disable all encoders
  --disable-decoder=NAME   disable decoder NAME
  --enable-decoder=NAME    enable decoder NAME
  --disable-decoders       disable all decoders
  --disable-hwaccel=NAME   disable hwaccel NAME
  --enable-hwaccel=NAME    enable hwaccel NAME
  --disable-hwaccels       disable all hwaccels
  --disable-muxer=NAME     disable muxer NAME
  --enable-muxer=NAME      enable muxer NAME
  --disable-muxers         disable all muxers
  --disable-demuxer=NAME   disable demuxer NAME
  --enable-demuxer=NAME    enable demuxer NAME
  --disable-demuxers       disable all demuxers
  --enable-parser=NAME     enable parser NAME
  --disable-parser=NAME    disable parser NAME
  --disable-parsers        disable all parsers
  --enable-bsf=NAME        enable bitstream filter NAME
  --disable-bsf=NAME       disable bitstream filter NAME
  --disable-bsfs           disable all bitstream filters
  --enable-protocol=NAME   enable protocol NAME
  --disable-protocol=NAME  disable protocol NAME
  --disable-protocols      disable all protocols
  --enable-indev=NAME      enable input device NAME
  --disable-indev=NAME     disable input device NAME
  --disable-indevs         disable input devices
  --enable-outdev=NAME     enable output device NAME
  --disable-outdev=NAME    disable output device NAME
  --disable-outdevs        disable output devices
  --disable-devices        disable all devices
  --enable-filter=NAME     enable filter NAME
  --disable-filter=NAME    disable filter NAME
  --disable-filters        disable all filters

External library support:

  Using any of the following switches will allow FFmpeg to link to the
  corresponding external library. All the components depending on that library
  will become enabled, if all their other dependencies are met and they are not
  explicitly disabled. E.g. --enable-libwavpack will enable linking to
  libwavpack and allow the libwavpack encoder to be built, unless it is
  specifically disabled with --disable-encoder=libwavpack.

  Note that only the system libraries are auto-detected. All the other external
  libraries must be explicitly enabled.

  Also note that the following help text describes the purpose of the libraries
  themselves, not all their features will necessarily be usable by FFmpeg.

  --disable-alsa           disable ALSA support [autodetect]
  --disable-appkit         disable Apple AppKit framework [autodetect]
  --disable-avfoundation   disable Apple AVFoundation framework [autodetect]
  --enable-avisynth        enable reading of AviSynth script files [no]
  --disable-bzlib          disable bzlib [autodetect]
  --disable-coreimage      disable Apple CoreImage framework [autodetect]
  --enable-chromaprint     enable audio fingerprinting with chromaprint [no]
  --enable-frei0r          enable frei0r video filtering [no]
  --enable-gcrypt          enable gcrypt, needed for rtmp(t)e support
                           if openssl, librtmp or gmp is not used [no]
  --enable-gmp             enable gmp, needed for rtmp(t)e support
                           if openssl or librtmp is not used [no]
  --enable-gnutls          enable gnutls, needed for https support
                           if openssl, libtls or mbedtls is not used [no]
  --disable-iconv          disable iconv [autodetect]
  --enable-jni             enable JNI support [no]
  --enable-ladspa          enable LADSPA audio filtering [no]
  --enable-libaom          enable AV1 video encoding/decoding via libaom [no]
  --enable-libass          enable libass subtitles rendering,
                           needed for subtitles and ass filter [no]
  --enable-libbluray       enable BluRay reading using libbluray [no]
  --enable-libbs2b         enable bs2b DSP library [no]
  --enable-libcaca         enable textual display using libcaca [no]
  --enable-libcelt         enable CELT decoding via libcelt [no]
  --enable-libcdio         enable audio CD grabbing with libcdio [no]
  --enable-libcodec2       enable codec2 en/decoding using libcodec2 [no]
  --enable-libdavs2        enable AVS2 decoding via libdavs2 [no]
  --enable-libdc1394       enable IIDC-1394 grabbing using libdc1394
                           and libraw1394 [no]
  --enable-libfdk-aac      enable AAC de/encoding via libfdk-aac [no]
  --enable-libflite        enable flite (voice synthesis) support via libflite [no]
  --enable-libfontconfig   enable libfontconfig, useful for drawtext filter [no]
  --enable-libfreetype     enable libfreetype, needed for drawtext filter [no]
  --enable-libfribidi      enable libfribidi, improves drawtext filter [no]
  --enable-libgme          enable Game Music Emu via libgme [no]
  --enable-libgsm          enable GSM de/encoding via libgsm [no]
  --enable-libiec61883     enable iec61883 via libiec61883 [no]
  --enable-libilbc         enable iLBC de/encoding via libilbc [no]
  --enable-libjack         enable JACK audio sound server [no]
  --enable-libklvanc       enable Kernel Labs VANC processing [no]
  --enable-libkvazaar      enable HEVC encoding via libkvazaar [no]
  --enable-liblensfun      enable lensfun lens correction [no]
  --enable-libmodplug      enable ModPlug via libmodplug [no]
  --enable-libmp3lame      enable MP3 encoding via libmp3lame [no]
  --enable-libopencore-amrnb enable AMR-NB de/encoding via libopencore-amrnb [no]
  --enable-libopencore-amrwb enable AMR-WB decoding via libopencore-amrwb [no]
  --enable-libopencv       enable video filtering via libopencv [no]
  --enable-libopenh264     enable H.264 encoding via OpenH264 [no]
  --enable-libopenjpeg     enable JPEG 2000 de/encoding via OpenJPEG [no]
  --enable-libopenmpt      enable decoding tracked files via libopenmpt [no]
  --enable-libopus         enable Opus de/encoding via libopus [no]
  --enable-libpulse        enable Pulseaudio input via libpulse [no]
  --enable-librsvg         enable SVG rasterization via librsvg [no]
  --enable-librubberband   enable rubberband needed for rubberband filter [no]
  --enable-librtmp         enable RTMP[E] support via librtmp [no]
  --enable-libshine        enable fixed-point MP3 encoding via libshine [no]
  --enable-libsmbclient    enable Samba protocol via libsmbclient [no]
  --enable-libsnappy       enable Snappy compression, needed for hap encoding [no]
  --enable-libsoxr         enable Include libsoxr resampling [no]
  --enable-libspeex        enable Speex de/encoding via libspeex [no]
  --enable-libsrt          enable Haivision SRT protocol via libsrt [no]
  --enable-libssh          enable SFTP protocol via libssh [no]
  --enable-libtensorflow   enable TensorFlow as a DNN module backend
                           for DNN based filters like sr [no]
  --enable-libtesseract    enable Tesseract, needed for ocr filter [no]
  --enable-libtheora       enable Theora encoding via libtheora [no]
  --enable-libtls          enable LibreSSL (via libtls), needed for https support
                           if openssl, gnutls or mbedtls is not used [no]
  --enable-libtwolame      enable MP2 encoding via libtwolame [no]
  --enable-libv4l2         enable libv4l2/v4l-utils [no]
  --enable-libvidstab      enable video stabilization using vid.stab [no]
  --enable-libvmaf         enable vmaf filter via libvmaf [no]
  --enable-libvo-amrwbenc  enable AMR-WB encoding via libvo-amrwbenc [no]
  --enable-libvorbis       enable Vorbis en/decoding via libvorbis,
                           native implementation exists [no]
  --enable-libvpx          enable VP8 and VP9 de/encoding via libvpx [no]
  --enable-libwavpack      enable wavpack encoding via libwavpack [no]
  --enable-libwebp         enable WebP encoding via libwebp [no]
  --enable-libx264         enable H.264 encoding via x264 [no]
  --enable-libx265         enable HEVC encoding via x265 [no]
  --enable-libxavs         enable AVS encoding via xavs [no]
  --enable-libxavs2        enable AVS2 encoding via xavs2 [no]
  --enable-libxcb          enable X11 grabbing using XCB [autodetect]
  --enable-libxcb-shm      enable X11 grabbing shm communication [autodetect]
  --enable-libxcb-xfixes   enable X11 grabbing mouse rendering [autodetect]
  --enable-libxcb-shape    enable X11 grabbing shape rendering [autodetect]
  --enable-libxvid         enable Xvid encoding via xvidcore,
                           native MPEG-4/Xvid encoder exists [no]
  --enable-libxml2         enable XML parsing using the C library libxml2, needed
                           for dash demuxing support [no]
  --enable-libzimg         enable z.lib, needed for zscale filter [no]
  --enable-libzmq          enable message passing via libzmq [no]
  --enable-libzvbi         enable teletext support via libzvbi [no]
  --enable-lv2             enable LV2 audio filtering [no]
  --disable-lzma           disable lzma [autodetect]
  --enable-decklink        enable Blackmagic DeckLink I/O support [no]
  --enable-libndi_newtek   enable Newteck NDI I/O support [no]
  --enable-mbedtls         enable mbedTLS, needed for https support
                           if openssl, gnutls or libtls is not used [no]
  --enable-mediacodec      enable Android MediaCodec support [no]
  --enable-libmysofa       enable libmysofa, needed for sofalizer filter [no]
  --enable-openal          enable OpenAL 1.1 capture support [no]
  --enable-opencl          enable OpenCL processing [no]
  --enable-opengl          enable OpenGL rendering [no]
  --enable-openssl         enable openssl, needed for https support
                           if gnutls, libtls or mbedtls is not used [no]
  --disable-sndio          disable sndio support [autodetect]
  --disable-schannel       disable SChannel SSP, needed for TLS support on
                           Windows if openssl and gnutls are not used [autodetect]
  --disable-sdl2           disable sdl2 [autodetect]
  --disable-securetransport disable Secure Transport, needed for TLS support
                           on OSX if openssl and gnutls are not used [autodetect]
  --enable-vapoursynth     enable VapourSynth demuxer [no]
  --disable-xlib           disable xlib [autodetect]
  --disable-zlib           disable zlib [autodetect]

  The following libraries provide various hardware acceleration features:
  --disable-amf            disable AMF video encoding code [autodetect]
  --disable-audiotoolbox   disable Apple AudioToolbox code [autodetect]
  --enable-cuda-sdk        enable CUDA features that require the CUDA SDK [no]
  --disable-cuvid          disable Nvidia CUVID support [autodetect]
  --disable-d3d11va        disable Microsoft Direct3D 11 video acceleration code [autodetect]
  --disable-dxva2          disable Microsoft DirectX 9 video acceleration code [autodetect]
  --disable-ffnvcodec      disable dynamically linked Nvidia code [autodetect]
  --enable-libdrm          enable DRM code (Linux) [no]
  --enable-libmfx          enable Intel MediaSDK (AKA Quick Sync Video) code via libmfx [no]
  --enable-libnpp          enable Nvidia Performance Primitives-based code [no]
  --enable-mmal            enable Broadcom Multi-Media Abstraction Layer (Raspberry Pi) via MMAL [no]
  --disable-nvdec          disable Nvidia video decoding acceleration (via hwaccel) [autodetect]
  --disable-nvenc          disable Nvidia video encoding code [autodetect]
  --enable-omx             enable OpenMAX IL code [no]
  --enable-omx-rpi         enable OpenMAX IL code for Raspberry Pi [no]
  --enable-rkmpp           enable Rockchip Media Process Platform code [no]
  --disable-v4l2-m2m       disable V4L2 mem2mem code [autodetect]
  --disable-vaapi          disable Video Acceleration API (mainly Unix/Intel) code [autodetect]
  --disable-vdpau          disable Nvidia Video Decode and Presentation API for Unix code [autodetect]
  --disable-videotoolbox   disable VideoToolbox code [autodetect]

Toolchain options:
  --arch=ARCH              select architecture [$arch]
  --cpu=CPU                select the minimum required CPU (affects
                           instruction selection, may crash on older CPUs)
  --cross-prefix=PREFIX    use PREFIX for compilation tools [$cross_prefix]
  --progs-suffix=SUFFIX    program name suffix []
  --enable-cross-compile   assume a cross-compiler is used
  --sysroot=PATH           root of cross-build tree
  --sysinclude=PATH        location of cross-build system headers
  --target-os=OS           compiler targets OS [$target_os]
  --target-exec=CMD        command to run executables on target
  --target-path=DIR        path to view of build directory on target
  --target-samples=DIR     path to samples directory on target
  --tempprefix=PATH        force fixed dir/prefix instead of mktemp for checks
  --toolchain=NAME         set tool defaults according to NAME
                           (gcc-asan, clang-asan, gcc-msan, clang-msan,
                           gcc-tsan, clang-tsan, gcc-usan, clang-usan,
                           valgrind-massif, valgrind-memcheck,
                           msvc, icl, gcov, llvm-cov, hardened)
  --nm=NM                  use nm tool NM [$nm_default]
  --ar=AR                  use archive tool AR [$ar_default]
  --as=AS                  use assembler AS [$as_default]
  --ln_s=LN_S              use symbolic link tool LN_S [$ln_s_default]
  --strip=STRIP            use strip tool STRIP [$strip_default]
  --windres=WINDRES        use windows resource compiler WINDRES [$windres_default]
  --x86asmexe=EXE          use nasm-compatible assembler EXE [$x86asmexe_default]
  --cc=CC                  use C compiler CC [$cc_default]
  --cxx=CXX                use C compiler CXX [$cxx_default]
  --objcc=OCC              use ObjC compiler OCC [$cc_default]
  --dep-cc=DEPCC           use dependency generator DEPCC [$cc_default]
  --nvcc=NVCC              use Nvidia CUDA compiler NVCC [$nvcc_default]
  --ld=LD                  use linker LD [$ld_default]
  --pkg-config=PKGCONFIG   use pkg-config tool PKGCONFIG [$pkg_config_default]
  --pkg-config-flags=FLAGS pass additional flags to pkgconf []
  --ranlib=RANLIB          use ranlib RANLIB [$ranlib_default]
  --doxygen=DOXYGEN        use DOXYGEN to generate API doc [$doxygen_default]
  --host-cc=HOSTCC         use host C compiler HOSTCC
  --host-cflags=HCFLAGS    use HCFLAGS when compiling for host
  --host-cppflags=HCPPFLAGS use HCPPFLAGS when compiling for host
  --host-ld=HOSTLD         use host linker HOSTLD
  --host-ldflags=HLDFLAGS  use HLDFLAGS when linking for host
  --host-libs=HLIBS        use libs HLIBS when linking for host
  --host-os=OS             compiler host OS [$target_os]
  --extra-cflags=ECFLAGS   add ECFLAGS to CFLAGS [$CFLAGS]
  --extra-cxxflags=ECFLAGS add ECFLAGS to CXXFLAGS [$CXXFLAGS]
  --extra-objcflags=FLAGS  add FLAGS to OBJCFLAGS [$CFLAGS]
  --extra-ldflags=ELDFLAGS add ELDFLAGS to LDFLAGS [$LDFLAGS]
  --extra-ldexeflags=ELDFLAGS add ELDFLAGS to LDEXEFLAGS [$LDEXEFLAGS]
  --extra-ldsoflags=ELDFLAGS add ELDFLAGS to LDSOFLAGS [$LDSOFLAGS]
  --extra-libs=ELIBS       add ELIBS [$ELIBS]
  --extra-version=STRING   version string suffix []
  --optflags=OPTFLAGS      override optimization-related compiler flags
  --nvccflags=NVCCFLAGS    override nvcc flags [$nvccflags_default]
  --build-suffix=SUFFIX    library name suffix []
  --enable-pic             build position-independent code
  --enable-thumb           compile for Thumb instruction set
  --enable-lto             use link-time optimization
  --env="ENV=override"     override the environment variables

Advanced options (experts only):
  --malloc-prefix=PREFIX   prefix malloc and related names with PREFIX
  --custom-allocator=NAME  use a supported custom allocator
  --disable-symver         disable symbol versioning
  --enable-hardcoded-tables use hardcoded tables instead of runtime generation
  --disable-safe-bitstream-reader
                           disable buffer boundary checking in bitreaders
                           (faster, but may crash)
  --sws-max-filter-size=N  the max filter size swscale uses [$sws_max_filter_size_default]

Optimization options (experts only):
  --disable-asm            disable all assembly optimizations
  --disable-altivec        disable AltiVec optimizations
  --disable-vsx            disable VSX optimizations
  --disable-power8         disable POWER8 optimizations
  --disable-amd3dnow       disable 3DNow! optimizations
  --disable-amd3dnowext    disable 3DNow! extended optimizations
  --disable-mmx            disable MMX optimizations
  --disable-mmxext         disable MMXEXT optimizations
  --disable-sse            disable SSE optimizations
  --disable-sse2           disable SSE2 optimizations
  --disable-sse3           disable SSE3 optimizations
  --disable-ssse3          disable SSSE3 optimizations
  --disable-sse4           disable SSE4 optimizations
  --disable-sse42          disable SSE4.2 optimizations
  --disable-avx            disable AVX optimizations
  --disable-xop            disable XOP optimizations
  --disable-fma3           disable FMA3 optimizations
  --disable-fma4           disable FMA4 optimizations
  --disable-avx2           disable AVX2 optimizations
  --disable-avx512         disable AVX-512 optimizations
  --disable-aesni          disable AESNI optimizations
  --disable-armv5te        disable armv5te optimizations
  --disable-armv6          disable armv6 optimizations
  --disable-armv6t2        disable armv6t2 optimizations
  --disable-vfp            disable VFP optimizations
  --disable-neon           disable NEON optimizations
  --disable-inline-asm     disable use of inline assembly
  --disable-x86asm         disable use of standalone x86 assembly
  --disable-mipsdsp        disable MIPS DSP ASE R1 optimizations
  --disable-mipsdspr2      disable MIPS DSP ASE R2 optimizations
  --disable-msa            disable MSA optimizations
  --disable-mipsfpu        disable floating point MIPS optimizations
  --disable-mmi            disable Loongson SIMD optimizations
  --disable-fast-unaligned consider unaligned accesses slow

Developer options (useful when working on FFmpeg itself):
  --disable-debug          disable debugging symbols
  --enable-debug=LEVEL     set the debug level [$debuglevel]
  --disable-optimizations  disable compiler optimizations
  --enable-extra-warnings  enable more compiler warnings
  --disable-stripping      disable stripping of executables and shared libraries
  --assert-level=level     0(default), 1 or 2, amount of assertion testing,
                           2 causes a slowdown at runtime.
  --enable-memory-poisoning fill heap uninitialized allocated space with arbitrary data
  --valgrind=VALGRIND      run "make fate" tests through valgrind to detect memory
                           leaks and errors, using the specified valgrind binary.
                           Cannot be combined with --target-exec
  --enable-ftrapv          Trap arithmetic overflows
  --samples=PATH           location of test samples for FATE, if not set use
                           \$FATE_SAMPLES at make invocation time.
  --enable-neon-clobber-test check NEON registers for clobbering (should be
                           used only for debugging purposes)
  --enable-xmm-clobber-test check XMM registers for clobbering (Win64-only;
                           should be used only for debugging purposes)
  --enable-random          randomly enable/disable components
  --disable-random
  --enable-random=LIST     randomly enable/disable specific components or
  --disable-random=LIST    component groups. LIST is a comma-separated list
                           of NAME[:PROB] entries where NAME is a component
                           (group) and PROB the probability associated with
                           NAME (default 0.5).
  --random-seed=VALUE      seed value for --enable/disable-random
  --disable-valgrind-backtrace do not print a backtrace under Valgrind
                           (only applies to --disable-optimizations builds)
  --enable-osfuzz          Enable building fuzzer tool
  --libfuzzer=PATH         path to libfuzzer
  --ignore-tests=TESTS     comma-separated list (without "fate-" prefix
                           in the name) of tests whose result is ignored
  --enable-linux-perf      enable Linux Performance Monitor API

NOTE: Object files are built at the place where configure is launched.
EOF
  exit 0
}

if test -t 1 && which tput >/dev/null 2>&1; then
    ncolors=$(tput colors)
    if test -n "$ncolors" && test $ncolors -ge 8; then
        bold_color=$(tput bold)
        warn_color=$(tput setaf 3)
        error_color=$(tput setaf 1)
        reset_color=$(tput sgr0)
    fi
    # 72 used instead of 80 since that's the default of pr
    ncols=$(tput cols)
fi
: ${ncols:=72}

log(){
    echo "$@" >> $logfile
}

log_file(){
    log BEGIN $1
    pr -n -t $1 >> $logfile
    log END $1
}

warn(){
    log "WARNING: $*"
    WARNINGS="${WARNINGS}WARNING: $*\n"
}

die(){
    log "$@"
    echo "$error_color$bold_color$@$reset_color"
    cat <<EOF

If you think configure made a mistake, make sure you are using the latest
version from Git.  If the latest version fails, report the problem to the
ffmpeg-user@ffmpeg.org mailing list or IRC #ffmpeg on irc.freenode.net.
EOF
    if disabled logging; then
        cat <<EOF
Rerun configure with logging enabled (do not use --disable-logging), and
include the log this produces with your report.
EOF
    else
        cat <<EOF
Include the log file "$logfile" produced by configure as this will help
solve the problem.
EOF
    fi
    exit 1
}

# Avoid locale weirdness, besides we really just want to translate ASCII.
toupper(){
    echo "$@" | tr abcdefghijklmnopqrstuvwxyz ABCDEFGHIJKLMNOPQRSTUVWXYZ
}

tolower(){
    echo "$@" | tr ABCDEFGHIJKLMNOPQRSTUVWXYZ abcdefghijklmnopqrstuvwxyz
}

c_escape(){
    echo "$*" | sed 's/["\\]/\\\0/g'
}

sh_quote(){
    v=$(echo "$1" | sed "s/'/'\\\\''/g")
    test "x$v" = "x${v#*[!A-Za-z0-9_/.+-]}" || v="'$v'"
    echo "$v"
}

cleanws(){
    echo "$@" | sed 's/^ *//;s/[[:space:]][[:space:]]*/ /g;s/ *$//'
}

filter(){
    pat=$1
    shift
    for v; do
        eval "case '$v' in $pat) printf '%s ' '$v' ;; esac"
    done
}

filter_out(){
    pat=$1
    shift
    for v; do
        eval "case '$v' in $pat) ;; *) printf '%s ' '$v' ;; esac"
    done
}

map(){
    m=$1
    shift
    for v; do eval $m; done
}

add_suffix(){
    suffix=$1
    shift
    for v; do echo ${v}${suffix}; done
}

remove_suffix(){
    suffix=$1
    shift
    for v; do echo ${v%$suffix}; done
}

set_all(){
    value=$1
    shift
    for var in $*; do
        eval $var=$value
    done
}

set_weak(){
    value=$1
    shift
    for var; do
        eval : \${$var:=$value}
    done
}

sanitize_var_name(){
    echo $@ | sed 's/[^A-Za-z0-9_]/_/g'
}

set_sanitized(){
    var=$1
    shift
    eval $(sanitize_var_name "$var")='$*'
}

get_sanitized(){
    eval echo \$$(sanitize_var_name "$1")
}

pushvar(){
    for pvar in $*; do
        eval level=\${${pvar}_level:=0}
        eval ${pvar}_${level}="\$$pvar"
        eval ${pvar}_level=$(($level+1))
    done
}

popvar(){
    for pvar in $*; do
        eval level=\${${pvar}_level:-0}
        test $level = 0 && continue
        eval level=$(($level-1))
        eval $pvar="\${${pvar}_${level}}"
        eval ${pvar}_level=$level
        eval unset ${pvar}_${level}
    done
}

request(){
    for var in $*; do
        eval ${var}_requested=yes
        eval $var=
    done
}

enable(){
    set_all yes $*
}

disable(){
    set_all no $*
}

enable_weak(){
    set_weak yes $*
}

disable_weak(){
    set_weak no $*
}

enable_sanitized(){
    for var; do
        enable $(sanitize_var_name $var)
    done
}

disable_sanitized(){
    for var; do
        disable $(sanitize_var_name $var)
    done
}

do_enable_deep(){
    for var; do
        enabled $var && continue
        set -- $var
        eval enable_deep \$${var}_select
        var=$1
        eval enable_deep_weak \$${var}_suggest
    done
}

enable_deep(){
    do_enable_deep $*
    enable $*
}

enable_deep_weak(){
    for var; do
        disabled $var && continue
        set -- $var
        do_enable_deep $var
        var=$1
        enable_weak $var
    done
}

requested(){
    test "${1#!}" = "$1" && op="=" || op="!="
    eval test "x\$${1#!}_requested" $op "xyes"
}

enabled(){
    test "${1#!}" = "$1" && op="=" || op="!="
    eval test "x\$${1#!}" $op "xyes"
}

disabled(){
    test "${1#!}" = "$1" && op="=" || op="!="
    eval test "x\$${1#!}" $op "xno"
}

enabled_all(){
    for opt; do
        enabled $opt || return 1
    done
}

disabled_all(){
    for opt; do
        disabled $opt || return 1
    done
}

enabled_any(){
    for opt; do
        enabled $opt && return 0
    done
}

disabled_any(){
    for opt; do
        disabled $opt && return 0
    done
    return 1
}

set_default(){
    for opt; do
        eval : \${$opt:=\$${opt}_default}
    done
}

is_in(){
    value=$1
    shift
    for var in $*; do
        [ $var = $value ] && return 0
    done
    return 1
}

# The cfg loop is very hot (several thousands iterations), and in bash also
# potentialy quite slow. Try to abort the iterations early, preferably without
# calling functions. 70%+ of the time cfg is already done or without deps.
check_deps(){
    for cfg; do
        eval [ x\$${cfg}_checking = xdone ] && continue
        eval [ x\$${cfg}_checking = xinprogress ] && die "Circular dependency for $cfg."

        eval "
        dep_all=\$${cfg}_deps
        dep_any=\$${cfg}_deps_any
        dep_con=\$${cfg}_conflict
        dep_sel=\$${cfg}_select
        dep_sgs=\$${cfg}_suggest
        dep_ifa=\$${cfg}_if
        dep_ifn=\$${cfg}_if_any
        "

        # most of the time here $cfg has no deps - avoid costly no-op work
        if [ "$dep_all$dep_any$dep_con$dep_sel$dep_sgs$dep_ifa$dep_ifn" ]; then
            eval ${cfg}_checking=inprogress

            set -- $cfg "$dep_all" "$dep_any" "$dep_con" "$dep_sel" "$dep_sgs" "$dep_ifa" "$dep_ifn"
            check_deps $dep_all $dep_any $dep_con $dep_sel $dep_sgs $dep_ifa $dep_ifn
            cfg=$1; dep_all=$2; dep_any=$3; dep_con=$4; dep_sel=$5 dep_sgs=$6; dep_ifa=$7; dep_ifn=$8

            [ -n "$dep_ifa" ] && { enabled_all $dep_ifa && enable_weak $cfg; }
            [ -n "$dep_ifn" ] && { enabled_any $dep_ifn && enable_weak $cfg; }
            enabled_all  $dep_all || { disable $cfg && requested $cfg && die "ERROR: $cfg requested, but not all dependencies are satisfied: $dep_all"; }
            enabled_any  $dep_any || { disable $cfg && requested $cfg && die "ERROR: $cfg requested, but not any dependency is satisfied: $dep_any"; }
            disabled_all $dep_con || { disable $cfg && requested $cfg && die "ERROR: $cfg requested, but some conflicting dependencies are unsatisfied: $dep_con"; }
            disabled_any $dep_sel && { disable $cfg && requested $cfg && die "ERROR: $cfg requested, but some selected dependency is unsatisfied: $dep_sel"; }

            enabled $cfg && enable_deep_weak $dep_sel $dep_sgs

            for dep in $dep_all $dep_any $dep_sel $dep_sgs; do
                # filter out library deps, these do not belong in extralibs
                is_in $dep $LIBRARY_LIST && continue
                enabled $dep && eval append ${cfg}_extralibs ${dep}_extralibs
            done
        fi

        eval ${cfg}_checking=done
    done
}

print_config(){
    pfx=$1
    files=$2
    shift 2
    map 'eval echo "$v \${$v:-no}"' "$@" |
    awk "BEGIN { split(\"$files\", files) }
        {
            c = \"$pfx\" toupper(\$1);
            v = \$2;
            sub(/yes/, 1, v);
            sub(/no/,  0, v);
            for (f in files) {
                file = files[f];
                if (file ~ /\\.h\$/) {
                    printf(\"#define %s %d\\n\", c, v) >>file;
                } else if (file ~ /\\.asm\$/) {
                    printf(\"%%define %s %d\\n\", c, v) >>file;
                } else if (file ~ /\\.mak\$/) {
                    n = -v ? \"\" : \"!\";
                    printf(\"%s%s=yes\\n\", n, c) >>file;
                } else if (file ~ /\\.texi\$/) {
                    pre = -v ? \"\" : \"@c \";
                    yesno = \$2;
                    c2 = tolower(c);
                    gsub(/_/, \"-\", c2);
                    printf(\"%s@set %s %s\\n\", pre, c2, yesno) >>file;
                }
            }
        }"
}

print_enabled(){
    suf=$1
    shift
    for v; do
        enabled $v && printf "%s\n" ${v%$suf}
    done
}

append(){
    var=$1
    shift
    eval "$var=\"\$$var $*\""
}

prepend(){
    var=$1
    shift
    eval "$var=\"$* \$$var\""
}

reverse () {
    eval '
        reverse_out=
        for v in $'$1'; do
            reverse_out="$v $reverse_out"
        done
        '$1'=$reverse_out
    '
}

# keeps the last occurence of each non-unique item
unique(){
    unique_out=
    eval unique_in=\$$1
    reverse unique_in
    for v in $unique_in; do
        # " $unique_out" +space such that every item is surrounded with spaces
        case " $unique_out" in *" $v "*) continue; esac  # already in list
        unique_out="$unique_out$v "
    done
    reverse unique_out
    eval $1=\$unique_out
}

resolve(){
    resolve_out=
    eval resolve_in=\$$1
    for v in $resolve_in; do
        eval 'resolve_out="$resolve_out$'$v' "'
    done
    eval $1=\$resolve_out
}

add_cppflags(){
    append CPPFLAGS "$@"
}

add_cflags(){
    append CFLAGS $($cflags_filter "$@")
}

add_cflags_headers(){
    append CFLAGS_HEADERS $($cflags_filter "$@")
}

add_cxxflags(){
    append CXXFLAGS $($cflags_filter "$@")
}

add_objcflags(){
    append OBJCFLAGS $($objcflags_filter "$@")
}

add_asflags(){
    append ASFLAGS $($asflags_filter "$@")
}

add_ldflags(){
    append LDFLAGS $($ldflags_filter "$@")
}

add_ldexeflags(){
    append LDEXEFLAGS $($ldflags_filter "$@")
}

add_ldsoflags(){
    append LDSOFLAGS $($ldflags_filter "$@")
}

add_extralibs(){
    prepend extralibs $($ldflags_filter "$@")
}

add_stripflags(){
    append ASMSTRIPFLAGS "$@"
}

add_host_cppflags(){
    append host_cppflags "$@"
}

add_host_cflags(){
    append host_cflags $($host_cflags_filter "$@")
}

add_host_ldflags(){
    append host_ldflags $($host_ldflags_filter "$@")
}

add_compat(){
    append compat_objs $1
    shift
    map 'add_cppflags -D$v' "$@"
}

test_cmd(){
    log "$@"
    "$@" >> $logfile 2>&1
}

test_stat(){
    log test_stat "$@"
    stat "$1" >> $logfile 2>&1
}

cc_e(){
    eval printf '%s\\n' $CC_E
}

cc_o(){
    eval printf '%s\\n' $CC_O
}

as_o(){
    eval printf '%s\\n' $AS_O
}

x86asm_o(){
    eval printf '%s\\n' $X86ASM_O
}

ld_o(){
    eval printf '%s\\n' $LD_O
}

hostcc_e(){
    eval printf '%s\\n' $HOSTCC_E
}

hostcc_o(){
    eval printf '%s\\n' $HOSTCC_O
}

test_cc(){
    log test_cc "$@"
    cat > $TMPC
    log_file $TMPC
    test_cmd $cc $CPPFLAGS $CFLAGS "$@" $CC_C $(cc_o $TMPO) $TMPC
}

test_cxx(){
    log test_cxx "$@"
    cat > $TMPCPP
    log_file $TMPCPP
    test_cmd $cxx $CPPFLAGS $CFLAGS $CXXFLAGS "$@" $CXX_C -o $TMPO $TMPCPP
}

test_objcc(){
    log test_objcc "$@"
    cat > $TMPM
    log_file $TMPM
    test_cmd $objcc -Werror=missing-prototypes $CPPFLAGS $CFLAGS $OBJCFLAGS "$@" $OBJCC_C $(cc_o $TMPO) $TMPM
}

test_cpp(){
    log test_cpp "$@"
    cat > $TMPC
    log_file $TMPC
    test_cmd $cc $CPPFLAGS $CFLAGS "$@" $(cc_e $TMPO) $TMPC
}

test_as(){
    log test_as "$@"
    cat > $TMPS
    log_file $TMPS
    test_cmd $as $CPPFLAGS $ASFLAGS "$@" $AS_C $(as_o $TMPO) $TMPS
}

test_x86asm(){
    log test_x86asm "$@"
    echo "$1" > $TMPASM
    log_file $TMPASM
    shift
    test_cmd $x86asmexe $X86ASMFLAGS -Werror "$@" $(x86asm_o $TMPO) $TMPASM
}

check_cmd(){
    log check_cmd "$@"
    cmd=$1
    disabled $cmd && return
    disable $cmd
    test_cmd $@ && enable $cmd
}

check_as(){
    log check_as "$@"
    name=$1
    code=$2
    shift 2
    disable $name
    test_as $@ <<EOF && enable $name
$code
EOF
}

check_inline_asm(){
    log check_inline_asm "$@"
    name="$1"
    code="$2"
    shift 2
    disable $name
    test_cc "$@" <<EOF && enable $name
void foo(void){ __asm__ volatile($code); }
EOF
}

check_inline_asm_flags(){
    log check_inline_asm_flags "$@"
    name="$1"
    code="$2"
    flags=''
    shift 2
    while [ "$1" != "" ]; do
      append flags $1
      shift
    done;
    disable $name
    cat > $TMPC <<EOF
void foo(void){ __asm__ volatile($code); }
EOF
    log_file $TMPC
    test_cmd $cc $CPPFLAGS $CFLAGS $flags "$@" $CC_C $(cc_o $TMPO) $TMPC &&
    enable $name && add_cflags $flags && add_asflags $flags && add_ldflags $flags
}

check_insn(){
    log check_insn "$@"
    check_inline_asm ${1}_inline "\"$2\""
    check_as ${1}_external "$2"
}

check_x86asm(){
    log check_x86asm "$@"
    name=$1
    shift
    disable $name
    test_x86asm "$@" && enable $name
}

test_ld(){
    log test_ld "$@"
    type=$1
    shift 1
    flags=$(filter_out '-l*|*.so' $@)
    libs=$(filter '-l*|*.so' $@)
    test_$type $($cflags_filter $flags) || return
    flags=$($ldflags_filter $flags)
    libs=$($ldflags_filter $libs)
    test_cmd $ld $LDFLAGS $LDEXEFLAGS $flags $(ld_o $TMPE) $TMPO $libs $extralibs
}

check_ld(){
    log check_ld "$@"
    type=$1
    name=$2
    shift 2
    disable $name
    test_ld $type $@ && enable $name
}

print_include(){
    hdr=$1
    test "${hdr%.h}" = "${hdr}" &&
        echo "#include $hdr"    ||
        echo "#include <$hdr>"
}

test_code(){
    log test_code "$@"
    check=$1
    headers=$2
    code=$3
    shift 3
    {
        for hdr in $headers; do
            print_include $hdr
        done
        echo "int main(void) { $code; return 0; }"
    } | test_$check "$@"
}

check_cppflags(){
    log check_cppflags "$@"
    test_cpp "$@" <<EOF && append CPPFLAGS "$@"
#include <stdlib.h>
EOF
}

test_cflags(){
    log test_cflags "$@"
    set -- $($cflags_filter "$@")
    test_cc "$@" <<EOF
int x;
EOF
}

check_cflags(){
    log check_cflags "$@"
    test_cflags "$@" && add_cflags "$@"
}

check_cxxflags(){
    log check_cxxflags "$@"
    set -- $($cflags_filter "$@")
    test_cxx "$@" <<EOF && append CXXFLAGS "$@"
int x;
EOF
}

test_objcflags(){
    log test_objcflags "$@"
    set -- $($objcflags_filter "$@")
    test_objcc "$@" <<EOF
int x;
EOF
}

check_objcflags(){
    log check_objcflags "$@"
    test_objcflags "$@" && add_objcflags "$@"
}

test_ldflags(){
    log test_ldflags "$@"
    set -- $($ldflags_filter "$@")
    test_ld "cc" "$@" <<EOF
int main(void){ return 0; }
EOF
}

check_ldflags(){
    log check_ldflags "$@"
    test_ldflags "$@" && add_ldflags "$@"
}

test_stripflags(){
    log test_stripflags "$@"
    # call test_cc to get a fresh TMPO
    test_cc <<EOF
int main(void) { return 0; }
EOF
    test_cmd $strip $ASMSTRIPFLAGS "$@" $TMPO
}

check_stripflags(){
    log check_stripflags "$@"
    test_stripflags "$@" && add_stripflags "$@"
}

check_headers(){
    log check_headers "$@"
    headers=$1
    shift
    disable_sanitized $headers
    {
        for hdr in $headers; do
            print_include $hdr
        done
        echo "int x;"
    } | test_cpp "$@" && enable_sanitized $headers
}

check_header_objcc(){
    log check_header_objcc "$@"
    rm -f -- "$TMPO"
    header=$1
    shift
    disable_sanitized $header
    {
       echo "#include <$header>"
       echo "int main(void) { return 0; }"
    } | test_objcc && test_stat "$TMPO" && enable_sanitized $header
}

check_apple_framework(){
    log check_apple_framework "$@"
    framework="$1"
    name="$(tolower $framework)"
    header="${framework}/${framework}.h"
    disable $name
    check_header_objcc $header &&
        enable $name && eval ${name}_extralibs='"-framework $framework"'
}

check_func(){
    log check_func "$@"
    func=$1
    shift
    disable $func
    test_ld "cc" "$@" <<EOF && enable $func
extern int $func();
int main(void){ $func(); }
EOF
}

check_complexfunc(){
    log check_complexfunc "$@"
    func=$1
    narg=$2
    shift 2
    test $narg = 2 && args="f, g" || args="f * I"
    disable $func
    test_ld "cc" "$@" <<EOF && enable $func
#include <complex.h>
#include <math.h>
float foo(complex float f, complex float g) { return $func($args); }
int main(void){ return (int) foo; }
EOF
}

check_mathfunc(){
    log check_mathfunc "$@"
    func=$1
    narg=$2
    shift 2
    test $narg = 2 && args="f, g" || args="f"
    disable $func
    test_ld "cc" "$@" <<EOF && enable $func
#include <math.h>
float foo(float f, float g) { return $func($args); }
int main(void){ return (int) foo; }
EOF
}

check_func_headers(){
    log check_func_headers "$@"
    headers=$1
    funcs=$2
    shift 2
    {
        for hdr in $headers; do
            print_include $hdr
        done
        echo "#include <stdint.h>"
        for func in $funcs; do
            echo "long check_$func(void) { return (long) $func; }"
        done
        echo "int main(void) { int ret = 0;"
        # LTO could optimize out the test functions without this
        for func in $funcs; do
            echo " ret |= ((intptr_t)check_$func) & 0xFFFF;"
        done
        echo "return ret; }"
    } | test_ld "cc" "$@" && enable $funcs && enable_sanitized $headers
}

check_class_headers_cpp(){
    log check_class_headers_cpp "$@"
    headers=$1
    classes=$2
    shift 2
    {
        for hdr in $headers; do
            echo "#include <$hdr>"
        done
        echo "int main(void) { "
        i=1
        for class in $classes; do
            echo "$class obj$i;"
            i=$(expr $i + 1)
        done
        echo "return 0; }"
    } | test_ld "cxx" "$@" && enable $funcs && enable_sanitized $headers
}

test_cpp_condition(){
    log test_cpp_condition "$@"
    header=$1
    condition=$2
    shift 2
    test_cpp "$@" <<EOF
#include <$header>
#if !($condition)
#error "unsatisfied condition: $condition"
#endif
EOF
}

check_cpp_condition(){
    log check_cpp_condition "$@"
    name=$1
    shift 1
    disable $name
    test_cpp_condition "$@" && enable $name
}

test_cflags_cc(){
    log test_cflags_cc "$@"
    flags=$1
    header=$2
    condition=$3
    shift 3
    set -- $($cflags_filter "$flags")
    test_cc "$@" <<EOF
#include <$header>
#if !($condition)
#error "unsatisfied condition: $condition"
#endif
EOF
}

check_lib(){
    log check_lib "$@"
    name="$1"
    headers="$2"
    funcs="$3"
    shift 3
    disable $name
    check_func_headers "$headers" "$funcs" "$@" &&
        enable $name && eval ${name}_extralibs="\$@"
}

check_lib_cpp(){
    log check_lib_cpp "$@"
    name="$1"
    headers="$2"
    classes="$3"
    shift 3
    disable $name
    check_class_headers_cpp "$headers" "$classes" "$@" &&
        enable $name && eval ${name}_extralibs="\$@"
}

test_pkg_config(){
    log test_pkg_config "$@"
    name="$1"
    pkg_version="$2"
    pkg="${2%% *}"
    headers="$3"
    funcs="$4"
    shift 4
    disable $name
    test_cmd $pkg_config --exists --print-errors $pkg_version || return
    pkg_cflags=$($pkg_config --cflags $pkg_config_flags $pkg)
    pkg_libs=$($pkg_config --libs $pkg_config_flags $pkg)
    check_func_headers "$headers" "$funcs" $pkg_cflags $pkg_libs "$@" &&
        enable $name &&
        set_sanitized "${name}_cflags"    $pkg_cflags &&
        set_sanitized "${name}_extralibs" $pkg_libs
}

check_pkg_config(){
    log check_pkg_config "$@"
    name="$1"
    test_pkg_config "$@" &&
        eval add_cflags \$${name}_cflags
}

test_exec(){
    test_ld "cc" "$@" && { enabled cross_compile || $TMPE >> $logfile 2>&1; }
}

check_exec_crash(){
    log check_exec_crash "$@"
    code=$(cat)

    # exit() is not async signal safe.  _Exit (C99) and _exit (POSIX)
    # are safe but may not be available everywhere.  Thus we use
    # raise(SIGTERM) instead.  The check is run in a subshell so we
    # can redirect the "Terminated" message from the shell.  SIGBUS
    # is not defined by standard C so it is used conditionally.

    (test_exec "$@") >> $logfile 2>&1 <<EOF
#include <signal.h>
static void sighandler(int sig){
    raise(SIGTERM);
}
int foo(void){
    $code
}
int (*func_ptr)(void) = foo;
int main(void){
    signal(SIGILL, sighandler);
    signal(SIGFPE, sighandler);
    signal(SIGSEGV, sighandler);
#ifdef SIGBUS
    signal(SIGBUS, sighandler);
#endif
    return func_ptr();
}
EOF
}

check_type(){
    log check_type "$@"
    headers=$1
    type=$2
    shift 2
    disable_sanitized "$type"
    test_code cc "$headers" "$type v" "$@" && enable_sanitized "$type"
}

check_struct(){
    log check_struct "$@"
    headers=$1
    struct=$2
    member=$3
    shift 3
    disable_sanitized "${struct}_${member}"
    test_code cc "$headers" "const void *p = &(($struct *)0)->$member" "$@" &&
        enable_sanitized "${struct}_${member}"
}

check_builtin(){
    log check_builtin "$@"
    name=$1
    headers=$2
    builtin=$3
    shift 3
    disable "$name"
    test_code ld "$headers" "$builtin" "cc" "$@" && enable "$name"
}

check_compile_assert(){
    log check_compile_assert "$@"
    name=$1
    headers=$2
    condition=$3
    shift 3
    disable "$name"
    test_code cc "$headers" "char c[2 * !!($condition) - 1]" "$@" && enable "$name"
}

check_cc(){
    log check_cc "$@"
    name=$1
    shift
    disable "$name"
    test_code cc "$@" && enable "$name"
}

require(){
    log require "$@"
    name_version="$1"
    name="${1%% *}"
    shift
    check_lib $name "$@" || die "ERROR: $name_version not found"
}

require_cc(){
    log require_cc "$@"
    name="$1"
    check_cc "$@" || die "ERROR: $name failed"
}

require_cpp(){
    name="$1"
    headers="$2"
    classes="$3"
    shift 3
    check_lib_cpp "$headers" "$classes" "$@" || die "ERROR: $name not found"
}

require_headers(){
    log require_headers "$@"
    headers="$1"
    check_headers "$@" || die "ERROR: $headers not found"
}

require_cpp_condition(){
    log require_cpp_condition "$@"
    condition="$3"
    check_cpp_condition "$@" || die "ERROR: $condition not satisfied"
}

require_pkg_config(){
    log require_pkg_config "$@"
    pkg_version="$2"
    check_pkg_config "$@" || die "ERROR: $pkg_version not found using pkg-config$pkg_config_fail_message"
}

test_host_cc(){
    log test_host_cc "$@"
    cat > $TMPC
    log_file $TMPC
    test_cmd $host_cc $host_cflags "$@" $HOSTCC_C $(hostcc_o $TMPO) $TMPC
}

test_host_cpp(){
    log test_host_cpp "$@"
    cat > $TMPC
    log_file $TMPC
    test_cmd $host_cc $host_cppflags $host_cflags "$@" $(hostcc_e $TMPO) $TMPC
}

check_host_cppflags(){
    log check_host_cppflags "$@"
    test_host_cpp "$@" <<EOF && append host_cppflags "$@"
#include <stdlib.h>
EOF
}

check_host_cflags(){
    log check_host_cflags "$@"
    set -- $($host_cflags_filter "$@")
    test_host_cc "$@" <<EOF && append host_cflags "$@"
int x;
EOF
}

test_host_cpp_condition(){
    log test_host_cpp_condition "$@"
    header=$1
    condition=$2
    shift 2
    test_host_cpp "$@" <<EOF
#include <$header>
#if !($condition)
#error "unsatisfied condition: $condition"
#endif
EOF
}

check_host_cpp_condition(){
    log check_host_cpp_condition "$@"
    name=$1
    shift 1
    disable $name
    test_host_cpp_condition "$@" && enable $name
}

cp_if_changed(){
    cmp -s "$1" "$2" && { test "$quiet" != "yes" && echo "$2 is unchanged"; } && return
    mkdir -p "$(dirname $2)"
    cp -f "$1" "$2"
}

# CONFIG_LIST contains configurable options, while HAVE_LIST is for
# system-dependent things.

AVCODEC_COMPONENTS="
    bsfs
    decoders
    encoders
    hwaccels
    parsers
"

AVDEVICE_COMPONENTS="
    indevs
    outdevs
"

AVFILTER_COMPONENTS="
    filters
"

AVFORMAT_COMPONENTS="
    demuxers
    muxers
    protocols
"

COMPONENT_LIST="
    $AVCODEC_COMPONENTS
    $AVDEVICE_COMPONENTS
    $AVFILTER_COMPONENTS
    $AVFORMAT_COMPONENTS
"

EXAMPLE_LIST="
    avio_dir_cmd_example
    avio_reading_example
    decode_audio_example
    decode_video_example
    demuxing_decoding_example
    encode_audio_example
    encode_video_example
    extract_mvs_example
    filter_audio_example
    filtering_audio_example
    filtering_video_example
    http_multiclient_example
    hw_decode_example
    metadata_example
    muxing_example
    qsvdec_example
    remuxing_example
    resampling_audio_example
    scaling_video_example
    transcode_aac_example
    transcoding_example
    vaapi_encode_example
    vaapi_transcode_example
"

EXTERNAL_AUTODETECT_LIBRARY_LIST="
    alsa
    appkit
    avfoundation
    bzlib
    coreimage
    iconv
    libxcb
    libxcb_shm
    libxcb_shape
    libxcb_xfixes
    lzma
    schannel
    sdl2
    securetransport
    sndio
    xlib
    zlib
"

EXTERNAL_LIBRARY_GPL_LIST="
    avisynth
    frei0r
    libcdio
    libdavs2
    librubberband
    libvidstab
    libx264
    libx265
    libxavs
    libxavs2
    libxvid
"

EXTERNAL_LIBRARY_NONFREE_LIST="
    decklink
    libndi_newtek
    libfdk_aac
    openssl
    libtls
"

EXTERNAL_LIBRARY_VERSION3_LIST="
    gmp
    liblensfun
    libopencore_amrnb
    libopencore_amrwb
    libvmaf
    libvo_amrwbenc
    mbedtls
    rkmpp
"

EXTERNAL_LIBRARY_GPLV3_LIST="
    libsmbclient
"

EXTERNAL_LIBRARY_LIST="
    $EXTERNAL_LIBRARY_GPL_LIST
    $EXTERNAL_LIBRARY_NONFREE_LIST
    $EXTERNAL_LIBRARY_VERSION3_LIST
    $EXTERNAL_LIBRARY_GPLV3_LIST
    chromaprint
    gcrypt
    gnutls
    jni
    ladspa
    libaom
    libass
    libbluray
    libbs2b
    libcaca
    libcelt
    libcodec2
    libdc1394
    libdrm
    libflite
    libfontconfig
    libfreetype
    libfribidi
    libgme
    libgsm
    libiec61883
    libilbc
    libjack
    libklvanc
    libkvazaar
    libmodplug
    libmp3lame
    libmysofa
    libopencv
    libopenh264
    libopenjpeg
    libopenmpt
    libopus
    libpulse
    librsvg
    librtmp
    libshine
    libsmbclient
    libsnappy
    libsoxr
    libspeex
    libsrt
    libssh
    libtensorflow
    libtesseract
    libtheora
    libtwolame
    libv4l2
    libvorbis
    libvpx
    libwavpack
    libwebp
    libxml2
    libzimg
    libzmq
    libzvbi
    lv2
    mediacodec
    openal
    opengl
    vapoursynth
"

HWACCEL_AUTODETECT_LIBRARY_LIST="
    amf
    audiotoolbox
    crystalhd
    cuda
    cuvid
    d3d11va
    dxva2
    ffnvcodec
    nvdec
    nvenc
    vaapi
    vdpau
    videotoolbox
    v4l2_m2m
    xvmc
"

# catchall list of things that require external libs to link
EXTRALIBS_LIST="
    cpu_init
    cws2fws
"

HWACCEL_LIBRARY_NONFREE_LIST="
    cuda_sdk
    libnpp
"

HWACCEL_LIBRARY_LIST="
    $HWACCEL_LIBRARY_NONFREE_LIST
    libmfx
    mmal
    omx
    opencl
"

DOCUMENT_LIST="
    doc
    htmlpages
    manpages
    podpages
    txtpages
"

FEATURE_LIST="
    ftrapv
    gray
    hardcoded_tables
    omx_rpi
    runtime_cpudetect
    safe_bitstream_reader
    shared
    small
    static
    swscale_alpha
"

# this list should be kept in linking order
LIBRARY_LIST="
    avdevice
    avfilter
    swscale
    postproc
    avformat
    avcodec
    swresample
    avresample
    avutil
"

LICENSE_LIST="
    gpl
    nonfree
    version3
"

PROGRAM_LIST="
    ffplay
    ffprobe
    ffmpeg
"

SUBSYSTEM_LIST="
    dct
    dwt
    error_resilience
    faan
    fast_unaligned
    fft
    lsp
    lzo
    mdct
    pixelutils
    network
    rdft
"

# COMPONENT_LIST needs to come last to ensure correct dependency checking
CONFIG_LIST="
    $DOCUMENT_LIST
    $EXAMPLE_LIST
    $EXTERNAL_LIBRARY_LIST
    $EXTERNAL_AUTODETECT_LIBRARY_LIST
    $HWACCEL_LIBRARY_LIST
    $HWACCEL_AUTODETECT_LIBRARY_LIST
    $FEATURE_LIST
    $LICENSE_LIST
    $LIBRARY_LIST
    $PROGRAM_LIST
    $SUBSYSTEM_LIST
    autodetect
    fontconfig
    linux_perf
    memory_poisoning
    neon_clobber_test
    ossfuzz
    pic
    thumb
    valgrind_backtrace
    xmm_clobber_test
    $COMPONENT_LIST
"

THREADS_LIST="
    pthreads
    os2threads
    w32threads
"

ATOMICS_LIST="
    atomics_gcc
    atomics_suncc
    atomics_win32
"

AUTODETECT_LIBS="
    $EXTERNAL_AUTODETECT_LIBRARY_LIST
    $HWACCEL_AUTODETECT_LIBRARY_LIST
    $THREADS_LIST
"

ARCH_LIST="
    aarch64
    alpha
    arm
    avr32
    avr32_ap
    avr32_uc
    bfin
    ia64
    m68k
    mips
    mips64
    parisc
    ppc
    ppc64
    s390
    sh4
    sparc
    sparc64
    tilegx
    tilepro
    tomi
    x86
    x86_32
    x86_64
"

ARCH_EXT_LIST_ARM="
    armv5te
    armv6
    armv6t2
    armv8
    neon
    vfp
    vfpv3
    setend
"

ARCH_EXT_LIST_MIPS="
    mipsfpu
    mips32r2
    mips32r5
    mips64r2
    mips32r6
    mips64r6
    mipsdsp
    mipsdspr2
    msa
"

ARCH_EXT_LIST_LOONGSON="
    loongson2
    loongson3
    mmi
"

ARCH_EXT_LIST_X86_SIMD="
    aesni
    amd3dnow
    amd3dnowext
    avx
    avx2
    avx512
    fma3
    fma4
    mmx
    mmxext
    sse
    sse2
    sse3
    sse4
    sse42
    ssse3
    xop
"

ARCH_EXT_LIST_PPC="
    altivec
    dcbzl
    ldbrx
    power8
    ppc4xx
    vsx
"

ARCH_EXT_LIST_X86="
    $ARCH_EXT_LIST_X86_SIMD
    cpunop
    i686
"

ARCH_EXT_LIST="
    $ARCH_EXT_LIST_ARM
    $ARCH_EXT_LIST_PPC
    $ARCH_EXT_LIST_X86
    $ARCH_EXT_LIST_MIPS
    $ARCH_EXT_LIST_LOONGSON
"

ARCH_FEATURES="
    aligned_stack
    fast_64bit
    fast_clz
    fast_cmov
    local_aligned
    simd_align_16
    simd_align_32
    simd_align_64
"

BUILTIN_LIST="
    atomic_cas_ptr
    machine_rw_barrier
    MemoryBarrier
    mm_empty
    rdtsc
    sem_timedwait
    sync_val_compare_and_swap
"
HAVE_LIST_CMDLINE="
    inline_asm
    symver
    x86asm
"

HAVE_LIST_PUB="
    bigendian
    fast_unaligned
"

HEADERS_LIST="
    arpa_inet_h
    asm_types_h
    cdio_paranoia_h
    cdio_paranoia_paranoia_h
    cuda_h
    dispatch_dispatch_h
    dev_bktr_ioctl_bt848_h
    dev_bktr_ioctl_meteor_h
    dev_ic_bt8xx_h
    dev_video_bktr_ioctl_bt848_h
    dev_video_meteor_ioctl_meteor_h
    direct_h
    dirent_h
    dxgidebug_h
    dxva_h
    ES2_gl_h
    gsm_h
    io_h
    linux_perf_event_h
    machine_ioctl_bt848_h
    machine_ioctl_meteor_h
    malloc_h
    opencv2_core_core_c_h
    OpenGL_gl3_h
    poll_h
    sys_param_h
    sys_resource_h
    sys_select_h
    sys_soundcard_h
    sys_time_h
    sys_un_h
    sys_videoio_h
    termios_h
    udplite_h
    unistd_h
    valgrind_valgrind_h
    windows_h
    winsock2_h
"

INTRINSICS_LIST="
    intrinsics_neon
"

COMPLEX_FUNCS="
    cabs
    cexp
"

MATH_FUNCS="
    atanf
    atan2f
    cbrt
    cbrtf
    copysign
    cosf
    erf
    exp2
    exp2f
    expf
    hypot
    isfinite
    isinf
    isnan
    ldexpf
    llrint
    llrintf
    log2
    log2f
    log10f
    lrint
    lrintf
    powf
    rint
    round
    roundf
    sinf
    trunc
    truncf
"

SYSTEM_FEATURES="
    dos_paths
    libc_msvcrt
    MMAL_PARAMETER_VIDEO_MAX_NUM_CALLBACKS
    section_data_rel_ro
    threads
    uwp
    winrt
"

SYSTEM_FUNCS="
    access
    aligned_malloc
    arc4random
    clock_gettime
    closesocket
    CommandLineToArgvW
    fcntl
    getaddrinfo
    gethrtime
    getopt
    GetProcessAffinityMask
    GetProcessMemoryInfo
    GetProcessTimes
    getrusage
    GetSystemTimeAsFileTime
    gettimeofday
    glob
    glXGetProcAddress
    gmtime_r
    inet_aton
    isatty
    kbhit
    localtime_r
    lstat
    lzo1x_999_compress
    mach_absolute_time
    MapViewOfFile
    memalign
    mkstemp
    mmap
    mprotect
    nanosleep
    PeekNamedPipe
    posix_memalign
    pthread_cancel
    sched_getaffinity
    SecItemImport
    SetConsoleTextAttribute
    SetConsoleCtrlHandler
    setmode
    setrlimit
    Sleep
    strerror_r
    sysconf
    sysctl
    usleep
    UTGetOSTypeFromString
    VirtualAlloc
    wglGetProcAddress
"

SYSTEM_LIBRARIES="
    bcrypt
    vaapi_drm
    vaapi_x11
    vdpau_x11
"

TOOLCHAIN_FEATURES="
    as_arch_directive
    as_dn_directive
    as_fpu_directive
    as_func
    as_object_arch
    asm_mod_q
    blocks_extension
    ebp_available
    ebx_available
    gnu_as
    gnu_windres
    ibm_asm
    inline_asm_direct_symbol_refs
    inline_asm_labels
    inline_asm_nonlocal_labels
    pragma_deprecated
    rsync_contimeout
    symver_asm_label
    symver_gnu_asm
    vfp_args
    xform_asm
    xmm_clobbers
"

TYPES_LIST="
    kCMVideoCodecType_HEVC
    socklen_t
    struct_addrinfo
    struct_group_source_req
    struct_ip_mreq_source
    struct_ipv6_mreq
    struct_msghdr_msg_flags
    struct_pollfd
    struct_rusage_ru_maxrss
    struct_sctp_event_subscribe
    struct_sockaddr_in6
    struct_sockaddr_sa_len
    struct_sockaddr_storage
    struct_stat_st_mtim_tv_nsec
    struct_v4l2_frmivalenum_discrete
"

HAVE_LIST="
    $ARCH_EXT_LIST
    $(add_suffix _external $ARCH_EXT_LIST)
    $(add_suffix _inline   $ARCH_EXT_LIST)
    $ARCH_FEATURES
    $BUILTIN_LIST
    $COMPLEX_FUNCS
    $HAVE_LIST_CMDLINE
    $HAVE_LIST_PUB
    $HEADERS_LIST
    $INTRINSICS_LIST
    $MATH_FUNCS
    $SYSTEM_FEATURES
    $SYSTEM_FUNCS
    $SYSTEM_LIBRARIES
    $THREADS_LIST
    $TOOLCHAIN_FEATURES
    $TYPES_LIST
    makeinfo
    makeinfo_html
    opencl_d3d11
    opencl_drm_arm
    opencl_drm_beignet
    opencl_dxva2
    opencl_vaapi_beignet
    opencl_vaapi_intel_media
    perl
    pod2man
    texi2html
"

# options emitted with CONFIG_ prefix but not available on the command line
CONFIG_EXTRA="
    aandcttables
    ac3dsp
    adts_header
    audio_frame_queue
    audiodsp
    blockdsp
    bswapdsp
    cabac
    cbs
    cbs_av1
    cbs_h264
    cbs_h265
    cbs_jpeg
    cbs_mpeg2
    cbs_vp9
    dirac_parse
    dnn
    dvprofile
    exif
    faandct
    faanidct
    fdctdsp
    flacdsp
    fmtconvert
    frame_thread_encoder
    g722dsp
    golomb
    gplv3
    h263dsp
    h264chroma
    h264dsp
    h264parse
    h264pred
    h264qpel
    hevcparse
    hpeldsp
    huffman
    huffyuvdsp
    huffyuvencdsp
    idctdsp
    iirfilter
    mdct15
    intrax8
    iso_media
    ividsp
    jpegtables
    lgplv3
    libx262
    llauddsp
    llviddsp
    llvidencdsp
    lpc
    lzf
    me_cmp
    mpeg_er
    mpegaudio
    mpegaudiodsp
    mpegaudioheader
    mpegvideo
    mpegvideoenc
    mss34dsp
    pixblockdsp
    qpeldsp
    qsv
    qsvdec
    qsvenc
    qsvvpp
    rangecoder
    riffdec
    riffenc
    rtpdec
    rtpenc_chain
    rv34dsp
    sinewin
    snappy
    srtp
    startcode
    texturedsp
    texturedspenc
    tpeldsp
    vaapi_1
    vaapi_encode
    vc1dsp
    videodsp
    vp3dsp
    vp56dsp
    vp8dsp
    wma_freqs
    wmv2dsp
"

CMDLINE_SELECT="
    $ARCH_EXT_LIST
    $CONFIG_LIST
    $HAVE_LIST_CMDLINE
    $THREADS_LIST
    asm
    cross_compile
    debug
    extra_warnings
    logging
    lto
    optimizations
    rpath
    stripping
"

PATHS_LIST="
    bindir
    datadir
    docdir
    incdir
    libdir
    mandir
    pkgconfigdir
    prefix
    shlibdir
    install_name_dir
"

CMDLINE_SET="
    $PATHS_LIST
    ar
    arch
    as
    assert_level
    build_suffix
    cc
    objcc
    cpu
    cross_prefix
    custom_allocator
    cxx
    dep_cc
    doxygen
    env
    extra_version
    gas
    host_cc
    host_cflags
    host_extralibs
    host_ld
    host_ldflags
    host_os
    ignore_tests
    install
    ld
    ln_s
    logfile
    malloc_prefix
    nm
    optflags
    nvcc
    nvccflags
    pkg_config
    pkg_config_flags
    progs_suffix
    random_seed
    ranlib
    samples
    strip
    sws_max_filter_size
    sysinclude
    sysroot
    target_exec
    target_os
    target_path
    target_samples
    tempprefix
    toolchain
    valgrind
    x86asmexe
"

CMDLINE_APPEND="
    extra_cflags
    extra_cxxflags
    extra_objcflags
    host_cppflags
"

# code dependency declarations

# architecture extensions

armv5te_deps="arm"
armv6_deps="arm"
armv6t2_deps="arm"
armv8_deps="aarch64"
neon_deps_any="aarch64 arm"
intrinsics_neon_deps="neon"
vfp_deps_any="aarch64 arm"
vfpv3_deps="vfp"
setend_deps="arm"

map 'eval ${v}_inline_deps=inline_asm' $ARCH_EXT_LIST_ARM

altivec_deps="ppc"
dcbzl_deps="ppc"
ldbrx_deps="ppc"
ppc4xx_deps="ppc"
vsx_deps="altivec"
power8_deps="vsx"

loongson2_deps="mips"
loongson3_deps="mips"
mips32r2_deps="mips"
mips32r5_deps="mips"
mips32r6_deps="mips"
mips64r2_deps="mips"
mips64r6_deps="mips"
mipsfpu_deps="mips"
mipsdsp_deps="mips"
mipsdspr2_deps="mips"
mmi_deps="mips"
msa_deps="mipsfpu"

cpunop_deps="i686"
x86_64_select="i686"
x86_64_suggest="fast_cmov"

amd3dnow_deps="mmx"
amd3dnowext_deps="amd3dnow"
i686_deps="x86"
mmx_deps="x86"
mmxext_deps="mmx"
sse_deps="mmxext"
sse2_deps="sse"
sse3_deps="sse2"
ssse3_deps="sse3"
sse4_deps="ssse3"
sse42_deps="sse4"
aesni_deps="sse42"
avx_deps="sse42"
xop_deps="avx"
fma3_deps="avx"
fma4_deps="avx"
avx2_deps="avx"
avx512_deps="avx2"

mmx_external_deps="x86asm"
mmx_inline_deps="inline_asm x86"
mmx_suggest="mmx_external mmx_inline"

for ext in $(filter_out mmx $ARCH_EXT_LIST_X86_SIMD); do
    eval dep=\$${ext}_deps
    eval ${ext}_external_deps='"${dep}_external"'
    eval ${ext}_inline_deps='"${dep}_inline"'
    eval ${ext}_suggest='"${ext}_external ${ext}_inline"'
done

aligned_stack_if_any="aarch64 ppc x86"
fast_64bit_if_any="aarch64 alpha ia64 mips64 parisc64 ppc64 sparc64 x86_64"
fast_clz_if_any="aarch64 alpha avr32 mips ppc x86"
fast_unaligned_if_any="aarch64 ppc x86"
simd_align_16_if_any="altivec neon sse"
simd_align_32_if_any="avx"
simd_align_64_if_any="avx512"

# system capabilities
linux_perf_deps="linux_perf_event_h"
symver_if_any="symver_asm_label symver_gnu_asm"
valgrind_backtrace_conflict="optimizations"
valgrind_backtrace_deps="valgrind_valgrind_h"

# threading support
atomics_gcc_if="sync_val_compare_and_swap"
atomics_suncc_if="atomic_cas_ptr machine_rw_barrier"
atomics_win32_if="MemoryBarrier"
atomics_native_if_any="$ATOMICS_LIST"
w32threads_deps="atomics_native"
threads_if_any="$THREADS_LIST"

# subsystems
cbs_av1_select="cbs"
cbs_h264_select="cbs golomb"
cbs_h265_select="cbs golomb"
cbs_jpeg_select="cbs"
cbs_mpeg2_select="cbs"
cbs_vp9_select="cbs"
dct_select="rdft"
dirac_parse_select="golomb"
dnn_suggest="libtensorflow"
error_resilience_select="me_cmp"
faandct_deps="faan"
faandct_select="fdctdsp"
faanidct_deps="faan"
faanidct_select="idctdsp"
h264dsp_select="startcode"
hevcparse_select="golomb"
frame_thread_encoder_deps="encoders threads"
intrax8_select="blockdsp idctdsp"
mdct_select="fft"
mdct15_select="fft"
me_cmp_select="fdctdsp idctdsp pixblockdsp"
mpeg_er_select="error_resilience"
mpegaudio_select="mpegaudiodsp mpegaudioheader"
mpegaudiodsp_select="dct"
mpegvideo_select="blockdsp h264chroma hpeldsp idctdsp me_cmp mpeg_er videodsp"
mpegvideoenc_select="aandcttables me_cmp mpegvideo pixblockdsp qpeldsp"
vc1dsp_select="h264chroma qpeldsp startcode"
rdft_select="fft"

# decoders / encoders
aac_decoder_select="adts_header mdct15 mdct sinewin"
aac_fixed_decoder_select="adts_header mdct sinewin"
aac_encoder_select="audio_frame_queue iirfilter lpc mdct sinewin"
aac_latm_decoder_select="aac_decoder aac_latm_parser"
ac3_decoder_select="ac3_parser ac3dsp bswapdsp fmtconvert mdct"
ac3_fixed_decoder_select="ac3_parser ac3dsp bswapdsp mdct"
ac3_encoder_select="ac3dsp audiodsp mdct me_cmp"
ac3_fixed_encoder_select="ac3dsp audiodsp mdct me_cmp"
adpcm_g722_decoder_select="g722dsp"
adpcm_g722_encoder_select="g722dsp"
aic_decoder_select="golomb idctdsp"
alac_encoder_select="lpc"
als_decoder_select="bswapdsp"
amrnb_decoder_select="lsp"
amrwb_decoder_select="lsp"
amv_decoder_select="sp5x_decoder exif"
amv_encoder_select="jpegtables mpegvideoenc"
ape_decoder_select="bswapdsp llauddsp"
apng_decoder_deps="zlib"
apng_encoder_deps="zlib"
apng_encoder_select="llvidencdsp"
aptx_decoder_select="audio_frame_queue"
aptx_encoder_select="audio_frame_queue"
aptx_hd_decoder_select="audio_frame_queue"
aptx_hd_encoder_select="audio_frame_queue"
asv1_decoder_select="blockdsp bswapdsp idctdsp"
asv1_encoder_select="aandcttables bswapdsp fdctdsp pixblockdsp"
asv2_decoder_select="blockdsp bswapdsp idctdsp"
asv2_encoder_select="aandcttables bswapdsp fdctdsp pixblockdsp"
atrac1_decoder_select="mdct sinewin"
atrac3_decoder_select="mdct"
atrac3p_decoder_select="mdct sinewin"
atrac9_decoder_select="mdct"
avrn_decoder_select="exif jpegtables"
bink_decoder_select="blockdsp hpeldsp"
binkaudio_dct_decoder_select="mdct rdft dct sinewin wma_freqs"
binkaudio_rdft_decoder_select="mdct rdft sinewin wma_freqs"
cavs_decoder_select="blockdsp golomb h264chroma idctdsp qpeldsp videodsp"
clearvideo_decoder_select="idctdsp"
cllc_decoder_select="bswapdsp"
comfortnoise_encoder_select="lpc"
cook_decoder_select="audiodsp mdct sinewin"
cscd_decoder_select="lzo"
cscd_decoder_suggest="zlib"
dca_decoder_select="mdct"
dds_decoder_select="texturedsp"
dirac_decoder_select="dirac_parse dwt golomb videodsp mpegvideoenc"
dnxhd_decoder_select="blockdsp idctdsp"
dnxhd_encoder_select="blockdsp fdctdsp idctdsp mpegvideoenc pixblockdsp"
dolby_e_decoder_select="mdct"
dvvideo_decoder_select="dvprofile idctdsp"
dvvideo_encoder_select="dvprofile fdctdsp me_cmp pixblockdsp"
dxa_decoder_deps="zlib"
dxv_decoder_select="lzf texturedsp"
eac3_decoder_select="ac3_decoder"
eac3_encoder_select="ac3_encoder"
eamad_decoder_select="aandcttables blockdsp bswapdsp idctdsp mpegvideo"
eatgq_decoder_select="aandcttables"
eatqi_decoder_select="aandcttables blockdsp bswapdsp idctdsp"
exr_decoder_deps="zlib"
ffv1_decoder_select="rangecoder"
ffv1_encoder_select="rangecoder"
ffvhuff_decoder_select="huffyuv_decoder"
ffvhuff_encoder_select="huffyuv_encoder"
fic_decoder_select="golomb"
flac_decoder_select="flacdsp"
flac_encoder_select="bswapdsp flacdsp lpc"
flashsv2_decoder_deps="zlib"
flashsv2_encoder_deps="zlib"
flashsv_decoder_deps="zlib"
flashsv_encoder_deps="zlib"
flv_decoder_select="h263_decoder"
flv_encoder_select="h263_encoder"
fourxm_decoder_select="blockdsp bswapdsp"
fraps_decoder_select="bswapdsp huffman"
g2m_decoder_deps="zlib"
g2m_decoder_select="blockdsp idctdsp jpegtables"
g729_decoder_select="audiodsp"
h261_decoder_select="mpegvideo"
h261_encoder_select="mpegvideoenc"
h263_decoder_select="h263_parser h263dsp mpegvideo qpeldsp"
h263_encoder_select="h263dsp mpegvideoenc"
h263i_decoder_select="h263_decoder"
h263p_decoder_select="h263_decoder"
h263p_encoder_select="h263_encoder"
h264_decoder_select="cabac golomb h264chroma h264dsp h264parse h264pred h264qpel videodsp"
h264_decoder_suggest="error_resilience"
hap_decoder_select="snappy texturedsp"
hap_encoder_deps="libsnappy"
hap_encoder_select="texturedspenc"
hevc_decoder_select="bswapdsp cabac golomb hevcparse videodsp"
huffyuv_decoder_select="bswapdsp huffyuvdsp llviddsp"
huffyuv_encoder_select="bswapdsp huffman huffyuvencdsp llvidencdsp"
iac_decoder_select="imc_decoder"
imc_decoder_select="bswapdsp fft mdct sinewin"
indeo3_decoder_select="hpeldsp"
indeo4_decoder_select="ividsp"
indeo5_decoder_select="ividsp"
interplay_video_decoder_select="hpeldsp"
jpegls_decoder_select="mjpeg_decoder"
jv_decoder_select="blockdsp"
lagarith_decoder_select="llviddsp"
ljpeg_encoder_select="idctdsp jpegtables mpegvideoenc"
magicyuv_decoder_select="llviddsp"
magicyuv_encoder_select="llvidencdsp"
mdec_decoder_select="blockdsp idctdsp mpegvideo"
metasound_decoder_select="lsp mdct sinewin"
mimic_decoder_select="blockdsp bswapdsp hpeldsp idctdsp"
mjpeg_decoder_select="blockdsp hpeldsp exif idctdsp jpegtables"
mjpeg_encoder_select="jpegtables mpegvideoenc"
mjpegb_decoder_select="mjpeg_decoder"
mlp_decoder_select="mlp_parser"
mlp_encoder_select="lpc"
motionpixels_decoder_select="bswapdsp"
mp1_decoder_select="mpegaudio"
mp1float_decoder_select="mpegaudio"
mp2_decoder_select="mpegaudio"
mp2float_decoder_select="mpegaudio"
mp3_decoder_select="mpegaudio"
mp3adu_decoder_select="mpegaudio"
mp3adufloat_decoder_select="mpegaudio"
mp3float_decoder_select="mpegaudio"
mp3on4_decoder_select="mpegaudio"
mp3on4float_decoder_select="mpegaudio"
mpc7_decoder_select="bswapdsp mpegaudiodsp"
mpc8_decoder_select="mpegaudiodsp"
mpegvideo_decoder_select="mpegvideo"
mpeg1video_decoder_select="mpegvideo"
mpeg1video_encoder_select="mpegvideoenc h263dsp"
mpeg2video_decoder_select="mpegvideo"
mpeg2video_encoder_select="mpegvideoenc h263dsp"
mpeg4_decoder_select="h263_decoder mpeg4video_parser"
mpeg4_encoder_select="h263_encoder"
msa1_decoder_select="mss34dsp"
mscc_decoder_deps="zlib"
msmpeg4v1_decoder_select="h263_decoder"
msmpeg4v2_decoder_select="h263_decoder"
msmpeg4v2_encoder_select="h263_encoder"
msmpeg4v3_decoder_select="h263_decoder"
msmpeg4v3_encoder_select="h263_encoder"
mss2_decoder_select="mpegvideo qpeldsp vc1_decoder"
mts2_decoder_select="mss34dsp"
mwsc_decoder_deps="zlib"
mxpeg_decoder_select="mjpeg_decoder"
nellymoser_decoder_select="mdct sinewin"
nellymoser_encoder_select="audio_frame_queue mdct sinewin"
nuv_decoder_select="idctdsp lzo"
on2avc_decoder_select="mdct"
opus_decoder_deps="swresample"
opus_decoder_select="mdct15"
opus_encoder_select="audio_frame_queue mdct15"
png_decoder_deps="zlib"
png_encoder_deps="zlib"
png_encoder_select="llvidencdsp"
prores_decoder_select="blockdsp idctdsp"
prores_encoder_select="fdctdsp"
qcelp_decoder_select="lsp"
qdm2_decoder_select="mdct rdft mpegaudiodsp"
ra_144_decoder_select="audiodsp"
ra_144_encoder_select="audio_frame_queue lpc audiodsp"
ralf_decoder_select="golomb"
rasc_decoder_deps="zlib"
rawvideo_decoder_select="bswapdsp"
rscc_decoder_deps="zlib"
rtjpeg_decoder_select="me_cmp"
rv10_decoder_select="h263_decoder"
rv10_encoder_select="h263_encoder"
rv20_decoder_select="h263_decoder"
rv20_encoder_select="h263_encoder"
rv30_decoder_select="golomb h264pred h264qpel mpegvideo rv34dsp"
rv40_decoder_select="golomb h264pred h264qpel mpegvideo rv34dsp"
screenpresso_decoder_deps="zlib"
shorten_decoder_select="bswapdsp"
sipr_decoder_select="lsp"
snow_decoder_select="dwt h264qpel hpeldsp me_cmp rangecoder videodsp"
snow_encoder_select="dwt h264qpel hpeldsp me_cmp mpegvideoenc rangecoder"
sonic_decoder_select="golomb rangecoder"
sonic_encoder_select="golomb rangecoder"
sonic_ls_encoder_select="golomb rangecoder"
sp5x_decoder_select="mjpeg_decoder"
speedhq_decoder_select="mpegvideo"
srgc_decoder_deps="zlib"
svq1_decoder_select="hpeldsp"
svq1_encoder_select="hpeldsp me_cmp mpegvideoenc"
svq3_decoder_select="golomb h264dsp h264parse h264pred hpeldsp tpeldsp videodsp"
svq3_decoder_suggest="zlib"
tak_decoder_select="audiodsp"
tdsc_decoder_deps="zlib"
tdsc_decoder_select="mjpeg_decoder"
theora_decoder_select="vp3_decoder"
thp_decoder_select="mjpeg_decoder"
tiff_decoder_suggest="zlib lzma"
tiff_encoder_suggest="zlib"
truehd_decoder_select="mlp_parser"
truehd_encoder_select="lpc"
truemotion2_decoder_select="bswapdsp"
truespeech_decoder_select="bswapdsp"
tscc_decoder_deps="zlib"
twinvq_decoder_select="mdct lsp sinewin"
txd_decoder_select="texturedsp"
utvideo_decoder_select="bswapdsp llviddsp"
utvideo_encoder_select="bswapdsp huffman llvidencdsp"
vble_decoder_select="llviddsp"
vc1_decoder_select="blockdsp h263_decoder h264qpel intrax8 mpegvideo vc1dsp"
vc1image_decoder_select="vc1_decoder"
vorbis_decoder_select="mdct"
vorbis_encoder_select="audio_frame_queue mdct"
vp3_decoder_select="hpeldsp vp3dsp videodsp"
vp5_decoder_select="h264chroma hpeldsp videodsp vp3dsp vp56dsp"
vp6_decoder_select="h264chroma hpeldsp huffman videodsp vp3dsp vp56dsp"
vp6a_decoder_select="vp6_decoder"
vp6f_decoder_select="vp6_decoder"
vp7_decoder_select="h264pred videodsp vp8dsp"
vp8_decoder_select="h264pred videodsp vp8dsp"
vp9_decoder_select="videodsp vp9_parser vp9_superframe_split_bsf"
wcmv_decoder_deps="zlib"
webp_decoder_select="vp8_decoder exif"
wmalossless_decoder_select="llauddsp"
wmapro_decoder_select="mdct sinewin wma_freqs"
wmav1_decoder_select="mdct sinewin wma_freqs"
wmav1_encoder_select="mdct sinewin wma_freqs"
wmav2_decoder_select="mdct sinewin wma_freqs"
wmav2_encoder_select="mdct sinewin wma_freqs"
wmavoice_decoder_select="lsp rdft dct mdct sinewin"
wmv1_decoder_select="h263_decoder"
wmv1_encoder_select="h263_encoder"
wmv2_decoder_select="blockdsp error_resilience h263_decoder idctdsp intrax8 videodsp wmv2dsp"
wmv2_encoder_select="h263_encoder wmv2dsp"
wmv3_decoder_select="vc1_decoder"
wmv3image_decoder_select="wmv3_decoder"
xma1_decoder_select="wmapro_decoder"
xma2_decoder_select="wmapro_decoder"
zerocodec_decoder_deps="zlib"
zlib_decoder_deps="zlib"
zlib_encoder_deps="zlib"
zmbv_decoder_deps="zlib"
zmbv_encoder_deps="zlib"

# hardware accelerators
crystalhd_deps="libcrystalhd_libcrystalhd_if_h"
cuda_deps="ffnvcodec"
cuvid_deps="ffnvcodec"
d3d11va_deps="dxva_h ID3D11VideoDecoder ID3D11VideoContext"
dxva2_deps="dxva2api_h DXVA2_ConfigPictureDecode ole32 user32"
ffnvcodec_deps_any="libdl LoadLibrary"
nvdec_deps="ffnvcodec"
videotoolbox_hwaccel_deps="videotoolbox pthreads"
videotoolbox_hwaccel_extralibs="-framework QuartzCore"
xvmc_deps="X11_extensions_XvMClib_h"

h263_vaapi_hwaccel_deps="vaapi"
h263_vaapi_hwaccel_select="h263_decoder"
h263_videotoolbox_hwaccel_deps="videotoolbox"
h263_videotoolbox_hwaccel_select="h263_decoder"
h264_d3d11va_hwaccel_deps="d3d11va"
h264_d3d11va_hwaccel_select="h264_decoder"
h264_d3d11va2_hwaccel_deps="d3d11va"
h264_d3d11va2_hwaccel_select="h264_decoder"
h264_dxva2_hwaccel_deps="dxva2"
h264_dxva2_hwaccel_select="h264_decoder"
h264_nvdec_hwaccel_deps="nvdec"
h264_nvdec_hwaccel_select="h264_decoder"
h264_vaapi_hwaccel_deps="vaapi"
h264_vaapi_hwaccel_select="h264_decoder"
h264_vdpau_hwaccel_deps="vdpau"
h264_vdpau_hwaccel_select="h264_decoder"
h264_videotoolbox_hwaccel_deps="videotoolbox"
h264_videotoolbox_hwaccel_select="h264_decoder"
hevc_d3d11va_hwaccel_deps="d3d11va DXVA_PicParams_HEVC"
hevc_d3d11va_hwaccel_select="hevc_decoder"
hevc_d3d11va2_hwaccel_deps="d3d11va DXVA_PicParams_HEVC"
hevc_d3d11va2_hwaccel_select="hevc_decoder"
hevc_dxva2_hwaccel_deps="dxva2 DXVA_PicParams_HEVC"
hevc_dxva2_hwaccel_select="hevc_decoder"
hevc_nvdec_hwaccel_deps="nvdec"
hevc_nvdec_hwaccel_select="hevc_decoder"
hevc_vaapi_hwaccel_deps="vaapi VAPictureParameterBufferHEVC"
hevc_vaapi_hwaccel_select="hevc_decoder"
hevc_vdpau_hwaccel_deps="vdpau VdpPictureInfoHEVC"
hevc_vdpau_hwaccel_select="hevc_decoder"
hevc_videotoolbox_hwaccel_deps="videotoolbox"
hevc_videotoolbox_hwaccel_select="hevc_decoder"
mjpeg_nvdec_hwaccel_deps="nvdec"
mjpeg_nvdec_hwaccel_select="mjpeg_decoder"
mjpeg_vaapi_hwaccel_deps="vaapi"
mjpeg_vaapi_hwaccel_select="mjpeg_decoder"
mpeg_xvmc_hwaccel_deps="xvmc"
mpeg_xvmc_hwaccel_select="mpeg2video_decoder"
mpeg1_nvdec_hwaccel_deps="nvdec"
mpeg1_nvdec_hwaccel_select="mpeg1video_decoder"
mpeg1_vdpau_hwaccel_deps="vdpau"
mpeg1_vdpau_hwaccel_select="mpeg1video_decoder"
mpeg1_videotoolbox_hwaccel_deps="videotoolbox"
mpeg1_videotoolbox_hwaccel_select="mpeg1video_decoder"
mpeg1_xvmc_hwaccel_deps="xvmc"
mpeg1_xvmc_hwaccel_select="mpeg1video_decoder"
mpeg2_d3d11va_hwaccel_deps="d3d11va"
mpeg2_d3d11va_hwaccel_select="mpeg2video_decoder"
mpeg2_d3d11va2_hwaccel_deps="d3d11va"
mpeg2_d3d11va2_hwaccel_select="mpeg2video_decoder"
mpeg2_dxva2_hwaccel_deps="dxva2"
mpeg2_dxva2_hwaccel_select="mpeg2video_decoder"
mpeg2_nvdec_hwaccel_deps="nvdec"
mpeg2_nvdec_hwaccel_select="mpeg2video_decoder"
mpeg2_vaapi_hwaccel_deps="vaapi"
mpeg2_vaapi_hwaccel_select="mpeg2video_decoder"
mpeg2_vdpau_hwaccel_deps="vdpau"
mpeg2_vdpau_hwaccel_select="mpeg2video_decoder"
mpeg2_videotoolbox_hwaccel_deps="videotoolbox"
mpeg2_videotoolbox_hwaccel_select="mpeg2video_decoder"
mpeg2_xvmc_hwaccel_deps="xvmc"
mpeg2_xvmc_hwaccel_select="mpeg2video_decoder"
mpeg4_nvdec_hwaccel_deps="nvdec"
mpeg4_nvdec_hwaccel_select="mpeg4_decoder"
mpeg4_vaapi_hwaccel_deps="vaapi"
mpeg4_vaapi_hwaccel_select="mpeg4_decoder"
mpeg4_vdpau_hwaccel_deps="vdpau"
mpeg4_vdpau_hwaccel_select="mpeg4_decoder"
mpeg4_videotoolbox_hwaccel_deps="videotoolbox"
mpeg4_videotoolbox_hwaccel_select="mpeg4_decoder"
vc1_d3d11va_hwaccel_deps="d3d11va"
vc1_d3d11va_hwaccel_select="vc1_decoder"
vc1_d3d11va2_hwaccel_deps="d3d11va"
vc1_d3d11va2_hwaccel_select="vc1_decoder"
vc1_dxva2_hwaccel_deps="dxva2"
vc1_dxva2_hwaccel_select="vc1_decoder"
vc1_nvdec_hwaccel_deps="nvdec"
vc1_nvdec_hwaccel_select="vc1_decoder"
vc1_vaapi_hwaccel_deps="vaapi"
vc1_vaapi_hwaccel_select="vc1_decoder"
vc1_vdpau_hwaccel_deps="vdpau"
vc1_vdpau_hwaccel_select="vc1_decoder"
vp8_nvdec_hwaccel_deps="nvdec"
vp8_nvdec_hwaccel_select="vp8_decoder"
vp8_vaapi_hwaccel_deps="vaapi"
vp8_vaapi_hwaccel_select="vp8_decoder"
vp9_d3d11va_hwaccel_deps="d3d11va DXVA_PicParams_VP9"
vp9_d3d11va_hwaccel_select="vp9_decoder"
vp9_d3d11va2_hwaccel_deps="d3d11va DXVA_PicParams_VP9"
vp9_d3d11va2_hwaccel_select="vp9_decoder"
vp9_dxva2_hwaccel_deps="dxva2 DXVA_PicParams_VP9"
vp9_dxva2_hwaccel_select="vp9_decoder"
vp9_nvdec_hwaccel_deps="nvdec"
vp9_nvdec_hwaccel_select="vp9_decoder"
vp9_vaapi_hwaccel_deps="vaapi VADecPictureParameterBufferVP9_bit_depth"
vp9_vaapi_hwaccel_select="vp9_decoder"
wmv3_d3d11va_hwaccel_select="vc1_d3d11va_hwaccel"
wmv3_d3d11va2_hwaccel_select="vc1_d3d11va2_hwaccel"
wmv3_dxva2_hwaccel_select="vc1_dxva2_hwaccel"
wmv3_nvdec_hwaccel_select="vc1_nvdec_hwaccel"
wmv3_vaapi_hwaccel_select="vc1_vaapi_hwaccel"
wmv3_vdpau_hwaccel_select="vc1_vdpau_hwaccel"

# hardware-accelerated codecs
omx_deps="libdl pthreads"
omx_rpi_select="omx"
qsv_deps="libmfx"
qsvdec_select="qsv"
qsvenc_select="qsv"
qsvvpp_select="qsv"
vaapi_encode_deps="vaapi"
v4l2_m2m_deps="linux_videodev2_h sem_timedwait"

hwupload_cuda_filter_deps="ffnvcodec"
scale_npp_filter_deps="ffnvcodec libnpp"
scale_cuda_filter_deps="cuda_sdk"
thumbnail_cuda_filter_deps="cuda_sdk"
transpose_npp_filter_deps="ffnvcodec libnpp"

amf_deps_any="libdl LoadLibrary"
nvenc_deps="ffnvcodec"
nvenc_deps_any="libdl LoadLibrary"
nvenc_encoder_deps="nvenc"

h263_v4l2m2m_decoder_deps="v4l2_m2m h263_v4l2_m2m"
h263_v4l2m2m_encoder_deps="v4l2_m2m h263_v4l2_m2m"
h264_amf_encoder_deps="amf"
h264_crystalhd_decoder_select="crystalhd h264_mp4toannexb_bsf h264_parser"
h264_cuvid_decoder_deps="cuvid"
h264_cuvid_decoder_select="h264_mp4toannexb_bsf"
h264_mediacodec_decoder_deps="mediacodec"
h264_mediacodec_decoder_select="h264_mp4toannexb_bsf h264_parser"
h264_mmal_decoder_deps="mmal"
h264_nvenc_encoder_deps="nvenc"
h264_omx_encoder_deps="omx"
h264_qsv_decoder_select="h264_mp4toannexb_bsf h264_parser qsvdec"
h264_qsv_encoder_select="qsvenc"
h264_rkmpp_decoder_deps="rkmpp"
h264_rkmpp_decoder_select="h264_mp4toannexb_bsf"
h264_vaapi_encoder_select="cbs_h264 vaapi_encode"
h264_v4l2m2m_decoder_deps="v4l2_m2m h264_v4l2_m2m"
h264_v4l2m2m_encoder_deps="v4l2_m2m h264_v4l2_m2m"
hevc_amf_encoder_deps="amf"
hevc_cuvid_decoder_deps="cuvid"
hevc_cuvid_decoder_select="hevc_mp4toannexb_bsf"
hevc_mediacodec_decoder_deps="mediacodec"
hevc_mediacodec_decoder_select="hevc_mp4toannexb_bsf hevc_parser"
hevc_nvenc_encoder_deps="nvenc"
hevc_qsv_decoder_select="hevc_mp4toannexb_bsf hevc_parser qsvdec"
hevc_qsv_encoder_select="hevcparse qsvenc"
hevc_rkmpp_decoder_deps="rkmpp"
hevc_rkmpp_decoder_select="hevc_mp4toannexb_bsf"
hevc_vaapi_encoder_deps="VAEncPictureParameterBufferHEVC"
hevc_vaapi_encoder_select="cbs_h265 vaapi_encode"
hevc_v4l2m2m_decoder_deps="v4l2_m2m hevc_v4l2_m2m"
hevc_v4l2m2m_encoder_deps="v4l2_m2m hevc_v4l2_m2m"
mjpeg_cuvid_decoder_deps="cuvid"
mjpeg_qsv_encoder_deps="libmfx"
mjpeg_qsv_encoder_select="qsvenc"
mjpeg_vaapi_encoder_deps="VAEncPictureParameterBufferJPEG"
mjpeg_vaapi_encoder_select="cbs_jpeg jpegtables vaapi_encode"
mpeg1_cuvid_decoder_deps="cuvid"
mpeg1_v4l2m2m_decoder_deps="v4l2_m2m mpeg1_v4l2_m2m"
mpeg2_crystalhd_decoder_select="crystalhd"
mpeg2_cuvid_decoder_deps="cuvid"
mpeg2_mmal_decoder_deps="mmal"
mpeg2_mediacodec_decoder_deps="mediacodec"
mpeg2_qsv_decoder_select="qsvdec mpegvideo_parser"
mpeg2_qsv_encoder_select="qsvenc"
mpeg2_vaapi_encoder_select="cbs_mpeg2 vaapi_encode"
mpeg2_v4l2m2m_decoder_deps="v4l2_m2m mpeg2_v4l2_m2m"
mpeg4_crystalhd_decoder_select="crystalhd"
mpeg4_cuvid_decoder_deps="cuvid"
mpeg4_mediacodec_decoder_deps="mediacodec"
mpeg4_mmal_decoder_deps="mmal"
mpeg4_omx_encoder_deps="omx"
mpeg4_v4l2m2m_decoder_deps="v4l2_m2m mpeg4_v4l2_m2m"
mpeg4_v4l2m2m_encoder_deps="v4l2_m2m mpeg4_v4l2_m2m"
msmpeg4_crystalhd_decoder_select="crystalhd"
nvenc_h264_encoder_select="h264_nvenc_encoder"
nvenc_hevc_encoder_select="hevc_nvenc_encoder"
vc1_crystalhd_decoder_select="crystalhd"
vc1_cuvid_decoder_deps="cuvid"
vc1_mmal_decoder_deps="mmal"
vc1_qsv_decoder_select="qsvdec vc1_parser"
vc1_v4l2m2m_decoder_deps="v4l2_m2m vc1_v4l2_m2m"
vp8_cuvid_decoder_deps="cuvid"
vp8_mediacodec_decoder_deps="mediacodec"
vp8_qsv_decoder_select="qsvdec vp8_parser"
vp8_rkmpp_decoder_deps="rkmpp"
vp8_vaapi_encoder_deps="VAEncPictureParameterBufferVP8"
vp8_vaapi_encoder_select="vaapi_encode"
vp8_v4l2m2m_decoder_deps="v4l2_m2m vp8_v4l2_m2m"
vp8_v4l2m2m_encoder_deps="v4l2_m2m vp8_v4l2_m2m"
vp9_cuvid_decoder_deps="cuvid"
vp9_mediacodec_decoder_deps="mediacodec"
vp9_rkmpp_decoder_deps="rkmpp"
vp9_vaapi_encoder_deps="VAEncPictureParameterBufferVP9"
vp9_vaapi_encoder_select="vaapi_encode"
vp9_v4l2m2m_decoder_deps="v4l2_m2m vp9_v4l2_m2m"
wmv3_crystalhd_decoder_select="crystalhd"

# parsers
aac_parser_select="adts_header"
h264_parser_select="golomb h264dsp h264parse"
hevc_parser_select="hevcparse"
mpegaudio_parser_select="mpegaudioheader"
mpegvideo_parser_select="mpegvideo"
mpeg4video_parser_select="h263dsp mpegvideo qpeldsp"
vc1_parser_select="vc1dsp"

# bitstream_filters
aac_adtstoasc_bsf_select="adts_header"
av1_metadata_bsf_select="cbs_av1"
eac3_core_bsf_select="ac3_parser"
filter_units_bsf_select="cbs"
h264_metadata_bsf_deps="const_nan"
h264_metadata_bsf_select="cbs_h264"
h264_redundant_pps_bsf_select="cbs_h264"
hevc_metadata_bsf_select="cbs_h265"
mjpeg2jpeg_bsf_select="jpegtables"
mpeg2_metadata_bsf_select="cbs_mpeg2"
trace_headers_bsf_select="cbs"
vp9_metadata_bsf_select="cbs_vp9"

# external libraries
aac_at_decoder_deps="audiotoolbox"
aac_at_decoder_select="aac_adtstoasc_bsf"
ac3_at_decoder_deps="audiotoolbox"
ac3_at_decoder_select="ac3_parser"
adpcm_ima_qt_at_decoder_deps="audiotoolbox"
alac_at_decoder_deps="audiotoolbox"
amr_nb_at_decoder_deps="audiotoolbox"
avisynth_deps_any="libdl LoadLibrary"
avisynth_demuxer_deps="avisynth"
avisynth_demuxer_select="riffdec"
eac3_at_decoder_deps="audiotoolbox"
eac3_at_decoder_select="ac3_parser"
gsm_ms_at_decoder_deps="audiotoolbox"
ilbc_at_decoder_deps="audiotoolbox"
mp1_at_decoder_deps="audiotoolbox"
mp2_at_decoder_deps="audiotoolbox"
mp3_at_decoder_deps="audiotoolbox"
mp1_at_decoder_select="mpegaudioheader"
mp2_at_decoder_select="mpegaudioheader"
mp3_at_decoder_select="mpegaudioheader"
pcm_alaw_at_decoder_deps="audiotoolbox"
pcm_mulaw_at_decoder_deps="audiotoolbox"
qdmc_at_decoder_deps="audiotoolbox"
qdm2_at_decoder_deps="audiotoolbox"
aac_at_encoder_deps="audiotoolbox"
aac_at_encoder_select="audio_frame_queue"
alac_at_encoder_deps="audiotoolbox"
alac_at_encoder_select="audio_frame_queue"
ilbc_at_encoder_deps="audiotoolbox"
ilbc_at_encoder_select="audio_frame_queue"
pcm_alaw_at_encoder_deps="audiotoolbox"
pcm_alaw_at_encoder_select="audio_frame_queue"
pcm_mulaw_at_encoder_deps="audiotoolbox"
pcm_mulaw_at_encoder_select="audio_frame_queue"
chromaprint_muxer_deps="chromaprint"
h264_videotoolbox_encoder_deps="pthreads"
h264_videotoolbox_encoder_select="videotoolbox_encoder"
hevc_videotoolbox_encoder_deps="pthreads"
hevc_videotoolbox_encoder_select="videotoolbox_encoder"
libaom_av1_decoder_deps="libaom"
libaom_av1_encoder_deps="libaom"
libaom_av1_encoder_select="extract_extradata_bsf"
libcelt_decoder_deps="libcelt"
libcodec2_decoder_deps="libcodec2"
libcodec2_encoder_deps="libcodec2"
libdavs2_decoder_deps="libdavs2"
libfdk_aac_decoder_deps="libfdk_aac"
libfdk_aac_encoder_deps="libfdk_aac"
libfdk_aac_encoder_select="audio_frame_queue"
libgme_demuxer_deps="libgme"
libgsm_decoder_deps="libgsm"
libgsm_encoder_deps="libgsm"
libgsm_ms_decoder_deps="libgsm"
libgsm_ms_encoder_deps="libgsm"
libilbc_decoder_deps="libilbc"
libilbc_encoder_deps="libilbc"
libkvazaar_encoder_deps="libkvazaar"
libmodplug_demuxer_deps="libmodplug"
libmp3lame_encoder_deps="libmp3lame"
libmp3lame_encoder_select="audio_frame_queue mpegaudioheader"
libopencore_amrnb_decoder_deps="libopencore_amrnb"
libopencore_amrnb_encoder_deps="libopencore_amrnb"
libopencore_amrnb_encoder_select="audio_frame_queue"
libopencore_amrwb_decoder_deps="libopencore_amrwb"
libopenh264_decoder_deps="libopenh264"
libopenh264_decoder_select="h264_mp4toannexb_bsf"
libopenh264_encoder_deps="libopenh264"
libopenjpeg_decoder_deps="libopenjpeg"
libopenjpeg_encoder_deps="libopenjpeg"
libopenmpt_demuxer_deps="libopenmpt"
libopus_decoder_deps="libopus"
libopus_encoder_deps="libopus"
libopus_encoder_select="audio_frame_queue"
librsvg_decoder_deps="librsvg"
libshine_encoder_deps="libshine"
libshine_encoder_select="audio_frame_queue"
libspeex_decoder_deps="libspeex"
libspeex_encoder_deps="libspeex"
libspeex_encoder_select="audio_frame_queue"
libtheora_encoder_deps="libtheora"
libtwolame_encoder_deps="libtwolame"
libvo_amrwbenc_encoder_deps="libvo_amrwbenc"
libvorbis_decoder_deps="libvorbis"
libvorbis_encoder_deps="libvorbis libvorbisenc"
libvorbis_encoder_select="audio_frame_queue"
libvpx_vp8_decoder_deps="libvpx"
libvpx_vp8_encoder_deps="libvpx"
libvpx_vp9_decoder_deps="libvpx"
libvpx_vp9_encoder_deps="libvpx"
libwavpack_encoder_deps="libwavpack"
libwavpack_encoder_select="audio_frame_queue"
libwebp_encoder_deps="libwebp"
libwebp_anim_encoder_deps="libwebp"
libx262_encoder_deps="libx262"
libx264_encoder_deps="libx264"
libx264rgb_encoder_deps="libx264 x264_csp_bgr"
libx264rgb_encoder_select="libx264_encoder"
libx265_encoder_deps="libx265"
libxavs_encoder_deps="libxavs"
libxavs2_encoder_deps="libxavs2"
libxvid_encoder_deps="libxvid"
libzvbi_teletext_decoder_deps="libzvbi"
vapoursynth_demuxer_deps="vapoursynth"
videotoolbox_suggest="coreservices"
videotoolbox_deps="corefoundation coremedia corevideo"
videotoolbox_encoder_deps="videotoolbox VTCompressionSessionPrepareToEncodeFrames"

# demuxers / muxers
ac3_demuxer_select="ac3_parser"
aiff_muxer_select="iso_media"
asf_demuxer_select="riffdec"
asf_o_demuxer_select="riffdec"
asf_muxer_select="riffenc"
asf_stream_muxer_select="asf_muxer"
avi_demuxer_select="iso_media riffdec exif"
avi_muxer_select="riffenc"
caf_demuxer_select="iso_media riffdec"
caf_muxer_select="iso_media"
dash_muxer_select="mp4_muxer"
dash_demuxer_deps="libxml2"
dirac_demuxer_select="dirac_parser"
dts_demuxer_select="dca_parser"
dtshd_demuxer_select="dca_parser"
dv_demuxer_select="dvprofile"
dv_muxer_select="dvprofile"
dxa_demuxer_select="riffdec"
eac3_demuxer_select="ac3_parser"
f4v_muxer_select="mov_muxer"
fifo_muxer_deps="threads"
flac_demuxer_select="flac_parser"
hds_muxer_select="flv_muxer"
hls_muxer_select="mpegts_muxer"
hls_muxer_suggest="gcrypt openssl"
image2_alias_pix_demuxer_select="image2_demuxer"
image2_brender_pix_demuxer_select="image2_demuxer"
ipod_muxer_select="mov_muxer"
ismv_muxer_select="mov_muxer"
matroska_audio_muxer_select="matroska_muxer"
matroska_demuxer_select="iso_media riffdec"
matroska_demuxer_suggest="bzlib lzo zlib"
matroska_muxer_select="iso_media riffenc"
mmf_muxer_select="riffenc"
mov_demuxer_select="iso_media riffdec"
mov_demuxer_suggest="zlib"
mov_muxer_select="iso_media riffenc rtpenc_chain"
mp3_demuxer_select="mpegaudio_parser"
mp3_muxer_select="mpegaudioheader"
mp4_muxer_select="mov_muxer"
mpegts_demuxer_select="iso_media"
mpegts_muxer_select="adts_muxer latm_muxer"
mpegtsraw_demuxer_select="mpegts_demuxer"
mxf_d10_muxer_select="mxf_muxer"
mxf_opatom_muxer_select="mxf_muxer"
nut_muxer_select="riffenc"
nuv_demuxer_select="riffdec"
oga_muxer_select="ogg_muxer"
ogg_demuxer_select="dirac_parse"
ogv_muxer_select="ogg_muxer"
opus_muxer_select="ogg_muxer"
psp_muxer_select="mov_muxer"
rtp_demuxer_select="sdp_demuxer"
rtp_muxer_select="golomb"
rtpdec_select="asf_demuxer jpegtables mov_demuxer mpegts_demuxer rm_demuxer rtp_protocol srtp"
rtsp_demuxer_select="http_protocol rtpdec"
rtsp_muxer_select="rtp_muxer http_protocol rtp_protocol rtpenc_chain"
sap_demuxer_select="sdp_demuxer"
sap_muxer_select="rtp_muxer rtp_protocol rtpenc_chain"
sdp_demuxer_select="rtpdec"
smoothstreaming_muxer_select="ismv_muxer"
spdif_demuxer_select="adts_header"
spdif_muxer_select="adts_header"
spx_muxer_select="ogg_muxer"
swf_demuxer_suggest="zlib"
tak_demuxer_select="tak_parser"
tg2_muxer_select="mov_muxer"
tgp_muxer_select="mov_muxer"
vobsub_demuxer_select="mpegps_demuxer"
w64_demuxer_select="wav_demuxer"
w64_muxer_select="wav_muxer"
wav_demuxer_select="riffdec"
wav_muxer_select="riffenc"
webm_muxer_select="iso_media riffenc"
webm_dash_manifest_demuxer_select="matroska_demuxer"
wtv_demuxer_select="mpegts_demuxer riffdec"
wtv_muxer_select="mpegts_muxer riffenc"
xmv_demuxer_select="riffdec"
xwma_demuxer_select="riffdec"

# indevs / outdevs
android_camera_indev_deps="android camera2ndk mediandk pthreads"
android_camera_indev_extralibs="-landroid -lcamera2ndk -lmediandk"
alsa_indev_deps="alsa"
alsa_outdev_deps="alsa"
avfoundation_indev_deps="avfoundation corevideo coremedia pthreads"
avfoundation_indev_suggest="coregraphics applicationservices"
avfoundation_indev_extralibs="-framework Foundation"
bktr_indev_deps_any="dev_bktr_ioctl_bt848_h machine_ioctl_bt848_h dev_video_bktr_ioctl_bt848_h dev_ic_bt8xx_h"
caca_outdev_deps="libcaca"
decklink_deps_any="libdl LoadLibrary"
decklink_indev_deps="decklink threads"
decklink_indev_extralibs="-lstdc++"
decklink_outdev_deps="decklink threads"
decklink_outdev_suggest="libklvanc"
decklink_outdev_extralibs="-lstdc++"
libndi_newtek_indev_deps="libndi_newtek"
libndi_newtek_indev_extralibs="-lndi"
libndi_newtek_outdev_deps="libndi_newtek"
libndi_newtek_outdev_extralibs="-lndi"
dshow_indev_deps="IBaseFilter"
dshow_indev_extralibs="-lpsapi -lole32 -lstrmiids -luuid -loleaut32 -lshlwapi"
fbdev_indev_deps="linux_fb_h"
fbdev_outdev_deps="linux_fb_h"
gdigrab_indev_deps="CreateDIBSection"
gdigrab_indev_extralibs="-lgdi32"
gdigrab_indev_select="bmp_decoder"
iec61883_indev_deps="libiec61883"
jack_indev_deps="libjack"
jack_indev_deps_any="sem_timedwait dispatch_dispatch_h"
kmsgrab_indev_deps="libdrm"
lavfi_indev_deps="avfilter"
libcdio_indev_deps="libcdio"
libdc1394_indev_deps="libdc1394"
openal_indev_deps="openal"
opengl_outdev_deps="opengl"
oss_indev_deps_any="sys_soundcard_h"
oss_outdev_deps_any="sys_soundcard_h"
pulse_indev_deps="libpulse"
pulse_outdev_deps="libpulse"
sdl2_outdev_deps="sdl2"
sndio_indev_deps="sndio"
sndio_outdev_deps="sndio"
v4l2_indev_deps_any="linux_videodev2_h sys_videoio_h"
v4l2_indev_suggest="libv4l2"
v4l2_outdev_deps_any="linux_videodev2_h sys_videoio_h"
v4l2_outdev_suggest="libv4l2"
vfwcap_indev_deps="vfw32 vfwcap_defines"
xcbgrab_indev_deps="libxcb"
xcbgrab_indev_suggest="libxcb_shm libxcb_shape libxcb_xfixes"
xv_outdev_deps="xlib"

# protocols
async_protocol_deps="threads"
bluray_protocol_deps="libbluray"
ffrtmpcrypt_protocol_conflict="librtmp_protocol"
ffrtmpcrypt_protocol_deps_any="gcrypt gmp openssl mbedtls"
ffrtmpcrypt_protocol_select="tcp_protocol"
ffrtmphttp_protocol_conflict="librtmp_protocol"
ffrtmphttp_protocol_select="http_protocol"
ftp_protocol_select="tcp_protocol"
gopher_protocol_select="network"
http_protocol_select="tcp_protocol"
http_protocol_suggest="zlib"
httpproxy_protocol_select="tcp_protocol"
httpproxy_protocol_suggest="zlib"
https_protocol_select="tls_protocol"
https_protocol_suggest="zlib"
icecast_protocol_select="http_protocol"
mmsh_protocol_select="http_protocol"
mmst_protocol_select="network"
rtmp_protocol_conflict="librtmp_protocol"
rtmp_protocol_select="tcp_protocol"
rtmp_protocol_suggest="zlib"
rtmpe_protocol_select="ffrtmpcrypt_protocol"
rtmpe_protocol_suggest="zlib"
rtmps_protocol_conflict="librtmp_protocol"
rtmps_protocol_select="tls_protocol"
rtmps_protocol_suggest="zlib"
rtmpt_protocol_select="ffrtmphttp_protocol"
rtmpt_protocol_suggest="zlib"
rtmpte_protocol_select="ffrtmpcrypt_protocol ffrtmphttp_protocol"
rtmpte_protocol_suggest="zlib"
rtmpts_protocol_select="ffrtmphttp_protocol https_protocol"
rtmpts_protocol_suggest="zlib"
rtp_protocol_select="udp_protocol"
schannel_conflict="openssl gnutls libtls mbedtls"
sctp_protocol_deps="struct_sctp_event_subscribe struct_msghdr_msg_flags"
sctp_protocol_select="network"
securetransport_conflict="openssl gnutls libtls mbedtls"
srtp_protocol_select="rtp_protocol srtp"
tcp_protocol_select="network"
tls_protocol_deps_any="gnutls openssl schannel securetransport libtls mbedtls"
tls_protocol_select="tcp_protocol"
udp_protocol_select="network"
udplite_protocol_select="network"
unix_protocol_deps="sys_un_h"
unix_protocol_select="network"

# external library protocols
librtmp_protocol_deps="librtmp"
librtmpe_protocol_deps="librtmp"
librtmps_protocol_deps="librtmp"
librtmpt_protocol_deps="librtmp"
librtmpte_protocol_deps="librtmp"
libsmbclient_protocol_deps="libsmbclient gplv3"
libsrt_protocol_deps="libsrt"
libsrt_protocol_select="network"
libssh_protocol_deps="libssh"
libtls_conflict="openssl gnutls mbedtls"

# filters
afftdn_filter_deps="avcodec"
afftdn_filter_select="fft"
afftfilt_filter_deps="avcodec"
afftfilt_filter_select="fft"
afir_filter_deps="avcodec"
afir_filter_select="fft"
amovie_filter_deps="avcodec avformat"
aresample_filter_deps="swresample"
ass_filter_deps="libass"
atempo_filter_deps="avcodec"
atempo_filter_select="rdft"
avgblur_opencl_filter_deps="opencl"
azmq_filter_deps="libzmq"
blackframe_filter_deps="gpl"
bm3d_filter_deps="avcodec"
bm3d_filter_select="dct"
boxblur_filter_deps="gpl"
boxblur_opencl_filter_deps="opencl gpl"
bs2b_filter_deps="libbs2b"
colormatrix_filter_deps="gpl"
convolution_opencl_filter_deps="opencl"
convolve_filter_deps="avcodec"
convolve_filter_select="fft"
coreimage_filter_deps="coreimage appkit"
coreimage_filter_extralibs="-framework OpenGL"
coreimagesrc_filter_deps="coreimage appkit"
coreimagesrc_filter_extralibs="-framework OpenGL"
cover_rect_filter_deps="avcodec avformat gpl"
cropdetect_filter_deps="gpl"
deconvolve_filter_deps="avcodec"
deconvolve_filter_select="fft"
deinterlace_qsv_filter_deps="libmfx"
deinterlace_vaapi_filter_deps="vaapi"
delogo_filter_deps="gpl"
denoise_vaapi_filter_deps="vaapi"
deshake_filter_select="pixelutils"
dilation_opencl_filter_deps="opencl"
drawtext_filter_deps="libfreetype"
drawtext_filter_suggest="libfontconfig libfribidi"
elbg_filter_deps="avcodec"
eq_filter_deps="gpl"
erosion_opencl_filter_deps="opencl"
fftfilt_filter_deps="avcodec"
fftfilt_filter_select="rdft"
fftdnoiz_filter_deps="avcodec"
fftdnoiz_filter_select="fft"
find_rect_filter_deps="avcodec avformat gpl"
firequalizer_filter_deps="avcodec"
firequalizer_filter_select="rdft"
flite_filter_deps="libflite"
framerate_filter_select="pixelutils"
frei0r_filter_deps="frei0r libdl"
frei0r_src_filter_deps="frei0r libdl"
fspp_filter_deps="gpl"
geq_filter_deps="gpl"
histeq_filter_deps="gpl"
hqdn3d_filter_deps="gpl"
interlace_filter_deps="gpl"
kerndeint_filter_deps="gpl"
ladspa_filter_deps="ladspa libdl"
lensfun_filter_deps="liblensfun version3"
lv2_filter_deps="lv2"
mcdeint_filter_deps="avcodec gpl"
movie_filter_deps="avcodec avformat"
mpdecimate_filter_deps="gpl"
mpdecimate_filter_select="pixelutils"
mptestsrc_filter_deps="gpl"
negate_filter_deps="lut_filter"
nnedi_filter_deps="gpl"
ocr_filter_deps="libtesseract"
ocv_filter_deps="libopencv"
openclsrc_filter_deps="opencl"
overlay_opencl_filter_deps="opencl"
overlay_qsv_filter_deps="libmfx"
overlay_qsv_filter_select="qsvvpp"
owdenoise_filter_deps="gpl"
pan_filter_deps="swresample"
perspective_filter_deps="gpl"
phase_filter_deps="gpl"
pp7_filter_deps="gpl"
pp_filter_deps="gpl postproc"
prewitt_opencl_filter_deps="opencl"
procamp_vaapi_filter_deps="vaapi"
program_opencl_filter_deps="opencl"
pullup_filter_deps="gpl"
removelogo_filter_deps="avcodec avformat swscale"
repeatfields_filter_deps="gpl"
resample_filter_deps="avresample"
roberts_opencl_filter_deps="opencl"
rubberband_filter_deps="librubberband"
sab_filter_deps="gpl swscale"
scale2ref_filter_deps="swscale"
scale_filter_deps="swscale"
scale_qsv_filter_deps="libmfx"
select_filter_select="pixelutils"
sharpness_vaapi_filter_deps="vaapi"
showcqt_filter_deps="avcodec avformat swscale"
showcqt_filter_suggest="libfontconfig libfreetype"
showcqt_filter_select="fft"
showfreqs_filter_deps="avcodec"
showfreqs_filter_select="fft"
showspectrum_filter_deps="avcodec"
showspectrum_filter_select="fft"
showspectrumpic_filter_deps="avcodec"
showspectrumpic_filter_select="fft"
signature_filter_deps="gpl avcodec avformat"
smartblur_filter_deps="gpl swscale"
sobel_opencl_filter_deps="opencl"
sofalizer_filter_deps="libmysofa avcodec"
sofalizer_filter_select="fft"
spectrumsynth_filter_deps="avcodec"
spectrumsynth_filter_select="fft"
spp_filter_deps="gpl avcodec"
spp_filter_select="fft idctdsp fdctdsp me_cmp pixblockdsp"
sr_filter_deps="avformat swscale"
sr_filter_select="dnn"
stereo3d_filter_deps="gpl"
subtitles_filter_deps="avformat avcodec libass"
super2xsai_filter_deps="gpl"
pixfmts_super2xsai_test_deps="super2xsai_filter"
tinterlace_filter_deps="gpl"
tinterlace_merge_test_deps="tinterlace_filter"
tinterlace_pad_test_deps="tinterlace_filter"
tonemap_filter_deps="const_nan"
tonemap_opencl_filter_deps="opencl const_nan"
unsharp_opencl_filter_deps="opencl"
uspp_filter_deps="gpl avcodec"
vaguedenoiser_filter_deps="gpl"
vidstabdetect_filter_deps="libvidstab"
vidstabtransform_filter_deps="libvidstab"
libvmaf_filter_deps="libvmaf pthreads"
zmq_filter_deps="libzmq"
zoompan_filter_deps="swscale"
zscale_filter_deps="libzimg const_nan"
scale_vaapi_filter_deps="vaapi"
vpp_qsv_filter_deps="libmfx"
vpp_qsv_filter_select="qsvvpp"

# examples
avio_dir_cmd_deps="avformat avutil"
avio_reading_deps="avformat avcodec avutil"
decode_audio_example_deps="avcodec avutil"
decode_video_example_deps="avcodec avutil"
demuxing_decoding_example_deps="avcodec avformat avutil"
encode_audio_example_deps="avcodec avutil"
encode_video_example_deps="avcodec avutil"
extract_mvs_example_deps="avcodec avformat avutil"
filter_audio_example_deps="avfilter avutil"
filtering_audio_example_deps="avfilter avcodec avformat avutil"
filtering_video_example_deps="avfilter avcodec avformat avutil"
http_multiclient_example_deps="avformat avutil fork"
hw_decode_example_deps="avcodec avformat avutil"
metadata_example_deps="avformat avutil"
muxing_example_deps="avcodec avformat avutil swscale"
qsvdec_example_deps="avcodec avutil libmfx h264_qsv_decoder"
remuxing_example_deps="avcodec avformat avutil"
resampling_audio_example_deps="avutil swresample"
scaling_video_example_deps="avutil swscale"
transcode_aac_example_deps="avcodec avformat swresample"
transcoding_example_deps="avfilter avcodec avformat avutil"
vaapi_encode_example_deps="avcodec avutil h264_vaapi_encoder"
vaapi_transcode_example_deps="avcodec avformat avutil h264_vaapi_encoder"

# EXTRALIBS_LIST
cpu_init_extralibs="pthreads_extralibs"
cws2fws_extralibs="zlib_extralibs"

# libraries, in any order
avcodec_deps="avutil"
avcodec_suggest="libm"
avcodec_select="null_bsf"
avdevice_deps="avformat avcodec avutil"
avdevice_suggest="libm"
avfilter_deps="avutil"
avfilter_suggest="libm"
avformat_deps="avcodec avutil"
avformat_suggest="libm network zlib"
avresample_deps="avutil"
avresample_suggest="libm"
avutil_suggest="clock_gettime ffnvcodec libm libdrm libmfx opencl user32 vaapi videotoolbox corefoundation corevideo coremedia bcrypt"
postproc_deps="avutil gpl"
postproc_suggest="libm"
swresample_deps="avutil"
swresample_suggest="libm libsoxr"
swscale_deps="avutil"
swscale_suggest="libm"

avcodec_extralibs="pthreads_extralibs iconv_extralibs"
avfilter_extralibs="pthreads_extralibs"
avutil_extralibs="d3d11va_extralibs nanosleep_extralibs pthreads_extralibs vaapi_drm_extralibs vaapi_x11_extralibs vdpau_x11_extralibs"

# programs
ffmpeg_deps="avcodec avfilter avformat"
ffmpeg_select="aformat_filter anull_filter atrim_filter format_filter
               null_filter
               trim_filter"
ffmpeg_suggest="ole32 psapi shell32"
ffplay_deps="avcodec avformat swscale swresample sdl2"
ffplay_select="rdft crop_filter transpose_filter hflip_filter vflip_filter rotate_filter"
ffplay_suggest="shell32"
ffprobe_deps="avcodec avformat"
ffprobe_suggest="shell32"

# documentation
podpages_deps="perl"
manpages_deps="perl pod2man"
htmlpages_deps="perl"
htmlpages_deps_any="makeinfo_html texi2html"
txtpages_deps="perl makeinfo"
doc_deps_any="manpages htmlpages podpages txtpages"

# default parameters

logfile="ffbuild/config.log"

# installation paths
prefix_default="/usr/local"
bindir_default='${prefix}/bin'
datadir_default='${prefix}/share/ffmpeg'
docdir_default='${prefix}/share/doc/ffmpeg'
incdir_default='${prefix}/include'
libdir_default='${prefix}/lib'
mandir_default='${prefix}/share/man'

# toolchain
ar_default="ar"
cc_default="gcc"
cxx_default="g++"
host_cc_default="gcc"
doxygen_default="doxygen"
install="install"
ln_s_default="ln -s -f"
nm_default="nm -g"
pkg_config_default=pkg-config
ranlib_default="ranlib"
strip_default="strip"
version_script='--version-script'
objformat="elf32"
x86asmexe_default="nasm"
windres_default="windres"
nvcc_default="nvcc"
nvccflags_default="-gencode arch=compute_30,code=sm_30 -O2"
striptype="direct"

# OS
target_os_default=$(tolower $(uname -s))
host_os=$target_os_default

# machine
if test "$target_os_default" = aix; then
    arch_default=$(uname -p)
    strip_default="strip -X32_64"
else
    arch_default=$(uname -m)
fi
cpu="generic"
intrinsics="none"

# configurable options
enable $PROGRAM_LIST
enable $DOCUMENT_LIST
enable $EXAMPLE_LIST
enable $(filter_out avresample $LIBRARY_LIST)
enable stripping

enable asm
enable debug
enable doc
enable faan faandct faanidct
enable optimizations
enable runtime_cpudetect
enable safe_bitstream_reader
enable static
enable swscale_alpha
enable valgrind_backtrace

sws_max_filter_size_default=256
set_default sws_max_filter_size

# internal components are enabled by default
enable $EXTRALIBS_LIST

# Avoid external, non-system, libraries getting enabled by dependency resolution
disable $EXTERNAL_LIBRARY_LIST $HWACCEL_LIBRARY_LIST

# build settings
SHFLAGS='-shared -Wl,-soname,$$(@F)'
LIBPREF="lib"
LIBSUF=".a"
FULLNAME='$(NAME)$(BUILDSUF)'
LIBNAME='$(LIBPREF)$(FULLNAME)$(LIBSUF)'
SLIBPREF="lib"
SLIBSUF=".so"
SLIBNAME='$(SLIBPREF)$(FULLNAME)$(SLIBSUF)'
SLIBNAME_WITH_VERSION='$(SLIBNAME).$(LIBVERSION)'
SLIBNAME_WITH_MAJOR='$(SLIBNAME).$(LIBMAJOR)'
LIB_INSTALL_EXTRA_CMD='$$(RANLIB) "$(LIBDIR)/$(LIBNAME)"'
SLIB_INSTALL_NAME='$(SLIBNAME_WITH_VERSION)'
SLIB_INSTALL_LINKS='$(SLIBNAME_WITH_MAJOR) $(SLIBNAME)'
VERSION_SCRIPT_POSTPROCESS_CMD="cat"

asflags_filter=echo
cflags_filter=echo
ldflags_filter=echo

AS_C='-c'
AS_O='-o $@'
CC_C='-c'
CC_E='-E -o $@'
CC_O='-o $@'
CXX_C='-c'
CXX_O='-o $@'
OBJCC_C='-c'
OBJCC_E='-E -o $@'
OBJCC_O='-o $@'
X86ASM_O='-o $@'
LD_O='-o $@'
LD_LIB='-l%'
LD_PATH='-L'
HOSTCC_C='-c'
HOSTCC_E='-E -o $@'
HOSTCC_O='-o $@'
HOSTLD_O='-o $@'
NVCC_C='-c'
NVCC_O='-o $@'

host_extralibs='-lm'
host_cflags_filter=echo
host_ldflags_filter=echo

target_path='$(CURDIR)'

# since the object filename is not given with the -MM flag, the compiler
# is only able to print the basename, and we must add the path ourselves
DEPCMD='$(DEP$(1)) $(DEP$(1)FLAGS) $($(1)DEP_FLAGS) $< 2>/dev/null | sed -e "/^\#.*/d" -e "s,^[[:space:]]*$(@F),$(@D)/$(@F)," > $(@:.o=.d)'
DEPFLAGS='-MM'

mkdir -p ffbuild

# find source path
if test -f configure; then
    source_path=.
else
    source_path=$(cd $(dirname "$0"); pwd)
    case "$source_path" in
        *[[:blank:]]*) die "Out of tree builds are impossible with whitespace in source path." ;;
    esac
    test -e "$source_path/config.h" &&
        die "Out of tree builds are impossible with config.h in source dir."
fi

for v in "$@"; do
    r=${v#*=}
    l=${v%"$r"}
    r=$(sh_quote "$r")
    FFMPEG_CONFIGURATION="${FFMPEG_CONFIGURATION# } ${l}${r}"
done

find_things_extern(){
    thing=$1
    pattern=$2
    file=$source_path/$3
    out=${4:-$thing}
    sed -n "s/^[^#]*extern.*$pattern *ff_\([^ ]*\)_$thing;/\1_$out/p" "$file"
}

find_filters_extern(){
    file=$source_path/$1
    #sed -n "s/^extern AVFilter ff_\([avfsinkrc]\{2,5\}\)_\(\w\+\);/\2_filter/p" $file
    sed -E -n "s/^extern AVFilter ff_([avfsinkrc]{2,5})_([a-zA-Z0-9_]+);/\2_filter/p" $file
}

FILTER_LIST=$(find_filters_extern libavfilter/allfilters.c)
OUTDEV_LIST=$(find_things_extern muxer AVOutputFormat libavdevice/alldevices.c outdev)
INDEV_LIST=$(find_things_extern demuxer AVInputFormat libavdevice/alldevices.c indev)
MUXER_LIST=$(find_things_extern muxer AVOutputFormat libavformat/allformats.c)
DEMUXER_LIST=$(find_things_extern demuxer AVInputFormat libavformat/allformats.c)
ENCODER_LIST=$(find_things_extern encoder AVCodec libavcodec/allcodecs.c)
DECODER_LIST=$(find_things_extern decoder AVCodec libavcodec/allcodecs.c)
CODEC_LIST="
    $ENCODER_LIST
    $DECODER_LIST
"
PARSER_LIST=$(find_things_extern parser AVCodecParser libavcodec/parsers.c)
BSF_LIST=$(find_things_extern bsf AVBitStreamFilter libavcodec/bitstream_filters.c)
HWACCEL_LIST=$(find_things_extern hwaccel AVHWAccel libavcodec/hwaccels.h)
PROTOCOL_LIST=$(find_things_extern protocol URLProtocol libavformat/protocols.c)

AVCODEC_COMPONENTS_LIST="
    $BSF_LIST
    $DECODER_LIST
    $ENCODER_LIST
    $HWACCEL_LIST
    $PARSER_LIST
"

AVDEVICE_COMPONENTS_LIST="
    $INDEV_LIST
    $OUTDEV_LIST
"

AVFILTER_COMPONENTS_LIST="
    $FILTER_LIST
"

AVFORMAT_COMPONENTS_LIST="
    $DEMUXER_LIST
    $MUXER_LIST
    $PROTOCOL_LIST
"

ALL_COMPONENTS="
    $AVCODEC_COMPONENTS_LIST
    $AVDEVICE_COMPONENTS_LIST
    $AVFILTER_COMPONENTS_LIST
    $AVFORMAT_COMPONENTS_LIST
"

for n in $COMPONENT_LIST; do
    v=$(toupper ${n%s})_LIST
    eval enable \$$v
    eval ${n}_if_any="\$$v"
done

enable $ARCH_EXT_LIST

die_unknown(){
    echo "Unknown option \"$1\"."
    echo "See $0 --help for available options."
    exit 1
}

print_in_columns() {
    cols=$(expr $ncols / 24)
    cat | tr ' ' '\n' | sort | pr -r "-$cols" -w $ncols -t
}

show_list() {
    suffix=_$1
    shift
    echo $* | sed s/$suffix//g | print_in_columns
    exit 0
}

rand_list(){
    IFS=', '
    set -- $*
    unset IFS
    for thing; do
        comp=${thing%:*}
        prob=${thing#$comp}
        prob=${prob#:}
        is_in ${comp} $COMPONENT_LIST && eval comp=\$$(toupper ${comp%s})_LIST
        echo "prob ${prob:-0.5}"
        printf '%s\n' $comp
    done
}

do_random(){
    action=$1
    shift
    random_seed=$(awk "BEGIN { srand($random_seed); print srand() }")
    $action $(rand_list "$@" | awk "BEGIN { srand($random_seed) } \$1 == \"prob\" { prob = \$2; next } rand() < prob { print }")
}

for opt do
    optval="${opt#*=}"
    case "$opt" in
        --extra-ldflags=*)
            add_ldflags $optval
        ;;
        --extra-ldexeflags=*)
            add_ldexeflags $optval
        ;;
        --extra-ldsoflags=*)
            add_ldsoflags $optval
        ;;
        --extra-ldlibflags=*)
            warn "The --extra-ldlibflags option is only provided for compatibility and will be\n"\
                 "removed in the future. Use --extra-ldsoflags instead."
            add_ldsoflags $optval
        ;;
        --extra-libs=*)
            add_extralibs $optval
        ;;
        --disable-devices)
            disable $INDEV_LIST $OUTDEV_LIST
        ;;
        --enable-debug=*)
            debuglevel="$optval"
        ;;
        --disable-programs)
            disable $PROGRAM_LIST
        ;;
        --disable-everything)
            map 'eval unset \${$(toupper ${v%s})_LIST}' $COMPONENT_LIST
        ;;
        --disable-all)
            map 'eval unset \${$(toupper ${v%s})_LIST}' $COMPONENT_LIST
            disable $LIBRARY_LIST $PROGRAM_LIST doc
            enable avutil
        ;;
        --enable-random|--disable-random)
            action=${opt%%-random}
            do_random ${action#--} $COMPONENT_LIST
        ;;
        --enable-random=*|--disable-random=*)
            action=${opt%%-random=*}
            do_random ${action#--} $optval
        ;;
        --enable-sdl)
            enable sdl2
        ;;
        --enable-*=*|--disable-*=*)
            eval $(echo "${opt%%=*}" | sed 's/--/action=/;s/-/ thing=/')
            is_in "${thing}s" $COMPONENT_LIST || die_unknown "$opt"
            eval list=\$$(toupper $thing)_LIST
            name=$(echo "${optval}" | sed "s/,/_${thing}|/g")_${thing}
            list=$(filter "$name" $list)
            [ "$list" = "" ] && warn "Option $opt did not match anything"
            $action $list
        ;;
        --enable-yasm|--disable-yasm)
            warn "The ${opt} option is only provided for compatibility and will be\n"\
                 "removed in the future. Use --enable-x86asm / --disable-x86asm instead."
            test $opt = --enable-yasm && x86asm=yes || x86asm=no
        ;;
        --yasmexe=*)
            warn "The --yasmexe option is only provided for compatibility and will be\n"\
                 "removed in the future. Use --x86asmexe instead."
            x86asmexe="$optval"
        ;;
        --enable-?*|--disable-?*)
            eval $(echo "$opt" | sed 's/--/action=/;s/-/ option=/;s/-/_/g')
            if is_in $option $COMPONENT_LIST; then
                test $action = disable && action=unset
                eval $action \$$(toupper ${option%s})_LIST
            elif is_in $option $CMDLINE_SELECT; then
                $action $option
            else
                die_unknown $opt
            fi
        ;;
        --list-*)
            NAME="${opt#--list-}"
            is_in $NAME $COMPONENT_LIST || die_unknown $opt
            NAME=${NAME%s}
            eval show_list $NAME \$$(toupper $NAME)_LIST
        ;;
        --help|-h) show_help
        ;;
        --quiet|-q) quiet=yes
        ;;
        --fatal-warnings) enable fatal_warnings
        ;;
        --libfuzzer=*)
            libfuzzer_path="$optval"
        ;;
        *)
            optname="${opt%%=*}"
            optname="${optname#--}"
            optname=$(echo "$optname" | sed 's/-/_/g')
            if is_in $optname $CMDLINE_SET; then
                eval $optname='$optval'
            elif is_in $optname $CMDLINE_APPEND; then
                append $optname "$optval"
            else
                die_unknown $opt
            fi
        ;;
    esac
done

for e in $env; do
    eval "export $e"
done

if disabled autodetect; then

    # Unless iconv is explicitely disabled by the user, we still want to probe
    # for the iconv from the libc.
    disabled iconv || enable libc_iconv

    disable_weak $EXTERNAL_AUTODETECT_LIBRARY_LIST
    disable_weak $HWACCEL_AUTODETECT_LIBRARY_LIST
fi
# Mark specifically enabled, but normally autodetected libraries as requested.
for lib in $AUTODETECT_LIBS; do
    enabled $lib && request $lib
done
#TODO: switch to $AUTODETECT_LIBS when $THREADS_LIST is supported the same way
enable_weak $EXTERNAL_AUTODETECT_LIBRARY_LIST
enable_weak $HWACCEL_AUTODETECT_LIBRARY_LIST

disabled logging && logfile=/dev/null

# command line configuration sanity checks

# we need to build at least one lib type
if ! enabled_any static shared; then
    cat <<EOF
At least one library type must be built.
Specify --enable-static to build the static libraries or --enable-shared to
build the shared libraries as well. To only build the shared libraries specify
--disable-static in addition to --enable-shared.
EOF
    exit 1
fi

die_license_disabled() {
    enabled $1 || { enabled $v && die "$v is $1 and --enable-$1 is not specified."; }
}

die_license_disabled_gpl() {
    enabled $1 || { enabled $v && die "$v is incompatible with the gpl and --enable-$1 is not specified."; }
}

map "die_license_disabled gpl"      $EXTERNAL_LIBRARY_GPL_LIST $EXTERNAL_LIBRARY_GPLV3_LIST
map "die_license_disabled version3" $EXTERNAL_LIBRARY_VERSION3_LIST $EXTERNAL_LIBRARY_GPLV3_LIST

enabled gpl && map "die_license_disabled_gpl nonfree" $EXTERNAL_LIBRARY_NONFREE_LIST
map "die_license_disabled nonfree" $HWACCEL_LIBRARY_NONFREE_LIST

enabled version3 && { enabled gpl && enable gplv3 || enable lgplv3; }

if enabled nonfree; then
    license="nonfree and unredistributable"
elif enabled gplv3; then
    license="GPL version 3 or later"
elif enabled lgplv3; then
    license="LGPL version 3 or later"
elif enabled gpl; then
    license="GPL version 2 or later"
else
    license="LGPL version 2.1 or later"
fi

enabled_all gnutls openssl &&
    die "GnuTLS and OpenSSL must not be enabled at the same time."

enabled_all gnutls mbedtls &&
    die "GnuTLS and mbedTLS must not be enabled at the same time."

enabled_all openssl mbedtls &&
    die "OpenSSL and mbedTLS must not be enabled at the same time."

# Disable all the library-specific components if the library itself
# is disabled, see AVCODEC_LIST and following _LIST variables.

disable_components(){
    disabled ${1} && disable $(
        eval components="\$$(toupper ${1})_COMPONENTS"
        map 'eval echo \${$(toupper ${v%s})_LIST}' $components
    )
}

map 'disable_components $v' $LIBRARY_LIST

echo "# $0 $FFMPEG_CONFIGURATION" > $logfile
set >> $logfile

test -n "$valgrind" && toolchain="valgrind-memcheck"

enabled ossfuzz && ! echo $CFLAGS | grep -q -- "-fsanitize="  && ! echo $CFLAGS | grep -q -- "-fcoverage-mapping" &&{
    add_cflags  -fsanitize=address,undefined -fsanitize-coverage=trace-pc-guard,trace-cmp -fno-omit-frame-pointer
    add_ldflags -fsanitize=address,undefined -fsanitize-coverage=trace-pc-guard,trace-cmp
}

case "$toolchain" in
    *-asan)
        cc_default="${toolchain%-asan}"
        add_cflags  -fsanitize=address
        add_ldflags -fsanitize=address
    ;;
    *-msan)
        cc_default="${toolchain%-msan}"
        add_cflags  -fsanitize=memory -fsanitize-memory-track-origins
        add_ldflags -fsanitize=memory
    ;;
    *-tsan)
        cc_default="${toolchain%-tsan}"
        add_cflags  -fsanitize=thread
        add_ldflags -fsanitize=thread
        case "$toolchain" in
            gcc-tsan)
                add_cflags  -fPIC
                add_ldflags -fPIC
                ;;
        esac
    ;;
    *-usan)
        cc_default="${toolchain%-usan}"
        add_cflags  -fsanitize=undefined
        add_ldflags -fsanitize=undefined
    ;;
    valgrind-*)
        target_exec_default="valgrind"
        case "$toolchain" in
            valgrind-massif)
                target_exec_args="--tool=massif --alloc-fn=av_malloc --alloc-fn=av_mallocz --alloc-fn=av_calloc --alloc-fn=av_fast_padded_malloc --alloc-fn=av_fast_malloc --alloc-fn=av_realloc_f --alloc-fn=av_fast_realloc --alloc-fn=av_realloc"
                ;;
            valgrind-memcheck)
                target_exec_args="--error-exitcode=1 --malloc-fill=0x2a --track-origins=yes --leak-check=full --gen-suppressions=all --suppressions=$source_path/tests/fate-valgrind.supp"
                ;;
        esac
    ;;
    msvc)
        # Check whether the current MSVC version needs the C99 converter.
        # From MSVC 2013 (compiler major version 18) onwards, it does actually
        # support enough of C99 to build ffmpeg. Default to the new
        # behaviour if the regexp was unable to match anything, since this
        # successfully parses the version number of existing supported
        # versions that require the converter (MSVC 2010 and 2012).
        cl_major_ver=$(cl 2>&1 | sed -n 's/.*Version \([[:digit:]]\{1,\}\)\..*/\1/p')
        if [ -z "$cl_major_ver" ] || [ $cl_major_ver -ge 18 ]; then
            cc_default="cl"
            cxx_default="cl"
        else
            die "Unsupported MSVC version (2013 or newer required)"
        fi
        ld_default="$source_path/compat/windows/mslink"
        nm_default="dumpbin -symbols"
        ar_default="lib"
        case "$arch" in
        aarch64|arm64)
            as_default="armasm64"
            ;;
        arm*)
            as_default="armasm"
            ;;
        esac
        target_os_default="win32"
        # Use a relative path for TMPDIR. This makes sure all the
        # ffconf temp files are written with a relative path, avoiding
        # issues with msys/win32 path conversion for MSVC parameters
        # such as -Fo<file> or -out:<file>.
        TMPDIR=.
    ;;
    icl)
        cc_default="icl"
        ld_default="xilink"
        nm_default="dumpbin -symbols"
        ar_default="xilib"
        target_os_default="win32"
        TMPDIR=.
    ;;
    gcov)
        add_cflags  -fprofile-arcs -ftest-coverage
        add_ldflags -fprofile-arcs -ftest-coverage
    ;;
    llvm-cov)
        add_cflags -fprofile-arcs -ftest-coverage
        add_ldflags --coverage
    ;;
    hardened)
        add_cppflags -U_FORTIFY_SOURCE -D_FORTIFY_SOURCE=2
        add_cflags   -fno-strict-overflow -fstack-protector-all
        add_ldflags  -Wl,-z,relro -Wl,-z,now
        add_cflags   -fPIE
        add_ldexeflags -fPIE -pie
    ;;
    ?*)
        die "Unknown toolchain $toolchain"
    ;;
esac

if test -n "$cross_prefix"; then
    test -n "$arch" && test -n "$target_os" ||
        die "Must specify target arch (--arch) and OS (--target-os) when cross-compiling"
    enable cross_compile
fi

ar_default="${cross_prefix}${ar_default}"
cc_default="${cross_prefix}${cc_default}"
cxx_default="${cross_prefix}${cxx_default}"
nm_default="${cross_prefix}${nm_default}"
pkg_config_default="${cross_prefix}${pkg_config_default}"
if ${cross_prefix}${ranlib_default} 2>&1 | grep -q "\-D "; then
    ranlib_default="${cross_prefix}${ranlib_default} -D"
else
    ranlib_default="${cross_prefix}${ranlib_default}"
fi
strip_default="${cross_prefix}${strip_default}"
windres_default="${cross_prefix}${windres_default}"

sysinclude_default="${sysroot}/usr/include"

set_default arch cc cxx doxygen pkg_config ranlib strip sysinclude \
    target_exec target_os x86asmexe nvcc
enabled cross_compile || host_cc_default=$cc
set_default host_cc

pkg_config_fail_message=""
if ! $pkg_config --version >/dev/null 2>&1; then
    warn "$pkg_config not found, library detection may fail."
    pkg_config=false
elif is_in -static $cc $LDFLAGS && ! is_in --static $pkg_config $pkg_config_flags; then
    pkg_config_fail_message="
Note: When building a static binary, add --pkg-config-flags=\"--static\"."
fi

if test $doxygen != $doxygen_default && \
  ! $doxygen --version >/dev/null 2>&1; then
    warn "Specified doxygen \"$doxygen\" not found, API documentation will fail to build."
fi

exesuf() {
    case $1 in
        mingw32*|mingw64*|win32|win64|cygwin*|*-dos|freedos|opendos|os/2*|symbian) echo .exe ;;
    esac
}

EXESUF=$(exesuf $target_os)
HOSTEXESUF=$(exesuf $host_os)

# set temporary file name
: ${TMPDIR:=$TEMPDIR}
: ${TMPDIR:=$TMP}
: ${TMPDIR:=/tmp}

if [ -n "$tempprefix" ] ; then
    mktemp(){
        tmpname="$tempprefix.${HOSTNAME}.${UID}"
        echo "$tmpname"
        mkdir "$tmpname"
    }
elif ! test_cmd mktemp -u XXXXXX; then
    # simple replacement for missing mktemp
    # NOT SAFE FOR GENERAL USE
    mktemp(){
        tmpname="${2%%XXX*}.${HOSTNAME}.${UID}.$$"
        echo "$tmpname"
        mkdir "$tmpname"
    }
fi

FFTMPDIR=$(mktemp -d "${TMPDIR}/ffconf.XXXXXXXX" 2> /dev/null) ||
    die "Unable to create temporary directory in $TMPDIR."

tmpfile(){
    tmp="${FFTMPDIR}/test"$2
    (set -C; exec > $tmp) 2> /dev/null ||
        die "Unable to create temporary file in $FFTMPDIR."
    eval $1=$tmp
}

trap 'rm -rf -- "$FFTMPDIR"' EXIT
trap 'exit 2' INT

tmpfile TMPASM .asm
tmpfile TMPC   .c
tmpfile TMPCPP .cpp
tmpfile TMPE   $EXESUF
tmpfile TMPH   .h
tmpfile TMPM   .m
tmpfile TMPO   .o
tmpfile TMPS   .S
tmpfile TMPSH  .sh
tmpfile TMPV   .ver

unset -f mktemp

chmod +x $TMPE

# make sure we can execute files in $TMPDIR
cat > $TMPSH 2>> $logfile <<EOF
#! /bin/sh
EOF
chmod +x $TMPSH >> $logfile 2>&1
if ! $TMPSH >> $logfile 2>&1; then
    cat <<EOF
Unable to create and execute files in $TMPDIR.  Set the TMPDIR environment
variable to another directory and make sure that it is not mounted noexec.
EOF
    die "Sanity test failed."
fi

armasm_flags(){
    for flag; do
        case $flag in
            # Filter out MSVC cl.exe options from cflags that shouldn't
            # be passed to gas-preprocessor
            -M[TD]*)                                            ;;
            *)                  echo $flag                      ;;
        esac
   done
}

cparser_flags(){
    for flag; do
        case $flag in
            -Wno-switch)             echo -Wno-switch-enum ;;
            -Wno-format-zero-length) ;;
            -Wdisabled-optimization) ;;
            -Wno-pointer-sign)       echo -Wno-other ;;
            *)                       echo $flag ;;
        esac
    done
}

msvc_common_flags(){
    for flag; do
        case $flag in
            # In addition to specifying certain flags under the compiler
            # specific filters, they must be specified here as well or else the
            # generic catch all at the bottom will print the original flag.
            -Wall)                ;;
            -Wextra)              ;;
            -std=c99)             ;;
            # Common flags
            -fomit-frame-pointer) ;;
            -g)                   echo -Z7 ;;
            -fno-math-errno)      ;;
            -fno-common)          ;;
            -fno-signed-zeros)    ;;
            -fPIC)                ;;
            -mthumb)              ;;
            -march=*)             ;;
            -lz)                  echo zlib.lib ;;
            -lx264)               echo libx264.lib ;;
            -lstdc++)             ;;
            -l*)                  echo ${flag#-l}.lib ;;
            -LARGEADDRESSAWARE)   echo $flag ;;
            -L*)                  echo -libpath:${flag#-L} ;;
            *)                    echo $flag ;;
        esac
    done
}

msvc_flags(){
    msvc_common_flags "$@"
    for flag; do
        case $flag in
            -Wall)                echo -W3 -wd4018 -wd4146 -wd4244 -wd4305     \
                                       -wd4554 ;;
            -Wextra)              echo -W4 -wd4244 -wd4127 -wd4018 -wd4389     \
                                       -wd4146 -wd4057 -wd4204 -wd4706 -wd4305 \
                                       -wd4152 -wd4324 -we4013 -wd4100 -wd4214 \
                                       -wd4307 \
                                       -wd4273 -wd4554 -wd4701 -wd4703 ;;
        esac
    done
}

icl_flags(){
    msvc_common_flags "$@"
    for flag; do
        case $flag in
            # Despite what Intel's documentation says -Wall, which is supported
            # on Windows, does enable remarks so disable them here.
            -Wall)                echo $flag -Qdiag-disable:remark ;;
            -std=c99)             echo -Qstd=c99 ;;
            -flto)                echo -ipo ;;
        esac
    done
}

icc_flags(){
    for flag; do
        case $flag in
            -flto)                echo -ipo ;;
            *)                    echo $flag ;;
        esac
    done
}

suncc_flags(){
    for flag; do
        case $flag in
            -march=*|-mcpu=*)
                case "${flag#*=}" in
                    native)                   echo -xtarget=native       ;;
                    v9|niagara)               echo -xarch=sparc          ;;
                    ultrasparc)               echo -xarch=sparcvis       ;;
                    ultrasparc3|niagara2)     echo -xarch=sparcvis2      ;;
                    i586|pentium)             echo -xchip=pentium        ;;
                    i686|pentiumpro|pentium2) echo -xtarget=pentium_pro  ;;
                    pentium3*|c3-2)           echo -xtarget=pentium3     ;;
                    pentium-m)          echo -xarch=sse2 -xchip=pentium3 ;;
                    pentium4*)          echo -xtarget=pentium4           ;;
                    prescott|nocona)    echo -xarch=sse3 -xchip=pentium4 ;;
                    *-sse3)             echo -xarch=sse3                 ;;
                    core2)              echo -xarch=ssse3 -xchip=core2   ;;
                    bonnell)                   echo -xarch=ssse3         ;;
                    corei7|nehalem)            echo -xtarget=nehalem     ;;
                    westmere)                  echo -xtarget=westmere    ;;
                    silvermont)                echo -xarch=sse4_2        ;;
                    corei7-avx|sandybridge)    echo -xtarget=sandybridge ;;
                    core-avx*|ivybridge|haswell|broadwell|skylake*|knl)
                                               echo -xarch=avx           ;;
                    amdfam10|barcelona)        echo -xtarget=barcelona   ;;
                    btver1)                    echo -xarch=amdsse4a      ;;
                    btver2|bdver*|znver*)      echo -xarch=avx           ;;
                    athlon-4|athlon-[mx]p)     echo -xarch=ssea          ;;
                    k8|opteron|athlon64|athlon-fx)
                                               echo -xarch=sse2a         ;;
                    athlon*)                   echo -xarch=pentium_proa  ;;
                esac
                ;;
            -std=c99)             echo -xc99              ;;
            -fomit-frame-pointer) echo -xregs=frameptr    ;;
            -fPIC)                echo -KPIC -xcode=pic32 ;;
            -W*,*)                echo $flag              ;;
            -f*-*|-W*|-mimpure-text)                      ;;
            -shared)              echo -G                 ;;
            *)                    echo $flag              ;;
        esac
    done
}

probe_cc(){
    pfx=$1
    _cc=$2
    first=$3

    unset _type _ident _cc_c _cc_e _cc_o _flags _cflags
    unset _ld_o _ldflags _ld_lib _ld_path
    unset _depflags _DEPCMD _DEPFLAGS
    _flags_filter=echo

    if $_cc --version 2>&1 | grep -q '^GNU assembler'; then
        true # no-op to avoid reading stdin in following checks
    elif $_cc -v 2>&1 | grep -q '^gcc.*LLVM'; then
        _type=llvm_gcc
        gcc_extra_ver=$(expr "$($_cc --version 2>/dev/null | head -n1)" : '.*\((.*)\)')
        _ident="llvm-gcc $($_cc -dumpversion 2>/dev/null) $gcc_extra_ver"
        _depflags='-MMD -MF $(@:.o=.d) -MT $@'
        _cflags_speed='-O3'
        _cflags_size='-Os'
    elif $_cc -v 2>&1 | grep -qi ^gcc; then
        _type=gcc
        gcc_version=$($_cc --version | head -n1)
        gcc_basever=$($_cc -dumpversion)
        gcc_pkg_ver=$(expr "$gcc_version" : '[^ ]* \(([^)]*)\)')
        gcc_ext_ver=$(expr "$gcc_version" : ".*$gcc_pkg_ver $gcc_basever \\(.*\\)")
        _ident=$(cleanws "gcc $gcc_basever $gcc_pkg_ver $gcc_ext_ver")
        case $gcc_basever in
            2) ;;
            2.*) ;;
            *) _depflags='-MMD -MF $(@:.o=.d) -MT $@' ;;
        esac
        if [ "$first" = true ]; then
            case $gcc_basever in
                4.2*)
                warn "gcc 4.2 is outdated and may miscompile FFmpeg. Please use a newer compiler." ;;
            esac
        fi
        _cflags_speed='-O3'
        _cflags_size='-Os'
    elif $_cc --version 2>/dev/null | grep -q ^icc; then
        _type=icc
        _ident=$($_cc --version | head -n1)
        _depflags='-MMD'
        _cflags_speed='-O3'
        _cflags_size='-Os'
        _cflags_noopt='-O1'
        _flags_filter=icc_flags
    elif $_cc -v 2>&1 | grep -q xlc; then
        _type=xlc
        _ident=$($_cc -qversion 2>/dev/null | head -n1)
        _cflags_speed='-O5'
        _cflags_size='-O5 -qcompact'
    elif $_cc --vsn 2>/dev/null | grep -Eq "ARM (C/C\+\+ )?Compiler"; then
        test -d "$sysroot" || die "No valid sysroot specified."
        _type=armcc
        _ident=$($_cc --vsn | grep -i build | head -n1 | sed 's/.*: //')
        armcc_conf="$PWD/armcc.conf"
        $_cc --arm_linux_configure                 \
             --arm_linux_config_file="$armcc_conf" \
             --configure_sysroot="$sysroot"        \
             --configure_cpp_headers="$sysinclude" >>$logfile 2>&1 ||
             die "Error creating armcc configuration file."
        $_cc --vsn | grep -q RVCT && armcc_opt=rvct || armcc_opt=armcc
        _flags="--arm_linux_config_file=$armcc_conf --translate_gcc"
        as_default="${cross_prefix}gcc"
        _depflags='-MMD'
        _cflags_speed='-O3'
        _cflags_size='-Os'
    elif $_cc -v 2>&1 | grep -q clang && ! $_cc -? > /dev/null 2>&1; then
        _type=clang
        _ident=$($_cc --version 2>/dev/null | head -n1)
        _depflags='-MMD -MF $(@:.o=.d) -MT $@'
        _cflags_speed='-O3'
        _cflags_size='-Oz'
    elif $_cc -V 2>&1 | grep -q Sun; then
        _type=suncc
        _ident=$($_cc -V 2>&1 | head -n1 | cut -d' ' -f 2-)
        _DEPCMD='$(DEP$(1)) $(DEP$(1)FLAGS) $($(1)DEP_FLAGS) $< | sed -e "1s,^.*: ,$@: ," -e "\$$!s,\$$, \\\," -e "1!s,^.*: , ," > $(@:.o=.d)'
        _DEPFLAGS='-xM1 -xc99'
        _ldflags='-std=c99'
        _cflags_speed='-O5'
        _cflags_size='-O5 -xspace'
        _flags_filter=suncc_flags
    elif $_cc -v 2>&1 | grep -q 'PathScale\|Path64'; then
        _type=pathscale
        _ident=$($_cc -v 2>&1 | head -n1 | tr -d :)
        _depflags='-MMD -MF $(@:.o=.d) -MT $@'
        _cflags_speed='-O2'
        _cflags_size='-Os'
        _flags_filter='filter_out -Wdisabled-optimization'
    elif $_cc -v 2>&1 | grep -q Open64; then
        _type=open64
        _ident=$($_cc -v 2>&1 | head -n1 | tr -d :)
        _depflags='-MMD -MF $(@:.o=.d) -MT $@'
        _cflags_speed='-O2'
        _cflags_size='-Os'
        _flags_filter='filter_out -Wdisabled-optimization|-Wtype-limits|-fno-signed-zeros'
    elif $_cc 2>&1 | grep -q 'Microsoft.*ARM.*Assembler'; then
        _type=armasm
        _ident=$($_cc | head -n1)
        # 4509: "This form of conditional instruction is deprecated"
        _flags="-nologo -ignore 4509"
        _flags_filter=armasm_flags
    elif $_cc 2>&1 | grep -q Intel; then
        _type=icl
        _ident=$($_cc 2>&1 | head -n1)
        _depflags='-QMMD -QMF$(@:.o=.d) -QMT$@'
        # Not only is O3 broken on 13.x+ but it is slower on all previous
        # versions (tested) as well.
        _cflags_speed="-O2"
        _cflags_size="-O1 -Oi" # -O1 without -Oi miscompiles stuff
        if $_cc 2>&1 | grep -q Linker; then
            _ld_o='-out:$@'
        else
            _ld_o='-Fe$@'
        fi
        _cc_o='-Fo$@'
        _cc_e='-P'
        _flags_filter=icl_flags
        _ld_lib='lib%.a'
        _ld_path='-libpath:'
        # -Qdiag-error to make icl error when seeing certain unknown arguments
        _flags='-nologo -Qdiag-error:4044,10157'
        # -Qvec- -Qsimd- to prevent miscompilation, -GS, fp:precise for consistency
        # with MSVC which enables it by default.
        _cflags='-Qms0 -Qvec- -Qsimd- -GS -fp:precise'
        disable stripping
    elif $_cc -? 2>/dev/null | grep -q 'LLVM.*Linker'; then
        # lld can emulate multiple different linkers; in ms link.exe mode,
        # the -? parameter gives the help output which contains an identifyable
        # string, while it gives an error in other modes.
        _type=lld-link
        # The link.exe mode doesn't have a switch for getting the version,
        # but we can force it back to gnu mode and get the version from there.
        _ident=$($_cc -flavor gnu --version 2>/dev/null)
        _ld_o='-out:$@'
        _flags_filter=msvc_flags
        _ld_lib='lib%.a'
        _ld_path='-libpath:'
    elif $_cc -nologo- 2>&1 | grep -q Microsoft || { $_cc -v 2>&1 | grep -q clang && $_cc -? > /dev/null 2>&1; }; then
        _type=msvc
        _ident=$($_cc 2>&1 | head -n1 | tr -d '\r')
        _DEPCMD='$(DEP$(1)) $(DEP$(1)FLAGS) $($(1)DEP_FLAGS) $< 2>&1 | awk '\''/including/ { sub(/^.*file: */, ""); gsub(/\\/, "/"); if (!match($$0, / /)) print "$@:", $$0 }'\'' > $(@:.o=.d)'
        _DEPFLAGS='$(CPPFLAGS) $(CFLAGS) -showIncludes -Zs'
        _cflags_speed="-O2"
        _cflags_size="-O1"
        _cflags_noopt="-O1"
        if $_cc -nologo- 2>&1 | grep -q Linker; then
            _ld_o='-out:$@'
        else
            _ld_o='-Fe$@'
        fi
        _cc_o='-Fo$@'
        _cc_e='-P -Fi$@'
        _flags_filter=msvc_flags
        _ld_lib='lib%.a'
        _ld_path='-libpath:'
        _flags='-nologo'
        disable stripping
    elif $_cc --version 2>/dev/null | grep -q ^cparser; then
        _type=cparser
        _ident=$($_cc --version | head -n1)
        _depflags='-MMD'
        _cflags_speed='-O4'
        _cflags_size='-O2'
        _flags_filter=cparser_flags
    fi

    eval ${pfx}_type=\$_type
    eval ${pfx}_ident=\$_ident
}

set_ccvars(){
    eval ${1}_C=\${_cc_c-\${${1}_C}}
    eval ${1}_E=\${_cc_e-\${${1}_E}}
    eval ${1}_O=\${_cc_o-\${${1}_O}}

    if [ -n "$_depflags" ]; then
        eval ${1}_DEPFLAGS=\$_depflags
    else
        eval ${1}DEP=\${_DEPCMD:-\$DEPCMD}
        eval ${1}DEP_FLAGS=\${_DEPFLAGS:-\$DEPFLAGS}
        eval DEP${1}FLAGS=\$_flags
    fi
}

probe_cc cc "$cc" "true"
cflags_filter=$_flags_filter
cflags_speed=$_cflags_speed
cflags_size=$_cflags_size
cflags_noopt=$_cflags_noopt
add_cflags $_flags $_cflags
cc_ldflags=$_ldflags
set_ccvars CC
set_ccvars CXX

probe_cc hostcc "$host_cc"
host_cflags_filter=$_flags_filter
host_cflags_speed=$_cflags_speed
add_host_cflags  $_flags $_cflags
set_ccvars HOSTCC

test -n "$cc_type" && enable $cc_type ||
    warn "Unknown C compiler $cc, unable to select optimal CFLAGS"

: ${as_default:=$cc}
: ${objcc_default:=$cc}
: ${dep_cc_default:=$cc}
: ${ld_default:=$cc}
: ${host_ld_default:=$host_cc}
set_default ar as objcc dep_cc ld ln_s host_ld windres

probe_cc as "$as"
asflags_filter=$_flags_filter
add_asflags $_flags $_cflags
set_ccvars AS

probe_cc objcc "$objcc"
objcflags_filter=$_flags_filter
add_objcflags $_flags $_cflags
set_ccvars OBJC

probe_cc ld "$ld"
ldflags_filter=$_flags_filter
add_ldflags $_flags $_ldflags
test "$cc_type" != "$ld_type" && add_ldflags $cc_ldflags
LD_O=${_ld_o-$LD_O}
LD_LIB=${_ld_lib-$LD_LIB}
LD_PATH=${_ld_path-$LD_PATH}

probe_cc hostld "$host_ld"
host_ldflags_filter=$_flags_filter
add_host_ldflags $_flags $_ldflags
HOSTLD_O=${_ld_o-$HOSTLD_O}

if [ -z "$CC_DEPFLAGS" ] && [ "$dep_cc" != "$cc" ]; then
    probe_cc depcc "$dep_cc"
    CCDEP=${_DEPCMD:-$DEPCMD}
    CCDEP_FLAGS=${_DEPFLAGS:=$DEPFLAGS}
    DEPCCFLAGS=$_flags
fi

if $ar 2>&1 | grep -q Microsoft; then
    arflags="-nologo"
    ar_o='-out:$@'
elif $ar 2>&1 | grep -q "\[D\] "; then
    arflags="rcD"
    ar_o='$@'
else
    arflags="rc"
    ar_o='$@'
fi

add_cflags $extra_cflags
add_cxxflags $extra_cxxflags
add_objcflags $extra_objcflags
add_asflags $extra_cflags

if test -n "$sysroot"; then
    case "$cc_type" in
        gcc|llvm_gcc|clang)
            add_cppflags --sysroot="$sysroot"
            add_ldflags --sysroot="$sysroot"
        ;;
    esac
fi

if test "$cpu" = host; then
    enabled cross_compile &&
        die "--cpu=host makes no sense when cross-compiling."

    case "$cc_type" in
        gcc|llvm_gcc)
            check_native(){
                $cc $1=native -v -c -o $TMPO $TMPC >$TMPE 2>&1 || return
                sed -n "/cc1.*$1=/{
                            s/.*$1=\\([^ ]*\\).*/\\1/
                            p
                            q
                        }" $TMPE
            }
            cpu=$(check_native -march || check_native -mcpu)
        ;;
        clang)
            check_native(){
                $cc $1=native -v -c -o $TMPO $TMPC >$TMPE 2>&1 || return
                sed -n "/cc1.*-target-cpu /{
                            s/.*-target-cpu \\([^ ]*\\).*/\\1/
                            p
                            q
                        }" $TMPE
            }
            cpu=$(check_native -march)
        ;;
    esac

    test "${cpu:-host}" = host &&
        die "--cpu=host not supported with compiler $cc"
fi

# Deal with common $arch aliases
case "$arch" in
    aarch64|arm64)
        arch="aarch64"
    ;;
    arm*|iPad*|iPhone*)
        arch="arm"
    ;;
    mips*|IP*)
        case "$arch" in
        *el)
            add_cppflags -EL
            add_ldflags -EL
        ;;
        *eb)
            add_cppflags -EB
            add_ldflags -EB
        ;;
        esac
        arch="mips"
    ;;
    parisc*|hppa*)
        arch="parisc"
    ;;
    "Power Macintosh"|ppc*|powerpc*)
        arch="ppc"
    ;;
    s390|s390x)
        arch="s390"
    ;;
    sh4|sh)
        arch="sh4"
    ;;
    sun4*|sparc*)
        arch="sparc"
    ;;
    tilegx|tile-gx)
        arch="tilegx"
    ;;
    i[3-6]86*|i86pc|BePC|x86pc|x86_64|x86_32|amd64)
        arch="x86"
    ;;
esac

is_in $arch $ARCH_LIST || warn "unknown architecture $arch"
enable $arch

# Add processor-specific flags
if enabled aarch64; then

    case $cpu in
        armv*)
            cpuflags="-march=$cpu"
        ;;
        *)
            cpuflags="-mcpu=$cpu"
        ;;
    esac

elif enabled alpha; then

    cpuflags="-mcpu=$cpu"

elif enabled arm; then

    check_arm_arch() {
        test_cpp_condition stddef.h \
            "defined __ARM_ARCH_${1}__ || defined __TARGET_ARCH_${2:-$1}" \
            $cpuflags
    }

    probe_arm_arch() {
        if   check_arm_arch 4;        then echo armv4
        elif check_arm_arch 4T;       then echo armv4t
        elif check_arm_arch 5;        then echo armv5
        elif check_arm_arch 5E;       then echo armv5e
        elif check_arm_arch 5T;       then echo armv5t
        elif check_arm_arch 5TE;      then echo armv5te
        elif check_arm_arch 5TEJ;     then echo armv5te
        elif check_arm_arch 6;        then echo armv6
        elif check_arm_arch 6J;       then echo armv6j
        elif check_arm_arch 6K;       then echo armv6k
        elif check_arm_arch 6Z;       then echo armv6z
        elif check_arm_arch 6KZ;      then echo armv6zk
        elif check_arm_arch 6ZK;      then echo armv6zk
        elif check_arm_arch 6T2;      then echo armv6t2
        elif check_arm_arch 7;        then echo armv7
        elif check_arm_arch 7A  7_A;  then echo armv7-a
        elif check_arm_arch 7S;       then echo armv7-a
        elif check_arm_arch 7R  7_R;  then echo armv7-r
        elif check_arm_arch 7M  7_M;  then echo armv7-m
        elif check_arm_arch 7EM 7E_M; then echo armv7-m
        elif check_arm_arch 8A  8_A;  then echo armv8-a
        fi
    }

    [ "$cpu" = generic ] && cpu=$(probe_arm_arch)

    case $cpu in
        armv*)
            cpuflags="-march=$cpu"
            subarch=$(echo $cpu | sed 's/[^a-z0-9]//g')
        ;;
        *)
            cpuflags="-mcpu=$cpu"
            case $cpu in
                cortex-a*)                               subarch=armv7a  ;;
                cortex-r*)                               subarch=armv7r  ;;
                cortex-m*)                 enable thumb; subarch=armv7m  ;;
                arm11*)                                  subarch=armv6   ;;
                arm[79]*e*|arm9[24]6*|arm96*|arm102[26]) subarch=armv5te ;;
                armv4*|arm7*|arm9[24]*)                  subarch=armv4   ;;
                *)                             subarch=$(probe_arm_arch) ;;
            esac
        ;;
    esac

    case "$subarch" in
        armv5t*)    enable fast_clz                ;;
        armv[6-8]*)
            enable fast_clz
            disabled fast_unaligned || enable fast_unaligned
            ;;
    esac

elif enabled avr32; then

    case $cpu in
        ap7[02]0[0-2])
            subarch="avr32_ap"
            cpuflags="-mpart=$cpu"
        ;;
        ap)
            subarch="avr32_ap"
            cpuflags="-march=$cpu"
        ;;
        uc3[ab]*)
            subarch="avr32_uc"
            cpuflags="-mcpu=$cpu"
        ;;
        uc)
            subarch="avr32_uc"
            cpuflags="-march=$cpu"
        ;;
    esac

elif enabled bfin; then

    cpuflags="-mcpu=$cpu"

elif enabled mips; then

    cpuflags="-march=$cpu"

    if [ "$cpu" != "generic" ]; then
        disable mips32r2
        disable mips32r5
        disable mips64r2
        disable mips32r6
        disable mips64r6
        disable loongson2
        disable loongson3

        case $cpu in
            24kc|24kf*|24kec|34kc|1004kc|24kef*|34kf*|1004kf*|74kc|74kf)
                enable mips32r2
                disable msa
            ;;
            p5600|i6400|p6600)
                disable mipsdsp
                disable mipsdspr2
            ;;
            loongson*)
                enable loongson2
                enable loongson3
                enable local_aligned
                enable simd_align_16
                enable fast_64bit
                enable fast_clz
                enable fast_cmov
                enable fast_unaligned
                disable aligned_stack
                disable mipsfpu
                disable mipsdsp
                disable mipsdspr2
                # When gcc version less than 5.3.0, add -fno-expensive-optimizations flag.
                if [ $cc == gcc ]; then
                    gcc_version=$(gcc -dumpversion)
                    if [ "$(echo "$gcc_version 5.3.0" | tr " " "\n" | sort -rV | head -n 1)" == "$gcc_version" ]; then
                        expensive_optimization_flag=""
                    else
                        expensive_optimization_flag="-fno-expensive-optimizations"
                    fi
                fi
                case $cpu in
                    loongson3*)
                        cpuflags="-march=loongson3a -mhard-float $expensive_optimization_flag"
                    ;;
                    loongson2e)
                        cpuflags="-march=loongson2e -mhard-float $expensive_optimization_flag"
                    ;;
                    loongson2f)
                        cpuflags="-march=loongson2f -mhard-float $expensive_optimization_flag"
                    ;;
                esac
            ;;
            *)
                # Unknown CPU. Disable everything.
                warn "unknown CPU. Disabling all MIPS optimizations."
                disable mipsfpu
                disable mipsdsp
                disable mipsdspr2
                disable msa
                disable mmi
            ;;
        esac

        case $cpu in
            24kc)
                disable mipsfpu
                disable mipsdsp
                disable mipsdspr2
            ;;
            24kf*)
                disable mipsdsp
                disable mipsdspr2
            ;;
            24kec|34kc|1004kc)
                disable mipsfpu
                disable mipsdspr2
            ;;
            24kef*|34kf*|1004kf*)
                disable mipsdspr2
            ;;
            74kc)
                disable mipsfpu
            ;;
            p5600)
                enable mips32r5
                check_cflags "-mtune=p5600" && check_cflags "-msched-weight -mload-store-pairs -funroll-loops"
            ;;
            i6400)
                enable mips64r6
                check_cflags "-mtune=i6400 -mabi=64" && check_cflags "-msched-weight -mload-store-pairs -funroll-loops" && check_ldflags "-mabi=64"
            ;;
            p6600)
                enable mips64r6
                check_cflags "-mtune=p6600 -mabi=64" && check_cflags "-msched-weight -mload-store-pairs -funroll-loops" && check_ldflags "-mabi=64"
            ;;
        esac
    else
        # We do not disable anything. Is up to the user to disable the unwanted features.
        warn 'generic cpu selected'
    fi

elif enabled ppc; then

    disable ldbrx

    case $(tolower $cpu) in
        601|ppc601|powerpc601)
            cpuflags="-mcpu=601"
            disable altivec
        ;;
        603*|ppc603*|powerpc603*)
            cpuflags="-mcpu=603"
            disable altivec
        ;;
        604*|ppc604*|powerpc604*)
            cpuflags="-mcpu=604"
            disable altivec
        ;;
        g3|75*|ppc75*|powerpc75*)
            cpuflags="-mcpu=750"
            disable altivec
        ;;
        g4|745*|ppc745*|powerpc745*)
            cpuflags="-mcpu=7450"
            disable vsx
        ;;
        74*|ppc74*|powerpc74*)
            cpuflags="-mcpu=7400"
            disable vsx
        ;;
        g5|970|ppc970|powerpc970)
            cpuflags="-mcpu=970"
            disable vsx
        ;;
        power[3-6]*)
            cpuflags="-mcpu=$cpu"
            disable vsx
        ;;
        power[7-8]*)
            cpuflags="-mcpu=$cpu"
        ;;
        cell)
            cpuflags="-mcpu=cell"
            enable ldbrx
            disable vsx
        ;;
        e500mc)
            cpuflags="-mcpu=e500mc"
            disable altivec
        ;;
        e500v2)
            cpuflags="-mcpu=8548 -mhard-float -mfloat-gprs=double"
            disable altivec
            disable dcbzl
        ;;
        e500)
            cpuflags="-mcpu=8540 -mhard-float"
            disable altivec
            disable dcbzl
        ;;
    esac

elif enabled sparc; then

    case $cpu in
        cypress|f93[04]|tsc701|sparcl*|supersparc|hypersparc|niagara|v[789])
            cpuflags="-mcpu=$cpu"
        ;;
        ultrasparc*|niagara[234])
            cpuflags="-mcpu=$cpu"
        ;;
    esac

elif enabled x86; then

    case $cpu in
        i[345]86|pentium)
            cpuflags="-march=$cpu"
            disable i686
            disable mmx
        ;;
        # targets that do NOT support nopl and conditional mov (cmov)
        pentium-mmx|k6|k6-[23]|winchip-c6|winchip2|c3)
            cpuflags="-march=$cpu"
            disable i686
        ;;
        # targets that do support nopl and conditional mov (cmov)
        i686|pentiumpro|pentium[23]|pentium-m|athlon|athlon-tbird|athlon-4|athlon-[mx]p|athlon64*|k8*|opteron*|athlon-fx\
        |core*|atom|bonnell|nehalem|westmere|silvermont|sandybridge|ivybridge|haswell|broadwell|skylake*|knl\
        |amdfam10|barcelona|b[dt]ver*|znver*)
            cpuflags="-march=$cpu"
            enable i686
            enable fast_cmov
        ;;
        # targets that do support conditional mov but on which it's slow
        pentium4|pentium4m|prescott|nocona)
            cpuflags="-march=$cpu"
            enable i686
            disable fast_cmov
        ;;
    esac

fi

if [ "$cpu" != generic ]; then
    add_cflags  $cpuflags
    add_asflags $cpuflags
    test "$cc_type" = "$ld_type" && add_ldflags $cpuflags
fi

# compiler sanity check
test_exec <<EOF
int main(void){ return 0; }
EOF
if test "$?" != 0; then
    echo "$cc is unable to create an executable file."
    if test -z "$cross_prefix" && ! enabled cross_compile ; then
        echo "If $cc is a cross-compiler, use the --enable-cross-compile option."
        echo "Only do this if you know what cross compiling means."
    fi
    die "C compiler test failed."
fi

add_cppflags -D_ISOC99_SOURCE
add_cxxflags -D__STDC_CONSTANT_MACROS
check_cxxflags -std=c++11 || check_cxxflags -std=c++0x

# some compilers silently accept -std=c11, so we also need to check that the
# version macro is defined properly
test_cflags_cc -std=c11 ctype.h "__STDC_VERSION__ >= 201112L" &&
    add_cflags -std=c11 ||
    check_cflags -std=c99

check_cppflags -D_FILE_OFFSET_BITS=64
check_cppflags -D_LARGEFILE_SOURCE

add_host_cppflags -D_ISOC99_SOURCE
check_host_cflags -std=c99
check_host_cflags -Wall
check_host_cflags $host_cflags_speed

check_64bit(){
    arch32=$1
    arch64=$2
    expr=${3:-'sizeof(void *) > 4'}
    test_code cc "" "int test[2*($expr) - 1]" &&
        subarch=$arch64 || subarch=$arch32
    enable $subarch
}

case "$arch" in
    aarch64|alpha|ia64)
        enabled shared && enable_weak pic
    ;;
    mips)
        check_64bit mips mips64 '_MIPS_SIM > 1'
        enabled shared && enable_weak pic
    ;;
    parisc)
        check_64bit parisc parisc64
        enabled shared && enable_weak pic
    ;;
    ppc)
        check_64bit ppc ppc64
        enabled shared && enable_weak pic
    ;;
    s390)
        check_64bit s390 s390x
        enabled shared && enable_weak pic
    ;;
    sparc)
        check_64bit sparc sparc64
        enabled shared && enable_weak pic
    ;;
    x86)
        check_64bit x86_32 x86_64
        # Treat x32 as x64 for now. Note it also needs pic if shared
        test "$subarch" = "x86_32" && test_cpp_condition stddef.h 'defined(__x86_64__)' &&
            subarch=x86_64 && enable x86_64 && disable x86_32
        if enabled x86_64; then
            enabled shared && enable_weak pic
            objformat=elf64
        fi
    ;;
esac

# OS specific
case $target_os in
    aix)
        SHFLAGS=-shared
        add_cppflags '-I\$(SRC_PATH)/compat/aix'
        enabled shared && add_ldflags -Wl,-brtl
        arflags='-Xany -r -c'
        striptype=""
        ;;
    android)
        disable symver
        enable section_data_rel_ro
        add_cflags -fPIE
        add_ldexeflags -fPIE -pie
        SLIB_INSTALL_NAME='$(SLIBNAME)'
        SLIB_INSTALL_LINKS=
        SHFLAGS='-shared -Wl,-soname,$(SLIBNAME)'
        ;;
    haiku)
        prefix_default="/boot/common"
        network_extralibs="-lnetwork"
        host_extralibs=
        ;;
    sunos)
        SHFLAGS='-shared -Wl,-h,$$(@F)'
        enabled x86 && append SHFLAGS -mimpure-text
        network_extralibs="-lsocket -lnsl"
        add_cppflags -D__EXTENSIONS__
        # When using suncc to build, the Solaris linker will mark
        # an executable with each instruction set encountered by
        # the Solaris assembler.  As our libraries contain their own
        # guards for processor-specific code, instead suppress
        # generation of the HWCAPS ELF section on Solaris x86 only.
        enabled_all suncc x86 &&
            echo "hwcap_1 = OVERRIDE;" > mapfile &&
            add_ldflags -Wl,-M,mapfile
        nm_default='nm -P -g'
        version_script='-M'
        VERSION_SCRIPT_POSTPROCESS_CMD='perl $(SRC_PATH)/compat/solaris/make_sunver.pl - $(OBJS)'
        ;;
    netbsd)
        disable symver
        oss_indev_extralibs="-lossaudio"
        oss_outdev_extralibs="-lossaudio"
        enabled gcc || check_ldflags -Wl,-zmuldefs
        ;;
    openbsd|bitrig)
        disable symver
        striptype=""
        SHFLAGS='-shared'
        SLIB_INSTALL_NAME='$(SLIBNAME).$(LIBMAJOR).$(LIBMINOR)'
        SLIB_INSTALL_LINKS=
        oss_indev_extralibs="-lossaudio"
        oss_outdev_extralibs="-lossaudio"
        ;;
    dragonfly)
        disable symver
        ;;
    freebsd)
        ;;
    bsd/os)
        add_extralibs -lpoll -lgnugetopt
        strip="strip -d"
        ;;
    darwin)
        enabled ppc && add_asflags -force_cpusubtype_ALL
        install_name_dir_default='$(SHLIBDIR)'
        SHFLAGS='-dynamiclib -Wl,-single_module -Wl,-install_name,$(INSTALL_NAME_DIR)/$(SLIBNAME_WITH_MAJOR),-current_version,$(LIBVERSION),-compatibility_version,$(LIBMAJOR)'
        enabled x86_32 && append SHFLAGS -Wl,-read_only_relocs,suppress
        strip="${strip} -x"
        add_ldflags -Wl,-dynamic,-search_paths_first
        check_cflags -Werror=partial-availability
        SLIBSUF=".dylib"
        SLIBNAME_WITH_VERSION='$(SLIBPREF)$(FULLNAME).$(LIBVERSION)$(SLIBSUF)'
        SLIBNAME_WITH_MAJOR='$(SLIBPREF)$(FULLNAME).$(LIBMAJOR)$(SLIBSUF)'
        enabled x86_64 && objformat="macho64" || objformat="macho32"
        enabled_any pic shared x86_64 ||
            { check_cflags -mdynamic-no-pic && add_asflags -mdynamic-no-pic; }
        check_headers dispatch/dispatch.h &&
            add_cppflags '-I\$(SRC_PATH)/compat/dispatch_semaphore'
        if test -n "$sysroot"; then
            is_in -isysroot $cc $CPPFLAGS $CFLAGS || check_cppflags -isysroot $sysroot
            is_in -isysroot $ld $LDFLAGS          || check_ldflags  -isysroot $sysroot
        fi
        version_script='-exported_symbols_list'
        VERSION_SCRIPT_POSTPROCESS_CMD='tr " " "\n" | sed -n /global:/,/local:/p | grep ";" | tr ";" "\n" | sed -E "s/(.+)/_\1/g" | sed -E "s/(.+[^*])$$$$/\1*/"'
        ;;
    msys*)
        die "Native MSYS builds are discouraged, please use the MINGW environment."
        ;;
    mingw32*|mingw64*)
        target_os=mingw32
        LIBTARGET=i386
        if enabled x86_64; then
            LIBTARGET="i386:x86-64"
        elif enabled arm; then
            LIBTARGET="arm"
        elif enabled aarch64; then
            LIBTARGET="arm64"
        fi
        if enabled shared; then
            # Cannot build both shared and static libs when using dllimport.
            disable static
        fi
        enabled shared && ! enabled small && test_cmd $windres --version && enable gnu_windres
        enabled x86_32 && check_ldflags -Wl,--large-address-aware
        shlibdir_default="$bindir_default"
        SLIBPREF=""
        SLIBSUF=".dll"
        SLIBNAME_WITH_VERSION='$(SLIBPREF)$(FULLNAME)-$(LIBVERSION)$(SLIBSUF)'
        SLIBNAME_WITH_MAJOR='$(SLIBPREF)$(FULLNAME)-$(LIBMAJOR)$(SLIBSUF)'
        if test_cmd lib.exe -list; then
            SLIB_EXTRA_CMD=-'lib.exe -nologo -machine:$(LIBTARGET) -def:$$(@:$(SLIBSUF)=.def) -out:$(SUBDIR)$(SLIBNAME:$(SLIBSUF)=.lib)'
            if enabled x86_64; then
                LIBTARGET=x64
            fi
        else
            SLIB_EXTRA_CMD=-'$(DLLTOOL) -m $(LIBTARGET) -d $$(@:$(SLIBSUF)=.def) -l $(SUBDIR)$(SLIBNAME:$(SLIBSUF)=.lib) -D $(SLIBNAME_WITH_MAJOR)'
        fi
        SLIB_INSTALL_NAME='$(SLIBNAME_WITH_MAJOR)'
        SLIB_INSTALL_LINKS=
        SLIB_INSTALL_EXTRA_SHLIB='$(SLIBNAME:$(SLIBSUF)=.lib)'
        SLIB_INSTALL_EXTRA_LIB='lib$(SLIBNAME:$(SLIBSUF)=.dll.a) $(SLIBNAME_WITH_MAJOR:$(SLIBSUF)=.def)'
        SLIB_CREATE_DEF_CMD='EXTERN_PREFIX="$(EXTERN_PREFIX)" AR="$(AR_CMD)" NM="$(NM_CMD)" $(SRC_PATH)/compat/windows/makedef $(SUBDIR)lib$(NAME).ver $(OBJS) > $$(@:$(SLIBSUF)=.def)'
        SHFLAGS='-shared -Wl,--out-implib,$(SUBDIR)lib$(SLIBNAME:$(SLIBSUF)=.dll.a) -Wl,--disable-auto-image-base $$(@:$(SLIBSUF)=.def)'
        enabled x86_64 && objformat="win64" || objformat="win32"
        dlltool="${cross_prefix}dlltool"
        ranlib=:
        enable dos_paths
        check_ldflags -Wl,--nxcompat,--dynamicbase
        # Lets work around some stupidity in binutils.
        # ld will strip relocations from executables even though we need them
        # for dynamicbase (ASLR).  Using -pie does retain the reloc section
        # however ld then forgets what the entry point should be (oops) so we
        # have to manually (re)set it.
        if enabled x86_32; then
            disabled debug && add_ldexeflags -Wl,--pic-executable,-e,_mainCRTStartup
        elif enabled x86_64; then
            disabled debug && add_ldexeflags -Wl,--pic-executable,-e,mainCRTStartup
            check_ldflags -Wl,--high-entropy-va # binutils 2.25
            # Set image base >4GB for extra entropy with HEASLR
            add_ldexeflags -Wl,--image-base,0x140000000
            append SHFLAGS -Wl,--image-base,0x180000000
        fi
        ;;
    win32|win64)
        disable symver
        if enabled shared; then
            # Link to the import library instead of the normal static library
            # for shared libs.
            LD_LIB='%.lib'
            # Cannot build both shared and static libs with MSVC or icl.
            disable static
        fi
        enabled x86_32 && check_ldflags -LARGEADDRESSAWARE
        shlibdir_default="$bindir_default"
        SLIBPREF=""
        SLIBSUF=".dll"
        SLIBNAME_WITH_VERSION='$(SLIBPREF)$(FULLNAME)-$(LIBVERSION)$(SLIBSUF)'
        SLIBNAME_WITH_MAJOR='$(SLIBPREF)$(FULLNAME)-$(LIBMAJOR)$(SLIBSUF)'
        SLIB_CREATE_DEF_CMD='EXTERN_PREFIX="$(EXTERN_PREFIX)" AR="$(AR_CMD)" NM="$(NM_CMD)" $(SRC_PATH)/compat/windows/makedef $(SUBDIR)lib$(NAME).ver $(OBJS) > $$(@:$(SLIBSUF)=.def)'
        SLIB_INSTALL_NAME='$(SLIBNAME_WITH_MAJOR)'
        SLIB_INSTALL_LINKS=
        SLIB_INSTALL_EXTRA_SHLIB='$(SLIBNAME:$(SLIBSUF)=.lib)'
        SLIB_INSTALL_EXTRA_LIB='$(SLIBNAME_WITH_MAJOR:$(SLIBSUF)=.def)'
        SHFLAGS='-dll -def:$$(@:$(SLIBSUF)=.def) -implib:$(SUBDIR)$(SLIBNAME:$(SLIBSUF)=.lib)'
        enabled x86_64 && objformat="win64" || objformat="win32"
        ranlib=:
        enable dos_paths
        ;;
    cygwin*)
        target_os=cygwin
        shlibdir_default="$bindir_default"
        SLIBPREF="cyg"
        SLIBSUF=".dll"
        SLIBNAME_WITH_VERSION='$(SLIBPREF)$(FULLNAME)-$(LIBVERSION)$(SLIBSUF)'
        SLIBNAME_WITH_MAJOR='$(SLIBPREF)$(FULLNAME)-$(LIBMAJOR)$(SLIBSUF)'
        SLIB_INSTALL_NAME='$(SLIBNAME_WITH_MAJOR)'
        SLIB_INSTALL_LINKS=
        SLIB_INSTALL_EXTRA_LIB='lib$(FULLNAME).dll.a'
        SHFLAGS='-shared -Wl,--out-implib,$(SUBDIR)lib$(FULLNAME).dll.a'
        enabled x86_64 && objformat="win64" || objformat="win32"
        enable dos_paths
        enabled shared && ! enabled small && test_cmd $windres --version && enable gnu_windres
        add_cppflags -D_POSIX_C_SOURCE=200112 -D_XOPEN_SOURCE=600
        ;;
    *-dos|freedos|opendos)
        network_extralibs="-lsocket"
        objformat="coff"
        enable dos_paths
        add_cppflags -U__STRICT_ANSI__
        ;;
    linux)
        enable section_data_rel_ro
        enabled_any arm aarch64 && enable_weak linux_perf
        ;;
    irix*)
        target_os=irix
        ranlib="echo ignoring ranlib"
        ;;
    os/2*)
        strip="lxlite -CS"
        striptype=""
        objformat="aout"
        add_cppflags -D_GNU_SOURCE
        add_ldflags -Zomf -Zbin-files -Zargs-wild -Zhigh-mem -Zmap
        SHFLAGS='$(SUBDIR)$(NAME).def -Zdll -Zomf'
        LIBSUF="_s.a"
        SLIBPREF=""
        SLIBSUF=".dll"
        SLIBNAME_WITH_VERSION='$(SLIBPREF)$(FULLNAME)-$(LIBVERSION)$(SLIBSUF)'
        SLIBNAME_WITH_MAJOR='$(SLIBPREF)$(shell echo $(FULLNAME) | cut -c1-6)$(LIBMAJOR)$(SLIBSUF)'
        SLIB_CREATE_DEF_CMD='echo LIBRARY $(SLIBNAME_WITH_MAJOR:$(SLIBSUF)=) INITINSTANCE TERMINSTANCE > $(SUBDIR)$(FULLNAME).def; \
            echo CODE PRELOAD MOVEABLE DISCARDABLE >> $(SUBDIR)$(FULLNAME).def; \
            echo DATA PRELOAD MOVEABLE MULTIPLE NONSHARED >> $(SUBDIR)$(FULLNAME).def; \
            echo EXPORTS >> $(SUBDIR)$(FULLNAME).def; \
            emxexp $(OBJS) >> $(SUBDIR)$(FULLNAME).def'
        SLIB_EXTRA_CMD='emximp -o $(SUBDIR)$(LIBPREF)$(FULLNAME)_dll.a $(SUBDIR)$(FULLNAME).def; \
            emximp -o $(SUBDIR)$(LIBPREF)$(FULLNAME)_dll.lib $(SUBDIR)$(FULLNAME).def;'
        SLIB_INSTALL_NAME='$(SLIBNAME_WITH_MAJOR)'
        SLIB_INSTALL_LINKS=
        SLIB_INSTALL_EXTRA_LIB='$(LIBPREF)$(FULLNAME)_dll.a $(LIBPREF)$(FULLNAME)_dll.lib'
        enable dos_paths
        enable_weak os2threads
        ;;
    gnu/kfreebsd)
        add_cppflags -D_BSD_SOURCE
        ;;
    gnu)
        ;;
    qnx)
        add_cppflags -D_QNX_SOURCE
        network_extralibs="-lsocket"
        ;;
    symbian)
        SLIBSUF=".dll"
        enable dos_paths
        add_cflags --include=$sysinclude/gcce/gcce.h -fvisibility=default
        add_cppflags -D__GCCE__ -D__SYMBIAN32__ -DSYMBIAN_OE_POSIX_SIGNALS
        add_ldflags -Wl,--target1-abs,--no-undefined \
                    -Wl,-Ttext,0x80000,-Tdata,0x1000000 -shared \
                    -Wl,--entry=_E32Startup -Wl,-u,_E32Startup
        add_extralibs -l:eexe.lib -l:usrt2_2.lib -l:dfpaeabi.dso \
                      -l:drtaeabi.dso -l:scppnwdl.dso -lsupc++ -lgcc \
                      -l:libc.dso -l:libm.dso -l:euser.dso -l:libcrt0.lib
        ;;
    minix)
        ;;
    none)
        ;;
    *)
        die "Unknown OS '$target_os'."
        ;;
esac

# test if creating links works
link_dest=$(mktemp -u $TMPDIR/dest_XXXXXXXX)
link_name=$(mktemp -u $TMPDIR/name_XXXXXXXX)
mkdir "$link_dest"
$ln_s "$link_dest" "$link_name"
touch "$link_dest/test_file"

# if [ "$source_path" != "." ] && ([ ! -d src ] || [ -L src ]) && [ -e "$link_name/test_file" ]; then
#     # create link to source path
#     [ -e src ] && rm src
#     $ln_s "$source_path" src
#     source_link=src
# else
#     # creating directory links doesn't work
#     # fall back to using the full source path
#     source_link="$source_path"
# fi
# TODO(chcunningham): Figure out why the above breaks our build_ffmpeg.py. cl.exe does not play nice with symlinks.
# Hardcoding the else case for now.
source_link="$source_path"

# cleanup
rm -r "$link_dest"
rm -r "$link_name"

# determine libc flavour

probe_libc(){
    pfx=$1
    pfx_no_=${pfx%_}
    # uclibc defines __GLIBC__, so it needs to be checked before glibc.
    if test_${pfx}cpp_condition features.h "defined __UCLIBC__"; then
        eval ${pfx}libc_type=uclibc
        add_${pfx}cppflags -D_POSIX_C_SOURCE=200112 -D_XOPEN_SOURCE=600
    elif test_${pfx}cpp_condition features.h "defined __GLIBC__"; then
        eval ${pfx}libc_type=glibc
        add_${pfx}cppflags -D_POSIX_C_SOURCE=200112 -D_XOPEN_SOURCE=600
    # MinGW headers can be installed on Cygwin, so check for newlib first.
    elif test_${pfx}cpp_condition newlib.h "defined _NEWLIB_VERSION"; then
        eval ${pfx}libc_type=newlib
        add_${pfx}cppflags -U__STRICT_ANSI__ -D_XOPEN_SOURCE=600
    # MinGW64 is backwards compatible with MinGW32, so check for it first.
    elif test_${pfx}cpp_condition _mingw.h "defined __MINGW64_VERSION_MAJOR"; then
        eval ${pfx}libc_type=mingw64
        if test_${pfx}cpp_condition _mingw.h "__MINGW64_VERSION_MAJOR < 3"; then
            add_compat msvcrt/snprintf.o
            add_cflags "-include $source_path/compat/msvcrt/snprintf.h"
        fi
        add_${pfx}cppflags -U__STRICT_ANSI__ -D__USE_MINGW_ANSI_STDIO=1
        eval test \$${pfx_no_}cc_type = "gcc" &&
            add_${pfx}cppflags -D__printf__=__gnu_printf__
        test_${pfx}cpp_condition windows.h "!defined(_WIN32_WINNT) || _WIN32_WINNT < 0x0600" &&
            add_${pfx}cppflags -D_WIN32_WINNT=0x0600
    elif test_${pfx}cpp_condition _mingw.h "defined __MINGW_VERSION"  ||
         test_${pfx}cpp_condition _mingw.h "defined __MINGW32_VERSION"; then
        eval ${pfx}libc_type=mingw32
        test_${pfx}cpp_condition _mingw.h "__MINGW32_MAJOR_VERSION > 3 || \
            (__MINGW32_MAJOR_VERSION == 3 && __MINGW32_MINOR_VERSION >= 15)" ||
            die "ERROR: MinGW32 runtime version must be >= 3.15."
        add_${pfx}cppflags -U__STRICT_ANSI__ -D__USE_MINGW_ANSI_STDIO=1
        test_${pfx}cpp_condition _mingw.h "__MSVCRT_VERSION__ < 0x0700" &&
            add_${pfx}cppflags -D__MSVCRT_VERSION__=0x0700
        test_${pfx}cpp_condition windows.h "!defined(_WIN32_WINNT) || _WIN32_WINNT < 0x0600" &&
            add_${pfx}cppflags -D_WIN32_WINNT=0x0600
        eval test \$${pfx_no_}cc_type = "gcc" &&
            add_${pfx}cppflags -D__printf__=__gnu_printf__
    elif test_${pfx}cpp_condition crtversion.h "defined _VC_CRT_MAJOR_VERSION"; then
        eval ${pfx}libc_type=msvcrt
        if test_${pfx}cpp_condition crtversion.h "_VC_CRT_MAJOR_VERSION < 14"; then
            if [ "$pfx" = host_ ]; then
                add_host_cppflags -Dsnprintf=_snprintf
            else
                add_compat strtod.o strtod=avpriv_strtod
                add_compat msvcrt/snprintf.o snprintf=avpriv_snprintf   \
                                             _snprintf=avpriv_snprintf  \
                                             vsnprintf=avpriv_vsnprintf
            fi
        fi
        add_${pfx}cppflags -D_USE_MATH_DEFINES -D_CRT_SECURE_NO_WARNINGS -D_CRT_NONSTDC_NO_WARNINGS
        # The MSVC 2010 headers (Win 7.0 SDK) set _WIN32_WINNT to
        # 0x601 by default unless something else is set by the user.
        # This can easily lead to us detecting functions only present
        # in such new versions and producing binaries requiring windows 7.0.
        # Therefore explicitly set the default to Vista unless the user has
        # set something else on the command line.
        # Don't do this if WINAPI_FAMILY is set and is set to a non-desktop
        # family. For these cases, configure is free to use any functions
        # found in the SDK headers by default. (Alternatively, we could force
        # _WIN32_WINNT to 0x0602 in that case.)
        test_${pfx}cpp_condition stdlib.h "defined(_WIN32_WINNT)" ||
            { test_${pfx}cpp <<EOF && add_${pfx}cppflags -D_WIN32_WINNT=0x0600; }
#ifdef WINAPI_FAMILY
#include <winapifamily.h>
#if !WINAPI_FAMILY_PARTITION(WINAPI_PARTITION_DESKTOP)
#error not desktop
#endif
#endif
EOF
        if [ "$pfx" = "" ]; then
            check_func strtoll || add_cflags -Dstrtoll=_strtoi64
            check_func strtoull || add_cflags -Dstrtoull=_strtoui64
        fi
    elif test_${pfx}cpp_condition stddef.h "defined __KLIBC__"; then
        eval ${pfx}libc_type=klibc
    elif test_${pfx}cpp_condition sys/cdefs.h "defined __BIONIC__"; then
        eval ${pfx}libc_type=bionic
    elif test_${pfx}cpp_condition sys/brand.h "defined LABELED_BRAND_NAME"; then
        eval ${pfx}libc_type=solaris
        add_${pfx}cppflags -D__EXTENSIONS__ -D_XOPEN_SOURCE=600
    fi
    test_${pfx}cc <<EOF
#include <time.h>
void *v = localtime_r;
EOF
test "$?" != 0 && test_${pfx}cc -D_POSIX_C_SOURCE=200112 -D_XOPEN_SOURCE=600 <<EOF && add_${pfx}cppflags -D_POSIX_C_SOURCE=200112 -D_XOPEN_SOURCE=600
#include <time.h>
void *v = localtime_r;
EOF

    eval test -n "\${${pfx}libc_type}" && enable ${pfx}libc_${libc_type}
}

probe_libc
probe_libc host_

# hacks for compiler/libc/os combinations

case $libc_type in
    bionic)
        add_compat strtod.o strtod=avpriv_strtod
        ;;
esac

check_compile_assert flt_lim "float.h limits.h" "DBL_MAX == (double)DBL_MAX" ||
    add_cppflags '-I\$(SRC_PATH)/compat/float'

test_cpp_condition stdlib.h "defined(__PIC__) || defined(__pic__) || defined(PIC)" && enable_weak pic

set_default libdir
: ${shlibdir_default:="$libdir"}
: ${pkgconfigdir_default:="$libdir/pkgconfig"}

set_default $PATHS_LIST
set_default nm

disabled optimizations || enabled ossfuzz || check_cflags -fomit-frame-pointer

enable_weak_pic() {
    disabled pic && return
    enable pic
    add_cppflags -DPIC
    case "$target_os" in
    mingw*|cygwin*|win*)
        ;;
    *)
        add_cflags -fPIC
        add_asflags -fPIC
        ;;
    esac
}

enabled pic && enable_weak_pic

test_cc <<EOF || die "Symbol mangling check failed."
int ff_extern;
EOF
sym=$($nm $TMPO | awk '/ff_extern/{ print substr($0, match($0, /[^ \t]*ff_extern/)) }')
extern_prefix=${sym%%ff_extern*}

! disabled inline_asm && check_inline_asm inline_asm '"" ::'

for restrict_keyword in restrict __restrict__ __restrict ""; do
    test_code cc "" "char * $restrict_keyword p" && break
done

check_cc pragma_deprecated "" '_Pragma("GCC diagnostic ignored \"-Wdeprecated-declarations\"")'

# The global variable ensures the bits appear unchanged in the object file.
test_cc <<EOF || die "endian test failed"
unsigned int endian = 'B' << 24 | 'I' << 16 | 'G' << 8 | 'E';
EOF
od -t x1 $TMPO | grep -q '42 *49 *47 *45' && enable bigendian

check_cc const_nan math.h "struct { double d; } static const bar[] = { { NAN } }"

if ! enabled ppc64 || enabled bigendian; then
    disable vsx
fi

check_gas() {
    log "check_gas using '$as' as AS"
    # :vararg is used on aarch64, arm and ppc altivec
    check_as vararg "
.macro m n, y:vararg=0
\n: .int \y
.endm
m x" || return 1
    # .altmacro is only used in arm asm
    ! enabled arm || check_as gnu_as ".altmacro"
}

if enabled_any arm aarch64 || enabled_all ppc altivec && enabled asm; then
    nogas=:
    enabled_any arm aarch64 && nogas=die
    enabled_all ppc altivec && [ $target_os_default != aix ] && nogas=warn
    as_noop=-v

    case $as_type in
        arm*) gaspp_as_type=armasm; as_noop=-h ;;
        gcc)  gaspp_as_type=gas ;;
        *)    gaspp_as_type=$as_type ;;
    esac

    [ $target_os = "darwin" ] && gaspp_as_type="apple-$gaspp_as_type"

    test "${as#*gas-preprocessor.pl}" != "$as" ||
    test_cmd gas-preprocessor.pl -arch $arch -as-type $gaspp_as_type -- ${as:=$cc} $as_noop &&
        gas="${gas:=gas-preprocessor.pl} -arch $arch -as-type $gaspp_as_type -- ${as:=$cc}"

    if ! check_gas ; then
        as=${gas:=$as}
        check_gas || \
            $nogas "GNU assembler not found, install/update gas-preprocessor"
    fi

    check_as as_func ".func test
                      .endfunc"
fi

check_inline_asm inline_asm_labels '"1:\n"'

check_inline_asm inline_asm_nonlocal_labels '"Label:\n"'

if enabled aarch64; then
    enabled armv8 && check_insn armv8 'prfm   pldl1strm, [x0]'
    # internal assembler in clang 3.3 does not support this instruction
    enabled neon && check_insn neon 'ext   v0.8B, v0.8B, v1.8B, #1'
    enabled vfp  && check_insn vfp  'fmadd d0,    d0,    d1,    d2'

    map 'enabled_any ${v}_external ${v}_inline || disable $v' $ARCH_EXT_LIST_ARM

elif enabled alpha; then

    check_cflags -mieee

elif enabled arm; then

    enabled msvc && check_cpp_condition thumb stddef.h "defined _M_ARMT"
    test_cpp_condition stddef.h "defined __thumb__" && test_cc <<EOF && enable_weak thumb
float func(float a, float b){ return a+b; }
EOF
    enabled thumb && check_cflags -mthumb || check_cflags -marm

    if check_cpp_condition vfp_args stddef.h "defined __ARM_PCS_VFP"; then
        :
    elif check_cpp_condition vfp_args stddef.h "defined _M_ARM_FP && _M_ARM_FP >= 30"; then
        :
    elif ! test_cpp_condition stddef.h "defined __ARM_PCS || defined __SOFTFP__" && [ $target_os != darwin ]; then
        case "${cross_prefix:-$cc}" in
            *hardfloat*) enable vfp_args; fpabi=vfp ;;
            *) check_ld "cc" vfp_args <<EOF && fpabi=vfp || fpabi=soft ;;
__asm__ (".eabi_attribute 28, 1");
int main(void) { return 0; }
EOF
        esac
        warn "Compiler does not indicate floating-point ABI, guessing $fpabi."
    fi

    enabled armv5te && check_insn armv5te 'qadd r0, r0, r0'
    enabled armv6   && check_insn armv6   'sadd16 r0, r0, r0'
    enabled armv6t2 && check_insn armv6t2 'movt r0, #0'
    enabled neon    && check_insn neon    'vadd.i16 q0, q0, q0'
    enabled vfp     && check_insn vfp     'fadds s0, s0, s0'
    enabled vfpv3   && check_insn vfpv3   'vmov.f32 s0, #1.0'
    enabled setend  && check_insn setend  'setend be'

    [ $target_os = linux ] || [ $target_os = android ] ||
        map 'enabled_any ${v}_external ${v}_inline || disable $v' \
            $ARCH_EXT_LIST_ARM

    check_inline_asm asm_mod_q '"add r0, %Q0, %R0" :: "r"((long long)0)'

    check_as as_arch_directive ".arch armv7-a"
    check_as as_dn_directive   "ra .dn d0.i16"
    check_as as_fpu_directive  ".fpu neon"

    # llvm's integrated assembler supports .object_arch from llvm 3.5
    [ "$objformat" = elf32 ] || [ "$objformat" = elf64 ] &&
        check_as as_object_arch ".object_arch armv4"

    # MS armasm fails to assemble our PIC constructs
    [ $target_os != win32 ] && enabled_all armv6t2 shared !pic && enable_weak_pic

elif enabled mips; then

    enabled loongson2 && check_inline_asm loongson2 '"dmult.g $8, $9, $10"'
    enabled loongson3 && check_inline_asm loongson3 '"gsldxc1 $f0, 0($2, $3)"'
    enabled mmi && check_inline_asm mmi '"punpcklhw $f0, $f0, $f0"'

    # Enable minimum ISA based on selected options
    if enabled mips64; then
        enabled mips64r6 && check_inline_asm_flags mips64r6 '"dlsa $0, $0, $0, 1"' '-mips64r6'
        enabled mips64r2 && check_inline_asm_flags mips64r2 '"dext $0, $0, 0, 1"' '-mips64r2'
        disabled mips64r6 && disabled mips64r2 && check_inline_asm_flags mips64r1 '"daddi $0, $0, 0"' '-mips64'
    else
        enabled mips32r6 && check_inline_asm_flags mips32r6 '"aui $0, $0, 0"' '-mips32r6'
        enabled mips32r5 && check_inline_asm_flags mips32r5 '"eretnc"' '-mips32r5'
        enabled mips32r2 && check_inline_asm_flags mips32r2 '"ext $0, $0, 0, 1"' '-mips32r2'
        disabled mips32r6 && disabled mips32r5 && disabled mips32r2 && check_inline_asm_flags mips32r1 '"addi $0, $0, 0"' '-mips32'
    fi

    enabled mipsfpu && check_inline_asm_flags mipsfpu '"cvt.d.l $f0, $f2"' '-mhard-float'
    enabled mipsfpu && (enabled mips32r5 || enabled mips32r6 || enabled mips64r6) && check_inline_asm_flags mipsfpu '"cvt.d.l $f0, $f1"' '-mfp64'
    enabled mipsfpu && enabled msa && check_inline_asm_flags msa '"addvi.b $w0, $w1, 1"' '-mmsa' && check_headers msa.h || disable msa
    enabled mipsdsp && check_inline_asm_flags mipsdsp '"addu.qb $t0, $t1, $t2"' '-mdsp'
    enabled mipsdspr2 && check_inline_asm_flags mipsdspr2 '"absq_s.qb $t0, $t1"' '-mdspr2'

    if enabled bigendian && enabled msa; then
        disable msa
    fi

elif enabled parisc; then

    if enabled gcc; then
        case $($cc -dumpversion) in
            4.[3-9].*) check_cflags -fno-optimize-sibling-calls ;;
        esac
    fi

elif enabled ppc; then

    enable local_aligned

    check_inline_asm dcbzl     '"dcbzl 0, %0" :: "r"(0)'
    check_inline_asm ibm_asm   '"add 0, 0, 0"'
    check_inline_asm ppc4xx    '"maclhw r10, r11, r12"'
    check_inline_asm xform_asm '"lwzx %1, %y0" :: "Z"(*(int*)0), "r"(0)'

    if enabled altivec; then
        check_cflags -maltivec -mabi=altivec

        # check if our compiler supports Motorola AltiVec C API
        check_cc altivec altivec.h "vector signed int v1 = (vector signed int) { 0 };
                                    vector signed int v2 = (vector signed int) { 1 };
                                    v1 = vec_add(v1, v2);"

        enabled altivec || warn "Altivec disabled, possibly missing --cpu flag"
    fi

    if enabled vsx; then
        check_cflags -mvsx &&
        check_cc vsx altivec.h "int v[4] = { 0 };
                                vector signed int v1 = vec_vsx_ld(0, v);"
    fi

    if enabled power8; then
        check_cpp_condition power8 "altivec.h" "defined(_ARCH_PWR8)"
    fi

elif enabled x86; then

    check_builtin rdtsc    intrin.h   "__rdtsc()"
    check_builtin mm_empty mmintrin.h "_mm_empty()"

    enable local_aligned

    # check whether EBP is available on x86
    # As 'i' is stored on the stack, this program will crash
    # if the base pointer is used to access it because the
    # base pointer is cleared in the inline assembly code.
    check_exec_crash <<EOF && enable ebp_available
volatile int i=0;
__asm__ volatile ("xorl %%ebp, %%ebp" ::: "%ebp");
return i;
EOF

    # check whether EBX is available on x86
    check_inline_asm ebx_available '""::"b"(0)' &&
        check_inline_asm ebx_available '"":::"%ebx"'

    # check whether xmm clobbers are supported
    check_inline_asm xmm_clobbers '"":::"%xmm0"'

    check_inline_asm inline_asm_direct_symbol_refs '"movl '$extern_prefix'test, %eax"' ||
        check_inline_asm inline_asm_direct_symbol_refs '"movl '$extern_prefix'test(%rip), %eax"'

    # check whether binutils is new enough to compile SSSE3/MMXEXT
    enabled ssse3  && check_inline_asm ssse3_inline  '"pabsw %xmm0, %xmm0"'
    enabled mmxext && check_inline_asm mmxext_inline '"pmaxub %mm0, %mm1"'

    probe_x86asm(){
        x86asmexe_probe=$1
        if test_cmd $x86asmexe_probe -v; then
            x86asmexe=$x86asmexe_probe
            x86asm_type=nasm
            x86asm_debug="-g -F dwarf"
            X86ASMDEP=
            X86ASM_DEPFLAGS='-MD $(@:.o=.d)'
        elif test_cmd $x86asmexe_probe --version; then
            x86asmexe=$x86asmexe_probe
            x86asm_type=yasm
            x86asm_debug="-g dwarf2"
            X86ASMDEP='$(DEPX86ASM) $(X86ASMFLAGS) -M $(X86ASM_O) $< > $(@:.o=.d)'
            X86ASM_DEPFLAGS=
        fi
        check_x86asm x86asm "movbe ecx, [5]"
    }

    if ! disabled_any asm mmx x86asm; then
        disable x86asm
        for program in $x86asmexe nasm yasm; do
            probe_x86asm $program && break
        done
        disabled x86asm && die "nasm/yasm not found or too old. Use --disable-x86asm for a crippled build."
        X86ASMFLAGS="-f $objformat"
        enabled pic               && append X86ASMFLAGS "-DPIC"
        test -n "$extern_prefix"  && append X86ASMFLAGS "-DPREFIX"
        case "$objformat" in
            elf*) enabled debug && append X86ASMFLAGS $x86asm_debug ;;
        esac

        check_x86asm avx512_external "vmovdqa32 [eax]{k1}{z}, zmm0"
        check_x86asm avx2_external   "vextracti128 xmm0, ymm0, 0"
        check_x86asm xop_external    "vpmacsdd xmm0, xmm1, xmm2, xmm3"
        check_x86asm fma4_external   "vfmaddps ymm0, ymm1, ymm2, ymm3"
        check_x86asm cpunop          "CPU amdnop"
    fi

    case "$cpu" in
        athlon*|opteron*|k8*|pentium|pentium-mmx|prescott|nocona|atom|geode)
            disable fast_clz
        ;;
    esac

fi

check_cc intrinsics_neon arm_neon.h "int16x8_t test = vdupq_n_s16(0)"

check_ldflags -Wl,--as-needed
check_ldflags -Wl,-z,noexecstack

if ! disabled network; then
    check_func getaddrinfo $network_extralibs
    check_func inet_aton $network_extralibs

    check_type netdb.h "struct addrinfo"
    check_type netinet/in.h "struct group_source_req" -D_BSD_SOURCE
    check_type netinet/in.h "struct ip_mreq_source" -D_BSD_SOURCE
    check_type netinet/in.h "struct ipv6_mreq" -D_DARWIN_C_SOURCE
    check_type poll.h "struct pollfd"
    check_type netinet/sctp.h "struct sctp_event_subscribe"
    check_struct "sys/socket.h" "struct msghdr" msg_flags
    check_struct "sys/types.h sys/socket.h" "struct sockaddr" sa_len
    check_type netinet/in.h "struct sockaddr_in6"
    check_type "sys/types.h sys/socket.h" "struct sockaddr_storage"
    check_type "sys/types.h sys/socket.h" socklen_t

    # Prefer arpa/inet.h over winsock2
    if check_headers arpa/inet.h ; then
        check_func closesocket
    elif check_headers winsock2.h ; then
        check_func_headers winsock2.h closesocket -lws2 &&
            network_extralibs="-lws2" ||
        { check_func_headers winsock2.h closesocket -lws2_32 &&
            network_extralibs="-lws2_32"; } || disable winsock2_h network
        check_func_headers ws2tcpip.h getaddrinfo $network_extralibs

        check_type ws2tcpip.h socklen_t
        check_type ws2tcpip.h "struct addrinfo"
        check_type ws2tcpip.h "struct group_source_req"
        check_type ws2tcpip.h "struct ip_mreq_source"
        check_type ws2tcpip.h "struct ipv6_mreq"
        check_type winsock2.h "struct pollfd"
        check_struct winsock2.h "struct sockaddr" sa_len
        check_type ws2tcpip.h "struct sockaddr_in6"
        check_type ws2tcpip.h "struct sockaddr_storage"
    else
        disable network
    fi
fi

check_builtin atomic_cas_ptr atomic.h "void **ptr; void *oldval, *newval; atomic_cas_ptr(ptr, oldval, newval)"
check_builtin machine_rw_barrier mbarrier.h "__machine_rw_barrier()"
check_builtin MemoryBarrier windows.h "MemoryBarrier()"
check_builtin sync_val_compare_and_swap "" "int *ptr; int oldval, newval; __sync_val_compare_and_swap(ptr, oldval, newval)"
check_builtin gmtime_r time.h "time_t *time; struct tm *tm; gmtime_r(time, tm)"
check_builtin localtime_r time.h "time_t *time; struct tm *tm; localtime_r(time, tm)"
check_builtin x264_csp_bgr "stdint.h x264.h" "X264_CSP_BGR"

case "$custom_allocator" in
    jemalloc)
        # jemalloc by default does not use a prefix
        require libjemalloc jemalloc/jemalloc.h malloc -ljemalloc
    ;;
    tcmalloc)
        require_pkg_config libtcmalloc libtcmalloc gperftools/tcmalloc.h tc_malloc
        malloc_prefix=tc_
    ;;
esac

check_func_headers malloc.h _aligned_malloc     && enable aligned_malloc
check_func  ${malloc_prefix}memalign            && enable memalign
check_func  ${malloc_prefix}posix_memalign      && enable posix_memalign

check_func  access
check_func_headers stdlib.h arc4random
check_lib   clock_gettime time.h clock_gettime || check_lib clock_gettime time.h clock_gettime -lrt
check_func  fcntl
check_func  fork
check_func  gethrtime
check_func  getopt
check_func  getrusage
check_func  gettimeofday
check_func  isatty
check_func  mkstemp
check_func  mmap
check_func  mprotect
# Solaris has nanosleep in -lrt, OpenSolaris no longer needs that
check_func_headers time.h nanosleep || check_lib nanosleep time.h nanosleep -lrt
check_func  sched_getaffinity
check_func  setrlimit
check_struct "sys/stat.h" "struct stat" st_mtim.tv_nsec -D_BSD_SOURCE
check_func  strerror_r
check_func  sysconf
check_func  sysctl
check_func  usleep

check_func_headers conio.h kbhit
check_func_headers io.h setmode
check_func_headers lzo/lzo1x.h lzo1x_999_compress
check_func_headers mach/mach_time.h mach_absolute_time
check_func_headers stdlib.h getenv
check_func_headers sys/stat.h lstat

check_func_headers windows.h GetProcessAffinityMask
check_func_headers windows.h GetProcessTimes
check_func_headers windows.h GetSystemTimeAsFileTime
check_func_headers windows.h LoadLibrary
check_func_headers windows.h MapViewOfFile
check_func_headers windows.h PeekNamedPipe
check_func_headers windows.h SetConsoleTextAttribute
check_func_headers windows.h SetConsoleCtrlHandler
check_func_headers windows.h Sleep
check_func_headers windows.h VirtualAlloc
check_func_headers glob.h glob
enabled xlib &&
    check_lib xlib "X11/Xlib.h X11/extensions/Xvlib.h" XvGetPortAttribute -lXv -lX11 -lXext

check_headers direct.h
check_headers dirent.h
check_headers dxgidebug.h
check_headers dxva.h
check_headers dxva2api.h -D_WIN32_WINNT=0x0600
check_headers io.h
check_headers linux/perf_event.h
check_headers libcrystalhd/libcrystalhd_if.h
check_headers malloc.h
check_headers net/udplite.h
check_headers poll.h
check_headers sys/param.h
check_headers sys/resource.h
check_headers sys/select.h
check_headers sys/time.h
check_headers sys/un.h
check_headers termios.h
check_headers unistd.h
check_headers valgrind/valgrind.h
check_func_headers VideoToolbox/VTCompressionSession.h VTCompressionSessionPrepareToEncodeFrames -framework VideoToolbox
check_headers windows.h
check_headers X11/extensions/XvMClib.h
check_headers asm/types.h

# it seems there are versions of clang in some distros that try to use the
# gcc headers, which explodes for stdatomic
# so we also check that atomics actually work here
check_builtin stdatomic stdatomic.h "atomic_int foo, bar = ATOMIC_VAR_INIT(-1); atomic_store(&foo, 0); foo += bar"

check_lib advapi32 "windows.h"            RegCloseKey          -ladvapi32
check_lib bcrypt   "windows.h bcrypt.h"   BCryptGenRandom      -lbcrypt &&
    check_cpp_condition bcrypt bcrypt.h "defined BCRYPT_RNG_ALGORITHM"
check_lib ole32    "windows.h"            CoTaskMemFree        -lole32
check_lib shell32  "windows.h shellapi.h" CommandLineToArgvW   -lshell32
check_lib psapi    "windows.h psapi.h"    GetProcessMemoryInfo -lpsapi

check_lib android android/native_window.h ANativeWindow_acquire -landroid
check_lib mediandk "stdint.h media/NdkImage.h" AImage_delete -lmediandk
check_lib camera2ndk "stdbool.h stdint.h camera/NdkCameraManager.h" ACameraManager_create -lcamera2ndk

enabled appkit       && check_apple_framework AppKit
enabled audiotoolbox && check_apple_framework AudioToolbox
enabled avfoundation && check_apple_framework AVFoundation
enabled coreimage    && check_apple_framework CoreImage
enabled videotoolbox && check_apple_framework VideoToolbox

check_apple_framework CoreFoundation
check_apple_framework CoreMedia
check_apple_framework CoreVideo

enabled avfoundation && {
    disable coregraphics applicationservices
    check_lib coregraphics        CoreGraphics/CoreGraphics.h               CGGetActiveDisplayList "-framework CoreGraphics" ||
    check_lib applicationservices ApplicationServices/ApplicationServices.h CGGetActiveDisplayList "-framework ApplicationServices"; }

enabled videotoolbox && {
    check_lib coreservices CoreServices/CoreServices.h UTGetOSTypeFromString "-framework CoreServices"
    check_func_headers CoreMedia/CMFormatDescription.h kCMVideoCodecType_HEVC "-framework CoreMedia"
}

check_struct "sys/time.h sys/resource.h" "struct rusage" ru_maxrss

check_type "windows.h dxva.h" "DXVA_PicParams_HEVC" -DWINAPI_FAMILY=WINAPI_FAMILY_DESKTOP_APP -D_CRT_BUILD_DESKTOP_APP=0
check_type "windows.h dxva.h" "DXVA_PicParams_VP9" -DWINAPI_FAMILY=WINAPI_FAMILY_DESKTOP_APP -D_CRT_BUILD_DESKTOP_APP=0
check_type "windows.h d3d11.h" "ID3D11VideoDecoder"
check_type "windows.h d3d11.h" "ID3D11VideoContext"
check_type "d3d9.h dxva2api.h" DXVA2_ConfigPictureDecode -D_WIN32_WINNT=0x0602

check_type "va/va.h va/va_dec_hevc.h" "VAPictureParameterBufferHEVC"
check_struct "va/va.h" "VADecPictureParameterBufferVP9" bit_depth
check_type "va/va.h va/va_enc_hevc.h" "VAEncPictureParameterBufferHEVC"
check_type "va/va.h va/va_enc_jpeg.h" "VAEncPictureParameterBufferJPEG"
check_type "va/va.h va/va_enc_vp8.h"  "VAEncPictureParameterBufferVP8"
check_type "va/va.h va/va_enc_vp9.h"  "VAEncPictureParameterBufferVP9"

check_type "vdpau/vdpau.h" "VdpPictureInfoHEVC"

if ! disabled ffnvcodec; then
    check_pkg_config ffnvcodec "ffnvcodec >= 8.1.24.2" \
          "ffnvcodec/nvEncodeAPI.h ffnvcodec/dynlink_cuda.h ffnvcodec/dynlink_cuviddec.h ffnvcodec/dynlink_nvcuvid.h" "" || \
      check_pkg_config ffnvcodec "ffnvcodec >= 8.0.14.2 ffnvcodec < 8.1" \
          "ffnvcodec/nvEncodeAPI.h ffnvcodec/dynlink_cuda.h ffnvcodec/dynlink_cuviddec.h ffnvcodec/dynlink_nvcuvid.h" ""
fi

check_cpp_condition winrt windows.h "!WINAPI_FAMILY_PARTITION(WINAPI_PARTITION_DESKTOP)"

if ! disabled w32threads && ! enabled pthreads; then
    check_func_headers "windows.h process.h" _beginthreadex &&
        check_type "windows.h" CONDITION_VARIABLE &&
        check_type "windows.h" INIT_ONCE &&
        enable w32threads || disable w32threads
    if ! enabled w32threads && enabled winrt; then
        check_func_headers "windows.h" CreateThread &&
            enable w32threads || disable w32threads
    fi
fi

# check for some common methods of building with pthread support
# do this before the optional library checks as some of them require pthreads
if ! disabled pthreads && ! enabled w32threads && ! enabled os2threads; then
    if check_lib pthreads pthread.h pthread_join   -pthread &&
       check_lib pthreads pthread.h pthread_create -pthread; then
        add_cflags -pthread
    elif check_lib pthreads pthread.h pthread_join   -pthreads &&
         check_lib pthreads pthread.h pthread_create -pthreads; then
        add_cflags -pthreads
    elif check_lib pthreads pthread.h pthread_join   -ldl -pthread &&
         check_lib pthreads pthread.h pthread_create -ldl -pthread; then
        add_cflags -ldl -pthread
    elif check_lib pthreads pthread.h pthread_join   -lpthreadGC2 &&
         check_lib pthreads pthread.h pthread_create -lpthreadGC2; then
        :
    elif check_lib pthreads pthread.h pthread_join   -lpthread &&
         check_lib pthreads pthread.h pthread_create -lpthread; then
        :
    elif check_func pthread_join && check_func pthread_create; then
        enable pthreads
    fi
    check_cc pthreads "pthread.h" "static pthread_mutex_t atomic_lock = PTHREAD_MUTEX_INITIALIZER"

    if enabled pthreads; then
        check_builtin sem_timedwait semaphore.h "sem_t *s; sem_init(s,0,0); sem_timedwait(s,0); sem_destroy(s)" $pthreads_extralibs
        check_func pthread_cancel $pthreads_extralibs
    fi
fi

enabled  zlib && { check_pkg_config zlib zlib "zlib.h" zlibVersion ||
                   check_lib zlib   zlib.h      zlibVersion    -lz; }
enabled bzlib && check_lib bzlib bzlib.h BZ2_bzlibVersion    -lbz2
enabled  lzma && check_lib lzma   lzma.h lzma_version_number -llzma

# On some systems dynamic loading requires no extra linker flags
check_lib libdl dlfcn.h "dlopen dlsym" || check_lib libdl dlfcn.h "dlopen dlsym" -ldl

check_lib libm math.h sin -lm

atan2f_args=2
copysign_args=2
hypot_args=2
ldexpf_args=2
powf_args=2

for func in $MATH_FUNCS; do
    eval check_mathfunc $func \${${func}_args:-1} $libm_extralibs
done

for func in $COMPLEX_FUNCS; do
    eval check_complexfunc $func \${${func}_args:-1}
done

# these are off by default, so fail if requested and not available
enabled cuda_sdk          && require cuda_sdk cuda.h cuCtxCreate -lcuda
enabled chromaprint       && require chromaprint chromaprint.h chromaprint_get_version -lchromaprint
enabled decklink          && { require_headers DeckLinkAPI.h &&
                               { test_cpp_condition DeckLinkAPIVersion.h "BLACKMAGIC_DECKLINK_API_VERSION >= 0x0a090500" || die "ERROR: Decklink API version must be >= 10.9.5."; } }
enabled libndi_newtek     && require_headers Processing.NDI.Lib.h
enabled frei0r            && require_headers frei0r.h
enabled gmp               && require gmp gmp.h mpz_export -lgmp
enabled gnutls            && require_pkg_config gnutls gnutls gnutls/gnutls.h gnutls_global_init
enabled jni               && { [ $target_os = "android" ] && check_headers jni.h && enabled pthreads || die "ERROR: jni not found"; }
enabled ladspa            && require_headers ladspa.h
enabled libaom            && require_pkg_config libaom "aom >= 1.0.0" aom/aom_codec.h aom_codec_version
enabled lv2               && require_pkg_config lv2 lilv-0 "lilv/lilv.h" lilv_world_new
enabled libiec61883       && require libiec61883 libiec61883/iec61883.h iec61883_cmp_connect -lraw1394 -lavc1394 -lrom1394 -liec61883
enabled libass            && require_pkg_config libass libass ass/ass.h ass_library_init
enabled libbluray         && require_pkg_config libbluray libbluray libbluray/bluray.h bd_open
enabled libbs2b           && require_pkg_config libbs2b libbs2b bs2b.h bs2b_open
enabled libcelt           && require libcelt celt/celt.h celt_decode -lcelt0 &&
                             { check_lib libcelt celt/celt.h celt_decoder_create_custom -lcelt0 ||
                               die "ERROR: libcelt must be installed and version must be >= 0.11.0."; }
enabled libcaca           && require_pkg_config libcaca caca caca.h caca_create_canvas
enabled libcodec2         && require libcodec2 codec2/codec2.h codec2_create -lcodec2
enabled libdavs2          && require_pkg_config libdavs2 "davs2 >= 1.5.115" davs2.h davs2_decoder_open
enabled libdc1394         && require_pkg_config libdc1394 libdc1394-2 dc1394/dc1394.h dc1394_new
enabled libdrm            && require_pkg_config libdrm libdrm xf86drm.h drmGetVersion
enabled libfdk_aac        && { check_pkg_config libfdk_aac fdk-aac "fdk-aac/aacenc_lib.h" aacEncOpen ||
                               { require libfdk_aac fdk-aac/aacenc_lib.h aacEncOpen -lfdk-aac &&
                                 warn "using libfdk without pkg-config"; } }
flite_extralibs="-lflite_cmu_time_awb -lflite_cmu_us_awb -lflite_cmu_us_kal -lflite_cmu_us_kal16 -lflite_cmu_us_rms -lflite_cmu_us_slt -lflite_usenglish -lflite_cmulex -lflite"
enabled libflite          && require libflite "flite/flite.h" flite_init $flite_extralibs
enabled fontconfig        && enable libfontconfig
enabled libfontconfig     && require_pkg_config libfontconfig fontconfig "fontconfig/fontconfig.h" FcInit
enabled libfreetype       && require_pkg_config libfreetype freetype2 "ft2build.h FT_FREETYPE_H" FT_Init_FreeType
enabled libfribidi        && require_pkg_config libfribidi fribidi fribidi.h fribidi_version_info
enabled libgme            && { check_pkg_config libgme libgme gme/gme.h gme_new_emu ||
                               require libgme gme/gme.h gme_new_emu -lgme -lstdc++; }
enabled libgsm            && { for gsm_hdr in "gsm.h" "gsm/gsm.h"; do
                                   check_lib libgsm "${gsm_hdr}" gsm_create -lgsm && break;
                               done || die "ERROR: libgsm not found"; }
enabled libilbc           && require libilbc ilbc.h WebRtcIlbcfix_InitDecode -lilbc $pthreads_extralibs
enabled libklvanc         && require libklvanc libklvanc/vanc.h klvanc_context_create -lklvanc
enabled libkvazaar        && require_pkg_config libkvazaar "kvazaar >= 0.8.1" kvazaar.h kvz_api_get
enabled liblensfun        && require_pkg_config liblensfun lensfun lensfun.h lf_db_new
# While it may appear that require is being used as a pkg-config
# fallback for libmfx, it is actually being used to detect a different
# installation route altogether.  If libmfx is installed via the Intel
# Media SDK or Intel Media Server Studio, these don't come with
# pkg-config support.  Instead, users should make sure that the build
# can find the libraries and headers through other means.
enabled libmfx            && { check_pkg_config libmfx libmfx "mfx/mfxvideo.h" MFXInit ||
                               { require libmfx "mfx/mfxvideo.h" MFXInit "-llibmfx $advapi32_extralibs" && warn "using libmfx without pkg-config"; } }
enabled libmodplug        && require_pkg_config libmodplug libmodplug libmodplug/modplug.h ModPlug_Load
enabled libmp3lame        && require "libmp3lame >= 3.98.3" lame/lame.h lame_set_VBR_quality -lmp3lame $libm_extralibs
enabled libmysofa         && { check_pkg_config libmysofa libmysofa mysofa.h mysofa_load ||
                               require libmysofa mysofa.h mysofa_load -lmysofa $zlib_extralibs; }
enabled libnpp            && { check_lib libnpp npp.h nppGetLibVersion -lnppig -lnppicc -lnppc -lnppidei ||
                               check_lib libnpp npp.h nppGetLibVersion -lnppi -lnppc -lnppidei ||
                               die "ERROR: libnpp not found"; }
enabled libopencore_amrnb && require libopencore_amrnb opencore-amrnb/interf_dec.h Decoder_Interface_init -lopencore-amrnb
enabled libopencore_amrwb && require libopencore_amrwb opencore-amrwb/dec_if.h D_IF_init -lopencore-amrwb
enabled libopencv         && { check_headers opencv2/core/core_c.h &&
                               { check_pkg_config libopencv opencv opencv2/core/core_c.h cvCreateImageHeader ||
                                 require libopencv opencv2/core/core_c.h cvCreateImageHeader -lopencv_core -lopencv_imgproc; } ||
                               require_pkg_config libopencv opencv opencv/cxcore.h cvCreateImageHeader; }
enabled libopenh264       && require_pkg_config libopenh264 openh264 wels/codec_api.h WelsGetCodecVersion
enabled libopenjpeg       && { check_pkg_config libopenjpeg "libopenjp2 >= 2.1.0" openjpeg.h opj_version ||
                               { require_pkg_config libopenjpeg "libopenjp2 >= 2.1.0" openjpeg.h opj_version -DOPJ_STATIC && add_cppflags -DOPJ_STATIC; } }
enabled libopenmpt        && require_pkg_config libopenmpt "libopenmpt >= 0.2.6557" libopenmpt/libopenmpt.h openmpt_module_create -lstdc++ && append libopenmpt_extralibs "-lstdc++"
# Chromium uses a built in copy of libopus that is not visible to pkg-config.
# enabled libopus           && {
#    enabled libopus_decoder && {
#        require_pkg_config libopus opus opus_multistream.h opus_multistream_decoder_create
#    }
#    enabled libopus_encoder && {
#        require_pkg_config libopus opus opus_multistream.h opus_multistream_surround_encoder_create
#    }
# }
enabled libpulse          && require_pkg_config libpulse libpulse pulse/pulseaudio.h pa_context_new
enabled librsvg           && require_pkg_config librsvg librsvg-2.0 librsvg-2.0/librsvg/rsvg.h rsvg_handle_render_cairo
enabled librtmp           && require_pkg_config librtmp librtmp librtmp/rtmp.h RTMP_Socket
enabled librubberband     && require_pkg_config librubberband "rubberband >= 1.8.1" rubberband/rubberband-c.h rubberband_new -lstdc++ && append librubberband_extralibs "-lstdc++"
enabled libshine          && require_pkg_config libshine shine shine/layer3.h shine_encode_buffer
enabled libsmbclient      && { check_pkg_config libsmbclient smbclient libsmbclient.h smbc_init ||
                               require libsmbclient libsmbclient.h smbc_init -lsmbclient; }
enabled libsnappy         && require libsnappy snappy-c.h snappy_compress -lsnappy -lstdc++
enabled libsoxr           && require libsoxr soxr.h soxr_create -lsoxr
enabled libssh            && require_pkg_config libssh libssh libssh/sftp.h sftp_init
enabled libspeex          && require_pkg_config libspeex speex speex/speex.h speex_decoder_init
enabled libsrt            && require_pkg_config libsrt "srt >= 1.3.0" srt/srt.h srt_socket
enabled libtensorflow     && require libtensorflow tensorflow/c/c_api.h TF_Version -ltensorflow
enabled libtesseract      && require_pkg_config libtesseract tesseract tesseract/capi.h TessBaseAPICreate
enabled libtheora         && require libtheora theora/theoraenc.h th_info_init -ltheoraenc -ltheoradec -logg
enabled libtls            && require_pkg_config libtls libtls tls.h tls_configure
enabled libtwolame        && require libtwolame twolame.h twolame_init -ltwolame &&
                             { check_lib libtwolame twolame.h twolame_encode_buffer_float32_interleaved -ltwolame ||
                               die "ERROR: libtwolame must be installed and version must be >= 0.3.10"; }
enabled libv4l2           && require_pkg_config libv4l2 libv4l2 libv4l2.h v4l2_ioctl
enabled libvidstab        && require_pkg_config libvidstab "vidstab >= 0.98" vid.stab/libvidstab.h vsMotionDetectInit
enabled libvmaf           && require_pkg_config libvmaf "libvmaf >= 1.3.9" libvmaf.h compute_vmaf
enabled libvo_amrwbenc    && require libvo_amrwbenc vo-amrwbenc/enc_if.h E_IF_init -lvo-amrwbenc
enabled libvorbis         && require_pkg_config libvorbis vorbis vorbis/codec.h vorbis_info_init &&
                             require_pkg_config libvorbisenc vorbisenc vorbis/vorbisenc.h vorbis_encode_init

enabled libvpx            && {
    enabled libvpx_vp8_decoder && {
        check_pkg_config libvpx_vp8_decoder "vpx >= 1.4.0" "vpx/vpx_decoder.h vpx/vp8dx.h" vpx_codec_vp8_dx ||
            check_lib libvpx_vp8_decoder "vpx/vpx_decoder.h vpx/vp8dx.h" "vpx_codec_dec_init_ver VPX_IMG_FMT_HIGHBITDEPTH" -lvpx ||
                die "ERROR: libvpx decoder version must be >=1.4.0";
    }
    enabled libvpx_vp8_encoder && {
        check_pkg_config libvpx_vp8_encoder "vpx >= 1.4.0" "vpx/vpx_encoder.h vpx/vp8cx.h" vpx_codec_vp8_cx ||
            check_lib libvpx_vp8_encoder "vpx/vpx_encoder.h vpx/vp8cx.h" "vpx_codec_enc_init_ver VPX_IMG_FMT_HIGHBITDEPTH" -lvpx ||
                die "ERROR: libvpx encoder version must be >=1.4.0";
    }
    enabled libvpx_vp9_decoder && {
        check_pkg_config libvpx_vp9_decoder "vpx >= 1.4.0" "vpx/vpx_decoder.h vpx/vp8dx.h" vpx_codec_vp9_dx ||
            check_lib libvpx_vp9_decoder "vpx/vpx_decoder.h vpx/vp8dx.h" "vpx_codec_vp9_dx VPX_IMG_FMT_HIGHBITDEPTH" "-lvpx $libm_extralibs"
    }
    enabled libvpx_vp9_encoder && {
        check_pkg_config libvpx_vp9_encoder "vpx >= 1.4.0" "vpx/vpx_encoder.h vpx/vp8cx.h" vpx_codec_vp9_cx ||
            check_lib libvpx_vp9_encoder "vpx/vpx_encoder.h vpx/vp8cx.h" "vpx_codec_vp9_cx VPX_IMG_FMT_HIGHBITDEPTH" "-lvpx $libm_extralibs"
    }
    if disabled_all libvpx_vp8_decoder libvpx_vp9_decoder libvpx_vp8_encoder libvpx_vp9_encoder; then
        die "libvpx enabled but no supported decoders found"
    fi
}

enabled libwavpack        && require libwavpack wavpack/wavpack.h WavpackOpenFileOutput  -lwavpack
enabled libwebp           && {
    enabled libwebp_encoder      && require_pkg_config libwebp "libwebp >= 0.2.0" webp/encode.h WebPGetEncoderVersion
    enabled libwebp_anim_encoder && check_pkg_config libwebp_anim_encoder "libwebpmux >= 0.4.0" webp/mux.h WebPAnimEncoderOptionsInit; }
enabled libx264           && { check_pkg_config libx264 x264 "stdint.h x264.h" x264_encoder_encode ||
                               { require libx264 "stdint.h x264.h" x264_encoder_encode "-lx264 $pthreads_extralibs $libm_extralibs" &&
                                 warn "using libx264 without pkg-config"; } } &&
                             require_cpp_condition libx264 x264.h "X264_BUILD >= 118" &&
                             check_cpp_condition libx262 x264.h "X264_MPEG2"
enabled libx265           && require_pkg_config libx265 x265 x265.h x265_api_get &&
                             require_cpp_condition libx265 x265.h "X265_BUILD >= 68"
enabled libxavs           && require libxavs "stdint.h xavs.h" xavs_encoder_encode "-lxavs $pthreads_extralibs $libm_extralibs"
enabled libxavs2          && require_pkg_config libxavs2 "xavs2 >= 1.2.77" "stdint.h xavs2.h" xavs2_api_get
enabled libxvid           && require libxvid xvid.h xvid_global -lxvidcore
enabled libzimg           && require_pkg_config libzimg "zimg >= 2.7.0" zimg.h zimg_get_api_version
enabled libzmq            && require_pkg_config libzmq libzmq zmq.h zmq_ctx_new
enabled libzvbi           && require_pkg_config libzvbi zvbi-0.2 libzvbi.h vbi_decoder_new &&
                             { test_cpp_condition libzvbi.h "VBI_VERSION_MAJOR > 0 || VBI_VERSION_MINOR > 2 || VBI_VERSION_MINOR == 2 && VBI_VERSION_MICRO >= 28" ||
                               enabled gpl || die "ERROR: libzvbi requires version 0.2.28 or --enable-gpl."; }
enabled libxml2           && require_pkg_config libxml2 libxml-2.0 libxml2/libxml/xmlversion.h xmlCheckVersion
enabled mbedtls           && { check_pkg_config mbedtls mbedtls mbedtls/x509_crt.h mbedtls_x509_crt_init ||
                               check_pkg_config mbedtls mbedtls mbedtls/ssl.h mbedtls_ssl_init ||
                               check_lib mbedtls mbedtls/ssl.h mbedtls_ssl_init -lmbedtls -lmbedx509 -lmbedcrypto ||
                               die "ERROR: mbedTLS not found"; }
enabled mediacodec        && { enabled jni || die "ERROR: mediacodec requires --enable-jni"; }
enabled mmal              && { check_lib mmal interface/mmal/mmal.h mmal_port_connect -lmmal_core -lmmal_util -lmmal_vc_client -lbcm_host ||
                               { ! enabled cross_compile &&
                                 add_cflags -isystem/opt/vc/include/ -isystem/opt/vc/include/interface/vmcs_host/linux -isystem/opt/vc/include/interface/vcos/pthreads -fgnu89-inline &&
                                 add_ldflags -L/opt/vc/lib/ &&
                                 check_lib mmal interface/mmal/mmal.h mmal_port_connect -lmmal_core -lmmal_util -lmmal_vc_client -lbcm_host; } ||
                               die "ERROR: mmal not found" &&
                               check_func_headers interface/mmal/mmal.h "MMAL_PARAMETER_VIDEO_MAX_NUM_CALLBACKS"; }
enabled openal            && { { for al_extralibs in "${OPENAL_LIBS}" "-lopenal" "-lOpenAL32"; do
                               check_lib openal 'AL/al.h' alGetError "${al_extralibs}" && break; done } ||
                               die "ERROR: openal not found"; } &&
                             { test_cpp_condition "AL/al.h" "defined(AL_VERSION_1_1)" ||
                               die "ERROR: openal must be installed and version must be 1.1 or compatible"; }
enabled opencl            && { check_pkg_config opencl OpenCL CL/cl.h clEnqueueNDRangeKernel ||
                               check_lib opencl OpenCL/cl.h clEnqueueNDRangeKernel -Wl,-framework,OpenCL ||
                               check_lib opencl CL/cl.h clEnqueueNDRangeKernel -lOpenCL ||
                               die "ERROR: opencl not found"; } &&
                             { test_cpp_condition "OpenCL/cl.h" "defined(CL_VERSION_1_2)" ||
                               test_cpp_condition "CL/cl.h" "defined(CL_VERSION_1_2)" ||
                               die "ERROR: opencl must be installed and version must be 1.2 or compatible"; }
enabled opengl            && { check_lib opengl GL/glx.h glXGetProcAddress "-lGL" ||
                               check_lib opengl windows.h wglGetProcAddress "-lopengl32 -lgdi32" ||
                               check_lib opengl OpenGL/gl3.h glGetError "-Wl,-framework,OpenGL" ||
                               check_lib opengl ES2/gl.h glGetError "-isysroot=${sysroot} -Wl,-framework,OpenGLES" ||
                               die "ERROR: opengl not found."
                             }
enabled omx               && require_headers OMX_Core.h
enabled omx_rpi           && { check_headers OMX_Core.h ||
                               { ! enabled cross_compile && add_cflags -isystem/opt/vc/include/IL && check_headers OMX_Core.h ; } ||
                               die "ERROR: OpenMAX IL headers not found"; } && enable omx
enabled openssl           && { check_pkg_config openssl openssl openssl/ssl.h OPENSSL_init_ssl ||
                               check_pkg_config openssl openssl openssl/ssl.h SSL_library_init ||
                               check_lib openssl openssl/ssl.h SSL_library_init -lssl -lcrypto ||
                               check_lib openssl openssl/ssl.h SSL_library_init -lssl32 -leay32 ||
                               check_lib openssl openssl/ssl.h SSL_library_init -lssl -lcrypto -lws2_32 -lgdi32 ||
                               die "ERROR: openssl not found"; }
enabled rkmpp             && { require_pkg_config rkmpp rockchip_mpp  rockchip/rk_mpi.h mpp_create &&
                               require_pkg_config rockchip_mpp "rockchip_mpp >= 1.3.7" rockchip/rk_mpi.h mpp_create &&
                               { enabled libdrm ||
                                 die "ERROR: rkmpp requires --enable-libdrm"; }
                             }
enabled vapoursynth       && require_pkg_config vapoursynth "vapoursynth-script >= 42" VSScript.h vsscript_init


if enabled gcrypt; then
    GCRYPT_CONFIG="${cross_prefix}libgcrypt-config"
    if "${GCRYPT_CONFIG}" --version > /dev/null 2>&1; then
        gcrypt_cflags=$("${GCRYPT_CONFIG}" --cflags)
        gcrypt_extralibs=$("${GCRYPT_CONFIG}" --libs)
        check_func_headers gcrypt.h gcry_mpi_new $gcrypt_cflags $gcrypt_extralibs ||
            die "ERROR: gcrypt not found"
        add_cflags $gcrypt_cflags
    else
        require gcrypt gcrypt.h gcry_mpi_new -lgcrypt
    fi
fi

if enabled sdl2; then
    SDL2_CONFIG="${cross_prefix}sdl2-config"
    test_pkg_config sdl2 "sdl2 >= 2.0.1 sdl2 < 2.1.0" SDL_events.h SDL_PollEvent
    if disabled sdl2 && "${SDL2_CONFIG}" --version > /dev/null 2>&1; then
        sdl2_cflags=$("${SDL2_CONFIG}" --cflags)
        sdl2_extralibs=$("${SDL2_CONFIG}" --libs)
        test_cpp_condition SDL.h "(SDL_MAJOR_VERSION<<16 | SDL_MINOR_VERSION<<8 | SDL_PATCHLEVEL) >= 0x020001" $sdl2_cflags &&
        test_cpp_condition SDL.h "(SDL_MAJOR_VERSION<<16 | SDL_MINOR_VERSION<<8 | SDL_PATCHLEVEL) < 0x020100" $sdl2_cflags &&
        check_func_headers SDL_events.h SDL_PollEvent $sdl2_extralibs $sdl2_cflags &&
            enable sdl2
    fi
    if test $target_os = "mingw32"; then
        sdl2_extralibs=$(filter_out '-mwindows' $sdl2_extralibs)
    fi
fi

if enabled decklink; then
    case $target_os in
        mingw32*|mingw64*|win32|win64)
            decklink_outdev_extralibs="$decklink_outdev_extralibs -lole32 -loleaut32"
            decklink_indev_extralibs="$decklink_indev_extralibs -lole32 -loleaut32"
            ;;
    esac
fi

enabled securetransport &&
    check_func SecIdentityCreate "-Wl,-framework,CoreFoundation -Wl,-framework,Security" &&
    check_lib securetransport "Security/SecureTransport.h Security/Security.h" "SSLCreateContext" "-Wl,-framework,CoreFoundation -Wl,-framework,Security" ||
        disable securetransport

enabled securetransport &&
    check_func SecItemImport "-Wl,-framework,CoreFoundation -Wl,-framework,Security"

enabled schannel &&
    check_func_headers "windows.h security.h" InitializeSecurityContext -DSECURITY_WIN32 -lsecur32 &&
    test_cpp_condition winerror.h "defined(SEC_I_CONTEXT_EXPIRED)" &&
    schannel_extralibs="-lsecur32" ||
        disable schannel

makeinfo --version > /dev/null 2>&1 && enable makeinfo  || disable makeinfo
enabled makeinfo \
    && [ 0$(makeinfo --version | grep "texinfo" | sed 's/.*texinfo[^0-9]*\([0-9]*\)\..*/\1/') -ge 5 ] \
    && enable makeinfo_html || disable makeinfo_html
disabled makeinfo_html && texi2html --help 2> /dev/null | grep -q 'init-file' && enable texi2html || disable texi2html
perl -v            > /dev/null 2>&1 && enable perl      || disable perl
pod2man --help     > /dev/null 2>&1 && enable pod2man   || disable pod2man
rsync --help 2> /dev/null | grep -q 'contimeout' && enable rsync_contimeout || disable rsync_contimeout

# check V4L2 codecs available in the API
<<<<<<< HEAD
# https://crbug.com/841360 -- check explicitly for libv4l2, else we get several
# v4l2_m2m files included in the build.
enabled libv4l2 && {
check_header linux/fb.h
check_header linux/videodev2.h
=======
check_headers linux/fb.h
check_headers linux/videodev2.h
>>>>>>> 179ed2d2
test_code cc linux/videodev2.h "struct v4l2_frmsizeenum vfse; vfse.discrete.width = 0;" && enable_sanitized struct_v4l2_frmivalenum_discrete
check_cc v4l2_m2m linux/videodev2.h "int i = V4L2_CAP_VIDEO_M2M_MPLANE | V4L2_CAP_VIDEO_M2M | V4L2_BUF_FLAG_LAST;"
check_cc vc1_v4l2_m2m linux/videodev2.h "int i = V4L2_PIX_FMT_VC1_ANNEX_G;"
check_cc mpeg1_v4l2_m2m linux/videodev2.h "int i = V4L2_PIX_FMT_MPEG1;"
check_cc mpeg2_v4l2_m2m linux/videodev2.h "int i = V4L2_PIX_FMT_MPEG2;"
check_cc mpeg4_v4l2_m2m linux/videodev2.h "int i = V4L2_PIX_FMT_MPEG4;"
check_cc hevc_v4l2_m2m linux/videodev2.h "int i = V4L2_PIX_FMT_HEVC;"
check_cc h263_v4l2_m2m linux/videodev2.h "int i = V4L2_PIX_FMT_H263;"
check_cc h264_v4l2_m2m linux/videodev2.h "int i = V4L2_PIX_FMT_H264;"
check_cc vp8_v4l2_m2m linux/videodev2.h "int i = V4L2_PIX_FMT_VP8;"
check_cc vp9_v4l2_m2m linux/videodev2.h "int i = V4L2_PIX_FMT_VP9;"
}

check_headers sys/videoio.h
test_code cc sys/videoio.h "struct v4l2_frmsizeenum vfse; vfse.discrete.width = 0;" && enable_sanitized struct_v4l2_frmivalenum_discrete

check_lib user32 "windows.h winuser.h" GetShellWindow -luser32
check_lib vfw32 "windows.h vfw.h" capCreateCaptureWindow -lvfw32
# check that WM_CAP_DRIVER_CONNECT is defined to the proper value
# w32api 3.12 had it defined wrong
check_cpp_condition vfwcap_defines vfw.h "WM_CAP_DRIVER_CONNECT > WM_USER"

check_type "dshow.h" IBaseFilter

# check for ioctl_meteor.h, ioctl_bt848.h and alternatives
check_headers "dev/bktr/ioctl_meteor.h dev/bktr/ioctl_bt848.h"                   ||
    check_headers "machine/ioctl_meteor.h machine/ioctl_bt848.h"                 ||
    check_headers "dev/video/meteor/ioctl_meteor.h dev/video/bktr/ioctl_bt848.h" ||
    check_headers "dev/ic/bt8xx.h"

if check_struct sys/soundcard.h audio_buf_info bytes; then
    enable_sanitized sys/soundcard.h
else
    test_cc -D__BSD_VISIBLE -D__XSI_VISIBLE <<EOF && add_cppflags -D__BSD_VISIBLE -D__XSI_VISIBLE && enable_sanitized sys/soundcard.h
    #include <sys/soundcard.h>
    audio_buf_info abc;
EOF
fi

enabled alsa && check_pkg_config alsa alsa "alsa/asoundlib.h" snd_pcm_htimestamp ||
    check_lib alsa alsa/asoundlib.h snd_pcm_htimestamp -lasound

enabled libjack &&
    require_pkg_config libjack jack jack/jack.h jack_port_get_latency_range

enabled sndio && check_lib sndio sndio.h sio_open -lsndio

if enabled libcdio; then
    check_pkg_config libcdio libcdio_paranoia "cdio/cdda.h cdio/paranoia.h" cdio_cddap_open ||
    check_pkg_config libcdio libcdio_paranoia "cdio/paranoia/cdda.h cdio/paranoia/paranoia.h" cdio_cddap_open ||
    check_lib libcdio "cdio/cdda.h cdio/paranoia.h" cdio_cddap_open -lcdio_paranoia -lcdio_cdda -lcdio ||
    check_lib libcdio "cdio/paranoia/cdda.h cdio/paranoia/paranoia.h" cdio_cddap_open -lcdio_paranoia -lcdio_cdda -lcdio ||
    die "ERROR: No usable libcdio/cdparanoia found"
fi

enabled libxcb && check_pkg_config libxcb "xcb >= 1.4" xcb/xcb.h xcb_connect ||
    disable libxcb_shm libxcb_shape libxcb_xfixes

if enabled libxcb; then
    enabled libxcb_shm    && check_pkg_config libxcb_shm    xcb-shm    xcb/shm.h    xcb_shm_attach
    enabled libxcb_shape  && check_pkg_config libxcb_shape  xcb-shape  xcb/shape.h  xcb_shape_get_rectangles
    enabled libxcb_xfixes && check_pkg_config libxcb_xfixes xcb-xfixes xcb/xfixes.h xcb_xfixes_get_cursor_image
fi

check_func_headers "windows.h" CreateDIBSection "$gdigrab_indev_extralibs"

# d3d11va requires linking directly to dxgi and d3d11 if not building for
# the desktop api partition
test_cpp <<EOF && enable uwp && d3d11va_extralibs="-ldxgi -ld3d11"
#ifdef WINAPI_FAMILY
#include <winapifamily.h>
#if WINAPI_FAMILY_PARTITION(WINAPI_PARTITION_DESKTOP)
#error desktop, not uwp
#else
// WINAPI_FAMILY_APP, WINAPI_FAMILY_PHONE_APP => UWP
#endif
#else
#error no family set
#endif
EOF

enabled vaapi &&
    check_pkg_config vaapi "libva >= 0.35.0" "va/va.h" vaInitialize

if enabled vaapi; then
    check_pkg_config vaapi_drm "libva-drm" "va/va_drm.h" vaGetDisplayDRM

    if enabled xlib; then
        check_pkg_config vaapi_x11 "libva-x11" "va/va_x11.h" vaGetDisplay
    fi

    check_cpp_condition vaapi_1 "va/va.h" "VA_CHECK_VERSION(1, 0, 0)"
fi

if enabled_all opencl libdrm ; then
    check_type "CL/cl_intel.h" "clCreateImageFromFdINTEL_fn" &&
        enable opencl_drm_beignet
    check_func_headers "CL/cl_ext.h" clImportMemoryARM &&
        enable opencl_drm_arm
fi

if enabled_all opencl vaapi ; then
    enabled opencl_drm_beignet && enable opencl_vaapi_beignet
    check_type "CL/cl.h CL/va_ext.h" "clCreateFromVA_APIMediaSurfaceINTEL_fn" &&
        enable opencl_vaapi_intel_media
fi

if enabled_all opencl dxva2 ; then
    check_type "CL/cl_dx9_media_sharing.h" cl_dx9_surface_info_khr &&
        enable opencl_dxva2
fi

if enabled_all opencl d3d11va ; then
    check_type "CL/cl_d3d11.h" clGetDeviceIDsFromD3D11KHR_fn &&
        enable opencl_d3d11
fi

enabled vdpau &&
    check_cpp_condition vdpau vdpau/vdpau.h "defined VDP_DECODER_PROFILE_MPEG4_PART2_ASP"

enabled vdpau &&
    check_lib vdpau_x11 "vdpau/vdpau.h vdpau/vdpau_x11.h" vdp_device_create_x11 -lvdpau -lX11

enabled crystalhd && check_lib crystalhd "stdint.h libcrystalhd/libcrystalhd_if.h" DtsCrystalHDVersion -lcrystalhd

if enabled x86; then
    case $target_os in
        mingw32*|mingw64*|win32|win64|linux|cygwin*)
            ;;
        *)
            disable ffnvcodec cuvid nvdec nvenc
            ;;
    esac
else
    disable ffnvcodec cuvid nvdec nvenc
fi

enabled ffnvcodec && enable cuda

enabled nvenc &&
    test_cc -I$source_path <<EOF || disable nvenc
#include <ffnvcodec/nvEncodeAPI.h>
NV_ENCODE_API_FUNCTION_LIST flist;
void f(void) { struct { const GUID guid; } s[] = { { NV_ENC_PRESET_HQ_GUID } }; }
int main(void) { return 0; }
EOF

enabled amf &&
    check_cpp_condition amf "AMF/core/Version.h" \
        "(AMF_VERSION_MAJOR << 48 | AMF_VERSION_MINOR << 32 | AMF_VERSION_RELEASE << 16 | AMF_VERSION_BUILD_NUM) >= 0x0001000400040001"

# Funny iconv installations are not unusual, so check it after all flags have been set
if enabled libc_iconv; then
    check_func_headers iconv.h iconv
elif enabled iconv; then
    check_func_headers iconv.h iconv || check_lib iconv iconv.h iconv -liconv
fi

enabled debug && add_cflags -g"$debuglevel" && add_asflags -g"$debuglevel"

# add some useful compiler flags if supported
check_cflags -Wdeclaration-after-statement
check_cflags -Wall
check_cflags -Wdisabled-optimization
check_cflags -Wpointer-arith
check_cflags -Wredundant-decls
check_cflags -Wwrite-strings
check_cflags -Wtype-limits
check_cflags -Wundef
check_cflags -Wmissing-prototypes
check_cflags -Wno-pointer-to-int-cast
check_cflags -Wstrict-prototypes
check_cflags -Wempty-body

if enabled extra_warnings; then
    check_cflags -Wcast-qual
    check_cflags -Wextra
    check_cflags -Wpedantic
fi

check_disable_warning(){
    warning_flag=-W${1#-Wno-}
    test_cflags $unknown_warning_flags $warning_flag && add_cflags $1
}

test_cflags -Werror=unused-command-line-argument &&
    append unknown_warning_flags "-Werror=unused-command-line-argument"
test_cflags -Werror=unknown-warning-option &&
    append unknown_warning_flags "-Werror=unknown-warning-option"

check_disable_warning -Wno-parentheses
check_disable_warning -Wno-switch
check_disable_warning -Wno-format-zero-length
check_disable_warning -Wno-pointer-sign
check_disable_warning -Wno-unused-const-variable
check_disable_warning -Wno-bool-operation

check_disable_warning_headers(){
    warning_flag=-W${1#-Wno-}
    test_cflags $warning_flag && add_cflags_headers $1
}

check_disable_warning_headers -Wno-deprecated-declarations
check_disable_warning_headers -Wno-unused-variable

test_cc <<EOF && enable blocks_extension
void (^block)(void);
EOF

# add some linker flags
check_ldflags -Wl,--warn-common
check_ldflags -Wl,-rpath-link=libpostproc:libswresample:libswscale:libavfilter:libavdevice:libavformat:libavcodec:libavutil:libavresample
enabled rpath && add_ldexeflags -Wl,-rpath,$libdir && add_ldsoflags -Wl,-rpath,$libdir
test_ldflags -Wl,-Bsymbolic && append SHFLAGS -Wl,-Bsymbolic

# add some strip flags
check_stripflags -x

enabled neon_clobber_test &&
    check_ldflags -Wl,--wrap,avcodec_open2              \
                  -Wl,--wrap,avcodec_decode_audio4      \
                  -Wl,--wrap,avcodec_decode_video2      \
                  -Wl,--wrap,avcodec_decode_subtitle2   \
                  -Wl,--wrap,avcodec_encode_audio2      \
                  -Wl,--wrap,avcodec_encode_video2      \
                  -Wl,--wrap,avcodec_encode_subtitle    \
                  -Wl,--wrap,avcodec_send_packet        \
                  -Wl,--wrap,avcodec_receive_packet     \
                  -Wl,--wrap,avcodec_send_frame         \
                  -Wl,--wrap,avcodec_receive_frame      \
                  -Wl,--wrap,swr_convert                \
                  -Wl,--wrap,avresample_convert ||
    disable neon_clobber_test

enabled xmm_clobber_test &&
    check_ldflags -Wl,--wrap,avcodec_open2              \
                  -Wl,--wrap,avcodec_decode_audio4      \
                  -Wl,--wrap,avcodec_decode_video2      \
                  -Wl,--wrap,avcodec_decode_subtitle2   \
                  -Wl,--wrap,avcodec_encode_audio2      \
                  -Wl,--wrap,avcodec_encode_video2      \
                  -Wl,--wrap,avcodec_encode_subtitle    \
                  -Wl,--wrap,avcodec_send_packet        \
                  -Wl,--wrap,avcodec_receive_packet     \
                  -Wl,--wrap,avcodec_send_frame         \
                  -Wl,--wrap,avcodec_receive_frame      \
                  -Wl,--wrap,swr_convert                \
                  -Wl,--wrap,avresample_convert         \
                  -Wl,--wrap,sws_scale ||
    disable xmm_clobber_test

check_ld "cc" proper_dce <<EOF
extern const int array[512];
static inline int func(void) { return array[0]; }
int main(void) { return 0; }
EOF

if enabled proper_dce; then
    echo "X { local: *; };" > $TMPV
    if test_ldflags -Wl,${version_script},$TMPV; then
        append SHFLAGS '-Wl,${version_script},\$(SUBDIR)lib\$(NAME).ver'
        quotes='""'
        test_cc <<EOF && enable symver_asm_label
void ff_foo(void) __asm__ ("av_foo@VERSION");
void ff_foo(void) { ${inline_asm+__asm__($quotes);} }
EOF
        test_cc <<EOF && enable symver_gnu_asm
__asm__(".symver ff_foo,av_foo@VERSION");
void ff_foo(void) {}
EOF
    fi
fi

if [ -z "$optflags" ]; then
    if enabled small; then
        optflags=$cflags_size
    elif enabled optimizations; then
        optflags=$cflags_speed
    else
        optflags=$cflags_noopt
    fi
fi

if [ -z "$nvccflags" ]; then
    nvccflags=$nvccflags_default
fi

if enabled x86_64 || enabled ppc64 || enabled aarch64; then
    nvccflags="$nvccflags -m64"
else
    nvccflags="$nvccflags -m32"
fi

check_optflags(){
    check_cflags "$@"
    enabled lto && check_ldflags "$@"
}

check_optflags $optflags
check_optflags -fno-math-errno
check_optflags -fno-signed-zeros

if enabled lto; then
    test "$cc_type" != "$ld_type" && die "LTO requires same compiler and linker"
    check_cflags  -flto
    check_ldflags -flto $cpuflags
    disable inline_asm_direct_symbol_refs
fi

enabled ftrapv && check_cflags -ftrapv

test_cc -mno-red-zone <<EOF && noredzone_flags="-mno-red-zone"
int x;
EOF


if enabled icc; then
    # Just warnings, no remarks
    check_cflags -w1
    # -wd: Disable following warnings
    # 144, 167, 556: -Wno-pointer-sign
    # 188: enumerated type mixed with another type
    # 1292: attribute "foo" ignored
    # 1419: external declaration in primary source file
    # 10006: ignoring unknown option -fno-signed-zeros
    # 10148: ignoring unknown option -Wno-parentheses
    # 10156: ignoring option '-W'; no argument required
    # 13200: No EMMS instruction before call to function
    # 13203: No EMMS instruction before return from function
    check_cflags -wd144,167,188,556,1292,1419,10006,10148,10156,13200,13203
    # 11030: Warning unknown option --as-needed
    # 10156: ignoring option '-export'; no argument required
    check_ldflags -wd10156,11030
    # icc 11.0 and 11.1 work with ebp_available, but don't pass the test
    enable ebp_available
    # The test above does not test linking
    enabled lto && disable symver_asm_label
    if enabled x86_32; then
        icc_version=$($cc -dumpversion)
        test ${icc_version%%.*} -ge 11 &&
            check_cflags -falign-stack=maintain-16-byte ||
            disable aligned_stack
    fi
elif enabled gcc; then
    check_optflags -fno-tree-vectorize
    check_cflags -Werror=format-security
    check_cflags -Werror=implicit-function-declaration
    check_cflags -Werror=missing-prototypes
    check_cflags -Werror=return-type
    check_cflags -Werror=vla
    check_cflags -Wformat
    check_cflags -fdiagnostics-color=auto
    enabled extra_warnings || check_disable_warning -Wno-maybe-uninitialized
    if enabled x86_32; then
        case $target_os in
        *bsd*)
            # BSDs don't guarantee a 16 byte aligned stack, but we can
            # request GCC to try to maintain 16 byte alignment throughout
            # function calls. Library entry points that might call assembly
            # functions align the stack. (The parameter means 2^4 bytes.)
            check_cflags -mpreferred-stack-boundary=4
            ;;
        esac
    fi
elif enabled llvm_gcc; then
    check_cflags -mllvm -stack-alignment=16
elif enabled clang; then
    if enabled x86_32; then
        # Clang doesn't support maintaining alignment without assuming the
        # same alignment in every function. If 16 byte alignment would be
        # enabled, one would also have to either add attribute_align_arg on
        # every single entry point into the libraries or enable -mstackrealign
        # (doing stack realignment in every single function).
        case $target_os in
        mingw32|win32|*bsd*)
            disable aligned_stack
            ;;
        *)
            check_cflags -mllvm -stack-alignment=16
            check_cflags -mstack-alignment=16
            ;;
        esac
    else
        check_cflags -mllvm -stack-alignment=16
        check_cflags -mstack-alignment=16
    fi
    check_cflags -Qunused-arguments
    check_cflags -Werror=implicit-function-declaration
    check_cflags -Werror=missing-prototypes
    check_cflags -Werror=return-type
elif enabled cparser; then
    add_cflags -Wno-missing-variable-declarations
    add_cflags -Wno-empty-statement
elif enabled armcc; then
    add_cflags -W${armcc_opt},--diag_suppress=4343 # hardfp compat
    add_cflags -W${armcc_opt},--diag_suppress=3036 # using . as system include dir
    # 2523: use of inline assembly is deprecated
    add_cflags -W${armcc_opt},--diag_suppress=2523
    add_cflags -W${armcc_opt},--diag_suppress=1207
    add_cflags -W${armcc_opt},--diag_suppress=1293 # assignment in condition
    add_cflags -W${armcc_opt},--diag_suppress=3343 # hardfp compat
    add_cflags -W${armcc_opt},--diag_suppress=167  # pointer sign
    add_cflags -W${armcc_opt},--diag_suppress=513  # pointer sign
elif enabled pathscale; then
    add_cflags -fstrict-overflow -OPT:wrap_around_unsafe_opt=OFF
    disable inline_asm
elif enabled_any msvc icl; then
    enabled x86_32 && disable aligned_stack
    enabled_all x86_32 debug && add_cflags -Oy-
    enabled debug && add_ldflags -debug
    enable pragma_deprecated
    if enabled icl; then
        # -Qansi-alias is basically -fstrict-aliasing, but does not work
        # (correctly) on icl 13.x.
        test_cpp_condition "windows.h" "__ICL < 1300 || __ICL >= 1400" &&
            add_cflags -Qansi-alias
        # Some inline asm is not compilable in debug
        if enabled debug; then
            disable ebp_available
            disable ebx_available
        fi
    fi
    # msvcrt10 x64 incorrectly enables log2, only msvcrt12 (MSVC 2013) onwards actually has log2.
    check_cpp_condition log2 crtversion.h "_VC_CRT_MAJOR_VERSION >= 12"
    # The CRT headers contain __declspec(restrict) in a few places, but if redefining
    # restrict, this might break. MSVC 2010 and 2012 fail with __declspec(__restrict)
    # (as it ends up if the restrict redefine is done before including stdlib.h), while
    # MSVC 2013 and newer can handle it fine.
    # If this declspec fails, force including stdlib.h before the restrict redefinition
    # happens in config.h.
    if [ $restrict_keyword != restrict ]; then
        test_cc <<EOF || add_cflags -FIstdlib.h
__declspec($restrict_keyword) void *foo(int);
EOF
    fi
    # the new SSA optimzer in VS2015 U3 is mis-optimizing some parts of the code
    # Issue has been fixed in MSVC v19.00.24218.
    test_cpp_condition windows.h "_MSC_FULL_VER >= 190024218" ||
        check_cflags -d2SSAOptimizer-
    # enable utf-8 source processing on VS2015 U2 and newer
    test_cpp_condition windows.h "_MSC_FULL_VER >= 190023918" &&
        add_cflags -utf-8
fi

for pfx in "" host_; do
    varname=${pfx%_}cc_type
    eval "type=\$$varname"
    if [ "$type" = "msvc" ]; then
        test_${pfx}cc <<EOF || add_${pfx}cflags -Dinline=__inline
static inline int foo(int a) { return a; }
EOF
    fi
done

case $as_type in
    clang)
        add_asflags -Qunused-arguments
    ;;
esac

case $ld_type in
    clang)
        check_ldflags -Qunused-arguments
    ;;
esac

enable frame_thread_encoder

enabled asm || { arch=c; disable $ARCH_LIST $ARCH_EXT_LIST; }

check_deps $CONFIG_LIST       \
           $CONFIG_EXTRA      \
           $HAVE_LIST         \
           $ALL_COMPONENTS    \

enabled threads && ! enabled pthreads && ! enabled atomics_native && die "non pthread threading without atomics not supported, try adding --enable-pthreads or --cpu=i486 or higher if you are on x86"
enabled avresample && warn "Building with deprecated library libavresample"

if test $target_os = "haiku"; then
    disable memalign
    disable posix_memalign
fi

flatten_extralibs(){
    nested_entries=
    list_name=$1
    eval list=\$${1}
    for entry in $list; do
        entry_copy=$entry
        resolve entry_copy
        flat_entries=
        for e in $entry_copy; do
            case $e in
                *_extralibs) nested_entries="$nested_entries$e ";;
                          *) flat_entries="$flat_entries$e ";;
            esac
        done
        eval $entry="\$flat_entries"
    done
    append $list_name "$nested_entries"

    resolve nested_entries
    if test -n "$(filter '*_extralibs' $nested_entries)"; then
        flatten_extralibs $list_name
    fi
}

flatten_extralibs_wrapper(){
    list_name=$1
    flatten_extralibs $list_name
    unique $list_name
    resolve $list_name
    eval $list_name=\$\(\$ldflags_filter \$$list_name\)
    eval printf \''%s'\' \""\$$list_name"\"
}

for linkunit in $LIBRARY_LIST; do
    unset current_extralibs
    eval components=\$$(toupper ${linkunit})_COMPONENTS_LIST
    for comp in ${components}; do
        enabled $comp || continue
        comp_extralibs="${comp}_extralibs"
        append current_extralibs $comp_extralibs
    done
    eval prepend ${linkunit}_extralibs $current_extralibs
done

for linkunit in $LIBRARY_LIST $PROGRAM_LIST $EXTRALIBS_LIST; do
    eval ${linkunit}_extralibs=\$\(flatten_extralibs_wrapper ${linkunit}_extralibs\)
done

map 'enabled $v && intrinsics=${v#intrinsics_}' $INTRINSICS_LIST

for thread in $THREADS_LIST; do
    if enabled $thread; then
        test -n "$thread_type" &&
            die "ERROR: Only one thread type must be selected." ||
            thread_type="$thread"
    fi
done

if disabled stdatomic; then
    if enabled atomics_gcc; then
        add_cppflags '-I\$(SRC_PATH)/compat/atomics/gcc'
    elif enabled atomics_win32; then
        add_cppflags '-I\$(SRC_PATH)/compat/atomics/win32'
    elif enabled atomics_suncc; then
        add_cppflags '-I\$(SRC_PATH)/compat/atomics/suncc'
    elif enabled pthreads; then
        add_compat atomics/pthread/stdatomic.o
        add_cppflags '-I\$(SRC_PATH)/compat/atomics/pthread'
    else
        enabled threads && die "Threading is enabled, but no atomics are available"
        add_cppflags '-I\$(SRC_PATH)/compat/atomics/dummy'
    fi
fi

# Check if requested libraries were found.
for lib in $AUTODETECT_LIBS; do
    requested $lib && ! enabled $lib && die "ERROR: $lib requested but not found";
done

enabled zlib && add_cppflags -DZLIB_CONST

# conditional library dependencies, in any order
enabled afftdn_filter       && prepend avfilter_deps "avcodec"
enabled afftfilt_filter     && prepend avfilter_deps "avcodec"
enabled afir_filter         && prepend avfilter_deps "avcodec"
enabled amovie_filter       && prepend avfilter_deps "avformat avcodec"
enabled aresample_filter    && prepend avfilter_deps "swresample"
enabled atempo_filter       && prepend avfilter_deps "avcodec"
enabled bm3d_filter         && prepend avfilter_deps "avcodec"
enabled cover_rect_filter   && prepend avfilter_deps "avformat avcodec"
enabled convolve_filter     && prepend avfilter_deps "avcodec"
enabled deconvolve_filter   && prepend avfilter_deps "avcodec"
enabled ebur128_filter && enabled swresample && prepend avfilter_deps "swresample"
enabled elbg_filter         && prepend avfilter_deps "avcodec"
enabled fftfilt_filter      && prepend avfilter_deps "avcodec"
enabled find_rect_filter    && prepend avfilter_deps "avformat avcodec"
enabled firequalizer_filter && prepend avfilter_deps "avcodec"
enabled mcdeint_filter      && prepend avfilter_deps "avcodec"
enabled movie_filter    && prepend avfilter_deps "avformat avcodec"
enabled pan_filter          && prepend avfilter_deps "swresample"
enabled pp_filter           && prepend avfilter_deps "postproc"
enabled removelogo_filter   && prepend avfilter_deps "avformat avcodec swscale"
enabled resample_filter && prepend avfilter_deps "avresample"
enabled sab_filter          && prepend avfilter_deps "swscale"
enabled scale_filter    && prepend avfilter_deps "swscale"
enabled scale2ref_filter    && prepend avfilter_deps "swscale"
enabled sofalizer_filter    && prepend avfilter_deps "avcodec"
enabled showcqt_filter      && prepend avfilter_deps "avformat avcodec swscale"
enabled showfreqs_filter    && prepend avfilter_deps "avcodec"
enabled showspectrum_filter && prepend avfilter_deps "avcodec"
enabled signature_filter    && prepend avfilter_deps "avcodec avformat"
enabled smartblur_filter    && prepend avfilter_deps "swscale"
enabled spectrumsynth_filter && prepend avfilter_deps "avcodec"
enabled spp_filter          && prepend avfilter_deps "avcodec"
enabled sr_filter           && prepend avfilter_deps "avformat swscale"
enabled subtitles_filter    && prepend avfilter_deps "avformat avcodec"
enabled uspp_filter         && prepend avfilter_deps "avcodec"
enabled zoompan_filter      && prepend avfilter_deps "swscale"

enabled lavfi_indev         && prepend avdevice_deps "avfilter"

#FIXME
enabled sdl2_outdev     && add_cflags $(filter_out '-Dmain=SDL_main' $sdl2_cflags)

enabled opus_decoder    && prepend avcodec_deps "swresample"

# reorder the items at var $1 to align with the items order at var $2 .
# die if an item at $1 is not at $2 .
reorder_by(){
    eval rb_in=\$$1
    eval rb_ordered=\$$2

    for rb in $rb_in; do
        is_in $rb $rb_ordered || die "$rb at \$$1 is not at \$$2"
    done

    rb_out=
    for rb in $rb_ordered; do
        is_in $rb $rb_in && rb_out="$rb_out$rb "
    done
    eval $1=\$rb_out
}

# deps-expand fflib $1:  N x {append all expanded deps; unique}
# within a set of N items, N expansions are enough to expose a cycle.
expand_deps(){
    unique ${1}_deps  # required for the early break test.
    for dummy in $LIBRARY_LIST; do  # N iteratios
        eval deps=\$${1}_deps
        append ${1}_deps $(map 'eval echo \$${v}_deps' $deps)
        unique ${1}_deps
        eval '[ ${#deps} = ${#'${1}_deps'} ]' && break  # doesn't expand anymore
    done

    eval is_in $1 \$${1}_deps && die "Dependency cycle at ${1}_deps"
    reorder_by ${1}_deps LIBRARY_LIST  # linking order is expected later
}

#we have to remove gpl from the deps here as some code assumes all lib deps are libs
postproc_deps="$(filter_out 'gpl' $postproc_deps)"

map 'expand_deps $v' $LIBRARY_LIST

if test "$quiet" != "yes"; then

echo "install prefix            $prefix"
echo "source path               $source_path"
echo "C compiler                $cc"
echo "C library                 $libc_type"
if test "$host_cc" != "$cc"; then
    echo "host C compiler           $host_cc"
    echo "host C library            $host_libc_type"
fi
echo "ARCH                      $arch ($cpu)"
if test "$build_suffix" != ""; then
    echo "build suffix              $build_suffix"
fi
if test "$progs_suffix" != ""; then
    echo "progs suffix              $progs_suffix"
fi
if test "$extra_version" != ""; then
    echo "version string suffix     $extra_version"
fi
echo "big-endian                ${bigendian-no}"
echo "runtime cpu detection     ${runtime_cpudetect-no}"
if enabled x86; then
    echo "standalone assembly       ${x86asm-no}"
    echo "x86 assembler             ${x86asmexe}"
    echo "MMX enabled               ${mmx-no}"
    echo "MMXEXT enabled            ${mmxext-no}"
    echo "3DNow! enabled            ${amd3dnow-no}"
    echo "3DNow! extended enabled   ${amd3dnowext-no}"
    echo "SSE enabled               ${sse-no}"
    echo "SSSE3 enabled             ${ssse3-no}"
    echo "AESNI enabled             ${aesni-no}"
    echo "AVX enabled               ${avx-no}"
    echo "AVX2 enabled              ${avx2-no}"
    echo "AVX-512 enabled           ${avx512-no}"
    echo "XOP enabled               ${xop-no}"
    echo "FMA3 enabled              ${fma3-no}"
    echo "FMA4 enabled              ${fma4-no}"
    echo "i686 features enabled     ${i686-no}"
    echo "CMOV is fast              ${fast_cmov-no}"
    echo "EBX available             ${ebx_available-no}"
    echo "EBP available             ${ebp_available-no}"
fi
if enabled aarch64; then
    echo "NEON enabled              ${neon-no}"
    echo "VFP enabled               ${vfp-no}"
fi
if enabled arm; then
    echo "ARMv5TE enabled           ${armv5te-no}"
    echo "ARMv6 enabled             ${armv6-no}"
    echo "ARMv6T2 enabled           ${armv6t2-no}"
    echo "VFP enabled               ${vfp-no}"
    echo "NEON enabled              ${neon-no}"
    echo "THUMB enabled             ${thumb-no}"
fi
if enabled mips; then
    echo "MIPS FPU enabled          ${mipsfpu-no}"
    echo "MIPS DSP R1 enabled       ${mipsdsp-no}"
    echo "MIPS DSP R2 enabled       ${mipsdspr2-no}"
    echo "MIPS MSA enabled          ${msa-no}"
    echo "LOONGSON MMI enabled      ${mmi-no}"
fi
if enabled ppc; then
    echo "AltiVec enabled           ${altivec-no}"
    echo "VSX enabled               ${vsx-no}"
    echo "POWER8 enabled            ${power8-no}"
    echo "PPC 4xx optimizations     ${ppc4xx-no}"
    echo "dcbzl available           ${dcbzl-no}"
fi
echo "debug symbols             ${debug-no}"
echo "strip symbols             ${stripping-no}"
echo "optimize for size         ${small-no}"
echo "optimizations             ${optimizations-no}"
echo "static                    ${static-no}"
echo "shared                    ${shared-no}"
echo "postprocessing support    ${postproc-no}"
echo "network support           ${network-no}"
echo "threading support         ${thread_type-no}"
echo "safe bitstream reader     ${safe_bitstream_reader-no}"
echo "texi2html enabled         ${texi2html-no}"
echo "perl enabled              ${perl-no}"
echo "pod2man enabled           ${pod2man-no}"
echo "makeinfo enabled          ${makeinfo-no}"
echo "makeinfo supports HTML    ${makeinfo_html-no}"
test -n "$random_seed" &&
    echo "random seed               ${random_seed}"
echo

echo "External libraries:"
print_enabled '' $EXTERNAL_LIBRARY_LIST $EXTERNAL_AUTODETECT_LIBRARY_LIST | print_in_columns
echo

echo "External libraries providing hardware acceleration:"
print_enabled '' $HWACCEL_LIBRARY_LIST $HWACCEL_AUTODETECT_LIBRARY_LIST | print_in_columns
echo

echo "Libraries:"
print_enabled '' $LIBRARY_LIST | print_in_columns
echo

echo "Programs:"
print_enabled '' $PROGRAM_LIST | print_in_columns
echo

for type in decoder encoder hwaccel parser demuxer muxer protocol filter bsf indev outdev; do
    echo "Enabled ${type}s:"
    eval list=\$$(toupper $type)_LIST
    print_enabled '_*' $list | print_in_columns
    echo
done

if test -n "$ignore_tests"; then
    ignore_tests=$(echo $ignore_tests | tr ',' ' ')
    echo "Ignored FATE tests:"
    echo $ignore_tests | print_in_columns
    echo
fi

echo "License: $license"

fi # test "$quiet" != "yes"

if test -n "$WARNINGS"; then
    printf "\n%s%s$WARNINGS%s" "$warn_color" "$bold_color" "$reset_color"
    enabled fatal_warnings && exit 1
fi

test -e Makefile || echo "include $source_path/Makefile" > Makefile

esc(){
    echo "$*" | sed 's/%/%25/g;s/:/%3a/g'
}

echo "config:$arch:$subarch:$cpu:$target_os:$(esc $cc_ident):$(esc $FFMPEG_CONFIGURATION)" > ffbuild/config.fate

enabled stripping || strip="echo skipping strip"
enabled stripping || striptype=""

config_files="$TMPH ffbuild/config.mak doc/config.texi"

cat > ffbuild/config.mak <<EOF
# Automatically generated by configure - do not modify!
ifndef FFMPEG_CONFIG_MAK
FFMPEG_CONFIG_MAK=1
FFMPEG_CONFIGURATION=$FFMPEG_CONFIGURATION
prefix=$prefix
LIBDIR=\$(DESTDIR)$libdir
SHLIBDIR=\$(DESTDIR)$shlibdir
INCDIR=\$(DESTDIR)$incdir
BINDIR=\$(DESTDIR)$bindir
DATADIR=\$(DESTDIR)$datadir
DOCDIR=\$(DESTDIR)$docdir
MANDIR=\$(DESTDIR)$mandir
PKGCONFIGDIR=\$(DESTDIR)$pkgconfigdir
INSTALL_NAME_DIR=$install_name_dir
SRC_PATH=$source_path
SRC_LINK=$source_link
ifndef MAIN_MAKEFILE
SRC_PATH:=\$(SRC_PATH:.%=..%)
endif
CC_IDENT=$cc_ident
ARCH=$arch
INTRINSICS=$intrinsics
EXTERN_PREFIX=$extern_prefix
CC=$cc
CXX=$cxx
AS=$as
OBJCC=$objcc
LD=$ld
DEPCC=$dep_cc
DEPCCFLAGS=$DEPCCFLAGS \$(CPPFLAGS)
DEPAS=$as
DEPASFLAGS=$DEPASFLAGS \$(CPPFLAGS)
X86ASM=$x86asmexe
DEPX86ASM=$x86asmexe
DEPX86ASMFLAGS=\$(X86ASMFLAGS)
AR=$ar
ARFLAGS=$arflags
AR_O=$ar_o
AR_CMD=$ar
NM_CMD=$nm
RANLIB=$ranlib
STRIP=$strip
STRIPTYPE=$striptype
NVCC=$nvcc
CP=cp -p
LN_S=$ln_s
CPPFLAGS=$CPPFLAGS
CFLAGS=$CFLAGS
CXXFLAGS=$CXXFLAGS
OBJCFLAGS=$OBJCFLAGS
ASFLAGS=$ASFLAGS
NVCCFLAGS=$nvccflags
AS_C=$AS_C
AS_O=$AS_O
OBJCC_C=$OBJCC_C
OBJCC_E=$OBJCC_E
OBJCC_O=$OBJCC_O
CC_C=$CC_C
CC_E=$CC_E
CC_O=$CC_O
CXX_C=$CXX_C
CXX_O=$CXX_O
NVCC_C=$NVCC_C
NVCC_O=$NVCC_O
LD_O=$LD_O
X86ASM_O=$X86ASM_O
LD_LIB=$LD_LIB
LD_PATH=$LD_PATH
DLLTOOL=$dlltool
WINDRES=$windres
DEPWINDRES=$dep_cc
DOXYGEN=$doxygen
LDFLAGS=$LDFLAGS
LDEXEFLAGS=$LDEXEFLAGS
LDSOFLAGS=$LDSOFLAGS
SHFLAGS=$(echo $($ldflags_filter $SHFLAGS))
ASMSTRIPFLAGS=$ASMSTRIPFLAGS
X86ASMFLAGS=$X86ASMFLAGS
BUILDSUF=$build_suffix
PROGSSUF=$progs_suffix
FULLNAME=$FULLNAME
LIBPREF=$LIBPREF
LIBSUF=$LIBSUF
LIBNAME=$LIBNAME
SLIBPREF=$SLIBPREF
SLIBSUF=$SLIBSUF
EXESUF=$EXESUF
EXTRA_VERSION=$extra_version
CCDEP=$CCDEP
CXXDEP=$CXXDEP
CCDEP_FLAGS=$CCDEP_FLAGS
ASDEP=$ASDEP
ASDEP_FLAGS=$ASDEP_FLAGS
X86ASMDEP=$X86ASMDEP
X86ASMDEP_FLAGS=$X86ASMDEP_FLAGS
CC_DEPFLAGS=$CC_DEPFLAGS
AS_DEPFLAGS=$AS_DEPFLAGS
X86ASM_DEPFLAGS=$X86ASM_DEPFLAGS
HOSTCC=$host_cc
HOSTLD=$host_ld
HOSTCFLAGS=$host_cflags
HOSTCPPFLAGS=$host_cppflags
HOSTEXESUF=$HOSTEXESUF
HOSTLDFLAGS=$host_ldflags
HOSTEXTRALIBS=$host_extralibs
DEPHOSTCC=$host_cc
DEPHOSTCCFLAGS=$DEPHOSTCCFLAGS \$(HOSTCCFLAGS)
HOSTCCDEP=$HOSTCCDEP
HOSTCCDEP_FLAGS=$HOSTCCDEP_FLAGS
HOSTCC_DEPFLAGS=$HOSTCC_DEPFLAGS
HOSTCC_C=$HOSTCC_C
HOSTCC_O=$HOSTCC_O
HOSTLD_O=$HOSTLD_O
TARGET_EXEC=$target_exec $target_exec_args
TARGET_PATH=$target_path
TARGET_SAMPLES=${target_samples:-\$(SAMPLES)}
CFLAGS-ffplay=${sdl2_cflags}
CFLAGS_HEADERS=$CFLAGS_HEADERS
LIB_INSTALL_EXTRA_CMD=$LIB_INSTALL_EXTRA_CMD
EXTRALIBS=$extralibs
COMPAT_OBJS=$compat_objs
INSTALL=$install
LIBTARGET=${LIBTARGET}
SLIBNAME=${SLIBNAME}
SLIBNAME_WITH_VERSION=${SLIBNAME_WITH_VERSION}
SLIBNAME_WITH_MAJOR=${SLIBNAME_WITH_MAJOR}
SLIB_CREATE_DEF_CMD=${SLIB_CREATE_DEF_CMD}
SLIB_EXTRA_CMD=${SLIB_EXTRA_CMD}
SLIB_INSTALL_NAME=${SLIB_INSTALL_NAME}
SLIB_INSTALL_LINKS=${SLIB_INSTALL_LINKS}
SLIB_INSTALL_EXTRA_LIB=${SLIB_INSTALL_EXTRA_LIB}
SLIB_INSTALL_EXTRA_SHLIB=${SLIB_INSTALL_EXTRA_SHLIB}
VERSION_SCRIPT_POSTPROCESS_CMD=${VERSION_SCRIPT_POSTPROCESS_CMD}
SAMPLES:=${samples:-\$(FATE_SAMPLES)}
NOREDZONE_FLAGS=$noredzone_flags
LIBFUZZER_PATH=$libfuzzer_path
IGNORE_TESTS=$ignore_tests
EOF

map 'eval echo "${v}_FFLIBS=\$${v}_deps" >> ffbuild/config.mak' $LIBRARY_LIST

for entry in $LIBRARY_LIST $PROGRAM_LIST $EXTRALIBS_LIST; do
    eval echo "EXTRALIBS-${entry}=\$${entry}_extralibs" >> ffbuild/config.mak
done

cat > $TMPH <<EOF
/* Automatically generated by configure - do not modify! */
#ifndef FFMPEG_CONFIG_H
#define FFMPEG_CONFIG_H
#define FFMPEG_CONFIGURATION "$(c_escape $FFMPEG_CONFIGURATION)"
#define FFMPEG_LICENSE "$(c_escape $license)"
#define CONFIG_THIS_YEAR 2018
#define FFMPEG_DATADIR "$(eval c_escape $datadir)"
#define AVCONV_DATADIR "$(eval c_escape $datadir)"
#define CC_IDENT "$(c_escape ${cc_ident:-Unknown compiler})"
#define av_restrict $restrict_keyword
#define EXTERN_PREFIX "${extern_prefix}"
#define EXTERN_ASM ${extern_prefix}
#define BUILDSUF "$build_suffix"
#define SLIBSUF "$SLIBSUF"
#define HAVE_MMX2 HAVE_MMXEXT
#define SWS_MAX_FILTER_SIZE $sws_max_filter_size
EOF

test -n "$assert_level" &&
    echo "#define ASSERT_LEVEL $assert_level" >>$TMPH

test -n "$malloc_prefix" &&
    echo "#define MALLOC_PREFIX $malloc_prefix" >>$TMPH

if enabled x86asm; then
    append config_files $TMPASM
    cat > $TMPASM <<EOF
; Automatically generated by configure - do not modify!
EOF
fi

enabled getenv || echo "#define getenv(x) NULL" >> $TMPH


mkdir -p doc
mkdir -p tests
mkdir -p tests/api
echo "@c auto-generated by configure - do not modify! " > doc/config.texi

print_config ARCH_   "$config_files" $ARCH_LIST
print_config HAVE_   "$config_files" $HAVE_LIST
print_config CONFIG_ "$config_files" $CONFIG_LIST       \
                                     $CONFIG_EXTRA      \
                                     $ALL_COMPONENTS    \

echo "#endif /* FFMPEG_CONFIG_H */" >> $TMPH
echo "endif # FFMPEG_CONFIG_MAK" >> ffbuild/config.mak

# Do not overwrite an unchanged config.h to avoid superfluous rebuilds.
cp_if_changed $TMPH config.h
touch ffbuild/.config

enabled x86asm && cp_if_changed $TMPASM config.asm

cat > $TMPH <<EOF
/* Generated by ffmpeg configure */
#ifndef AVUTIL_AVCONFIG_H
#define AVUTIL_AVCONFIG_H
EOF

print_config AV_HAVE_ $TMPH $HAVE_LIST_PUB

echo "#endif /* AVUTIL_AVCONFIG_H */" >> $TMPH

cp_if_changed $TMPH libavutil/avconfig.h

# full_filter_name_foo=vf_foo
# full_filter_name_bar=asrc_bar
# ...
eval "$(sed -n "s/^extern AVFilter ff_\([avfsinkrc]\{2,5\}\)_\(.*\);/full_filter_name_\2=\1_\2/p" $source_path/libavfilter/allfilters.c)"

# generate the lists of enabled components
print_enabled_components(){
    file=$1
    struct_name=$2
    name=$3
    shift 3
    echo "static const $struct_name * const $name[] = {" > $TMPH
    for c in $*; do
        if enabled $c; then
            case $name in
                filter_list)
                    eval c=\$full_filter_name_${c%_filter}
                ;;
                indev_list)
                    c=${c%_indev}_demuxer
                ;;
                outdev_list)
                    c=${c%_outdev}_muxer
                ;;
            esac
            printf "    &ff_%s,\n" $c >> $TMPH
        fi
    done
    if [ "$name" = "filter_list" ]; then
        for c in asrc_abuffer vsrc_buffer asink_abuffer vsink_buffer; do
            printf "    &ff_%s,\n" $c >> $TMPH
        done
    fi
    echo "    NULL };" >> $TMPH
    cp_if_changed $TMPH $file
}

print_enabled_components libavfilter/filter_list.c AVFilter filter_list $FILTER_LIST
print_enabled_components libavcodec/codec_list.c AVCodec codec_list $CODEC_LIST
print_enabled_components libavcodec/parser_list.c AVCodecParser parser_list $PARSER_LIST
print_enabled_components libavcodec/bsf_list.c AVBitStreamFilter bitstream_filters $BSF_LIST
print_enabled_components libavformat/demuxer_list.c AVInputFormat demuxer_list $DEMUXER_LIST
print_enabled_components libavformat/muxer_list.c AVOutputFormat muxer_list $MUXER_LIST
print_enabled_components libavdevice/indev_list.c AVInputFormat indev_list $INDEV_LIST
print_enabled_components libavdevice/outdev_list.c AVOutputFormat outdev_list $OUTDEV_LIST
print_enabled_components libavformat/protocol_list.c URLProtocol url_protocols $PROTOCOL_LIST

# Settings for pkg-config files

cat > $TMPH <<EOF
# Automatically generated by configure - do not modify!
shared=$shared
build_suffix=$build_suffix
prefix=$prefix
libdir=$libdir
incdir=$incdir
rpath=$(enabled rpath && echo "-Wl,-rpath,\${libdir}")
source_path=${source_path}
LIBPREF=${LIBPREF}
LIBSUF=${LIBSUF}
extralibs_avutil="$avutil_extralibs"
extralibs_avcodec="$avcodec_extralibs"
extralibs_avformat="$avformat_extralibs"
extralibs_avdevice="$avdevice_extralibs"
extralibs_avfilter="$avfilter_extralibs"
extralibs_avresample="$avresample_extralibs"
extralibs_postproc="$postproc_extralibs"
extralibs_swscale="$swscale_extralibs"
extralibs_swresample="$swresample_extralibs"
EOF

for lib in $LIBRARY_LIST; do
    lib_deps="$(eval echo \$${lib}_deps)"
    echo ${lib}_deps=\"$lib_deps\" >> $TMPH
done

cp_if_changed $TMPH ffbuild/config.sh<|MERGE_RESOLUTION|>--- conflicted
+++ resolved
@@ -6302,16 +6302,11 @@
 rsync --help 2> /dev/null | grep -q 'contimeout' && enable rsync_contimeout || disable rsync_contimeout
 
 # check V4L2 codecs available in the API
-<<<<<<< HEAD
 # https://crbug.com/841360 -- check explicitly for libv4l2, else we get several
 # v4l2_m2m files included in the build.
 enabled libv4l2 && {
-check_header linux/fb.h
-check_header linux/videodev2.h
-=======
 check_headers linux/fb.h
 check_headers linux/videodev2.h
->>>>>>> 179ed2d2
 test_code cc linux/videodev2.h "struct v4l2_frmsizeenum vfse; vfse.discrete.width = 0;" && enable_sanitized struct_v4l2_frmivalenum_discrete
 check_cc v4l2_m2m linux/videodev2.h "int i = V4L2_CAP_VIDEO_M2M_MPLANE | V4L2_CAP_VIDEO_M2M | V4L2_BUF_FLAG_LAST;"
 check_cc vc1_v4l2_m2m linux/videodev2.h "int i = V4L2_PIX_FMT_VC1_ANNEX_G;"
