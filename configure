#!/bin/sh
#
# FFmpeg configure script
#
# Copyright (c) 2000-2002 Fabrice Bellard
# Copyright (c) 2005-2008 Diego Biurrun
# Copyright (c) 2005-2008 Mans Rullgard
#

# Prevent locale nonsense from breaking basic text processing.
LC_ALL=C
export LC_ALL

# make sure we are running under a compatible shell
# try to make this part work with most shells

try_exec(){
    echo "Trying shell $1"
    type "$1" > /dev/null 2>&1 && exec "$@"
}

unset foo
(: ${foo%%bar}) 2> /dev/null
E1="$?"

(: ${foo?}) 2> /dev/null
E2="$?"

if test "$E1" != 0 || test "$E2" = 0; then
    echo "Broken shell detected.  Trying alternatives."
    export FF_CONF_EXEC
    if test "0$FF_CONF_EXEC" -lt 1; then
        FF_CONF_EXEC=1
        try_exec bash "$0" "$@"
    fi
    if test "0$FF_CONF_EXEC" -lt 2; then
        FF_CONF_EXEC=2
        try_exec ksh "$0" "$@"
    fi
    if test "0$FF_CONF_EXEC" -lt 3; then
        FF_CONF_EXEC=3
        try_exec /usr/xpg4/bin/sh "$0" "$@"
    fi
    echo "No compatible shell script interpreter found."
    echo "This configure script requires a POSIX-compatible shell"
    echo "such as bash or ksh."
    echo "THIS IS NOT A BUG IN FFMPEG, DO NOT REPORT IT AS SUCH."
    echo "Instead, install a working POSIX-compatible shell."
    echo "Disabling this configure test will create a broken FFmpeg."
    if test "$BASH_VERSION" = '2.04.0(1)-release'; then
        echo "This bash version ($BASH_VERSION) is broken on your platform."
        echo "Upgrade to a later version if available."
    fi
    exit 1
fi

test -d /usr/xpg4/bin && PATH=/usr/xpg4/bin:$PATH

show_help(){
    cat <<EOF
Usage: configure [options]
Options: [defaults in brackets after descriptions]

Help options:
  --help                   print this message
  --quiet                  Suppress showing informative output
  --list-decoders          show all available decoders
  --list-encoders          show all available encoders
  --list-hwaccels          show all available hardware accelerators
  --list-demuxers          show all available demuxers
  --list-muxers            show all available muxers
  --list-parsers           show all available parsers
  --list-protocols         show all available protocols
  --list-bsfs              show all available bitstream filters
  --list-indevs            show all available input devices
  --list-outdevs           show all available output devices
  --list-filters           show all available filters

Standard options:
  --logfile=FILE           log tests and output to FILE [ffbuild/config.log]
  --disable-logging        do not log configure debug information
  --fatal-warnings         fail if any configure warning is generated
  --prefix=PREFIX          install in PREFIX [$prefix_default]
  --bindir=DIR             install binaries in DIR [PREFIX/bin]
  --datadir=DIR            install data files in DIR [PREFIX/share/ffmpeg]
  --docdir=DIR             install documentation in DIR [PREFIX/share/doc/ffmpeg]
  --libdir=DIR             install libs in DIR [PREFIX/lib]
  --shlibdir=DIR           install shared libs in DIR [LIBDIR]
  --incdir=DIR             install includes in DIR [PREFIX/include]
  --mandir=DIR             install man page in DIR [PREFIX/share/man]
  --pkgconfigdir=DIR       install pkg-config files in DIR [LIBDIR/pkgconfig]
  --enable-rpath           use rpath to allow installing libraries in paths
                           not part of the dynamic linker search path
                           use rpath when linking programs (USE WITH CARE)
  --install-name-dir=DIR   Darwin directory name for installed targets

Licensing options:
  --enable-gpl             allow use of GPL code, the resulting libs
                           and binaries will be under GPL [no]
  --enable-version3        upgrade (L)GPL to version 3 [no]
  --enable-nonfree         allow use of nonfree code, the resulting libs
                           and binaries will be unredistributable [no]

Configuration options:
  --disable-static         do not build static libraries [no]
  --enable-shared          build shared libraries [no]
  --enable-small           optimize for size instead of speed
  --disable-runtime-cpudetect disable detecting CPU capabilities at runtime (smaller binary)
  --enable-gray            enable full grayscale support (slower color)
  --disable-swscale-alpha  disable alpha channel support in swscale
  --disable-all            disable building components, libraries and programs
  --disable-autodetect     disable automatically detected external libraries [no]

Program options:
  --disable-programs       do not build command line programs
  --disable-ffmpeg         disable ffmpeg build
  --disable-ffplay         disable ffplay build
  --disable-ffprobe        disable ffprobe build
  --disable-ffserver       disable ffserver build

Documentation options:
  --disable-doc            do not build documentation
  --disable-htmlpages      do not build HTML documentation pages
  --disable-manpages       do not build man documentation pages
  --disable-podpages       do not build POD documentation pages
  --disable-txtpages       do not build text documentation pages

Component options:
  --disable-avdevice       disable libavdevice build
  --disable-avcodec        disable libavcodec build
  --disable-avformat       disable libavformat build
  --disable-swresample     disable libswresample build
  --disable-swscale        disable libswscale build
  --disable-postproc       disable libpostproc build
  --disable-avfilter       disable libavfilter build
  --enable-avresample      enable libavresample build [no]
  --disable-pthreads       disable pthreads [autodetect]
  --disable-w32threads     disable Win32 threads [autodetect]
  --disable-os2threads     disable OS/2 threads [autodetect]
  --disable-network        disable network support [no]
  --disable-dct            disable DCT code
  --disable-dwt            disable DWT code
  --disable-error-resilience disable error resilience code
  --disable-lsp            disable LSP code
  --disable-lzo            disable LZO decoder code
  --disable-mdct           disable MDCT code
  --disable-rdft           disable RDFT code
  --disable-fft            disable FFT code
  --disable-faan           disable floating point AAN (I)DCT code
  --disable-pixelutils     disable pixel utils in libavutil

Individual component options:
  --disable-everything     disable all components listed below
  --disable-encoder=NAME   disable encoder NAME
  --enable-encoder=NAME    enable encoder NAME
  --disable-encoders       disable all encoders
  --disable-decoder=NAME   disable decoder NAME
  --enable-decoder=NAME    enable decoder NAME
  --disable-decoders       disable all decoders
  --disable-hwaccel=NAME   disable hwaccel NAME
  --enable-hwaccel=NAME    enable hwaccel NAME
  --disable-hwaccels       disable all hwaccels
  --disable-muxer=NAME     disable muxer NAME
  --enable-muxer=NAME      enable muxer NAME
  --disable-muxers         disable all muxers
  --disable-demuxer=NAME   disable demuxer NAME
  --enable-demuxer=NAME    enable demuxer NAME
  --disable-demuxers       disable all demuxers
  --enable-parser=NAME     enable parser NAME
  --disable-parser=NAME    disable parser NAME
  --disable-parsers        disable all parsers
  --enable-bsf=NAME        enable bitstream filter NAME
  --disable-bsf=NAME       disable bitstream filter NAME
  --disable-bsfs           disable all bitstream filters
  --enable-protocol=NAME   enable protocol NAME
  --disable-protocol=NAME  disable protocol NAME
  --disable-protocols      disable all protocols
  --enable-indev=NAME      enable input device NAME
  --disable-indev=NAME     disable input device NAME
  --disable-indevs         disable input devices
  --enable-outdev=NAME     enable output device NAME
  --disable-outdev=NAME    disable output device NAME
  --disable-outdevs        disable output devices
  --disable-devices        disable all devices
  --enable-filter=NAME     enable filter NAME
  --disable-filter=NAME    disable filter NAME
  --disable-filters        disable all filters
  --disable-v4l2_m2m       disable V4L2 mem2mem code [autodetect]

External library support:

  Using any of the following switches will allow FFmpeg to link to the
  corresponding external library. All the components depending on that library
  will become enabled, if all their other dependencies are met and they are not
  explicitly disabled. E.g. --enable-libwavpack will enable linking to
  libwavpack and allow the libwavpack encoder to be built, unless it is
  specifically disabled with --disable-encoder=libwavpack.

  Note that only the system libraries are auto-detected. All the other external
  libraries must be explicitly enabled.

  Also note that the following help text describes the purpose of the libraries
  themselves, not all their features will necessarily be usable by FFmpeg.

  --disable-alsa           disable ALSA support [autodetect]
  --disable-appkit         disable Apple AppKit framework [autodetect]
  --disable-avfoundation   disable Apple AVFoundation framework [autodetect]
  --enable-avisynth        enable reading of AviSynth script files [no]
  --disable-bzlib          disable bzlib [autodetect]
  --disable-coreimage      disable Apple CoreImage framework [autodetect]
  --enable-chromaprint     enable audio fingerprinting with chromaprint [no]
  --enable-frei0r          enable frei0r video filtering [no]
  --enable-gcrypt          enable gcrypt, needed for rtmp(t)e support
                           if openssl, librtmp or gmp is not used [no]
  --enable-gmp             enable gmp, needed for rtmp(t)e support
                           if openssl or librtmp is not used [no]
  --enable-gnutls          enable gnutls, needed for https support
                           if openssl is not used [no]
  --disable-iconv          disable iconv [autodetect]
  --enable-jni             enable JNI support [no]
  --enable-ladspa          enable LADSPA audio filtering [no]
  --enable-libass          enable libass subtitles rendering,
                           needed for subtitles and ass filter [no]
  --enable-libbluray       enable BluRay reading using libbluray [no]
  --enable-libbs2b         enable bs2b DSP library [no]
  --enable-libcaca         enable textual display using libcaca [no]
  --enable-libcelt         enable CELT decoding via libcelt [no]
  --enable-libcdio         enable audio CD grabbing with libcdio [no]
  --enable-libdc1394       enable IIDC-1394 grabbing using libdc1394
                           and libraw1394 [no]
  --enable-libfdk-aac      enable AAC de/encoding via libfdk-aac [no]
  --enable-libflite        enable flite (voice synthesis) support via libflite [no]
  --enable-libfontconfig   enable libfontconfig, useful for drawtext filter [no]
  --enable-libfreetype     enable libfreetype, needed for drawtext filter [no]
  --enable-libfribidi      enable libfribidi, improves drawtext filter [no]
  --enable-libgme          enable Game Music Emu via libgme [no]
  --enable-libgsm          enable GSM de/encoding via libgsm [no]
  --enable-libiec61883     enable iec61883 via libiec61883 [no]
  --enable-libilbc         enable iLBC de/encoding via libilbc [no]
  --enable-libjack         enable JACK audio sound server [no]
  --enable-libkvazaar      enable HEVC encoding via libkvazaar [no]
  --enable-libmodplug      enable ModPlug via libmodplug [no]
  --enable-libmp3lame      enable MP3 encoding via libmp3lame [no]
  --enable-libopencore-amrnb enable AMR-NB de/encoding via libopencore-amrnb [no]
  --enable-libopencore-amrwb enable AMR-WB decoding via libopencore-amrwb [no]
  --enable-libopencv       enable video filtering via libopencv [no]
  --enable-libopenh264     enable H.264 encoding via OpenH264 [no]
  --enable-libopenjpeg     enable JPEG 2000 de/encoding via OpenJPEG [no]
  --enable-libopenmpt      enable decoding tracked files via libopenmpt [no]
  --enable-libopus         enable Opus de/encoding via libopus [no]
  --enable-libpulse        enable Pulseaudio input via libpulse [no]
  --enable-librsvg         enable SVG rasterization via librsvg [no]
  --enable-librubberband   enable rubberband needed for rubberband filter [no]
  --enable-librtmp         enable RTMP[E] support via librtmp [no]
  --enable-libshine        enable fixed-point MP3 encoding via libshine [no]
  --enable-libsmbclient    enable Samba protocol via libsmbclient [no]
  --enable-libsnappy       enable Snappy compression, needed for hap encoding [no]
  --enable-libsoxr         enable Include libsoxr resampling [no]
  --enable-libspeex        enable Speex de/encoding via libspeex [no]
  --enable-libssh          enable SFTP protocol via libssh [no]
  --enable-libtesseract    enable Tesseract, needed for ocr filter [no]
  --enable-libtheora       enable Theora encoding via libtheora [no]
  --enable-libtwolame      enable MP2 encoding via libtwolame [no]
  --enable-libv4l2         enable libv4l2/v4l-utils [no]
  --enable-libvidstab      enable video stabilization using vid.stab [no]
  --enable-libvmaf         enable vmaf filter via libvmaf [no]
  --enable-libvo-amrwbenc  enable AMR-WB encoding via libvo-amrwbenc [no]
  --enable-libvorbis       enable Vorbis en/decoding via libvorbis,
                           native implementation exists [no]
  --enable-libvpx          enable VP8 and VP9 de/encoding via libvpx [no]
  --enable-libwavpack      enable wavpack encoding via libwavpack [no]
  --enable-libwebp         enable WebP encoding via libwebp [no]
  --enable-libx264         enable H.264 encoding via x264 [no]
  --enable-libx265         enable HEVC encoding via x265 [no]
  --enable-libxavs         enable AVS encoding via xavs [no]
  --enable-libxcb          enable X11 grabbing using XCB [autodetect]
  --enable-libxcb-shm      enable X11 grabbing shm communication [autodetect]
  --enable-libxcb-xfixes   enable X11 grabbing mouse rendering [autodetect]
  --enable-libxcb-shape    enable X11 grabbing shape rendering [autodetect]
  --enable-libxvid         enable Xvid encoding via xvidcore,
                           native MPEG-4/Xvid encoder exists [no]
  --enable-libxml2         enable XML parsing using the C library libxml2 [no]
  --enable-libzimg         enable z.lib, needed for zscale filter [no]
  --enable-libzmq          enable message passing via libzmq [no]
  --enable-libzvbi         enable teletext support via libzvbi [no]
  --disable-lzma           disable lzma [autodetect]
  --enable-decklink        enable Blackmagic DeckLink I/O support [no]
  --enable-libndi_newtek   enable Newteck NDI I/O support [no]
  --enable-mediacodec      enable Android MediaCodec support [no]
  --enable-libmysofa       enable libmysofa, needed for sofalizer filter [no]
  --enable-openal          enable OpenAL 1.1 capture support [no]
  --enable-opencl          enable OpenCL code
  --enable-opengl          enable OpenGL rendering [no]
  --enable-openssl         enable openssl, needed for https support
                           if gnutls is not used [no]
  --disable-sndio          disable sndio support [autodetect]
  --disable-schannel       disable SChannel SSP, needed for TLS support on
                           Windows if openssl and gnutls are not used [autodetect]
  --disable-sdl2           disable sdl2 [autodetect]
  --disable-securetransport disable Secure Transport, needed for TLS support
                           on OSX if openssl and gnutls are not used [autodetect]
  --disable-xlib           disable xlib [autodetect]
  --disable-zlib           disable zlib [autodetect]

  The following libraries provide various hardware acceleration features:
  --disable-audiotoolbox   disable Apple AudioToolbox code [autodetect]
  --disable-cuda           disable dynamically linked Nvidia CUDA code [autodetect]
  --enable-cuda-sdk        enable CUDA features that require the CUDA SDK [no]
  --disable-cuvid          disable Nvidia CUVID support [autodetect]
  --disable-d3d11va        disable Microsoft Direct3D 11 video acceleration code [autodetect]
  --disable-dxva2          disable Microsoft DirectX 9 video acceleration code [autodetect]
  --enable-libdrm          enable DRM code (Linux) [no]
  --enable-libmfx          enable Intel MediaSDK (AKA Quick Sync Video) code via libmfx [no]
  --enable-libnpp          enable Nvidia Performance Primitives-based code [no]
  --enable-mmal            enable Broadcom Multi-Media Abstraction Layer (Raspberry Pi) via MMAL [no]
  --disable-nvdec          disable Nvidia video decoding acceleration (via hwaccel) [autodetect]
  --disable-nvenc          disable Nvidia video encoding code [autodetect]
  --enable-omx             enable OpenMAX IL code [no]
  --enable-omx-rpi         enable OpenMAX IL code for Raspberry Pi [no]
  --enable-rkmpp           enable Rockchip Media Process Platform code [no]
  --disable-vaapi          disable Video Acceleration API (mainly Unix/Intel) code [autodetect]
  --disable-vdpau          disable Nvidia Video Decode and Presentation API for Unix code [autodetect]
  --disable-videotoolbox   disable VideoToolbox code [autodetect]

Toolchain options:
  --arch=ARCH              select architecture [$arch]
  --cpu=CPU                select the minimum required CPU (affects
                           instruction selection, may crash on older CPUs)
  --cross-prefix=PREFIX    use PREFIX for compilation tools [$cross_prefix]
  --progs-suffix=SUFFIX    program name suffix []
  --enable-cross-compile   assume a cross-compiler is used
  --sysroot=PATH           root of cross-build tree
  --sysinclude=PATH        location of cross-build system headers
  --target-os=OS           compiler targets OS [$target_os]
  --target-exec=CMD        command to run executables on target
  --target-path=DIR        path to view of build directory on target
  --target-samples=DIR     path to samples directory on target
  --tempprefix=PATH        force fixed dir/prefix instead of mktemp for checks
  --toolchain=NAME         set tool defaults according to NAME
  --nm=NM                  use nm tool NM [$nm_default]
  --ar=AR                  use archive tool AR [$ar_default]
  --as=AS                  use assembler AS [$as_default]
  --ln_s=LN_S              use symbolic link tool LN_S [$ln_s_default]
  --strip=STRIP            use strip tool STRIP [$strip_default]
  --windres=WINDRES        use windows resource compiler WINDRES [$windres_default]
  --x86asmexe=EXE          use nasm-compatible assembler EXE [$x86asmexe_default]
  --cc=CC                  use C compiler CC [$cc_default]
  --cxx=CXX                use C compiler CXX [$cxx_default]
  --objcc=OCC              use ObjC compiler OCC [$cc_default]
  --dep-cc=DEPCC           use dependency generator DEPCC [$cc_default]
  --nvcc=NVCC              use Nvidia CUDA compiler NVCC [$nvcc_default]
  --ld=LD                  use linker LD [$ld_default]
  --pkg-config=PKGCONFIG   use pkg-config tool PKGCONFIG [$pkg_config_default]
  --pkg-config-flags=FLAGS pass additional flags to pkgconf []
  --ranlib=RANLIB          use ranlib RANLIB [$ranlib_default]
  --doxygen=DOXYGEN        use DOXYGEN to generate API doc [$doxygen_default]
  --host-cc=HOSTCC         use host C compiler HOSTCC
  --host-cflags=HCFLAGS    use HCFLAGS when compiling for host
  --host-cppflags=HCPPFLAGS use HCPPFLAGS when compiling for host
  --host-ld=HOSTLD         use host linker HOSTLD
  --host-ldflags=HLDFLAGS  use HLDFLAGS when linking for host
  --host-libs=HLIBS        use libs HLIBS when linking for host
  --host-os=OS             compiler host OS [$target_os]
  --extra-cflags=ECFLAGS   add ECFLAGS to CFLAGS [$CFLAGS]
  --extra-cxxflags=ECFLAGS add ECFLAGS to CXXFLAGS [$CXXFLAGS]
  --extra-objcflags=FLAGS  add FLAGS to OBJCFLAGS [$CFLAGS]
  --extra-ldflags=ELDFLAGS add ELDFLAGS to LDFLAGS [$LDFLAGS]
  --extra-ldexeflags=ELDFLAGS add ELDFLAGS to LDEXEFLAGS [$LDEXEFLAGS]
  --extra-ldsoflags=ELDFLAGS add ELDFLAGS to LDSOFLAGS [$LDSOFLAGS]
  --extra-libs=ELIBS       add ELIBS [$ELIBS]
  --extra-version=STRING   version string suffix []
  --optflags=OPTFLAGS      override optimization-related compiler flags
  --nvccflags=NVCCFLAGS    override nvcc flags [$nvccflags_default]
  --build-suffix=SUFFIX    library name suffix []
  --enable-pic             build position-independent code
  --enable-thumb           compile for Thumb instruction set
  --enable-lto             use link-time optimization
  --env="ENV=override"     override the environment variables

Advanced options (experts only):
  --malloc-prefix=PREFIX   prefix malloc and related names with PREFIX
  --custom-allocator=NAME  use a supported custom allocator
  --disable-symver         disable symbol versioning
  --enable-hardcoded-tables use hardcoded tables instead of runtime generation
  --disable-safe-bitstream-reader
                           disable buffer boundary checking in bitreaders
                           (faster, but may crash)
  --sws-max-filter-size=N  the max filter size swscale uses [$sws_max_filter_size_default]

Optimization options (experts only):
  --disable-asm            disable all assembly optimizations
  --disable-altivec        disable AltiVec optimizations
  --disable-vsx            disable VSX optimizations
  --disable-power8         disable POWER8 optimizations
  --disable-amd3dnow       disable 3DNow! optimizations
  --disable-amd3dnowext    disable 3DNow! extended optimizations
  --disable-mmx            disable MMX optimizations
  --disable-mmxext         disable MMXEXT optimizations
  --disable-sse            disable SSE optimizations
  --disable-sse2           disable SSE2 optimizations
  --disable-sse3           disable SSE3 optimizations
  --disable-ssse3          disable SSSE3 optimizations
  --disable-sse4           disable SSE4 optimizations
  --disable-sse42          disable SSE4.2 optimizations
  --disable-avx            disable AVX optimizations
  --disable-xop            disable XOP optimizations
  --disable-fma3           disable FMA3 optimizations
  --disable-fma4           disable FMA4 optimizations
  --disable-avx2           disable AVX2 optimizations
  --disable-aesni          disable AESNI optimizations
  --disable-armv5te        disable armv5te optimizations
  --disable-armv6          disable armv6 optimizations
  --disable-armv6t2        disable armv6t2 optimizations
  --disable-vfp            disable VFP optimizations
  --disable-neon           disable NEON optimizations
  --disable-inline-asm     disable use of inline assembly
  --disable-x86asm         disable use of standalone x86 assembly
  --disable-mipsdsp        disable MIPS DSP ASE R1 optimizations
  --disable-mipsdspr2      disable MIPS DSP ASE R2 optimizations
  --disable-msa            disable MSA optimizations
  --disable-mipsfpu        disable floating point MIPS optimizations
  --disable-mmi            disable Loongson SIMD optimizations
  --disable-fast-unaligned consider unaligned accesses slow

Developer options (useful when working on FFmpeg itself):
  --disable-debug          disable debugging symbols
  --enable-debug=LEVEL     set the debug level [$debuglevel]
  --disable-optimizations  disable compiler optimizations
  --enable-extra-warnings  enable more compiler warnings
  --disable-stripping      disable stripping of executables and shared libraries
  --assert-level=level     0(default), 1 or 2, amount of assertion testing,
                           2 causes a slowdown at runtime.
  --enable-memory-poisoning fill heap uninitialized allocated space with arbitrary data
  --valgrind=VALGRIND      run "make fate" tests through valgrind to detect memory
                           leaks and errors, using the specified valgrind binary.
                           Cannot be combined with --target-exec
  --enable-ftrapv          Trap arithmetic overflows
  --samples=PATH           location of test samples for FATE, if not set use
                           \$FATE_SAMPLES at make invocation time.
  --enable-neon-clobber-test check NEON registers for clobbering (should be
                           used only for debugging purposes)
  --enable-xmm-clobber-test check XMM registers for clobbering (Win64-only;
                           should be used only for debugging purposes)
  --enable-random          randomly enable/disable components
  --disable-random
  --enable-random=LIST     randomly enable/disable specific components or
  --disable-random=LIST    component groups. LIST is a comma-separated list
                           of NAME[:PROB] entries where NAME is a component
                           (group) and PROB the probability associated with
                           NAME (default 0.5).
  --random-seed=VALUE      seed value for --enable/disable-random
  --disable-valgrind-backtrace do not print a backtrace under Valgrind
                           (only applies to --disable-optimizations builds)
  --enable-osfuzz          Enable building fuzzer tool
  --libfuzzer=PATH         path to libfuzzer
  --ignore-tests=TESTS     comma-separated list (without "fate-" prefix
                           in the name) of tests whose result is ignored
  --enable-linux-perf      enable Linux Performance Monitor API

NOTE: Object files are built at the place where configure is launched.
EOF
  exit 0
}

quotes='""'
if test -t 1 && which tput >/dev/null 2>&1; then
    ncolors=$(tput colors)
    if test -n "$ncolors" && test $ncolors -ge 8; then
        bold_color=$(tput bold)
        warn_color=$(tput setaf 3)
        error_color=$(tput setaf 1)
        reset_color=$(tput sgr0)
    fi
    # 72 used instead of 80 since that's the default of pr
    ncols=$(tput cols)
fi
: ${ncols:=72}

log(){
    echo "$@" >> $logfile
}

log_file(){
    log BEGIN $1
    pr -n -t $1 >> $logfile
    log END $1
}

warn(){
    log "WARNING: $*"
    WARNINGS="${WARNINGS}WARNING: $*\n"
}

die(){
    log "$@"
    echo "$error_color$bold_color$@$reset_color"
    cat <<EOF

If you think configure made a mistake, make sure you are using the latest
version from Git.  If the latest version fails, report the problem to the
ffmpeg-user@ffmpeg.org mailing list or IRC #ffmpeg on irc.freenode.net.
EOF
    if disabled logging; then
        cat <<EOF
Rerun configure with logging enabled (do not use --disable-logging), and
include the log this produces with your report.
EOF
    else
        cat <<EOF
Include the log file "$logfile" produced by configure as this will help
solve the problem.
EOF
    fi
    exit 1
}

# Avoid locale weirdness, besides we really just want to translate ASCII.
toupper(){
    echo "$@" | tr abcdefghijklmnopqrstuvwxyz ABCDEFGHIJKLMNOPQRSTUVWXYZ
}

tolower(){
    echo "$@" | tr ABCDEFGHIJKLMNOPQRSTUVWXYZ abcdefghijklmnopqrstuvwxyz
}

c_escape(){
    echo "$*" | sed 's/["\\]/\\\0/g'
}

sh_quote(){
    v=$(echo "$1" | sed "s/'/'\\\\''/g")
    test "x$v" = "x${v#*[!A-Za-z0-9_/.+-]}" || v="'$v'"
    echo "$v"
}

cleanws(){
    echo "$@" | sed 's/^ *//;s/[[:space:]][[:space:]]*/ /g;s/ *$//'
}

filter(){
    pat=$1
    shift
    for v; do
        eval "case '$v' in $pat) printf '%s ' '$v' ;; esac"
    done
}

filter_out(){
    pat=$1
    shift
    for v; do
        eval "case '$v' in $pat) ;; *) printf '%s ' '$v' ;; esac"
    done
}

map(){
    m=$1
    shift
    for v; do eval $m; done
}

add_suffix(){
    suffix=$1
    shift
    for v; do echo ${v}${suffix}; done
}

set_all(){
    value=$1
    shift
    for var in $*; do
        eval $var=$value
    done
}

set_weak(){
    value=$1
    shift
    for var; do
        eval : \${$var:=$value}
    done
}

sanitize_var_name(){
    echo $@ | sed 's/[^A-Za-z0-9_]/_/g'
}

set_sanitized(){
    var=$1
    shift
    eval $(sanitize_var_name "$var")='$*'
}

get_sanitized(){
    eval echo \$$(sanitize_var_name "$1")
}

pushvar(){
    for pvar in $*; do
        eval level=\${${pvar}_level:=0}
        eval ${pvar}_${level}="\$$pvar"
        eval ${pvar}_level=$(($level+1))
    done
}

popvar(){
    for pvar in $*; do
        eval level=\${${pvar}_level:-0}
        test $level = 0 && continue
        eval level=$(($level-1))
        eval $pvar="\${${pvar}_${level}}"
        eval ${pvar}_level=$level
        eval unset ${pvar}_${level}
    done
}

request(){
    for var in $*; do
        eval ${var}_requested=yes
        eval $var=
    done
}

enable(){
    set_all yes $*
}

disable(){
    set_all no $*
}

enable_weak(){
    set_weak yes $*
}

disable_weak(){
    set_weak no $*
}

enable_sanitized(){
    for var; do
        enable $(echo "$var" | sed 's/[^A-Za-z0-9_]/_/g')
    done
}

disable_sanitized(){
    for var; do
        disable $(echo "$var" | sed 's/[^A-Za-z0-9_]/_/g')
    done
}

do_enable_deep(){
    for var; do
        enabled $var && continue
        eval sel="\$${var}_select"
        eval sgs="\$${var}_suggest"
        pushvar var sgs
        enable_deep $sel
        popvar sgs
        enable_deep_weak $sgs
        popvar var
    done
}

enable_deep(){
    do_enable_deep $*
    enable $*
}

enable_deep_weak(){
    for var; do
        disabled $var && continue
        pushvar var
        do_enable_deep $var
        popvar var
        enable_weak $var
    done
}

requested(){
    test "${1#!}" = "$1" && op='=' || op=!=
    eval test "x\$${1#!}_requested" $op "xyes"
}

enabled(){
    test "${1#!}" = "$1" && op='=' || op=!=
    eval test "x\$${1#!}" $op "xyes"
}

disabled(){
    test "${1#!}" = "$1" && op='=' || op=!=
    eval test "x\$${1#!}" $op "xno"
}

enabled_all(){
    for opt; do
        enabled $opt || return 1
    done
}

disabled_all(){
    for opt; do
        disabled $opt || return 1
    done
}

enabled_any(){
    for opt; do
        enabled $opt && return 0
    done
}

disabled_any(){
    for opt; do
        disabled $opt && return 0
    done
    return 1
}

set_default(){
    for opt; do
        eval : \${$opt:=\$${opt}_default}
    done
}

is_in(){
    value=$1
    shift
    for var in $*; do
        [ $var = $value ] && return 0
    done
    return 1
}

check_deps(){
    for cfg; do
        enabled ${cfg}_checking && die "Circular dependency for $cfg."
        disabled ${cfg}_checking && continue
        enable ${cfg}_checking

        eval dep_all="\$${cfg}_deps"
        eval dep_any="\$${cfg}_deps_any"
        eval dep_con="\$${cfg}_conflict"
        eval dep_sel="\$${cfg}_select"
        eval dep_sgs="\$${cfg}_suggest"
        eval dep_ifa="\$${cfg}_if"
        eval dep_ifn="\$${cfg}_if_any"

        pushvar cfg dep_all dep_any dep_con dep_sel dep_sgs dep_ifa dep_ifn
        check_deps $dep_all $dep_any $dep_con $dep_sel $dep_sgs $dep_ifa $dep_ifn
        popvar cfg dep_all dep_any dep_con dep_sel dep_sgs dep_ifa dep_ifn

        [ -n "$dep_ifa" ] && { enabled_all $dep_ifa && enable_weak $cfg; }
        [ -n "$dep_ifn" ] && { enabled_any $dep_ifn && enable_weak $cfg; }
        enabled_all  $dep_all || { disable $cfg && requested $cfg && die "ERROR: $cfg requested, but not all dependencies are satisfied: $dep_all"; }
        enabled_any  $dep_any || { disable $cfg && requested $cfg && die "ERROR: $cfg requested, but not any dependency is satisfied: $dep_any"; }
        disabled_all $dep_con || { disable $cfg && requested $cfg && die "ERROR: $cfg requested, but some conflicting dependencies are unsatisfied: $dep_con"; }
        disabled_any $dep_sel && { disable $cfg && requested $cfg && die "ERROR: $cfg requested, but some selected dependency is unsatisfied: $dep_sel"; }

        enabled $cfg && enable_deep_weak $dep_sel $dep_sgs

        for dep in $dep_all $dep_any $dep_sel $dep_sgs; do
            # filter out library deps, these do not belong in extralibs
            is_in $dep $LIBRARY_LIST && continue
            enabled $dep && eval append ${cfg}_extralibs ${dep}_extralibs
        done

        disable ${cfg}_checking
    done
}

print_config(){
    pfx=$1
    files=$2
    shift 2
    map 'eval echo "$v \${$v:-no}"' "$@" |
    awk "BEGIN { split(\"$files\", files) }
        {
            c = \"$pfx\" toupper(\$1);
            v = \$2;
            sub(/yes/, 1, v);
            sub(/no/,  0, v);
            for (f in files) {
                file = files[f];
                if (file ~ /\\.h\$/) {
                    printf(\"#define %s %d\\n\", c, v) >>file;
                } else if (file ~ /\\.asm\$/) {
                    printf(\"%%define %s %d\\n\", c, v) >>file;
                } else if (file ~ /\\.mak\$/) {
                    n = -v ? \"\" : \"!\";
                    printf(\"%s%s=yes\\n\", n, c) >>file;
                } else if (file ~ /\\.texi\$/) {
                    pre = -v ? \"\" : \"@c \";
                    yesno = \$2;
                    c2 = tolower(c);
                    gsub(/_/, \"-\", c2);
                    printf(\"%s@set %s %s\\n\", pre, c2, yesno) >>file;
                }
            }
        }"
}

print_enabled(){
    suf=$1
    shift
    for v; do
        enabled $v && printf "%s\n" ${v%$suf}
    done
}

append(){
    var=$1
    shift
    eval "$var=\"\$$var $*\""
}

prepend(){
    var=$1
    shift
    eval "$var=\"$* \$$var\""
}

unique(){
    var=$1
    uniq_list=""
    for tok in $(eval echo \$$var); do
        uniq_list="$(filter_out $tok $uniq_list) $tok"
    done
    eval "$var=\"${uniq_list}\""
}

resolve(){
    var=$1
    tmpvar=
    for entry in $(eval echo \$$var); do
        tmpvar="$tmpvar $(eval echo \$${entry})"
    done
    eval "$var=\"${tmpvar}\""
}

add_cppflags(){
    append CPPFLAGS "$@"
}

add_cflags(){
    append CFLAGS $($cflags_filter "$@")
}

add_cflags_headers(){
    append CFLAGS_HEADERS $($cflags_filter "$@")
}

add_cxxflags(){
    append CXXFLAGS $($cflags_filter "$@")
}

add_asflags(){
    append ASFLAGS $($asflags_filter "$@")
}

add_objcflags(){
    append OBJCFLAGS $($objcflags_filter "$@")
}

add_ldflags(){
    append LDFLAGS $($ldflags_filter "$@")
}

add_ldexeflags(){
    append LDEXEFLAGS $($ldflags_filter "$@")
}

add_ldsoflags(){
    append LDSOFLAGS $($ldflags_filter "$@")
}

add_stripflags(){
    append ASMSTRIPFLAGS "$@"
}

add_extralibs(){
    prepend extralibs $($ldflags_filter "$@")
}

add_host_cppflags(){
    append host_cppflags "$@"
}

add_host_cflags(){
    append host_cflags $($host_cflags_filter "$@")
}

add_host_ldflags(){
    append host_ldflags $($host_ldflags_filter "$@")
}

add_compat(){
    append compat_objs $1
    shift
    map 'add_cppflags -D$v' "$@"
}

check_cmd(){
    log "$@"
    "$@" >> $logfile 2>&1
}

check_stat(){
    log check_stat "$@"
    stat "$1" >> $logfile 2>&1
}

cc_o(){
    eval printf '%s\\n' $CC_O
}

cc_e(){
    eval printf '%s\\n' $CC_E
}

check_cc(){
    log check_cc "$@"
    cat > $TMPC
    log_file $TMPC
    check_cmd $cc $CPPFLAGS $CFLAGS "$@" $CC_C $(cc_o $TMPO) $TMPC
}

check_cxx(){
    log check_cxx "$@"
    cat > $TMPCPP
    log_file $TMPCPP
    check_cmd $cxx $CPPFLAGS $CFLAGS $CXXFLAGS "$@" $CXX_C -o $TMPO $TMPCPP
}

check_objcc(){
    log check_objcc "$@"
    cat > $TMPM
    log_file $TMPM
    check_cmd $objcc -Werror=missing-prototypes $CPPFLAGS $CFLAGS $OBJCFLAGS "$@" $OBJCC_C $(cc_o $TMPO) $TMPM
}

check_cpp(){
    log check_cpp "$@"
    cat > $TMPC
    log_file $TMPC
    check_cmd $cc $CPPFLAGS $CFLAGS "$@" $(cc_e $TMPO) $TMPC
}

as_o(){
    eval printf '%s\\n' $AS_O
}

check_as(){
    log check_as "$@"
    cat > $TMPS
    log_file $TMPS
    check_cmd $as $CPPFLAGS $ASFLAGS "$@" $AS_C $(as_o $TMPO) $TMPS
}

check_inline_asm(){
    log check_inline_asm "$@"
    name="$1"
    code="$2"
    shift 2
    disable $name
    check_cc "$@" <<EOF && enable $name
void foo(void){ __asm__ volatile($code); }
EOF
}

check_inline_asm_flags(){
    log check_inline_asm_flags "$@"
    name="$1"
    code="$2"
    flags=''
    shift 2
    while [ "$1" != "" ]; do
      append flags $1
      shift
    done;
    disable $name
    cat > $TMPC <<EOF
void foo(void){ __asm__ volatile($code); }
EOF
    log_file $TMPC
    check_cmd $cc $CPPFLAGS $CFLAGS $flags "$@" $CC_C $(cc_o $TMPO) $TMPC &&
    enable $name && add_cflags $flags && add_asflags $flags && add_ldflags $flags
}

check_insn(){
    log check_insn "$@"
    check_inline_asm ${1}_inline "\"$2\""
    echo "$2" | check_as && enable ${1}_external || disable ${1}_external
}

check_x86asm(){
    log check_x86asm "$@"
    echo "$1" > $TMPS
    log_file $TMPS
    shift 1
    check_cmd $x86asmexe $X86ASMFLAGS -Werror "$@" -o $TMPO $TMPS
}

ld_o(){
    eval printf '%s\\n' $LD_O
}

check_ld(){
    log check_ld "$@"
    type=$1
    shift 1
    flags=$(filter_out '-l*|*.so' $@)
    libs=$(filter '-l*|*.so' $@)
    check_$type $($cflags_filter $flags) || return
    flags=$($ldflags_filter $flags)
    libs=$($ldflags_filter $libs)
    check_cmd $ld $LDFLAGS $LDEXEFLAGS $flags $(ld_o $TMPE) $TMPO $libs $extralibs
}

print_include(){
    hdr=$1
    test "${hdr%.h}" = "${hdr}" &&
        echo "#include $hdr"    ||
        echo "#include <$hdr>"
}

check_code(){
    log check_code "$@"
    check=$1
    headers=$2
    code=$3
    shift 3
    {
        for hdr in $headers; do
            print_include $hdr
        done
        echo "int main(void) { $code; return 0; }"
    } | check_$check "$@"
}

check_cppflags(){
    log check_cppflags "$@"
    check_cpp "$@" <<EOF && append CPPFLAGS "$@"
#include <stdlib.h>
EOF
}

test_cflags(){
    log test_cflags "$@"
    set -- $($cflags_filter "$@")
    check_cc "$@" <<EOF
int x;
EOF
}

check_cflags(){
    log check_cflags "$@"
    test_cflags "$@" && add_cflags "$@"
}

check_cxxflags(){
    log check_cxxflags "$@"
    set -- $($cflags_filter "$@")
    check_cxx "$@" <<EOF && append CXXFLAGS "$@"
int x;
EOF
}

test_objcflags(){
    log test_objcflags "$@"
    set -- $($objcflags_filter "$@")
    check_objcc "$@" <<EOF
int x;
EOF
}

check_objcflags(){
    log check_objcflags "$@"
    test_objcflags "$@" && add_objcflags "$@"
}

test_ldflags(){
    log test_ldflags "$@"
    check_ld "cc" "$@" <<EOF
int main(void){ return 0; }
EOF
}

check_ldflags(){
    log check_ldflags "$@"
    test_ldflags "$@" && add_ldflags "$@"
}

test_stripflags(){
    log test_stripflags "$@"
    # call check_cc to get a fresh TMPO
    check_cc <<EOF
int main(void) { return 0; }
EOF
    check_cmd $strip $ASMSTRIPFLAGS "$@" $TMPO
}

check_stripflags(){
    log check_stripflags "$@"
    test_stripflags "$@" && add_stripflags "$@"
}

check_header(){
    log check_header "$@"
    header=$1
    shift
    disable_sanitized $header
    check_cpp "$@" <<EOF && enable_sanitized $header
#include <$header>
int x;
EOF
}

check_header_objcc(){
    log check_header_objcc "$@"
    rm -f -- "$TMPO"
    header=$1
    shift
    disable_sanitized $header
    {
       echo "#include <$header>"
       echo "int main(void) { return 0; }"
    } | check_objcc && check_stat "$TMPO" && enable_sanitized $header
}

check_apple_framework(){
    log check_apple_framework "$@"
    framework="$1"
    name="$(tolower $framework)"
    header="${framework}/${framework}.h"
    disable $name
    check_header_objcc $header &&
        enable $name && eval ${name}_extralibs='"-framework $framework"'
}

check_func(){
    log check_func "$@"
    func=$1
    shift
    disable $func
    check_ld "cc" "$@" <<EOF && enable $func
extern int $func();
int main(void){ $func(); }
EOF
}

check_complexfunc(){
    log check_complexfunc "$@"
    func=$1
    narg=$2
    shift 2
    test $narg = 2 && args="f, g" || args="f * I"
    disable $func
    check_ld "cc" "$@" <<EOF && enable $func
#include <complex.h>
#include <math.h>
float foo(complex float f, complex float g) { return $func($args); }
int main(void){ return (int) foo; }
EOF
}

check_mathfunc(){
    log check_mathfunc "$@"
    func=$1
    narg=$2
    shift 2
    test $narg = 2 && args="f, g" || args="f"
    disable $func
    check_ld "cc" "$@" <<EOF && enable $func
#include <math.h>
float foo(float f, float g) { return $func($args); }
int main(void){ return (int) foo; }
EOF
}

check_func_headers(){
    log check_func_headers "$@"
    headers=$1
    funcs=$2
    shift 2
    {
        for hdr in $headers; do
            print_include $hdr
        done
        echo "#include <stdint.h>"
        for func in $funcs; do
            echo "long check_$func(void) { return (long) $func; }"
        done
        echo "int main(void) { int ret = 0;"
        # LTO could optimize out the test functions without this
        for func in $funcs; do
            echo " ret |= ((intptr_t)check_$func) & 0xFFFF;"
        done
        echo "return ret; }"
    } | check_ld "cc" "$@" && enable $funcs && enable_sanitized $headers
}

check_class_headers_cpp(){
    log check_class_headers_cpp "$@"
    headers=$1
    classes=$2
    shift 2
    {
        for hdr in $headers; do
            echo "#include <$hdr>"
        done
        echo "int main(void) { "
        i=1
        for class in $classes; do
            echo "$class obj$i;"
            i=$(expr $i + 1)
        done
        echo "return 0; }"
    } | check_ld "cxx" "$@" && enable $funcs && enable_sanitized $headers
}

check_cpp_condition(){
    log check_cpp_condition "$@"
    header=$1
    condition=$2
    shift 2
    check_cpp "$@" <<EOF
#include <$header>
#if !($condition)
#error "unsatisfied condition: $condition"
#endif
EOF
}

test_cflags_cc(){
    log test_cflags_cc "$@"
    flags=$1
    header=$2
    condition=$3
    shift 3
    set -- $($cflags_filter "$flags")
    check_cc "$@" <<EOF
#include <$header>
#if !($condition)
#error "unsatisfied condition: $condition"
#endif
EOF
}

check_lib(){
    log check_lib "$@"
    name="$1"
    headers="$2"
    funcs="$3"
    shift 3
    disable $name
    check_func_headers "$headers" "$funcs" "$@" &&
        enable $name && eval ${name}_extralibs="\$@"
}

check_lib_cpp(){
    log check_lib_cpp "$@"
    name="$1"
    headers="$2"
    classes="$3"
    shift 3
    disable $name
    check_class_headers_cpp "$headers" "$classes" "$@" &&
        enable $name && eval ${name}_extralibs="\$@"
}

test_pkg_config(){
    log test_pkg_config "$@"
    name="$1"
    pkg_version="$2"
    pkg="${2%% *}"
    headers="$3"
    funcs="$4"
    shift 4
    disable $name
    check_cmd $pkg_config --exists --print-errors $pkg_version || return
    pkg_cflags=$($pkg_config --cflags $pkg_config_flags $pkg)
    pkg_libs=$($pkg_config --libs $pkg_config_flags $pkg)
    check_func_headers "$headers" "$funcs" $pkg_cflags $pkg_libs "$@" &&
        enable $name &&
        set_sanitized "${name}_cflags"    $pkg_cflags &&
        set_sanitized "${name}_extralibs" $pkg_libs
}

check_pkg_config(){
    log check_pkg_config "$@"
    name="$1"
    test_pkg_config "$@" &&
        eval add_cflags \$${name}_cflags
}

check_exec(){
    check_ld "cc" "$@" && { enabled cross_compile || $TMPE >> $logfile 2>&1; }
}

check_exec_crash(){
    log check_exec_crash "$@"
    code=$(cat)

    # exit() is not async signal safe.  _Exit (C99) and _exit (POSIX)
    # are safe but may not be available everywhere.  Thus we use
    # raise(SIGTERM) instead.  The check is run in a subshell so we
    # can redirect the "Terminated" message from the shell.  SIGBUS
    # is not defined by standard C so it is used conditionally.

    (check_exec "$@") >> $logfile 2>&1 <<EOF
#include <signal.h>
static void sighandler(int sig){
    raise(SIGTERM);
}
int foo(void){
    $code
}
int (*func_ptr)(void) = foo;
int main(void){
    signal(SIGILL, sighandler);
    signal(SIGFPE, sighandler);
    signal(SIGSEGV, sighandler);
#ifdef SIGBUS
    signal(SIGBUS, sighandler);
#endif
    return func_ptr();
}
EOF
}

check_type(){
    log check_type "$@"
    headers=$1
    type=$2
    shift 2
    disable_sanitized "$type"
    check_code cc "$headers" "$type v" "$@" && enable_sanitized "$type"
}

check_struct(){
    log check_struct "$@"
    headers=$1
    struct=$2
    member=$3
    shift 3
    disable_sanitized "${struct}_${member}"
    check_code cc "$headers" "const void *p = &(($struct *)0)->$member" "$@" &&
        enable_sanitized "${struct}_${member}"
}

check_builtin(){
    log check_builtin "$@"
    name=$1
    headers=$2
    builtin=$3
    shift 3
    disable "$name"
    check_code ld "$headers" "$builtin" "cc" "$@" && enable "$name"
}

check_compile_assert(){
    log check_compile_assert "$@"
    name=$1
    headers=$2
    condition=$3
    shift 3
    disable "$name"
    check_code cc "$headers" "char c[2 * !!($condition) - 1]" "$@" && enable "$name"
}

require(){
    log require "$@"
    name_version="$1"
    name="${1%% *}"
    headers="$2"
    func="$3"
    shift 3
    check_lib $name "$headers" $func "$@" || die "ERROR: $name_version not found"
}

require_cpp(){
    name="$1"
    headers="$2"
    classes="$3"
    shift 3
    check_lib_cpp "$headers" "$classes" "$@" || die "ERROR: $name not found"
}

require_header(){
    log require "$@"
    header="$1"
    shift
    check_header "$header" "$@" || die "ERROR: $header header not found"
}

require_cpp_condition(){
    log require "$@"
    header="$1"
    condition="$2"
    shift 2
    check_cpp_condition "$header" "$condition" "$@" || die "ERROR: $condition not satisfied"
}

require_pkg_config(){
    log require_pkg_config "$@"
    pkg_version="$2"
    check_pkg_config "$@" || die "ERROR: $pkg_version not found using pkg-config$pkg_config_fail_message"
}

hostcc_e(){
    eval printf '%s\\n' $HOSTCC_E
}

hostcc_o(){
    eval printf '%s\\n' $HOSTCC_O
}

check_host_cc(){
    log check_host_cc "$@"
    cat > $TMPC
    log_file $TMPC
    check_cmd $host_cc $host_cflags "$@" $HOSTCC_C $(hostcc_o $TMPO) $TMPC
}

check_host_cpp(){
    log check_host_cpp "$@"
    cat > $TMPC
    log_file $TMPC
    check_cmd $host_cc $host_cppflags $host_cflags "$@" $(hostcc_e $TMPO) $TMPC
}

check_host_cppflags(){
    log check_host_cppflags "$@"
    check_host_cpp "$@" <<EOF && append host_cppflags "$@"
#include <stdlib.h>
EOF
}

check_host_cflags(){
    log check_host_cflags "$@"
    set -- $($host_cflags_filter "$@")
    check_host_cc "$@" <<EOF && append host_cflags "$@"
int x;
EOF
}

check_host_cpp_condition(){
    log check_host_cpp_condition "$@"
    header=$1
    condition=$2
    shift 2
    check_host_cpp "$@" <<EOF
#include <$header>
#if !($condition)
#error "unsatisfied condition: $condition"
#endif
EOF
}

cp_if_changed(){
    cmp -s "$1" "$2" && { test "$quiet" != "yes" && echo "$2 is unchanged"; } && return
    mkdir -p "$(dirname $2)"
    cp -f "$1" "$2"
}

# CONFIG_LIST contains configurable options, while HAVE_LIST is for
# system-dependent things.

AVCODEC_COMPONENTS="
    bsfs
    decoders
    encoders
    hwaccels
    parsers
"

AVDEVICE_COMPONENTS="
    indevs
    outdevs
"

AVFILTER_COMPONENTS="
    filters
"

AVFORMAT_COMPONENTS="
    demuxers
    muxers
    protocols
"

AVRESAMPLE_COMPONENTS=""

AVUTIL_COMPONENTS=""

COMPONENT_LIST="
    $AVCODEC_COMPONENTS
    $AVDEVICE_COMPONENTS
    $AVFILTER_COMPONENTS
    $AVFORMAT_COMPONENTS
    $AVRESAMPLE_COMPONENTS
    $AVUTIL_COMPONENTS
"

EXAMPLE_LIST="
    avio_dir_cmd_example
    avio_reading_example
    decode_audio_example
    decode_video_example
    demuxing_decoding_example
    encode_audio_example
    encode_video_example
    extract_mvs_example
    filter_audio_example
    filtering_audio_example
    filtering_video_example
    http_multiclient_example
    hw_decode_example
    metadata_example
    muxing_example
    qsvdec_example
    remuxing_example
    resampling_audio_example
    scaling_video_example
    transcode_aac_example
    transcoding_example
"

EXTERNAL_AUTODETECT_LIBRARY_LIST="
    alsa
    appkit
    avfoundation
    bzlib
    coreimage
    iconv
    libxcb
    libxcb_shm
    libxcb_shape
    libxcb_xfixes
    lzma
    schannel
    sdl2
    securetransport
    sndio
    xlib
    zlib
"

EXTERNAL_LIBRARY_GPL_LIST="
    avisynth
    frei0r
    libcdio
    librubberband
    libvidstab
    libx264
    libx265
    libxavs
    libxvid
"

EXTERNAL_LIBRARY_NONFREE_LIST="
    decklink
    libndi_newtek
    libfdk_aac
    openssl
"

EXTERNAL_LIBRARY_VERSION3_LIST="
    gmp
    libopencore_amrnb
    libopencore_amrwb
    libvmaf
    libvo_amrwbenc
    rkmpp
"

EXTERNAL_LIBRARY_GPLV3_LIST="
    libsmbclient
"

EXTERNAL_LIBRARY_LIST="
    $EXTERNAL_LIBRARY_GPL_LIST
    $EXTERNAL_LIBRARY_NONFREE_LIST
    $EXTERNAL_LIBRARY_VERSION3_LIST
    $EXTERNAL_LIBRARY_GPLV3_LIST
    chromaprint
    gcrypt
    gnutls
    jni
    ladspa
    libass
    libbluray
    libbs2b
    libcaca
    libcelt
    libdc1394
    libdrm
    libflite
    libfontconfig
    libfreetype
    libfribidi
    libgme
    libgsm
    libiec61883
    libilbc
    libjack
    libkvazaar
    libmodplug
    libmp3lame
    libmysofa
    libopencv
    libopenh264
    libopenjpeg
    libopenmpt
    libopus
    libpulse
    librsvg
    librtmp
    libshine
    libsmbclient
    libsnappy
    libsoxr
    libspeex
    libssh
    libtesseract
    libtheora
    libtwolame
    libv4l2
    libvorbis
    libvpx
    libwavpack
    libwebp
    libxml2
    libzimg
    libzmq
    libzvbi
    mediacodec
    openal
    opencl
    opengl
"

HWACCEL_AUTODETECT_LIBRARY_LIST="
    audiotoolbox
    crystalhd
    cuda
    cuvid
    d3d11va
    dxva2
    nvdec
    nvenc
    vaapi
    vdpau
    videotoolbox
    v4l2_m2m
    xvmc
"

# catchall list of things that require external libs to link
EXTRALIBS_LIST="
    cpu_init
    cws2fws
"

HWACCEL_LIBRARY_NONFREE_LIST="
    cuda_sdk
    libnpp
"

HWACCEL_LIBRARY_LIST="
    $HWACCEL_LIBRARY_NONFREE_LIST
    libmfx
    mmal
    omx
"

DOCUMENT_LIST="
    doc
    htmlpages
    manpages
    podpages
    txtpages
"

FEATURE_LIST="
    ftrapv
    gray
    hardcoded_tables
    omx_rpi
    runtime_cpudetect
    safe_bitstream_reader
    shared
    small
    static
    swscale_alpha
"

LIBRARY_LIST="
    avcodec
    avdevice
    avfilter
    avformat
    avresample
    avutil
    postproc
    swresample
    swscale
"

LICENSE_LIST="
    gpl
    nonfree
    version3
"

PROGRAM_LIST="
    ffplay
    ffprobe
    ffserver
    ffmpeg
"

SUBSYSTEM_LIST="
    dct
    dwt
    error_resilience
    faan
    fast_unaligned
    fft
    lsp
    lzo
    mdct
    pixelutils
    network
    rdft
"

# COMPONENT_LIST needs to come last to ensure correct dependency checking
CONFIG_LIST="
    $DOCUMENT_LIST
    $EXAMPLE_LIST
    $EXTERNAL_LIBRARY_LIST
    $EXTERNAL_AUTODETECT_LIBRARY_LIST
    $HWACCEL_LIBRARY_LIST
    $HWACCEL_AUTODETECT_LIBRARY_LIST
    $FEATURE_LIST
    $LICENSE_LIST
    $LIBRARY_LIST
    $PROGRAM_LIST
    $SUBSYSTEM_LIST
    autodetect
    fontconfig
    linux_perf
    memory_poisoning
    neon_clobber_test
    ossfuzz
    pic
    thumb
    valgrind_backtrace
    xmm_clobber_test
    $COMPONENT_LIST
"

THREADS_LIST="
    pthreads
    os2threads
    w32threads
"

ATOMICS_LIST="
    atomics_gcc
    atomics_suncc
    atomics_win32
"

AUTODETECT_LIBS="
    $EXTERNAL_AUTODETECT_LIBRARY_LIST
    $HWACCEL_AUTODETECT_LIBRARY_LIST
    $THREADS_LIST
"

ARCH_LIST="
    aarch64
    alpha
    arm
    avr32
    avr32_ap
    avr32_uc
    bfin
    ia64
    m68k
    mips
    mips64
    parisc
    ppc
    ppc64
    s390
    sh4
    sparc
    sparc64
    tilegx
    tilepro
    tomi
    x86
    x86_32
    x86_64
"

ARCH_EXT_LIST_ARM="
    armv5te
    armv6
    armv6t2
    armv8
    neon
    vfp
    vfpv3
    setend
"

ARCH_EXT_LIST_MIPS="
    mipsfpu
    mips32r2
    mips32r5
    mips64r2
    mips32r6
    mips64r6
    mipsdsp
    mipsdspr2
    msa
"

ARCH_EXT_LIST_LOONGSON="
    loongson2
    loongson3
    mmi
"

ARCH_EXT_LIST_X86_SIMD="
    aesni
    amd3dnow
    amd3dnowext
    avx
    avx2
    fma3
    fma4
    mmx
    mmxext
    sse
    sse2
    sse3
    sse4
    sse42
    ssse3
    xop
"

ARCH_EXT_LIST_PPC="
    altivec
    dcbzl
    ldbrx
    power8
    ppc4xx
    vsx
"

ARCH_EXT_LIST_X86="
    $ARCH_EXT_LIST_X86_SIMD
    cpunop
    i686
"

ARCH_EXT_LIST="
    $ARCH_EXT_LIST_ARM
    $ARCH_EXT_LIST_PPC
    $ARCH_EXT_LIST_X86
    $ARCH_EXT_LIST_MIPS
    $ARCH_EXT_LIST_LOONGSON
"

ARCH_FEATURES="
    aligned_stack
    fast_64bit
    fast_clz
    fast_cmov
    local_aligned
    simd_align_16
    simd_align_32
"

BUILTIN_LIST="
    atomic_cas_ptr
    machine_rw_barrier
    MemoryBarrier
    mm_empty
    rdtsc
    sarestart
    sem_timedwait
    sync_val_compare_and_swap
"
HAVE_LIST_CMDLINE="
    inline_asm
    symver
    x86asm
"

HAVE_LIST_PUB="
    bigendian
    fast_unaligned
"

HEADERS_LIST="
    arpa_inet_h
    asm_types_h
    cdio_paranoia_h
    cdio_paranoia_paranoia_h
    cuda_h
    d3d11_h
    dispatch_dispatch_h
    dev_bktr_ioctl_bt848_h
    dev_bktr_ioctl_meteor_h
    dev_ic_bt8xx_h
    dev_video_bktr_ioctl_bt848_h
    dev_video_meteor_ioctl_meteor_h
    direct_h
    dirent_h
    dlfcn_h
    dxgidebug_h
    dxva_h
    ES2_gl_h
    gsm_h
    io_h
    mach_mach_time_h
    machine_ioctl_bt848_h
    machine_ioctl_meteor_h
    malloc_h
    opencv2_core_core_c_h
    OpenGL_gl3_h
    poll_h
    soundcard_h
    stdatomic_h
    sys_mman_h
    sys_param_h
    sys_resource_h
    sys_select_h
    sys_soundcard_h
    sys_time_h
    sys_un_h
    sys_videoio_h
    termios_h
    udplite_h
    unistd_h
    valgrind_valgrind_h
    windows_h
    winsock2_h
"

INTRINSICS_LIST="
    intrinsics_neon
"

COMPLEX_FUNCS="
    cabs
    cexp
"

MATH_FUNCS="
    atanf
    atan2f
    cbrt
    cbrtf
    copysign
    cosf
    erf
    exp2
    exp2f
    expf
    hypot
    isfinite
    isinf
    isnan
    ldexpf
    llrint
    llrintf
    log2
    log2f
    log10f
    lrint
    lrintf
    powf
    rint
    round
    roundf
    sinf
    trunc
    truncf
"

SYSTEM_FUNCS="
    access
    aligned_malloc
    arc4random
    clock_gettime
    closesocket
    CommandLineToArgvW
    CoTaskMemFree
    CryptGenRandom
    fcntl
    flt_lim
    fork
    getaddrinfo
    gethrtime
    getopt
    GetProcessAffinityMask
    GetProcessMemoryInfo
    GetProcessTimes
    getrusage
    GetSystemTimeAsFileTime
    gettimeofday
    glob
    glXGetProcAddress
    gmtime_r
    inet_aton
    isatty
    kbhit
    LoadLibrary
    localtime_r
    lstat
    lzo1x_999_compress
    mach_absolute_time
    MapViewOfFile
    memalign
    mkstemp
    mmap
    mprotect
    nanosleep
    PeekNamedPipe
    posix_memalign
    pthread_cancel
    sched_getaffinity
    SetConsoleTextAttribute
    SetConsoleCtrlHandler
    setmode
    setrlimit
    Sleep
    strerror_r
    sysconf
    sysctl
    usleep
    UTGetOSTypeFromString
    VirtualAlloc
    wglGetProcAddress
"

TOOLCHAIN_FEATURES="
    as_arch_directive
    as_fpu_directive
    as_func
    as_object_arch
    asm_mod_q
    attribute_may_alias
    attribute_packed
    blocks_extension
    ebp_available
    ebx_available
    gnu_as
    gnu_windres
    ibm_asm
    inline_asm_direct_symbol_refs
    inline_asm_labels
    inline_asm_nonlocal_labels
    pragma_deprecated
    rsync_contimeout
    symver_asm_label
    symver_gnu_asm
    vfp_args
    xform_asm
    xmm_clobbers
"

TYPES_LIST="
    CONDITION_VARIABLE_Ptr
    kCMVideoCodecType_HEVC
    socklen_t
    struct_addrinfo
    struct_group_source_req
    struct_ip_mreq_source
    struct_ipv6_mreq
    struct_msghdr_msg_flags
    struct_pollfd
    struct_rusage_ru_maxrss
    struct_sctp_event_subscribe
    struct_sockaddr_in6
    struct_sockaddr_sa_len
    struct_sockaddr_storage
    struct_stat_st_mtim_tv_nsec
    struct_v4l2_frmivalenum_discrete
"

HAVE_LIST="
    $ARCH_EXT_LIST
    $(add_suffix _external $ARCH_EXT_LIST)
    $(add_suffix _inline   $ARCH_EXT_LIST)
    $ARCH_FEATURES
    $ATOMICS_LIST
    $BUILTIN_LIST
    $COMPLEX_FUNCS
    $HAVE_LIST_CMDLINE
    $HAVE_LIST_PUB
    $HEADERS_LIST
    $INTRINSICS_LIST
    $MATH_FUNCS
    $SYSTEM_FUNCS
    $THREADS_LIST
    $TOOLCHAIN_FEATURES
    $TYPES_LIST
    atomics_native
    dos_paths
    libc_msvcrt
    makeinfo
    makeinfo_html
    MMAL_PARAMETER_VIDEO_MAX_NUM_CALLBACKS
    perl
    pod2man
    section_data_rel_ro
    texi2html
    threads
    uwp
    vaapi_drm
    vaapi_x11
    vdpau_x11
    winrt
"

# options emitted with CONFIG_ prefix but not available on the command line
CONFIG_EXTRA="
    aandcttables
    ac3dsp
    adts_header
    audio_frame_queue
    audiodsp
    blockdsp
    bswapdsp
    cabac
    cbs
    cbs_h264
    cbs_h265
    cbs_mpeg2
    dirac_parse
    dvprofile
    exif
    faandct
    faanidct
    fdctdsp
    flacdsp
    fmtconvert
    frame_thread_encoder
    g722dsp
    golomb
    gplv3
    h263dsp
    h264chroma
    h264dsp
    h264parse
    h264pred
    h264qpel
    hevcparse
    hpeldsp
    huffman
    huffyuvdsp
    huffyuvencdsp
    idctdsp
    iirfilter
    mdct15
    intrax8
    iso_media
    ividsp
    jpegtables
    lgplv3
    libx262
    llauddsp
    llviddsp
    llvidencdsp
    lpc
    lzf
    me_cmp
    mpeg_er
    mpegaudio
    mpegaudiodsp
    mpegaudioheader
    mpegvideo
    mpegvideoenc
    mss34dsp
    pixblockdsp
    qpeldsp
    qsv
    qsvdec
    qsvenc
    qsvvpp
    rangecoder
    riffdec
    riffenc
    rtpdec
    rtpenc_chain
    rv34dsp
    sinewin
    snappy
    srtp
    startcode
    texturedsp
    texturedspenc
    tpeldsp
    vaapi_1
    vaapi_encode
    vc1dsp
    videodsp
    vp3dsp
    vp56dsp
    vp8dsp
    wma_freqs
    wmv2dsp
"

CMDLINE_SELECT="
    $ARCH_EXT_LIST
    $CONFIG_LIST
    $HAVE_LIST_CMDLINE
    $THREADS_LIST
    asm
    cross_compile
    debug
    extra_warnings
    logging
    lto
    optimizations
    rpath
    stripping
"

PATHS_LIST="
    bindir
    datadir
    docdir
    incdir
    libdir
    mandir
    pkgconfigdir
    prefix
    shlibdir
    install_name_dir
"

CMDLINE_SET="
    $PATHS_LIST
    ar
    arch
    as
    assert_level
    build_suffix
    cc
    objcc
    cpu
    cross_prefix
    custom_allocator
    cxx
    dep_cc
    doxygen
    env
    extra_version
    gas
    host_cc
    host_cflags
    host_extralibs
    host_ld
    host_ldflags
    host_os
    ignore_tests
    install
    ld
    ln_s
    logfile
    malloc_prefix
    nm
    optflags
    nvccflags
    pkg_config
    pkg_config_flags
    progs_suffix
    random_seed
    ranlib
    samples
    strip
    sws_max_filter_size
    sysinclude
    sysroot
    target_exec
    target_os
    target_path
    target_samples
    tempprefix
    toolchain
    valgrind
    x86asmexe
"

CMDLINE_APPEND="
    extra_cflags
    extra_cxxflags
    extra_objcflags
    host_cppflags
"

# code dependency declarations

# architecture extensions

armv5te_deps="arm"
armv6_deps="arm"
armv6t2_deps="arm"
armv8_deps="aarch64"
neon_deps_any="aarch64 arm"
intrinsics_neon_deps="neon"
vfp_deps_any="aarch64 arm"
vfpv3_deps="vfp"
setend_deps="arm"

map 'eval ${v}_inline_deps=inline_asm' $ARCH_EXT_LIST_ARM

altivec_deps="ppc"
dcbzl_deps="ppc"
ldbrx_deps="ppc"
ppc4xx_deps="ppc"
vsx_deps="altivec"
power8_deps="vsx"

loongson2_deps="mips"
loongson3_deps="mips"
mips32r2_deps="mips"
mips32r5_deps="mips"
mips32r6_deps="mips"
mips64r2_deps="mips"
mips64r6_deps="mips"
mipsfpu_deps="mips"
mipsdsp_deps="mips"
mipsdspr2_deps="mips"
mmi_deps="mips"
msa_deps="mipsfpu"

cpunop_deps="i686"
x86_64_select="i686"
x86_64_suggest="fast_cmov"

amd3dnow_deps="mmx"
amd3dnowext_deps="amd3dnow"
i686_deps="x86"
mmx_deps="x86"
mmxext_deps="mmx"
sse_deps="mmxext"
sse2_deps="sse"
sse3_deps="sse2"
ssse3_deps="sse3"
sse4_deps="ssse3"
sse42_deps="sse4"
aesni_deps="sse42"
avx_deps="sse42"
xop_deps="avx"
fma3_deps="avx"
fma4_deps="avx"
avx2_deps="avx"

mmx_external_deps="x86asm"
mmx_inline_deps="inline_asm x86"
mmx_suggest="mmx_external mmx_inline"

for ext in $(filter_out mmx $ARCH_EXT_LIST_X86_SIMD); do
    eval dep=\$${ext}_deps
    eval ${ext}_external_deps='"${dep}_external"'
    eval ${ext}_inline_deps='"${dep}_inline"'
    eval ${ext}_suggest='"${ext}_external ${ext}_inline"'
done

aligned_stack_if_any="aarch64 ppc x86"
fast_64bit_if_any="aarch64 alpha ia64 mips64 parisc64 ppc64 sparc64 x86_64"
fast_clz_if_any="aarch64 alpha avr32 mips ppc x86"
fast_unaligned_if_any="aarch64 ppc x86"
simd_align_16_if_any="altivec neon sse"
simd_align_32_if_any="avx"

# system capabilities
symver_if_any="symver_asm_label symver_gnu_asm"
valgrind_backtrace_conflict="optimizations"
valgrind_backtrace_deps="valgrind_valgrind_h"

# threading support
atomics_gcc_if="sync_val_compare_and_swap"
atomics_suncc_if="atomic_cas_ptr machine_rw_barrier"
atomics_win32_if="MemoryBarrier"
atomics_native_if_any="$ATOMICS_LIST"
w32threads_deps="atomics_native"
threads_if_any="$THREADS_LIST"

# subsystems
cbs_h264_select="cbs golomb"
cbs_h265_select="cbs golomb"
cbs_mpeg2_select="cbs"
dct_select="rdft"
dirac_parse_select="golomb"
error_resilience_select="me_cmp"
faandct_deps="faan"
faandct_select="fdctdsp"
faanidct_deps="faan"
faanidct_select="idctdsp"
h264dsp_select="startcode"
hevcparse_select="golomb"
frame_thread_encoder_deps="encoders threads"
intrax8_select="blockdsp idctdsp"
mdct_select="fft"
mdct15_select="fft"
me_cmp_select="fdctdsp idctdsp pixblockdsp"
mpeg_er_select="error_resilience"
mpegaudio_select="mpegaudiodsp mpegaudioheader"
mpegaudiodsp_select="dct"
mpegvideo_select="blockdsp h264chroma hpeldsp idctdsp me_cmp mpeg_er videodsp"
mpegvideoenc_select="me_cmp mpegvideo pixblockdsp qpeldsp"
vc1dsp_select="h264chroma qpeldsp startcode"
rdft_select="fft"

# decoders / encoders
aac_decoder_select="adts_header mdct15 mdct sinewin"
aac_fixed_decoder_select="mdct sinewin"
aac_encoder_select="audio_frame_queue iirfilter lpc mdct sinewin"
aac_latm_decoder_select="aac_decoder aac_latm_parser"
ac3_decoder_select="ac3_parser ac3dsp bswapdsp fmtconvert mdct"
ac3_fixed_decoder_select="ac3_parser ac3dsp bswapdsp mdct"
ac3_encoder_select="ac3dsp audiodsp mdct me_cmp"
ac3_fixed_encoder_select="ac3dsp audiodsp mdct me_cmp"
adpcm_g722_decoder_select="g722dsp"
adpcm_g722_encoder_select="g722dsp"
aic_decoder_select="golomb idctdsp"
alac_encoder_select="lpc"
als_decoder_select="bswapdsp"
amrnb_decoder_select="lsp"
amrwb_decoder_select="lsp"
amv_decoder_select="sp5x_decoder exif"
amv_encoder_select="aandcttables jpegtables mpegvideoenc"
ape_decoder_select="bswapdsp llauddsp"
apng_decoder_select="zlib"
apng_encoder_select="llvidencdsp zlib"
asv1_decoder_select="blockdsp bswapdsp idctdsp"
asv1_encoder_select="bswapdsp fdctdsp pixblockdsp"
asv2_decoder_select="blockdsp bswapdsp idctdsp"
asv2_encoder_select="bswapdsp fdctdsp pixblockdsp"
atrac1_decoder_select="mdct sinewin"
atrac3_decoder_select="mdct"
atrac3p_decoder_select="mdct sinewin"
avrn_decoder_select="exif jpegtables"
bink_decoder_select="blockdsp hpeldsp"
binkaudio_dct_decoder_select="mdct rdft dct sinewin wma_freqs"
binkaudio_rdft_decoder_select="mdct rdft sinewin wma_freqs"
cavs_decoder_select="blockdsp golomb h264chroma idctdsp qpeldsp videodsp"
clearvideo_decoder_select="idctdsp"
cllc_decoder_select="bswapdsp"
comfortnoise_encoder_select="lpc"
cook_decoder_select="audiodsp mdct sinewin"
cscd_decoder_select="lzo"
cscd_decoder_suggest="zlib"
dca_decoder_select="mdct"
dds_decoder_select="texturedsp"
dirac_decoder_select="dirac_parse dwt golomb videodsp mpegvideoenc"
dnxhd_decoder_select="blockdsp idctdsp"
dnxhd_encoder_select="aandcttables blockdsp fdctdsp idctdsp mpegvideoenc pixblockdsp"
dolby_e_decoder_select="mdct"
dvvideo_decoder_select="dvprofile idctdsp"
dvvideo_encoder_select="dvprofile fdctdsp me_cmp pixblockdsp"
dxa_decoder_select="zlib"
dxv_decoder_select="lzf texturedsp"
eac3_decoder_select="ac3_decoder"
eac3_encoder_select="ac3_encoder"
eamad_decoder_select="aandcttables blockdsp bswapdsp idctdsp mpegvideo"
eatgq_decoder_select="aandcttables"
eatqi_decoder_select="aandcttables blockdsp bswapdsp idctdsp"
exr_decoder_select="zlib"
ffv1_decoder_select="rangecoder"
ffv1_encoder_select="rangecoder"
ffvhuff_decoder_select="huffyuv_decoder"
ffvhuff_encoder_select="huffyuv_encoder"
fic_decoder_select="golomb"
flac_decoder_select="flacdsp"
flac_encoder_select="bswapdsp flacdsp lpc"
flashsv2_decoder_select="zlib"
flashsv2_encoder_select="zlib"
flashsv_decoder_select="zlib"
flashsv_encoder_select="zlib"
flv_decoder_select="h263_decoder"
flv_encoder_select="h263_encoder"
fourxm_decoder_select="blockdsp bswapdsp"
fraps_decoder_select="bswapdsp huffman"
g2m_decoder_select="blockdsp idctdsp jpegtables zlib"
g729_decoder_select="audiodsp"
h261_decoder_select="mpegvideo"
h261_encoder_select="aandcttables mpegvideoenc"
h263_decoder_select="h263_parser h263dsp mpegvideo qpeldsp"
h263_encoder_select="aandcttables h263dsp mpegvideoenc"
h263i_decoder_select="h263_decoder"
h263p_decoder_select="h263_decoder"
h263p_encoder_select="h263_encoder"
h264_decoder_select="cabac golomb h264chroma h264dsp h264parse h264pred h264qpel videodsp"
h264_decoder_suggest="error_resilience"
hap_decoder_select="snappy texturedsp"
hap_encoder_deps="libsnappy"
hap_encoder_select="texturedspenc"
hevc_decoder_select="bswapdsp cabac golomb hevcparse videodsp"
huffyuv_decoder_select="bswapdsp huffyuvdsp llviddsp"
huffyuv_encoder_select="bswapdsp huffman huffyuvencdsp llvidencdsp"
iac_decoder_select="imc_decoder"
imc_decoder_select="bswapdsp fft mdct sinewin"
indeo3_decoder_select="hpeldsp"
indeo4_decoder_select="ividsp"
indeo5_decoder_select="ividsp"
interplay_video_decoder_select="hpeldsp"
jpegls_decoder_select="mjpeg_decoder"
jv_decoder_select="blockdsp"
lagarith_decoder_select="llviddsp"
ljpeg_encoder_select="aandcttables idctdsp jpegtables mpegvideoenc"
magicyuv_decoder_select="llviddsp"
magicyuv_encoder_select="llvidencdsp"
mdec_decoder_select="blockdsp idctdsp mpegvideo"
metasound_decoder_select="lsp mdct sinewin"
mimic_decoder_select="blockdsp bswapdsp hpeldsp idctdsp"
mjpeg_decoder_select="blockdsp hpeldsp exif idctdsp jpegtables"
mjpeg_encoder_select="aandcttables jpegtables mpegvideoenc"
mjpegb_decoder_select="mjpeg_decoder"
mlp_decoder_select="mlp_parser"
mlp_encoder_select="lpc"
motionpixels_decoder_select="bswapdsp"
mp1_decoder_select="mpegaudio"
mp1float_decoder_select="mpegaudio"
mp2_decoder_select="mpegaudio"
mp2float_decoder_select="mpegaudio"
mp3_decoder_select="mpegaudio"
mp3adu_decoder_select="mpegaudio"
mp3adufloat_decoder_select="mpegaudio"
mp3float_decoder_select="mpegaudio"
mp3on4_decoder_select="mpegaudio"
mp3on4float_decoder_select="mpegaudio"
mpc7_decoder_select="bswapdsp mpegaudiodsp"
mpc8_decoder_select="mpegaudiodsp"
mpegvideo_decoder_select="mpegvideo"
mpeg1video_decoder_select="mpegvideo"
mpeg1video_encoder_select="aandcttables mpegvideoenc h263dsp"
mpeg2video_decoder_select="mpegvideo"
mpeg2video_encoder_select="aandcttables mpegvideoenc h263dsp"
mpeg4_decoder_select="h263_decoder mpeg4video_parser"
mpeg4_encoder_select="h263_encoder"
msa1_decoder_select="mss34dsp"
mscc_decoder_select="zlib"
msmpeg4v1_decoder_select="h263_decoder"
msmpeg4v2_decoder_select="h263_decoder"
msmpeg4v2_encoder_select="h263_encoder"
msmpeg4v3_decoder_select="h263_decoder"
msmpeg4v3_encoder_select="h263_encoder"
mss2_decoder_select="mpegvideo qpeldsp vc1_decoder"
mts2_decoder_select="mss34dsp"
mxpeg_decoder_select="mjpeg_decoder"
nellymoser_decoder_select="mdct sinewin"
nellymoser_encoder_select="audio_frame_queue mdct sinewin"
nuv_decoder_select="idctdsp lzo"
on2avc_decoder_select="mdct"
opus_decoder_deps="swresample"
opus_decoder_select="mdct15"
opus_encoder_select="audio_frame_queue mdct15"
png_decoder_select="zlib"
png_encoder_select="llvidencdsp zlib"
prores_decoder_select="blockdsp idctdsp"
prores_encoder_select="fdctdsp"
qcelp_decoder_select="lsp"
qdm2_decoder_select="mdct rdft mpegaudiodsp"
ra_144_decoder_select="audiodsp"
ra_144_encoder_select="audio_frame_queue lpc audiodsp"
ralf_decoder_select="golomb"
rawvideo_decoder_select="bswapdsp"
rscc_decoder_select="zlib"
rtjpeg_decoder_select="me_cmp"
rv10_decoder_select="h263_decoder"
rv10_encoder_select="h263_encoder"
rv20_decoder_select="h263_decoder"
rv20_encoder_select="h263_encoder"
rv30_decoder_select="golomb h264pred h264qpel mpegvideo rv34dsp"
rv40_decoder_select="golomb h264pred h264qpel mpegvideo rv34dsp"
screenpresso_decoder_select="zlib"
shorten_decoder_select="bswapdsp"
sipr_decoder_select="lsp"
snow_decoder_select="dwt h264qpel hpeldsp me_cmp rangecoder videodsp"
snow_encoder_select="aandcttables dwt h264qpel hpeldsp me_cmp mpegvideoenc rangecoder"
sonic_decoder_select="golomb rangecoder"
sonic_encoder_select="golomb rangecoder"
sonic_ls_encoder_select="golomb rangecoder"
sp5x_decoder_select="mjpeg_decoder"
srgc_decoder_select="zlib"
svq1_decoder_select="hpeldsp"
svq1_encoder_select="aandcttables hpeldsp me_cmp mpegvideoenc"
svq3_decoder_select="golomb h264dsp h264parse h264pred hpeldsp tpeldsp videodsp"
svq3_decoder_suggest="zlib"
tak_decoder_select="audiodsp"
tdsc_decoder_select="zlib mjpeg_decoder"
theora_decoder_select="vp3_decoder"
thp_decoder_select="mjpeg_decoder"
tiff_decoder_suggest="zlib lzma"
tiff_encoder_suggest="zlib"
truehd_decoder_select="mlp_parser"
truehd_encoder_select="lpc"
truemotion2_decoder_select="bswapdsp"
truespeech_decoder_select="bswapdsp"
tscc_decoder_select="zlib"
twinvq_decoder_select="mdct lsp sinewin"
txd_decoder_select="texturedsp"
utvideo_decoder_select="bswapdsp llviddsp"
utvideo_encoder_select="bswapdsp huffman llvidencdsp"
vble_decoder_select="llviddsp"
vc1_decoder_select="blockdsp h263_decoder h264qpel intrax8 mpegvideo vc1dsp"
vc1image_decoder_select="vc1_decoder"
vorbis_decoder_select="mdct"
vorbis_encoder_select="mdct"
vp3_decoder_select="hpeldsp vp3dsp videodsp"
vp5_decoder_select="h264chroma hpeldsp videodsp vp3dsp vp56dsp"
vp6_decoder_select="h264chroma hpeldsp huffman videodsp vp3dsp vp56dsp"
vp6a_decoder_select="vp6_decoder"
vp6f_decoder_select="vp6_decoder"
vp7_decoder_select="h264pred videodsp vp8dsp"
vp8_decoder_select="h264pred videodsp vp8dsp"
vp9_decoder_select="videodsp vp9_parser"
webp_decoder_select="vp8_decoder exif"
wmalossless_decoder_select="llauddsp"
wmapro_decoder_select="mdct sinewin wma_freqs"
wmav1_decoder_select="mdct sinewin wma_freqs"
wmav1_encoder_select="mdct sinewin wma_freqs"
wmav2_decoder_select="mdct sinewin wma_freqs"
wmav2_encoder_select="mdct sinewin wma_freqs"
wmavoice_decoder_select="lsp rdft dct mdct sinewin"
wmv1_decoder_select="h263_decoder"
wmv1_encoder_select="h263_encoder"
wmv2_decoder_select="blockdsp error_resilience h263_decoder idctdsp intrax8 videodsp wmv2dsp"
wmv2_encoder_select="h263_encoder wmv2dsp"
wmv3_decoder_select="vc1_decoder"
wmv3image_decoder_select="wmv3_decoder"
xma1_decoder_select="wmapro_decoder"
xma2_decoder_select="wmapro_decoder"
zerocodec_decoder_select="zlib"
zlib_decoder_select="zlib"
zlib_encoder_select="zlib"
zmbv_decoder_select="zlib"
zmbv_encoder_select="zlib"

# hardware accelerators
crystalhd_deps="libcrystalhd_libcrystalhd_if_h"
cuda_deps_any="libdl LoadLibrary"
cuvid_deps="cuda"
d3d11va_deps="d3d11_h dxva_h ID3D11VideoDecoder ID3D11VideoContext"
dxva2_deps="dxva2api_h DXVA2_ConfigPictureDecode ole32 user32"
videotoolbox_hwaccel_deps="videotoolbox pthreads"
videotoolbox_hwaccel_extralibs="-framework QuartzCore"
xvmc_deps="X11_extensions_XvMClib_h"

h263_vaapi_hwaccel_deps="vaapi"
h263_vaapi_hwaccel_select="h263_decoder"
h263_videotoolbox_hwaccel_deps="videotoolbox"
h263_videotoolbox_hwaccel_select="h263_decoder"
h264_cuvid_hwaccel_deps="cuda cuvid"
h264_cuvid_hwaccel_select="h264_cuvid_decoder"
h264_d3d11va_hwaccel_deps="d3d11va"
h264_d3d11va_hwaccel_select="h264_decoder"
h264_d3d11va2_hwaccel_deps="d3d11va"
h264_d3d11va2_hwaccel_select="h264_decoder"
h264_dxva2_hwaccel_deps="dxva2"
h264_dxva2_hwaccel_select="h264_decoder"
h264_mediacodec_hwaccel_deps="mediacodec"
h264_mmal_hwaccel_deps="mmal"
h264_nvdec_hwaccel_deps="cuda nvdec"
h264_nvdec_hwaccel_select="h264_decoder"
h264_qsv_hwaccel_deps="libmfx"
h264_vaapi_hwaccel_deps="vaapi"
h264_vaapi_hwaccel_select="h264_decoder"
h264_vdpau_hwaccel_deps="vdpau"
h264_vdpau_hwaccel_select="h264_decoder"
h264_videotoolbox_hwaccel_deps="videotoolbox"
h264_videotoolbox_hwaccel_select="h264_decoder"
hevc_cuvid_hwaccel_deps="cuda cuvid"
hevc_cuvid_hwaccel_select="hevc_cuvid_decoder"
hevc_d3d11va_hwaccel_deps="d3d11va DXVA_PicParams_HEVC"
hevc_d3d11va_hwaccel_select="hevc_decoder"
hevc_mediacodec_hwaccel_deps="mediacodec"
hevc_d3d11va2_hwaccel_deps="d3d11va DXVA_PicParams_HEVC"
hevc_d3d11va2_hwaccel_select="hevc_decoder"
hevc_dxva2_hwaccel_deps="dxva2 DXVA_PicParams_HEVC"
hevc_dxva2_hwaccel_select="hevc_decoder"
hevc_nvdec_hwaccel_deps="cuda nvdec"
hevc_nvdec_hwaccel_select="hevc_decoder"
hevc_qsv_hwaccel_deps="libmfx"
hevc_vaapi_hwaccel_deps="vaapi VAPictureParameterBufferHEVC"
hevc_vaapi_hwaccel_select="hevc_decoder"
hevc_vdpau_hwaccel_deps="vdpau VdpPictureInfoHEVC"
hevc_vdpau_hwaccel_select="hevc_decoder"
hevc_videotoolbox_hwaccel_deps="videotoolbox"
hevc_videotoolbox_hwaccel_select="hevc_decoder"
mjpeg_cuvid_hwaccel_deps="cuda cuvid"
mjpeg_cuvid_hwaccel_select="mjpeg_cuvid_decoder"
mpeg_xvmc_hwaccel_deps="xvmc"
mpeg_xvmc_hwaccel_select="mpeg2video_decoder"
mpeg1_cuvid_hwaccel_deps="cuda cuvid"
mpeg1_cuvid_hwaccel_select="mpeg1_cuvid_decoder"
mpeg1_vdpau_hwaccel_deps="vdpau"
mpeg1_vdpau_hwaccel_select="mpeg1video_decoder"
mpeg1_videotoolbox_hwaccel_deps="videotoolbox"
mpeg1_videotoolbox_hwaccel_select="mpeg1video_decoder"
mpeg1_xvmc_hwaccel_deps="xvmc"
mpeg1_xvmc_hwaccel_select="mpeg1video_decoder"
mpeg2_cuvid_hwaccel_deps="cuda cuvid"
mpeg2_cuvid_hwaccel_select="mpeg2_cuvid_decoder"
mpeg2_d3d11va_hwaccel_deps="d3d11va"
mpeg2_d3d11va_hwaccel_select="mpeg2video_decoder"
mpeg2_d3d11va2_hwaccel_deps="d3d11va"
mpeg2_d3d11va2_hwaccel_select="mpeg2video_decoder"
mpeg2_dxva2_hwaccel_deps="dxva2"
mpeg2_dxva2_hwaccel_select="mpeg2video_decoder"
mpeg2_mediacodec_hwaccel_deps="mediacodec"
mpeg2_mmal_hwaccel_deps="mmal"
mpeg2_qsv_hwaccel_deps="libmfx"
mpeg2_vaapi_hwaccel_deps="vaapi"
mpeg2_vaapi_hwaccel_select="mpeg2video_decoder"
mpeg2_vdpau_hwaccel_deps="vdpau"
mpeg2_vdpau_hwaccel_select="mpeg2video_decoder"
mpeg2_videotoolbox_hwaccel_deps="videotoolbox"
mpeg2_videotoolbox_hwaccel_select="mpeg2video_decoder"
mpeg2_xvmc_hwaccel_deps="xvmc"
mpeg2_xvmc_hwaccel_select="mpeg2video_decoder"
mpeg4_cuvid_hwaccel_deps="cuda cuvid"
mpeg4_cuvid_hwaccel_select="mpeg4_cuvid_decoder"
mpeg4_mediacodec_hwaccel_deps="mediacodec"
mpeg4_mmal_hwaccel_deps="mmal"
mpeg4_vaapi_hwaccel_deps="vaapi"
mpeg4_vaapi_hwaccel_select="mpeg4_decoder"
mpeg4_vdpau_hwaccel_deps="vdpau"
mpeg4_vdpau_hwaccel_select="mpeg4_decoder"
mpeg4_videotoolbox_hwaccel_deps="videotoolbox"
mpeg4_videotoolbox_hwaccel_select="mpeg4_decoder"
vc1_cuvid_hwaccel_deps="cuda cuvid"
vc1_cuvid_hwaccel_select="vc1_cuvid_decoder"
vc1_d3d11va_hwaccel_deps="d3d11va"
vc1_d3d11va_hwaccel_select="vc1_decoder"
vc1_d3d11va2_hwaccel_deps="d3d11va"
vc1_d3d11va2_hwaccel_select="vc1_decoder"
vc1_dxva2_hwaccel_deps="dxva2"
vc1_dxva2_hwaccel_select="vc1_decoder"
vc1_mmal_hwaccel_deps="mmal"
vc1_qsv_hwaccel_deps="libmfx"
vc1_vaapi_hwaccel_deps="vaapi"
vc1_vaapi_hwaccel_select="vc1_decoder"
vc1_vdpau_hwaccel_deps="vdpau"
vc1_vdpau_hwaccel_select="vc1_decoder"
vp8_cuvid_hwaccel_deps="cuda cuvid"
vp8_cuvid_hwaccel_select="vp8_cuvid_decoder"
vp9_cuvid_hwaccel_deps="cuda cuvid"
vp9_cuvid_hwaccel_select="vp9_cuvid_decoder"
vp8_mediacodec_hwaccel_deps="mediacodec"
vp8_qsv_hwaccel_deps="libmfx"
vp9_d3d11va_hwaccel_deps="d3d11va DXVA_PicParams_VP9"
vp9_d3d11va_hwaccel_select="vp9_decoder"
vp9_d3d11va2_hwaccel_deps="d3d11va DXVA_PicParams_VP9"
vp9_d3d11va2_hwaccel_select="vp9_decoder"
vp9_dxva2_hwaccel_deps="dxva2 DXVA_PicParams_VP9"
vp9_dxva2_hwaccel_select="vp9_decoder"
vp9_mediacodec_hwaccel_deps="mediacodec"
vp9_vaapi_hwaccel_deps="vaapi VADecPictureParameterBufferVP9_bit_depth"
vp9_vaapi_hwaccel_select="vp9_decoder"
wmv3_d3d11va_hwaccel_select="vc1_d3d11va_hwaccel"
wmv3_d3d11va2_hwaccel_select="vc1_d3d11va2_hwaccel"
wmv3_dxva2_hwaccel_select="vc1_dxva2_hwaccel"
wmv3_vaapi_hwaccel_select="vc1_vaapi_hwaccel"
wmv3_vdpau_hwaccel_select="vc1_vdpau_hwaccel"

# hardware-accelerated codecs
omx_deps="libdl pthreads"
omx_rpi_select="omx"
qsv_deps="libmfx"
qsvdec_select="qsv"
qsvenc_select="qsv"
qsvvpp_select="qsv"
vaapi_encode_deps="vaapi"
v4l2_m2m_deps_any="linux_videodev2_h"

hwupload_cuda_filter_deps="cuda"
scale_npp_filter_deps="cuda libnpp"
scale_cuda_filter_deps="cuda_sdk"
thumbnail_cuda_filter_deps="cuda_sdk"

nvenc_deps="cuda"
nvenc_deps_any="libdl LoadLibrary"
nvenc_encoder_deps="nvenc"

h263_v4l2m2m_decoder_deps="v4l2_m2m h263_v4l2_m2m"
h263_v4l2m2m_encoder_deps="v4l2_m2m h263_v4l2_m2m"
h264_crystalhd_decoder_select="crystalhd h264_mp4toannexb_bsf h264_parser"
h264_cuvid_decoder_deps="cuda cuvid"
h264_cuvid_decoder_select="h264_mp4toannexb_bsf"
h264_mediacodec_decoder_deps="mediacodec"
h264_mediacodec_decoder_select="h264_mp4toannexb_bsf h264_parser"
h264_mmal_decoder_deps="mmal"
h264_nvenc_encoder_deps="nvenc"
h264_omx_encoder_deps="omx"
h264_qsv_decoder_select="h264_mp4toannexb_bsf h264_parser qsvdec h264_qsv_hwaccel"
h264_qsv_encoder_select="qsvenc"
h264_rkmpp_decoder_deps="rkmpp"
h264_rkmpp_decoder_select="h264_mp4toannexb_bsf"
h264_vaapi_encoder_deps="VAEncPictureParameterBufferH264"
h264_vaapi_encoder_select="cbs_h264 vaapi_encode"
h264_v4l2m2m_decoder_deps="v4l2_m2m h264_v4l2_m2m"
h264_v4l2m2m_encoder_deps="v4l2_m2m h264_v4l2_m2m"
hevc_cuvid_decoder_deps="cuda cuvid"
hevc_cuvid_decoder_select="hevc_mp4toannexb_bsf"
hevc_mediacodec_decoder_deps="mediacodec"
hevc_mediacodec_decoder_select="hevc_mp4toannexb_bsf hevc_parser"
hevc_nvenc_encoder_deps="nvenc"
hevc_qsv_decoder_select="hevc_mp4toannexb_bsf hevc_parser qsvdec hevc_qsv_hwaccel"
hevc_qsv_encoder_select="hevcparse qsvenc"
hevc_rkmpp_decoder_deps="rkmpp"
hevc_rkmpp_decoder_select="hevc_mp4toannexb_bsf"
hevc_vaapi_encoder_deps="VAEncPictureParameterBufferHEVC"
hevc_vaapi_encoder_select="cbs_h265 vaapi_encode"
hevc_v4l2m2m_decoder_deps="v4l2_m2m hevc_v4l2_m2m"
hevc_v4l2m2m_encoder_deps="v4l2_m2m hevc_v4l2_m2m"
mjpeg_cuvid_decoder_deps="cuda cuvid"
mjpeg_qsv_encoder_deps="libmfx"
mjpeg_qsv_encoder_select="qsvenc"
mjpeg_vaapi_encoder_deps="VAEncPictureParameterBufferJPEG"
mjpeg_vaapi_encoder_select="vaapi_encode jpegtables"
mpeg1_cuvid_decoder_deps="cuda cuvid"
mpeg1_v4l2m2m_decoder_deps="v4l2_m2m mpeg1_v4l2_m2m"
mpeg2_crystalhd_decoder_select="crystalhd"
mpeg2_cuvid_decoder_deps="cuda cuvid"
mpeg2_mmal_decoder_deps="mmal"
mpeg2_mediacodec_decoder_deps="mediacodec"
mpeg2_qsv_decoder_select="qsvdec mpeg2_qsv_hwaccel"
mpeg2_qsv_encoder_select="qsvenc"
mpeg2_vaapi_encoder_deps="VAEncPictureParameterBufferMPEG2"
mpeg2_vaapi_encoder_select="cbs_mpeg2 vaapi_encode"
mpeg2_v4l2m2m_decoder_deps="v4l2_m2m mpeg2_v4l2_m2m"
mpeg4_crystalhd_decoder_select="crystalhd"
mpeg4_cuvid_decoder_deps="cuda cuvid"
mpeg4_mediacodec_decoder_deps="mediacodec"
mpeg4_mmal_decoder_deps="mmal"
mpeg4_omx_encoder_deps="omx"
mpeg4_v4l2m2m_decoder_deps="v4l2_m2m mpeg4_v4l2_m2m"
mpeg4_v4l2m2m_encoder_deps="v4l2_m2m mpeg4_v4l2_m2m"
msmpeg4_crystalhd_decoder_select="crystalhd"
nvenc_h264_encoder_select="h264_nvenc_encoder"
nvenc_hevc_encoder_select="hevc_nvenc_encoder"
vc1_crystalhd_decoder_select="crystalhd"
vc1_cuvid_decoder_deps="cuda cuvid"
vc1_mmal_decoder_deps="mmal"
vc1_qsv_decoder_select="qsvdec vc1_qsv_hwaccel vc1_parser"
vc1_v4l2m2m_decoder_deps="v4l2_m2m vc1_v4l2_m2m"
vp8_cuvid_decoder_deps="cuda cuvid"
vp8_mediacodec_decoder_deps="mediacodec"
vp8_qsv_decoder_select="qsvdec vp8_qsv_hwaccel vp8_parser"
vp8_rkmpp_decoder_deps="rkmpp"
vp8_vaapi_encoder_deps="VAEncPictureParameterBufferVP8"
vp8_vaapi_encoder_select="vaapi_encode"
vp8_v4l2m2m_decoder_deps="v4l2_m2m vp8_v4l2_m2m"
vp8_v4l2m2m_encoder_deps="v4l2_m2m vp8_v4l2_m2m"
vp9_cuvid_decoder_deps="cuda cuvid"
vp9_mediacodec_decoder_deps="mediacodec"
vp9_rkmpp_decoder_deps="rkmpp"
vp9_vaapi_encoder_deps="VAEncPictureParameterBufferVP9"
vp9_vaapi_encoder_select="vaapi_encode"
vp9_v4l2m2m_decoder_deps="v4l2_m2m vp9_v4l2_m2m"
wmv3_crystalhd_decoder_select="crystalhd"

# parsers
aac_parser_select="adts_header"
h264_parser_select="golomb h264dsp h264parse"
hevc_parser_select="hevcparse"
mpegaudio_parser_select="mpegaudioheader"
mpegvideo_parser_select="mpegvideo"
mpeg4video_parser_select="h263dsp mpegvideo qpeldsp"
vc1_parser_select="vc1dsp"

# bitstream_filters
aac_adtstoasc_bsf_select="adts_header"
h264_metadata_bsf_select="cbs_h264"
h264_redundant_pps_bsf_select="cbs_h264"
hevc_metadata_bsf_select="cbs_h265"
mjpeg2jpeg_bsf_select="jpegtables"
mpeg2_metadata_bsf_select="cbs_mpeg2"
trace_headers_bsf_select="cbs_h264 cbs_h265 cbs_mpeg2"

# external libraries
aac_at_decoder_deps="audiotoolbox"
ac3_at_decoder_deps="audiotoolbox"
ac3_at_decoder_select="ac3_parser"
adpcm_ima_qt_at_decoder_deps="audiotoolbox"
alac_at_decoder_deps="audiotoolbox"
amr_nb_at_decoder_deps="audiotoolbox"
avisynth_deps_any="libdl LoadLibrary"
avisynth_demuxer_deps="avisynth"
avisynth_demuxer_select="riffdec"
eac3_at_decoder_deps="audiotoolbox"
eac3_at_decoder_select="ac3_parser"
gsm_ms_at_decoder_deps="audiotoolbox"
ilbc_at_decoder_deps="audiotoolbox"
mp1_at_decoder_deps="audiotoolbox"
mp2_at_decoder_deps="audiotoolbox"
mp3_at_decoder_deps="audiotoolbox"
mp1_at_decoder_select="mpegaudioheader"
mp2_at_decoder_select="mpegaudioheader"
mp3_at_decoder_select="mpegaudioheader"
pcm_alaw_at_decoder_deps="audiotoolbox"
pcm_mulaw_at_decoder_deps="audiotoolbox"
qdmc_at_decoder_deps="audiotoolbox"
qdm2_at_decoder_deps="audiotoolbox"
aac_at_encoder_deps="audiotoolbox"
aac_at_encoder_select="audio_frame_queue"
alac_at_encoder_deps="audiotoolbox"
alac_at_encoder_select="audio_frame_queue"
ilbc_at_encoder_deps="audiotoolbox"
ilbc_at_encoder_select="audio_frame_queue"
pcm_alaw_at_encoder_deps="audiotoolbox"
pcm_alaw_at_encoder_select="audio_frame_queue"
pcm_mulaw_at_encoder_deps="audiotoolbox"
pcm_mulaw_at_encoder_select="audio_frame_queue"
chromaprint_muxer_deps="chromaprint"
h264_videotoolbox_encoder_deps="pthreads"
h264_videotoolbox_encoder_select="videotoolbox_encoder"
libcelt_decoder_deps="libcelt"
libfdk_aac_decoder_deps="libfdk_aac"
libfdk_aac_encoder_deps="libfdk_aac"
libfdk_aac_encoder_select="audio_frame_queue"
libgme_demuxer_deps="libgme"
libgsm_decoder_deps="libgsm"
libgsm_encoder_deps="libgsm"
libgsm_ms_decoder_deps="libgsm"
libgsm_ms_encoder_deps="libgsm"
libilbc_decoder_deps="libilbc"
libilbc_encoder_deps="libilbc"
libkvazaar_encoder_deps="libkvazaar"
libmodplug_demuxer_deps="libmodplug"
libmp3lame_encoder_deps="libmp3lame"
libmp3lame_encoder_select="audio_frame_queue mpegaudioheader"
libopencore_amrnb_decoder_deps="libopencore_amrnb"
libopencore_amrnb_encoder_deps="libopencore_amrnb"
libopencore_amrnb_encoder_select="audio_frame_queue"
libopencore_amrwb_decoder_deps="libopencore_amrwb"
libopenh264_decoder_deps="libopenh264"
libopenh264_decoder_select="h264_mp4toannexb_bsf"
libopenh264_encoder_deps="libopenh264"
libopenjpeg_decoder_deps="libopenjpeg"
libopenjpeg_encoder_deps="libopenjpeg"
libopenmpt_demuxer_deps="libopenmpt"
libopus_decoder_deps="libopus"
libopus_encoder_deps="libopus"
libopus_encoder_select="audio_frame_queue"
librsvg_decoder_deps="librsvg"
libshine_encoder_deps="libshine"
libshine_encoder_select="audio_frame_queue"
libspeex_decoder_deps="libspeex"
libspeex_encoder_deps="libspeex"
libspeex_encoder_select="audio_frame_queue"
libtheora_encoder_deps="libtheora"
libtwolame_encoder_deps="libtwolame"
libvo_amrwbenc_encoder_deps="libvo_amrwbenc"
libvorbis_decoder_deps="libvorbis"
libvorbis_encoder_deps="libvorbis libvorbisenc"
libvorbis_encoder_select="audio_frame_queue"
libvpx_vp8_decoder_deps="libvpx"
libvpx_vp8_encoder_deps="libvpx"
libvpx_vp9_decoder_deps="libvpx"
libvpx_vp9_encoder_deps="libvpx"
libwavpack_encoder_deps="libwavpack"
libwavpack_encoder_select="audio_frame_queue"
libwebp_encoder_deps="libwebp"
libwebp_anim_encoder_deps="libwebp"
libx262_encoder_deps="libx262"
libx264_encoder_deps="libx264"
libx264rgb_encoder_deps="libx264 x264_csp_bgr"
libx264rgb_encoder_select="libx264_encoder"
libx265_encoder_deps="libx265"
libxavs_encoder_deps="libxavs"
libxvid_encoder_deps="libxvid"
libzvbi_teletext_decoder_deps="libzvbi"
videotoolbox_suggest="coreservices"
videotoolbox_deps="corefoundation coremedia corevideo"
videotoolbox_encoder_deps="videotoolbox VTCompressionSessionPrepareToEncodeFrames"

# demuxers / muxers
ac3_demuxer_select="ac3_parser"
aiff_muxer_select="iso_media"
asf_demuxer_select="riffdec"
asf_o_demuxer_select="riffdec"
asf_muxer_select="riffenc"
asf_stream_muxer_select="asf_muxer"
avi_demuxer_select="iso_media riffdec exif"
avi_muxer_select="riffenc"
caf_demuxer_select="iso_media riffdec"
caf_muxer_select="iso_media"
dash_muxer_select="mp4_muxer"
dash_demuxer_deps="libxml2"
dirac_demuxer_select="dirac_parser"
dts_demuxer_select="dca_parser"
dtshd_demuxer_select="dca_parser"
dv_demuxer_select="dvprofile"
dv_muxer_select="dvprofile"
dxa_demuxer_select="riffdec"
eac3_demuxer_select="ac3_parser"
f4v_muxer_select="mov_muxer"
fifo_muxer_deps="threads"
flac_demuxer_select="flac_parser"
hds_muxer_select="flv_muxer"
hls_muxer_select="mpegts_muxer"
hls_muxer_suggest="gcrypt openssl"
image2_alias_pix_demuxer_select="image2_demuxer"
image2_brender_pix_demuxer_select="image2_demuxer"
ipod_muxer_select="mov_muxer"
ismv_muxer_select="mov_muxer"
matroska_audio_muxer_select="matroska_muxer"
matroska_demuxer_select="iso_media riffdec"
matroska_demuxer_suggest="bzlib lzo zlib"
matroska_muxer_select="iso_media riffenc"
mmf_muxer_select="riffenc"
mov_demuxer_select="iso_media riffdec"
mov_demuxer_suggest="zlib"
mov_muxer_select="iso_media riffenc rtpenc_chain"
mp3_demuxer_select="mpegaudio_parser"
mp3_muxer_select="mpegaudioheader"
mp4_muxer_select="mov_muxer"
mpegts_demuxer_select="iso_media"
mpegts_muxer_select="adts_muxer latm_muxer"
mpegtsraw_demuxer_select="mpegts_demuxer"
mxf_d10_muxer_select="mxf_muxer"
mxf_opatom_muxer_select="mxf_muxer"
nut_muxer_select="riffenc"
nuv_demuxer_select="riffdec"
oga_muxer_select="ogg_muxer"
ogg_demuxer_select="dirac_parse"
ogv_muxer_select="ogg_muxer"
opus_muxer_select="ogg_muxer"
psp_muxer_select="mov_muxer"
rtp_demuxer_select="sdp_demuxer"
rtp_muxer_select="golomb"
rtpdec_select="asf_demuxer jpegtables mov_demuxer mpegts_demuxer rm_demuxer rtp_protocol srtp"
rtsp_demuxer_select="http_protocol rtpdec"
rtsp_muxer_select="rtp_muxer http_protocol rtp_protocol rtpenc_chain"
sap_demuxer_select="sdp_demuxer"
sap_muxer_select="rtp_muxer rtp_protocol rtpenc_chain"
sdp_demuxer_select="rtpdec"
smoothstreaming_muxer_select="ismv_muxer"
spdif_demuxer_select="adts_header"
spdif_muxer_select="adts_header"
spx_muxer_select="ogg_muxer"
swf_demuxer_suggest="zlib"
tak_demuxer_select="tak_parser"
tg2_muxer_select="mov_muxer"
tgp_muxer_select="mov_muxer"
vobsub_demuxer_select="mpegps_demuxer"
w64_demuxer_select="wav_demuxer"
w64_muxer_select="wav_muxer"
wav_demuxer_select="riffdec"
wav_muxer_select="riffenc"
webm_muxer_select="iso_media riffenc"
webm_dash_manifest_demuxer_select="matroska_demuxer"
wtv_demuxer_select="mpegts_demuxer riffdec"
wtv_muxer_select="mpegts_muxer riffenc"
xmv_demuxer_select="riffdec"
xwma_demuxer_select="riffdec"

# indevs / outdevs
alsa_indev_deps="alsa"
alsa_outdev_deps="alsa"
avfoundation_indev_deps="avfoundation corevideo coremedia pthreads"
avfoundation_indev_suggest="coregraphics applicationservices"
avfoundation_indev_extralibs="-framework Foundation"
bktr_indev_deps_any="dev_bktr_ioctl_bt848_h machine_ioctl_bt848_h dev_video_bktr_ioctl_bt848_h dev_ic_bt8xx_h"
caca_outdev_deps="libcaca"
decklink_deps_any="libdl LoadLibrary"
decklink_indev_deps="decklink threads"
decklink_indev_extralibs="-lstdc++"
decklink_outdev_deps="decklink threads"
decklink_outdev_extralibs="-lstdc++"
libndi_newtek_indev_deps="libndi_newtek"
libndi_newtek_indev_extralibs="-lndi"
libndi_newtek_outdev_deps="libndi_newtek"
libndi_newtek_outdev_extralibs="-lndi"
dshow_indev_deps="IBaseFilter"
dshow_indev_extralibs="-lpsapi -lole32 -lstrmiids -luuid -loleaut32 -lshlwapi"
fbdev_indev_deps="linux_fb_h"
fbdev_outdev_deps="linux_fb_h"
gdigrab_indev_deps="CreateDIBSection"
gdigrab_indev_extralibs="-lgdi32"
gdigrab_indev_select="bmp_decoder"
iec61883_indev_deps="libiec61883"
jack_indev_deps="libjack"
jack_indev_deps_any="sem_timedwait dispatch_dispatch_h"
kmsgrab_indev_deps="libdrm"
lavfi_indev_deps="avfilter"
libcdio_indev_deps="libcdio"
libdc1394_indev_deps="libdc1394"
openal_indev_deps="openal"
opengl_outdev_deps="opengl"
oss_indev_deps_any="soundcard_h sys_soundcard_h"
oss_outdev_deps_any="soundcard_h sys_soundcard_h"
pulse_indev_deps="libpulse"
pulse_outdev_deps="libpulse"
sdl2_outdev_deps="sdl2"
sndio_indev_deps="sndio"
sndio_outdev_deps="sndio"
v4l2_indev_deps_any="linux_videodev2_h sys_videoio_h"
v4l2_indev_suggest="libv4l2"
v4l2_outdev_deps_any="linux_videodev2_h sys_videoio_h"
v4l2_outdev_suggest="libv4l2"
vfwcap_indev_deps="vfw32 vfwcap_defines"
xcbgrab_indev_deps="libxcb"
xcbgrab_indev_suggest="libxcb_shm libxcb_shape libxcb_xfixes"
xv_outdev_deps="X11_extensions_Xvlib_h XvGetPortAttribute"
xv_outdev_extralibs="-lXv -lX11 -lXext"

# protocols
async_protocol_deps="threads"
bluray_protocol_deps="libbluray"
ffrtmpcrypt_protocol_conflict="librtmp_protocol"
ffrtmpcrypt_protocol_deps_any="gcrypt gmp openssl"
ffrtmpcrypt_protocol_select="tcp_protocol"
ffrtmphttp_protocol_conflict="librtmp_protocol"
ffrtmphttp_protocol_select="http_protocol"
ftp_protocol_select="tcp_protocol"
gopher_protocol_select="network"
http_protocol_select="tcp_protocol"
http_protocol_suggest="zlib"
httpproxy_protocol_select="tcp_protocol"
httpproxy_protocol_suggest="zlib"
https_protocol_select="tls_protocol"
https_protocol_suggest="zlib"
icecast_protocol_select="http_protocol"
librtmp_protocol_deps="librtmp"
librtmpe_protocol_deps="librtmp"
librtmps_protocol_deps="librtmp"
librtmpt_protocol_deps="librtmp"
librtmpte_protocol_deps="librtmp"
libsmbclient_protocol_deps="libsmbclient gplv3"
libssh_protocol_deps="libssh"
mmsh_protocol_select="http_protocol"
mmst_protocol_select="network"
rtmp_protocol_conflict="librtmp_protocol"
rtmp_protocol_select="tcp_protocol"
rtmp_protocol_suggest="zlib"
rtmpe_protocol_select="ffrtmpcrypt_protocol"
rtmpe_protocol_suggest="zlib"
rtmps_protocol_conflict="librtmp_protocol"
rtmps_protocol_select="tls_protocol"
rtmps_protocol_suggest="zlib"
rtmpt_protocol_select="ffrtmphttp_protocol"
rtmpt_protocol_suggest="zlib"
rtmpte_protocol_select="ffrtmpcrypt_protocol ffrtmphttp_protocol"
rtmpte_protocol_suggest="zlib"
rtmpts_protocol_select="ffrtmphttp_protocol https_protocol"
rtmpts_protocol_suggest="zlib"
rtp_protocol_select="udp_protocol"
schannel_conflict="openssl gnutls"
sctp_protocol_deps="struct_sctp_event_subscribe struct_msghdr_msg_flags"
sctp_protocol_select="network"
securetransport_conflict="openssl gnutls"
srtp_protocol_select="rtp_protocol srtp"
tcp_protocol_select="network"
tls_protocol_deps_any="gnutls openssl schannel securetransport"
tls_protocol_select="tcp_protocol"
udp_protocol_select="network"
udplite_protocol_select="network"
unix_protocol_deps="sys_un_h"
unix_protocol_select="network"

# filters
afftfilt_filter_deps="avcodec"
afftfilt_filter_select="fft"
afir_filter_deps="avcodec"
afir_filter_select="fft"
amovie_filter_deps="avcodec avformat"
aresample_filter_deps="swresample"
ass_filter_deps="libass"
atempo_filter_deps="avcodec"
atempo_filter_select="rdft"
azmq_filter_deps="libzmq"
blackframe_filter_deps="gpl"
boxblur_filter_deps="gpl"
bs2b_filter_deps="libbs2b"
colormatrix_filter_deps="gpl"
coreimage_filter_deps="coreimage appkit"
coreimage_filter_extralibs="-framework OpenGL"
coreimagesrc_filter_deps="coreimage appkit"
coreimagesrc_filter_extralibs="-framework OpenGL"
cover_rect_filter_deps="avcodec avformat gpl"
cropdetect_filter_deps="gpl"
deinterlace_qsv_filter_deps="libmfx"
deinterlace_vaapi_filter_deps="vaapi"
delogo_filter_deps="gpl"
deshake_filter_select="pixelutils"
deshake_filter_suggest="opencl"
drawtext_filter_deps="libfreetype"
drawtext_filter_suggest="libfontconfig libfribidi"
elbg_filter_deps="avcodec"
eq_filter_deps="gpl"
fftfilt_filter_deps="avcodec"
fftfilt_filter_select="rdft"
find_rect_filter_deps="avcodec avformat gpl"
firequalizer_filter_deps="avcodec"
firequalizer_filter_select="rdft"
flite_filter_deps="libflite"
framerate_filter_select="pixelutils"
frei0r_filter_deps="frei0r libdl"
frei0r_src_filter_deps="frei0r libdl"
fspp_filter_deps="gpl"
geq_filter_deps="gpl"
histeq_filter_deps="gpl"
hqdn3d_filter_deps="gpl"
interlace_filter_deps="gpl"
kerndeint_filter_deps="gpl"
ladspa_filter_deps="ladspa libdl"
mcdeint_filter_deps="avcodec gpl"
movie_filter_deps="avcodec avformat"
mpdecimate_filter_deps="gpl"
mpdecimate_filter_select="pixelutils"
mptestsrc_filter_deps="gpl"
negate_filter_deps="lut_filter"
nnedi_filter_deps="gpl"
ocr_filter_deps="libtesseract"
ocv_filter_deps="libopencv"
overlay_qsv_filter_deps="libmfx"
overlay_qsv_filter_select="qsvvpp"
owdenoise_filter_deps="gpl"
pan_filter_deps="swresample"
perspective_filter_deps="gpl"
phase_filter_deps="gpl"
pp7_filter_deps="gpl"
pp_filter_deps="gpl postproc"
pullup_filter_deps="gpl"
removelogo_filter_deps="avcodec avformat swscale"
repeatfields_filter_deps="gpl"
resample_filter_deps="avresample"
rubberband_filter_deps="librubberband"
sab_filter_deps="gpl swscale"
scale2ref_filter_deps="swscale"
scale_filter_deps="swscale"
scale_qsv_filter_deps="libmfx"
select_filter_select="pixelutils"
showcqt_filter_deps="avcodec avformat swscale"
showcqt_filter_suggest="libfontconfig libfreetype"
showcqt_filter_select="fft"
showfreqs_filter_deps="avcodec"
showfreqs_filter_select="fft"
showspectrum_filter_deps="avcodec"
showspectrum_filter_select="fft"
showspectrumpic_filter_deps="avcodec"
showspectrumpic_filter_select="fft"
signature_filter_deps="gpl avcodec avformat"
smartblur_filter_deps="gpl swscale"
sofalizer_filter_deps="libmysofa avcodec"
sofalizer_filter_select="fft"
spectrumsynth_filter_deps="avcodec"
spectrumsynth_filter_select="fft"
spp_filter_deps="gpl avcodec"
spp_filter_select="fft idctdsp fdctdsp me_cmp pixblockdsp"
stereo3d_filter_deps="gpl"
subtitles_filter_deps="avformat avcodec libass"
super2xsai_filter_deps="gpl"
pixfmts_super2xsai_test_deps="super2xsai_filter"
tinterlace_filter_deps="gpl"
tinterlace_merge_test_deps="tinterlace_filter"
tinterlace_pad_test_deps="tinterlace_filter"
tonemap_filter_deps="const_nan"
uspp_filter_deps="gpl avcodec"
unsharp_filter_suggest="opencl"
vaguedenoiser_filter_deps="gpl"
vidstabdetect_filter_deps="libvidstab"
vidstabtransform_filter_deps="libvidstab"
libvmaf_filter_deps="libvmaf"
zmq_filter_deps="libzmq"
zoompan_filter_deps="swscale"
zscale_filter_deps="libzimg const_nan"
scale_vaapi_filter_deps="vaapi VAProcPipelineParameterBuffer"
vpp_qsv_filter_deps="libmfx"
vpp_qsv_filter_select="qsvvpp"

# examples
avio_dir_cmd_deps="avformat avutil"
avio_reading_deps="avformat avcodec avutil"
decode_audio_example_deps="avcodec avutil"
decode_video_example_deps="avcodec avutil"
demuxing_decoding_example_deps="avcodec avformat avutil"
encode_audio_example_deps="avcodec avutil"
encode_video_example_deps="avcodec avutil"
extract_mvs_example_deps="avcodec avformat avutil"
filter_audio_example_deps="avfilter avutil"
filtering_audio_example_deps="avfilter avcodec avformat avutil"
filtering_video_example_deps="avfilter avcodec avformat avutil"
http_multiclient_example_deps="avformat avutil fork"
hw_decode_example_deps="avcodec avformat avutil"
metadata_example_deps="avformat avutil"
muxing_example_deps="avcodec avformat avutil swscale"
qsvdec_example_deps="avcodec avutil libmfx h264_qsv_decoder"
remuxing_example_deps="avcodec avformat avutil"
resampling_audio_example_deps="avutil swresample"
scaling_video_example_deps="avutil swscale"
transcode_aac_example_deps="avcodec avformat swresample"
transcoding_example_deps="avfilter avcodec avformat avutil"

# EXTRALIBS_LIST
cpu_init_extralibs="pthreads_extralibs"
cws2fws_extralibs="zlib_extralibs"

# libraries, in linking order
avcodec_deps="avutil"
avcodec_suggest="libm"
avcodec_select="null_bsf"
avdevice_deps="avformat avcodec avutil"
avdevice_suggest="libm"
avfilter_deps="avutil"
avfilter_suggest="libm"
avformat_deps="avcodec avutil"
avformat_suggest="libm network zlib"
avresample_deps="avutil"
avresample_suggest="libm"
avutil_suggest="clock_gettime cuda libm libdrm libmfx opencl user32 vaapi videotoolbox corefoundation corevideo coremedia wincrypt"
postproc_deps="avutil gpl"
postproc_suggest="libm"
swresample_deps="avutil"
swresample_suggest="libm libsoxr"
swscale_deps="avutil"
swscale_suggest="libm"

avcodec_extralibs="pthreads_extralibs iconv_extralibs"
avfilter_extralibs="pthreads_extralibs"
avutil_extralibs="d3d11va_extralibs nanosleep_extralibs pthreads_extralibs vaapi_drm_extralibs vaapi_x11_extralibs vdpau_x11_extralibs"

# programs
ffmpeg_deps="avcodec avfilter avformat swresample"
ffmpeg_select="aformat_filter anull_filter atrim_filter format_filter
               null_filter
               trim_filter"
ffmpeg_suggest="ole32 psapi shell32"
ffplay_deps="avcodec avformat swscale swresample sdl2"
ffplay_select="rdft crop_filter transpose_filter hflip_filter vflip_filter rotate_filter"
ffplay_suggest="shell32"
ffprobe_deps="avcodec avformat"
ffprobe_suggest="shell32"
ffserver_deps="avformat fork sarestart"
ffserver_select="ffm_muxer rtp_protocol rtsp_demuxer"

# documentation
podpages_deps="perl"
manpages_deps="perl pod2man"
htmlpages_deps="perl"
htmlpages_deps_any="makeinfo_html texi2html"
txtpages_deps="perl makeinfo"
doc_deps_any="manpages htmlpages podpages txtpages"

# default parameters

logfile="ffbuild/config.log"

# installation paths
prefix_default="/usr/local"
bindir_default='${prefix}/bin'
datadir_default='${prefix}/share/ffmpeg'
docdir_default='${prefix}/share/doc/ffmpeg'
incdir_default='${prefix}/include'
libdir_default='${prefix}/lib'
mandir_default='${prefix}/share/man'

# toolchain
ar_default="ar"
cc_default="gcc"
cxx_default="g++"
host_cc_default="gcc"
doxygen_default="doxygen"
install="install"
ln_s_default="ln -s -f"
nm_default="nm -g"
pkg_config_default=pkg-config
ranlib_default="ranlib"
strip_default="strip"
version_script='--version-script'
x86asmexe_default="nasm"
windres_default="windres"
nvcc_default="nvcc"
nvccflags_default="-gencode arch=compute_30,code=sm_30 -O2"
striptype="direct"

# OS
target_os_default=$(tolower $(uname -s))
host_os=$target_os_default

# machine
if test "$target_os_default" = aix; then
    arch_default=$(uname -p)
    strip_default="strip -X32_64"
else
    arch_default=$(uname -m)
fi
cpu="generic"
intrinsics="none"

# configurable options
enable $PROGRAM_LIST
enable $DOCUMENT_LIST
enable $EXAMPLE_LIST
enable $(filter_out avresample $LIBRARY_LIST)
enable stripping

enable asm
enable debug
enable doc
enable faan faandct faanidct
enable optimizations
enable runtime_cpudetect
enable safe_bitstream_reader
enable static
enable swscale_alpha
enable valgrind_backtrace

sws_max_filter_size_default=256
set_default sws_max_filter_size

# internal components are enabled by default
enable $EXTRALIBS_LIST

# Avoid external, non-system, libraries getting enabled by dependency resolution
disable $EXTERNAL_LIBRARY_LIST $HWACCEL_LIBRARY_LIST

# build settings
SHFLAGS='-shared -Wl,-soname,$$(@F)'
LIBPREF="lib"
LIBSUF=".a"
FULLNAME='$(NAME)$(BUILDSUF)'
LIBNAME='$(LIBPREF)$(FULLNAME)$(LIBSUF)'
SLIBPREF="lib"
SLIBSUF=".so"
SLIBNAME='$(SLIBPREF)$(FULLNAME)$(SLIBSUF)'
SLIBNAME_WITH_VERSION='$(SLIBNAME).$(LIBVERSION)'
SLIBNAME_WITH_MAJOR='$(SLIBNAME).$(LIBMAJOR)'
LIB_INSTALL_EXTRA_CMD='$$(RANLIB) "$(LIBDIR)/$(LIBNAME)"'
SLIB_INSTALL_NAME='$(SLIBNAME_WITH_VERSION)'
SLIB_INSTALL_LINKS='$(SLIBNAME_WITH_MAJOR) $(SLIBNAME)'
VERSION_SCRIPT_POSTPROCESS_CMD="cat"

asflags_filter=echo
cflags_filter=echo
ldflags_filter=echo

AS_C='-c'
AS_O='-o $@'
CC_C='-c'
CC_E='-E -o $@'
CC_O='-o $@'
CXX_C='-c'
CXX_O='-o $@'
OBJCC_C='-c'
OBJCC_E='-E -o $@'
OBJCC_O='-o $@'
X86ASM_O='-o $@'
LD_O='-o $@'
LD_LIB='-l%'
LD_PATH='-L'
HOSTCC_C='-c'
HOSTCC_E='-E -o $@'
HOSTCC_O='-o $@'
HOSTLD_O='-o $@'
NVCC_C='-c'
NVCC_O='-o $@'

host_extralibs='-lm'
host_cflags_filter=echo
host_ldflags_filter=echo

target_path='$(CURDIR)'

# since the object filename is not given with the -MM flag, the compiler
# is only able to print the basename, and we must add the path ourselves
DEPCMD='$(DEP$(1)) $(DEP$(1)FLAGS) $($(1)DEP_FLAGS) $< 2>/dev/null | sed -e "/^\#.*/d" -e "s,^[[:space:]]*$(@F),$(@D)/$(@F)," > $(@:.o=.d)'
DEPFLAGS='-MM'

mkdir -p ffbuild

# find source path
if test -f configure; then
    source_path=.
else
    source_path=$(cd $(dirname "$0"); pwd)
    case "$source_path" in
        *[[:blank:]]*) die "Out of tree builds are impossible with whitespace in source path." ;;
    esac
    test -e "$source_path/config.h" &&
        die "Out of tree builds are impossible with config.h in source dir."
fi

for v in "$@"; do
    r=${v#*=}
    l=${v%"$r"}
    r=$(sh_quote "$r")
    FFMPEG_CONFIGURATION="${FFMPEG_CONFIGURATION# } ${l}${r}"
done

find_things(){
    thing=$1
    pattern=$2
    file=$source_path/$3
    sed -n "s/^[^#]*$pattern.*([^,]*, *\([^,]*\)\(,.*\)*).*/\1_$thing/p" "$file"
}

ENCODER_LIST=$(find_things  encoder  ENC      libavcodec/allcodecs.c)
DECODER_LIST=$(find_things  decoder  DEC      libavcodec/allcodecs.c)
HWACCEL_LIST=$(find_things  hwaccel  HWACCEL  libavcodec/allcodecs.c)
PARSER_LIST=$(find_things   parser   PARSER   libavcodec/allcodecs.c)
MUXER_LIST=$(find_things    muxer    _MUX     libavformat/allformats.c)
DEMUXER_LIST=$(find_things  demuxer  DEMUX    libavformat/allformats.c)
OUTDEV_LIST=$(find_things   outdev   OUTDEV   libavdevice/alldevices.c)
INDEV_LIST=$(find_things    indev    _IN      libavdevice/alldevices.c)
FILTER_LIST=$(find_things   filter   FILTER   libavfilter/allfilters.c)

find_things_extern(){
    thing=$1
    pattern=$2
    file=$source_path/$3
    sed -n "s/^[^#]*extern.*$pattern *ff_\([^ ]*\)_$thing;/\1_$thing/p" "$file"
}

BSF_LIST=$(find_things_extern bsf AVBitStreamFilter libavcodec/bitstream_filters.c)
PROTOCOL_LIST=$(find_things_extern protocol URLProtocol libavformat/protocols.c)

AVCODEC_COMPONENTS_LIST="
    $BSF_LIST
    $DECODER_LIST
    $ENCODER_LIST
    $HWACCEL_LIST
    $PARSER_LIST
"

AVDEVICE_COMPONENTS_LIST="
    $INDEV_LIST
    $OUTDEV_LIST
"

AVFILTER_COMPONENTS_LIST="
    $FILTER_LIST
"

AVFORMAT_COMPONENTS_LIST="
    $DEMUXER_LIST
    $MUXER_LIST
    $PROTOCOL_LIST
"

ALL_COMPONENTS="
    $AVCODEC_COMPONENTS_LIST
    $AVDEVICE_COMPONENTS_LIST
    $AVFILTER_COMPONENTS_LIST
    $AVFORMAT_COMPONENTS_LIST
"

for n in $COMPONENT_LIST; do
    v=$(toupper ${n%s})_LIST
    eval enable \$$v
    eval ${n}_if_any="\$$v"
done

enable $ARCH_EXT_LIST

die_unknown(){
    echo "Unknown option \"$1\"."
    echo "See $0 --help for available options."
    exit 1
}

print_in_columns() {
    cols=$(expr $ncols / 24)
    cat | tr ' ' '\n' | sort | pr -r "-$cols" -w $ncols -t
}

show_list() {
    suffix=_$1
    shift
    echo $* | sed s/$suffix//g | print_in_columns
    exit 0
}

rand_list(){
    IFS=', '
    set -- $*
    unset IFS
    for thing; do
        comp=${thing%:*}
        prob=${thing#$comp}
        prob=${prob#:}
        is_in ${comp} $COMPONENT_LIST && eval comp=\$$(toupper ${comp%s})_LIST
        echo "prob ${prob:-0.5}"
        printf '%s\n' $comp
    done
}

do_random(){
    action=$1
    shift
    random_seed=$(awk "BEGIN { srand($random_seed); print srand() }")
    $action $(rand_list "$@" | awk "BEGIN { srand($random_seed) } \$1 == \"prob\" { prob = \$2; next } rand() < prob { print }")
}

for opt do
    optval="${opt#*=}"
    case "$opt" in
        --extra-ldflags=*)
            add_ldflags $optval
        ;;
        --extra-ldexeflags=*)
            add_ldexeflags $optval
        ;;
        --extra-ldsoflags=*)
            add_ldsoflags $optval
        ;;
        --extra-ldlibflags=*)
            warn "The --extra-ldlibflags option is only provided for compatibility and will be\n"\
                 "removed in the future. Use --extra-ldsoflags instead."
            add_ldsoflags $optval
        ;;
        --extra-libs=*)
            add_extralibs $optval
        ;;
        --disable-devices)
            disable $INDEV_LIST $OUTDEV_LIST
        ;;
        --enable-debug=*)
            debuglevel="$optval"
        ;;
        --disable-programs)
            disable $PROGRAM_LIST
        ;;
        --disable-everything)
            map 'eval unset \${$(toupper ${v%s})_LIST}' $COMPONENT_LIST
        ;;
        --disable-all)
            map 'eval unset \${$(toupper ${v%s})_LIST}' $COMPONENT_LIST
            disable $LIBRARY_LIST $PROGRAM_LIST doc
            enable avutil
        ;;
        --enable-random|--disable-random)
            action=${opt%%-random}
            do_random ${action#--} $COMPONENT_LIST
        ;;
        --enable-random=*|--disable-random=*)
            action=${opt%%-random=*}
            do_random ${action#--} $optval
        ;;
        --enable-sdl)
            enable sdl2
        ;;
        --enable-*=*|--disable-*=*)
            eval $(echo "${opt%%=*}" | sed 's/--/action=/;s/-/ thing=/')
            is_in "${thing}s" $COMPONENT_LIST || die_unknown "$opt"
            eval list=\$$(toupper $thing)_LIST
            name=$(echo "${optval}" | sed "s/,/_${thing}|/g")_${thing}
            list=$(filter "$name" $list)
            [ "$list" = "" ] && warn "Option $opt did not match anything"
            $action $list
        ;;
        --enable-yasm|--disable-yasm)
            warn "The ${opt} option is only provided for compatibility and will be\n"\
                 "removed in the future. Use --enable-x86asm / --disable-x86asm instead."
            test $opt = --enable-yasm && x86asm=yes || x86asm=no
        ;;
        --yasmexe=*)
            warn "The --yasmexe option is only provided for compatibility and will be\n"\
                 "removed in the future. Use --x86asmexe instead."
            x86asmexe="$optval"
        ;;
        --enable-?*|--disable-?*)
            eval $(echo "$opt" | sed 's/--/action=/;s/-/ option=/;s/-/_/g')
            if is_in $option $COMPONENT_LIST; then
                test $action = disable && action=unset
                eval $action \$$(toupper ${option%s})_LIST
            elif is_in $option $CMDLINE_SELECT; then
                $action $option
            else
                die_unknown $opt
            fi
        ;;
        --list-*)
            NAME="${opt#--list-}"
            is_in $NAME $COMPONENT_LIST || die_unknown $opt
            NAME=${NAME%s}
            eval show_list $NAME \$$(toupper $NAME)_LIST
        ;;
        --help|-h) show_help
        ;;
        --quiet|-q) quiet=yes
        ;;
        --fatal-warnings) enable fatal_warnings
        ;;
        --libfuzzer=*)
            libfuzzer_path="$optval"
        ;;
        *)
            optname="${opt%%=*}"
            optname="${optname#--}"
            optname=$(echo "$optname" | sed 's/-/_/g')
            if is_in $optname $CMDLINE_SET; then
                eval $optname='$optval'
            elif is_in $optname $CMDLINE_APPEND; then
                append $optname "$optval"
            else
                die_unknown $opt
            fi
        ;;
    esac
done

for e in $env; do
    eval "export $e"
done

if disabled autodetect; then

    # Unless iconv is explicitely disabled by the user, we still want to probe
    # for the iconv from the libc.
    disabled iconv || enable libc_iconv

    disable_weak $EXTERNAL_AUTODETECT_LIBRARY_LIST
    disable_weak $HWACCEL_AUTODETECT_LIBRARY_LIST
fi
# Mark specifically enabled, but normally autodetected libraries as requested.
for lib in $AUTODETECT_LIBS; do
    enabled $lib && request $lib
done
#TODO: switch to $AUTODETECT_LIBS when $THREADS_LIST is supported the same way
enable_weak $EXTERNAL_AUTODETECT_LIBRARY_LIST
enable_weak $HWACCEL_AUTODETECT_LIBRARY_LIST

disabled logging && logfile=/dev/null

die_license_disabled() {
    enabled $1 || { enabled $v && die "$v is $1 and --enable-$1 is not specified."; }
}

die_license_disabled_gpl() {
    enabled $1 || { enabled $v && die "$v is incompatible with the gpl and --enable-$1 is not specified."; }
}

map "die_license_disabled gpl"      $EXTERNAL_LIBRARY_GPL_LIST $EXTERNAL_LIBRARY_GPLV3_LIST
map "die_license_disabled version3" $EXTERNAL_LIBRARY_VERSION3_LIST $EXTERNAL_LIBRARY_GPLV3_LIST

enabled gpl && map "die_license_disabled_gpl nonfree" $EXTERNAL_LIBRARY_NONFREE_LIST
map "die_license_disabled nonfree" $HWACCEL_LIBRARY_NONFREE_LIST

enabled version3 && { enabled gpl && enable gplv3 || enable lgplv3; }

enabled_all gnutls openssl &&
    die "GnuTLS and OpenSSL must not be enabled at the same time."

# Disable all the library-specific components if the library itself
# is disabled, see AVCODEC_LIST and following _LIST variables.

disable_components(){
    disabled ${1} && disable $(
        eval components="\$$(toupper ${1})_COMPONENTS"
        map 'eval echo \${$(toupper ${v%s})_LIST}' $components
    )
}

map 'disable_components $v' $LIBRARY_LIST

echo "# $0 $FFMPEG_CONFIGURATION" > $logfile
set >> $logfile

test -n "$valgrind" && toolchain="valgrind-memcheck"

enabled ossfuzz && {
    add_cflags  -fsanitize=address,undefined -fsanitize-coverage=trace-pc-guard,trace-cmp -fno-omit-frame-pointer
    add_ldflags -fsanitize=address,undefined -fsanitize-coverage=trace-pc-guard,trace-cmp
}

case "$toolchain" in
    *-asan)
        cc_default="${toolchain%-asan}"
        add_cflags  -fsanitize=address
        add_ldflags -fsanitize=address
    ;;
    *-msan)
        cc_default="${toolchain%-msan}"
        add_cflags  -fsanitize=memory -fsanitize-memory-track-origins
        add_ldflags -fsanitize=memory
    ;;
    *-tsan)
        cc_default="${toolchain%-tsan}"
        add_cflags  -fsanitize=thread -fPIE
        add_ldflags -fsanitize=thread -pie
        case "$toolchain" in
            gcc-tsan)
                add_cflags  -fPIC
                add_ldflags -fPIC
                ;;
        esac
    ;;
    *-usan)
        cc_default="${toolchain%-usan}"
        add_cflags  -fsanitize=undefined
        add_ldflags -fsanitize=undefined
    ;;
    valgrind-*)
        target_exec_default="valgrind"
        case "$toolchain" in
            valgrind-massif)
                target_exec_args="--tool=massif --alloc-fn=av_malloc --alloc-fn=av_mallocz --alloc-fn=av_calloc --alloc-fn=av_fast_padded_malloc --alloc-fn=av_fast_malloc --alloc-fn=av_realloc_f --alloc-fn=av_fast_realloc --alloc-fn=av_realloc"
                ;;
            valgrind-memcheck)
                target_exec_args="--error-exitcode=1 --malloc-fill=0x2a --track-origins=yes --leak-check=full --gen-suppressions=all --suppressions=$source_path/tests/fate-valgrind.supp"
                ;;
        esac
    ;;
    msvc)
        # Check whether the current MSVC version needs the C99 converter.
        # From MSVC 2013 (compiler major version 18) onwards, it does actually
        # support enough of C99 to build ffmpeg. Default to the new
        # behaviour if the regexp was unable to match anything, since this
        # successfully parses the version number of existing supported
        # versions that require the converter (MSVC 2010 and 2012).
        cl_major_ver=$(cl 2>&1 | sed -n 's/.*Version \([[:digit:]]\{1,\}\)\..*/\1/p')
        if [ -z "$cl_major_ver" ] || [ $cl_major_ver -ge 18 ]; then
            cc_default="cl"
            cxx_default="cl"
        else
            cc_default="c99wrap cl"
            cxx_default="c99wrap cl"
        fi
        ld_default="$source_path/compat/windows/mslink"
        nm_default="dumpbin -symbols"
        ar_default="lib"
        case "$arch" in
        arm*)
            as_default="armasm"
            ;;
        esac
        target_os_default="win32"
        # Use a relative path for TMPDIR. This makes sure all the
        # ffconf temp files are written with a relative path, avoiding
        # issues with msys/win32 path conversion for MSVC parameters
        # such as -Fo<file> or -out:<file>.
        TMPDIR=.
    ;;
    icl)
        cc_default="icl"
        ld_default="xilink"
        nm_default="dumpbin -symbols"
        ar_default="xilib"
        target_os_default="win32"
        TMPDIR=.
    ;;
    gcov)
        add_cflags  -fprofile-arcs -ftest-coverage
        add_ldflags -fprofile-arcs -ftest-coverage
    ;;
    llvm-cov)
        add_cflags -fprofile-arcs -ftest-coverage
        add_ldflags --coverage
    ;;
    hardened)
        add_cppflags -U_FORTIFY_SOURCE -D_FORTIFY_SOURCE=2
        add_cflags   -fno-strict-overflow -fstack-protector-all
        add_ldflags  -Wl,-z,relro -Wl,-z,now
        add_cflags   -fPIE
        add_ldexeflags -fPIE -pie
    ;;
    ?*)
        die "Unknown toolchain $toolchain"
    ;;
esac

test -n "$cross_prefix" && enable cross_compile

if enabled cross_compile; then
    test -n "$arch" && test -n "$target_os" ||
        die "Must specify target arch (--arch) and OS (--target-os) when cross-compiling"
fi

ar_default="${cross_prefix}${ar_default}"
cc_default="${cross_prefix}${cc_default}"
cxx_default="${cross_prefix}${cxx_default}"
nm_default="${cross_prefix}${nm_default}"
pkg_config_default="${cross_prefix}${pkg_config_default}"
if ${cross_prefix}${ranlib_default} 2>&1 | grep -q "\-D "; then
    ranlib_default="${cross_prefix}${ranlib_default} -D"
else
    ranlib_default="${cross_prefix}${ranlib_default}"
fi
strip_default="${cross_prefix}${strip_default}"
windres_default="${cross_prefix}${windres_default}"

sysinclude_default="${sysroot}/usr/include"

set_default arch cc cxx doxygen pkg_config ranlib strip sysinclude \
    target_exec target_os x86asmexe nvcc
enabled cross_compile || host_cc_default=$cc
set_default host_cc

pkg_config_fail_message=""
if ! $pkg_config --version >/dev/null 2>&1; then
    warn "$pkg_config not found, library detection may fail."
    pkg_config=false
elif is_in -static $cc $LDFLAGS && ! is_in --static $pkg_config $pkg_config_flags; then
    pkg_config_fail_message="
Note: When building a static binary, add --pkg-config-flags=\"--static\"."
fi

if test $doxygen != $doxygen_default && \
  ! $doxygen --version >/dev/null 2>&1; then
    warn "Specified doxygen \"$doxygen\" not found, API documentation will fail to build."
fi

exesuf() {
    case $1 in
        mingw32*|mingw64*|win32|win64|cygwin*|*-dos|freedos|opendos|os/2*|symbian) echo .exe ;;
    esac
}

EXESUF=$(exesuf $target_os)
HOSTEXESUF=$(exesuf $host_os)

# set temporary file name
: ${TMPDIR:=$TEMPDIR}
: ${TMPDIR:=$TMP}
: ${TMPDIR:=/tmp}

if [ -n "$tempprefix" ] ; then
    mktemp(){
        tmpname="$tempprefix.${HOSTNAME}.${UID}"
        echo "$tmpname"
        mkdir "$tmpname"
    }
elif ! check_cmd mktemp -u XXXXXX; then
    # simple replacement for missing mktemp
    # NOT SAFE FOR GENERAL USE
    mktemp(){
        tmpname="${2%%XXX*}.${HOSTNAME}.${UID}.$$"
        echo "$tmpname"
        mkdir "$tmpname"
    }
fi

FFTMPDIR=$(mktemp -d "${TMPDIR}/ffconf.XXXXXXXX" 2> /dev/null) ||
    die "Unable to create temporary directory in $TMPDIR."

tmpfile(){
    tmp="${FFTMPDIR}/test"$2
    (set -C; exec > $tmp) 2> /dev/null ||
        die "Unable to create temporary file in $FFTMPDIR."
    eval $1=$tmp
}

trap 'rm -rf -- "$FFTMPDIR"' EXIT
trap 'exit 2' INT

tmpfile TMPASM .asm
tmpfile TMPC   .c
tmpfile TMPCPP .cpp
tmpfile TMPE   $EXESUF
tmpfile TMPH   .h
tmpfile TMPM   .m
tmpfile TMPO   .o
tmpfile TMPS   .S
tmpfile TMPSH  .sh
tmpfile TMPV   .ver

unset -f mktemp

chmod +x $TMPE

# make sure we can execute files in $TMPDIR
cat > $TMPSH 2>> $logfile <<EOF
#! /bin/sh
EOF
chmod +x $TMPSH >> $logfile 2>&1
if ! $TMPSH >> $logfile 2>&1; then
    cat <<EOF
Unable to create and execute files in $TMPDIR.  Set the TMPDIR environment
variable to another directory and make sure that it is not mounted noexec.
EOF
    die "Sanity test failed."
fi

armasm_flags(){
    for flag; do
        case $flag in
            # Filter out MSVC cl.exe options from cflags that shouldn't
            # be passed to gas-preprocessor
            -M[TD]*)                                            ;;
            *)                  echo $flag                      ;;
        esac
   done
}

cparser_flags(){
    for flag; do
        case $flag in
            -Wno-switch)             echo -Wno-switch-enum ;;
            -Wno-format-zero-length) ;;
            -Wdisabled-optimization) ;;
            -Wno-pointer-sign)       echo -Wno-other ;;
            *)                       echo $flag ;;
        esac
    done
}

msvc_common_flags(){
    for flag; do
        case $flag in
            # In addition to specifying certain flags under the compiler
            # specific filters, they must be specified here as well or else the
            # generic catch all at the bottom will print the original flag.
            -Wall)                ;;
            -Wextra)              ;;
            -std=c99)             ;;
            # Common flags
            -fomit-frame-pointer) ;;
            -g)                   echo -Z7 ;;
            -fno-math-errno)      ;;
            -fno-common)          ;;
            -fno-signed-zeros)    ;;
            -fPIC)                ;;
            -mthumb)              ;;
            -march=*)             ;;
            -lz)                  echo zlib.lib ;;
            -lx264)               echo libx264.lib ;;
            -lstdc++)             ;;
            -l*)                  echo ${flag#-l}.lib ;;
            -LARGEADDRESSAWARE)   echo $flag ;;
            -L*)                  echo -libpath:${flag#-L} ;;
            *)                    echo $flag ;;
        esac
    done
}

msvc_flags(){
    msvc_common_flags "$@"
    for flag; do
        case $flag in
            -Wall)                echo -W3 -wd4018 -wd4146 -wd4244 -wd4305     \
                                       -wd4554 ;;
            -Wextra)              echo -W4 -wd4244 -wd4127 -wd4018 -wd4389     \
                                       -wd4146 -wd4057 -wd4204 -wd4706 -wd4305 \
                                       -wd4152 -wd4324 -we4013 -wd4100 -wd4214 \
                                       -wd4307 \
                                       -wd4273 -wd4554 -wd4701 -wd4703 ;;
        esac
    done
}

icl_flags(){
    msvc_common_flags "$@"
    for flag; do
        case $flag in
            # Despite what Intel's documentation says -Wall, which is supported
            # on Windows, does enable remarks so disable them here.
            -Wall)                echo $flag -Qdiag-disable:remark ;;
            -std=c99)             echo -Qstd=c99 ;;
            -flto)                echo -ipo ;;
        esac
    done
}

icc_flags(){
    for flag; do
        case $flag in
            -flto)                echo -ipo ;;
            *)                    echo $flag ;;
        esac
    done
}

pgi_flags(){
    for flag; do
        case $flag in
            -flto)                echo -Mipa=fast,libopt,libinline,vestigial ;;
            -fomit-frame-pointer) echo -Mnoframe ;;
            -g)                   echo -gopt ;;
            *)                    echo $flag ;;
        esac
    done
}

suncc_flags(){
    for flag; do
        case $flag in
            -march=*|-mcpu=*)
                case "${flag#*=}" in
                    native)                   echo -xtarget=native       ;;
                    v9|niagara)               echo -xarch=sparc          ;;
                    ultrasparc)               echo -xarch=sparcvis       ;;
                    ultrasparc3|niagara2)     echo -xarch=sparcvis2      ;;
                    i586|pentium)             echo -xchip=pentium        ;;
                    i686|pentiumpro|pentium2) echo -xtarget=pentium_pro  ;;
                    pentium3*|c3-2)           echo -xtarget=pentium3     ;;
                    pentium-m)          echo -xarch=sse2 -xchip=pentium3 ;;
                    pentium4*)          echo -xtarget=pentium4           ;;
                    prescott|nocona)    echo -xarch=sse3 -xchip=pentium4 ;;
                    *-sse3)             echo -xarch=sse3                 ;;
                    core2)              echo -xarch=ssse3 -xchip=core2   ;;
                    bonnell)                   echo -xarch=ssse3         ;;
                    corei7|nehalem)            echo -xtarget=nehalem     ;;
                    westmere)                  echo -xtarget=westmere    ;;
                    silvermont)                echo -xarch=sse4_2        ;;
                    corei7-avx|sandybridge)    echo -xtarget=sandybridge ;;
                    core-avx*|ivybridge|haswell|broadwell|skylake*|knl)
                                               echo -xarch=avx           ;;
                    amdfam10|barcelona)        echo -xtarget=barcelona   ;;
                    btver1)                    echo -xarch=amdsse4a      ;;
                    btver2|bdver*|znver*)      echo -xarch=avx           ;;
                    athlon-4|athlon-[mx]p)     echo -xarch=ssea          ;;
                    k8|opteron|athlon64|athlon-fx)
                                               echo -xarch=sse2a         ;;
                    athlon*)                   echo -xarch=pentium_proa  ;;
                esac
                ;;
            -std=c99)             echo -xc99              ;;
            -fomit-frame-pointer) echo -xregs=frameptr    ;;
            -fPIC)                echo -KPIC -xcode=pic32 ;;
            -W*,*)                echo $flag              ;;
            -f*-*|-W*|-mimpure-text)                      ;;
            -shared)              echo -G                 ;;
            *)                    echo $flag              ;;
        esac
    done
}

tms470_flags(){
    for flag; do
        case $flag in
            -march=*|-mcpu=*)
                case "${flag#*=}" in
                    armv7-a|cortex-a*)      echo -mv=7a8 ;;
                    armv7-r|cortex-r*)      echo -mv=7r4 ;;
                    armv7-m|cortex-m*)      echo -mv=7m3 ;;
                    armv6*|arm11*)          echo -mv=6   ;;
                    armv5*e|arm[79]*e*|arm9[24]6*|arm96*|arm102[26])
                                            echo -mv=5e  ;;
                    armv4*|arm7*|arm9[24]*) echo -mv=4   ;;
                esac
                ;;
            -mfpu=neon)     echo --float_support=vfpv3 --neon ;;
            -mfpu=vfp)      echo --float_support=vfpv2        ;;
            -mfpu=vfpv3)    echo --float_support=vfpv3        ;;
            -mfpu=vfpv3-d16) echo --float_support=vfpv3d16    ;;
            -msoft-float)   echo --float_support=vfplib       ;;
            -O[0-3]|-mf=*)  echo $flag                        ;;
            -g)             echo -g -mn                       ;;
            -pds=*)         echo $flag                        ;;
            -D*|-I*)        echo $flag                        ;;
            --gcc|--abi=*)  echo $flag                        ;;
            -me)            echo $flag                        ;;
        esac
    done
}

probe_cc(){
    pfx=$1
    _cc=$2
    first=$3

    unset _type _ident _cc_c _cc_e _cc_o _flags _cflags
    unset _ld_o _ldflags _ld_lib _ld_path
    unset _depflags _DEPCMD _DEPFLAGS
    _flags_filter=echo

    if $_cc --version 2>&1 | grep -q '^GNU assembler'; then
        true # no-op to avoid reading stdin in following checks
    elif $_cc -v 2>&1 | grep -q '^gcc.*LLVM'; then
        _type=llvm_gcc
        gcc_extra_ver=$(expr "$($_cc --version 2>/dev/null | head -n1)" : '.*\((.*)\)')
        _ident="llvm-gcc $($_cc -dumpversion 2>/dev/null) $gcc_extra_ver"
        _depflags='-MMD -MF $(@:.o=.d) -MT $@'
        _cflags_speed='-O3'
        _cflags_size='-Os'
    elif $_cc -v 2>&1 | grep -qi ^gcc; then
        _type=gcc
        gcc_version=$($_cc --version | head -n1)
        gcc_basever=$($_cc -dumpversion)
        gcc_pkg_ver=$(expr "$gcc_version" : '[^ ]* \(([^)]*)\)')
        gcc_ext_ver=$(expr "$gcc_version" : ".*$gcc_pkg_ver $gcc_basever \\(.*\\)")
        _ident=$(cleanws "gcc $gcc_basever $gcc_pkg_ver $gcc_ext_ver")
        case $gcc_basever in
            2) ;;
            2.*) ;;
            *) _depflags='-MMD -MF $(@:.o=.d) -MT $@' ;;
        esac
        if [ "$first" = true ]; then
            case $gcc_basever in
                4.2*)
                warn "gcc 4.2 is outdated and may miscompile FFmpeg. Please use a newer compiler." ;;
            esac
        fi
        _cflags_speed='-O3'
        _cflags_size='-Os'
    elif $_cc --version 2>/dev/null | grep -q ^icc; then
        _type=icc
        _ident=$($_cc --version | head -n1)
        _depflags='-MMD'
        _cflags_speed='-O3'
        _cflags_size='-Os'
        _cflags_noopt='-O1'
        _flags_filter=icc_flags
    elif $_cc -v 2>&1 | grep -q xlc; then
        _type=xlc
        _ident=$($_cc -qversion 2>/dev/null | head -n1)
        _cflags_speed='-O5'
        _cflags_size='-O5 -qcompact'
    elif $_cc --vsn 2>/dev/null | grep -Eq "ARM (C/C\+\+ )?Compiler"; then
        test -d "$sysroot" || die "No valid sysroot specified."
        _type=armcc
        _ident=$($_cc --vsn | grep -i build | head -n1 | sed 's/.*: //')
        armcc_conf="$PWD/armcc.conf"
        $_cc --arm_linux_configure                 \
             --arm_linux_config_file="$armcc_conf" \
             --configure_sysroot="$sysroot"        \
             --configure_cpp_headers="$sysinclude" >>$logfile 2>&1 ||
             die "Error creating armcc configuration file."
        $_cc --vsn | grep -q RVCT && armcc_opt=rvct || armcc_opt=armcc
        _flags="--arm_linux_config_file=$armcc_conf --translate_gcc"
        as_default="${cross_prefix}gcc"
        _depflags='-MMD'
        _cflags_speed='-O3'
        _cflags_size='-Os'
    elif $_cc -version 2>/dev/null | grep -Eq 'TMS470|TI ARM'; then
        _type=tms470
        _ident=$($_cc -version | head -n1 | tr -s ' ')
        _flags='--gcc --abi=eabi -me'
        _cc_e='-ppl -fe=$@'
        _cc_o='-fe=$@'
        _depflags='-ppa -ppd=$(@:.o=.d)'
        _cflags_speed='-O3 -mf=5'
        _cflags_size='-O3 -mf=2'
        _flags_filter=tms470_flags
    elif $_cc -v 2>&1 | grep -q clang; then
        _type=clang
        _ident=$($_cc --version 2>/dev/null | head -n1)
        _depflags='-MMD -MF $(@:.o=.d) -MT $@'
        _cflags_speed='-O3'
        _cflags_size='-Oz'
    elif $_cc -V 2>&1 | grep -q Sun; then
        _type=suncc
        _ident=$($_cc -V 2>&1 | head -n1 | cut -d' ' -f 2-)
        _DEPCMD='$(DEP$(1)) $(DEP$(1)FLAGS) $($(1)DEP_FLAGS) $< | sed -e "1s,^.*: ,$@: ," -e "\$$!s,\$$, \\\," -e "1!s,^.*: , ," > $(@:.o=.d)'
        _DEPFLAGS='-xM1 -xc99'
        _ldflags='-std=c99'
        _cflags_speed='-O5'
        _cflags_size='-O5 -xspace'
        _flags_filter=suncc_flags
    elif $_cc -v 2>&1 | grep -q 'PathScale\|Path64'; then
        _type=pathscale
        _ident=$($_cc -v 2>&1 | head -n1 | tr -d :)
        _depflags='-MMD -MF $(@:.o=.d) -MT $@'
        _cflags_speed='-O2'
        _cflags_size='-Os'
        _flags_filter='filter_out -Wdisabled-optimization'
    elif $_cc -v 2>&1 | grep -q Open64; then
        _type=open64
        _ident=$($_cc -v 2>&1 | head -n1 | tr -d :)
        _depflags='-MMD -MF $(@:.o=.d) -MT $@'
        _cflags_speed='-O2'
        _cflags_size='-Os'
        _flags_filter='filter_out -Wdisabled-optimization|-Wtype-limits|-fno-signed-zeros'
    elif $_cc -V 2>&1 | grep -q Portland; then
        _type=pgi
        _ident="PGI $($_cc -V 2>&1 | awk '/^pgcc/ { print $2; exit }')"
        opt_common='-alias=ansi -Mdse -Mlre -Mpre'
        _cflags_speed="-O3 -Mautoinline -Munroll=c:4 $opt_common"
        _cflags_size="-O2 -Munroll=c:1 $opt_common"
        _cflags_noopt="-O"
        _flags_filter=pgi_flags
    elif $_cc 2>&1 | grep -q 'Microsoft.*ARM.*Assembler'; then
        _type=armasm
        _ident=$($_cc | head -n1)
        # 4509: "This form of conditional instruction is deprecated"
        _flags="-nologo -ignore 4509"
        _flags_filter=armasm_flags
    elif $_cc 2>&1 | grep -q Intel; then
        _type=icl
        _ident=$($_cc 2>&1 | head -n1)
        _depflags='-QMMD -QMF$(@:.o=.d) -QMT$@'
        # Not only is O3 broken on 13.x+ but it is slower on all previous
        # versions (tested) as well.
        _cflags_speed="-O2"
        _cflags_size="-O1 -Oi" # -O1 without -Oi miscompiles stuff
        if $_cc 2>&1 | grep -q Linker; then
            _ld_o='-out:$@'
        else
            _ld_o='-Fe$@'
        fi
        _cc_o='-Fo$@'
        _cc_e='-P'
        _flags_filter=icl_flags
        _ld_lib='lib%.a'
        _ld_path='-libpath:'
        # -Qdiag-error to make icl error when seeing certain unknown arguments
        _flags='-nologo -Qdiag-error:4044,10157'
        # -Qvec- -Qsimd- to prevent miscompilation, -GS, fp:precise for consistency
        # with MSVC which enables it by default.
        _cflags='-Qms0 -Qvec- -Qsimd- -GS -fp:precise'
        disable stripping
    elif $_cc -? 2>/dev/null | grep -q 'LLVM.*Linker'; then
        # lld can emulate multiple different linkers; in ms link.exe mode,
        # the -? parameter gives the help output which contains an identifyable
        # string, while it gives an error in other modes.
        _type=lld-link
        # The link.exe mode doesn't have a switch for getting the version,
        # but we can force it back to gnu mode and get the version from there.
        _ident=$($_cc -flavor gnu --version 2>/dev/null)
        _ld_o='-out:$@'
        _flags_filter=msvc_flags
        _ld_lib='lib%.a'
        _ld_path='-libpath:'
    elif $_cc -nologo- 2>&1 | grep -q Microsoft; then
        _type=msvc
        _ident=$($_cc 2>&1 | head -n1)
        _DEPCMD='$(DEP$(1)) $(DEP$(1)FLAGS) $($(1)DEP_FLAGS) $< 2>&1 | awk '\''/including/ { sub(/^.*file: */, ""); gsub(/\\/, "/"); if (!match($$0, / /)) print "$@:", $$0 }'\'' > $(@:.o=.d)'
        _DEPFLAGS='$(CPPFLAGS) $(CFLAGS) -showIncludes -Zs'
        _cflags_speed="-O2"
        _cflags_size="-O1"
        _cflags_noopt="-O1"
        if $_cc -nologo- 2>&1 | grep -q Linker; then
            _ld_o='-out:$@'
        else
            _ld_o='-Fe$@'
        fi
        _cc_o='-Fo$@'
        _cc_e='-P -Fi$@'
        _flags_filter=msvc_flags
        _ld_lib='lib%.a'
        _ld_path='-libpath:'
        _flags='-nologo'
        disable stripping
    elif $_cc --version 2>/dev/null | grep -q ^cparser; then
        _type=cparser
        _ident=$($_cc --version | head -n1)
        _depflags='-MMD'
        _cflags_speed='-O4'
        _cflags_size='-O2'
        _flags_filter=cparser_flags
    fi

    eval ${pfx}_type=\$_type
    eval ${pfx}_ident=\$_ident
}

set_ccvars(){
    eval ${1}_C=\${_cc_c-\${${1}_C}}
    eval ${1}_E=\${_cc_e-\${${1}_E}}
    eval ${1}_O=\${_cc_o-\${${1}_O}}

    if [ -n "$_depflags" ]; then
        eval ${1}_DEPFLAGS=\$_depflags
    else
        eval ${1}DEP=\${_DEPCMD:-\$DEPCMD}
        eval ${1}DEP_FLAGS=\${_DEPFLAGS:-\$DEPFLAGS}
        eval DEP${1}FLAGS=\$_flags
    fi
}

probe_cc cc "$cc" "true"
cflags_filter=$_flags_filter
cflags_speed=$_cflags_speed
cflags_size=$_cflags_size
cflags_noopt=$_cflags_noopt
add_cflags $_flags $_cflags
cc_ldflags=$_ldflags
set_ccvars CC
set_ccvars CXX

probe_cc hostcc "$host_cc"
host_cflags_filter=$_flags_filter
host_cflags_speed=$_cflags_speed
add_host_cflags  $_flags $_cflags
set_ccvars HOSTCC

test -n "$cc_type" && enable $cc_type ||
    warn "Unknown C compiler $cc, unable to select optimal CFLAGS"

: ${as_default:=$cc}
: ${objcc_default:=$cc}
: ${dep_cc_default:=$cc}
: ${ld_default:=$cc}
: ${host_ld_default:=$host_cc}
set_default ar as objcc dep_cc ld ln_s host_ld windres

probe_cc as "$as"
asflags_filter=$_flags_filter
add_asflags $_flags $_cflags
set_ccvars AS

probe_cc objcc "$objcc"
objcflags_filter=$_flags_filter
add_objcflags $_flags $_cflags
set_ccvars OBJC

probe_cc ld "$ld"
ldflags_filter=$_flags_filter
add_ldflags $_flags $_ldflags
test "$cc_type" != "$ld_type" && add_ldflags $cc_ldflags
LD_O=${_ld_o-$LD_O}
LD_LIB=${_ld_lib-$LD_LIB}
LD_PATH=${_ld_path-$LD_PATH}

probe_cc hostld "$host_ld"
host_ldflags_filter=$_flags_filter
add_host_ldflags $_flags $_ldflags
HOSTLD_O=${_ld_o-$HOSTLD_O}

if [ -z "$CC_DEPFLAGS" ] && [ "$dep_cc" != "$cc" ]; then
    probe_cc depcc "$dep_cc"
    CCDEP=${_DEPCMD:-$DEPCMD}
    CCDEP_FLAGS=${_DEPFLAGS:=$DEPFLAGS}
    DEPCCFLAGS=$_flags
fi

if $ar 2>&1 | grep -q Microsoft; then
    arflags="-nologo"
    ar_o='-out:$@'
elif $ar 2>&1 | grep -q 'Texas Instruments'; then
    arflags="rq"
    ar_o='$@'
elif $ar 2>&1 | grep -q 'Usage: ar.*-X.*any'; then
    arflags='-Xany -r -c'
    ar_o='$@'
elif $ar 2>&1 | grep -q "\[D\] "; then
    arflags="rcD"
    ar_o='$@'
else
    arflags="rc"
    ar_o='$@'
fi

add_cflags $extra_cflags
add_cxxflags $extra_cxxflags
add_objcflags $extra_objcflags
add_asflags $extra_cflags

if test -n "$sysroot"; then
    case "$cc_type" in
        gcc|llvm_gcc|clang)
            add_cppflags --sysroot="$sysroot"
            add_ldflags --sysroot="$sysroot"
        ;;
        tms470)
            add_cppflags -I"$sysinclude"
            add_ldflags  --sysroot="$sysroot"
        ;;
    esac
fi

if test "$cpu" = host; then
    enabled cross_compile &&
        die "--cpu=host makes no sense when cross-compiling."

    case "$cc_type" in
        gcc|llvm_gcc)
            check_native(){
                $cc $1=native -v -c -o $TMPO $TMPC >$TMPE 2>&1 || return
                sed -n "/cc1.*$1=/{
                            s/.*$1=\\([^ ]*\\).*/\\1/
                            p
                            q
                        }" $TMPE
            }
            cpu=$(check_native -march || check_native -mcpu)
        ;;
        clang)
            check_native(){
                $cc $1=native -v -c -o $TMPO $TMPC >$TMPE 2>&1 || return
                sed -n "/cc1.*-target-cpu /{
                            s/.*-target-cpu \\([^ ]*\\).*/\\1/
                            p
                            q
                        }" $TMPE
            }
            cpu=$(check_native -march)
        ;;
    esac

    test "${cpu:-host}" = host &&
        die "--cpu=host not supported with compiler $cc"
fi

# Deal with common $arch aliases
case "$arch" in
    aarch64|arm64)
        arch="aarch64"
    ;;
    arm*|iPad*|iPhone*)
        arch="arm"
    ;;
    mips*|IP*)
        case "$arch" in
        *el)
            add_cppflags -EL
            add_ldflags -EL
        ;;
        *eb)
            add_cppflags -EB
            add_ldflags -EB
        ;;
        esac
        arch="mips"
    ;;
    parisc*|hppa*)
        arch="parisc"
    ;;
    "Power Macintosh"|ppc*|powerpc*)
        arch="ppc"
    ;;
    s390|s390x)
        arch="s390"
    ;;
    sh4|sh)
        arch="sh4"
    ;;
    sun4*|sparc*)
        arch="sparc"
    ;;
    tilegx|tile-gx)
        arch="tilegx"
    ;;
    i[3-6]86*|i86pc|BePC|x86pc|x86_64|x86_32|amd64)
        arch="x86"
    ;;
esac

is_in $arch $ARCH_LIST || warn "unknown architecture $arch"
enable $arch

# Add processor-specific flags
if enabled aarch64; then

    case $cpu in
        armv*)
            cpuflags="-march=$cpu"
        ;;
        *)
            cpuflags="-mcpu=$cpu"
        ;;
    esac

elif enabled alpha; then

    cpuflags="-mcpu=$cpu"

elif enabled arm; then

    check_arm_arch() {
        check_cpp_condition stddef.h \
            "defined __ARM_ARCH_${1}__ || defined __TARGET_ARCH_${2:-$1}" \
            $cpuflags
    }

    probe_arm_arch() {
        if   check_arm_arch 4;        then echo armv4
        elif check_arm_arch 4T;       then echo armv4t
        elif check_arm_arch 5;        then echo armv5
        elif check_arm_arch 5E;       then echo armv5e
        elif check_arm_arch 5T;       then echo armv5t
        elif check_arm_arch 5TE;      then echo armv5te
        elif check_arm_arch 5TEJ;     then echo armv5te
        elif check_arm_arch 6;        then echo armv6
        elif check_arm_arch 6J;       then echo armv6j
        elif check_arm_arch 6K;       then echo armv6k
        elif check_arm_arch 6Z;       then echo armv6z
        elif check_arm_arch 6ZK;      then echo armv6zk
        elif check_arm_arch 6T2;      then echo armv6t2
        elif check_arm_arch 7;        then echo armv7
        elif check_arm_arch 7A  7_A;  then echo armv7-a
        elif check_arm_arch 7S;       then echo armv7-a
        elif check_arm_arch 7R  7_R;  then echo armv7-r
        elif check_arm_arch 7M  7_M;  then echo armv7-m
        elif check_arm_arch 7EM 7E_M; then echo armv7-m
        elif check_arm_arch 8A  8_A;  then echo armv8-a
        fi
    }

    [ "$cpu" = generic ] && cpu=$(probe_arm_arch)

    case $cpu in
        armv*)
            cpuflags="-march=$cpu"
            subarch=$(echo $cpu | sed 's/[^a-z0-9]//g')
        ;;
        *)
            cpuflags="-mcpu=$cpu"
            case $cpu in
                cortex-a*)                               subarch=armv7a  ;;
                cortex-r*)                               subarch=armv7r  ;;
                cortex-m*)                 enable thumb; subarch=armv7m  ;;
                arm11*)                                  subarch=armv6   ;;
                arm[79]*e*|arm9[24]6*|arm96*|arm102[26]) subarch=armv5te ;;
                armv4*|arm7*|arm9[24]*)                  subarch=armv4   ;;
                *)                             subarch=$(probe_arm_arch) ;;
            esac
        ;;
    esac

    case "$subarch" in
        armv5t*)    enable fast_clz                ;;
        armv[6-8]*)
            enable fast_clz
            disabled fast_unaligned || enable fast_unaligned
            ;;
    esac

elif enabled avr32; then

    case $cpu in
        ap7[02]0[0-2])
            subarch="avr32_ap"
            cpuflags="-mpart=$cpu"
        ;;
        ap)
            subarch="avr32_ap"
            cpuflags="-march=$cpu"
        ;;
        uc3[ab]*)
            subarch="avr32_uc"
            cpuflags="-mcpu=$cpu"
        ;;
        uc)
            subarch="avr32_uc"
            cpuflags="-march=$cpu"
        ;;
    esac

elif enabled bfin; then

    cpuflags="-mcpu=$cpu"

elif enabled mips; then

    cpuflags="-march=$cpu"

    if [ "$cpu" != "generic" ]; then
        disable mips32r2
        disable mips32r5
        disable mips64r2
        disable mips32r6
        disable mips64r6
        disable loongson2
        disable loongson3

        case $cpu in
            24kc|24kf*|24kec|34kc|1004kc|24kef*|34kf*|1004kf*|74kc|74kf)
                enable mips32r2
                disable msa
            ;;
            p5600|i6400|p6600)
                disable mipsdsp
                disable mipsdspr2
            ;;
            loongson*)
                enable loongson2
                enable loongson3
                enable local_aligned
                enable simd_align_16
                enable fast_64bit
                enable fast_clz
                enable fast_cmov
                enable fast_unaligned
                disable aligned_stack
                disable mipsfpu
                disable mipsdsp
                disable mipsdspr2
                case $cpu in
                    loongson3*)
                        cpuflags="-march=loongson3a -mhard-float -fno-expensive-optimizations"
                    ;;
                    loongson2e)
                        cpuflags="-march=loongson2e -mhard-float -fno-expensive-optimizations"
                    ;;
                    loongson2f)
                        cpuflags="-march=loongson2f -mhard-float -fno-expensive-optimizations"
                    ;;
                esac
            ;;
            *)
                # Unknown CPU. Disable everything.
                warn "unknown CPU. Disabling all MIPS optimizations."
                disable mipsfpu
                disable mipsdsp
                disable mipsdspr2
                disable msa
                disable mmi
            ;;
        esac

        case $cpu in
            24kc)
                disable mipsfpu
                disable mipsdsp
                disable mipsdspr2
            ;;
            24kf*)
                disable mipsdsp
                disable mipsdspr2
            ;;
            24kec|34kc|1004kc)
                disable mipsfpu
                disable mipsdspr2
            ;;
            24kef*|34kf*|1004kf*)
                disable mipsdspr2
            ;;
            74kc)
                disable mipsfpu
            ;;
            p5600)
                enable mips32r5
                check_cflags "-mtune=p5600" && check_cflags "-msched-weight -mload-store-pairs -funroll-loops"
            ;;
            i6400)
                enable mips64r6
                check_cflags "-mtune=i6400 -mabi=64" && check_cflags "-msched-weight -mload-store-pairs -funroll-loops" && check_ldflags "-mabi=64"
            ;;
            p6600)
                enable mips64r6
                check_cflags "-mtune=p6600 -mabi=64" && check_cflags "-msched-weight -mload-store-pairs -funroll-loops" && check_ldflags "-mabi=64"
            ;;
        esac
    else
        # We do not disable anything. Is up to the user to disable the unwanted features.
        warn 'generic cpu selected'
    fi

elif enabled ppc; then

    disable ldbrx

    case $(tolower $cpu) in
        601|ppc601|powerpc601)
            cpuflags="-mcpu=601"
            disable altivec
        ;;
        603*|ppc603*|powerpc603*)
            cpuflags="-mcpu=603"
            disable altivec
        ;;
        604*|ppc604*|powerpc604*)
            cpuflags="-mcpu=604"
            disable altivec
        ;;
        g3|75*|ppc75*|powerpc75*)
            cpuflags="-mcpu=750"
            disable altivec
        ;;
        g4|745*|ppc745*|powerpc745*)
            cpuflags="-mcpu=7450"
            disable vsx
        ;;
        74*|ppc74*|powerpc74*)
            cpuflags="-mcpu=7400"
            disable vsx
        ;;
        g5|970|ppc970|powerpc970)
            cpuflags="-mcpu=970"
            disable vsx
        ;;
        power[3-6]*)
            cpuflags="-mcpu=$cpu"
            disable vsx
        ;;
        power[7-8]*)
            cpuflags="-mcpu=$cpu"
        ;;
        cell)
            cpuflags="-mcpu=cell"
            enable ldbrx
            disable vsx
        ;;
        e500mc)
            cpuflags="-mcpu=e500mc"
            disable altivec
        ;;
        e500v2)
            cpuflags="-mcpu=8548 -mhard-float -mfloat-gprs=double"
            disable altivec
            disable dcbzl
        ;;
        e500)
            cpuflags="-mcpu=8540 -mhard-float"
            disable altivec
            disable dcbzl
        ;;
    esac

elif enabled sparc; then

    case $cpu in
        cypress|f93[04]|tsc701|sparcl*|supersparc|hypersparc|niagara|v[789])
            cpuflags="-mcpu=$cpu"
        ;;
        ultrasparc*|niagara[234])
            cpuflags="-mcpu=$cpu"
        ;;
    esac

elif enabled x86; then

    case $cpu in
        i[345]86|pentium)
            cpuflags="-march=$cpu"
            disable i686
            disable mmx
        ;;
        # targets that do NOT support nopl and conditional mov (cmov)
        pentium-mmx|k6|k6-[23]|winchip-c6|winchip2|c3)
            cpuflags="-march=$cpu"
            disable i686
        ;;
        # targets that do support nopl and conditional mov (cmov)
        i686|pentiumpro|pentium[23]|pentium-m|athlon|athlon-tbird|athlon-4|athlon-[mx]p|athlon64*|k8*|opteron*|athlon-fx\
        |core*|atom|bonnell|nehalem|westmere|silvermont|sandybridge|ivybridge|haswell|broadwell|skylake*|knl\
        |amdfam10|barcelona|b[dt]ver*|znver*)
            cpuflags="-march=$cpu"
            enable i686
            enable fast_cmov
        ;;
        # targets that do support conditional mov but on which it's slow
        pentium4|pentium4m|prescott|nocona)
            cpuflags="-march=$cpu"
            enable i686
            disable fast_cmov
        ;;
    esac

fi

if [ "$cpu" != generic ]; then
    add_cflags  $cpuflags
    add_asflags $cpuflags
    test "$cc_type" = "$ld_type" && add_ldflags $cpuflags
fi

# compiler sanity check
check_exec <<EOF
int main(void){ return 0; }
EOF
if test "$?" != 0; then
    echo "$cc is unable to create an executable file."
    if test -z "$cross_prefix" && ! enabled cross_compile ; then
        echo "If $cc is a cross-compiler, use the --enable-cross-compile option."
        echo "Only do this if you know what cross compiling means."
    fi
    die "C compiler test failed."
fi

add_cppflags -D_ISOC99_SOURCE
add_cxxflags -D__STDC_CONSTANT_MACROS
check_cxxflags -std=c++11 || check_cxxflags -std=c++0x

# some compilers silently accept -std=c11, so we also need to check that the
# version macro is defined properly
test_cflags_cc -std=c11 ctype.h "__STDC_VERSION__ >= 201112L" &&
    add_cflags -std=c11 ||
    check_cflags -std=c99

check_cppflags -D_FILE_OFFSET_BITS=64
check_cppflags -D_LARGEFILE_SOURCE

add_host_cppflags -D_ISOC99_SOURCE
check_host_cflags -std=c99
check_host_cflags -Wall
check_host_cflags $host_cflags_speed

check_64bit(){
    arch32=$1
    arch64=$2
    expr=$3
    check_code cc "" "int test[2*($expr) - 1]" &&
        subarch=$arch64 || subarch=$arch32
}

case "$arch" in
    aarch64|alpha|ia64)
        spic=$shared
    ;;
    mips)
        check_64bit mips mips64 '_MIPS_SIM > 1'
        spic=$shared
    ;;
    parisc)
        check_64bit parisc parisc64 'sizeof(void *) > 4'
        spic=$shared
    ;;
    ppc)
        check_64bit ppc ppc64 'sizeof(void *) > 4'
        spic=$shared
    ;;
    s390)
        check_64bit s390 s390x 'sizeof(void *) > 4'
        spic=$shared
    ;;
    sparc)
        check_64bit sparc sparc64 'sizeof(void *) > 4'
        spic=$shared
    ;;
    x86)
        check_64bit x86_32 x86_64 'sizeof(void *) > 4'
        # Treat x32 as x64 for now. Note it also needs spic=$shared
        test "$subarch" = "x86_32" && check_cpp_condition stddef.h 'defined(__x86_64__)' &&
            subarch=x86_64
        if test "$subarch" = "x86_64"; then
            spic=$shared
        fi
    ;;
    ppc)
        check_cc <<EOF && subarch="ppc64"
        int test[(int)sizeof(char*) - 7];
EOF
    ;;
esac

enable $subarch
enabled spic && enable_weak pic

enabled x86_64 && objformat=elf64 || objformat="elf32"

# OS specific
case $target_os in
    aix)
        SHFLAGS=-shared
        add_cppflags '-I\$(SRC_PATH)/compat/aix'
        enabled shared && add_ldflags -Wl,-brtl
        ;;
    android)
        disable symver
        enable section_data_rel_ro
        SLIB_INSTALL_NAME='$(SLIBNAME)'
        SLIB_INSTALL_LINKS=
        SHFLAGS='-shared -Wl,-soname,$(SLIBNAME)'
        ;;
    haiku)
        prefix_default="/boot/common"
        network_extralibs="-lnetwork"
        host_extralibs=
        ;;
    sunos)
        SHFLAGS='-shared -Wl,-h,$$(@F)'
        enabled x86 && SHFLAGS="-mimpure-text $SHFLAGS"
        network_extralibs="-lsocket -lnsl"
        add_cppflags -D__EXTENSIONS__
        # When using suncc to build, the Solaris linker will mark
        # an executable with each instruction set encountered by
        # the Solaris assembler.  As our libraries contain their own
        # guards for processor-specific code, instead suppress
        # generation of the HWCAPS ELF section on Solaris x86 only.
        enabled_all suncc x86 &&
            echo "hwcap_1 = OVERRIDE;" > mapfile &&
            add_ldflags -Wl,-M,mapfile
        nm_default='nm -P -g'
        version_script='-M'
        VERSION_SCRIPT_POSTPROCESS_CMD='perl $(SRC_PATH)/compat/solaris/make_sunver.pl - $(OBJS)'
        ;;
    netbsd)
        disable symver
        oss_indev_extralibs="-lossaudio"
        oss_outdev_extralibs="-lossaudio"
        enabled gcc || check_ldflags -Wl,-zmuldefs
        ;;
    openbsd|bitrig)
        disable symver
        SHFLAGS='-shared'
        SLIB_INSTALL_NAME='$(SLIBNAME).$(LIBMAJOR).$(LIBMINOR)'
        SLIB_INSTALL_LINKS=
        oss_indev_extralibs="-lossaudio"
        oss_outdev_extralibs="-lossaudio"
        ;;
    dragonfly)
        disable symver
        ;;
    freebsd)
        ;;
    bsd/os)
        add_extralibs -lpoll -lgnugetopt
        strip="strip -d"
        ;;
    darwin)
        enabled ppc && add_asflags -force_cpusubtype_ALL
        install_name_dir_default='$(SHLIBDIR)'
        SHFLAGS='-dynamiclib -Wl,-single_module -Wl,-install_name,$(INSTALL_NAME_DIR)/$(SLIBNAME_WITH_MAJOR),-current_version,$(LIBVERSION),-compatibility_version,$(LIBMAJOR)'
        enabled x86_32 && append SHFLAGS -Wl,-read_only_relocs,suppress
        strip="${strip} -x"
        add_ldflags -Wl,-dynamic,-search_paths_first
        check_cflags -Werror=partial-availability
        SLIBSUF=".dylib"
        SLIBNAME_WITH_VERSION='$(SLIBPREF)$(FULLNAME).$(LIBVERSION)$(SLIBSUF)'
        SLIBNAME_WITH_MAJOR='$(SLIBPREF)$(FULLNAME).$(LIBMAJOR)$(SLIBSUF)'
        enabled x86_64 && objformat="macho64" || objformat="macho32"
        enabled_any pic shared x86_64 ||
            { check_cflags -mdynamic-no-pic && add_asflags -mdynamic-no-pic; }
        check_header dispatch/dispatch.h &&
            add_cppflags '-I\$(SRC_PATH)/compat/dispatch_semaphore'
        if test -n "$sysroot"; then
            is_in -isysroot $cc $CPPFLAGS $CFLAGS || check_cppflags -isysroot $sysroot
            is_in -isysroot $ld $LDFLAGS          || check_ldflags  -isysroot $sysroot
        fi
        version_script='-exported_symbols_list'
        VERSION_SCRIPT_POSTPROCESS_CMD='tr " " "\n" | sed -n /global:/,/local:/p | grep ";" | tr ";" "\n" | sed -E "s/(.+)/_\1/g" | sed -E "s/(.+[^*])$$$$/\1*/"'
        ;;
    msys*)
        die "Native MSYS builds are discouraged, please use the MINGW environment."
        ;;
    mingw32*|mingw64*)
        target_os=mingw32
        LIBTARGET=i386
        if enabled x86_64; then
            LIBTARGET="i386:x86-64"
        fi
        if enabled shared; then
            # Cannot build both shared and static libs when using dllexport.
            disable static
        fi
        enabled shared && ! enabled small && check_cmd $windres --version && enable gnu_windres
        enabled x86_32 && check_ldflags -Wl,--large-address-aware
        shlibdir_default="$bindir_default"
        SLIBPREF=""
        SLIBSUF=".dll"
        SLIBNAME_WITH_VERSION='$(SLIBPREF)$(FULLNAME)-$(LIBVERSION)$(SLIBSUF)'
        SLIBNAME_WITH_MAJOR='$(SLIBPREF)$(FULLNAME)-$(LIBMAJOR)$(SLIBSUF)'
        SLIB_EXTRA_CMD=-'$(DLLTOOL) -m $(LIBTARGET) -d $$(@:$(SLIBSUF)=.def) -l $(SUBDIR)$(SLIBNAME:$(SLIBSUF)=.lib) -D $(SLIBNAME_WITH_MAJOR)'
        SLIB_INSTALL_NAME='$(SLIBNAME_WITH_MAJOR)'
        SLIB_INSTALL_LINKS=
        SLIB_INSTALL_EXTRA_SHLIB='$(SLIBNAME:$(SLIBSUF)=.lib)'
        SLIB_INSTALL_EXTRA_LIB='lib$(SLIBNAME:$(SLIBSUF)=.dll.a) $(SLIBNAME_WITH_MAJOR:$(SLIBSUF)=.def)'
        SLIB_CREATE_DEF_CMD='ARCH="$(ARCH)" AR="$(AR_CMD)" NM="$(NM_CMD)" $(SRC_PATH)/compat/windows/makedef $(SUBDIR)lib$(NAME).ver $(OBJS) > $$(@:$(SLIBSUF)=.def)'
        SHFLAGS='-shared -Wl,--out-implib,$(SUBDIR)lib$(SLIBNAME:$(SLIBSUF)=.dll.a) -Wl,--disable-auto-image-base $$(@:$(SLIBSUF)=.def)'
        enabled x86_64 && objformat="win64" || objformat="win32"
        dlltool="${cross_prefix}dlltool"
        ranlib=:
        enable dos_paths
        check_ldflags -Wl,--nxcompat,--dynamicbase
        # Lets work around some stupidity in binutils.
        # ld will strip relocations from executables even though we need them
        # for dynamicbase (ASLR).  Using -pie does retain the reloc section
        # however ld then forgets what the entry point should be (oops) so we
        # have to manually (re)set it.
        if enabled x86_32; then
            disabled debug && add_ldexeflags -Wl,--pic-executable,-e,_mainCRTStartup
        elif enabled x86_64; then
            disabled debug && add_ldexeflags -Wl,--pic-executable,-e,mainCRTStartup
            check_ldflags -Wl,--high-entropy-va # binutils 2.25
            # Set image base >4GB for extra entropy with HEASLR
            add_ldexeflags -Wl,--image-base,0x140000000
            append SHFLAGS -Wl,--image-base,0x180000000
        fi
        ;;
    win32|win64)
        disable symver
        if enabled shared; then
            # Link to the import library instead of the normal static library
            # for shared libs.
            LD_LIB='%.lib'
            # Cannot build both shared and static libs with MSVC or icl.
            disable static
        fi
        enabled x86_32 && check_ldflags -LARGEADDRESSAWARE
        shlibdir_default="$bindir_default"
        SLIBPREF=""
        SLIBSUF=".dll"
        SLIBNAME_WITH_VERSION='$(SLIBPREF)$(FULLNAME)-$(LIBVERSION)$(SLIBSUF)'
        SLIBNAME_WITH_MAJOR='$(SLIBPREF)$(FULLNAME)-$(LIBMAJOR)$(SLIBSUF)'
        SLIB_CREATE_DEF_CMD='$(SRC_PATH)/compat/windows/makedef $(SUBDIR)lib$(NAME).ver $(OBJS) > $$(@:$(SLIBSUF)=.def)'
        SLIB_INSTALL_NAME='$(SLIBNAME_WITH_MAJOR)'
        SLIB_INSTALL_LINKS=
        SLIB_INSTALL_EXTRA_SHLIB='$(SLIBNAME:$(SLIBSUF)=.lib)'
        SLIB_INSTALL_EXTRA_LIB='$(SLIBNAME_WITH_MAJOR:$(SLIBSUF)=.def)'
        SHFLAGS='-dll -def:$$(@:$(SLIBSUF)=.def) -implib:$(SUBDIR)$(SLIBNAME:$(SLIBSUF)=.lib)'
        enabled x86_64 && objformat="win64" || objformat="win32"
        ranlib=:
        enable dos_paths
        ;;
    cygwin*)
        target_os=cygwin
        shlibdir_default="$bindir_default"
        SLIBPREF="cyg"
        SLIBSUF=".dll"
        SLIBNAME_WITH_VERSION='$(SLIBPREF)$(FULLNAME)-$(LIBVERSION)$(SLIBSUF)'
        SLIBNAME_WITH_MAJOR='$(SLIBPREF)$(FULLNAME)-$(LIBMAJOR)$(SLIBSUF)'
        SLIB_INSTALL_NAME='$(SLIBNAME_WITH_MAJOR)'
        SLIB_INSTALL_LINKS=
        SLIB_INSTALL_EXTRA_LIB='lib$(FULLNAME).dll.a'
        SHFLAGS='-shared -Wl,--out-implib,$(SUBDIR)lib$(FULLNAME).dll.a'
        enabled x86_64 && objformat="win64" || objformat="win32"
        enable dos_paths
        enabled shared && ! enabled small && check_cmd $windres --version && enable gnu_windres
        add_cppflags -D_POSIX_C_SOURCE=200112 -D_XOPEN_SOURCE=600
        ;;
    *-dos|freedos|opendos)
        network_extralibs="-lsocket"
        objformat="coff"
        enable dos_paths
        add_cppflags -U__STRICT_ANSI__
        ;;
    linux)
        enable section_data_rel_ro
        enabled_any arm aarch64 && enable_weak linux_perf
        ;;
    irix*)
        target_os=irix
        ranlib="echo ignoring ranlib"
        ;;
    os/2*)
        strip="lxlite -CS"
        striptype=""
        objformat="aout"
        add_cppflags -D_GNU_SOURCE
        add_ldflags -Zomf -Zbin-files -Zargs-wild -Zhigh-mem -Zmap
        SHFLAGS='$(SUBDIR)$(NAME).def -Zdll -Zomf'
        LIBSUF="_s.a"
        SLIBPREF=""
        SLIBSUF=".dll"
        SLIBNAME_WITH_VERSION='$(SLIBPREF)$(FULLNAME)-$(LIBVERSION)$(SLIBSUF)'
        SLIBNAME_WITH_MAJOR='$(SLIBPREF)$(shell echo $(FULLNAME) | cut -c1-6)$(LIBMAJOR)$(SLIBSUF)'
        SLIB_CREATE_DEF_CMD='echo LIBRARY $(SLIBNAME_WITH_MAJOR:$(SLIBSUF)=) INITINSTANCE TERMINSTANCE > $(SUBDIR)$(FULLNAME).def; \
            echo CODE PRELOAD MOVEABLE DISCARDABLE >> $(SUBDIR)$(FULLNAME).def; \
            echo DATA PRELOAD MOVEABLE MULTIPLE NONSHARED >> $(SUBDIR)$(FULLNAME).def; \
            echo EXPORTS >> $(SUBDIR)$(FULLNAME).def; \
            emxexp $(OBJS) >> $(SUBDIR)$(FULLNAME).def'
        SLIB_EXTRA_CMD='emximp -o $(SUBDIR)$(LIBPREF)$(FULLNAME)_dll.a $(SUBDIR)$(FULLNAME).def; \
            emximp -o $(SUBDIR)$(LIBPREF)$(FULLNAME)_dll.lib $(SUBDIR)$(FULLNAME).def;'
        SLIB_INSTALL_NAME='$(SLIBNAME_WITH_MAJOR)'
        SLIB_INSTALL_LINKS=
        SLIB_INSTALL_EXTRA_LIB='$(LIBPREF)$(FULLNAME)_dll.a $(LIBPREF)$(FULLNAME)_dll.lib'
        enable dos_paths
        enable_weak os2threads
        ;;
    gnu/kfreebsd)
        add_cppflags -D_BSD_SOURCE
        ;;
    gnu)
        ;;
    qnx)
        add_cppflags -D_QNX_SOURCE
        network_extralibs="-lsocket"
        ;;
    symbian)
        SLIBSUF=".dll"
        enable dos_paths
        add_cflags --include=$sysinclude/gcce/gcce.h -fvisibility=default
        add_cppflags -D__GCCE__ -D__SYMBIAN32__ -DSYMBIAN_OE_POSIX_SIGNALS
        add_ldflags -Wl,--target1-abs,--no-undefined \
                    -Wl,-Ttext,0x80000,-Tdata,0x1000000 -shared \
                    -Wl,--entry=_E32Startup -Wl,-u,_E32Startup
        add_extralibs -l:eexe.lib -l:usrt2_2.lib -l:dfpaeabi.dso \
                      -l:drtaeabi.dso -l:scppnwdl.dso -lsupc++ -lgcc \
                      -l:libc.dso -l:libm.dso -l:euser.dso -l:libcrt0.lib
        ;;
    minix)
        ;;
    none)
        ;;
    *)
        die "Unknown OS '$target_os'."
        ;;
esac

# test if creating links works
link_dest=$(mktemp -u $TMPDIR/dest_XXXXXXXX)
link_name=$(mktemp -u $TMPDIR/name_XXXXXXXX)
mkdir "$link_dest"
$ln_s "$link_dest" "$link_name"
touch "$link_dest/test_file"
if [ "$source_path" != "." ] && ([ ! -d src ] || [ -L src ]) && [ -e "$link_name/test_file" ]; then
    # create link to source path
    [ -e src ] && rm src
    $ln_s "$source_path" src
    source_link=src
else
    # creating directory links doesn't work
    # fall back to using the full source path
    source_link="$source_path"
fi
# cleanup
rm -r "$link_dest"
rm -r "$link_name"

# determine libc flavour

probe_libc(){
    pfx=$1
    pfx_no_=${pfx%_}
    # uclibc defines __GLIBC__, so it needs to be checked before glibc.
    if check_${pfx}cpp_condition features.h "defined __UCLIBC__"; then
        eval ${pfx}libc_type=uclibc
        add_${pfx}cppflags -D_POSIX_C_SOURCE=200112 -D_XOPEN_SOURCE=600
    elif check_${pfx}cpp_condition features.h "defined __GLIBC__"; then
        eval ${pfx}libc_type=glibc
        add_${pfx}cppflags -D_POSIX_C_SOURCE=200112 -D_XOPEN_SOURCE=600
    # MinGW headers can be installed on Cygwin, so check for newlib first.
    elif check_${pfx}cpp_condition newlib.h "defined _NEWLIB_VERSION"; then
        eval ${pfx}libc_type=newlib
        add_${pfx}cppflags -U__STRICT_ANSI__ -D_XOPEN_SOURCE=600
    # MinGW64 is backwards compatible with MinGW32, so check for it first.
    elif check_${pfx}cpp_condition _mingw.h "defined __MINGW64_VERSION_MAJOR"; then
        eval ${pfx}libc_type=mingw64
        if check_${pfx}cpp_condition _mingw.h "__MINGW64_VERSION_MAJOR < 3"; then
            add_compat msvcrt/snprintf.o
            add_cflags "-include $source_path/compat/msvcrt/snprintf.h"
        fi
        add_${pfx}cppflags -U__STRICT_ANSI__ -D__USE_MINGW_ANSI_STDIO=1
        eval test \$${pfx_no_}cc_type = "gcc" &&
            add_${pfx}cppflags -D__printf__=__gnu_printf__
    elif check_${pfx}cpp_condition _mingw.h "defined __MINGW_VERSION"  ||
         check_${pfx}cpp_condition _mingw.h "defined __MINGW32_VERSION"; then
        eval ${pfx}libc_type=mingw32
        check_${pfx}cpp_condition _mingw.h "__MINGW32_MAJOR_VERSION > 3 || \
            (__MINGW32_MAJOR_VERSION == 3 && __MINGW32_MINOR_VERSION >= 15)" ||
            die "ERROR: MinGW32 runtime version must be >= 3.15."
        add_${pfx}cppflags -U__STRICT_ANSI__ -D__USE_MINGW_ANSI_STDIO=1
        check_${pfx}cpp_condition _mingw.h "__MSVCRT_VERSION__ < 0x0700" &&
            add_${pfx}cppflags -D__MSVCRT_VERSION__=0x0700
        check_${pfx}cpp_condition windows.h "defined(_WIN32_WINNT) && _WIN32_WINNT < 0x0502" &&
            add_${pfx}cppflags -D_WIN32_WINNT=0x0502
        eval test \$${pfx_no_}cc_type = "gcc" &&
            add_${pfx}cppflags -D__printf__=__gnu_printf__
    elif check_${pfx}cpp_condition crtversion.h "defined _VC_CRT_MAJOR_VERSION"; then
        eval ${pfx}libc_type=msvcrt
        if check_${pfx}cpp_condition crtversion.h "_VC_CRT_MAJOR_VERSION < 14"; then
            if [ "$pfx" = host_ ]; then
                add_host_cppflags -Dsnprintf=_snprintf
            else
                add_compat strtod.o strtod=avpriv_strtod
                add_compat msvcrt/snprintf.o snprintf=avpriv_snprintf   \
                                             _snprintf=avpriv_snprintf  \
                                             vsnprintf=avpriv_vsnprintf
            fi
        fi
        add_${pfx}cppflags -D_USE_MATH_DEFINES -D_CRT_SECURE_NO_WARNINGS -D_CRT_NONSTDC_NO_WARNINGS
        # The MSVC 2010 headers (Win 7.0 SDK) set _WIN32_WINNT to
        # 0x601 by default unless something else is set by the user.
        # This can easily lead to us detecting functions only present
        # in such new versions and producing binaries requiring windows 7.0.
        # Therefore explicitly set the default to XP unless the user has
        # set something else on the command line.
        # Don't do this if WINAPI_FAMILY is set and is set to a non-desktop
        # family. For these cases, configure is free to use any functions
        # found in the SDK headers by default. (Alternatively, we could force
        # _WIN32_WINNT to 0x0602 in that case.)
        check_${pfx}cpp_condition stdlib.h "defined(_WIN32_WINNT)" ||
            { check_${pfx}cpp <<EOF && add_${pfx}cppflags -D_WIN32_WINNT=0x0502; }
#ifdef WINAPI_FAMILY
#include <winapifamily.h>
#if !WINAPI_FAMILY_PARTITION(WINAPI_PARTITION_DESKTOP)
#error not desktop
#endif
#endif
EOF
        if [ "$pfx" = "" ]; then
            check_func strtoll || add_cflags -Dstrtoll=_strtoi64
            check_func strtoull || add_cflags -Dstrtoull=_strtoui64
        fi
    elif check_${pfx}cpp_condition stddef.h "defined __KLIBC__"; then
        eval ${pfx}libc_type=klibc
    elif check_${pfx}cpp_condition sys/cdefs.h "defined __BIONIC__"; then
        eval ${pfx}libc_type=bionic
    elif check_${pfx}cpp_condition sys/brand.h "defined LABELED_BRAND_NAME"; then
        eval ${pfx}libc_type=solaris
        add_${pfx}cppflags -D__EXTENSIONS__ -D_XOPEN_SOURCE=600
    fi
    check_${pfx}cc <<EOF
#include <time.h>
void *v = localtime_r;
EOF
test "$?" != 0 && check_${pfx}cc -D_POSIX_C_SOURCE=200112 -D_XOPEN_SOURCE=600 <<EOF && add_${pfx}cppflags -D_POSIX_C_SOURCE=200112 -D_XOPEN_SOURCE=600
#include <time.h>
void *v = localtime_r;
EOF

}

probe_libc
test -n "$libc_type" && enable libc_$libc_type
probe_libc host_
test -n "$host_libc_type" && enable host_libc_$host_libc_type

# hacks for compiler/libc/os combinations

case $libc_type in
    bionic)
        add_compat strtod.o strtod=avpriv_strtod
        ;;
    glibc)
        if enabled tms470; then
            CPPFLAGS="-I${source_path}/compat/tms470 ${CPPFLAGS}"
            add_cppflags -D__USER_LABEL_PREFIX__=
            add_cppflags -D__builtin_memset=memset
            add_cppflags -D__gnuc_va_list=va_list -D_VA_LIST_DEFINED
            add_cflags   -pds=48    # incompatible redefinition of macro
        fi
        ;;
esac

check_compile_assert flt_lim "float.h limits.h" "DBL_MAX == (double)DBL_MAX" ||
    add_cppflags '-I\$(SRC_PATH)/compat/float'

esc(){
    echo "$*" | sed 's/%/%25/g;s/:/%3a/g'
}

echo "config:$arch:$subarch:$cpu:$target_os:$(esc $cc_ident):$(esc $FFMPEG_CONFIGURATION)" > ffbuild/config.fate

check_cpp_condition stdlib.h "defined(__PIC__) || defined(__pic__) || defined(PIC)" && enable_weak pic

set_default libdir
: ${shlibdir_default:="$libdir"}
: ${pkgconfigdir_default:="$libdir/pkgconfig"}

set_default $PATHS_LIST
set_default nm

# we need to build at least one lib type
if ! enabled_any static shared; then
    cat <<EOF
At least one library type must be built.
Specify --enable-static to build the static libraries or --enable-shared to
build the shared libraries as well. To only build the shared libraries specify
--disable-static in addition to --enable-shared.
EOF
    exit 1
fi

disabled optimizations || enabled ossfuzz || check_cflags -fomit-frame-pointer

enable_weak_pic() {
    disabled pic && return
    enable pic
    add_cppflags -DPIC
    case "$target_os" in
    mingw*|cygwin*)
        ;;
    *)
        add_cflags -fPIC
        ;;
    esac
    add_asflags  -fPIC
}

enabled pic && enable_weak_pic

check_cc <<EOF || die "Symbol mangling check failed."
int ff_extern;
EOF
sym=$($nm $TMPO | awk '/ff_extern/{ print substr($0, match($0, /[^ \t]*ff_extern/)) }')
extern_prefix=${sym%%ff_extern*}

! disabled inline_asm && check_inline_asm inline_asm '"" ::'

_restrict=
for restrict_keyword in restrict __restrict__ __restrict; do
    check_cc <<EOF && _restrict=$restrict_keyword && break
void foo(char * $restrict_keyword p);
EOF
done

check_cc <<EOF && enable pragma_deprecated
void foo(void) { _Pragma("GCC diagnostic ignored \"-Wdeprecated-declarations\"") }
EOF

check_cc <<EOF && enable attribute_packed
struct { int x; } __attribute__((packed)) x;
EOF

check_cc <<EOF && enable attribute_may_alias
union { int x; } __attribute__((may_alias)) x;
EOF

check_cc <<EOF || die "endian test failed"
unsigned int endian = 'B' << 24 | 'I' << 16 | 'G' << 8 | 'E';
EOF
od -t x1 $TMPO | grep -q '42 *49 *47 *45' && enable bigendian

check_cc <<EOF && enable const_nan
#include <math.h>
void foo(void) { struct { double d; } static const bar[] = { { NAN } }; }
EOF

if ! enabled ppc64 || enabled bigendian; then
    disable vsx
fi

check_gas() {
    log "check_gas using '$as' as AS"
    # :vararg is used on aarch64, arm and ppc altivec
    check_as <<EOF || return 1
.macro m n, y:vararg=0
\n: .int \y
.endm
m x
EOF
    # .altmacro is only used in arm asm
    ! enabled arm || check_as <<EOF || return 1
.altmacro
EOF
    enable gnu_as
    return 0
}

if enabled_any arm aarch64 || enabled_all ppc altivec && enabled asm; then
    nogas=:
    enabled_any arm aarch64 && nogas=die
    enabled_all ppc altivec && [ $target_os_default != aix ] && nogas=warn
    as_noop=-v

    case $as_type in
        arm*) gaspp_as_type=armasm; as_noop=-h ;;
        gcc)  gaspp_as_type=gas ;;
        *)    gaspp_as_type=$as_type ;;
    esac

    [ $target_os = "darwin" ] && gaspp_as_type="apple-$gaspp_as_type"

    test "${as#*gas-preprocessor.pl}" != "$as" ||
    check_cmd gas-preprocessor.pl -arch $arch -as-type $gaspp_as_type -- ${as:=$cc} $as_noop &&
        gas="${gas:=gas-preprocessor.pl} -arch $arch -as-type $gaspp_as_type -- ${as:=$cc}"

    if ! check_gas ; then
        as=${gas:=$as}
        check_gas || \
            $nogas "GNU assembler not found, install/update gas-preprocessor"
    fi

    check_as <<EOF && enable as_func
.func test
.endfunc
EOF
fi

check_inline_asm inline_asm_labels '"1:\n"'

check_inline_asm inline_asm_nonlocal_labels '"Label:\n"'

if enabled aarch64; then
    enabled armv8 && check_insn armv8 'prfm   pldl1strm, [x0]'
    # internal assembler in clang 3.3 does not support this instruction
    enabled neon && check_insn neon 'ext   v0.8B, v0.8B, v1.8B, #1'
    enabled vfp  && check_insn vfp  'fmadd d0,    d0,    d1,    d2'

    map 'enabled_any ${v}_external ${v}_inline || disable $v' $ARCH_EXT_LIST_ARM

elif enabled alpha; then

    check_cflags -mieee

elif enabled arm; then

    enabled msvc && check_cpp_condition stddef.h "defined _M_ARMT" && enable thumb

    check_cpp_condition stddef.h "defined __thumb__" && check_cc <<EOF && enable_weak thumb
float func(float a, float b){ return a+b; }
EOF

    enabled thumb && check_cflags -mthumb || check_cflags -marm

    if     check_cpp_condition stddef.h "defined __ARM_PCS_VFP"; then
        enable vfp_args
    elif check_cpp_condition stddef.h "defined _M_ARM_FP && _M_ARM_FP >= 30"; then
        enable vfp_args
    elif ! check_cpp_condition stddef.h "defined __ARM_PCS || defined __SOFTFP__" && [ $target_os != darwin ]; then
        case "${cross_prefix:-$cc}" in
            *hardfloat*)         enable vfp_args;   fpabi=vfp ;;
            *) check_ld "cc" <<EOF && enable vfp_args && fpabi=vfp || fpabi=soft ;;
__asm__ (".eabi_attribute 28, 1");
int main(void) { return 0; }
EOF
        esac
        warn "Compiler does not indicate floating-point ABI, guessing $fpabi."
    fi

    enabled armv5te && check_insn armv5te 'qadd r0, r0, r0'
    enabled armv6   && check_insn armv6   'sadd16 r0, r0, r0'
    enabled armv6t2 && check_insn armv6t2 'movt r0, #0'
    enabled neon    && check_insn neon    'vadd.i16 q0, q0, q0'
    enabled vfp     && check_insn vfp     'fadds s0, s0, s0'
    enabled vfpv3   && check_insn vfpv3   'vmov.f32 s0, #1.0'
    enabled setend  && check_insn setend  'setend be'

    [ $target_os = linux ] || [ $target_os = android ] ||
        map 'enabled_any ${v}_external ${v}_inline || disable $v' \
            $ARCH_EXT_LIST_ARM

    check_inline_asm asm_mod_q '"add r0, %Q0, %R0" :: "r"((long long)0)'

    check_as <<EOF && enable as_arch_directive
.arch armv7-a
EOF
    check_as <<EOF && enable as_fpu_directive
.fpu neon
EOF

    # llvm's integrated assembler supports .object_arch from llvm 3.5
    [ "$objformat" = elf32 ] || [ "$objformat" = elf64 ] &&
        check_as <<EOF && enable as_object_arch
.object_arch armv4
EOF

    [ $target_os != win32 ] && enabled_all armv6t2 shared !pic && enable_weak_pic

elif enabled mips; then

    enabled loongson2 && check_inline_asm loongson2 '"dmult.g $8, $9, $10"'
    enabled loongson3 && check_inline_asm loongson3 '"gsldxc1 $f0, 0($2, $3)"'
    enabled mmi && check_inline_asm mmi '"punpcklhw $f0, $f0, $f0"'

    # Enable minimum ISA based on selected options
    if enabled mips64; then
        enabled mips64r6 && check_inline_asm_flags mips64r6 '"dlsa $0, $0, $0, 1"' '-mips64r6'
        enabled mips64r2 && check_inline_asm_flags mips64r2 '"dext $0, $0, 0, 1"' '-mips64r2'
        disabled mips64r6 && disabled mips64r2 && check_inline_asm_flags mips64r1 '"daddi $0, $0, 0"' '-mips64'
    else
        enabled mips32r6 && check_inline_asm_flags mips32r6 '"aui $0, $0, 0"' '-mips32r6'
        enabled mips32r5 && check_inline_asm_flags mips32r5 '"eretnc"' '-mips32r5'
        enabled mips32r2 && check_inline_asm_flags mips32r2 '"ext $0, $0, 0, 1"' '-mips32r2'
        disabled mips32r6 && disabled mips32r5 && disabled mips32r2 && check_inline_asm_flags mips32r1 '"addi $0, $0, 0"' '-mips32'
    fi

    enabled mipsfpu && check_inline_asm_flags mipsfpu '"cvt.d.l $f0, $f2"' '-mhard-float'
    enabled mipsfpu && (enabled mips32r5 || enabled mips32r6 || enabled mips64r6) && check_inline_asm_flags mipsfpu '"cvt.d.l $f0, $f1"' '-mfp64'
    enabled mipsfpu && enabled msa && check_inline_asm_flags msa '"addvi.b $w0, $w1, 1"' '-mmsa' && check_header msa.h || disable msa
    enabled mipsdsp && check_inline_asm_flags mipsdsp '"addu.qb $t0, $t1, $t2"' '-mdsp'
    enabled mipsdspr2 && check_inline_asm_flags mipsdspr2 '"absq_s.qb $t0, $t1"' '-mdspr2'

    if enabled bigendian && enabled msa; then
        disable msa
    fi

elif enabled parisc; then

    if enabled gcc; then
        case $($cc -dumpversion) in
            4.[3-9].*) check_cflags -fno-optimize-sibling-calls ;;
        esac
    fi

elif enabled ppc; then

    enable local_aligned

    check_inline_asm dcbzl     '"dcbzl 0, %0" :: "r"(0)'
    check_inline_asm ibm_asm   '"add 0, 0, 0"'
    check_inline_asm ppc4xx    '"maclhw r10, r11, r12"'
    check_inline_asm xform_asm '"lwzx %1, %y0" :: "Z"(*(int*)0), "r"(0)'

    if enabled altivec; then
        check_cflags -maltivec -mabi=altivec

        # check if our compiler supports Motorola AltiVec C API
        check_code cc altivec.h "vector signed int v1 = (vector signed int) { 0 };
                                 vector signed int v2 = (vector signed int) { 1 };
                                 v1 = vec_add(v1, v2);" ||
            disable altivec

        enabled altivec || warn "Altivec disabled, possibly missing --cpu flag"
    fi

    if enabled vsx; then
        check_cflags -mvsx &&
        check_code cc altivec.h "int v[4] = { 0 };
                                 vector signed int v1 = vec_vsx_ld(0, v);" ||
            disable vsx
    fi

    if enabled power8; then
        check_cpp_condition "altivec.h" "defined(_ARCH_PWR8)" || disable power8
    fi

elif enabled x86; then

    check_builtin rdtsc    intrin.h   "__rdtsc()"
    check_builtin mm_empty mmintrin.h "_mm_empty()"

    enable local_aligned

    # check whether EBP is available on x86
    # As 'i' is stored on the stack, this program will crash
    # if the base pointer is used to access it because the
    # base pointer is cleared in the inline assembly code.
    check_exec_crash <<EOF && enable ebp_available
volatile int i=0;
__asm__ volatile ("xorl %%ebp, %%ebp" ::: "%ebp");
return i;
EOF

    # check whether EBX is available on x86
    check_inline_asm ebx_available '""::"b"(0)' &&
        check_inline_asm ebx_available '"":::"%ebx"'

    # check whether xmm clobbers are supported
    check_inline_asm xmm_clobbers '"":::"%xmm0"'

    check_inline_asm inline_asm_direct_symbol_refs '"movl '$extern_prefix'test, %eax"' ||
        check_inline_asm inline_asm_direct_symbol_refs '"movl '$extern_prefix'test(%rip), %eax"'

    # check whether binutils is new enough to compile SSSE3/MMXEXT
    enabled ssse3  && check_inline_asm ssse3_inline  '"pabsw %xmm0, %xmm0"'
    enabled mmxext && check_inline_asm mmxext_inline '"pmaxub %mm0, %mm1"'

    probe_x86asm(){
        x86asmexe_probe=$1
        if check_cmd $x86asmexe_probe -v; then
            x86asmexe=$x86asmexe_probe
            x86asm_type=nasm
            x86asm_debug="-g -F dwarf"
            X86ASMDEP=
            X86ASM_DEPFLAGS='-MD $(@:.o=.d)'
        elif check_cmd $x86asmexe_probe --version; then
            x86asmexe=$x86asmexe_probe
            x86asm_type=yasm
            x86asm_debug="-g dwarf2"
            X86ASMDEP='$(DEPX86ASM) $(X86ASMFLAGS) -M $(X86ASM_O) $< > $(@:.o=.d)'
            X86ASM_DEPFLAGS=
        fi
        check_x86asm "movbe ecx, [5]" && enable x86asm
    }

    if ! disabled_any asm mmx x86asm; then
        disable x86asm
        for program in $x86asmexe nasm yasm; do
            probe_x86asm $program && break
        done
        disabled x86asm && die "nasm/yasm not found or too old. Use --disable-x86asm for a crippled build."
        X86ASMFLAGS="-f $objformat"
        enabled pic               && append X86ASMFLAGS "-DPIC"
        test -n "$extern_prefix"  && append X86ASMFLAGS "-DPREFIX"
        case "$objformat" in
            elf*) enabled debug && append X86ASMFLAGS $x86asm_debug ;;
        esac

        check_x86asm "vextracti128 xmm0, ymm0, 0"      || disable avx2_external
        check_x86asm "vpmacsdd xmm0, xmm1, xmm2, xmm3" || disable xop_external
        check_x86asm "vfmaddps ymm0, ymm1, ymm2, ymm3" || disable fma4_external
        check_x86asm "CPU amdnop" || disable cpunop
    fi

    case "$cpu" in
        athlon*|opteron*|k8*|pentium|pentium-mmx|prescott|nocona|atom|geode)
            disable fast_clz
        ;;
    esac

fi

check_code cc arm_neon.h "int16x8_t test = vdupq_n_s16(0)" && enable intrinsics_neon

check_ldflags -Wl,--as-needed
check_ldflags -Wl,-z,noexecstack

if ! disabled network; then
    check_func getaddrinfo $network_extralibs
    check_func inet_aton $network_extralibs

    check_type netdb.h "struct addrinfo"
    check_type netinet/in.h "struct group_source_req" -D_BSD_SOURCE
    check_type netinet/in.h "struct ip_mreq_source" -D_BSD_SOURCE
    check_type netinet/in.h "struct ipv6_mreq" -D_DARWIN_C_SOURCE
    check_type poll.h "struct pollfd"
    check_type netinet/sctp.h "struct sctp_event_subscribe"
    check_struct "sys/socket.h" "struct msghdr" msg_flags
    check_struct "sys/types.h sys/socket.h" "struct sockaddr" sa_len
    check_type netinet/in.h "struct sockaddr_in6"
    check_type "sys/types.h sys/socket.h" "struct sockaddr_storage"
    check_type "sys/types.h sys/socket.h" socklen_t

    # Prefer arpa/inet.h over winsock2
    if check_header arpa/inet.h ; then
        check_func closesocket
    elif check_header winsock2.h ; then
        check_func_headers winsock2.h closesocket -lws2 &&
            network_extralibs="-lws2" ||
        { check_func_headers winsock2.h closesocket -lws2_32 &&
            network_extralibs="-lws2_32"; } || disable winsock2_h network
        check_func_headers ws2tcpip.h getaddrinfo $network_extralibs

        check_type ws2tcpip.h socklen_t
        check_type ws2tcpip.h "struct addrinfo"
        check_type ws2tcpip.h "struct group_source_req"
        check_type ws2tcpip.h "struct ip_mreq_source"
        check_type ws2tcpip.h "struct ipv6_mreq"
        check_type winsock2.h "struct pollfd"
        check_struct winsock2.h "struct sockaddr" sa_len
        check_type ws2tcpip.h "struct sockaddr_in6"
        check_type ws2tcpip.h "struct sockaddr_storage"
    else
        disable network
    fi
fi

check_builtin atomic_cas_ptr atomic.h "void **ptr; void *oldval, *newval; atomic_cas_ptr(ptr, oldval, newval)"
check_builtin machine_rw_barrier mbarrier.h "__machine_rw_barrier()"
check_builtin MemoryBarrier windows.h "MemoryBarrier()"
check_builtin sarestart signal.h "SA_RESTART"
check_builtin sync_val_compare_and_swap "" "int *ptr; int oldval, newval; __sync_val_compare_and_swap(ptr, oldval, newval)"
check_builtin gmtime_r time.h "time_t *time; struct tm *tm; gmtime_r(time, tm)"
check_builtin localtime_r time.h "time_t *time; struct tm *tm; localtime_r(time, tm)"
check_builtin x264_csp_bgr "stdint.h x264.h" "X264_CSP_BGR"

case "$custom_allocator" in
    jemalloc)
        # jemalloc by default does not use a prefix
        require libjemalloc jemalloc/jemalloc.h malloc -ljemalloc
    ;;
    tcmalloc)
        require_pkg_config libtcmalloc libtcmalloc gperftools/tcmalloc.h tc_malloc
        malloc_prefix=tc_
    ;;
esac

check_func_headers malloc.h _aligned_malloc     && enable aligned_malloc
check_func  ${malloc_prefix}memalign            && enable memalign
check_func  ${malloc_prefix}posix_memalign      && enable posix_memalign

check_func  access
check_func_headers stdlib.h arc4random
check_lib   clock_gettime time.h clock_gettime || check_lib clock_gettime time.h clock_gettime -lrt
check_func  fcntl
check_func  fork
check_func  gethrtime
check_func  getopt
check_func  getrusage
check_func  gettimeofday
check_func  isatty
check_func  mach_absolute_time
check_func  mkstemp
check_func  mmap
check_func  mprotect
# Solaris has nanosleep in -lrt, OpenSolaris no longer needs that
check_func_headers time.h nanosleep || check_lib nanosleep time.h nanosleep -lrt
check_func  sched_getaffinity
check_func  setrlimit
check_struct "sys/stat.h" "struct stat" st_mtim.tv_nsec -D_BSD_SOURCE
check_func  strerror_r
check_func  sysconf
check_func  sysctl
check_func  usleep

check_func_headers conio.h kbhit
check_func_headers io.h setmode
check_func_headers lzo/lzo1x.h lzo1x_999_compress
check_func_headers stdlib.h getenv
check_func_headers sys/stat.h lstat

check_func_headers windows.h GetProcessAffinityMask
check_func_headers windows.h GetProcessTimes
check_func_headers windows.h GetSystemTimeAsFileTime
check_func_headers windows.h LoadLibrary
check_func_headers windows.h MapViewOfFile
check_func_headers windows.h PeekNamedPipe
check_func_headers windows.h SetConsoleTextAttribute
check_func_headers windows.h SetConsoleCtrlHandler
check_func_headers windows.h Sleep
check_func_headers windows.h VirtualAlloc
check_struct windows.h "CONDITION_VARIABLE" Ptr
check_func_headers glob.h glob
enabled xlib &&
    check_func_headers "X11/Xlib.h X11/extensions/Xvlib.h" XvGetPortAttribute -lXv -lX11 -lXext

check_header d3d11.h
check_header direct.h
check_header dirent.h
check_header dlfcn.h
check_header dxgidebug.h
check_header dxva.h
check_header dxva2api.h -D_WIN32_WINNT=0x0600
check_header io.h
check_header libcrystalhd/libcrystalhd_if.h
check_header mach/mach_time.h
check_header malloc.h
check_header net/udplite.h
check_header poll.h
check_header sys/mman.h
check_header sys/param.h
check_header sys/resource.h
check_header sys/select.h
check_header sys/time.h
check_header sys/un.h
check_header termios.h
check_header unistd.h
check_header valgrind/valgrind.h
check_func_headers VideoToolbox/VTCompressionSession.h VTCompressionSessionPrepareToEncodeFrames -framework VideoToolbox
check_header windows.h
check_header X11/extensions/XvMClib.h
check_header asm/types.h

# it seems there are versions of clang in some distros that try to use the
# gcc headers, which explodes for stdatomic
# so we also check that atomics actually work here
check_builtin stdatomic_h stdatomic.h "atomic_int foo, bar = ATOMIC_VAR_INIT(-1); atomic_store(&foo, 0)"

check_lib advapi32 "windows.h"            RegCloseKey          -ladvapi32
check_lib ole32    "windows.h"            CoTaskMemFree        -lole32
check_lib shell32  "windows.h shellapi.h" CommandLineToArgvW   -lshell32
check_lib wincrypt "windows.h wincrypt.h" CryptGenRandom       -ladvapi32
check_lib psapi    "windows.h psapi.h"    GetProcessMemoryInfo -lpsapi

enabled appkit       && check_apple_framework AppKit
enabled audiotoolbox && check_apple_framework AudioToolbox
enabled avfoundation && check_apple_framework AVFoundation
enabled coreimage    && check_apple_framework CoreImage
enabled videotoolbox && check_apple_framework VideoToolbox

check_apple_framework CoreFoundation
check_apple_framework CoreMedia
check_apple_framework CoreVideo

enabled avfoundation && {
    disable coregraphics applicationservices
    check_lib coregraphics        CoreGraphics/CoreGraphics.h               CGGetActiveDisplayList "-framework CoreGraphics" ||
    check_lib applicationservices ApplicationServices/ApplicationServices.h CGGetActiveDisplayList "-framework ApplicationServices"; }

enabled videotoolbox && {
    check_lib coreservices CoreServices/CoreServices.h UTGetOSTypeFromString "-framework CoreServices"
    check_func_headers CoreMedia/CMFormatDescription.h kCMVideoCodecType_HEVC "-framework CoreMedia"
}

check_struct "sys/time.h sys/resource.h" "struct rusage" ru_maxrss

check_type "windows.h dxva.h" "DXVA_PicParams_HEVC" -DWINAPI_FAMILY=WINAPI_FAMILY_DESKTOP_APP -D_CRT_BUILD_DESKTOP_APP=0
check_type "windows.h dxva.h" "DXVA_PicParams_VP9" -DWINAPI_FAMILY=WINAPI_FAMILY_DESKTOP_APP -D_CRT_BUILD_DESKTOP_APP=0
check_type "windows.h d3d11.h" "ID3D11VideoDecoder"
check_type "windows.h d3d11.h" "ID3D11VideoContext"
check_type "d3d9.h dxva2api.h" DXVA2_ConfigPictureDecode -D_WIN32_WINNT=0x0602

check_type "va/va.h va/va_dec_hevc.h" "VAPictureParameterBufferHEVC"
check_struct "va/va.h" "VADecPictureParameterBufferVP9" bit_depth
check_type "va/va.h va/va_vpp.h" "VAProcPipelineParameterBuffer"
check_type "va/va.h va/va_enc_h264.h" "VAEncPictureParameterBufferH264"
check_type "va/va.h va/va_enc_hevc.h" "VAEncPictureParameterBufferHEVC"
check_type "va/va.h va/va_enc_jpeg.h" "VAEncPictureParameterBufferJPEG"
check_type "va/va.h va/va_enc_mpeg2.h" "VAEncPictureParameterBufferMPEG2"
check_type "va/va.h va/va_enc_vp8.h"  "VAEncPictureParameterBufferVP8"
check_type "va/va.h va/va_enc_vp9.h"  "VAEncPictureParameterBufferVP9"

check_type "vdpau/vdpau.h" "VdpPictureInfoHEVC"

check_cpp_condition windows.h "!WINAPI_FAMILY_PARTITION(WINAPI_PARTITION_DESKTOP)" && enable winrt || disable winrt

if ! disabled w32threads && ! enabled pthreads; then
    check_func_headers "windows.h process.h" _beginthreadex &&
        enable w32threads || disable w32threads
    if ! enabled w32threads && enabled winrt; then
        check_func_headers "windows.h" CreateThread &&
            enable w32threads || disable w32threads
    fi
fi

# check for some common methods of building with pthread support
# do this before the optional library checks as some of them require pthreads
if ! disabled pthreads && ! enabled w32threads && ! enabled os2threads; then
    if check_lib pthreads pthread.h pthread_join   -pthread &&
       check_lib pthreads pthread.h pthread_create -pthread; then
        add_cflags -pthread
    elif check_lib pthreads pthread.h pthread_join   -pthreads &&
         check_lib pthreads pthread.h pthread_create -pthreads; then
        add_cflags -pthreads
    elif check_lib pthreads pthread.h pthread_join   -ldl -pthread &&
         check_lib pthreads pthread.h pthread_create -ldl -pthread; then
        add_cflags -ldl -pthread
    elif check_lib pthreads pthread.h pthread_join   -lpthreadGC2 &&
         check_lib pthreads pthread.h pthread_create -lpthreadGC2; then
        :
    elif check_lib pthreads pthread.h pthread_join   -lpthread &&
         check_lib pthreads pthread.h pthread_create -lpthread; then
        :
    elif check_func pthread_join && check_func pthread_create; then
        enable pthreads
    fi
    check_code cc "pthread.h" "static pthread_mutex_t atomic_lock = PTHREAD_MUTEX_INITIALIZER" || disable pthreads
fi


if enabled pthreads; then
  check_func pthread_cancel $pthreads_extralibs
fi

enabled pthreads &&
    check_builtin sem_timedwait semaphore.h "sem_t *s; sem_init(s,0,0); sem_timedwait(s,0); sem_destroy(s)" $pthreads_extralibs

enabled  zlib && check_lib zlib   zlib.h      zlibVersion    -lz
enabled bzlib && check_lib bzlib bzlib.h BZ2_bzlibVersion    -lbz2
enabled  lzma && check_lib lzma   lzma.h lzma_version_number -llzma

# On some systems dynamic loading requires no extra linker flags
check_lib libdl dlfcn.h "dlopen dlsym" || check_lib libdl dlfcn.h "dlopen dlsym" -ldl

check_lib libm math.h sin -lm

atan2f_args=2
copysign_args=2
hypot_args=2
ldexpf_args=2
powf_args=2

for func in $MATH_FUNCS; do
    eval check_mathfunc $func \${${func}_args:-1} $libm_extralibs
done

for func in $COMPLEX_FUNCS; do
    eval check_complexfunc $func \${${func}_args:-1}
done

# these are off by default, so fail if requested and not available
enabled cuda_sdk          && require cuda_sdk cuda.h cuCtxCreate -lcuda
enabled cuvid             && { enabled cuda ||
                               die "ERROR: CUVID requires CUDA"; }
enabled nvdec             && { enabled cuda ||
                               die "ERROR: NVDEC hwaccel requires CUDA"; }
enabled chromaprint       && require chromaprint chromaprint.h chromaprint_get_version -lchromaprint
enabled decklink          && { require_header DeckLinkAPI.h &&
                               { check_cpp_condition DeckLinkAPIVersion.h "BLACKMAGIC_DECKLINK_API_VERSION >= 0x0a060100" || die "ERROR: Decklink API version must be >= 10.6.1."; } }
enabled libndi_newtek     && require_header Processing.NDI.Lib.h
enabled frei0r            && require_header frei0r.h
enabled gmp               && require gmp gmp.h mpz_export -lgmp
enabled gnutls            && require_pkg_config gnutls gnutls gnutls/gnutls.h gnutls_global_init
enabled jni               && { [ $target_os = "android" ] && check_header jni.h && enabled pthreads || die "ERROR: jni not found"; }
enabled ladspa            && require_header ladspa.h
enabled libiec61883       && require libiec61883 libiec61883/iec61883.h iec61883_cmp_connect -lraw1394 -lavc1394 -lrom1394 -liec61883
enabled libass            && require_pkg_config libass libass ass/ass.h ass_library_init
enabled libbluray         && require_pkg_config libbluray libbluray libbluray/bluray.h bd_open
enabled libbs2b           && require_pkg_config libbs2b libbs2b bs2b.h bs2b_open
enabled libcelt           && require libcelt celt/celt.h celt_decode -lcelt0 &&
                             { check_lib libcelt celt/celt.h celt_decoder_create_custom -lcelt0 ||
                               die "ERROR: libcelt must be installed and version must be >= 0.11.0."; }
enabled libcaca           && require_pkg_config libcaca caca caca.h caca_create_canvas
enabled libdc1394         && require_pkg_config libdc1394 libdc1394-2 dc1394/dc1394.h dc1394_new
enabled libdrm            && require_pkg_config libdrm libdrm xf86drm.h drmGetVersion
enabled libfdk_aac        && { check_pkg_config libfdk_aac fdk-aac "fdk-aac/aacenc_lib.h" aacEncOpen ||
                               { require libfdk_aac fdk-aac/aacenc_lib.h aacEncOpen -lfdk-aac &&
                                 warn "using libfdk without pkg-config"; } }
flite_extralibs="-lflite_cmu_time_awb -lflite_cmu_us_awb -lflite_cmu_us_kal -lflite_cmu_us_kal16 -lflite_cmu_us_rms -lflite_cmu_us_slt -lflite_usenglish -lflite_cmulex -lflite"
enabled libflite          && require libflite "flite/flite.h" flite_init $flite_extralibs
enabled fontconfig        && enable libfontconfig
enabled libfontconfig     && require_pkg_config libfontconfig fontconfig "fontconfig/fontconfig.h" FcInit
enabled libfreetype       && require_pkg_config libfreetype freetype2 "ft2build.h FT_FREETYPE_H" FT_Init_FreeType
enabled libfribidi        && require_pkg_config libfribidi fribidi fribidi.h fribidi_version_info
enabled libgme            && { check_pkg_config libgme libgme gme/gme.h gme_new_emu ||
                               require libgme gme/gme.h gme_new_emu -lgme -lstdc++; }
enabled libgsm            && { for gsm_hdr in "gsm.h" "gsm/gsm.h"; do
                                   check_lib libgsm "${gsm_hdr}" gsm_create -lgsm && break;
                               done || die "ERROR: libgsm not found"; }
enabled libilbc           && require libilbc ilbc.h WebRtcIlbcfix_InitDecode -lilbc $pthreads_extralibs
enabled libkvazaar        && require_pkg_config libkvazaar "kvazaar >= 0.8.1" kvazaar.h kvz_api_get
# While it may appear that require is being used as a pkg-config
# fallback for libmfx, it is actually being used to detect a different
# installation route altogether.  If libmfx is installed via the Intel
# Media SDK or Intel Media Server Studio, these don't come with
# pkg-config support.  Instead, users should make sure that the build
# can find the libraries and headers through other means.
enabled libmfx            && { check_pkg_config libmfx libmfx "mfx/mfxvideo.h" MFXInit ||
                               { require libmfx "mfx/mfxvideo.h" MFXInit "-llibmfx $advapi32_extralibs" && warn "using libmfx without pkg-config"; } }
enabled libmodplug        && require_pkg_config libmodplug libmodplug libmodplug/modplug.h ModPlug_Load
enabled libmp3lame        && require "libmp3lame >= 3.98.3" lame/lame.h lame_set_VBR_quality -lmp3lame
enabled libmysofa         && require libmysofa "mysofa.h" mysofa_load -lmysofa $zlib_extralibs
enabled libnpp            && { check_lib libnpp npp.h nppGetLibVersion -lnppig -lnppicc -lnppc ||
                               check_lib libnpp npp.h nppGetLibVersion -lnppi -lnppc ||
                               die "ERROR: libnpp not found"; }
enabled libopencore_amrnb && require libopencore_amrnb opencore-amrnb/interf_dec.h Decoder_Interface_init -lopencore-amrnb
enabled libopencore_amrwb && require libopencore_amrwb opencore-amrwb/dec_if.h D_IF_init -lopencore-amrwb
enabled libopencv         && { check_header opencv2/core/core_c.h &&
                               { check_pkg_config libopencv opencv opencv2/core/core_c.h cvCreateImageHeader ||
                                 require libopencv opencv2/core/core_c.h cvCreateImageHeader -lopencv_core -lopencv_imgproc; } ||
                               require_pkg_config libopencv opencv opencv/cxcore.h cvCreateImageHeader; }
enabled libopenh264       && require_pkg_config libopenh264 openh264 wels/codec_api.h WelsGetCodecVersion
enabled libopenjpeg       && { check_pkg_config libopenjpeg "libopenjp2 >= 2.1.0" openjpeg.h opj_version ||
                               { require_pkg_config libopenjpeg "libopenjp2 >= 2.1.0" openjpeg.h opj_version -DOPJ_STATIC && add_cppflags -DOPJ_STATIC; } }
enabled libopenmpt        && require_pkg_config libopenmpt "libopenmpt >= 0.2.6557" libopenmpt/libopenmpt.h openmpt_module_create -lstdc++ && append libopenmpt_extralibs "-lstdc++"
enabled libopus           && {
    enabled libopus_decoder && {
        require_pkg_config libopus opus opus_multistream.h opus_multistream_decoder_create
    }
    enabled libopus_encoder && {
        require_pkg_config libopus opus opus_multistream.h opus_multistream_surround_encoder_create
    }
}
enabled libpulse          && require_pkg_config libpulse libpulse pulse/pulseaudio.h pa_context_new
enabled librsvg           && require_pkg_config librsvg librsvg-2.0 librsvg-2.0/librsvg/rsvg.h rsvg_handle_render_cairo
enabled librtmp           && require_pkg_config librtmp librtmp librtmp/rtmp.h RTMP_Socket
enabled librubberband     && require_pkg_config librubberband "rubberband >= 1.8.1" rubberband/rubberband-c.h rubberband_new -lstdc++ && append librubberband_extralibs "-lstdc++"
enabled libshine          && require_pkg_config libshine shine shine/layer3.h shine_encode_buffer
enabled libsmbclient      && { check_pkg_config libsmbclient smbclient libsmbclient.h smbc_init ||
                               require libsmbclient libsmbclient.h smbc_init -lsmbclient; }
enabled libsnappy         && require libsnappy snappy-c.h snappy_compress -lsnappy -lstdc++
enabled libsoxr           && require libsoxr soxr.h soxr_create -lsoxr
enabled libssh            && require_pkg_config libssh libssh libssh/sftp.h sftp_init
enabled libspeex          && require_pkg_config libspeex speex speex/speex.h speex_decoder_init -lspeex
enabled libtesseract      && require_pkg_config libtesseract tesseract tesseract/capi.h TessBaseAPICreate
enabled libtheora         && require libtheora theora/theoraenc.h th_info_init -ltheoraenc -ltheoradec -logg
enabled libtwolame        && require libtwolame twolame.h twolame_init -ltwolame &&
                             { check_lib libtwolame twolame.h twolame_encode_buffer_float32_interleaved -ltwolame ||
                               die "ERROR: libtwolame must be installed and version must be >= 0.3.10"; }
enabled libv4l2           && require_pkg_config libv4l2 libv4l2 libv4l2.h v4l2_ioctl
enabled libvidstab        && require_pkg_config libvidstab "vidstab >= 0.98" vid.stab/libvidstab.h vsMotionDetectInit
enabled libvmaf           && require_pkg_config libvmaf libvmaf libvmaf.h compute_vmaf
enabled libvo_amrwbenc    && require libvo_amrwbenc vo-amrwbenc/enc_if.h E_IF_init -lvo-amrwbenc
enabled libvorbis         && require_pkg_config libvorbis vorbis vorbis/codec.h vorbis_info_init &&
                             require_pkg_config libvorbisenc vorbisenc vorbis/vorbisenc.h vorbis_encode_init

enabled libvpx            && {
    enabled libvpx_vp8_decoder && {
        check_pkg_config libvpx_vp8_decoder "vpx >= 0.9.1" "vpx/vpx_decoder.h vpx/vp8dx.h" vpx_codec_vp8_dx ||
            check_lib libvpx_vp8_decoder "vpx/vpx_decoder.h vpx/vp8dx.h" vpx_codec_dec_init_ver -lvpx ||
                die "ERROR: libvpx decoder version must be >=0.9.1";
    }
    enabled libvpx_vp8_encoder && {
        check_pkg_config libvpx_vp8_encoder "vpx >= 0.9.7" "vpx/vpx_encoder.h vpx/vp8cx.h" vpx_codec_vp8_cx ||
            check_lib libvpx_vp8_encoder "vpx/vpx_encoder.h vpx/vp8cx.h" "vpx_codec_enc_init_ver VP8E_SET_MAX_INTRA_BITRATE_PCT" -lvpx ||
                die "ERROR: libvpx encoder version must be >=0.9.7";
    }
    enabled libvpx_vp9_decoder && {
        check_pkg_config libvpx_vp9_decoder "vpx >= 1.3.0" "vpx/vpx_decoder.h vpx/vp8dx.h" vpx_codec_vp9_dx ||
            check_lib libvpx_vp9_decoder "vpx/vpx_decoder.h vpx/vp8dx.h" "vpx_codec_vp9_dx" -lvpx
    }
    enabled libvpx_vp9_encoder && {
        check_pkg_config libvpx_vp9_encoder "vpx >= 1.3.0" "vpx/vpx_encoder.h vpx/vp8cx.h" vpx_codec_vp9_cx ||
            check_lib libvpx_vp9_encoder "vpx/vpx_encoder.h vpx/vp8cx.h" "vpx_codec_vp9_cx VP9E_SET_AQ_MODE" -lvpx
    }
    if disabled_all libvpx_vp8_decoder libvpx_vp9_decoder libvpx_vp8_encoder libvpx_vp9_encoder; then
        die "libvpx enabled but no supported decoders found"
    fi
}

enabled libwavpack        && require libwavpack wavpack/wavpack.h WavpackOpenFileOutput  -lwavpack
enabled libwebp           && {
    enabled libwebp_encoder      && require_pkg_config libwebp "libwebp >= 0.2.0" webp/encode.h WebPGetEncoderVersion
    enabled libwebp_anim_encoder && check_pkg_config libwebp_anim_encoder "libwebpmux >= 0.4.0" webp/mux.h WebPAnimEncoderOptionsInit; }
enabled libx264           && { check_pkg_config libx264 x264 "stdint.h x264.h" x264_encoder_encode ||
                               { require libx264 "stdint.h x264.h" x264_encoder_encode -lx264 &&
                                 warn "using libx264 without pkg-config"; } } &&
                             require_cpp_condition x264.h "X264_BUILD >= 118" &&
                             { check_cpp_condition x264.h "X264_MPEG2" &&
                               enable libx262; }
enabled libx265           && require_pkg_config libx265 x265 x265.h x265_api_get &&
                             require_cpp_condition x265.h "X265_BUILD >= 68"
enabled libxavs           && require libxavs "stdint.h xavs.h" xavs_encoder_encode "-lxavs $pthreads_extralibs $libm_extralibs"
enabled libxvid           && require libxvid xvid.h xvid_global -lxvidcore
enabled libzimg           && require_pkg_config libzimg "zimg >= 2.3.0" zimg.h zimg_get_api_version
enabled libzmq            && require_pkg_config libzmq libzmq zmq.h zmq_ctx_new
enabled libzvbi           && require_pkg_config libzvbi zvbi-0.2 libzvbi.h vbi_decoder_new &&
                             { check_cpp_condition libzvbi.h "VBI_VERSION_MAJOR > 0 || VBI_VERSION_MINOR > 2 || VBI_VERSION_MINOR == 2 && VBI_VERSION_MICRO >= 28" ||
                               enabled gpl || die "ERROR: libzvbi requires version 0.2.28 or --enable-gpl."; }
enabled libxml2           && require_pkg_config libxml2 libxml-2.0 libxml2/libxml/xmlversion.h xmlCheckVersion
enabled mediacodec        && { enabled jni || die "ERROR: mediacodec requires --enable-jni"; }
enabled mmal              && { check_lib mmal interface/mmal/mmal.h mmal_port_connect -lmmal_core -lmmal_util -lmmal_vc_client -lbcm_host ||
                               { ! enabled cross_compile &&
                                 add_cflags -isystem/opt/vc/include/ -isystem/opt/vc/include/interface/vmcs_host/linux -isystem/opt/vc/include/interface/vcos/pthreads -fgnu89-inline &&
                                 add_ldflags -L/opt/vc/lib/ &&
                                 check_lib mmal interface/mmal/mmal.h mmal_port_connect -lmmal_core -lmmal_util -lmmal_vc_client -lbcm_host; } ||
                               die "ERROR: mmal not found" &&
                               check_func_headers interface/mmal/mmal.h "MMAL_PARAMETER_VIDEO_MAX_NUM_CALLBACKS"; }
enabled openal            && { { for al_extralibs in "${OPENAL_LIBS}" "-lopenal" "-lOpenAL32"; do
                               check_lib openal 'AL/al.h' alGetError "${al_extralibs}" && break; done } ||
                               die "ERROR: openal not found"; } &&
                             { check_cpp_condition "AL/al.h" "defined(AL_VERSION_1_1)" ||
                               die "ERROR: openal must be installed and version must be 1.1 or compatible"; }
enabled opencl            && { check_lib opencl OpenCL/cl.h clEnqueueNDRangeKernel -Wl,-framework,OpenCL ||
                               check_lib opencl CL/cl.h clEnqueueNDRangeKernel -lOpenCL ||
                               die "ERROR: opencl not found"; } &&
                             { check_cpp_condition "OpenCL/cl.h" "defined(CL_VERSION_1_2)" ||
                               check_cpp_condition "CL/cl.h" "defined(CL_VERSION_1_2)" ||
                               die "ERROR: opencl must be installed and version must be 1.2 or compatible"; }
enabled opengl            && { check_lib opengl GL/glx.h glXGetProcAddress "-lGL" ||
                               check_lib opengl windows.h wglGetProcAddress "-lopengl32 -lgdi32" ||
                               check_lib opengl OpenGL/gl3.h glGetError "-Wl,-framework,OpenGL" ||
                               check_lib opengl ES2/gl.h glGetError "-isysroot=${sysroot} -Wl,-framework,OpenGLES" ||
                               die "ERROR: opengl not found."
                             }
enabled omx               && require_header OMX_Core.h
enabled omx_rpi           && { check_header OMX_Core.h ||
                               { ! enabled cross_compile && add_cflags -isystem/opt/vc/include/IL && check_header OMX_Core.h ; } ||
                               die "ERROR: OpenMAX IL headers not found"; } && enable omx
enabled openssl           && { check_pkg_config openssl openssl openssl/ssl.h OPENSSL_init_ssl ||
                               check_pkg_config openssl openssl openssl/ssl.h SSL_library_init ||
                               check_lib openssl openssl/ssl.h SSL_library_init -lssl -lcrypto ||
                               check_lib openssl openssl/ssl.h SSL_library_init -lssl32 -leay32 ||
                               check_lib openssl openssl/ssl.h SSL_library_init -lssl -lcrypto -lws2_32 -lgdi32 ||
                               die "ERROR: openssl not found"; }
enabled rkmpp             && { { require_pkg_config rkmpp rockchip_mpp rockchip/rk_mpi.h mpp_create ||
                                 die "ERROR : Rockchip MPP was not found."; } &&
                               { check_func_headers rockchip/rk_mpi_cmd.h "MPP_DEC_GET_FREE_PACKET_SLOT_COUNT" ||
                                 die "ERROR: Rockchip MPP is outdated, please get a more recent one."; } &&
                               { enabled libdrm ||
                                 die "ERROR: rkmpp requires --enable-libdrm"; }
                             }

if enabled gcrypt; then
    GCRYPT_CONFIG="${cross_prefix}libgcrypt-config"
    if "${GCRYPT_CONFIG}" --version > /dev/null 2>&1; then
        gcrypt_cflags=$("${GCRYPT_CONFIG}" --cflags)
        gcrypt_extralibs=$("${GCRYPT_CONFIG}" --libs)
        check_func_headers gcrypt.h gcry_mpi_new $gcrypt_cflags $gcrypt_extralibs ||
            die "ERROR: gcrypt not found"
        add_cflags $gcrypt_cflags
    else
        require gcrypt gcrypt.h gcry_mpi_new -lgcrypt
    fi
fi

if enabled sdl2; then
    SDL2_CONFIG="${cross_prefix}sdl2-config"
    if test_pkg_config sdl2 "sdl2 >= 2.0.1 sdl2 < 2.1.0" SDL_events.h SDL_PollEvent; then
        check_func SDL_Init $sdl2_extralibs $sdl2_cflags ||
            disable sdl2
    elif "${SDL2_CONFIG}" --version > /dev/null 2>&1; then
        sdl2_cflags=$("${SDL2_CONFIG}" --cflags)
        sdl2_extralibs=$("${SDL2_CONFIG}" --libs)
        check_cpp_condition SDL.h "(SDL_MAJOR_VERSION<<16 | SDL_MINOR_VERSION<<8 | SDL_PATCHLEVEL) >= 0x020001" $sdl2_cflags &&
        check_cpp_condition SDL.h "(SDL_MAJOR_VERSION<<16 | SDL_MINOR_VERSION<<8 | SDL_PATCHLEVEL) < 0x020100" $sdl2_cflags &&
        check_func SDL_Init $sdl2_extralibs $sdl2_cflags &&
            enable sdl2
    fi
    if test $target_os = "mingw32"; then
        sdl2_extralibs=$(filter_out '-mwindows' $sdl2_extralibs)
    fi
fi

if enabled decklink; then
    case $target_os in
        mingw32*|mingw64*|win32|win64)
            decklink_outdev_extralibs="$decklink_outdev_extralibs -lole32 -loleaut32"
            decklink_indev_extralibs="$decklink_indev_extralibs -lole32 -loleaut32"
            ;;
    esac
fi

enabled securetransport &&
    check_func SecIdentityCreate "-Wl,-framework,CoreFoundation -Wl,-framework,Security" &&
    check_lib securetransport "Security/SecureTransport.h Security/Security.h" "SSLCreateContext SecItemImport" "-Wl,-framework,CoreFoundation -Wl,-framework,Security" ||
        disable securetransport

enabled schannel &&
    check_func_headers "windows.h security.h" InitializeSecurityContext -DSECURITY_WIN32 -lsecur32 &&
    check_cpp_condition winerror.h "defined(SEC_I_CONTEXT_EXPIRED)" &&
    schannel_extralibs="-lsecur32" ||
        disable schannel

makeinfo --version > /dev/null 2>&1 && enable makeinfo  || disable makeinfo
enabled makeinfo \
    && [ 0$(makeinfo --version | grep "texinfo" | sed 's/.*texinfo[^0-9]*\([0-9]*\)\..*/\1/') -ge 5 ] \
    && enable makeinfo_html || disable makeinfo_html
disabled makeinfo_html && texi2html --help 2> /dev/null | grep -q 'init-file' && enable texi2html || disable texi2html
perl -v            > /dev/null 2>&1 && enable perl      || disable perl
pod2man --help     > /dev/null 2>&1 && enable pod2man   || disable pod2man
rsync --help 2> /dev/null | grep -q 'contimeout' && enable rsync_contimeout || disable rsync_contimeout

# check V4L2 codecs available in the API
check_header linux/fb.h
check_header linux/videodev2.h
check_code cc linux/videodev2.h "struct v4l2_frmsizeenum vfse; vfse.discrete.width = 0;" && enable_sanitized struct_v4l2_frmivalenum_discrete
check_code cc linux/videodev2.h "int i = V4L2_CAP_VIDEO_M2M_MPLANE | V4L2_CAP_VIDEO_M2M | V4L2_BUF_FLAG_LAST;" || disable v4l2_m2m
check_code cc linux/videodev2.h "int i = V4L2_PIX_FMT_VC1_ANNEX_G;" && enable vc1_v4l2_m2m
check_code cc linux/videodev2.h "int i = V4L2_PIX_FMT_MPEG1;" && enable mpeg1_v4l2_m2m
check_code cc linux/videodev2.h "int i = V4L2_PIX_FMT_MPEG2;" && enable mpeg2_v4l2_m2m
check_code cc linux/videodev2.h "int i = V4L2_PIX_FMT_MPEG4;" && enable mpeg4_v4l2_m2m
check_code cc linux/videodev2.h "int i = V4L2_PIX_FMT_HEVC;" && enable hevc_v4l2_m2m
check_code cc linux/videodev2.h "int i = V4L2_PIX_FMT_H263;" && enable h263_v4l2_m2m
check_code cc linux/videodev2.h "int i = V4L2_PIX_FMT_H264;" && enable h264_v4l2_m2m
check_code cc linux/videodev2.h "int i = V4L2_PIX_FMT_VP8;" && enable vp8_v4l2_m2m
check_code cc linux/videodev2.h "int i = V4L2_PIX_FMT_VP9;" && enable vp9_v4l2_m2m

check_header sys/videoio.h
check_code cc sys/videoio.h "struct v4l2_frmsizeenum vfse; vfse.discrete.width = 0;" && enable_sanitized struct_v4l2_frmivalenum_discrete

check_lib user32 "windows.h winuser.h" GetShellWindow -luser32
check_lib vfw32 "windows.h vfw.h" capCreateCaptureWindow -lvfw32
# check that WM_CAP_DRIVER_CONNECT is defined to the proper value
# w32api 3.12 had it defined wrong
check_cpp_condition vfw.h "WM_CAP_DRIVER_CONNECT > WM_USER" && enable vfwcap_defines

check_type "dshow.h" IBaseFilter

# check for ioctl_meteor.h, ioctl_bt848.h and alternatives
{ check_header dev/bktr/ioctl_meteor.h &&
  check_header dev/bktr/ioctl_bt848.h; } ||
{ check_header machine/ioctl_meteor.h &&
  check_header machine/ioctl_bt848.h; } ||
{ check_header dev/video/meteor/ioctl_meteor.h &&
  check_header dev/video/bktr/ioctl_bt848.h; } ||
check_header dev/ic/bt8xx.h

if check_struct sys/soundcard.h audio_buf_info bytes; then
    enable_sanitized sys/soundcard.h
else
    check_cc -D__BSD_VISIBLE -D__XSI_VISIBLE <<EOF && add_cppflags -D__BSD_VISIBLE -D__XSI_VISIBLE && enable_sanitized sys/soundcard.h
    #include <sys/soundcard.h>
    audio_buf_info abc;
EOF
fi
check_header soundcard.h

enabled alsa && check_pkg_config alsa alsa "alsa/asoundlib.h" snd_pcm_htimestamp ||
    check_lib alsa alsa/asoundlib.h snd_pcm_htimestamp -lasound

enabled libjack &&
    require_pkg_config libjack jack jack/jack.h jack_port_get_latency_range

enabled sndio && check_lib sndio sndio.h sio_open -lsndio

if enabled libcdio; then
    check_pkg_config libcdio libcdio_paranoia "cdio/cdda.h cdio/paranoia.h" cdio_cddap_open ||
    check_pkg_config libcdio libcdio_paranoia "cdio/paranoia/cdda.h cdio/paranoia/paranoia.h" cdio_cddap_open ||
    check_lib libcdio "cdio/cdda.h cdio/paranoia.h" cdio_cddap_open -lcdio_paranoia -lcdio_cdda -lcdio ||
    check_lib libcdio "cdio/paranoia/cdda.h cdio/paranoia/paranoia.h" cdio_cddap_open -lcdio_paranoia -lcdio_cdda -lcdio ||
    die "ERROR: No usable libcdio/cdparanoia found"
fi

enabled libxcb && check_pkg_config libxcb "xcb >= 1.4" xcb/xcb.h xcb_connect ||
    disable libxcb_shm libxcb_shape libxcb_xfixes

if enabled libxcb; then
    enabled libxcb_shm    && check_pkg_config libxcb_shm    xcb-shm    xcb/shm.h    xcb_shm_attach
    enabled libxcb_shape  && check_pkg_config libxcb_shape  xcb-shape  xcb/shape.h  xcb_shape_get_rectangles
    enabled libxcb_xfixes && check_pkg_config libxcb_xfixes xcb-xfixes xcb/xfixes.h xcb_xfixes_get_cursor_image
fi

check_func_headers "windows.h" CreateDIBSection "$gdigrab_indev_extralibs"

# d3d11va requires linking directly to dxgi and d3d11 if not building for
# the desktop api partition
check_cpp <<EOF && enable uwp && d3d11va_extralibs="-ldxgi -ld3d11"
#ifdef WINAPI_FAMILY
#include <winapifamily.h>
#if WINAPI_FAMILY_PARTITION(WINAPI_PARTITION_DESKTOP)
#error desktop, not uwp
#else
// WINAPI_FAMILY_APP, WINAPI_FAMILY_PHONE_APP => UWP
#endif
#else
#error no family set
#endif
EOF

enabled vaapi &&
    check_lib vaapi va/va.h vaInitialize -lva

enabled vaapi &&
    check_code cc "va/va.h" "vaCreateSurfaces(0, 0, 0, 0, 0, 0, 0, 0)" ||
    disable vaapi

enabled vaapi &&
    check_lib vaapi_drm "va/va.h va/va_drm.h" vaGetDisplayDRM -lva -lva-drm

enabled vaapi &&
    check_lib vaapi_x11 "va/va.h va/va_x11.h" vaGetDisplay -lva -lva-x11 -lX11

enabled vaapi &&
    check_cpp_condition "va/va.h" "VA_CHECK_VERSION(1, 0, 0)" &&
    enable vaapi_1

enabled vdpau &&
    check_cpp_condition vdpau/vdpau.h "defined VDP_DECODER_PROFILE_MPEG4_PART2_ASP" ||
    disable vdpau

enabled vdpau &&
    check_lib vdpau_x11 "vdpau/vdpau.h vdpau/vdpau_x11.h" vdp_device_create_x11 -lvdpau -lX11

enabled crystalhd && check_lib crystalhd "stdint.h libcrystalhd/libcrystalhd_if.h" DtsCrystalHDVersion -lcrystalhd

if enabled x86; then
    case $target_os in
        mingw32*|mingw64*|win32|win64|linux|cygwin*)
            ;;
        *)
            disable cuda cuvid nvdec nvenc
            ;;
    esac
else
    disable cuda cuvid nvdec nvenc
fi

enabled nvenc &&
    check_cc -I$source_path <<EOF || disable nvenc
#include "compat/nvenc/nvEncodeAPI.h"
NV_ENCODE_API_FUNCTION_LIST flist;
void f(void) { struct { const GUID guid; } s[] = { { NV_ENC_PRESET_HQ_GUID } }; }
int main(void) { return 0; }
EOF

# Funny iconv installations are not unusual, so check it after all flags have been set
if enabled libc_iconv; then
    check_func_headers iconv.h iconv
elif enabled iconv; then
    check_func_headers iconv.h iconv || check_lib iconv iconv.h iconv -liconv
fi

enabled debug && add_cflags -g"$debuglevel" && add_asflags -g"$debuglevel"

# add some useful compiler flags if supported
check_cflags -Wdeclaration-after-statement
check_cflags -Wall
check_cflags -Wdisabled-optimization
check_cflags -Wpointer-arith
check_cflags -Wredundant-decls
check_cflags -Wwrite-strings
check_cflags -Wtype-limits
check_cflags -Wundef
check_cflags -Wmissing-prototypes
check_cflags -Wno-pointer-to-int-cast
check_cflags -Wstrict-prototypes
check_cflags -Wempty-body

if enabled extra_warnings; then
    check_cflags -Wcast-qual
    check_cflags -Wextra
    check_cflags -Wpedantic
fi

check_disable_warning(){
    warning_flag=-W${1#-Wno-}
    test_cflags $unknown_warning_flags $warning_flag && add_cflags $1
}

test_cflags -Werror=unused-command-line-argument &&
    append unknown_warning_flags "-Werror=unused-command-line-argument"
test_cflags -Werror=unknown-warning-option &&
    append unknown_warning_flags "-Werror=unknown-warning-option"

check_disable_warning -Wno-parentheses
check_disable_warning -Wno-switch
check_disable_warning -Wno-format-zero-length
check_disable_warning -Wno-pointer-sign
check_disable_warning -Wno-unused-const-variable
check_disable_warning -Wno-bool-operation

check_disable_warning_headers(){
    warning_flag=-W${1#-Wno-}
    test_cflags $warning_flag && add_cflags_headers $1
}

check_disable_warning_headers -Wno-deprecated-declarations
check_disable_warning_headers -Wno-unused-variable

check_cc <<EOF && enable blocks_extension
void (^block)(void);
EOF

# add some linker flags
check_ldflags -Wl,--warn-common
check_ldflags -Wl,-rpath-link=libpostproc:libswresample:libswscale:libavfilter:libavdevice:libavformat:libavcodec:libavutil:libavresample
enabled rpath && add_ldexeflags -Wl,-rpath,$libdir && add_ldsoflags -Wl,-rpath,$libdir
test_ldflags -Wl,-Bsymbolic && append SHFLAGS -Wl,-Bsymbolic

# add some strip flags
check_stripflags -x

enabled neon_clobber_test &&
    check_ldflags -Wl,--wrap,avcodec_open2              \
                  -Wl,--wrap,avcodec_decode_audio4      \
                  -Wl,--wrap,avcodec_decode_video2      \
                  -Wl,--wrap,avcodec_decode_subtitle2   \
                  -Wl,--wrap,avcodec_encode_audio2      \
                  -Wl,--wrap,avcodec_encode_video2      \
                  -Wl,--wrap,avcodec_encode_subtitle    \
                  -Wl,--wrap,avcodec_send_packet        \
                  -Wl,--wrap,avcodec_receive_packet     \
                  -Wl,--wrap,avcodec_send_frame         \
                  -Wl,--wrap,avcodec_receive_frame      \
                  -Wl,--wrap,swr_convert                \
                  -Wl,--wrap,avresample_convert ||
    disable neon_clobber_test

enabled xmm_clobber_test &&
    check_ldflags -Wl,--wrap,avcodec_open2              \
                  -Wl,--wrap,avcodec_decode_audio4      \
                  -Wl,--wrap,avcodec_decode_video2      \
                  -Wl,--wrap,avcodec_decode_subtitle2   \
                  -Wl,--wrap,avcodec_encode_audio2      \
                  -Wl,--wrap,avcodec_encode_video2      \
                  -Wl,--wrap,avcodec_encode_subtitle    \
                  -Wl,--wrap,avcodec_send_packet        \
                  -Wl,--wrap,avcodec_receive_packet     \
                  -Wl,--wrap,avcodec_send_frame         \
                  -Wl,--wrap,avcodec_receive_frame      \
                  -Wl,--wrap,swr_convert                \
                  -Wl,--wrap,avresample_convert         \
                  -Wl,--wrap,sws_scale ||
    disable xmm_clobber_test

check_ld "cc" <<EOF && enable proper_dce
extern const int array[512];
static inline int func(void) { return array[0]; }
int main(void) { return 0; }
EOF

if enabled proper_dce; then
    echo "X { local: *; };" > $TMPV
    if test_ldflags -Wl,${version_script},$TMPV; then
        append SHFLAGS '-Wl,${version_script},\$(SUBDIR)lib\$(NAME).ver'
        check_cc <<EOF && enable symver_asm_label
void ff_foo(void) __asm__ ("av_foo@VERSION");
void ff_foo(void) { ${inline_asm+__asm__($quotes);} }
EOF
        check_cc <<EOF && enable symver_gnu_asm
__asm__(".symver ff_foo,av_foo@VERSION");
void ff_foo(void) {}
EOF
    fi
fi

if [ -z "$optflags" ]; then
    if enabled small; then
        optflags=$cflags_size
    elif enabled optimizations; then
        optflags=$cflags_speed
    else
        optflags=$cflags_noopt
    fi
fi

if [ -z "$nvccflags" ]; then
    nvccflags=$nvccflags_default
fi

if enabled x86_64 || enabled ppc64 || enabled aarch64; then
    nvccflags="$nvccflags -m64"
else
    nvccflags="$nvccflags -m32"
fi

check_optflags(){
    check_cflags "$@"
    enabled lto && check_ldflags "$@"
}

check_optflags $optflags
check_optflags -fno-math-errno
check_optflags -fno-signed-zeros

if enabled lto; then
    test "$cc_type" != "$ld_type" && die "LTO requires same compiler and linker"
    check_cflags  -flto
    check_ldflags -flto $cpuflags
    disable inline_asm_direct_symbol_refs
fi

enabled ftrapv && check_cflags -ftrapv

check_cc -mno-red-zone <<EOF && noredzone_flags="-mno-red-zone"
int x;
EOF


if enabled icc; then
    # Just warnings, no remarks
    check_cflags -w1
    # -wd: Disable following warnings
    # 144, 167, 556: -Wno-pointer-sign
    # 188: enumerated type mixed with another type
    # 1292: attribute "foo" ignored
    # 1419: external declaration in primary source file
    # 10006: ignoring unknown option -fno-signed-zeros
    # 10148: ignoring unknown option -Wno-parentheses
    # 10156: ignoring option '-W'; no argument required
    # 13200: No EMMS instruction before call to function
    # 13203: No EMMS instruction before return from function
    check_cflags -wd144,167,188,556,1292,1419,10006,10148,10156,13200,13203
    # 11030: Warning unknown option --as-needed
    # 10156: ignoring option '-export'; no argument required
    check_ldflags -wd10156,11030
    # icc 11.0 and 11.1 work with ebp_available, but don't pass the test
    enable ebp_available
    # The test above does not test linking
    enabled lto && disable symver_asm_label
    if enabled x86_32; then
        icc_version=$($cc -dumpversion)
        test ${icc_version%%.*} -ge 11 &&
            check_cflags -falign-stack=maintain-16-byte ||
            disable aligned_stack
    fi
elif enabled gcc; then
    check_optflags -fno-tree-vectorize
    check_cflags -Werror=format-security
    check_cflags -Werror=implicit-function-declaration
    check_cflags -Werror=missing-prototypes
    check_cflags -Werror=return-type
    check_cflags -Werror=vla
    check_cflags -Wformat
    check_cflags -fdiagnostics-color=auto
    enabled extra_warnings || check_disable_warning -Wno-maybe-uninitialized
elif enabled llvm_gcc; then
    check_cflags -mllvm -stack-alignment=16
elif enabled clang; then
    check_cflags -mllvm -stack-alignment=16
    check_cflags -mstack-alignment=16
    check_cflags -Qunused-arguments
    check_cflags -Werror=implicit-function-declaration
    check_cflags -Werror=missing-prototypes
    check_cflags -Werror=return-type
elif enabled cparser; then
    add_cflags -Wno-missing-variable-declarations
    add_cflags -Wno-empty-statement
elif enabled armcc; then
    add_cflags -W${armcc_opt},--diag_suppress=4343 # hardfp compat
    add_cflags -W${armcc_opt},--diag_suppress=3036 # using . as system include dir
    # 2523: use of inline assembly is deprecated
    add_cflags -W${armcc_opt},--diag_suppress=2523
    add_cflags -W${armcc_opt},--diag_suppress=1207
    add_cflags -W${armcc_opt},--diag_suppress=1293 # assignment in condition
    add_cflags -W${armcc_opt},--diag_suppress=3343 # hardfp compat
    add_cflags -W${armcc_opt},--diag_suppress=167  # pointer sign
    add_cflags -W${armcc_opt},--diag_suppress=513  # pointer sign
elif enabled tms470; then
    add_cflags -pds=824 -pds=837
    disable inline_asm
elif enabled pathscale; then
    add_cflags -fstrict-overflow -OPT:wrap_around_unsafe_opt=OFF
    disable inline_asm
elif enabled_any msvc icl; then
    enabled x86_32 && disable aligned_stack
    enabled_all x86_32 debug && add_cflags -Oy-
    enabled debug && add_ldflags -debug
    enable pragma_deprecated
    if enabled icl; then
        # -Qansi-alias is basically -fstrict-aliasing, but does not work
        # (correctly) on icl 13.x.
        check_cpp_condition "windows.h" "__ICL < 1300 || __ICL >= 1400" &&
            add_cflags -Qansi-alias
        # Some inline asm is not compilable in debug
        if enabled debug; then
            disable ebp_available
            disable ebx_available
        fi
    fi
    # msvcrt10 x64 incorrectly enables log2, only msvcrt12 (MSVC 2013) onwards actually has log2.
    check_cpp_condition crtversion.h "_VC_CRT_MAJOR_VERSION >= 12" || disable log2
    # The CRT headers contain __declspec(restrict) in a few places, but if redefining
    # restrict, this might break. MSVC 2010 and 2012 fail with __declspec(__restrict)
    # (as it ends up if the restrict redefine is done before including stdlib.h), while
    # MSVC 2013 and newer can handle it fine.
    # If this declspec fails, force including stdlib.h before the restrict redefinition
    # happens in config.h.
    if [ $_restrict != restrict ]; then
        check_cc <<EOF || add_cflags -FIstdlib.h
__declspec($_restrict) void* foo(int);
EOF
    fi
    # the new SSA optimzer in VS2015 U3 is mis-optimizing some parts of the code
    # Issue has been fixed in MSVC v19.00.24218.
    check_cpp_condition windows.h "_MSC_FULL_VER >= 190024218" ||
        check_cflags -d2SSAOptimizer-
    # enable utf-8 source processing on VS2015 U2 and newer
    check_cpp_condition windows.h "_MSC_FULL_VER >= 190023918" &&
        add_cflags -utf-8
fi

for pfx in "" host_; do
    varname=${pfx%_}cc_type
    eval "type=\$$varname"
    if [ "$type" = "msvc" ]; then
        check_${pfx}cc <<EOF || add_${pfx}cflags -Dinline=__inline
static inline int foo(int a) { return a; }
EOF
    fi
done

case $as_type in
    clang)
        add_asflags -Qunused-arguments
    ;;
esac

case $ld_type in
    clang)
        check_ldflags -Qunused-arguments
    ;;
esac

<<<<<<< HEAD
case $target_os in
    osf1)
        enabled ccc && add_ldflags '-Wl,-expect_unresolved,*'
    ;;
esac

enable frame_thread_encoder

=======
>>>>>>> 09c98327
enabled asm || { arch=c; disable $ARCH_LIST $ARCH_EXT_LIST; }

check_deps $CONFIG_LIST       \
           $CONFIG_EXTRA      \
           $HAVE_LIST         \
           $ALL_COMPONENTS    \

enabled threads && ! enabled pthreads && ! enabled atomics_native && die "non pthread threading without atomics not supported, try adding --enable-pthreads or --cpu=i486 or higher if you are on x86"


if test $target_os = "haiku"; then
    disable memalign
    disable posix_memalign
fi

flatten_extralibs(){
    unset nested_entries
    list_name=$1
    eval list=\$${1}
    for entry in $list; do
        entry_copy=$entry
        resolve entry_copy
        append nested_entries $(filter '*_extralibs' $entry_copy)
        flat_entries=$(filter_out '*_extralibs' $entry_copy)
        eval $entry="\$flat_entries"
    done
    append $list_name "$nested_entries"

    resolve nested_entries
    if test -n "$(filter '*_extralibs' $nested_entries)"; then
        flatten_extralibs $list_name
    fi
}

for linkunit in $LIBRARY_LIST; do
    unset current_extralibs
    eval components=\$$(toupper ${linkunit})_COMPONENTS_LIST
    for comp in ${components}; do
        enabled $comp || continue
        comp_extralibs="${comp}_extralibs"
        append current_extralibs $comp_extralibs
    done
    eval prepend ${linkunit}_extralibs $current_extralibs
done

for linkunit in $LIBRARY_LIST $PROGRAM_LIST $EXTRALIBS_LIST; do
    flatten_extralibs ${linkunit}_extralibs
    unique  ${linkunit}_extralibs
    resolve ${linkunit}_extralibs
    eval ${linkunit}_extralibs=\$\(\$ldflags_filter \$${linkunit}_extralibs\)
done

map 'enabled $v && intrinsics=${v#intrinsics_}' $INTRINSICS_LIST

for thread in $THREADS_LIST; do
    if enabled $thread; then
        test -n "$thread_type" &&
            die "ERROR: Only one thread type must be selected." ||
            thread_type="$thread"
    fi
done

if disabled stdatomic_h; then
    if enabled atomics_gcc; then
        add_cppflags '-I\$(SRC_PATH)/compat/atomics/gcc'
    elif enabled atomics_win32; then
        add_cppflags '-I\$(SRC_PATH)/compat/atomics/win32'
    elif enabled atomics_suncc; then
        add_cppflags '-I\$(SRC_PATH)/compat/atomics/suncc'
    elif enabled pthreads; then
        add_compat atomics/pthread/stdatomic.o
        add_cppflags '-I\$(SRC_PATH)/compat/atomics/pthread'
    else
        enabled threads && die "Threading is enabled, but no atomics are available"
        add_cppflags '-I\$(SRC_PATH)/compat/atomics/dummy'
    fi
fi

# Check if requested libraries were found.
for lib in $AUTODETECT_LIBS; do
    requested $lib && ! enabled $lib && die "ERROR: $lib requested but not found";
done

enabled zlib && add_cppflags -DZLIB_CONST

# conditional library dependencies, in linking order
enabled afftfilt_filter     && prepend avfilter_deps "avcodec"
enabled afir_filter         && prepend avfilter_deps "avcodec"
enabled amovie_filter       && prepend avfilter_deps "avformat avcodec"
enabled aresample_filter    && prepend avfilter_deps "swresample"
enabled atempo_filter       && prepend avfilter_deps "avcodec"
enabled cover_rect_filter   && prepend avfilter_deps "avformat avcodec"
enabled ebur128_filter && enabled swresample && prepend avfilter_deps "swresample"
enabled elbg_filter         && prepend avfilter_deps "avcodec"
enabled fftfilt_filter      && prepend avfilter_deps "avcodec"
enabled find_rect_filter    && prepend avfilter_deps "avformat avcodec"
enabled firequalizer_filter && prepend avfilter_deps "avcodec"
enabled mcdeint_filter      && prepend avfilter_deps "avcodec"
enabled movie_filter    && prepend avfilter_deps "avformat avcodec"
enabled pan_filter          && prepend avfilter_deps "swresample"
enabled pp_filter           && prepend avfilter_deps "postproc"
enabled removelogo_filter   && prepend avfilter_deps "avformat avcodec swscale"
enabled resample_filter && prepend avfilter_deps "avresample"
enabled sab_filter          && prepend avfilter_deps "swscale"
enabled scale_filter    && prepend avfilter_deps "swscale"
enabled scale2ref_filter    && prepend avfilter_deps "swscale"
enabled sofalizer_filter    && prepend avfilter_deps "avcodec"
enabled showcqt_filter      && prepend avfilter_deps "avformat avcodec swscale"
enabled showfreqs_filter    && prepend avfilter_deps "avcodec"
enabled showspectrum_filter && prepend avfilter_deps "avcodec"
enabled signature_filter    && prepend avfilter_deps "avcodec avformat"
enabled smartblur_filter    && prepend avfilter_deps "swscale"
enabled spectrumsynth_filter && prepend avfilter_deps "avcodec"
enabled spp_filter          && prepend avfilter_deps "avcodec"
enabled subtitles_filter    && prepend avfilter_deps "avformat avcodec"
enabled uspp_filter         && prepend avfilter_deps "avcodec"
enabled zoompan_filter      && prepend avfilter_deps "swscale"

enabled lavfi_indev         && prepend avdevice_deps "avfilter"

#FIXME
enabled sdl2_outdev     && add_cflags $(filter_out '-Dmain=SDL_main' $sdl2_cflags)

enabled opus_decoder    && prepend avcodec_deps "swresample"

expand_deps(){
    lib_deps=${1}_deps
    eval "deps=\$$lib_deps"
    append $lib_deps $(map 'eval echo \$${v}_deps' $deps)
    unique $lib_deps
}

#we have to remove gpl from the deps here as some code assumes all lib deps are libs
postproc_deps="$(filter_out 'gpl' $postproc_deps)"

map 'expand_deps $v' $LIBRARY_LIST

license="LGPL version 2.1 or later"
if enabled nonfree; then
    license="nonfree and unredistributable"
elif enabled gplv3; then
    license="GPL version 3 or later"
elif enabled lgplv3; then
    license="LGPL version 3 or later"
elif enabled gpl; then
    license="GPL version 2 or later"
fi

if test "$quiet" != "yes"; then

echo "install prefix            $prefix"
echo "source path               $source_path"
echo "C compiler                $cc"
echo "C library                 $libc_type"
if test "$host_cc" != "$cc"; then
    echo "host C compiler           $host_cc"
    echo "host C library            $host_libc_type"
fi
echo "ARCH                      $arch ($cpu)"
if test "$build_suffix" != ""; then
    echo "build suffix              $build_suffix"
fi
if test "$progs_suffix" != ""; then
    echo "progs suffix              $progs_suffix"
fi
if test "$extra_version" != ""; then
    echo "version string suffix     $extra_version"
fi
echo "big-endian                ${bigendian-no}"
echo "runtime cpu detection     ${runtime_cpudetect-no}"
if enabled x86; then
    echo "standalone assembly       ${x86asm-no}"
    echo "x86 assembler             ${x86asmexe}"
    echo "MMX enabled               ${mmx-no}"
    echo "MMXEXT enabled            ${mmxext-no}"
    echo "3DNow! enabled            ${amd3dnow-no}"
    echo "3DNow! extended enabled   ${amd3dnowext-no}"
    echo "SSE enabled               ${sse-no}"
    echo "SSSE3 enabled             ${ssse3-no}"
    echo "AESNI enabled             ${aesni-no}"
    echo "AVX enabled               ${avx-no}"
    echo "AVX2 enabled              ${avx2-no}"
    echo "XOP enabled               ${xop-no}"
    echo "FMA3 enabled              ${fma3-no}"
    echo "FMA4 enabled              ${fma4-no}"
    echo "i686 features enabled     ${i686-no}"
    echo "CMOV is fast              ${fast_cmov-no}"
    echo "EBX available             ${ebx_available-no}"
    echo "EBP available             ${ebp_available-no}"
fi
if enabled aarch64; then
    echo "NEON enabled              ${neon-no}"
    echo "VFP enabled               ${vfp-no}"
fi
if enabled arm; then
    echo "ARMv5TE enabled           ${armv5te-no}"
    echo "ARMv6 enabled             ${armv6-no}"
    echo "ARMv6T2 enabled           ${armv6t2-no}"
    echo "VFP enabled               ${vfp-no}"
    echo "NEON enabled              ${neon-no}"
    echo "THUMB enabled             ${thumb-no}"
fi
if enabled mips; then
    echo "MIPS FPU enabled          ${mipsfpu-no}"
    echo "MIPS DSP R1 enabled       ${mipsdsp-no}"
    echo "MIPS DSP R2 enabled       ${mipsdspr2-no}"
    echo "MIPS MSA enabled          ${msa-no}"
    echo "LOONGSON MMI enabled      ${mmi-no}"
fi
if enabled ppc; then
    echo "AltiVec enabled           ${altivec-no}"
    echo "VSX enabled               ${vsx-no}"
    echo "POWER8 enabled            ${power8-no}"
    echo "PPC 4xx optimizations     ${ppc4xx-no}"
    echo "dcbzl available           ${dcbzl-no}"
fi
echo "debug symbols             ${debug-no}"
echo "strip symbols             ${stripping-no}"
echo "optimize for size         ${small-no}"
echo "optimizations             ${optimizations-no}"
echo "static                    ${static-no}"
echo "shared                    ${shared-no}"
echo "postprocessing support    ${postproc-no}"
echo "network support           ${network-no}"
echo "threading support         ${thread_type-no}"
echo "safe bitstream reader     ${safe_bitstream_reader-no}"
echo "texi2html enabled         ${texi2html-no}"
echo "perl enabled              ${perl-no}"
echo "pod2man enabled           ${pod2man-no}"
echo "makeinfo enabled          ${makeinfo-no}"
echo "makeinfo supports HTML    ${makeinfo_html-no}"
test -n "$random_seed" &&
    echo "random seed               ${random_seed}"
echo

echo "External libraries:"
print_enabled '' $EXTERNAL_LIBRARY_LIST $EXTERNAL_AUTODETECT_LIBRARY_LIST | print_in_columns
echo

echo "External libraries providing hardware acceleration:"
print_enabled '' $HWACCEL_LIBRARY_LIST $HWACCEL_AUTODETECT_LIBRARY_LIST | print_in_columns
echo

echo "Libraries:"
print_enabled '' $LIBRARY_LIST | print_in_columns
echo

echo "Programs:"
print_enabled '' $PROGRAM_LIST | print_in_columns
echo

for type in decoder encoder hwaccel parser demuxer muxer protocol filter bsf indev outdev; do
    echo "Enabled ${type}s:"
    eval list=\$$(toupper $type)_LIST
    print_enabled '_*' $list | print_in_columns
    echo
done

if test -n "$ignore_tests"; then
    ignore_tests=$(echo $ignore_tests | tr ',' ' ')
    echo "Ignored FATE tests:"
    echo $ignore_tests | print_in_columns
    echo
fi

echo "License: $license"

echo "Creating configuration files ..."

fi # test "$quiet" != "yes"

test -e Makefile || echo "include $source_path/Makefile" > Makefile

enabled stripping || strip="echo skipping strip"
enabled stripping || striptype=""

config_files="$TMPH ffbuild/config.mak doc/config.texi"

cat > ffbuild/config.mak <<EOF
# Automatically generated by configure - do not modify!
ifndef FFMPEG_CONFIG_MAK
FFMPEG_CONFIG_MAK=1
FFMPEG_CONFIGURATION=$FFMPEG_CONFIGURATION
prefix=$prefix
LIBDIR=\$(DESTDIR)$libdir
SHLIBDIR=\$(DESTDIR)$shlibdir
INCDIR=\$(DESTDIR)$incdir
BINDIR=\$(DESTDIR)$bindir
DATADIR=\$(DESTDIR)$datadir
DOCDIR=\$(DESTDIR)$docdir
MANDIR=\$(DESTDIR)$mandir
PKGCONFIGDIR=\$(DESTDIR)$pkgconfigdir
INSTALL_NAME_DIR=$install_name_dir
SRC_PATH=$source_path
SRC_LINK=$source_link
ifndef MAIN_MAKEFILE
SRC_PATH:=\$(SRC_PATH:.%=..%)
endif
CC_IDENT=$cc_ident
ARCH=$arch
INTRINSICS=$intrinsics
CC=$cc
CXX=$cxx
AS=$as
OBJCC=$objcc
LD=$ld
DEPCC=$dep_cc
DEPCCFLAGS=$DEPCCFLAGS \$(CPPFLAGS)
DEPAS=$as
DEPASFLAGS=$DEPASFLAGS \$(CPPFLAGS)
X86ASM=$x86asmexe
DEPX86ASM=$x86asmexe
DEPX86ASMFLAGS=\$(X86ASMFLAGS)
AR=$ar
ARFLAGS=$arflags
AR_O=$ar_o
AR_CMD=$ar
NM_CMD=$nm
RANLIB=$ranlib
STRIP=$strip
STRIPTYPE=$striptype
NVCC=$nvcc
CP=cp -p
LN_S=$ln_s
CPPFLAGS=$CPPFLAGS
CFLAGS=$CFLAGS
CXXFLAGS=$CXXFLAGS
OBJCFLAGS=$OBJCFLAGS
ASFLAGS=$ASFLAGS
NVCCFLAGS=$nvccflags
AS_C=$AS_C
AS_O=$AS_O
OBJCC_C=$OBJCC_C
OBJCC_E=$OBJCC_E
OBJCC_O=$OBJCC_O
CC_C=$CC_C
CC_E=$CC_E
CC_O=$CC_O
CXX_C=$CXX_C
CXX_O=$CXX_O
NVCC_C=$NVCC_C
NVCC_O=$NVCC_O
LD_O=$LD_O
X86ASM_O=$X86ASM_O
LD_LIB=$LD_LIB
LD_PATH=$LD_PATH
DLLTOOL=$dlltool
WINDRES=$windres
DEPWINDRES=$dep_cc
DOXYGEN=$doxygen
LDFLAGS=$LDFLAGS
LDEXEFLAGS=$LDEXEFLAGS
LDSOFLAGS=$LDSOFLAGS
SHFLAGS=$(echo $($ldflags_filter $SHFLAGS))
ASMSTRIPFLAGS=$ASMSTRIPFLAGS
X86ASMFLAGS=$X86ASMFLAGS
BUILDSUF=$build_suffix
PROGSSUF=$progs_suffix
FULLNAME=$FULLNAME
LIBPREF=$LIBPREF
LIBSUF=$LIBSUF
LIBNAME=$LIBNAME
SLIBPREF=$SLIBPREF
SLIBSUF=$SLIBSUF
EXESUF=$EXESUF
EXTRA_VERSION=$extra_version
CCDEP=$CCDEP
CXXDEP=$CXXDEP
CCDEP_FLAGS=$CCDEP_FLAGS
ASDEP=$ASDEP
ASDEP_FLAGS=$ASDEP_FLAGS
X86ASMDEP=$X86ASMDEP
X86ASMDEP_FLAGS=$X86ASMDEP_FLAGS
CC_DEPFLAGS=$CC_DEPFLAGS
AS_DEPFLAGS=$AS_DEPFLAGS
X86ASM_DEPFLAGS=$X86ASM_DEPFLAGS
HOSTCC=$host_cc
HOSTLD=$host_ld
HOSTCFLAGS=$host_cflags
HOSTCPPFLAGS=$host_cppflags
HOSTEXESUF=$HOSTEXESUF
HOSTLDFLAGS=$host_ldflags
HOSTEXTRALIBS=$host_extralibs
DEPHOSTCC=$host_cc
DEPHOSTCCFLAGS=$DEPHOSTCCFLAGS \$(HOSTCCFLAGS)
HOSTCCDEP=$HOSTCCDEP
HOSTCCDEP_FLAGS=$HOSTCCDEP_FLAGS
HOSTCC_DEPFLAGS=$HOSTCC_DEPFLAGS
HOSTCC_C=$HOSTCC_C
HOSTCC_O=$HOSTCC_O
HOSTLD_O=$HOSTLD_O
TARGET_EXEC=$target_exec $target_exec_args
TARGET_PATH=$target_path
TARGET_SAMPLES=${target_samples:-\$(SAMPLES)}
CFLAGS-ffplay=${sdl2_cflags}
CFLAGS_HEADERS=$CFLAGS_HEADERS
LIB_INSTALL_EXTRA_CMD=$LIB_INSTALL_EXTRA_CMD
EXTRALIBS=$extralibs
COMPAT_OBJS=$compat_objs
INSTALL=$install
LIBTARGET=${LIBTARGET}
SLIBNAME=${SLIBNAME}
SLIBNAME_WITH_VERSION=${SLIBNAME_WITH_VERSION}
SLIBNAME_WITH_MAJOR=${SLIBNAME_WITH_MAJOR}
SLIB_CREATE_DEF_CMD=${SLIB_CREATE_DEF_CMD}
SLIB_EXTRA_CMD=${SLIB_EXTRA_CMD}
SLIB_INSTALL_NAME=${SLIB_INSTALL_NAME}
SLIB_INSTALL_LINKS=${SLIB_INSTALL_LINKS}
SLIB_INSTALL_EXTRA_LIB=${SLIB_INSTALL_EXTRA_LIB}
SLIB_INSTALL_EXTRA_SHLIB=${SLIB_INSTALL_EXTRA_SHLIB}
VERSION_SCRIPT_POSTPROCESS_CMD=${VERSION_SCRIPT_POSTPROCESS_CMD}
SAMPLES:=${samples:-\$(FATE_SAMPLES)}
NOREDZONE_FLAGS=$noredzone_flags
LIBFUZZER_PATH=$libfuzzer_path
IGNORE_TESTS=$ignore_tests
EOF

map 'eval echo "${v}_FFLIBS=\$${v}_deps" >> ffbuild/config.mak' $LIBRARY_LIST

for entry in $LIBRARY_LIST $PROGRAM_LIST $EXTRALIBS_LIST; do
    eval echo "EXTRALIBS-${entry}=\$${entry}_extralibs" >> ffbuild/config.mak
done

cat > $TMPH <<EOF
/* Automatically generated by configure - do not modify! */
#ifndef FFMPEG_CONFIG_H
#define FFMPEG_CONFIG_H
#define FFMPEG_CONFIGURATION "$(c_escape $FFMPEG_CONFIGURATION)"
#define FFMPEG_LICENSE "$(c_escape $license)"
#define CONFIG_THIS_YEAR 2017
#define FFMPEG_DATADIR "$(eval c_escape $datadir)"
#define AVCONV_DATADIR "$(eval c_escape $datadir)"
#define CC_IDENT "$(c_escape ${cc_ident:-Unknown compiler})"
#define av_restrict $_restrict
#define EXTERN_PREFIX "${extern_prefix}"
#define EXTERN_ASM ${extern_prefix}
#define BUILDSUF "$build_suffix"
#define SLIBSUF "$SLIBSUF"
#define HAVE_MMX2 HAVE_MMXEXT
#define SWS_MAX_FILTER_SIZE $sws_max_filter_size
EOF

test -n "$assert_level" &&
    echo "#define ASSERT_LEVEL $assert_level" >>$TMPH

test -n "$malloc_prefix" &&
    echo "#define MALLOC_PREFIX $malloc_prefix" >>$TMPH

if enabled x86asm; then
    append config_files $TMPASM
    printf '' >$TMPASM
fi

enabled getenv || echo "#define getenv(x) NULL" >> $TMPH


mkdir -p doc
mkdir -p tests
mkdir -p tests/api
echo "@c auto-generated by configure - do not modify! " > doc/config.texi

print_config ARCH_   "$config_files" $ARCH_LIST
print_config HAVE_   "$config_files" $HAVE_LIST
print_config CONFIG_ "$config_files" $CONFIG_LIST       \
                                     $CONFIG_EXTRA      \
                                     $ALL_COMPONENTS    \

echo "#endif /* FFMPEG_CONFIG_H */" >> $TMPH
echo "endif # FFMPEG_CONFIG_MAK" >> ffbuild/config.mak

# Do not overwrite an unchanged config.h to avoid superfluous rebuilds.
cp_if_changed $TMPH config.h
touch ffbuild/.config

enabled x86asm && cp_if_changed $TMPASM config.asm

cat > $TMPH <<EOF
/* Generated by ffconf */
#ifndef AVUTIL_AVCONFIG_H
#define AVUTIL_AVCONFIG_H
EOF

print_config AV_HAVE_ $TMPH $HAVE_LIST_PUB

echo "#endif /* AVUTIL_AVCONFIG_H */" >> $TMPH

cp_if_changed $TMPH libavutil/avconfig.h

# generate the lists of enabled components
print_enabled_components(){
    file=$1
    struct_name=$2
    name=$3
    shift 3
    echo "static const $struct_name * const $name[] = {" > $TMPH
    for c in $*; do
        enabled $c && printf "    &ff_%s,\n" $c >> $TMPH
    done
    echo "    NULL };" >> $TMPH
    cp_if_changed $TMPH $file
}

print_enabled_components libavcodec/bsf_list.c AVBitStreamFilter bitstream_filters $BSF_LIST
print_enabled_components libavformat/protocol_list.c URLProtocol url_protocols $PROTOCOL_LIST

if test -n "$WARNINGS"; then
    printf "\n%s%s$WARNINGS%s" "$warn_color" "$bold_color" "$reset_color"
    enabled fatal_warnings && exit 1
fi

# Settings for pkg-config files

cat > ffbuild/config.sh <<EOF
# Automatically generated by configure - do not modify!
shared=$shared
build_suffix=$build_suffix
prefix=$prefix
libdir=$libdir
incdir=$incdir
rpath=$(enabled rpath && echo "-Wl,-rpath,\${libdir}")
source_path=${source_path}
LIBPREF=${LIBPREF}
LIBSUF=${LIBSUF}
extralibs_avutil="$avutil_extralibs"
extralibs_avcodec="$avcodec_extralibs"
extralibs_avformat="$avformat_extralibs"
extralibs_avdevice="$avdevice_extralibs"
extralibs_avfilter="$avfilter_extralibs"
extralibs_avresample="$avresample_extralibs"
extralibs_postproc="$postproc_extralibs"
extralibs_swscale="$swscale_extralibs"
extralibs_swresample="$swresample_extralibs"
EOF

for lib in $LIBRARY_LIST; do
    lib_deps="$(eval echo \$${lib}_deps)"
    echo ${lib}_deps=\"$lib_deps\" >> ffbuild/config.sh
done<|MERGE_RESOLUTION|>--- conflicted
+++ resolved
@@ -6575,17 +6575,8 @@
     ;;
 esac
 
-<<<<<<< HEAD
-case $target_os in
-    osf1)
-        enabled ccc && add_ldflags '-Wl,-expect_unresolved,*'
-    ;;
-esac
-
 enable frame_thread_encoder
 
-=======
->>>>>>> 09c98327
 enabled asm || { arch=c; disable $ARCH_LIST $ARCH_EXT_LIST; }
 
 check_deps $CONFIG_LIST       \
