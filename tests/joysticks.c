--- conflicted
+++ resolved
@@ -186,11 +186,7 @@
         exit(EXIT_FAILURE);
     }
 
-<<<<<<< HEAD
-    window = glfwCreateWindow(0, 0, "Joystick Test", NULL, NULL);
-=======
-    window = glfwCreateWindow(640, 480, GLFW_WINDOWED, "Joystick Test", NULL);
->>>>>>> fc697218
+    window = glfwCreateWindow(640, 480, "Joystick Test", NULL, NULL);
     if (!window)
     {
         glfwTerminate();
