--- conflicted
+++ resolved
@@ -24,14 +24,8 @@
         celt_uint32_t u[MMAX+2];
         int           y[NMAX];
         celt_uint32_t v;
-<<<<<<< HEAD
-        memcpy(u,uu,n*sizeof(*u));
-        cwrsi32(n,m,i,nc,y,u);
-=======
-        int           k;
         memcpy(u,uu,(m+2)*sizeof(*u));
         cwrsi32(n,m,i,y,u);
->>>>>>> 5ee9715c
         /*printf("%6u of %u:",i,nc);
         for(k=0;k<n;k++)printf(" %+3i",y[k]);
         printf(" ->");*/
