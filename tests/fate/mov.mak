--- conflicted
+++ resolved
@@ -8,10 +8,6 @@
            fate-mov-3elist-encrypted \
            fate-mov-invalid-elst-entry-count \
            fate-mov-gpmf-remux \
-<<<<<<< HEAD
-           fate-mov-invalid-elst-entry-count \
-=======
->>>>>>> 6a50a8f3
            fate-mov-440hz-10ms \
 
 FATE_MOV_FFPROBE = fate-mov-aac-2048-priming \
@@ -49,11 +45,7 @@
 fate-mov-440hz-10ms: CMD = framemd5 -i $(TARGET_SAMPLES)/mov/440hz-10ms.m4a
 
 # Makes sure that we handle invalid edit list entry count correctly.
-<<<<<<< HEAD
-fate-mov-invalid-elst-entry-count: CMD = framemd5 -i $(TARGET_SAMPLES)/mov/invalid_elst_entry_count.mov
-=======
 fate-mov-invalid-elst-entry-count: CMD = framemd5 -flags +bitexact -i $(TARGET_SAMPLES)/mov/invalid_elst_entry_count.mov
->>>>>>> 6a50a8f3
 
 fate-mov-aac-2048-priming: CMD = run ffprobe$(PROGSSUF)$(EXESUF) -show_packets -print_format compact $(TARGET_SAMPLES)/mov/aac-2048-priming.mov
 
