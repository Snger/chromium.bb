
link_libraries(libglfwStatic ${GLFW_LIBRARIES} ${OPENGL_glu_LIBRARY})

include_directories(${GLFW_SOURCE_DIR}/include
                    ${GLFW_SOURCE_DIR}/support
                    ${OPENGL_INCLUDE_DIR})

add_executable(clipboard clipboard.c)
add_executable(defaults defaults.c)
add_executable(events events.c)
add_executable(fsaa fsaa.c getopt.c)
add_executable(fsfocus fsfocus.c)
add_executable(gamma gamma.c getopt.c)
add_executable(glfwinfo glfwinfo.c getopt.c)
add_executable(iconify iconify.c getopt.c)
add_executable(joysticks joysticks.c)
add_executable(listmodes listmodes.c)
add_executable(peter peter.c)
add_executable(reopen reopen.c)

if(APPLE)
  # Set fancy names for bundles
  add_executable(Accuracy MACOSX_BUNDLE accuracy.c)
  add_executable(Sharing MACOSX_BUNDLE sharing.c)
  add_executable(Tearing MACOSX_BUNDLE tearing.c)
  add_executable(Windows MACOSX_BUNDLE windows.c)
else()
  # Set boring names for executables
  add_executable(accuracy WIN32 accuracy.c)
  add_executable(sharing WIN32 sharing.c)
  add_executable(tearing WIN32 tearing.c)
  add_executable(windows WIN32 windows.c)
endif(APPLE)

set(WINDOWS_BINARIES accuracy sharing tearing windows)
<<<<<<< HEAD
set(CONSOLE_BINARIES clipboard defaults events fsaa fsfocus gamma iconify
                     joysticks listmodes peter reopen version)
=======
set(CONSOLE_BINARIES defaults events fsaa fsfocus gamma glfwinfo iconify
                     joysticks listmodes peter reopen)
>>>>>>> 2660b27c

if(MSVC)
  # Tell MSVC to use main instead of WinMain for Windows subsystem executables
  set_target_properties(${WINDOWS_BINARIES} ${CONSOLE_BINARIES} PROPERTIES
                        LINK_FLAGS "/ENTRY:mainCRTStartup")
endif(MSVC)

if(CYGWIN)
  # Set cross-compile and subsystem compile and link flags
  set_target_properties(${WINDOWS_BINARIES} ${CONSOLE_BINARIES} PROPERTIES
                        COMPILE_FLAGS "-mno-cygwin")
  set_target_properties(${WINDOWS_BINARIES} PROPERTIES
                        LINK_FLAGS "-mno-cygwin -mwindows")
  set_target_properties(${CONSOLE_BINARIES} PROPERTIES
                        LINK_FLAGS "-mno-cygwin -mconsole")
endif(CYGWIN)
<|MERGE_RESOLUTION|>--- conflicted
+++ resolved
@@ -33,13 +33,8 @@
 endif(APPLE)
 
 set(WINDOWS_BINARIES accuracy sharing tearing windows)
-<<<<<<< HEAD
-set(CONSOLE_BINARIES clipboard defaults events fsaa fsfocus gamma iconify
-                     joysticks listmodes peter reopen version)
-=======
-set(CONSOLE_BINARIES defaults events fsaa fsfocus gamma glfwinfo iconify
+set(CONSOLE_BINARIES clipboard defaults events fsaa fsfocus gamma glfwinfo iconify
                      joysticks listmodes peter reopen)
->>>>>>> 2660b27c
 
 if(MSVC)
   # Tell MSVC to use main instead of WinMain for Windows subsystem executables
