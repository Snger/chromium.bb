--- conflicted
+++ resolved
@@ -92,12 +92,7 @@
 int main(int argc, char** argv)
 {
     int width, height, ch;
-<<<<<<< HEAD
-    GLboolean active = -1, iconified = -1;
     GLFWmonitor monitor = NULL;
-=======
-    int mode = GLFW_WINDOWED;
->>>>>>> 550b0c17
     GLFWwindow window;
 
     while ((ch = getopt(argc, argv, "fh")) != -1)
