--- conflicted
+++ resolved
@@ -285,14 +285,7 @@
 
     glfwWindowHint(GLFW_VISIBLE, GL_FALSE);
 
-<<<<<<< HEAD
-    // We assume here that we stand a better chance of success by leaving all
-    // possible details of pixel format selection to GLFW
-
     window = glfwCreateWindow(200, 200, "Version", NULL, NULL);
-=======
-    window = glfwCreateWindow(200, 200, GLFW_WINDOWED, "Version", NULL);
->>>>>>> 1395ec22
     if (!window)
     {
         glfwTerminate();
