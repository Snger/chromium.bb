//========================================================================
// Version information dumper
// Copyright (c) Camilla Berglund <elmindreda@elmindreda.org>
//
// This software is provided 'as-is', without any express or implied
// warranty. In no event will the authors be held liable for any damages
// arising from the use of this software.
//
// Permission is granted to anyone to use this software for any purpose,
// including commercial applications, and to alter it and redistribute it
// freely, subject to the following restrictions:
//
// 1. The origin of this software must not be misrepresented; you must not
//    claim that you wrote the original software. If you use this software
//    in a product, an acknowledgment in the product documentation would
//    be appreciated but is not required.
//
// 2. Altered source versions must be plainly marked as such, and must not
//    be misrepresented as being the original software.
//
// 3. This notice may not be removed or altered from any source
//    distribution.
//
//========================================================================
//
// This test is a pale imitation of glxinfo(1), except not really
//
// It dumps GLFW and OpenGL version information
//
//========================================================================

#include <GL/glfw3.h>
#include <GL/glext.h>

#include <stdio.h>
#include <stdlib.h>
#include <string.h>

#include "getopt.h"

#ifdef _MSC_VER
#define strcasecmp(x, y) _stricmp(x, y)
#endif

#define API_OPENGL          "gl"
#define API_OPENGL_ES       "es"

#define PROFILE_NAME_CORE   "core"
#define PROFILE_NAME_COMPAT "compat"

#define STRATEGY_NAME_NONE "none"
#define STRATEGY_NAME_LOSE "lose"

static void usage(void)
{
    printf("Usage: glfwinfo [-h] [-a API] [-m MAJOR] [-n MINOR] [-d] [-l] [-f] [-p PROFILE] [-r STRATEGY]\n");
    printf("available APIs: " API_OPENGL " " API_OPENGL_ES "\n");
    printf("available profiles: " PROFILE_NAME_CORE " " PROFILE_NAME_COMPAT "\n");
    printf("available strategies: " STRATEGY_NAME_NONE " " STRATEGY_NAME_LOSE "\n");
}

static void error_callback(int error, const char* description)
{
    fprintf(stderr, "Error: %s\n", description);
}

static const char* get_client_api_name(int api)
{
    if (api == GLFW_OPENGL_API)
        return "OpenGL";
    else if (api == GLFW_OPENGL_ES_API)
        return "OpenGL ES";

    return "Unknown API";
}

static const char* get_profile_name_gl(GLint mask)
{
    if (mask & GL_CONTEXT_COMPATIBILITY_PROFILE_BIT)
        return "compatibility";
    if (mask & GL_CONTEXT_CORE_PROFILE_BIT)
        return "core";

    return "unknown";
}

static const char* get_profile_name_glfw(int profile)
{
    if (profile == GLFW_OPENGL_COMPAT_PROFILE)
        return "compatibility";
    if (profile == GLFW_OPENGL_CORE_PROFILE)
        return "core";

    return "unknown";
}

static void list_extensions(int api, int major, int minor)
{
    int i;
    GLint count;
    const GLubyte* extensions;

    printf("%s context supported extensions:\n", get_client_api_name(api));

    if (api == GLFW_OPENGL_API && major > 2)
    {
        PFNGLGETSTRINGIPROC glGetStringi = (PFNGLGETSTRINGIPROC) glfwGetProcAddress("glGetStringi");
        if (!glGetStringi)
        {
            glfwTerminate();
            exit(EXIT_FAILURE);
        }

        glGetIntegerv(GL_NUM_EXTENSIONS, &count);

        for (i = 0;  i < count;  i++)
            puts((const char*) glGetStringi(GL_EXTENSIONS, i));
    }
    else
    {
        extensions = glGetString(GL_EXTENSIONS);
        while (*extensions != '\0')
        {
            if (*extensions == ' ')
                putchar('\n');
            else
                putchar(*extensions);

            extensions++;
        }
    }

    putchar('\n');
}

static GLboolean valid_version(void)
{
    int major, minor, revision;

    glfwGetVersion(&major, &minor, &revision);

    printf("GLFW header version: %u.%u.%u\n",
           GLFW_VERSION_MAJOR,
           GLFW_VERSION_MINOR,
           GLFW_VERSION_REVISION);

    printf("GLFW library version: %u.%u.%u\n", major, minor, revision);

    if (major != GLFW_VERSION_MAJOR)
    {
        printf("*** ERROR: GLFW major version mismatch! ***\n");
        return GL_FALSE;
    }

    if (minor != GLFW_VERSION_MINOR || revision != GLFW_VERSION_REVISION)
        printf("*** WARNING: GLFW version mismatch! ***\n");

    printf("GLFW library version string: \"%s\"\n", glfwGetVersionString());
    return GL_TRUE;
}

int main(int argc, char** argv)
{
    int ch, api = 0, profile = 0, strategy = 0, major = 1, minor = 0, revision;
    GLboolean debug = GL_FALSE, forward = GL_FALSE, list = GL_FALSE;
    GLint flags, mask;
    GLFWwindow window;

    if (!valid_version())
        exit(EXIT_FAILURE);

    while ((ch = getopt(argc, argv, "a:dfhlm:n:p:r:")) != -1)
    {
        switch (ch)
        {
            case 'a':
                if (strcasecmp(optarg, API_OPENGL) == 0)
                    api = GLFW_OPENGL_API;
                else if (strcasecmp(optarg, API_OPENGL_ES) == 0)
                    api = GLFW_OPENGL_ES_API;
                else
                {
                    usage();
                    exit(EXIT_FAILURE);
                }
            case 'd':
                debug = GL_TRUE;
                break;
            case 'f':
                forward = GL_TRUE;
                break;
            case 'h':
                usage();
                exit(EXIT_SUCCESS);
            case 'l':
                list = GL_TRUE;
                break;
            case 'm':
                major = atoi(optarg);
                break;
            case 'n':
                minor = atoi(optarg);
                break;
            case 'p':
                if (strcasecmp(optarg, PROFILE_NAME_CORE) == 0)
                    profile = GLFW_OPENGL_CORE_PROFILE;
                else if (strcasecmp(optarg, PROFILE_NAME_COMPAT) == 0)
                    profile = GLFW_OPENGL_COMPAT_PROFILE;
                else
                {
                    usage();
                    exit(EXIT_FAILURE);
                }
                break;
            case 'r':
                if (strcasecmp(optarg, STRATEGY_NAME_NONE) == 0)
                    strategy = GLFW_OPENGL_NO_RESET_NOTIFICATION;
                else if (strcasecmp(optarg, STRATEGY_NAME_LOSE) == 0)
                    strategy = GLFW_OPENGL_LOSE_CONTEXT_ON_RESET;
                else
                {
                    usage();
                    exit(EXIT_FAILURE);
                }
                break;
            default:
                usage();
                exit(EXIT_FAILURE);
        }
    }

    argc -= optind;
    argv += optind;

    // Initialize GLFW and create window

    glfwSetErrorCallback(error_callback);

    if (!glfwInit())
    {
        fprintf(stderr, "Failed to initialize GLFW: %s\n", glfwErrorString(glfwGetError()));
        exit(EXIT_FAILURE);
    }

    if (major != 1 || minor != 0)
    {
        glfwWindowHint(GLFW_OPENGL_VERSION_MAJOR, major);
        glfwWindowHint(GLFW_OPENGL_VERSION_MINOR, minor);
    }

    if (api != 0)
        glfwWindowHint(GLFW_CLIENT_API, api);

    if (debug)
        glfwWindowHint(GLFW_OPENGL_DEBUG_CONTEXT, GL_TRUE);

    if (forward)
        glfwWindowHint(GLFW_OPENGL_FORWARD_COMPAT, GL_TRUE);

    if (profile != 0)
        glfwWindowHint(GLFW_OPENGL_PROFILE, profile);

    if (strategy)
        glfwWindowHint(GLFW_OPENGL_ROBUSTNESS, strategy);

    glfwWindowHint(GLFW_VISIBLE, GL_FALSE);

    // We assume here that we stand a better chance of success by leaving all
    // possible details of pixel format selection to GLFW

<<<<<<< HEAD
    window = glfwCreateWindow(0, 0, "Version", NULL, NULL);
=======
    window = glfwCreateWindow(200, 200, GLFW_WINDOWED, "Version", NULL);
>>>>>>> fc697218
    if (!window)
    {
        glfwTerminate();
        exit(EXIT_FAILURE);
    }

    glfwMakeContextCurrent(window);

    // Report client API version

    api = glfwGetWindowParam(window, GLFW_CLIENT_API);
    major = glfwGetWindowParam(window, GLFW_OPENGL_VERSION_MAJOR);
    minor = glfwGetWindowParam(window, GLFW_OPENGL_VERSION_MINOR);
    revision = glfwGetWindowParam(window, GLFW_OPENGL_REVISION);

    printf("%s context version string: \"%s\"\n",
           get_client_api_name(api),
           glGetString(GL_VERSION));

    printf("%s context version parsed by GLFW: %u.%u.%u\n",
           get_client_api_name(api),
           major, minor, revision);

    // Report client API context properties

    if (api == GLFW_OPENGL_API)
    {
        if (major >= 3)
        {
            glGetIntegerv(GL_CONTEXT_FLAGS, &flags);
            printf("%s context flags (0x%08x):", get_client_api_name(api), flags);

            if (flags & GL_CONTEXT_FLAG_FORWARD_COMPATIBLE_BIT)
                printf(" forward-compatible");
            if (flags & 0)
                printf(" debug");
            putchar('\n');

            printf("%s context flags parsed by GLFW:", get_client_api_name(api));

            if (glfwGetWindowParam(window, GLFW_OPENGL_FORWARD_COMPAT))
                printf(" forward-compatible");
            if (glfwGetWindowParam(window, GLFW_OPENGL_DEBUG_CONTEXT))
                printf(" debug");
            putchar('\n');
        }

        if (major > 3 || (major == 3 && minor >= 2))
        {
            int profile = glfwGetWindowParam(window, GLFW_OPENGL_PROFILE);

            glGetIntegerv(GL_CONTEXT_PROFILE_MASK, &mask);
            printf("%s profile mask (0x%08x): %s\n",
                   get_client_api_name(api),
                   mask,
                   get_profile_name_gl(mask));

            printf("%s profile mask parsed by GLFW: %s\n",
                   get_client_api_name(api),
                   get_profile_name_glfw(profile));
        }
    }

    printf("%s context renderer string: \"%s\"\n",
           get_client_api_name(api),
           glGetString(GL_RENDERER));
    printf("%s context vendor string: \"%s\"\n",
           get_client_api_name(api),
           glGetString(GL_VENDOR));

    printf("OpenGL context debug flag saved by GLFW: %s\n",
           glfwGetWindowParam(window, GLFW_OPENGL_DEBUG_CONTEXT) ? "true" : "false");

    if (major > 1)
    {
        printf("%s context shading language version: \"%s\"\n",
               get_client_api_name(api),
               glGetString(GL_SHADING_LANGUAGE_VERSION));
    }

    // Report client API extensions
    if (list)
        list_extensions(api, major, minor);

    glfwTerminate();
    exit(EXIT_SUCCESS);
}
<|MERGE_RESOLUTION|>--- conflicted
+++ resolved
@@ -268,11 +268,7 @@
     // We assume here that we stand a better chance of success by leaving all
     // possible details of pixel format selection to GLFW
 
-<<<<<<< HEAD
-    window = glfwCreateWindow(0, 0, "Version", NULL, NULL);
-=======
-    window = glfwCreateWindow(200, 200, GLFW_WINDOWED, "Version", NULL);
->>>>>>> fc697218
+    window = glfwCreateWindow(200, 200, "Version", NULL, NULL);
     if (!window)
     {
         glfwTerminate();
