--- conflicted
+++ resolved
@@ -348,11 +348,7 @@
         uint8_t *q = p;
         
         if (asize > 8) {
-<<<<<<< HEAD
-            nasm_error(ERR_PANIC, "OUT_ADDRESS with size > 8");
-=======
             nasm_panic(0, "OUT_ADDRESS with size > 8");
->>>>>>> 172b840a
             return;
         }
 
@@ -595,11 +591,7 @@
         int64_t insn_size = calcsize(segment, offset, bits, instruction, temp);
         itimes = instruction->times;
         if (insn_size < 0)  /* shouldn't be, on pass two */
-<<<<<<< HEAD
-            nasm_error(ERR_PANIC, "errors made it through from pass one");
-=======
             nasm_panic(0, "errors made it through from pass one");
->>>>>>> 172b840a
         else
             while (itimes--) {
                 for (j = 0; j < MAXPREFIX; j++) {
@@ -705,11 +697,7 @@
                     case P_none:
                         break;
                     default:
-<<<<<<< HEAD
-                        nasm_error(ERR_PANIC, "invalid instruction prefix");
-=======
                         nasm_panic(0, "invalid instruction prefix");
->>>>>>> 172b840a
                     }
                     if (c != 0) {
                         out(offset, segment, &c, OUT_RAWDATA, 1,
@@ -1313,11 +1301,7 @@
             break;
 
         default:
-<<<<<<< HEAD
-            nasm_error(ERR_PANIC, "internal instruction table corrupt"
-=======
             nasm_panic(0, "internal instruction table corrupt"
->>>>>>> 172b840a
                     ": instruction code \\%o (0x%02X) given", c, c);
             break;
         }
@@ -1838,11 +1822,7 @@
 
         case 0340:
             if (ins->oprs[0].segment != NO_SEG)
-<<<<<<< HEAD
-                nasm_error(ERR_PANIC, "non-constant BSS size in pass two");
-=======
                 nasm_panic(0, "non-constant BSS size in pass two");
->>>>>>> 172b840a
             else {
                 int64_t size = ins->oprs[0].offset;
                 if (size > 0)
@@ -1987,11 +1967,7 @@
             break;
 
         default:
-<<<<<<< HEAD
-            nasm_error(ERR_PANIC, "internal instruction table corrupt"
-=======
             nasm_panic(0, "internal instruction table corrupt"
->>>>>>> 172b840a
                     ": instruction code \\%o (0x%02X) given", c, c);
             break;
         }
@@ -2001,22 +1977,14 @@
 static opflags_t regflag(const operand * o)
 {
     if (!is_register(o->basereg))
-<<<<<<< HEAD
-        nasm_error(ERR_PANIC, "invalid operand passed to regflag()");
-=======
         nasm_panic(0, "invalid operand passed to regflag()");
->>>>>>> 172b840a
     return nasm_reg_flags[o->basereg];
 }
 
 static int32_t regval(const operand * o)
 {
     if (!is_register(o->basereg))
-<<<<<<< HEAD
-        nasm_error(ERR_PANIC, "invalid operand passed to regval()");
-=======
         nasm_panic(0, "invalid operand passed to regval()");
->>>>>>> 172b840a
     return nasm_regvals[o->basereg];
 }
 
@@ -2026,11 +1994,7 @@
     int val;
 
     if (!is_register(o->basereg))
-<<<<<<< HEAD
-        nasm_error(ERR_PANIC, "invalid operand passed to op_rexflags()");
-=======
         nasm_panic(0, "invalid operand passed to op_rexflags()");
->>>>>>> 172b840a
 
     flags = nasm_reg_flags[o->basereg];
     val = nasm_regvals[o->basereg];
