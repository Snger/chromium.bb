--- conflicted
+++ resolved
@@ -1368,15 +1368,10 @@
 static inline unsigned int emit_rex(insn *ins, int32_t segment, int64_t offset, int bits)
 {
     if (bits == 64) {
-<<<<<<< HEAD
-        if ((ins->rex & REX_MASK) && !(ins->rex & (REX_V | REX_EV))) {
-            int rex = (ins->rex & REX_MASK) | REX_P;
-=======
-        if ((ins->rex & REX_REAL) &&
+        if ((ins->rex & REX_MASK) &&
             !(ins->rex & (REX_V | REX_EV)) &&
             !ins->rex_done) {
-            int rex = (ins->rex & REX_REAL) | REX_P;
->>>>>>> 12f7802d
+            int rex = (ins->rex & REX_MASK) | REX_P;
             out(offset, segment, &rex, OUT_RAWDATA, 1, NO_SEG, NO_SEG);
             ins->rex_done = true;
             return 1;
