--- conflicted
+++ resolved
@@ -84,31 +84,15 @@
 #if !defined(GPR_NO_AUTODETECT_PLATFORM)
 #if defined(_WIN64) || defined(WIN64) || defined(_WIN32) || defined(WIN32)
 #if defined(_WIN64) || defined(WIN64)
-<<<<<<< HEAD
+#define GPR_ARCH_64 1
+#else
+#define GPR_ARCH_32 1
+#endif
 #define GPR_PLATFORM_STRING "windows"
 #define GPR_WINDOWS 1
-=======
->>>>>>> 4c5a548e
-#define GPR_ARCH_64 1
-#else
-<<<<<<< HEAD
-#define GPR_WINDOWS_ATOMIC 1
-#define GPR_MSVC_TLS 1
-=======
-#define GPR_ARCH_32 1
->>>>>>> 4c5a548e
-#endif
-#define GPR_PLATFORM_STRING "windows"
-<<<<<<< HEAD
-#define GPR_ARCH_32 1
-#define GPR_WINDOWS 1
-#define GPR_GETPID_IN_PROCESS_H 1
-=======
-#define GPR_WIN32 1
->>>>>>> 4c5a548e
 #define GPR_WINSOCK_SOCKET 1
 #define GPR_WINDOWS_SUBPROCESS 1
-#define GPR_WIN32_ENV
+#define GPR_WINDOWS_ENV
 #ifdef __MSYS__
 #define GPR_GETPID_IN_UNISTD_H 1
 #define GPR_MSYS_TMPFILE
@@ -117,11 +101,11 @@
 #define GPR_POSIX_TIME
 #else
 #define GPR_GETPID_IN_PROCESS_H 1
-#define GPR_WIN32_TMPFILE
-#define GPR_WIN32_LOG
+#define GPR_WINDOWS_TMPFILE
+#define GPR_WINDOWS_LOG
 #define GPR_WINDOWS_CRASH_HANDLER 1
-#define GPR_WIN32_STRING
-#define GPR_WIN32_TIME
+#define GPR_WINDOWS_STRING
+#define GPR_WINDOWS_TIME
 #endif
 #ifdef __GNUC__
 #define GPR_GCC_ATOMIC 1
