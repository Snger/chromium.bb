#ifndef NASM_IFLAG_H
#define NASM_IFLAG_H

#include "compiler.h"
<<<<<<< HEAD
#include "ilog2.h"
=======

#include <string.h>

>>>>>>> ef7d18bf
#include "iflaggen.h"
#include "nasmlib.h"            /* For ilog2_32() */

#define IF_GENBIT(bit)          (UINT32_C(1) << (bit))

static inline bool iflag_test(const iflag_t *f, unsigned int bit)
{
    return !!(f->field[bit >> 5] & IF_GENBIT(bit & 31));
}

static inline void iflag_set(iflag_t *f, unsigned int bit)
{
    f->field[bit >> 5] |= IF_GENBIT(bit & 31);
}

static inline void iflag_clear(iflag_t *f, unsigned int bit)
{
    f->field[bit >> 5] &= ~IF_GENBIT(bit & 31);
}

static inline void iflag_clear_all(iflag_t *f)
{
     memset(f, 0, sizeof(*f));
}

static inline void iflag_set_all(iflag_t *f)
{
     memset(f, ~0, sizeof(*f));
}

#define iflag_for_each_field(v) for ((v) = 0; (v) < IF_FIELD_COUNT; (v)++)

static inline int iflag_cmp(const iflag_t *a, const iflag_t *b)
{
    int i;

    /* This is intentionally a reverse loop! */
    for (i = IF_FIELD_COUNT-1; i >= 0; i--) {
        if (a->field[i] == b->field[i])
            continue;

        return (int)(a->field[i] - b->field[i]);
    }

    return 0;
}

#define IF_GEN_HELPER(name, op)                                         \
    static inline iflag_t iflag_##name(const iflag_t *a, const iflag_t *b) \
    {                                                                   \
        unsigned int i;                                                 \
        iflag_t res;                                                    \
                                                                        \
        iflag_for_each_field(i)                                         \
            res.field[i] = a->field[i] op b->field[i];                  \
                                                                        \
        return res;                                                     \
    }

IF_GEN_HELPER(xor, ^)

/* Some helpers which are to work with predefined masks */
#define IF_SMASK        \
    (IF_GENBIT(IF_SB)  |\
     IF_GENBIT(IF_SW)  |\
     IF_GENBIT(IF_SD)  |\
     IF_GENBIT(IF_SQ)  |\
     IF_GENBIT(IF_SO)  |\
     IF_GENBIT(IF_SY)  |\
     IF_GENBIT(IF_SZ)  |\
     IF_GENBIT(IF_SIZE))
#define IF_ARMASK       \
    (IF_GENBIT(IF_AR0) |\
     IF_GENBIT(IF_AR1) |\
     IF_GENBIT(IF_AR2) |\
     IF_GENBIT(IF_AR3) |\
     IF_GENBIT(IF_AR4))

#define _itemp_smask(idx)      (insns_flags[(idx)].field[0] & IF_SMASK)
#define _itemp_armask(idx)     (insns_flags[(idx)].field[0] & IF_ARMASK)
#define _itemp_arg(idx)        ((_itemp_armask(idx) >> IF_AR0) - 1)

#define itemp_smask(itemp)      _itemp_smask((itemp)->iflag_idx)
#define itemp_arg(itemp)        _itemp_arg((itemp)->iflag_idx)
#define itemp_armask(itemp)     _itemp_armask((itemp)->iflag_idx)

/*
 * IF_8086 is the first CPU level flag and IF_PLEVEL the last
 */
#if IF_8086 & 31
#error "IF_8086 must be on a uint32_t boundary"
#endif
#define IF_PLEVEL               IF_IA64
#define IF_CPU_FIELD	       (IF_8086 >> 5)
#define IF_CPU_LEVEL_MASK      ((IF_GENBIT(IF_PLEVEL & 31) << 1) - 1)

/*
 * IF_PRIV is the firstr instruction filtering flag
 */
#if IF_PRIV & 31
#error "IF_PRIV must be on a uint32_t boundary"
#endif
#define IF_FEATURE_FIELD	(IF_PRIV >> 5)

static inline int iflag_cmp_cpu(const iflag_t *a, const iflag_t *b)
{
    return (int)(a->field[IF_CPU_FIELD] - b->field[IF_CPU_FIELD]);
}

static inline uint32_t _iflag_cpu_level(const iflag_t *a)
{
    return a->field[IF_CPU_FIELD] & IF_CPU_LEVEL_MASK;
}

static inline int iflag_cmp_cpu_level(const iflag_t *a, const iflag_t *b)
{
    uint32_t aa = _iflag_cpu_level(a);
    uint32_t bb = _iflag_cpu_level(b);

    return (int)(aa - bb);
}

/* Returns true if the CPU level is at least a certain value */
static inline bool iflag_cpu_level_ok(const iflag_t *a, unsigned int bit)
{
    return _iflag_cpu_level(a) >= IF_GENBIT(bit & 31);
}

static inline void iflag_set_all_features(iflag_t *a)
{
    size_t i;

    for (i = IF_FEATURE_FIELD; i < IF_CPU_FIELD; i++)
        a->field[i] = ~UINT32_C(0);
}

static inline void iflag_set_cpu(iflag_t *a, unsigned int cpu)
{
    a->field[0] = 0;     /* Not applicable to the CPU type */
    iflag_set_all_features(a);    /* All feature masking bits set for now */
    a->field[IF_CPU_FIELD] &= ~IF_CPU_LEVEL_MASK;
    iflag_set(a, cpu);
}

static inline void iflag_set_default_cpu(iflag_t *a)
{
    iflag_set_cpu(a, IF_PLEVEL);
}

static inline iflag_t _iflag_pfmask(const iflag_t *a)
{
    iflag_t r;

    iflag_clear_all(&r);

    if (iflag_test(a, IF_CYRIX))
        iflag_set(&r, IF_CYRIX);
    if (iflag_test(a, IF_AMD))
        iflag_set(&r, IF_AMD);

    return r;
}

#define iflag_pfmask(itemp)     _iflag_pfmask(&insns_flags[(itemp)->iflag_idx])

#endif /* NASM_IFLAG_H */<|MERGE_RESOLUTION|>--- conflicted
+++ resolved
@@ -2,13 +2,10 @@
 #define NASM_IFLAG_H
 
 #include "compiler.h"
-<<<<<<< HEAD
 #include "ilog2.h"
-=======
 
 #include <string.h>
 
->>>>>>> ef7d18bf
 #include "iflaggen.h"
 #include "nasmlib.h"            /* For ilog2_32() */
 
