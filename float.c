--- conflicted
+++ resolved
@@ -733,11 +733,7 @@
     const char *strend;
 
     if (!str[0]) {
-<<<<<<< HEAD
-        nasm_error(ERR_PANIC,
-=======
         nasm_panic(0,
->>>>>>> 172b840a
               "internal errror: empty string passed to float_const");
         return 0;
     }
@@ -920,11 +916,7 @@
     case 16:
         return to_float(number, sign, result, &ieee_128);
     default:
-<<<<<<< HEAD
-        nasm_error(ERR_PANIC, "strange value %d passed to float_const", bytes);
-=======
         nasm_panic(0, "strange value %d passed to float_const", bytes);
->>>>>>> 172b840a
         return 0;
     }
 }
