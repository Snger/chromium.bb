/*
 * omfdump.c
 *
 * Very simple program to dump the contents of an OMF (OBJ) file
 *
 * This assumes a littleendian, unaligned-load-capable host and a
 * C compiler which handles basic C99.
 */

#include <stdio.h>
#include <stdlib.h>
#include <inttypes.h>
#include <ctype.h>
#include <fcntl.h>
#include <unistd.h>
#include <stdbool.h>
#include <string.h>
#include <sys/mman.h>
#include <sys/stat.h>

const char *progname;

static const char *record_types[256] =
{
    [0x80] = "THEADR",
    [0x82] = "LHEADR",
    [0x88] = "COMENT",
    [0x8a] = "MODEND16",
    [0x8b] = "MODEND32",
    [0x8c] = "EXTDEF",
    [0x90] = "PUBDEF16",
    [0x91] = "PUBDEF32",
    [0x94] = "LINNUM16",
    [0x95] = "LINNUM32",
    [0x96] = "LNAMES",
    [0x98] = "SEGDEF16",
    [0x99] = "SEGDEF32",
    [0x9a] = "GRPDEF",
    [0x9c] = "FIXUPP16",
    [0x9d] = "FIXUPP32",
    [0xa0] = "LEDATA16",
    [0xa1] = "LEDATA32",
    [0xa2] = "LIDATA16",
    [0xa3] = "LIDATA32",
    [0xb0] = "COMDEF",
    [0xb2] = "BAKPAT16",
    [0xb3] = "BAKPAT32",
    [0xb4] = "LEXTDEF",
    [0xb6] = "LPUBDEF16",
    [0xb7] = "LPUBDEF32",
    [0xb8] = "LCOMDEF",
    [0xbc] = "CEXTDEF",
    [0xc2] = "COMDAT16",
    [0xc3] = "COMDAT32",
    [0xc4] = "LINSYM16",
    [0xc5] = "LINSYM32",
    [0xc6] = "ALIAS",
    [0xc8] = "NBKPAT16",
    [0xc9] = "NBKPAT32",
    [0xca] = "LLNAMES",
    [0xcc] = "VERNUM",
    [0xce] = "VENDEXT",
    [0xf0] = "LIBHDR",
    [0xf1] = "LIBEND",
};

typedef void (*dump_func)(uint8_t, const uint8_t *, size_t);

/* Ordered collection type */
struct collection {
    size_t n;			/* Elements in collection (not including 0) */
    size_t s;			/* Elements allocated (not including 0) */
    const void **p;		/* Element pointers */
};

struct collection c_names, c_lsegs, c_groups, c_extsym;

static void nomem(void)
{
    fprintf(stderr, "%s: memory allocation error\n", progname);
    exit(1);
}

#define INIT_SIZE 64
static void add_collection(struct collection *c, const void *p)
{
    if (c->n >= c->s) {
	size_t cs = c->s ? (c->s << 1) : INIT_SIZE;
	const void **cp = realloc(c->p, cs*sizeof(const void *));

	if (!cp)
	    nomem();

	c->p = cp;
	c->s = cs;

	memset(cp + c->n, 0, (cs - c->n)*sizeof(const void *));
    }

    c->p[++c->n] = p;
}

static const void *get_collection(struct collection *c, size_t index)
{
    if (index >= c->n)
	return NULL;

    return c->p[index];
}

static void hexdump_data(unsigned int offset, const uint8_t *data,
                         size_t n, size_t field)
{
    unsigned int i, j;

    for (i = 0; i < n; i += 16) {
	printf("   %04x: ", i+offset);
	for (j = 0; j < 16; j++) {
            char sep = (j == 7) ? '-' : ' ';
	    if (i+j < field)
		printf("%02x%c", data[i+j], sep);
	    else if (i+j < n)
                printf("xx%c", sep); /* Beyond end of... */
            else
		printf("   ");  /* No separator */
	}
	printf(" :  ");
	for (j = 0; j < 16; j++) {
            if (i+j < n)
                putchar((i+j >= field) ? 'x' :
                        isprint(data[i+j]) ? data[i+j] : '.');
	}
	putchar('\n');
    }
}

static void dump_unknown(uint8_t type, const uint8_t *data, size_t n)
{
    (void)type;
    hexdump_data(0, data, n, n);
<<<<<<< HEAD
=======
}

static void print_dostime(const uint8_t *p)
{
    uint16_t da = (p[3] << 8) + p[2];
    uint16_t ti = (p[1] << 8) + p[0];

    printf("%04u-%02u-%02u %02u:%02u:%02u",
           (da >> 9) + 1980, (da >> 5) & 15, da & 31,
           (ti >> 11), (ti >> 5) & 63, (ti << 1) & 63);
>>>>>>> f275ce9c
}

static void dump_coment_depfile(uint8_t type, const uint8_t *data, size_t n)
{
    if (n > 4 && data[4] == n-5) {
        printf("   # ");
        print_dostime(data);
        printf("  %.*s\n", n-5, data+5);
    }

    hexdump_data(2, data, n, n);
}

static const dump_func dump_coment_class[256] = {
    [0xe9] = dump_coment_depfile
};

static void dump_coment(uint8_t type, const uint8_t *data, size_t n)
{
    uint8_t class;
    static const char *coment_class[256] = {
	[0x00] = "Translator",
	[0x01] = "Copyright",
	[0x81] = "Library specifier",
	[0x9c] = "MS-DOS version",
	[0x9d] = "Memory model",
	[0x9e] = "DOSSEG",
	[0x9f] = "Library search",
	[0xa0] = "OMF extensions",
	[0xa1] = "New OMF extension",
	[0xa2] = "Link pass separator",
	[0xa3] = "LIBMOD",
	[0xa4] = "EXESTR",
	[0xa6] = "INCERR",
	[0xa7] = "NOPAD",
	[0xa8] = "WKEXT",
	[0xa9] = "LZEXT",
	[0xda] = "Comment",
	[0xdb] = "Compiler",
	[0xdc] = "Date",
	[0xdd] = "Timestamp",
	[0xdf] = "User",
        [0xe3] = "Type definition",
        [0xe8] = "Filename",
	[0xe9] = "Dependency file",
	[0xff] = "Command line"
    };

    if (n < 2) {
	hexdump_data(type, data, 2, n);
	return;
    }

    type  = data[0];
    class = data[1];

    printf("   [NP=%d NL=%d UD=%02X] %02X %s\n",
	   (type >> 7) & 1,
	   (type >> 6) & 1,
	   type & 0x3f,
	   class,
	   coment_class[class] ? coment_class[class] : "???");

<<<<<<< HEAD
    hexdump_data(2, data+2, n-2, n-2);
=======
    if (dump_coment_class[class])
        dump_coment_class[class](class, data+2, n-2);
    else
        hexdump_data(2, data+2, n-2, n-2);
>>>>>>> f275ce9c
}

/* Parse an index field */
static uint16_t get_index(const uint8_t **pp)
{
    uint8_t c;

    c = *(*pp)++;
    if (c & 0x80) {
        return ((c & 0x7f) << 8) + *(*pp)++;
    } else {
        return c;
    }
}

static uint16_t get_16(const uint8_t **pp)
{
    uint16_t v = *(const uint16_t *)(*pp);
    (*pp) += 2;

    return v;
}

static uint32_t get_32(const uint8_t **pp)
{
    const uint32_t v = *(const uint32_t *)(*pp);
    (*pp) += 4;

    return v;
}

/* Returns a name as a C string in a newly allocated buffer */
char *lname(int index)
{
    char *s;
    const char *p = get_collection(&c_names, index);
    size_t len;

    if (!p)
	return NULL;

    len = (uint8_t)p[0];

    s = malloc(len+1);
    if (!s)
	nomem();

    memcpy(s, p+1, len);
    s[len] = '\0';

    return s;
}

/* LNAMES or LLNAMES */
static void dump_lnames(uint8_t type, const uint8_t *data, size_t n)
{
    const uint8_t *p = data;
    const uint8_t *end = data + n;

    while (p < end) {
        size_t l = *p+1;
        if (l > n) {
	    add_collection(&c_names, NULL);
            printf("   # %4u 0x%04x: \"%.*s... <%zu missing bytes>\n",
                   c_names.n, c_names.n, n-1, p+1, l-n);
        } else {
	    add_collection(&c_names, p);
            printf("   # %4u 0x%04x: \"%.*s\"\n",
		   c_names.n, c_names.n, l-1, p+1);
        }
        hexdump_data(p-data, p, l, n);
        p += l;
        n -= l;
    }
}

/* SEGDEF16 or SEGDEF32 */
static void dump_segdef(uint8_t type, const uint8_t *data, size_t n)
{
    bool big = type & 1;
    const uint8_t *p = data;
    const uint8_t *end = data+n;
    uint8_t attr;
    static const char * const alignment[8] =
	{ "ABS", "BYTE", "WORD", "PARA", "PAGE", "DWORD", "LTL", "?ALIGN" };
    static const char * const combine[8] =
	{ "PRIVATE", "?COMMON", "PUBLIC", "?COMBINE", "?PUBLIC", "STACK", "COMMON", "?PUBLIC" };
    uint16_t idx;
    char *s;

    if (p >= end)
	return;

    attr = *p++;

    printf("   # %s (A%u) %s (C%u) %s%s",
	   alignment[(attr >> 5) & 7], (attr >> 5) & 7,
	   combine[(attr >> 2) & 7], (attr >> 2) & 7,
	   (attr & 0x02) ? "MAXSIZE " : "",
	   (attr & 0x01) ? "USE32" : "USE16");

    if (((attr >> 5) & 7) == 0) {
	/* Absolute segment */
	if (p+3 > end)
	    goto dump;
	printf(" AT %04x:", get_16(&p));
	printf("%02x", *p++);
    }

    if (big) {
	if (p+4 > end)
	    goto dump;
	printf(" size 0x%08x", get_32(&p));
    } else {
	if (p+2 > end)
	    goto dump;
	printf(" size 0x%04x", get_16(&p));
    }

    idx = get_index(&p);
    if (p > end)
	goto dump;
    s = lname(idx);
    printf(" name '%s'", s);

    idx = get_index(&p);
    if (p > end)
	goto dump;
    s = lname(idx);
    printf(" class '%s'", s);

    idx = get_index(&p);
    if (p > end)
	goto dump;
    s = lname(idx);
    printf(" ovl '%s'", s);

dump:
    putchar('\n');
    hexdump_data(0, data, n, n);
}

/* FIXUPP16 or FIXUPP32 */
static void dump_fixupp(uint8_t type, const uint8_t *data, size_t n)
{
    bool big = type & 1;
    const uint8_t *p = data;
    const uint8_t *end = data + n;
    static const char * const method_base[4] =
        { "SEGDEF", "GRPDEF", "EXTDEF", "frame#" };

    while (p < end) {
        const uint8_t *start = p;
        uint8_t op = *p++;
        uint16_t index;
        uint32_t disp;

        if (!(op & 0x80)) {
            /* THREAD record */
            bool frame = !!(op & 0x40);

            printf("   THREAD %-7s%d%s method %c%d (%s)",
                   frame ? "frame" : "target", op & 3,
                   (op & 0x20) ? " +flag5?" : "",
                   (op & 0x40) ? 'F' : 'T',
                   op & 3, method_base[op & 3]);

            if ((op & 0x50) != 0x50) {
                printf(" index 0x%04x", get_index(&p));
            }
            putchar('\n');
        } else {
            /* FIXUP subrecord */
            uint8_t fix;

            printf("   FIXUP  %s-rel location %2d offset 0x%03x",
                   (op & 0x40) ? "seg" : "self",
                   (op & 0x3c) >> 2,
                   ((op & 3) << 8) + *p++);

            fix = *p++;
            printf("\n          frame %s%d%s",
                   (fix & 0x80) ? "thread " : "F",
                   ((fix & 0x70) >> 4),
                   ((fix & 0xc0) == 0xc0) ? "?" : "");

            if ((fix & 0xc0) == 0)
                printf(" datum 0x%04x", get_index(&p));

            printf("\n          target %s%d",
                   (fix & 0x10) ? "thread " : "method T",
                   fix & 3);

            if ((fix & 0x10) == 0)
                printf(" (%s)", method_base[fix & 3]);

            printf(" datum 0x%04x", get_index(&p));

            if ((fix & 0x08) == 0) {
                if (big) {
                    printf(" disp 0x%08x", get_32(&p));
                } else {
                    printf(" disp 0x%04x", get_16(&p));
                }
            }
            putchar('\n');
        }
        hexdump_data(start-data, start, p-start, n-(start-data));
    }
}

static const dump_func dump_type[256] =
{
    [0x88] = dump_coment,
    [0x96] = dump_lnames,
    [0x98] = dump_segdef,
    [0x99] = dump_segdef,
    [0x9c] = dump_fixupp,
    [0x9d] = dump_fixupp,
    [0xca] = dump_lnames,
};

int dump_omf(int fd)
{
    struct stat st;
    size_t len, n;
    uint8_t type;
    const uint8_t *p, *data;

    if (fstat(fd, &st))
	return -1;

    len = st.st_size;

    data = mmap(NULL, len, PROT_READ, MAP_PRIVATE, fd, 0);
    if (data == MAP_FAILED)
	return -1;

    p = data;
    while (len >= 3) {
	uint8_t csum;
	int i;

	type = p[0];
	n = *(uint16_t *)(p+1);

	printf("%02x %-10s %4zd bytes",
	       type,
	       record_types[type] ? record_types[type] : "???",
	       n);

	if (len < n+3) {
	    printf("\n  (truncated, only %zd bytes left)\n", len-3);
	    break;		/* Truncated */
	}

	p += 3;	      /* Header doesn't count in the length */
	n--;	      /* Remove checksum byte */

	csum = 0;
	for (i = -3; i < (int)n; i++)
	    csum -= p[i];

	printf(", checksum %02X", p[i]);
	if (csum == p[i])
	    printf(" (valid)\n");
	else
	    printf(" (actual = %02X)\n", csum);

	if (dump_type[type])
	    dump_type[type](type, p, n);
	else
	    dump_unknown(type, p, n);

	p   += n+1;
	len -= (n+4);
    }

    munmap((void *)data, st.st_size);
    return 0;
}

int main(int argc, char *argv[])
{
    int fd;
    int i;

    progname = argv[0];

    for (i = 1; i < argc; i++) {
	fd = open(argv[i], O_RDONLY);
	if (fd < 0 || dump_omf(fd)) {
	    perror(argv[i]);
	    return 1;
	}
	close(fd);
    }

    return 0;
}<|MERGE_RESOLUTION|>--- conflicted
+++ resolved
@@ -138,8 +138,6 @@
 {
     (void)type;
     hexdump_data(0, data, n, n);
-<<<<<<< HEAD
-=======
 }
 
 static void print_dostime(const uint8_t *p)
@@ -150,7 +148,6 @@
     printf("%04u-%02u-%02u %02u:%02u:%02u",
            (da >> 9) + 1980, (da >> 5) & 15, da & 31,
            (ti >> 11), (ti >> 5) & 63, (ti << 1) & 63);
->>>>>>> f275ce9c
 }
 
 static void dump_coment_depfile(uint8_t type, const uint8_t *data, size_t n)
@@ -214,14 +211,10 @@
 	   class,
 	   coment_class[class] ? coment_class[class] : "???");
 
-<<<<<<< HEAD
-    hexdump_data(2, data+2, n-2, n-2);
-=======
     if (dump_coment_class[class])
         dump_coment_class[class](class, data+2, n-2);
     else
         hexdump_data(2, data+2, n-2, n-2);
->>>>>>> f275ce9c
 }
 
 /* Parse an index field */
