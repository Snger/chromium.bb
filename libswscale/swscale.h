/*
 * Copyright (C) 2001-2011 Michael Niedermayer <michaelni@gmx.at>
 *
 * This file is part of FFmpeg.
 *
 * FFmpeg is free software; you can redistribute it and/or
 * modify it under the terms of the GNU Lesser General Public
 * License as published by the Free Software Foundation; either
 * version 2.1 of the License, or (at your option) any later version.
 *
 * FFmpeg is distributed in the hope that it will be useful,
 * but WITHOUT ANY WARRANTY; without even the implied warranty of
 * MERCHANTABILITY or FITNESS FOR A PARTICULAR PURPOSE.  See the GNU
 * Lesser General Public License for more details.
 *
 * You should have received a copy of the GNU Lesser General Public
 * License along with FFmpeg; if not, write to the Free Software
 * Foundation, Inc., 51 Franklin Street, Fifth Floor, Boston, MA 02110-1301 USA
 */

#ifndef SWSCALE_SWSCALE_H
#define SWSCALE_SWSCALE_H

/**
 * @file
<<<<<<< HEAD
 * @ingroup lsws
 * external API header
 */

/**
 * @defgroup lsws Libswscale
 * @{
=======
 * @ingroup libsws
 * @brief
 *     external api for the swscale stuff
>>>>>>> c85aad9c
 */

#include <stdint.h>

#include "libavutil/avutil.h"
#include "libavutil/log.h"
#include "libavutil/pixfmt.h"
#include "version.h"

/**
 * @defgroup libsws Color conversion and scaling
 * @{
 *
 * Return the LIBSWSCALE_VERSION_INT constant.
 */
unsigned swscale_version(void);

/**
 * Return the libswscale build-time configuration.
 */
const char *swscale_configuration(void);

/**
 * Return the libswscale license.
 */
const char *swscale_license(void);

/* values for the flags, the stuff on the command line is different */
#define SWS_FAST_BILINEAR     1
#define SWS_BILINEAR          2
#define SWS_BICUBIC           4
#define SWS_X                 8
#define SWS_POINT          0x10
#define SWS_AREA           0x20
#define SWS_BICUBLIN       0x40
#define SWS_GAUSS          0x80
#define SWS_SINC          0x100
#define SWS_LANCZOS       0x200
#define SWS_SPLINE        0x400

#define SWS_SRC_V_CHR_DROP_MASK     0x30000
#define SWS_SRC_V_CHR_DROP_SHIFT    16

#define SWS_PARAM_DEFAULT           123456

#define SWS_PRINT_INFO              0x1000

//the following 3 flags are not completely implemented
//internal chrominace subsampling info
#define SWS_FULL_CHR_H_INT    0x2000
//input subsampling info
#define SWS_FULL_CHR_H_INP    0x4000
#define SWS_DIRECT_BGR        0x8000
#define SWS_ACCURATE_RND      0x40000
#define SWS_BITEXACT          0x80000
#define SWS_ERROR_DIFFUSION  0x800000

#if FF_API_SWS_CPU_CAPS
/**
 * CPU caps are autodetected now, those flags
 * are only provided for API compatibility.
 */
#define SWS_CPU_CAPS_MMX      0x80000000
#define SWS_CPU_CAPS_MMXEXT   0x20000000
#define SWS_CPU_CAPS_MMX2     0x20000000
#define SWS_CPU_CAPS_3DNOW    0x40000000
#define SWS_CPU_CAPS_ALTIVEC  0x10000000
#define SWS_CPU_CAPS_BFIN     0x01000000
#define SWS_CPU_CAPS_SSE2     0x02000000
#endif

#define SWS_MAX_REDUCE_CUTOFF 0.002

#define SWS_CS_ITU709         1
#define SWS_CS_FCC            4
#define SWS_CS_ITU601         5
#define SWS_CS_ITU624         5
#define SWS_CS_SMPTE170M      5
#define SWS_CS_SMPTE240M      7
#define SWS_CS_DEFAULT        5

/**
 * Return a pointer to yuv<->rgb coefficients for the given colorspace
 * suitable for sws_setColorspaceDetails().
 *
 * @param colorspace One of the SWS_CS_* macros. If invalid,
 * SWS_CS_DEFAULT is used.
 */
const int *sws_getCoefficients(int colorspace);

// when used for filters they must have an odd number of elements
// coeffs cannot be shared between vectors
typedef struct SwsVector {
    double *coeff;              ///< pointer to the list of coefficients
    int length;                 ///< number of coefficients in the vector
} SwsVector;

// vectors can be shared
typedef struct SwsFilter {
    SwsVector *lumH;
    SwsVector *lumV;
    SwsVector *chrH;
    SwsVector *chrV;
} SwsFilter;

struct SwsContext;

/**
 * Return a positive value if pix_fmt is a supported input format, 0
 * otherwise.
 */
int sws_isSupportedInput(enum AVPixelFormat pix_fmt);

/**
 * Return a positive value if pix_fmt is a supported output format, 0
 * otherwise.
 */
int sws_isSupportedOutput(enum AVPixelFormat pix_fmt);

/**
 * @param[in]  pix_fmt the pixel format
 * @return a positive value if an endianness conversion for pix_fmt is
 * supported, 0 otherwise.
 */
int sws_isSupportedEndiannessConversion(enum AVPixelFormat pix_fmt);

/**
 * Allocate an empty SwsContext. This must be filled and passed to
 * sws_init_context(). For filling see AVOptions, options.c and
 * sws_setColorspaceDetails().
 */
struct SwsContext *sws_alloc_context(void);

/**
 * Initialize the swscaler context sws_context.
 *
 * @return zero or positive value on success, a negative value on
 * error
 */
int sws_init_context(struct SwsContext *sws_context, SwsFilter *srcFilter, SwsFilter *dstFilter);

/**
 * Free the swscaler context swsContext.
 * If swsContext is NULL, then does nothing.
 */
void sws_freeContext(struct SwsContext *swsContext);

#if FF_API_SWS_GETCONTEXT
/**
 * Allocate and return an SwsContext. You need it to perform
 * scaling/conversion operations using sws_scale().
 *
 * @param srcW the width of the source image
 * @param srcH the height of the source image
 * @param srcFormat the source image format
 * @param dstW the width of the destination image
 * @param dstH the height of the destination image
 * @param dstFormat the destination image format
 * @param flags specify which algorithm and options to use for rescaling
 * @return a pointer to an allocated context, or NULL in case of error
 * @note this function is to be removed after a saner alternative is
 *       written
 * @deprecated Use sws_getCachedContext() instead.
 */
struct SwsContext *sws_getContext(int srcW, int srcH, enum AVPixelFormat srcFormat,
                                  int dstW, int dstH, enum AVPixelFormat dstFormat,
                                  int flags, SwsFilter *srcFilter,
                                  SwsFilter *dstFilter, const double *param);
#endif

/**
 * Scale the image slice in srcSlice and put the resulting scaled
 * slice in the image in dst. A slice is a sequence of consecutive
 * rows in an image.
 *
 * Slices have to be provided in sequential order, either in
 * top-bottom or bottom-top order. If slices are provided in
 * non-sequential order the behavior of the function is undefined.
 *
 * @param c         the scaling context previously created with
 *                  sws_getContext()
 * @param srcSlice  the array containing the pointers to the planes of
 *                  the source slice
 * @param srcStride the array containing the strides for each plane of
 *                  the source image
 * @param srcSliceY the position in the source image of the slice to
 *                  process, that is the number (counted starting from
 *                  zero) in the image of the first row of the slice
 * @param srcSliceH the height of the source slice, that is the number
 *                  of rows in the slice
 * @param dst       the array containing the pointers to the planes of
 *                  the destination image
 * @param dstStride the array containing the strides for each plane of
 *                  the destination image
 * @return          the height of the output slice
 */
int sws_scale(struct SwsContext *c, const uint8_t *const srcSlice[],
              const int srcStride[], int srcSliceY, int srcSliceH,
              uint8_t *const dst[], const int dstStride[]);

/**
 * @param dstRange flag indicating the while-black range of the output (1=jpeg / 0=mpeg)
 * @param srcRange flag indicating the while-black range of the input (1=jpeg / 0=mpeg)
 * @param table the yuv2rgb coefficients describing the output yuv space, normally ff_yuv2rgb_coeffs[x]
 * @param inv_table the yuv2rgb coefficients describing the input yuv space, normally ff_yuv2rgb_coeffs[x]
 * @param brightness 16.16 fixed point brightness correction
 * @param contrast 16.16 fixed point contrast correction
 * @param saturation 16.16 fixed point saturation correction
 * @return -1 if not supported
 */
int sws_setColorspaceDetails(struct SwsContext *c, const int inv_table[4],
                             int srcRange, const int table[4], int dstRange,
                             int brightness, int contrast, int saturation);

/**
 * @return -1 if not supported
 */
int sws_getColorspaceDetails(struct SwsContext *c, int **inv_table,
                             int *srcRange, int **table, int *dstRange,
                             int *brightness, int *contrast, int *saturation);

/**
 * Allocate and return an uninitialized vector with length coefficients.
 */
SwsVector *sws_allocVec(int length);

/**
 * Return a normalized Gaussian curve used to filter stuff
 * quality = 3 is high quality, lower is lower quality.
 */
SwsVector *sws_getGaussianVec(double variance, double quality);

/**
 * Allocate and return a vector with length coefficients, all
 * with the same value c.
 */
SwsVector *sws_getConstVec(double c, int length);

/**
 * Allocate and return a vector with just one coefficient, with
 * value 1.0.
 */
SwsVector *sws_getIdentityVec(void);

/**
 * Scale all the coefficients of a by the scalar value.
 */
void sws_scaleVec(SwsVector *a, double scalar);

/**
 * Scale all the coefficients of a so that their sum equals height.
 */
void sws_normalizeVec(SwsVector *a, double height);
void sws_convVec(SwsVector *a, SwsVector *b);
void sws_addVec(SwsVector *a, SwsVector *b);
void sws_subVec(SwsVector *a, SwsVector *b);
void sws_shiftVec(SwsVector *a, int shift);

/**
 * Allocate and return a clone of the vector a, that is a vector
 * with the same coefficients as a.
 */
SwsVector *sws_cloneVec(SwsVector *a);

/**
 * Print with av_log() a textual representation of the vector a
 * if log_level <= av_log_level.
 */
void sws_printVec2(SwsVector *a, AVClass *log_ctx, int log_level);

void sws_freeVec(SwsVector *a);

SwsFilter *sws_getDefaultFilter(float lumaGBlur, float chromaGBlur,
                                float lumaSharpen, float chromaSharpen,
                                float chromaHShift, float chromaVShift,
                                int verbose);
void sws_freeFilter(SwsFilter *filter);

/**
 * Check if context can be reused, otherwise reallocate a new one.
 *
 * If context is NULL, just calls sws_getContext() to get a new
 * context. Otherwise, checks if the parameters are the ones already
 * saved in context. If that is the case, returns the current
 * context. Otherwise, frees context and gets a new context with
 * the new parameters.
 *
 * Be warned that srcFilter and dstFilter are not checked, they
 * are assumed to remain the same.
 */
struct SwsContext *sws_getCachedContext(struct SwsContext *context,
                                        int srcW, int srcH, enum AVPixelFormat srcFormat,
                                        int dstW, int dstH, enum AVPixelFormat dstFormat,
                                        int flags, SwsFilter *srcFilter,
                                        SwsFilter *dstFilter, const double *param);

/**
 * Convert an 8-bit paletted frame into a frame with a color depth of 32 bits.
 *
 * The output frame will have the same packed format as the palette.
 *
 * @param src        source frame buffer
 * @param dst        destination frame buffer
 * @param num_pixels number of pixels to convert
 * @param palette    array with [256] entries, which must match color arrangement (RGB or BGR) of src
 */
void sws_convertPalette8ToPacked32(const uint8_t *src, uint8_t *dst, int num_pixels, const uint8_t *palette);

/**
 * Convert an 8-bit paletted frame into a frame with a color depth of 24 bits.
 *
 * With the palette format "ABCD", the destination frame ends up with the format "ABC".
 *
 * @param src        source frame buffer
 * @param dst        destination frame buffer
 * @param num_pixels number of pixels to convert
 * @param palette    array with [256] entries, which must match color arrangement (RGB or BGR) of src
 */
void sws_convertPalette8ToPacked24(const uint8_t *src, uint8_t *dst, int num_pixels, const uint8_t *palette);

/**
 * Get the AVClass for swsContext. It can be used in combination with
 * AV_OPT_SEARCH_FAKE_OBJ for examining options.
 *
 * @see av_opt_find().
 */
const AVClass *sws_get_class(void);

/**
 * @}
 */

#endif /* SWSCALE_SWSCALE_H */<|MERGE_RESOLUTION|>--- conflicted
+++ resolved
@@ -23,19 +23,8 @@
 
 /**
  * @file
-<<<<<<< HEAD
- * @ingroup lsws
+ * @ingroup libsws
  * external API header
- */
-
-/**
- * @defgroup lsws Libswscale
- * @{
-=======
- * @ingroup libsws
- * @brief
- *     external api for the swscale stuff
->>>>>>> c85aad9c
  */
 
 #include <stdint.h>
