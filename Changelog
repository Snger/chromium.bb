Entries are sorted chronologically from oldest to youngest within each release,
releases are sorted from youngest to oldest.

version <next>:
- curves filter
- reference-counting for AVFrame and AVPacket data
- ffmpeg now fails when input options are used for output file
  or vice versa
- support for Monkey's Audio versions from 3.93
- perms and aperms filters
- audio filtering support in ffplay
- 10% faster aac encoding on x86 and MIPS
- sine audio filter source
- WebP demuxing and decoding support
- new ffmpeg options -filter_script and -filter_complex_script, which allow a
  filtergraph description to be read from a file
- OpenCL support
- audio phaser filter
- separatefields filter
- libquvi demuxer
- uniform options syntax across all filters
- telecine filter
- new interlace filter
- smptehdbars source
- inverse telecine filters (fieldmatch and decimate)
- colorbalance filter
- colorchannelmixer filter
- The matroska demuxer can now output proper verbatim ASS packets. It will
  become the default at the next libavformat major bump.
- decent native animated GIF encoding
- asetrate filter
- interleave filter
- timeline editing with filters
- vidstabdetect and vidstabtransform filters for video stabilization using
  the vid.stab library
- astats filter
- trim and atrim filters
- ffmpeg -t and -ss (output-only) options are now sample-accurate when
  transcoding audio
- Matroska muxer can now put the index at the beginning of the file.
- extractplanes filter
- avectorscope filter
- ADPCM DTK decoder
- ADP demuxer
- RSD demuxer
- RedSpark demuxer
- ADPCM IMA Radical decoder
- zmq filters
- DCT denoiser filter (dctdnoiz)
- Wavelet denoiser filter ported from libmpcodecs as owdenoise (formerly "ow")
- Apple Intermediate Codec decoder
- Escape 130 video decoder
- FTP protocol support
- V4L2 output device
- 3D LUT filter (lut3d)
- SMPTE 302M audio encoder
- support for slice multithreading in libavfilter
- Hald CLUT support (generation and filtering)
- VC-1 interlaced B-frame support
- support for WavPack muxing (raw and in Matroska)
<<<<<<< HEAD
- XVideo output device
- vignette filter
- True Audio (TTA) encoder
=======
- Go2Webinar decoder
>>>>>>> 2d66a58c


version 1.2:

- VDPAU hardware acceleration through normal hwaccel
- SRTP support
- Error diffusion dither in Swscale
- Chained Ogg support
- Theora Midstream reconfiguration support
- EVRC decoder
- audio fade filter
- filtering audio with unknown channel layout
- allpass, bass, bandpass, bandreject, biquad, equalizer, highpass, lowpass
  and treble audio filter
- improved showspectrum filter, with multichannel support and sox-like colors
- histogram filter
- tee muxer
- il filter ported from libmpcodecs
- support ID3v2 tags in ASF files
- encrypted TTA stream decoding support
- RF64 support in WAV muxer
- noise filter ported from libmpcodecs
- Subtitles character encoding conversion
- blend filter
- stereo3d filter ported from libmpcodecs


version 1.1:

- stream disposition information printing in ffprobe
- filter for loudness analysis following EBU R128
- Opus encoder using libopus
- ffprobe -select_streams option
- Pinnacle TARGA CineWave YUV16 decoder
- TAK demuxer, decoder and parser
- DTS-HD demuxer
- remove -same_quant, it hasn't worked for years
- FFM2 support
- X-Face image encoder and decoder
- 24-bit FLAC encoding
- multi-channel ALAC encoding up to 7.1
- metadata (INFO tag) support in WAV muxer
- subtitles raw text decoder
- support for building DLLs using MSVC
- LVF demuxer
- ffescape tool
- metadata (info chunk) support in CAF muxer
- field filter ported from libmpcodecs
- AVR demuxer
- geq filter ported from libmpcodecs
- remove ffserver daemon mode
- AST muxer/demuxer
- new expansion syntax for drawtext
- BRender PIX image decoder
- ffprobe -show_entries option
- ffprobe -sections option
- ADPCM IMA Dialogic decoder
- BRSTM demuxer
- animated GIF decoder and demuxer
- PVF demuxer
- subtitles filter
- IRCAM muxer/demuxer
- Paris Audio File demuxer
- Virtual concatenation demuxer
- VobSub demuxer
- JSON captions for TED talks decoding support
- SOX Resampler support in libswresample
- aselect filter
- SGI RLE 8-bit decoder
- Silicon Graphics Motion Video Compressor 1 & 2 decoder
- Silicon Graphics Movie demuxer
- apad filter
- Resolution & pixel format change support with multithreading for H.264
- documentation split into per-component manuals
- pp (postproc) filter ported from MPlayer
- NIST Sphere demuxer
- MPL2, VPlayer, MPlayer, AQTitle, PJS and SubViewer v1 subtitles demuxers and decoders
- Sony Wave64 muxer
- adobe and limelight publisher authentication in RTMP
- data: URI scheme
- support building on the Plan 9 operating system
- kerndeint filter ported from MPlayer
- histeq filter ported from VirtualDub
- Megalux Frame demuxer
- 012v decoder
- Improved AVC Intra decoding support


version 1.0:

- INI and flat output in ffprobe
- Scene detection in libavfilter
- Indeo Audio decoder
- channelsplit audio filter
- setnsamples audio filter
- atempo filter
- ffprobe -show_data option
- RTMPT protocol support
- iLBC encoding/decoding via libilbc
- Microsoft Screen 1 decoder
- join audio filter
- audio channel mapping filter
- Microsoft ATC Screen decoder
- RTSP listen mode
- TechSmith Screen Codec 2 decoder
- AAC encoding via libfdk-aac
- Microsoft Expression Encoder Screen decoder
- RTMPS protocol support
- RTMPTS protocol support
- RTMPE protocol support
- RTMPTE protocol support
- showwaves and showspectrum filter
- LucasArts SMUSH playback support
- SAMI, RealText and SubViewer demuxers and decoders
- Heart Of Darkness PAF playback support
- iec61883 device
- asettb filter
- new option: -progress
- 3GPP Timed Text encoder/decoder
- GeoTIFF decoder support
- ffmpeg -(no)stdin option
- Opus decoder using libopus
- caca output device using libcaca
- alphaextract and alphamerge filters
- concat filter
- flite filter
- Canopus Lossless Codec decoder
- bitmap subtitles in filters (experimental and temporary)
- MP2 encoding via TwoLAME
- bmp parser
- smptebars source
- asetpts filter
- hue filter
- ICO muxer
- SubRip encoder and decoder without embedded timing
- edge detection filter
- framestep filter
- ffmpeg -shortest option is now per-output file
  -pass and -passlogfile are now per-output stream
- volume measurement filter
- Ut Video encoder
- Microsoft Screen 2 decoder
- smartblur filter ported from MPlayer
- CPiA decoder
- decimate filter ported from MPlayer
- RTP depacketization of JPEG
- Smooth Streaming live segmenter muxer
- F4V muxer
- sendcmd and asendcmd filters
- WebVTT demuxer and decoder (simple tags supported)
- RTP packetization of JPEG
- faststart option in the MOV/MP4 muxer
- support for building with MSVC


version 0.11:

- Fixes: CVE-2012-2772, CVE-2012-2774, CVE-2012-2775, CVE-2012-2776, CVE-2012-2777,
         CVE-2012-2779, CVE-2012-2782, CVE-2012-2783, CVE-2012-2784, CVE-2012-2785,
         CVE-2012-2786, CVE-2012-2787, CVE-2012-2788, CVE-2012-2789, CVE-2012-2790,
         CVE-2012-2791, CVE-2012-2792, CVE-2012-2793, CVE-2012-2794, CVE-2012-2795,
         CVE-2012-2796, CVE-2012-2797, CVE-2012-2798, CVE-2012-2799, CVE-2012-2800,
         CVE-2012-2801, CVE-2012-2802, CVE-2012-2803, CVE-2012-2804,
- v408 Quicktime and Microsoft AYUV Uncompressed 4:4:4:4 encoder and decoder
- setfield filter
- CDXL demuxer and decoder
- Apple ProRes encoder
- ffprobe -count_packets and -count_frames options
- Sun Rasterfile Encoder
- ID3v2 attached pictures reading and writing
- WMA Lossless decoder
- bluray protocol
- blackdetect filter
- libutvideo encoder wrapper (--enable-libutvideo)
- swapuv filter
- bbox filter
- XBM encoder and decoder
- RealAudio Lossless decoder
- ZeroCodec decoder
- tile video filter
- Metal Gear Solid: The Twin Snakes demuxer
- OpenEXR image decoder
- removelogo filter
- drop support for ffmpeg without libavfilter
- drawtext video filter: fontconfig support
- ffmpeg -benchmark_all option
- super2xsai filter ported from libmpcodecs
- add libavresample audio conversion library for compatibility
- MicroDVD decoder
- Avid Meridien (AVUI) encoder and decoder
- accept + prefix to -pix_fmt option to disable automatic conversions.
- complete audio filtering in libavfilter and ffmpeg
- add fps filter
- vorbis parser
- png parser
- audio mix filter
- ffv1: support (draft) version 1.3


version 0.10:

- Fixes: CVE-2011-3929, CVE-2011-3934, CVE-2011-3935, CVE-2011-3936,
         CVE-2011-3937, CVE-2011-3940, CVE-2011-3941, CVE-2011-3944,
         CVE-2011-3945, CVE-2011-3946, CVE-2011-3947, CVE-2011-3949,
         CVE-2011-3950, CVE-2011-3951, CVE-2011-3952
- v410 Quicktime Uncompressed 4:4:4 10-bit encoder and decoder
- SBaGen (SBG) binaural beats script demuxer
- OpenMG Audio muxer
- Timecode extraction in DV and MOV
- thumbnail video filter
- XML output in ffprobe
- asplit audio filter
- tinterlace video filter
- astreamsync audio filter
- amerge audio filter
- ISMV (Smooth Streaming) muxer
- GSM audio parser
- SMJPEG muxer
- XWD encoder and decoder
- Automatic thread count based on detection number of (available) CPU cores
- y41p Brooktree Uncompressed 4:1:1 12-bit encoder and decoder
- ffprobe -show_error option
- Avid 1:1 10-bit RGB Packer codec
- v308 Quicktime Uncompressed 4:4:4 encoder and decoder
- yuv4 libquicktime packed 4:2:0 encoder and decoder
- ffprobe -show_frames option
- silencedetect audio filter
- ffprobe -show_program_version, -show_library_versions, -show_versions options
- rv34: frame-level multi-threading
- optimized iMDCT transform on x86 using SSE for for mpegaudiodec
- Improved PGS subtitle decoder
- dumpgraph option to lavfi device
- r210 and r10k encoders
- ffwavesynth decoder
- aviocat tool
- ffeval tool


version 0.9:

- openal input device added
- boxblur filter added
- BWF muxer
- Flash Screen Video 2 decoder
- lavfi input device added
- added avconv, which is almost the same for now, except
for a few incompatible changes in the options, which will hopefully make them
easier to use. The changes are:
    * The options placement is now strictly enforced! While in theory the
      options for ffmpeg should be given in [input options] -i INPUT [output
      options] OUTPUT order, in practice it was possible to give output options
      before the -i and it mostly worked. Except when it didn't - the behavior was
      a bit inconsistent. In avconv, it is not possible to mix input and output
      options. All non-global options are reset after an input or output filename.
    * All per-file options are now truly per-file - they apply only to the next
      input or output file and specifying different values for different files
      will now work properly (notably -ss and -t options).
    * All per-stream options are now truly per-stream - it is possible to
      specify which stream(s) should a given option apply to. See the Stream
      specifiers section in the avconv manual for details.
    * In ffmpeg some options (like -newvideo/-newaudio/...) are irregular in the
      sense that they're specified after the output filename instead of before,
      like all other options. In avconv this irregularity is removed, all options
      apply to the next input or output file.
    * -newvideo/-newaudio/-newsubtitle options were removed. Not only were they
      irregular and highly confusing, they were also redundant. In avconv the -map
      option will create new streams in the output file and map input streams to
      them. E.g. avconv -i INPUT -map 0 OUTPUT will create an output stream for
      each stream in the first input file.
    * The -map option now has slightly different and more powerful syntax:
        + Colons (':') are used to separate file index/stream type/stream index
          instead of dots. Comma (',') is used to separate the sync stream instead
          of colon.. This is done for consistency with other options.
        + It's possible to specify stream type. E.g. -map 0:a:2 creates an
          output stream from the third input audio stream.
        + Omitting the stream index now maps all the streams of the given type,
          not just the first. E.g. -map 0:s creates output streams for all the
          subtitle streams in the first input file.
        + Since -map can now match multiple streams, negative mappings were
          introduced. Negative mappings disable some streams from an already
          defined map. E.g. '-map 0 -map -0:a:1' means 'create output streams for
          all the stream in the first input file, except for the second audio
          stream'.
    * There is a new option -c (or -codec) for choosing the decoder/encoder to
      use, which allows to precisely specify target stream(s) consistently with
      other options. E.g. -c:v lib264 sets the codec for all video streams, -c:a:0
      libvorbis sets the codec for the first audio stream and -c copy copies all
      the streams without reencoding. Old -vcodec/-acodec/-scodec options are now
      aliases to -c:v/a/s
    * It is now possible to precisely specify which stream should an AVOption
      apply to. E.g. -b:v:0 2M sets the bitrate for the first video stream, while
      -b:a 128k sets the bitrate for all audio streams. Note that the old -ab 128k
      syntax is deprecated and will stop working soon.
    * -map_chapters now takes only an input file index and applies to the next
      output file. This is consistent with how all the other options work.
    * -map_metadata now takes only an input metadata specifier and applies to
      the next output file. Output metadata specifier is now part of the option
      name, similarly to the AVOptions/map/codec feature above.
    * -metadata can now be used to set metadata on streams and chapters, e.g.
      -metadata:s:1 language=eng sets the language of the first stream to 'eng'.
      This made -vlang/-alang/-slang options redundant, so they were removed.
    * -qscale option now uses stream specifiers and applies to all streams, not
      just video. I.e. plain -qscale number would now apply to all streams. To get
      the old behavior, use -qscale:v. Also there is now a shortcut -q for -qscale
      and -aq is now an alias for -q:a.
    * -vbsf/-absf/-sbsf options were removed and replaced by a -bsf option which
      uses stream specifiers. Use -bsf:v/a/s instead of the old options.
    * -itsscale option now uses stream specifiers, so its argument is only the
      scale parameter.
    * -intra option was removed, use -g 0 for the same effect.
    * -psnr option was removed, use -flags +psnr for the same effect.
    * -vf option is now an alias to the new -filter option, which uses stream specifiers.
    * -vframes/-aframes/-dframes options are now aliases to the new -frames option.
    * -vtag/-atag/-stag options are now aliases to the new -tag option.
- XMV demuxer
- LOAS demuxer
- ashowinfo filter added
- Windows Media Image decoder
- amovie source added
- LATM muxer/demuxer
- Speex encoder via libspeex
- JSON output in ffprobe
- WTV muxer
- Optional C++ Support (needed for libstagefright)
- H.264 Decoding on Android via Stagefright
- Prores decoder
- BIN/XBIN/ADF/IDF text file decoder
- aconvert audio filter added
- audio support to lavfi input device added
- libcdio-paranoia input device for audio CD grabbing
- Apple ProRes decoder
- CELT in Ogg demuxing
- G.723.1 demuxer and decoder
- libmodplug support (--enable-libmodplug)
- VC-1 interlaced decoding
- libutvideo wrapper (--enable-libutvideo)
- aevalsrc audio source added
- Ut Video decoder
- Speex encoding via libspeex
- 4:2:2 H.264 decoding support
- 4:2:2 and 4:4:4 H.264 encoding with libx264
- Pulseaudio input device
- Prores encoder
- Video Decoder Acceleration (VDA) HWAccel module.
- replacement Indeo 3 decoder
- new ffmpeg option: -map_channel
- volume audio filter added
- earwax audio filter added
- libv4l2 support (--enable-libv4l2)
- TLS/SSL and HTTPS protocol support
- AVOptions API rewritten and documented
- most of CODEC_FLAG2_*, some CODEC_FLAG_* and many codec-specific fields in
  AVCodecContext deprecated. Codec private options should be used instead.
- Properly working defaults in libx264 wrapper, support for native presets.
- Encrypted OMA files support
- Discworld II BMV decoding support
- VBLE Decoder
- OS X Video Decoder Acceleration (VDA) support
- compact and csv output in ffprobe
- pan audio filter
- IFF Amiga Continuous Bitmap (ACBM) decoder
- ass filter
- CRI ADX audio format muxer and demuxer
- Playstation Portable PMP format demuxer
- Microsoft Windows ICO demuxer
- life source
- PCM format support in OMA demuxer
- CLJR encoder
- new option: -report
- Dxtory capture format decoder
- cellauto source
- Simple segmenting muxer
- Indeo 4 decoder
- SMJPEG demuxer


version 0.8:

- many many things we forgot because we rather write code than changelogs
- WebM support in Matroska de/muxer
- low overhead Ogg muxing
- MMS-TCP support
- VP8 de/encoding via libvpx
- Demuxer for On2's IVF format
- Pictor/PC Paint decoder
- HE-AAC v2 decoder
- HE-AAC v2 encoding with libaacplus
- libfaad2 wrapper removed
- DTS-ES extension (XCh) decoding support
- native VP8 decoder
- RTSP tunneling over HTTP
- RTP depacketization of SVQ3
- -strict inofficial replaced by -strict unofficial
- ffplay -exitonkeydown and -exitonmousedown options added
- native GSM / GSM MS decoder
- RTP depacketization of QDM2
- ANSI/ASCII art playback system
- Lego Mindstorms RSO de/muxer
- libavcore added (and subsequently removed)
- SubRip subtitle file muxer and demuxer
- Chinese AVS encoding via libxavs
- ffprobe -show_packets option added
- RTP packetization of Theora and Vorbis
- RTP depacketization of MP4A-LATM
- RTP packetization and depacketization of VP8
- hflip filter
- Apple HTTP Live Streaming demuxer
- a64 codec
- MMS-HTTP support
- G.722 ADPCM audio encoder/decoder
- R10k video decoder
- ocv_smooth filter
- frei0r wrapper filter
- change crop filter syntax to width:height:x:y
- make the crop filter accept parametric expressions
- make ffprobe accept AVFormatContext options
- yadif filter
- blackframe filter
- Demuxer for Leitch/Harris' VR native stream format (LXF)
- RTP depacketization of the X-QT QuickTime format
- SAP (Session Announcement Protocol, RFC 2974) muxer and demuxer
- cropdetect filter
- ffmpeg -crop* options removed
- transpose filter added
- ffmpeg -force_key_frames option added
- demuxer for receiving raw rtp:// URLs without an SDP description
- single stream LATM/LOAS decoder
- setpts filter added
- Win64 support for optimized x86 assembly functions
- MJPEG/AVI1 to JPEG/JFIF bitstream filter
- ASS subtitle encoder and decoder
- IEC 61937 encapsulation for E-AC-3, TrueHD, DTS-HD (for HDMI passthrough)
- overlay filter added
- rename aspect filter to setdar, and pixelaspect to setsar
- IEC 61937 demuxer
- Mobotix .mxg demuxer
- frei0r source added
- hqdn3d filter added
- RTP depacketization of QCELP
- FLAC parser added
- gradfun filter added
- AMR-WB decoder
- replace the ocv_smooth filter with a more generic ocv filter
- Windows Televison (WTV) demuxer
- FFmpeg metadata format muxer and demuxer
- SubRip (srt) subtitle encoder and decoder
- floating-point AC-3 encoder added
- Lagarith decoder
- ffmpeg -copytb option added
- IVF muxer added
- Wing Commander IV movies decoder added
- movie source added
- Bink version 'b' audio and video decoder
- Bitmap Brothers JV playback system
- Apple HTTP Live Streaming protocol handler
- sndio support for playback and record
- Linux framebuffer input device added
- Chronomaster DFA decoder
- DPX image encoder
- MicroDVD subtitle file muxer and demuxer
- Playstation Portable PMP format demuxer
- fieldorder video filter added
- AAC encoding via libvo-aacenc
- AMR-WB encoding via libvo-amrwbenc
- xWMA demuxer
- Mobotix MxPEG decoder
- VP8 frame-multithreading
- NEON optimizations for VP8
- Lots of deprecated API cruft removed
- fft and imdct optimizations for AVX (Sandy Bridge) processors
- showinfo filter added
- SMPTE 302M AES3 audio decoder
- Apple Core Audio Format muxer
- 9bit and 10bit per sample support in the H.264 decoder
- 9bit and 10bit FFV1 encoding / decoding
- split filter added
- select filter added
- sdl output device added
- libmpcodecs video filter support (3 times as many filters than before)
- mpeg2 aspect ratio dection fixed
- libxvid aspect pickiness fixed
- Frame multithreaded decoding
- E-AC-3 audio encoder
- ac3enc: add channel coupling support
- floating-point sample format support to the ac3, eac3, dca, aac, and vorbis decoders.
- H264/MPEG frame-level multi-threading
- All av_metadata_* functions renamed to av_dict_* and moved to libavutil
- 4:4:4 H.264 decoding support
- 10-bit H.264 optimizations for x86
- lut, lutrgb, and lutyuv filters added
- buffersink libavfilter sink added
- Bump libswscale for recently reported ABI break
- New J2K encoder (via OpenJPEG)


version 0.7:

- all the changes for 0.8, but keeping API/ABI compatibility with the 0.6 release


version 0.6:

- PB-frame decoding for H.263
- deprecated vhook subsystem removed
- deprecated old scaler removed
- VQF demuxer
- Alpha channel scaler
- PCX encoder
- RTP packetization of H.263
- RTP packetization of AMR
- RTP depacketization of Vorbis
- CorePNG decoding support
- Cook multichannel decoding support
- introduced avlanguage helpers in libavformat
- 8088flex TMV demuxer and decoder
- per-stream language-tags extraction in asfdec
- V210 decoder and encoder
- remaining GPL parts in AC-3 decoder converted to LGPL
- QCP demuxer
- SoX native format muxer and demuxer
- AMR-NB decoding/encoding, AMR-WB decoding via OpenCORE libraries
- DPX image decoder
- Electronic Arts Madcow decoder
- DivX (XSUB) subtitle encoder
- nonfree libamr support for AMR-NB/WB decoding/encoding removed
- experimental AAC encoder
- RTP depacketization of ASF and RTSP from WMS servers
- RTMP support in libavformat
- noX handling for OPT_BOOL X options
- Wave64 demuxer
- IEC-61937 compatible Muxer
- TwinVQ decoder
- Bluray (PGS) subtitle decoder
- LPCM support in MPEG-TS (HDMV RID as found on Blu-ray disks)
- WMA Pro decoder
- Core Audio Format demuxer
- Atrac1 decoder
- MD STUDIO audio demuxer
- RF64 support in WAV demuxer
- MPEG-4 Audio Lossless Coding (ALS) decoder
- -formats option split into -formats, -codecs, -bsfs, and -protocols
- IV8 demuxer
- CDG demuxer and decoder
- R210 decoder
- Auravision Aura 1 and 2 decoders
- Deluxe Paint Animation playback system
- SIPR decoder
- Adobe Filmstrip muxer and demuxer
- RTP depacketization of H.263
- Bink demuxer and audio/video decoders
- enable symbol versioning by default for linkers that support it
- IFF PBM/ILBM bitmap decoder
- concat protocol
- Indeo 5 decoder
- RTP depacketization of AMR
- WMA Voice decoder
- ffprobe tool
- AMR-NB decoder
- RTSP muxer
- HE-AAC v1 decoder
- Kega Game Video (KGV1) decoder
- VorbisComment writing for FLAC, Ogg FLAC and Ogg Speex files
- RTP depacketization of Theora
- HTTP Digest authentication
- RTMP/RTMPT/RTMPS/RTMPE/RTMPTE protocol support via librtmp
- Psygnosis YOP demuxer and video decoder
- spectral extension support in the E-AC-3 decoder
- unsharp video filter
- RTP hinting in the mov/3gp/mp4 muxer
- Dirac in Ogg demuxing
- seek to keyframes in Ogg
- 4:2:2 and 4:4:4 Theora decoding
- 35% faster VP3/Theora decoding
- faster AAC decoding
- faster H.264 decoding
- RealAudio 1.0 (14.4K) encoder


version 0.5:

- DV50 AKA DVCPRO50 encoder, decoder, muxer and demuxer
- TechSmith Camtasia (TSCC) video decoder
- IBM Ultimotion (ULTI) video decoder
- Sierra Online audio file demuxer and decoder
- Apple QuickDraw (qdrw) video decoder
- Creative ADPCM audio decoder (16 bits as well as 8 bits schemes)
- Electronic Arts Multimedia (WVE/UV2/etc.) file demuxer
- Miro VideoXL (VIXL) video decoder
- H.261 video encoder
- QPEG video decoder
- Nullsoft Video (NSV) file demuxer
- Shorten audio decoder
- LOCO video decoder
- Apple Lossless Audio Codec (ALAC) decoder
- Winnov WNV1 video decoder
- Autodesk Animator Studio Codec (AASC) decoder
- Indeo 2 video decoder
- Fraps FPS1 video decoder
- Snow video encoder/decoder
- Sonic audio encoder/decoder
- Vorbis audio decoder
- Macromedia ADPCM decoder
- Duck TrueMotion 2 video decoder
- support for decoding FLX and DTA extensions in FLIC files
- H.264 custom quantization matrices support
- ffserver fixed, it should now be usable again
- QDM2 audio decoder
- Real Cooker audio decoder
- TrueSpeech audio decoder
- WMA2 audio decoder fixed, now all files should play correctly
- RealAudio 14.4 and 28.8 decoders fixed
- JPEG-LS decoder
- build system improvements
- tabs and trailing whitespace removed from the codebase
- CamStudio video decoder
- AIFF/AIFF-C audio format, encoding and decoding
- ADTS AAC file reading and writing
- Creative VOC file reading and writing
- American Laser Games multimedia (*.mm) playback system
- Zip Motion Blocks Video decoder
- improved Theora/VP3 decoder
- True Audio (TTA) decoder
- AVS demuxer and video decoder
- JPEG-LS encoder
- Smacker demuxer and decoder
- NuppelVideo/MythTV demuxer and RTjpeg decoder
- KMVC decoder
- MPEG-2 intra VLC support
- MPEG-2 4:2:2 encoder
- Flash Screen Video decoder
- GXF demuxer
- Chinese AVS decoder
- GXF muxer
- MXF demuxer
- VC-1/WMV3/WMV9 video decoder
- MacIntel support
- AVISynth support
- VMware video decoder
- VP5 video decoder
- VP6 video decoder
- WavPack lossless audio decoder
- Targa (.TGA) picture decoder
- Vorbis audio encoder
- Delphine Software .cin demuxer/audio and video decoder
- Tiertex .seq demuxer/video decoder
- MTV demuxer
- TIFF picture encoder and decoder
- GIF picture decoder
- Intel Music Coder decoder
- Zip Motion Blocks Video encoder
- Musepack decoder
- Flash Screen Video encoder
- Theora encoding via libtheora
- BMP encoder
- WMA encoder
- GSM-MS encoder and decoder
- DCA decoder
- DXA demuxer and decoder
- DNxHD decoder
- Gamecube movie (.THP) playback system
- Blackfin optimizations
- Interplay C93 demuxer and video decoder
- Bethsoft VID demuxer and video decoder
- CRYO APC demuxer
- Atrac3 decoder
- V.Flash PTX decoder
- RoQ muxer, RoQ audio encoder
- Renderware TXD demuxer and decoder
- extern C declarations for C++ removed from headers
- sws_flags command line option
- codebook generator
- RoQ video encoder
- QTRLE encoder
- OS/2 support removed and restored again
- AC-3 decoder
- NUT muxer
- additional SPARC (VIS) optimizations
- Matroska muxer
- slice-based parallel H.264 decoding
- Monkey's Audio demuxer and decoder
- AMV audio and video decoder
- DNxHD encoder
- H.264 PAFF decoding
- Nellymoser ASAO decoder
- Beam Software SIFF demuxer and decoder
- libvorbis Vorbis decoding removed in favor of native decoder
- IntraX8 (J-Frame) subdecoder for WMV2 and VC-1
- Ogg (Theora, Vorbis and FLAC) muxer
- The "device" muxers and demuxers are now in a new libavdevice library
- PC Paintbrush PCX decoder
- Sun Rasterfile decoder
- TechnoTrend PVA demuxer
- Linux Media Labs MPEG-4 (LMLM4) demuxer
- AVM2 (Flash 9) SWF muxer
- QT variant of IMA ADPCM encoder
- VFW grabber
- iPod/iPhone compatible mp4 muxer
- Mimic decoder
- MSN TCP Webcam stream demuxer
- RL2 demuxer / decoder
- IFF demuxer
- 8SVX audio decoder
- non-recursive Makefiles
- BFI demuxer
- MAXIS EA XA (.xa) demuxer / decoder
- BFI video decoder
- OMA demuxer
- MLP/TrueHD decoder
- Electronic Arts CMV decoder
- Motion Pixels Video decoder
- Motion Pixels MVI demuxer
- removed animated GIF decoder/demuxer
- D-Cinema audio muxer
- Electronic Arts TGV decoder
- Apple Lossless Audio Codec (ALAC) encoder
- AAC decoder
- floating point PCM encoder/decoder
- MXF muxer
- DV100 AKA DVCPRO HD decoder and demuxer
- E-AC-3 support added to AC-3 decoder
- Nellymoser ASAO encoder
- ASS and SSA demuxer and muxer
- liba52 wrapper removed
- SVQ3 watermark decoding support
- Speex decoding via libspeex
- Electronic Arts TGQ decoder
- RV40 decoder
- QCELP / PureVoice decoder
- RV30 decoder
- hybrid WavPack support
- R3D REDCODE demuxer
- ALSA support for playback and record
- Electronic Arts TQI decoder
- OpenJPEG based JPEG 2000 decoder
- NC (NC4600) camera file demuxer
- Gopher client support
- MXF D-10 muxer
- generic metadata API
- flash ScreenVideo2 encoder


version 0.4.9-pre1:

- DV encoder, DV muxer
- Microsoft RLE video decoder
- Microsoft Video-1 decoder
- Apple Animation (RLE) decoder
- Apple Graphics (SMC) decoder
- Apple Video (RPZA) decoder
- Cinepak decoder
- Sega FILM (CPK) file demuxer
- Westwood multimedia support (VQA & AUD files)
- Id Quake II CIN playback support
- 8BPS video decoder
- FLIC playback support
- RealVideo 2.0 (RV20) decoder
- Duck TrueMotion v1 (DUCK) video decoder
- Sierra VMD demuxer and video decoder
- MSZH and ZLIB decoder support
- SVQ1 video encoder
- AMR-WB support
- PPC optimizations
- rate distortion optimal cbp support
- rate distorted optimal ac prediction for MPEG-4
- rate distorted optimal lambda->qp support
- AAC encoding with libfaac
- Sunplus JPEG codec (SP5X) support
- use Lagrange multipler instead of QP for ratecontrol
- Theora/VP3 decoding support
- XA and ADX ADPCM codecs
- export MPEG-2 active display area / pan scan
- Add support for configuring with IBM XLC
- floating point AAN DCT
- initial support for zygo video (not complete)
- RGB ffv1 support
- new audio/video parser API
- av_log() system
- av_read_frame() and av_seek_frame() support
- missing last frame fixes
- seek by mouse in ffplay
- noise reduction of DCT coefficients
- H.263 OBMC & 4MV support
- H.263 alternative inter vlc support
- H.263 loop filter
- H.263 slice structured mode
- interlaced DCT support for MPEG-2 encoding
- stuffing to stay above min_bitrate
- MB type & QP visualization
- frame stepping for ffplay
- interlaced motion estimation
- alternate scantable support
- SVCD scan offset support
- closed GOP support
- SSE2 FDCT
- quantizer noise shaping
- G.726 ADPCM audio codec
- MS ADPCM encoding
- multithreaded/SMP motion estimation
- multithreaded/SMP encoding for MPEG-1/MPEG-2/MPEG-4/H.263
- multithreaded/SMP decoding for MPEG-2
- FLAC decoder
- Metrowerks CodeWarrior suppport
- H.263+ custom pcf support
- nicer output for 'ffmpeg -formats'
- Matroska demuxer
- SGI image format, encoding and decoding
- H.264 loop filter support
- H.264 CABAC support
- nicer looking arrows for the motion vector visualization
- improved VCD support
- audio timestamp drift compensation
- MPEG-2 YUV 422/444 support
- polyphase kaiser windowed sinc and blackman nuttall windowed sinc audio resample
- better image scaling
- H.261 support
- correctly interleave packets during encoding
- VIS optimized motion compensation
- intra_dc_precision>0 encoding support
- support reuse of motion vectors/MB types/field select values of the source video
- more accurate deblock filter
- padding support
- many optimizations and bugfixes
- FunCom ISS audio file demuxer and according ADPCM decoding


version 0.4.8:

- MPEG-2 video encoding (Michael)
- Id RoQ playback subsystem (Mike Melanson and Tim Ferguson)
- Wing Commander III Movie (.mve) file playback subsystem (Mike Melanson
  and Mario Brito)
- Xan DPCM audio decoder (Mario Brito)
- Interplay MVE playback subsystem (Mike Melanson)
- Duck DK3 and DK4 ADPCM audio decoders (Mike Melanson)


version 0.4.7:

- RealAudio 1.0 (14_4) and 2.0 (28_8) native decoders. Author unknown, code from mplayerhq
  (originally from public domain player for Amiga at http://www.honeypot.net/audio)
- current version now also compiles with older GCC (Fabrice)
- 4X multimedia playback system including 4xm file demuxer (Mike
  Melanson), and 4X video and audio codecs (Michael)
- Creative YUV (CYUV) decoder (Mike Melanson)
- FFV1 codec (our very simple lossless intra only codec, compresses much better
  than HuffYUV) (Michael)
- ASV1 (Asus), H.264, Intel indeo3 codecs have been added (various)
- tiny PNG encoder and decoder, tiny GIF decoder, PAM decoder (PPM with
  alpha support), JPEG YUV colorspace support. (Fabrice Bellard)
- ffplay has been replaced with a newer version which uses SDL (optionally)
  for multiplatform support (Fabrice)
- Sorenson Version 3 codec (SVQ3) support has been added (decoding only) - donated
  by anonymous
- AMR format has been added (Johannes Carlsson)
- 3GP support has been added (Johannes Carlsson)
- VP3 codec has been added (Mike Melanson)
- more MPEG-1/2 fixes
- better multiplatform support, MS Visual Studio fixes (various)
- AltiVec optimizations (Magnus Damn and others)
- SH4 processor support has been added (BERO)
- new public interfaces (avcodec_get_pix_fmt) (Roman Shaposhnick)
- VOB streaming support (Brian Foley)
- better MP3 autodetection (Andriy Rysin)
- qpel encoding (Michael)
- 4mv+b frames encoding finally fixed (Michael)
- chroma ME (Michael)
- 5 comparison functions for ME (Michael)
- B-frame encoding speedup (Michael)
- WMV2 codec (unfinished - Michael)
- user specified diamond size for EPZS (Michael)
- Playstation STR playback subsystem, still experimental (Mike and Michael)
- ASV2 codec (Michael)
- CLJR decoder (Alex)

.. And lots more new enhancements and fixes.


version 0.4.6:

- completely new integer only MPEG audio layer 1/2/3 decoder rewritten
  from scratch
- Recoded DCT and motion vector search with gcc (no longer depends on nasm)
- fix quantization bug in AC3 encoder
- added PCM codecs and format. Corrected WAV/AVI/ASF PCM issues
- added prototype ffplay program
- added GOB header parsing on H.263/H.263+ decoder (Juanjo)
- bug fix on MCBPC tables of H.263 (Juanjo)
- bug fix on DC coefficients of H.263 (Juanjo)
- added Advanced Prediction Mode on H.263/H.263+ decoder (Juanjo)
- now we can decode H.263 streams found in QuickTime files (Juanjo)
- now we can decode H.263 streams found in VIVO v1 files(Juanjo)
- preliminary RTP "friendly" mode for H.263/H.263+ coding. (Juanjo)
- added GOB header for H.263/H.263+ coding on RTP mode (Juanjo)
- now H.263 picture size is returned on the first decoded frame (Juanjo)
- added first regression tests
- added MPEG-2 TS demuxer
- new demux API for libav
- more accurate and faster IDCT (Michael)
- faster and entropy-controlled motion search (Michael)
- two pass video encoding (Michael)
- new video rate control (Michael)
- added MSMPEG4V1, MSMPEGV2 and WMV1 support (Michael)
- great performance improvement of video encoders and decoders (Michael)
- new and faster bit readers and vlc parsers (Michael)
- high quality encoding mode: tries all macroblock/VLC types (Michael)
- added DV video decoder
- preliminary RTP/RTSP support in ffserver and libavformat
- H.263+ AIC decoding/encoding support (Juanjo)
- VCD MPEG-PS mode (Juanjo)
- PSNR stuff (Juanjo)
- simple stats output (Juanjo)
- 16-bit and 15-bit RGB/BGR/GBR support (Bisqwit)


version 0.4.5:

- some header fixes (Zdenek Kabelac <kabi at informatics.muni.cz>)
- many MMX optimizations (Nick Kurshev <nickols_k at mail.ru>)
- added configure system (actually a small shell script)
- added MPEG audio layer 1/2/3 decoding using LGPL'ed mpglib by
  Michael Hipp (temporary solution - waiting for integer only
  decoder)
- fixed VIDIOCSYNC interrupt
- added Intel H.263 decoding support ('I263' AVI fourCC)
- added Real Video 1.0 decoding (needs further testing)
- simplified image formats again. Added PGM format (=grey
  pgm). Renamed old PGM to PGMYUV.
- fixed msmpeg4 slice issues (tell me if you still find problems)
- fixed OpenDivX bugs with newer versions (added VOL header decoding)
- added support for MPlayer interface
- added macroblock skip optimization
- added MJPEG decoder
- added mmx/mmxext IDCT from libmpeg2
- added pgmyuvpipe, ppm, and ppm_pipe formats (original patch by Celer
  <celer at shell.scrypt.net>)
- added pixel format conversion layer (e.g. for MJPEG or PPM)
- added deinterlacing option
- MPEG-1/2 fixes
- MPEG-4 vol header fixes (Jonathan Marsden <snmjbm at pacbell.net>)
- ARM optimizations (Lionel Ulmer <lionel.ulmer at free.fr>).
- Windows porting of file converter
- added MJPEG raw format (input/output)
- added JPEG image format support (input/output)


version 0.4.4:

- fixed some std header definitions (Bjorn Lindgren
  <bjorn.e.lindgren at telia.com>).
- added MPEG demuxer (MPEG-1 and 2 compatible).
- added ASF demuxer
- added prototype RM demuxer
- added AC3 decoding (done with libac3 by Aaron Holtzman)
- added decoding codec parameter guessing (.e.g. for MPEG, because the
  header does not include them)
- fixed header generation in MPEG-1, AVI and ASF muxer: wmplayer can now
  play them (only tested video)
- fixed H.263 white bug
- fixed phase rounding in img resample filter
- add MMX code for polyphase img resample filter
- added CPU autodetection
- added generic title/author/copyright/comment string handling (ASF and RM
  use them)
- added SWF demux to extract MP3 track (not usable yet because no MP3
  decoder)
- added fractional frame rate support
- codecs are no longer searched by read_header() (should fix ffserver
  segfault)


version 0.4.3:

- BGR24 patch (initial patch by Jeroen Vreeken <pe1rxq at amsat.org>)
- fixed raw yuv output
- added motion rounding support in MPEG-4
- fixed motion bug rounding in MSMPEG4
- added B-frame handling in video core
- added full MPEG-1 decoding support
- added partial (frame only) MPEG-2 support
- changed the FOURCC code for H.263 to "U263" to be able to see the
  +AVI/H.263 file with the UB Video H.263+ decoder. MPlayer works with
  this +codec ;) (JuanJo).
- Halfpel motion estimation after MB type selection (JuanJo)
- added pgm and .Y.U.V output format
- suppressed 'img:' protocol. Simply use: /tmp/test%d.[pgm|Y] as input or
  output.
- added pgmpipe I/O format (original patch from Martin Aumueller
  <lists at reserv.at>, but changed completely since we use a format
  instead of a protocol)


version 0.4.2:

- added H.263/MPEG-4/MSMPEG4 decoding support. MPEG-4 decoding support
  (for OpenDivX) is almost complete: 8x8 MVs and rounding are
  missing. MSMPEG4 support is complete.
- added prototype MPEG-1 decoder. Only I- and P-frames handled yet (it
  can decode ffmpeg MPEGs :-)).
- added libavcodec API documentation (see apiexample.c).
- fixed image polyphase bug (the bottom of some images could be
  greenish)
- added support for non clipped motion vectors (decoding only)
  and image sizes non-multiple of 16
- added support for AC prediction (decoding only)
- added file overwrite confirmation (can be disabled with -y)
- added custom size picture to H.263 using H.263+ (Juanjo)


version 0.4.1:

- added MSMPEG4 (aka DivX) compatible encoder. Changed default codec
  of AVI and ASF to DIV3.
- added -me option to set motion estimation method
  (default=log). suppressed redundant -hq option.
- added options -acodec and -vcodec to force a given codec (useful for
  AVI for example)
- fixed -an option
- improved dct_quantize speed
- factorized some motion estimation code


version 0.4.0:

- removing grab code from ffserver and moved it to ffmpeg. Added
  multistream support to ffmpeg.
- added timeshifting support for live feeds (option ?date=xxx in the
  URL)
- added high quality image resize code with polyphase filter (need
  mmx/see optimization). Enable multiple image size support in ffserver.
- added multi live feed support in ffserver
- suppressed master feature from ffserver (it should be done with an
  external program which opens the .ffm url and writes it to another
  ffserver)
- added preliminary support for video stream parsing (WAV and AVI half
  done). Added proper support for audio/video file conversion in
  ffmpeg.
- added preliminary support for video file sending from ffserver
- redesigning I/O subsystem: now using URL based input and output
  (see avio.h)
- added WAV format support
- added "tty user interface" to ffmpeg to stop grabbing gracefully
- added MMX/SSE optimizations to SAD (Sums of Absolutes Differences)
  (Juan J. Sierralta P. a.k.a. "Juanjo" <juanjo at atmlab.utfsm.cl>)
- added MMX DCT from mpeg2_movie 1.5 (Juanjo)
- added new motion estimation algorithms, log and phods (Juanjo)
- changed directories: libav for format handling, libavcodec for
  codecs


version 0.3.4:

- added stereo in MPEG audio encoder


version 0.3.3:

- added 'high quality' mode which use motion vectors. It can be used in
  real time at low resolution.
- fixed rounding problems which caused quality problems at high
  bitrates and large GOP size


version 0.3.2: small fixes

- ASF fixes
- put_seek bug fix


version 0.3.1: added avi/divx support

- added AVI support
- added MPEG-4 codec compatible with OpenDivX. It is based on the H.263 codec
- added sound for flash format (not tested)


version 0.3: initial public release<|MERGE_RESOLUTION|>--- conflicted
+++ resolved
@@ -58,13 +58,10 @@
 - Hald CLUT support (generation and filtering)
 - VC-1 interlaced B-frame support
 - support for WavPack muxing (raw and in Matroska)
-<<<<<<< HEAD
 - XVideo output device
 - vignette filter
 - True Audio (TTA) encoder
-=======
 - Go2Webinar decoder
->>>>>>> 2d66a58c
 
 
 version 1.2:
