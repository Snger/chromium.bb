--- conflicted
+++ resolved
@@ -24,31 +24,21 @@
   add_executable(heightmap WIN32 heightmap.c)
 endif(APPLE)
 
-set(WINDOWS_BINARIES boing gears splitview triangle wave)
+set(WINDOWS_BINARIES boing gears heightmap splitview triangle wave)
 set(CONSOLE_BINARIES listmodes)
 
 if(MSVC)
   # Tell MSVC to use main instead of WinMain for Windows subsystem executables
-<<<<<<< HEAD
   set_target_properties(${WINDOWS_BINARIES} ${CONSOLE_BINARIES}
                         PROPERTIES LINK_FLAGS "/ENTRY:mainCRTStartup")
-=======
-  set_target_properties(boing gears splitview triangle wave heightmap PROPERTIES LINK_FLAGS "/ENTRY:mainCRTStartup")
->>>>>>> 70647eaa
 endif(MSVC)
 
 if(CYGWIN)
   # Set cross-compile and subsystem compile and link flags
-<<<<<<< HEAD
   set_target_properties(${WINDOWS_BINARIES} ${CONSOLE_BINARIES}
                         PROPERTIES COMPILE_FLAGS "-mno-cygwin")
   set_target_properties(${WINDOWS_BINARIES}
                         PROPERTIES LINK_FLAGS "-mno-cygwin -mwindows")
   set_target_properties(${CONSOLE_BINARIES}
                         PROPERTIES LINK_FLAGS "-mno-cygwin -mconsole")
-=======
-  set_target_properties(boing gears listmodes splitview triangle wave heightmap PROPERTIES COMPILE_FLAGS "-mno-cygwin")
-  set_target_properties(boing gears splitview triangle wave heightmap PROPERTIES LINK_FLAGS "-mno-cygwin -mwindows")
-  set_target_properties(listmodes PROPERTIES LINK_FLAGS "-mno-cygwin -mconsole")
->>>>>>> 70647eaa
 endif(CYGWIN)
