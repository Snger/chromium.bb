dnl Process this file with autoconf 2.63 or later to produce
dnl a configure script.
AC_PREREQ(2.63)
AC_INIT(config.h.in)
AC_CONFIG_HEADERS(config.h)

dnl Check for broken VPATH handling on older NetBSD makes.
AC_DEFUN(AC_PROG_MAKE_VPATHOK,
[AC_MSG_CHECKING(whether ${MAKE-make} has sane VPATH handling)
set dummy ${MAKE-make}; ac_make=`echo "[$]2" | sed 'y%./+-%__p_%'`
AC_CACHE_VAL(ac_cv_prog_make_vpathok,
[mkdir conftestdir
cat > conftestdir/conftestmake <<\EOF
VPATH = ..
conftestfoo: conftestbar
	@echo ac_make2temp=ok
conftestbar: conftestbaz
	@echo ac_maketemp=broken
	@touch conftestbar
EOF
echo > conftestbaz # these two lines need to be...
echo > conftestbar # ... in this order not the other
changequote(, )dnl
unset ac_maketemp
unset ac_make2temp
# GNU make sometimes prints "make[1]: Entering...", which would confuse us.
eval `cd conftestdir; ${MAKE-make} -f conftestmake 2>/dev/null | grep temp=`
changequote([, ])dnl
if test -n "$ac_maketemp"; then
  ac_cv_prog_make_vpathok=no
else
  if test -n "$ac_make2temp"; then
    ac_cv_prog_make_vpathok=yes
  else
    ac_cv_prog_make_vpathok=no
  fi
fi
rm -rf conftestdir
rm -f conftestbar conftestbaz])dnl
if test $ac_cv_prog_make_vpathok = yes; then
  AC_MSG_RESULT(yes)
else
  AC_MSG_RESULT(no)
fi
])

AC_PREFIX_PROGRAM(nasm)

dnl Checks for programs.
dnl Consider AC_USE_SYSTEM_EXTENSIONS if autoconf 2.61 is OK in the future
AC_USE_SYSTEM_EXTENSIONS
AC_SYS_LARGEFILE
AC_PROG_CC
AC_PROG_CC_STDC
AC_PROG_LN_S
AC_PROG_MAKE_SET
if test -f nasm.c; then
  # we're building in the source dir, so we don't need this check at all
  ac_cv_prog_make_vpathok=yes
else
  AC_PROG_MAKE_VPATHOK
fi
AC_PROG_INSTALL

dnl Checks for typedefs, structures, and compiler characteristics.
AC_C_CONST
AC_C_INLINE
AC_C_RESTRICT
AC_TYPE_SIZE_T
AC_C_BIGENDIAN(AC_DEFINE(WORDS_BIGENDIAN),AC_DEFINE(WORDS_LITTLEENDIAN))
AH_TEMPLATE(WORDS_BIGENDIAN,
[Define to 1 if your processor stores words with the most significant
byte first (like Motorola and SPARC, unlike Intel and VAX).])
AH_TEMPLATE(WORDS_LITTLEENDIAN,
[Define to 1 if your processor stores words with the least significant
byte first (like Intel and VAX, unlike Motorola and SPARC).])

<<<<<<< HEAD
=======
dnl If we have gcc, add appropriate options
PA_ADD_CFLAGS([-W])
PA_ADD_CFLAGS([-Wall])
PA_ADD_CFLAGS([-std=c99])
PA_ADD_CFLAGS([-fwrapv])

>>>>>>> 8d9f5910
dnl Look for programs...
AC_CHECK_PROGS(NROFF,    nroff,    false)
AC_CHECK_PROGS(ASCIIDOC, asciidoc, false)
AC_CHECK_PROGS(XMLTO,    xmlto,    false)
AC_CHECK_PROGS(ACRODIST, acrodist, false)
AC_CHECK_PROGS(PS2PDF,   ps2pdf,   false)
AC_CHECK_PROGS(PSTOPDF,  pstopdf,  false)

dnl Check for progs needed for manpage generation
if test $ASCIIDOC = false; then
  AC_MSG_WARN([No acsciidoc package found])
fi
if test $XMLTO = false; then
  AC_MSG_WARN([No xmlto package found])
fi

dnl Checks for header files.
AC_HEADER_STDC
if test $ac_cv_header_stdc = no; then
  AC_MSG_ERROR([NASM requires ANSI C header files to compile])
fi

AC_CHECK_HEADERS(limits.h)
if test $ac_cv_header_limits_h = no; then
  AC_MSG_ERROR([NASM requires '<limits.h>' to compile])
fi

dnl Check for <inttypes.h> or add a substitute version
AC_CHECK_HEADERS(inttypes.h, , CFLAGS="$CFLAGS -I\$(top_srcdir)/inttypes")

dnl The standard header for str*casecmp is <strings.h>
AC_CHECK_HEADERS(strings.h)

dnl Look for <stdbool.h>
AC_HEADER_STDBOOL

dnl Look for <io.h>
AC_CHECK_HEADERS(io.h)

dnl Look for <unistd.h>
AC_CHECK_HEADERS(unistd.h)

dnl Look for <sys/param.h>
AC_CHECK_HEADERS(sys/param.h)

dnl Checks for library functions.
AC_CHECK_FUNCS(strcspn, ,
  AC_MSG_ERROR([NASM requires ANSI C (specifically, "strcspn")]))

AC_CHECK_FUNCS(strspn, ,
  AC_MSG_ERROR([NASM requires ANSI C (specifically, "strspn")]))

AC_CHECK_FUNCS(strcasecmp stricmp)
AC_CHECK_FUNCS(strncasecmp strnicmp)
AC_CHECK_FUNCS(strsep)

AC_CHECK_FUNCS(getuid)
AC_CHECK_FUNCS(getgid)

AC_CHECK_FUNCS(realpath)
AC_CHECK_FUNCS(canonicalize_file_name)
AC_CHECK_FUNCS(_fullpath)
AC_CHECK_FUNCS(pathconf)

AC_FUNC_FSEEKO
AC_CHECK_FUNCS([_fseeki64])
AC_CHECK_FUNCS([ftruncate _chsize _chsize_s])
AC_CHECK_FUNCS([fileno])

PA_HAVE_FUNC(__builtin_ctz, (0U))
PA_HAVE_FUNC(__builtin_ctzl, (0UL))
PA_HAVE_FUNC(__builtin_ctzll, (0ULL))

dnl Functions for which we have replacements available in lib/
AC_CONFIG_LIBOBJ_DIR([lib])
AC_SUBST([LIBOBJDIR], [lib/])
PA_REPLACE_FUNC([vsnprintf _vsnprintf])
PA_REPLACE_FUNC([snprintf _snprintf])
PA_REPLACE_FUNC([strlcpy])

dnl Check for functions that might not be declared in the headers for
dnl various idiotic reasons (mostly because of library authors
dnl abusing the meaning of __STRICT_ANSI__)
AC_CHECK_DECLS(strcasecmp)
AC_CHECK_DECLS(stricmp)
AC_CHECK_DECLS(strncasecmp)
AC_CHECK_DECLS(strnicmp)
AC_CHECK_DECLS(strsep)
AC_CHECK_DECLS(strlcpy)

if test $ac_cv_prog_make_vpathok = no; then
  echo Copying generated srcs into build directory to compensate for VPATH breakage
  for file in macros.c insnsa.c insnsd.c insnsn.c insnsi.h version.h version.mac; do
    if test ! -f $file; then cp -p ${srcdir}/${file} .; fi
  done
fi

dnl
dnl support cchace
dnl
AC_ARG_ENABLE([ccache],
[AC_HELP_STRING([--with-ccache], [compile with ccache])],
[CC="ccache $CC"],
[])

dnl If we have gcc, add appropriate options
PA_ADD_CFLAGS([-W])
PA_ADD_CFLAGS([-Wall])
PA_ADD_CFLAGS([-pedantic])
AC_ARG_ENABLE([werror],
[AC_HELP_STRING([--enable-werror],
[compile with -Werror to error out on any warning])],
[PA_ADD_CFLAGS([-Werror])],
[PA_ADD_CFLAGS([-Werror=implicit])
PA_ADD_CFLAGS([-Werror=missing-braces])
PA_ADD_CFLAGS([-Werror=return-type])
PA_ADD_CFLAGS([-Werror=trigraphs])
PA_ADD_CFLAGS([-Werror=pointer-arith])
PA_ADD_CFLAGS([-Werror=strict-prototypes])
PA_ADD_CFLAGS([-Werror=missing-prototypes])
PA_ADD_CFLAGS([-Werror=missing-declarations])
PA_ADD_CFLAGS([-Werror=comment])
PA_ADD_CFLAGS([-Werror=vla])])

AC_OUTPUT_COMMANDS([mkdir -p output])
AC_OUTPUT(Makefile rdoff/Makefile doc/Makefile)<|MERGE_RESOLUTION|>--- conflicted
+++ resolved
@@ -75,15 +75,10 @@
 [Define to 1 if your processor stores words with the least significant
 byte first (like Intel and VAX, unlike Motorola and SPARC).])
 
-<<<<<<< HEAD
-=======
-dnl If we have gcc, add appropriate options
-PA_ADD_CFLAGS([-W])
-PA_ADD_CFLAGS([-Wall])
-PA_ADD_CFLAGS([-std=c99])
+dnl Force gcc and gcc-compatible compilers treat signed integers
+dnl as 2's complement
 PA_ADD_CFLAGS([-fwrapv])
 
->>>>>>> 8d9f5910
 dnl Look for programs...
 AC_CHECK_PROGS(NROFF,    nroff,    false)
 AC_CHECK_PROGS(ASCIIDOC, asciidoc, false)
@@ -189,9 +184,10 @@
 [CC="ccache $CC"],
 [])
 
-dnl If we have gcc, add appropriate options
+dnl If we have gcc, add appropriate code cleanliness options
 PA_ADD_CFLAGS([-W])
 PA_ADD_CFLAGS([-Wall])
+PA_ADD_CFLAGS([-std=c99])
 PA_ADD_CFLAGS([-pedantic])
 AC_ARG_ENABLE([werror],
 [AC_HELP_STRING([--enable-werror],
