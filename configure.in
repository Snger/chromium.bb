--- conflicted
+++ resolved
@@ -48,14 +48,10 @@
 
 dnl Checks for programs.
 dnl Consider AC_USE_SYSTEM_EXTENSIONS if autoconf 2.61 is OK in the future
-<<<<<<< HEAD
-=======
 AC_USE_SYSTEM_EXTENSIONS
 AC_SYS_LARGEFILE
->>>>>>> 114ba75f
 AC_PROG_CC
 AC_PROG_CC_STDC
-AC_USE_SYSTEM_EXTENSIONS
 AC_PROG_LN_S
 AC_PROG_MAKE_SET
 if test -f nasm.c; then
