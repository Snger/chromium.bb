--- conflicted
+++ resolved
@@ -381,9 +381,10 @@
             s->zstream.avail_out = s->crow_size;
             s->zstream.next_out  = s->crow_buf;
         }
-<<<<<<< HEAD
-        if (ret == Z_STREAM_END)
-            break;
+        if (ret == Z_STREAM_END && s->zstream.avail_in > 0) {
+            av_log(NULL, AV_LOG_WARNING, "%d undecompressed bytes left in buffer\n", s->zstream.avail_in);
+            return 0;
+        }
     }
     return 0;
 }
@@ -497,12 +498,6 @@
         av_free(kw_utf8);
         av_free(txt_utf8);
         return AVERROR(ENOMEM);
-=======
-        if (ret == Z_STREAM_END && s->zstream.avail_in > 0) {
-            av_log(NULL, AV_LOG_WARNING, "%d undecompressed bytes left in buffer\n", s->zstream.avail_in);
-            return 0;
-        }
->>>>>>> a81cad8f
     }
 
     av_dict_set(dict, kw_utf8, txt_utf8,
