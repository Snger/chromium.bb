--- conflicted
+++ resolved
@@ -57,11 +57,7 @@
 #ifdef TRACE
 #   define ff_tlog(ctx, ...) av_log(ctx, AV_LOG_TRACE, __VA_ARGS__)
 #else
-<<<<<<< HEAD
-#   define ff_tlog(ctx, ...) ((void)0)
-=======
 #   define ff_tlog(ctx, ...) do {} while(0)
->>>>>>> 3692d859
 #endif
 
 
