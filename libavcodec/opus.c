--- conflicted
+++ resolved
@@ -379,13 +379,10 @@
                        "Channel mapping 2 is only specified for channel counts"
                        " which can be written as (n + 1)^2 or (n + 1)^2 + 2"
                        " for nonnegative integer n\n");
-<<<<<<< HEAD
-=======
                 return AVERROR_INVALIDDATA;
             }
             if (channels > 227) {
                 av_log(avctx, AV_LOG_ERROR, "Too many channels\n");
->>>>>>> 734d760e
                 return AVERROR_INVALIDDATA;
             }
             layout = 0;
