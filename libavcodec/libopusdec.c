--- conflicted
+++ resolved
@@ -93,22 +93,6 @@
             mapping = mapping_arr;
         }
     } else if (channel_map == 2) {
-<<<<<<< HEAD
-        int ambisonic_channels;
-        if (avc->channels > 227) {
-            av_log(avc, AV_LOG_ERROR, "Too many channels\n");
-            return AVERROR_INVALIDDATA;
-        }
-
-        ambisonic_channels = ff_sqrt(avc->channels);
-        ambisonic_channels *= ambisonic_channels;
-        if (avc->channels != ambisonic_channels &&
-            avc->channels != ambisonic_channels + 2) {
-            av_log(avc, AV_LOG_ERROR,
-                   "Channel mapping 2 is only specified for channel counts"
-                   " which can be written as n or n + 2 for nonnegative integer n,"
-                   " where n is the number of ambisonic channels.\n");
-=======
         int ambisonic_order = ff_sqrt(avc->channels) - 1;
         if (avc->channels != (ambisonic_order + 1) * (ambisonic_order + 1) &&
             avc->channels != (ambisonic_order + 1) * (ambisonic_order + 1) + 2) {
@@ -120,7 +104,6 @@
         }
         if (avc->channels > 227) {
             av_log(avc, AV_LOG_ERROR, "Too many channels\n");
->>>>>>> 6a50a8f3
             return AVERROR_INVALIDDATA;
         }
         avc->channel_layout = 0;
