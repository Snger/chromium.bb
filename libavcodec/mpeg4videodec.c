/*
 * MPEG4 decoder.
 * Copyright (c) 2000,2001 Fabrice Bellard
 * Copyright (c) 2002-2010 Michael Niedermayer <michaelni@gmx.at>
 *
 * This file is part of FFmpeg.
 *
 * FFmpeg is free software; you can redistribute it and/or
 * modify it under the terms of the GNU Lesser General Public
 * License as published by the Free Software Foundation; either
 * version 2.1 of the License, or (at your option) any later version.
 *
 * FFmpeg is distributed in the hope that it will be useful,
 * but WITHOUT ANY WARRANTY; without even the implied warranty of
 * MERCHANTABILITY or FITNESS FOR A PARTICULAR PURPOSE.  See the GNU
 * Lesser General Public License for more details.
 *
 * You should have received a copy of the GNU Lesser General Public
 * License along with FFmpeg; if not, write to the Free Software
 * Foundation, Inc., 51 Franklin Street, Fifth Floor, Boston, MA 02110-1301 USA
 */

<<<<<<< HEAD
=======
#define UNCHECKED_BITSTREAM_READER 1

#include "libavutil/internal.h"
>>>>>>> a85f2cdf
#include "libavutil/opt.h"
#include "error_resilience.h"
#include "idctdsp.h"
#include "internal.h"
#include "mpegutils.h"
#include "mpegvideo.h"
#include "mpegvideodata.h"
#include "mpeg4video.h"
#include "h263.h"
#include "thread.h"
#include "xvididct.h"

/* The defines below define the number of bits that are read at once for
 * reading vlc values. Changing these may improve speed and data cache needs
 * be aware though that decreasing them may need the number of stages that is
 * passed to get_vlc* to be increased. */
#define SPRITE_TRAJ_VLC_BITS 6
#define DC_VLC_BITS 9
#define MB_TYPE_B_VLC_BITS 4

static VLC dc_lum, dc_chrom;
static VLC sprite_trajectory;
static VLC mb_type_b_vlc;

static const int mb_type_b_map[4] = {
    MB_TYPE_DIRECT2 | MB_TYPE_L0L1,
    MB_TYPE_L0L1    | MB_TYPE_16x16,
    MB_TYPE_L1      | MB_TYPE_16x16,
    MB_TYPE_L0      | MB_TYPE_16x16,
};

/**
 * Predict the ac.
 * @param n block index (0-3 are luma, 4-5 are chroma)
 * @param dir the ac prediction direction
 */
void ff_mpeg4_pred_ac(MpegEncContext *s, int16_t *block, int n, int dir)
{
    int i;
    int16_t *ac_val, *ac_val1;
    int8_t *const qscale_table = s->current_picture.qscale_table;

    /* find prediction */
    ac_val  = s->ac_val[0][0] + s->block_index[n] * 16;
    ac_val1 = ac_val;
    if (s->ac_pred) {
        if (dir == 0) {
            const int xy = s->mb_x - 1 + s->mb_y * s->mb_stride;
            /* left prediction */
            ac_val -= 16;

            if (s->mb_x == 0 || s->qscale == qscale_table[xy] ||
                n == 1 || n == 3) {
                /* same qscale */
                for (i = 1; i < 8; i++)
                    block[s->idsp.idct_permutation[i << 3]] += ac_val[i];
            } else {
                /* different qscale, we must rescale */
                for (i = 1; i < 8; i++)
                    block[s->idsp.idct_permutation[i << 3]] += ROUNDED_DIV(ac_val[i] * qscale_table[xy], s->qscale);
            }
        } else {
            const int xy = s->mb_x + s->mb_y * s->mb_stride - s->mb_stride;
            /* top prediction */
            ac_val -= 16 * s->block_wrap[n];

            if (s->mb_y == 0 || s->qscale == qscale_table[xy] ||
                n == 2 || n == 3) {
                /* same qscale */
                for (i = 1; i < 8; i++)
                    block[s->idsp.idct_permutation[i]] += ac_val[i + 8];
            } else {
                /* different qscale, we must rescale */
                for (i = 1; i < 8; i++)
                    block[s->idsp.idct_permutation[i]] += ROUNDED_DIV(ac_val[i + 8] * qscale_table[xy], s->qscale);
            }
        }
    }
    /* left copy */
    for (i = 1; i < 8; i++)
        ac_val1[i] = block[s->idsp.idct_permutation[i << 3]];

    /* top copy */
    for (i = 1; i < 8; i++)
        ac_val1[8 + i] = block[s->idsp.idct_permutation[i]];
}

/**
 * check if the next stuff is a resync marker or the end.
 * @return 0 if not
 */
static inline int mpeg4_is_resync(Mpeg4DecContext *ctx)
{
    MpegEncContext *s = &ctx->m;
    int bits_count = get_bits_count(&s->gb);
    int v          = show_bits(&s->gb, 16);

    if (s->workaround_bugs & FF_BUG_NO_PADDING && !ctx->resync_marker)
        return 0;

    while (v <= 0xFF) {
        if (s->pict_type == AV_PICTURE_TYPE_B ||
            (v >> (8 - s->pict_type) != 1) || s->partitioned_frame)
            break;
        skip_bits(&s->gb, 8 + s->pict_type);
        bits_count += 8 + s->pict_type;
        v = show_bits(&s->gb, 16);
    }

    if (bits_count + 8 >= s->gb.size_in_bits) {
        v >>= 8;
        v  |= 0x7F >> (7 - (bits_count & 7));

        if (v == 0x7F)
            return s->mb_num;
    } else {
        if (v == ff_mpeg4_resync_prefix[bits_count & 7]) {
            int len, mb_num;
            int mb_num_bits = av_log2(s->mb_num - 1) + 1;
            GetBitContext gb = s->gb;

            skip_bits(&s->gb, 1);
            align_get_bits(&s->gb);

            for (len = 0; len < 32; len++)
                if (get_bits1(&s->gb))
                    break;

            mb_num = get_bits(&s->gb, mb_num_bits);
            if (!mb_num || mb_num > s->mb_num || get_bits_count(&s->gb)+6 > s->gb.size_in_bits)
                mb_num= -1;

            s->gb = gb;

            if (len >= ff_mpeg4_get_video_packet_prefix_length(s))
                return mb_num;
        }
    }
    return 0;
}

static int mpeg4_decode_sprite_trajectory(Mpeg4DecContext *ctx, GetBitContext *gb)
{
    MpegEncContext *s = &ctx->m;
    int a     = 2 << s->sprite_warping_accuracy;
    int rho   = 3  - s->sprite_warping_accuracy;
    int r     = 16 / a;
    int alpha = 0;
    int beta  = 0;
    int w     = s->width;
    int h     = s->height;
    int min_ab, i, w2, h2, w3, h3;
    int sprite_ref[4][2];
    int virtual_ref[2][2];

    // only true for rectangle shapes
    const int vop_ref[4][2] = { { 0, 0 },         { s->width, 0 },
                                { 0, s->height }, { s->width, s->height } };
    int d[4][2]             = { { 0, 0 }, { 0, 0 }, { 0, 0 }, { 0, 0 } };

    if (w <= 0 || h <= 0)
        return AVERROR_INVALIDDATA;

    for (i = 0; i < ctx->num_sprite_warping_points; i++) {
        int length;
        int x = 0, y = 0;

        length = get_vlc2(gb, sprite_trajectory.table, SPRITE_TRAJ_VLC_BITS, 3);
        if (length > 0)
            x = get_xbits(gb, length);

        if (!(ctx->divx_version == 500 && ctx->divx_build == 413))
            check_marker(gb, "before sprite_trajectory");

        length = get_vlc2(gb, sprite_trajectory.table, SPRITE_TRAJ_VLC_BITS, 3);
        if (length > 0)
            y = get_xbits(gb, length);

        check_marker(gb, "after sprite_trajectory");
        ctx->sprite_traj[i][0] = d[i][0] = x;
        ctx->sprite_traj[i][1] = d[i][1] = y;
    }
    for (; i < 4; i++)
        ctx->sprite_traj[i][0] = ctx->sprite_traj[i][1] = 0;

    while ((1 << alpha) < w)
        alpha++;
    while ((1 << beta) < h)
        beta++;  /* typo in the mpeg4 std for the definition of w' and h' */
    w2 = 1 << alpha;
    h2 = 1 << beta;

    // Note, the 4th point isn't used for GMC
    if (ctx->divx_version == 500 && ctx->divx_build == 413) {
        sprite_ref[0][0] = a * vop_ref[0][0] + d[0][0];
        sprite_ref[0][1] = a * vop_ref[0][1] + d[0][1];
        sprite_ref[1][0] = a * vop_ref[1][0] + d[0][0] + d[1][0];
        sprite_ref[1][1] = a * vop_ref[1][1] + d[0][1] + d[1][1];
        sprite_ref[2][0] = a * vop_ref[2][0] + d[0][0] + d[2][0];
        sprite_ref[2][1] = a * vop_ref[2][1] + d[0][1] + d[2][1];
    } else {
        sprite_ref[0][0] = (a >> 1) * (2 * vop_ref[0][0] + d[0][0]);
        sprite_ref[0][1] = (a >> 1) * (2 * vop_ref[0][1] + d[0][1]);
        sprite_ref[1][0] = (a >> 1) * (2 * vop_ref[1][0] + d[0][0] + d[1][0]);
        sprite_ref[1][1] = (a >> 1) * (2 * vop_ref[1][1] + d[0][1] + d[1][1]);
        sprite_ref[2][0] = (a >> 1) * (2 * vop_ref[2][0] + d[0][0] + d[2][0]);
        sprite_ref[2][1] = (a >> 1) * (2 * vop_ref[2][1] + d[0][1] + d[2][1]);
    }
    /* sprite_ref[3][0] = (a >> 1) * (2 * vop_ref[3][0] + d[0][0] + d[1][0] + d[2][0] + d[3][0]);
     * sprite_ref[3][1] = (a >> 1) * (2 * vop_ref[3][1] + d[0][1] + d[1][1] + d[2][1] + d[3][1]); */

    /* this is mostly identical to the mpeg4 std (and is totally unreadable
     * because of that...). Perhaps it should be reordered to be more readable.
     * The idea behind this virtual_ref mess is to be able to use shifts later
     * per pixel instead of divides so the distance between points is converted
     * from w&h based to w2&h2 based which are of the 2^x form. */
    virtual_ref[0][0] = 16 * (vop_ref[0][0] + w2) +
                         ROUNDED_DIV(((w - w2) *
                                      (r * sprite_ref[0][0] - 16 * vop_ref[0][0]) +
                                      w2 * (r * sprite_ref[1][0] - 16 * vop_ref[1][0])), w);
    virtual_ref[0][1] = 16 * vop_ref[0][1] +
                        ROUNDED_DIV(((w - w2) *
                                     (r * sprite_ref[0][1] - 16 * vop_ref[0][1]) +
                                     w2 * (r * sprite_ref[1][1] - 16 * vop_ref[1][1])), w);
    virtual_ref[1][0] = 16 * vop_ref[0][0] +
                        ROUNDED_DIV(((h - h2) * (r * sprite_ref[0][0] - 16 * vop_ref[0][0]) +
                                     h2 * (r * sprite_ref[2][0] - 16 * vop_ref[2][0])), h);
    virtual_ref[1][1] = 16 * (vop_ref[0][1] + h2) +
                        ROUNDED_DIV(((h - h2) * (r * sprite_ref[0][1] - 16 * vop_ref[0][1]) +
                                     h2 * (r * sprite_ref[2][1] - 16 * vop_ref[2][1])), h);

    switch (ctx->num_sprite_warping_points) {
    case 0:
        s->sprite_offset[0][0] =
        s->sprite_offset[0][1] =
        s->sprite_offset[1][0] =
        s->sprite_offset[1][1] = 0;
        s->sprite_delta[0][0]  = a;
        s->sprite_delta[0][1]  =
        s->sprite_delta[1][0]  = 0;
        s->sprite_delta[1][1]  = a;
        ctx->sprite_shift[0]   =
        ctx->sprite_shift[1]   = 0;
        break;
    case 1:     // GMC only
        s->sprite_offset[0][0] = sprite_ref[0][0] - a * vop_ref[0][0];
        s->sprite_offset[0][1] = sprite_ref[0][1] - a * vop_ref[0][1];
        s->sprite_offset[1][0] = ((sprite_ref[0][0] >> 1) | (sprite_ref[0][0] & 1)) -
                                 a * (vop_ref[0][0] / 2);
        s->sprite_offset[1][1] = ((sprite_ref[0][1] >> 1) | (sprite_ref[0][1] & 1)) -
                                 a * (vop_ref[0][1] / 2);
        s->sprite_delta[0][0]  = a;
        s->sprite_delta[0][1]  =
        s->sprite_delta[1][0]  = 0;
        s->sprite_delta[1][1]  = a;
        ctx->sprite_shift[0]   =
        ctx->sprite_shift[1]   = 0;
        break;
    case 2:
        s->sprite_offset[0][0] = (sprite_ref[0][0] << (alpha + rho)) +
                                 (-r * sprite_ref[0][0] + virtual_ref[0][0]) *
                                 (-vop_ref[0][0]) +
                                 (r * sprite_ref[0][1] - virtual_ref[0][1]) *
                                 (-vop_ref[0][1]) + (1 << (alpha + rho - 1));
        s->sprite_offset[0][1] = (sprite_ref[0][1] << (alpha + rho)) +
                                 (-r * sprite_ref[0][1] + virtual_ref[0][1]) *
                                 (-vop_ref[0][0]) +
                                 (-r * sprite_ref[0][0] + virtual_ref[0][0]) *
                                 (-vop_ref[0][1]) + (1 << (alpha + rho - 1));
        s->sprite_offset[1][0] = ((-r * sprite_ref[0][0] + virtual_ref[0][0]) *
                                  (-2 * vop_ref[0][0] + 1) +
                                  (r * sprite_ref[0][1] - virtual_ref[0][1]) *
                                  (-2 * vop_ref[0][1] + 1) + 2 * w2 * r *
                                  sprite_ref[0][0] - 16 * w2 + (1 << (alpha + rho + 1)));
        s->sprite_offset[1][1] = ((-r * sprite_ref[0][1] + virtual_ref[0][1]) *
                                  (-2 * vop_ref[0][0] + 1) +
                                  (-r * sprite_ref[0][0] + virtual_ref[0][0]) *
                                  (-2 * vop_ref[0][1] + 1) + 2 * w2 * r *
                                  sprite_ref[0][1] - 16 * w2 + (1 << (alpha + rho + 1)));
        s->sprite_delta[0][0] = (-r * sprite_ref[0][0] + virtual_ref[0][0]);
        s->sprite_delta[0][1] = (+r * sprite_ref[0][1] - virtual_ref[0][1]);
        s->sprite_delta[1][0] = (-r * sprite_ref[0][1] + virtual_ref[0][1]);
        s->sprite_delta[1][1] = (-r * sprite_ref[0][0] + virtual_ref[0][0]);

        ctx->sprite_shift[0]  = alpha + rho;
        ctx->sprite_shift[1]  = alpha + rho + 2;
        break;
    case 3:
        min_ab = FFMIN(alpha, beta);
        w3     = w2 >> min_ab;
        h3     = h2 >> min_ab;
        s->sprite_offset[0][0] = (sprite_ref[0][0] << (alpha + beta + rho - min_ab)) +
                                 (-r * sprite_ref[0][0] + virtual_ref[0][0]) *
                                 h3 * (-vop_ref[0][0]) +
                                 (-r * sprite_ref[0][0] + virtual_ref[1][0]) *
                                 w3 * (-vop_ref[0][1]) +
                                 (1 << (alpha + beta + rho - min_ab - 1));
        s->sprite_offset[0][1] = (sprite_ref[0][1] << (alpha + beta + rho - min_ab)) +
                                 (-r * sprite_ref[0][1] + virtual_ref[0][1]) *
                                 h3 * (-vop_ref[0][0]) +
                                 (-r * sprite_ref[0][1] + virtual_ref[1][1]) *
                                 w3 * (-vop_ref[0][1]) +
                                 (1 << (alpha + beta + rho - min_ab - 1));
        s->sprite_offset[1][0] = (-r * sprite_ref[0][0] + virtual_ref[0][0]) *
                                 h3 * (-2 * vop_ref[0][0] + 1) +
                                 (-r * sprite_ref[0][0] + virtual_ref[1][0]) *
                                 w3 * (-2 * vop_ref[0][1] + 1) + 2 * w2 * h3 *
                                 r * sprite_ref[0][0] - 16 * w2 * h3 +
                                 (1 << (alpha + beta + rho - min_ab + 1));
        s->sprite_offset[1][1] = (-r * sprite_ref[0][1] + virtual_ref[0][1]) *
                                 h3 * (-2 * vop_ref[0][0] + 1) +
                                 (-r * sprite_ref[0][1] + virtual_ref[1][1]) *
                                 w3 * (-2 * vop_ref[0][1] + 1) + 2 * w2 * h3 *
                                 r * sprite_ref[0][1] - 16 * w2 * h3 +
                                 (1 << (alpha + beta + rho - min_ab + 1));
        s->sprite_delta[0][0] = (-r * sprite_ref[0][0] + virtual_ref[0][0]) * h3;
        s->sprite_delta[0][1] = (-r * sprite_ref[0][0] + virtual_ref[1][0]) * w3;
        s->sprite_delta[1][0] = (-r * sprite_ref[0][1] + virtual_ref[0][1]) * h3;
        s->sprite_delta[1][1] = (-r * sprite_ref[0][1] + virtual_ref[1][1]) * w3;

        ctx->sprite_shift[0]  = alpha + beta + rho - min_ab;
        ctx->sprite_shift[1]  = alpha + beta + rho - min_ab + 2;
        break;
    }
    /* try to simplify the situation */
    if (s->sprite_delta[0][0] == a << ctx->sprite_shift[0] &&
        s->sprite_delta[0][1] == 0 &&
        s->sprite_delta[1][0] == 0 &&
        s->sprite_delta[1][1] == a << ctx->sprite_shift[0]) {
        s->sprite_offset[0][0] >>= ctx->sprite_shift[0];
        s->sprite_offset[0][1] >>= ctx->sprite_shift[0];
        s->sprite_offset[1][0] >>= ctx->sprite_shift[1];
        s->sprite_offset[1][1] >>= ctx->sprite_shift[1];
        s->sprite_delta[0][0] = a;
        s->sprite_delta[0][1] = 0;
        s->sprite_delta[1][0] = 0;
        s->sprite_delta[1][1] = a;
        ctx->sprite_shift[0] = 0;
        ctx->sprite_shift[1] = 0;
        s->real_sprite_warping_points = 1;
    } else {
        int shift_y = 16 - ctx->sprite_shift[0];
        int shift_c = 16 - ctx->sprite_shift[1];
        for (i = 0; i < 2; i++) {
            s->sprite_offset[0][i] <<= shift_y;
            s->sprite_offset[1][i] <<= shift_c;
            s->sprite_delta[0][i]  <<= shift_y;
            s->sprite_delta[1][i]  <<= shift_y;
            ctx->sprite_shift[i]     = 16;
        }
        s->real_sprite_warping_points = ctx->num_sprite_warping_points;
    }

    return 0;
}

static int decode_new_pred(Mpeg4DecContext *ctx, GetBitContext *gb) {
    int len = FFMIN(ctx->time_increment_bits + 3, 15);

    get_bits(gb, len);
    if (get_bits1(gb))
        get_bits(gb, len);
    check_marker(gb, "after new_pred");

    return 0;
}

/**
 * Decode the next video packet.
 * @return <0 if something went wrong
 */
int ff_mpeg4_decode_video_packet_header(Mpeg4DecContext *ctx)
{
    MpegEncContext *s = &ctx->m;

    int mb_num_bits      = av_log2(s->mb_num - 1) + 1;
    int header_extension = 0, mb_num, len;

    /* is there enough space left for a video packet + header */
    if (get_bits_count(&s->gb) > s->gb.size_in_bits - 20)
        return -1;

    for (len = 0; len < 32; len++)
        if (get_bits1(&s->gb))
            break;

    if (len != ff_mpeg4_get_video_packet_prefix_length(s)) {
        av_log(s->avctx, AV_LOG_ERROR, "marker does not match f_code\n");
        return -1;
    }

    if (ctx->shape != RECT_SHAPE) {
        header_extension = get_bits1(&s->gb);
        // FIXME more stuff here
    }

    mb_num = get_bits(&s->gb, mb_num_bits);
    if (mb_num >= s->mb_num) {
        av_log(s->avctx, AV_LOG_ERROR,
               "illegal mb_num in video packet (%d %d) \n", mb_num, s->mb_num);
        return -1;
    }

    s->mb_x = mb_num % s->mb_width;
    s->mb_y = mb_num / s->mb_width;

    if (ctx->shape != BIN_ONLY_SHAPE) {
        int qscale = get_bits(&s->gb, s->quant_precision);
        if (qscale)
            s->chroma_qscale = s->qscale = qscale;
    }

    if (ctx->shape == RECT_SHAPE)
        header_extension = get_bits1(&s->gb);

    if (header_extension) {
        int time_incr = 0;

        while (get_bits1(&s->gb) != 0)
            time_incr++;

        check_marker(&s->gb, "before time_increment in video packed header");
        skip_bits(&s->gb, ctx->time_increment_bits);      /* time_increment */
        check_marker(&s->gb, "before vop_coding_type in video packed header");

        skip_bits(&s->gb, 2); /* vop coding type */
        // FIXME not rect stuff here

        if (ctx->shape != BIN_ONLY_SHAPE) {
            skip_bits(&s->gb, 3); /* intra dc vlc threshold */
            // FIXME don't just ignore everything
            if (s->pict_type == AV_PICTURE_TYPE_S &&
                ctx->vol_sprite_usage == GMC_SPRITE) {
                if (mpeg4_decode_sprite_trajectory(ctx, &s->gb) < 0)
                    return AVERROR_INVALIDDATA;
                av_log(s->avctx, AV_LOG_ERROR, "untested\n");
            }

            // FIXME reduced res stuff here

            if (s->pict_type != AV_PICTURE_TYPE_I) {
                int f_code = get_bits(&s->gb, 3);       /* fcode_for */
                if (f_code == 0)
                    av_log(s->avctx, AV_LOG_ERROR,
                           "Error, video packet header damaged (f_code=0)\n");
            }
            if (s->pict_type == AV_PICTURE_TYPE_B) {
                int b_code = get_bits(&s->gb, 3);
                if (b_code == 0)
                    av_log(s->avctx, AV_LOG_ERROR,
                           "Error, video packet header damaged (b_code=0)\n");
            }
        }
    }
    if (ctx->new_pred)
        decode_new_pred(ctx, &s->gb);

    return 0;
}

/**
 * Get the average motion vector for a GMC MB.
 * @param n either 0 for the x component or 1 for y
 * @return the average MV for a GMC MB
 */
static inline int get_amv(Mpeg4DecContext *ctx, int n)
{
    MpegEncContext *s = &ctx->m;
    int x, y, mb_v, sum, dx, dy, shift;
    int len     = 1 << (s->f_code + 4);
    const int a = s->sprite_warping_accuracy;

    if (s->workaround_bugs & FF_BUG_AMV)
        len >>= s->quarter_sample;

    if (s->real_sprite_warping_points == 1) {
        if (ctx->divx_version == 500 && ctx->divx_build == 413)
            sum = s->sprite_offset[0][n] / (1 << (a - s->quarter_sample));
        else
            sum = RSHIFT(s->sprite_offset[0][n] << s->quarter_sample, a);
    } else {
        dx    = s->sprite_delta[n][0];
        dy    = s->sprite_delta[n][1];
        shift = ctx->sprite_shift[0];
        if (n)
            dy -= 1 << (shift + a + 1);
        else
            dx -= 1 << (shift + a + 1);
        mb_v = s->sprite_offset[0][n] + dx * s->mb_x * 16 + dy * s->mb_y * 16;

        sum = 0;
        for (y = 0; y < 16; y++) {
            int v;

            v = mb_v + dy * y;
            // FIXME optimize
            for (x = 0; x < 16; x++) {
                sum += v >> shift;
                v   += dx;
            }
        }
        sum = RSHIFT(sum, a + 8 - s->quarter_sample);
    }

    if (sum < -len)
        sum = -len;
    else if (sum >= len)
        sum = len - 1;

    return sum;
}

/**
 * Decode the dc value.
 * @param n block index (0-3 are luma, 4-5 are chroma)
 * @param dir_ptr the prediction direction will be stored here
 * @return the quantized dc
 */
static inline int mpeg4_decode_dc(MpegEncContext *s, int n, int *dir_ptr)
{
    int level, code;

    if (n < 4)
        code = get_vlc2(&s->gb, dc_lum.table, DC_VLC_BITS, 1);
    else
        code = get_vlc2(&s->gb, dc_chrom.table, DC_VLC_BITS, 1);

    if (code < 0 || code > 9 /* && s->nbit < 9 */) {
        av_log(s->avctx, AV_LOG_ERROR, "illegal dc vlc\n");
        return -1;
    }

    if (code == 0) {
        level = 0;
    } else {
        if (IS_3IV1) {
            if (code == 1)
                level = 2 * get_bits1(&s->gb) - 1;
            else {
                if (get_bits1(&s->gb))
                    level = get_bits(&s->gb, code - 1) + (1 << (code - 1));
                else
                    level = -get_bits(&s->gb, code - 1) - (1 << (code - 1));
            }
        } else {
            level = get_xbits(&s->gb, code);
        }

        if (code > 8) {
            if (get_bits1(&s->gb) == 0) { /* marker */
                if (s->avctx->err_recognition & (AV_EF_BITSTREAM|AV_EF_COMPLIANT)) {
                    av_log(s->avctx, AV_LOG_ERROR, "dc marker bit missing\n");
                    return -1;
                }
            }
        }
    }

    return ff_mpeg4_pred_dc(s, n, level, dir_ptr, 0);
}

/**
 * Decode first partition.
 * @return number of MBs decoded or <0 if an error occurred
 */
static int mpeg4_decode_partition_a(Mpeg4DecContext *ctx)
{
    MpegEncContext *s = &ctx->m;
    int mb_num = 0;
    static const int8_t quant_tab[4] = { -1, -2, 1, 2 };

    /* decode first partition */
    s->first_slice_line = 1;
    for (; s->mb_y < s->mb_height; s->mb_y++) {
        ff_init_block_index(s);
        for (; s->mb_x < s->mb_width; s->mb_x++) {
            const int xy = s->mb_x + s->mb_y * s->mb_stride;
            int cbpc;
            int dir = 0;

            mb_num++;
            ff_update_block_index(s);
            if (s->mb_x == s->resync_mb_x && s->mb_y == s->resync_mb_y + 1)
                s->first_slice_line = 0;

            if (s->pict_type == AV_PICTURE_TYPE_I) {
                int i;

                do {
                    if (show_bits_long(&s->gb, 19) == DC_MARKER)
                        return mb_num - 1;

                    cbpc = get_vlc2(&s->gb, ff_h263_intra_MCBPC_vlc.table, INTRA_MCBPC_VLC_BITS, 2);
                    if (cbpc < 0) {
                        av_log(s->avctx, AV_LOG_ERROR,
                               "mcbpc corrupted at %d %d\n", s->mb_x, s->mb_y);
                        return -1;
                    }
                } while (cbpc == 8);

                s->cbp_table[xy]               = cbpc & 3;
                s->current_picture.mb_type[xy] = MB_TYPE_INTRA;
                s->mb_intra                    = 1;

                if (cbpc & 4)
                    ff_set_qscale(s, s->qscale + quant_tab[get_bits(&s->gb, 2)]);

                s->current_picture.qscale_table[xy] = s->qscale;

                s->mbintra_table[xy] = 1;
                for (i = 0; i < 6; i++) {
                    int dc_pred_dir;
                    int dc = mpeg4_decode_dc(s, i, &dc_pred_dir);
                    if (dc < 0) {
                        av_log(s->avctx, AV_LOG_ERROR,
                               "DC corrupted at %d %d\n", s->mb_x, s->mb_y);
                        return -1;
                    }
                    dir <<= 1;
                    if (dc_pred_dir)
                        dir |= 1;
                }
                s->pred_dir_table[xy] = dir;
            } else { /* P/S_TYPE */
                int mx, my, pred_x, pred_y, bits;
                int16_t *const mot_val = s->current_picture.motion_val[0][s->block_index[0]];
                const int stride       = s->b8_stride * 2;

try_again:
                bits = show_bits(&s->gb, 17);
                if (bits == MOTION_MARKER)
                    return mb_num - 1;

                skip_bits1(&s->gb);
                if (bits & 0x10000) {
                    /* skip mb */
                    if (s->pict_type == AV_PICTURE_TYPE_S &&
                        ctx->vol_sprite_usage == GMC_SPRITE) {
                        s->current_picture.mb_type[xy] = MB_TYPE_SKIP  |
                                                         MB_TYPE_16x16 |
                                                         MB_TYPE_GMC   |
                                                         MB_TYPE_L0;
                        mx = get_amv(ctx, 0);
                        my = get_amv(ctx, 1);
                    } else {
                        s->current_picture.mb_type[xy] = MB_TYPE_SKIP  |
                                                         MB_TYPE_16x16 |
                                                         MB_TYPE_L0;
                        mx = my = 0;
                    }
                    mot_val[0]          =
                    mot_val[2]          =
                    mot_val[0 + stride] =
                    mot_val[2 + stride] = mx;
                    mot_val[1]          =
                    mot_val[3]          =
                    mot_val[1 + stride] =
                    mot_val[3 + stride] = my;

                    if (s->mbintra_table[xy])
                        ff_clean_intra_table_entries(s);
                    continue;
                }

                cbpc = get_vlc2(&s->gb, ff_h263_inter_MCBPC_vlc.table, INTER_MCBPC_VLC_BITS, 2);
                if (cbpc < 0) {
                    av_log(s->avctx, AV_LOG_ERROR,
                           "mcbpc corrupted at %d %d\n", s->mb_x, s->mb_y);
                    return -1;
                }
                if (cbpc == 20)
                    goto try_again;

                s->cbp_table[xy] = cbpc & (8 + 3);  // 8 is dquant

                s->mb_intra = ((cbpc & 4) != 0);

                if (s->mb_intra) {
                    s->current_picture.mb_type[xy] = MB_TYPE_INTRA;
                    s->mbintra_table[xy] = 1;
                    mot_val[0]          =
                    mot_val[2]          =
                    mot_val[0 + stride] =
                    mot_val[2 + stride] = 0;
                    mot_val[1]          =
                    mot_val[3]          =
                    mot_val[1 + stride] =
                    mot_val[3 + stride] = 0;
                } else {
                    if (s->mbintra_table[xy])
                        ff_clean_intra_table_entries(s);

                    if (s->pict_type == AV_PICTURE_TYPE_S &&
                        ctx->vol_sprite_usage == GMC_SPRITE &&
                        (cbpc & 16) == 0)
                        s->mcsel = get_bits1(&s->gb);
                    else
                        s->mcsel = 0;

                    if ((cbpc & 16) == 0) {
                        /* 16x16 motion prediction */

                        ff_h263_pred_motion(s, 0, 0, &pred_x, &pred_y);
                        if (!s->mcsel) {
                            mx = ff_h263_decode_motion(s, pred_x, s->f_code);
                            if (mx >= 0xffff)
                                return -1;

                            my = ff_h263_decode_motion(s, pred_y, s->f_code);
                            if (my >= 0xffff)
                                return -1;
                            s->current_picture.mb_type[xy] = MB_TYPE_16x16 |
                                                             MB_TYPE_L0;
                        } else {
                            mx = get_amv(ctx, 0);
                            my = get_amv(ctx, 1);
                            s->current_picture.mb_type[xy] = MB_TYPE_16x16 |
                                                             MB_TYPE_GMC   |
                                                             MB_TYPE_L0;
                        }

                        mot_val[0]          =
                        mot_val[2]          =
                        mot_val[0 + stride] =
                        mot_val[2 + stride] = mx;
                        mot_val[1]          =
                        mot_val[3]          =
                        mot_val[1 + stride] =
                        mot_val[3 + stride] = my;
                    } else {
                        int i;
                        s->current_picture.mb_type[xy] = MB_TYPE_8x8 |
                                                         MB_TYPE_L0;
                        for (i = 0; i < 4; i++) {
                            int16_t *mot_val = ff_h263_pred_motion(s, i, 0, &pred_x, &pred_y);
                            mx = ff_h263_decode_motion(s, pred_x, s->f_code);
                            if (mx >= 0xffff)
                                return -1;

                            my = ff_h263_decode_motion(s, pred_y, s->f_code);
                            if (my >= 0xffff)
                                return -1;
                            mot_val[0] = mx;
                            mot_val[1] = my;
                        }
                    }
                }
            }
        }
        s->mb_x = 0;
    }

    return mb_num;
}

/**
 * decode second partition.
 * @return <0 if an error occurred
 */
static int mpeg4_decode_partition_b(MpegEncContext *s, int mb_count)
{
    int mb_num = 0;
    static const int8_t quant_tab[4] = { -1, -2, 1, 2 };

    s->mb_x = s->resync_mb_x;
    s->first_slice_line = 1;
    for (s->mb_y = s->resync_mb_y; mb_num < mb_count; s->mb_y++) {
        ff_init_block_index(s);
        for (; mb_num < mb_count && s->mb_x < s->mb_width; s->mb_x++) {
            const int xy = s->mb_x + s->mb_y * s->mb_stride;

            mb_num++;
            ff_update_block_index(s);
            if (s->mb_x == s->resync_mb_x && s->mb_y == s->resync_mb_y + 1)
                s->first_slice_line = 0;

            if (s->pict_type == AV_PICTURE_TYPE_I) {
                int ac_pred = get_bits1(&s->gb);
                int cbpy    = get_vlc2(&s->gb, ff_h263_cbpy_vlc.table, CBPY_VLC_BITS, 1);
                if (cbpy < 0) {
                    av_log(s->avctx, AV_LOG_ERROR,
                           "cbpy corrupted at %d %d\n", s->mb_x, s->mb_y);
                    return -1;
                }

                s->cbp_table[xy]               |= cbpy << 2;
                s->current_picture.mb_type[xy] |= ac_pred * MB_TYPE_ACPRED;
            } else { /* P || S_TYPE */
                if (IS_INTRA(s->current_picture.mb_type[xy])) {
                    int i;
                    int dir     = 0;
                    int ac_pred = get_bits1(&s->gb);
                    int cbpy    = get_vlc2(&s->gb, ff_h263_cbpy_vlc.table, CBPY_VLC_BITS, 1);

                    if (cbpy < 0) {
                        av_log(s->avctx, AV_LOG_ERROR,
                               "I cbpy corrupted at %d %d\n", s->mb_x, s->mb_y);
                        return -1;
                    }

                    if (s->cbp_table[xy] & 8)
                        ff_set_qscale(s, s->qscale + quant_tab[get_bits(&s->gb, 2)]);
                    s->current_picture.qscale_table[xy] = s->qscale;

                    for (i = 0; i < 6; i++) {
                        int dc_pred_dir;
                        int dc = mpeg4_decode_dc(s, i, &dc_pred_dir);
                        if (dc < 0) {
                            av_log(s->avctx, AV_LOG_ERROR,
                                   "DC corrupted at %d %d\n", s->mb_x, s->mb_y);
                            return -1;
                        }
                        dir <<= 1;
                        if (dc_pred_dir)
                            dir |= 1;
                    }
                    s->cbp_table[xy]               &= 3;  // remove dquant
                    s->cbp_table[xy]               |= cbpy << 2;
                    s->current_picture.mb_type[xy] |= ac_pred * MB_TYPE_ACPRED;
                    s->pred_dir_table[xy]           = dir;
                } else if (IS_SKIP(s->current_picture.mb_type[xy])) {
                    s->current_picture.qscale_table[xy] = s->qscale;
                    s->cbp_table[xy]                    = 0;
                } else {
                    int cbpy = get_vlc2(&s->gb, ff_h263_cbpy_vlc.table, CBPY_VLC_BITS, 1);

                    if (cbpy < 0) {
                        av_log(s->avctx, AV_LOG_ERROR,
                               "P cbpy corrupted at %d %d\n", s->mb_x, s->mb_y);
                        return -1;
                    }

                    if (s->cbp_table[xy] & 8)
                        ff_set_qscale(s, s->qscale + quant_tab[get_bits(&s->gb, 2)]);
                    s->current_picture.qscale_table[xy] = s->qscale;

                    s->cbp_table[xy] &= 3;  // remove dquant
                    s->cbp_table[xy] |= (cbpy ^ 0xf) << 2;
                }
            }
        }
        if (mb_num >= mb_count)
            return 0;
        s->mb_x = 0;
    }
    return 0;
}

/**
 * Decode the first and second partition.
 * @return <0 if error (and sets error type in the error_status_table)
 */
int ff_mpeg4_decode_partitions(Mpeg4DecContext *ctx)
{
    MpegEncContext *s = &ctx->m;
    int mb_num;
    const int part_a_error = s->pict_type == AV_PICTURE_TYPE_I ? (ER_DC_ERROR | ER_MV_ERROR) : ER_MV_ERROR;
    const int part_a_end   = s->pict_type == AV_PICTURE_TYPE_I ? (ER_DC_END   | ER_MV_END)   : ER_MV_END;

    mb_num = mpeg4_decode_partition_a(ctx);
    if (mb_num < 0) {
        ff_er_add_slice(&s->er, s->resync_mb_x, s->resync_mb_y,
                        s->mb_x, s->mb_y, part_a_error);
        return -1;
    }

    if (s->resync_mb_x + s->resync_mb_y * s->mb_width + mb_num > s->mb_num) {
        av_log(s->avctx, AV_LOG_ERROR, "slice below monitor ...\n");
        ff_er_add_slice(&s->er, s->resync_mb_x, s->resync_mb_y,
                        s->mb_x, s->mb_y, part_a_error);
        return -1;
    }

    s->mb_num_left = mb_num;

    if (s->pict_type == AV_PICTURE_TYPE_I) {
        while (show_bits(&s->gb, 9) == 1)
            skip_bits(&s->gb, 9);
        if (get_bits_long(&s->gb, 19) != DC_MARKER) {
            av_log(s->avctx, AV_LOG_ERROR,
                   "marker missing after first I partition at %d %d\n",
                   s->mb_x, s->mb_y);
            return -1;
        }
    } else {
        while (show_bits(&s->gb, 10) == 1)
            skip_bits(&s->gb, 10);
        if (get_bits(&s->gb, 17) != MOTION_MARKER) {
            av_log(s->avctx, AV_LOG_ERROR,
                   "marker missing after first P partition at %d %d\n",
                   s->mb_x, s->mb_y);
            return -1;
        }
    }
    ff_er_add_slice(&s->er, s->resync_mb_x, s->resync_mb_y,
                    s->mb_x - 1, s->mb_y, part_a_end);

    if (mpeg4_decode_partition_b(s, mb_num) < 0) {
        if (s->pict_type == AV_PICTURE_TYPE_P)
            ff_er_add_slice(&s->er, s->resync_mb_x, s->resync_mb_y,
                            s->mb_x, s->mb_y, ER_DC_ERROR);
        return -1;
    } else {
        if (s->pict_type == AV_PICTURE_TYPE_P)
            ff_er_add_slice(&s->er, s->resync_mb_x, s->resync_mb_y,
                            s->mb_x - 1, s->mb_y, ER_DC_END);
    }

    return 0;
}

/**
 * Decode a block.
 * @return <0 if an error occurred
 */
static inline int mpeg4_decode_block(Mpeg4DecContext *ctx, int16_t *block,
                                     int n, int coded, int intra, int rvlc)
{
    MpegEncContext *s = &ctx->m;
    int level, i, last, run, qmul, qadd;
    int av_uninit(dc_pred_dir);
    RLTable *rl;
    RL_VLC_ELEM *rl_vlc;
    const uint8_t *scan_table;

    // Note intra & rvlc should be optimized away if this is inlined

    if (intra) {
        if (ctx->use_intra_dc_vlc) {
            /* DC coef */
            if (s->partitioned_frame) {
                level = s->dc_val[0][s->block_index[n]];
                if (n < 4)
                    level = FASTDIV((level + (s->y_dc_scale >> 1)), s->y_dc_scale);
                else
                    level = FASTDIV((level + (s->c_dc_scale >> 1)), s->c_dc_scale);
                dc_pred_dir = (s->pred_dir_table[s->mb_x + s->mb_y * s->mb_stride] << n) & 32;
            } else {
                level = mpeg4_decode_dc(s, n, &dc_pred_dir);
                if (level < 0)
                    return -1;
            }
            block[0] = level;
            i        = 0;
        } else {
            i = -1;
            ff_mpeg4_pred_dc(s, n, 0, &dc_pred_dir, 0);
        }
        if (!coded)
            goto not_coded;

        if (rvlc) {
            rl     = &ff_rvlc_rl_intra;
            rl_vlc = ff_rvlc_rl_intra.rl_vlc[0];
        } else {
            rl     = &ff_mpeg4_rl_intra;
            rl_vlc = ff_mpeg4_rl_intra.rl_vlc[0];
        }
        if (s->ac_pred) {
            if (dc_pred_dir == 0)
                scan_table = s->intra_v_scantable.permutated;  /* left */
            else
                scan_table = s->intra_h_scantable.permutated;  /* top */
        } else {
            scan_table = s->intra_scantable.permutated;
        }
        qmul = 1;
        qadd = 0;
    } else {
        i = -1;
        if (!coded) {
            s->block_last_index[n] = i;
            return 0;
        }
        if (rvlc)
            rl = &ff_rvlc_rl_inter;
        else
            rl = &ff_h263_rl_inter;

        scan_table = s->intra_scantable.permutated;

        if (s->mpeg_quant) {
            qmul = 1;
            qadd = 0;
            if (rvlc)
                rl_vlc = ff_rvlc_rl_inter.rl_vlc[0];
            else
                rl_vlc = ff_h263_rl_inter.rl_vlc[0];
        } else {
            qmul = s->qscale << 1;
            qadd = (s->qscale - 1) | 1;
            if (rvlc)
                rl_vlc = ff_rvlc_rl_inter.rl_vlc[s->qscale];
            else
                rl_vlc = ff_h263_rl_inter.rl_vlc[s->qscale];
        }
    }
    {
        OPEN_READER(re, &s->gb);
        for (;;) {
            UPDATE_CACHE(re, &s->gb);
            GET_RL_VLC(level, run, re, &s->gb, rl_vlc, TEX_VLC_BITS, 2, 0);
            if (level == 0) {
                /* escape */
                if (rvlc) {
                    if (SHOW_UBITS(re, &s->gb, 1) == 0) {
                        av_log(s->avctx, AV_LOG_ERROR,
                               "1. marker bit missing in rvlc esc\n");
                        return -1;
                    }
                    SKIP_CACHE(re, &s->gb, 1);

                    last = SHOW_UBITS(re, &s->gb, 1);
                    SKIP_CACHE(re, &s->gb, 1);
                    run = SHOW_UBITS(re, &s->gb, 6);
                    SKIP_COUNTER(re, &s->gb, 1 + 1 + 6);
                    UPDATE_CACHE(re, &s->gb);

                    if (SHOW_UBITS(re, &s->gb, 1) == 0) {
                        av_log(s->avctx, AV_LOG_ERROR,
                               "2. marker bit missing in rvlc esc\n");
                        return -1;
                    }
                    SKIP_CACHE(re, &s->gb, 1);

                    level = SHOW_UBITS(re, &s->gb, 11);
                    SKIP_CACHE(re, &s->gb, 11);

                    if (SHOW_UBITS(re, &s->gb, 5) != 0x10) {
                        av_log(s->avctx, AV_LOG_ERROR, "reverse esc missing\n");
                        return -1;
                    }
                    SKIP_CACHE(re, &s->gb, 5);

                    level = level * qmul + qadd;
                    level = (level ^ SHOW_SBITS(re, &s->gb, 1)) - SHOW_SBITS(re, &s->gb, 1);
                    SKIP_COUNTER(re, &s->gb, 1 + 11 + 5 + 1);

                    i += run + 1;
                    if (last)
                        i += 192;
                } else {
                    int cache;
                    cache = GET_CACHE(re, &s->gb);

                    if (IS_3IV1)
                        cache ^= 0xC0000000;

                    if (cache & 0x80000000) {
                        if (cache & 0x40000000) {
                            /* third escape */
                            SKIP_CACHE(re, &s->gb, 2);
                            last = SHOW_UBITS(re, &s->gb, 1);
                            SKIP_CACHE(re, &s->gb, 1);
                            run = SHOW_UBITS(re, &s->gb, 6);
                            SKIP_COUNTER(re, &s->gb, 2 + 1 + 6);
                            UPDATE_CACHE(re, &s->gb);

                            if (IS_3IV1) {
                                level = SHOW_SBITS(re, &s->gb, 12);
                                LAST_SKIP_BITS(re, &s->gb, 12);
                            } else {
                                if (SHOW_UBITS(re, &s->gb, 1) == 0) {
                                    av_log(s->avctx, AV_LOG_ERROR,
                                           "1. marker bit missing in 3. esc\n");
                                    if (!(s->avctx->err_recognition & AV_EF_IGNORE_ERR))
                                        return -1;
                                }
                                SKIP_CACHE(re, &s->gb, 1);

                                level = SHOW_SBITS(re, &s->gb, 12);
                                SKIP_CACHE(re, &s->gb, 12);

                                if (SHOW_UBITS(re, &s->gb, 1) == 0) {
                                    av_log(s->avctx, AV_LOG_ERROR,
                                           "2. marker bit missing in 3. esc\n");
                                    if (!(s->avctx->err_recognition & AV_EF_IGNORE_ERR))
                                        return -1;
                                }

                                SKIP_COUNTER(re, &s->gb, 1 + 12 + 1);
                            }

#if 0
                            if (s->error_recognition >= FF_ER_COMPLIANT) {
                                const int abs_level= FFABS(level);
                                if (abs_level<=MAX_LEVEL && run<=MAX_RUN) {
                                    const int run1= run - rl->max_run[last][abs_level] - 1;
                                    if (abs_level <= rl->max_level[last][run]) {
                                        av_log(s->avctx, AV_LOG_ERROR, "illegal 3. esc, vlc encoding possible\n");
                                        return -1;
                                    }
                                    if (s->error_recognition > FF_ER_COMPLIANT) {
                                        if (abs_level <= rl->max_level[last][run]*2) {
                                            av_log(s->avctx, AV_LOG_ERROR, "illegal 3. esc, esc 1 encoding possible\n");
                                            return -1;
                                        }
                                        if (run1 >= 0 && abs_level <= rl->max_level[last][run1]) {
                                            av_log(s->avctx, AV_LOG_ERROR, "illegal 3. esc, esc 2 encoding possible\n");
                                            return -1;
                                        }
                                    }
                                }
                            }
#endif
                            if (level > 0)
                                level = level * qmul + qadd;
                            else
                                level = level * qmul - qadd;

                            if ((unsigned)(level + 2048) > 4095) {
                                if (s->avctx->err_recognition & (AV_EF_BITSTREAM|AV_EF_AGGRESSIVE)) {
                                    if (level > 2560 || level < -2560) {
                                        av_log(s->avctx, AV_LOG_ERROR,
                                               "|level| overflow in 3. esc, qp=%d\n",
                                               s->qscale);
                                        return -1;
                                    }
                                }
                                level = level < 0 ? -2048 : 2047;
                            }

                            i += run + 1;
                            if (last)
                                i += 192;
                        } else {
                            /* second escape */
                            SKIP_BITS(re, &s->gb, 2);
                            GET_RL_VLC(level, run, re, &s->gb, rl_vlc, TEX_VLC_BITS, 2, 1);
                            i    += run + rl->max_run[run >> 7][level / qmul] + 1;  // FIXME opt indexing
                            level = (level ^ SHOW_SBITS(re, &s->gb, 1)) - SHOW_SBITS(re, &s->gb, 1);
                            LAST_SKIP_BITS(re, &s->gb, 1);
                        }
                    } else {
                        /* first escape */
                        SKIP_BITS(re, &s->gb, 1);
                        GET_RL_VLC(level, run, re, &s->gb, rl_vlc, TEX_VLC_BITS, 2, 1);
                        i    += run;
                        level = level + rl->max_level[run >> 7][(run - 1) & 63] * qmul;  // FIXME opt indexing
                        level = (level ^ SHOW_SBITS(re, &s->gb, 1)) - SHOW_SBITS(re, &s->gb, 1);
                        LAST_SKIP_BITS(re, &s->gb, 1);
                    }
                }
            } else {
                i    += run;
                level = (level ^ SHOW_SBITS(re, &s->gb, 1)) - SHOW_SBITS(re, &s->gb, 1);
                LAST_SKIP_BITS(re, &s->gb, 1);
            }
            ff_tlog(s->avctx, "dct[%d][%d] = %- 4d end?:%d\n", scan_table[i&63]&7, scan_table[i&63] >> 3, level, i>62);
            if (i > 62) {
                i -= 192;
                if (i & (~63)) {
                    av_log(s->avctx, AV_LOG_ERROR,
                           "ac-tex damaged at %d %d\n", s->mb_x, s->mb_y);
                    return -1;
                }

                block[scan_table[i]] = level;
                break;
            }

            block[scan_table[i]] = level;
        }
        CLOSE_READER(re, &s->gb);
    }

not_coded:
    if (intra) {
        if (!ctx->use_intra_dc_vlc) {
            block[0] = ff_mpeg4_pred_dc(s, n, block[0], &dc_pred_dir, 0);

            i -= i >> 31;  // if (i == -1) i = 0;
        }

        ff_mpeg4_pred_ac(s, block, n, dc_pred_dir);
        if (s->ac_pred)
            i = 63;  // FIXME not optimal
    }
    s->block_last_index[n] = i;
    return 0;
}

/**
 * decode partition C of one MB.
 * @return <0 if an error occurred
 */
static int mpeg4_decode_partitioned_mb(MpegEncContext *s, int16_t block[6][64])
{
    Mpeg4DecContext *ctx = (Mpeg4DecContext *)s;
    int cbp, mb_type;
    const int xy = s->mb_x + s->mb_y * s->mb_stride;

    mb_type = s->current_picture.mb_type[xy];
    cbp     = s->cbp_table[xy];

    ctx->use_intra_dc_vlc = s->qscale < ctx->intra_dc_threshold;

    if (s->current_picture.qscale_table[xy] != s->qscale)
        ff_set_qscale(s, s->current_picture.qscale_table[xy]);

    if (s->pict_type == AV_PICTURE_TYPE_P ||
        s->pict_type == AV_PICTURE_TYPE_S) {
        int i;
        for (i = 0; i < 4; i++) {
            s->mv[0][i][0] = s->current_picture.motion_val[0][s->block_index[i]][0];
            s->mv[0][i][1] = s->current_picture.motion_val[0][s->block_index[i]][1];
        }
        s->mb_intra = IS_INTRA(mb_type);

        if (IS_SKIP(mb_type)) {
            /* skip mb */
            for (i = 0; i < 6; i++)
                s->block_last_index[i] = -1;
            s->mv_dir  = MV_DIR_FORWARD;
            s->mv_type = MV_TYPE_16X16;
            if (s->pict_type == AV_PICTURE_TYPE_S
                && ctx->vol_sprite_usage == GMC_SPRITE) {
                s->mcsel      = 1;
                s->mb_skipped = 0;
            } else {
                s->mcsel      = 0;
                s->mb_skipped = 1;
            }
        } else if (s->mb_intra) {
            s->ac_pred = IS_ACPRED(s->current_picture.mb_type[xy]);
        } else if (!s->mb_intra) {
            // s->mcsel = 0;  // FIXME do we need to init that?

            s->mv_dir = MV_DIR_FORWARD;
            if (IS_8X8(mb_type)) {
                s->mv_type = MV_TYPE_8X8;
            } else {
                s->mv_type = MV_TYPE_16X16;
            }
        }
    } else { /* I-Frame */
        s->mb_intra = 1;
        s->ac_pred  = IS_ACPRED(s->current_picture.mb_type[xy]);
    }

    if (!IS_SKIP(mb_type)) {
        int i;
        s->bdsp.clear_blocks(s->block[0]);
        /* decode each block */
        for (i = 0; i < 6; i++) {
            if (mpeg4_decode_block(ctx, block[i], i, cbp & 32, s->mb_intra, ctx->rvlc) < 0) {
                av_log(s->avctx, AV_LOG_ERROR,
                       "texture corrupted at %d %d %d\n",
                       s->mb_x, s->mb_y, s->mb_intra);
                return -1;
            }
            cbp += cbp;
        }
    }

    /* per-MB end of slice check */
    if (--s->mb_num_left <= 0) {
        if (mpeg4_is_resync(ctx))
            return SLICE_END;
        else
            return SLICE_NOEND;
    } else {
        if (mpeg4_is_resync(ctx)) {
            const int delta = s->mb_x + 1 == s->mb_width ? 2 : 1;
            if (s->cbp_table[xy + delta])
                return SLICE_END;
        }
        return SLICE_OK;
    }
}

static int mpeg4_decode_mb(MpegEncContext *s, int16_t block[6][64])
{
    Mpeg4DecContext *ctx = (Mpeg4DecContext *)s;
    int cbpc, cbpy, i, cbp, pred_x, pred_y, mx, my, dquant;
    int16_t *mot_val;
    static const int8_t quant_tab[4] = { -1, -2, 1, 2 };
    const int xy = s->mb_x + s->mb_y * s->mb_stride;

    av_assert2(s->h263_pred);

    if (s->pict_type == AV_PICTURE_TYPE_P ||
        s->pict_type == AV_PICTURE_TYPE_S) {
        do {
            if (get_bits1(&s->gb)) {
                /* skip mb */
                s->mb_intra = 0;
                for (i = 0; i < 6; i++)
                    s->block_last_index[i] = -1;
                s->mv_dir  = MV_DIR_FORWARD;
                s->mv_type = MV_TYPE_16X16;
                if (s->pict_type == AV_PICTURE_TYPE_S &&
                    ctx->vol_sprite_usage == GMC_SPRITE) {
                    s->current_picture.mb_type[xy] = MB_TYPE_SKIP  |
                                                     MB_TYPE_GMC   |
                                                     MB_TYPE_16x16 |
                                                     MB_TYPE_L0;
                    s->mcsel       = 1;
                    s->mv[0][0][0] = get_amv(ctx, 0);
                    s->mv[0][0][1] = get_amv(ctx, 1);
                    s->mb_skipped  = 0;
                } else {
                    s->current_picture.mb_type[xy] = MB_TYPE_SKIP  |
                                                     MB_TYPE_16x16 |
                                                     MB_TYPE_L0;
                    s->mcsel       = 0;
                    s->mv[0][0][0] = 0;
                    s->mv[0][0][1] = 0;
                    s->mb_skipped  = 1;
                }
                goto end;
            }
            cbpc = get_vlc2(&s->gb, ff_h263_inter_MCBPC_vlc.table, INTER_MCBPC_VLC_BITS, 2);
            if (cbpc < 0) {
                av_log(s->avctx, AV_LOG_ERROR,
                       "mcbpc damaged at %d %d\n", s->mb_x, s->mb_y);
                return -1;
            }
        } while (cbpc == 20);

        s->bdsp.clear_blocks(s->block[0]);
        dquant      = cbpc & 8;
        s->mb_intra = ((cbpc & 4) != 0);
        if (s->mb_intra)
            goto intra;

        if (s->pict_type == AV_PICTURE_TYPE_S &&
            ctx->vol_sprite_usage == GMC_SPRITE && (cbpc & 16) == 0)
            s->mcsel = get_bits1(&s->gb);
        else
            s->mcsel = 0;
        cbpy = get_vlc2(&s->gb, ff_h263_cbpy_vlc.table, CBPY_VLC_BITS, 1) ^ 0x0F;
        if (cbpy < 0) {
            av_log(s->avctx, AV_LOG_ERROR,
                   "P cbpy damaged at %d %d\n", s->mb_x, s->mb_y);
            return AVERROR_INVALIDDATA;
        }

        cbp = (cbpc & 3) | (cbpy << 2);
        if (dquant)
            ff_set_qscale(s, s->qscale + quant_tab[get_bits(&s->gb, 2)]);
        if ((!s->progressive_sequence) &&
            (cbp || (s->workaround_bugs & FF_BUG_XVID_ILACE)))
            s->interlaced_dct = get_bits1(&s->gb);

        s->mv_dir = MV_DIR_FORWARD;
        if ((cbpc & 16) == 0) {
            if (s->mcsel) {
                s->current_picture.mb_type[xy] = MB_TYPE_GMC   |
                                                 MB_TYPE_16x16 |
                                                 MB_TYPE_L0;
                /* 16x16 global motion prediction */
                s->mv_type     = MV_TYPE_16X16;
                mx             = get_amv(ctx, 0);
                my             = get_amv(ctx, 1);
                s->mv[0][0][0] = mx;
                s->mv[0][0][1] = my;
            } else if ((!s->progressive_sequence) && get_bits1(&s->gb)) {
                s->current_picture.mb_type[xy] = MB_TYPE_16x8 |
                                                 MB_TYPE_L0   |
                                                 MB_TYPE_INTERLACED;
                /* 16x8 field motion prediction */
                s->mv_type = MV_TYPE_FIELD;

                s->field_select[0][0] = get_bits1(&s->gb);
                s->field_select[0][1] = get_bits1(&s->gb);

                ff_h263_pred_motion(s, 0, 0, &pred_x, &pred_y);

                for (i = 0; i < 2; i++) {
                    mx = ff_h263_decode_motion(s, pred_x, s->f_code);
                    if (mx >= 0xffff)
                        return -1;

                    my = ff_h263_decode_motion(s, pred_y / 2, s->f_code);
                    if (my >= 0xffff)
                        return -1;

                    s->mv[0][i][0] = mx;
                    s->mv[0][i][1] = my;
                }
            } else {
                s->current_picture.mb_type[xy] = MB_TYPE_16x16 | MB_TYPE_L0;
                /* 16x16 motion prediction */
                s->mv_type = MV_TYPE_16X16;
                ff_h263_pred_motion(s, 0, 0, &pred_x, &pred_y);
                mx = ff_h263_decode_motion(s, pred_x, s->f_code);

                if (mx >= 0xffff)
                    return -1;

                my = ff_h263_decode_motion(s, pred_y, s->f_code);

                if (my >= 0xffff)
                    return -1;
                s->mv[0][0][0] = mx;
                s->mv[0][0][1] = my;
            }
        } else {
            s->current_picture.mb_type[xy] = MB_TYPE_8x8 | MB_TYPE_L0;
            s->mv_type                     = MV_TYPE_8X8;
            for (i = 0; i < 4; i++) {
                mot_val = ff_h263_pred_motion(s, i, 0, &pred_x, &pred_y);
                mx      = ff_h263_decode_motion(s, pred_x, s->f_code);
                if (mx >= 0xffff)
                    return -1;

                my = ff_h263_decode_motion(s, pred_y, s->f_code);
                if (my >= 0xffff)
                    return -1;
                s->mv[0][i][0] = mx;
                s->mv[0][i][1] = my;
                mot_val[0]     = mx;
                mot_val[1]     = my;
            }
        }
    } else if (s->pict_type == AV_PICTURE_TYPE_B) {
        int modb1;   // first bit of modb
        int modb2;   // second bit of modb
        int mb_type;

        s->mb_intra = 0;  // B-frames never contain intra blocks
        s->mcsel    = 0;  //      ...               true gmc blocks

        if (s->mb_x == 0) {
            for (i = 0; i < 2; i++) {
                s->last_mv[i][0][0] =
                s->last_mv[i][0][1] =
                s->last_mv[i][1][0] =
                s->last_mv[i][1][1] = 0;
            }

            ff_thread_await_progress(&s->next_picture_ptr->tf, s->mb_y, 0);
        }

        /* if we skipped it in the future P Frame than skip it now too */
        s->mb_skipped = s->next_picture.mbskip_table[s->mb_y * s->mb_stride + s->mb_x];  // Note, skiptab=0 if last was GMC

        if (s->mb_skipped) {
            /* skip mb */
            for (i = 0; i < 6; i++)
                s->block_last_index[i] = -1;

            s->mv_dir      = MV_DIR_FORWARD;
            s->mv_type     = MV_TYPE_16X16;
            s->mv[0][0][0] =
            s->mv[0][0][1] =
            s->mv[1][0][0] =
            s->mv[1][0][1] = 0;
            s->current_picture.mb_type[xy] = MB_TYPE_SKIP  |
                                             MB_TYPE_16x16 |
                                             MB_TYPE_L0;
            goto end;
        }

        modb1 = get_bits1(&s->gb);
        if (modb1) {
            // like MB_TYPE_B_DIRECT but no vectors coded
            mb_type = MB_TYPE_DIRECT2 | MB_TYPE_SKIP | MB_TYPE_L0L1;
            cbp     = 0;
        } else {
            modb2   = get_bits1(&s->gb);
            mb_type = get_vlc2(&s->gb, mb_type_b_vlc.table, MB_TYPE_B_VLC_BITS, 1);
            if (mb_type < 0) {
                av_log(s->avctx, AV_LOG_ERROR, "illegal MB_type\n");
                return -1;
            }
            mb_type = mb_type_b_map[mb_type];
            if (modb2) {
                cbp = 0;
            } else {
                s->bdsp.clear_blocks(s->block[0]);
                cbp = get_bits(&s->gb, 6);
            }

            if ((!IS_DIRECT(mb_type)) && cbp) {
                if (get_bits1(&s->gb))
                    ff_set_qscale(s, s->qscale + get_bits1(&s->gb) * 4 - 2);
            }

            if (!s->progressive_sequence) {
                if (cbp)
                    s->interlaced_dct = get_bits1(&s->gb);

                if (!IS_DIRECT(mb_type) && get_bits1(&s->gb)) {
                    mb_type |= MB_TYPE_16x8 | MB_TYPE_INTERLACED;
                    mb_type &= ~MB_TYPE_16x16;

                    if (USES_LIST(mb_type, 0)) {
                        s->field_select[0][0] = get_bits1(&s->gb);
                        s->field_select[0][1] = get_bits1(&s->gb);
                    }
                    if (USES_LIST(mb_type, 1)) {
                        s->field_select[1][0] = get_bits1(&s->gb);
                        s->field_select[1][1] = get_bits1(&s->gb);
                    }
                }
            }

            s->mv_dir = 0;
            if ((mb_type & (MB_TYPE_DIRECT2 | MB_TYPE_INTERLACED)) == 0) {
                s->mv_type = MV_TYPE_16X16;

                if (USES_LIST(mb_type, 0)) {
                    s->mv_dir = MV_DIR_FORWARD;

                    mx = ff_h263_decode_motion(s, s->last_mv[0][0][0], s->f_code);
                    my = ff_h263_decode_motion(s, s->last_mv[0][0][1], s->f_code);
                    s->last_mv[0][1][0] =
                    s->last_mv[0][0][0] =
                    s->mv[0][0][0]      = mx;
                    s->last_mv[0][1][1] =
                    s->last_mv[0][0][1] =
                    s->mv[0][0][1]      = my;
                }

                if (USES_LIST(mb_type, 1)) {
                    s->mv_dir |= MV_DIR_BACKWARD;

                    mx = ff_h263_decode_motion(s, s->last_mv[1][0][0], s->b_code);
                    my = ff_h263_decode_motion(s, s->last_mv[1][0][1], s->b_code);
                    s->last_mv[1][1][0] =
                    s->last_mv[1][0][0] =
                    s->mv[1][0][0]      = mx;
                    s->last_mv[1][1][1] =
                    s->last_mv[1][0][1] =
                    s->mv[1][0][1]      = my;
                }
            } else if (!IS_DIRECT(mb_type)) {
                s->mv_type = MV_TYPE_FIELD;

                if (USES_LIST(mb_type, 0)) {
                    s->mv_dir = MV_DIR_FORWARD;

                    for (i = 0; i < 2; i++) {
                        mx = ff_h263_decode_motion(s, s->last_mv[0][i][0], s->f_code);
                        my = ff_h263_decode_motion(s, s->last_mv[0][i][1] / 2, s->f_code);
                        s->last_mv[0][i][0] =
                        s->mv[0][i][0]      = mx;
                        s->last_mv[0][i][1] = (s->mv[0][i][1] = my) * 2;
                    }
                }

                if (USES_LIST(mb_type, 1)) {
                    s->mv_dir |= MV_DIR_BACKWARD;

                    for (i = 0; i < 2; i++) {
                        mx = ff_h263_decode_motion(s, s->last_mv[1][i][0], s->b_code);
                        my = ff_h263_decode_motion(s, s->last_mv[1][i][1] / 2, s->b_code);
                        s->last_mv[1][i][0] =
                        s->mv[1][i][0]      = mx;
                        s->last_mv[1][i][1] = (s->mv[1][i][1] = my) * 2;
                    }
                }
            }
        }

        if (IS_DIRECT(mb_type)) {
            if (IS_SKIP(mb_type)) {
                mx =
                my = 0;
            } else {
                mx = ff_h263_decode_motion(s, 0, 1);
                my = ff_h263_decode_motion(s, 0, 1);
            }

            s->mv_dir = MV_DIR_FORWARD | MV_DIR_BACKWARD | MV_DIRECT;
            mb_type  |= ff_mpeg4_set_direct_mv(s, mx, my);
        }
        s->current_picture.mb_type[xy] = mb_type;
    } else { /* I-Frame */
        do {
            cbpc = get_vlc2(&s->gb, ff_h263_intra_MCBPC_vlc.table, INTRA_MCBPC_VLC_BITS, 2);
            if (cbpc < 0) {
                av_log(s->avctx, AV_LOG_ERROR,
                       "I cbpc damaged at %d %d\n", s->mb_x, s->mb_y);
                return -1;
            }
        } while (cbpc == 8);

        dquant = cbpc & 4;
        s->mb_intra = 1;

intra:
        s->ac_pred = get_bits1(&s->gb);
        if (s->ac_pred)
            s->current_picture.mb_type[xy] = MB_TYPE_INTRA | MB_TYPE_ACPRED;
        else
            s->current_picture.mb_type[xy] = MB_TYPE_INTRA;

        cbpy = get_vlc2(&s->gb, ff_h263_cbpy_vlc.table, CBPY_VLC_BITS, 1);
        if (cbpy < 0) {
            av_log(s->avctx, AV_LOG_ERROR,
                   "I cbpy damaged at %d %d\n", s->mb_x, s->mb_y);
            return -1;
        }
        cbp = (cbpc & 3) | (cbpy << 2);

        ctx->use_intra_dc_vlc = s->qscale < ctx->intra_dc_threshold;

        if (dquant)
            ff_set_qscale(s, s->qscale + quant_tab[get_bits(&s->gb, 2)]);

        if (!s->progressive_sequence)
            s->interlaced_dct = get_bits1(&s->gb);

        s->bdsp.clear_blocks(s->block[0]);
        /* decode each block */
        for (i = 0; i < 6; i++) {
            if (mpeg4_decode_block(ctx, block[i], i, cbp & 32, 1, 0) < 0)
                return -1;
            cbp += cbp;
        }
        goto end;
    }

    /* decode each block */
    for (i = 0; i < 6; i++) {
        if (mpeg4_decode_block(ctx, block[i], i, cbp & 32, 0, 0) < 0)
            return -1;
        cbp += cbp;
    }

end:
    /* per-MB end of slice check */
    if (s->codec_id == AV_CODEC_ID_MPEG4) {
        int next = mpeg4_is_resync(ctx);
        if (next) {
            if        (s->mb_x + s->mb_y*s->mb_width + 1 >  next && (s->avctx->err_recognition & AV_EF_AGGRESSIVE)) {
                return -1;
            } else if (s->mb_x + s->mb_y*s->mb_width + 1 >= next)
                return SLICE_END;

            if (s->pict_type == AV_PICTURE_TYPE_B) {
                const int delta= s->mb_x + 1 == s->mb_width ? 2 : 1;
                ff_thread_await_progress(&s->next_picture_ptr->tf,
                                         (s->mb_x + delta >= s->mb_width)
                                         ? FFMIN(s->mb_y + 1, s->mb_height - 1)
                                         : s->mb_y, 0);
                if (s->next_picture.mbskip_table[xy + delta])
                    return SLICE_OK;
            }

            return SLICE_END;
        }
    }

    return SLICE_OK;
}

static int mpeg4_decode_gop_header(MpegEncContext *s, GetBitContext *gb)
{
    int hours, minutes, seconds;

    if (!show_bits(gb, 23)) {
        av_log(s->avctx, AV_LOG_WARNING, "GOP header invalid\n");
        return -1;
    }

    hours   = get_bits(gb, 5);
    minutes = get_bits(gb, 6);
    check_marker(gb, "in gop_header");
    seconds = get_bits(gb, 6);

    s->time_base = seconds + 60*(minutes + 60*hours);

    skip_bits1(gb);
    skip_bits1(gb);

    return 0;
}

static int mpeg4_decode_profile_level(MpegEncContext *s, GetBitContext *gb)
{

    s->avctx->profile = get_bits(gb, 4);
    s->avctx->level   = get_bits(gb, 4);

    // for Simple profile, level 0
    if (s->avctx->profile == 0 && s->avctx->level == 8) {
        s->avctx->level = 0;
    }

    return 0;
}

static int decode_vol_header(Mpeg4DecContext *ctx, GetBitContext *gb)
{
    MpegEncContext *s = &ctx->m;
    int width, height, vo_ver_id;

    /* vol header */
    skip_bits(gb, 1);                   /* random access */
    s->vo_type = get_bits(gb, 8);
    if (get_bits1(gb) != 0) {           /* is_ol_id */
        vo_ver_id = get_bits(gb, 4);    /* vo_ver_id */
        skip_bits(gb, 3);               /* vo_priority */
    } else {
        vo_ver_id = 1;
    }
    s->aspect_ratio_info = get_bits(gb, 4);
    if (s->aspect_ratio_info == FF_ASPECT_EXTENDED) {
        s->avctx->sample_aspect_ratio.num = get_bits(gb, 8);  // par_width
        s->avctx->sample_aspect_ratio.den = get_bits(gb, 8);  // par_height
    } else {
        s->avctx->sample_aspect_ratio = ff_h263_pixel_aspect[s->aspect_ratio_info];
    }

    if ((ctx->vol_control_parameters = get_bits1(gb))) { /* vol control parameter */
        int chroma_format = get_bits(gb, 2);
        if (chroma_format != CHROMA_420)
            av_log(s->avctx, AV_LOG_ERROR, "illegal chroma format\n");

        s->low_delay = get_bits1(gb);
        if (get_bits1(gb)) {    /* vbv parameters */
            get_bits(gb, 15);   /* first_half_bitrate */
            check_marker(gb, "after first_half_bitrate");
            get_bits(gb, 15);   /* latter_half_bitrate */
            check_marker(gb, "after latter_half_bitrate");
            get_bits(gb, 15);   /* first_half_vbv_buffer_size */
            check_marker(gb, "after first_half_vbv_buffer_size");
            get_bits(gb, 3);    /* latter_half_vbv_buffer_size */
            get_bits(gb, 11);   /* first_half_vbv_occupancy */
            check_marker(gb, "after first_half_vbv_occupancy");
            get_bits(gb, 15);   /* latter_half_vbv_occupancy */
            check_marker(gb, "after latter_half_vbv_occupancy");
        }
    } else {
        /* is setting low delay flag only once the smartest thing to do?
         * low delay detection won't be overridden. */
        if (s->picture_number == 0)
            s->low_delay = 0;
    }

    ctx->shape = get_bits(gb, 2); /* vol shape */
    if (ctx->shape != RECT_SHAPE)
        av_log(s->avctx, AV_LOG_ERROR, "only rectangular vol supported\n");
    if (ctx->shape == GRAY_SHAPE && vo_ver_id != 1) {
        av_log(s->avctx, AV_LOG_ERROR, "Gray shape not supported\n");
        skip_bits(gb, 4);  /* video_object_layer_shape_extension */
    }

    check_marker(gb, "before time_increment_resolution");

    s->avctx->framerate.num = get_bits(gb, 16);
    if (!s->avctx->framerate.num) {
        av_log(s->avctx, AV_LOG_ERROR, "framerate==0\n");
        return AVERROR_INVALIDDATA;
    }

    ctx->time_increment_bits = av_log2(s->avctx->framerate.num - 1) + 1;
    if (ctx->time_increment_bits < 1)
        ctx->time_increment_bits = 1;

    check_marker(gb, "before fixed_vop_rate");

    if (get_bits1(gb) != 0)     /* fixed_vop_rate  */
        s->avctx->framerate.den = get_bits(gb, ctx->time_increment_bits);
    else
        s->avctx->framerate.den = 1;

    s->avctx->time_base = av_inv_q(av_mul_q(s->avctx->framerate, (AVRational){s->avctx->ticks_per_frame, 1}));

    ctx->t_frame = 0;

    if (ctx->shape != BIN_ONLY_SHAPE) {
        if (ctx->shape == RECT_SHAPE) {
            check_marker(gb, "before width");
            width = get_bits(gb, 13);
            check_marker(gb, "before height");
            height = get_bits(gb, 13);
            check_marker(gb, "after height");
            if (width && height &&  /* they should be non zero but who knows */
                !(s->width && s->codec_tag == AV_RL32("MP4S"))) {
                if (s->width && s->height &&
                    (s->width != width || s->height != height))
                    s->context_reinit = 1;
                s->width  = width;
                s->height = height;
            }
        }

        s->progressive_sequence  =
        s->progressive_frame     = get_bits1(gb) ^ 1;
        s->interlaced_dct        = 0;
        if (!get_bits1(gb) && (s->avctx->debug & FF_DEBUG_PICT_INFO))
            av_log(s->avctx, AV_LOG_INFO,           /* OBMC Disable */
                   "MPEG4 OBMC not supported (very likely buggy encoder)\n");
        if (vo_ver_id == 1)
            ctx->vol_sprite_usage = get_bits1(gb);    /* vol_sprite_usage */
        else
            ctx->vol_sprite_usage = get_bits(gb, 2);  /* vol_sprite_usage */

        if (ctx->vol_sprite_usage == STATIC_SPRITE)
            av_log(s->avctx, AV_LOG_ERROR, "Static Sprites not supported\n");
        if (ctx->vol_sprite_usage == STATIC_SPRITE ||
            ctx->vol_sprite_usage == GMC_SPRITE) {
            if (ctx->vol_sprite_usage == STATIC_SPRITE) {
                skip_bits(gb, 13); // sprite_width
                check_marker(gb, "after sprite_width");
                skip_bits(gb, 13); // sprite_height
                check_marker(gb, "after sprite_height");
                skip_bits(gb, 13); // sprite_left
                check_marker(gb, "after sprite_left");
                skip_bits(gb, 13); // sprite_top
                check_marker(gb, "after sprite_top");
            }
            ctx->num_sprite_warping_points = get_bits(gb, 6);
            if (ctx->num_sprite_warping_points > 3) {
                av_log(s->avctx, AV_LOG_ERROR,
                       "%d sprite_warping_points\n",
                       ctx->num_sprite_warping_points);
                ctx->num_sprite_warping_points = 0;
                return AVERROR_INVALIDDATA;
            }
            s->sprite_warping_accuracy  = get_bits(gb, 2);
            ctx->sprite_brightness_change = get_bits1(gb);
            if (ctx->vol_sprite_usage == STATIC_SPRITE)
                skip_bits1(gb); // low_latency_sprite
        }
        // FIXME sadct disable bit if verid!=1 && shape not rect

        if (get_bits1(gb) == 1) {                   /* not_8_bit */
            s->quant_precision = get_bits(gb, 4);   /* quant_precision */
            if (get_bits(gb, 4) != 8)               /* bits_per_pixel */
                av_log(s->avctx, AV_LOG_ERROR, "N-bit not supported\n");
            if (s->quant_precision != 5)
                av_log(s->avctx, AV_LOG_ERROR,
                       "quant precision %d\n", s->quant_precision);
            if (s->quant_precision<3 || s->quant_precision>9) {
                s->quant_precision = 5;
            }
        } else {
            s->quant_precision = 5;
        }

        // FIXME a bunch of grayscale shape things

        if ((s->mpeg_quant = get_bits1(gb))) { /* vol_quant_type */
            int i, v;

            /* load default matrixes */
            for (i = 0; i < 64; i++) {
                int j = s->idsp.idct_permutation[i];
                v = ff_mpeg4_default_intra_matrix[i];
                s->intra_matrix[j]        = v;
                s->chroma_intra_matrix[j] = v;

                v = ff_mpeg4_default_non_intra_matrix[i];
                s->inter_matrix[j]        = v;
                s->chroma_inter_matrix[j] = v;
            }

            /* load custom intra matrix */
            if (get_bits1(gb)) {
                int last = 0;
                for (i = 0; i < 64; i++) {
                    int j;
                    v = get_bits(gb, 8);
                    if (v == 0)
                        break;

                    last = v;
                    j = s->idsp.idct_permutation[ff_zigzag_direct[i]];
                    s->intra_matrix[j]        = last;
                    s->chroma_intra_matrix[j] = last;
                }

                /* replicate last value */
                for (; i < 64; i++) {
                    int j = s->idsp.idct_permutation[ff_zigzag_direct[i]];
                    s->intra_matrix[j]        = last;
                    s->chroma_intra_matrix[j] = last;
                }
            }

            /* load custom non intra matrix */
            if (get_bits1(gb)) {
                int last = 0;
                for (i = 0; i < 64; i++) {
                    int j;
                    v = get_bits(gb, 8);
                    if (v == 0)
                        break;

                    last = v;
                    j = s->idsp.idct_permutation[ff_zigzag_direct[i]];
                    s->inter_matrix[j]        = v;
                    s->chroma_inter_matrix[j] = v;
                }

                /* replicate last value */
                for (; i < 64; i++) {
                    int j = s->idsp.idct_permutation[ff_zigzag_direct[i]];
                    s->inter_matrix[j]        = last;
                    s->chroma_inter_matrix[j] = last;
                }
            }

            // FIXME a bunch of grayscale shape things
        }

        if (vo_ver_id != 1)
            s->quarter_sample = get_bits1(gb);
        else
            s->quarter_sample = 0;

        if (get_bits_left(gb) < 4) {
            av_log(s->avctx, AV_LOG_ERROR, "VOL Header truncated\n");
            return AVERROR_INVALIDDATA;
        }

        if (!get_bits1(gb)) {
            int pos               = get_bits_count(gb);
            int estimation_method = get_bits(gb, 2);
            if (estimation_method < 2) {
                if (!get_bits1(gb)) {
                    ctx->cplx_estimation_trash_i += 8 * get_bits1(gb);  /* opaque */
                    ctx->cplx_estimation_trash_i += 8 * get_bits1(gb);  /* transparent */
                    ctx->cplx_estimation_trash_i += 8 * get_bits1(gb);  /* intra_cae */
                    ctx->cplx_estimation_trash_i += 8 * get_bits1(gb);  /* inter_cae */
                    ctx->cplx_estimation_trash_i += 8 * get_bits1(gb);  /* no_update */
                    ctx->cplx_estimation_trash_i += 8 * get_bits1(gb);  /* upampling */
                }
                if (!get_bits1(gb)) {
                    ctx->cplx_estimation_trash_i += 8 * get_bits1(gb);  /* intra_blocks */
                    ctx->cplx_estimation_trash_p += 8 * get_bits1(gb);  /* inter_blocks */
                    ctx->cplx_estimation_trash_p += 8 * get_bits1(gb);  /* inter4v_blocks */
                    ctx->cplx_estimation_trash_i += 8 * get_bits1(gb);  /* not coded blocks */
                }
                if (!check_marker(gb, "in complexity estimation part 1")) {
                    skip_bits_long(gb, pos - get_bits_count(gb));
                    goto no_cplx_est;
                }
                if (!get_bits1(gb)) {
                    ctx->cplx_estimation_trash_i += 8 * get_bits1(gb);  /* dct_coeffs */
                    ctx->cplx_estimation_trash_i += 8 * get_bits1(gb);  /* dct_lines */
                    ctx->cplx_estimation_trash_i += 8 * get_bits1(gb);  /* vlc_syms */
                    ctx->cplx_estimation_trash_i += 4 * get_bits1(gb);  /* vlc_bits */
                }
                if (!get_bits1(gb)) {
                    ctx->cplx_estimation_trash_p += 8 * get_bits1(gb);  /* apm */
                    ctx->cplx_estimation_trash_p += 8 * get_bits1(gb);  /* npm */
                    ctx->cplx_estimation_trash_b += 8 * get_bits1(gb);  /* interpolate_mc_q */
                    ctx->cplx_estimation_trash_p += 8 * get_bits1(gb);  /* forwback_mc_q */
                    ctx->cplx_estimation_trash_p += 8 * get_bits1(gb);  /* halfpel2 */
                    ctx->cplx_estimation_trash_p += 8 * get_bits1(gb);  /* halfpel4 */
                }
                if (!check_marker(gb, "in complexity estimation part 2")) {
                    skip_bits_long(gb, pos - get_bits_count(gb));
                    goto no_cplx_est;
                }
                if (estimation_method == 1) {
                    ctx->cplx_estimation_trash_i += 8 * get_bits1(gb);  /* sadct */
                    ctx->cplx_estimation_trash_p += 8 * get_bits1(gb);  /* qpel */
                }
            } else
                av_log(s->avctx, AV_LOG_ERROR,
                       "Invalid Complexity estimation method %d\n",
                       estimation_method);
        } else {

no_cplx_est:
            ctx->cplx_estimation_trash_i =
            ctx->cplx_estimation_trash_p =
            ctx->cplx_estimation_trash_b = 0;
        }

        ctx->resync_marker = !get_bits1(gb); /* resync_marker_disabled */

        s->data_partitioning = get_bits1(gb);
        if (s->data_partitioning)
            ctx->rvlc = get_bits1(gb);

        if (vo_ver_id != 1) {
            ctx->new_pred = get_bits1(gb);
            if (ctx->new_pred) {
                av_log(s->avctx, AV_LOG_ERROR, "new pred not supported\n");
                skip_bits(gb, 2); /* requested upstream message type */
                skip_bits1(gb);   /* newpred segment type */
            }
            if (get_bits1(gb)) // reduced_res_vop
                av_log(s->avctx, AV_LOG_ERROR,
                       "reduced resolution VOP not supported\n");
        } else {
            ctx->new_pred = 0;
        }

        ctx->scalability = get_bits1(gb);

        if (ctx->scalability) {
            GetBitContext bak = *gb;
            int h_sampling_factor_n;
            int h_sampling_factor_m;
            int v_sampling_factor_n;
            int v_sampling_factor_m;

            skip_bits1(gb);    // hierarchy_type
            skip_bits(gb, 4);  /* ref_layer_id */
            skip_bits1(gb);    /* ref_layer_sampling_dir */
            h_sampling_factor_n = get_bits(gb, 5);
            h_sampling_factor_m = get_bits(gb, 5);
            v_sampling_factor_n = get_bits(gb, 5);
            v_sampling_factor_m = get_bits(gb, 5);
            ctx->enhancement_type = get_bits1(gb);

            if (h_sampling_factor_n == 0 || h_sampling_factor_m == 0 ||
                v_sampling_factor_n == 0 || v_sampling_factor_m == 0) {
                /* illegal scalability header (VERY broken encoder),
                 * trying to workaround */
                ctx->scalability = 0;
                *gb            = bak;
            } else
                av_log(s->avctx, AV_LOG_ERROR, "scalability not supported\n");

            // bin shape stuff FIXME
        }
    }

    if (s->avctx->debug&FF_DEBUG_PICT_INFO) {
        av_log(s->avctx, AV_LOG_DEBUG, "tb %d/%d, tincrbits:%d, qp_prec:%d, ps:%d,  %s%s%s%s\n",
               s->avctx->framerate.den, s->avctx->framerate.num,
               ctx->time_increment_bits,
               s->quant_precision,
               s->progressive_sequence,
               ctx->scalability ? "scalability " :"" , s->quarter_sample ? "qpel " : "",
               s->data_partitioning ? "partition " : "", ctx->rvlc ? "rvlc " : ""
        );
    }

    return 0;
}

/**
 * Decode the user data stuff in the header.
 * Also initializes divx/xvid/lavc_version/build.
 */
static int decode_user_data(Mpeg4DecContext *ctx, GetBitContext *gb)
{
    MpegEncContext *s = &ctx->m;
    char buf[256];
    int i;
    int e;
    int ver = 0, build = 0, ver2 = 0, ver3 = 0;
    char last;

    for (i = 0; i < 255 && get_bits_count(gb) < gb->size_in_bits; i++) {
        if (show_bits(gb, 23) == 0)
            break;
        buf[i] = get_bits(gb, 8);
    }
    buf[i] = 0;

    /* divx detection */
    e = sscanf(buf, "DivX%dBuild%d%c", &ver, &build, &last);
    if (e < 2)
        e = sscanf(buf, "DivX%db%d%c", &ver, &build, &last);
    if (e >= 2) {
        ctx->divx_version = ver;
        ctx->divx_build   = build;
        s->divx_packed  = e == 3 && last == 'p';
    }

    /* libavcodec detection */
    e = sscanf(buf, "FFmpe%*[^b]b%d", &build) + 3;
    if (e != 4)
        e = sscanf(buf, "FFmpeg v%d.%d.%d / libavcodec build: %d", &ver, &ver2, &ver3, &build);
    if (e != 4) {
        e = sscanf(buf, "Lavc%d.%d.%d", &ver, &ver2, &ver3) + 1;
        if (e > 1)
            build = (ver << 16) + (ver2 << 8) + ver3;
    }
    if (e != 4) {
        if (strcmp(buf, "ffmpeg") == 0)
            ctx->lavc_build = 4600;
    }
    if (e == 4)
        ctx->lavc_build = build;

    /* Xvid detection */
    e = sscanf(buf, "XviD%d", &build);
    if (e == 1)
        ctx->xvid_build = build;

    return 0;
}

int ff_mpeg4_workaround_bugs(AVCodecContext *avctx)
{
    Mpeg4DecContext *ctx = avctx->priv_data;
    MpegEncContext *s = &ctx->m;

    if (ctx->xvid_build == -1 && ctx->divx_version == -1 && ctx->lavc_build == -1) {
        if (s->codec_tag        == AV_RL32("XVID") ||
            s->codec_tag        == AV_RL32("XVIX") ||
            s->codec_tag        == AV_RL32("RMP4") ||
            s->codec_tag        == AV_RL32("ZMP4") ||
            s->codec_tag        == AV_RL32("SIPP"))
            ctx->xvid_build = 0;
    }

    if (ctx->xvid_build == -1 && ctx->divx_version == -1 && ctx->lavc_build == -1)
        if (s->codec_tag == AV_RL32("DIVX") && s->vo_type == 0 &&
            ctx->vol_control_parameters == 0)
            ctx->divx_version = 400;  // divx 4

    if (ctx->xvid_build >= 0 && ctx->divx_version >= 0) {
        ctx->divx_version =
        ctx->divx_build   = -1;
    }

    if (s->workaround_bugs & FF_BUG_AUTODETECT) {
        if (s->codec_tag == AV_RL32("XVIX"))
            s->workaround_bugs |= FF_BUG_XVID_ILACE;

        if (s->codec_tag == AV_RL32("UMP4"))
            s->workaround_bugs |= FF_BUG_UMP4;

        if (ctx->divx_version >= 500 && ctx->divx_build < 1814)
            s->workaround_bugs |= FF_BUG_QPEL_CHROMA;

        if (ctx->divx_version > 502 && ctx->divx_build < 1814)
            s->workaround_bugs |= FF_BUG_QPEL_CHROMA2;

        if (ctx->xvid_build <= 3U)
            s->padding_bug_score = 256 * 256 * 256 * 64;

        if (ctx->xvid_build <= 1U)
            s->workaround_bugs |= FF_BUG_QPEL_CHROMA;

        if (ctx->xvid_build <= 12U)
            s->workaround_bugs |= FF_BUG_EDGE;

        if (ctx->xvid_build <= 32U)
            s->workaround_bugs |= FF_BUG_DC_CLIP;

#define SET_QPEL_FUNC(postfix1, postfix2)                           \
    s->qdsp.put_        ## postfix1 = ff_put_        ## postfix2;   \
    s->qdsp.put_no_rnd_ ## postfix1 = ff_put_no_rnd_ ## postfix2;   \
    s->qdsp.avg_        ## postfix1 = ff_avg_        ## postfix2;

        if (ctx->lavc_build < 4653U)
            s->workaround_bugs |= FF_BUG_STD_QPEL;

        if (ctx->lavc_build < 4655U)
            s->workaround_bugs |= FF_BUG_DIRECT_BLOCKSIZE;

        if (ctx->lavc_build < 4670U)
            s->workaround_bugs |= FF_BUG_EDGE;

        if (ctx->lavc_build <= 4712U)
            s->workaround_bugs |= FF_BUG_DC_CLIP;

        if (ctx->divx_version >= 0)
            s->workaround_bugs |= FF_BUG_DIRECT_BLOCKSIZE;
        if (ctx->divx_version == 501 && ctx->divx_build == 20020416)
            s->padding_bug_score = 256 * 256 * 256 * 64;

        if (ctx->divx_version < 500U)
            s->workaround_bugs |= FF_BUG_EDGE;

        if (ctx->divx_version >= 0)
            s->workaround_bugs |= FF_BUG_HPEL_CHROMA;
    }

    if (s->workaround_bugs & FF_BUG_STD_QPEL) {
        SET_QPEL_FUNC(qpel_pixels_tab[0][5], qpel16_mc11_old_c)
        SET_QPEL_FUNC(qpel_pixels_tab[0][7], qpel16_mc31_old_c)
        SET_QPEL_FUNC(qpel_pixels_tab[0][9], qpel16_mc12_old_c)
        SET_QPEL_FUNC(qpel_pixels_tab[0][11], qpel16_mc32_old_c)
        SET_QPEL_FUNC(qpel_pixels_tab[0][13], qpel16_mc13_old_c)
        SET_QPEL_FUNC(qpel_pixels_tab[0][15], qpel16_mc33_old_c)

        SET_QPEL_FUNC(qpel_pixels_tab[1][5], qpel8_mc11_old_c)
        SET_QPEL_FUNC(qpel_pixels_tab[1][7], qpel8_mc31_old_c)
        SET_QPEL_FUNC(qpel_pixels_tab[1][9], qpel8_mc12_old_c)
        SET_QPEL_FUNC(qpel_pixels_tab[1][11], qpel8_mc32_old_c)
        SET_QPEL_FUNC(qpel_pixels_tab[1][13], qpel8_mc13_old_c)
        SET_QPEL_FUNC(qpel_pixels_tab[1][15], qpel8_mc33_old_c)
    }

    if (avctx->debug & FF_DEBUG_BUGS)
        av_log(s->avctx, AV_LOG_DEBUG,
               "bugs: %X lavc_build:%d xvid_build:%d divx_version:%d divx_build:%d %s\n",
               s->workaround_bugs, ctx->lavc_build, ctx->xvid_build,
               ctx->divx_version, ctx->divx_build, s->divx_packed ? "p" : "");

    if (CONFIG_MPEG4_DECODER && ctx->xvid_build >= 0 &&
        s->codec_id == AV_CODEC_ID_MPEG4 &&
        avctx->idct_algo == FF_IDCT_AUTO) {
        avctx->idct_algo = FF_IDCT_XVID;
        ff_mpv_idct_init(s);
        return 1;
    }

    return 0;
}

static int decode_vop_header(Mpeg4DecContext *ctx, GetBitContext *gb)
{
    MpegEncContext *s = &ctx->m;
    int time_incr, time_increment;
    int64_t pts;

    s->pict_type = get_bits(gb, 2) + AV_PICTURE_TYPE_I;        /* pict type: I = 0 , P = 1 */
    if (s->pict_type == AV_PICTURE_TYPE_B && s->low_delay &&
        ctx->vol_control_parameters == 0 && !(s->avctx->flags & AV_CODEC_FLAG_LOW_DELAY)) {
        av_log(s->avctx, AV_LOG_ERROR, "low_delay flag set incorrectly, clearing it\n");
        s->low_delay = 0;
    }

    s->partitioned_frame = s->data_partitioning && s->pict_type != AV_PICTURE_TYPE_B;
    if (s->partitioned_frame)
        s->decode_mb = mpeg4_decode_partitioned_mb;
    else
        s->decode_mb = mpeg4_decode_mb;

    time_incr = 0;
    while (get_bits1(gb) != 0)
        time_incr++;

    check_marker(gb, "before time_increment");

    if (ctx->time_increment_bits == 0 ||
        !(show_bits(gb, ctx->time_increment_bits + 1) & 1)) {
        av_log(s->avctx, AV_LOG_WARNING,
               "time_increment_bits %d is invalid in relation to the current bitstream, this is likely caused by a missing VOL header\n", ctx->time_increment_bits);

        for (ctx->time_increment_bits = 1;
             ctx->time_increment_bits < 16;
             ctx->time_increment_bits++) {
            if (s->pict_type == AV_PICTURE_TYPE_P ||
                (s->pict_type == AV_PICTURE_TYPE_S &&
                 ctx->vol_sprite_usage == GMC_SPRITE)) {
                if ((show_bits(gb, ctx->time_increment_bits + 6) & 0x37) == 0x30)
                    break;
            } else if ((show_bits(gb, ctx->time_increment_bits + 5) & 0x1F) == 0x18)
                break;
        }

        av_log(s->avctx, AV_LOG_WARNING,
               "time_increment_bits set to %d bits, based on bitstream analysis\n", ctx->time_increment_bits);
        if (s->avctx->framerate.num && 4*s->avctx->framerate.num < 1<<ctx->time_increment_bits) {
            s->avctx->framerate.num = 1<<ctx->time_increment_bits;
            s->avctx->time_base = av_inv_q(av_mul_q(s->avctx->framerate, (AVRational){s->avctx->ticks_per_frame, 1}));
        }
    }

    if (IS_3IV1)
        time_increment = get_bits1(gb);        // FIXME investigate further
    else
        time_increment = get_bits(gb, ctx->time_increment_bits);

    if (s->pict_type != AV_PICTURE_TYPE_B) {
        s->last_time_base = s->time_base;
        s->time_base     += time_incr;
        s->time = s->time_base * s->avctx->framerate.num + time_increment;
        if (s->workaround_bugs & FF_BUG_UMP4) {
            if (s->time < s->last_non_b_time) {
                /* header is not mpeg-4-compatible, broken encoder,
                 * trying to workaround */
                s->time_base++;
                s->time += s->avctx->framerate.num;
            }
        }
        s->pp_time         = s->time - s->last_non_b_time;
        s->last_non_b_time = s->time;
    } else {
        s->time    = (s->last_time_base + time_incr) * s->avctx->framerate.num + time_increment;
        s->pb_time = s->pp_time - (s->last_non_b_time - s->time);
        if (s->pp_time <= s->pb_time ||
            s->pp_time <= s->pp_time - s->pb_time ||
            s->pp_time <= 0) {
            /* messed up order, maybe after seeking? skipping current b-frame */
            return FRAME_SKIPPED;
        }
        ff_mpeg4_init_direct_mv(s);

        if (ctx->t_frame == 0)
            ctx->t_frame = s->pb_time;
        if (ctx->t_frame == 0)
            ctx->t_frame = 1;  // 1/0 protection
        s->pp_field_time = (ROUNDED_DIV(s->last_non_b_time, ctx->t_frame) -
                            ROUNDED_DIV(s->last_non_b_time - s->pp_time, ctx->t_frame)) * 2;
        s->pb_field_time = (ROUNDED_DIV(s->time, ctx->t_frame) -
                            ROUNDED_DIV(s->last_non_b_time - s->pp_time, ctx->t_frame)) * 2;
        if (s->pp_field_time <= s->pb_field_time || s->pb_field_time <= 1) {
            s->pb_field_time = 2;
            s->pp_field_time = 4;
            if (!s->progressive_sequence)
                return FRAME_SKIPPED;
        }
    }

    if (s->avctx->framerate.den)
        pts = ROUNDED_DIV(s->time, s->avctx->framerate.den);
    else
        pts = AV_NOPTS_VALUE;
    ff_dlog(s->avctx, "MPEG4 PTS: %"PRId64"\n", pts);

    check_marker(gb, "before vop_coded");

    /* vop coded */
    if (get_bits1(gb) != 1) {
        if (s->avctx->debug & FF_DEBUG_PICT_INFO)
            av_log(s->avctx, AV_LOG_ERROR, "vop not coded\n");
        return FRAME_SKIPPED;
    }
    if (ctx->new_pred)
        decode_new_pred(ctx, gb);

    if (ctx->shape != BIN_ONLY_SHAPE &&
                    (s->pict_type == AV_PICTURE_TYPE_P ||
                     (s->pict_type == AV_PICTURE_TYPE_S &&
                      ctx->vol_sprite_usage == GMC_SPRITE))) {
        /* rounding type for motion estimation */
        s->no_rounding = get_bits1(gb);
    } else {
        s->no_rounding = 0;
    }
    // FIXME reduced res stuff

    if (ctx->shape != RECT_SHAPE) {
        if (ctx->vol_sprite_usage != 1 || s->pict_type != AV_PICTURE_TYPE_I) {
            skip_bits(gb, 13);  /* width */
            check_marker(gb, "after width");
            skip_bits(gb, 13);  /* height */
            check_marker(gb, "after height");
            skip_bits(gb, 13);  /* hor_spat_ref */
            check_marker(gb, "after hor_spat_ref");
            skip_bits(gb, 13);  /* ver_spat_ref */
        }
        skip_bits1(gb);         /* change_CR_disable */

        if (get_bits1(gb) != 0)
            skip_bits(gb, 8);   /* constant_alpha_value */
    }

    // FIXME complexity estimation stuff

    if (ctx->shape != BIN_ONLY_SHAPE) {
        skip_bits_long(gb, ctx->cplx_estimation_trash_i);
        if (s->pict_type != AV_PICTURE_TYPE_I)
            skip_bits_long(gb, ctx->cplx_estimation_trash_p);
        if (s->pict_type == AV_PICTURE_TYPE_B)
            skip_bits_long(gb, ctx->cplx_estimation_trash_b);

        if (get_bits_left(gb) < 3) {
            av_log(s->avctx, AV_LOG_ERROR, "Header truncated\n");
            return AVERROR_INVALIDDATA;
        }
        ctx->intra_dc_threshold = ff_mpeg4_dc_threshold[get_bits(gb, 3)];
        if (!s->progressive_sequence) {
            s->top_field_first = get_bits1(gb);
            s->alternate_scan  = get_bits1(gb);
        } else
            s->alternate_scan = 0;
    }

    if (s->alternate_scan) {
        ff_init_scantable(s->idsp.idct_permutation, &s->inter_scantable,   ff_alternate_vertical_scan);
        ff_init_scantable(s->idsp.idct_permutation, &s->intra_scantable,   ff_alternate_vertical_scan);
        ff_init_scantable(s->idsp.idct_permutation, &s->intra_h_scantable, ff_alternate_vertical_scan);
        ff_init_scantable(s->idsp.idct_permutation, &s->intra_v_scantable, ff_alternate_vertical_scan);
    } else {
        ff_init_scantable(s->idsp.idct_permutation, &s->inter_scantable,   ff_zigzag_direct);
        ff_init_scantable(s->idsp.idct_permutation, &s->intra_scantable,   ff_zigzag_direct);
        ff_init_scantable(s->idsp.idct_permutation, &s->intra_h_scantable, ff_alternate_horizontal_scan);
        ff_init_scantable(s->idsp.idct_permutation, &s->intra_v_scantable, ff_alternate_vertical_scan);
    }

    if (s->pict_type == AV_PICTURE_TYPE_S &&
        (ctx->vol_sprite_usage == STATIC_SPRITE ||
         ctx->vol_sprite_usage == GMC_SPRITE)) {
        if (mpeg4_decode_sprite_trajectory(ctx, gb) < 0)
            return AVERROR_INVALIDDATA;
        if (ctx->sprite_brightness_change)
            av_log(s->avctx, AV_LOG_ERROR,
                   "sprite_brightness_change not supported\n");
        if (ctx->vol_sprite_usage == STATIC_SPRITE)
            av_log(s->avctx, AV_LOG_ERROR, "static sprite not supported\n");
    }

    if (ctx->shape != BIN_ONLY_SHAPE) {
        s->chroma_qscale = s->qscale = get_bits(gb, s->quant_precision);
        if (s->qscale == 0) {
            av_log(s->avctx, AV_LOG_ERROR,
                   "Error, header damaged or not MPEG4 header (qscale=0)\n");
            return AVERROR_INVALIDDATA;  // makes no sense to continue, as there is nothing left from the image then
        }

        if (s->pict_type != AV_PICTURE_TYPE_I) {
            s->f_code = get_bits(gb, 3);        /* fcode_for */
            if (s->f_code == 0) {
                av_log(s->avctx, AV_LOG_ERROR,
                       "Error, header damaged or not MPEG4 header (f_code=0)\n");
                s->f_code = 1;
                return AVERROR_INVALIDDATA;  // makes no sense to continue, as there is nothing left from the image then
            }
        } else
            s->f_code = 1;

        if (s->pict_type == AV_PICTURE_TYPE_B) {
            s->b_code = get_bits(gb, 3);
            if (s->b_code == 0) {
                av_log(s->avctx, AV_LOG_ERROR,
                       "Error, header damaged or not MPEG4 header (b_code=0)\n");
                s->b_code=1;
                return AVERROR_INVALIDDATA; // makes no sense to continue, as the MV decoding will break very quickly
            }
        } else
            s->b_code = 1;

        if (s->avctx->debug & FF_DEBUG_PICT_INFO) {
            av_log(s->avctx, AV_LOG_DEBUG,
                   "qp:%d fc:%d,%d %s size:%d pro:%d alt:%d top:%d %spel part:%d resync:%d w:%d a:%d rnd:%d vot:%d%s dc:%d ce:%d/%d/%d time:%"PRId64" tincr:%d\n",
                   s->qscale, s->f_code, s->b_code,
                   s->pict_type == AV_PICTURE_TYPE_I ? "I" : (s->pict_type == AV_PICTURE_TYPE_P ? "P" : (s->pict_type == AV_PICTURE_TYPE_B ? "B" : "S")),
                   gb->size_in_bits,s->progressive_sequence, s->alternate_scan,
                   s->top_field_first, s->quarter_sample ? "q" : "h",
                   s->data_partitioning, ctx->resync_marker,
                   ctx->num_sprite_warping_points, s->sprite_warping_accuracy,
                   1 - s->no_rounding, s->vo_type,
                   ctx->vol_control_parameters ? " VOLC" : " ", ctx->intra_dc_threshold,
                   ctx->cplx_estimation_trash_i, ctx->cplx_estimation_trash_p,
                   ctx->cplx_estimation_trash_b,
                   s->time,
                   time_increment
                  );
        }

        if (!ctx->scalability) {
            if (ctx->shape != RECT_SHAPE && s->pict_type != AV_PICTURE_TYPE_I)
                skip_bits1(gb);  // vop shape coding type
        } else {
            if (ctx->enhancement_type) {
                int load_backward_shape = get_bits1(gb);
                if (load_backward_shape)
                    av_log(s->avctx, AV_LOG_ERROR,
                           "load backward shape isn't supported\n");
            }
            skip_bits(gb, 2);  // ref_select_code
        }
    }
    /* detect buggy encoders which don't set the low_delay flag
     * (divx4/xvid/opendivx). Note we cannot detect divx5 without b-frames
     * easily (although it's buggy too) */
    if (s->vo_type == 0 && ctx->vol_control_parameters == 0 &&
        ctx->divx_version == -1 && s->picture_number == 0) {
        av_log(s->avctx, AV_LOG_WARNING,
               "looks like this file was encoded with (divx4/(old)xvid/opendivx) -> forcing low_delay flag\n");
        s->low_delay = 1;
    }

    s->picture_number++;  // better than pic number==0 always ;)

    // FIXME add short header support
    s->y_dc_scale_table = ff_mpeg4_y_dc_scale_table;
    s->c_dc_scale_table = ff_mpeg4_c_dc_scale_table;

    if (s->workaround_bugs & FF_BUG_EDGE) {
        s->h_edge_pos = s->width;
        s->v_edge_pos = s->height;
    }
    return 0;
}

/**
 * Decode mpeg4 headers.
 * @return <0 if no VOP found (or a damaged one)
 *         FRAME_SKIPPED if a not coded VOP is found
 *         0 if a VOP is found
 */
int ff_mpeg4_decode_picture_header(Mpeg4DecContext *ctx, GetBitContext *gb)
{
    MpegEncContext *s = &ctx->m;
    unsigned startcode, v;
    int ret;

    /* search next start code */
    align_get_bits(gb);

    if (s->codec_tag == AV_RL32("WV1F") && show_bits(gb, 24) == 0x575630) {
        skip_bits(gb, 24);
        if (get_bits(gb, 8) == 0xF0)
            goto end;
    }

    startcode = 0xff;
    for (;;) {
        if (get_bits_count(gb) >= gb->size_in_bits) {
            if (gb->size_in_bits == 8 &&
                (ctx->divx_version >= 0 || ctx->xvid_build >= 0) || s->codec_tag == AV_RL32("QMP4")) {
                av_log(s->avctx, AV_LOG_VERBOSE, "frame skip %d\n", gb->size_in_bits);
                return FRAME_SKIPPED;  // divx bug
            } else
                return -1;  // end of stream
        }

        /* use the bits after the test */
        v = get_bits(gb, 8);
        startcode = ((startcode << 8) | v) & 0xffffffff;

        if ((startcode & 0xFFFFFF00) != 0x100)
            continue;  // no startcode

        if (s->avctx->debug & FF_DEBUG_STARTCODE) {
            av_log(s->avctx, AV_LOG_DEBUG, "startcode: %3X ", startcode);
            if (startcode <= 0x11F)
                av_log(s->avctx, AV_LOG_DEBUG, "Video Object Start");
            else if (startcode <= 0x12F)
                av_log(s->avctx, AV_LOG_DEBUG, "Video Object Layer Start");
            else if (startcode <= 0x13F)
                av_log(s->avctx, AV_LOG_DEBUG, "Reserved");
            else if (startcode <= 0x15F)
                av_log(s->avctx, AV_LOG_DEBUG, "FGS bp start");
            else if (startcode <= 0x1AF)
                av_log(s->avctx, AV_LOG_DEBUG, "Reserved");
            else if (startcode == 0x1B0)
                av_log(s->avctx, AV_LOG_DEBUG, "Visual Object Seq Start");
            else if (startcode == 0x1B1)
                av_log(s->avctx, AV_LOG_DEBUG, "Visual Object Seq End");
            else if (startcode == 0x1B2)
                av_log(s->avctx, AV_LOG_DEBUG, "User Data");
            else if (startcode == 0x1B3)
                av_log(s->avctx, AV_LOG_DEBUG, "Group of VOP start");
            else if (startcode == 0x1B4)
                av_log(s->avctx, AV_LOG_DEBUG, "Video Session Error");
            else if (startcode == 0x1B5)
                av_log(s->avctx, AV_LOG_DEBUG, "Visual Object Start");
            else if (startcode == 0x1B6)
                av_log(s->avctx, AV_LOG_DEBUG, "Video Object Plane start");
            else if (startcode == 0x1B7)
                av_log(s->avctx, AV_LOG_DEBUG, "slice start");
            else if (startcode == 0x1B8)
                av_log(s->avctx, AV_LOG_DEBUG, "extension start");
            else if (startcode == 0x1B9)
                av_log(s->avctx, AV_LOG_DEBUG, "fgs start");
            else if (startcode == 0x1BA)
                av_log(s->avctx, AV_LOG_DEBUG, "FBA Object start");
            else if (startcode == 0x1BB)
                av_log(s->avctx, AV_LOG_DEBUG, "FBA Object Plane start");
            else if (startcode == 0x1BC)
                av_log(s->avctx, AV_LOG_DEBUG, "Mesh Object start");
            else if (startcode == 0x1BD)
                av_log(s->avctx, AV_LOG_DEBUG, "Mesh Object Plane start");
            else if (startcode == 0x1BE)
                av_log(s->avctx, AV_LOG_DEBUG, "Still Texture Object start");
            else if (startcode == 0x1BF)
                av_log(s->avctx, AV_LOG_DEBUG, "Texture Spatial Layer start");
            else if (startcode == 0x1C0)
                av_log(s->avctx, AV_LOG_DEBUG, "Texture SNR Layer start");
            else if (startcode == 0x1C1)
                av_log(s->avctx, AV_LOG_DEBUG, "Texture Tile start");
            else if (startcode == 0x1C2)
                av_log(s->avctx, AV_LOG_DEBUG, "Texture Shape Layer start");
            else if (startcode == 0x1C3)
                av_log(s->avctx, AV_LOG_DEBUG, "stuffing start");
            else if (startcode <= 0x1C5)
                av_log(s->avctx, AV_LOG_DEBUG, "reserved");
            else if (startcode <= 0x1FF)
                av_log(s->avctx, AV_LOG_DEBUG, "System start");
            av_log(s->avctx, AV_LOG_DEBUG, " at %d\n", get_bits_count(gb));
        }

        if (startcode >= 0x120 && startcode <= 0x12F) {
            if ((ret = decode_vol_header(ctx, gb)) < 0)
                return ret;
        } else if (startcode == USER_DATA_STARTCODE) {
            decode_user_data(ctx, gb);
        } else if (startcode == GOP_STARTCODE) {
            mpeg4_decode_gop_header(s, gb);
        } else if (startcode == VOS_STARTCODE) {
            mpeg4_decode_profile_level(s, gb);
        } else if (startcode == VOP_STARTCODE) {
            break;
        }

        align_get_bits(gb);
        startcode = 0xff;
    }

end:
    if (s->avctx->flags & AV_CODEC_FLAG_LOW_DELAY)
        s->low_delay = 1;
    s->avctx->has_b_frames = !s->low_delay;

    return decode_vop_header(ctx, gb);
}

av_cold void ff_mpeg4videodec_static_init(void) {
    static int done = 0;

    if (!done) {
        ff_rl_init(&ff_mpeg4_rl_intra, ff_mpeg4_static_rl_table_store[0]);
        ff_rl_init(&ff_rvlc_rl_inter, ff_mpeg4_static_rl_table_store[1]);
        ff_rl_init(&ff_rvlc_rl_intra, ff_mpeg4_static_rl_table_store[2]);
        INIT_VLC_RL(ff_mpeg4_rl_intra, 554);
        INIT_VLC_RL(ff_rvlc_rl_inter, 1072);
        INIT_VLC_RL(ff_rvlc_rl_intra, 1072);
        INIT_VLC_STATIC(&dc_lum, DC_VLC_BITS, 10 /* 13 */,
                        &ff_mpeg4_DCtab_lum[0][1], 2, 1,
                        &ff_mpeg4_DCtab_lum[0][0], 2, 1, 512);
        INIT_VLC_STATIC(&dc_chrom, DC_VLC_BITS, 10 /* 13 */,
                        &ff_mpeg4_DCtab_chrom[0][1], 2, 1,
                        &ff_mpeg4_DCtab_chrom[0][0], 2, 1, 512);
        INIT_VLC_STATIC(&sprite_trajectory, SPRITE_TRAJ_VLC_BITS, 15,
                        &ff_sprite_trajectory_tab[0][1], 4, 2,
                        &ff_sprite_trajectory_tab[0][0], 4, 2, 128);
        INIT_VLC_STATIC(&mb_type_b_vlc, MB_TYPE_B_VLC_BITS, 4,
                        &ff_mb_type_b_tab[0][1], 2, 1,
                        &ff_mb_type_b_tab[0][0], 2, 1, 16);
        done = 1;
    }
}

int ff_mpeg4_frame_end(AVCodecContext *avctx, const uint8_t *buf, int buf_size)
{
    Mpeg4DecContext *ctx = avctx->priv_data;
    MpegEncContext    *s = &ctx->m;

    /* divx 5.01+ bitstream reorder stuff */
    /* Since this clobbers the input buffer and hwaccel codecs still need the
     * data during hwaccel->end_frame we should not do this any earlier */
    if (s->divx_packed) {
        int current_pos     = s->gb.buffer == s->bitstream_buffer ? 0 : (get_bits_count(&s->gb) >> 3);
        int startcode_found = 0;

        if (buf_size - current_pos > 7) {

            int i;
            for (i = current_pos; i < buf_size - 4; i++)

                if (buf[i]     == 0 &&
                    buf[i + 1] == 0 &&
                    buf[i + 2] == 1 &&
                    buf[i + 3] == 0xB6) {
                    startcode_found = !(buf[i + 4] & 0x40);
                    break;
                }
        }

        if (startcode_found) {
            if (!ctx->showed_packed_warning) {
                av_log(s->avctx, AV_LOG_INFO, "Video uses a non-standard and "
                       "wasteful way to store B-frames ('packed B-frames'). "
                       "Consider using the mpeg4_unpack_bframes bitstream filter without encoding but stream copy to fix it.\n");
                ctx->showed_packed_warning = 1;
            }
            av_fast_padded_malloc(&s->bitstream_buffer,
                           &s->allocated_bitstream_buffer_size,
                           buf_size - current_pos);
            if (!s->bitstream_buffer) {
                s->bitstream_buffer_size = 0;
                return AVERROR(ENOMEM);
            }
            memcpy(s->bitstream_buffer, buf + current_pos,
                   buf_size - current_pos);
            s->bitstream_buffer_size = buf_size - current_pos;
        }
    }

    return 0;
}

static int mpeg4_update_thread_context(AVCodecContext *dst,
                                       const AVCodecContext *src)
{
    Mpeg4DecContext *s = dst->priv_data;
    const Mpeg4DecContext *s1 = src->priv_data;
    int init = s->m.context_initialized;

    int ret = ff_mpeg_update_thread_context(dst, src);

    if (ret < 0)
        return ret;

    memcpy(((uint8_t*)s) + sizeof(MpegEncContext), ((uint8_t*)s1) + sizeof(MpegEncContext), sizeof(Mpeg4DecContext) - sizeof(MpegEncContext));

    if (CONFIG_MPEG4_DECODER && !init && s1->xvid_build >= 0)
        ff_xvid_idct_init(&s->m.idsp, dst);

    return 0;
}

static av_cold int decode_init(AVCodecContext *avctx)
{
    Mpeg4DecContext *ctx = avctx->priv_data;
    MpegEncContext *s = &ctx->m;
    int ret;

    ctx->divx_version =
    ctx->divx_build   =
    ctx->xvid_build   =
    ctx->lavc_build   = -1;

    if ((ret = ff_h263_decode_init(avctx)) < 0)
        return ret;

    ff_mpeg4videodec_static_init();

    s->h263_pred = 1;
    s->low_delay = 0; /* default, might be overridden in the vol header during header parsing */
    s->decode_mb = mpeg4_decode_mb;
    ctx->time_increment_bits = 4; /* default value for broken headers */

    avctx->chroma_sample_location = AVCHROMA_LOC_LEFT;
    avctx->internal->allocate_progress = 1;

    return 0;
}

static const AVProfile mpeg4_video_profiles[] = {
    { FF_PROFILE_MPEG4_SIMPLE,                    "Simple Profile" },
    { FF_PROFILE_MPEG4_SIMPLE_SCALABLE,           "Simple Scalable Profile" },
    { FF_PROFILE_MPEG4_CORE,                      "Core Profile" },
    { FF_PROFILE_MPEG4_MAIN,                      "Main Profile" },
    { FF_PROFILE_MPEG4_N_BIT,                     "N-bit Profile" },
    { FF_PROFILE_MPEG4_SCALABLE_TEXTURE,          "Scalable Texture Profile" },
    { FF_PROFILE_MPEG4_SIMPLE_FACE_ANIMATION,     "Simple Face Animation Profile" },
    { FF_PROFILE_MPEG4_BASIC_ANIMATED_TEXTURE,    "Basic Animated Texture Profile" },
    { FF_PROFILE_MPEG4_HYBRID,                    "Hybrid Profile" },
    { FF_PROFILE_MPEG4_ADVANCED_REAL_TIME,        "Advanced Real Time Simple Profile" },
    { FF_PROFILE_MPEG4_CORE_SCALABLE,             "Code Scalable Profile" },
    { FF_PROFILE_MPEG4_ADVANCED_CODING,           "Advanced Coding Profile" },
    { FF_PROFILE_MPEG4_ADVANCED_CORE,             "Advanced Core Profile" },
    { FF_PROFILE_MPEG4_ADVANCED_SCALABLE_TEXTURE, "Advanced Scalable Texture Profile" },
    { FF_PROFILE_MPEG4_SIMPLE_STUDIO,             "Simple Studio Profile" },
    { FF_PROFILE_MPEG4_ADVANCED_SIMPLE,           "Advanced Simple Profile" },
    { FF_PROFILE_UNKNOWN },
};

static const AVOption mpeg4_options[] = {
    {"quarter_sample", "1/4 subpel MC", offsetof(MpegEncContext, quarter_sample), AV_OPT_TYPE_INT, {.i64 = 0}, 0, 1, 0},
    {"divx_packed", "divx style packed b frames", offsetof(MpegEncContext, divx_packed), AV_OPT_TYPE_INT, {.i64 = 0}, 0, 1, 0},
    {NULL}
};

static const AVClass mpeg4_class = {
    "MPEG4 Video Decoder",
    av_default_item_name,
    mpeg4_options,
    LIBAVUTIL_VERSION_INT,
};

AVCodec ff_mpeg4_decoder = {
    .name                  = "mpeg4",
    .long_name             = NULL_IF_CONFIG_SMALL("MPEG-4 part 2"),
    .type                  = AVMEDIA_TYPE_VIDEO,
    .id                    = AV_CODEC_ID_MPEG4,
    .priv_data_size        = sizeof(Mpeg4DecContext),
    .init                  = decode_init,
    .close                 = ff_h263_decode_end,
    .decode                = ff_h263_decode_frame,
    .capabilities          = AV_CODEC_CAP_DRAW_HORIZ_BAND | AV_CODEC_CAP_DR1 |
                             AV_CODEC_CAP_TRUNCATED | AV_CODEC_CAP_DELAY |
                             AV_CODEC_CAP_FRAME_THREADS,
    .flush                 = ff_mpeg_flush,
    .max_lowres            = 3,
    .pix_fmts              = ff_h263_hwaccel_pixfmt_list_420,
    .profiles              = NULL_IF_CONFIG_SMALL(mpeg4_video_profiles),
    .update_thread_context = ONLY_IF_THREADS_ENABLED(mpeg4_update_thread_context),
    .priv_class = &mpeg4_class,
};


#if CONFIG_MPEG4_VDPAU_DECODER && FF_API_VDPAU
static const AVClass mpeg4_vdpau_class = {
    "MPEG4 Video VDPAU Decoder",
    av_default_item_name,
    mpeg4_options,
    LIBAVUTIL_VERSION_INT,
};

AVCodec ff_mpeg4_vdpau_decoder = {
    .name           = "mpeg4_vdpau",
    .long_name      = NULL_IF_CONFIG_SMALL("MPEG-4 part 2 (VDPAU)"),
    .type           = AVMEDIA_TYPE_VIDEO,
    .id             = AV_CODEC_ID_MPEG4,
    .priv_data_size = sizeof(Mpeg4DecContext),
    .init           = decode_init,
    .close          = ff_h263_decode_end,
    .decode         = ff_h263_decode_frame,
    .capabilities   = AV_CODEC_CAP_DR1 | AV_CODEC_CAP_TRUNCATED | AV_CODEC_CAP_DELAY |
                      AV_CODEC_CAP_HWACCEL_VDPAU,
    .pix_fmts       = (const enum AVPixelFormat[]) { AV_PIX_FMT_VDPAU_MPEG4,
                                                  AV_PIX_FMT_NONE },
    .priv_class     = &mpeg4_vdpau_class,
};
#endif<|MERGE_RESOLUTION|>--- conflicted
+++ resolved
@@ -20,12 +20,7 @@
  * Foundation, Inc., 51 Franklin Street, Fifth Floor, Boston, MA 02110-1301 USA
  */
 
-<<<<<<< HEAD
-=======
-#define UNCHECKED_BITSTREAM_READER 1
-
 #include "libavutil/internal.h"
->>>>>>> a85f2cdf
 #include "libavutil/opt.h"
 #include "error_resilience.h"
 #include "idctdsp.h"
