/*
 * H.26L/H.264/AVC/JVT/14496-10/... parser
 * Copyright (c) 2003 Michael Niedermayer <michaelni@gmx.at>
 *
 * This file is part of FFmpeg.
 *
 * FFmpeg is free software; you can redistribute it and/or
 * modify it under the terms of the GNU Lesser General Public
 * License as published by the Free Software Foundation; either
 * version 2.1 of the License, or (at your option) any later version.
 *
 * FFmpeg is distributed in the hope that it will be useful,
 * but WITHOUT ANY WARRANTY; without even the implied warranty of
 * MERCHANTABILITY or FITNESS FOR A PARTICULAR PURPOSE.  See the GNU
 * Lesser General Public License for more details.
 *
 * You should have received a copy of the GNU Lesser General Public
 * License along with FFmpeg; if not, write to the Free Software
 * Foundation, Inc., 51 Franklin Street, Fifth Floor, Boston, MA 02110-1301 USA
 */

/**
 * @file
 * H.264 / AVC / MPEG-4 part10 parser.
 * @author Michael Niedermayer <michaelni@gmx.at>
 */

<<<<<<< HEAD
#include "libavutil/attributes.h"
#include "parser.h"
#include "h264data.h"
=======
#define UNCHECKED_BITSTREAM_READER 1

#include <assert.h>
#include <stdint.h>

#include "libavutil/avutil.h"
#include "libavutil/error.h"
#include "libavutil/log.h"
#include "libavutil/mem.h"
#include "libavutil/pixfmt.h"

#include "avcodec.h"
#include "get_bits.h"
>>>>>>> 13423397
#include "golomb.h"
#include "h264.h"
#include "h264_sei.h"
#include "h264_ps.h"
#include "h264data.h"
#include "internal.h"
#include "mpegutils.h"
#include "parser.h"

typedef struct H264ParseContext {
    ParseContext pc;
    H264ParamSets ps;
    H264DSPContext h264dsp;
    H264POCContext poc;
    H264SEIContext sei;
    int is_avc;
    int nal_length_size;
    int got_first;
    int picture_structure;
    uint8_t parse_history[6];
    int parse_history_count;
    int parse_last_mb;
    int64_t reference_dts;
    int last_frame_num, last_picture_structure;
} H264ParseContext;


static int h264_find_frame_end(H264ParseContext *p, const uint8_t *buf,
                               int buf_size, void *logctx)
{
    int i, j;
    uint32_t state;
    ParseContext *pc = &p->pc;

    int next_avc = p->is_avc ? 0 : buf_size;
//    mb_addr= pc->mb_addr - 1;
    state = pc->state;
    if (state > 13)
        state = 7;

    if (p->is_avc && !p->nal_length_size)
        av_log(logctx, AV_LOG_ERROR, "AVC-parser: nal length size invalid\n");

    for (i = 0; i < buf_size; i++) {
        if (i >= next_avc) {
            int nalsize = 0;
            i = next_avc;
            for (j = 0; j < p->nal_length_size; j++)
                nalsize = (nalsize << 8) | buf[i++];
            if (nalsize <= 0 || nalsize > buf_size - i) {
                av_log(logctx, AV_LOG_ERROR, "AVC-parser: nal size %d remaining %d\n", nalsize, buf_size - i);
                return buf_size;
            }
            next_avc = i + nalsize;
            state    = 5;
        }

        if (state == 7) {
            i += p->h264dsp.startcode_find_candidate(buf + i, next_avc - i);
            if (i < next_avc)
                state = 2;
        } else if (state <= 2) {
            if (buf[i] == 1)
                state ^= 5;            // 2->7, 1->4, 0->5
            else if (buf[i])
                state = 7;
            else
                state >>= 1;           // 2->1, 1->0, 0->0
        } else if (state <= 5) {
            int nalu_type = buf[i] & 0x1F;
            if (nalu_type == H264_NAL_SEI || nalu_type == H264_NAL_SPS ||
                nalu_type == H264_NAL_PPS || nalu_type == H264_NAL_AUD) {
                if (pc->frame_start_found) {
                    i++;
                    goto found;
                }
            } else if (nalu_type == H264_NAL_SLICE || nalu_type == H264_NAL_DPA ||
                       nalu_type == H264_NAL_IDR_SLICE) {
                state += 8;
                continue;
            }
            state = 7;
        } else {
            p->parse_history[p->parse_history_count++] = buf[i];
            if (p->parse_history_count > 5) {
                unsigned int mb, last_mb = p->parse_last_mb;
                GetBitContext gb;

                init_get_bits(&gb, p->parse_history, 8*p->parse_history_count);
                p->parse_history_count = 0;
                mb= get_ue_golomb_long(&gb);
                p->parse_last_mb = mb;
                if (pc->frame_start_found) {
                    if (mb <= last_mb)
                        goto found;
                } else
                    pc->frame_start_found = 1;
                state = 7;
            }
        }
    }
    pc->state = state;
    if (p->is_avc)
        return next_avc;
    return END_NOT_FOUND;

found:
    pc->state             = 7;
    pc->frame_start_found = 0;
    if (p->is_avc)
        return next_avc;
    return i - (state & 5) - 5 * (state > 7);
}

static int scan_mmco_reset(AVCodecParserContext *s, GetBitContext *gb,
                           void *logctx)
{
    H264PredWeightTable pwt;
    int slice_type_nos = s->pict_type & 3;
    H264ParseContext *p = s->priv_data;
    int list_count, ref_count[2];


    if (p->ps.pps->redundant_pic_cnt_present)
        get_ue_golomb(gb); // redundant_pic_count

    if (slice_type_nos == AV_PICTURE_TYPE_B)
        get_bits1(gb); // direct_spatial_mv_pred

    if (ff_h264_parse_ref_count(&list_count, ref_count, gb, p->ps.pps,
                                slice_type_nos, p->picture_structure, logctx) < 0)
        return AVERROR_INVALIDDATA;

    if (slice_type_nos != AV_PICTURE_TYPE_I) {
        int list;
        for (list = 0; list < list_count; list++) {
            if (get_bits1(gb)) {
                int index;
                for (index = 0; ; index++) {
                    unsigned int reordering_of_pic_nums_idc = get_ue_golomb_31(gb);

                    if (reordering_of_pic_nums_idc < 3)
                        get_ue_golomb_long(gb);
                    else if (reordering_of_pic_nums_idc > 3) {
                        av_log(logctx, AV_LOG_ERROR,
                               "illegal reordering_of_pic_nums_idc %d\n",
                               reordering_of_pic_nums_idc);
                        return AVERROR_INVALIDDATA;
                    } else
                        break;

                    if (index >= ref_count[list]) {
                        av_log(logctx, AV_LOG_ERROR,
                               "reference count %d overflow\n", index);
                        return AVERROR_INVALIDDATA;
                    }
                }
            }
        }
    }

    if ((p->ps.pps->weighted_pred && slice_type_nos == AV_PICTURE_TYPE_P) ||
        (p->ps.pps->weighted_bipred_idc == 1 && slice_type_nos == AV_PICTURE_TYPE_B))
        ff_h264_pred_weight_table(gb, p->ps.sps, ref_count, slice_type_nos,
                                  &pwt, logctx);

    if (get_bits1(gb)) { // adaptive_ref_pic_marking_mode_flag
        int i;
        for (i = 0; i < MAX_MMCO_COUNT; i++) {
            MMCOOpcode opcode = get_ue_golomb_31(gb);
            if (opcode > (unsigned) MMCO_LONG) {
                av_log(logctx, AV_LOG_ERROR,
                       "illegal memory management control operation %d\n",
                       opcode);
                return AVERROR_INVALIDDATA;
            }
            if (opcode == MMCO_END)
               return 0;
            else if (opcode == MMCO_RESET)
                return 1;

            if (opcode == MMCO_SHORT2UNUSED || opcode == MMCO_SHORT2LONG)
                get_ue_golomb_long(gb); // difference_of_pic_nums_minus1
            if (opcode == MMCO_SHORT2LONG || opcode == MMCO_LONG2UNUSED ||
                opcode == MMCO_LONG || opcode == MMCO_SET_MAX_LONG)
                get_ue_golomb_31(gb);
        }
    }

    return 0;
}

/**
 * Parse NAL units of found picture and decode some basic information.
 *
 * @param s parser context.
 * @param avctx codec context.
 * @param buf buffer with field/frame data.
 * @param buf_size size of the buffer.
 */
static inline int parse_nal_units(AVCodecParserContext *s,
                                  AVCodecContext *avctx,
                                  const uint8_t * const buf, int buf_size)
{
    H264ParseContext *p = s->priv_data;
    H2645NAL nal = { NULL };
    int buf_index, next_avc;
    unsigned int pps_id;
    unsigned int slice_type;
    int state = -1, got_reset = 0;
    int q264 = buf_size >=4 && !memcmp("Q264", buf, 4);
    int field_poc[2];
    int ret;

    /* set some sane default values */
    s->pict_type         = AV_PICTURE_TYPE_I;
    s->key_frame         = 0;
    s->picture_structure = AV_PICTURE_STRUCTURE_UNKNOWN;

    ff_h264_sei_uninit(&p->sei);
    p->sei.frame_packing.frame_packing_arrangement_cancel_flag = -1;

    if (!buf_size)
        return 0;

    buf_index     = 0;
    next_avc      = p->is_avc ? 0 : buf_size;
    for (;;) {
        const SPS *sps;
        int src_length, consumed, nalsize = 0;

        if (buf_index >= next_avc) {
            nalsize = get_nalsize(p->nal_length_size, buf, buf_size, &buf_index, avctx);
            if (nalsize < 0)
                break;
            next_avc = buf_index + nalsize;
        } else {
            buf_index = find_start_code(buf, buf_size, buf_index, next_avc);
            if (buf_index >= buf_size)
                break;
            if (buf_index >= next_avc)
                continue;
        }
        src_length = next_avc - buf_index;

        state = buf[buf_index];
        switch (state & 0x1f) {
        case H264_NAL_SLICE:
        case H264_NAL_IDR_SLICE:
            // Do not walk the whole buffer just to decode slice header
            if ((state & 0x1f) == H264_NAL_IDR_SLICE || ((state >> 5) & 0x3) == 0) {
                /* IDR or disposable slice
                 * No need to decode many bytes because MMCOs shall not be present. */
                if (src_length > 60)
                    src_length = 60;
            } else {
                /* To decode up to MMCOs */
                if (src_length > 1000)
                    src_length = 1000;
            }
            break;
        }
        consumed = ff_h2645_extract_rbsp(buf + buf_index, src_length, &nal, 1);
        if (consumed < 0)
            break;

        buf_index += consumed;

        ret = init_get_bits8(&nal.gb, nal.data, nal.size);
        if (ret < 0)
            goto fail;
        get_bits1(&nal.gb);
        nal.ref_idc = get_bits(&nal.gb, 2);
        nal.type    = get_bits(&nal.gb, 5);

        switch (nal.type) {
        case H264_NAL_SPS:
            ff_h264_decode_seq_parameter_set(&nal.gb, avctx, &p->ps, 0);
            break;
        case H264_NAL_PPS:
            ff_h264_decode_picture_parameter_set(&nal.gb, avctx, &p->ps,
                                                 nal.size_bits);
            break;
        case H264_NAL_SEI:
            ff_h264_sei_decode(&p->sei, &nal.gb, &p->ps, avctx);
            break;
        case H264_NAL_IDR_SLICE:
            s->key_frame = 1;

            p->poc.prev_frame_num        = 0;
            p->poc.prev_frame_num_offset = 0;
            p->poc.prev_poc_msb          =
            p->poc.prev_poc_lsb          = 0;
        /* fall through */
        case H264_NAL_SLICE:
            get_ue_golomb_long(&nal.gb);  // skip first_mb_in_slice
            slice_type   = get_ue_golomb_31(&nal.gb);
            s->pict_type = ff_h264_golomb_to_pict_type[slice_type % 5];
            if (p->sei.recovery_point.recovery_frame_cnt >= 0) {
                /* key frame, since recovery_frame_cnt is set */
                s->key_frame = 1;
            }
            pps_id = get_ue_golomb(&nal.gb);
            if (pps_id >= MAX_PPS_COUNT) {
                av_log(avctx, AV_LOG_ERROR,
                       "pps_id %u out of range\n", pps_id);
                goto fail;
            }
            if (!p->ps.pps_list[pps_id]) {
                av_log(avctx, AV_LOG_ERROR,
                       "non-existing PPS %u referenced\n", pps_id);
                goto fail;
            }

            av_buffer_unref(&p->ps.pps_ref);
            av_buffer_unref(&p->ps.sps_ref);
            p->ps.pps = NULL;
            p->ps.sps = NULL;
            p->ps.pps_ref = av_buffer_ref(p->ps.pps_list[pps_id]);
            if (!p->ps.pps_ref)
                goto fail;
            p->ps.pps = (const PPS*)p->ps.pps_ref->data;

            if (!p->ps.sps_list[p->ps.pps->sps_id]) {
                av_log(avctx, AV_LOG_ERROR,
                       "non-existing SPS %u referenced\n", p->ps.pps->sps_id);
                goto fail;
            }

            p->ps.sps_ref = av_buffer_ref(p->ps.sps_list[p->ps.pps->sps_id]);
            if (!p->ps.sps_ref)
                goto fail;
            p->ps.sps = (const SPS*)p->ps.sps_ref->data;

            sps = p->ps.sps;

            // heuristic to detect non marked keyframes
            if (p->ps.sps->ref_frame_count <= 1 && p->ps.pps->ref_count[0] <= 1 && s->pict_type == AV_PICTURE_TYPE_I)
                s->key_frame = 1;

            p->poc.frame_num = get_bits(&nal.gb, sps->log2_max_frame_num);

            s->coded_width  = 16 * sps->mb_width;
            s->coded_height = 16 * sps->mb_height;
            s->width        = s->coded_width  - (sps->crop_right + sps->crop_left);
            s->height       = s->coded_height - (sps->crop_top   + sps->crop_bottom);
            if (s->width <= 0 || s->height <= 0) {
                s->width  = s->coded_width;
                s->height = s->coded_height;
            }

            switch (sps->bit_depth_luma) {
            case 9:
                if (sps->chroma_format_idc == 3)      s->format = AV_PIX_FMT_YUV444P9;
                else if (sps->chroma_format_idc == 2) s->format = AV_PIX_FMT_YUV422P9;
                else                                  s->format = AV_PIX_FMT_YUV420P9;
                break;
            case 10:
                if (sps->chroma_format_idc == 3)      s->format = AV_PIX_FMT_YUV444P10;
                else if (sps->chroma_format_idc == 2) s->format = AV_PIX_FMT_YUV422P10;
                else                                  s->format = AV_PIX_FMT_YUV420P10;
                break;
            case 8:
                if (sps->chroma_format_idc == 3)      s->format = AV_PIX_FMT_YUV444P;
                else if (sps->chroma_format_idc == 2) s->format = AV_PIX_FMT_YUV422P;
                else                                  s->format = AV_PIX_FMT_YUV420P;
                break;
            default:
                s->format = AV_PIX_FMT_NONE;
            }

            avctx->profile = ff_h264_get_profile(sps);
            avctx->level   = sps->level_idc;

            if (sps->frame_mbs_only_flag) {
                p->picture_structure = PICT_FRAME;
            } else {
                if (get_bits1(&nal.gb)) { // field_pic_flag
                    p->picture_structure = PICT_TOP_FIELD + get_bits1(&nal.gb); // bottom_field_flag
                } else {
                    p->picture_structure = PICT_FRAME;
                }
            }

            if (nal.type == H264_NAL_IDR_SLICE)
                get_ue_golomb_long(&nal.gb); /* idr_pic_id */
            if (sps->poc_type == 0) {
                p->poc.poc_lsb = get_bits(&nal.gb, sps->log2_max_poc_lsb);

                if (p->ps.pps->pic_order_present == 1 &&
                    p->picture_structure == PICT_FRAME)
                    p->poc.delta_poc_bottom = get_se_golomb(&nal.gb);
            }

            if (sps->poc_type == 1 &&
                !sps->delta_pic_order_always_zero_flag) {
                p->poc.delta_poc[0] = get_se_golomb(&nal.gb);

                if (p->ps.pps->pic_order_present == 1 &&
                    p->picture_structure == PICT_FRAME)
                    p->poc.delta_poc[1] = get_se_golomb(&nal.gb);
            }

            /* Decode POC of this picture.
             * The prev_ values needed for decoding POC of the next picture are not set here. */
            field_poc[0] = field_poc[1] = INT_MAX;
            ff_h264_init_poc(field_poc, &s->output_picture_number, sps,
                             &p->poc, p->picture_structure, nal.ref_idc);

            /* Continue parsing to check if MMCO_RESET is present.
             * FIXME: MMCO_RESET could appear in non-first slice.
             *        Maybe, we should parse all undisposable non-IDR slice of this
             *        picture until encountering MMCO_RESET in a slice of it. */
            if (nal.ref_idc && nal.type != H264_NAL_IDR_SLICE) {
                got_reset = scan_mmco_reset(s, &nal.gb, avctx);
                if (got_reset < 0)
                    goto fail;
            }

            /* Set up the prev_ values for decoding POC of the next picture. */
            p->poc.prev_frame_num        = got_reset ? 0 : p->poc.frame_num;
            p->poc.prev_frame_num_offset = got_reset ? 0 : p->poc.frame_num_offset;
            if (nal.ref_idc != 0) {
                if (!got_reset) {
                    p->poc.prev_poc_msb = p->poc.poc_msb;
                    p->poc.prev_poc_lsb = p->poc.poc_lsb;
                } else {
                    p->poc.prev_poc_msb = 0;
                    p->poc.prev_poc_lsb =
                        p->picture_structure == PICT_BOTTOM_FIELD ? 0 : field_poc[0];
                }
            }

            if (sps->pic_struct_present_flag) {
                switch (p->sei.picture_timing.pic_struct) {
                case SEI_PIC_STRUCT_TOP_FIELD:
                case SEI_PIC_STRUCT_BOTTOM_FIELD:
                    s->repeat_pict = 0;
                    break;
                case SEI_PIC_STRUCT_FRAME:
                case SEI_PIC_STRUCT_TOP_BOTTOM:
                case SEI_PIC_STRUCT_BOTTOM_TOP:
                    s->repeat_pict = 1;
                    break;
                case SEI_PIC_STRUCT_TOP_BOTTOM_TOP:
                case SEI_PIC_STRUCT_BOTTOM_TOP_BOTTOM:
                    s->repeat_pict = 2;
                    break;
                case SEI_PIC_STRUCT_FRAME_DOUBLING:
                    s->repeat_pict = 3;
                    break;
                case SEI_PIC_STRUCT_FRAME_TRIPLING:
                    s->repeat_pict = 5;
                    break;
                default:
                    s->repeat_pict = p->picture_structure == PICT_FRAME ? 1 : 0;
                    break;
                }
            } else {
                s->repeat_pict = p->picture_structure == PICT_FRAME ? 1 : 0;
            }

            if (p->picture_structure == PICT_FRAME) {
                s->picture_structure = AV_PICTURE_STRUCTURE_FRAME;
                if (sps->pic_struct_present_flag) {
                    switch (p->sei.picture_timing.pic_struct) {
                    case SEI_PIC_STRUCT_TOP_BOTTOM:
                    case SEI_PIC_STRUCT_TOP_BOTTOM_TOP:
                        s->field_order = AV_FIELD_TT;
                        break;
                    case SEI_PIC_STRUCT_BOTTOM_TOP:
                    case SEI_PIC_STRUCT_BOTTOM_TOP_BOTTOM:
                        s->field_order = AV_FIELD_BB;
                        break;
                    default:
                        s->field_order = AV_FIELD_PROGRESSIVE;
                        break;
                    }
                } else {
                    if (field_poc[0] < field_poc[1])
                        s->field_order = AV_FIELD_TT;
                    else if (field_poc[0] > field_poc[1])
                        s->field_order = AV_FIELD_BB;
                    else
                        s->field_order = AV_FIELD_PROGRESSIVE;
                }
            } else {
                if (p->picture_structure == PICT_TOP_FIELD)
                    s->picture_structure = AV_PICTURE_STRUCTURE_TOP_FIELD;
                else
                    s->picture_structure = AV_PICTURE_STRUCTURE_BOTTOM_FIELD;
                if (p->poc.frame_num == p->last_frame_num &&
                    p->last_picture_structure != AV_PICTURE_STRUCTURE_UNKNOWN &&
                    p->last_picture_structure != AV_PICTURE_STRUCTURE_FRAME &&
                    p->last_picture_structure != s->picture_structure) {
                    if (p->last_picture_structure == AV_PICTURE_STRUCTURE_TOP_FIELD)
                        s->field_order = AV_FIELD_TT;
                    else
                        s->field_order = AV_FIELD_BB;
                } else {
                    s->field_order = AV_FIELD_UNKNOWN;
                }
                p->last_picture_structure = s->picture_structure;
                p->last_frame_num = p->poc.frame_num;
            }

            av_freep(&nal.rbsp_buffer);
            return 0; /* no need to evaluate the rest */
        }
    }
    if (q264) {
        av_freep(&nal.rbsp_buffer);
        return 0;
    }
    /* didn't find a picture! */
    av_log(avctx, AV_LOG_ERROR, "missing picture in access unit with size %d\n", buf_size);
fail:
    av_freep(&nal.rbsp_buffer);
    return -1;
}

static int h264_parse(AVCodecParserContext *s,
                      AVCodecContext *avctx,
                      const uint8_t **poutbuf, int *poutbuf_size,
                      const uint8_t *buf, int buf_size)
{
    H264ParseContext *p = s->priv_data;
    ParseContext *pc = &p->pc;
    int next;

    if (!p->got_first) {
        p->got_first = 1;
        if (avctx->extradata_size) {
            ff_h264_decode_extradata(avctx->extradata, avctx->extradata_size,
                                     &p->ps, &p->is_avc, &p->nal_length_size,
                                     avctx->err_recognition, avctx);
        }
    }

    if (s->flags & PARSER_FLAG_COMPLETE_FRAMES) {
        next = buf_size;
    } else {
        next = h264_find_frame_end(p, buf, buf_size, avctx);

        if (ff_combine_frame(pc, next, &buf, &buf_size) < 0) {
            *poutbuf      = NULL;
            *poutbuf_size = 0;
            return buf_size;
        }

        if (next < 0 && next != END_NOT_FOUND) {
            av_assert1(pc->last_index + next >= 0);
            h264_find_frame_end(p, &pc->buffer[pc->last_index + next], -next, avctx); // update state
        }
    }

    parse_nal_units(s, avctx, buf, buf_size);

    if (avctx->framerate.num)
        avctx->time_base = av_inv_q(av_mul_q(avctx->framerate, (AVRational){avctx->ticks_per_frame, 1}));
    if (p->sei.picture_timing.cpb_removal_delay >= 0) {
        s->dts_sync_point    = p->sei.buffering_period.present;
        s->dts_ref_dts_delta = p->sei.picture_timing.cpb_removal_delay;
        s->pts_dts_delta     = p->sei.picture_timing.dpb_output_delay;
    } else {
        s->dts_sync_point    = INT_MIN;
        s->dts_ref_dts_delta = INT_MIN;
        s->pts_dts_delta     = INT_MIN;
    }

    if (s->flags & PARSER_FLAG_ONCE) {
        s->flags &= PARSER_FLAG_COMPLETE_FRAMES;
    }

    if (s->dts_sync_point >= 0) {
        int64_t den = avctx->time_base.den * (int64_t)avctx->pkt_timebase.num;
        if (den > 0) {
            int64_t num = avctx->time_base.num * (int64_t)avctx->pkt_timebase.den;
            if (s->dts != AV_NOPTS_VALUE) {
                // got DTS from the stream, update reference timestamp
                p->reference_dts = s->dts - av_rescale(s->dts_ref_dts_delta, num, den);
            } else if (p->reference_dts != AV_NOPTS_VALUE) {
                // compute DTS based on reference timestamp
                s->dts = p->reference_dts + av_rescale(s->dts_ref_dts_delta, num, den);
            }

            if (p->reference_dts != AV_NOPTS_VALUE && s->pts == AV_NOPTS_VALUE)
                s->pts = s->dts + av_rescale(s->pts_dts_delta, num, den);

            if (s->dts_sync_point > 0)
                p->reference_dts = s->dts; // new reference
        }
    }

    *poutbuf      = buf;
    *poutbuf_size = buf_size;
    return next;
}

static int h264_split(AVCodecContext *avctx,
                      const uint8_t *buf, int buf_size)
{
    uint32_t state = -1;
    int has_sps    = 0;
    int has_pps    = 0;
    const uint8_t *ptr = buf, *end = buf + buf_size;
    int nalu_type;

    while (ptr < end) {
        ptr = avpriv_find_start_code(ptr, end, &state);
        if ((state & 0xFFFFFF00) != 0x100)
            break;
        nalu_type = state & 0x1F;
        if (nalu_type == H264_NAL_SPS) {
            has_sps = 1;
        } else if (nalu_type == H264_NAL_PPS)
            has_pps = 1;
        /* else if (nalu_type == 0x01 ||
         *     nalu_type == 0x02 ||
         *     nalu_type == 0x05) {
         *  }
         */
        else if ((nalu_type != H264_NAL_SEI || has_pps) &&
                  nalu_type != H264_NAL_AUD && nalu_type != H264_NAL_SPS_EXT &&
                  nalu_type != 0x0f) {
            if (has_sps) {
                while (ptr - 4 > buf && ptr[-5] == 0)
                    ptr--;
                return ptr - 4 - buf;
            }
        }
    }

    return 0;
}

static void h264_close(AVCodecParserContext *s)
{
    H264ParseContext *p = s->priv_data;
    ParseContext *pc = &p->pc;

    av_freep(&pc->buffer);

    ff_h264_sei_uninit(&p->sei);
    ff_h264_ps_uninit(&p->ps);
}

static av_cold int init(AVCodecParserContext *s)
{
    H264ParseContext *p = s->priv_data;

    p->reference_dts = AV_NOPTS_VALUE;
    p->last_frame_num = INT_MAX;
    ff_h264dsp_init(&p->h264dsp, 8, 1);
    return 0;
}

AVCodecParser ff_h264_parser = {
    .codec_ids      = { AV_CODEC_ID_H264 },
    .priv_data_size = sizeof(H264ParseContext),
    .parser_init    = init,
    .parser_parse   = h264_parse,
    .parser_close   = h264_close,
    .split          = h264_split,
};<|MERGE_RESOLUTION|>--- conflicted
+++ resolved
@@ -25,13 +25,6 @@
  * @author Michael Niedermayer <michaelni@gmx.at>
  */
 
-<<<<<<< HEAD
-#include "libavutil/attributes.h"
-#include "parser.h"
-#include "h264data.h"
-=======
-#define UNCHECKED_BITSTREAM_READER 1
-
 #include <assert.h>
 #include <stdint.h>
 
@@ -43,7 +36,6 @@
 
 #include "avcodec.h"
 #include "get_bits.h"
->>>>>>> 13423397
 #include "golomb.h"
 #include "h264.h"
 #include "h264_sei.h"
