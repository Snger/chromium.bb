--- conflicted
+++ resolved
@@ -826,16 +826,10 @@
 {
     struct xvid_context *x = avctx->priv_data;
 
-<<<<<<< HEAD
-    if(x->encoder_handle)
-        xvid_encore(x->encoder_handle, XVID_ENC_DESTROY, NULL, NULL);
-    x->encoder_handle = NULL;
-=======
     if (x->encoder_handle) {
         xvid_encore(x->encoder_handle, XVID_ENC_DESTROY, NULL, NULL);
         x->encoder_handle = NULL;
     }
->>>>>>> 18db1286
 
     av_frame_free(&avctx->coded_frame);
     av_freep(&avctx->extradata);
@@ -852,7 +846,6 @@
     av_freep(&x->twopassfile);
     av_freep(&x->intra_matrix);
     av_freep(&x->inter_matrix);
-    av_frame_free(&avctx->coded_frame);
 
     return 0;
 }
