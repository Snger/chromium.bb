/**
 * @file
 * Vorbis I decoder
 * @author Denes Balatoni  ( dbalatoni programozo hu )
 *
 * This file is part of FFmpeg.
 *
 * FFmpeg is free software; you can redistribute it and/or
 * modify it under the terms of the GNU Lesser General Public
 * License as published by the Free Software Foundation; either
 * version 2.1 of the License, or (at your option) any later version.
 *
 * FFmpeg is distributed in the hope that it will be useful,
 * but WITHOUT ANY WARRANTY; without even the implied warranty of
 * MERCHANTABILITY or FITNESS FOR A PARTICULAR PURPOSE.  See the GNU
 * Lesser General Public License for more details.
 *
 * You should have received a copy of the GNU Lesser General Public
 * License along with FFmpeg; if not, write to the Free Software
 * Foundation, Inc., 51 Franklin Street, Fifth Floor, Boston, MA 02110-1301 USA
 */

/**
 * @file
 * Vorbis I decoder
 * @author Denes Balatoni  ( dbalatoni programozo hu )
 */

#include <inttypes.h>
#include <math.h>

#define BITSTREAM_READER_LE
#include "avcodec.h"
#include "get_bits.h"
#include "dsputil.h"
#include "fft.h"
#include "fmtconvert.h"

#include "vorbis.h"
#include "xiph.h"

#define V_NB_BITS 8
#define V_NB_BITS2 11
#define V_MAX_VLCS (1 << 16)
#define V_MAX_PARTITIONS (1 << 20)

#undef NDEBUG
#include <assert.h>

typedef struct {
    uint8_t      dimensions;
    uint8_t      lookup_type;
    uint8_t      maxdepth;
    VLC          vlc;
    float       *codevectors;
    unsigned int nb_bits;
} vorbis_codebook;

typedef union  vorbis_floor_u  vorbis_floor_data;
typedef struct vorbis_floor0_s vorbis_floor0;
typedef struct vorbis_floor1_s vorbis_floor1;
struct vorbis_context_s;
typedef
int (* vorbis_floor_decode_func)
    (struct vorbis_context_s *, vorbis_floor_data *, float *);
typedef struct {
    uint8_t floor_type;
    vorbis_floor_decode_func decode;
    union vorbis_floor_u {
        struct vorbis_floor0_s {
            uint8_t       order;
            uint16_t      rate;
            uint16_t      bark_map_size;
            int32_t      *map[2];
            uint32_t      map_size[2];
            uint8_t       amplitude_bits;
            uint8_t       amplitude_offset;
            uint8_t       num_books;
            uint8_t      *book_list;
            float        *lsp;
        } t0;
        struct vorbis_floor1_s {
            uint8_t       partitions;
            uint8_t       partition_class[32];
            uint8_t       class_dimensions[16];
            uint8_t       class_subclasses[16];
            uint8_t       class_masterbook[16];
            int16_t       subclass_books[16][8];
            uint8_t       multiplier;
            uint16_t      x_list_dim;
            vorbis_floor1_entry *list;
        } t1;
    } data;
} vorbis_floor;

typedef struct {
    uint16_t      type;
    uint32_t      begin;
    uint32_t      end;
    unsigned      partition_size;
    uint8_t       classifications;
    uint8_t       classbook;
    int16_t       books[64][8];
    uint8_t       maxpass;
    uint16_t      ptns_to_read;
    uint8_t      *classifs;
} vorbis_residue;

typedef struct {
    uint8_t       submaps;
    uint16_t      coupling_steps;
    uint8_t      *magnitude;
    uint8_t      *angle;
    uint8_t      *mux;
    uint8_t       submap_floor[16];
    uint8_t       submap_residue[16];
} vorbis_mapping;

typedef struct {
    uint8_t       blockflag;
    uint16_t      windowtype;
    uint16_t      transformtype;
    uint8_t       mapping;
} vorbis_mode;

typedef struct vorbis_context_s {
    AVCodecContext *avccontext;
    AVFrame frame;
    GetBitContext gb;
    DSPContext dsp;
    FmtConvertContext fmt_conv;

    FFTContext mdct[2];
    uint8_t       first_frame;
    uint32_t      version;
    uint8_t       audio_channels;
    uint32_t      audio_samplerate;
    uint32_t      bitrate_maximum;
    uint32_t      bitrate_nominal;
    uint32_t      bitrate_minimum;
    uint32_t      blocksize[2];
    const float  *win[2];
    uint16_t      codebook_count;
    vorbis_codebook *codebooks;
    uint8_t       floor_count;
    vorbis_floor *floors;
    uint8_t       residue_count;
    vorbis_residue *residues;
    uint8_t       mapping_count;
    vorbis_mapping *mappings;
    uint8_t       mode_count;
    vorbis_mode  *modes;
    uint8_t       mode_number; // mode number for the current packet
    uint8_t       previous_window;
    float        *channel_residues;
    float        *channel_floors;
    float        *saved;
    float         scale_bias; // for float->int conversion
} vorbis_context;

/* Helper functions */

#define BARK(x) \
    (13.1f * atan(0.00074f * (x)) + 2.24f * atan(1.85e-8f * (x) * (x)) + 1e-4f * (x))

static const char idx_err_str[] = "Index value %d out of range (0 - %d) for %s at %s:%i\n";
#define VALIDATE_INDEX(idx, limit) \
    if (idx >= limit) {\
        av_log(vc->avccontext, AV_LOG_ERROR,\
               idx_err_str,\
               (int)(idx), (int)(limit - 1), #idx, __FILE__, __LINE__);\
        return AVERROR_INVALIDDATA;\
    }
#define GET_VALIDATED_INDEX(idx, bits, limit) \
    {\
        idx = get_bits(gb, bits);\
        VALIDATE_INDEX(idx, limit)\
    }

static float vorbisfloat2float(unsigned val)
{
    double mant = val & 0x1fffff;
    long exp    = (val & 0x7fe00000L) >> 21;
    if (val & 0x80000000)
        mant = -mant;
    return ldexp(mant, exp - 20 - 768);
}


// Free all allocated memory -----------------------------------------

static void vorbis_free(vorbis_context *vc)
{
    int i;

    av_freep(&vc->channel_residues);
    av_freep(&vc->channel_floors);
    av_freep(&vc->saved);

    if (vc->residues) {
        for (i = 0; i < vc->residue_count; i++)
            av_free(vc->residues[i].classifs);
        av_freep(&vc->residues);
    }
    av_freep(&vc->modes);

    ff_mdct_end(&vc->mdct[0]);
    ff_mdct_end(&vc->mdct[1]);

<<<<<<< HEAD
    if (vc->codebooks) {
        for (i = 0; i < vc->codebook_count; ++i) {
            av_free(vc->codebooks[i].codevectors);
            free_vlc(&vc->codebooks[i].vlc);
        }
        av_freep(&vc->codebooks);
=======
    for (i = 0; i < vc->codebook_count; ++i) {
        av_free(vc->codebooks[i].codevectors);
        ff_free_vlc(&vc->codebooks[i].vlc);
>>>>>>> 1e43786b
    }

    if (vc->floors) {
        for (i = 0; i < vc->floor_count; ++i) {
            if (vc->floors[i].floor_type == 0) {
                av_free(vc->floors[i].data.t0.map[0]);
                av_free(vc->floors[i].data.t0.map[1]);
                av_free(vc->floors[i].data.t0.book_list);
                av_free(vc->floors[i].data.t0.lsp);
            } else {
                av_free(vc->floors[i].data.t1.list);
            }
        }
        av_freep(&vc->floors);
    }

    if (vc->mappings) {
        for (i = 0; i < vc->mapping_count; ++i) {
            av_free(vc->mappings[i].magnitude);
            av_free(vc->mappings[i].angle);
            av_free(vc->mappings[i].mux);
        }
        av_freep(&vc->mappings);
    }
}

// Parse setup header -------------------------------------------------

// Process codebooks part

static int vorbis_parse_setup_hdr_codebooks(vorbis_context *vc)
{
    unsigned cb;
    uint8_t  *tmp_vlc_bits;
    uint32_t *tmp_vlc_codes;
    GetBitContext *gb = &vc->gb;
    uint16_t *codebook_multiplicands;
    int ret = 0;

    vc->codebook_count = get_bits(gb, 8) + 1;

    av_dlog(NULL, " Codebooks: %d \n", vc->codebook_count);

    vc->codebooks = av_mallocz(vc->codebook_count * sizeof(*vc->codebooks));
    tmp_vlc_bits  = av_mallocz(V_MAX_VLCS * sizeof(*tmp_vlc_bits));
    tmp_vlc_codes = av_mallocz(V_MAX_VLCS * sizeof(*tmp_vlc_codes));
    codebook_multiplicands = av_malloc(V_MAX_VLCS * sizeof(*codebook_multiplicands));

    for (cb = 0; cb < vc->codebook_count; ++cb) {
        vorbis_codebook *codebook_setup = &vc->codebooks[cb];
        unsigned ordered, t, entries, used_entries = 0;

        av_dlog(NULL, " %u. Codebook\n", cb);

        if (get_bits(gb, 24) != 0x564342) {
            av_log(vc->avccontext, AV_LOG_ERROR,
                   " %u. Codebook setup data corrupt.\n", cb);
            ret = AVERROR_INVALIDDATA;
            goto error;
        }

        codebook_setup->dimensions=get_bits(gb, 16);
        if (codebook_setup->dimensions > 16 || codebook_setup->dimensions == 0) {
            av_log(vc->avccontext, AV_LOG_ERROR,
                   " %u. Codebook's dimension is invalid (%d).\n",
                   cb, codebook_setup->dimensions);
            ret = AVERROR_INVALIDDATA;
            goto error;
        }
        entries = get_bits(gb, 24);
        if (entries > V_MAX_VLCS) {
            av_log(vc->avccontext, AV_LOG_ERROR,
                   " %u. Codebook has too many entries (%u).\n",
                   cb, entries);
            ret = AVERROR_INVALIDDATA;
            goto error;
        }

        ordered = get_bits1(gb);

        av_dlog(NULL, " codebook_dimensions %d, codebook_entries %u\n",
                codebook_setup->dimensions, entries);

        if (!ordered) {
            unsigned ce, flag;
            unsigned sparse = get_bits1(gb);

            av_dlog(NULL, " not ordered \n");

            if (sparse) {
                av_dlog(NULL, " sparse \n");

                used_entries = 0;
                for (ce = 0; ce < entries; ++ce) {
                    flag = get_bits1(gb);
                    if (flag) {
                        tmp_vlc_bits[ce] = get_bits(gb, 5) + 1;
                        ++used_entries;
                    } else
                        tmp_vlc_bits[ce] = 0;
                }
            } else {
                av_dlog(NULL, " not sparse \n");

                used_entries = entries;
                for (ce = 0; ce < entries; ++ce)
                    tmp_vlc_bits[ce] = get_bits(gb, 5) + 1;
            }
        } else {
            unsigned current_entry  = 0;
            unsigned current_length = get_bits(gb, 5) + 1;

            av_dlog(NULL, " ordered, current length: %u\n", current_length);  //FIXME

            used_entries = entries;
            for (; current_entry < used_entries && current_length <= 32; ++current_length) {
                unsigned i, number;

                av_dlog(NULL, " number bits: %u ", ilog(entries - current_entry));

                number = get_bits(gb, ilog(entries - current_entry));

                av_dlog(NULL, " number: %u\n", number);

                for (i = current_entry; i < number+current_entry; ++i)
                    if (i < used_entries)
                        tmp_vlc_bits[i] = current_length;

                current_entry+=number;
            }
            if (current_entry>used_entries) {
                av_log(vc->avccontext, AV_LOG_ERROR, " More codelengths than codes in codebook. \n");
                ret = AVERROR_INVALIDDATA;
                goto error;
            }
        }

        codebook_setup->lookup_type = get_bits(gb, 4);

        av_dlog(NULL, " lookup type: %d : %s \n", codebook_setup->lookup_type,
                codebook_setup->lookup_type ? "vq" : "no lookup");

// If the codebook is used for (inverse) VQ, calculate codevectors.

        if (codebook_setup->lookup_type == 1) {
            unsigned i, j, k;
            unsigned codebook_lookup_values = ff_vorbis_nth_root(entries, codebook_setup->dimensions);

            float codebook_minimum_value = vorbisfloat2float(get_bits_long(gb, 32));
            float codebook_delta_value   = vorbisfloat2float(get_bits_long(gb, 32));
            unsigned codebook_value_bits = get_bits(gb, 4) + 1;
            unsigned codebook_sequence_p = get_bits1(gb);

            av_dlog(NULL, " We expect %d numbers for building the codevectors. \n",
                    codebook_lookup_values);
            av_dlog(NULL, "  delta %f minmum %f \n",
                    codebook_delta_value, codebook_minimum_value);

            for (i = 0; i < codebook_lookup_values; ++i) {
                codebook_multiplicands[i] = get_bits(gb, codebook_value_bits);

                av_dlog(NULL, " multiplicands*delta+minmum : %e \n",
                        (float)codebook_multiplicands[i] * codebook_delta_value + codebook_minimum_value);
                av_dlog(NULL, " multiplicand %u\n", codebook_multiplicands[i]);
            }

// Weed out unused vlcs and build codevector vector
            codebook_setup->codevectors = used_entries ? av_mallocz(used_entries *
                                                                    codebook_setup->dimensions *
                                                                    sizeof(*codebook_setup->codevectors))
                                                       : NULL;
            for (j = 0, i = 0; i < entries; ++i) {
                unsigned dim = codebook_setup->dimensions;

                if (tmp_vlc_bits[i]) {
                    float last = 0.0;
                    unsigned lookup_offset = i;

                    av_dlog(vc->avccontext, "Lookup offset %u ,", i);

                    for (k = 0; k < dim; ++k) {
                        unsigned multiplicand_offset = lookup_offset % codebook_lookup_values;
                        codebook_setup->codevectors[j * dim + k] = codebook_multiplicands[multiplicand_offset] * codebook_delta_value + codebook_minimum_value + last;
                        if (codebook_sequence_p)
                            last = codebook_setup->codevectors[j * dim + k];
                        lookup_offset/=codebook_lookup_values;
                    }
                    tmp_vlc_bits[j] = tmp_vlc_bits[i];

                    av_dlog(vc->avccontext, "real lookup offset %u, vector: ", j);
                    for (k = 0; k < dim; ++k)
                        av_dlog(vc->avccontext, " %f ",
                                codebook_setup->codevectors[j * dim + k]);
                    av_dlog(vc->avccontext, "\n");

                    ++j;
                }
            }
            if (j != used_entries) {
                av_log(vc->avccontext, AV_LOG_ERROR, "Bug in codevector vector building code. \n");
                ret = AVERROR_INVALIDDATA;
                goto error;
            }
            entries = used_entries;
        } else if (codebook_setup->lookup_type >= 2) {
            av_log(vc->avccontext, AV_LOG_ERROR, "Codebook lookup type not supported. \n");
            ret = AVERROR_INVALIDDATA;
            goto error;
        }

// Initialize VLC table
        if (ff_vorbis_len2vlc(tmp_vlc_bits, tmp_vlc_codes, entries)) {
            av_log(vc->avccontext, AV_LOG_ERROR, " Invalid code lengths while generating vlcs. \n");
            ret = AVERROR_INVALIDDATA;
            goto error;
        }
        codebook_setup->maxdepth = 0;
        for (t = 0; t < entries; ++t)
            if (tmp_vlc_bits[t] >= codebook_setup->maxdepth)
                codebook_setup->maxdepth = tmp_vlc_bits[t];

        if (codebook_setup->maxdepth > 3 * V_NB_BITS)
            codebook_setup->nb_bits = V_NB_BITS2;
        else
            codebook_setup->nb_bits = V_NB_BITS;

        codebook_setup->maxdepth = (codebook_setup->maxdepth+codebook_setup->nb_bits - 1) / codebook_setup->nb_bits;

        if ((ret = init_vlc(&codebook_setup->vlc, codebook_setup->nb_bits,
                            entries, tmp_vlc_bits, sizeof(*tmp_vlc_bits),
                            sizeof(*tmp_vlc_bits), tmp_vlc_codes,
                            sizeof(*tmp_vlc_codes), sizeof(*tmp_vlc_codes),
                            INIT_VLC_LE))) {
            av_log(vc->avccontext, AV_LOG_ERROR, " Error generating vlc tables. \n");
            goto error;
        }
    }

    av_free(tmp_vlc_bits);
    av_free(tmp_vlc_codes);
    av_free(codebook_multiplicands);
    return 0;

// Error:
error:
    av_free(tmp_vlc_bits);
    av_free(tmp_vlc_codes);
    av_free(codebook_multiplicands);
    return ret;
}

// Process time domain transforms part (unused in Vorbis I)

static int vorbis_parse_setup_hdr_tdtransforms(vorbis_context *vc)
{
    GetBitContext *gb = &vc->gb;
    unsigned i, vorbis_time_count = get_bits(gb, 6) + 1;

    for (i = 0; i < vorbis_time_count; ++i) {
        unsigned vorbis_tdtransform = get_bits(gb, 16);

        av_dlog(NULL, " Vorbis time domain transform %u: %u\n",
                vorbis_time_count, vorbis_tdtransform);

        if (vorbis_tdtransform) {
            av_log(vc->avccontext, AV_LOG_ERROR, "Vorbis time domain transform data nonzero. \n");
            return AVERROR_INVALIDDATA;
        }
    }
    return 0;
}

// Process floors part

static int vorbis_floor0_decode(vorbis_context *vc,
                                vorbis_floor_data *vfu, float *vec);
static void create_map(vorbis_context *vc, unsigned floor_number);
static int vorbis_floor1_decode(vorbis_context *vc,
                                vorbis_floor_data *vfu, float *vec);
static int vorbis_parse_setup_hdr_floors(vorbis_context *vc)
{
    GetBitContext *gb = &vc->gb;
    int i,j,k;

    vc->floor_count = get_bits(gb, 6) + 1;

    vc->floors = av_mallocz(vc->floor_count * sizeof(*vc->floors));

    for (i = 0; i < vc->floor_count; ++i) {
        vorbis_floor *floor_setup = &vc->floors[i];

        floor_setup->floor_type = get_bits(gb, 16);

        av_dlog(NULL, " %d. floor type %d \n", i, floor_setup->floor_type);

        if (floor_setup->floor_type == 1) {
            int maximum_class = -1;
            unsigned rangebits, rangemax, floor1_values = 2;

            floor_setup->decode = vorbis_floor1_decode;

            floor_setup->data.t1.partitions = get_bits(gb, 5);

            av_dlog(NULL, " %d.floor: %d partitions \n",
                    i, floor_setup->data.t1.partitions);

            for (j = 0; j < floor_setup->data.t1.partitions; ++j) {
                floor_setup->data.t1.partition_class[j] = get_bits(gb, 4);
                if (floor_setup->data.t1.partition_class[j] > maximum_class)
                    maximum_class = floor_setup->data.t1.partition_class[j];

                av_dlog(NULL, " %d. floor %d partition class %d \n",
                        i, j, floor_setup->data.t1.partition_class[j]);

            }

            av_dlog(NULL, " maximum class %d \n", maximum_class);

            for (j = 0; j <= maximum_class; ++j) {
                floor_setup->data.t1.class_dimensions[j] = get_bits(gb, 3) + 1;
                floor_setup->data.t1.class_subclasses[j] = get_bits(gb, 2);

                av_dlog(NULL, " %d floor %d class dim: %d subclasses %d \n", i, j,
                        floor_setup->data.t1.class_dimensions[j],
                        floor_setup->data.t1.class_subclasses[j]);

                if (floor_setup->data.t1.class_subclasses[j]) {
                    GET_VALIDATED_INDEX(floor_setup->data.t1.class_masterbook[j], 8, vc->codebook_count)

                    av_dlog(NULL, "   masterbook: %d \n", floor_setup->data.t1.class_masterbook[j]);
                }

                for (k = 0; k < (1 << floor_setup->data.t1.class_subclasses[j]); ++k) {
                    int16_t bits = get_bits(gb, 8) - 1;
                    if (bits != -1)
                        VALIDATE_INDEX(bits, vc->codebook_count)
                    floor_setup->data.t1.subclass_books[j][k] = bits;

                    av_dlog(NULL, "    book %d. : %d \n", k, floor_setup->data.t1.subclass_books[j][k]);
                }
            }

            floor_setup->data.t1.multiplier = get_bits(gb, 2) + 1;
            floor_setup->data.t1.x_list_dim = 2;

            for (j = 0; j < floor_setup->data.t1.partitions; ++j)
                floor_setup->data.t1.x_list_dim+=floor_setup->data.t1.class_dimensions[floor_setup->data.t1.partition_class[j]];

            floor_setup->data.t1.list = av_mallocz(floor_setup->data.t1.x_list_dim *
                                                   sizeof(*floor_setup->data.t1.list));


            rangebits = get_bits(gb, 4);
            rangemax = (1 << rangebits);
            if (rangemax > vc->blocksize[1] / 2) {
                av_log(vc->avccontext, AV_LOG_ERROR,
                       "Floor value is too large for blocksize: %u (%"PRIu32")\n",
                       rangemax, vc->blocksize[1] / 2);
                return AVERROR_INVALIDDATA;
            }
            floor_setup->data.t1.list[0].x = 0;
            floor_setup->data.t1.list[1].x = rangemax;

            for (j = 0; j < floor_setup->data.t1.partitions; ++j) {
                for (k = 0; k < floor_setup->data.t1.class_dimensions[floor_setup->data.t1.partition_class[j]]; ++k, ++floor1_values) {
                    floor_setup->data.t1.list[floor1_values].x = get_bits(gb, rangebits);

                    av_dlog(NULL, " %u. floor1 Y coord. %d\n", floor1_values,
                            floor_setup->data.t1.list[floor1_values].x);
                }
            }

// Precalculate order of x coordinates - needed for decode
            ff_vorbis_ready_floor1_list(floor_setup->data.t1.list, floor_setup->data.t1.x_list_dim);

            for (j=1; j<floor_setup->data.t1.x_list_dim; j++) {
                if (   floor_setup->data.t1.list[ floor_setup->data.t1.list[j-1].sort ].x
                    == floor_setup->data.t1.list[ floor_setup->data.t1.list[j  ].sort ].x) {
                    av_log(vc->avccontext, AV_LOG_ERROR, "Non unique x values in floor type 1\n");
                    return AVERROR_INVALIDDATA;
                }
            }
        } else if (floor_setup->floor_type == 0) {
            unsigned max_codebook_dim = 0;

            floor_setup->decode = vorbis_floor0_decode;

            floor_setup->data.t0.order          = get_bits(gb,  8);
            floor_setup->data.t0.rate           = get_bits(gb, 16);
            floor_setup->data.t0.bark_map_size  = get_bits(gb, 16);
            floor_setup->data.t0.amplitude_bits = get_bits(gb,  6);
            /* zero would result in a div by zero later *
             * 2^0 - 1 == 0                             */
            if (floor_setup->data.t0.amplitude_bits == 0) {
                av_log(vc->avccontext, AV_LOG_ERROR,
                       "Floor 0 amplitude bits is 0.\n");
                return AVERROR_INVALIDDATA;
            }
            floor_setup->data.t0.amplitude_offset = get_bits(gb, 8);
            floor_setup->data.t0.num_books        = get_bits(gb, 4) + 1;

            /* allocate mem for booklist */
            floor_setup->data.t0.book_list =
                av_malloc(floor_setup->data.t0.num_books);
            if (!floor_setup->data.t0.book_list)
                return AVERROR(ENOMEM);
            /* read book indexes */
            {
                int idx;
                unsigned book_idx;
                for (idx = 0; idx < floor_setup->data.t0.num_books; ++idx) {
                    GET_VALIDATED_INDEX(book_idx, 8, vc->codebook_count)
                    floor_setup->data.t0.book_list[idx] = book_idx;
                    if (vc->codebooks[book_idx].dimensions > max_codebook_dim)
                        max_codebook_dim = vc->codebooks[book_idx].dimensions;
                }
            }

            create_map(vc, i);

            /* codebook dim is for padding if codebook dim doesn't *
             * divide order+1 then we need to read more data       */
            floor_setup->data.t0.lsp =
                av_malloc((floor_setup->data.t0.order + 1 + max_codebook_dim)
                          * sizeof(*floor_setup->data.t0.lsp));
            if (!floor_setup->data.t0.lsp)
                return AVERROR(ENOMEM);

            /* debug output parsed headers */
            av_dlog(NULL, "floor0 order: %u\n", floor_setup->data.t0.order);
            av_dlog(NULL, "floor0 rate: %u\n", floor_setup->data.t0.rate);
            av_dlog(NULL, "floor0 bark map size: %u\n",
                    floor_setup->data.t0.bark_map_size);
            av_dlog(NULL, "floor0 amplitude bits: %u\n",
                    floor_setup->data.t0.amplitude_bits);
            av_dlog(NULL, "floor0 amplitude offset: %u\n",
                    floor_setup->data.t0.amplitude_offset);
            av_dlog(NULL, "floor0 number of books: %u\n",
                    floor_setup->data.t0.num_books);
            av_dlog(NULL, "floor0 book list pointer: %p\n",
                    floor_setup->data.t0.book_list);
            {
                int idx;
                for (idx = 0; idx < floor_setup->data.t0.num_books; ++idx) {
                    av_dlog(NULL, "  Book %d: %u\n", idx + 1,
                            floor_setup->data.t0.book_list[idx]);
                }
            }
        } else {
            av_log(vc->avccontext, AV_LOG_ERROR, "Invalid floor type!\n");
            return AVERROR_INVALIDDATA;
        }
    }
    return 0;
}

// Process residues part

static int vorbis_parse_setup_hdr_residues(vorbis_context *vc)
{
    GetBitContext *gb = &vc->gb;
    unsigned i, j, k;

    vc->residue_count = get_bits(gb, 6)+1;
    vc->residues      = av_mallocz(vc->residue_count * sizeof(*vc->residues));

    av_dlog(NULL, " There are %d residues. \n", vc->residue_count);

    for (i = 0; i < vc->residue_count; ++i) {
        vorbis_residue *res_setup = &vc->residues[i];
        uint8_t cascade[64];
        unsigned high_bits, low_bits;

        res_setup->type = get_bits(gb, 16);

        av_dlog(NULL, " %u. residue type %d\n", i, res_setup->type);

        res_setup->begin          = get_bits(gb, 24);
        res_setup->end            = get_bits(gb, 24);
        res_setup->partition_size = get_bits(gb, 24) + 1;
        /* Validations to prevent a buffer overflow later. */
        if (res_setup->begin>res_setup->end ||
            res_setup->end > (res_setup->type == 2 ? vc->audio_channels : 1) * vc->blocksize[1] / 2 ||
            (res_setup->end-res_setup->begin) / res_setup->partition_size > V_MAX_PARTITIONS) {
            av_log(vc->avccontext, AV_LOG_ERROR,
                   "partition out of bounds: type, begin, end, size, blocksize: %"PRIu16", %"PRIu32", %"PRIu32", %u, %"PRIu32"\n",
                   res_setup->type, res_setup->begin, res_setup->end,
                   res_setup->partition_size, vc->blocksize[1] / 2);
            return AVERROR_INVALIDDATA;
        }

        res_setup->classifications = get_bits(gb, 6) + 1;
        GET_VALIDATED_INDEX(res_setup->classbook, 8, vc->codebook_count)

        res_setup->ptns_to_read =
            (res_setup->end - res_setup->begin) / res_setup->partition_size;
        res_setup->classifs = av_malloc(res_setup->ptns_to_read *
                                        vc->audio_channels *
                                        sizeof(*res_setup->classifs));
        if (!res_setup->classifs)
            return AVERROR(ENOMEM);

        av_dlog(NULL, "    begin %d end %d part.size %d classif.s %d classbook %d \n",
                res_setup->begin, res_setup->end, res_setup->partition_size,
                res_setup->classifications, res_setup->classbook);

        for (j = 0; j < res_setup->classifications; ++j) {
            high_bits = 0;
            low_bits  = get_bits(gb, 3);
            if (get_bits1(gb))
                high_bits = get_bits(gb, 5);
            cascade[j] = (high_bits << 3) + low_bits;

            av_dlog(NULL, "     %u class cascade depth: %d\n", j, ilog(cascade[j]));
        }

        res_setup->maxpass = 0;
        for (j = 0; j < res_setup->classifications; ++j) {
            for (k = 0; k < 8; ++k) {
                if (cascade[j]&(1 << k)) {
                    GET_VALIDATED_INDEX(res_setup->books[j][k], 8, vc->codebook_count)

                    av_dlog(NULL, "     %u class cascade depth %u book: %d\n",
                            j, k, res_setup->books[j][k]);

                    if (k>res_setup->maxpass)
                        res_setup->maxpass = k;
                } else {
                    res_setup->books[j][k] = -1;
                }
            }
        }
    }
    return 0;
}

// Process mappings part

static int vorbis_parse_setup_hdr_mappings(vorbis_context *vc)
{
    GetBitContext *gb = &vc->gb;
    unsigned i, j;

    vc->mapping_count = get_bits(gb, 6)+1;
    vc->mappings      = av_mallocz(vc->mapping_count * sizeof(*vc->mappings));

    av_dlog(NULL, " There are %d mappings. \n", vc->mapping_count);

    for (i = 0; i < vc->mapping_count; ++i) {
        vorbis_mapping *mapping_setup = &vc->mappings[i];

        if (get_bits(gb, 16)) {
            av_log(vc->avccontext, AV_LOG_ERROR, "Other mappings than type 0 are not compliant with the Vorbis I specification. \n");
            return AVERROR_INVALIDDATA;
        }
        if (get_bits1(gb)) {
            mapping_setup->submaps = get_bits(gb, 4) + 1;
        } else {
            mapping_setup->submaps = 1;
        }

        if (get_bits1(gb)) {
            mapping_setup->coupling_steps = get_bits(gb, 8) + 1;
            mapping_setup->magnitude      = av_mallocz(mapping_setup->coupling_steps *
                                                       sizeof(*mapping_setup->magnitude));
            mapping_setup->angle          = av_mallocz(mapping_setup->coupling_steps *
                                                       sizeof(*mapping_setup->angle));
            for (j = 0; j < mapping_setup->coupling_steps; ++j) {
                GET_VALIDATED_INDEX(mapping_setup->magnitude[j], ilog(vc->audio_channels - 1), vc->audio_channels)
                GET_VALIDATED_INDEX(mapping_setup->angle[j],     ilog(vc->audio_channels - 1), vc->audio_channels)
            }
        } else {
            mapping_setup->coupling_steps = 0;
        }

        av_dlog(NULL, "   %u mapping coupling steps: %d\n",
                i, mapping_setup->coupling_steps);

        if (get_bits(gb, 2)) {
            av_log(vc->avccontext, AV_LOG_ERROR, "%u. mapping setup data invalid.\n", i);
            return AVERROR_INVALIDDATA; // following spec.
        }

        if (mapping_setup->submaps>1) {
            mapping_setup->mux = av_mallocz(vc->audio_channels *
                                            sizeof(*mapping_setup->mux));
            for (j = 0; j < vc->audio_channels; ++j)
                mapping_setup->mux[j] = get_bits(gb, 4);
        }

        for (j = 0; j < mapping_setup->submaps; ++j) {
            skip_bits(gb, 8); // FIXME check?
            GET_VALIDATED_INDEX(mapping_setup->submap_floor[j],   8, vc->floor_count)
            GET_VALIDATED_INDEX(mapping_setup->submap_residue[j], 8, vc->residue_count)

            av_dlog(NULL, "   %u mapping %u submap : floor %d, residue %d\n", i, j,
                    mapping_setup->submap_floor[j],
                    mapping_setup->submap_residue[j]);
        }
    }
    return 0;
}

// Process modes part

static void create_map(vorbis_context *vc, unsigned floor_number)
{
    vorbis_floor *floors = vc->floors;
    vorbis_floor0 *vf;
    int idx;
    int blockflag, n;
    int32_t *map;

    for (blockflag = 0; blockflag < 2; ++blockflag) {
        n = vc->blocksize[blockflag] / 2;
        floors[floor_number].data.t0.map[blockflag] =
            av_malloc((n + 1) * sizeof(int32_t)); // n + sentinel

        map =  floors[floor_number].data.t0.map[blockflag];
        vf  = &floors[floor_number].data.t0;

        for (idx = 0; idx < n; ++idx) {
            map[idx] = floor(BARK((vf->rate * idx) / (2.0f * n)) *
                             (vf->bark_map_size / BARK(vf->rate / 2.0f)));
            if (vf->bark_map_size-1 < map[idx])
                map[idx] = vf->bark_map_size - 1;
        }
        map[n] = -1;
        vf->map_size[blockflag] = n;
    }

    for (idx = 0; idx <= n; ++idx) {
        av_dlog(NULL, "floor0 map: map at pos %d is %d\n", idx, map[idx]);
    }
}

static int vorbis_parse_setup_hdr_modes(vorbis_context *vc)
{
    GetBitContext *gb = &vc->gb;
    unsigned i;

    vc->mode_count = get_bits(gb, 6) + 1;
    vc->modes      = av_mallocz(vc->mode_count * sizeof(*vc->modes));

    av_dlog(NULL, " There are %d modes.\n", vc->mode_count);

    for (i = 0; i < vc->mode_count; ++i) {
        vorbis_mode *mode_setup = &vc->modes[i];

        mode_setup->blockflag     = get_bits1(gb);
        mode_setup->windowtype    = get_bits(gb, 16); //FIXME check
        mode_setup->transformtype = get_bits(gb, 16); //FIXME check
        GET_VALIDATED_INDEX(mode_setup->mapping, 8, vc->mapping_count);

        av_dlog(NULL, " %u mode: blockflag %d, windowtype %d, transformtype %d, mapping %d\n",
                i, mode_setup->blockflag, mode_setup->windowtype,
                mode_setup->transformtype, mode_setup->mapping);
    }
    return 0;
}

// Process the whole setup header using the functions above

static int vorbis_parse_setup_hdr(vorbis_context *vc)
{
    GetBitContext *gb = &vc->gb;
    int ret;

    if ((get_bits(gb, 8) != 'v') || (get_bits(gb, 8) != 'o') ||
        (get_bits(gb, 8) != 'r') || (get_bits(gb, 8) != 'b') ||
        (get_bits(gb, 8) != 'i') || (get_bits(gb, 8) != 's')) {
        av_log(vc->avccontext, AV_LOG_ERROR, " Vorbis setup header packet corrupt (no vorbis signature). \n");
        return AVERROR_INVALIDDATA;
    }

    if ((ret = vorbis_parse_setup_hdr_codebooks(vc))) {
        av_log(vc->avccontext, AV_LOG_ERROR, " Vorbis setup header packet corrupt (codebooks). \n");
        return ret;
    }
    if ((ret = vorbis_parse_setup_hdr_tdtransforms(vc))) {
        av_log(vc->avccontext, AV_LOG_ERROR, " Vorbis setup header packet corrupt (time domain transforms). \n");
        return ret;
    }
    if ((ret = vorbis_parse_setup_hdr_floors(vc))) {
        av_log(vc->avccontext, AV_LOG_ERROR, " Vorbis setup header packet corrupt (floors). \n");
        return ret;
    }
    if ((ret = vorbis_parse_setup_hdr_residues(vc))) {
        av_log(vc->avccontext, AV_LOG_ERROR, " Vorbis setup header packet corrupt (residues). \n");
        return ret;
    }
    if ((ret = vorbis_parse_setup_hdr_mappings(vc))) {
        av_log(vc->avccontext, AV_LOG_ERROR, " Vorbis setup header packet corrupt (mappings). \n");
        return ret;
    }
    if ((ret = vorbis_parse_setup_hdr_modes(vc))) {
        av_log(vc->avccontext, AV_LOG_ERROR, " Vorbis setup header packet corrupt (modes). \n");
        return ret;
    }
    if (!get_bits1(gb)) {
        av_log(vc->avccontext, AV_LOG_ERROR, " Vorbis setup header packet corrupt (framing flag). \n");
        return AVERROR_INVALIDDATA; // framing flag bit unset error
    }

    return 0;
}

// Process the identification header

static int vorbis_parse_id_hdr(vorbis_context *vc)
{
    GetBitContext *gb = &vc->gb;
    unsigned bl0, bl1;

    if ((get_bits(gb, 8) != 'v') || (get_bits(gb, 8) != 'o') ||
        (get_bits(gb, 8) != 'r') || (get_bits(gb, 8) != 'b') ||
        (get_bits(gb, 8) != 'i') || (get_bits(gb, 8) != 's')) {
        av_log(vc->avccontext, AV_LOG_ERROR, " Vorbis id header packet corrupt (no vorbis signature). \n");
        return AVERROR_INVALIDDATA;
    }

    vc->version        = get_bits_long(gb, 32);    //FIXME check 0
    vc->audio_channels = get_bits(gb, 8);
    if (vc->audio_channels <= 0) {
        av_log(vc->avccontext, AV_LOG_ERROR, "Invalid number of channels\n");
        return AVERROR_INVALIDDATA;
    }
    vc->audio_samplerate = get_bits_long(gb, 32);
    if (vc->audio_samplerate <= 0) {
        av_log(vc->avccontext, AV_LOG_ERROR, "Invalid samplerate\n");
        return AVERROR_INVALIDDATA;
    }
    vc->bitrate_maximum = get_bits_long(gb, 32);
    vc->bitrate_nominal = get_bits_long(gb, 32);
    vc->bitrate_minimum = get_bits_long(gb, 32);
    bl0 = get_bits(gb, 4);
    bl1 = get_bits(gb, 4);
    if (bl0 > 13 || bl0 < 6 || bl1 > 13 || bl1 < 6 || bl1 < bl0) {
        av_log(vc->avccontext, AV_LOG_ERROR, " Vorbis id header packet corrupt (illegal blocksize). \n");
        return AVERROR_INVALIDDATA;
    }
    vc->blocksize[0] = (1 << bl0);
    vc->blocksize[1] = (1 << bl1);
    vc->win[0] = ff_vorbis_vwin[bl0 - 6];
    vc->win[1] = ff_vorbis_vwin[bl1 - 6];

    if ((get_bits1(gb)) == 0) {
        av_log(vc->avccontext, AV_LOG_ERROR, " Vorbis id header packet corrupt (framing flag not set). \n");
        return AVERROR_INVALIDDATA;
    }

    vc->channel_residues =  av_malloc((vc->blocksize[1]  / 2) * vc->audio_channels * sizeof(*vc->channel_residues));
    vc->channel_floors   =  av_malloc((vc->blocksize[1]  / 2) * vc->audio_channels * sizeof(*vc->channel_floors));
    vc->saved            =  av_mallocz((vc->blocksize[1] / 4) * vc->audio_channels * sizeof(*vc->saved));
    vc->previous_window  = 0;

    ff_mdct_init(&vc->mdct[0], bl0, 1, -vc->scale_bias);
    ff_mdct_init(&vc->mdct[1], bl1, 1, -vc->scale_bias);

    av_dlog(NULL, " vorbis version %d \n audio_channels %d \n audio_samplerate %d \n bitrate_max %d \n bitrate_nom %d \n bitrate_min %d \n blk_0 %d blk_1 %d \n ",
            vc->version, vc->audio_channels, vc->audio_samplerate, vc->bitrate_maximum, vc->bitrate_nominal, vc->bitrate_minimum, vc->blocksize[0], vc->blocksize[1]);

/*
    BLK = vc->blocksize[0];
    for (i = 0; i < BLK / 2; ++i) {
        vc->win[0][i] = sin(0.5*3.14159265358*(sin(((float)i + 0.5) / (float)BLK*3.14159265358))*(sin(((float)i + 0.5) / (float)BLK*3.14159265358)));
    }
*/

    return 0;
}

// Process the extradata using the functions above (identification header, setup header)

static av_cold int vorbis_decode_init(AVCodecContext *avccontext)
{
    vorbis_context *vc = avccontext->priv_data;
    uint8_t *headers   = avccontext->extradata;
    int headers_len    = avccontext->extradata_size;
    uint8_t *header_start[3];
    int header_len[3];
    GetBitContext *gb = &vc->gb;
    int hdr_type, ret;

    vc->avccontext = avccontext;
    ff_dsputil_init(&vc->dsp, avccontext);
    ff_fmt_convert_init(&vc->fmt_conv, avccontext);

    if (avccontext->request_sample_fmt == AV_SAMPLE_FMT_FLT) {
        avccontext->sample_fmt = AV_SAMPLE_FMT_FLT;
        vc->scale_bias = 1.0f;
    } else {
        avccontext->sample_fmt = AV_SAMPLE_FMT_S16;
        vc->scale_bias = 32768.0f;
    }

    if (!headers_len) {
        av_log(avccontext, AV_LOG_ERROR, "Extradata missing.\n");
        return AVERROR_INVALIDDATA;
    }

    if ((ret = avpriv_split_xiph_headers(headers, headers_len, 30, header_start, header_len)) < 0) {
        av_log(avccontext, AV_LOG_ERROR, "Extradata corrupt.\n");
        return ret;
    }

    init_get_bits(gb, header_start[0], header_len[0]*8);
    hdr_type = get_bits(gb, 8);
    if (hdr_type != 1) {
        av_log(avccontext, AV_LOG_ERROR, "First header is not the id header.\n");
        return AVERROR_INVALIDDATA;
    }
    if ((ret = vorbis_parse_id_hdr(vc))) {
        av_log(avccontext, AV_LOG_ERROR, "Id header corrupt.\n");
        vorbis_free(vc);
        return ret;
    }

    init_get_bits(gb, header_start[2], header_len[2]*8);
    hdr_type = get_bits(gb, 8);
    if (hdr_type != 5) {
        av_log(avccontext, AV_LOG_ERROR, "Third header is not the setup header.\n");
        vorbis_free(vc);
        return AVERROR_INVALIDDATA;
    }
    if ((ret = vorbis_parse_setup_hdr(vc))) {
        av_log(avccontext, AV_LOG_ERROR, "Setup header corrupt.\n");
        vorbis_free(vc);
        return ret;
    }

    if (vc->audio_channels > 8)
        avccontext->channel_layout = 0;
    else
        avccontext->channel_layout = ff_vorbis_channel_layouts[vc->audio_channels - 1];

    avccontext->channels    = vc->audio_channels;
    avccontext->sample_rate = vc->audio_samplerate;

    avcodec_get_frame_defaults(&vc->frame);
    avccontext->coded_frame = &vc->frame;

    return 0;
}

// Decode audiopackets -------------------------------------------------

// Read and decode floor

static int vorbis_floor0_decode(vorbis_context *vc,
                                vorbis_floor_data *vfu, float *vec)
{
    vorbis_floor0 *vf = &vfu->t0;
    float *lsp = vf->lsp;
    unsigned amplitude, book_idx;
    unsigned blockflag = vc->modes[vc->mode_number].blockflag;

    amplitude = get_bits(&vc->gb, vf->amplitude_bits);
    if (amplitude > 0) {
        float last = 0;
        unsigned idx, lsp_len = 0;
        vorbis_codebook codebook;

        book_idx = get_bits(&vc->gb, ilog(vf->num_books));
        if (book_idx >= vf->num_books) {
            av_log(vc->avccontext, AV_LOG_ERROR,
                    "floor0 dec: booknumber too high!\n");
            book_idx =  0;
        }
        av_dlog(NULL, "floor0 dec: booknumber: %u\n", book_idx);
        codebook = vc->codebooks[vf->book_list[book_idx]];
        /* Invalid codebook! */
        if (!codebook.codevectors)
            return AVERROR_INVALIDDATA;

        while (lsp_len<vf->order) {
            int vec_off;

            av_dlog(NULL, "floor0 dec: book dimension: %d\n", codebook.dimensions);
            av_dlog(NULL, "floor0 dec: maximum depth: %d\n", codebook.maxdepth);
            /* read temp vector */
            vec_off = get_vlc2(&vc->gb, codebook.vlc.table,
                               codebook.nb_bits, codebook.maxdepth)
                      * codebook.dimensions;
            av_dlog(NULL, "floor0 dec: vector offset: %d\n", vec_off);
            /* copy each vector component and add last to it */
            for (idx = 0; idx < codebook.dimensions; ++idx)
                lsp[lsp_len+idx] = codebook.codevectors[vec_off+idx] + last;
            last = lsp[lsp_len+idx-1]; /* set last to last vector component */

            lsp_len += codebook.dimensions;
        }
        /* DEBUG: output lsp coeffs */
        {
            int idx;
            for (idx = 0; idx < lsp_len; ++idx)
                av_dlog(NULL, "floor0 dec: coeff at %d is %f\n", idx, lsp[idx]);
        }

        /* synthesize floor output vector */
        {
            int i;
            int order = vf->order;
            float wstep = M_PI / vf->bark_map_size;

            for (i = 0; i < order; i++)
                lsp[i] = 2.0f * cos(lsp[i]);

            av_dlog(NULL, "floor0 synth: map_size = %"PRIu32"; m = %d; wstep = %f\n",
                    vf->map_size[blockflag], order, wstep);

            i = 0;
            while (i < vf->map_size[blockflag]) {
                int j, iter_cond = vf->map[blockflag][i];
                float p = 0.5f;
                float q = 0.5f;
                float two_cos_w = 2.0f * cos(wstep * iter_cond); // needed all times

                /* similar part for the q and p products */
                for (j = 0; j + 1 < order; j += 2) {
                    q *= lsp[j]     - two_cos_w;
                    p *= lsp[j + 1] - two_cos_w;
                }
                if (j == order) { // even order
                    p *= p * (2.0f - two_cos_w);
                    q *= q * (2.0f + two_cos_w);
                } else { // odd order
                    q *= two_cos_w-lsp[j]; // one more time for q

                    /* final step and square */
                    p *= p * (4.f - two_cos_w * two_cos_w);
                    q *= q;
                }

                /* calculate linear floor value */
                q = exp((((amplitude*vf->amplitude_offset) /
                          (((1 << vf->amplitude_bits) - 1) * sqrt(p + q)))
                         - vf->amplitude_offset) * .11512925f);

                /* fill vector */
                do {
                    vec[i] = q; ++i;
                } while (vf->map[blockflag][i] == iter_cond);
            }
        }
    } else {
        /* this channel is unused */
        return 1;
    }

    av_dlog(NULL, " Floor0 decoded\n");

    return 0;
}

static int vorbis_floor1_decode(vorbis_context *vc,
                                vorbis_floor_data *vfu, float *vec)
{
    vorbis_floor1 *vf = &vfu->t1;
    GetBitContext *gb = &vc->gb;
    uint16_t range_v[4] = { 256, 128, 86, 64 };
    unsigned range = range_v[vf->multiplier - 1];
    uint16_t floor1_Y[258];
    uint16_t floor1_Y_final[258];
    int floor1_flag[258];
    unsigned partition_class, cdim, cbits, csub, cval, offset, i, j;
    int book, adx, ady, dy, off, predicted, err;


    if (!get_bits1(gb)) // silence
        return 1;

// Read values (or differences) for the floor's points

    floor1_Y[0] = get_bits(gb, ilog(range - 1));
    floor1_Y[1] = get_bits(gb, ilog(range - 1));

    av_dlog(NULL, "floor 0 Y %d floor 1 Y %d \n", floor1_Y[0], floor1_Y[1]);

    offset = 2;
    for (i = 0; i < vf->partitions; ++i) {
        partition_class = vf->partition_class[i];
        cdim   = vf->class_dimensions[partition_class];
        cbits  = vf->class_subclasses[partition_class];
        csub = (1 << cbits) - 1;
        cval = 0;

        av_dlog(NULL, "Cbits %u\n", cbits);

        if (cbits) // this reads all subclasses for this partition's class
            cval = get_vlc2(gb, vc->codebooks[vf->class_masterbook[partition_class]].vlc.table,
                            vc->codebooks[vf->class_masterbook[partition_class]].nb_bits, 3);

        for (j = 0; j < cdim; ++j) {
            book = vf->subclass_books[partition_class][cval & csub];

            av_dlog(NULL, "book %d Cbits %u cval %u  bits:%d\n",
                    book, cbits, cval, get_bits_count(gb));

            cval = cval >> cbits;
            if (book > -1) {
                floor1_Y[offset+j] = get_vlc2(gb, vc->codebooks[book].vlc.table,
                vc->codebooks[book].nb_bits, 3);
            } else {
                floor1_Y[offset+j] = 0;
            }

            av_dlog(NULL, " floor(%d) = %d \n",
                    vf->list[offset+j].x, floor1_Y[offset+j]);
        }
        offset+=cdim;
    }

// Amplitude calculation from the differences

    floor1_flag[0] = 1;
    floor1_flag[1] = 1;
    floor1_Y_final[0] = floor1_Y[0];
    floor1_Y_final[1] = floor1_Y[1];

    for (i = 2; i < vf->x_list_dim; ++i) {
        unsigned val, highroom, lowroom, room, high_neigh_offs, low_neigh_offs;

        low_neigh_offs  = vf->list[i].low;
        high_neigh_offs = vf->list[i].high;
        dy  = floor1_Y_final[high_neigh_offs] - floor1_Y_final[low_neigh_offs];  // render_point begin
        adx = vf->list[high_neigh_offs].x - vf->list[low_neigh_offs].x;
        ady = FFABS(dy);
        err = ady * (vf->list[i].x - vf->list[low_neigh_offs].x);
        off = err / adx;
        if (dy < 0) {
            predicted = floor1_Y_final[low_neigh_offs] - off;
        } else {
            predicted = floor1_Y_final[low_neigh_offs] + off;
        } // render_point end

        val = floor1_Y[i];
        highroom = range-predicted;
        lowroom  = predicted;
        if (highroom < lowroom) {
            room = highroom * 2;
        } else {
            room = lowroom * 2;   // SPEC mispelling
        }
        if (val) {
            floor1_flag[low_neigh_offs]  = 1;
            floor1_flag[high_neigh_offs] = 1;
            floor1_flag[i]               = 1;
            if (val >= room) {
                if (highroom > lowroom) {
                    floor1_Y_final[i] = av_clip_uint16(val - lowroom + predicted);
                } else {
                    floor1_Y_final[i] = av_clip_uint16(predicted - val + highroom - 1);
                }
            } else {
                if (val & 1) {
                    floor1_Y_final[i] = av_clip_uint16(predicted - (val + 1) / 2);
                } else {
                    floor1_Y_final[i] = av_clip_uint16(predicted + val / 2);
                }
            }
        } else {
            floor1_flag[i]    = 0;
            floor1_Y_final[i] = av_clip_uint16(predicted);
        }

        av_dlog(NULL, " Decoded floor(%d) = %u / val %u\n",
                vf->list[i].x, floor1_Y_final[i], val);
    }

// Curve synth - connect the calculated dots and convert from dB scale FIXME optimize ?

    ff_vorbis_floor1_render_list(vf->list, vf->x_list_dim, floor1_Y_final, floor1_flag, vf->multiplier, vec, vf->list[1].x);

    av_dlog(NULL, " Floor decoded\n");

    return 0;
}

// Read and decode residue

static av_always_inline int vorbis_residue_decode_internal(vorbis_context *vc,
                                                           vorbis_residue *vr,
                                                           unsigned ch,
                                                           uint8_t *do_not_decode,
                                                           float *vec,
                                                           unsigned vlen,
                                                           unsigned ch_left,
                                                           int vr_type)
{
    GetBitContext *gb = &vc->gb;
    unsigned c_p_c        = vc->codebooks[vr->classbook].dimensions;
    unsigned ptns_to_read = vr->ptns_to_read;
    uint8_t *classifs = vr->classifs;
    unsigned pass, ch_used, i, j, k, l;
    unsigned max_output = (ch - 1) * vlen;

    if (vr_type == 2) {
        for (j = 1; j < ch; ++j)
            do_not_decode[0] &= do_not_decode[j];  // FIXME - clobbering input
        if (do_not_decode[0])
            return 0;
        ch_used = 1;
        max_output += vr->end / ch;
    } else {
        ch_used = ch;
        max_output += vr->end;
    }

    if (max_output > ch_left * vlen) {
        av_log(vc->avccontext, AV_LOG_ERROR, "Insufficient output buffer\n");
        return -1;
    }

    av_dlog(NULL, " residue type 0/1/2 decode begin, ch: %d  cpc %d  \n", ch, c_p_c);

    for (pass = 0; pass <= vr->maxpass; ++pass) { // FIXME OPTIMIZE?
        uint16_t voffset, partition_count, j_times_ptns_to_read;

        voffset = vr->begin;
        for (partition_count = 0; partition_count < ptns_to_read;) {  // SPEC        error
            if (!pass) {
                unsigned inverse_class = ff_inverse[vr->classifications];
                for (j_times_ptns_to_read = 0, j = 0; j < ch_used; ++j) {
                    if (!do_not_decode[j]) {
                        unsigned temp = get_vlc2(gb, vc->codebooks[vr->classbook].vlc.table,
                                                 vc->codebooks[vr->classbook].nb_bits, 3);

                        av_dlog(NULL, "Classword: %u\n", temp);

                        assert(vr->classifications > 1 && temp <= 65536); //needed for inverse[]
                        for (i = 0; i < c_p_c; ++i) {
                            unsigned temp2;

                            temp2 = (((uint64_t)temp) * inverse_class) >> 32;
                            if (partition_count + c_p_c - 1 - i < ptns_to_read)
                                classifs[j_times_ptns_to_read + partition_count + c_p_c - 1 - i] = temp - temp2 * vr->classifications;
                            temp = temp2;
                        }
                    }
                    j_times_ptns_to_read += ptns_to_read;
                }
            }
            for (i = 0; (i < c_p_c) && (partition_count < ptns_to_read); ++i) {
                for (j_times_ptns_to_read = 0, j = 0; j < ch_used; ++j) {
                    unsigned voffs;

                    if (!do_not_decode[j]) {
                        unsigned vqclass = classifs[j_times_ptns_to_read + partition_count];
                        int vqbook  = vr->books[vqclass][pass];

                        if (vqbook >= 0 && vc->codebooks[vqbook].codevectors) {
                            unsigned coffs;
                            unsigned dim  = vc->codebooks[vqbook].dimensions;
                            unsigned step = dim == 1 ? vr->partition_size
                                                     : FASTDIV(vr->partition_size, dim);
                            vorbis_codebook codebook = vc->codebooks[vqbook];

                            if (vr_type == 0) {

                                voffs = voffset+j*vlen;
                                for (k = 0; k < step; ++k) {
                                    coffs = get_vlc2(gb, codebook.vlc.table, codebook.nb_bits, 3) * dim;
                                    for (l = 0; l < dim; ++l)
                                        vec[voffs + k + l * step] += codebook.codevectors[coffs + l];  // FPMATH
                                }
                            } else if (vr_type == 1) {
                                voffs = voffset + j * vlen;
                                for (k = 0; k < step; ++k) {
                                    coffs = get_vlc2(gb, codebook.vlc.table, codebook.nb_bits, 3) * dim;
                                    for (l = 0; l < dim; ++l, ++voffs) {
                                        vec[voffs]+=codebook.codevectors[coffs+l];  // FPMATH

                                        av_dlog(NULL, " pass %d offs: %d curr: %f change: %f cv offs.: %d  \n",
                                                pass, voffs, vec[voffs], codebook.codevectors[coffs+l], coffs);
                                    }
                                }
                            } else if (vr_type == 2 && ch == 2 && (voffset & 1) == 0 && (dim & 1) == 0) { // most frequent case optimized
                                voffs = voffset >> 1;

                                if (dim == 2) {
                                    for (k = 0; k < step; ++k) {
                                        coffs = get_vlc2(gb, codebook.vlc.table, codebook.nb_bits, 3) * 2;
                                        vec[voffs + k       ] += codebook.codevectors[coffs    ];  // FPMATH
                                        vec[voffs + k + vlen] += codebook.codevectors[coffs + 1];  // FPMATH
                                    }
                                } else if (dim == 4) {
                                    for (k = 0; k < step; ++k, voffs += 2) {
                                        coffs = get_vlc2(gb, codebook.vlc.table, codebook.nb_bits, 3) * 4;
                                        vec[voffs           ] += codebook.codevectors[coffs    ];  // FPMATH
                                        vec[voffs + 1       ] += codebook.codevectors[coffs + 2];  // FPMATH
                                        vec[voffs + vlen    ] += codebook.codevectors[coffs + 1];  // FPMATH
                                        vec[voffs + vlen + 1] += codebook.codevectors[coffs + 3];  // FPMATH
                                    }
                                } else
                                for (k = 0; k < step; ++k) {
                                    coffs = get_vlc2(gb, codebook.vlc.table, codebook.nb_bits, 3) * dim;
                                    for (l = 0; l < dim; l += 2, voffs++) {
                                        vec[voffs       ] += codebook.codevectors[coffs + l    ];  // FPMATH
                                        vec[voffs + vlen] += codebook.codevectors[coffs + l + 1];  // FPMATH

                                        av_dlog(NULL, " pass %d offs: %d curr: %f change: %f cv offs.: %d+%d  \n",
                                                pass, voffset / ch + (voffs % ch) * vlen,
                                                vec[voffset / ch + (voffs % ch) * vlen],
                                                codebook.codevectors[coffs + l], coffs, l);
                                    }
                                }

                            } else if (vr_type == 2) {
                                voffs = voffset;

                                for (k = 0; k < step; ++k) {
                                    coffs = get_vlc2(gb, codebook.vlc.table, codebook.nb_bits, 3) * dim;
                                    for (l = 0; l < dim; ++l, ++voffs) {
                                        vec[voffs / ch + (voffs % ch) * vlen] += codebook.codevectors[coffs + l];  // FPMATH FIXME use if and counter instead of / and %

                                        av_dlog(NULL, " pass %d offs: %d curr: %f change: %f cv offs.: %d+%d  \n",
                                                pass, voffset / ch + (voffs % ch) * vlen,
                                                vec[voffset / ch + (voffs % ch) * vlen],
                                                codebook.codevectors[coffs + l], coffs, l);
                                    }
                                }
                            }
                        }
                    }
                    j_times_ptns_to_read += ptns_to_read;
                }
                ++partition_count;
                voffset += vr->partition_size;
            }
        }
    }
    return 0;
}

static inline int vorbis_residue_decode(vorbis_context *vc, vorbis_residue *vr,
                                        unsigned ch,
                                        uint8_t *do_not_decode,
                                        float *vec, unsigned vlen,
                                        unsigned ch_left)
{
    if (vr->type == 2)
        return vorbis_residue_decode_internal(vc, vr, ch, do_not_decode, vec, vlen, ch_left, 2);
    else if (vr->type == 1)
        return vorbis_residue_decode_internal(vc, vr, ch, do_not_decode, vec, vlen, ch_left, 1);
    else if (vr->type == 0)
        return vorbis_residue_decode_internal(vc, vr, ch, do_not_decode, vec, vlen, ch_left, 0);
    else {
        av_log(vc->avccontext, AV_LOG_ERROR, " Invalid residue type while residue decode?! \n");
        return AVERROR_INVALIDDATA;
    }
}

void ff_vorbis_inverse_coupling(float *mag, float *ang, int blocksize)
{
    int i;
    for (i = 0;  i < blocksize;  i++) {
        if (mag[i] > 0.0) {
            if (ang[i] > 0.0) {
                ang[i] = mag[i] - ang[i];
            } else {
                float temp = ang[i];
                ang[i]     = mag[i];
                mag[i]    += temp;
            }
        } else {
            if (ang[i] > 0.0) {
                ang[i] += mag[i];
            } else {
                float temp = ang[i];
                ang[i]     = mag[i];
                mag[i]    -= temp;
            }
        }
    }
}

// Decode the audio packet using the functions above

static int vorbis_parse_audio_packet(vorbis_context *vc)
{
    GetBitContext *gb = &vc->gb;
    FFTContext *mdct;
    unsigned previous_window = vc->previous_window;
    unsigned mode_number, blockflag, blocksize;
    int i, j;
    uint8_t no_residue[255];
    uint8_t do_not_decode[255];
    vorbis_mapping *mapping;
    float *ch_res_ptr   = vc->channel_residues;
    float *ch_floor_ptr = vc->channel_floors;
    uint8_t res_chan[255];
    unsigned res_num = 0;
    int retlen  = 0;
    unsigned ch_left = vc->audio_channels;
    unsigned vlen;

    if (get_bits1(gb)) {
        av_log(vc->avccontext, AV_LOG_ERROR, "Not a Vorbis I audio packet.\n");
        return AVERROR_INVALIDDATA; // packet type not audio
    }

    if (vc->mode_count == 1) {
        mode_number = 0;
    } else {
        GET_VALIDATED_INDEX(mode_number, ilog(vc->mode_count-1), vc->mode_count)
    }
    vc->mode_number = mode_number;
    mapping = &vc->mappings[vc->modes[mode_number].mapping];

    av_dlog(NULL, " Mode number: %u , mapping: %d , blocktype %d\n", mode_number,
            vc->modes[mode_number].mapping, vc->modes[mode_number].blockflag);

    blockflag = vc->modes[mode_number].blockflag;
    blocksize = vc->blocksize[blockflag];
    vlen = blocksize / 2;
    if (blockflag) {
        previous_window = get_bits(gb, 1);
        skip_bits1(gb); // next_window
    }

    memset(ch_res_ptr,   0, sizeof(float) * vc->audio_channels * vlen); //FIXME can this be removed ?
    memset(ch_floor_ptr, 0, sizeof(float) * vc->audio_channels * vlen); //FIXME can this be removed ?

// Decode floor

    for (i = 0; i < vc->audio_channels; ++i) {
        vorbis_floor *floor;
        int ret;
        if (mapping->submaps > 1) {
            floor = &vc->floors[mapping->submap_floor[mapping->mux[i]]];
        } else {
            floor = &vc->floors[mapping->submap_floor[0]];
        }

        ret = floor->decode(vc, &floor->data, ch_floor_ptr);

        if (ret < 0) {
            av_log(vc->avccontext, AV_LOG_ERROR, "Invalid codebook in vorbis_floor_decode.\n");
            return AVERROR_INVALIDDATA;
        }
        no_residue[i] = ret;
        ch_floor_ptr += vlen;
    }

// Nonzero vector propagate

    for (i = mapping->coupling_steps - 1; i >= 0; --i) {
        if (!(no_residue[mapping->magnitude[i]] & no_residue[mapping->angle[i]])) {
            no_residue[mapping->magnitude[i]] = 0;
            no_residue[mapping->angle[i]]     = 0;
        }
    }

// Decode residue

    for (i = 0; i < mapping->submaps; ++i) {
        vorbis_residue *residue;
        unsigned ch = 0;
        int ret;

        for (j = 0; j < vc->audio_channels; ++j) {
            if ((mapping->submaps == 1) || (i == mapping->mux[j])) {
                res_chan[j] = res_num;
                if (no_residue[j]) {
                    do_not_decode[ch] = 1;
                } else {
                    do_not_decode[ch] = 0;
                }
                ++ch;
                ++res_num;
            }
        }
        residue = &vc->residues[mapping->submap_residue[i]];
        if (ch_left < ch) {
            av_log(vc->avccontext, AV_LOG_ERROR, "Too many channels in vorbis_floor_decode.\n");
            return -1;
        }
        if (ch) {
            ret = vorbis_residue_decode(vc, residue, ch, do_not_decode, ch_res_ptr, vlen, ch_left);
            if (ret < 0)
                return ret;
        }

        ch_res_ptr += ch * vlen;
        ch_left -= ch;
    }

    if (ch_left > 0)
        return AVERROR_INVALIDDATA;

// Inverse coupling

    for (i = mapping->coupling_steps - 1; i >= 0; --i) { //warning: i has to be signed
        float *mag, *ang;

        mag = vc->channel_residues+res_chan[mapping->magnitude[i]] * blocksize / 2;
        ang = vc->channel_residues+res_chan[mapping->angle[i]]     * blocksize / 2;
        vc->dsp.vorbis_inverse_coupling(mag, ang, blocksize / 2);
    }

// Dotproduct, MDCT

    mdct = &vc->mdct[blockflag];

    for (j = vc->audio_channels-1;j >= 0; j--) {
        ch_floor_ptr = vc->channel_floors   + j           * blocksize / 2;
        ch_res_ptr   = vc->channel_residues + res_chan[j] * blocksize / 2;
        vc->dsp.vector_fmul(ch_floor_ptr, ch_floor_ptr, ch_res_ptr, blocksize / 2);
        mdct->imdct_half(mdct, ch_res_ptr, ch_floor_ptr);
    }

// Overlap/add, save data for next overlapping  FPMATH

    retlen = (blocksize + vc->blocksize[previous_window]) / 4;
    for (j = 0; j < vc->audio_channels; j++) {
        unsigned bs0 = vc->blocksize[0];
        unsigned bs1 = vc->blocksize[1];
        float *residue    = vc->channel_residues + res_chan[j] * blocksize / 2;
        float *saved      = vc->saved + j * bs1 / 4;
        float *ret        = vc->channel_floors + j * retlen;
        float *buf        = residue;
        const float *win  = vc->win[blockflag & previous_window];

        if (blockflag == previous_window) {
            vc->dsp.vector_fmul_window(ret, saved, buf, win, blocksize / 4);
        } else if (blockflag > previous_window) {
            vc->dsp.vector_fmul_window(ret, saved, buf, win, bs0 / 4);
            memcpy(ret+bs0/2, buf+bs0/4, ((bs1-bs0)/4) * sizeof(float));
        } else {
            memcpy(ret, saved, ((bs1 - bs0) / 4) * sizeof(float));
            vc->dsp.vector_fmul_window(ret + (bs1 - bs0) / 4, saved + (bs1 - bs0) / 4, buf, win, bs0 / 4);
        }
        memcpy(saved, buf + blocksize / 4, blocksize / 4 * sizeof(float));
    }

    vc->previous_window = blockflag;
    return retlen;
}

// Return the decoded audio packet through the standard api

static int vorbis_decode_frame(AVCodecContext *avccontext, void *data,
                               int *got_frame_ptr, AVPacket *avpkt)
{
    const uint8_t *buf = avpkt->data;
    int buf_size       = avpkt->size;
    vorbis_context *vc = avccontext->priv_data;
    GetBitContext *gb = &vc->gb;
    const float *channel_ptrs[255];
    int i, len, ret;

    av_dlog(NULL, "packet length %d \n", buf_size);

    init_get_bits(gb, buf, buf_size*8);

    if ((len = vorbis_parse_audio_packet(vc)) <= 0)
        return len;

    if (!vc->first_frame) {
        vc->first_frame = 1;
        *got_frame_ptr = 0;
        return buf_size;
    }

    av_dlog(NULL, "parsed %d bytes %d bits, returned %d samples (*ch*bits) \n",
            get_bits_count(gb) / 8, get_bits_count(gb) % 8, len);

    /* get output buffer */
    vc->frame.nb_samples = len;
    if ((ret = avccontext->get_buffer(avccontext, &vc->frame)) < 0) {
        av_log(avccontext, AV_LOG_ERROR, "get_buffer() failed\n");
        return ret;
    }

    if (vc->audio_channels > 8) {
        for (i = 0; i < vc->audio_channels; i++)
            channel_ptrs[i] = vc->channel_floors + i * len;
    } else {
        for (i = 0; i < vc->audio_channels; i++)
            channel_ptrs[i] = vc->channel_floors +
                              len * ff_vorbis_channel_layout_offsets[vc->audio_channels - 1][i];
    }

    if (avccontext->sample_fmt == AV_SAMPLE_FMT_FLT)
        vc->fmt_conv.float_interleave((float *)vc->frame.data[0], channel_ptrs,
                                      len, vc->audio_channels);
    else
        vc->fmt_conv.float_to_int16_interleave((int16_t *)vc->frame.data[0],
                                               channel_ptrs, len,
                                               vc->audio_channels);

    *got_frame_ptr   = 1;
    *(AVFrame *)data = vc->frame;

    return buf_size;
}

// Close decoder

static av_cold int vorbis_decode_close(AVCodecContext *avccontext)
{
    vorbis_context *vc = avccontext->priv_data;

    vorbis_free(vc);

    return 0;
}

static av_cold void vorbis_decode_flush(AVCodecContext *avccontext)
{
    vorbis_context *vc = avccontext->priv_data;

    if (vc->saved) {
        memset(vc->saved, 0, (vc->blocksize[1] / 4) * vc->audio_channels *
                             sizeof(*vc->saved));
    }
    vc->previous_window = 0;
}

AVCodec ff_vorbis_decoder = {
    .name            = "vorbis",
    .type            = AVMEDIA_TYPE_AUDIO,
    .id              = CODEC_ID_VORBIS,
    .priv_data_size  = sizeof(vorbis_context),
    .init            = vorbis_decode_init,
    .close           = vorbis_decode_close,
    .decode          = vorbis_decode_frame,
    .flush           = vorbis_decode_flush,
    .capabilities    = CODEC_CAP_DR1,
    .long_name       = NULL_IF_CONFIG_SMALL("Vorbis"),
    .channel_layouts = ff_vorbis_channel_layouts,
    .sample_fmts     = (const enum AVSampleFormat[]) {
        AV_SAMPLE_FMT_FLT, AV_SAMPLE_FMT_S16, AV_SAMPLE_FMT_NONE
    },
};<|MERGE_RESOLUTION|>--- conflicted
+++ resolved
@@ -197,52 +197,38 @@
     av_freep(&vc->channel_floors);
     av_freep(&vc->saved);
 
-    if (vc->residues) {
-        for (i = 0; i < vc->residue_count; i++)
-            av_free(vc->residues[i].classifs);
-        av_freep(&vc->residues);
-    }
+    for (i = 0; i < vc->residue_count; i++)
+        av_free(vc->residues[i].classifs);
+    av_freep(&vc->residues);
     av_freep(&vc->modes);
 
     ff_mdct_end(&vc->mdct[0]);
     ff_mdct_end(&vc->mdct[1]);
 
-<<<<<<< HEAD
-    if (vc->codebooks) {
-        for (i = 0; i < vc->codebook_count; ++i) {
-            av_free(vc->codebooks[i].codevectors);
-            free_vlc(&vc->codebooks[i].vlc);
-        }
-        av_freep(&vc->codebooks);
-=======
     for (i = 0; i < vc->codebook_count; ++i) {
         av_free(vc->codebooks[i].codevectors);
         ff_free_vlc(&vc->codebooks[i].vlc);
->>>>>>> 1e43786b
-    }
-
-    if (vc->floors) {
-        for (i = 0; i < vc->floor_count; ++i) {
-            if (vc->floors[i].floor_type == 0) {
-                av_free(vc->floors[i].data.t0.map[0]);
-                av_free(vc->floors[i].data.t0.map[1]);
-                av_free(vc->floors[i].data.t0.book_list);
-                av_free(vc->floors[i].data.t0.lsp);
-            } else {
-                av_free(vc->floors[i].data.t1.list);
-            }
-        }
-        av_freep(&vc->floors);
-    }
-
-    if (vc->mappings) {
-        for (i = 0; i < vc->mapping_count; ++i) {
-            av_free(vc->mappings[i].magnitude);
-            av_free(vc->mappings[i].angle);
-            av_free(vc->mappings[i].mux);
-        }
-        av_freep(&vc->mappings);
-    }
+    }
+    av_freep(&vc->codebooks);
+
+    for (i = 0; i < vc->floor_count; ++i) {
+        if (vc->floors[i].floor_type == 0) {
+            av_free(vc->floors[i].data.t0.map[0]);
+            av_free(vc->floors[i].data.t0.map[1]);
+            av_free(vc->floors[i].data.t0.book_list);
+            av_free(vc->floors[i].data.t0.lsp);
+        } else {
+            av_free(vc->floors[i].data.t1.list);
+        }
+    }
+    av_freep(&vc->floors);
+
+    for (i = 0; i < vc->mapping_count; ++i) {
+        av_free(vc->mappings[i].magnitude);
+        av_free(vc->mappings[i].angle);
+        av_free(vc->mappings[i].mux);
+    }
+    av_freep(&vc->mappings);
 }
 
 // Parse setup header -------------------------------------------------
