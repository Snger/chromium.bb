--- conflicted
+++ resolved
@@ -25,7 +25,6 @@
 #include <stdint.h>
 #include "get_bits.h"
 #include "put_bits.h"
-#include "symbols.h"
 
 typedef struct MPEG4AudioConfig {
     int object_type;
@@ -41,11 +40,7 @@
     int ps;  ///< -1 implicit, 1 presence
 } MPEG4AudioConfig;
 
-<<<<<<< HEAD
-extern AVCODEC_SYMBOL const int avpriv_mpeg4audio_sample_rates[16];
-=======
 extern av_export const int avpriv_mpeg4audio_sample_rates[16];
->>>>>>> d9138836
 extern const uint8_t ff_mpeg4audio_channels[8];
 
 /**
