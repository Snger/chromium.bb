--- conflicted
+++ resolved
@@ -141,12 +141,8 @@
     ThreadFrame current_frame;
     int keyframe;
     uint8_t idct_permutation[64];
-<<<<<<< HEAD
     uint8_t idct_scantable[64];
     HpelDSPContext hdsp;
-=======
-    DSPContext dsp;
->>>>>>> 9e0f14f1
     VideoDSPContext vdsp;
     VP3DSPContext vp3dsp;
     DECLARE_ALIGNED(16, int16_t, block)[64];
@@ -385,12 +381,8 @@
                 int qmin= 8<<(inter + !i);
                 int qscale= i ? ac_scale_factor : dc_scale_factor;
 
-<<<<<<< HEAD
-                s->qmat[qpi][inter][plane][s->idct_permutation[i]]= av_clip((qscale * coeff)/100 * 4, qmin, 4096);
-=======
                 s->qmat[qpi][inter][plane][s->idct_permutation[i]] =
                     av_clip((qscale * coeff) / 100 * 4, qmin, 4096);
->>>>>>> 9e0f14f1
             }
             // all DC coefficients use the same quant so as not to interfere with DC prediction
             s->qmat[qpi][inter][plane][0] = s->qmat[0][inter][plane][0];
@@ -1708,17 +1700,12 @@
     ff_videodsp_init(&s->vdsp, 8);
     ff_vp3dsp_init(&s->vp3dsp, avctx->flags);
 
-<<<<<<< HEAD
     for (i = 0; i < 64; i++) {
 #define T(x) (x >> 3) | ((x & 7) << 3)
         s->idct_permutation[i] = T(i);
         s->idct_scantable[i] = T(ff_zigzag_direct[i]);
 #undef T
     }
-=======
-    ff_init_scantable_permutation(s->idct_permutation, s->vp3dsp.idct_perm);
-    ff_init_scantable(s->idct_permutation, &s->scantable, ff_zigzag_direct);
->>>>>>> 9e0f14f1
 
     /* initialize to an impossible value which will force a recalculation
      * in the first frame decode */
