/*
 * H.26L/H.264/AVC/JVT/14496-10/... encoder/decoder
 * Copyright (c) 2003 Michael Niedermayer <michaelni@gmx.at>
 *
 * This file is part of FFmpeg.
 *
 * FFmpeg is free software; you can redistribute it and/or
 * modify it under the terms of the GNU Lesser General Public
 * License as published by the Free Software Foundation; either
 * version 2.1 of the License, or (at your option) any later version.
 *
 * FFmpeg is distributed in the hope that it will be useful,
 * but WITHOUT ANY WARRANTY; without even the implied warranty of
 * MERCHANTABILITY or FITNESS FOR A PARTICULAR PURPOSE.  See the GNU
 * Lesser General Public License for more details.
 *
 * You should have received a copy of the GNU Lesser General Public
 * License along with FFmpeg; if not, write to the Free Software
 * Foundation, Inc., 51 Franklin Street, Fifth Floor, Boston, MA 02110-1301 USA
 */

/**
 * @file
 * H.264 / AVC / MPEG4 part10 codec.
 * @author Michael Niedermayer <michaelni@gmx.at>
 */

#ifndef AVCODEC_H264_H
#define AVCODEC_H264_H

#include "libavutil/intreadwrite.h"
#include "cabac.h"
#include "error_resilience.h"
#include "get_bits.h"
#include "h264chroma.h"
#include "h264dsp.h"
#include "h264pred.h"
#include "h264qpel.h"
#include "internal.h" // for avpriv_find_start_code()
#include "mpegutils.h"
#include "parser.h"
#include "qpeldsp.h"
#include "rectangle.h"
#include "videodsp.h"

#define H264_MAX_PICTURE_COUNT 36
#define H264_MAX_THREADS       32

#define MAX_SPS_COUNT          32
#define MAX_PPS_COUNT         256

#define MAX_MMCO_COUNT         66

#define MAX_DELAYED_PIC_COUNT  16

#define MAX_MBPAIR_SIZE (256*1024) // a tighter bound could be calculated if someone cares about a few bytes

/* Compiling in interlaced support reduces the speed
 * of progressive decoding by about 2%. */
#define ALLOW_INTERLACE

#define FMO 0

/**
 * The maximum number of slices supported by the decoder.
 * must be a power of 2
 */
#define MAX_SLICES 32

#ifdef ALLOW_INTERLACE
#define MB_MBAFF(h)    (h)->mb_mbaff
#define MB_FIELD(h)    (h)->mb_field_decoding_flag
#define FRAME_MBAFF(h) (h)->mb_aff_frame
#define FIELD_PICTURE(h) ((h)->picture_structure != PICT_FRAME)
#define LEFT_MBS 2
#define LTOP     0
#define LBOT     1
#define LEFT(i)  (i)
#else
#define MB_MBAFF(h)      0
#define MB_FIELD(h)      0
#define FRAME_MBAFF(h)   0
#define FIELD_PICTURE(h) 0
#undef  IS_INTERLACED
#define IS_INTERLACED(mb_type) 0
#define LEFT_MBS 1
#define LTOP     0
#define LBOT     0
#define LEFT(i)  0
#endif
#define FIELD_OR_MBAFF_PICTURE(h) (FRAME_MBAFF(h) || FIELD_PICTURE(h))

#ifndef CABAC
#define CABAC(h) (h)->pps.cabac
#endif

#define CHROMA(h)    ((h)->sps.chroma_format_idc)
#define CHROMA422(h) ((h)->sps.chroma_format_idc == 2)
#define CHROMA444(h) ((h)->sps.chroma_format_idc == 3)

#define EXTENDED_SAR       255

#define MB_TYPE_REF0       MB_TYPE_ACPRED // dirty but it fits in 16 bit
#define MB_TYPE_8x8DCT     0x01000000
#define IS_REF0(a)         ((a) & MB_TYPE_REF0)
#define IS_8x8DCT(a)       ((a) & MB_TYPE_8x8DCT)

#define QP_MAX_NUM (51 + 6*6)           // The maximum supported qp

/* NAL unit types */
enum {
    NAL_SLICE           = 1,
    NAL_DPA             = 2,
    NAL_DPB             = 3,
    NAL_DPC             = 4,
    NAL_IDR_SLICE       = 5,
    NAL_SEI             = 6,
    NAL_SPS             = 7,
    NAL_PPS             = 8,
    NAL_AUD             = 9,
    NAL_END_SEQUENCE    = 10,
    NAL_END_STREAM      = 11,
    NAL_FILLER_DATA     = 12,
    NAL_SPS_EXT         = 13,
    NAL_AUXILIARY_SLICE = 19,
    NAL_FF_IGNORE       = 0xff0f001,
};

/**
 * SEI message types
 */
typedef enum {
    SEI_TYPE_BUFFERING_PERIOD       = 0,   ///< buffering period (H.264, D.1.1)
    SEI_TYPE_PIC_TIMING             = 1,   ///< picture timing
    SEI_TYPE_USER_DATA_ITU_T_T35    = 4,   ///< user data registered by ITU-T Recommendation T.35
    SEI_TYPE_USER_DATA_UNREGISTERED = 5,   ///< unregistered user data
    SEI_TYPE_RECOVERY_POINT         = 6,   ///< recovery point (frame # to decoder sync)
    SEI_TYPE_FRAME_PACKING          = 45,  ///< frame packing arrangement
    SEI_TYPE_DISPLAY_ORIENTATION    = 47,  ///< display orientation
} SEI_Type;

/**
 * pic_struct in picture timing SEI message
 */
typedef enum {
    SEI_PIC_STRUCT_FRAME             = 0, ///<  0: %frame
    SEI_PIC_STRUCT_TOP_FIELD         = 1, ///<  1: top field
    SEI_PIC_STRUCT_BOTTOM_FIELD      = 2, ///<  2: bottom field
    SEI_PIC_STRUCT_TOP_BOTTOM        = 3, ///<  3: top field, bottom field, in that order
    SEI_PIC_STRUCT_BOTTOM_TOP        = 4, ///<  4: bottom field, top field, in that order
    SEI_PIC_STRUCT_TOP_BOTTOM_TOP    = 5, ///<  5: top field, bottom field, top field repeated, in that order
    SEI_PIC_STRUCT_BOTTOM_TOP_BOTTOM = 6, ///<  6: bottom field, top field, bottom field repeated, in that order
    SEI_PIC_STRUCT_FRAME_DOUBLING    = 7, ///<  7: %frame doubling
    SEI_PIC_STRUCT_FRAME_TRIPLING    = 8  ///<  8: %frame tripling
} SEI_PicStructType;

/**
 * frame_packing_arrangement types
 */
typedef enum {
    SEI_FPA_TYPE_CHECKERBOARD        = 0,
    SEI_FPA_TYPE_INTERLEAVE_COLUMN   = 1,
    SEI_FPA_TYPE_INTERLEAVE_ROW      = 2,
    SEI_FPA_TYPE_SIDE_BY_SIDE        = 3,
    SEI_FPA_TYPE_TOP_BOTTOM          = 4,
    SEI_FPA_TYPE_INTERLEAVE_TEMPORAL = 5,
    SEI_FPA_TYPE_2D                  = 6,
} SEI_FpaType;

/**
 * Sequence parameter set
 */
typedef struct SPS {
    unsigned int sps_id;
    int profile_idc;
    int level_idc;
    int chroma_format_idc;
    int transform_bypass;              ///< qpprime_y_zero_transform_bypass_flag
    int log2_max_frame_num;            ///< log2_max_frame_num_minus4 + 4
    int poc_type;                      ///< pic_order_cnt_type
    int log2_max_poc_lsb;              ///< log2_max_pic_order_cnt_lsb_minus4
    int delta_pic_order_always_zero_flag;
    int offset_for_non_ref_pic;
    int offset_for_top_to_bottom_field;
    int poc_cycle_length;              ///< num_ref_frames_in_pic_order_cnt_cycle
    int ref_frame_count;               ///< num_ref_frames
    int gaps_in_frame_num_allowed_flag;
    int mb_width;                      ///< pic_width_in_mbs_minus1 + 1
    int mb_height;                     ///< pic_height_in_map_units_minus1 + 1
    int frame_mbs_only_flag;
    int mb_aff;                        ///< mb_adaptive_frame_field_flag
    int direct_8x8_inference_flag;
    int crop;                          ///< frame_cropping_flag

    /* those 4 are already in luma samples */
    unsigned int crop_left;            ///< frame_cropping_rect_left_offset
    unsigned int crop_right;           ///< frame_cropping_rect_right_offset
    unsigned int crop_top;             ///< frame_cropping_rect_top_offset
    unsigned int crop_bottom;          ///< frame_cropping_rect_bottom_offset
    int vui_parameters_present_flag;
    AVRational sar;
    int video_signal_type_present_flag;
    int full_range;
    int colour_description_present_flag;
    enum AVColorPrimaries color_primaries;
    enum AVColorTransferCharacteristic color_trc;
    enum AVColorSpace colorspace;
    int timing_info_present_flag;
    uint32_t num_units_in_tick;
    uint32_t time_scale;
    int fixed_frame_rate_flag;
    short offset_for_ref_frame[256]; // FIXME dyn aloc?
    int bitstream_restriction_flag;
    int num_reorder_frames;
    int scaling_matrix_present;
    uint8_t scaling_matrix4[6][16];
    uint8_t scaling_matrix8[6][64];
    int nal_hrd_parameters_present_flag;
    int vcl_hrd_parameters_present_flag;
    int pic_struct_present_flag;
    int time_offset_length;
    int cpb_cnt;                          ///< See H.264 E.1.2
    int initial_cpb_removal_delay_length; ///< initial_cpb_removal_delay_length_minus1 + 1
    int cpb_removal_delay_length;         ///< cpb_removal_delay_length_minus1 + 1
    int dpb_output_delay_length;          ///< dpb_output_delay_length_minus1 + 1
    int bit_depth_luma;                   ///< bit_depth_luma_minus8 + 8
    int bit_depth_chroma;                 ///< bit_depth_chroma_minus8 + 8
    int residual_color_transform_flag;    ///< residual_colour_transform_flag
    int constraint_set_flags;             ///< constraint_set[0-3]_flag
    int new;                              ///< flag to keep track if the decoder context needs re-init due to changed SPS
} SPS;

/**
 * Picture parameter set
 */
typedef struct PPS {
    unsigned int sps_id;
    int cabac;                  ///< entropy_coding_mode_flag
    int pic_order_present;      ///< pic_order_present_flag
    int slice_group_count;      ///< num_slice_groups_minus1 + 1
    int mb_slice_group_map_type;
    unsigned int ref_count[2];  ///< num_ref_idx_l0/1_active_minus1 + 1
    int weighted_pred;          ///< weighted_pred_flag
    int weighted_bipred_idc;
    int init_qp;                ///< pic_init_qp_minus26 + 26
    int init_qs;                ///< pic_init_qs_minus26 + 26
    int chroma_qp_index_offset[2];
    int deblocking_filter_parameters_present; ///< deblocking_filter_parameters_present_flag
    int constrained_intra_pred;     ///< constrained_intra_pred_flag
    int redundant_pic_cnt_present;  ///< redundant_pic_cnt_present_flag
    int transform_8x8_mode;         ///< transform_8x8_mode_flag
    uint8_t scaling_matrix4[6][16];
    uint8_t scaling_matrix8[6][64];
    uint8_t chroma_qp_table[2][QP_MAX_NUM+1];  ///< pre-scaled (with chroma_qp_index_offset) version of qp_table
    int chroma_qp_diff;
} PPS;

/**
 * Frame Packing Arrangement Type
 */
typedef struct FPA {
    int         frame_packing_arrangement_id;
    int         frame_packing_arrangement_cancel_flag; ///< is previous arrangement canceled, -1 if never received
    SEI_FpaType frame_packing_arrangement_type;
    int         frame_packing_arrangement_repetition_period;
    int         content_interpretation_type;
    int         quincunx_sampling_flag;
} FPA;

/**
 * Memory management control operation opcode.
 */
typedef enum MMCOOpcode {
    MMCO_END = 0,
    MMCO_SHORT2UNUSED,
    MMCO_LONG2UNUSED,
    MMCO_SHORT2LONG,
    MMCO_SET_MAX_LONG,
    MMCO_RESET,
    MMCO_LONG,
} MMCOOpcode;

/**
 * Memory management control operation.
 */
typedef struct MMCO {
    MMCOOpcode opcode;
    int short_pic_num;  ///< pic_num without wrapping (pic_num & max_pic_num)
    int long_arg;       ///< index, pic_num, or num long refs depending on opcode
} MMCO;

typedef struct H264Picture {
    struct AVFrame f;
    uint8_t avframe_padding[1024]; // hack to allow linking to a avutil with larger AVFrame
    ThreadFrame tf;

    AVBufferRef *qscale_table_buf;
    int8_t *qscale_table;

    AVBufferRef *motion_val_buf[2];
    int16_t (*motion_val[2])[2];

    AVBufferRef *mb_type_buf;
    uint32_t *mb_type;

    AVBufferRef *hwaccel_priv_buf;
    void *hwaccel_picture_private; ///< hardware accelerator private data

    AVBufferRef *ref_index_buf[2];
    int8_t *ref_index[2];

    int field_poc[2];       ///< top/bottom POC
    int poc;                ///< frame POC
    int frame_num;          ///< frame_num (raw frame_num from slice header)
    int mmco_reset;         /**< MMCO_RESET set this 1. Reordering code must
                                 not mix pictures before and after MMCO_RESET. */
    int pic_id;             /**< pic_num (short -> no wrap version of pic_num,
                                 pic_num & max_pic_num; long -> long_pic_num) */
    int long_ref;           ///< 1->long term reference 0->short term reference
    int ref_poc[2][2][32];  ///< POCs of the frames/fields used as reference (FIXME need per slice)
    int ref_count[2][2];    ///< number of entries in ref_poc         (FIXME need per slice)
    int mbaff;              ///< 1 -> MBAFF frame 0-> not MBAFF
    int field_picture;      ///< whether or not picture was encoded in separate fields

    int needs_realloc;      ///< picture needs to be reallocated (eg due to a frame size change)
    int reference;
    int recovered;          ///< picture at IDR or recovery point + recovery count
    int invalid_gap;
    int sei_recovery_frame_cnt;

    int crop;
    int crop_left;
    int crop_top;
} H264Picture;

typedef struct H264SliceContext {
    struct H264Context *h264;

    // Weighted pred stuff
    int use_weight;
    int use_weight_chroma;
    int luma_log2_weight_denom;
    int chroma_log2_weight_denom;
    int luma_weight_flag[2];    ///< 7.4.3.2 luma_weight_lX_flag
    int chroma_weight_flag[2];  ///< 7.4.3.2 chroma_weight_lX_flag
    // The following 2 can be changed to int8_t but that causes 10cpu cycles speedloss
    int luma_weight[48][2][2];
    int chroma_weight[48][2][2][2];
    int implicit_weight[48][48][2];
} H264SliceContext;

/**
 * H264Context
 */
typedef struct H264Context {
    AVClass *av_class;
    AVCodecContext *avctx;
    VideoDSPContext vdsp;
    H264DSPContext h264dsp;
    H264ChromaContext h264chroma;
    H264QpelContext h264qpel;
    GetBitContext gb;
    ERContext er;

    H264Picture *DPB;
    H264Picture *cur_pic_ptr;
    H264Picture cur_pic;
    H264Picture last_pic_for_ec;

    H264SliceContext *slice_ctx;
    int            nb_slice_ctx;

    int pixel_shift;    ///< 0 for 8-bit H264, 1 for high-bit-depth H264
    int chroma_qp[2];   // QPc

    int qp_thresh;      ///< QP threshold to skip loopfilter

    /* coded dimensions -- 16 * mb w/h */
    int width, height;
    ptrdiff_t linesize, uvlinesize;
    int chroma_x_shift, chroma_y_shift;

    int qscale;
    int droppable;
    int coded_picture_number;
    int low_delay;

    int context_initialized;
    int flags;
    int workaround_bugs;

    int prev_mb_skipped;
    int next_mb_skipped;

    // prediction stuff
    int chroma_pred_mode;
    int intra16x16_pred_mode;

    int topleft_mb_xy;
    int top_mb_xy;
    int topright_mb_xy;
    int left_mb_xy[LEFT_MBS];

    int topleft_type;
    int top_type;
    int topright_type;
    int left_type[LEFT_MBS];

    const uint8_t *left_block;
    int topleft_partition;

    int8_t intra4x4_pred_mode_cache[5 * 8];
    int8_t(*intra4x4_pred_mode);
    H264PredContext hpc;
    unsigned int topleft_samples_available;
    unsigned int top_samples_available;
    unsigned int topright_samples_available;
    unsigned int left_samples_available;
    uint8_t (*top_borders[2])[(16 * 3) * 2];

    /**
     * non zero coeff count cache.
     * is 64 if not available.
     */
    DECLARE_ALIGNED(8, uint8_t, non_zero_count_cache)[15 * 8];

    uint8_t (*non_zero_count)[48];

    /**
     * Motion vector cache.
     */
    DECLARE_ALIGNED(16, int16_t, mv_cache)[2][5 * 8][2];
    DECLARE_ALIGNED(8, int8_t, ref_cache)[2][5 * 8];
#define LIST_NOT_USED -1 // FIXME rename?
#define PART_NOT_AVAILABLE -2

    /**
     * number of neighbors (top and/or left) that used 8x8 dct
     */
    int neighbor_transform_size;

    /**
     * block_offset[ 0..23] for frame macroblocks
     * block_offset[24..47] for field macroblocks
     */
    int block_offset[2 * (16 * 3)];

    uint32_t *mb2b_xy;  // FIXME are these 4 a good idea?
    uint32_t *mb2br_xy;
    int b_stride;       // FIXME use s->b4_stride

    ptrdiff_t mb_linesize;  ///< may be equal to s->linesize or s->linesize * 2, for mbaff
    ptrdiff_t mb_uvlinesize;

    unsigned current_sps_id; ///< id of the current SPS
    SPS sps; ///< current sps
    PPS pps; ///< current pps

    int au_pps_id; ///< pps_id of current access unit

    uint32_t dequant4_buffer[6][QP_MAX_NUM + 1][16]; // FIXME should these be moved down?
    uint32_t dequant8_buffer[6][QP_MAX_NUM + 1][64];
    uint32_t(*dequant4_coeff[6])[16];
    uint32_t(*dequant8_coeff[6])[64];

    int slice_num;
    uint16_t *slice_table;      ///< slice_table_base + 2*mb_stride + 1
    int slice_type;
    int slice_type_nos;         ///< S free slice type (SI/SP are remapped to I/P)
    int slice_type_fixed;

    // interlacing specific flags
    int mb_aff_frame;
    int mb_field_decoding_flag;
    int mb_mbaff;               ///< mb_aff_frame && mb_field_decoding_flag
    int picture_structure;
    int first_field;

    DECLARE_ALIGNED(8, uint16_t, sub_mb_type)[4];


    int direct_spatial_mv_pred;
    int col_parity;
    int col_fieldoff;
    int dist_scale_factor[32];
    int dist_scale_factor_field[2][32];
    int map_col_to_list0[2][16 + 32];
    int map_col_to_list0_field[2][2][16 + 32];

    /**
     * num_ref_idx_l0/1_active_minus1 + 1
     */
    unsigned int ref_count[2];          ///< counts frames or fields, depending on current mb mode
    unsigned int list_count;
    uint8_t *list_counts;               ///< Array of list_count per MB specifying the slice type
    H264Picture ref_list[2][48];        /**< 0..15: frame refs, 16..47: mbaff field refs.
                                         *   Reordered version of default_ref_list
                                         *   according to picture reordering in slice header */
    int ref2frm[MAX_SLICES][2][64];     ///< reference to frame number lists, used in the loop filter, the first 2 are for -2,-1

    // data partitioning
    GetBitContext intra_gb;
    GetBitContext inter_gb;
    GetBitContext *intra_gb_ptr;
    GetBitContext *inter_gb_ptr;

    const uint8_t *intra_pcm_ptr;
    DECLARE_ALIGNED(16, int16_t, mb)[16 * 48 * 2]; ///< as a dct coefficient is int32_t in high depth, we need to reserve twice the space.
    DECLARE_ALIGNED(16, int16_t, mb_luma_dc)[3][16 * 2];
    int16_t mb_padding[256 * 2];        ///< as mb is addressed by scantable[i] and scantable is uint8_t we can either check that i is not too large or ensure that there is some unused stuff after mb

    /**
     * Cabac
     */
    CABACContext cabac;
    uint8_t cabac_state[1024];

    /* 0x100 -> non null luma_dc, 0x80/0x40 -> non null chroma_dc (cb/cr), 0x?0 -> chroma_cbp(0, 1, 2), 0x0? luma_cbp */
    uint16_t *cbp_table;
    int cbp;
    int top_cbp;
    int left_cbp;
    /* chroma_pred_mode for i4x4 or i16x16, else 0 */
    uint8_t *chroma_pred_mode_table;
    int last_qscale_diff;
    uint8_t (*mvd_table[2])[2];
    DECLARE_ALIGNED(16, uint8_t, mvd_cache)[2][5 * 8][2];
    uint8_t *direct_table;
    uint8_t direct_cache[5 * 8];

    uint8_t zigzag_scan[16];
    uint8_t zigzag_scan8x8[64];
    uint8_t zigzag_scan8x8_cavlc[64];
    uint8_t field_scan[16];
    uint8_t field_scan8x8[64];
    uint8_t field_scan8x8_cavlc[64];
    uint8_t zigzag_scan_q0[16];
    uint8_t zigzag_scan8x8_q0[64];
    uint8_t zigzag_scan8x8_cavlc_q0[64];
    uint8_t field_scan_q0[16];
    uint8_t field_scan8x8_q0[64];
    uint8_t field_scan8x8_cavlc_q0[64];

    int x264_build;

    int mb_x, mb_y;
    int resync_mb_x;
    int resync_mb_y;
    int mb_skip_run;
    int mb_height, mb_width;
    int mb_stride;
    int mb_num;
    int mb_xy;

    int is_complex;

    // deblock
    int deblocking_filter;          ///< disable_deblocking_filter_idc with 1 <-> 0
    int slice_alpha_c0_offset;
    int slice_beta_offset;

    // =============================================================
    // Things below are not used in the MB or more inner code

    int nal_ref_idc;
    int nal_unit_type;
    uint8_t *rbsp_buffer[2];
    unsigned int rbsp_buffer_size[2];

    /**
     * Used to parse AVC variant of h264
     */
    int is_avc;           ///< this flag is != 0 if codec is avc1
    int nal_length_size;  ///< Number of bytes used for nal length (1, 2 or 4)

    int bit_depth_luma;         ///< luma bit depth from sps to detect changes
    int chroma_format_idc;      ///< chroma format from sps to detect changes

    SPS *sps_buffers[MAX_SPS_COUNT];
    PPS *pps_buffers[MAX_PPS_COUNT];

    int dequant_coeff_pps;      ///< reinit tables when pps changes

    uint16_t *slice_table_base;

    // POC stuff
    int poc_lsb;
    int poc_msb;
    int delta_poc_bottom;
    int delta_poc[2];
    int frame_num;
    int prev_poc_msb;           ///< poc_msb of the last reference pic for POC type 0
    int prev_poc_lsb;           ///< poc_lsb of the last reference pic for POC type 0
    int frame_num_offset;       ///< for POC type 2
    int prev_frame_num_offset;  ///< for POC type 2
    int prev_frame_num;         ///< frame_num of the last pic for POC type 1/2

    /**
     * frame_num for frames or 2 * frame_num + 1 for field pics.
     */
    int curr_pic_num;

    /**
     * max_frame_num or 2 * max_frame_num for field pics.
     */
    int max_pic_num;

    int redundant_pic_count;

    H264Picture default_ref_list[2][32]; ///< base reference list for all slices of a coded picture
    H264Picture *short_ref[32];
    H264Picture *long_ref[32];
    H264Picture *delayed_pic[MAX_DELAYED_PIC_COUNT + 2]; // FIXME size?
    int last_pocs[MAX_DELAYED_PIC_COUNT];
    H264Picture *next_output_pic;
    int outputed_poc;
    int next_outputed_poc;

    /**
     * memory management control operations buffer.
     */
    MMCO mmco[MAX_MMCO_COUNT];
    int mmco_index;
    int mmco_reset;

    int long_ref_count;     ///< number of actual long term references
    int short_ref_count;    ///< number of actual short term references

    int cabac_init_idc;

    /**
     * @name Members for slice based multithreading
     * @{
     */
    struct H264Context *thread_context[H264_MAX_THREADS];

    /**
     * current slice number, used to initialize slice_num of each thread/context
     */
    int current_slice;

    /**
     * Max number of threads / contexts.
     * This is equal to AVCodecContext.thread_count unless
     * multithreaded decoding is impossible, in which case it is
     * reduced to 1.
     */
    int max_contexts;

    int slice_context_count;

    /**
     *  1 if the single thread fallback warning has already been
     *  displayed, 0 otherwise.
     */
    int single_decode_warning;

    enum AVPictureType pict_type;

    int last_slice_type;
    unsigned int last_ref_count[2];
    /** @} */

    /**
     * pic_struct in picture timing SEI message
     */
    SEI_PicStructType sei_pic_struct;

    /**
     * Complement sei_pic_struct
     * SEI_PIC_STRUCT_TOP_BOTTOM and SEI_PIC_STRUCT_BOTTOM_TOP indicate interlaced frames.
     * However, soft telecined frames may have these values.
     * This is used in an attempt to flag soft telecine progressive.
     */
    int prev_interlaced_frame;

    /**
     * frame_packing_arrangment SEI message
     */
    int sei_frame_packing_present;
    int frame_packing_arrangement_type;
    int content_interpretation_type;
    int quincunx_subsampling;

    /**
     * display orientation SEI message
     */
    int sei_display_orientation_present;
    int sei_anticlockwise_rotation;
    int sei_hflip, sei_vflip;

    /**
     * Bit set of clock types for fields/frames in picture timing SEI message.
     * For each found ct_type, appropriate bit is set (e.g., bit 1 for
     * interlaced).
     */
    int sei_ct_type;

    /**
     * dpb_output_delay in picture timing SEI message, see H.264 C.2.2
     */
    int sei_dpb_output_delay;

    /**
     * cpb_removal_delay in picture timing SEI message, see H.264 C.1.2
     */
    int sei_cpb_removal_delay;

    /**
     * recovery_frame_cnt from SEI message
     *
     * Set to -1 if no recovery point SEI message found or to number of frames
     * before playback synchronizes. Frames having recovery point are key
     * frames.
     */
    int sei_recovery_frame_cnt;

    /**
     * Are the SEI recovery points looking valid.
     */
    int valid_recovery_point;

    FPA sei_fpa;

    /**
     * recovery_frame is the frame_num at which the next frame should
     * be fully constructed.
     *
     * Set to -1 when not expecting a recovery point.
     */
    int recovery_frame;

/**
 * We have seen an IDR, so all the following frames in coded order are correctly
 * decodable.
 */
#define FRAME_RECOVERED_IDR  (1 << 0)
/**
 * Sufficient number of frames have been decoded since a SEI recovery point,
 * so all the following frames in presentation order are correct.
 */
#define FRAME_RECOVERED_SEI  (1 << 1)

    int frame_recovered;    ///< Initial frame has been completely recovered

<<<<<<< HEAD
    int has_recovery_point;

    int missing_fields;

    int luma_weight_flag[2];    ///< 7.4.3.2 luma_weight_lX_flag
    int chroma_weight_flag[2];  ///< 7.4.3.2 chroma_weight_lX_flag
=======
>>>>>>> 92c6c2a6

    // Timestamp stuff
    int sei_buffering_period_present;   ///< Buffering period SEI flag
    int initial_cpb_removal_delay[32];  ///< Initial timestamps for CPBs

    int cur_chroma_format_idc;
    uint8_t *bipred_scratchpad;

    int16_t slice_row[MAX_SLICES]; ///< to detect when MAX_SLICES is too low

    uint8_t parse_history[6];
    int parse_history_count;
    int parse_last_mb;
    uint8_t *edge_emu_buffer;
    int16_t *dc_val_base;

    AVBufferPool *qscale_table_pool;
    AVBufferPool *mb_type_pool;
    AVBufferPool *motion_val_pool;
    AVBufferPool *ref_index_pool;

    /* Motion Estimation */
    qpel_mc_func (*qpel_put)[16];
    qpel_mc_func (*qpel_avg)[16];
} H264Context;

extern const uint8_t ff_h264_chroma_qp[7][QP_MAX_NUM + 1]; ///< One chroma qp table for each possible bit depth (8-14).
extern const uint16_t ff_h264_mb_sizes[4];

/**
 * Decode SEI
 */
int ff_h264_decode_sei(H264Context *h);

/**
 * Decode SPS
 */
int ff_h264_decode_seq_parameter_set(H264Context *h);

/**
 * compute profile from sps
 */
int ff_h264_get_profile(SPS *sps);

/**
 * Decode PPS
 */
int ff_h264_decode_picture_parameter_set(H264Context *h, int bit_length);

/**
 * Decode a network abstraction layer unit.
 * @param consumed is the number of bytes used as input
 * @param length is the length of the array
 * @param dst_length is the number of decoded bytes FIXME here
 *                   or a decode rbsp tailing?
 * @return decoded bytes, might be src+1 if no escapes
 */
const uint8_t *ff_h264_decode_nal(H264Context *h, const uint8_t *src,
                                  int *dst_length, int *consumed, int length);

/**
 * Free any data that may have been allocated in the H264 context
 * like SPS, PPS etc.
 */
void ff_h264_free_context(H264Context *h);

/**
 * Reconstruct bitstream slice_type.
 */
int ff_h264_get_slice_type(const H264Context *h);

/**
 * Allocate tables.
 * needs width/height
 */
int ff_h264_alloc_tables(H264Context *h);

/**
 * Fill the default_ref_list.
 */
int ff_h264_fill_default_ref_list(H264Context *h);

int ff_h264_decode_ref_pic_list_reordering(H264Context *h);
void ff_h264_fill_mbaff_ref_list(H264Context *h, H264SliceContext *sl);
void ff_h264_remove_all_refs(H264Context *h);

/**
 * Execute the reference picture marking (memory management control operations).
 */
int ff_h264_execute_ref_pic_marking(H264Context *h, MMCO *mmco, int mmco_count);

int ff_h264_decode_ref_pic_marking(H264Context *h, GetBitContext *gb,
                                   int first_slice);

int ff_generate_sliding_window_mmcos(H264Context *h, int first_slice);

/**
 * Check if the top & left blocks are available if needed & change the
 * dc mode so it only uses the available blocks.
 */
int ff_h264_check_intra4x4_pred_mode(H264Context *h);

/**
 * Check if the top & left blocks are available if needed & change the
 * dc mode so it only uses the available blocks.
 */
int ff_h264_check_intra_pred_mode(H264Context *h, int mode, int is_chroma);

<<<<<<< HEAD
void ff_h264_hl_decode_mb(H264Context *h);
int ff_h264_decode_extradata(H264Context *h, const uint8_t *buf, int size);
=======
void ff_h264_hl_decode_mb(H264Context *h, H264SliceContext *sl);
int ff_h264_decode_extradata(H264Context *h);
>>>>>>> 92c6c2a6
int ff_h264_decode_init(AVCodecContext *avctx);
void ff_h264_decode_init_vlc(void);

/**
 * Decode a macroblock
 * @return 0 if OK, ER_AC_ERROR / ER_DC_ERROR / ER_MV_ERROR on error
 */
int ff_h264_decode_mb_cavlc(H264Context *h);

/**
 * Decode a CABAC coded macroblock
 * @return 0 if OK, ER_AC_ERROR / ER_DC_ERROR / ER_MV_ERROR on error
 */
int ff_h264_decode_mb_cabac(H264Context *h);

void ff_h264_init_cabac_states(H264Context *h);

void ff_h264_init_dequant_tables(H264Context *h);

void ff_h264_direct_dist_scale_factor(H264Context *const h);
void ff_h264_direct_ref_list_init(H264Context *const h);
void ff_h264_pred_direct_motion(H264Context *const h, int *mb_type);

void ff_h264_filter_mb_fast(H264Context *h, int mb_x, int mb_y,
                            uint8_t *img_y, uint8_t *img_cb, uint8_t *img_cr,
                            unsigned int linesize, unsigned int uvlinesize);
void ff_h264_filter_mb(H264Context *h, int mb_x, int mb_y,
                       uint8_t *img_y, uint8_t *img_cb, uint8_t *img_cr,
                       unsigned int linesize, unsigned int uvlinesize);

/**
 * Reset SEI values at the beginning of the frame.
 *
 * @param h H.264 context.
 */
void ff_h264_reset_sei(H264Context *h);

/**
 * Get stereo_mode string from the h264 frame_packing_arrangement
 * @param h H.264 context.
 */
const char* ff_h264_sei_stereo_mode(H264Context *h);

#define COPY_PICTURE(dst, src) \
do {\
    *(dst) = *(src);\
    (dst)->f.extended_data = (dst)->f.data;\
    (dst)->tf.f = &(dst)->f;\
} while (0)

/*
 * o-o o-o
 *  / / /
 * o-o o-o
 *  ,---'
 * o-o o-o
 *  / / /
 * o-o o-o
 */

/* Scan8 organization:
 *    0 1 2 3 4 5 6 7
 * 0  DY    y y y y y
 * 1        y Y Y Y Y
 * 2        y Y Y Y Y
 * 3        y Y Y Y Y
 * 4        y Y Y Y Y
 * 5  DU    u u u u u
 * 6        u U U U U
 * 7        u U U U U
 * 8        u U U U U
 * 9        u U U U U
 * 10 DV    v v v v v
 * 11       v V V V V
 * 12       v V V V V
 * 13       v V V V V
 * 14       v V V V V
 * DY/DU/DV are for luma/chroma DC.
 */

#define LUMA_DC_BLOCK_INDEX   48
#define CHROMA_DC_BLOCK_INDEX 49

// This table must be here because scan8[constant] must be known at compiletime
static const uint8_t scan8[16 * 3 + 3] = {
    4 +  1 * 8, 5 +  1 * 8, 4 +  2 * 8, 5 +  2 * 8,
    6 +  1 * 8, 7 +  1 * 8, 6 +  2 * 8, 7 +  2 * 8,
    4 +  3 * 8, 5 +  3 * 8, 4 +  4 * 8, 5 +  4 * 8,
    6 +  3 * 8, 7 +  3 * 8, 6 +  4 * 8, 7 +  4 * 8,
    4 +  6 * 8, 5 +  6 * 8, 4 +  7 * 8, 5 +  7 * 8,
    6 +  6 * 8, 7 +  6 * 8, 6 +  7 * 8, 7 +  7 * 8,
    4 +  8 * 8, 5 +  8 * 8, 4 +  9 * 8, 5 +  9 * 8,
    6 +  8 * 8, 7 +  8 * 8, 6 +  9 * 8, 7 +  9 * 8,
    4 + 11 * 8, 5 + 11 * 8, 4 + 12 * 8, 5 + 12 * 8,
    6 + 11 * 8, 7 + 11 * 8, 6 + 12 * 8, 7 + 12 * 8,
    4 + 13 * 8, 5 + 13 * 8, 4 + 14 * 8, 5 + 14 * 8,
    6 + 13 * 8, 7 + 13 * 8, 6 + 14 * 8, 7 + 14 * 8,
    0 +  0 * 8, 0 +  5 * 8, 0 + 10 * 8
};

static av_always_inline uint32_t pack16to32(unsigned a, unsigned b)
{
#if HAVE_BIGENDIAN
    return (b & 0xFFFF) + (a << 16);
#else
    return (a & 0xFFFF) + (b << 16);
#endif
}

static av_always_inline uint16_t pack8to16(unsigned a, unsigned b)
{
#if HAVE_BIGENDIAN
    return (b & 0xFF) + (a << 8);
#else
    return (a & 0xFF) + (b << 8);
#endif
}

/**
 * Get the chroma qp.
 */
static av_always_inline int get_chroma_qp(H264Context *h, int t, int qscale)
{
    return h->pps.chroma_qp_table[t][qscale];
}

/**
 * Get the predicted intra4x4 prediction mode.
 */
static av_always_inline int pred_intra_mode(H264Context *h, int n)
{
    const int index8 = scan8[n];
    const int left   = h->intra4x4_pred_mode_cache[index8 - 1];
    const int top    = h->intra4x4_pred_mode_cache[index8 - 8];
    const int min    = FFMIN(left, top);

    tprintf(h->avctx, "mode:%d %d min:%d\n", left, top, min);

    if (min < 0)
        return DC_PRED;
    else
        return min;
}

static av_always_inline void write_back_intra_pred_mode(H264Context *h)
{
    int8_t *i4x4       = h->intra4x4_pred_mode + h->mb2br_xy[h->mb_xy];
    int8_t *i4x4_cache = h->intra4x4_pred_mode_cache;

    AV_COPY32(i4x4, i4x4_cache + 4 + 8 * 4);
    i4x4[4] = i4x4_cache[7 + 8 * 3];
    i4x4[5] = i4x4_cache[7 + 8 * 2];
    i4x4[6] = i4x4_cache[7 + 8 * 1];
}

static av_always_inline void write_back_non_zero_count(H264Context *h)
{
    const int mb_xy    = h->mb_xy;
    uint8_t *nnz       = h->non_zero_count[mb_xy];
    uint8_t *nnz_cache = h->non_zero_count_cache;

    AV_COPY32(&nnz[ 0], &nnz_cache[4 + 8 * 1]);
    AV_COPY32(&nnz[ 4], &nnz_cache[4 + 8 * 2]);
    AV_COPY32(&nnz[ 8], &nnz_cache[4 + 8 * 3]);
    AV_COPY32(&nnz[12], &nnz_cache[4 + 8 * 4]);
    AV_COPY32(&nnz[16], &nnz_cache[4 + 8 * 6]);
    AV_COPY32(&nnz[20], &nnz_cache[4 + 8 * 7]);
    AV_COPY32(&nnz[32], &nnz_cache[4 + 8 * 11]);
    AV_COPY32(&nnz[36], &nnz_cache[4 + 8 * 12]);

    if (!h->chroma_y_shift) {
        AV_COPY32(&nnz[24], &nnz_cache[4 + 8 * 8]);
        AV_COPY32(&nnz[28], &nnz_cache[4 + 8 * 9]);
        AV_COPY32(&nnz[40], &nnz_cache[4 + 8 * 13]);
        AV_COPY32(&nnz[44], &nnz_cache[4 + 8 * 14]);
    }
}

static av_always_inline void write_back_motion_list(H264Context *h,
                                                    int b_stride,
                                                    int b_xy, int b8_xy,
                                                    int mb_type, int list)
{
    int16_t(*mv_dst)[2] = &h->cur_pic.motion_val[list][b_xy];
    int16_t(*mv_src)[2] = &h->mv_cache[list][scan8[0]];
    AV_COPY128(mv_dst + 0 * b_stride, mv_src + 8 * 0);
    AV_COPY128(mv_dst + 1 * b_stride, mv_src + 8 * 1);
    AV_COPY128(mv_dst + 2 * b_stride, mv_src + 8 * 2);
    AV_COPY128(mv_dst + 3 * b_stride, mv_src + 8 * 3);
    if (CABAC(h)) {
        uint8_t (*mvd_dst)[2] = &h->mvd_table[list][FMO ? 8 * h->mb_xy
                                                        : h->mb2br_xy[h->mb_xy]];
        uint8_t(*mvd_src)[2]  = &h->mvd_cache[list][scan8[0]];
        if (IS_SKIP(mb_type)) {
            AV_ZERO128(mvd_dst);
        } else {
            AV_COPY64(mvd_dst, mvd_src + 8 * 3);
            AV_COPY16(mvd_dst + 3 + 3, mvd_src + 3 + 8 * 0);
            AV_COPY16(mvd_dst + 3 + 2, mvd_src + 3 + 8 * 1);
            AV_COPY16(mvd_dst + 3 + 1, mvd_src + 3 + 8 * 2);
        }
    }

    {
        int8_t *ref_index = &h->cur_pic.ref_index[list][b8_xy];
        int8_t *ref_cache = h->ref_cache[list];
        ref_index[0 + 0 * 2] = ref_cache[scan8[0]];
        ref_index[1 + 0 * 2] = ref_cache[scan8[4]];
        ref_index[0 + 1 * 2] = ref_cache[scan8[8]];
        ref_index[1 + 1 * 2] = ref_cache[scan8[12]];
    }
}

static av_always_inline void write_back_motion(H264Context *h, int mb_type)
{
    const int b_stride      = h->b_stride;
    const int b_xy  = 4 * h->mb_x + 4 * h->mb_y * h->b_stride; // try mb2b(8)_xy
    const int b8_xy = 4 * h->mb_xy;

    if (USES_LIST(mb_type, 0)) {
        write_back_motion_list(h, b_stride, b_xy, b8_xy, mb_type, 0);
    } else {
        fill_rectangle(&h->cur_pic.ref_index[0][b8_xy],
                       2, 2, 2, (uint8_t)LIST_NOT_USED, 1);
    }
    if (USES_LIST(mb_type, 1))
        write_back_motion_list(h, b_stride, b_xy, b8_xy, mb_type, 1);

    if (h->slice_type_nos == AV_PICTURE_TYPE_B && CABAC(h)) {
        if (IS_8X8(mb_type)) {
            uint8_t *direct_table = &h->direct_table[4 * h->mb_xy];
            direct_table[1] = h->sub_mb_type[1] >> 1;
            direct_table[2] = h->sub_mb_type[2] >> 1;
            direct_table[3] = h->sub_mb_type[3] >> 1;
        }
    }
}

static av_always_inline int get_dct8x8_allowed(H264Context *h)
{
    if (h->sps.direct_8x8_inference_flag)
        return !(AV_RN64A(h->sub_mb_type) &
                 ((MB_TYPE_16x8 | MB_TYPE_8x16 | MB_TYPE_8x8) *
                  0x0001000100010001ULL));
    else
        return !(AV_RN64A(h->sub_mb_type) &
                 ((MB_TYPE_16x8 | MB_TYPE_8x16 | MB_TYPE_8x8 | MB_TYPE_DIRECT2) *
                  0x0001000100010001ULL));
}

static inline int find_start_code(const uint8_t *buf, int buf_size,
                           int buf_index, int next_avc)
{
    uint32_t state = -1;

    buf_index = avpriv_find_start_code(buf + buf_index, buf + next_avc + 1, &state) - buf - 1;

    return FFMIN(buf_index, buf_size);
}

static inline int get_avc_nalsize(H264Context *h, const uint8_t *buf,
                           int buf_size, int *buf_index)
{
    int i, nalsize = 0;

    if (*buf_index >= buf_size - h->nal_length_size)
        return -1;

    for (i = 0; i < h->nal_length_size; i++)
        nalsize = ((unsigned)nalsize << 8) | buf[(*buf_index)++];
    if (nalsize <= 0 || nalsize > buf_size - *buf_index) {
        av_log(h->avctx, AV_LOG_ERROR,
               "AVC: nal size %d\n", nalsize);
        return -1;
    }
    return nalsize;
}

int ff_h264_field_end(H264Context *h, int in_setup);

int ff_h264_ref_picture(H264Context *h, H264Picture *dst, H264Picture *src);
void ff_h264_unref_picture(H264Context *h, H264Picture *pic);

int ff_h264_context_init(H264Context *h);
int ff_h264_set_parameter_from_sps(H264Context *h);

void ff_h264_draw_horiz_band(H264Context *h, int y, int height);
int ff_init_poc(H264Context *h, int pic_field_poc[2], int *pic_poc);
int ff_pred_weight_table(H264Context *h, H264SliceContext *sl);
int ff_set_ref_count(H264Context *h);

<<<<<<< HEAD
int ff_h264_decode_slice_header(H264Context *h, H264Context *h0);
#define SLICE_SINGLETHREAD 1
#define SLICE_SKIPED 2

=======
int ff_h264_decode_slice_header(H264Context *h, H264SliceContext *sl, H264Context *h0);
>>>>>>> 92c6c2a6
int ff_h264_execute_decode_slices(H264Context *h, unsigned context_count);
int ff_h264_update_thread_context(AVCodecContext *dst,
                                  const AVCodecContext *src);

void ff_h264_flush_change(H264Context *h);

void ff_h264_free_tables(H264Context *h, int free_rbsp);

void ff_h264_set_erpic(ERPicture *dst, H264Picture *src);

#endif /* AVCODEC_H264_H */<|MERGE_RESOLUTION|>--- conflicted
+++ resolved
@@ -743,15 +743,10 @@
 
     int frame_recovered;    ///< Initial frame has been completely recovered
 
-<<<<<<< HEAD
     int has_recovery_point;
 
     int missing_fields;
 
-    int luma_weight_flag[2];    ///< 7.4.3.2 luma_weight_lX_flag
-    int chroma_weight_flag[2];  ///< 7.4.3.2 chroma_weight_lX_flag
-=======
->>>>>>> 92c6c2a6
 
     // Timestamp stuff
     int sei_buffering_period_present;   ///< Buffering period SEI flag
@@ -860,13 +855,8 @@
  */
 int ff_h264_check_intra_pred_mode(H264Context *h, int mode, int is_chroma);
 
-<<<<<<< HEAD
-void ff_h264_hl_decode_mb(H264Context *h);
+void ff_h264_hl_decode_mb(H264Context *h, H264SliceContext *sl);
 int ff_h264_decode_extradata(H264Context *h, const uint8_t *buf, int size);
-=======
-void ff_h264_hl_decode_mb(H264Context *h, H264SliceContext *sl);
-int ff_h264_decode_extradata(H264Context *h);
->>>>>>> 92c6c2a6
 int ff_h264_decode_init(AVCodecContext *avctx);
 void ff_h264_decode_init_vlc(void);
 
@@ -1158,14 +1148,10 @@
 int ff_pred_weight_table(H264Context *h, H264SliceContext *sl);
 int ff_set_ref_count(H264Context *h);
 
-<<<<<<< HEAD
-int ff_h264_decode_slice_header(H264Context *h, H264Context *h0);
+int ff_h264_decode_slice_header(H264Context *h, H264SliceContext *sl, H264Context *h0);
 #define SLICE_SINGLETHREAD 1
 #define SLICE_SKIPED 2
 
-=======
-int ff_h264_decode_slice_header(H264Context *h, H264SliceContext *sl, H264Context *h0);
->>>>>>> 92c6c2a6
 int ff_h264_execute_decode_slices(H264Context *h, unsigned context_count);
 int ff_h264_update_thread_context(AVCodecContext *dst,
                                   const AVCodecContext *src);
