--- conflicted
+++ resolved
@@ -3,13 +3,9 @@
  * Copyright (c) 2000, 2001 Fabrice Bellard
  * Copyright (c) 2002-2004 Michael Niedermayer <michaelni@gmx.at>
  *
-<<<<<<< HEAD
- * This file is part of FFmpeg.
-=======
  * MMX optimization by Nick Kurshev <nickols_k@mail.ru>
  *
- * This file is part of Libav.
->>>>>>> ac9362c5
+ * This file is part of FFmpeg.
  *
  * FFmpeg is free software; you can redistribute it and/or
  * modify it under the terms of the GNU Lesser General Public
