/*
 * MMX optimized DSP utils
 * Copyright (c) 2000, 2001 Fabrice Bellard
 * Copyright (c) 2002-2004 Michael Niedermayer <michaelni@gmx.at>
 *
 * This file is part of FFmpeg.
 *
 * FFmpeg is free software; you can redistribute it and/or
 * modify it under the terms of the GNU Lesser General Public
 * License as published by the Free Software Foundation; either
 * version 2.1 of the License, or (at your option) any later version.
 *
 * FFmpeg is distributed in the hope that it will be useful,
 * but WITHOUT ANY WARRANTY; without even the implied warranty of
 * MERCHANTABILITY or FITNESS FOR A PARTICULAR PURPOSE.  See the GNU
 * Lesser General Public License for more details.
 *
 * You should have received a copy of the GNU Lesser General Public
 * License along with FFmpeg; if not, write to the Free Software
 * Foundation, Inc., 51 Franklin Street, Fifth Floor, Boston, MA 02110-1301 USA
 *
 * MMX optimization by Nick Kurshev <nickols_k@mail.ru>
 */

#include "config.h"
#include "libavutil/avassert.h"
#include "libavutil/cpu.h"
#include "libavutil/x86/asm.h"
#include "libavcodec/videodsp.h"
#include "constants.h"
#include "dsputil_x86.h"
#include "diracdsp_mmx.h"

<<<<<<< HEAD
//#undef NDEBUG
//#include <assert.h>

DECLARE_ALIGNED(16, const double, ff_pd_1)[2] = { 1.0, 1.0 };
DECLARE_ALIGNED(16, const double, ff_pd_2)[2] = { 2.0, 2.0 };


#if HAVE_YASM
void ff_put_pixels8_l2_mmxext(uint8_t *dst, uint8_t *src1, uint8_t *src2,
                              int dstStride, int src1Stride, int h);
void ff_put_no_rnd_pixels8_l2_mmxext(uint8_t *dst, uint8_t *src1,
                                     uint8_t *src2, int dstStride,
                                     int src1Stride, int h);
void ff_avg_pixels8_l2_mmxext(uint8_t *dst, uint8_t *src1, uint8_t *src2,
                              int dstStride, int src1Stride, int h);
void ff_put_pixels16_l2_mmxext(uint8_t *dst, uint8_t *src1, uint8_t *src2,
                               int dstStride, int src1Stride, int h);
void ff_avg_pixels16_l2_mmxext(uint8_t *dst, uint8_t *src1, uint8_t *src2,
                               int dstStride, int src1Stride, int h);
void ff_put_no_rnd_pixels16_l2_mmxext(uint8_t *dst, uint8_t *src1, uint8_t *src2,
                                      int dstStride, int src1Stride, int h);

static void ff_put_pixels16_mmxext(uint8_t *block, const uint8_t *pixels,
                                   ptrdiff_t line_size, int h)
{
    ff_put_pixels8_mmxext(block,     pixels,     line_size, h);
    ff_put_pixels8_mmxext(block + 8, pixels + 8, line_size, h);
}

void ff_put_mpeg4_qpel16_h_lowpass_mmxext(uint8_t *dst, uint8_t *src,
                                         int dstStride, int srcStride, int h);
void ff_avg_mpeg4_qpel16_h_lowpass_mmxext(uint8_t *dst, uint8_t *src,
                                         int dstStride, int srcStride, int h);
void ff_put_no_rnd_mpeg4_qpel16_h_lowpass_mmxext(uint8_t *dst, uint8_t *src,
                                                 int dstStride, int srcStride,
                                                 int h);
void ff_put_mpeg4_qpel8_h_lowpass_mmxext(uint8_t *dst, uint8_t *src,
                                        int dstStride, int srcStride, int h);
void ff_avg_mpeg4_qpel8_h_lowpass_mmxext(uint8_t *dst, uint8_t *src,
                                        int dstStride, int srcStride, int h);
void ff_put_no_rnd_mpeg4_qpel8_h_lowpass_mmxext(uint8_t *dst, uint8_t *src,
                                                int dstStride, int srcStride,
                                                int h);
void ff_put_mpeg4_qpel16_v_lowpass_mmxext(uint8_t *dst, uint8_t *src,
                                         int dstStride, int srcStride);
void ff_avg_mpeg4_qpel16_v_lowpass_mmxext(uint8_t *dst, uint8_t *src,
                                         int dstStride, int srcStride);
void ff_put_no_rnd_mpeg4_qpel16_v_lowpass_mmxext(uint8_t *dst, uint8_t *src,
                                                 int dstStride, int srcStride);
void ff_put_mpeg4_qpel8_v_lowpass_mmxext(uint8_t *dst, uint8_t *src,
                                        int dstStride, int srcStride);
void ff_avg_mpeg4_qpel8_v_lowpass_mmxext(uint8_t *dst, uint8_t *src,
                                        int dstStride, int srcStride);
void ff_put_no_rnd_mpeg4_qpel8_v_lowpass_mmxext(uint8_t *dst, uint8_t *src,
                                                int dstStride, int srcStride);
#define ff_put_no_rnd_pixels16_mmxext ff_put_pixels16_mmxext
#define ff_put_no_rnd_pixels8_mmxext ff_put_pixels8_mmxext
#endif /* HAVE_YASM */


#if HAVE_INLINE_ASM

/***********************************/
/* MMX rounding */

#define DEF(x, y) x ## _ ## y ## _mmx
#define SET_RND  MOVQ_WTWO
#define PAVGBP(a, b, c, d, e, f)        PAVGBP_MMX(a, b, c, d, e, f)
#define PAVGB(a, b, c, e)               PAVGB_MMX(a, b, c, e)
#define OP_AVG(a, b, c, e)              PAVGB_MMX(a, b, c, e)

#include "dsputil_rnd_template.c"

#undef DEF
#undef SET_RND
#undef PAVGBP
#undef PAVGB
#undef OP_AVG

#endif /* HAVE_INLINE_ASM */


#if HAVE_YASM

/***********************************/
/* MMXEXT specific */

//FIXME the following could be optimized too ...
static void ff_avg_pixels16_mmxext(uint8_t *block, const uint8_t *pixels,
                                   int line_size, int h)
{
    ff_avg_pixels8_mmxext(block,     pixels,     line_size, h);
    ff_avg_pixels8_mmxext(block + 8, pixels + 8, line_size, h);
}

#endif /* HAVE_YASM */


=======
>>>>>>> b1e276f8
#if HAVE_INLINE_ASM

void ff_put_pixels_clamped_mmx(const int16_t *block, uint8_t *pixels,
                               int line_size)
{
    const int16_t *p;
    uint8_t *pix;

    /* read the pixels */
    p   = block;
    pix = pixels;
    /* unrolled loop */
    __asm__ volatile (
        "movq      (%3), %%mm0          \n\t"
        "movq     8(%3), %%mm1          \n\t"
        "movq    16(%3), %%mm2          \n\t"
        "movq    24(%3), %%mm3          \n\t"
        "movq    32(%3), %%mm4          \n\t"
        "movq    40(%3), %%mm5          \n\t"
        "movq    48(%3), %%mm6          \n\t"
        "movq    56(%3), %%mm7          \n\t"
        "packuswb %%mm1, %%mm0          \n\t"
        "packuswb %%mm3, %%mm2          \n\t"
        "packuswb %%mm5, %%mm4          \n\t"
        "packuswb %%mm7, %%mm6          \n\t"
        "movq     %%mm0, (%0)           \n\t"
        "movq     %%mm2, (%0, %1)       \n\t"
        "movq     %%mm4, (%0, %1, 2)    \n\t"
        "movq     %%mm6, (%0, %2)       \n\t"
        :: "r"(pix), "r"((x86_reg)line_size), "r"((x86_reg)line_size * 3),
           "r"(p)
        : "memory");
    pix += line_size * 4;
    p   += 32;

    // if here would be an exact copy of the code above
    // compiler would generate some very strange code
    // thus using "r"
    __asm__ volatile (
        "movq       (%3), %%mm0         \n\t"
        "movq      8(%3), %%mm1         \n\t"
        "movq     16(%3), %%mm2         \n\t"
        "movq     24(%3), %%mm3         \n\t"
        "movq     32(%3), %%mm4         \n\t"
        "movq     40(%3), %%mm5         \n\t"
        "movq     48(%3), %%mm6         \n\t"
        "movq     56(%3), %%mm7         \n\t"
        "packuswb  %%mm1, %%mm0         \n\t"
        "packuswb  %%mm3, %%mm2         \n\t"
        "packuswb  %%mm5, %%mm4         \n\t"
        "packuswb  %%mm7, %%mm6         \n\t"
        "movq      %%mm0, (%0)          \n\t"
        "movq      %%mm2, (%0, %1)      \n\t"
        "movq      %%mm4, (%0, %1, 2)   \n\t"
        "movq      %%mm6, (%0, %2)      \n\t"
        :: "r"(pix), "r"((x86_reg)line_size), "r"((x86_reg)line_size * 3), "r"(p)
        : "memory");
}

#define put_signed_pixels_clamped_mmx_half(off)             \
    "movq          "#off"(%2), %%mm1        \n\t"           \
    "movq     16 + "#off"(%2), %%mm2        \n\t"           \
    "movq     32 + "#off"(%2), %%mm3        \n\t"           \
    "movq     48 + "#off"(%2), %%mm4        \n\t"           \
    "packsswb  8 + "#off"(%2), %%mm1        \n\t"           \
    "packsswb 24 + "#off"(%2), %%mm2        \n\t"           \
    "packsswb 40 + "#off"(%2), %%mm3        \n\t"           \
    "packsswb 56 + "#off"(%2), %%mm4        \n\t"           \
    "paddb              %%mm0, %%mm1        \n\t"           \
    "paddb              %%mm0, %%mm2        \n\t"           \
    "paddb              %%mm0, %%mm3        \n\t"           \
    "paddb              %%mm0, %%mm4        \n\t"           \
    "movq               %%mm1, (%0)         \n\t"           \
    "movq               %%mm2, (%0, %3)     \n\t"           \
    "movq               %%mm3, (%0, %3, 2)  \n\t"           \
    "movq               %%mm4, (%0, %1)     \n\t"

void ff_put_signed_pixels_clamped_mmx(const int16_t *block, uint8_t *pixels,
                                      int line_size)
{
    x86_reg line_skip = line_size;
    x86_reg line_skip3;

    __asm__ volatile (
        "movq "MANGLE(ff_pb_80)", %%mm0     \n\t"
        "lea         (%3, %3, 2), %1        \n\t"
        put_signed_pixels_clamped_mmx_half(0)
        "lea         (%0, %3, 4), %0        \n\t"
        put_signed_pixels_clamped_mmx_half(64)
        : "+&r"(pixels), "=&r"(line_skip3)
        : "r"(block), "r"(line_skip)
        : "memory");
}

void ff_add_pixels_clamped_mmx(const int16_t *block, uint8_t *pixels,
                               int line_size)
{
    const int16_t *p;
    uint8_t *pix;
    int i;

    /* read the pixels */
    p   = block;
    pix = pixels;
    MOVQ_ZERO(mm7);
    i = 4;
    do {
        __asm__ volatile (
            "movq        (%2), %%mm0    \n\t"
            "movq       8(%2), %%mm1    \n\t"
            "movq      16(%2), %%mm2    \n\t"
            "movq      24(%2), %%mm3    \n\t"
            "movq          %0, %%mm4    \n\t"
            "movq          %1, %%mm6    \n\t"
            "movq       %%mm4, %%mm5    \n\t"
            "punpcklbw  %%mm7, %%mm4    \n\t"
            "punpckhbw  %%mm7, %%mm5    \n\t"
            "paddsw     %%mm4, %%mm0    \n\t"
            "paddsw     %%mm5, %%mm1    \n\t"
            "movq       %%mm6, %%mm5    \n\t"
            "punpcklbw  %%mm7, %%mm6    \n\t"
            "punpckhbw  %%mm7, %%mm5    \n\t"
            "paddsw     %%mm6, %%mm2    \n\t"
            "paddsw     %%mm5, %%mm3    \n\t"
            "packuswb   %%mm1, %%mm0    \n\t"
            "packuswb   %%mm3, %%mm2    \n\t"
            "movq       %%mm0, %0       \n\t"
            "movq       %%mm2, %1       \n\t"
            : "+m"(*pix), "+m"(*(pix + line_size))
            : "r"(p)
            : "memory");
        pix += line_size * 2;
        p   += 16;
    } while (--i);
}

#define CLEAR_BLOCKS(name, n)                           \
void name(int16_t *blocks)                              \
{                                                       \
    __asm__ volatile (                                  \
        "pxor %%mm7, %%mm7              \n\t"           \
        "mov     %1,        %%"REG_a"   \n\t"           \
        "1:                             \n\t"           \
        "movq %%mm7,   (%0, %%"REG_a")  \n\t"           \
        "movq %%mm7,  8(%0, %%"REG_a")  \n\t"           \
        "movq %%mm7, 16(%0, %%"REG_a")  \n\t"           \
        "movq %%mm7, 24(%0, %%"REG_a")  \n\t"           \
        "add    $32, %%"REG_a"          \n\t"           \
        "js      1b                     \n\t"           \
        :: "r"(((uint8_t *)blocks) + 128 * n),          \
           "i"(-128 * n)                                \
        : "%"REG_a                                      \
        );                                              \
}
CLEAR_BLOCKS(ff_clear_blocks_mmx, 6)
CLEAR_BLOCKS(ff_clear_block_mmx, 1)

void ff_clear_block_sse(int16_t *block)
{
    __asm__ volatile (
        "xorps  %%xmm0, %%xmm0          \n"
        "movaps %%xmm0,    (%0)         \n"
        "movaps %%xmm0,  16(%0)         \n"
        "movaps %%xmm0,  32(%0)         \n"
        "movaps %%xmm0,  48(%0)         \n"
        "movaps %%xmm0,  64(%0)         \n"
        "movaps %%xmm0,  80(%0)         \n"
        "movaps %%xmm0,  96(%0)         \n"
        "movaps %%xmm0, 112(%0)         \n"
        :: "r"(block)
        : "memory"
    );
}

void ff_clear_blocks_sse(int16_t *blocks)
{
    __asm__ volatile (
        "xorps  %%xmm0, %%xmm0              \n"
        "mov        %1,         %%"REG_a"   \n"
        "1:                                 \n"
        "movaps %%xmm0,    (%0, %%"REG_a")  \n"
        "movaps %%xmm0,  16(%0, %%"REG_a")  \n"
        "movaps %%xmm0,  32(%0, %%"REG_a")  \n"
        "movaps %%xmm0,  48(%0, %%"REG_a")  \n"
        "movaps %%xmm0,  64(%0, %%"REG_a")  \n"
        "movaps %%xmm0,  80(%0, %%"REG_a")  \n"
        "movaps %%xmm0,  96(%0, %%"REG_a")  \n"
        "movaps %%xmm0, 112(%0, %%"REG_a")  \n"
        "add      $128,         %%"REG_a"   \n"
        "js         1b                      \n"
        :: "r"(((uint8_t *)blocks) + 128 * 6),
           "i"(-128 * 6)
        : "%"REG_a
    );
}

void ff_add_bytes_mmx(uint8_t *dst, uint8_t *src, int w)
{
    x86_reg i = 0;
    __asm__ volatile (
        "jmp          2f                \n\t"
        "1:                             \n\t"
        "movq   (%1, %0), %%mm0         \n\t"
        "movq   (%2, %0), %%mm1         \n\t"
        "paddb     %%mm0, %%mm1         \n\t"
        "movq      %%mm1, (%2, %0)      \n\t"
        "movq  8(%1, %0), %%mm0         \n\t"
        "movq  8(%2, %0), %%mm1         \n\t"
        "paddb     %%mm0, %%mm1         \n\t"
        "movq      %%mm1, 8(%2, %0)     \n\t"
        "add         $16, %0            \n\t"
        "2:                             \n\t"
        "cmp          %3, %0            \n\t"
        "js           1b                \n\t"
        : "+r"(i)
        : "r"(src), "r"(dst), "r"((x86_reg)w - 15)
    );
    for ( ; i < w; i++)
        dst[i + 0] += src[i + 0];
}

#if HAVE_7REGS
void ff_add_hfyu_median_prediction_cmov(uint8_t *dst, const uint8_t *top,
                                        const uint8_t *diff, int w,
                                        int *left, int *left_top)
{
    x86_reg w2 = -w;
    x86_reg x;
    int l  = *left     & 0xff;
    int tl = *left_top & 0xff;
    int t;
    __asm__ volatile (
        "mov          %7, %3            \n"
        "1:                             \n"
        "movzbl (%3, %4), %2            \n"
        "mov          %2, %k3           \n"
        "sub         %b1, %b3           \n"
        "add         %b0, %b3           \n"
        "mov          %2, %1            \n"
        "cmp          %0, %2            \n"
        "cmovg        %0, %2            \n"
        "cmovg        %1, %0            \n"
        "cmp         %k3, %0            \n"
        "cmovg       %k3, %0            \n"
        "mov          %7, %3            \n"
        "cmp          %2, %0            \n"
        "cmovl        %2, %0            \n"
        "add    (%6, %4), %b0           \n"
        "mov         %b0, (%5, %4)      \n"
        "inc          %4                \n"
        "jl           1b                \n"
        : "+&q"(l), "+&q"(tl), "=&r"(t), "=&q"(x), "+&r"(w2)
        : "r"(dst + w), "r"(diff + w), "rm"(top + w)
    );
    *left     = l;
    *left_top = tl;
}
#endif

/* Draw the edges of width 'w' of an image of size width, height
 * this MMX version can only handle w == 8 || w == 16. */
void ff_draw_edges_mmx(uint8_t *buf, int wrap, int width, int height,
                       int w, int h, int sides)
{
    uint8_t *ptr, *last_line;
    int i;

    last_line = buf + (height - 1) * wrap;
    /* left and right */
    ptr = buf;
    if (w == 8) {
        __asm__ volatile (
            "1:                             \n\t"
            "movd            (%0), %%mm0    \n\t"
            "punpcklbw      %%mm0, %%mm0    \n\t"
            "punpcklwd      %%mm0, %%mm0    \n\t"
            "punpckldq      %%mm0, %%mm0    \n\t"
            "movq           %%mm0, -8(%0)   \n\t"
            "movq      -8(%0, %2), %%mm1    \n\t"
            "punpckhbw      %%mm1, %%mm1    \n\t"
            "punpckhwd      %%mm1, %%mm1    \n\t"
            "punpckhdq      %%mm1, %%mm1    \n\t"
            "movq           %%mm1, (%0, %2) \n\t"
            "add               %1, %0       \n\t"
            "cmp               %3, %0       \n\t"
            "jb                1b           \n\t"
            : "+r"(ptr)
            : "r"((x86_reg)wrap), "r"((x86_reg)width), "r"(ptr + wrap * height)
            );
    } else if(w==16){
        __asm__ volatile (
            "1:                                 \n\t"
            "movd            (%0), %%mm0        \n\t"
            "punpcklbw      %%mm0, %%mm0        \n\t"
            "punpcklwd      %%mm0, %%mm0        \n\t"
            "punpckldq      %%mm0, %%mm0        \n\t"
            "movq           %%mm0, -8(%0)       \n\t"
            "movq           %%mm0, -16(%0)      \n\t"
            "movq      -8(%0, %2), %%mm1        \n\t"
            "punpckhbw      %%mm1, %%mm1        \n\t"
            "punpckhwd      %%mm1, %%mm1        \n\t"
            "punpckhdq      %%mm1, %%mm1        \n\t"
            "movq           %%mm1,  (%0, %2)    \n\t"
            "movq           %%mm1, 8(%0, %2)    \n\t"
            "add               %1, %0           \n\t"
            "cmp               %3, %0           \n\t"
            "jb                1b               \n\t"
            : "+r"(ptr)
            : "r"((x86_reg)wrap), "r"((x86_reg)width), "r"(ptr + wrap * height)
            );
    } else {
        av_assert1(w == 4);
        __asm__ volatile (
            "1:                             \n\t"
            "movd            (%0), %%mm0    \n\t"
            "punpcklbw      %%mm0, %%mm0    \n\t"
            "punpcklwd      %%mm0, %%mm0    \n\t"
            "movd           %%mm0, -4(%0)   \n\t"
            "movd      -4(%0, %2), %%mm1    \n\t"
            "punpcklbw      %%mm1, %%mm1    \n\t"
            "punpckhwd      %%mm1, %%mm1    \n\t"
            "punpckhdq      %%mm1, %%mm1    \n\t"
            "movd           %%mm1, (%0, %2) \n\t"
            "add               %1, %0       \n\t"
            "cmp               %3, %0       \n\t"
            "jb                1b           \n\t"
            : "+r"(ptr)
            : "r"((x86_reg)wrap), "r"((x86_reg)width), "r"(ptr + wrap * height)
            );
    }

    /* top and bottom (and hopefully also the corners) */
    if (sides & EDGE_TOP) {
        for (i = 0; i < h; i += 4) {
            ptr = buf - (i + 1) * wrap - w;
            __asm__ volatile (
                "1:                             \n\t"
                "movq (%1, %0), %%mm0           \n\t"
                "movq    %%mm0, (%0)            \n\t"
                "movq    %%mm0, (%0, %2)        \n\t"
                "movq    %%mm0, (%0, %2, 2)     \n\t"
                "movq    %%mm0, (%0, %3)        \n\t"
                "add        $8, %0              \n\t"
                "cmp        %4, %0              \n\t"
                "jb         1b                  \n\t"
                : "+r"(ptr)
                : "r"((x86_reg)buf - (x86_reg)ptr - w), "r"((x86_reg) -wrap),
                  "r"((x86_reg) -wrap * 3), "r"(ptr + width + 2 * w)
                );
        }
    }

    if (sides & EDGE_BOTTOM) {
        for (i = 0; i < h; i += 4) {
            ptr = last_line + (i + 1) * wrap - w;
            __asm__ volatile (
                "1:                             \n\t"
                "movq (%1, %0), %%mm0           \n\t"
                "movq    %%mm0, (%0)            \n\t"
                "movq    %%mm0, (%0, %2)        \n\t"
                "movq    %%mm0, (%0, %2, 2)     \n\t"
                "movq    %%mm0, (%0, %3)        \n\t"
                "add        $8, %0              \n\t"
                "cmp        %4, %0              \n\t"
                "jb         1b                  \n\t"
                : "+r"(ptr)
                : "r"((x86_reg)last_line - (x86_reg)ptr - w),
                  "r"((x86_reg)wrap), "r"((x86_reg)wrap * 3),
                  "r"(ptr + width + 2 * w)
                );
        }
    }
}

typedef void emulated_edge_mc_func(uint8_t *dst, const uint8_t *src,
                                   ptrdiff_t linesize, int block_w, int block_h,
                                   int src_x, int src_y, int w, int h);

static av_always_inline void gmc(uint8_t *dst, uint8_t *src,
                                 int stride, int h, int ox, int oy,
                                 int dxx, int dxy, int dyx, int dyy,
                                 int shift, int r, int width, int height,
                                 emulated_edge_mc_func *emu_edge_fn)
{
    const int w    = 8;
    const int ix   = ox  >> (16 + shift);
    const int iy   = oy  >> (16 + shift);
    const int oxs  = ox  >> 4;
    const int oys  = oy  >> 4;
    const int dxxs = dxx >> 4;
    const int dxys = dxy >> 4;
    const int dyxs = dyx >> 4;
    const int dyys = dyy >> 4;
    const uint16_t r4[4]   = { r, r, r, r };
    const uint16_t dxy4[4] = { dxys, dxys, dxys, dxys };
    const uint16_t dyy4[4] = { dyys, dyys, dyys, dyys };
    const uint64_t shift2 = 2 * shift;
#define MAX_STRIDE 4096U
#define MAX_H 8U
    uint8_t edge_buf[(MAX_H + 1) * MAX_STRIDE];
    int x, y;

    const int dxw = (dxx - (1 << (16 + shift))) * (w - 1);
    const int dyh = (dyy - (1 << (16 + shift))) * (h - 1);
    const int dxh = dxy * (h - 1);
    const int dyw = dyx * (w - 1);
    int need_emu =  (unsigned)ix >= width  - w ||
                    (unsigned)iy >= height - h;

    if ( // non-constant fullpel offset (3% of blocks)
        ((ox ^ (ox + dxw)) | (ox ^ (ox + dxh)) | (ox ^ (ox + dxw + dxh)) |
         (oy ^ (oy + dyw)) | (oy ^ (oy + dyh)) | (oy ^ (oy + dyw + dyh))) >> (16 + shift)
        // uses more than 16 bits of subpel mv (only at huge resolution)
        || (dxx | dxy | dyx | dyy) & 15
        || (need_emu && (h > MAX_H || stride > MAX_STRIDE))) {
        // FIXME could still use mmx for some of the rows
        ff_gmc_c(dst, src, stride, h, ox, oy, dxx, dxy, dyx, dyy,
                 shift, r, width, height);
        return;
    }

    src += ix + iy * stride;
    if (need_emu) {
        emu_edge_fn(edge_buf, src, stride, w + 1, h + 1, ix, iy, width, height);
        src = edge_buf;
    }

    __asm__ volatile (
        "movd         %0, %%mm6         \n\t"
        "pxor      %%mm7, %%mm7         \n\t"
        "punpcklwd %%mm6, %%mm6         \n\t"
        "punpcklwd %%mm6, %%mm6         \n\t"
        :: "r"(1<<shift)
    );

    for (x = 0; x < w; x += 4) {
        uint16_t dx4[4] = { oxs - dxys + dxxs * (x + 0),
                            oxs - dxys + dxxs * (x + 1),
                            oxs - dxys + dxxs * (x + 2),
                            oxs - dxys + dxxs * (x + 3) };
        uint16_t dy4[4] = { oys - dyys + dyxs * (x + 0),
                            oys - dyys + dyxs * (x + 1),
                            oys - dyys + dyxs * (x + 2),
                            oys - dyys + dyxs * (x + 3) };

        for (y = 0; y < h; y++) {
            __asm__ volatile (
                "movq      %0, %%mm4    \n\t"
                "movq      %1, %%mm5    \n\t"
                "paddw     %2, %%mm4    \n\t"
                "paddw     %3, %%mm5    \n\t"
                "movq   %%mm4, %0       \n\t"
                "movq   %%mm5, %1       \n\t"
                "psrlw    $12, %%mm4    \n\t"
                "psrlw    $12, %%mm5    \n\t"
                : "+m"(*dx4), "+m"(*dy4)
                : "m"(*dxy4), "m"(*dyy4)
            );

            __asm__ volatile (
                "movq      %%mm6, %%mm2 \n\t"
                "movq      %%mm6, %%mm1 \n\t"
                "psubw     %%mm4, %%mm2 \n\t"
                "psubw     %%mm5, %%mm1 \n\t"
                "movq      %%mm2, %%mm0 \n\t"
                "movq      %%mm4, %%mm3 \n\t"
                "pmullw    %%mm1, %%mm0 \n\t" // (s - dx) * (s - dy)
                "pmullw    %%mm5, %%mm3 \n\t" // dx * dy
                "pmullw    %%mm5, %%mm2 \n\t" // (s - dx) * dy
                "pmullw    %%mm4, %%mm1 \n\t" // dx * (s - dy)

                "movd         %4, %%mm5 \n\t"
                "movd         %3, %%mm4 \n\t"
                "punpcklbw %%mm7, %%mm5 \n\t"
                "punpcklbw %%mm7, %%mm4 \n\t"
                "pmullw    %%mm5, %%mm3 \n\t" // src[1, 1] * dx * dy
                "pmullw    %%mm4, %%mm2 \n\t" // src[0, 1] * (s - dx) * dy

                "movd         %2, %%mm5 \n\t"
                "movd         %1, %%mm4 \n\t"
                "punpcklbw %%mm7, %%mm5 \n\t"
                "punpcklbw %%mm7, %%mm4 \n\t"
                "pmullw    %%mm5, %%mm1 \n\t" // src[1, 0] * dx * (s - dy)
                "pmullw    %%mm4, %%mm0 \n\t" // src[0, 0] * (s - dx) * (s - dy)
                "paddw        %5, %%mm1 \n\t"
                "paddw     %%mm3, %%mm2 \n\t"
                "paddw     %%mm1, %%mm0 \n\t"
                "paddw     %%mm2, %%mm0 \n\t"

                "psrlw        %6, %%mm0 \n\t"
                "packuswb  %%mm0, %%mm0 \n\t"
                "movd      %%mm0, %0    \n\t"

                : "=m"(dst[x + y * stride])
                : "m"(src[0]), "m"(src[1]),
                  "m"(src[stride]), "m"(src[stride + 1]),
                  "m"(*r4), "m"(shift2)
            );
            src += stride;
        }
        src += 4 - h * stride;
    }
}

#if CONFIG_VIDEODSP
#if HAVE_YASM
#if ARCH_X86_32
void ff_gmc_mmx(uint8_t *dst, uint8_t *src,
                int stride, int h, int ox, int oy,
                int dxx, int dxy, int dyx, int dyy,
                int shift, int r, int width, int height)
{
    gmc(dst, src, stride, h, ox, oy, dxx, dxy, dyx, dyy, shift, r,
        width, height, &ff_emulated_edge_mc_8);
}
#endif
void ff_gmc_sse(uint8_t *dst, uint8_t *src,
                int stride, int h, int ox, int oy,
                int dxx, int dxy, int dyx, int dyy,
                int shift, int r, int width, int height)
{
    gmc(dst, src, stride, h, ox, oy, dxx, dxy, dyx, dyy, shift, r,
        width, height, &ff_emulated_edge_mc_8);
}
#else
void ff_gmc_mmx(uint8_t *dst, uint8_t *src,
                int stride, int h, int ox, int oy,
                int dxx, int dxy, int dyx, int dyy,
                int shift, int r, int width, int height)
{
    gmc(dst, src, stride, h, ox, oy, dxx, dxy, dyx, dyy, shift, r,
        width, height, &ff_emulated_edge_mc_8);
}
#endif
#endif

#if CONFIG_DIRAC_DECODER
#define DIRAC_PIXOP(OPNAME2, OPNAME, EXT)\
void ff_ ## OPNAME2 ## _dirac_pixels8_ ## EXT(uint8_t *dst, const uint8_t *src[5], int stride, int h)\
{\
    if (h&3)\
        ff_ ## OPNAME2 ## _dirac_pixels8_c(dst, src, stride, h);\
    else\
        OPNAME ## _pixels8_ ## EXT(dst, src[0], stride, h);\
}\
void ff_ ## OPNAME2 ## _dirac_pixels16_ ## EXT(uint8_t *dst, const uint8_t *src[5], int stride, int h)\
{\
    if (h&3)\
        ff_ ## OPNAME2 ## _dirac_pixels16_c(dst, src, stride, h);\
    else\
        OPNAME ## _pixels16_ ## EXT(dst, src[0], stride, h);\
}\
void ff_ ## OPNAME2 ## _dirac_pixels32_ ## EXT(uint8_t *dst, const uint8_t *src[5], int stride, int h)\
{\
    if (h&3) {\
        ff_ ## OPNAME2 ## _dirac_pixels32_c(dst, src, stride, h);\
    } else {\
        OPNAME ## _pixels16_ ## EXT(dst   , src[0]   , stride, h);\
        OPNAME ## _pixels16_ ## EXT(dst+16, src[0]+16, stride, h);\
    }\
}

#if HAVE_MMX_INLINE
PIXELS16(static, ff_avg, , , _mmxext)
DIRAC_PIXOP(put, ff_put, mmx)
DIRAC_PIXOP(avg, ff_avg, mmx)
#endif

#if HAVE_YASM
DIRAC_PIXOP(avg, ff_avg, mmxext)

void ff_put_dirac_pixels16_sse2(uint8_t *dst, const uint8_t *src[5], int stride, int h)
{
    if (h&3)
        ff_put_dirac_pixels16_c(dst, src, stride, h);
    else
    ff_put_pixels16_sse2(dst, src[0], stride, h);
}
void ff_avg_dirac_pixels16_sse2(uint8_t *dst, const uint8_t *src[5], int stride, int h)
{
    if (h&3)
        ff_avg_dirac_pixels16_c(dst, src, stride, h);
    else
    ff_avg_pixels16_sse2(dst, src[0], stride, h);
}
void ff_put_dirac_pixels32_sse2(uint8_t *dst, const uint8_t *src[5], int stride, int h)
{
    if (h&3) {
        ff_put_dirac_pixels32_c(dst, src, stride, h);
    } else {
    ff_put_pixels16_sse2(dst   , src[0]   , stride, h);
    ff_put_pixels16_sse2(dst+16, src[0]+16, stride, h);
    }
}
void ff_avg_dirac_pixels32_sse2(uint8_t *dst, const uint8_t *src[5], int stride, int h)
{
    if (h&3) {
        ff_avg_dirac_pixels32_c(dst, src, stride, h);
    } else {
    ff_avg_pixels16_sse2(dst   , src[0]   , stride, h);
    ff_avg_pixels16_sse2(dst+16, src[0]+16, stride, h);
    }
}
#endif
#endif

void ff_vector_clipf_sse(float *dst, const float *src,
                         float min, float max, int len)
{
    x86_reg i = (len - 16) * 4;
    __asm__ volatile (
        "movss          %3, %%xmm4      \n\t"
        "movss          %4, %%xmm5      \n\t"
        "shufps $0, %%xmm4, %%xmm4      \n\t"
        "shufps $0, %%xmm5, %%xmm5      \n\t"
        "1:                             \n\t"
        "movaps   (%2, %0), %%xmm0      \n\t" // 3/1 on intel
        "movaps 16(%2, %0), %%xmm1      \n\t"
        "movaps 32(%2, %0), %%xmm2      \n\t"
        "movaps 48(%2, %0), %%xmm3      \n\t"
        "maxps      %%xmm4, %%xmm0      \n\t"
        "maxps      %%xmm4, %%xmm1      \n\t"
        "maxps      %%xmm4, %%xmm2      \n\t"
        "maxps      %%xmm4, %%xmm3      \n\t"
        "minps      %%xmm5, %%xmm0      \n\t"
        "minps      %%xmm5, %%xmm1      \n\t"
        "minps      %%xmm5, %%xmm2      \n\t"
        "minps      %%xmm5, %%xmm3      \n\t"
        "movaps     %%xmm0,   (%1, %0)  \n\t"
        "movaps     %%xmm1, 16(%1, %0)  \n\t"
        "movaps     %%xmm2, 32(%1, %0)  \n\t"
        "movaps     %%xmm3, 48(%1, %0)  \n\t"
        "sub           $64, %0          \n\t"
        "jge            1b              \n\t"
        : "+&r"(i)
        : "r"(dst), "r"(src), "m"(min), "m"(max)
        : "memory"
    );
}

#endif /* HAVE_INLINE_ASM */<|MERGE_RESOLUTION|>--- conflicted
+++ resolved
@@ -31,107 +31,6 @@
 #include "dsputil_x86.h"
 #include "diracdsp_mmx.h"
 
-<<<<<<< HEAD
-//#undef NDEBUG
-//#include <assert.h>
-
-DECLARE_ALIGNED(16, const double, ff_pd_1)[2] = { 1.0, 1.0 };
-DECLARE_ALIGNED(16, const double, ff_pd_2)[2] = { 2.0, 2.0 };
-
-
-#if HAVE_YASM
-void ff_put_pixels8_l2_mmxext(uint8_t *dst, uint8_t *src1, uint8_t *src2,
-                              int dstStride, int src1Stride, int h);
-void ff_put_no_rnd_pixels8_l2_mmxext(uint8_t *dst, uint8_t *src1,
-                                     uint8_t *src2, int dstStride,
-                                     int src1Stride, int h);
-void ff_avg_pixels8_l2_mmxext(uint8_t *dst, uint8_t *src1, uint8_t *src2,
-                              int dstStride, int src1Stride, int h);
-void ff_put_pixels16_l2_mmxext(uint8_t *dst, uint8_t *src1, uint8_t *src2,
-                               int dstStride, int src1Stride, int h);
-void ff_avg_pixels16_l2_mmxext(uint8_t *dst, uint8_t *src1, uint8_t *src2,
-                               int dstStride, int src1Stride, int h);
-void ff_put_no_rnd_pixels16_l2_mmxext(uint8_t *dst, uint8_t *src1, uint8_t *src2,
-                                      int dstStride, int src1Stride, int h);
-
-static void ff_put_pixels16_mmxext(uint8_t *block, const uint8_t *pixels,
-                                   ptrdiff_t line_size, int h)
-{
-    ff_put_pixels8_mmxext(block,     pixels,     line_size, h);
-    ff_put_pixels8_mmxext(block + 8, pixels + 8, line_size, h);
-}
-
-void ff_put_mpeg4_qpel16_h_lowpass_mmxext(uint8_t *dst, uint8_t *src,
-                                         int dstStride, int srcStride, int h);
-void ff_avg_mpeg4_qpel16_h_lowpass_mmxext(uint8_t *dst, uint8_t *src,
-                                         int dstStride, int srcStride, int h);
-void ff_put_no_rnd_mpeg4_qpel16_h_lowpass_mmxext(uint8_t *dst, uint8_t *src,
-                                                 int dstStride, int srcStride,
-                                                 int h);
-void ff_put_mpeg4_qpel8_h_lowpass_mmxext(uint8_t *dst, uint8_t *src,
-                                        int dstStride, int srcStride, int h);
-void ff_avg_mpeg4_qpel8_h_lowpass_mmxext(uint8_t *dst, uint8_t *src,
-                                        int dstStride, int srcStride, int h);
-void ff_put_no_rnd_mpeg4_qpel8_h_lowpass_mmxext(uint8_t *dst, uint8_t *src,
-                                                int dstStride, int srcStride,
-                                                int h);
-void ff_put_mpeg4_qpel16_v_lowpass_mmxext(uint8_t *dst, uint8_t *src,
-                                         int dstStride, int srcStride);
-void ff_avg_mpeg4_qpel16_v_lowpass_mmxext(uint8_t *dst, uint8_t *src,
-                                         int dstStride, int srcStride);
-void ff_put_no_rnd_mpeg4_qpel16_v_lowpass_mmxext(uint8_t *dst, uint8_t *src,
-                                                 int dstStride, int srcStride);
-void ff_put_mpeg4_qpel8_v_lowpass_mmxext(uint8_t *dst, uint8_t *src,
-                                        int dstStride, int srcStride);
-void ff_avg_mpeg4_qpel8_v_lowpass_mmxext(uint8_t *dst, uint8_t *src,
-                                        int dstStride, int srcStride);
-void ff_put_no_rnd_mpeg4_qpel8_v_lowpass_mmxext(uint8_t *dst, uint8_t *src,
-                                                int dstStride, int srcStride);
-#define ff_put_no_rnd_pixels16_mmxext ff_put_pixels16_mmxext
-#define ff_put_no_rnd_pixels8_mmxext ff_put_pixels8_mmxext
-#endif /* HAVE_YASM */
-
-
-#if HAVE_INLINE_ASM
-
-/***********************************/
-/* MMX rounding */
-
-#define DEF(x, y) x ## _ ## y ## _mmx
-#define SET_RND  MOVQ_WTWO
-#define PAVGBP(a, b, c, d, e, f)        PAVGBP_MMX(a, b, c, d, e, f)
-#define PAVGB(a, b, c, e)               PAVGB_MMX(a, b, c, e)
-#define OP_AVG(a, b, c, e)              PAVGB_MMX(a, b, c, e)
-
-#include "dsputil_rnd_template.c"
-
-#undef DEF
-#undef SET_RND
-#undef PAVGBP
-#undef PAVGB
-#undef OP_AVG
-
-#endif /* HAVE_INLINE_ASM */
-
-
-#if HAVE_YASM
-
-/***********************************/
-/* MMXEXT specific */
-
-//FIXME the following could be optimized too ...
-static void ff_avg_pixels16_mmxext(uint8_t *block, const uint8_t *pixels,
-                                   int line_size, int h)
-{
-    ff_avg_pixels8_mmxext(block,     pixels,     line_size, h);
-    ff_avg_pixels8_mmxext(block + 8, pixels + 8, line_size, h);
-}
-
-#endif /* HAVE_YASM */
-
-
-=======
->>>>>>> b1e276f8
 #if HAVE_INLINE_ASM
 
 void ff_put_pixels_clamped_mmx(const int16_t *block, uint8_t *pixels,
