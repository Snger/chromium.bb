--- conflicted
+++ resolved
@@ -82,12 +82,11 @@
                               int j, int mv_x, int mv_y, int add)
 {
     if (j < 4) {
-<<<<<<< HEAD
         unsigned offset = (mb_y*16 + ((j&2)<<2) + mv_y)*t->last_frame.linesize[0] + mb_x*16 + ((j&1)<<3) + mv_x;
         if (offset >= (t->avctx->height - 7) * t->last_frame.linesize[0] - 7)
             return;
-        comp(t->frame.data[0] + (mb_y*16 + ((j&2)<<2))*t->frame.linesize[0] + mb_x*16 + ((j&1)<<3),
-             t->frame.linesize[0],
+        comp(frame->data[0] + (mb_y*16 + ((j&2)<<2))*frame->linesize[0] + mb_x*16 + ((j&1)<<3),
+             frame->linesize[0],
              t->last_frame.data[0] + offset,
              t->last_frame.linesize[0], add);
     } else if (!(t->avctx->flags & CODEC_FLAG_GRAY)) {
@@ -95,20 +94,9 @@
         unsigned offset = (mb_y * 8 + (mv_y/2))*t->last_frame.linesize[index] + mb_x * 8 + (mv_x/2);
         if (offset >= (t->avctx->height/2 - 7) * t->last_frame.linesize[index] - 7)
             return;
-        comp(t->frame.data[index] + (mb_y*8)*t->frame.linesize[index] + mb_x * 8,
-             t->frame.linesize[index],
-             t->last_frame.data[index] + offset,
-=======
-        comp(frame->data[0] + (mb_y*16 + ((j&2)<<2))*frame->linesize[0] + mb_x*16 + ((j&1)<<3),
-             frame->linesize[0],
-             t->last_frame.data[0] + (mb_y*16 + ((j&2)<<2) + mv_y)*t->last_frame.linesize[0] + mb_x*16 + ((j&1)<<3) + mv_x,
-             t->last_frame.linesize[0], add);
-    } else if (!(t->avctx->flags & CODEC_FLAG_GRAY)) {
-        int index = j - 3;
         comp(frame->data[index] + (mb_y*8)*frame->linesize[index] + mb_x * 8,
              frame->linesize[index],
-             t->last_frame.data[index] + (mb_y * 8 + (mv_y/2))*t->last_frame.linesize[index] + mb_x * 8 + (mv_x/2),
->>>>>>> 759001c5
+             t->last_frame.data[index] + offset,
              t->last_frame.linesize[index], add);
     }
 }
@@ -199,11 +187,7 @@
     return value;
 }
 
-<<<<<<< HEAD
-static int decode_mb(MadContext *s, int inter)
-=======
-static void decode_mb(MadContext *s, AVFrame *frame, int inter)
->>>>>>> 759001c5
+static int decode_mb(MadContext *s, AVFrame *frame, int inter)
 {
     int mv_map = 0;
     int mv_x, mv_y;
@@ -221,21 +205,13 @@
     for (j=0; j<6; j++) {
         if (mv_map & (1<<j)) {  // mv_x and mv_y are guarded by mv_map
             int add = 2*decode_motion(&s->gb);
-<<<<<<< HEAD
             if (s->last_frame.data[0])
-                comp_block(s, s->mb_x, s->mb_y, j, mv_x, mv_y, add);
+                comp_block(s, frame, s->mb_x, s->mb_y, j, mv_x, mv_y, add);
         } else {
             s->dsp.clear_block(s->block);
             if(decode_block_intra(s, s->block) < 0)
                 return -1;
-            idct_put(s, s->block, s->mb_x, s->mb_y, j);
-=======
-            comp_block(s, frame, s->mb_x, s->mb_y, j, mv_x, mv_y, add);
-        } else {
-            s->dsp.clear_block(s->block);
-            decode_block_intra(s, s->block);
             idct_put(s, frame, s->block, s->mb_x, s->mb_y, j);
->>>>>>> 759001c5
         }
     }
     return 0;
@@ -258,12 +234,8 @@
     int buf_size       = avpkt->size;
     const uint8_t *buf_end = buf+buf_size;
     MadContext *s     = avctx->priv_data;
-<<<<<<< HEAD
-    int width, height, ret;
-=======
     AVFrame *frame    = data;
     int width, height;
->>>>>>> 759001c5
     int chunk_type;
     int inter, ret;
 
@@ -291,27 +263,12 @@
         if ((ret = av_image_check_size(width, height, 0, avctx)) < 0)
             return ret;
         avcodec_set_dimensions(avctx, width, height);
-<<<<<<< HEAD
-        if (s->frame.data[0])
-            avctx->release_buffer(avctx, &s->frame);
-        if (s->last_frame.data[0])
-            avctx->release_buffer(avctx, &s->last_frame);
-    }
-
-    s->frame.reference = 3;
-    if (!s->frame.data[0]) {
-        if ((ret = ff_get_buffer(avctx, &s->frame)) < 0) {
-            av_log(avctx, AV_LOG_ERROR, "get_buffer() failed\n");
-            return ret;
-        }
-=======
         av_frame_unref(&s->last_frame);
     }
 
     if ((ret = ff_get_buffer(avctx, frame, AV_GET_BUFFER_FLAG_REF)) < 0) {
         av_log(avctx, AV_LOG_ERROR, "get_buffer() failed\n");
         return ret;
->>>>>>> 759001c5
     }
 
     av_fast_padded_malloc(&s->bitstream_buf, &s->bitstream_buf_size,
@@ -324,12 +281,8 @@
 
     for (s->mb_y=0; s->mb_y < (avctx->height+15)/16; s->mb_y++)
         for (s->mb_x=0; s->mb_x < (avctx->width +15)/16; s->mb_x++)
-<<<<<<< HEAD
-            if(decode_mb(s, inter) < 0)
+            if(decode_mb(s, frame, inter) < 0)
                 return AVERROR_INVALIDDATA;
-=======
-            decode_mb(s, frame, inter);
->>>>>>> 759001c5
 
     *got_frame = 1;
 
