/*
 * H.26L/H.264/AVC/JVT/14496-10/... decoder
 * Copyright (c) 2003 Michael Niedermayer <michaelni@gmx.at>
 *
 * This file is part of FFmpeg.
 *
 * FFmpeg is free software; you can redistribute it and/or
 * modify it under the terms of the GNU Lesser General Public
 * License as published by the Free Software Foundation; either
 * version 2.1 of the License, or (at your option) any later version.
 *
 * FFmpeg is distributed in the hope that it will be useful,
 * but WITHOUT ANY WARRANTY; without even the implied warranty of
 * MERCHANTABILITY or FITNESS FOR A PARTICULAR PURPOSE.  See the GNU
 * Lesser General Public License for more details.
 *
 * You should have received a copy of the GNU Lesser General Public
 * License along with FFmpeg; if not, write to the Free Software
 * Foundation, Inc., 51 Franklin Street, Fifth Floor, Boston, MA 02110-1301 USA
 */

/**
 * @file
 * H.264 / AVC / MPEG4 part10 codec.
 * @author Michael Niedermayer <michaelni@gmx.at>
 */

#include "libavutil/avassert.h"
#include "libavutil/imgutils.h"
#include "libavutil/timer.h"
#include "internal.h"
#include "cabac.h"
#include "cabac_functions.h"
#include "error_resilience.h"
#include "avcodec.h"
#include "h264.h"
#include "h264data.h"
#include "h264chroma.h"
#include "h264_mvpred.h"
#include "golomb.h"
#include "mathops.h"
#include "mpegutils.h"
#include "rectangle.h"
#include "thread.h"


static const uint8_t rem6[QP_MAX_NUM + 1] = {
    0, 1, 2, 3, 4, 5, 0, 1, 2, 3, 4, 5, 0, 1, 2, 3, 4, 5, 0, 1, 2,
    3, 4, 5, 0, 1, 2, 3, 4, 5, 0, 1, 2, 3, 4, 5, 0, 1, 2, 3, 4, 5,
    0, 1, 2, 3, 4, 5, 0, 1, 2, 3, 4, 5, 0, 1, 2, 3, 4, 5, 0, 1, 2,
    3, 4, 5, 0, 1, 2, 3, 4, 5, 0, 1, 2, 3, 4, 5, 0, 1, 2, 3, 4, 5,
    0, 1, 2, 3,
};

static const uint8_t div6[QP_MAX_NUM + 1] = {
    0, 0, 0, 0, 0, 0, 1, 1, 1, 1, 1, 1, 2, 2, 2, 2, 2, 2, 3,  3,  3,
    3, 3, 3, 4, 4, 4, 4, 4, 4, 5, 5, 5, 5, 5, 5, 6, 6, 6, 6,  6,  6,
    7, 7, 7, 7, 7, 7, 8, 8, 8, 8, 8, 8, 9, 9, 9, 9, 9, 9, 10, 10, 10,
   10,10,10,11,11,11,11,11,11,12,12,12,12,12,12,13,13,13, 13, 13, 13,
   14,14,14,14,
};

static const uint8_t field_scan[16+1] = {
    0 + 0 * 4, 0 + 1 * 4, 1 + 0 * 4, 0 + 2 * 4,
    0 + 3 * 4, 1 + 1 * 4, 1 + 2 * 4, 1 + 3 * 4,
    2 + 0 * 4, 2 + 1 * 4, 2 + 2 * 4, 2 + 3 * 4,
    3 + 0 * 4, 3 + 1 * 4, 3 + 2 * 4, 3 + 3 * 4,
};

static const uint8_t field_scan8x8[64+1] = {
    0 + 0 * 8, 0 + 1 * 8, 0 + 2 * 8, 1 + 0 * 8,
    1 + 1 * 8, 0 + 3 * 8, 0 + 4 * 8, 1 + 2 * 8,
    2 + 0 * 8, 1 + 3 * 8, 0 + 5 * 8, 0 + 6 * 8,
    0 + 7 * 8, 1 + 4 * 8, 2 + 1 * 8, 3 + 0 * 8,
    2 + 2 * 8, 1 + 5 * 8, 1 + 6 * 8, 1 + 7 * 8,
    2 + 3 * 8, 3 + 1 * 8, 4 + 0 * 8, 3 + 2 * 8,
    2 + 4 * 8, 2 + 5 * 8, 2 + 6 * 8, 2 + 7 * 8,
    3 + 3 * 8, 4 + 1 * 8, 5 + 0 * 8, 4 + 2 * 8,
    3 + 4 * 8, 3 + 5 * 8, 3 + 6 * 8, 3 + 7 * 8,
    4 + 3 * 8, 5 + 1 * 8, 6 + 0 * 8, 5 + 2 * 8,
    4 + 4 * 8, 4 + 5 * 8, 4 + 6 * 8, 4 + 7 * 8,
    5 + 3 * 8, 6 + 1 * 8, 6 + 2 * 8, 5 + 4 * 8,
    5 + 5 * 8, 5 + 6 * 8, 5 + 7 * 8, 6 + 3 * 8,
    7 + 0 * 8, 7 + 1 * 8, 6 + 4 * 8, 6 + 5 * 8,
    6 + 6 * 8, 6 + 7 * 8, 7 + 2 * 8, 7 + 3 * 8,
    7 + 4 * 8, 7 + 5 * 8, 7 + 6 * 8, 7 + 7 * 8,
};

static const uint8_t field_scan8x8_cavlc[64+1] = {
    0 + 0 * 8, 1 + 1 * 8, 2 + 0 * 8, 0 + 7 * 8,
    2 + 2 * 8, 2 + 3 * 8, 2 + 4 * 8, 3 + 3 * 8,
    3 + 4 * 8, 4 + 3 * 8, 4 + 4 * 8, 5 + 3 * 8,
    5 + 5 * 8, 7 + 0 * 8, 6 + 6 * 8, 7 + 4 * 8,
    0 + 1 * 8, 0 + 3 * 8, 1 + 3 * 8, 1 + 4 * 8,
    1 + 5 * 8, 3 + 1 * 8, 2 + 5 * 8, 4 + 1 * 8,
    3 + 5 * 8, 5 + 1 * 8, 4 + 5 * 8, 6 + 1 * 8,
    5 + 6 * 8, 7 + 1 * 8, 6 + 7 * 8, 7 + 5 * 8,
    0 + 2 * 8, 0 + 4 * 8, 0 + 5 * 8, 2 + 1 * 8,
    1 + 6 * 8, 4 + 0 * 8, 2 + 6 * 8, 5 + 0 * 8,
    3 + 6 * 8, 6 + 0 * 8, 4 + 6 * 8, 6 + 2 * 8,
    5 + 7 * 8, 6 + 4 * 8, 7 + 2 * 8, 7 + 6 * 8,
    1 + 0 * 8, 1 + 2 * 8, 0 + 6 * 8, 3 + 0 * 8,
    1 + 7 * 8, 3 + 2 * 8, 2 + 7 * 8, 4 + 2 * 8,
    3 + 7 * 8, 5 + 2 * 8, 4 + 7 * 8, 5 + 4 * 8,
    6 + 3 * 8, 6 + 5 * 8, 7 + 3 * 8, 7 + 7 * 8,
};

// zigzag_scan8x8_cavlc[i] = zigzag_scan8x8[(i/4) + 16*(i%4)]
static const uint8_t zigzag_scan8x8_cavlc[64+1] = {
    0 + 0 * 8, 1 + 1 * 8, 1 + 2 * 8, 2 + 2 * 8,
    4 + 1 * 8, 0 + 5 * 8, 3 + 3 * 8, 7 + 0 * 8,
    3 + 4 * 8, 1 + 7 * 8, 5 + 3 * 8, 6 + 3 * 8,
    2 + 7 * 8, 6 + 4 * 8, 5 + 6 * 8, 7 + 5 * 8,
    1 + 0 * 8, 2 + 0 * 8, 0 + 3 * 8, 3 + 1 * 8,
    3 + 2 * 8, 0 + 6 * 8, 4 + 2 * 8, 6 + 1 * 8,
    2 + 5 * 8, 2 + 6 * 8, 6 + 2 * 8, 5 + 4 * 8,
    3 + 7 * 8, 7 + 3 * 8, 4 + 7 * 8, 7 + 6 * 8,
    0 + 1 * 8, 3 + 0 * 8, 0 + 4 * 8, 4 + 0 * 8,
    2 + 3 * 8, 1 + 5 * 8, 5 + 1 * 8, 5 + 2 * 8,
    1 + 6 * 8, 3 + 5 * 8, 7 + 1 * 8, 4 + 5 * 8,
    4 + 6 * 8, 7 + 4 * 8, 5 + 7 * 8, 6 + 7 * 8,
    0 + 2 * 8, 2 + 1 * 8, 1 + 3 * 8, 5 + 0 * 8,
    1 + 4 * 8, 2 + 4 * 8, 6 + 0 * 8, 4 + 3 * 8,
    0 + 7 * 8, 4 + 4 * 8, 7 + 2 * 8, 3 + 6 * 8,
    5 + 5 * 8, 6 + 5 * 8, 6 + 6 * 8, 7 + 7 * 8,
};

static const uint8_t dequant4_coeff_init[6][3] = {
    { 10, 13, 16 },
    { 11, 14, 18 },
    { 13, 16, 20 },
    { 14, 18, 23 },
    { 16, 20, 25 },
    { 18, 23, 29 },
};

static const uint8_t dequant8_coeff_init_scan[16] = {
    0, 3, 4, 3, 3, 1, 5, 1, 4, 5, 2, 5, 3, 1, 5, 1
};

static const uint8_t dequant8_coeff_init[6][6] = {
    { 20, 18, 32, 19, 25, 24 },
    { 22, 19, 35, 21, 28, 26 },
    { 26, 23, 42, 24, 33, 31 },
    { 28, 25, 45, 26, 35, 33 },
    { 32, 28, 51, 30, 40, 38 },
    { 36, 32, 58, 34, 46, 43 },
};


static void release_unused_pictures(H264Context *h, int remove_current)
{
    int i;

    /* release non reference frames */
    for (i = 0; i < H264_MAX_PICTURE_COUNT; i++) {
        if (h->DPB[i].f.buf[0] && !h->DPB[i].reference &&
            (remove_current || &h->DPB[i] != h->cur_pic_ptr)) {
            ff_h264_unref_picture(h, &h->DPB[i]);
        }
    }
}

static int alloc_scratch_buffers(H264SliceContext *sl, int linesize)
{
    const H264Context *h = sl->h264;
    int alloc_size = FFALIGN(FFABS(linesize) + 32, 32);

    av_fast_malloc(&sl->bipred_scratchpad, &sl->bipred_scratchpad_allocated, 16 * 6 * alloc_size);
    // edge emu needs blocksize + filter length - 1
    // (= 21x21 for  h264)
    av_fast_malloc(&sl->edge_emu_buffer, &sl->edge_emu_buffer_allocated, alloc_size * 2 * 21);

    av_fast_malloc(&sl->top_borders[0], &sl->top_borders_allocated[0],
                   h->mb_width * 16 * 3 * sizeof(uint8_t) * 2);
    av_fast_malloc(&sl->top_borders[1], &sl->top_borders_allocated[1],
                   h->mb_width * 16 * 3 * sizeof(uint8_t) * 2);

    if (!sl->bipred_scratchpad || !sl->edge_emu_buffer ||
        !sl->top_borders[0]    || !sl->top_borders[1]) {
        av_freep(&sl->bipred_scratchpad);
        av_freep(&sl->edge_emu_buffer);
        av_freep(&sl->top_borders[0]);
        av_freep(&sl->top_borders[1]);

        sl->bipred_scratchpad_allocated = 0;
        sl->edge_emu_buffer_allocated   = 0;
        sl->top_borders_allocated[0]    = 0;
        sl->top_borders_allocated[1]    = 0;
        return AVERROR(ENOMEM);
    }

    return 0;
}

static int init_table_pools(H264Context *h)
{
    const int big_mb_num    = h->mb_stride * (h->mb_height + 1) + 1;
    const int mb_array_size = h->mb_stride * h->mb_height;
    const int b4_stride     = h->mb_width * 4 + 1;
    const int b4_array_size = b4_stride * h->mb_height * 4;

    h->qscale_table_pool = av_buffer_pool_init(big_mb_num + h->mb_stride,
                                               av_buffer_allocz);
    h->mb_type_pool      = av_buffer_pool_init((big_mb_num + h->mb_stride) *
                                               sizeof(uint32_t), av_buffer_allocz);
    h->motion_val_pool   = av_buffer_pool_init(2 * (b4_array_size + 4) *
                                               sizeof(int16_t), av_buffer_allocz);
    h->ref_index_pool    = av_buffer_pool_init(4 * mb_array_size, av_buffer_allocz);

    if (!h->qscale_table_pool || !h->mb_type_pool || !h->motion_val_pool ||
        !h->ref_index_pool) {
        av_buffer_pool_uninit(&h->qscale_table_pool);
        av_buffer_pool_uninit(&h->mb_type_pool);
        av_buffer_pool_uninit(&h->motion_val_pool);
        av_buffer_pool_uninit(&h->ref_index_pool);
        return AVERROR(ENOMEM);
    }

    return 0;
}

static int alloc_picture(H264Context *h, H264Picture *pic)
{
    int i, ret = 0;

    av_assert0(!pic->f.data[0]);

    pic->tf.f = &pic->f;
    ret = ff_thread_get_buffer(h->avctx, &pic->tf, pic->reference ?
                                                   AV_GET_BUFFER_FLAG_REF : 0);
    if (ret < 0)
        goto fail;

    pic->crop     = h->sps.crop;
    pic->crop_top = h->sps.crop_top;
    pic->crop_left= h->sps.crop_left;

    if (h->avctx->hwaccel) {
        const AVHWAccel *hwaccel = h->avctx->hwaccel;
        av_assert0(!pic->hwaccel_picture_private);
        if (hwaccel->frame_priv_data_size) {
            pic->hwaccel_priv_buf = av_buffer_allocz(hwaccel->frame_priv_data_size);
            if (!pic->hwaccel_priv_buf)
                return AVERROR(ENOMEM);
            pic->hwaccel_picture_private = pic->hwaccel_priv_buf->data;
        }
    }
    if (!h->avctx->hwaccel && CONFIG_GRAY && h->flags & CODEC_FLAG_GRAY && pic->f.data[2]) {
        int h_chroma_shift, v_chroma_shift;
        av_pix_fmt_get_chroma_sub_sample(pic->f.format,
                                         &h_chroma_shift, &v_chroma_shift);

        for(i=0; i<FF_CEIL_RSHIFT(h->avctx->height, v_chroma_shift); i++) {
            memset(pic->f.data[1] + pic->f.linesize[1]*i,
                   0x80, FF_CEIL_RSHIFT(h->avctx->width, h_chroma_shift));
            memset(pic->f.data[2] + pic->f.linesize[2]*i,
                   0x80, FF_CEIL_RSHIFT(h->avctx->width, h_chroma_shift));
        }
    }

    if (!h->qscale_table_pool) {
        ret = init_table_pools(h);
        if (ret < 0)
            goto fail;
    }

    pic->qscale_table_buf = av_buffer_pool_get(h->qscale_table_pool);
    pic->mb_type_buf      = av_buffer_pool_get(h->mb_type_pool);
    if (!pic->qscale_table_buf || !pic->mb_type_buf)
        goto fail;

    pic->mb_type      = (uint32_t*)pic->mb_type_buf->data + 2 * h->mb_stride + 1;
    pic->qscale_table = pic->qscale_table_buf->data + 2 * h->mb_stride + 1;

    for (i = 0; i < 2; i++) {
        pic->motion_val_buf[i] = av_buffer_pool_get(h->motion_val_pool);
        pic->ref_index_buf[i]  = av_buffer_pool_get(h->ref_index_pool);
        if (!pic->motion_val_buf[i] || !pic->ref_index_buf[i])
            goto fail;

        pic->motion_val[i] = (int16_t (*)[2])pic->motion_val_buf[i]->data + 4;
        pic->ref_index[i]  = pic->ref_index_buf[i]->data;
    }

    return 0;
fail:
    ff_h264_unref_picture(h, pic);
    return (ret < 0) ? ret : AVERROR(ENOMEM);
}

static inline int pic_is_unused(H264Context *h, H264Picture *pic)
{
    if (!pic->f.buf[0])
        return 1;
    if (pic->needs_realloc && !(pic->reference & DELAYED_PIC_REF))
        return 1;
    return 0;
}

static int find_unused_picture(H264Context *h)
{
    int i;

    for (i = 0; i < H264_MAX_PICTURE_COUNT; i++) {
        if (pic_is_unused(h, &h->DPB[i]))
            break;
    }
    if (i == H264_MAX_PICTURE_COUNT)
        return AVERROR_INVALIDDATA;

    if (h->DPB[i].needs_realloc) {
        h->DPB[i].needs_realloc = 0;
        ff_h264_unref_picture(h, &h->DPB[i]);
    }

    return i;
}


static void init_dequant8_coeff_table(H264Context *h)
{
    int i, j, q, x;
    const int max_qp = 51 + 6 * (h->sps.bit_depth_luma - 8);

    for (i = 0; i < 6; i++) {
        h->dequant8_coeff[i] = h->dequant8_buffer[i];
        for (j = 0; j < i; j++)
            if (!memcmp(h->pps.scaling_matrix8[j], h->pps.scaling_matrix8[i],
                        64 * sizeof(uint8_t))) {
                h->dequant8_coeff[i] = h->dequant8_buffer[j];
                break;
            }
        if (j < i)
            continue;

        for (q = 0; q < max_qp + 1; q++) {
            int shift = div6[q];
            int idx   = rem6[q];
            for (x = 0; x < 64; x++)
                h->dequant8_coeff[i][q][(x >> 3) | ((x & 7) << 3)] =
                    ((uint32_t)dequant8_coeff_init[idx][dequant8_coeff_init_scan[((x >> 1) & 12) | (x & 3)]] *
                     h->pps.scaling_matrix8[i][x]) << shift;
        }
    }
}

static void init_dequant4_coeff_table(H264Context *h)
{
    int i, j, q, x;
    const int max_qp = 51 + 6 * (h->sps.bit_depth_luma - 8);
    for (i = 0; i < 6; i++) {
        h->dequant4_coeff[i] = h->dequant4_buffer[i];
        for (j = 0; j < i; j++)
            if (!memcmp(h->pps.scaling_matrix4[j], h->pps.scaling_matrix4[i],
                        16 * sizeof(uint8_t))) {
                h->dequant4_coeff[i] = h->dequant4_buffer[j];
                break;
            }
        if (j < i)
            continue;

        for (q = 0; q < max_qp + 1; q++) {
            int shift = div6[q] + 2;
            int idx   = rem6[q];
            for (x = 0; x < 16; x++)
                h->dequant4_coeff[i][q][(x >> 2) | ((x << 2) & 0xF)] =
                    ((uint32_t)dequant4_coeff_init[idx][(x & 1) + ((x >> 2) & 1)] *
                     h->pps.scaling_matrix4[i][x]) << shift;
        }
    }
}

void ff_h264_init_dequant_tables(H264Context *h)
{
    int i, x;
    init_dequant4_coeff_table(h);
    memset(h->dequant8_coeff, 0, sizeof(h->dequant8_coeff));

    if (h->pps.transform_8x8_mode)
        init_dequant8_coeff_table(h);
    if (h->sps.transform_bypass) {
        for (i = 0; i < 6; i++)
            for (x = 0; x < 16; x++)
                h->dequant4_coeff[i][0][x] = 1 << 6;
        if (h->pps.transform_8x8_mode)
            for (i = 0; i < 6; i++)
                for (x = 0; x < 64; x++)
                    h->dequant8_coeff[i][0][x] = 1 << 6;
    }
}

#define IN_RANGE(a, b, size) (((a) >= (b)) && ((a) < ((b) + (size))))

#define REBASE_PICTURE(pic, new_ctx, old_ctx)             \
    (((pic) && (pic) >= (old_ctx)->DPB &&                       \
      (pic) < (old_ctx)->DPB + H264_MAX_PICTURE_COUNT) ?          \
     &(new_ctx)->DPB[(pic) - (old_ctx)->DPB] : NULL)

static void copy_picture_range(H264Picture **to, H264Picture **from, int count,
                               H264Context *new_base,
                               H264Context *old_base)
{
    int i;

    for (i = 0; i < count; i++) {
        assert((IN_RANGE(from[i], old_base, sizeof(*old_base)) ||
                IN_RANGE(from[i], old_base->DPB,
                         sizeof(H264Picture) * H264_MAX_PICTURE_COUNT) ||
                !from[i]));
        to[i] = REBASE_PICTURE(from[i], new_base, old_base);
    }
}

static int copy_parameter_set(void **to, void **from, int count, int size)
{
    int i;

    for (i = 0; i < count; i++) {
        if (to[i] && !from[i]) {
            av_freep(&to[i]);
        } else if (from[i] && !to[i]) {
            to[i] = av_malloc(size);
            if (!to[i])
                return AVERROR(ENOMEM);
        }

        if (from[i])
            memcpy(to[i], from[i], size);
    }

    return 0;
}

#define copy_fields(to, from, start_field, end_field)                   \
    memcpy(&(to)->start_field, &(from)->start_field,                        \
           (char *)&(to)->end_field - (char *)&(to)->start_field)

static int h264_slice_header_init(H264Context *h, int reinit);

int ff_h264_update_thread_context(AVCodecContext *dst,
                                  const AVCodecContext *src)
{
    H264Context *h = dst->priv_data, *h1 = src->priv_data;
    int inited = h->context_initialized, err = 0;
    int context_reinitialized = 0;
    int i, ret;

    if (dst == src)
        return 0;

    if (inited &&
        (h->width                 != h1->width                 ||
         h->height                != h1->height                ||
         h->mb_width              != h1->mb_width              ||
         h->mb_height             != h1->mb_height             ||
         h->sps.bit_depth_luma    != h1->sps.bit_depth_luma    ||
         h->sps.chroma_format_idc != h1->sps.chroma_format_idc ||
         h->sps.colorspace        != h1->sps.colorspace)) {

        /* set bits_per_raw_sample to the previous value. the check for changed
         * bit depth in h264_set_parameter_from_sps() uses it and sets it to
         * the current value */
        h->avctx->bits_per_raw_sample = h->sps.bit_depth_luma;

        h->width     = h1->width;
        h->height    = h1->height;
        h->mb_height = h1->mb_height;
        h->mb_width  = h1->mb_width;
        h->mb_num    = h1->mb_num;
        h->mb_stride = h1->mb_stride;
        h->b_stride  = h1->b_stride;
        // SPS/PPS
        if ((ret = copy_parameter_set((void **)h->sps_buffers,
                                      (void **)h1->sps_buffers,
                                      MAX_SPS_COUNT, sizeof(SPS))) < 0)
            return ret;
        h->sps = h1->sps;
        if ((ret = copy_parameter_set((void **)h->pps_buffers,
                                      (void **)h1->pps_buffers,
                                      MAX_PPS_COUNT, sizeof(PPS))) < 0)
            return ret;
        h->pps = h1->pps;

        if ((err = h264_slice_header_init(h, 1)) < 0) {
            av_log(h->avctx, AV_LOG_ERROR, "h264_slice_header_init() failed\n");
            return err;
        }
        context_reinitialized = 1;

#if 0
        h264_set_parameter_from_sps(h);
        //Note we set context_reinitialized which will cause h264_set_parameter_from_sps to be reexecuted
        h->cur_chroma_format_idc = h1->cur_chroma_format_idc;
#endif
    }

    /* copy block_offset since frame_start may not be called */
    memcpy(h->block_offset, h1->block_offset, sizeof(h->block_offset));

    if (!inited) {
        H264SliceContext *orig_slice_ctx = h->slice_ctx;

        for (i = 0; i < MAX_SPS_COUNT; i++)
            av_freep(h->sps_buffers + i);

        for (i = 0; i < MAX_PPS_COUNT; i++)
            av_freep(h->pps_buffers + i);

        ff_h264_unref_picture(h, &h->last_pic_for_ec);
        memcpy(h, h1, sizeof(H264Context));

        memset(h->sps_buffers, 0, sizeof(h->sps_buffers));
        memset(h->pps_buffers, 0, sizeof(h->pps_buffers));

        memset(&h->cur_pic, 0, sizeof(h->cur_pic));
        memset(&h->last_pic_for_ec, 0, sizeof(h->last_pic_for_ec));

        h->slice_ctx = orig_slice_ctx;

        memset(&h->slice_ctx[0].er,         0, sizeof(h->slice_ctx[0].er));
        memset(&h->slice_ctx[0].mb,         0, sizeof(h->slice_ctx[0].mb));
        memset(&h->slice_ctx[0].mb_luma_dc, 0, sizeof(h->slice_ctx[0].mb_luma_dc));
        memset(&h->slice_ctx[0].mb_padding, 0, sizeof(h->slice_ctx[0].mb_padding));

        h->avctx             = dst;
        h->DPB               = NULL;
        h->qscale_table_pool = NULL;
        h->mb_type_pool      = NULL;
        h->ref_index_pool    = NULL;
        h->motion_val_pool   = NULL;
        h->intra4x4_pred_mode= NULL;
        h->non_zero_count    = NULL;
        h->slice_table_base  = NULL;
        h->slice_table       = NULL;
        h->cbp_table         = NULL;
        h->chroma_pred_mode_table = NULL;
        memset(h->mvd_table, 0, sizeof(h->mvd_table));
        h->direct_table      = NULL;
        h->list_counts       = NULL;
        h->mb2b_xy           = NULL;
        h->mb2br_xy          = NULL;

        if (h1->context_initialized) {
        h->context_initialized = 0;

        memset(&h->cur_pic, 0, sizeof(h->cur_pic));
        av_frame_unref(&h->cur_pic.f);
        h->cur_pic.tf.f = &h->cur_pic.f;

        ret = ff_h264_alloc_tables(h);
        if (ret < 0) {
            av_log(dst, AV_LOG_ERROR, "Could not allocate memory\n");
            return ret;
        }
        ret = ff_h264_slice_context_init(h, &h->slice_ctx[0]);
        if (ret < 0) {
            av_log(dst, AV_LOG_ERROR, "context_init() failed.\n");
            return ret;
        }
        }

        h->context_initialized = h1->context_initialized;
    }

    h->avctx->coded_height  = h1->avctx->coded_height;
    h->avctx->coded_width   = h1->avctx->coded_width;
    h->avctx->width         = h1->avctx->width;
    h->avctx->height        = h1->avctx->height;
    h->coded_picture_number = h1->coded_picture_number;
    h->first_field          = h1->first_field;
    h->picture_structure    = h1->picture_structure;
    h->droppable            = h1->droppable;
    h->low_delay            = h1->low_delay;

    for (i = 0; h->DPB && i < H264_MAX_PICTURE_COUNT; i++) {
        ff_h264_unref_picture(h, &h->DPB[i]);
        if (h1->DPB && h1->DPB[i].f.buf[0] &&
            (ret = ff_h264_ref_picture(h, &h->DPB[i], &h1->DPB[i])) < 0)
            return ret;
    }

    h->cur_pic_ptr = REBASE_PICTURE(h1->cur_pic_ptr, h, h1);
    ff_h264_unref_picture(h, &h->cur_pic);
    if (h1->cur_pic.f.buf[0]) {
        ret = ff_h264_ref_picture(h, &h->cur_pic, &h1->cur_pic);
        if (ret < 0)
            return ret;
    }

    h->workaround_bugs = h1->workaround_bugs;
    h->low_delay       = h1->low_delay;
    h->droppable       = h1->droppable;

    // extradata/NAL handling
    h->is_avc = h1->is_avc;

    // SPS/PPS
    if ((ret = copy_parameter_set((void **)h->sps_buffers,
                                  (void **)h1->sps_buffers,
                                  MAX_SPS_COUNT, sizeof(SPS))) < 0)
        return ret;
    h->sps = h1->sps;
    if ((ret = copy_parameter_set((void **)h->pps_buffers,
                                  (void **)h1->pps_buffers,
                                  MAX_PPS_COUNT, sizeof(PPS))) < 0)
        return ret;
    h->pps = h1->pps;

    // Dequantization matrices
    // FIXME these are big - can they be only copied when PPS changes?
    copy_fields(h, h1, dequant4_buffer, dequant4_coeff);

    for (i = 0; i < 6; i++)
        h->dequant4_coeff[i] = h->dequant4_buffer[0] +
                               (h1->dequant4_coeff[i] - h1->dequant4_buffer[0]);

    for (i = 0; i < 6; i++)
        h->dequant8_coeff[i] = h->dequant8_buffer[0] +
                               (h1->dequant8_coeff[i] - h1->dequant8_buffer[0]);

    h->dequant_coeff_pps = h1->dequant_coeff_pps;

    // POC timing
    copy_fields(h, h1, poc_lsb, default_ref_list);

    // reference lists
    copy_fields(h, h1, short_ref, current_slice);

    copy_picture_range(h->short_ref, h1->short_ref, 32, h, h1);
    copy_picture_range(h->long_ref, h1->long_ref, 32, h, h1);
    copy_picture_range(h->delayed_pic, h1->delayed_pic,
                       MAX_DELAYED_PIC_COUNT + 2, h, h1);

    h->frame_recovered       = h1->frame_recovered;

    if (context_reinitialized)
        ff_h264_set_parameter_from_sps(h);

    if (!h->cur_pic_ptr)
        return 0;

    if (!h->droppable) {
        err = ff_h264_execute_ref_pic_marking(h, h->mmco, h->mmco_index);
        h->prev_poc_msb = h->poc_msb;
        h->prev_poc_lsb = h->poc_lsb;
    }
    h->prev_frame_num_offset = h->frame_num_offset;
    h->prev_frame_num        = h->frame_num;
    h->outputed_poc          = h->next_outputed_poc;

    h->recovery_frame        = h1->recovery_frame;

    return err;
}

static int h264_frame_start(H264Context *h)
{
    H264Picture *pic;
    int i, ret;
    const int pixel_shift = h->pixel_shift;
    int c[4] = {
        1<<(h->sps.bit_depth_luma-1),
        1<<(h->sps.bit_depth_chroma-1),
        1<<(h->sps.bit_depth_chroma-1),
        -1
    };

    if (!ff_thread_can_start_frame(h->avctx)) {
        av_log(h->avctx, AV_LOG_ERROR, "Attempt to start a frame outside SETUP state\n");
        return -1;
    }

    release_unused_pictures(h, 1);
    h->cur_pic_ptr = NULL;

    i = find_unused_picture(h);
    if (i < 0) {
        av_log(h->avctx, AV_LOG_ERROR, "no frame buffer available\n");
        return i;
    }
    pic = &h->DPB[i];

    pic->reference              = h->droppable ? 0 : h->picture_structure;
    pic->f.coded_picture_number = h->coded_picture_number++;
    pic->field_picture          = h->picture_structure != PICT_FRAME;

    /*
     * Zero key_frame here; IDR markings per slice in frame or fields are ORed
     * in later.
     * See decode_nal_units().
     */
    pic->f.key_frame = 0;
    pic->mmco_reset  = 0;
    pic->recovered   = 0;
    pic->invalid_gap = 0;
    pic->sei_recovery_frame_cnt = h->sei_recovery_frame_cnt;

    if ((ret = alloc_picture(h, pic)) < 0)
        return ret;
    if(!h->frame_recovered && !h->avctx->hwaccel &&
       !(h->avctx->codec->capabilities & CODEC_CAP_HWACCEL_VDPAU))
        avpriv_color_frame(&pic->f, c);

    h->cur_pic_ptr = pic;
    ff_h264_unref_picture(h, &h->cur_pic);
    if (CONFIG_ERROR_RESILIENCE) {
        ff_h264_set_erpic(&h->slice_ctx[0].er.cur_pic, NULL);
    }

    if ((ret = ff_h264_ref_picture(h, &h->cur_pic, h->cur_pic_ptr)) < 0)
        return ret;

    for (i = 0; i < h->nb_slice_ctx; i++) {
        h->slice_ctx[i].linesize   = h->cur_pic_ptr->f.linesize[0];
        h->slice_ctx[i].uvlinesize = h->cur_pic_ptr->f.linesize[1];
    }

    if (CONFIG_ERROR_RESILIENCE) {
        ff_er_frame_start(&h->slice_ctx[0].er);
        ff_h264_set_erpic(&h->slice_ctx[0].er.last_pic, NULL);
        ff_h264_set_erpic(&h->slice_ctx[0].er.next_pic, NULL);
    }

    for (i = 0; i < 16; i++) {
        h->block_offset[i]           = (4 * ((scan8[i] - scan8[0]) & 7) << pixel_shift) + 4 * pic->f.linesize[0] * ((scan8[i] - scan8[0]) >> 3);
        h->block_offset[48 + i]      = (4 * ((scan8[i] - scan8[0]) & 7) << pixel_shift) + 8 * pic->f.linesize[0] * ((scan8[i] - scan8[0]) >> 3);
    }
    for (i = 0; i < 16; i++) {
        h->block_offset[16 + i]      =
        h->block_offset[32 + i]      = (4 * ((scan8[i] - scan8[0]) & 7) << pixel_shift) + 4 * pic->f.linesize[1] * ((scan8[i] - scan8[0]) >> 3);
        h->block_offset[48 + 16 + i] =
        h->block_offset[48 + 32 + i] = (4 * ((scan8[i] - scan8[0]) & 7) << pixel_shift) + 8 * pic->f.linesize[1] * ((scan8[i] - scan8[0]) >> 3);
    }

    /* We mark the current picture as non-reference after allocating it, so
     * that if we break out due to an error it can be released automatically
     * in the next ff_mpv_frame_start().
     */
    h->cur_pic_ptr->reference = 0;

    h->cur_pic_ptr->field_poc[0] = h->cur_pic_ptr->field_poc[1] = INT_MAX;

    h->next_output_pic = NULL;

    assert(h->cur_pic_ptr->long_ref == 0);

    return 0;
}

static av_always_inline void backup_mb_border(const H264Context *h, H264SliceContext *sl,
                                              uint8_t *src_y,
                                              uint8_t *src_cb, uint8_t *src_cr,
                                              int linesize, int uvlinesize,
                                              int simple)
{
    uint8_t *top_border;
    int top_idx = 1;
    const int pixel_shift = h->pixel_shift;
    int chroma444 = CHROMA444(h);
    int chroma422 = CHROMA422(h);

    src_y  -= linesize;
    src_cb -= uvlinesize;
    src_cr -= uvlinesize;

    if (!simple && FRAME_MBAFF(h)) {
        if (sl->mb_y & 1) {
            if (!MB_MBAFF(sl)) {
                top_border = sl->top_borders[0][sl->mb_x];
                AV_COPY128(top_border, src_y + 15 * linesize);
                if (pixel_shift)
                    AV_COPY128(top_border + 16, src_y + 15 * linesize + 16);
                if (simple || !CONFIG_GRAY || !(h->flags & CODEC_FLAG_GRAY)) {
                    if (chroma444) {
                        if (pixel_shift) {
                            AV_COPY128(top_border + 32, src_cb + 15 * uvlinesize);
                            AV_COPY128(top_border + 48, src_cb + 15 * uvlinesize + 16);
                            AV_COPY128(top_border + 64, src_cr + 15 * uvlinesize);
                            AV_COPY128(top_border + 80, src_cr + 15 * uvlinesize + 16);
                        } else {
                            AV_COPY128(top_border + 16, src_cb + 15 * uvlinesize);
                            AV_COPY128(top_border + 32, src_cr + 15 * uvlinesize);
                        }
                    } else if (chroma422) {
                        if (pixel_shift) {
                            AV_COPY128(top_border + 32, src_cb + 15 * uvlinesize);
                            AV_COPY128(top_border + 48, src_cr + 15 * uvlinesize);
                        } else {
                            AV_COPY64(top_border + 16, src_cb + 15 * uvlinesize);
                            AV_COPY64(top_border + 24, src_cr + 15 * uvlinesize);
                        }
                    } else {
                        if (pixel_shift) {
                            AV_COPY128(top_border + 32, src_cb + 7 * uvlinesize);
                            AV_COPY128(top_border + 48, src_cr + 7 * uvlinesize);
                        } else {
                            AV_COPY64(top_border + 16, src_cb + 7 * uvlinesize);
                            AV_COPY64(top_border + 24, src_cr + 7 * uvlinesize);
                        }
                    }
                }
            }
        } else if (MB_MBAFF(sl)) {
            top_idx = 0;
        } else
            return;
    }

    top_border = sl->top_borders[top_idx][sl->mb_x];
    /* There are two lines saved, the line above the top macroblock
     * of a pair, and the line above the bottom macroblock. */
    AV_COPY128(top_border, src_y + 16 * linesize);
    if (pixel_shift)
        AV_COPY128(top_border + 16, src_y + 16 * linesize + 16);

    if (simple || !CONFIG_GRAY || !(h->flags & CODEC_FLAG_GRAY)) {
        if (chroma444) {
            if (pixel_shift) {
                AV_COPY128(top_border + 32, src_cb + 16 * linesize);
                AV_COPY128(top_border + 48, src_cb + 16 * linesize + 16);
                AV_COPY128(top_border + 64, src_cr + 16 * linesize);
                AV_COPY128(top_border + 80, src_cr + 16 * linesize + 16);
            } else {
                AV_COPY128(top_border + 16, src_cb + 16 * linesize);
                AV_COPY128(top_border + 32, src_cr + 16 * linesize);
            }
        } else if (chroma422) {
            if (pixel_shift) {
                AV_COPY128(top_border + 32, src_cb + 16 * uvlinesize);
                AV_COPY128(top_border + 48, src_cr + 16 * uvlinesize);
            } else {
                AV_COPY64(top_border + 16, src_cb + 16 * uvlinesize);
                AV_COPY64(top_border + 24, src_cr + 16 * uvlinesize);
            }
        } else {
            if (pixel_shift) {
                AV_COPY128(top_border + 32, src_cb + 8 * uvlinesize);
                AV_COPY128(top_border + 48, src_cr + 8 * uvlinesize);
            } else {
                AV_COPY64(top_border + 16, src_cb + 8 * uvlinesize);
                AV_COPY64(top_border + 24, src_cr + 8 * uvlinesize);
            }
        }
    }
}

/**
 * Initialize implicit_weight table.
 * @param field  0/1 initialize the weight for interlaced MBAFF
 *                -1 initializes the rest
 */
static void implicit_weight_table(const H264Context *h, H264SliceContext *sl, int field)
{
    int ref0, ref1, i, cur_poc, ref_start, ref_count0, ref_count1;

    for (i = 0; i < 2; i++) {
        sl->luma_weight_flag[i]   = 0;
        sl->chroma_weight_flag[i] = 0;
    }

    if (field < 0) {
        if (h->picture_structure == PICT_FRAME) {
            cur_poc = h->cur_pic_ptr->poc;
        } else {
            cur_poc = h->cur_pic_ptr->field_poc[h->picture_structure - 1];
        }
        if (sl->ref_count[0] == 1 && sl->ref_count[1] == 1 && !FRAME_MBAFF(h) &&
            sl->ref_list[0][0].poc + sl->ref_list[1][0].poc == 2 * cur_poc) {
            sl->use_weight        = 0;
            sl->use_weight_chroma = 0;
            return;
        }
        ref_start  = 0;
        ref_count0 = sl->ref_count[0];
        ref_count1 = sl->ref_count[1];
    } else {
        cur_poc    = h->cur_pic_ptr->field_poc[field];
        ref_start  = 16;
        ref_count0 = 16 + 2 * sl->ref_count[0];
        ref_count1 = 16 + 2 * sl->ref_count[1];
    }

    sl->use_weight               = 2;
    sl->use_weight_chroma        = 2;
    sl->luma_log2_weight_denom   = 5;
    sl->chroma_log2_weight_denom = 5;

    for (ref0 = ref_start; ref0 < ref_count0; ref0++) {
        int poc0 = sl->ref_list[0][ref0].poc;
        for (ref1 = ref_start; ref1 < ref_count1; ref1++) {
            int w = 32;
            if (!sl->ref_list[0][ref0].parent->long_ref && !sl->ref_list[1][ref1].parent->long_ref) {
                int poc1 = sl->ref_list[1][ref1].poc;
                int td   = av_clip_int8(poc1 - poc0);
                if (td) {
                    int tb = av_clip_int8(cur_poc - poc0);
                    int tx = (16384 + (FFABS(td) >> 1)) / td;
                    int dist_scale_factor = (tb * tx + 32) >> 8;
                    if (dist_scale_factor >= -64 && dist_scale_factor <= 128)
                        w = 64 - dist_scale_factor;
                }
            }
            if (field < 0) {
                sl->implicit_weight[ref0][ref1][0] =
                sl->implicit_weight[ref0][ref1][1] = w;
            } else {
                sl->implicit_weight[ref0][ref1][field] = w;
            }
        }
    }
}

/**
 * initialize scan tables
 */
static void init_scan_tables(H264Context *h)
{
    int i;
    for (i = 0; i < 16; i++) {
#define TRANSPOSE(x) ((x) >> 2) | (((x) << 2) & 0xF)
        h->zigzag_scan[i] = TRANSPOSE(zigzag_scan[i]);
        h->field_scan[i]  = TRANSPOSE(field_scan[i]);
#undef TRANSPOSE
    }
    for (i = 0; i < 64; i++) {
#define TRANSPOSE(x) ((x) >> 3) | (((x) & 7) << 3)
        h->zigzag_scan8x8[i]       = TRANSPOSE(ff_zigzag_direct[i]);
        h->zigzag_scan8x8_cavlc[i] = TRANSPOSE(zigzag_scan8x8_cavlc[i]);
        h->field_scan8x8[i]        = TRANSPOSE(field_scan8x8[i]);
        h->field_scan8x8_cavlc[i]  = TRANSPOSE(field_scan8x8_cavlc[i]);
#undef TRANSPOSE
    }
    if (h->sps.transform_bypass) { // FIXME same ugly
        memcpy(h->zigzag_scan_q0          , zigzag_scan             , sizeof(h->zigzag_scan_q0         ));
        memcpy(h->zigzag_scan8x8_q0       , ff_zigzag_direct        , sizeof(h->zigzag_scan8x8_q0      ));
        memcpy(h->zigzag_scan8x8_cavlc_q0 , zigzag_scan8x8_cavlc    , sizeof(h->zigzag_scan8x8_cavlc_q0));
        memcpy(h->field_scan_q0           , field_scan              , sizeof(h->field_scan_q0          ));
        memcpy(h->field_scan8x8_q0        , field_scan8x8           , sizeof(h->field_scan8x8_q0       ));
        memcpy(h->field_scan8x8_cavlc_q0  , field_scan8x8_cavlc     , sizeof(h->field_scan8x8_cavlc_q0 ));
    } else {
        memcpy(h->zigzag_scan_q0          , h->zigzag_scan          , sizeof(h->zigzag_scan_q0         ));
        memcpy(h->zigzag_scan8x8_q0       , h->zigzag_scan8x8       , sizeof(h->zigzag_scan8x8_q0      ));
        memcpy(h->zigzag_scan8x8_cavlc_q0 , h->zigzag_scan8x8_cavlc , sizeof(h->zigzag_scan8x8_cavlc_q0));
        memcpy(h->field_scan_q0           , h->field_scan           , sizeof(h->field_scan_q0          ));
        memcpy(h->field_scan8x8_q0        , h->field_scan8x8        , sizeof(h->field_scan8x8_q0       ));
        memcpy(h->field_scan8x8_cavlc_q0  , h->field_scan8x8_cavlc  , sizeof(h->field_scan8x8_cavlc_q0 ));
    }
}

static enum AVPixelFormat get_pixel_format(H264Context *h, int force_callback)
{
#define HWACCEL_MAX (CONFIG_H264_DXVA2_HWACCEL + \
                     CONFIG_H264_VAAPI_HWACCEL + \
                     (CONFIG_H264_VDA_HWACCEL * 2) + \
                     CONFIG_H264_VDPAU_HWACCEL)
    enum AVPixelFormat pix_fmts[HWACCEL_MAX + 2], *fmt = pix_fmts;
    const enum AVPixelFormat *choices = pix_fmts;
    int i;

    switch (h->sps.bit_depth_luma) {
    case 9:
        if (CHROMA444(h)) {
            if (h->avctx->colorspace == AVCOL_SPC_RGB) {
                *fmt++ = AV_PIX_FMT_GBRP9;
            } else
                *fmt++ = AV_PIX_FMT_YUV444P9;
        } else if (CHROMA422(h))
            *fmt++ = AV_PIX_FMT_YUV422P9;
        else
            *fmt++ = AV_PIX_FMT_YUV420P9;
        break;
    case 10:
        if (CHROMA444(h)) {
            if (h->avctx->colorspace == AVCOL_SPC_RGB) {
                *fmt++ = AV_PIX_FMT_GBRP10;
            } else
                *fmt++ = AV_PIX_FMT_YUV444P10;
        } else if (CHROMA422(h))
            *fmt++ = AV_PIX_FMT_YUV422P10;
        else
            *fmt++ = AV_PIX_FMT_YUV420P10;
        break;
    case 12:
        if (CHROMA444(h)) {
            if (h->avctx->colorspace == AVCOL_SPC_RGB) {
                *fmt++ = AV_PIX_FMT_GBRP12;
            } else
                *fmt++ = AV_PIX_FMT_YUV444P12;
        } else if (CHROMA422(h))
            *fmt++ = AV_PIX_FMT_YUV422P12;
        else
            *fmt++ = AV_PIX_FMT_YUV420P12;
        break;
    case 14:
        if (CHROMA444(h)) {
            if (h->avctx->colorspace == AVCOL_SPC_RGB) {
                *fmt++ = AV_PIX_FMT_GBRP14;
            } else
                *fmt++ = AV_PIX_FMT_YUV444P14;
        } else if (CHROMA422(h))
            *fmt++ = AV_PIX_FMT_YUV422P14;
        else
            *fmt++ = AV_PIX_FMT_YUV420P14;
        break;
    case 8:
#if CONFIG_H264_VDPAU_HWACCEL
        *fmt++ = AV_PIX_FMT_VDPAU;
#endif
        if (CHROMA444(h)) {
            if (h->avctx->colorspace == AVCOL_SPC_YCGCO)
                av_log(h->avctx, AV_LOG_WARNING, "Detected unsupported YCgCo colorspace.\n");
            if (h->avctx->colorspace == AVCOL_SPC_RGB)
                *fmt++ = AV_PIX_FMT_GBRP;
            else if (h->avctx->color_range == AVCOL_RANGE_JPEG)
                *fmt++ = AV_PIX_FMT_YUVJ444P;
            else
                *fmt++ = AV_PIX_FMT_YUV444P;
        } else if (CHROMA422(h)) {
            if (h->avctx->color_range == AVCOL_RANGE_JPEG)
                *fmt++ = AV_PIX_FMT_YUVJ422P;
            else
                *fmt++ = AV_PIX_FMT_YUV422P;
        } else {
#if CONFIG_H264_DXVA2_HWACCEL
            *fmt++ = AV_PIX_FMT_DXVA2_VLD;
#endif
#if CONFIG_H264_VAAPI_HWACCEL
            *fmt++ = AV_PIX_FMT_VAAPI_VLD;
#endif
#if CONFIG_H264_VDA_HWACCEL
            *fmt++ = AV_PIX_FMT_VDA_VLD;
            *fmt++ = AV_PIX_FMT_VDA;
#endif
            if (h->avctx->codec->pix_fmts)
                choices = h->avctx->codec->pix_fmts;
            else if (h->avctx->color_range == AVCOL_RANGE_JPEG)
                *fmt++ = AV_PIX_FMT_YUVJ420P;
            else
                *fmt++ = AV_PIX_FMT_YUV420P;
        }
        break;
    default:
        av_log(h->avctx, AV_LOG_ERROR,
               "Unsupported bit depth %d\n", h->sps.bit_depth_luma);
        return AVERROR_INVALIDDATA;
    }

    *fmt = AV_PIX_FMT_NONE;

    for (i=0; choices[i] != AV_PIX_FMT_NONE; i++)
        if (choices[i] == h->avctx->pix_fmt && !force_callback)
            return choices[i];
    return ff_thread_get_format(h->avctx, choices);
}

/* export coded and cropped frame dimensions to AVCodecContext */
static int init_dimensions(H264Context *h)
{
    int width  = h->width  - (h->sps.crop_right + h->sps.crop_left);
    int height = h->height - (h->sps.crop_top   + h->sps.crop_bottom);
    int crop_present = h->sps.crop_left  || h->sps.crop_top ||
                       h->sps.crop_right || h->sps.crop_bottom;
    av_assert0(h->sps.crop_right + h->sps.crop_left < (unsigned)h->width);
    av_assert0(h->sps.crop_top + h->sps.crop_bottom < (unsigned)h->height);

    /* handle container cropping */
    if (!crop_present &&
        FFALIGN(h->avctx->width,  16) == h->width &&
        FFALIGN(h->avctx->height, 16) == h->height) {
        width  = h->avctx->width;
        height = h->avctx->height;
    }

    if (width <= 0 || height <= 0) {
        av_log(h->avctx, AV_LOG_ERROR, "Invalid cropped dimensions: %dx%d.\n",
               width, height);
        if (h->avctx->err_recognition & AV_EF_EXPLODE)
            return AVERROR_INVALIDDATA;

        av_log(h->avctx, AV_LOG_WARNING, "Ignoring cropping information.\n");
        h->sps.crop_bottom =
        h->sps.crop_top    =
        h->sps.crop_right  =
        h->sps.crop_left   =
        h->sps.crop        = 0;

        width  = h->width;
        height = h->height;
    }

    h->avctx->coded_width  = h->width;
    h->avctx->coded_height = h->height;
    h->avctx->width        = width;
    h->avctx->height       = height;

    return 0;
}

static int h264_slice_header_init(H264Context *h, int reinit)
{
    int nb_slices = (HAVE_THREADS &&
                     h->avctx->active_thread_type & FF_THREAD_SLICE) ?
                    h->avctx->thread_count : 1;
    int i, ret;

    ff_set_sar(h->avctx, h->sps.sar);
    av_pix_fmt_get_chroma_sub_sample(h->avctx->pix_fmt,
                                     &h->chroma_x_shift, &h->chroma_y_shift);

    if (h->sps.timing_info_present_flag) {
        int64_t den = h->sps.time_scale;
        if (h->x264_build < 44U)
            den *= 2;
        av_reduce(&h->avctx->framerate.den, &h->avctx->framerate.num,
                  h->sps.num_units_in_tick * h->avctx->ticks_per_frame, den, 1 << 30);
    }

    if (reinit)
        ff_h264_free_tables(h, 0);
    h->first_field           = 0;
    h->prev_interlaced_frame = 1;

    init_scan_tables(h);
    ret = ff_h264_alloc_tables(h);
    if (ret < 0) {
        av_log(h->avctx, AV_LOG_ERROR, "Could not allocate memory\n");
        goto fail;
    }

    if (nb_slices > H264_MAX_THREADS || (nb_slices > h->mb_height && h->mb_height)) {
        int max_slices;
        if (h->mb_height)
            max_slices = FFMIN(H264_MAX_THREADS, h->mb_height);
        else
            max_slices = H264_MAX_THREADS;
        av_log(h->avctx, AV_LOG_WARNING, "too many threads/slices %d,"
               " reducing to %d\n", nb_slices, max_slices);
        nb_slices = max_slices;
    }
    h->slice_context_count = nb_slices;

    if (!HAVE_THREADS || !(h->avctx->active_thread_type & FF_THREAD_SLICE)) {
        ret = ff_h264_slice_context_init(h, &h->slice_ctx[0]);
        if (ret < 0) {
            av_log(h->avctx, AV_LOG_ERROR, "context_init() failed.\n");
            goto fail;
        }
    } else {
        for (i = 0; i < h->slice_context_count; i++) {
            H264SliceContext *sl = &h->slice_ctx[i];

            sl->h264               = h;
            sl->intra4x4_pred_mode = h->intra4x4_pred_mode + i * 8 * 2 * h->mb_stride;
            sl->mvd_table[0]       = h->mvd_table[0]       + i * 8 * 2 * h->mb_stride;
            sl->mvd_table[1]       = h->mvd_table[1]       + i * 8 * 2 * h->mb_stride;

            if ((ret = ff_h264_slice_context_init(h, sl)) < 0) {
                av_log(h->avctx, AV_LOG_ERROR, "context_init() failed.\n");
                goto fail;
            }
        }
    }

    h->context_initialized = 1;

    return 0;
fail:
    ff_h264_free_tables(h, 0);
    h->context_initialized = 0;
    return ret;
}

static enum AVPixelFormat non_j_pixfmt(enum AVPixelFormat a)
{
    switch (a) {
    case AV_PIX_FMT_YUVJ420P: return AV_PIX_FMT_YUV420P;
    case AV_PIX_FMT_YUVJ422P: return AV_PIX_FMT_YUV422P;
    case AV_PIX_FMT_YUVJ444P: return AV_PIX_FMT_YUV444P;
    default:
        return a;
    }
}

/**
 * Decode a slice header.
 * This will (re)intialize the decoder and call h264_frame_start() as needed.
 *
 * @param h h264context
 *
 * @return 0 if okay, <0 if an error occurred, 1 if decoding must not be multithreaded
 */
int ff_h264_decode_slice_header(H264Context *h, H264SliceContext *sl)
{
    unsigned int first_mb_in_slice;
    unsigned int pps_id;
    int ret;
    unsigned int slice_type, tmp, i, j;
    int last_pic_structure, last_pic_droppable;
    int must_reinit;
    int needs_reinit = 0;
    int field_pic_flag, bottom_field_flag;
    int first_slice = sl == h->slice_ctx && !h->current_slice;
    int frame_num, picture_structure, droppable;
    PPS *pps;

    h->qpel_put = h->h264qpel.put_h264_qpel_pixels_tab;
    h->qpel_avg = h->h264qpel.avg_h264_qpel_pixels_tab;

    first_mb_in_slice = get_ue_golomb_long(&sl->gb);

    if (first_mb_in_slice == 0) { // FIXME better field boundary detection
        if (h->current_slice && h->cur_pic_ptr && FIELD_PICTURE(h)) {
            ff_h264_field_end(h, sl, 1);
        }

        h->current_slice = 0;
        if (!h->first_field) {
            if (h->cur_pic_ptr && !h->droppable) {
                ff_thread_report_progress(&h->cur_pic_ptr->tf, INT_MAX,
                                          h->picture_structure == PICT_BOTTOM_FIELD);
            }
            h->cur_pic_ptr = NULL;
        }
    }

    slice_type = get_ue_golomb_31(&sl->gb);
    if (slice_type > 9) {
        av_log(h->avctx, AV_LOG_ERROR,
               "slice type %d too large at %d\n",
               slice_type, first_mb_in_slice);
        return AVERROR_INVALIDDATA;
    }
    if (slice_type > 4) {
        slice_type -= 5;
        sl->slice_type_fixed = 1;
    } else
        sl->slice_type_fixed = 0;

    slice_type = golomb_to_pict_type[slice_type];

    sl->slice_type     = slice_type;
    sl->slice_type_nos = slice_type & 3;

    if (h->nal_unit_type  == NAL_IDR_SLICE &&
        sl->slice_type_nos != AV_PICTURE_TYPE_I) {
        av_log(h->avctx, AV_LOG_ERROR, "A non-intra slice in an IDR NAL unit.\n");
        return AVERROR_INVALIDDATA;
    }

    if (
        (h->avctx->skip_frame >= AVDISCARD_NONREF && !h->nal_ref_idc) ||
        (h->avctx->skip_frame >= AVDISCARD_BIDIR  && sl->slice_type_nos == AV_PICTURE_TYPE_B) ||
        (h->avctx->skip_frame >= AVDISCARD_NONINTRA && sl->slice_type_nos != AV_PICTURE_TYPE_I) ||
        (h->avctx->skip_frame >= AVDISCARD_NONKEY && h->nal_unit_type != NAL_IDR_SLICE) ||
         h->avctx->skip_frame >= AVDISCARD_ALL) {
         return SLICE_SKIPED;
     }

    // to make a few old functions happy, it's wrong though
    h->pict_type = sl->slice_type;

    pps_id = get_ue_golomb(&sl->gb);
    if (pps_id >= MAX_PPS_COUNT) {
        av_log(h->avctx, AV_LOG_ERROR, "pps_id %u out of range\n", pps_id);
        return AVERROR_INVALIDDATA;
    }
    if (!h->pps_buffers[pps_id]) {
        av_log(h->avctx, AV_LOG_ERROR,
               "non-existing PPS %u referenced\n",
               pps_id);
        return AVERROR_INVALIDDATA;
    }
    if (h->au_pps_id >= 0 && pps_id != h->au_pps_id) {
        av_log(h->avctx, AV_LOG_ERROR,
               "PPS change from %d to %d forbidden\n",
               h->au_pps_id, pps_id);
        return AVERROR_INVALIDDATA;
    }

    pps = h->pps_buffers[pps_id];

    if (!h->sps_buffers[pps->sps_id]) {
        av_log(h->avctx, AV_LOG_ERROR,
               "non-existing SPS %u referenced\n",
               h->pps.sps_id);
        return AVERROR_INVALIDDATA;
    }
    if (first_slice)
        h->pps = *h->pps_buffers[pps_id];

    if (pps->sps_id != h->sps.sps_id ||
        pps->sps_id != h->current_sps_id ||
        h->sps_buffers[pps->sps_id]->new) {

        if (!first_slice) {
            av_log(h->avctx, AV_LOG_ERROR,
               "SPS changed in the middle of the frame\n");
            return AVERROR_INVALIDDATA;
        }

        h->sps = *h->sps_buffers[h->pps.sps_id];

        if (h->mb_width  != h->sps.mb_width ||
            h->mb_height != h->sps.mb_height * (2 - h->sps.frame_mbs_only_flag) ||
            h->avctx->bits_per_raw_sample != h->sps.bit_depth_luma ||
            h->cur_chroma_format_idc != h->sps.chroma_format_idc
        )
            needs_reinit = 1;

        if (h->bit_depth_luma    != h->sps.bit_depth_luma ||
            h->chroma_format_idc != h->sps.chroma_format_idc) {
            h->bit_depth_luma    = h->sps.bit_depth_luma;
            h->chroma_format_idc = h->sps.chroma_format_idc;
            needs_reinit         = 1;
        }
        if ((ret = ff_h264_set_parameter_from_sps(h)) < 0)
            return ret;
    }

    h->avctx->profile = ff_h264_get_profile(&h->sps);
    h->avctx->level   = h->sps.level_idc;
    h->avctx->refs    = h->sps.ref_frame_count;

    must_reinit = (h->context_initialized &&
                    (   16*h->sps.mb_width != h->avctx->coded_width
                     || 16*h->sps.mb_height * (2 - h->sps.frame_mbs_only_flag) != h->avctx->coded_height
                     || h->avctx->bits_per_raw_sample != h->sps.bit_depth_luma
                     || h->cur_chroma_format_idc != h->sps.chroma_format_idc
                     || h->mb_width  != h->sps.mb_width
                     || h->mb_height != h->sps.mb_height * (2 - h->sps.frame_mbs_only_flag)
                    ));
    if (non_j_pixfmt(h->avctx->pix_fmt) != non_j_pixfmt(get_pixel_format(h, 0)))
        must_reinit = 1;

    if (first_slice && av_cmp_q(h->sps.sar, h->avctx->sample_aspect_ratio))
        must_reinit = 1;

    h->mb_width  = h->sps.mb_width;
    h->mb_height = h->sps.mb_height * (2 - h->sps.frame_mbs_only_flag);
    h->mb_num    = h->mb_width * h->mb_height;
    h->mb_stride = h->mb_width + 1;

    h->b_stride = h->mb_width * 4;

    h->chroma_y_shift = h->sps.chroma_format_idc <= 1; // 400 uses yuv420p

    h->width  = 16 * h->mb_width;
    h->height = 16 * h->mb_height;

    ret = init_dimensions(h);
    if (ret < 0)
        return ret;

    if (h->sps.video_signal_type_present_flag) {
        h->avctx->color_range = h->sps.full_range>0 ? AVCOL_RANGE_JPEG
                                                    : AVCOL_RANGE_MPEG;
        if (h->sps.colour_description_present_flag) {
            if (h->avctx->colorspace != h->sps.colorspace)
                needs_reinit = 1;
            h->avctx->color_primaries = h->sps.color_primaries;
            h->avctx->color_trc       = h->sps.color_trc;
            h->avctx->colorspace      = h->sps.colorspace;
        }
    }

    if (h->context_initialized &&
        (must_reinit || needs_reinit)) {
        if (sl != h->slice_ctx) {
            av_log(h->avctx, AV_LOG_ERROR,
                   "changing width %d -> %d / height %d -> %d on "
                   "slice %d\n",
                   h->width, h->avctx->coded_width,
                   h->height, h->avctx->coded_height,
                   h->current_slice + 1);
            return AVERROR_INVALIDDATA;
        }

        av_assert1(first_slice);

        ff_h264_flush_change(h);

        if ((ret = get_pixel_format(h, 1)) < 0)
            return ret;
        h->avctx->pix_fmt = ret;

        av_log(h->avctx, AV_LOG_INFO, "Reinit context to %dx%d, "
               "pix_fmt: %s\n", h->width, h->height, av_get_pix_fmt_name(h->avctx->pix_fmt));

        if ((ret = h264_slice_header_init(h, 1)) < 0) {
            av_log(h->avctx, AV_LOG_ERROR,
                   "h264_slice_header_init() failed\n");
            return ret;
        }
    }
    if (!h->context_initialized) {
        if (sl != h->slice_ctx) {
            av_log(h->avctx, AV_LOG_ERROR,
                   "Cannot (re-)initialize context during parallel decoding.\n");
            return AVERROR_PATCHWELCOME;
        }

        if ((ret = get_pixel_format(h, 1)) < 0)
            return ret;
        h->avctx->pix_fmt = ret;

        if ((ret = h264_slice_header_init(h, 0)) < 0) {
            av_log(h->avctx, AV_LOG_ERROR,
                   "h264_slice_header_init() failed\n");
            return ret;
        }
    }

    if (first_slice && h->dequant_coeff_pps != pps_id) {
        h->dequant_coeff_pps = pps_id;
        ff_h264_init_dequant_tables(h);
    }

    frame_num = get_bits(&sl->gb, h->sps.log2_max_frame_num);
    if (!first_slice) {
        if (h->frame_num != frame_num) {
            av_log(h->avctx, AV_LOG_ERROR, "Frame num change from %d to %d\n",
                   h->frame_num, frame_num);
            return AVERROR_INVALIDDATA;
        }
    }

    sl->mb_mbaff       = 0;
    h->mb_aff_frame    = 0;
    last_pic_structure = h->picture_structure;
    last_pic_droppable = h->droppable;
    droppable          = h->nal_ref_idc == 0;
    if (h->sps.frame_mbs_only_flag) {
        picture_structure = PICT_FRAME;
    } else {
        if (!h->sps.direct_8x8_inference_flag && slice_type == AV_PICTURE_TYPE_B) {
            av_log(h->avctx, AV_LOG_ERROR, "This stream was generated by a broken encoder, invalid 8x8 inference\n");
            return -1;
        }
        field_pic_flag = get_bits1(&sl->gb);

        if (field_pic_flag) {
            bottom_field_flag = get_bits1(&sl->gb);
            picture_structure = PICT_TOP_FIELD + bottom_field_flag;
        } else {
            picture_structure = PICT_FRAME;
            h->mb_aff_frame      = h->sps.mb_aff;
        }
    }
    if (h->current_slice) {
        if (last_pic_structure != picture_structure ||
            last_pic_droppable != droppable) {
            av_log(h->avctx, AV_LOG_ERROR,
                   "Changing field mode (%d -> %d) between slices is not allowed\n",
                   last_pic_structure, h->picture_structure);
            return AVERROR_INVALIDDATA;
        } else if (!h->cur_pic_ptr) {
            av_log(h->avctx, AV_LOG_ERROR,
                   "unset cur_pic_ptr on slice %d\n",
                   h->current_slice + 1);
            return AVERROR_INVALIDDATA;
        }
    }

    h->picture_structure = picture_structure;
    h->droppable         = droppable;
    h->frame_num         = frame_num;
    sl->mb_field_decoding_flag = picture_structure != PICT_FRAME;

    if (h->current_slice == 0) {
        /* Shorten frame num gaps so we don't have to allocate reference
         * frames just to throw them away */
        if (h->frame_num != h->prev_frame_num) {
            int unwrap_prev_frame_num = h->prev_frame_num;
            int max_frame_num         = 1 << h->sps.log2_max_frame_num;

            if (unwrap_prev_frame_num > h->frame_num)
                unwrap_prev_frame_num -= max_frame_num;

            if ((h->frame_num - unwrap_prev_frame_num) > h->sps.ref_frame_count) {
                unwrap_prev_frame_num = (h->frame_num - h->sps.ref_frame_count) - 1;
                if (unwrap_prev_frame_num < 0)
                    unwrap_prev_frame_num += max_frame_num;

                h->prev_frame_num = unwrap_prev_frame_num;
            }
        }

        /* See if we have a decoded first field looking for a pair...
         * Here, we're using that to see if we should mark previously
         * decode frames as "finished".
         * We have to do that before the "dummy" in-between frame allocation,
         * since that can modify h->cur_pic_ptr. */
        if (h->first_field) {
            assert(h->cur_pic_ptr);
            assert(h->cur_pic_ptr->f.buf[0]);
            assert(h->cur_pic_ptr->reference != DELAYED_PIC_REF);

            /* Mark old field/frame as completed */
            if (h->cur_pic_ptr->tf.owner == h->avctx) {
                ff_thread_report_progress(&h->cur_pic_ptr->tf, INT_MAX,
                                          last_pic_structure == PICT_BOTTOM_FIELD);
            }

            /* figure out if we have a complementary field pair */
            if (!FIELD_PICTURE(h) || h->picture_structure == last_pic_structure) {
                /* Previous field is unmatched. Don't display it, but let it
                 * remain for reference if marked as such. */
                if (last_pic_structure != PICT_FRAME) {
                    ff_thread_report_progress(&h->cur_pic_ptr->tf, INT_MAX,
                                              last_pic_structure == PICT_TOP_FIELD);
                }
            } else {
                if (h->cur_pic_ptr->frame_num != h->frame_num) {
                    /* This and previous field were reference, but had
                     * different frame_nums. Consider this field first in
                     * pair. Throw away previous field except for reference
                     * purposes. */
                    if (last_pic_structure != PICT_FRAME) {
                        ff_thread_report_progress(&h->cur_pic_ptr->tf, INT_MAX,
                                                  last_pic_structure == PICT_TOP_FIELD);
                    }
                } else {
                    /* Second field in complementary pair */
                    if (!((last_pic_structure   == PICT_TOP_FIELD &&
                           h->picture_structure == PICT_BOTTOM_FIELD) ||
                          (last_pic_structure   == PICT_BOTTOM_FIELD &&
                           h->picture_structure == PICT_TOP_FIELD))) {
                        av_log(h->avctx, AV_LOG_ERROR,
                               "Invalid field mode combination %d/%d\n",
                               last_pic_structure, h->picture_structure);
                        h->picture_structure = last_pic_structure;
                        h->droppable         = last_pic_droppable;
                        return AVERROR_INVALIDDATA;
                    } else if (last_pic_droppable != h->droppable) {
                        avpriv_request_sample(h->avctx,
                                              "Found reference and non-reference fields in the same frame, which");
                        h->picture_structure = last_pic_structure;
                        h->droppable         = last_pic_droppable;
                        return AVERROR_PATCHWELCOME;
                    }
                }
            }
        }

        while (h->frame_num != h->prev_frame_num && !h->first_field &&
               h->frame_num != (h->prev_frame_num + 1) % (1 << h->sps.log2_max_frame_num)) {
            H264Picture *prev = h->short_ref_count ? h->short_ref[0] : NULL;
            av_log(h->avctx, AV_LOG_DEBUG, "Frame num gap %d %d\n",
                   h->frame_num, h->prev_frame_num);
            if (!h->sps.gaps_in_frame_num_allowed_flag)
                for(i=0; i<FF_ARRAY_ELEMS(h->last_pocs); i++)
                    h->last_pocs[i] = INT_MIN;
            ret = h264_frame_start(h);
            if (ret < 0) {
                h->first_field = 0;
                return ret;
            }

            h->prev_frame_num++;
            h->prev_frame_num        %= 1 << h->sps.log2_max_frame_num;
            h->cur_pic_ptr->frame_num = h->prev_frame_num;
            h->cur_pic_ptr->invalid_gap = !h->sps.gaps_in_frame_num_allowed_flag;
            ff_thread_report_progress(&h->cur_pic_ptr->tf, INT_MAX, 0);
            ff_thread_report_progress(&h->cur_pic_ptr->tf, INT_MAX, 1);
            ret = ff_generate_sliding_window_mmcos(h, 1);
            if (ret < 0 && (h->avctx->err_recognition & AV_EF_EXPLODE))
                return ret;
            ret = ff_h264_execute_ref_pic_marking(h, h->mmco, h->mmco_index);
            if (ret < 0 && (h->avctx->err_recognition & AV_EF_EXPLODE))
                return ret;
            /* Error concealment: If a ref is missing, copy the previous ref
             * in its place.
             * FIXME: Avoiding a memcpy would be nice, but ref handling makes
             * many assumptions about there being no actual duplicates.
             * FIXME: This does not copy padding for out-of-frame motion
             * vectors.  Given we are concealing a lost frame, this probably
             * is not noticeable by comparison, but it should be fixed. */
            if (h->short_ref_count) {
                if (prev) {
                    av_image_copy(h->short_ref[0]->f.data,
                                  h->short_ref[0]->f.linesize,
                                  (const uint8_t **)prev->f.data,
                                  prev->f.linesize,
                                  h->avctx->pix_fmt,
                                  h->mb_width  * 16,
                                  h->mb_height * 16);
                    h->short_ref[0]->poc = prev->poc + 2;
                }
                h->short_ref[0]->frame_num = h->prev_frame_num;
            }
        }

        /* See if we have a decoded first field looking for a pair...
         * We're using that to see whether to continue decoding in that
         * frame, or to allocate a new one. */
        if (h->first_field) {
            assert(h->cur_pic_ptr);
            assert(h->cur_pic_ptr->f.buf[0]);
            assert(h->cur_pic_ptr->reference != DELAYED_PIC_REF);

            /* figure out if we have a complementary field pair */
            if (!FIELD_PICTURE(h) || h->picture_structure == last_pic_structure) {
                /* Previous field is unmatched. Don't display it, but let it
                 * remain for reference if marked as such. */
                h->missing_fields ++;
                h->cur_pic_ptr = NULL;
                h->first_field = FIELD_PICTURE(h);
            } else {
                h->missing_fields = 0;
                if (h->cur_pic_ptr->frame_num != h->frame_num) {
                    ff_thread_report_progress(&h->cur_pic_ptr->tf, INT_MAX,
                                              h->picture_structure==PICT_BOTTOM_FIELD);
                    /* This and the previous field had different frame_nums.
                     * Consider this field first in pair. Throw away previous
                     * one except for reference purposes. */
                    h->first_field = 1;
                    h->cur_pic_ptr = NULL;
                } else {
                    /* Second field in complementary pair */
                    h->first_field = 0;
                }
            }
        } else {
            /* Frame or first field in a potentially complementary pair */
            h->first_field = FIELD_PICTURE(h);
        }

        if (!FIELD_PICTURE(h) || h->first_field) {
            if (h264_frame_start(h) < 0) {
                h->first_field = 0;
                return AVERROR_INVALIDDATA;
            }
        } else {
            release_unused_pictures(h, 0);
        }
        /* Some macroblocks can be accessed before they're available in case
        * of lost slices, MBAFF or threading. */
        if (FIELD_PICTURE(h)) {
            for(i = (h->picture_structure == PICT_BOTTOM_FIELD); i<h->mb_height; i++)
                memset(h->slice_table + i*h->mb_stride, -1, (h->mb_stride - (i+1==h->mb_height)) * sizeof(*h->slice_table));
        } else {
            memset(h->slice_table, -1,
                (h->mb_height * h->mb_stride - 1) * sizeof(*h->slice_table));
        }
        h->last_slice_type = -1;
    }


    h->cur_pic_ptr->frame_num = h->frame_num; // FIXME frame_num cleanup

    av_assert1(h->mb_num == h->mb_width * h->mb_height);
    if (first_mb_in_slice << FIELD_OR_MBAFF_PICTURE(h) >= h->mb_num ||
        first_mb_in_slice >= h->mb_num) {
        av_log(h->avctx, AV_LOG_ERROR, "first_mb_in_slice overflow\n");
        return AVERROR_INVALIDDATA;
    }
    sl->resync_mb_x = sl->mb_x =  first_mb_in_slice % h->mb_width;
    sl->resync_mb_y = sl->mb_y = (first_mb_in_slice / h->mb_width) <<
                                 FIELD_OR_MBAFF_PICTURE(h);
    if (h->picture_structure == PICT_BOTTOM_FIELD)
        sl->resync_mb_y = sl->mb_y = sl->mb_y + 1;
    av_assert1(sl->mb_y < h->mb_height);

    if (h->picture_structure == PICT_FRAME) {
        h->curr_pic_num = h->frame_num;
        h->max_pic_num  = 1 << h->sps.log2_max_frame_num;
    } else {
        h->curr_pic_num = 2 * h->frame_num + 1;
        h->max_pic_num  = 1 << (h->sps.log2_max_frame_num + 1);
    }

    if (h->nal_unit_type == NAL_IDR_SLICE)
        get_ue_golomb(&sl->gb); /* idr_pic_id */

    if (h->sps.poc_type == 0) {
        h->poc_lsb = get_bits(&sl->gb, h->sps.log2_max_poc_lsb);

        if (h->pps.pic_order_present == 1 && h->picture_structure == PICT_FRAME)
            h->delta_poc_bottom = get_se_golomb(&sl->gb);
    }

    if (h->sps.poc_type == 1 && !h->sps.delta_pic_order_always_zero_flag) {
        h->delta_poc[0] = get_se_golomb(&sl->gb);

        if (h->pps.pic_order_present == 1 && h->picture_structure == PICT_FRAME)
            h->delta_poc[1] = get_se_golomb(&sl->gb);
    }

    ff_init_poc(h, h->cur_pic_ptr->field_poc, &h->cur_pic_ptr->poc);

    if (h->pps.redundant_pic_cnt_present)
        sl->redundant_pic_count = get_ue_golomb(&sl->gb);

    ret = ff_set_ref_count(h, sl);
    if (ret < 0)
        return ret;

    if (slice_type != AV_PICTURE_TYPE_I &&
        (h->current_slice == 0 ||
         slice_type != h->last_slice_type ||
         memcmp(h->last_ref_count, sl->ref_count, sizeof(sl->ref_count)))) {

        ff_h264_fill_default_ref_list(h, sl);
    }

    if (sl->slice_type_nos != AV_PICTURE_TYPE_I) {
       ret = ff_h264_decode_ref_pic_list_reordering(h, sl);
       if (ret < 0) {
           sl->ref_count[1] = sl->ref_count[0] = 0;
           return ret;
       }
    }

    if ((h->pps.weighted_pred && sl->slice_type_nos == AV_PICTURE_TYPE_P) ||
        (h->pps.weighted_bipred_idc == 1 &&
         sl->slice_type_nos == AV_PICTURE_TYPE_B))
        ff_pred_weight_table(h, sl);
    else if (h->pps.weighted_bipred_idc == 2 &&
             sl->slice_type_nos == AV_PICTURE_TYPE_B) {
        implicit_weight_table(h, sl, -1);
    } else {
        sl->use_weight = 0;
        for (i = 0; i < 2; i++) {
            sl->luma_weight_flag[i]   = 0;
            sl->chroma_weight_flag[i] = 0;
        }
    }

    // If frame-mt is enabled, only update mmco tables for the first slice
    // in a field. Subsequent slices can temporarily clobber h->mmco_index
    // or h->mmco, which will cause ref list mix-ups and decoding errors
    // further down the line. This may break decoding if the first slice is
    // corrupt, thus we only do this if frame-mt is enabled.
    if (h->nal_ref_idc) {
        ret = ff_h264_decode_ref_pic_marking(h, &sl->gb,
                                             !(h->avctx->active_thread_type & FF_THREAD_FRAME) ||
                                             h->current_slice == 0);
        if (ret < 0 && (h->avctx->err_recognition & AV_EF_EXPLODE))
            return AVERROR_INVALIDDATA;
    }

    if (FRAME_MBAFF(h)) {
        ff_h264_fill_mbaff_ref_list(h, sl);

        if (h->pps.weighted_bipred_idc == 2 && sl->slice_type_nos == AV_PICTURE_TYPE_B) {
            implicit_weight_table(h, sl, 0);
            implicit_weight_table(h, sl, 1);
        }
    }

    if (sl->slice_type_nos == AV_PICTURE_TYPE_B && !sl->direct_spatial_mv_pred)
        ff_h264_direct_dist_scale_factor(h, sl);
    ff_h264_direct_ref_list_init(h, sl);

    if (sl->slice_type_nos != AV_PICTURE_TYPE_I && h->pps.cabac) {
        tmp = get_ue_golomb_31(&sl->gb);
        if (tmp > 2) {
            av_log(h->avctx, AV_LOG_ERROR, "cabac_init_idc %u overflow\n", tmp);
            return AVERROR_INVALIDDATA;
        }
        sl->cabac_init_idc = tmp;
    }

    sl->last_qscale_diff = 0;
    tmp = h->pps.init_qp + get_se_golomb(&sl->gb);
    if (tmp > 51 + 6 * (h->sps.bit_depth_luma - 8)) {
        av_log(h->avctx, AV_LOG_ERROR, "QP %u out of range\n", tmp);
        return AVERROR_INVALIDDATA;
    }
    sl->qscale       = tmp;
    sl->chroma_qp[0] = get_chroma_qp(h, 0, sl->qscale);
    sl->chroma_qp[1] = get_chroma_qp(h, 1, sl->qscale);
    // FIXME qscale / qp ... stuff
    if (sl->slice_type == AV_PICTURE_TYPE_SP)
        get_bits1(&sl->gb); /* sp_for_switch_flag */
    if (sl->slice_type == AV_PICTURE_TYPE_SP ||
        sl->slice_type == AV_PICTURE_TYPE_SI)
        get_se_golomb(&sl->gb); /* slice_qs_delta */

    sl->deblocking_filter     = 1;
    sl->slice_alpha_c0_offset = 0;
    sl->slice_beta_offset     = 0;
    if (h->pps.deblocking_filter_parameters_present) {
        tmp = get_ue_golomb_31(&sl->gb);
        if (tmp > 2) {
            av_log(h->avctx, AV_LOG_ERROR,
                   "deblocking_filter_idc %u out of range\n", tmp);
            return AVERROR_INVALIDDATA;
        }
        sl->deblocking_filter = tmp;
        if (sl->deblocking_filter < 2)
            sl->deblocking_filter ^= 1;  // 1<->0

        if (sl->deblocking_filter) {
            sl->slice_alpha_c0_offset = get_se_golomb(&sl->gb) * 2;
            sl->slice_beta_offset     = get_se_golomb(&sl->gb) * 2;
            if (sl->slice_alpha_c0_offset >  12 ||
                sl->slice_alpha_c0_offset < -12 ||
                sl->slice_beta_offset >  12     ||
                sl->slice_beta_offset < -12) {
                av_log(h->avctx, AV_LOG_ERROR,
                       "deblocking filter parameters %d %d out of range\n",
                       sl->slice_alpha_c0_offset, sl->slice_beta_offset);
                return AVERROR_INVALIDDATA;
            }
        }
    }

    if (h->avctx->skip_loop_filter >= AVDISCARD_ALL ||
        (h->avctx->skip_loop_filter >= AVDISCARD_NONKEY &&
         h->nal_unit_type != NAL_IDR_SLICE) ||
        (h->avctx->skip_loop_filter >= AVDISCARD_NONINTRA &&
         sl->slice_type_nos != AV_PICTURE_TYPE_I) ||
        (h->avctx->skip_loop_filter >= AVDISCARD_BIDIR  &&
         sl->slice_type_nos == AV_PICTURE_TYPE_B) ||
        (h->avctx->skip_loop_filter >= AVDISCARD_NONREF &&
         h->nal_ref_idc == 0))
        sl->deblocking_filter = 0;

    if (sl->deblocking_filter == 1 && h->max_contexts > 1) {
        if (h->avctx->flags2 & CODEC_FLAG2_FAST) {
            /* Cheat slightly for speed:
             * Do not bother to deblock across slices. */
            sl->deblocking_filter = 2;
        } else {
            h->max_contexts = 1;
            if (!h->single_decode_warning) {
                av_log(h->avctx, AV_LOG_INFO,
                       "Cannot parallelize slice decoding with deblocking filter type 1, decoding such frames in sequential order\n"
                       "To parallelize slice decoding you need video encoded with disable_deblocking_filter_idc set to 2 (deblock only edges that do not cross slices).\n"
                       "Setting the flags2 libavcodec option to +fast (-flags2 +fast) will disable deblocking across slices and enable parallel slice decoding "
                       "but will generate non-standard-compliant output.\n");
                h->single_decode_warning = 1;
            }
            if (sl != h->slice_ctx) {
                av_log(h->avctx, AV_LOG_ERROR,
                       "Deblocking switched inside frame.\n");
                return SLICE_SINGLETHREAD;
            }
        }
    }
    sl->qp_thresh = 15 -
                   FFMIN(sl->slice_alpha_c0_offset, sl->slice_beta_offset) -
                   FFMAX3(0,
                          h->pps.chroma_qp_index_offset[0],
                          h->pps.chroma_qp_index_offset[1]) +
                   6 * (h->sps.bit_depth_luma - 8);

    h->last_slice_type = slice_type;
    memcpy(h->last_ref_count, sl->ref_count, sizeof(h->last_ref_count));
    sl->slice_num       = ++h->current_slice;

    if (sl->slice_num)
        h->slice_row[(sl->slice_num-1)&(MAX_SLICES-1)]= sl->resync_mb_y;
    if (   h->slice_row[sl->slice_num&(MAX_SLICES-1)] + 3 >= sl->resync_mb_y
        && h->slice_row[sl->slice_num&(MAX_SLICES-1)] <= sl->resync_mb_y
        && sl->slice_num >= MAX_SLICES) {
        //in case of ASO this check needs to be updated depending on how we decide to assign slice numbers in this case
        av_log(h->avctx, AV_LOG_WARNING, "Possibly too many slices (%d >= %d), increase MAX_SLICES and recompile if there are artifacts\n", sl->slice_num, MAX_SLICES);
    }

    for (j = 0; j < 2; j++) {
        int id_list[16];
        int *ref2frm = sl->ref2frm[sl->slice_num & (MAX_SLICES - 1)][j];
        for (i = 0; i < 16; i++) {
            id_list[i] = 60;
            if (j < sl->list_count && i < sl->ref_count[j] &&
                sl->ref_list[j][i].parent->f.buf[0]) {
                int k;
                AVBuffer *buf = sl->ref_list[j][i].parent->f.buf[0]->buffer;
                for (k = 0; k < h->short_ref_count; k++)
                    if (h->short_ref[k]->f.buf[0]->buffer == buf) {
                        id_list[i] = k;
                        break;
                    }
                for (k = 0; k < h->long_ref_count; k++)
                    if (h->long_ref[k] && h->long_ref[k]->f.buf[0]->buffer == buf) {
                        id_list[i] = h->short_ref_count + k;
                        break;
                    }
            }
        }

        ref2frm[0] =
        ref2frm[1] = -1;
        for (i = 0; i < 16; i++)
            ref2frm[i + 2] = 4 * id_list[i] + (sl->ref_list[j][i].reference & 3);
        ref2frm[18 + 0] =
        ref2frm[18 + 1] = -1;
        for (i = 16; i < 48; i++)
            ref2frm[i + 4] = 4 * id_list[(i - 16) >> 1] +
<<<<<<< HEAD
                             (h->ref_list[j][i].reference & 3);
    }

#if CONFIG_ERROR_RESILIENCE
    if (h->ref_count[0]) {
        ff_h264_set_erpic(&h->er.last_pic, &h->ref_list[0][0]);
    } else if (h->last_pic_for_ec.f.buf[0]) {
        ff_h264_set_erpic(&h->er.last_pic, &h->last_pic_for_ec);
    }

    if (h->ref_count[1]) ff_h264_set_erpic(&h->er.next_pic, &h->ref_list[1][0]);
#endif

    h->er.ref_count = h->ref_count[0];
    h0->au_pps_id = pps_id;
=======
                             (sl->ref_list[j][i].reference & 3);
    }

    h->au_pps_id = pps_id;
>>>>>>> 19321a29
    h->sps.new =
    h->sps_buffers[h->pps.sps_id]->new = 0;
    h->current_sps_id = h->pps.sps_id;

    if (h->avctx->debug & FF_DEBUG_PICT_INFO) {
        av_log(h->avctx, AV_LOG_DEBUG,
               "slice:%d %s mb:%d %c%s%s pps:%u frame:%d poc:%d/%d ref:%d/%d qp:%d loop:%d:%d:%d weight:%d%s %s\n",
               sl->slice_num,
               (h->picture_structure == PICT_FRAME ? "F" : h->picture_structure == PICT_TOP_FIELD ? "T" : "B"),
               first_mb_in_slice,
               av_get_picture_type_char(sl->slice_type),
               sl->slice_type_fixed ? " fix" : "",
               h->nal_unit_type == NAL_IDR_SLICE ? " IDR" : "",
               pps_id, h->frame_num,
               h->cur_pic_ptr->field_poc[0],
               h->cur_pic_ptr->field_poc[1],
               sl->ref_count[0], sl->ref_count[1],
               sl->qscale,
               sl->deblocking_filter,
               sl->slice_alpha_c0_offset, sl->slice_beta_offset,
               sl->use_weight,
               sl->use_weight == 1 && sl->use_weight_chroma ? "c" : "",
               sl->slice_type == AV_PICTURE_TYPE_B ? (sl->direct_spatial_mv_pred ? "SPAT" : "TEMP") : "");
    }

    return 0;
}

int ff_h264_get_slice_type(const H264SliceContext *sl)
{
    switch (sl->slice_type) {
    case AV_PICTURE_TYPE_P:
        return 0;
    case AV_PICTURE_TYPE_B:
        return 1;
    case AV_PICTURE_TYPE_I:
        return 2;
    case AV_PICTURE_TYPE_SP:
        return 3;
    case AV_PICTURE_TYPE_SI:
        return 4;
    default:
        return AVERROR_INVALIDDATA;
    }
}

static av_always_inline void fill_filter_caches_inter(const H264Context *h,
                                                      H264SliceContext *sl,
                                                      int mb_type, int top_xy,
                                                      int left_xy[LEFT_MBS],
                                                      int top_type,
                                                      int left_type[LEFT_MBS],
                                                      int mb_xy, int list)
{
    int b_stride = h->b_stride;
    int16_t(*mv_dst)[2] = &sl->mv_cache[list][scan8[0]];
    int8_t *ref_cache   = &sl->ref_cache[list][scan8[0]];
    if (IS_INTER(mb_type) || IS_DIRECT(mb_type)) {
        if (USES_LIST(top_type, list)) {
            const int b_xy  = h->mb2b_xy[top_xy] + 3 * b_stride;
            const int b8_xy = 4 * top_xy + 2;
            int (*ref2frm)[64] = (void*)(sl->ref2frm[h->slice_table[top_xy] & (MAX_SLICES - 1)][0] + (MB_MBAFF(sl) ? 20 : 2));
            AV_COPY128(mv_dst - 1 * 8, h->cur_pic.motion_val[list][b_xy + 0]);
            ref_cache[0 - 1 * 8] =
            ref_cache[1 - 1 * 8] = ref2frm[list][h->cur_pic.ref_index[list][b8_xy + 0]];
            ref_cache[2 - 1 * 8] =
            ref_cache[3 - 1 * 8] = ref2frm[list][h->cur_pic.ref_index[list][b8_xy + 1]];
        } else {
            AV_ZERO128(mv_dst - 1 * 8);
            AV_WN32A(&ref_cache[0 - 1 * 8], ((LIST_NOT_USED) & 0xFF) * 0x01010101u);
        }

        if (!IS_INTERLACED(mb_type ^ left_type[LTOP])) {
            if (USES_LIST(left_type[LTOP], list)) {
                const int b_xy  = h->mb2b_xy[left_xy[LTOP]] + 3;
                const int b8_xy = 4 * left_xy[LTOP] + 1;
                int (*ref2frm)[64] =(void*)( sl->ref2frm[h->slice_table[left_xy[LTOP]] & (MAX_SLICES - 1)][0] + (MB_MBAFF(sl) ? 20 : 2));
                AV_COPY32(mv_dst - 1 +  0, h->cur_pic.motion_val[list][b_xy + b_stride * 0]);
                AV_COPY32(mv_dst - 1 +  8, h->cur_pic.motion_val[list][b_xy + b_stride * 1]);
                AV_COPY32(mv_dst - 1 + 16, h->cur_pic.motion_val[list][b_xy + b_stride * 2]);
                AV_COPY32(mv_dst - 1 + 24, h->cur_pic.motion_val[list][b_xy + b_stride * 3]);
                ref_cache[-1 +  0] =
                ref_cache[-1 +  8] = ref2frm[list][h->cur_pic.ref_index[list][b8_xy + 2 * 0]];
                ref_cache[-1 + 16] =
                ref_cache[-1 + 24] = ref2frm[list][h->cur_pic.ref_index[list][b8_xy + 2 * 1]];
            } else {
                AV_ZERO32(mv_dst - 1 +  0);
                AV_ZERO32(mv_dst - 1 +  8);
                AV_ZERO32(mv_dst - 1 + 16);
                AV_ZERO32(mv_dst - 1 + 24);
                ref_cache[-1 +  0] =
                ref_cache[-1 +  8] =
                ref_cache[-1 + 16] =
                ref_cache[-1 + 24] = LIST_NOT_USED;
            }
        }
    }

    if (!USES_LIST(mb_type, list)) {
        fill_rectangle(mv_dst, 4, 4, 8, pack16to32(0, 0), 4);
        AV_WN32A(&ref_cache[0 * 8], ((LIST_NOT_USED) & 0xFF) * 0x01010101u);
        AV_WN32A(&ref_cache[1 * 8], ((LIST_NOT_USED) & 0xFF) * 0x01010101u);
        AV_WN32A(&ref_cache[2 * 8], ((LIST_NOT_USED) & 0xFF) * 0x01010101u);
        AV_WN32A(&ref_cache[3 * 8], ((LIST_NOT_USED) & 0xFF) * 0x01010101u);
        return;
    }

    {
        int8_t *ref = &h->cur_pic.ref_index[list][4 * mb_xy];
        int (*ref2frm)[64] = (void*)(sl->ref2frm[sl->slice_num & (MAX_SLICES - 1)][0] + (MB_MBAFF(sl) ? 20 : 2));
        uint32_t ref01 = (pack16to32(ref2frm[list][ref[0]], ref2frm[list][ref[1]]) & 0x00FF00FF) * 0x0101;
        uint32_t ref23 = (pack16to32(ref2frm[list][ref[2]], ref2frm[list][ref[3]]) & 0x00FF00FF) * 0x0101;
        AV_WN32A(&ref_cache[0 * 8], ref01);
        AV_WN32A(&ref_cache[1 * 8], ref01);
        AV_WN32A(&ref_cache[2 * 8], ref23);
        AV_WN32A(&ref_cache[3 * 8], ref23);
    }

    {
        int16_t(*mv_src)[2] = &h->cur_pic.motion_val[list][4 * sl->mb_x + 4 * sl->mb_y * b_stride];
        AV_COPY128(mv_dst + 8 * 0, mv_src + 0 * b_stride);
        AV_COPY128(mv_dst + 8 * 1, mv_src + 1 * b_stride);
        AV_COPY128(mv_dst + 8 * 2, mv_src + 2 * b_stride);
        AV_COPY128(mv_dst + 8 * 3, mv_src + 3 * b_stride);
    }
}

/**
 *
 * @return non zero if the loop filter can be skipped
 */
static int fill_filter_caches(const H264Context *h, H264SliceContext *sl, int mb_type)
{
    const int mb_xy = sl->mb_xy;
    int top_xy, left_xy[LEFT_MBS];
    int top_type, left_type[LEFT_MBS];
    uint8_t *nnz;
    uint8_t *nnz_cache;

    top_xy = mb_xy - (h->mb_stride << MB_FIELD(sl));

    /* Wow, what a mess, why didn't they simplify the interlacing & intra
     * stuff, I can't imagine that these complex rules are worth it. */

    left_xy[LBOT] = left_xy[LTOP] = mb_xy - 1;
    if (FRAME_MBAFF(h)) {
        const int left_mb_field_flag = IS_INTERLACED(h->cur_pic.mb_type[mb_xy - 1]);
        const int curr_mb_field_flag = IS_INTERLACED(mb_type);
        if (sl->mb_y & 1) {
            if (left_mb_field_flag != curr_mb_field_flag)
                left_xy[LTOP] -= h->mb_stride;
        } else {
            if (curr_mb_field_flag)
                top_xy += h->mb_stride &
                          (((h->cur_pic.mb_type[top_xy] >> 7) & 1) - 1);
            if (left_mb_field_flag != curr_mb_field_flag)
                left_xy[LBOT] += h->mb_stride;
        }
    }

    sl->top_mb_xy        = top_xy;
    sl->left_mb_xy[LTOP] = left_xy[LTOP];
    sl->left_mb_xy[LBOT] = left_xy[LBOT];
    {
        /* For sufficiently low qp, filtering wouldn't do anything.
         * This is a conservative estimate: could also check beta_offset
         * and more accurate chroma_qp. */
        int qp_thresh = sl->qp_thresh; // FIXME strictly we should store qp_thresh for each mb of a slice
        int qp        = h->cur_pic.qscale_table[mb_xy];
        if (qp <= qp_thresh &&
            (left_xy[LTOP] < 0 ||
             ((qp + h->cur_pic.qscale_table[left_xy[LTOP]] + 1) >> 1) <= qp_thresh) &&
            (top_xy < 0 ||
             ((qp + h->cur_pic.qscale_table[top_xy] + 1) >> 1) <= qp_thresh)) {
            if (!FRAME_MBAFF(h))
                return 1;
            if ((left_xy[LTOP] < 0 ||
                 ((qp + h->cur_pic.qscale_table[left_xy[LBOT]] + 1) >> 1) <= qp_thresh) &&
                (top_xy < h->mb_stride ||
                 ((qp + h->cur_pic.qscale_table[top_xy - h->mb_stride] + 1) >> 1) <= qp_thresh))
                return 1;
        }
    }

    top_type        = h->cur_pic.mb_type[top_xy];
    left_type[LTOP] = h->cur_pic.mb_type[left_xy[LTOP]];
    left_type[LBOT] = h->cur_pic.mb_type[left_xy[LBOT]];
    if (sl->deblocking_filter == 2) {
        if (h->slice_table[top_xy] != sl->slice_num)
            top_type = 0;
        if (h->slice_table[left_xy[LBOT]] != sl->slice_num)
            left_type[LTOP] = left_type[LBOT] = 0;
    } else {
        if (h->slice_table[top_xy] == 0xFFFF)
            top_type = 0;
        if (h->slice_table[left_xy[LBOT]] == 0xFFFF)
            left_type[LTOP] = left_type[LBOT] = 0;
    }
    sl->top_type        = top_type;
    sl->left_type[LTOP] = left_type[LTOP];
    sl->left_type[LBOT] = left_type[LBOT];

    if (IS_INTRA(mb_type))
        return 0;

    fill_filter_caches_inter(h, sl, mb_type, top_xy, left_xy,
                             top_type, left_type, mb_xy, 0);
    if (sl->list_count == 2)
        fill_filter_caches_inter(h, sl, mb_type, top_xy, left_xy,
                                 top_type, left_type, mb_xy, 1);

    nnz       = h->non_zero_count[mb_xy];
    nnz_cache = sl->non_zero_count_cache;
    AV_COPY32(&nnz_cache[4 + 8 * 1], &nnz[0]);
    AV_COPY32(&nnz_cache[4 + 8 * 2], &nnz[4]);
    AV_COPY32(&nnz_cache[4 + 8 * 3], &nnz[8]);
    AV_COPY32(&nnz_cache[4 + 8 * 4], &nnz[12]);
    sl->cbp = h->cbp_table[mb_xy];

    if (top_type) {
        nnz = h->non_zero_count[top_xy];
        AV_COPY32(&nnz_cache[4 + 8 * 0], &nnz[3 * 4]);
    }

    if (left_type[LTOP]) {
        nnz = h->non_zero_count[left_xy[LTOP]];
        nnz_cache[3 + 8 * 1] = nnz[3 + 0 * 4];
        nnz_cache[3 + 8 * 2] = nnz[3 + 1 * 4];
        nnz_cache[3 + 8 * 3] = nnz[3 + 2 * 4];
        nnz_cache[3 + 8 * 4] = nnz[3 + 3 * 4];
    }

    /* CAVLC 8x8dct requires NNZ values for residual decoding that differ
     * from what the loop filter needs */
    if (!CABAC(h) && h->pps.transform_8x8_mode) {
        if (IS_8x8DCT(top_type)) {
            nnz_cache[4 + 8 * 0] =
            nnz_cache[5 + 8 * 0] = (h->cbp_table[top_xy] & 0x4000) >> 12;
            nnz_cache[6 + 8 * 0] =
            nnz_cache[7 + 8 * 0] = (h->cbp_table[top_xy] & 0x8000) >> 12;
        }
        if (IS_8x8DCT(left_type[LTOP])) {
            nnz_cache[3 + 8 * 1] =
            nnz_cache[3 + 8 * 2] = (h->cbp_table[left_xy[LTOP]] & 0x2000) >> 12; // FIXME check MBAFF
        }
        if (IS_8x8DCT(left_type[LBOT])) {
            nnz_cache[3 + 8 * 3] =
            nnz_cache[3 + 8 * 4] = (h->cbp_table[left_xy[LBOT]] & 0x8000) >> 12; // FIXME check MBAFF
        }

        if (IS_8x8DCT(mb_type)) {
            nnz_cache[scan8[0]] =
            nnz_cache[scan8[1]] =
            nnz_cache[scan8[2]] =
            nnz_cache[scan8[3]] = (sl->cbp & 0x1000) >> 12;

            nnz_cache[scan8[0 + 4]] =
            nnz_cache[scan8[1 + 4]] =
            nnz_cache[scan8[2 + 4]] =
            nnz_cache[scan8[3 + 4]] = (sl->cbp & 0x2000) >> 12;

            nnz_cache[scan8[0 + 8]] =
            nnz_cache[scan8[1 + 8]] =
            nnz_cache[scan8[2 + 8]] =
            nnz_cache[scan8[3 + 8]] = (sl->cbp & 0x4000) >> 12;

            nnz_cache[scan8[0 + 12]] =
            nnz_cache[scan8[1 + 12]] =
            nnz_cache[scan8[2 + 12]] =
            nnz_cache[scan8[3 + 12]] = (sl->cbp & 0x8000) >> 12;
        }
    }

    return 0;
}

static void loop_filter(const H264Context *h, H264SliceContext *sl, int start_x, int end_x)
{
    uint8_t *dest_y, *dest_cb, *dest_cr;
    int linesize, uvlinesize, mb_x, mb_y;
    const int end_mb_y       = sl->mb_y + FRAME_MBAFF(h);
    const int old_slice_type = sl->slice_type;
    const int pixel_shift    = h->pixel_shift;
    const int block_h        = 16 >> h->chroma_y_shift;

    if (sl->deblocking_filter) {
        for (mb_x = start_x; mb_x < end_x; mb_x++)
            for (mb_y = end_mb_y - FRAME_MBAFF(h); mb_y <= end_mb_y; mb_y++) {
                int mb_xy, mb_type;
                mb_xy         = sl->mb_xy = mb_x + mb_y * h->mb_stride;
                sl->slice_num = h->slice_table[mb_xy];
                mb_type       = h->cur_pic.mb_type[mb_xy];
                sl->list_count = h->list_counts[mb_xy];

                if (FRAME_MBAFF(h))
                    sl->mb_mbaff               =
                    sl->mb_field_decoding_flag = !!IS_INTERLACED(mb_type);

                sl->mb_x = mb_x;
                sl->mb_y = mb_y;
                dest_y  = h->cur_pic.f.data[0] +
                          ((mb_x << pixel_shift) + mb_y * sl->linesize) * 16;
                dest_cb = h->cur_pic.f.data[1] +
                          (mb_x << pixel_shift) * (8 << CHROMA444(h)) +
                          mb_y * sl->uvlinesize * block_h;
                dest_cr = h->cur_pic.f.data[2] +
                          (mb_x << pixel_shift) * (8 << CHROMA444(h)) +
                          mb_y * sl->uvlinesize * block_h;
                // FIXME simplify above

                if (MB_FIELD(sl)) {
                    linesize   = sl->mb_linesize   = sl->linesize   * 2;
                    uvlinesize = sl->mb_uvlinesize = sl->uvlinesize * 2;
                    if (mb_y & 1) { // FIXME move out of this function?
                        dest_y  -= sl->linesize   * 15;
                        dest_cb -= sl->uvlinesize * (block_h - 1);
                        dest_cr -= sl->uvlinesize * (block_h - 1);
                    }
                } else {
                    linesize   = sl->mb_linesize   = sl->linesize;
                    uvlinesize = sl->mb_uvlinesize = sl->uvlinesize;
                }
                backup_mb_border(h, sl, dest_y, dest_cb, dest_cr, linesize,
                                 uvlinesize, 0);
                if (fill_filter_caches(h, sl, mb_type))
                    continue;
                sl->chroma_qp[0] = get_chroma_qp(h, 0, h->cur_pic.qscale_table[mb_xy]);
                sl->chroma_qp[1] = get_chroma_qp(h, 1, h->cur_pic.qscale_table[mb_xy]);

                if (FRAME_MBAFF(h)) {
                    ff_h264_filter_mb(h, sl, mb_x, mb_y, dest_y, dest_cb, dest_cr,
                                      linesize, uvlinesize);
                } else {
                    ff_h264_filter_mb_fast(h, sl, mb_x, mb_y, dest_y, dest_cb,
                                           dest_cr, linesize, uvlinesize);
                }
            }
    }
    sl->slice_type  = old_slice_type;
    sl->mb_x         = end_x;
    sl->mb_y         = end_mb_y - FRAME_MBAFF(h);
    sl->chroma_qp[0] = get_chroma_qp(h, 0, sl->qscale);
    sl->chroma_qp[1] = get_chroma_qp(h, 1, sl->qscale);
}

static void predict_field_decoding_flag(const H264Context *h, H264SliceContext *sl)
{
    const int mb_xy = sl->mb_x + sl->mb_y * h->mb_stride;
    int mb_type     = (h->slice_table[mb_xy - 1] == sl->slice_num) ?
                      h->cur_pic.mb_type[mb_xy - 1] :
                      (h->slice_table[mb_xy - h->mb_stride] == sl->slice_num) ?
                      h->cur_pic.mb_type[mb_xy - h->mb_stride] : 0;
    sl->mb_mbaff    = sl->mb_field_decoding_flag = IS_INTERLACED(mb_type) ? 1 : 0;
}

/**
 * Draw edges and report progress for the last MB row.
 */
static void decode_finish_row(const H264Context *h, H264SliceContext *sl)
{
    int top            = 16 * (sl->mb_y      >> FIELD_PICTURE(h));
    int pic_height     = 16 *  h->mb_height >> FIELD_PICTURE(h);
    int height         =  16      << FRAME_MBAFF(h);
    int deblock_border = (16 + 4) << FRAME_MBAFF(h);

    if (sl->deblocking_filter) {
        if ((top + height) >= pic_height)
            height += deblock_border;
        top -= deblock_border;
    }

    if (top >= pic_height || (top + height) < 0)
        return;

    height = FFMIN(height, pic_height - top);
    if (top < 0) {
        height = top + height;
        top    = 0;
    }

    ff_h264_draw_horiz_band(h, sl, top, height);

    if (h->droppable || sl->er.error_occurred)
        return;

    ff_thread_report_progress(&h->cur_pic_ptr->tf, top + height - 1,
                              h->picture_structure == PICT_BOTTOM_FIELD);
}

static void er_add_slice(H264SliceContext *sl,
                         int startx, int starty,
                         int endx, int endy, int status)
{
    if (CONFIG_ERROR_RESILIENCE) {
        ERContext *er = &sl->er;

        ff_er_add_slice(er, startx, starty, endx, endy, status);
    }
}

static int decode_slice(struct AVCodecContext *avctx, void *arg)
{
    H264SliceContext *sl = arg;
    const H264Context *h = sl->h264;
    int lf_x_start = sl->mb_x;
    int ret;

    sl->linesize   = h->cur_pic_ptr->f.linesize[0];
    sl->uvlinesize = h->cur_pic_ptr->f.linesize[1];

    ret = alloc_scratch_buffers(sl, sl->linesize);
    if (ret < 0)
        return ret;

    sl->mb_skip_run = -1;

    av_assert0(h->block_offset[15] == (4 * ((scan8[15] - scan8[0]) & 7) << h->pixel_shift) + 4 * sl->linesize * ((scan8[15] - scan8[0]) >> 3));

    sl->is_complex = FRAME_MBAFF(h) || h->picture_structure != PICT_FRAME ||
                     avctx->codec_id != AV_CODEC_ID_H264 ||
                     (CONFIG_GRAY && (h->flags & CODEC_FLAG_GRAY));

    if (!(h->avctx->active_thread_type & FF_THREAD_SLICE) && h->picture_structure == PICT_FRAME && sl->er.error_status_table) {
        const int start_i  = av_clip(sl->resync_mb_x + sl->resync_mb_y * h->mb_width, 0, h->mb_num - 1);
        if (start_i) {
            int prev_status = sl->er.error_status_table[sl->er.mb_index2xy[start_i - 1]];
            prev_status &= ~ VP_START;
            if (prev_status != (ER_MV_END | ER_DC_END | ER_AC_END))
                sl->er.error_occurred = 1;
        }
    }

    if (h->pps.cabac) {
        /* realign */
        align_get_bits(&sl->gb);

        /* init cabac */
        ff_init_cabac_decoder(&sl->cabac,
                              sl->gb.buffer + get_bits_count(&sl->gb) / 8,
                              (get_bits_left(&sl->gb) + 7) / 8);

        ff_h264_init_cabac_states(h, sl);

        for (;;) {
            // START_TIMER
            int ret = ff_h264_decode_mb_cabac(h, sl);
            int eos;
            // STOP_TIMER("decode_mb_cabac")

            if (ret >= 0)
                ff_h264_hl_decode_mb(h, sl);

            // FIXME optimal? or let mb_decode decode 16x32 ?
            if (ret >= 0 && FRAME_MBAFF(h)) {
                sl->mb_y++;

                ret = ff_h264_decode_mb_cabac(h, sl);

                if (ret >= 0)
                    ff_h264_hl_decode_mb(h, sl);
                sl->mb_y--;
            }
            eos = get_cabac_terminate(&sl->cabac);

            if ((h->workaround_bugs & FF_BUG_TRUNCATED) &&
                sl->cabac.bytestream > sl->cabac.bytestream_end + 2) {
                er_add_slice(sl, sl->resync_mb_x, sl->resync_mb_y, sl->mb_x - 1,
                             sl->mb_y, ER_MB_END);
                if (sl->mb_x >= lf_x_start)
                    loop_filter(h, sl, lf_x_start, sl->mb_x + 1);
                return 0;
            }
            if (sl->cabac.bytestream > sl->cabac.bytestream_end + 2 )
                av_log(h->avctx, AV_LOG_DEBUG, "bytestream overread %"PTRDIFF_SPECIFIER"\n", sl->cabac.bytestream_end - sl->cabac.bytestream);
            if (ret < 0 || sl->cabac.bytestream > sl->cabac.bytestream_end + 4) {
                av_log(h->avctx, AV_LOG_ERROR,
                       "error while decoding MB %d %d, bytestream %"PTRDIFF_SPECIFIER"\n",
                       sl->mb_x, sl->mb_y,
                       sl->cabac.bytestream_end - sl->cabac.bytestream);
                er_add_slice(sl, sl->resync_mb_x, sl->resync_mb_y, sl->mb_x,
                             sl->mb_y, ER_MB_ERROR);
                return AVERROR_INVALIDDATA;
            }

            if (++sl->mb_x >= h->mb_width) {
                loop_filter(h, sl, lf_x_start, sl->mb_x);
                sl->mb_x = lf_x_start = 0;
                decode_finish_row(h, sl);
                ++sl->mb_y;
                if (FIELD_OR_MBAFF_PICTURE(h)) {
                    ++sl->mb_y;
                    if (FRAME_MBAFF(h) && sl->mb_y < h->mb_height)
                        predict_field_decoding_flag(h, sl);
                }
            }

            if (eos || sl->mb_y >= h->mb_height) {
                tprintf(h->avctx, "slice end %d %d\n",
                        get_bits_count(&sl->gb), sl->gb.size_in_bits);
                er_add_slice(sl, sl->resync_mb_x, sl->resync_mb_y, sl->mb_x - 1,
                             sl->mb_y, ER_MB_END);
                if (sl->mb_x > lf_x_start)
                    loop_filter(h, sl, lf_x_start, sl->mb_x);
                return 0;
            }
        }
    } else {
        for (;;) {
            int ret = ff_h264_decode_mb_cavlc(h, sl);

            if (ret >= 0)
                ff_h264_hl_decode_mb(h, sl);

            // FIXME optimal? or let mb_decode decode 16x32 ?
            if (ret >= 0 && FRAME_MBAFF(h)) {
                sl->mb_y++;
                ret = ff_h264_decode_mb_cavlc(h, sl);

                if (ret >= 0)
                    ff_h264_hl_decode_mb(h, sl);
                sl->mb_y--;
            }

            if (ret < 0) {
                av_log(h->avctx, AV_LOG_ERROR,
                       "error while decoding MB %d %d\n", sl->mb_x, sl->mb_y);
                er_add_slice(sl, sl->resync_mb_x, sl->resync_mb_y, sl->mb_x,
                             sl->mb_y, ER_MB_ERROR);
                return ret;
            }

            if (++sl->mb_x >= h->mb_width) {
                loop_filter(h, sl, lf_x_start, sl->mb_x);
                sl->mb_x = lf_x_start = 0;
                decode_finish_row(h, sl);
                ++sl->mb_y;
                if (FIELD_OR_MBAFF_PICTURE(h)) {
                    ++sl->mb_y;
                    if (FRAME_MBAFF(h) && sl->mb_y < h->mb_height)
                        predict_field_decoding_flag(h, sl);
                }
                if (sl->mb_y >= h->mb_height) {
                    tprintf(h->avctx, "slice end %d %d\n",
                            get_bits_count(&sl->gb), sl->gb.size_in_bits);

                    if (   get_bits_left(&sl->gb) == 0
                        || get_bits_left(&sl->gb) > 0 && !(h->avctx->err_recognition & AV_EF_AGGRESSIVE)) {
                        er_add_slice(sl, sl->resync_mb_x, sl->resync_mb_y,
                                     sl->mb_x - 1, sl->mb_y, ER_MB_END);

                        return 0;
                    } else {
                        er_add_slice(sl, sl->resync_mb_x, sl->resync_mb_y,
                                     sl->mb_x, sl->mb_y, ER_MB_END);

                        return AVERROR_INVALIDDATA;
                    }
                }
            }

            if (get_bits_left(&sl->gb) <= 0 && sl->mb_skip_run <= 0) {
                tprintf(h->avctx, "slice end %d %d\n",
                        get_bits_count(&sl->gb), sl->gb.size_in_bits);

                if (get_bits_left(&sl->gb) == 0) {
                    er_add_slice(sl, sl->resync_mb_x, sl->resync_mb_y,
                                 sl->mb_x - 1, sl->mb_y, ER_MB_END);
                    if (sl->mb_x > lf_x_start)
                        loop_filter(h, sl, lf_x_start, sl->mb_x);

                    return 0;
                } else {
                    er_add_slice(sl, sl->resync_mb_x, sl->resync_mb_y, sl->mb_x,
                                 sl->mb_y, ER_MB_ERROR);

                    return AVERROR_INVALIDDATA;
                }
            }
        }
    }
}

/**
 * Call decode_slice() for each context.
 *
 * @param h h264 master context
 * @param context_count number of contexts to execute
 */
int ff_h264_execute_decode_slices(H264Context *h, unsigned context_count)
{
    AVCodecContext *const avctx = h->avctx;
    H264SliceContext *sl;
    int i;

    av_assert0(context_count && h->slice_ctx[context_count - 1].mb_y < h->mb_height);

    if (h->avctx->hwaccel ||
        h->avctx->codec->capabilities & CODEC_CAP_HWACCEL_VDPAU)
        return 0;
    if (context_count == 1) {
        int ret = decode_slice(avctx, &h->slice_ctx[0]);
        h->mb_y = h->slice_ctx[0].mb_y;
        return ret;
    } else {
        av_assert0(context_count > 0);
        for (i = 1; i < context_count; i++) {
            sl                 = &h->slice_ctx[i];
            if (CONFIG_ERROR_RESILIENCE) {
                sl->er.error_count = 0;
            }
        }

        avctx->execute(avctx, decode_slice, h->slice_ctx,
                       NULL, context_count, sizeof(h->slice_ctx[0]));

        /* pull back stuff from slices to master context */
        sl                   = &h->slice_ctx[context_count - 1];
        h->mb_y              = sl->mb_y;
        if (CONFIG_ERROR_RESILIENCE) {
            for (i = 1; i < context_count; i++)
                h->slice_ctx[0].er.error_count += h->slice_ctx[i].er.error_count;
        }
    }

    return 0;
}<|MERGE_RESOLUTION|>--- conflicted
+++ resolved
@@ -1890,28 +1890,10 @@
         ref2frm[18 + 1] = -1;
         for (i = 16; i < 48; i++)
             ref2frm[i + 4] = 4 * id_list[(i - 16) >> 1] +
-<<<<<<< HEAD
-                             (h->ref_list[j][i].reference & 3);
-    }
-
-#if CONFIG_ERROR_RESILIENCE
-    if (h->ref_count[0]) {
-        ff_h264_set_erpic(&h->er.last_pic, &h->ref_list[0][0]);
-    } else if (h->last_pic_for_ec.f.buf[0]) {
-        ff_h264_set_erpic(&h->er.last_pic, &h->last_pic_for_ec);
-    }
-
-    if (h->ref_count[1]) ff_h264_set_erpic(&h->er.next_pic, &h->ref_list[1][0]);
-#endif
-
-    h->er.ref_count = h->ref_count[0];
-    h0->au_pps_id = pps_id;
-=======
                              (sl->ref_list[j][i].reference & 3);
     }
 
     h->au_pps_id = pps_id;
->>>>>>> 19321a29
     h->sps.new =
     h->sps_buffers[h->pps.sps_id]->new = 0;
     h->current_sps_id = h->pps.sps_id;
