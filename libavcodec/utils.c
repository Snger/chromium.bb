/*
 * utils for libavcodec
 * Copyright (c) 2001 Fabrice Bellard
 * Copyright (c) 2002-2004 Michael Niedermayer <michaelni@gmx.at>
 *
 * This file is part of FFmpeg.
 *
 * FFmpeg is free software; you can redistribute it and/or
 * modify it under the terms of the GNU Lesser General Public
 * License as published by the Free Software Foundation; either
 * version 2.1 of the License, or (at your option) any later version.
 *
 * FFmpeg is distributed in the hope that it will be useful,
 * but WITHOUT ANY WARRANTY; without even the implied warranty of
 * MERCHANTABILITY or FITNESS FOR A PARTICULAR PURPOSE.  See the GNU
 * Lesser General Public License for more details.
 *
 * You should have received a copy of the GNU Lesser General Public
 * License along with FFmpeg; if not, write to the Free Software
 * Foundation, Inc., 51 Franklin Street, Fifth Floor, Boston, MA 02110-1301 USA
 */

/**
 * @file
 * utils.
 */

#include "config.h"
#include "libavutil/atomic.h"
#include "libavutil/attributes.h"
#include "libavutil/avassert.h"
#include "libavutil/avstring.h"
#include "libavutil/bprint.h"
#include "libavutil/channel_layout.h"
#include "libavutil/crc.h"
#include "libavutil/frame.h"
#include "libavutil/hwcontext.h"
#include "libavutil/internal.h"
#include "libavutil/mathematics.h"
#include "libavutil/mem_internal.h"
#include "libavutil/pixdesc.h"
#include "libavutil/imgutils.h"
#include "libavutil/samplefmt.h"
#include "libavutil/dict.h"
#include "libavutil/thread.h"
#include "avcodec.h"
#include "decode.h"
#include "libavutil/opt.h"
#include "me_cmp.h"
#include "mpegvideo.h"
#include "thread.h"
#include "frame_thread_encoder.h"
#include "internal.h"
#include "raw.h"
#include "bytestream.h"
#include "version.h"
#include <stdlib.h>
#include <stdarg.h>
#include <limits.h>
#include <float.h>
#if CONFIG_ICONV
# include <iconv.h>
#endif

#include "libavutil/ffversion.h"
const char av_codec_ffversion[] = "FFmpeg version " FFMPEG_VERSION;

#if HAVE_PTHREADS || HAVE_W32THREADS || HAVE_OS2THREADS
static int default_lockmgr_cb(void **arg, enum AVLockOp op)
{
    void * volatile * mutex = arg;
    int err;

    switch (op) {
    case AV_LOCK_CREATE:
        return 0;
    case AV_LOCK_OBTAIN:
        if (!*mutex) {
            pthread_mutex_t *tmp = av_malloc(sizeof(pthread_mutex_t));
            if (!tmp)
                return AVERROR(ENOMEM);
            if ((err = pthread_mutex_init(tmp, NULL))) {
                av_free(tmp);
                return AVERROR(err);
            }
            if (avpriv_atomic_ptr_cas(mutex, NULL, tmp)) {
                pthread_mutex_destroy(tmp);
                av_free(tmp);
            }
        }

        if ((err = pthread_mutex_lock(*mutex)))
            return AVERROR(err);

        return 0;
    case AV_LOCK_RELEASE:
        if ((err = pthread_mutex_unlock(*mutex)))
            return AVERROR(err);

        return 0;
    case AV_LOCK_DESTROY:
        if (*mutex)
            pthread_mutex_destroy(*mutex);
        av_free(*mutex);
        avpriv_atomic_ptr_cas(mutex, *mutex, NULL);
        return 0;
    }
    return 1;
}
static int (*lockmgr_cb)(void **mutex, enum AVLockOp op) = default_lockmgr_cb;
#else
static int (*lockmgr_cb)(void **mutex, enum AVLockOp op) = NULL;
#endif


volatile int ff_avcodec_locked;
static int volatile entangled_thread_counter = 0;
static void *codec_mutex;
static void *avformat_mutex;

void av_fast_padded_malloc(void *ptr, unsigned int *size, size_t min_size)
{
    uint8_t **p = ptr;
    if (min_size > SIZE_MAX - AV_INPUT_BUFFER_PADDING_SIZE) {
        av_freep(p);
        *size = 0;
        return;
    }
    if (!ff_fast_malloc(p, size, min_size + AV_INPUT_BUFFER_PADDING_SIZE, 1))
        memset(*p + min_size, 0, AV_INPUT_BUFFER_PADDING_SIZE);
}

void av_fast_padded_mallocz(void *ptr, unsigned int *size, size_t min_size)
{
    uint8_t **p = ptr;
    if (min_size > SIZE_MAX - AV_INPUT_BUFFER_PADDING_SIZE) {
        av_freep(p);
        *size = 0;
        return;
    }
    if (!ff_fast_malloc(p, size, min_size + AV_INPUT_BUFFER_PADDING_SIZE, 1))
        memset(*p, 0, min_size + AV_INPUT_BUFFER_PADDING_SIZE);
}

/* encoder management */
static AVCodec *first_avcodec = NULL;
static AVCodec **last_avcodec = &first_avcodec;

AVCodec *av_codec_next(const AVCodec *c)
{
    if (c)
        return c->next;
    else
        return first_avcodec;
}

static av_cold void avcodec_init(void)
{
    static int initialized = 0;

    if (initialized != 0)
        return;
    initialized = 1;

    if (CONFIG_ME_CMP)
        ff_me_cmp_init_static();
}

int av_codec_is_encoder(const AVCodec *codec)
{
    return codec && (codec->encode_sub || codec->encode2 ||codec->send_frame);
}

int av_codec_is_decoder(const AVCodec *codec)
{
    return codec && (codec->decode || codec->receive_frame);
}

av_cold void avcodec_register(AVCodec *codec)
{
    AVCodec **p;
    avcodec_init();
    p = last_avcodec;
    codec->next = NULL;

    while(*p || avpriv_atomic_ptr_cas((void * volatile *)p, NULL, codec))
        p = &(*p)->next;
    last_avcodec = &codec->next;

    if (codec->init_static_data)
        codec->init_static_data(codec);
}

#if FF_API_EMU_EDGE
unsigned avcodec_get_edge_width(void)
{
    return EDGE_WIDTH;
}
#endif

#if FF_API_SET_DIMENSIONS
void avcodec_set_dimensions(AVCodecContext *s, int width, int height)
{
    int ret = ff_set_dimensions(s, width, height);
    if (ret < 0) {
        av_log(s, AV_LOG_WARNING, "Failed to set dimensions %d %d\n", width, height);
    }
}
#endif

int ff_set_dimensions(AVCodecContext *s, int width, int height)
{
    int ret = av_image_check_size2(width, height, s->max_pixels, AV_PIX_FMT_NONE, 0, s);

    if (ret < 0)
        width = height = 0;

    s->coded_width  = width;
    s->coded_height = height;
    s->width        = AV_CEIL_RSHIFT(width,  s->lowres);
    s->height       = AV_CEIL_RSHIFT(height, s->lowres);

    return ret;
}

int ff_set_sar(AVCodecContext *avctx, AVRational sar)
{
    int ret = av_image_check_sar(avctx->width, avctx->height, sar);

    if (ret < 0) {
        av_log(avctx, AV_LOG_WARNING, "ignoring invalid SAR: %d/%d\n",
               sar.num, sar.den);
        avctx->sample_aspect_ratio = (AVRational){ 0, 1 };
        return ret;
    } else {
        avctx->sample_aspect_ratio = sar;
    }
    return 0;
}

int ff_side_data_update_matrix_encoding(AVFrame *frame,
                                        enum AVMatrixEncoding matrix_encoding)
{
    AVFrameSideData *side_data;
    enum AVMatrixEncoding *data;

    side_data = av_frame_get_side_data(frame, AV_FRAME_DATA_MATRIXENCODING);
    if (!side_data)
        side_data = av_frame_new_side_data(frame, AV_FRAME_DATA_MATRIXENCODING,
                                           sizeof(enum AVMatrixEncoding));

    if (!side_data)
        return AVERROR(ENOMEM);

    data  = (enum AVMatrixEncoding*)side_data->data;
    *data = matrix_encoding;

    return 0;
}

void avcodec_align_dimensions2(AVCodecContext *s, int *width, int *height,
                               int linesize_align[AV_NUM_DATA_POINTERS])
{
    int i;
    int w_align = 1;
    int h_align = 1;
    AVPixFmtDescriptor const *desc = av_pix_fmt_desc_get(s->pix_fmt);

    if (desc) {
        w_align = 1 << desc->log2_chroma_w;
        h_align = 1 << desc->log2_chroma_h;
    }

    switch (s->pix_fmt) {
    case AV_PIX_FMT_YUV420P:
    case AV_PIX_FMT_YUYV422:
    case AV_PIX_FMT_YVYU422:
    case AV_PIX_FMT_UYVY422:
    case AV_PIX_FMT_YUV422P:
    case AV_PIX_FMT_YUV440P:
    case AV_PIX_FMT_YUV444P:
    case AV_PIX_FMT_GBRP:
    case AV_PIX_FMT_GBRAP:
    case AV_PIX_FMT_GRAY8:
    case AV_PIX_FMT_GRAY16BE:
    case AV_PIX_FMT_GRAY16LE:
    case AV_PIX_FMT_YUVJ420P:
    case AV_PIX_FMT_YUVJ422P:
    case AV_PIX_FMT_YUVJ440P:
    case AV_PIX_FMT_YUVJ444P:
    case AV_PIX_FMT_YUVA420P:
    case AV_PIX_FMT_YUVA422P:
    case AV_PIX_FMT_YUVA444P:
    case AV_PIX_FMT_YUV420P9LE:
    case AV_PIX_FMT_YUV420P9BE:
    case AV_PIX_FMT_YUV420P10LE:
    case AV_PIX_FMT_YUV420P10BE:
    case AV_PIX_FMT_YUV420P12LE:
    case AV_PIX_FMT_YUV420P12BE:
    case AV_PIX_FMT_YUV420P14LE:
    case AV_PIX_FMT_YUV420P14BE:
    case AV_PIX_FMT_YUV420P16LE:
    case AV_PIX_FMT_YUV420P16BE:
    case AV_PIX_FMT_YUVA420P9LE:
    case AV_PIX_FMT_YUVA420P9BE:
    case AV_PIX_FMT_YUVA420P10LE:
    case AV_PIX_FMT_YUVA420P10BE:
    case AV_PIX_FMT_YUVA420P16LE:
    case AV_PIX_FMT_YUVA420P16BE:
    case AV_PIX_FMT_YUV422P9LE:
    case AV_PIX_FMT_YUV422P9BE:
    case AV_PIX_FMT_YUV422P10LE:
    case AV_PIX_FMT_YUV422P10BE:
    case AV_PIX_FMT_YUV422P12LE:
    case AV_PIX_FMT_YUV422P12BE:
    case AV_PIX_FMT_YUV422P14LE:
    case AV_PIX_FMT_YUV422P14BE:
    case AV_PIX_FMT_YUV422P16LE:
    case AV_PIX_FMT_YUV422P16BE:
    case AV_PIX_FMT_YUVA422P9LE:
    case AV_PIX_FMT_YUVA422P9BE:
    case AV_PIX_FMT_YUVA422P10LE:
    case AV_PIX_FMT_YUVA422P10BE:
    case AV_PIX_FMT_YUVA422P16LE:
    case AV_PIX_FMT_YUVA422P16BE:
    case AV_PIX_FMT_YUV440P10LE:
    case AV_PIX_FMT_YUV440P10BE:
    case AV_PIX_FMT_YUV440P12LE:
    case AV_PIX_FMT_YUV440P12BE:
    case AV_PIX_FMT_YUV444P9LE:
    case AV_PIX_FMT_YUV444P9BE:
    case AV_PIX_FMT_YUV444P10LE:
    case AV_PIX_FMT_YUV444P10BE:
    case AV_PIX_FMT_YUV444P12LE:
    case AV_PIX_FMT_YUV444P12BE:
    case AV_PIX_FMT_YUV444P14LE:
    case AV_PIX_FMT_YUV444P14BE:
    case AV_PIX_FMT_YUV444P16LE:
    case AV_PIX_FMT_YUV444P16BE:
    case AV_PIX_FMT_YUVA444P9LE:
    case AV_PIX_FMT_YUVA444P9BE:
    case AV_PIX_FMT_YUVA444P10LE:
    case AV_PIX_FMT_YUVA444P10BE:
    case AV_PIX_FMT_YUVA444P16LE:
    case AV_PIX_FMT_YUVA444P16BE:
    case AV_PIX_FMT_GBRP9LE:
    case AV_PIX_FMT_GBRP9BE:
    case AV_PIX_FMT_GBRP10LE:
    case AV_PIX_FMT_GBRP10BE:
    case AV_PIX_FMT_GBRP12LE:
    case AV_PIX_FMT_GBRP12BE:
    case AV_PIX_FMT_GBRP14LE:
    case AV_PIX_FMT_GBRP14BE:
    case AV_PIX_FMT_GBRP16LE:
    case AV_PIX_FMT_GBRP16BE:
    case AV_PIX_FMT_GBRAP12LE:
    case AV_PIX_FMT_GBRAP12BE:
    case AV_PIX_FMT_GBRAP16LE:
    case AV_PIX_FMT_GBRAP16BE:
        w_align = 16; //FIXME assume 16 pixel per macroblock
        h_align = 16 * 2; // interlaced needs 2 macroblocks height
        break;
    case AV_PIX_FMT_YUV411P:
    case AV_PIX_FMT_YUVJ411P:
    case AV_PIX_FMT_UYYVYY411:
        w_align = 32;
        h_align = 16 * 2;
        break;
    case AV_PIX_FMT_YUV410P:
        if (s->codec_id == AV_CODEC_ID_SVQ1) {
            w_align = 64;
            h_align = 64;
        }
        break;
    case AV_PIX_FMT_RGB555:
        if (s->codec_id == AV_CODEC_ID_RPZA) {
            w_align = 4;
            h_align = 4;
        }
        if (s->codec_id == AV_CODEC_ID_INTERPLAY_VIDEO) {
            w_align = 8;
            h_align = 8;
        }
        break;
    case AV_PIX_FMT_PAL8:
    case AV_PIX_FMT_BGR8:
    case AV_PIX_FMT_RGB8:
        if (s->codec_id == AV_CODEC_ID_SMC ||
            s->codec_id == AV_CODEC_ID_CINEPAK) {
            w_align = 4;
            h_align = 4;
        }
        if (s->codec_id == AV_CODEC_ID_JV ||
            s->codec_id == AV_CODEC_ID_INTERPLAY_VIDEO) {
            w_align = 8;
            h_align = 8;
        }
        break;
    case AV_PIX_FMT_BGR24:
        if ((s->codec_id == AV_CODEC_ID_MSZH) ||
            (s->codec_id == AV_CODEC_ID_ZLIB)) {
            w_align = 4;
            h_align = 4;
        }
        break;
    case AV_PIX_FMT_RGB24:
        if (s->codec_id == AV_CODEC_ID_CINEPAK) {
            w_align = 4;
            h_align = 4;
        }
        break;
    default:
        break;
    }

    if (s->codec_id == AV_CODEC_ID_IFF_ILBM) {
        w_align = FFMAX(w_align, 8);
    }

    *width  = FFALIGN(*width, w_align);
    *height = FFALIGN(*height, h_align);
    if (s->codec_id == AV_CODEC_ID_H264 || s->lowres) {
        // some of the optimized chroma MC reads one line too much
        // which is also done in mpeg decoders with lowres > 0
        *height += 2;

        // H.264 uses edge emulation for out of frame motion vectors, for this
        // it requires a temporary area large enough to hold a 21x21 block,
        // increasing witdth ensure that the temporary area is large enough,
        // the next rounded up width is 32
        *width = FFMAX(*width, 32);
    }

    for (i = 0; i < 4; i++)
        linesize_align[i] = STRIDE_ALIGN;
}

void avcodec_align_dimensions(AVCodecContext *s, int *width, int *height)
{
    const AVPixFmtDescriptor *desc = av_pix_fmt_desc_get(s->pix_fmt);
    int chroma_shift = desc->log2_chroma_w;
    int linesize_align[AV_NUM_DATA_POINTERS];
    int align;

    avcodec_align_dimensions2(s, width, height, linesize_align);
    align               = FFMAX(linesize_align[0], linesize_align[3]);
    linesize_align[1] <<= chroma_shift;
    linesize_align[2] <<= chroma_shift;
    align               = FFMAX3(align, linesize_align[1], linesize_align[2]);
    *width              = FFALIGN(*width, align);
}

int avcodec_enum_to_chroma_pos(int *xpos, int *ypos, enum AVChromaLocation pos)
{
    if (pos <= AVCHROMA_LOC_UNSPECIFIED || pos >= AVCHROMA_LOC_NB)
        return AVERROR(EINVAL);
    pos--;

    *xpos = (pos&1) * 128;
    *ypos = ((pos>>1)^(pos<4)) * 128;

    return 0;
}

enum AVChromaLocation avcodec_chroma_pos_to_enum(int xpos, int ypos)
{
    int pos, xout, yout;

    for (pos = AVCHROMA_LOC_UNSPECIFIED + 1; pos < AVCHROMA_LOC_NB; pos++) {
        if (avcodec_enum_to_chroma_pos(&xout, &yout, pos) == 0 && xout == xpos && yout == ypos)
            return pos;
    }
    return AVCHROMA_LOC_UNSPECIFIED;
}

int avcodec_fill_audio_frame(AVFrame *frame, int nb_channels,
                             enum AVSampleFormat sample_fmt, const uint8_t *buf,
                             int buf_size, int align)
{
    int ch, planar, needed_size, ret = 0;

    needed_size = av_samples_get_buffer_size(NULL, nb_channels,
                                             frame->nb_samples, sample_fmt,
                                             align);
    if (buf_size < needed_size)
        return AVERROR(EINVAL);

    planar = av_sample_fmt_is_planar(sample_fmt);
    if (planar && nb_channels > AV_NUM_DATA_POINTERS) {
        if (!(frame->extended_data = av_mallocz_array(nb_channels,
                                                sizeof(*frame->extended_data))))
            return AVERROR(ENOMEM);
    } else {
        frame->extended_data = frame->data;
    }

    if ((ret = av_samples_fill_arrays(frame->extended_data, &frame->linesize[0],
                                      (uint8_t *)(intptr_t)buf, nb_channels, frame->nb_samples,
                                      sample_fmt, align)) < 0) {
        if (frame->extended_data != frame->data)
            av_freep(&frame->extended_data);
        return ret;
    }
    if (frame->extended_data != frame->data) {
        for (ch = 0; ch < AV_NUM_DATA_POINTERS; ch++)
            frame->data[ch] = frame->extended_data[ch];
    }

    return ret;
}

void ff_color_frame(AVFrame *frame, const int c[4])
{
    const AVPixFmtDescriptor *desc = av_pix_fmt_desc_get(frame->format);
    int p, y, x;

    av_assert0(desc->flags & AV_PIX_FMT_FLAG_PLANAR);

    for (p = 0; p<desc->nb_components; p++) {
        uint8_t *dst = frame->data[p];
        int is_chroma = p == 1 || p == 2;
        int bytes  = is_chroma ? AV_CEIL_RSHIFT(frame->width,  desc->log2_chroma_w) : frame->width;
        int height = is_chroma ? AV_CEIL_RSHIFT(frame->height, desc->log2_chroma_h) : frame->height;
        for (y = 0; y < height; y++) {
            if (desc->comp[0].depth >= 9) {
                for (x = 0; x<bytes; x++)
                    ((uint16_t*)dst)[x] = c[p];
            }else
                memset(dst, c[p], bytes);
            dst += frame->linesize[p];
        }
    }
}

int avcodec_default_execute(AVCodecContext *c, int (*func)(AVCodecContext *c2, void *arg2), void *arg, int *ret, int count, int size)
{
    int i;

    for (i = 0; i < count; i++) {
        int r = func(c, (char *)arg + i * size);
        if (ret)
            ret[i] = r;
    }
    emms_c();
    return 0;
}

int avcodec_default_execute2(AVCodecContext *c, int (*func)(AVCodecContext *c2, void *arg2, int jobnr, int threadnr), void *arg, int *ret, int count)
{
    int i;

    for (i = 0; i < count; i++) {
        int r = func(c, arg, i, 0);
        if (ret)
            ret[i] = r;
    }
    emms_c();
    return 0;
}

enum AVPixelFormat avpriv_find_pix_fmt(const PixelFormatTag *tags,
                                       unsigned int fourcc)
{
    while (tags->pix_fmt >= 0) {
        if (tags->fourcc == fourcc)
            return tags->pix_fmt;
        tags++;
    }
    return AV_PIX_FMT_NONE;
}

MAKE_ACCESSORS(AVCodecContext, codec, AVRational, pkt_timebase)
MAKE_ACCESSORS(AVCodecContext, codec, const AVCodecDescriptor *, codec_descriptor)
MAKE_ACCESSORS(AVCodecContext, codec, int, lowres)
MAKE_ACCESSORS(AVCodecContext, codec, int, seek_preroll)
MAKE_ACCESSORS(AVCodecContext, codec, uint16_t*, chroma_intra_matrix)

unsigned av_codec_get_codec_properties(const AVCodecContext *codec)
{
    return codec->properties;
}

int av_codec_get_max_lowres(const AVCodec *codec)
{
    return codec->max_lowres;
}

int avpriv_codec_get_cap_skip_frame_fill_param(const AVCodec *codec){
    return !!(codec->caps_internal & FF_CODEC_CAP_SKIP_FRAME_FILL_PARAM);
}

static int64_t get_bit_rate(AVCodecContext *ctx)
{
    int64_t bit_rate;
    int bits_per_sample;

    switch (ctx->codec_type) {
    case AVMEDIA_TYPE_VIDEO:
    case AVMEDIA_TYPE_DATA:
    case AVMEDIA_TYPE_SUBTITLE:
    case AVMEDIA_TYPE_ATTACHMENT:
        bit_rate = ctx->bit_rate;
        break;
    case AVMEDIA_TYPE_AUDIO:
        bits_per_sample = av_get_bits_per_sample(ctx->codec_id);
        bit_rate = bits_per_sample ? ctx->sample_rate * (int64_t)ctx->channels * bits_per_sample : ctx->bit_rate;
        break;
    default:
        bit_rate = 0;
        break;
    }
    return bit_rate;
}

int attribute_align_arg ff_codec_open2_recursive(AVCodecContext *avctx, const AVCodec *codec, AVDictionary **options)
{
    int ret = 0;

    ff_unlock_avcodec(codec);

    ret = avcodec_open2(avctx, codec, options);

    ff_lock_avcodec(avctx, codec);
    return ret;
}

int attribute_align_arg avcodec_open2(AVCodecContext *avctx, const AVCodec *codec, AVDictionary **options)
{
    int ret = 0;
    AVDictionary *tmp = NULL;
    const AVPixFmtDescriptor *pixdesc;

    if (avcodec_is_open(avctx))
        return 0;

    if ((!codec && !avctx->codec)) {
        av_log(avctx, AV_LOG_ERROR, "No codec provided to avcodec_open2()\n");
        return AVERROR(EINVAL);
    }
    if ((codec && avctx->codec && codec != avctx->codec)) {
        av_log(avctx, AV_LOG_ERROR, "This AVCodecContext was allocated for %s, "
                                    "but %s passed to avcodec_open2()\n", avctx->codec->name, codec->name);
        return AVERROR(EINVAL);
    }
    if (!codec)
        codec = avctx->codec;

    if (avctx->extradata_size < 0 || avctx->extradata_size >= FF_MAX_EXTRADATA_SIZE)
        return AVERROR(EINVAL);

    if (options)
        av_dict_copy(&tmp, *options, 0);

    ret = ff_lock_avcodec(avctx, codec);
    if (ret < 0)
        return ret;

    avctx->internal = av_mallocz(sizeof(AVCodecInternal));
    if (!avctx->internal) {
        ret = AVERROR(ENOMEM);
        goto end;
    }

    avctx->internal->pool = av_mallocz(sizeof(*avctx->internal->pool));
    if (!avctx->internal->pool) {
        ret = AVERROR(ENOMEM);
        goto free_and_end;
    }

    avctx->internal->to_free = av_frame_alloc();
    if (!avctx->internal->to_free) {
        ret = AVERROR(ENOMEM);
        goto free_and_end;
    }

    avctx->internal->compat_decode_frame = av_frame_alloc();
    if (!avctx->internal->compat_decode_frame) {
        ret = AVERROR(ENOMEM);
        goto free_and_end;
    }

    avctx->internal->buffer_frame = av_frame_alloc();
    if (!avctx->internal->buffer_frame) {
        ret = AVERROR(ENOMEM);
        goto free_and_end;
    }

    avctx->internal->buffer_pkt = av_packet_alloc();
    if (!avctx->internal->buffer_pkt) {
        ret = AVERROR(ENOMEM);
        goto free_and_end;
    }

    avctx->internal->ds.in_pkt = av_packet_alloc();
    if (!avctx->internal->ds.in_pkt) {
        ret = AVERROR(ENOMEM);
        goto free_and_end;
    }

    avctx->internal->last_pkt_props = av_packet_alloc();
    if (!avctx->internal->last_pkt_props) {
        ret = AVERROR(ENOMEM);
        goto free_and_end;
    }

    avctx->internal->skip_samples_multiplier = 1;

    if (codec->priv_data_size > 0) {
        if (!avctx->priv_data) {
            avctx->priv_data = av_mallocz(codec->priv_data_size);
            if (!avctx->priv_data) {
                ret = AVERROR(ENOMEM);
                goto end;
            }
            if (codec->priv_class) {
                *(const AVClass **)avctx->priv_data = codec->priv_class;
                av_opt_set_defaults(avctx->priv_data);
            }
        }
        if (codec->priv_class && (ret = av_opt_set_dict(avctx->priv_data, &tmp)) < 0)
            goto free_and_end;
    } else {
        avctx->priv_data = NULL;
    }
    if ((ret = av_opt_set_dict(avctx, &tmp)) < 0)
        goto free_and_end;

    if (avctx->codec_whitelist && av_match_list(codec->name, avctx->codec_whitelist, ',') <= 0) {
        av_log(avctx, AV_LOG_ERROR, "Codec (%s) not on whitelist \'%s\'\n", codec->name, avctx->codec_whitelist);
        ret = AVERROR(EINVAL);
        goto free_and_end;
    }

    // only call ff_set_dimensions() for non H.264/VP6F/DXV codecs so as not to overwrite previously setup dimensions
    if (!(avctx->coded_width && avctx->coded_height && avctx->width && avctx->height &&
          (avctx->codec_id == AV_CODEC_ID_H264 || avctx->codec_id == AV_CODEC_ID_VP6F || avctx->codec_id == AV_CODEC_ID_DXV))) {
    if (avctx->coded_width && avctx->coded_height)
        ret = ff_set_dimensions(avctx, avctx->coded_width, avctx->coded_height);
    else if (avctx->width && avctx->height)
        ret = ff_set_dimensions(avctx, avctx->width, avctx->height);
    if (ret < 0)
        goto free_and_end;
    }

    if ((avctx->coded_width || avctx->coded_height || avctx->width || avctx->height)
        && (  av_image_check_size2(avctx->coded_width, avctx->coded_height, avctx->max_pixels, AV_PIX_FMT_NONE, 0, avctx) < 0
           || av_image_check_size2(avctx->width,       avctx->height,       avctx->max_pixels, AV_PIX_FMT_NONE, 0, avctx) < 0)) {
        av_log(avctx, AV_LOG_WARNING, "Ignoring invalid width/height values\n");
        ff_set_dimensions(avctx, 0, 0);
    }

    if (avctx->width > 0 && avctx->height > 0) {
        if (av_image_check_sar(avctx->width, avctx->height,
                               avctx->sample_aspect_ratio) < 0) {
            av_log(avctx, AV_LOG_WARNING, "ignoring invalid SAR: %u/%u\n",
                   avctx->sample_aspect_ratio.num,
                   avctx->sample_aspect_ratio.den);
            avctx->sample_aspect_ratio = (AVRational){ 0, 1 };
        }
    }

    /* if the decoder init function was already called previously,
     * free the already allocated subtitle_header before overwriting it */
    if (av_codec_is_decoder(codec))
        av_freep(&avctx->subtitle_header);

    if (avctx->channels > FF_SANE_NB_CHANNELS) {
        ret = AVERROR(EINVAL);
        goto free_and_end;
    }

    avctx->codec = codec;
    if ((avctx->codec_type == AVMEDIA_TYPE_UNKNOWN || avctx->codec_type == codec->type) &&
        avctx->codec_id == AV_CODEC_ID_NONE) {
        avctx->codec_type = codec->type;
        avctx->codec_id   = codec->id;
    }
    if (avctx->codec_id != codec->id || (avctx->codec_type != codec->type
                                         && avctx->codec_type != AVMEDIA_TYPE_ATTACHMENT)) {
        av_log(avctx, AV_LOG_ERROR, "Codec type or id mismatches\n");
        ret = AVERROR(EINVAL);
        goto free_and_end;
    }
    avctx->frame_number = 0;
    avctx->codec_descriptor = avcodec_descriptor_get(avctx->codec_id);

    if ((avctx->codec->capabilities & AV_CODEC_CAP_EXPERIMENTAL) &&
        avctx->strict_std_compliance > FF_COMPLIANCE_EXPERIMENTAL) {
        const char *codec_string = av_codec_is_encoder(codec) ? "encoder" : "decoder";
        AVCodec *codec2;
        av_log(avctx, AV_LOG_ERROR,
               "The %s '%s' is experimental but experimental codecs are not enabled, "
               "add '-strict %d' if you want to use it.\n",
               codec_string, codec->name, FF_COMPLIANCE_EXPERIMENTAL);
        codec2 = av_codec_is_encoder(codec) ? avcodec_find_encoder(codec->id) : avcodec_find_decoder(codec->id);
        if (!(codec2->capabilities & AV_CODEC_CAP_EXPERIMENTAL))
            av_log(avctx, AV_LOG_ERROR, "Alternatively use the non experimental %s '%s'.\n",
                codec_string, codec2->name);
        ret = AVERROR_EXPERIMENTAL;
        goto free_and_end;
    }

    if (avctx->codec_type == AVMEDIA_TYPE_AUDIO &&
        (!avctx->time_base.num || !avctx->time_base.den)) {
        avctx->time_base.num = 1;
        avctx->time_base.den = avctx->sample_rate;
    }

    if (!HAVE_THREADS)
        av_log(avctx, AV_LOG_WARNING, "Warning: not compiled with thread support, using thread emulation\n");

    if (CONFIG_FRAME_THREAD_ENCODER && av_codec_is_encoder(avctx->codec)) {
        ff_unlock_avcodec(codec); //we will instantiate a few encoders thus kick the counter to prevent false detection of a problem
        ret = ff_frame_thread_encoder_init(avctx, options ? *options : NULL);
        ff_lock_avcodec(avctx, codec);
        if (ret < 0)
            goto free_and_end;
    }

    if (HAVE_THREADS
        && !(avctx->internal->frame_thread_encoder && (avctx->active_thread_type&FF_THREAD_FRAME))) {
        ret = ff_thread_init(avctx);
        if (ret < 0) {
            goto free_and_end;
        }
    }
    if (!HAVE_THREADS && !(codec->capabilities & AV_CODEC_CAP_AUTO_THREADS))
        avctx->thread_count = 1;

    if (avctx->codec->max_lowres < avctx->lowres || avctx->lowres < 0) {
        av_log(avctx, AV_LOG_WARNING, "The maximum value for lowres supported by the decoder is %d\n",
               avctx->codec->max_lowres);
        avctx->lowres = avctx->codec->max_lowres;
    }

#if FF_API_VISMV
    if (avctx->debug_mv)
        av_log(avctx, AV_LOG_WARNING, "The 'vismv' option is deprecated, "
               "see the codecview filter instead.\n");
#endif

    if (av_codec_is_encoder(avctx->codec)) {
        int i;
#if FF_API_CODED_FRAME
FF_DISABLE_DEPRECATION_WARNINGS
        avctx->coded_frame = av_frame_alloc();
        if (!avctx->coded_frame) {
            ret = AVERROR(ENOMEM);
            goto free_and_end;
        }
FF_ENABLE_DEPRECATION_WARNINGS
#endif

        if (avctx->time_base.num <= 0 || avctx->time_base.den <= 0) {
            av_log(avctx, AV_LOG_ERROR, "The encoder timebase is not set.\n");
            ret = AVERROR(EINVAL);
            goto free_and_end;
        }

        if (avctx->codec->sample_fmts) {
            for (i = 0; avctx->codec->sample_fmts[i] != AV_SAMPLE_FMT_NONE; i++) {
                if (avctx->sample_fmt == avctx->codec->sample_fmts[i])
                    break;
                if (avctx->channels == 1 &&
                    av_get_planar_sample_fmt(avctx->sample_fmt) ==
                    av_get_planar_sample_fmt(avctx->codec->sample_fmts[i])) {
                    avctx->sample_fmt = avctx->codec->sample_fmts[i];
                    break;
                }
            }
            if (avctx->codec->sample_fmts[i] == AV_SAMPLE_FMT_NONE) {
                char buf[128];
                snprintf(buf, sizeof(buf), "%d", avctx->sample_fmt);
                av_log(avctx, AV_LOG_ERROR, "Specified sample format %s is invalid or not supported\n",
                       (char *)av_x_if_null(av_get_sample_fmt_name(avctx->sample_fmt), buf));
                ret = AVERROR(EINVAL);
                goto free_and_end;
            }
        }
        if (avctx->codec->pix_fmts) {
            for (i = 0; avctx->codec->pix_fmts[i] != AV_PIX_FMT_NONE; i++)
                if (avctx->pix_fmt == avctx->codec->pix_fmts[i])
                    break;
            if (avctx->codec->pix_fmts[i] == AV_PIX_FMT_NONE
                && !((avctx->codec_id == AV_CODEC_ID_MJPEG || avctx->codec_id == AV_CODEC_ID_LJPEG)
                     && avctx->strict_std_compliance <= FF_COMPLIANCE_UNOFFICIAL)) {
                char buf[128];
                snprintf(buf, sizeof(buf), "%d", avctx->pix_fmt);
                av_log(avctx, AV_LOG_ERROR, "Specified pixel format %s is invalid or not supported\n",
                       (char *)av_x_if_null(av_get_pix_fmt_name(avctx->pix_fmt), buf));
                ret = AVERROR(EINVAL);
                goto free_and_end;
            }
            if (avctx->codec->pix_fmts[i] == AV_PIX_FMT_YUVJ420P ||
                avctx->codec->pix_fmts[i] == AV_PIX_FMT_YUVJ411P ||
                avctx->codec->pix_fmts[i] == AV_PIX_FMT_YUVJ422P ||
                avctx->codec->pix_fmts[i] == AV_PIX_FMT_YUVJ440P ||
                avctx->codec->pix_fmts[i] == AV_PIX_FMT_YUVJ444P)
                avctx->color_range = AVCOL_RANGE_JPEG;
        }
        if (avctx->codec->supported_samplerates) {
            for (i = 0; avctx->codec->supported_samplerates[i] != 0; i++)
                if (avctx->sample_rate == avctx->codec->supported_samplerates[i])
                    break;
            if (avctx->codec->supported_samplerates[i] == 0) {
                av_log(avctx, AV_LOG_ERROR, "Specified sample rate %d is not supported\n",
                       avctx->sample_rate);
                ret = AVERROR(EINVAL);
                goto free_and_end;
            }
        }
        if (avctx->sample_rate < 0) {
            av_log(avctx, AV_LOG_ERROR, "Specified sample rate %d is not supported\n",
                    avctx->sample_rate);
            ret = AVERROR(EINVAL);
            goto free_and_end;
        }
        if (avctx->codec->channel_layouts) {
            if (!avctx->channel_layout) {
                av_log(avctx, AV_LOG_WARNING, "Channel layout not specified\n");
            } else {
                for (i = 0; avctx->codec->channel_layouts[i] != 0; i++)
                    if (avctx->channel_layout == avctx->codec->channel_layouts[i])
                        break;
                if (avctx->codec->channel_layouts[i] == 0) {
                    char buf[512];
                    av_get_channel_layout_string(buf, sizeof(buf), -1, avctx->channel_layout);
                    av_log(avctx, AV_LOG_ERROR, "Specified channel layout '%s' is not supported\n", buf);
                    ret = AVERROR(EINVAL);
                    goto free_and_end;
                }
            }
        }
        if (avctx->channel_layout && avctx->channels) {
            int channels = av_get_channel_layout_nb_channels(avctx->channel_layout);
            if (channels != avctx->channels) {
                char buf[512];
                av_get_channel_layout_string(buf, sizeof(buf), -1, avctx->channel_layout);
                av_log(avctx, AV_LOG_ERROR,
                       "Channel layout '%s' with %d channels does not match number of specified channels %d\n",
                       buf, channels, avctx->channels);
                ret = AVERROR(EINVAL);
                goto free_and_end;
            }
        } else if (avctx->channel_layout) {
            avctx->channels = av_get_channel_layout_nb_channels(avctx->channel_layout);
        }
        if (avctx->channels < 0) {
            av_log(avctx, AV_LOG_ERROR, "Specified number of channels %d is not supported\n",
                    avctx->channels);
            ret = AVERROR(EINVAL);
            goto free_and_end;
        }
        if(avctx->codec_type == AVMEDIA_TYPE_VIDEO) {
            pixdesc = av_pix_fmt_desc_get(avctx->pix_fmt);
            if (    avctx->bits_per_raw_sample < 0
                || (avctx->bits_per_raw_sample > 8 && pixdesc->comp[0].depth <= 8)) {
                av_log(avctx, AV_LOG_WARNING, "Specified bit depth %d not possible with the specified pixel formats depth %d\n",
                    avctx->bits_per_raw_sample, pixdesc->comp[0].depth);
                avctx->bits_per_raw_sample = pixdesc->comp[0].depth;
            }
            if (avctx->width <= 0 || avctx->height <= 0) {
                av_log(avctx, AV_LOG_ERROR, "dimensions not set\n");
                ret = AVERROR(EINVAL);
                goto free_and_end;
            }
        }
        if (   (avctx->codec_type == AVMEDIA_TYPE_VIDEO || avctx->codec_type == AVMEDIA_TYPE_AUDIO)
            && avctx->bit_rate>0 && avctx->bit_rate<1000) {
            av_log(avctx, AV_LOG_WARNING, "Bitrate %"PRId64" is extremely low, maybe you mean %"PRId64"k\n", (int64_t)avctx->bit_rate, (int64_t)avctx->bit_rate);
        }

        if (!avctx->rc_initial_buffer_occupancy)
            avctx->rc_initial_buffer_occupancy = avctx->rc_buffer_size * 3 / 4;

        if (avctx->ticks_per_frame && avctx->time_base.num &&
            avctx->ticks_per_frame > INT_MAX / avctx->time_base.num) {
            av_log(avctx, AV_LOG_ERROR,
                   "ticks_per_frame %d too large for the timebase %d/%d.",
                   avctx->ticks_per_frame,
                   avctx->time_base.num,
                   avctx->time_base.den);
            goto free_and_end;
        }

        if (avctx->hw_frames_ctx) {
            AVHWFramesContext *frames_ctx = (AVHWFramesContext*)avctx->hw_frames_ctx->data;
            if (frames_ctx->format != avctx->pix_fmt) {
                av_log(avctx, AV_LOG_ERROR,
                       "Mismatching AVCodecContext.pix_fmt and AVHWFramesContext.format\n");
                ret = AVERROR(EINVAL);
                goto free_and_end;
            }
            if (avctx->sw_pix_fmt != AV_PIX_FMT_NONE &&
                avctx->sw_pix_fmt != frames_ctx->sw_format) {
                av_log(avctx, AV_LOG_ERROR,
                       "Mismatching AVCodecContext.sw_pix_fmt (%s) "
                       "and AVHWFramesContext.sw_format (%s)\n",
                       av_get_pix_fmt_name(avctx->sw_pix_fmt),
                       av_get_pix_fmt_name(frames_ctx->sw_format));
                ret = AVERROR(EINVAL);
                goto free_and_end;
<<<<<<< HEAD
            } else if (avctx->codec_descriptor->props & AV_CODEC_PROP_BITMAP_SUB) {
                av_log(avctx, AV_LOG_WARNING, "Codec '%s' is bitmap-based, "
                       "subtitles character encoding will be ignored\n",
                       avctx->codec_descriptor->name);
                avctx->sub_charenc_mode = FF_SUB_CHARENC_MODE_DO_NOTHING;
            } else {
                /* input character encoding is set for a text based subtitle
                 * codec at this point */
                if (avctx->sub_charenc_mode == FF_SUB_CHARENC_MODE_AUTOMATIC)
                    avctx->sub_charenc_mode = FF_SUB_CHARENC_MODE_PRE_DECODER;

                if (avctx->sub_charenc_mode == FF_SUB_CHARENC_MODE_PRE_DECODER) {
#if CONFIG_ICONV
                    iconv_t cd = iconv_open("UTF-8", avctx->sub_charenc);
                    if (cd == (iconv_t)-1) {
                        ret = AVERROR(errno);
                        av_log(avctx, AV_LOG_ERROR, "Unable to open iconv context "
                               "with input character encoding \"%s\"\n", avctx->sub_charenc);
                        goto free_and_end;
                    }
                    iconv_close(cd);
#else
                    av_log(avctx, AV_LOG_ERROR, "Character encoding subtitles "
                           "conversion needs a libavcodec built with iconv support "
                           "for this codec\n");
                    ret = AVERROR(ENOSYS);
                    goto free_and_end;
#endif
                }
            }
        }

#if FF_API_AVCTX_TIMEBASE
        if (avctx->framerate.num > 0 && avctx->framerate.den > 0)
            avctx->time_base = av_inv_q(av_mul_q(avctx->framerate, (AVRational){avctx->ticks_per_frame, 1}));
#endif
    }
    if (codec->priv_data_size > 0 && avctx->priv_data && codec->priv_class) {
        av_assert0(*(const AVClass **)avctx->priv_data == codec->priv_class);
    }

end:
    ff_unlock_avcodec(codec);
    if (options) {
        av_dict_free(options);
        *options = tmp;
    }

    return ret;
free_and_end:
    if (avctx->codec &&
        (avctx->codec->caps_internal & FF_CODEC_CAP_INIT_CLEANUP))
        avctx->codec->close(avctx);

    if (codec->priv_class && codec->priv_data_size)
        av_opt_free(avctx->priv_data);
    av_opt_free(avctx);

#if FF_API_CODED_FRAME
FF_DISABLE_DEPRECATION_WARNINGS
    av_frame_free(&avctx->coded_frame);
FF_ENABLE_DEPRECATION_WARNINGS
#endif

    av_dict_free(&tmp);
    av_freep(&avctx->priv_data);
    if (avctx->internal) {
        av_packet_free(&avctx->internal->buffer_pkt);
        av_frame_free(&avctx->internal->buffer_frame);
        av_frame_free(&avctx->internal->to_free);
        av_freep(&avctx->internal->pool);
    }
    av_freep(&avctx->internal);
    avctx->codec = NULL;
    goto end;
}

int ff_alloc_packet2(AVCodecContext *avctx, AVPacket *avpkt, int64_t size, int64_t min_size)
{
    if (avpkt->size < 0) {
        av_log(avctx, AV_LOG_ERROR, "Invalid negative user packet size %d\n", avpkt->size);
        return AVERROR(EINVAL);
    }
    if (size < 0 || size > INT_MAX - AV_INPUT_BUFFER_PADDING_SIZE) {
        av_log(avctx, AV_LOG_ERROR, "Invalid minimum required packet size %"PRId64" (max allowed is %d)\n",
               size, INT_MAX - AV_INPUT_BUFFER_PADDING_SIZE);
        return AVERROR(EINVAL);
    }

    if (avctx && 2*min_size < size) { // FIXME The factor needs to be finetuned
        av_assert0(!avpkt->data || avpkt->data != avctx->internal->byte_buffer);
        if (!avpkt->data || avpkt->size < size) {
            av_fast_padded_malloc(&avctx->internal->byte_buffer, &avctx->internal->byte_buffer_size, size);
            avpkt->data = avctx->internal->byte_buffer;
            avpkt->size = avctx->internal->byte_buffer_size;
        }
    }

    if (avpkt->data) {
        AVBufferRef *buf = avpkt->buf;

        if (avpkt->size < size) {
            av_log(avctx, AV_LOG_ERROR, "User packet is too small (%d < %"PRId64")\n", avpkt->size, size);
            return AVERROR(EINVAL);
        }

        av_init_packet(avpkt);
        avpkt->buf      = buf;
        avpkt->size     = size;
        return 0;
    } else {
        int ret = av_new_packet(avpkt, size);
        if (ret < 0)
            av_log(avctx, AV_LOG_ERROR, "Failed to allocate packet of size %"PRId64"\n", size);
        return ret;
    }
}

int ff_alloc_packet(AVPacket *avpkt, int size)
{
    return ff_alloc_packet2(NULL, avpkt, size, 0);
}

/**
 * Pad last frame with silence.
 */
static int pad_last_frame(AVCodecContext *s, AVFrame **dst, const AVFrame *src)
{
    AVFrame *frame = NULL;
    int ret;

    if (!(frame = av_frame_alloc()))
        return AVERROR(ENOMEM);

    frame->format         = src->format;
    frame->channel_layout = src->channel_layout;
    av_frame_set_channels(frame, av_frame_get_channels(src));
    frame->nb_samples     = s->frame_size;
    ret = av_frame_get_buffer(frame, 32);
    if (ret < 0)
        goto fail;

    ret = av_frame_copy_props(frame, src);
    if (ret < 0)
        goto fail;

    if ((ret = av_samples_copy(frame->extended_data, src->extended_data, 0, 0,
                               src->nb_samples, s->channels, s->sample_fmt)) < 0)
        goto fail;
    if ((ret = av_samples_set_silence(frame->extended_data, src->nb_samples,
                                      frame->nb_samples - src->nb_samples,
                                      s->channels, s->sample_fmt)) < 0)
        goto fail;

    *dst = frame;

    return 0;

fail:
    av_frame_free(&frame);
    return ret;
}

int attribute_align_arg avcodec_encode_audio2(AVCodecContext *avctx,
                                              AVPacket *avpkt,
                                              const AVFrame *frame,
                                              int *got_packet_ptr)
{
    AVFrame *extended_frame = NULL;
    AVFrame *padded_frame = NULL;
    int ret;
    AVPacket user_pkt = *avpkt;
    int needs_realloc = !user_pkt.data;

    *got_packet_ptr = 0;

    if (!avctx->codec->encode2) {
        av_log(avctx, AV_LOG_ERROR, "This encoder requires using the avcodec_send_frame() API.\n");
        return AVERROR(ENOSYS);
    }

    if (!(avctx->codec->capabilities & AV_CODEC_CAP_DELAY) && !frame) {
        av_packet_unref(avpkt);
        av_init_packet(avpkt);
        return 0;
    }

    /* ensure that extended_data is properly set */
    if (frame && !frame->extended_data) {
        if (av_sample_fmt_is_planar(avctx->sample_fmt) &&
            avctx->channels > AV_NUM_DATA_POINTERS) {
            av_log(avctx, AV_LOG_ERROR, "Encoding to a planar sample format, "
                                        "with more than %d channels, but extended_data is not set.\n",
                   AV_NUM_DATA_POINTERS);
            return AVERROR(EINVAL);
        }
        av_log(avctx, AV_LOG_WARNING, "extended_data is not set.\n");

        extended_frame = av_frame_alloc();
        if (!extended_frame)
            return AVERROR(ENOMEM);

        memcpy(extended_frame, frame, sizeof(AVFrame));
        extended_frame->extended_data = extended_frame->data;
        frame = extended_frame;
    }

    /* extract audio service type metadata */
    if (frame) {
        AVFrameSideData *sd = av_frame_get_side_data(frame, AV_FRAME_DATA_AUDIO_SERVICE_TYPE);
        if (sd && sd->size >= sizeof(enum AVAudioServiceType))
            avctx->audio_service_type = *(enum AVAudioServiceType*)sd->data;
    }

    /* check for valid frame size */
    if (frame) {
        if (avctx->codec->capabilities & AV_CODEC_CAP_SMALL_LAST_FRAME) {
            if (frame->nb_samples > avctx->frame_size) {
                av_log(avctx, AV_LOG_ERROR, "more samples than frame size (avcodec_encode_audio2)\n");
                ret = AVERROR(EINVAL);
                goto end;
            }
        } else if (!(avctx->codec->capabilities & AV_CODEC_CAP_VARIABLE_FRAME_SIZE)) {
            if (frame->nb_samples < avctx->frame_size &&
                !avctx->internal->last_audio_frame) {
                ret = pad_last_frame(avctx, &padded_frame, frame);
                if (ret < 0)
                    goto end;

                frame = padded_frame;
                avctx->internal->last_audio_frame = 1;
            }

            if (frame->nb_samples != avctx->frame_size) {
                av_log(avctx, AV_LOG_ERROR, "nb_samples (%d) != frame_size (%d) (avcodec_encode_audio2)\n", frame->nb_samples, avctx->frame_size);
                ret = AVERROR(EINVAL);
                goto end;
            }
        }
    }

    av_assert0(avctx->codec->encode2);

    ret = avctx->codec->encode2(avctx, avpkt, frame, got_packet_ptr);
    if (!ret) {
        if (*got_packet_ptr) {
            if (!(avctx->codec->capabilities & AV_CODEC_CAP_DELAY)) {
                if (avpkt->pts == AV_NOPTS_VALUE)
                    avpkt->pts = frame->pts;
                if (!avpkt->duration)
                    avpkt->duration = ff_samples_to_time_base(avctx,
                                                              frame->nb_samples);
            }
            avpkt->dts = avpkt->pts;
        } else {
            avpkt->size = 0;
        }
    }
    if (avpkt->data && avpkt->data == avctx->internal->byte_buffer) {
        needs_realloc = 0;
        if (user_pkt.data) {
            if (user_pkt.size >= avpkt->size) {
                memcpy(user_pkt.data, avpkt->data, avpkt->size);
            } else {
                av_log(avctx, AV_LOG_ERROR, "Provided packet is too small, needs to be %d\n", avpkt->size);
                avpkt->size = user_pkt.size;
                ret = -1;
            }
            avpkt->buf      = user_pkt.buf;
            avpkt->data     = user_pkt.data;
        } else {
// Suppress deprecation warning related to FF_API_AVPACKET_OLD_API.
// Upstream did not build with FF_API_AVPACKET_OLD_API=0 at the time of the M48
// branch, so this must be manually suppressed.
// TODO(ddorwin): Remove when this line is changed upstream.
FF_DISABLE_DEPRECATION_WARNINGS
            if (av_dup_packet(avpkt) < 0) {
FF_ENABLE_DEPRECATION_WARNINGS
                ret = AVERROR(ENOMEM);
            }
        }
    }

    if (!ret) {
        if (needs_realloc && avpkt->data) {
            ret = av_buffer_realloc(&avpkt->buf, avpkt->size + AV_INPUT_BUFFER_PADDING_SIZE);
            if (ret >= 0)
                avpkt->data = avpkt->buf->data;
        }

        avctx->frame_number++;
    }

    if (ret < 0 || !*got_packet_ptr) {
        av_packet_unref(avpkt);
        av_init_packet(avpkt);
        goto end;
    }

    /* NOTE: if we add any audio encoders which output non-keyframe packets,
     *       this needs to be moved to the encoders, but for now we can do it
     *       here to simplify things */
    avpkt->flags |= AV_PKT_FLAG_KEY;

end:
    av_frame_free(&padded_frame);
    av_free(extended_frame);

#if FF_API_AUDIOENC_DELAY
    avctx->delay = avctx->initial_padding;
#endif

    return ret;
}

int attribute_align_arg avcodec_encode_video2(AVCodecContext *avctx,
                                              AVPacket *avpkt,
                                              const AVFrame *frame,
                                              int *got_packet_ptr)
{
    int ret;
    AVPacket user_pkt = *avpkt;
    int needs_realloc = !user_pkt.data;

    *got_packet_ptr = 0;

    if (!avctx->codec->encode2) {
        av_log(avctx, AV_LOG_ERROR, "This encoder requires using the avcodec_send_frame() API.\n");
        return AVERROR(ENOSYS);
    }

    if(CONFIG_FRAME_THREAD_ENCODER &&
       avctx->internal->frame_thread_encoder && (avctx->active_thread_type&FF_THREAD_FRAME))
        return ff_thread_video_encode_frame(avctx, avpkt, frame, got_packet_ptr);

    if ((avctx->flags&AV_CODEC_FLAG_PASS1) && avctx->stats_out)
        avctx->stats_out[0] = '\0';

    if (!(avctx->codec->capabilities & AV_CODEC_CAP_DELAY) && !frame) {
        av_packet_unref(avpkt);
        av_init_packet(avpkt);
        avpkt->size = 0;
        return 0;
    }

    if (av_image_check_size2(avctx->width, avctx->height, avctx->max_pixels, AV_PIX_FMT_NONE, 0, avctx))
        return AVERROR(EINVAL);

    if (frame && frame->format == AV_PIX_FMT_NONE)
        av_log(avctx, AV_LOG_WARNING, "AVFrame.format is not set\n");
    if (frame && (frame->width == 0 || frame->height == 0))
        av_log(avctx, AV_LOG_WARNING, "AVFrame.width or height is not set\n");

    av_assert0(avctx->codec->encode2);

    ret = avctx->codec->encode2(avctx, avpkt, frame, got_packet_ptr);
    av_assert0(ret <= 0);

    emms_c();

    if (avpkt->data && avpkt->data == avctx->internal->byte_buffer) {
        needs_realloc = 0;
        if (user_pkt.data) {
            if (user_pkt.size >= avpkt->size) {
                memcpy(user_pkt.data, avpkt->data, avpkt->size);
            } else {
                av_log(avctx, AV_LOG_ERROR, "Provided packet is too small, needs to be %d\n", avpkt->size);
                avpkt->size = user_pkt.size;
                ret = -1;
            }
            avpkt->buf      = user_pkt.buf;
            avpkt->data     = user_pkt.data;
        } else {
// Suppress deprecation warning related to FF_API_AVPACKET_OLD_API.
// Upstream did not build with FF_API_AVPACKET_OLD_API=0 at the time of the M48
// branch, so this must be manually suppressed.
// TODO(ddorwin): Remove when this line is changed upstream.
FF_DISABLE_DEPRECATION_WARNINGS
            if (av_dup_packet(avpkt) < 0) {
FF_ENABLE_DEPRECATION_WARNINGS
                ret = AVERROR(ENOMEM);
            }
        }
    }

    if (!ret) {
        if (!*got_packet_ptr)
            avpkt->size = 0;
        else if (!(avctx->codec->capabilities & AV_CODEC_CAP_DELAY))
            avpkt->pts = avpkt->dts = frame->pts;

        if (needs_realloc && avpkt->data) {
            ret = av_buffer_realloc(&avpkt->buf, avpkt->size + AV_INPUT_BUFFER_PADDING_SIZE);
            if (ret >= 0)
                avpkt->data = avpkt->buf->data;
        }

        avctx->frame_number++;
    }

    if (ret < 0 || !*got_packet_ptr)
        av_packet_unref(avpkt);

    return ret;
}

int avcodec_encode_subtitle(AVCodecContext *avctx, uint8_t *buf, int buf_size,
                            const AVSubtitle *sub)
{
    int ret;
    if (sub->start_display_time) {
        av_log(avctx, AV_LOG_ERROR, "start_display_time must be 0.\n");
        return -1;
    }

    ret = avctx->codec->encode_sub(avctx, buf, buf_size, sub);
    avctx->frame_number++;
    return ret;
}

/**
 * Attempt to guess proper monotonic timestamps for decoded video frames
 * which might have incorrect times. Input timestamps may wrap around, in
 * which case the output will as well.
 *
 * @param pts the pts field of the decoded AVPacket, as passed through
 * AVFrame.pts
 * @param dts the dts field of the decoded AVPacket
 * @return one of the input values, may be AV_NOPTS_VALUE
 */
static int64_t guess_correct_pts(AVCodecContext *ctx,
                                 int64_t reordered_pts, int64_t dts)
{
    int64_t pts = AV_NOPTS_VALUE;

    if (dts != AV_NOPTS_VALUE) {
        ctx->pts_correction_num_faulty_dts += dts <= ctx->pts_correction_last_dts;
        ctx->pts_correction_last_dts = dts;
    } else if (reordered_pts != AV_NOPTS_VALUE)
        ctx->pts_correction_last_dts = reordered_pts;

    if (reordered_pts != AV_NOPTS_VALUE) {
        ctx->pts_correction_num_faulty_pts += reordered_pts <= ctx->pts_correction_last_pts;
        ctx->pts_correction_last_pts = reordered_pts;
    } else if(dts != AV_NOPTS_VALUE)
        ctx->pts_correction_last_pts = dts;

    if ((ctx->pts_correction_num_faulty_pts<=ctx->pts_correction_num_faulty_dts || dts == AV_NOPTS_VALUE)
       && reordered_pts != AV_NOPTS_VALUE)
        pts = reordered_pts;
    else
        pts = dts;

    return pts;
}

static int apply_param_change(AVCodecContext *avctx, const AVPacket *avpkt)
{
    int size = 0, ret;
    const uint8_t *data;
    uint32_t flags;
    int64_t val;

    data = av_packet_get_side_data(avpkt, AV_PKT_DATA_PARAM_CHANGE, &size);
    if (!data)
        return 0;

    if (!(avctx->codec->capabilities & AV_CODEC_CAP_PARAM_CHANGE)) {
        av_log(avctx, AV_LOG_ERROR, "This decoder does not support parameter "
               "changes, but PARAM_CHANGE side data was sent to it.\n");
        ret = AVERROR(EINVAL);
        goto fail2;
    }

    if (size < 4)
        goto fail;

    flags = bytestream_get_le32(&data);
    size -= 4;

    if (flags & AV_SIDE_DATA_PARAM_CHANGE_CHANNEL_COUNT) {
        if (size < 4)
            goto fail;
        val = bytestream_get_le32(&data);
        if (val <= 0 || val > INT_MAX) {
            av_log(avctx, AV_LOG_ERROR, "Invalid channel count");
            ret = AVERROR_INVALIDDATA;
            goto fail2;
        }
        avctx->channels = val;
        size -= 4;
    }
    if (flags & AV_SIDE_DATA_PARAM_CHANGE_CHANNEL_LAYOUT) {
        if (size < 8)
            goto fail;
        avctx->channel_layout = bytestream_get_le64(&data);
        size -= 8;
    }
    if (flags & AV_SIDE_DATA_PARAM_CHANGE_SAMPLE_RATE) {
        if (size < 4)
            goto fail;
        val = bytestream_get_le32(&data);
        if (val <= 0 || val > INT_MAX) {
            av_log(avctx, AV_LOG_ERROR, "Invalid sample rate");
            ret = AVERROR_INVALIDDATA;
            goto fail2;
        }
        avctx->sample_rate = val;
        size -= 4;
    }
    if (flags & AV_SIDE_DATA_PARAM_CHANGE_DIMENSIONS) {
        if (size < 8)
            goto fail;
        avctx->width  = bytestream_get_le32(&data);
        avctx->height = bytestream_get_le32(&data);
        size -= 8;
        ret = ff_set_dimensions(avctx, avctx->width, avctx->height);
        if (ret < 0)
            goto fail2;
    }

    return 0;
fail:
    av_log(avctx, AV_LOG_ERROR, "PARAM_CHANGE side data too small.\n");
    ret = AVERROR_INVALIDDATA;
fail2:
    if (ret < 0) {
        av_log(avctx, AV_LOG_ERROR, "Error applying parameter changes.\n");
        if (avctx->err_recognition & AV_EF_EXPLODE)
            return ret;
    }
    return 0;
}

static int unrefcount_frame(AVCodecInternal *avci, AVFrame *frame)
{
    int ret;

    /* move the original frame to our backup */
    av_frame_unref(avci->to_free);
    av_frame_move_ref(avci->to_free, frame);

    /* now copy everything except the AVBufferRefs back
     * note that we make a COPY of the side data, so calling av_frame_free() on
     * the caller's frame will work properly */
    ret = av_frame_copy_props(frame, avci->to_free);
    if (ret < 0)
        return ret;

    memcpy(frame->data,     avci->to_free->data,     sizeof(frame->data));
    memcpy(frame->linesize, avci->to_free->linesize, sizeof(frame->linesize));
    if (avci->to_free->extended_data != avci->to_free->data) {
        int planes = av_frame_get_channels(avci->to_free);
        int size   = planes * sizeof(*frame->extended_data);

        if (!size) {
            av_frame_unref(frame);
            return AVERROR_BUG;
        }

        frame->extended_data = av_malloc(size);
        if (!frame->extended_data) {
            av_frame_unref(frame);
            return AVERROR(ENOMEM);
        }
        memcpy(frame->extended_data, avci->to_free->extended_data,
               size);
    } else
        frame->extended_data = frame->data;

    frame->format         = avci->to_free->format;
    frame->width          = avci->to_free->width;
    frame->height         = avci->to_free->height;
    frame->channel_layout = avci->to_free->channel_layout;
    frame->nb_samples     = avci->to_free->nb_samples;
    av_frame_set_channels(frame, av_frame_get_channels(avci->to_free));

    return 0;
}

int attribute_align_arg avcodec_decode_video2(AVCodecContext *avctx, AVFrame *picture,
                                              int *got_picture_ptr,
                                              const AVPacket *avpkt)
{
    AVCodecInternal *avci = avctx->internal;
    int ret;
    // copy to ensure we do not change avpkt
    AVPacket tmp = *avpkt;

    if (!avctx->codec)
        return AVERROR(EINVAL);
    if (avctx->codec->type != AVMEDIA_TYPE_VIDEO) {
        av_log(avctx, AV_LOG_ERROR, "Invalid media type for video\n");
        return AVERROR(EINVAL);
    }

    if (!avctx->codec->decode) {
        av_log(avctx, AV_LOG_ERROR, "This decoder requires using the avcodec_send_packet() API.\n");
        return AVERROR(ENOSYS);
    }

    *got_picture_ptr = 0;
    if ((avctx->coded_width || avctx->coded_height) && av_image_check_size2(avctx->coded_width, avctx->coded_height, avctx->max_pixels, AV_PIX_FMT_NONE, 0, avctx))
        return AVERROR(EINVAL);

    avctx->internal->pkt = avpkt;
    ret = apply_param_change(avctx, avpkt);
    if (ret < 0)
        return ret;

    av_frame_unref(picture);

    if ((avctx->codec->capabilities & AV_CODEC_CAP_DELAY) || avpkt->size ||
        (avctx->active_thread_type & FF_THREAD_FRAME)) {
        int did_split = av_packet_split_side_data(&tmp);
        ret = apply_param_change(avctx, &tmp);
        if (ret < 0)
            goto fail;

        avctx->internal->pkt = &tmp;
        if (HAVE_THREADS && avctx->active_thread_type & FF_THREAD_FRAME)
            ret = ff_thread_decode_frame(avctx, picture, got_picture_ptr,
                                         &tmp);
        else {
            ret = avctx->codec->decode(avctx, picture, got_picture_ptr,
                                       &tmp);
            if (!(avctx->codec->caps_internal & FF_CODEC_CAP_SETS_PKT_DTS))
                picture->pkt_dts = avpkt->dts;

            if(!avctx->has_b_frames){
                av_frame_set_pkt_pos(picture, avpkt->pos);
            }
            //FIXME these should be under if(!avctx->has_b_frames)
            /* get_buffer is supposed to set frame parameters */
            if (!(avctx->codec->capabilities & AV_CODEC_CAP_DR1)) {
                if (!picture->sample_aspect_ratio.num)    picture->sample_aspect_ratio = avctx->sample_aspect_ratio;
                if (!picture->width)                      picture->width               = avctx->width;
                if (!picture->height)                     picture->height              = avctx->height;
                if (picture->format == AV_PIX_FMT_NONE)   picture->format              = avctx->pix_fmt;
            }
        }

fail:
        emms_c(); //needed to avoid an emms_c() call before every return;

        avctx->internal->pkt = NULL;
        if (did_split) {
            av_packet_free_side_data(&tmp);
            if(ret == tmp.size)
                ret = avpkt->size;
        }
        if (picture->flags & AV_FRAME_FLAG_DISCARD) {
            *got_picture_ptr = 0;
        }
        if (*got_picture_ptr) {
            if (!avctx->refcounted_frames) {
                int err = unrefcount_frame(avci, picture);
                if (err < 0)
                    return err;
            }

            avctx->frame_number++;
            av_frame_set_best_effort_timestamp(picture,
                                               guess_correct_pts(avctx,
                                                                 picture->pts,
                                                                 picture->pkt_dts));
        } else
            av_frame_unref(picture);
    } else
        ret = 0;

    /* many decoders assign whole AVFrames, thus overwriting extended_data;
     * make sure it's set correctly */
    av_assert0(!picture->extended_data || picture->extended_data == picture->data);

#if FF_API_AVCTX_TIMEBASE
    if (avctx->framerate.num > 0 && avctx->framerate.den > 0)
        avctx->time_base = av_inv_q(av_mul_q(avctx->framerate, (AVRational){avctx->ticks_per_frame, 1}));
#endif

    return ret;
}

int attribute_align_arg avcodec_decode_audio4(AVCodecContext *avctx,
                                              AVFrame *frame,
                                              int *got_frame_ptr,
                                              const AVPacket *avpkt)
{
    AVCodecInternal *avci = avctx->internal;
    int ret = 0;

    *got_frame_ptr = 0;

    if (!avctx->codec)
        return AVERROR(EINVAL);

    if (!avctx->codec->decode) {
        av_log(avctx, AV_LOG_ERROR, "This decoder requires using the avcodec_send_packet() API.\n");
        return AVERROR(ENOSYS);
    }

    if (!avpkt->data && avpkt->size) {
        av_log(avctx, AV_LOG_ERROR, "invalid packet: NULL data, size != 0\n");
        return AVERROR(EINVAL);
    }
    if (avctx->codec->type != AVMEDIA_TYPE_AUDIO) {
        av_log(avctx, AV_LOG_ERROR, "Invalid media type for audio\n");
        return AVERROR(EINVAL);
    }

    av_frame_unref(frame);

    if ((avctx->codec->capabilities & AV_CODEC_CAP_DELAY) || avpkt->size || (avctx->active_thread_type & FF_THREAD_FRAME)) {
        uint8_t *side;
        int side_size;
        uint32_t discard_padding = 0;
        uint8_t skip_reason = 0;
        uint8_t discard_reason = 0;
        // copy to ensure we do not change avpkt
        AVPacket tmp = *avpkt;
        int did_split = av_packet_split_side_data(&tmp);
        ret = apply_param_change(avctx, &tmp);
        if (ret < 0)
            goto fail;

        avctx->internal->pkt = &tmp;
        if (HAVE_THREADS && avctx->active_thread_type & FF_THREAD_FRAME)
            ret = ff_thread_decode_frame(avctx, frame, got_frame_ptr, &tmp);
        else {
            ret = avctx->codec->decode(avctx, frame, got_frame_ptr, &tmp);
            av_assert0(ret <= tmp.size);
            frame->pkt_dts = avpkt->dts;
        }
        if (ret >= 0 && *got_frame_ptr) {
            avctx->frame_number++;
            av_frame_set_best_effort_timestamp(frame,
                                               guess_correct_pts(avctx,
                                                                 frame->pts,
                                                                 frame->pkt_dts));
            if (frame->format == AV_SAMPLE_FMT_NONE)
                frame->format = avctx->sample_fmt;
            if (!frame->channel_layout)
                frame->channel_layout = avctx->channel_layout;
            if (!av_frame_get_channels(frame))
                av_frame_set_channels(frame, avctx->channels);
            if (!frame->sample_rate)
                frame->sample_rate = avctx->sample_rate;
        }

        side= av_packet_get_side_data(avctx->internal->pkt, AV_PKT_DATA_SKIP_SAMPLES, &side_size);
        if(side && side_size>=10) {
            avctx->internal->skip_samples = AV_RL32(side);
            discard_padding = AV_RL32(side + 4);
            av_log(avctx, AV_LOG_DEBUG, "skip %d / discard %d samples due to side data\n",
                   avctx->internal->skip_samples, (int)discard_padding);
            skip_reason = AV_RL8(side + 8);
            discard_reason = AV_RL8(side + 9);
        }

        if ((frame->flags & AV_FRAME_FLAG_DISCARD) && *got_frame_ptr &&
            !(avctx->flags2 & AV_CODEC_FLAG2_SKIP_MANUAL)) {
            avctx->internal->skip_samples = FFMAX(0, avctx->internal->skip_samples - frame->nb_samples);
            *got_frame_ptr = 0;
        }

        if (avctx->internal->skip_samples > 0 && *got_frame_ptr &&
            !(avctx->flags2 & AV_CODEC_FLAG2_SKIP_MANUAL)) {
            if(frame->nb_samples <= avctx->internal->skip_samples){
                *got_frame_ptr = 0;
                avctx->internal->skip_samples -= frame->nb_samples;
                av_log(avctx, AV_LOG_DEBUG, "skip whole frame, skip left: %d\n",
                       avctx->internal->skip_samples);
            } else {
                av_samples_copy(frame->extended_data, frame->extended_data, 0, avctx->internal->skip_samples,
                                frame->nb_samples - avctx->internal->skip_samples, avctx->channels, frame->format);
                if(avctx->pkt_timebase.num && avctx->sample_rate) {
                    int64_t diff_ts = av_rescale_q(avctx->internal->skip_samples,
                                                   (AVRational){1, avctx->sample_rate},
                                                   avctx->pkt_timebase);
                    if(frame->pts!=AV_NOPTS_VALUE)
                        frame->pts += diff_ts;
#if FF_API_PKT_PTS
FF_DISABLE_DEPRECATION_WARNINGS
                    if(frame->pkt_pts!=AV_NOPTS_VALUE)
                        frame->pkt_pts += diff_ts;
FF_ENABLE_DEPRECATION_WARNINGS
#endif
                    if(frame->pkt_dts!=AV_NOPTS_VALUE)
                        frame->pkt_dts += diff_ts;
                    if (av_frame_get_pkt_duration(frame) >= diff_ts)
                        av_frame_set_pkt_duration(frame, av_frame_get_pkt_duration(frame) - diff_ts);
                } else {
                    av_log(avctx, AV_LOG_WARNING, "Could not update timestamps for skipped samples.\n");
                }
                av_log(avctx, AV_LOG_DEBUG, "skip %d/%d samples\n",
                       avctx->internal->skip_samples, frame->nb_samples);
                frame->nb_samples -= avctx->internal->skip_samples;
                avctx->internal->skip_samples = 0;
=======
>>>>>>> 8ef2c791
            }
            avctx->sw_pix_fmt = frames_ctx->sw_format;
        }
    }

    avctx->pts_correction_num_faulty_pts =
    avctx->pts_correction_num_faulty_dts = 0;
    avctx->pts_correction_last_pts =
    avctx->pts_correction_last_dts = INT64_MIN;

    if (   !CONFIG_GRAY && avctx->flags & AV_CODEC_FLAG_GRAY
        && avctx->codec_descriptor->type == AVMEDIA_TYPE_VIDEO)
        av_log(avctx, AV_LOG_WARNING,
               "gray decoding requested but not enabled at configuration time\n");

    if (   avctx->codec->init && (!(avctx->active_thread_type&FF_THREAD_FRAME)
        || avctx->internal->frame_thread_encoder)) {
        ret = avctx->codec->init(avctx);
        if (ret < 0) {
            goto free_and_end;
        }
    }

    ret=0;

#if FF_API_AUDIOENC_DELAY
    if (av_codec_is_encoder(avctx->codec))
        avctx->delay = avctx->initial_padding;
#endif

    if (av_codec_is_decoder(avctx->codec)) {
        if (!avctx->bit_rate)
            avctx->bit_rate = get_bit_rate(avctx);
        /* validate channel layout from the decoder */
        if (avctx->channel_layout) {
            int channels = av_get_channel_layout_nb_channels(avctx->channel_layout);
            if (!avctx->channels)
                avctx->channels = channels;
            else if (channels != avctx->channels) {
                char buf[512];
                av_get_channel_layout_string(buf, sizeof(buf), -1, avctx->channel_layout);
                av_log(avctx, AV_LOG_WARNING,
                       "Channel layout '%s' with %d channels does not match specified number of channels %d: "
                       "ignoring specified channel layout\n",
                       buf, channels, avctx->channels);
                avctx->channel_layout = 0;
            }
        }
        if (avctx->channels && avctx->channels < 0 ||
            avctx->channels > FF_SANE_NB_CHANNELS) {
            ret = AVERROR(EINVAL);
            goto free_and_end;
        }
        if (avctx->sub_charenc) {
            if (avctx->codec_type != AVMEDIA_TYPE_SUBTITLE) {
                av_log(avctx, AV_LOG_ERROR, "Character encoding is only "
                       "supported with subtitles codecs\n");
                ret = AVERROR(EINVAL);
                goto free_and_end;
            } else if (avctx->codec_descriptor->props & AV_CODEC_PROP_BITMAP_SUB) {
                av_log(avctx, AV_LOG_WARNING, "Codec '%s' is bitmap-based, "
                       "subtitles character encoding will be ignored\n",
                       avctx->codec_descriptor->name);
                avctx->sub_charenc_mode = FF_SUB_CHARENC_MODE_DO_NOTHING;
            } else {
                /* input character encoding is set for a text based subtitle
                 * codec at this point */
                if (avctx->sub_charenc_mode == FF_SUB_CHARENC_MODE_AUTOMATIC)
                    avctx->sub_charenc_mode = FF_SUB_CHARENC_MODE_PRE_DECODER;

                if (avctx->sub_charenc_mode == FF_SUB_CHARENC_MODE_PRE_DECODER) {
#if CONFIG_ICONV
                    iconv_t cd = iconv_open("UTF-8", avctx->sub_charenc);
                    if (cd == (iconv_t)-1) {
                        ret = AVERROR(errno);
                        av_log(avctx, AV_LOG_ERROR, "Unable to open iconv context "
                               "with input character encoding \"%s\"\n", avctx->sub_charenc);
                        goto free_and_end;
                    }
                    iconv_close(cd);
#else
                    av_log(avctx, AV_LOG_ERROR, "Character encoding subtitles "
                           "conversion needs a libavcodec built with iconv support "
                           "for this codec\n");
                    ret = AVERROR(ENOSYS);
                    goto free_and_end;
#endif
                }
            }
        }

#if FF_API_AVCTX_TIMEBASE
        if (avctx->framerate.num > 0 && avctx->framerate.den > 0)
            avctx->time_base = av_inv_q(av_mul_q(avctx->framerate, (AVRational){avctx->ticks_per_frame, 1}));
#endif
    }
    if (codec->priv_data_size > 0 && avctx->priv_data && codec->priv_class) {
        av_assert0(*(const AVClass **)avctx->priv_data == codec->priv_class);
    }

end:
    ff_unlock_avcodec(codec);
    if (options) {
        av_dict_free(options);
        *options = tmp;
    }

    return ret;
free_and_end:
    if (avctx->codec &&
        (avctx->codec->caps_internal & FF_CODEC_CAP_INIT_CLEANUP))
        avctx->codec->close(avctx);

    if (codec->priv_class && codec->priv_data_size)
        av_opt_free(avctx->priv_data);
    av_opt_free(avctx);

#if FF_API_CODED_FRAME
FF_DISABLE_DEPRECATION_WARNINGS
    av_frame_free(&avctx->coded_frame);
FF_ENABLE_DEPRECATION_WARNINGS
#endif

    av_dict_free(&tmp);
    av_freep(&avctx->priv_data);
    if (avctx->internal) {
        av_frame_free(&avctx->internal->to_free);
        av_frame_free(&avctx->internal->compat_decode_frame);
        av_frame_free(&avctx->internal->buffer_frame);
        av_packet_free(&avctx->internal->buffer_pkt);
        av_packet_free(&avctx->internal->last_pkt_props);

        av_packet_free(&avctx->internal->ds.in_pkt);

        av_freep(&avctx->internal->pool);
    }
    av_freep(&avctx->internal);
    avctx->codec = NULL;
    goto end;
}

void avsubtitle_free(AVSubtitle *sub)
{
    int i;

    for (i = 0; i < sub->num_rects; i++) {
        av_freep(&sub->rects[i]->data[0]);
        av_freep(&sub->rects[i]->data[1]);
        av_freep(&sub->rects[i]->data[2]);
        av_freep(&sub->rects[i]->data[3]);
        av_freep(&sub->rects[i]->text);
        av_freep(&sub->rects[i]->ass);
        av_freep(&sub->rects[i]);
    }

    av_freep(&sub->rects);

    memset(sub, 0, sizeof(AVSubtitle));
}

<<<<<<< HEAD
static int do_decode(AVCodecContext *avctx, AVPacket *pkt)
{
    int got_frame;
    int ret;

    av_assert0(!avctx->internal->buffer_frame->buf[0]);

    if (!pkt)
        pkt = avctx->internal->buffer_pkt;

    // This is the lesser evil. The field is for compatibility with legacy users
    // of the legacy API, and users using the new API should not be forced to
    // even know about this field.
    avctx->refcounted_frames = 1;

    // Some codecs (at least wma lossless) will crash when feeding drain packets
    // after EOF was signaled.
    if (avctx->internal->draining_done)
        return AVERROR_EOF;

    if (avctx->codec_type == AVMEDIA_TYPE_VIDEO) {
        ret = avcodec_decode_video2(avctx, avctx->internal->buffer_frame,
                                    &got_frame, pkt);
        if (ret >= 0 && !(avctx->flags & AV_CODEC_FLAG_TRUNCATED))
            ret = pkt->size;
    } else if (avctx->codec_type == AVMEDIA_TYPE_AUDIO) {
        ret = avcodec_decode_audio4(avctx, avctx->internal->buffer_frame,
                                    &got_frame, pkt);
    } else {
        ret = AVERROR(EINVAL);
    }

    if (ret == AVERROR(EAGAIN))
        ret = pkt->size;

    if (avctx->internal->draining && !got_frame)
        avctx->internal->draining_done = 1;

    if (ret < 0)
        return ret;

    if (ret >= pkt->size) {
        av_packet_unref(avctx->internal->buffer_pkt);
    } else {
        int consumed = ret;

        if (pkt != avctx->internal->buffer_pkt) {
            av_packet_unref(avctx->internal->buffer_pkt);
            if ((ret = av_packet_ref(avctx->internal->buffer_pkt, pkt)) < 0)
                return ret;
        }

        avctx->internal->buffer_pkt->data += consumed;
        avctx->internal->buffer_pkt->size -= consumed;
        avctx->internal->buffer_pkt->pts   = AV_NOPTS_VALUE;
        avctx->internal->buffer_pkt->dts   = AV_NOPTS_VALUE;
    }

    if (got_frame)
        av_assert0(avctx->internal->buffer_frame->buf[0]);

    return 0;
}

int attribute_align_arg avcodec_send_packet(AVCodecContext *avctx, const AVPacket *avpkt)
{
    int ret;

    if (!avcodec_is_open(avctx) || !av_codec_is_decoder(avctx->codec))
        return AVERROR(EINVAL);

    if (avctx->internal->draining)
        return AVERROR_EOF;

    if (avpkt && !avpkt->size && avpkt->data)
        return AVERROR(EINVAL);

    if (!avpkt || !avpkt->size) {
        avctx->internal->draining = 1;
        avpkt = NULL;

        if (!(avctx->codec->capabilities & AV_CODEC_CAP_DELAY))
            return 0;
    }

    if (avctx->codec->send_packet) {
        if (avpkt) {
            AVPacket tmp = *avpkt;
            int did_split = av_packet_split_side_data(&tmp);
            ret = apply_param_change(avctx, &tmp);
            if (ret >= 0)
                ret = avctx->codec->send_packet(avctx, &tmp);
            if (did_split)
                av_packet_free_side_data(&tmp);
            return ret;
        } else {
            return avctx->codec->send_packet(avctx, NULL);
        }
    }

    // Emulation via old API. Assume avpkt is likely not refcounted, while
    // decoder output is always refcounted, and avoid copying.

    if (avctx->internal->buffer_pkt->size || avctx->internal->buffer_frame->buf[0])
        return AVERROR(EAGAIN);

    // The goal is decoding the first frame of the packet without using memcpy,
    // because the common case is having only 1 frame per packet (especially
    // with video, but audio too). In other cases, it can't be avoided, unless
    // the user is feeding refcounted packets.
    return do_decode(avctx, (AVPacket *)avpkt);
}

int attribute_align_arg avcodec_receive_frame(AVCodecContext *avctx, AVFrame *frame)
{
    int ret;

    av_frame_unref(frame);

    if (!avcodec_is_open(avctx) || !av_codec_is_decoder(avctx->codec))
        return AVERROR(EINVAL);

    if (avctx->codec->receive_frame) {
        if (avctx->internal->draining && !(avctx->codec->capabilities & AV_CODEC_CAP_DELAY))
            return AVERROR_EOF;
        ret = avctx->codec->receive_frame(avctx, frame);
        if (ret >= 0) {
            if (av_frame_get_best_effort_timestamp(frame) == AV_NOPTS_VALUE) {
                av_frame_set_best_effort_timestamp(frame,
                    guess_correct_pts(avctx, frame->pts, frame->pkt_dts));
            }
        }
        return ret;
    }

    // Emulation via old API.

    if (!avctx->internal->buffer_frame->buf[0]) {
        if (!avctx->internal->buffer_pkt->size && !avctx->internal->draining)
            return AVERROR(EAGAIN);

        while (1) {
            if ((ret = do_decode(avctx, avctx->internal->buffer_pkt)) < 0) {
                av_packet_unref(avctx->internal->buffer_pkt);
                return ret;
            }
            // Some audio decoders may consume partial data without returning
            // a frame (fate-wmapro-2ch). There is no way to make the caller
            // call avcodec_receive_frame() again without returning a frame,
            // so try to decode more in these cases.
            if (avctx->internal->buffer_frame->buf[0] ||
                !avctx->internal->buffer_pkt->size)
                break;
        }
    }

    if (!avctx->internal->buffer_frame->buf[0])
        return avctx->internal->draining ? AVERROR_EOF : AVERROR(EAGAIN);

    av_frame_move_ref(frame, avctx->internal->buffer_frame);
    return 0;
}

static int do_encode(AVCodecContext *avctx, const AVFrame *frame, int *got_packet)
{
    int ret;
    *got_packet = 0;

    av_packet_unref(avctx->internal->buffer_pkt);
    avctx->internal->buffer_pkt_valid = 0;

    if (avctx->codec_type == AVMEDIA_TYPE_VIDEO) {
// Suppress deprecation warning related to old encode API, deprecated in M56
// roll. TODO(wolenetz): Remove when upstream no longer uses deprecated encode,
// or replace with FF_API_AVsomething_OLD_API gate if upstream introduces such a
// gate.
FF_DISABLE_DEPRECATION_WARNINGS
        ret = avcodec_encode_video2(avctx, avctx->internal->buffer_pkt,
                                    frame, got_packet);
FF_ENABLE_DEPRECATION_WARNINGS
    } else if (avctx->codec_type == AVMEDIA_TYPE_AUDIO) {
// Suppress deprecation warning related to old encode API, deprecated in M56
// roll. TODO(wolenetz): Remove when upstream no longer uses deprecated encode,
// or replace with FF_API_AVsomething_OLD_API gate if upstream introduces such a
// gate.
FF_DISABLE_DEPRECATION_WARNINGS
        ret = avcodec_encode_audio2(avctx, avctx->internal->buffer_pkt,
                                    frame, got_packet);
FF_ENABLE_DEPRECATION_WARNINGS
    } else {
        ret = AVERROR(EINVAL);
    }

    if (ret >= 0 && *got_packet) {
        // Encoders must always return ref-counted buffers.
        // Side-data only packets have no data and can be not ref-counted.
        av_assert0(!avctx->internal->buffer_pkt->data || avctx->internal->buffer_pkt->buf);
        avctx->internal->buffer_pkt_valid = 1;
        ret = 0;
    } else {
        av_packet_unref(avctx->internal->buffer_pkt);
    }

    return ret;
}

int attribute_align_arg avcodec_send_frame(AVCodecContext *avctx, const AVFrame *frame)
{
    if (!avcodec_is_open(avctx) || !av_codec_is_encoder(avctx->codec))
        return AVERROR(EINVAL);

    if (avctx->internal->draining)
        return AVERROR_EOF;

    if (!frame) {
        avctx->internal->draining = 1;

        if (!(avctx->codec->capabilities & AV_CODEC_CAP_DELAY))
            return 0;
    }

    if (avctx->codec->send_frame)
        return avctx->codec->send_frame(avctx, frame);

    // Emulation via old API. Do it here instead of avcodec_receive_packet, because:
    // 1. if the AVFrame is not refcounted, the copying will be much more
    //    expensive than copying the packet data
    // 2. assume few users use non-refcounted AVPackets, so usually no copy is
    //    needed

    if (avctx->internal->buffer_pkt_valid)
        return AVERROR(EAGAIN);

    return do_encode(avctx, frame, &(int){0});
}

int attribute_align_arg avcodec_receive_packet(AVCodecContext *avctx, AVPacket *avpkt)
{
    av_packet_unref(avpkt);

    if (!avcodec_is_open(avctx) || !av_codec_is_encoder(avctx->codec))
        return AVERROR(EINVAL);

    if (avctx->codec->receive_packet) {
        if (avctx->internal->draining && !(avctx->codec->capabilities & AV_CODEC_CAP_DELAY))
            return AVERROR_EOF;
        return avctx->codec->receive_packet(avctx, avpkt);
    }

    // Emulation via old API.

    if (!avctx->internal->buffer_pkt_valid) {
        int got_packet;
        int ret;
        if (!avctx->internal->draining)
            return AVERROR(EAGAIN);
        ret = do_encode(avctx, NULL, &got_packet);
        if (ret < 0)
            return ret;
        if (ret >= 0 && !got_packet)
            return AVERROR_EOF;
    }

    av_packet_move_ref(avpkt, avctx->internal->buffer_pkt);
    avctx->internal->buffer_pkt_valid = 0;
    return 0;
}

=======
>>>>>>> 8ef2c791
av_cold int avcodec_close(AVCodecContext *avctx)
{
    int i;

    if (!avctx)
        return 0;

    if (avcodec_is_open(avctx)) {
        FramePool *pool = avctx->internal->pool;
        if (CONFIG_FRAME_THREAD_ENCODER &&
            avctx->internal->frame_thread_encoder && avctx->thread_count > 1) {
            ff_frame_thread_encoder_free(avctx);
        }
        if (HAVE_THREADS && avctx->internal->thread_ctx)
            ff_thread_free(avctx);
        if (avctx->codec && avctx->codec->close)
            avctx->codec->close(avctx);
        avctx->internal->byte_buffer_size = 0;
        av_freep(&avctx->internal->byte_buffer);
        av_frame_free(&avctx->internal->to_free);
        av_frame_free(&avctx->internal->compat_decode_frame);
        av_frame_free(&avctx->internal->buffer_frame);
        av_packet_free(&avctx->internal->buffer_pkt);
        av_packet_free(&avctx->internal->last_pkt_props);

        av_packet_free(&avctx->internal->ds.in_pkt);

        for (i = 0; i < FF_ARRAY_ELEMS(pool->pools); i++)
            av_buffer_pool_uninit(&pool->pools[i]);
        av_freep(&avctx->internal->pool);

        if (avctx->hwaccel && avctx->hwaccel->uninit)
            avctx->hwaccel->uninit(avctx);
        av_freep(&avctx->internal->hwaccel_priv_data);

        ff_decode_bsfs_uninit(avctx);

        av_freep(&avctx->internal);
    }

    for (i = 0; i < avctx->nb_coded_side_data; i++)
        av_freep(&avctx->coded_side_data[i].data);
    av_freep(&avctx->coded_side_data);
    avctx->nb_coded_side_data = 0;

    av_buffer_unref(&avctx->hw_frames_ctx);
    av_buffer_unref(&avctx->hw_device_ctx);

    if (avctx->priv_data && avctx->codec && avctx->codec->priv_class)
        av_opt_free(avctx->priv_data);
    av_opt_free(avctx);
    av_freep(&avctx->priv_data);
    if (av_codec_is_encoder(avctx->codec)) {
        av_freep(&avctx->extradata);
#if FF_API_CODED_FRAME
FF_DISABLE_DEPRECATION_WARNINGS
        av_frame_free(&avctx->coded_frame);
FF_ENABLE_DEPRECATION_WARNINGS
#endif
    }
    avctx->codec = NULL;
    avctx->active_thread_type = 0;

    return 0;
}

static enum AVCodecID remap_deprecated_codec_id(enum AVCodecID id)
{
    switch(id){
        //This is for future deprecatec codec ids, its empty since
        //last major bump but will fill up again over time, please don't remove it
        default                                         : return id;
    }
}

static AVCodec *find_encdec(enum AVCodecID id, int encoder)
{
    AVCodec *p, *experimental = NULL;
    p = first_avcodec;
    id= remap_deprecated_codec_id(id);
    while (p) {
        if ((encoder ? av_codec_is_encoder(p) : av_codec_is_decoder(p)) &&
            p->id == id) {
            if (p->capabilities & AV_CODEC_CAP_EXPERIMENTAL && !experimental) {
                experimental = p;
            } else
                return p;
        }
        p = p->next;
    }
    return experimental;
}

AVCodec *avcodec_find_encoder(enum AVCodecID id)
{
    return find_encdec(id, 1);
}

AVCodec *avcodec_find_encoder_by_name(const char *name)
{
    AVCodec *p;
    if (!name)
        return NULL;
    p = first_avcodec;
    while (p) {
        if (av_codec_is_encoder(p) && strcmp(name, p->name) == 0)
            return p;
        p = p->next;
    }
    return NULL;
}

AVCodec *avcodec_find_decoder(enum AVCodecID id)
{
    return find_encdec(id, 0);
}

AVCodec *avcodec_find_decoder_by_name(const char *name)
{
    AVCodec *p;
    if (!name)
        return NULL;
    p = first_avcodec;
    while (p) {
        if (av_codec_is_decoder(p) && strcmp(name, p->name) == 0)
            return p;
        p = p->next;
    }
    return NULL;
}

const char *avcodec_get_name(enum AVCodecID id)
{
    const AVCodecDescriptor *cd;
    AVCodec *codec;

    if (id == AV_CODEC_ID_NONE)
        return "none";
    cd = avcodec_descriptor_get(id);
    if (cd)
        return cd->name;
    av_log(NULL, AV_LOG_WARNING, "Codec 0x%x is not in the full list.\n", id);
    codec = avcodec_find_decoder(id);
    if (codec)
        return codec->name;
    codec = avcodec_find_encoder(id);
    if (codec)
        return codec->name;
    return "unknown_codec";
}

size_t av_get_codec_tag_string(char *buf, size_t buf_size, unsigned int codec_tag)
{
    int i, len, ret = 0;

#define TAG_PRINT(x)                                              \
    (((x) >= '0' && (x) <= '9') ||                                \
     ((x) >= 'a' && (x) <= 'z') || ((x) >= 'A' && (x) <= 'Z') ||  \
     ((x) == '.' || (x) == ' ' || (x) == '-' || (x) == '_'))

    for (i = 0; i < 4; i++) {
        len = snprintf(buf, buf_size,
                       TAG_PRINT(codec_tag & 0xFF) ? "%c" : "[%d]", codec_tag & 0xFF);
        buf        += len;
        buf_size    = buf_size > len ? buf_size - len : 0;
        ret        += len;
        codec_tag >>= 8;
    }
    return ret;
}

void avcodec_string(char *buf, int buf_size, AVCodecContext *enc, int encode)
{
    const char *codec_type;
    const char *codec_name;
    const char *profile = NULL;
    int64_t bitrate;
    int new_line = 0;
    AVRational display_aspect_ratio;
    const char *separator = enc->dump_separator ? (const char *)enc->dump_separator : ", ";

    if (!buf || buf_size <= 0)
        return;
    codec_type = av_get_media_type_string(enc->codec_type);
    codec_name = avcodec_get_name(enc->codec_id);
    profile = avcodec_profile_name(enc->codec_id, enc->profile);

    snprintf(buf, buf_size, "%s: %s", codec_type ? codec_type : "unknown",
             codec_name);
    buf[0] ^= 'a' ^ 'A'; /* first letter in uppercase */

    if (enc->codec && strcmp(enc->codec->name, codec_name))
        snprintf(buf + strlen(buf), buf_size - strlen(buf), " (%s)", enc->codec->name);

    if (profile)
        snprintf(buf + strlen(buf), buf_size - strlen(buf), " (%s)", profile);
    if (   enc->codec_type == AVMEDIA_TYPE_VIDEO
        && av_log_get_level() >= AV_LOG_VERBOSE
        && enc->refs)
        snprintf(buf + strlen(buf), buf_size - strlen(buf),
                 ", %d reference frame%s",
                 enc->refs, enc->refs > 1 ? "s" : "");

    if (enc->codec_tag)
        snprintf(buf + strlen(buf), buf_size - strlen(buf), " (%s / 0x%04X)",
                 av_fourcc2str(enc->codec_tag), enc->codec_tag);

    switch (enc->codec_type) {
    case AVMEDIA_TYPE_VIDEO:
        {
            char detail[256] = "(";

            av_strlcat(buf, separator, buf_size);

            snprintf(buf + strlen(buf), buf_size - strlen(buf),
                 "%s", enc->pix_fmt == AV_PIX_FMT_NONE ? "none" :
                     av_get_pix_fmt_name(enc->pix_fmt));
            if (enc->bits_per_raw_sample && enc->pix_fmt != AV_PIX_FMT_NONE &&
                enc->bits_per_raw_sample < av_pix_fmt_desc_get(enc->pix_fmt)->comp[0].depth)
                av_strlcatf(detail, sizeof(detail), "%d bpc, ", enc->bits_per_raw_sample);
            if (enc->color_range != AVCOL_RANGE_UNSPECIFIED)
                av_strlcatf(detail, sizeof(detail), "%s, ",
                            av_color_range_name(enc->color_range));

            if (enc->colorspace != AVCOL_SPC_UNSPECIFIED ||
                enc->color_primaries != AVCOL_PRI_UNSPECIFIED ||
                enc->color_trc != AVCOL_TRC_UNSPECIFIED) {
                if (enc->colorspace != (int)enc->color_primaries ||
                    enc->colorspace != (int)enc->color_trc) {
                    new_line = 1;
                    av_strlcatf(detail, sizeof(detail), "%s/%s/%s, ",
                                av_color_space_name(enc->colorspace),
                                av_color_primaries_name(enc->color_primaries),
                                av_color_transfer_name(enc->color_trc));
                } else
                    av_strlcatf(detail, sizeof(detail), "%s, ",
                                av_get_colorspace_name(enc->colorspace));
            }

            if (enc->field_order != AV_FIELD_UNKNOWN) {
                const char *field_order = "progressive";
                if (enc->field_order == AV_FIELD_TT)
                    field_order = "top first";
                else if (enc->field_order == AV_FIELD_BB)
                    field_order = "bottom first";
                else if (enc->field_order == AV_FIELD_TB)
                    field_order = "top coded first (swapped)";
                else if (enc->field_order == AV_FIELD_BT)
                    field_order = "bottom coded first (swapped)";

                av_strlcatf(detail, sizeof(detail), "%s, ", field_order);
            }

            if (av_log_get_level() >= AV_LOG_VERBOSE &&
                enc->chroma_sample_location != AVCHROMA_LOC_UNSPECIFIED)
                av_strlcatf(detail, sizeof(detail), "%s, ",
                            av_chroma_location_name(enc->chroma_sample_location));

            if (strlen(detail) > 1) {
                detail[strlen(detail) - 2] = 0;
                av_strlcatf(buf, buf_size, "%s)", detail);
            }
        }

        if (enc->width) {
            av_strlcat(buf, new_line ? separator : ", ", buf_size);

            snprintf(buf + strlen(buf), buf_size - strlen(buf),
                     "%dx%d",
                     enc->width, enc->height);

            if (av_log_get_level() >= AV_LOG_VERBOSE &&
                (enc->width != enc->coded_width ||
                 enc->height != enc->coded_height))
                snprintf(buf + strlen(buf), buf_size - strlen(buf),
                         " (%dx%d)", enc->coded_width, enc->coded_height);

            if (enc->sample_aspect_ratio.num) {
                av_reduce(&display_aspect_ratio.num, &display_aspect_ratio.den,
                          enc->width * (int64_t)enc->sample_aspect_ratio.num,
                          enc->height * (int64_t)enc->sample_aspect_ratio.den,
                          1024 * 1024);
                snprintf(buf + strlen(buf), buf_size - strlen(buf),
                         " [SAR %d:%d DAR %d:%d]",
                         enc->sample_aspect_ratio.num, enc->sample_aspect_ratio.den,
                         display_aspect_ratio.num, display_aspect_ratio.den);
            }
            if (av_log_get_level() >= AV_LOG_DEBUG) {
                int g = av_gcd(enc->time_base.num, enc->time_base.den);
                snprintf(buf + strlen(buf), buf_size - strlen(buf),
                         ", %d/%d",
                         enc->time_base.num / g, enc->time_base.den / g);
            }
        }
        if (encode) {
            snprintf(buf + strlen(buf), buf_size - strlen(buf),
                     ", q=%d-%d", enc->qmin, enc->qmax);
        } else {
            if (enc->properties & FF_CODEC_PROPERTY_CLOSED_CAPTIONS)
                snprintf(buf + strlen(buf), buf_size - strlen(buf),
                         ", Closed Captions");
            if (enc->properties & FF_CODEC_PROPERTY_LOSSLESS)
                snprintf(buf + strlen(buf), buf_size - strlen(buf),
                         ", lossless");
        }
        break;
    case AVMEDIA_TYPE_AUDIO:
        av_strlcat(buf, separator, buf_size);

        if (enc->sample_rate) {
            snprintf(buf + strlen(buf), buf_size - strlen(buf),
                     "%d Hz, ", enc->sample_rate);
        }
        av_get_channel_layout_string(buf + strlen(buf), buf_size - strlen(buf), enc->channels, enc->channel_layout);
        if (enc->sample_fmt != AV_SAMPLE_FMT_NONE) {
            snprintf(buf + strlen(buf), buf_size - strlen(buf),
                     ", %s", av_get_sample_fmt_name(enc->sample_fmt));
        }
        if (   enc->bits_per_raw_sample > 0
            && enc->bits_per_raw_sample != av_get_bytes_per_sample(enc->sample_fmt) * 8)
            snprintf(buf + strlen(buf), buf_size - strlen(buf),
                     " (%d bit)", enc->bits_per_raw_sample);
        if (av_log_get_level() >= AV_LOG_VERBOSE) {
            if (enc->initial_padding)
                snprintf(buf + strlen(buf), buf_size - strlen(buf),
                         ", delay %d", enc->initial_padding);
            if (enc->trailing_padding)
                snprintf(buf + strlen(buf), buf_size - strlen(buf),
                         ", padding %d", enc->trailing_padding);
        }
        break;
    case AVMEDIA_TYPE_DATA:
        if (av_log_get_level() >= AV_LOG_DEBUG) {
            int g = av_gcd(enc->time_base.num, enc->time_base.den);
            if (g)
                snprintf(buf + strlen(buf), buf_size - strlen(buf),
                         ", %d/%d",
                         enc->time_base.num / g, enc->time_base.den / g);
        }
        break;
    case AVMEDIA_TYPE_SUBTITLE:
        if (enc->width)
            snprintf(buf + strlen(buf), buf_size - strlen(buf),
                     ", %dx%d", enc->width, enc->height);
        break;
    default:
        return;
    }
    if (encode) {
        if (enc->flags & AV_CODEC_FLAG_PASS1)
            snprintf(buf + strlen(buf), buf_size - strlen(buf),
                     ", pass 1");
        if (enc->flags & AV_CODEC_FLAG_PASS2)
            snprintf(buf + strlen(buf), buf_size - strlen(buf),
                     ", pass 2");
    }
    bitrate = get_bit_rate(enc);
    if (bitrate != 0) {
        snprintf(buf + strlen(buf), buf_size - strlen(buf),
                 ", %"PRId64" kb/s", bitrate / 1000);
    } else if (enc->rc_max_rate > 0) {
        snprintf(buf + strlen(buf), buf_size - strlen(buf),
                 ", max. %"PRId64" kb/s", (int64_t)enc->rc_max_rate / 1000);
    }
}

const char *av_get_profile_name(const AVCodec *codec, int profile)
{
    const AVProfile *p;
    if (profile == FF_PROFILE_UNKNOWN || !codec->profiles)
        return NULL;

    for (p = codec->profiles; p->profile != FF_PROFILE_UNKNOWN; p++)
        if (p->profile == profile)
            return p->name;

    return NULL;
}

const char *avcodec_profile_name(enum AVCodecID codec_id, int profile)
{
    const AVCodecDescriptor *desc = avcodec_descriptor_get(codec_id);
    const AVProfile *p;

    if (profile == FF_PROFILE_UNKNOWN || !desc || !desc->profiles)
        return NULL;

    for (p = desc->profiles; p->profile != FF_PROFILE_UNKNOWN; p++)
        if (p->profile == profile)
            return p->name;

    return NULL;
}

unsigned avcodec_version(void)
{
//    av_assert0(AV_CODEC_ID_V410==164);
    av_assert0(AV_CODEC_ID_PCM_S8_PLANAR==65563);
    av_assert0(AV_CODEC_ID_ADPCM_G722==69660);
//     av_assert0(AV_CODEC_ID_BMV_AUDIO==86071);
    av_assert0(AV_CODEC_ID_SRT==94216);
    av_assert0(LIBAVCODEC_VERSION_MICRO >= 100);

    return LIBAVCODEC_VERSION_INT;
}

const char *avcodec_configuration(void)
{
    return FFMPEG_CONFIGURATION;
}

const char *avcodec_license(void)
{
#define LICENSE_PREFIX "libavcodec license: "
    return LICENSE_PREFIX FFMPEG_LICENSE + sizeof(LICENSE_PREFIX) - 1;
}

int av_get_exact_bits_per_sample(enum AVCodecID codec_id)
{
    switch (codec_id) {
    case AV_CODEC_ID_8SVX_EXP:
    case AV_CODEC_ID_8SVX_FIB:
    case AV_CODEC_ID_ADPCM_CT:
    case AV_CODEC_ID_ADPCM_IMA_APC:
    case AV_CODEC_ID_ADPCM_IMA_EA_SEAD:
    case AV_CODEC_ID_ADPCM_IMA_OKI:
    case AV_CODEC_ID_ADPCM_IMA_WS:
    case AV_CODEC_ID_ADPCM_G722:
    case AV_CODEC_ID_ADPCM_YAMAHA:
    case AV_CODEC_ID_ADPCM_AICA:
        return 4;
    case AV_CODEC_ID_DSD_LSBF:
    case AV_CODEC_ID_DSD_MSBF:
    case AV_CODEC_ID_DSD_LSBF_PLANAR:
    case AV_CODEC_ID_DSD_MSBF_PLANAR:
    case AV_CODEC_ID_PCM_ALAW:
    case AV_CODEC_ID_PCM_MULAW:
    case AV_CODEC_ID_PCM_S8:
    case AV_CODEC_ID_PCM_S8_PLANAR:
    case AV_CODEC_ID_PCM_U8:
    case AV_CODEC_ID_PCM_ZORK:
    case AV_CODEC_ID_SDX2_DPCM:
        return 8;
    case AV_CODEC_ID_PCM_S16BE:
    case AV_CODEC_ID_PCM_S16BE_PLANAR:
    case AV_CODEC_ID_PCM_S16LE:
    case AV_CODEC_ID_PCM_S16LE_PLANAR:
    case AV_CODEC_ID_PCM_U16BE:
    case AV_CODEC_ID_PCM_U16LE:
        return 16;
    case AV_CODEC_ID_PCM_S24DAUD:
    case AV_CODEC_ID_PCM_S24BE:
    case AV_CODEC_ID_PCM_S24LE:
    case AV_CODEC_ID_PCM_S24LE_PLANAR:
    case AV_CODEC_ID_PCM_U24BE:
    case AV_CODEC_ID_PCM_U24LE:
        return 24;
    case AV_CODEC_ID_PCM_S32BE:
    case AV_CODEC_ID_PCM_S32LE:
    case AV_CODEC_ID_PCM_S32LE_PLANAR:
    case AV_CODEC_ID_PCM_U32BE:
    case AV_CODEC_ID_PCM_U32LE:
    case AV_CODEC_ID_PCM_F32BE:
    case AV_CODEC_ID_PCM_F32LE:
    case AV_CODEC_ID_PCM_F24LE:
    case AV_CODEC_ID_PCM_F16LE:
        return 32;
    case AV_CODEC_ID_PCM_F64BE:
    case AV_CODEC_ID_PCM_F64LE:
    case AV_CODEC_ID_PCM_S64BE:
    case AV_CODEC_ID_PCM_S64LE:
        return 64;
    default:
        return 0;
    }
}

enum AVCodecID av_get_pcm_codec(enum AVSampleFormat fmt, int be)
{
    static const enum AVCodecID map[AV_SAMPLE_FMT_NB][2] = {
        [AV_SAMPLE_FMT_U8  ] = { AV_CODEC_ID_PCM_U8,    AV_CODEC_ID_PCM_U8    },
        [AV_SAMPLE_FMT_S16 ] = { AV_CODEC_ID_PCM_S16LE, AV_CODEC_ID_PCM_S16BE },
        [AV_SAMPLE_FMT_S32 ] = { AV_CODEC_ID_PCM_S32LE, AV_CODEC_ID_PCM_S32BE },
        [AV_SAMPLE_FMT_FLT ] = { AV_CODEC_ID_PCM_F32LE, AV_CODEC_ID_PCM_F32BE },
        [AV_SAMPLE_FMT_DBL ] = { AV_CODEC_ID_PCM_F64LE, AV_CODEC_ID_PCM_F64BE },
        [AV_SAMPLE_FMT_U8P ] = { AV_CODEC_ID_PCM_U8,    AV_CODEC_ID_PCM_U8    },
        [AV_SAMPLE_FMT_S16P] = { AV_CODEC_ID_PCM_S16LE, AV_CODEC_ID_PCM_S16BE },
        [AV_SAMPLE_FMT_S32P] = { AV_CODEC_ID_PCM_S32LE, AV_CODEC_ID_PCM_S32BE },
        [AV_SAMPLE_FMT_S64P] = { AV_CODEC_ID_PCM_S64LE, AV_CODEC_ID_PCM_S64BE },
        [AV_SAMPLE_FMT_FLTP] = { AV_CODEC_ID_PCM_F32LE, AV_CODEC_ID_PCM_F32BE },
        [AV_SAMPLE_FMT_DBLP] = { AV_CODEC_ID_PCM_F64LE, AV_CODEC_ID_PCM_F64BE },
    };
    if (fmt < 0 || fmt >= AV_SAMPLE_FMT_NB)
        return AV_CODEC_ID_NONE;
    if (be < 0 || be > 1)
        be = AV_NE(1, 0);
    return map[fmt][be];
}

int av_get_bits_per_sample(enum AVCodecID codec_id)
{
    switch (codec_id) {
    case AV_CODEC_ID_ADPCM_SBPRO_2:
        return 2;
    case AV_CODEC_ID_ADPCM_SBPRO_3:
        return 3;
    case AV_CODEC_ID_ADPCM_SBPRO_4:
    case AV_CODEC_ID_ADPCM_IMA_WAV:
    case AV_CODEC_ID_ADPCM_IMA_QT:
    case AV_CODEC_ID_ADPCM_SWF:
    case AV_CODEC_ID_ADPCM_MS:
        return 4;
    default:
        return av_get_exact_bits_per_sample(codec_id);
    }
}

static int get_audio_frame_duration(enum AVCodecID id, int sr, int ch, int ba,
                                    uint32_t tag, int bits_per_coded_sample, int64_t bitrate,
                                    uint8_t * extradata, int frame_size, int frame_bytes)
{
    int bps = av_get_exact_bits_per_sample(id);
    int framecount = (ba > 0 && frame_bytes / ba > 0) ? frame_bytes / ba : 1;

    /* codecs with an exact constant bits per sample */
    if (bps > 0 && ch > 0 && frame_bytes > 0 && ch < 32768 && bps < 32768)
        return (frame_bytes * 8LL) / (bps * ch);
    bps = bits_per_coded_sample;

    /* codecs with a fixed packet duration */
    switch (id) {
    case AV_CODEC_ID_ADPCM_ADX:    return   32;
    case AV_CODEC_ID_ADPCM_IMA_QT: return   64;
    case AV_CODEC_ID_ADPCM_EA_XAS: return  128;
    case AV_CODEC_ID_AMR_NB:
    case AV_CODEC_ID_EVRC:
    case AV_CODEC_ID_GSM:
    case AV_CODEC_ID_QCELP:
    case AV_CODEC_ID_RA_288:       return  160;
    case AV_CODEC_ID_AMR_WB:
    case AV_CODEC_ID_GSM_MS:       return  320;
    case AV_CODEC_ID_MP1:          return  384;
    case AV_CODEC_ID_ATRAC1:       return  512;
    case AV_CODEC_ID_ATRAC3:       return 1024 * framecount;
    case AV_CODEC_ID_ATRAC3P:      return 2048;
    case AV_CODEC_ID_MP2:
    case AV_CODEC_ID_MUSEPACK7:    return 1152;
    case AV_CODEC_ID_AC3:          return 1536;
    }

    if (sr > 0) {
        /* calc from sample rate */
        if (id == AV_CODEC_ID_TTA)
            return 256 * sr / 245;
        else if (id == AV_CODEC_ID_DST)
            return 588 * sr / 44100;

        if (ch > 0) {
            /* calc from sample rate and channels */
            if (id == AV_CODEC_ID_BINKAUDIO_DCT)
                return (480 << (sr / 22050)) / ch;
        }

        if (id == AV_CODEC_ID_MP3)
            return sr <= 24000 ? 576 : 1152;
    }

    if (ba > 0) {
        /* calc from block_align */
        if (id == AV_CODEC_ID_SIPR) {
            switch (ba) {
            case 20: return 160;
            case 19: return 144;
            case 29: return 288;
            case 37: return 480;
            }
        } else if (id == AV_CODEC_ID_ILBC) {
            switch (ba) {
            case 38: return 160;
            case 50: return 240;
            }
        }
    }

    if (frame_bytes > 0) {
        /* calc from frame_bytes only */
        if (id == AV_CODEC_ID_TRUESPEECH)
            return 240 * (frame_bytes / 32);
        if (id == AV_CODEC_ID_NELLYMOSER)
            return 256 * (frame_bytes / 64);
        if (id == AV_CODEC_ID_RA_144)
            return 160 * (frame_bytes / 20);
        if (id == AV_CODEC_ID_G723_1)
            return 240 * (frame_bytes / 24);

        if (bps > 0) {
            /* calc from frame_bytes and bits_per_coded_sample */
            if (id == AV_CODEC_ID_ADPCM_G726)
                return frame_bytes * 8 / bps;
        }

        if (ch > 0 && ch < INT_MAX/16) {
            /* calc from frame_bytes and channels */
            switch (id) {
            case AV_CODEC_ID_ADPCM_AFC:
                return frame_bytes / (9 * ch) * 16;
            case AV_CODEC_ID_ADPCM_PSX:
            case AV_CODEC_ID_ADPCM_DTK:
                return frame_bytes / (16 * ch) * 28;
            case AV_CODEC_ID_ADPCM_4XM:
            case AV_CODEC_ID_ADPCM_IMA_DAT4:
            case AV_CODEC_ID_ADPCM_IMA_ISS:
                return (frame_bytes - 4 * ch) * 2 / ch;
            case AV_CODEC_ID_ADPCM_IMA_SMJPEG:
                return (frame_bytes - 4) * 2 / ch;
            case AV_CODEC_ID_ADPCM_IMA_AMV:
                return (frame_bytes - 8) * 2 / ch;
            case AV_CODEC_ID_ADPCM_THP:
            case AV_CODEC_ID_ADPCM_THP_LE:
                if (extradata)
                    return frame_bytes * 14 / (8 * ch);
                break;
            case AV_CODEC_ID_ADPCM_XA:
                return (frame_bytes / 128) * 224 / ch;
            case AV_CODEC_ID_INTERPLAY_DPCM:
                return (frame_bytes - 6 - ch) / ch;
            case AV_CODEC_ID_ROQ_DPCM:
                return (frame_bytes - 8) / ch;
            case AV_CODEC_ID_XAN_DPCM:
                return (frame_bytes - 2 * ch) / ch;
            case AV_CODEC_ID_MACE3:
                return 3 * frame_bytes / ch;
            case AV_CODEC_ID_MACE6:
                return 6 * frame_bytes / ch;
            case AV_CODEC_ID_PCM_LXF:
                return 2 * (frame_bytes / (5 * ch));
            case AV_CODEC_ID_IAC:
            case AV_CODEC_ID_IMC:
                return 4 * frame_bytes / ch;
            }

            if (tag) {
                /* calc from frame_bytes, channels, and codec_tag */
                if (id == AV_CODEC_ID_SOL_DPCM) {
                    if (tag == 3)
                        return frame_bytes / ch;
                    else
                        return frame_bytes * 2 / ch;
                }
            }

            if (ba > 0) {
                /* calc from frame_bytes, channels, and block_align */
                int blocks = frame_bytes / ba;
                switch (id) {
                case AV_CODEC_ID_ADPCM_IMA_WAV:
                    if (bps < 2 || bps > 5)
                        return 0;
                    return blocks * (1 + (ba - 4 * ch) / (bps * ch) * 8);
                case AV_CODEC_ID_ADPCM_IMA_DK3:
                    return blocks * (((ba - 16) * 2 / 3 * 4) / ch);
                case AV_CODEC_ID_ADPCM_IMA_DK4:
                    return blocks * (1 + (ba - 4 * ch) * 2 / ch);
                case AV_CODEC_ID_ADPCM_IMA_RAD:
                    return blocks * ((ba - 4 * ch) * 2 / ch);
                case AV_CODEC_ID_ADPCM_MS:
                    return blocks * (2 + (ba - 7 * ch) * 2 / ch);
                case AV_CODEC_ID_ADPCM_MTAF:
                    return blocks * (ba - 16) * 2 / ch;
                }
            }

            if (bps > 0) {
                /* calc from frame_bytes, channels, and bits_per_coded_sample */
                switch (id) {
                case AV_CODEC_ID_PCM_DVD:
                    if(bps<4)
                        return 0;
                    return 2 * (frame_bytes / ((bps * 2 / 8) * ch));
                case AV_CODEC_ID_PCM_BLURAY:
                    if(bps<4)
                        return 0;
                    return frame_bytes / ((FFALIGN(ch, 2) * bps) / 8);
                case AV_CODEC_ID_S302M:
                    return 2 * (frame_bytes / ((bps + 4) / 4)) / ch;
                }
            }
        }
    }

    /* Fall back on using frame_size */
    if (frame_size > 1 && frame_bytes)
        return frame_size;

    //For WMA we currently have no other means to calculate duration thus we
    //do it here by assuming CBR, which is true for all known cases.
    if (bitrate > 0 && frame_bytes > 0 && sr > 0 && ba > 1) {
        if (id == AV_CODEC_ID_WMAV1 || id == AV_CODEC_ID_WMAV2)
            return  (frame_bytes * 8LL * sr) / bitrate;
    }

    return 0;
}

int av_get_audio_frame_duration(AVCodecContext *avctx, int frame_bytes)
{
    return get_audio_frame_duration(avctx->codec_id, avctx->sample_rate,
                                    avctx->channels, avctx->block_align,
                                    avctx->codec_tag, avctx->bits_per_coded_sample,
                                    avctx->bit_rate, avctx->extradata, avctx->frame_size,
                                    frame_bytes);
}

int av_get_audio_frame_duration2(AVCodecParameters *par, int frame_bytes)
{
    return get_audio_frame_duration(par->codec_id, par->sample_rate,
                                    par->channels, par->block_align,
                                    par->codec_tag, par->bits_per_coded_sample,
                                    par->bit_rate, par->extradata, par->frame_size,
                                    frame_bytes);
}

#if !HAVE_THREADS
int ff_thread_init(AVCodecContext *s)
{
    return -1;
}

#endif

unsigned int av_xiphlacing(unsigned char *s, unsigned int v)
{
    unsigned int n = 0;

    while (v >= 0xff) {
        *s++ = 0xff;
        v -= 0xff;
        n++;
    }
    *s = v;
    n++;
    return n;
}

int ff_match_2uint16(const uint16_t(*tab)[2], int size, int a, int b)
{
    int i;
    for (i = 0; i < size && !(tab[i][0] == a && tab[i][1] == b); i++) ;
    return i;
}

#if FF_API_MISSING_SAMPLE
FF_DISABLE_DEPRECATION_WARNINGS
void av_log_missing_feature(void *avc, const char *feature, int want_sample)
{
    av_log(avc, AV_LOG_WARNING, "%s is not implemented. Update your FFmpeg "
            "version to the newest one from Git. If the problem still "
            "occurs, it means that your file has a feature which has not "
            "been implemented.\n", feature);
    if(want_sample)
        av_log_ask_for_sample(avc, NULL);
}

void av_log_ask_for_sample(void *avc, const char *msg, ...)
{
    va_list argument_list;

    va_start(argument_list, msg);

    if (msg)
        av_vlog(avc, AV_LOG_WARNING, msg, argument_list);
    av_log(avc, AV_LOG_WARNING, "If you want to help, upload a sample "
            "of this file to ftp://upload.ffmpeg.org/incoming/ "
            "and contact the ffmpeg-devel mailing list. (ffmpeg-devel@ffmpeg.org)\n");

    va_end(argument_list);
}
FF_ENABLE_DEPRECATION_WARNINGS
#endif /* FF_API_MISSING_SAMPLE */

static AVHWAccel *first_hwaccel = NULL;
static AVHWAccel **last_hwaccel = &first_hwaccel;

void av_register_hwaccel(AVHWAccel *hwaccel)
{
    AVHWAccel **p = last_hwaccel;
    hwaccel->next = NULL;
    while(*p || avpriv_atomic_ptr_cas((void * volatile *)p, NULL, hwaccel))
        p = &(*p)->next;
    last_hwaccel = &hwaccel->next;
}

AVHWAccel *av_hwaccel_next(const AVHWAccel *hwaccel)
{
    return hwaccel ? hwaccel->next : first_hwaccel;
}

int av_lockmgr_register(int (*cb)(void **mutex, enum AVLockOp op))
{
    if (lockmgr_cb) {
        // There is no good way to rollback a failure to destroy the
        // mutex, so we ignore failures.
        lockmgr_cb(&codec_mutex,    AV_LOCK_DESTROY);
        lockmgr_cb(&avformat_mutex, AV_LOCK_DESTROY);
        lockmgr_cb     = NULL;
        codec_mutex    = NULL;
        avformat_mutex = NULL;
    }

    if (cb) {
        void *new_codec_mutex    = NULL;
        void *new_avformat_mutex = NULL;
        int err;
        if (err = cb(&new_codec_mutex, AV_LOCK_CREATE)) {
            return err > 0 ? AVERROR_UNKNOWN : err;
        }
        if (err = cb(&new_avformat_mutex, AV_LOCK_CREATE)) {
            // Ignore failures to destroy the newly created mutex.
            cb(&new_codec_mutex, AV_LOCK_DESTROY);
            return err > 0 ? AVERROR_UNKNOWN : err;
        }
        lockmgr_cb     = cb;
        codec_mutex    = new_codec_mutex;
        avformat_mutex = new_avformat_mutex;
    }

    return 0;
}

int ff_lock_avcodec(AVCodecContext *log_ctx, const AVCodec *codec)
{
    if (codec->caps_internal & FF_CODEC_CAP_INIT_THREADSAFE || !codec->init)
        return 0;

    if (lockmgr_cb) {
        if ((*lockmgr_cb)(&codec_mutex, AV_LOCK_OBTAIN))
            return -1;
    }

    if (avpriv_atomic_int_add_and_fetch(&entangled_thread_counter, 1) != 1) {
        av_log(log_ctx, AV_LOG_ERROR,
               "Insufficient thread locking. At least %d threads are "
               "calling avcodec_open2() at the same time right now.\n",
               entangled_thread_counter);
        if (!lockmgr_cb)
            av_log(log_ctx, AV_LOG_ERROR, "No lock manager is set, please see av_lockmgr_register()\n");
        ff_avcodec_locked = 1;
        ff_unlock_avcodec(codec);
        return AVERROR(EINVAL);
    }
    av_assert0(!ff_avcodec_locked);
    ff_avcodec_locked = 1;
    return 0;
}

int ff_unlock_avcodec(const AVCodec *codec)
{
    if (codec->caps_internal & FF_CODEC_CAP_INIT_THREADSAFE || !codec->init)
        return 0;

    av_assert0(ff_avcodec_locked);
    ff_avcodec_locked = 0;
    avpriv_atomic_int_add_and_fetch(&entangled_thread_counter, -1);
    if (lockmgr_cb) {
        if ((*lockmgr_cb)(&codec_mutex, AV_LOCK_RELEASE))
            return -1;
    }

    return 0;
}

int avpriv_lock_avformat(void)
{
    if (lockmgr_cb) {
        if ((*lockmgr_cb)(&avformat_mutex, AV_LOCK_OBTAIN))
            return -1;
    }
    return 0;
}

int avpriv_unlock_avformat(void)
{
    if (lockmgr_cb) {
        if ((*lockmgr_cb)(&avformat_mutex, AV_LOCK_RELEASE))
            return -1;
    }
    return 0;
}

unsigned int avpriv_toupper4(unsigned int x)
{
    return av_toupper(x & 0xFF) +
          (av_toupper((x >>  8) & 0xFF) << 8)  +
          (av_toupper((x >> 16) & 0xFF) << 16) +
((unsigned)av_toupper((x >> 24) & 0xFF) << 24);
}

int ff_thread_ref_frame(ThreadFrame *dst, ThreadFrame *src)
{
    int ret;

    dst->owner[0] = src->owner[0];
    dst->owner[1] = src->owner[1];

    ret = av_frame_ref(dst->f, src->f);
    if (ret < 0)
        return ret;

    av_assert0(!dst->progress);

    if (src->progress &&
        !(dst->progress = av_buffer_ref(src->progress))) {
        ff_thread_release_buffer(dst->owner[0], dst);
        return AVERROR(ENOMEM);
    }

    return 0;
}

#if !HAVE_THREADS

enum AVPixelFormat ff_thread_get_format(AVCodecContext *avctx, const enum AVPixelFormat *fmt)
{
    return ff_get_format(avctx, fmt);
}

int ff_thread_get_buffer(AVCodecContext *avctx, ThreadFrame *f, int flags)
{
    f->owner[0] = f->owner[1] = avctx;
    return ff_get_buffer(avctx, f->f, flags);
}

void ff_thread_release_buffer(AVCodecContext *avctx, ThreadFrame *f)
{
    if (f->f)
        av_frame_unref(f->f);
}

void ff_thread_finish_setup(AVCodecContext *avctx)
{
}

void ff_thread_report_progress(ThreadFrame *f, int progress, int field)
{
}

void ff_thread_await_progress(ThreadFrame *f, int progress, int field)
{
}

int ff_thread_can_start_frame(AVCodecContext *avctx)
{
    return 1;
}

int ff_alloc_entries(AVCodecContext *avctx, int count)
{
    return 0;
}

void ff_reset_entries(AVCodecContext *avctx)
{
}

void ff_thread_await_progress2(AVCodecContext *avctx, int field, int thread, int shift)
{
}

void ff_thread_report_progress2(AVCodecContext *avctx, int field, int thread, int n)
{
}

#endif

int avcodec_is_open(AVCodecContext *s)
{
    return !!s->internal;
}

int avpriv_bprint_to_extradata(AVCodecContext *avctx, struct AVBPrint *buf)
{
    int ret;
    char *str;

    ret = av_bprint_finalize(buf, &str);
    if (ret < 0)
        return ret;
    if (!av_bprint_is_complete(buf)) {
        av_free(str);
        return AVERROR(ENOMEM);
    }

    avctx->extradata = str;
    /* Note: the string is NUL terminated (so extradata can be read as a
     * string), but the ending character is not accounted in the size (in
     * binary formats you are likely not supposed to mux that character). When
     * extradata is copied, it is also padded with AV_INPUT_BUFFER_PADDING_SIZE
     * zeros. */
    avctx->extradata_size = buf->len;
    return 0;
}

const uint8_t *avpriv_find_start_code(const uint8_t *av_restrict p,
                                      const uint8_t *end,
                                      uint32_t *av_restrict state)
{
    int i;

    av_assert0(p <= end);
    if (p >= end)
        return end;

    for (i = 0; i < 3; i++) {
        uint32_t tmp = *state << 8;
        *state = tmp + *(p++);
        if (tmp == 0x100 || p == end)
            return p;
    }

    while (p < end) {
        if      (p[-1] > 1      ) p += 3;
        else if (p[-2]          ) p += 2;
        else if (p[-3]|(p[-1]-1)) p++;
        else {
            p++;
            break;
        }
    }

    p = FFMIN(p, end) - 4;
    *state = AV_RB32(p);

    return p + 4;
}

AVCPBProperties *av_cpb_properties_alloc(size_t *size)
{
    AVCPBProperties *props = av_mallocz(sizeof(AVCPBProperties));
    if (!props)
        return NULL;

    if (size)
        *size = sizeof(*props);

    props->vbv_delay = UINT64_MAX;

    return props;
}

AVCPBProperties *ff_add_cpb_side_data(AVCodecContext *avctx)
{
    AVPacketSideData *tmp;
    AVCPBProperties  *props;
    size_t size;

    props = av_cpb_properties_alloc(&size);
    if (!props)
        return NULL;

    tmp = av_realloc_array(avctx->coded_side_data, avctx->nb_coded_side_data + 1, sizeof(*tmp));
    if (!tmp) {
        av_freep(&props);
        return NULL;
    }

    avctx->coded_side_data = tmp;
    avctx->nb_coded_side_data++;

    avctx->coded_side_data[avctx->nb_coded_side_data - 1].type = AV_PKT_DATA_CPB_PROPERTIES;
    avctx->coded_side_data[avctx->nb_coded_side_data - 1].data = (uint8_t*)props;
    avctx->coded_side_data[avctx->nb_coded_side_data - 1].size = size;

    return props;
}

static void codec_parameters_reset(AVCodecParameters *par)
{
    av_freep(&par->extradata);

    memset(par, 0, sizeof(*par));

    par->codec_type          = AVMEDIA_TYPE_UNKNOWN;
    par->codec_id            = AV_CODEC_ID_NONE;
    par->format              = -1;
    par->field_order         = AV_FIELD_UNKNOWN;
    par->color_range         = AVCOL_RANGE_UNSPECIFIED;
    par->color_primaries     = AVCOL_PRI_UNSPECIFIED;
    par->color_trc           = AVCOL_TRC_UNSPECIFIED;
    par->color_space         = AVCOL_SPC_UNSPECIFIED;
    par->chroma_location     = AVCHROMA_LOC_UNSPECIFIED;
    par->sample_aspect_ratio = (AVRational){ 0, 1 };
    par->profile             = FF_PROFILE_UNKNOWN;
    par->level               = FF_LEVEL_UNKNOWN;
}

AVCodecParameters *avcodec_parameters_alloc(void)
{
    AVCodecParameters *par = av_mallocz(sizeof(*par));

    if (!par)
        return NULL;
    codec_parameters_reset(par);
    return par;
}

void avcodec_parameters_free(AVCodecParameters **ppar)
{
    AVCodecParameters *par = *ppar;

    if (!par)
        return;
    codec_parameters_reset(par);

    av_freep(ppar);
}

int avcodec_parameters_copy(AVCodecParameters *dst, const AVCodecParameters *src)
{
    codec_parameters_reset(dst);
    memcpy(dst, src, sizeof(*dst));

    dst->extradata      = NULL;
    dst->extradata_size = 0;
    if (src->extradata) {
        dst->extradata = av_mallocz(src->extradata_size + AV_INPUT_BUFFER_PADDING_SIZE);
        if (!dst->extradata)
            return AVERROR(ENOMEM);
        memcpy(dst->extradata, src->extradata, src->extradata_size);
        dst->extradata_size = src->extradata_size;
    }

    return 0;
}

int avcodec_parameters_from_context(AVCodecParameters *par,
                                    const AVCodecContext *codec)
{
    codec_parameters_reset(par);

    par->codec_type = codec->codec_type;
    par->codec_id   = codec->codec_id;
    par->codec_tag  = codec->codec_tag;

    par->bit_rate              = codec->bit_rate;
    par->bits_per_coded_sample = codec->bits_per_coded_sample;
    par->bits_per_raw_sample   = codec->bits_per_raw_sample;
    par->profile               = codec->profile;
    par->level                 = codec->level;

    switch (par->codec_type) {
    case AVMEDIA_TYPE_VIDEO:
        par->format              = codec->pix_fmt;
        par->width               = codec->width;
        par->height              = codec->height;
        par->field_order         = codec->field_order;
        par->color_range         = codec->color_range;
        par->color_primaries     = codec->color_primaries;
        par->color_trc           = codec->color_trc;
        par->color_space         = codec->colorspace;
        par->chroma_location     = codec->chroma_sample_location;
        par->sample_aspect_ratio = codec->sample_aspect_ratio;
        par->video_delay         = codec->has_b_frames;
        break;
    case AVMEDIA_TYPE_AUDIO:
        par->format           = codec->sample_fmt;
        par->channel_layout   = codec->channel_layout;
        par->channels         = codec->channels;
        par->sample_rate      = codec->sample_rate;
        par->block_align      = codec->block_align;
        par->frame_size       = codec->frame_size;
        par->initial_padding  = codec->initial_padding;
        par->trailing_padding = codec->trailing_padding;
        par->seek_preroll     = codec->seek_preroll;
        break;
    case AVMEDIA_TYPE_SUBTITLE:
        par->width  = codec->width;
        par->height = codec->height;
        break;
    }

    if (codec->extradata) {
        par->extradata = av_mallocz(codec->extradata_size + AV_INPUT_BUFFER_PADDING_SIZE);
        if (!par->extradata)
            return AVERROR(ENOMEM);
        memcpy(par->extradata, codec->extradata, codec->extradata_size);
        par->extradata_size = codec->extradata_size;
    }

    return 0;
}

int avcodec_parameters_to_context(AVCodecContext *codec,
                                  const AVCodecParameters *par)
{
    codec->codec_type = par->codec_type;
    codec->codec_id   = par->codec_id;
    codec->codec_tag  = par->codec_tag;

    codec->bit_rate              = par->bit_rate;
    codec->bits_per_coded_sample = par->bits_per_coded_sample;
    codec->bits_per_raw_sample   = par->bits_per_raw_sample;
    codec->profile               = par->profile;
    codec->level                 = par->level;

    switch (par->codec_type) {
    case AVMEDIA_TYPE_VIDEO:
        codec->pix_fmt                = par->format;
        codec->width                  = par->width;
        codec->height                 = par->height;
        codec->field_order            = par->field_order;
        codec->color_range            = par->color_range;
        codec->color_primaries        = par->color_primaries;
        codec->color_trc              = par->color_trc;
        codec->colorspace             = par->color_space;
        codec->chroma_sample_location = par->chroma_location;
        codec->sample_aspect_ratio    = par->sample_aspect_ratio;
        codec->has_b_frames           = par->video_delay;
        break;
    case AVMEDIA_TYPE_AUDIO:
        codec->sample_fmt       = par->format;
        codec->channel_layout   = par->channel_layout;
        codec->channels         = par->channels;
        codec->sample_rate      = par->sample_rate;
        codec->block_align      = par->block_align;
        codec->frame_size       = par->frame_size;
        codec->delay            =
        codec->initial_padding  = par->initial_padding;
        codec->trailing_padding = par->trailing_padding;
        codec->seek_preroll     = par->seek_preroll;
        break;
    case AVMEDIA_TYPE_SUBTITLE:
        codec->width  = par->width;
        codec->height = par->height;
        break;
    }

    if (par->extradata) {
        av_freep(&codec->extradata);
        codec->extradata = av_mallocz(par->extradata_size + AV_INPUT_BUFFER_PADDING_SIZE);
        if (!codec->extradata)
            return AVERROR(ENOMEM);
        memcpy(codec->extradata, par->extradata, par->extradata_size);
        codec->extradata_size = par->extradata_size;
    }

    return 0;
}

int ff_alloc_a53_sei(const AVFrame *frame, size_t prefix_len,
                     void **data, size_t *sei_size)
{
    AVFrameSideData *side_data = NULL;
    uint8_t *sei_data;

    if (frame)
        side_data = av_frame_get_side_data(frame, AV_FRAME_DATA_A53_CC);

    if (!side_data) {
        *data = NULL;
        return 0;
    }

    *sei_size = side_data->size + 11;
    *data = av_mallocz(*sei_size + prefix_len);
    if (!*data)
        return AVERROR(ENOMEM);
    sei_data = (uint8_t*)*data + prefix_len;

    // country code
    sei_data[0] = 181;
    sei_data[1] = 0;
    sei_data[2] = 49;

    /**
     * 'GA94' is standard in North America for ATSC, but hard coding
     * this style may not be the right thing to do -- other formats
     * do exist. This information is not available in the side_data
     * so we are going with this right now.
     */
    AV_WL32(sei_data + 3, MKTAG('G', 'A', '9', '4'));
    sei_data[7] = 3;
    sei_data[8] = ((side_data->size/3) & 0x1f) | 0x40;
    sei_data[9] = 0;

    memcpy(sei_data + 10, side_data->data, side_data->size);

    sei_data[side_data->size+10] = 255;

    return 0;
}

int64_t ff_guess_coded_bitrate(AVCodecContext *avctx)
{
    AVRational framerate = avctx->framerate;
    int bits_per_coded_sample = avctx->bits_per_coded_sample;
    int64_t bitrate;

    if (!(framerate.num && framerate.den))
        framerate = av_inv_q(avctx->time_base);
    if (!(framerate.num && framerate.den))
        return 0;

    if (!bits_per_coded_sample) {
        const AVPixFmtDescriptor *desc = av_pix_fmt_desc_get(avctx->pix_fmt);
        bits_per_coded_sample = av_get_bits_per_pixel(desc);
    }
    bitrate = (int64_t)bits_per_coded_sample * avctx->width * avctx->height *
              framerate.num / framerate.den;

    return bitrate;
}<|MERGE_RESOLUTION|>--- conflicted
+++ resolved
@@ -1000,7 +1000,65 @@
                        av_get_pix_fmt_name(frames_ctx->sw_format));
                 ret = AVERROR(EINVAL);
                 goto free_and_end;
-<<<<<<< HEAD
+            }
+            avctx->sw_pix_fmt = frames_ctx->sw_format;
+        }
+    }
+
+    avctx->pts_correction_num_faulty_pts =
+    avctx->pts_correction_num_faulty_dts = 0;
+    avctx->pts_correction_last_pts =
+    avctx->pts_correction_last_dts = INT64_MIN;
+
+    if (   !CONFIG_GRAY && avctx->flags & AV_CODEC_FLAG_GRAY
+        && avctx->codec_descriptor->type == AVMEDIA_TYPE_VIDEO)
+        av_log(avctx, AV_LOG_WARNING,
+               "gray decoding requested but not enabled at configuration time\n");
+
+    if (   avctx->codec->init && (!(avctx->active_thread_type&FF_THREAD_FRAME)
+        || avctx->internal->frame_thread_encoder)) {
+        ret = avctx->codec->init(avctx);
+        if (ret < 0) {
+            goto free_and_end;
+        }
+    }
+
+    ret=0;
+
+#if FF_API_AUDIOENC_DELAY
+    if (av_codec_is_encoder(avctx->codec))
+        avctx->delay = avctx->initial_padding;
+#endif
+
+    if (av_codec_is_decoder(avctx->codec)) {
+        if (!avctx->bit_rate)
+            avctx->bit_rate = get_bit_rate(avctx);
+        /* validate channel layout from the decoder */
+        if (avctx->channel_layout) {
+            int channels = av_get_channel_layout_nb_channels(avctx->channel_layout);
+            if (!avctx->channels)
+                avctx->channels = channels;
+            else if (channels != avctx->channels) {
+                char buf[512];
+                av_get_channel_layout_string(buf, sizeof(buf), -1, avctx->channel_layout);
+                av_log(avctx, AV_LOG_WARNING,
+                       "Channel layout '%s' with %d channels does not match specified number of channels %d: "
+                       "ignoring specified channel layout\n",
+                       buf, channels, avctx->channels);
+                avctx->channel_layout = 0;
+            }
+        }
+        if (avctx->channels && avctx->channels < 0 ||
+            avctx->channels > FF_SANE_NB_CHANNELS) {
+            ret = AVERROR(EINVAL);
+            goto free_and_end;
+        }
+        if (avctx->sub_charenc) {
+            if (avctx->codec_type != AVMEDIA_TYPE_SUBTITLE) {
+                av_log(avctx, AV_LOG_ERROR, "Character encoding is only "
+                       "supported with subtitles codecs\n");
+                ret = AVERROR(EINVAL);
+                goto free_and_end;
             } else if (avctx->codec_descriptor->props & AV_CODEC_PROP_BITMAP_SUB) {
                 av_log(avctx, AV_LOG_WARNING, "Codec '%s' is bitmap-based, "
                        "subtitles character encoding will be ignored\n",
@@ -1068,865 +1126,6 @@
     av_dict_free(&tmp);
     av_freep(&avctx->priv_data);
     if (avctx->internal) {
-        av_packet_free(&avctx->internal->buffer_pkt);
-        av_frame_free(&avctx->internal->buffer_frame);
-        av_frame_free(&avctx->internal->to_free);
-        av_freep(&avctx->internal->pool);
-    }
-    av_freep(&avctx->internal);
-    avctx->codec = NULL;
-    goto end;
-}
-
-int ff_alloc_packet2(AVCodecContext *avctx, AVPacket *avpkt, int64_t size, int64_t min_size)
-{
-    if (avpkt->size < 0) {
-        av_log(avctx, AV_LOG_ERROR, "Invalid negative user packet size %d\n", avpkt->size);
-        return AVERROR(EINVAL);
-    }
-    if (size < 0 || size > INT_MAX - AV_INPUT_BUFFER_PADDING_SIZE) {
-        av_log(avctx, AV_LOG_ERROR, "Invalid minimum required packet size %"PRId64" (max allowed is %d)\n",
-               size, INT_MAX - AV_INPUT_BUFFER_PADDING_SIZE);
-        return AVERROR(EINVAL);
-    }
-
-    if (avctx && 2*min_size < size) { // FIXME The factor needs to be finetuned
-        av_assert0(!avpkt->data || avpkt->data != avctx->internal->byte_buffer);
-        if (!avpkt->data || avpkt->size < size) {
-            av_fast_padded_malloc(&avctx->internal->byte_buffer, &avctx->internal->byte_buffer_size, size);
-            avpkt->data = avctx->internal->byte_buffer;
-            avpkt->size = avctx->internal->byte_buffer_size;
-        }
-    }
-
-    if (avpkt->data) {
-        AVBufferRef *buf = avpkt->buf;
-
-        if (avpkt->size < size) {
-            av_log(avctx, AV_LOG_ERROR, "User packet is too small (%d < %"PRId64")\n", avpkt->size, size);
-            return AVERROR(EINVAL);
-        }
-
-        av_init_packet(avpkt);
-        avpkt->buf      = buf;
-        avpkt->size     = size;
-        return 0;
-    } else {
-        int ret = av_new_packet(avpkt, size);
-        if (ret < 0)
-            av_log(avctx, AV_LOG_ERROR, "Failed to allocate packet of size %"PRId64"\n", size);
-        return ret;
-    }
-}
-
-int ff_alloc_packet(AVPacket *avpkt, int size)
-{
-    return ff_alloc_packet2(NULL, avpkt, size, 0);
-}
-
-/**
- * Pad last frame with silence.
- */
-static int pad_last_frame(AVCodecContext *s, AVFrame **dst, const AVFrame *src)
-{
-    AVFrame *frame = NULL;
-    int ret;
-
-    if (!(frame = av_frame_alloc()))
-        return AVERROR(ENOMEM);
-
-    frame->format         = src->format;
-    frame->channel_layout = src->channel_layout;
-    av_frame_set_channels(frame, av_frame_get_channels(src));
-    frame->nb_samples     = s->frame_size;
-    ret = av_frame_get_buffer(frame, 32);
-    if (ret < 0)
-        goto fail;
-
-    ret = av_frame_copy_props(frame, src);
-    if (ret < 0)
-        goto fail;
-
-    if ((ret = av_samples_copy(frame->extended_data, src->extended_data, 0, 0,
-                               src->nb_samples, s->channels, s->sample_fmt)) < 0)
-        goto fail;
-    if ((ret = av_samples_set_silence(frame->extended_data, src->nb_samples,
-                                      frame->nb_samples - src->nb_samples,
-                                      s->channels, s->sample_fmt)) < 0)
-        goto fail;
-
-    *dst = frame;
-
-    return 0;
-
-fail:
-    av_frame_free(&frame);
-    return ret;
-}
-
-int attribute_align_arg avcodec_encode_audio2(AVCodecContext *avctx,
-                                              AVPacket *avpkt,
-                                              const AVFrame *frame,
-                                              int *got_packet_ptr)
-{
-    AVFrame *extended_frame = NULL;
-    AVFrame *padded_frame = NULL;
-    int ret;
-    AVPacket user_pkt = *avpkt;
-    int needs_realloc = !user_pkt.data;
-
-    *got_packet_ptr = 0;
-
-    if (!avctx->codec->encode2) {
-        av_log(avctx, AV_LOG_ERROR, "This encoder requires using the avcodec_send_frame() API.\n");
-        return AVERROR(ENOSYS);
-    }
-
-    if (!(avctx->codec->capabilities & AV_CODEC_CAP_DELAY) && !frame) {
-        av_packet_unref(avpkt);
-        av_init_packet(avpkt);
-        return 0;
-    }
-
-    /* ensure that extended_data is properly set */
-    if (frame && !frame->extended_data) {
-        if (av_sample_fmt_is_planar(avctx->sample_fmt) &&
-            avctx->channels > AV_NUM_DATA_POINTERS) {
-            av_log(avctx, AV_LOG_ERROR, "Encoding to a planar sample format, "
-                                        "with more than %d channels, but extended_data is not set.\n",
-                   AV_NUM_DATA_POINTERS);
-            return AVERROR(EINVAL);
-        }
-        av_log(avctx, AV_LOG_WARNING, "extended_data is not set.\n");
-
-        extended_frame = av_frame_alloc();
-        if (!extended_frame)
-            return AVERROR(ENOMEM);
-
-        memcpy(extended_frame, frame, sizeof(AVFrame));
-        extended_frame->extended_data = extended_frame->data;
-        frame = extended_frame;
-    }
-
-    /* extract audio service type metadata */
-    if (frame) {
-        AVFrameSideData *sd = av_frame_get_side_data(frame, AV_FRAME_DATA_AUDIO_SERVICE_TYPE);
-        if (sd && sd->size >= sizeof(enum AVAudioServiceType))
-            avctx->audio_service_type = *(enum AVAudioServiceType*)sd->data;
-    }
-
-    /* check for valid frame size */
-    if (frame) {
-        if (avctx->codec->capabilities & AV_CODEC_CAP_SMALL_LAST_FRAME) {
-            if (frame->nb_samples > avctx->frame_size) {
-                av_log(avctx, AV_LOG_ERROR, "more samples than frame size (avcodec_encode_audio2)\n");
-                ret = AVERROR(EINVAL);
-                goto end;
-            }
-        } else if (!(avctx->codec->capabilities & AV_CODEC_CAP_VARIABLE_FRAME_SIZE)) {
-            if (frame->nb_samples < avctx->frame_size &&
-                !avctx->internal->last_audio_frame) {
-                ret = pad_last_frame(avctx, &padded_frame, frame);
-                if (ret < 0)
-                    goto end;
-
-                frame = padded_frame;
-                avctx->internal->last_audio_frame = 1;
-            }
-
-            if (frame->nb_samples != avctx->frame_size) {
-                av_log(avctx, AV_LOG_ERROR, "nb_samples (%d) != frame_size (%d) (avcodec_encode_audio2)\n", frame->nb_samples, avctx->frame_size);
-                ret = AVERROR(EINVAL);
-                goto end;
-            }
-        }
-    }
-
-    av_assert0(avctx->codec->encode2);
-
-    ret = avctx->codec->encode2(avctx, avpkt, frame, got_packet_ptr);
-    if (!ret) {
-        if (*got_packet_ptr) {
-            if (!(avctx->codec->capabilities & AV_CODEC_CAP_DELAY)) {
-                if (avpkt->pts == AV_NOPTS_VALUE)
-                    avpkt->pts = frame->pts;
-                if (!avpkt->duration)
-                    avpkt->duration = ff_samples_to_time_base(avctx,
-                                                              frame->nb_samples);
-            }
-            avpkt->dts = avpkt->pts;
-        } else {
-            avpkt->size = 0;
-        }
-    }
-    if (avpkt->data && avpkt->data == avctx->internal->byte_buffer) {
-        needs_realloc = 0;
-        if (user_pkt.data) {
-            if (user_pkt.size >= avpkt->size) {
-                memcpy(user_pkt.data, avpkt->data, avpkt->size);
-            } else {
-                av_log(avctx, AV_LOG_ERROR, "Provided packet is too small, needs to be %d\n", avpkt->size);
-                avpkt->size = user_pkt.size;
-                ret = -1;
-            }
-            avpkt->buf      = user_pkt.buf;
-            avpkt->data     = user_pkt.data;
-        } else {
-// Suppress deprecation warning related to FF_API_AVPACKET_OLD_API.
-// Upstream did not build with FF_API_AVPACKET_OLD_API=0 at the time of the M48
-// branch, so this must be manually suppressed.
-// TODO(ddorwin): Remove when this line is changed upstream.
-FF_DISABLE_DEPRECATION_WARNINGS
-            if (av_dup_packet(avpkt) < 0) {
-FF_ENABLE_DEPRECATION_WARNINGS
-                ret = AVERROR(ENOMEM);
-            }
-        }
-    }
-
-    if (!ret) {
-        if (needs_realloc && avpkt->data) {
-            ret = av_buffer_realloc(&avpkt->buf, avpkt->size + AV_INPUT_BUFFER_PADDING_SIZE);
-            if (ret >= 0)
-                avpkt->data = avpkt->buf->data;
-        }
-
-        avctx->frame_number++;
-    }
-
-    if (ret < 0 || !*got_packet_ptr) {
-        av_packet_unref(avpkt);
-        av_init_packet(avpkt);
-        goto end;
-    }
-
-    /* NOTE: if we add any audio encoders which output non-keyframe packets,
-     *       this needs to be moved to the encoders, but for now we can do it
-     *       here to simplify things */
-    avpkt->flags |= AV_PKT_FLAG_KEY;
-
-end:
-    av_frame_free(&padded_frame);
-    av_free(extended_frame);
-
-#if FF_API_AUDIOENC_DELAY
-    avctx->delay = avctx->initial_padding;
-#endif
-
-    return ret;
-}
-
-int attribute_align_arg avcodec_encode_video2(AVCodecContext *avctx,
-                                              AVPacket *avpkt,
-                                              const AVFrame *frame,
-                                              int *got_packet_ptr)
-{
-    int ret;
-    AVPacket user_pkt = *avpkt;
-    int needs_realloc = !user_pkt.data;
-
-    *got_packet_ptr = 0;
-
-    if (!avctx->codec->encode2) {
-        av_log(avctx, AV_LOG_ERROR, "This encoder requires using the avcodec_send_frame() API.\n");
-        return AVERROR(ENOSYS);
-    }
-
-    if(CONFIG_FRAME_THREAD_ENCODER &&
-       avctx->internal->frame_thread_encoder && (avctx->active_thread_type&FF_THREAD_FRAME))
-        return ff_thread_video_encode_frame(avctx, avpkt, frame, got_packet_ptr);
-
-    if ((avctx->flags&AV_CODEC_FLAG_PASS1) && avctx->stats_out)
-        avctx->stats_out[0] = '\0';
-
-    if (!(avctx->codec->capabilities & AV_CODEC_CAP_DELAY) && !frame) {
-        av_packet_unref(avpkt);
-        av_init_packet(avpkt);
-        avpkt->size = 0;
-        return 0;
-    }
-
-    if (av_image_check_size2(avctx->width, avctx->height, avctx->max_pixels, AV_PIX_FMT_NONE, 0, avctx))
-        return AVERROR(EINVAL);
-
-    if (frame && frame->format == AV_PIX_FMT_NONE)
-        av_log(avctx, AV_LOG_WARNING, "AVFrame.format is not set\n");
-    if (frame && (frame->width == 0 || frame->height == 0))
-        av_log(avctx, AV_LOG_WARNING, "AVFrame.width or height is not set\n");
-
-    av_assert0(avctx->codec->encode2);
-
-    ret = avctx->codec->encode2(avctx, avpkt, frame, got_packet_ptr);
-    av_assert0(ret <= 0);
-
-    emms_c();
-
-    if (avpkt->data && avpkt->data == avctx->internal->byte_buffer) {
-        needs_realloc = 0;
-        if (user_pkt.data) {
-            if (user_pkt.size >= avpkt->size) {
-                memcpy(user_pkt.data, avpkt->data, avpkt->size);
-            } else {
-                av_log(avctx, AV_LOG_ERROR, "Provided packet is too small, needs to be %d\n", avpkt->size);
-                avpkt->size = user_pkt.size;
-                ret = -1;
-            }
-            avpkt->buf      = user_pkt.buf;
-            avpkt->data     = user_pkt.data;
-        } else {
-// Suppress deprecation warning related to FF_API_AVPACKET_OLD_API.
-// Upstream did not build with FF_API_AVPACKET_OLD_API=0 at the time of the M48
-// branch, so this must be manually suppressed.
-// TODO(ddorwin): Remove when this line is changed upstream.
-FF_DISABLE_DEPRECATION_WARNINGS
-            if (av_dup_packet(avpkt) < 0) {
-FF_ENABLE_DEPRECATION_WARNINGS
-                ret = AVERROR(ENOMEM);
-            }
-        }
-    }
-
-    if (!ret) {
-        if (!*got_packet_ptr)
-            avpkt->size = 0;
-        else if (!(avctx->codec->capabilities & AV_CODEC_CAP_DELAY))
-            avpkt->pts = avpkt->dts = frame->pts;
-
-        if (needs_realloc && avpkt->data) {
-            ret = av_buffer_realloc(&avpkt->buf, avpkt->size + AV_INPUT_BUFFER_PADDING_SIZE);
-            if (ret >= 0)
-                avpkt->data = avpkt->buf->data;
-        }
-
-        avctx->frame_number++;
-    }
-
-    if (ret < 0 || !*got_packet_ptr)
-        av_packet_unref(avpkt);
-
-    return ret;
-}
-
-int avcodec_encode_subtitle(AVCodecContext *avctx, uint8_t *buf, int buf_size,
-                            const AVSubtitle *sub)
-{
-    int ret;
-    if (sub->start_display_time) {
-        av_log(avctx, AV_LOG_ERROR, "start_display_time must be 0.\n");
-        return -1;
-    }
-
-    ret = avctx->codec->encode_sub(avctx, buf, buf_size, sub);
-    avctx->frame_number++;
-    return ret;
-}
-
-/**
- * Attempt to guess proper monotonic timestamps for decoded video frames
- * which might have incorrect times. Input timestamps may wrap around, in
- * which case the output will as well.
- *
- * @param pts the pts field of the decoded AVPacket, as passed through
- * AVFrame.pts
- * @param dts the dts field of the decoded AVPacket
- * @return one of the input values, may be AV_NOPTS_VALUE
- */
-static int64_t guess_correct_pts(AVCodecContext *ctx,
-                                 int64_t reordered_pts, int64_t dts)
-{
-    int64_t pts = AV_NOPTS_VALUE;
-
-    if (dts != AV_NOPTS_VALUE) {
-        ctx->pts_correction_num_faulty_dts += dts <= ctx->pts_correction_last_dts;
-        ctx->pts_correction_last_dts = dts;
-    } else if (reordered_pts != AV_NOPTS_VALUE)
-        ctx->pts_correction_last_dts = reordered_pts;
-
-    if (reordered_pts != AV_NOPTS_VALUE) {
-        ctx->pts_correction_num_faulty_pts += reordered_pts <= ctx->pts_correction_last_pts;
-        ctx->pts_correction_last_pts = reordered_pts;
-    } else if(dts != AV_NOPTS_VALUE)
-        ctx->pts_correction_last_pts = dts;
-
-    if ((ctx->pts_correction_num_faulty_pts<=ctx->pts_correction_num_faulty_dts || dts == AV_NOPTS_VALUE)
-       && reordered_pts != AV_NOPTS_VALUE)
-        pts = reordered_pts;
-    else
-        pts = dts;
-
-    return pts;
-}
-
-static int apply_param_change(AVCodecContext *avctx, const AVPacket *avpkt)
-{
-    int size = 0, ret;
-    const uint8_t *data;
-    uint32_t flags;
-    int64_t val;
-
-    data = av_packet_get_side_data(avpkt, AV_PKT_DATA_PARAM_CHANGE, &size);
-    if (!data)
-        return 0;
-
-    if (!(avctx->codec->capabilities & AV_CODEC_CAP_PARAM_CHANGE)) {
-        av_log(avctx, AV_LOG_ERROR, "This decoder does not support parameter "
-               "changes, but PARAM_CHANGE side data was sent to it.\n");
-        ret = AVERROR(EINVAL);
-        goto fail2;
-    }
-
-    if (size < 4)
-        goto fail;
-
-    flags = bytestream_get_le32(&data);
-    size -= 4;
-
-    if (flags & AV_SIDE_DATA_PARAM_CHANGE_CHANNEL_COUNT) {
-        if (size < 4)
-            goto fail;
-        val = bytestream_get_le32(&data);
-        if (val <= 0 || val > INT_MAX) {
-            av_log(avctx, AV_LOG_ERROR, "Invalid channel count");
-            ret = AVERROR_INVALIDDATA;
-            goto fail2;
-        }
-        avctx->channels = val;
-        size -= 4;
-    }
-    if (flags & AV_SIDE_DATA_PARAM_CHANGE_CHANNEL_LAYOUT) {
-        if (size < 8)
-            goto fail;
-        avctx->channel_layout = bytestream_get_le64(&data);
-        size -= 8;
-    }
-    if (flags & AV_SIDE_DATA_PARAM_CHANGE_SAMPLE_RATE) {
-        if (size < 4)
-            goto fail;
-        val = bytestream_get_le32(&data);
-        if (val <= 0 || val > INT_MAX) {
-            av_log(avctx, AV_LOG_ERROR, "Invalid sample rate");
-            ret = AVERROR_INVALIDDATA;
-            goto fail2;
-        }
-        avctx->sample_rate = val;
-        size -= 4;
-    }
-    if (flags & AV_SIDE_DATA_PARAM_CHANGE_DIMENSIONS) {
-        if (size < 8)
-            goto fail;
-        avctx->width  = bytestream_get_le32(&data);
-        avctx->height = bytestream_get_le32(&data);
-        size -= 8;
-        ret = ff_set_dimensions(avctx, avctx->width, avctx->height);
-        if (ret < 0)
-            goto fail2;
-    }
-
-    return 0;
-fail:
-    av_log(avctx, AV_LOG_ERROR, "PARAM_CHANGE side data too small.\n");
-    ret = AVERROR_INVALIDDATA;
-fail2:
-    if (ret < 0) {
-        av_log(avctx, AV_LOG_ERROR, "Error applying parameter changes.\n");
-        if (avctx->err_recognition & AV_EF_EXPLODE)
-            return ret;
-    }
-    return 0;
-}
-
-static int unrefcount_frame(AVCodecInternal *avci, AVFrame *frame)
-{
-    int ret;
-
-    /* move the original frame to our backup */
-    av_frame_unref(avci->to_free);
-    av_frame_move_ref(avci->to_free, frame);
-
-    /* now copy everything except the AVBufferRefs back
-     * note that we make a COPY of the side data, so calling av_frame_free() on
-     * the caller's frame will work properly */
-    ret = av_frame_copy_props(frame, avci->to_free);
-    if (ret < 0)
-        return ret;
-
-    memcpy(frame->data,     avci->to_free->data,     sizeof(frame->data));
-    memcpy(frame->linesize, avci->to_free->linesize, sizeof(frame->linesize));
-    if (avci->to_free->extended_data != avci->to_free->data) {
-        int planes = av_frame_get_channels(avci->to_free);
-        int size   = planes * sizeof(*frame->extended_data);
-
-        if (!size) {
-            av_frame_unref(frame);
-            return AVERROR_BUG;
-        }
-
-        frame->extended_data = av_malloc(size);
-        if (!frame->extended_data) {
-            av_frame_unref(frame);
-            return AVERROR(ENOMEM);
-        }
-        memcpy(frame->extended_data, avci->to_free->extended_data,
-               size);
-    } else
-        frame->extended_data = frame->data;
-
-    frame->format         = avci->to_free->format;
-    frame->width          = avci->to_free->width;
-    frame->height         = avci->to_free->height;
-    frame->channel_layout = avci->to_free->channel_layout;
-    frame->nb_samples     = avci->to_free->nb_samples;
-    av_frame_set_channels(frame, av_frame_get_channels(avci->to_free));
-
-    return 0;
-}
-
-int attribute_align_arg avcodec_decode_video2(AVCodecContext *avctx, AVFrame *picture,
-                                              int *got_picture_ptr,
-                                              const AVPacket *avpkt)
-{
-    AVCodecInternal *avci = avctx->internal;
-    int ret;
-    // copy to ensure we do not change avpkt
-    AVPacket tmp = *avpkt;
-
-    if (!avctx->codec)
-        return AVERROR(EINVAL);
-    if (avctx->codec->type != AVMEDIA_TYPE_VIDEO) {
-        av_log(avctx, AV_LOG_ERROR, "Invalid media type for video\n");
-        return AVERROR(EINVAL);
-    }
-
-    if (!avctx->codec->decode) {
-        av_log(avctx, AV_LOG_ERROR, "This decoder requires using the avcodec_send_packet() API.\n");
-        return AVERROR(ENOSYS);
-    }
-
-    *got_picture_ptr = 0;
-    if ((avctx->coded_width || avctx->coded_height) && av_image_check_size2(avctx->coded_width, avctx->coded_height, avctx->max_pixels, AV_PIX_FMT_NONE, 0, avctx))
-        return AVERROR(EINVAL);
-
-    avctx->internal->pkt = avpkt;
-    ret = apply_param_change(avctx, avpkt);
-    if (ret < 0)
-        return ret;
-
-    av_frame_unref(picture);
-
-    if ((avctx->codec->capabilities & AV_CODEC_CAP_DELAY) || avpkt->size ||
-        (avctx->active_thread_type & FF_THREAD_FRAME)) {
-        int did_split = av_packet_split_side_data(&tmp);
-        ret = apply_param_change(avctx, &tmp);
-        if (ret < 0)
-            goto fail;
-
-        avctx->internal->pkt = &tmp;
-        if (HAVE_THREADS && avctx->active_thread_type & FF_THREAD_FRAME)
-            ret = ff_thread_decode_frame(avctx, picture, got_picture_ptr,
-                                         &tmp);
-        else {
-            ret = avctx->codec->decode(avctx, picture, got_picture_ptr,
-                                       &tmp);
-            if (!(avctx->codec->caps_internal & FF_CODEC_CAP_SETS_PKT_DTS))
-                picture->pkt_dts = avpkt->dts;
-
-            if(!avctx->has_b_frames){
-                av_frame_set_pkt_pos(picture, avpkt->pos);
-            }
-            //FIXME these should be under if(!avctx->has_b_frames)
-            /* get_buffer is supposed to set frame parameters */
-            if (!(avctx->codec->capabilities & AV_CODEC_CAP_DR1)) {
-                if (!picture->sample_aspect_ratio.num)    picture->sample_aspect_ratio = avctx->sample_aspect_ratio;
-                if (!picture->width)                      picture->width               = avctx->width;
-                if (!picture->height)                     picture->height              = avctx->height;
-                if (picture->format == AV_PIX_FMT_NONE)   picture->format              = avctx->pix_fmt;
-            }
-        }
-
-fail:
-        emms_c(); //needed to avoid an emms_c() call before every return;
-
-        avctx->internal->pkt = NULL;
-        if (did_split) {
-            av_packet_free_side_data(&tmp);
-            if(ret == tmp.size)
-                ret = avpkt->size;
-        }
-        if (picture->flags & AV_FRAME_FLAG_DISCARD) {
-            *got_picture_ptr = 0;
-        }
-        if (*got_picture_ptr) {
-            if (!avctx->refcounted_frames) {
-                int err = unrefcount_frame(avci, picture);
-                if (err < 0)
-                    return err;
-            }
-
-            avctx->frame_number++;
-            av_frame_set_best_effort_timestamp(picture,
-                                               guess_correct_pts(avctx,
-                                                                 picture->pts,
-                                                                 picture->pkt_dts));
-        } else
-            av_frame_unref(picture);
-    } else
-        ret = 0;
-
-    /* many decoders assign whole AVFrames, thus overwriting extended_data;
-     * make sure it's set correctly */
-    av_assert0(!picture->extended_data || picture->extended_data == picture->data);
-
-#if FF_API_AVCTX_TIMEBASE
-    if (avctx->framerate.num > 0 && avctx->framerate.den > 0)
-        avctx->time_base = av_inv_q(av_mul_q(avctx->framerate, (AVRational){avctx->ticks_per_frame, 1}));
-#endif
-
-    return ret;
-}
-
-int attribute_align_arg avcodec_decode_audio4(AVCodecContext *avctx,
-                                              AVFrame *frame,
-                                              int *got_frame_ptr,
-                                              const AVPacket *avpkt)
-{
-    AVCodecInternal *avci = avctx->internal;
-    int ret = 0;
-
-    *got_frame_ptr = 0;
-
-    if (!avctx->codec)
-        return AVERROR(EINVAL);
-
-    if (!avctx->codec->decode) {
-        av_log(avctx, AV_LOG_ERROR, "This decoder requires using the avcodec_send_packet() API.\n");
-        return AVERROR(ENOSYS);
-    }
-
-    if (!avpkt->data && avpkt->size) {
-        av_log(avctx, AV_LOG_ERROR, "invalid packet: NULL data, size != 0\n");
-        return AVERROR(EINVAL);
-    }
-    if (avctx->codec->type != AVMEDIA_TYPE_AUDIO) {
-        av_log(avctx, AV_LOG_ERROR, "Invalid media type for audio\n");
-        return AVERROR(EINVAL);
-    }
-
-    av_frame_unref(frame);
-
-    if ((avctx->codec->capabilities & AV_CODEC_CAP_DELAY) || avpkt->size || (avctx->active_thread_type & FF_THREAD_FRAME)) {
-        uint8_t *side;
-        int side_size;
-        uint32_t discard_padding = 0;
-        uint8_t skip_reason = 0;
-        uint8_t discard_reason = 0;
-        // copy to ensure we do not change avpkt
-        AVPacket tmp = *avpkt;
-        int did_split = av_packet_split_side_data(&tmp);
-        ret = apply_param_change(avctx, &tmp);
-        if (ret < 0)
-            goto fail;
-
-        avctx->internal->pkt = &tmp;
-        if (HAVE_THREADS && avctx->active_thread_type & FF_THREAD_FRAME)
-            ret = ff_thread_decode_frame(avctx, frame, got_frame_ptr, &tmp);
-        else {
-            ret = avctx->codec->decode(avctx, frame, got_frame_ptr, &tmp);
-            av_assert0(ret <= tmp.size);
-            frame->pkt_dts = avpkt->dts;
-        }
-        if (ret >= 0 && *got_frame_ptr) {
-            avctx->frame_number++;
-            av_frame_set_best_effort_timestamp(frame,
-                                               guess_correct_pts(avctx,
-                                                                 frame->pts,
-                                                                 frame->pkt_dts));
-            if (frame->format == AV_SAMPLE_FMT_NONE)
-                frame->format = avctx->sample_fmt;
-            if (!frame->channel_layout)
-                frame->channel_layout = avctx->channel_layout;
-            if (!av_frame_get_channels(frame))
-                av_frame_set_channels(frame, avctx->channels);
-            if (!frame->sample_rate)
-                frame->sample_rate = avctx->sample_rate;
-        }
-
-        side= av_packet_get_side_data(avctx->internal->pkt, AV_PKT_DATA_SKIP_SAMPLES, &side_size);
-        if(side && side_size>=10) {
-            avctx->internal->skip_samples = AV_RL32(side);
-            discard_padding = AV_RL32(side + 4);
-            av_log(avctx, AV_LOG_DEBUG, "skip %d / discard %d samples due to side data\n",
-                   avctx->internal->skip_samples, (int)discard_padding);
-            skip_reason = AV_RL8(side + 8);
-            discard_reason = AV_RL8(side + 9);
-        }
-
-        if ((frame->flags & AV_FRAME_FLAG_DISCARD) && *got_frame_ptr &&
-            !(avctx->flags2 & AV_CODEC_FLAG2_SKIP_MANUAL)) {
-            avctx->internal->skip_samples = FFMAX(0, avctx->internal->skip_samples - frame->nb_samples);
-            *got_frame_ptr = 0;
-        }
-
-        if (avctx->internal->skip_samples > 0 && *got_frame_ptr &&
-            !(avctx->flags2 & AV_CODEC_FLAG2_SKIP_MANUAL)) {
-            if(frame->nb_samples <= avctx->internal->skip_samples){
-                *got_frame_ptr = 0;
-                avctx->internal->skip_samples -= frame->nb_samples;
-                av_log(avctx, AV_LOG_DEBUG, "skip whole frame, skip left: %d\n",
-                       avctx->internal->skip_samples);
-            } else {
-                av_samples_copy(frame->extended_data, frame->extended_data, 0, avctx->internal->skip_samples,
-                                frame->nb_samples - avctx->internal->skip_samples, avctx->channels, frame->format);
-                if(avctx->pkt_timebase.num && avctx->sample_rate) {
-                    int64_t diff_ts = av_rescale_q(avctx->internal->skip_samples,
-                                                   (AVRational){1, avctx->sample_rate},
-                                                   avctx->pkt_timebase);
-                    if(frame->pts!=AV_NOPTS_VALUE)
-                        frame->pts += diff_ts;
-#if FF_API_PKT_PTS
-FF_DISABLE_DEPRECATION_WARNINGS
-                    if(frame->pkt_pts!=AV_NOPTS_VALUE)
-                        frame->pkt_pts += diff_ts;
-FF_ENABLE_DEPRECATION_WARNINGS
-#endif
-                    if(frame->pkt_dts!=AV_NOPTS_VALUE)
-                        frame->pkt_dts += diff_ts;
-                    if (av_frame_get_pkt_duration(frame) >= diff_ts)
-                        av_frame_set_pkt_duration(frame, av_frame_get_pkt_duration(frame) - diff_ts);
-                } else {
-                    av_log(avctx, AV_LOG_WARNING, "Could not update timestamps for skipped samples.\n");
-                }
-                av_log(avctx, AV_LOG_DEBUG, "skip %d/%d samples\n",
-                       avctx->internal->skip_samples, frame->nb_samples);
-                frame->nb_samples -= avctx->internal->skip_samples;
-                avctx->internal->skip_samples = 0;
-=======
->>>>>>> 8ef2c791
-            }
-            avctx->sw_pix_fmt = frames_ctx->sw_format;
-        }
-    }
-
-    avctx->pts_correction_num_faulty_pts =
-    avctx->pts_correction_num_faulty_dts = 0;
-    avctx->pts_correction_last_pts =
-    avctx->pts_correction_last_dts = INT64_MIN;
-
-    if (   !CONFIG_GRAY && avctx->flags & AV_CODEC_FLAG_GRAY
-        && avctx->codec_descriptor->type == AVMEDIA_TYPE_VIDEO)
-        av_log(avctx, AV_LOG_WARNING,
-               "gray decoding requested but not enabled at configuration time\n");
-
-    if (   avctx->codec->init && (!(avctx->active_thread_type&FF_THREAD_FRAME)
-        || avctx->internal->frame_thread_encoder)) {
-        ret = avctx->codec->init(avctx);
-        if (ret < 0) {
-            goto free_and_end;
-        }
-    }
-
-    ret=0;
-
-#if FF_API_AUDIOENC_DELAY
-    if (av_codec_is_encoder(avctx->codec))
-        avctx->delay = avctx->initial_padding;
-#endif
-
-    if (av_codec_is_decoder(avctx->codec)) {
-        if (!avctx->bit_rate)
-            avctx->bit_rate = get_bit_rate(avctx);
-        /* validate channel layout from the decoder */
-        if (avctx->channel_layout) {
-            int channels = av_get_channel_layout_nb_channels(avctx->channel_layout);
-            if (!avctx->channels)
-                avctx->channels = channels;
-            else if (channels != avctx->channels) {
-                char buf[512];
-                av_get_channel_layout_string(buf, sizeof(buf), -1, avctx->channel_layout);
-                av_log(avctx, AV_LOG_WARNING,
-                       "Channel layout '%s' with %d channels does not match specified number of channels %d: "
-                       "ignoring specified channel layout\n",
-                       buf, channels, avctx->channels);
-                avctx->channel_layout = 0;
-            }
-        }
-        if (avctx->channels && avctx->channels < 0 ||
-            avctx->channels > FF_SANE_NB_CHANNELS) {
-            ret = AVERROR(EINVAL);
-            goto free_and_end;
-        }
-        if (avctx->sub_charenc) {
-            if (avctx->codec_type != AVMEDIA_TYPE_SUBTITLE) {
-                av_log(avctx, AV_LOG_ERROR, "Character encoding is only "
-                       "supported with subtitles codecs\n");
-                ret = AVERROR(EINVAL);
-                goto free_and_end;
-            } else if (avctx->codec_descriptor->props & AV_CODEC_PROP_BITMAP_SUB) {
-                av_log(avctx, AV_LOG_WARNING, "Codec '%s' is bitmap-based, "
-                       "subtitles character encoding will be ignored\n",
-                       avctx->codec_descriptor->name);
-                avctx->sub_charenc_mode = FF_SUB_CHARENC_MODE_DO_NOTHING;
-            } else {
-                /* input character encoding is set for a text based subtitle
-                 * codec at this point */
-                if (avctx->sub_charenc_mode == FF_SUB_CHARENC_MODE_AUTOMATIC)
-                    avctx->sub_charenc_mode = FF_SUB_CHARENC_MODE_PRE_DECODER;
-
-                if (avctx->sub_charenc_mode == FF_SUB_CHARENC_MODE_PRE_DECODER) {
-#if CONFIG_ICONV
-                    iconv_t cd = iconv_open("UTF-8", avctx->sub_charenc);
-                    if (cd == (iconv_t)-1) {
-                        ret = AVERROR(errno);
-                        av_log(avctx, AV_LOG_ERROR, "Unable to open iconv context "
-                               "with input character encoding \"%s\"\n", avctx->sub_charenc);
-                        goto free_and_end;
-                    }
-                    iconv_close(cd);
-#else
-                    av_log(avctx, AV_LOG_ERROR, "Character encoding subtitles "
-                           "conversion needs a libavcodec built with iconv support "
-                           "for this codec\n");
-                    ret = AVERROR(ENOSYS);
-                    goto free_and_end;
-#endif
-                }
-            }
-        }
-
-#if FF_API_AVCTX_TIMEBASE
-        if (avctx->framerate.num > 0 && avctx->framerate.den > 0)
-            avctx->time_base = av_inv_q(av_mul_q(avctx->framerate, (AVRational){avctx->ticks_per_frame, 1}));
-#endif
-    }
-    if (codec->priv_data_size > 0 && avctx->priv_data && codec->priv_class) {
-        av_assert0(*(const AVClass **)avctx->priv_data == codec->priv_class);
-    }
-
-end:
-    ff_unlock_avcodec(codec);
-    if (options) {
-        av_dict_free(options);
-        *options = tmp;
-    }
-
-    return ret;
-free_and_end:
-    if (avctx->codec &&
-        (avctx->codec->caps_internal & FF_CODEC_CAP_INIT_CLEANUP))
-        avctx->codec->close(avctx);
-
-    if (codec->priv_class && codec->priv_data_size)
-        av_opt_free(avctx->priv_data);
-    av_opt_free(avctx);
-
-#if FF_API_CODED_FRAME
-FF_DISABLE_DEPRECATION_WARNINGS
-    av_frame_free(&avctx->coded_frame);
-FF_ENABLE_DEPRECATION_WARNINGS
-#endif
-
-    av_dict_free(&tmp);
-    av_freep(&avctx->priv_data);
-    if (avctx->internal) {
         av_frame_free(&avctx->internal->to_free);
         av_frame_free(&avctx->internal->compat_decode_frame);
         av_frame_free(&avctx->internal->buffer_frame);
@@ -1961,277 +1160,6 @@
     memset(sub, 0, sizeof(AVSubtitle));
 }
 
-<<<<<<< HEAD
-static int do_decode(AVCodecContext *avctx, AVPacket *pkt)
-{
-    int got_frame;
-    int ret;
-
-    av_assert0(!avctx->internal->buffer_frame->buf[0]);
-
-    if (!pkt)
-        pkt = avctx->internal->buffer_pkt;
-
-    // This is the lesser evil. The field is for compatibility with legacy users
-    // of the legacy API, and users using the new API should not be forced to
-    // even know about this field.
-    avctx->refcounted_frames = 1;
-
-    // Some codecs (at least wma lossless) will crash when feeding drain packets
-    // after EOF was signaled.
-    if (avctx->internal->draining_done)
-        return AVERROR_EOF;
-
-    if (avctx->codec_type == AVMEDIA_TYPE_VIDEO) {
-        ret = avcodec_decode_video2(avctx, avctx->internal->buffer_frame,
-                                    &got_frame, pkt);
-        if (ret >= 0 && !(avctx->flags & AV_CODEC_FLAG_TRUNCATED))
-            ret = pkt->size;
-    } else if (avctx->codec_type == AVMEDIA_TYPE_AUDIO) {
-        ret = avcodec_decode_audio4(avctx, avctx->internal->buffer_frame,
-                                    &got_frame, pkt);
-    } else {
-        ret = AVERROR(EINVAL);
-    }
-
-    if (ret == AVERROR(EAGAIN))
-        ret = pkt->size;
-
-    if (avctx->internal->draining && !got_frame)
-        avctx->internal->draining_done = 1;
-
-    if (ret < 0)
-        return ret;
-
-    if (ret >= pkt->size) {
-        av_packet_unref(avctx->internal->buffer_pkt);
-    } else {
-        int consumed = ret;
-
-        if (pkt != avctx->internal->buffer_pkt) {
-            av_packet_unref(avctx->internal->buffer_pkt);
-            if ((ret = av_packet_ref(avctx->internal->buffer_pkt, pkt)) < 0)
-                return ret;
-        }
-
-        avctx->internal->buffer_pkt->data += consumed;
-        avctx->internal->buffer_pkt->size -= consumed;
-        avctx->internal->buffer_pkt->pts   = AV_NOPTS_VALUE;
-        avctx->internal->buffer_pkt->dts   = AV_NOPTS_VALUE;
-    }
-
-    if (got_frame)
-        av_assert0(avctx->internal->buffer_frame->buf[0]);
-
-    return 0;
-}
-
-int attribute_align_arg avcodec_send_packet(AVCodecContext *avctx, const AVPacket *avpkt)
-{
-    int ret;
-
-    if (!avcodec_is_open(avctx) || !av_codec_is_decoder(avctx->codec))
-        return AVERROR(EINVAL);
-
-    if (avctx->internal->draining)
-        return AVERROR_EOF;
-
-    if (avpkt && !avpkt->size && avpkt->data)
-        return AVERROR(EINVAL);
-
-    if (!avpkt || !avpkt->size) {
-        avctx->internal->draining = 1;
-        avpkt = NULL;
-
-        if (!(avctx->codec->capabilities & AV_CODEC_CAP_DELAY))
-            return 0;
-    }
-
-    if (avctx->codec->send_packet) {
-        if (avpkt) {
-            AVPacket tmp = *avpkt;
-            int did_split = av_packet_split_side_data(&tmp);
-            ret = apply_param_change(avctx, &tmp);
-            if (ret >= 0)
-                ret = avctx->codec->send_packet(avctx, &tmp);
-            if (did_split)
-                av_packet_free_side_data(&tmp);
-            return ret;
-        } else {
-            return avctx->codec->send_packet(avctx, NULL);
-        }
-    }
-
-    // Emulation via old API. Assume avpkt is likely not refcounted, while
-    // decoder output is always refcounted, and avoid copying.
-
-    if (avctx->internal->buffer_pkt->size || avctx->internal->buffer_frame->buf[0])
-        return AVERROR(EAGAIN);
-
-    // The goal is decoding the first frame of the packet without using memcpy,
-    // because the common case is having only 1 frame per packet (especially
-    // with video, but audio too). In other cases, it can't be avoided, unless
-    // the user is feeding refcounted packets.
-    return do_decode(avctx, (AVPacket *)avpkt);
-}
-
-int attribute_align_arg avcodec_receive_frame(AVCodecContext *avctx, AVFrame *frame)
-{
-    int ret;
-
-    av_frame_unref(frame);
-
-    if (!avcodec_is_open(avctx) || !av_codec_is_decoder(avctx->codec))
-        return AVERROR(EINVAL);
-
-    if (avctx->codec->receive_frame) {
-        if (avctx->internal->draining && !(avctx->codec->capabilities & AV_CODEC_CAP_DELAY))
-            return AVERROR_EOF;
-        ret = avctx->codec->receive_frame(avctx, frame);
-        if (ret >= 0) {
-            if (av_frame_get_best_effort_timestamp(frame) == AV_NOPTS_VALUE) {
-                av_frame_set_best_effort_timestamp(frame,
-                    guess_correct_pts(avctx, frame->pts, frame->pkt_dts));
-            }
-        }
-        return ret;
-    }
-
-    // Emulation via old API.
-
-    if (!avctx->internal->buffer_frame->buf[0]) {
-        if (!avctx->internal->buffer_pkt->size && !avctx->internal->draining)
-            return AVERROR(EAGAIN);
-
-        while (1) {
-            if ((ret = do_decode(avctx, avctx->internal->buffer_pkt)) < 0) {
-                av_packet_unref(avctx->internal->buffer_pkt);
-                return ret;
-            }
-            // Some audio decoders may consume partial data without returning
-            // a frame (fate-wmapro-2ch). There is no way to make the caller
-            // call avcodec_receive_frame() again without returning a frame,
-            // so try to decode more in these cases.
-            if (avctx->internal->buffer_frame->buf[0] ||
-                !avctx->internal->buffer_pkt->size)
-                break;
-        }
-    }
-
-    if (!avctx->internal->buffer_frame->buf[0])
-        return avctx->internal->draining ? AVERROR_EOF : AVERROR(EAGAIN);
-
-    av_frame_move_ref(frame, avctx->internal->buffer_frame);
-    return 0;
-}
-
-static int do_encode(AVCodecContext *avctx, const AVFrame *frame, int *got_packet)
-{
-    int ret;
-    *got_packet = 0;
-
-    av_packet_unref(avctx->internal->buffer_pkt);
-    avctx->internal->buffer_pkt_valid = 0;
-
-    if (avctx->codec_type == AVMEDIA_TYPE_VIDEO) {
-// Suppress deprecation warning related to old encode API, deprecated in M56
-// roll. TODO(wolenetz): Remove when upstream no longer uses deprecated encode,
-// or replace with FF_API_AVsomething_OLD_API gate if upstream introduces such a
-// gate.
-FF_DISABLE_DEPRECATION_WARNINGS
-        ret = avcodec_encode_video2(avctx, avctx->internal->buffer_pkt,
-                                    frame, got_packet);
-FF_ENABLE_DEPRECATION_WARNINGS
-    } else if (avctx->codec_type == AVMEDIA_TYPE_AUDIO) {
-// Suppress deprecation warning related to old encode API, deprecated in M56
-// roll. TODO(wolenetz): Remove when upstream no longer uses deprecated encode,
-// or replace with FF_API_AVsomething_OLD_API gate if upstream introduces such a
-// gate.
-FF_DISABLE_DEPRECATION_WARNINGS
-        ret = avcodec_encode_audio2(avctx, avctx->internal->buffer_pkt,
-                                    frame, got_packet);
-FF_ENABLE_DEPRECATION_WARNINGS
-    } else {
-        ret = AVERROR(EINVAL);
-    }
-
-    if (ret >= 0 && *got_packet) {
-        // Encoders must always return ref-counted buffers.
-        // Side-data only packets have no data and can be not ref-counted.
-        av_assert0(!avctx->internal->buffer_pkt->data || avctx->internal->buffer_pkt->buf);
-        avctx->internal->buffer_pkt_valid = 1;
-        ret = 0;
-    } else {
-        av_packet_unref(avctx->internal->buffer_pkt);
-    }
-
-    return ret;
-}
-
-int attribute_align_arg avcodec_send_frame(AVCodecContext *avctx, const AVFrame *frame)
-{
-    if (!avcodec_is_open(avctx) || !av_codec_is_encoder(avctx->codec))
-        return AVERROR(EINVAL);
-
-    if (avctx->internal->draining)
-        return AVERROR_EOF;
-
-    if (!frame) {
-        avctx->internal->draining = 1;
-
-        if (!(avctx->codec->capabilities & AV_CODEC_CAP_DELAY))
-            return 0;
-    }
-
-    if (avctx->codec->send_frame)
-        return avctx->codec->send_frame(avctx, frame);
-
-    // Emulation via old API. Do it here instead of avcodec_receive_packet, because:
-    // 1. if the AVFrame is not refcounted, the copying will be much more
-    //    expensive than copying the packet data
-    // 2. assume few users use non-refcounted AVPackets, so usually no copy is
-    //    needed
-
-    if (avctx->internal->buffer_pkt_valid)
-        return AVERROR(EAGAIN);
-
-    return do_encode(avctx, frame, &(int){0});
-}
-
-int attribute_align_arg avcodec_receive_packet(AVCodecContext *avctx, AVPacket *avpkt)
-{
-    av_packet_unref(avpkt);
-
-    if (!avcodec_is_open(avctx) || !av_codec_is_encoder(avctx->codec))
-        return AVERROR(EINVAL);
-
-    if (avctx->codec->receive_packet) {
-        if (avctx->internal->draining && !(avctx->codec->capabilities & AV_CODEC_CAP_DELAY))
-            return AVERROR_EOF;
-        return avctx->codec->receive_packet(avctx, avpkt);
-    }
-
-    // Emulation via old API.
-
-    if (!avctx->internal->buffer_pkt_valid) {
-        int got_packet;
-        int ret;
-        if (!avctx->internal->draining)
-            return AVERROR(EAGAIN);
-        ret = do_encode(avctx, NULL, &got_packet);
-        if (ret < 0)
-            return ret;
-        if (ret >= 0 && !got_packet)
-            return AVERROR_EOF;
-    }
-
-    av_packet_move_ref(avpkt, avctx->internal->buffer_pkt);
-    avctx->internal->buffer_pkt_valid = 0;
-    return 0;
-}
-
-=======
->>>>>>> 8ef2c791
 av_cold int avcodec_close(AVCodecContext *avctx)
 {
     int i;
