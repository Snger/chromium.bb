--- conflicted
+++ resolved
@@ -1,82 +1,50 @@
-<<<<<<< HEAD
-DOC_EXAMPLES-$(CONFIG_AVIO_DIR_CMD_EXAMPLE)      += avio_dir_cmd
-DOC_EXAMPLES-$(CONFIG_AVIO_READING_EXAMPLE)      += avio_reading
-DOC_EXAMPLES-$(CONFIG_DECODE_AUDIO_EXAMPLE)      += decode_audio
-DOC_EXAMPLES-$(CONFIG_DECODE_VIDEO_EXAMPLE)      += decode_video
-DOC_EXAMPLES-$(CONFIG_DEMUXING_DECODING_EXAMPLE) += demuxing_decoding
-DOC_EXAMPLES-$(CONFIG_ENCODE_AUDIO_EXAMPLE)      += encode_audio
-DOC_EXAMPLES-$(CONFIG_ENCODE_VIDEO_EXAMPLE)      += encode_video
-DOC_EXAMPLES-$(CONFIG_EXTRACT_MVS_EXAMPLE)       += extract_mvs
-DOC_EXAMPLES-$(CONFIG_FILTER_AUDIO_EXAMPLE)      += filter_audio
-DOC_EXAMPLES-$(CONFIG_FILTERING_AUDIO_EXAMPLE)   += filtering_audio
-DOC_EXAMPLES-$(CONFIG_FILTERING_VIDEO_EXAMPLE)   += filtering_video
-DOC_EXAMPLES-$(CONFIG_HTTP_MULTICLIENT_EXAMPLE)  += http_multiclient
-DOC_EXAMPLES-$(CONFIG_HW_DECODE_EXAMPLE)         += hw_decode
-DOC_EXAMPLES-$(CONFIG_METADATA_EXAMPLE)          += metadata
-DOC_EXAMPLES-$(CONFIG_MUXING_EXAMPLE)            += muxing
-DOC_EXAMPLES-$(CONFIG_QSVDEC_EXAMPLE)            += qsvdec
-DOC_EXAMPLES-$(CONFIG_REMUXING_EXAMPLE)          += remuxing
-DOC_EXAMPLES-$(CONFIG_RESAMPLING_AUDIO_EXAMPLE)  += resampling_audio
-DOC_EXAMPLES-$(CONFIG_SCALING_VIDEO_EXAMPLE)     += scaling_video
-DOC_EXAMPLES-$(CONFIG_TRANSCODE_AAC_EXAMPLE)     += transcode_aac
-DOC_EXAMPLES-$(CONFIG_TRANSCODING_EXAMPLE)       += transcoding
+EXAMPLES-$(CONFIG_AVIO_DIR_CMD_EXAMPLE)      += avio_dir_cmd
+EXAMPLES-$(CONFIG_AVIO_READING_EXAMPLE)      += avio_reading
+EXAMPLES-$(CONFIG_DECODE_AUDIO_EXAMPLE)      += decode_audio
+EXAMPLES-$(CONFIG_DECODE_VIDEO_EXAMPLE)      += decode_video
+EXAMPLES-$(CONFIG_DEMUXING_DECODING_EXAMPLE) += demuxing_decoding
+EXAMPLES-$(CONFIG_ENCODE_AUDIO_EXAMPLE)      += encode_audio
+EXAMPLES-$(CONFIG_ENCODE_VIDEO_EXAMPLE)      += encode_video
+EXAMPLES-$(CONFIG_EXTRACT_MVS_EXAMPLE)       += extract_mvs
+EXAMPLES-$(CONFIG_FILTER_AUDIO_EXAMPLE)      += filter_audio
+EXAMPLES-$(CONFIG_FILTERING_AUDIO_EXAMPLE)   += filtering_audio
+EXAMPLES-$(CONFIG_FILTERING_VIDEO_EXAMPLE)   += filtering_video
+EXAMPLES-$(CONFIG_HTTP_MULTICLIENT_EXAMPLE)  += http_multiclient
+EXAMPLES-$(CONFIG_HW_DECODE_EXAMPLE)         += hw_decode
+EXAMPLES-$(CONFIG_METADATA_EXAMPLE)          += metadata
+EXAMPLES-$(CONFIG_MUXING_EXAMPLE)            += muxing
+EXAMPLES-$(CONFIG_QSVDEC_EXAMPLE)            += qsvdec
+EXAMPLES-$(CONFIG_REMUXING_EXAMPLE)          += remuxing
+EXAMPLES-$(CONFIG_RESAMPLING_AUDIO_EXAMPLE)  += resampling_audio
+EXAMPLES-$(CONFIG_SCALING_VIDEO_EXAMPLE)     += scaling_video
+EXAMPLES-$(CONFIG_TRANSCODE_AAC_EXAMPLE)     += transcode_aac
+EXAMPLES-$(CONFIG_TRANSCODING_EXAMPLE)       += transcoding
 
-DOC_EXAMPLES       := $(DOC_EXAMPLES-yes:%=doc/examples/%$(PROGSSUF)$(EXESUF))
-DOC_EXAMPLES_G     := $(DOC_EXAMPLES-yes:%=doc/examples/%$(PROGSSUF)_g$(EXESUF))
-ALL_DOC_EXAMPLES   := $(DOC_EXAMPLES) $(DOC_EXAMPLES-:%=doc/examples/%$(PROGSSUF)$(EXESUF))
-ALL_DOC_EXAMPLES_G := $(DOC_EXAMPLES_G) $(DOC_EXAMPLES-:%=doc/examples/%$(PROGSSUF)_g$(EXESUF))
-PROGS              += $(DOC_EXAMPLES)
+EXAMPLES       := $(EXAMPLES-yes:%=doc/examples/%$(PROGSSUF)$(EXESUF))
+EXAMPLES_G     := $(EXAMPLES-yes:%=doc/examples/%$(PROGSSUF)_g$(EXESUF))
+ALL_EXAMPLES   := $(EXAMPLES) $(EXAMPLES-:%=doc/examples/%$(PROGSSUF)$(EXESUF))
+ALL_EXAMPLES_G := $(EXAMPLES_G) $(EXAMPLES-:%=doc/examples/%$(PROGSSUF)_g$(EXESUF))
+PROGS          += $(EXAMPLES)
 
 EXAMPLES_FILES := $(wildcard $(SRC_PATH)/doc/examples/*.c) $(SRC_PATH)/doc/examples/README
 EXAMPLE_MAKEFILE := $(SRC_PATH)/doc/examples/Makefile
 
-$(foreach P,$(DOC_EXAMPLES),$(eval OBJS-$(P:%$(PROGSSUF)$(EXESUF)=%) = $(P:%$(PROGSSUF)$(EXESUF)=%).o))
-$(DOC_EXAMPLES_G): %$(PROGSSUF)_g$(EXESUF): %.o
+$(foreach P,$(EXAMPLES),$(eval OBJS-$(P:%$(PROGSSUF)$(EXESUF)=%) = $(P:%$(PROGSSUF)$(EXESUF)=%).o))
+$(EXAMPLES_G): %$(PROGSSUF)_g$(EXESUF): %.o
 
-examples: $(DOC_EXAMPLES)
+examples: $(EXAMPLES)
 
-$(DOC_EXAMPLES:%$(PROGSSUF)$(EXESUF)=%.o): | doc/examples
+$(EXAMPLES:%$(PROGSSUF)$(EXESUF)=%.o): | doc/examples
 OBJDIRS += doc/examples
 
-DOXY_INPUT += $(DOC_EXAMPLES:%$(PROGSSUF)$(EXESUF)=%.c)
+DOXY_INPUT += $(EXAMPLES:%$(PROGSSUF)$(EXESUF)=%.c)
 
 examplesclean:
-	$(RM) $(ALL_DOC_EXAMPLES) $(ALL_DOC_EXAMPLES_G)
+	$(RM) $(ALL_EXAMPLES) $(ALL_EXAMPLES_G)
 	$(RM) $(CLEANSUFFIXES:%=doc/examples/%)
 
 docclean:: examplesclean
 
--include $(wildcard $(DOC_EXAMPLES:%$(PROGSSUF)$(EXESUF)=%.d))
-=======
-EXAMPLES-$(CONFIG_DECODE_AUDIO_EXAMPLE)     += decode_audio
-EXAMPLES-$(CONFIG_DECODE_VIDEO_EXAMPLE)     += decode_video
-EXAMPLES-$(CONFIG_ENCODE_AUDIO_EXAMPLE)     += encode_audio
-EXAMPLES-$(CONFIG_ENCODE_VIDEO_EXAMPLE)     += encode_video
-EXAMPLES-$(CONFIG_FILTER_AUDIO_EXAMPLE)     += filter_audio
-EXAMPLES-$(CONFIG_METADATA_EXAMPLE)         += metadata
-EXAMPLES-$(CONFIG_OUTPUT_EXAMPLE)           += output
-EXAMPLES-$(CONFIG_QSVDEC_EXAMPLE)           += qsvdec
-EXAMPLES-$(CONFIG_TRANSCODE_AAC_EXAMPLE)    += transcode_aac
-
-EXAMPLES     := $(EXAMPLES-yes:%=doc/examples/%$(EXESUF))
-ALL_EXAMPLES := $(EXAMPLES) $(EXAMPLES-:%=doc/examples/%$(EXESUF))
-PROGS        += $(EXAMPLES)
-
-$(foreach P,$(EXAMPLES),$(eval OBJS-$(P:%$(EXESUF)=%) = $(P:%$(EXESUF)=%).o))
-$(EXAMPLES): %$(EXESUF): %.o
-
-examples: $(EXAMPLES)
-
-$(EXAMPLES:%$(EXESUF)=%.o): | doc/examples
-OBJDIRS += doc/examples
-
-DOXY_INPUT += $(addprefix $(SRC_PATH)/, $(EXAMPLES:%$(EXESUF)=%.c))
-
-clean::
-	$(RM) $(ALL_EXAMPLES)
-	$(RM) $(CLEANSUFFIXES:%=doc/examples/%)
-
--include $(wildcard $(EXAMPLES:%$(EXESUF)=%.d))
->>>>>>> c483398b
+-include $(wildcard $(EXAMPLES:%$(PROGSSUF)$(EXESUF)=%.d))
 
 .PHONY: examples