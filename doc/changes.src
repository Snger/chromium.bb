--- conflicted
+++ resolved
@@ -7,7 +7,6 @@
 The NASM 2 series support x86-64, and is the production version of NASM
 since 2007.
 
-<<<<<<< HEAD
 \S{cl-2.10} Version 2.10
 
 \b When optimization is enabled, \c{mov r64,imm} now optimizes to the
@@ -19,11 +18,11 @@
 
 To force a specific form, use the \c{STRICT} keyword, see \k{strict}.
 
-=======
+
 \S{cl-2.09.05} Version 2.09.06
 
 \b Fix missed section attribute initialization in \c{bin} output target.
->>>>>>> a59c759e
+
 
 \S{cl-2.09.05} Version 2.09.05
 
