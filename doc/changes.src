\#
\# NASM revision history in nasmdoc format
\#

\H{cl-2.xx} NASM 2 Series

The NASM 2 series support x86-64, and is the production version of NASM
since 2007.

<<<<<<< HEAD
\S{cl-2.10} Version 2.10

\b When optimization is enabled, \c{mov r64,imm} now optimizes to the
  shortest form possible between:

\c      mov r32,imm32                   ;  5 bytes
\c      mov r64,imm32                   ;  7 bytes
\c      mov r64,imm64                   ; 10 bytes

To force a specific form, use the \c{STRICT} keyword, see \k{strict}.


\S{cl-2.09.05} Version 2.09.06
=======

\S{cl-2.09.07} Version 2.09.07

\b Fix attempts to close same file several times
   when \c{-a} option is used.

\b Fixes for VEXTRACTF128, VMASKMOVPS encoding.

\S{cl-2.09.06} Version 2.09.06
>>>>>>> faa13a24

\b Fix missed section attribute initialization in \c{bin} output target.


\S{cl-2.09.05} Version 2.09.05

\b Fix arguments encoding for VPEXTRW instruction.

\b Remove invalid form of VPEXTRW instruction.

\b Add \c{VLDDQU} as alias for \c{VLDQQU} to
   match specification.


\S{cl-2.09.04} Version 2.09.04

\b Fix incorrect labels offset for VEX intructions.

\b Eliminate bogus warning on implicit operand size override.

\b \c{%if} term could not handle 64 bit numbers.

\b The COFF backend was limiting relocations number to 16 bits even if
   in real there were a way more relocations.


\S{cl-2.09.03} Version 2.09.03

\b Print \c{%macro} name inside \c{%rep} blocks on error.

\b Fix preprocessor expansion behaviour. It happened sometime
   too early and sometime simply wrong. Move behaviour back to
   the origins (down to NASM 2.05.01).

\b Fix unitialized data dereference on OMF output format.

\b Issue warning on unterminated \c{%{} construct.

\b Fix for documentation typo.


\S{cl-2.09.02} Version 2.09.02

\b Fix reversed tokens when \c{%deftok} produces more than one output token.

\b Fix segmentation fault on disassembling some VEX instructions.

\b Missing \c{%endif} did not always cause error.

\b Fix typo in documentation.

\b Compound context local preprocessor single line macro identifiers
  were not expanded early enough and as result lead to unresolved
  symbols.


\S{cl-2.09.01} Version 2.09.01

\b Fix NULL dereference on missed %deftok second parameter.

\b Fix NULL dereference on invalid %substr parameters.


\S{cl-2.09} Version 2.09

\b Fixed assignment the magnitude of \c{%rep} counter. It is limited
  to 62 bits now.

\b Fixed NULL dereference if argument of \c{%strlen} resolves
  to whitespace. For example if nonexistent macro parameter is used.

\b \c{%ifenv}, \c{%elifenv}, \c{%ifnenv}, and \c{%elifnenv} directives
  introduced.  See \k{ifenv}.

\b Fixed NULL dereference if environment variable is missed.

\b Updates of new AVX v7 Intel instructions.

\b \c{PUSH imm32} is now officially documented.

\b Fix for encoding the LFS, LGS and LSS in 64-bit mode.

\b Fixes for compatibility with OpenWatcom compiler and DOS 8.3 file
  format limitation.

\b Macros parameters range expansion introduced. See \k{mlmacrange}.

\b Backward compatibility on expanging of local sigle macros restored.

\b 8 bit relocations for \c{elf} and \c{bin} output formats are introduced.

\b Short intersegment jumps are permitted now.

\b An alignment more than 64 bytes are allowed for \c{win32},
  \c{win64} output formats.

\b \c{SECTALIGN} directive introduced. See \k{sectalign}.

\b \c{nojmp} option introduced in \c{smartalign} package. See
  \k{pkg_smartalign}.

\b Short aliases \c{win}, \c{elf} and \c{macho} for output formats are
  introduced.  Each stands for \c{win32}, \c{elf32} and \c{macho32}
  accordingly.

\b Faster handling of missing directives implemented.

\b Various small improvements in documentation.

\b No hang anymore if unable to open malloc.log file.

\b The environments without vsnprintf function are able to build nasm again.

\b AMD LWP instructions updated.

\b Tighten EA checks. We warn a user if there overflow in EA addressing.

\b Make \c{-Ox} the default optimization level.  For the legacy
  behavior, specify \c{-O0} explicitly.  See \k{opt-O}.

\b Environment variables read with \c{%!} or tested with \c{%ifenv}
  can now contain non-identifier characters if surrounded by quotes.
  See \k{getenv}.

\b Add a new standard macro package \c{%use fp} for floating-point
  convenience macros.  See \k{pkg_fp}.


\S{cl-2.08.02} Version 2.08.02

\b Fix crash under certain circumstances when using the \c{%+} operator.


\S{cl-2.08.01} Version 2.08.01

\b Fix the \c{%use} statement, which was broken in 2.08.


\S{cl-2.08} Version 2.08

\b A number of enhancements/fixes in macros area.

\#\b Support for arbitrarily terminating macro expansions \c{%exitmacro}.
\#  See \k{exitmacro}.

\#\b Support for recursive macro expansion \c{%rmacro}/\c{%irmacro}.
\#  See \k{mlrmacro}.

\b Support for converting strings to tokens.  See \k{deftok}.

\b Fuzzy operand size logic introduced.

\b Fix COFF stack overrun on too long export identifiers.

\b Fix Macho-O alignment bug.

\b Fix crashes with -fwin32 on file with many exports.

\b Fix stack overrun for too long [DEBUG id].

\b Fix incorrect sbyte usage in IMUL (hit only if optimization
  flag passed).

\b Append ending token for \c{.stabs} records in the ELF output format.

\b New NSIS script which uses ModernUI and MultiUser approach.

\b Visual Studio 2008 NASM integration (rules file).

\b Warn a user if a constant is too long (and as result will be stripped).

\b The obsoleted pre-XOP AMD SSE5 instruction set which was never actualized
  was removed.

\b Fix stack overrun on too long error file name passed from the command line.

\b Bind symbols to the .text section by default (ie in case if SECTION
  directive was omitted) in the ELF output format.

\b Fix sync points array index wrapping.

\b A few fixes for FMA4 and XOP instruction templates.

\b Add AMD Lightweight Profiling (LWP) instructions.

\b Fix the offset for \c{%arg} in 64-bit mode.

\b An undefined local macro (\c{%$}) no longer matches a global macro
  with the same name.

\b Fix NULL dereference on too long local labels.


\S{cl-2.07} Version 2.07

\b NASM is now under the 2-clause BSD license.  See \k{legal}.

\b Fix the section type for the \c{.strtab} section in the \c{elf64}
  output format.

\b Fix the handling of \c{COMMON} directives in the \c{obj} output format.

\b New \c{ith} and \c{srec} output formats; these are variants of the
  \c{bin} output format which output Intel hex and Motorola S-records,
  respectively.  See \k{ithfmt} and \k{srecfmt}.

\b \c{rdf2ihx} replaced with an enhanced \c{rdf2bin}, which can output
  binary, COM, Intel hex or Motorola S-records.

\b The Windows installer now puts the NASM directory first in the
  \c{PATH} of the "NASM Shell".

\b Revert the early expansion behavior of \c{%+} to pre-2.06 behavior:
  \c{%+} is only expanded late.

\b Yet another Mach-O alignment fix.

\b Don't delete the list file on errors.  Also, include error and
  warning information in the list file.

\b Support for 64-bit Mach-O output, see \k{machofmt}.

\b Fix assert failure on certain operations that involve strings with
  high-bit bytes.


\S{cl-2.06} Version 2.06

\b This release is dedicated to the memory of Charles A. Crayne, long
  time NASM developer as well as moderator of \c{comp.lang.asm.x86} and
  author of the book \e{Serious Assembler}.  We miss you, Chuck.

\b Support for indirect macro expansion (\c{%[...]}).  See \k{indmacro}.

\b \c{%pop} can now take an argument, see \k{pushpop}.

\b The argument to \c{%use} is no longer macro-expanded.  Use
  \c{%[...]} if macro expansion is desired.

\b Support for thread-local storage in ELF32 and ELF64.  See \k{elftls}.

\b Fix crash on \c{%ifmacro} without an argument.

\b Correct the arguments to the \c{POPCNT} instruction.

\b Fix section alignment in the Mach-O format.

\b Update AVX support to version 5 of the Intel specification.

\b Fix the handling of accesses to context-local macros from higher
  levels in the context stack.

\b Treat \c{WAIT} as a prefix rather than as an instruction, thereby
  allowing constructs like \c{O16 FSAVE} to work correctly.

\b Support for structures with a non-zero base offset. See \k{struc}.

\b Correctly handle preprocessor token concatenation (see \k{concat})
   involving floating-point numbers.

\b The \c{PINSR} series of instructions have been corrected and
   rationalized.

\b Removed AMD SSE5, replaced with the new XOP/FMA4/CVT16 (rev 3.03)
   spec.

\b The ELF backends no longer automatically generate a \c{.comment} section.

\b Add additional "well-known" ELF sections with default attributes.  See
   \k{elfsect}.


\S{cl-2.05.01} Version 2.05.01

\b Fix the \c{-w}/\c{-W} option parsing, which was broken in NASM 2.05.


\S{cl-2.05} Version 2.05

\b Fix redundant REX.W prefix on \c{JMP reg64}.

\b Make the behaviour of \c{-O0} match NASM 0.98 legacy behavior.
  See \k{opt-O}.

\b \c{-w-user} can be used to suppress the output of \c{%warning} directives.
  See \k{opt-w}.

\b Fix bug where \c{ALIGN} would issue a full alignment datum instead of
  zero bytes.

\b Fix offsets in list files.

\b Fix \c{%include} inside multi-line macros or loops.

\b Fix error where NASM would generate a spurious warning on valid
  optimizations of immediate values.

\b Fix arguments to a number of the \c{CVT} SSE instructions.

\b Fix RIP-relative offsets when the instruction carries an immediate.

\b Massive overhaul of the ELF64 backend for spec compliance.

\b Fix the Geode \c{PFRCPV} and \c{PFRSQRTV} instruction.

\b Fix the SSE 4.2 \c{CRC32} instruction.


\S{cl-2.04} Version 2.04

\b Sanitize macro handing in the \c{%error} directive.

\b New \c{%warning} directive to issue user-controlled warnings.

\b \c{%error} directives are now deferred to the final assembly phase.

\b New \c{%fatal} directive to immediately terminate assembly.

\b New \c{%strcat} directive to join quoted strings together.

\b New \c{%use} macro directive to support standard macro directives.  See
  \k{use}.

\b Excess default parameters to \c{%macro} now issues a warning by default.
  See \k{mlmacro}.

\b Fix \c{%ifn} and \c{%elifn}.

\b Fix nested \c{%else} clauses.

\b Correct the handling of nested \c{%rep}s.

\b New \c{%unmacro} directive to undeclare a multi-line macro.
  See \k{unmacro}.

\b Builtin macro \c{__PASS__} which expands to the current assembly pass.
  See \k{pass_macro}.

\b \c{__utf16__} and \c{__utf32__} operators to generate UTF-16 and UTF-32
  strings.  See \k{unicode}.

\b Fix bug in case-insensitive matching when compiled on platforms that
  don't use the \c{configure} script.  Of the official release binaries,
  that only affected the OS/2 binary.

\b Support for x87 packed BCD constants.  See \k{bcdconst}.

\b Correct the \c{LTR} and \c{SLDT} instructions in 64-bit mode.

\b Fix unnecessary REX.W prefix on indirect jumps in 64-bit mode.

\b Add AVX versions of the AES instructions (\c{VAES}...).

\b Fix the 256-bit FMA instructions.

\b Add 256-bit AVX stores per the latest AVX spec.

\b VIA XCRYPT instructions can now be written either with or without
  \c{REP}, apparently different versions of the VIA spec wrote them
  differently.

\b Add missing 64-bit \c{MOVNTI} instruction.

\b Fix the operand size of \c{VMREAD} and \c{VMWRITE}.

\b Numerous bug fixes, especially to the AES, AVX and VTX instructions.

\b The optimizer now always runs until it converges.  It also runs even
  when disabled, but doesn't optimize.  This allows most forward references
  to be resolved properly.

\b \c{%push} no longer needs a context identifier; omitting the context
  identifier results in an anonymous context.


\S{cl-2.03.01} Version 2.03.01

\b Fix buffer overflow in the listing module.

\b Fix the handling of hexadecimal escape codes in `...` strings.

\b The Postscript/PDF documentation has been reformatted.

\b The \c{-F} option now implies \c{-g}.


\S{cl-2.03} Version 2.03

\b Add support for Intel AVX, CLMUL and FMA instructions,
including YMM registers.

\b \c{dy}, \c{resy} and \c{yword} for 32-byte operands.

\b Fix some SSE5 instructions.

\b Intel \c{INVEPT}, \c{INVVPID} and \c{MOVBE} instructions.

\b Fix checking for critical expressions when the optimizer is enabled.

\b Support the DWARF debugging format for ELF targets.

\b Fix optimizations of signed bytes.

\b Fix operation on bigendian machines.

\b Fix buffer overflow in the preprocessor.

\b \c{SAFESEH} support for Win32, \c{IMAGEREL} for Win64 (SEH).

\b \c{%?} and \c{%??} to refer to the name of a macro itself.  In particular,
\c{%idefine keyword $%?} can be used to make a keyword "disappear".

\b New options for dependency generation: \c{-MD}, \c{-MF},
\c{-MP}, \c{-MT}, \c{-MQ}.

\b New preprocessor directives \c{%pathsearch} and \c{%depend}; INCBIN
reimplemented as a macro.

\b \c{%include} now resolves macros in a sane manner.

\b \c{%substr} can now be used to get other than one-character substrings.

\b New type of character/string constants, using backquotes (\c{`...`}),
which support C-style escape sequences.

\b \c{%defstr} and \c{%idefstr} to stringize macro definitions before
creation.

\b Fix forward references used in \c{EQU} statements.


\S{cl-2.02} Version 2.02

\b Additional fixes for MMX operands with explicit \c{qword}, as well as
  (hopefully) SSE operands with \c{oword}.

\b Fix handling of truncated strings with \c{DO}.

\b Fix segfaults due to memory overwrites when floating-point constants
  were used.

\b Fix segfaults due to missing include files.

\b Fix OpenWatcom Makefiles for DOS and OS/2.

\b Add autogenerated instruction list back into the documentation.

\b ELF: Fix segfault when generating stabs, and no symbols have been
  defined.

\b ELF: Experimental support for DWARF debugging information.

\b New compile date and time standard macros.

\b \c{%ifnum} now returns true for negative numbers.

\b New \c{%iftoken} test for a single token.

\b New \c{%ifempty} test for empty expansion.

\b Add support for the \c{XSAVE} instruction group.

\b Makefile for Netware/gcc.

\b Fix issue with some warnings getting emitted way too many times.

\b Autogenerated instruction list added to the documentation.


\S{cl-2.01} Version 2.01

\b Fix the handling of MMX registers with explicit \c{qword} tags on
  memory (broken in 2.00 due to 64-bit changes.)

\b Fix the PREFETCH instructions.

\b Fix the documentation.

\b Fix debugging info when using \c{-f elf}
(backwards compatibility alias for \c{-f elf32}).

\b Man pages for rdoff tools (from the Debian project.)

\b ELF: handle large numbers of sections.

\b Fix corrupt output when the optimizer runs out of passes.


\S{cl-2.00} Version 2.00

\b Added c99 data-type compliance.

\b Added general x86-64 support.

\b Added win64 (x86-64 COFF) output format.

\b Added \c{__BITS__} standard macro.

\b Renamed the \c{elf} output format to \c{elf32} for clarity.

\b Added \c{elf64} and \c{macho} (MacOS X) output formats.

\b Added Numeric constants in \c{dq} directive.

\b Added \c{oword}, \c{do} and \c{reso} pseudo operands.

\b Allow underscores in numbers.

\b Added 8-, 16- and 128-bit floating-point formats.

\b Added binary, octal and hexadecimal floating-point.

\b Correct the generation of floating-point constants.

\b Added floating-point option control.

\b Added Infinity and NaN floating point support.

\b Added ELF Symbol Visibility support.

\b Added setting OSABI value in ELF header directive.

\b Added Generate Makefile Dependencies option.

\b Added Unlimited Optimization Passes option.

\b Added \c{%IFN} and \c{%ELIFN} support.

\b Added Logical Negation Operator.

\b Enhanced Stack Relative Preprocessor Directives.

\b Enhanced ELF Debug Formats.

\b Enhanced Send Errors to a File option.

\b Added SSSE3, SSE4.1, SSE4.2, SSE5 support.

\b Added a large number of additional instructions.

\b Significant performance improvements.

\b \c{-w+warning} and \c{-w-warning} can now be written as -Wwarning and
 -Wno-warning, respectively.  See \k{opt-w}.

\b Add \c{-w+error} to treat warnings as errors.  See \k{opt-w}.

\b Add \c{-w+all} and \c{-w-all} to enable or disable all suppressible
 warnings.  See \k{opt-w}.


\H{cl-0.98.xx} NASM 0.98 Series

The 0.98 series was the production versions of NASM from 1999 to 2007.


\S{cl-0.98.39} Version 0.98.39

\b fix buffer overflow

\b fix outas86's \c{.bss} handling

\b "make spotless" no longer deletes config.h.in.

\b \c{%(el)if(n)idn} insensitivity to string quotes difference (#809300).

\b (nasm.c)\c{__OUTPUT_FORMAT__} changed to string value instead of symbol.

\S{cl-0.98.38} Version 0.98.38


\b Add Makefile for 16-bit DOS binaries under OpenWatcom, and modify
  \c{mkdep.pl} to be able to generate completely pathless dependencies, as
  required by OpenWatcom wmake (it supports path searches, but not
  explicit paths.)

\b Fix the \c{STR} instruction.

\b Fix the ELF output format, which was broken under certain
  circumstances due to the addition of stabs support.

\b Quick-fix Borland format debug-info for \c{-f obj}

\b Fix for \c{%rep} with no arguments (#560568)

\b Fix concatenation of preprocessor function call (#794686)

\b Fix long label causes coredump (#677841)

\b Use autoheader as well as autoconf to keep configure from generating
  ridiculously long command lines.

\b Make sure that all of the formats which support debugging output
  actually will suppress debugging output when \c{-g} not specified.

\S{cl-0.98.37} Version 0.98.37


\b Paths given in \c{-I} switch searched for \c{incbin}-ed as
  well as \c{%include}-ed files.

\b Added stabs debugging for the ELF output format, patch from
  Martin Wawro.

\b Fix \c{output/outbin.c} to allow origin > 80000000h.

\b Make \c{-U} switch work.

\b Fix the use of relative offsets with explicit prefixes, e.g.
\c{a32 loop foo}.

\b Remove \c{backslash()}.

\b Fix the \c{SMSW} and \c{SLDT} instructions.

\b \c{-O2} and \c{-O3} are no longer aliases for \c{-O10} and \c{-O15}.
If you mean the latter, please say so! :)

\S{cl-0.98.36} Version 0.98.36


\b Update rdoff - librarian/archiver - common rec - docs!

\b Fix signed/unsigned problems.

\b Fix \c{JMP FAR label} and \c{CALL FAR label}.

\b Add new multisection support - map files - fix align bug

\b Fix sysexit, movhps/movlps reg,reg bugs in insns.dat

\b \c{Q} or \c{O} suffixes indicate octal

\b Support Prescott new instructions (PNI).

\b Cyrix \c{XSTORE} instruction.


\S{cl-0.98.35} Version 0.98.35

\b Fix build failure on 16-bit DOS (Makefile.bc3 workaround for compiler bug.)

\b Fix dependencies and compiler warnings.

\b Add "const" in a number of places.

\b Add -X option to specify error reporting format (use -Xvc to
  integrate with Microsoft Visual Studio.)

\b Minor changes for code legibility.

\b Drop use of tmpnam() in rdoff (security fix.)


\S{cl-0.98.34} Version 0.98.34

\b Correct additional address-size vs. operand-size confusions.

\b Generate dependencies for all Makefiles automatically.

\b Add support for unimplemented (but theoretically available)
  registers such as tr0 and cr5.  Segment registers 6 and 7 are called
  segr6 and segr7 for the operations which they can be represented.

\b Correct some disassembler bugs related to redundant address-size prefixes.
  Some work still remains in this area.

\b Correctly generate an error for things like "SEG eax".

\b Add the JMPE instruction, enabled by "CPU IA64".

\b Correct compilation on newer gcc/glibc platforms.

\b Issue an error on things like "jmp far eax".


\S{cl-0.98.33} Version 0.98.33

\b New __NASM_PATCHLEVEL__ and __NASM_VERSION_ID__ standard macros to
  round out the version-query macros.  version.pl now understands
  X.YYplWW or X.YY.ZZplWW as a version number, equivalent to
  X.YY.ZZ.WW (or X.YY.0.WW, as appropriate).

\b New keyword "strict" to disable the optimization of specific
  operands.

\b Fix the handing of size overrides with JMP instructions
  (instructions such as "jmp dword foo".)

\b Fix the handling of "ABSOLUTE label", where "label" points into a
  relocatable segment.

\b Fix OBJ output format with lots of externs.

\b More documentation updates.

\b Add -Ov option to get verbose information about optimizations.

\b Undo a braindead change which broke \c{%elif} directives.

\b Makefile updates.


\S{cl-0.98.32} Version 0.98.32

\b Fix NASM crashing when \c{%macro} directives were left unterminated.

\b Lots of documentation updates.

\b Complete rewrite of the PostScript/PDF documentation generator.

\b The MS Visual C++ Makefile was updated and corrected.

\b Recognize .rodata as a standard section name in ELF.

\b Fix some obsolete Perl4-isms in Perl scripts.

\b Fix configure.in to work with autoconf 2.5x.

\b Fix a couple of "make cleaner" misses.

\b Make the normal "./configure && make" work with Cygwin.


\S{cl-0.98.31} Version 0.98.31

\b Correctly build in a separate object directory again.

\b Derive all references to the version number from the version file.

\b New standard macros __NASM_SUBMINOR__ and __NASM_VER__ macros.

\b Lots of Makefile updates and bug fixes.

\b New \c{%ifmacro} directive to test for multiline macros.

\b Documentation updates.

\b Fixes for 16-bit OBJ format output.

\b Changed the NASM environment variable to NASMENV.


\S{cl-0.98.30} Version 0.98.30

\b Changed doc files a lot: completely removed old READMExx and
  Wishlist files, incorporating all information in CHANGES and TODO.

\b I waited a long time to rename zoutieee.c to (original) outieee.c

\b moved all output modules to output/ subdirectory.

\b Added 'make strip' target to strip debug info from nasm & ndisasm.

\b Added INSTALL file with installation instructions.

\b Added -v option description to nasm man.

\b Added dist makefile target to produce source distributions.

\b 16-bit support for ELF output format (GNU extension, but useful.)


\S{cl-0.98.28} Version 0.98.28

\b Fastcooked this for Debian's Woody release:
Frank applied the INCBIN bug patch to 0.98.25alt and called
it 0.98.28 to not confuse poor little apt-get.


\S{cl-0.98.26} Version 0.98.26

\b Reorganised files even better from 0.98.25alt


\S{cl-0.98.25alt} Version 0.98.25alt

\b Prettified the source tree. Moved files to more reasonable places.

\b Added findleak.pl script to misc/ directory.

\b Attempted to fix doc.


\S{cl-0.98.25} Version 0.98.25

\b Line continuation character \c{\\}.

\b Docs inadvertantly reverted - "dos packaging".


\S{cl-0.98.24p1} Version 0.98.24p1

\b FIXME: Someone, document this please.


\S{cl-0.98.24} Version 0.98.24

\b Documentation - Ndisasm doc added to Nasm.doc.


\S{cl-0.98.23} Version 0.98.23

\b Attempted to remove rdoff version1

\b Lino Mastrodomenico's patches to preproc.c (%$$ bug?).


\S{cl-0.98.22} Version 0.98.22

\b Update rdoff2 - attempt to remove v1.


\S{cl-0.98.21} Version 0.98.21

\b Optimization fixes.


\S{cl-0.98.20} Version 0.98.20

\b Optimization fixes.


\S{cl-0.98.19} Version 0.98.19

\b H. J. Lu's patch back out.


\S{cl-0.98.18} Version 0.98.18

\b Added ".rdata" to "-f win32".


\S{cl-0.98.17} Version 0.98.17

\b H. J. Lu's "bogus elf" patch. (Red Hat problem?)


\S{cl-0.98.16} Version 0.98.16

\b Fix whitespace before "[section ..." bug.


\S{cl-0.98.15} Version 0.98.15

\b Rdoff changes (?).

\b Fix fixes to memory leaks.


\S{cl-0.98.14} Version 0.98.14

\b Fix memory leaks.


\S{cl-0.98.13} Version 0.98.13

\b There was no 0.98.13


\S{cl-0.98.12} Version 0.98.12

\b Update optimization (new function of "-O1")

\b Changes to test/bintest.asm (?).


\S{cl-0.98.11} Version 0.98.11

\b Optimization changes.

\b Ndisasm fixed.


\S{cl-0.98.10} Version 0.98.10

\b There was no 0.98.10


\S{cl-0.98.09} Version 0.98.09

\b Add multiple sections support to "-f bin".

\b Changed GLOBAL_TEMP_BASE in outelf.c from 6 to 15.

\b Add "-v" as an alias to the "-r" switch.

\b Remove "#ifdef" from Tasm compatibility options.

\b Remove redundant size-overrides on "mov ds, ex", etc.

\b Fixes to SSE2, other insns.dat (?).

\b Enable uppercase "I" and "P" switches.

\b Case insinsitive "seg" and "wrt".

\b Update install.sh (?).

\b Allocate tokens in blocks.

\b Improve "invalid effective address" messages.


\S{cl-0.98.08} Version 0.98.08

\b Add "\c{%strlen}" and "\c{%substr}" macro operators

\b Fixed broken c16.mac.

\b Unterminated string error reported.

\b Fixed bugs as per 0.98bf


\S{cl-0.98.09b with John Coffman patches released 28-Oct-2001} Version 0.98.09b with John Coffman patches released 28-Oct-2001

Changes from 0.98.07 release to 98.09b as of 28-Oct-2001

\b More closely compatible with 0.98 when -O0 is implied
or specified.  Not strictly identical, since backward 
branches in range of short offsets are recognized, and signed
byte values with no explicit size specification will be
assembled as a single byte.

\b More forgiving with the PUSH instruction.  0.98 requires
a size to be specified always.  0.98.09b will imply the size
from the current BITS setting (16 or 32).

\b Changed definition of the optimization flag:

        -O0     strict two-pass assembly, JMP and Jcc are
                handled more like 0.98, except that back-
                ward JMPs are short, if possible.

        -O1     strict two-pass assembly, but forward
                branches are assembled with code guaranteed
                to reach; may produce larger code than
                -O0, but will produce successful assembly
                more often if branch offset sizes are not
                specified.

        -O2     multi-pass optimization, minimize branch
                offsets; also will minimize signed immed-
                iate bytes, overriding size specification.

        -O3     like -O2, but more passes taken, if needed


\S{cl-0.98.07 released 01/28/01} Version 0.98.07 released 01/28/01

\b       Added Stepane Denis' SSE2 instructions to a *working*
        version of the code - some earlier versions were based on
        broken code - sorry 'bout that. version "0.98.07"


01/28/01


\b       Cosmetic modifications to nasm.c, nasm.h,
        AUTHORS, MODIFIED


\S{cl-0.98.06f released 01/18/01} Version 0.98.06f released 01/18/01


\b       - Add "metalbrain"s jecxz bug fix in insns.dat
        - alter nasmdoc.src to match - version "0.98.06f"


\S{cl-0.98.06e released 01/09/01} Version 0.98.06e released 01/09/01


\b       Removed the "outforms.h" file - it appears to be
        someone's old backup of "outform.h". version "0.98.06e" 

01/09/01

\b fbk - finally added the fix for the "multiple %includes bug",
        known since 7/27/99 - reported originally (?) and sent to
        us by Austin Lunnen - he reports that John Fine had a fix
        within the day. Here it is...

\b Nelson Rush resigns from the group. Big thanks to Nelson for
  his leadership and enthusiasm in getting these changes
  incorporated into Nasm!

\b fbk - [list +], [list -] directives - ineptly implemented, should
        be re-written or removed, perhaps.

\b Brian Raiter / fbk - "elfso bug" fix - applied to aoutb format
                       as well - testing might be desirable...

08/07/00

\b James Seter - -postfix, -prefix command line switches.

\b Yuri Zaporogets - rdoff utility changes.


\S{cl-0.98p1} Version 0.98p1

\b GAS-like palign (Panos Minos)

\b FIXME: Someone, fill this in with details


\S{cl-0.98bf (bug-fixed)} Version 0.98bf (bug-fixed)

\b Fixed - elf and aoutb bug - shared libraries
        - multiple "%include" bug in "-f obj"   
        - jcxz, jecxz bug
        - unrecognized option bug in ndisasm 

\S{cl-0.98.03 with John Coffman's changes released 27-Jul-2000} Version 0.98.03 with John Coffman's changes released 27-Jul-2000

\b Added signed byte optimizations for the 0x81/0x83 class
of instructions: ADC, ADD, AND, CMP, OR, SBB, SUB, XOR:
when used as 'ADD reg16,imm' or 'ADD reg32,imm.'  Also
optimization of signed byte form of 'PUSH imm' and 'IMUL
reg,imm'/'IMUL reg,reg,imm.'  No size specification is needed.

\b Added multi-pass JMP and Jcc offset optimization.  Offsets
on forward references will preferentially use the short form,
without the need to code a specific size (short or near) for
the branch.  Added instructions for 'Jcc label' to use the
form 'Jnotcc $+3/JMP label', in cases where a short offset
is out of bounds.  If compiling for a 386 or higher CPU, then
the 386 form of Jcc will be used instead.

This feature is controlled by a new command-line switch: "O",
(upper case letter O).  "-O0" reverts the assembler to no
extra optimization passes, "-O1" allows up to 5 extra passes,
and "-O2"(default), allows up to 10 extra optimization passes.

\b Added a new directive:  'cpu XXX', where XXX is any of: 
8086, 186, 286, 386, 486, 586, pentium, 686, PPro, P2, P3 or
Katmai.  All are case insensitive.  All instructions will
be selected only if they apply to the selected cpu or lower.
Corrected a couple of bugs in cpu-dependence in 'insns.dat'.

\b Added to 'standard.mac', the "use16" and "use32" forms of
the "bits 16/32" directive. This is nothing new, just conforms
to a lot of other assemblers. (minor)

\b Changed label allocation from 320/32 (10000 labels @ 200K+) 
to 32/37 (1000 labels); makes running under DOS much easier.
Since additional label space is allocated dynamically, this
should have no effect on large programs with lots of labels.
The 37 is a prime, believed to be better for hashing. (minor)


\S{cl-0.98.03} Version 0.98.03

"Integrated patchfile 0.98-0.98.01.  I call this version 0.98.03 for
historical reasons: 0.98.02 was trashed." --John Coffman
<johninsd@san.rr.com>, 27-Jul-2000

\b Kendall Bennett's SciTech MGL changes

\b Note that you must define "TASM_COMPAT" at compile-time
to get the Tasm Ideal Mode compatibility.

\b All changes can be compiled in and out using the TASM_COMPAT macros,
and when compiled without TASM_COMPAT defined we get the exact same
binary as the unmodified 0.98 sources.

\b standard.mac, macros.c: Added macros to ignore TASM directives before
first include

\b nasm.h: Added extern declaration for tasm_compatible_mode

\b nasm.c: Added global variable tasm_compatible_mode

\b Added command line switch for TASM compatible mode (-t)

\b Changed version command line to reflect when compiled with TASM additions

\b Added response file processing to allow all arguments on a single
line (response file is @resp rather than -@resp for NASM format).

\b labels.c: Changes islocal() macro to support TASM style @@local labels.

\b Added islocalchar() macro to support TASM style @@local labels.

\b parser.c: Added support for TASM style memory references (ie: mov
[DWORD eax],10 rather than the NASM style mov DWORD [eax],10).

\b preproc.c: Added new directives, \c{%arg}, \c{%local}, \c{%stacksize} to directives
table

\b Added support for TASM style directives without a leading % symbol.

\b Integrated a block of changes from Andrew Zabolotny <bit@eltech.ru>:

\b A new keyword \c{%xdefine} and its case-insensitive counterpart \c{%ixdefine}.
They work almost the same way as \c{%define} and \c{%idefine} but expand
the definition immediately, not on the invocation. Something like a cross
between \c{%define} and \c{%assign}. The "x" suffix stands for "eXpand", so
"xdefine" can be deciphered as "expand-and-define". Thus you can do
things like this:

\c      %assign ofs     0
\c
\c      %macro  arg     1
\c              %xdefine %1 dword [esp+ofs]
\c              %assign ofs ofs+4
\c      %endmacro

\b Changed the place where the expansion of %$name macros are expanded.
Now they are converted into ..@ctxnum.name form when detokenizing, so
there are no quirks as before when using %$name arguments to macros,
in macros etc. For example:

\c      %macro  abc     1
\c              %define %1 hello
\c      %endm
\c
\c      abc     %$here
\c      %$here

    Now last line will be expanded into "hello" as expected. This also allows
    for lots of goodies, a good example are extended "proc" macros included
    in this archive.

\b Added a check for "cstk" in smacro_defined() before calling get_ctx() -
    this allows for things like:

\c      %ifdef %$abc
\c      %endif

    to work without warnings even in no context.

\b Added a check for "cstk" in %if*ctx and %elif*ctx directives -
    this allows to use \c{%ifctx} without excessive warnings. If there is
    no active context, \c{%ifctx} goes through "false" branch.

\b Removed "user error: " prefix with \c{%error} directive: it just clobbers the
    output and has absolutely no functionality. Besides, this allows to write
    macros that does not differ from built-in functions in any way.

\b Added expansion of string that is output by \c{%error} directive. Now you
    can do things like:

\c      %define hello(x) Hello, x!
\c
\c      %define %$name andy
\c      %error "hello(%$name)"

    Same happened with \c{%include} directive.

\b Now all directives that expect an identifier will try to expand and
    concatenate everything without whitespaces in between before usage.
    For example, with "unfixed" nasm the commands

\c      %define %$abc hello
\c      %define __%$abc goodbye
\c      __%$abc

    would produce "incorrect" output: last line will expand to

\c      hello goodbyehello

    Not quite what you expected, eh? :-) The answer is that preprocessor
    treats the \c{%define} construct as if it would be

\c      %define __ %$abc goodbye

    (note the white space between __ and %$abc). After my "fix" it
    will "correctly" expand into

\c      goodbye

    as expected. Note that I use quotes around words "correct", "incorrect"
    etc because this is rather a feature not a bug; however current behaviour
    is more logical (and allows more advanced macro usage :-).

    Same change was applied to:
        \c{%push},\c{%macro},\c{%imacro},\c{%define},\c{%idefine},\c{%xdefine},\c{%ixdefine},
        \c{%assign},\c{%iassign},\c{%undef}

\b A new directive [WARNING {+|-}warning-id] have been added. It works only
    if the assembly phase is enabled (i.e. it doesn't work with nasm -e).

\b A new warning type: macro-selfref. By default this warning is disabled;
    when enabled NASM warns when a macro self-references itself; for example
    the following source:

\c        [WARNING macro-selfref]
\c
\c        %macro          push    1-*
\c                %rep    %0
\c                        push    %1
\c                        %rotate 1
\c                %endrep
\c        %endmacro
\c
\c                        push    eax,ebx,ecx

    will produce a warning, but if we remove the first line we won't see it
    anymore (which is The Right Thing To Do {tm} IMHO since C preprocessor
    eats such constructs without warnings at all).

\b Added a "error" routine to preprocessor which always will set ERR_PASS1
    bit in severity_code. This removes annoying repeated errors on first
    and second passes from preprocessor.

\b Added the %+ operator in single-line macros for concatenating two
    identifiers. Usage example:

\c        %define _myfunc _otherfunc
\c        %define cextern(x) _ %+ x
\c        cextern (myfunc)

    After first expansion, third line will become "_myfunc". After this
    expansion is performed again so it becomes "_otherunc".

\b Now if preprocessor is in a non-emitting state, no warning or error
    will be emitted. Example:

\c        %if 1
\c                mov     eax,ebx
\c        %else
\c                put anything you want between these two brackets,
\c                even macro-parameter references %1 or local
\c                labels %$zz or macro-local labels %%zz - no
\c                warning will be emitted.
\c        %endif

\b Context-local variables on expansion as a last resort are looked up
    in outer contexts. For example, the following piece:

\c        %push   outer
\c        %define %$a [esp]
\c
\c                %push   inner
\c                %$a
\c                %pop
\c        %pop

    will expand correctly the fourth line to [esp]; if we'll define another
    %$a inside the "inner" context, it will take precedence over outer
    definition. However, this modification has been applied only to
    expand_smacro and not to smacro_define: as a consequence expansion
    looks in outer contexts, but \c{%ifdef} won't look in outer contexts.

    This behaviour is needed because we don't want nested contexts to
    act on already defined local macros. Example:

\c        %define %$arg1  [esp+4]
\c        test    eax,eax
\c        if      nz
\c                mov     eax,%$arg1
\c        endif

    In this example the "if" mmacro enters into the "if" context, so %$arg1
    is not valid anymore inside "if". Of course it could be worked around
    by using explicitely %$$arg1 but this is ugly IMHO.

\b Fixed memory leak in \c{%undef}. The origline wasn't freed before
    exiting on success.

\b Fixed trap in preprocessor when line expanded to empty set of tokens.
    This happens, for example, in the following case:

\c        #define SOMETHING
\c        SOMETHING


\S{cl-0.98} Version 0.98

All changes since NASM 0.98p3 have been produced by H. Peter Anvin <hpa@zytor.com>.

\b The documentation comment delimiter is \# not #.

\b Allow EQU definitions to refer to external labels; reported by
  Pedro Gimeno.

\b Re-enable support for RDOFF v1; reported by Pedro Gimeno.

\b Updated License file per OK from Simon and Julian.


\S{cl-0.98p9} Version 0.98p9

\b Update documentation (although the instruction set reference will
  have to wait; I don't want to hold up the 0.98 release for it.)

\b Verified that the NASM implementation of the PEXTRW and PMOVMSKB
  instructions is correct.  The encoding differs from what the Intel
  manuals document, but the Pentium III behaviour matches NASM, not
  the Intel manuals.

\b Fix handling of implicit sizes in PSHUFW and PINSRW, reported by
  Stefan Hoffmeister.

\b Resurrect the -s option, which was removed when changing the
  diagnostic output to stdout.


\S{cl-0.98p8} Version 0.98p8

\b Fix for "DB" when NASM is running on a bigendian machine.

\b Invoke insns.pl once for each output script, making Makefile.in
  legal for "make -j".

\b Improve the Unix configure-based makefiles to make package
  creation easier.

\b Included an RPM .spec file for building RPM (RedHat Package Manager)
  packages on Linux or Unix systems.

\b Fix Makefile dependency problems.

\b Change src/rdsrc.pl to include sectioning information in info
  output; required for install-info to work.

\b Updated the RDOFF distribution to version 2 from Jules; minor
  massaging to make it compile in my environment.

\b Split doc files that can be built by anyone with a Perl interpreter off
  into a separate archive.

\b "Dress rehearsal" release!


\S{cl-0.98p7} Version 0.98p7

\b Fixed opcodes with a third byte-sized immediate argument to not
  complain if given "byte" on the immediate.

\b Allow \c{%undef} to remove single-line macros with arguments.  This
  matches the behaviour of #undef in the C preprocessor.

\b Allow -d, -u, -i and -p to be specified as -D, -U, -I and -P for
  compatibility with most C compilers and preprocessors.  This allows
  Makefile options to be shared between cc and nasm, for example.

\b Minor cleanups.

\b Went through the list of Katmai instructions and hopefully fixed the
  (rather few) mistakes in it.

\b (Hopefully) fixed a number of disassembler bugs related to ambiguous
  instructions (disambiguated by -p) and SSE instructions with REP.

\b Fix for bug reported by Mark Junger: "call dword 0x12345678" should
  work and may add an OSP (affected CALL, JMP, Jcc).

\b Fix for environments when "stderr" isn't a compile-time constant.


\S{cl-0.98p6} Version 0.98p6


\b Took officially over coordination of the 0.98 release; so drop
  the p3.x notation. Skipped p4 and p5 to avoid confusion with John
  Fine's J4 and J5 releases.

\b Update the documentation; however, it still doesn't include
  documentation for the various new instructions.  I somehow wonder if
  it makes sense to have an instruction set reference in the assembler
  manual when Intel et al have PDF versions of their manuals online.

\b Recognize "idt" or "centaur" for the -p option to ndisasm.

\b Changed error messages back to stderr where they belong, but add an
  -E option to redirect them elsewhere (the DOS shell cannot redirect
  stderr.)

\b -M option to generate Makefile dependencies (based on code from Alex
  Verstak.)

\b \c{%undef} preprocessor directive, and -u option, that undefines a
  single-line macro.

\b OS/2 Makefile (Mkfiles/Makefile.os2) for Borland under OS/2; from
  Chuck Crayne.

\b Various minor bugfixes (reported by):
  - Dangling \c{%s} in preproc.c (Martin Junker)

\b THERE ARE KNOWN BUGS IN SSE AND THE OTHER KATMAI INSTRUCTIONS.  I am
  on a trip and didn't bring the Katmai instruction reference, so I
  can't work on them right now.

\b Updated the License file per agreement with Simon and Jules to
  include a GPL distribution clause.


\S{cl-0.98p3.7} Version 0.98p3.7

\b (Hopefully) fixed the canned Makefiles to include the outrdf2 and
  zoutieee modules.

\b Renamed changes.asm to changed.asm.


\S{cl-0.98p3.6} Version 0.98p3.6

\b Fixed a bunch of instructions that were added in 0.98p3.5 which had
  memory operands, and the address-size prefix was missing from the
  instruction pattern.


\S{cl-0.98p3.5} Version 0.98p3.5

\b Merged in changes from John S. Fine's 0.98-J5 release.  John's based
  0.98-J5 on my 0.98p3.3 release; this merges the changes.

\b Expanded the instructions flag field to a long so we can fit more
  flags; mark SSE (KNI) and AMD or Katmai-specific instructions as
  such.

\b Fix the "PRIV" flag on a bunch of instructions, and create new
  "PROT" flag for protected-mode-only instructions (orthogonal to if
  the instruction is privileged!) and new "SMM" flag for SMM-only
  instructions.

\b Added AMD-only SYSCALL and SYSRET instructions.

\b Make SSE actually work, and add new Katmai MMX instructions.

\b Added a -p (preferred vendor) option to ndisasm so that it can
  distinguish e.g. Cyrix opcodes also used in SSE.  For example:

\c      ndisasm -p cyrix aliased.bin
\c      00000000  670F514310        paddsiw mm0,[ebx+0x10]
\c      00000005  670F514320        paddsiw mm0,[ebx+0x20]
\c      ndisasm -p intel aliased.bin
\c      00000000  670F514310        sqrtps xmm0,[ebx+0x10]
\c      00000005  670F514320        sqrtps xmm0,[ebx+0x20]

\b Added a bunch of Cyrix-specific instructions.


\S{cl-0.98p3.4} Version 0.98p3.4

\b Made at least an attempt to modify all the additional Makefiles (in
  the Mkfiles directory).  I can't test it, but this was the best I
  could do.

\b DOS DJGPP+"Opus Make" Makefile from John S. Fine.

\b changes.asm changes from John S. Fine.


\S{cl-0.98p3.3} Version 0.98p3.3

\b Patch from Conan Brink to allow nesting of \c{%rep} directives.

\b If we're going to allow INT01 as an alias for INT1/ICEBP (one of
  Jules 0.98p3 changes), then we should allow INT03 as an alias for INT3
  as well.

\b Updated changes.asm to include the latest changes.

\b Tried to clean up the <CR>s that had snuck in from a DOS/Windows
  environment into my Unix environment, and try to make sure than
  DOS/Windows users get them back.

\b We would silently generate broken tools if insns.dat wasn't sorted
  properly.  Change insns.pl so that the order doesn't matter.

\b Fix bug in insns.pl (introduced by me) which would cause conditional
  instructions to have an extra "cc" in disassembly, e.g. "jnz"
  disassembled as "jccnz".


\S{cl-0.98p3.2} Version 0.98p3.2

\b Merged in John S. Fine's changes from his 0.98-J4 prerelease; see
  http://www.csoft.net/cz/johnfine/

\b Changed previous "spotless" Makefile target (appropriate for distribution)
  to "distclean", and added "cleaner" target which is same as "clean"
  except deletes files generated by Perl scripts; "spotless" is union.

\b Removed BASIC programs from distribution.  Get a Perl interpreter
  instead (see below.)

\b Calling this "pre-release 3.2" rather than "p3-hpa2" because of
  John's contributions.

\b Actually link in the IEEE output format (zoutieee.c); fix a bunch of
  compiler warnings in that file.  Note I don't know what IEEE output
  is supposed to look like, so these changes were made "blind".


\S{cl-0.98p3-hpa} Version 0.98p3-hpa

\b Merged nasm098p3.zip with nasm-0.97.tar.gz to create a fully
  buildable version for Unix systems (Makefile.in updates, etc.)

\b Changed insns.pl to create the instruction tables in nasm.h and
  names.c, so that a new instruction can be added by adding it *only*
  to insns.dat.

\b Added the following new instructions: SYSENTER, SYSEXIT, FXSAVE,
  FXRSTOR, UD1, UD2 (the latter two are two opcodes that Intel
  guarantee will never be used; one of them is documented as UD2 in
  Intel documentation, the other one just as "Undefined Opcode" --
  calling it UD1 seemed to make sense.)

\b MAX_SYMBOL was defined to be 9, but LOADALL286 and LOADALL386 are 10
  characters long.  Now MAX_SYMBOL is derived from insns.dat.

\b A note on the BASIC programs included: forget them.  insns.bas is
  already out of date.  Get yourself a Perl interpreter for your
  platform of choice at
  \W{http://www.cpan.org/ports/index.html}{http://www.cpan.org/ports/index.html}.


\S{cl-0.98p3} Version 0.98 pre-release 3

\b added response file support, improved command line handling, new layout
help screen

\b fixed limit checking bug, 'OUT byte nn, reg' bug, and a couple of rdoff
related bugs, updated Wishlist; 0.98 Prerelease 3.


\S{cl-0.98p2} Version 0.98 pre-release 2

\b fixed bug in outcoff.c to do with truncating section names longer
than 8 characters, referencing beyond end of string; 0.98 pre-release 2


\S{cl-0.98p1} Version 0.98 pre-release 1

\b Fixed a bug whereby STRUC didn't work at all in RDF.

\b Fixed a problem with group specification in PUBDEFs in OBJ.

\b Improved ease of adding new output formats. Contribution due to
Fox Cutter.

\b Fixed a bug in relocations in the `bin' format: was showing up when
a relocatable reference crossed an 8192-byte boundary in any output
section.

\b Fixed a bug in local labels: local-label lookups were inconsistent
between passes one and two if an EQU occurred between the definition
of a global label and the subsequent use of a local label local to
that global.

\b Fixed a seg-fault in the preprocessor (again) which happened when
you use a blank line as the first line of a multi-line macro
definition and then defined a label on the same line as a call to
that macro.

\b Fixed a stale-pointer bug in the handling of the NASM environment
variable. Thanks to Thomas McWilliams.

\b ELF had a hard limit on the number of sections which caused
segfaults when transgressed. Fixed.

\b Added ability for ndisasm to read from stdin by using `-' as the
filename.

\b ndisasm wasn't outputting the TO keyword. Fixed.

\b Fixed error cascade on bogus expression in \c{%if} - an error in
evaluation was causing the entire \c{%if} to be discarded, thus creating
trouble later when the \c{%else} or \c{%endif} was encountered.

\b Forward reference tracking was instruction-granular not operand-
granular, which was causing 286-specific code to be generated
needlessly on code of the form `shr word [forwardref],1'. Thanks to
Jim Hague for sending a patch.

\b All messages now appear on stdout, as sending them to stderr serves
no useful purpose other than to make redirection difficult.

\b Fixed the problem with EQUs pointing to an external symbol - this
now generates an error message.

\b Allowed multiple size prefixes to an operand, of which only the first
is taken into account.

\b Incorporated John Fine's changes, including fixes of a large number
of preprocessor bugs, some small problems in OBJ, and a reworking of
label handling to define labels before their line is assembled, rather
than after.

\b Reformatted a lot of the source code to be more readable. Included
'coding.txt' as a guideline for how to format code for contributors.

\b Stopped nested \c{%reps} causing a panic - they now cause a slightly more
friendly error message instead.

\b Fixed floating point constant problems (patch by Pedro Gimeno)

\b Fixed the return value of insn_size() not being checked for -1, indicating
an error.

\b Incorporated 3Dnow! instructions.

\b Fixed the 'mov eax, eax + ebx' bug.

\b Fixed the GLOBAL EQU bug in ELF. Released developers release 3.

\b Incorporated John Fine's command line parsing changes

\b Incorporated David Lindauer's OMF debug support

\b Made changes for LCC 4.0 support (\c{__NASM_CDecl__}, removed register size
specification warning when sizes agree).


\H{cl-0.9x} NASM 0.9 Series

Revisions before 0.98.


\S{cl-0.97} Version 0.97 released December 1997

\b This was entirely a bug-fix release to 0.96, which seems to have got
cursed. Silly me.

\b Fixed stupid mistake in OBJ which caused `MOV EAX,<constant>' to
fail. Caused by an error in the `MOV EAX,<segment>' support.

\b ndisasm hung at EOF when compiled with lcc on Linux because lcc on
Linux somehow breaks feof(). ndisasm now does not rely on feof().

\b A heading in the documentation was missing due to a markup error in
the indexing. Fixed.

\b Fixed failure to update all pointers on realloc() within extended-
operand code in parser.c. Was causing wrong behaviour and seg faults
on lines such as `dd 0.0,0.0,0.0,0.0,...'

\b Fixed a subtle preprocessor bug whereby invoking one multi-line
macro on the first line of the expansion of another, when the second
had been invoked with a label defined before it, didn't expand the
inner macro. 

\b Added internal.doc back in to the distribution archives - it was
missing in 0.96 *blush*

\b Fixed bug causing 0.96 to be unable to assemble its own test files,
specifically objtest.asm. *blush again*

\b Fixed seg-faults and bogus error messages caused by mismatching
\c{%rep} and \c{%endrep} within multi-line macro definitions.

\b Fixed a problem with buffer overrun in OBJ, which was causing
corruption at ends of long PUBDEF records.

\b Separated DOS archives into main-program and documentation to reduce
download size.


\S{cl-0.96} Version 0.96 released November 1997

\b Fixed a bug whereby, if `nasm sourcefile' would cause a filename
collision warning and put output into `nasm.out', then `nasm
sourcefile -o outputfile' still gave the warning even though the
`-o' was honoured.
Fixed name pollution under Digital UNIX: one of its header files
defined R_SP, which broke the enum in nasm.h.

\b Fixed minor instruction table problems: FUCOM and FUCOMP didn't have
two-operand forms; NDISASM didn't recognise the longer register
forms of PUSH and POP (eg FF F3 for PUSH BX); TEST mem,imm32 was
flagged as undocumented; the 32-bit forms of CMOV had 16-bit operand
size prefixes; `AAD imm' and `AAM imm' are no longer flagged as
undocumented because the Intel Architecture reference documents
them.

\b Fixed a problem with the local-label mechanism, whereby strange
types of symbol (EQUs, auto-defined OBJ segment base symbols)
interfered with the `previous global label' value and screwed up
local labels.

\b Fixed a bug whereby the stub preprocessor didn't communicate with
the listing file generator, so that the -a and -l options in
conjunction would produce a useless listing file.

\b Merged `os2' object file format back into `obj', after discovering
that `obj' _also_ shouldn't have a link pass separator in a module
containing a non-trivial MODEND. Flat segments are now declared
using the FLAT attribute. `os2' is no longer a valid object format
name: use `obj'.

\b Removed the fixed-size temporary storage in the evaluator. Very very
long expressions (like `mov ax,1+1+1+1+...' for two hundred 1s or
so) should now no longer crash NASM.

\b Fixed a bug involving segfaults on disassembly of MMX instructions,
by changing the meaning of one of the operand-type flags in nasm.h.
This may cause other apparently unrelated MMX problems; it needs to
be tested thoroughly.

\b Fixed some buffer overrun problems with large OBJ output files.
Thanks to DJ Delorie for the bug report and fix.

\b Made preprocess-only mode actually listen to the \c{%line} markers as it
prints them, so that it can report errors more sanely.

\b Re-designed the evaluator to keep more sensible track of expressions
involving forward references: can now cope with previously-nightmare
situations such as:

\c   mov ax,foo | bar
\c   foo equ 1
\c   bar equ 2

\b Added the ALIGN and ALIGNB standard macros.

\b Added PIC support in ELF: use of WRT to obtain the four extra
relocation types needed.

\b Added the ability for output file formats to define their own
extensions to the GLOBAL, COMMON and EXTERN directives.

\b Implemented common-variable alignment, and global-symbol type and
size declarations, in ELF.

\b Implemented NEAR and FAR keywords for common variables, plus
far-common element size specification, in OBJ.

\b Added a feature whereby EXTERNs and COMMONs in OBJ can be given a
default WRT specification (either a segment or a group).

\b Transformed the Unix NASM archive into an auto-configuring package.

\b Added a sanity-check for people applying SEG to things which are
already segment bases: this previously went unnoticed by the SEG
processing and caused OBJ-driver panics later.

\b Added the ability, in OBJ format, to deal with `MOV EAX,<segment>'
type references: OBJ doesn't directly support dword-size segment
base fixups, but as long as the low two bytes of the constant term
are zero, a word-size fixup can be generated instead and it will
work.

\b Added the ability to specify sections' alignment requirements in
Win32 object files and pure binary files.

\b Added preprocess-time expression evaluation: the \c{%assign} (and
\c{%iassign}) directive and the bare \c{%if} (and \c{%elif}) conditional. Added
relational operators to the evaluator, for use only in \c{%if}
constructs: the standard relationals = < > <= >= <> (and C-like
synonyms == and !=) plus low-precedence logical operators &&, ^^ and
||.

\b Added a preprocessor repeat construct: \c{%rep} / \c{%exitrep} / \c{%endrep}.

\b Added the __FILE__ and __LINE__ standard macros.

\b Added a sanity check for number constants being greater than
0xFFFFFFFF. The warning can be disabled.

\b Added the %0 token whereby a variadic multi-line macro can tell how
many parameters it's been given in a specific invocation.

\b Added \c{%rotate}, allowing multi-line macro parameters to be cycled.

\b Added the `*' option for the maximum parameter count on multi-line
macros, allowing them to take arbitrarily many parameters.

\b Added the ability for the user-level forms of EXTERN, GLOBAL and
COMMON to take more than one argument.

\b Added the IMPORT and EXPORT directives in OBJ format, to deal with
Windows DLLs.

\b Added some more preprocessor \c{%if} constructs: \c{%ifidn} / \c{%ifidni} (exact
textual identity), and \c{%ifid} / \c{%ifnum} / \c{%ifstr} (token type testing).

\b Added the ability to distinguish SHL AX,1 (the 8086 version) from
SHL AX,BYTE 1 (the 286-and-upwards version whose constant happens to
be 1).

\b Added NetBSD/FreeBSD/OpenBSD's variant of a.out format, complete
with PIC shared library features.

\b Changed NASM's idiosyncratic handling of FCLEX, FDISI, FENI, FINIT,
FSAVE, FSTCW, FSTENV, and FSTSW to bring it into line with the
otherwise accepted standard. The previous behaviour, though it was a
deliberate feature, was a deliberate feature based on a
misunderstanding. Apologies for the inconvenience.

\b Improved the flexibility of ABSOLUTE: you can now give it an
expression rather than being restricted to a constant, and it can
take relocatable arguments as well.

\b Added the ability for a variable to be declared as EXTERN multiple
times, and the subsequent definitions are just ignored.

\b We now allow instruction prefixes (CS, DS, LOCK, REPZ etc) to be
alone on a line (without a following instruction).

\b Improved sanity checks on whether the arguments to EXTERN, GLOBAL
and COMMON are valid identifiers.

\b Added misc/exebin.mac to allow direct generation of .EXE files by
hacking up an EXE header using DB and DW; also added test/binexe.asm
to demonstrate the use of this. Thanks to Yann Guidon for
contributing the EXE header code.

\b ndisasm forgot to check whether the input file had been successfully
opened. Now it does. Doh!

\b Added the Cyrix extensions to the MMX instruction set.

\b Added a hinting mechanism to allow [EAX+EBX] and [EBX+EAX] to be
assembled differently. This is important since [ESI+EBP] and
[EBP+ESI] have different default base segment registers.

\b Added support for the PharLap OMF extension for 4096-byte segment
alignment.


\S{cl-0.95 released July 1997} Version 0.95 released July 1997

\b Fixed yet another ELF bug. This one manifested if the user relied on
the default segment, and attempted to define global symbols without
first explicitly declaring the target segment.

\b Added makefiles (for NASM and the RDF tools) to build Win32 console
apps under Symantec C++. Donated by Mark Junker.

\b Added `macros.bas' and `insns.bas', QBasic versions of the Perl
scripts that convert `standard.mac' to `macros.c' and convert
`insns.dat' to `insnsa.c' and `insnsd.c'. Also thanks to Mark
Junker.

\b Changed the diassembled forms of the conditional instructions so
that JB is now emitted as JC, and other similar changes. Suggested
list by Ulrich Doewich.

\b Added `@' to the list of valid characters to begin an identifier
with.

\b Documentary changes, notably the addition of the `Common Problems'
section in nasm.doc.

\b Fixed a bug relating to 32-bit PC-relative fixups in OBJ.

\b Fixed a bug in perm_copy() in labels.c which was causing exceptions
in cleanup_labels() on some systems.

\b Positivity sanity check in TIMES argument changed from a warning to
an error following a further complaint.

\b Changed the acceptable limits on byte and word operands to allow
things like `~10111001b' to work.

\b Fixed a major problem in the preprocessor which caused seg-faults if
macro definitions contained blank lines or comment-only lines.

\b Fixed inadequate error checking on the commas separating the
arguments to `db', `dw' etc.

\b Fixed a crippling bug in the handling of macros with operand counts
defined with a `+' modifier.

\b Fixed a bug whereby object file formats which stored the input file
name in the output file (such as OBJ and COFF) weren't doing so
correctly when the output file name was specified on the command
line.

\b Removed [INC] and [INCLUDE] support for good, since they were
obsolete anyway.

\b Fixed a bug in OBJ which caused all fixups to be output in 16-bit
(old-format) FIXUPP records, rather than putting the 32-bit ones in
FIXUPP32 (new-format) records.

\b Added, tentatively, OS/2 object file support (as a minor variant on
OBJ).

\b Updates to Fox Cutter's Borland C makefile, Makefile.bc2.

\b Removed a spurious second fclose() on the output file.

\b Added the `-s' command line option to redirect all messages which
would go to stderr (errors, help text) to stdout instead.

\b Added the `-w' command line option to selectively suppress some
classes of assembly warning messages.

\b Added the `-p' pre-include and `-d' pre-define command-line options.

\b Added an include file search path: the `-i' command line option.

\b Fixed a silly little preprocessor bug whereby starting a line with a
`%!' environment-variable reference caused an `unknown directive'
error.

\b Added the long-awaited listing file support: the `-l' command line
option.

\b Fixed a problem with OBJ format whereby, in the absence of any
explicit segment definition, non-global symbols declared in the
implicit default segment generated spurious EXTDEF records in the
output.

\b Added the NASM environment variable.

\b From this version forward, Win32 console-mode binaries will be
included in the DOS distribution in addition to the 16-bit binaries.
Added Makefile.vc for this purpose.

\b Added `return 0;' to test/objlink.c to prevent compiler warnings.

\b Added the __NASM_MAJOR__ and __NASM_MINOR__ standard defines.

\b Added an alternative memory-reference syntax in which prefixing an
operand with `&' is equivalent to enclosing it in square brackets,
at the request of Fox Cutter.

\b Errors in pass two now cause the program to return a non-zero error
code, which they didn't before.

\b Fixed the single-line macro cycle detection, which didn't work at
all on macros with no parameters (caused an infinite loop). Also
changed the behaviour of single-line macro cycle detection to work
like cpp, so that macros like `extrn' as given in the documentation
can be implemented.

\b Fixed the implementation of WRT, which was too restrictive in that
you couldn't do `mov ax,[di+abc wrt dgroup]' because (di+abc) wasn't
a relocatable reference.


\S{cl-0.94 released April 1997} Version 0.94 released April 1997


\b Major item: added the macro processor.

\b Added undocumented instructions SMI, IBTS, XBTS and LOADALL286. Also
reorganised CMPXCHG instruction into early-486 and Pentium forms.
Thanks to Thobias Jones for the information.

\b Fixed two more stupid bugs in ELF, which were causing `ld' to
continue to seg-fault in a lot of non-trivial cases.

\b Fixed a seg-fault in the label manager.

\b Stopped FBLD and FBSTP from _requiring_ the TWORD keyword, which is
the only option for BCD loads/stores in any case.

\b Ensured FLDCW, FSTCW and FSTSW can cope with the WORD keyword, if
anyone bothers to provide it. Previously they complained unless no
keyword at all was present.

\b Some forms of FDIV/FDIVR and FSUB/FSUBR were still inverted: a
vestige of a bug that I thought had been fixed in 0.92. This was
fixed, hopefully for good this time...

\b Another minor phase error (insofar as a phase error can _ever_ be
minor) fixed, this one occurring in code of the form

\c   rol ax,forward_reference
\c   forward_reference equ 1

\b The number supplied to TIMES is now sanity-checked for positivity,
and also may be greater than 64K (which previously didn't work on
16-bit systems).

\b Added Watcom C makefiles, and misc/pmw.bat, donated by Dominik Behr.

\b Added the INCBIN pseudo-opcode.

\b Due to the advent of the preprocessor, the [INCLUDE] and [INC]
directives have become obsolete. They are still supported in this
version, with a warning, but won't be in the next.

\b Fixed a bug in OBJ format, which caused incorrect object records to
be output when absolute labels were made global.

\b Updates to RDOFF subdirectory, and changes to outrdf.c.


\S{cl-0.93 released January 1997} Version 0.93 released January 1997

This release went out in a great hurry after semi-crippling bugs
were found in 0.92.

\b Really \e{did} fix the stack overflows this time. *blush*

\b Had problems with EA instruction sizes changing between passes, when
an offset contained a forward reference and so 4 bytes were
allocated for the offset in pass one; by pass two the symbol had
been defined and happened to be a small absolute value, so only 1
byte got allocated, causing instruction size mismatch between passes
and hence incorrect address calculations. Fixed.

\b Stupid bug in the revised ELF section generation fixed (associated
string-table section for .symtab was hard-coded as 7, even when this
didn't fit with the real section table). Was causing `ld' to
seg-fault under Linux.

\b Included a new Borland C makefile, Makefile.bc2, donated by Fox
Cutter <lmb@comtch.iea.com>.


\S{cl-0.92 released January 1997} Version 0.92 released January 1997

\b The FDIVP/FDIVRP and FSUBP/FSUBRP pairs had been inverted: this was
fixed. This also affected the LCC driver.

\b Fixed a bug regarding 32-bit effective addresses of the form
\c{[other_register+ESP]}.

\b Documentary changes, notably documentation of the fact that Borland
Win32 compilers use `obj' rather than `win32' object format.

\b Fixed the COMENT record in OBJ files, which was formatted
incorrectly.

\b Fixed a bug causing segfaults in large RDF files.

\b OBJ format now strips initial periods from segment and group
definitions, in order to avoid complications with the local label
syntax.

\b Fixed a bug in disassembling far calls and jumps in NDISASM.

\b Added support for user-defined sections in COFF and ELF files.

\b Compiled the DOS binaries with a sensible amount of stack, to
prevent stack overflows on any arithmetic expression containing
parentheses.

\b Fixed a bug in handling of files that do not terminate in a newline.


\S{cl-0.91 released November 1996} Version 0.91 released November 1996

\b Loads of bug fixes.

\b Support for RDF added.

\b Support for DBG debugging format added.

\b Support for 32-bit extensions to Microsoft OBJ format added.

\b Revised for Borland C: some variable names changed, makefile added.

\b LCC support revised to actually work.

\b JMP/CALL NEAR/FAR notation added.

\b `a16', `o16', `a32' and `o32' prefixes added.

\b Range checking on short jumps implemented.

\b MMX instruction support added.

\b Negative floating point constant support added.

\b Memory handling improved to bypass 64K barrier under DOS.

\b \c{$} prefix to force treatment of reserved words as identifiers added.

\b Default-size mechanism for object formats added.

\b Compile-time configurability added.

\b \c{#}, \c{@}, \c{~} and c\{?} are now valid characters in labels.

\b \c{-e} and \c{-k} options in NDISASM added.


\S{cl-0.90 released October 1996} Version 0.90 released October 1996

First release version. First support for object file output. Other
changes from previous version (0.3x) too numerous to document.<|MERGE_RESOLUTION|>--- conflicted
+++ resolved
@@ -7,7 +7,6 @@
 The NASM 2 series support x86-64, and is the production version of NASM
 since 2007.
 
-<<<<<<< HEAD
 \S{cl-2.10} Version 2.10
 
 \b When optimization is enabled, \c{mov r64,imm} now optimizes to the
@@ -20,9 +19,6 @@
 To force a specific form, use the \c{STRICT} keyword, see \k{strict}.
 
 
-\S{cl-2.09.05} Version 2.09.06
-=======
-
 \S{cl-2.09.07} Version 2.09.07
 
 \b Fix attempts to close same file several times
@@ -30,8 +26,8 @@
 
 \b Fixes for VEXTRACTF128, VMASKMOVPS encoding.
 
+
 \S{cl-2.09.06} Version 2.09.06
->>>>>>> faa13a24
 
 \b Fix missed section attribute initialization in \c{bin} output target.
 
