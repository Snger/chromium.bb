\#
\# NASM revision history in nasmdoc format
\#

\H{cl-2.xx} NASM 2 Series

The NASM 2 series support x86-64, and is the production version of NASM
since 2007.


<<<<<<< HEAD
\S{cl-2.06} Version 2.06

\b Support for indirect macro expansion (\c{%[...]}).  See \k{indmacro}.

\b \c{%pop} can now take an argument, see \k{pushpop}.

\b The argument to \c{%use} is no longer macro-expanded.  Use
  \c{%[...]} if macro expansion is desired.
=======
\S{cl-2.05.01} Version 2.05.01

\b Fix the \c{-w}/\c{-W} option parsing, which was broken in NASM 2.05.
>>>>>>> 32f58028


\S{cl-2.05} Version 2.05

\b Fix redundant REX.W prefix on \c{JMP reg64}.

\b Make the behaviour of \c{-O0} match NASM 0.98 legacy behavior.
  See \k{opt-O}.

\b \c{-w-user} can be used to suppress the output of \c{%warning} directives.
  See \k{opt-w}.

\b Fix bug where \c{ALIGN} would issue a full alignment datum instead of
  zero bytes.

\b Fix offsets in list files.

\b Fix \c{%include} inside multi-line macros or loops.

\b Fix error where NASM would generate a spurious warning on valid
  optimizations of immediate values.

\b Fix arguments to a number of the \c{CVT} SSE instructions.

\b Fix RIP-relative offsets when the instruction carries an immediate.

\b Massive overhaul of the ELF64 backend for spec compliance.

\b Fix the Geode \c{PFRCPV} and \c{PFRSQRTV} instruction.

\b Fix the SSE 4.2 \c{CRC32} instruction.


\S{cl-2.04} Version 2.04

\b Sanitize macro handing in the \c{%error} directive.

\b New \c{%warning} directive to issue user-controlled warnings.

\b \c{%error} directives are now deferred to the final assembly phase.

\b New \c{%fatal} directive to immediately terminate assembly.

\b New \c{%strcat} directive to join quoted strings together.

\b New \c{%use} macro directive to support standard macro directives.  See
  \k{use}.

\b Excess default parameters to \c{%macro} now issues a warning by default.
  See \k{mlmacro}.

\b Fix \c{%ifn} and \c{%elifn}.

\b Fix nested \c{%else} clauses.

\b Correct the handling of nested \c{%rep}s.

\b New \c{%unmacro} directive to undeclare a multi-line macro.
  See \k{unmacro}.

\b Builtin macro \c{__PASS__} which expands to the current assembly pass.
  See \k{pass_macro}.

\b \c{__utf16__} and \c{__utf32__} operators to generate UTF-16 and UTF-32
  strings.  See \k{unicode}.

\b Fix bug in case-insensitive matching when compiled on platforms that
  don't use the \c{configure} script.  Of the official release binaries,
  that only affected the OS/2 binary.

\b Support for x87 packed BCD constants.  See \k{bcdconst}.

\b Correct the \c{LTR} and \c{SLDT} instructions in 64-bit mode.

\b Fix unnecessary REX.W prefix on indirect jumps in 64-bit mode.

\b Add AVX versions of the AES instructions (\c{VAES}...).

\b Fix the 256-bit FMA instructions.

\b Add 256-bit AVX stores per the latest AVX spec.

\b VIA XCRYPT instructions can now be written either with or without
  \c{REP}, apparently different versions of the VIA spec wrote them
  differently.

\b Add missing 64-bit \c{MOVNTI} instruction.

\b Fix the operand size of \c{VMREAD} and \c{VMWRITE}.

\b Numerous bug fixes, especially to the AES, AVX and VTX instructions.

\b The optimizer now always runs until it converges.  It also runs even
  when disabled, but doesn't optimize.  This allows most forward references
  to be resolved properly.

\b \c{%push} no longer needs a context identifier; omitting the context
  identifier results in an anonymous context.


\S{cl-2.03.01} Version 2.03.01

\b Fix buffer overflow in the listing module.

\b Fix the handling of hexadecimal escape codes in `...` strings.

\b The Postscript/PDF documentation has been reformatted.

\b The \c{-F} option now implies \c{-g}.


\S{cl-2.03} Version 2.03

\b Add support for Intel AVX, CLMUL and FMA instructions,
including YMM registers.

\b \c{dy}, \c{resy} and \c{yword} for 32-byte operands.

\b Fix some SSE5 instructions.

\b Intel \c{INVEPT}, \c{INVVPID} and \c{MOVBE} instructions.

\b Fix checking for critical expressions when the optimizer is enabled.

\b Support the DWARF debugging format for ELF targets.

\b Fix optimizations of signed bytes.

\b Fix operation on bigendian machines.

\b Fix buffer overflow in the preprocessor.

\b \c{SAFESEH} support for Win32, \c{IMAGEREL} for Win64 (SEH).

\b \c{%?} and \c{%??} to refer to the name of a macro itself.  In particular,
\c{%idefine keyword $%?} can be used to make a keyword "disappear".

\b New options for dependency generation: \c{-MD}, \c{-MF},
\c{-MP}, \c{-MT}, \c{-MQ}.

\b New preprocessor directives \c{%pathsearch} and \c{%depend}; INCBIN
reimplemented as a macro.

\b \c{%include} now resolves macros in a sane manner.

\b \c{%substr} can now be used to get other than one-character substrings.

\b New type of character/string constants, using backquotes (\c{`...`}),
which support C-style escape sequences.

\b \c{%defstr} and \c{%idefstr} to stringize macro definitions before
creation.

\b Fix forward references used in \c{EQU} statements.

\S{cl-2.02} Version 2.02


\b Additional fixes for MMX operands with explicit \c{qword}, as well as
  (hopefully) SSE operands with \c{oword}.

\b Fix handling of truncated strings with \c{DO}.

\b Fix segfaults due to memory overwrites when floating-point constants
  were used.

\b Fix segfaults due to missing include files.

\b Fix OpenWatcom Makefiles for DOS and OS/2.

\b Add autogenerated instruction list back into the documentation.

\b ELF: Fix segfault when generating stabs, and no symbols have been
  defined.

\b ELF: Experimental support for DWARF debugging information.

\b New compile date and time standard macros.

\b \c{%ifnum} now returns true for negative numbers.

\b New \c{%iftoken} test for a single token.

\b New \c{%ifempty} test for empty expansion.

\b Add support for the \c{XSAVE} instruction group.

\b Makefile for Netware/gcc.

\b Fix issue with some warnings getting emitted way too many times.

\b Autogenerated instruction list added to the documentation.

\S{cl-2.01} Version 2.01


\b Fix the handling of MMX registers with explicit \c{qword} tags on
  memory (broken in 2.00 due to 64-bit changes.)

\b Fix the PREFETCH instructions.

\b Fix the documentation.

\b Fix debugging info when using \c{-f elf}
(backwards compatibility alias for \c{-f elf32}).

\b Man pages for rdoff tools (from the Debian project.)

\b ELF: handle large numbers of sections.

\b Fix corrupt output when the optimizer runs out of passes.


\S{cl-2.00} Version 2.00

\b Added c99 data-type compliance.

\b Added general x86-64 support.

\b Added win64 (x86-64 COFF) output format.

\b Added \c{__BITS__} standard macro.

\b Renamed the \c{elf} output format to \c{elf32} for clarity.

\b Added \c{elf64} and \c{macho} (MacOS X) output formats.

\b Added Numeric constants in \c{dq} directive.

\b Added \c{oword}, \c{do} and \c{reso} pseudo operands.

\b Allow underscores in numbers.

\b Added 8-, 16- and 128-bit floating-point formats.

\b Added binary, octal and hexadecimal floating-point.

\b Correct the generation of floating-point constants.

\b Added floating-point option control.

\b Added Infinity and NaN floating point support.

\b Added ELF Symbol Visibility support.

\b Added setting OSABI value in ELF header directive.

\b Added Generate Makefile Dependencies option.

\b Added Unlimited Optimization Passes option.

\b Added \c{%IFN} and \c{%ELIFN} support.

\b Added Logical Negation Operator.

\b Enhanced Stack Relative Preprocessor Directives.

\b Enhanced ELF Debug Formats.

\b Enhanced Send Errors to a File option.

\b Added SSSE3, SSE4.1, SSE4.2, SSE5 support.

\b Added a large number of additional instructions.

\b Significant performance improvements.


\H{cl-0.98.xx} NASM 0.98 Series

The 0.98 series was the production versions of NASM from 1999 to 2007.


\S{cl-0.98.39} Version 0.98.39

\b fix buffer overflow

\b fix outas86's \c{.bss} handling

\b "make spotless" no longer deletes config.h.in.

\b \c{%(el)if(n)idn} insensitivity to string quotes difference (#809300).

\b (nasm.c)\c{__OUTPUT_FORMAT__} changed to string value instead of symbol.

\S{cl-0.98.38} Version 0.98.38


\b Add Makefile for 16-bit DOS binaries under OpenWatcom, and modify
  \c{mkdep.pl} to be able to generate completely pathless dependencies, as
  required by OpenWatcom wmake (it supports path searches, but not
  explicit paths.)

\b Fix the \c{STR} instruction.

\b Fix the ELF output format, which was broken under certain
  circumstances due to the addition of stabs support.

\b Quick-fix Borland format debug-info for \c{-f obj}

\b Fix for \c{%rep} with no arguments (#560568)

\b Fix concatenation of preprocessor function call (#794686)

\b Fix long label causes coredump (#677841)

\b Use autoheader as well as autoconf to keep configure from generating
  ridiculously long command lines.

\b Make sure that all of the formats which support debugging output
  actually will suppress debugging output when \c{-g} not specified.

\S{cl-0.98.37} Version 0.98.37


\b Paths given in \c{-I} switch searched for \c{incbin}-ed as
  well as \c{%include}-ed files.

\b Added stabs debugging for the ELF output format, patch from
  Martin Wawro.

\b Fix \c{output/outbin.c} to allow origin > 80000000h.

\b Make \c{-U} switch work.

\b Fix the use of relative offsets with explicit prefixes, e.g.
\c{a32 loop foo}.

\b Remove \c{backslash()}.

\b Fix the \c{SMSW} and \c{SLDT} instructions.

\b \c{-O2} and \c{-O3} are no longer aliases for \c{-O10} and \c{-O15}.
If you mean the latter, please say so! :)

\S{cl-0.98.36} Version 0.98.36


\b Update rdoff - librarian/archiver - common rec - docs!

\b Fix signed/unsigned problems.

\b Fix \c{JMP FAR label} and \c{CALL FAR label}.

\b Add new multisection support - map files - fix align bug

\b Fix sysexit, movhps/movlps reg,reg bugs in insns.dat

\b \c{Q} or \c{O} suffixes indicate octal

\b Support Prescott new instructions (PNI).

\b Cyrix \c{XSTORE} instruction.


\S{cl-0.98.35} Version 0.98.35

\b Fix build failure on 16-bit DOS (Makefile.bc3 workaround for compiler bug.)

\b Fix dependencies and compiler warnings.

\b Add "const" in a number of places.

\b Add -X option to specify error reporting format (use -Xvc to
  integrate with Microsoft Visual Studio.)

\b Minor changes for code legibility.

\b Drop use of tmpnam() in rdoff (security fix.)


\S{cl-0.98.34} Version 0.98.34

\b Correct additional address-size vs. operand-size confusions.

\b Generate dependencies for all Makefiles automatically.

\b Add support for unimplemented (but theoretically available)
  registers such as tr0 and cr5.  Segment registers 6 and 7 are called
  segr6 and segr7 for the operations which they can be represented.

\b Correct some disassembler bugs related to redundant address-size prefixes.
  Some work still remains in this area.

\b Correctly generate an error for things like "SEG eax".

\b Add the JMPE instruction, enabled by "CPU IA64".

\b Correct compilation on newer gcc/glibc platforms.

\b Issue an error on things like "jmp far eax".


\S{cl-0.98.33} Version 0.98.33

\b New __NASM_PATCHLEVEL__ and __NASM_VERSION_ID__ standard macros to
  round out the version-query macros.  version.pl now understands
  X.YYplWW or X.YY.ZZplWW as a version number, equivalent to
  X.YY.ZZ.WW (or X.YY.0.WW, as appropriate).

\b New keyword "strict" to disable the optimization of specific
  operands.

\b Fix the handing of size overrides with JMP instructions
  (instructions such as "jmp dword foo".)

\b Fix the handling of "ABSOLUTE label", where "label" points into a
  relocatable segment.

\b Fix OBJ output format with lots of externs.

\b More documentation updates.

\b Add -Ov option to get verbose information about optimizations.

\b Undo a braindead change which broke \c{%elif} directives.

\b Makefile updates.


\S{cl-0.98.32} Version 0.98.32

\b Fix NASM crashing when \c{%macro} directives were left unterminated.

\b Lots of documentation updates.

\b Complete rewrite of the PostScript/PDF documentation generator.

\b The MS Visual C++ Makefile was updated and corrected.

\b Recognize .rodata as a standard section name in ELF.

\b Fix some obsolete Perl4-isms in Perl scripts.

\b Fix configure.in to work with autoconf 2.5x.

\b Fix a couple of "make cleaner" misses.

\b Make the normal "./configure && make" work with Cygwin.


\S{cl-0.98.31} Version 0.98.31

\b Correctly build in a separate object directory again.

\b Derive all references to the version number from the version file.

\b New standard macros __NASM_SUBMINOR__ and __NASM_VER__ macros.

\b Lots of Makefile updates and bug fixes.

\b New \c{%ifmacro} directive to test for multiline macros.

\b Documentation updates.

\b Fixes for 16-bit OBJ format output.

\b Changed the NASM environment variable to NASMENV.


\S{cl-0.98.30} Version 0.98.30

\b Changed doc files a lot: completely removed old READMExx and
  Wishlist files, incorporating all information in CHANGES and TODO.

\b I waited a long time to rename zoutieee.c to (original) outieee.c

\b moved all output modules to output/ subdirectory.

\b Added 'make strip' target to strip debug info from nasm & ndisasm.

\b Added INSTALL file with installation instructions.

\b Added -v option description to nasm man.

\b Added dist makefile target to produce source distributions.

\b 16-bit support for ELF output format (GNU extension, but useful.)


\S{cl-0.98.28} Version 0.98.28

\b Fastcooked this for Debian's Woody release:
Frank applied the INCBIN bug patch to 0.98.25alt and called
it 0.98.28 to not confuse poor little apt-get.


\S{cl-0.98.26} Version 0.98.26

\b Reorganised files even better from 0.98.25alt


\S{cl-0.98.25alt} Version 0.98.25alt

\b Prettified the source tree. Moved files to more reasonable places.

\b Added findleak.pl script to misc/ directory.

\b Attempted to fix doc.


\S{cl-0.98.25} Version 0.98.25

\b Line continuation character \c{\\}.

\b Docs inadvertantly reverted - "dos packaging".


\S{cl-0.98.24p1} Version 0.98.24p1

\b FIXME: Someone, document this please.


\S{cl-0.98.24} Version 0.98.24

\b Documentation - Ndisasm doc added to Nasm.doc.


\S{cl-0.98.23} Version 0.98.23

\b Attempted to remove rdoff version1

\b Lino Mastrodomenico's patches to preproc.c (%$$ bug?).


\S{cl-0.98.22} Version 0.98.22

\b Update rdoff2 - attempt to remove v1.


\S{cl-0.98.21} Version 0.98.21

\b Optimization fixes.


\S{cl-0.98.20} Version 0.98.20

\b Optimization fixes.


\S{cl-0.98.19} Version 0.98.19

\b H. J. Lu's patch back out.


\S{cl-0.98.18} Version 0.98.18

\b Added ".rdata" to "-f win32".


\S{cl-0.98.17} Version 0.98.17

\b H. J. Lu's "bogus elf" patch. (Red Hat problem?)


\S{cl-0.98.16} Version 0.98.16

\b Fix whitespace before "[section ..." bug.


\S{cl-0.98.15} Version 0.98.15

\b Rdoff changes (?).

\b Fix fixes to memory leaks.


\S{cl-0.98.14} Version 0.98.14

\b Fix memory leaks.


\S{cl-0.98.13} Version 0.98.13

\b There was no 0.98.13


\S{cl-0.98.12} Version 0.98.12

\b Update optimization (new function of "-O1")

\b Changes to test/bintest.asm (?).


\S{cl-0.98.11} Version 0.98.11

\b Optimization changes.

\b Ndisasm fixed.


\S{cl-0.98.10} Version 0.98.10

\b There was no 0.98.10


\S{cl-0.98.09} Version 0.98.09

\b Add multiple sections support to "-f bin".

\b Changed GLOBAL_TEMP_BASE in outelf.c from 6 to 15.

\b Add "-v" as an alias to the "-r" switch.

\b Remove "#ifdef" from Tasm compatibility options.

\b Remove redundant size-overrides on "mov ds, ex", etc.

\b Fixes to SSE2, other insns.dat (?).

\b Enable uppercase "I" and "P" switches.

\b Case insinsitive "seg" and "wrt".

\b Update install.sh (?).

\b Allocate tokens in blocks.

\b Improve "invalid effective address" messages.


\S{cl-0.98.08} Version 0.98.08

\b Add "\c{%strlen}" and "\c{%substr}" macro operators

\b Fixed broken c16.mac.

\b Unterminated string error reported.

\b Fixed bugs as per 0.98bf


\S{cl-0.98.09b with John Coffman patches released 28-Oct-2001} Version 0.98.09b with John Coffman patches released 28-Oct-2001

Changes from 0.98.07 release to 98.09b as of 28-Oct-2001

\b More closely compatible with 0.98 when -O0 is implied
or specified.  Not strictly identical, since backward 
branches in range of short offsets are recognized, and signed
byte values with no explicit size specification will be
assembled as a single byte.

\b More forgiving with the PUSH instruction.  0.98 requires
a size to be specified always.  0.98.09b will imply the size
from the current BITS setting (16 or 32).

\b Changed definition of the optimization flag:

        -O0     strict two-pass assembly, JMP and Jcc are
                handled more like 0.98, except that back-
                ward JMPs are short, if possible.

        -O1     strict two-pass assembly, but forward
                branches are assembled with code guaranteed
                to reach; may produce larger code than
                -O0, but will produce successful assembly
                more often if branch offset sizes are not
                specified.

        -O2     multi-pass optimization, minimize branch
                offsets; also will minimize signed immed-
                iate bytes, overriding size specification.

        -O3     like -O2, but more passes taken, if needed


\S{cl-0.98.07 released 01/28/01} Version 0.98.07 released 01/28/01

\b       Added Stepane Denis' SSE2 instructions to a *working*
        version of the code - some earlier versions were based on
        broken code - sorry 'bout that. version "0.98.07"


01/28/01


\b       Cosmetic modifications to nasm.c, nasm.h,
        AUTHORS, MODIFIED


\S{cl-0.98.06f released 01/18/01} Version 0.98.06f released 01/18/01


\b       - Add "metalbrain"s jecxz bug fix in insns.dat
        - alter nasmdoc.src to match - version "0.98.06f"


\S{cl-0.98.06e released 01/09/01} Version 0.98.06e released 01/09/01


\b       Removed the "outforms.h" file - it appears to be
        someone's old backup of "outform.h". version "0.98.06e" 

01/09/01

\b fbk - finally added the fix for the "multiple %includes bug",
        known since 7/27/99 - reported originally (?) and sent to
        us by Austin Lunnen - he reports that John Fine had a fix
        within the day. Here it is...

\b Nelson Rush resigns from the group. Big thanks to Nelson for
  his leadership and enthusiasm in getting these changes
  incorporated into Nasm!

\b fbk - [list +], [list -] directives - ineptly implemented, should
        be re-written or removed, perhaps.

\b Brian Raiter / fbk - "elfso bug" fix - applied to aoutb format
                       as well - testing might be desirable...

08/07/00

\b James Seter - -postfix, -prefix command line switches.

\b Yuri Zaporogets - rdoff utility changes.


\S{cl-0.98p1} Version 0.98p1

\b GAS-like palign (Panos Minos)

\b FIXME: Someone, fill this in with details


\S{cl-0.98bf (bug-fixed)} Version 0.98bf (bug-fixed)

\b Fixed - elf and aoutb bug - shared libraries
        - multiple "%include" bug in "-f obj"   
        - jcxz, jecxz bug
        - unrecognized option bug in ndisasm 

\S{cl-0.98.03 with John Coffman's changes released 27-Jul-2000} Version 0.98.03 with John Coffman's changes released 27-Jul-2000

\b Added signed byte optimizations for the 0x81/0x83 class
of instructions: ADC, ADD, AND, CMP, OR, SBB, SUB, XOR:
when used as 'ADD reg16,imm' or 'ADD reg32,imm.'  Also
optimization of signed byte form of 'PUSH imm' and 'IMUL
reg,imm'/'IMUL reg,reg,imm.'  No size specification is needed.

\b Added multi-pass JMP and Jcc offset optimization.  Offsets
on forward references will preferentially use the short form,
without the need to code a specific size (short or near) for
the branch.  Added instructions for 'Jcc label' to use the
form 'Jnotcc $+3/JMP label', in cases where a short offset
is out of bounds.  If compiling for a 386 or higher CPU, then
the 386 form of Jcc will be used instead.

This feature is controlled by a new command-line switch: "O",
(upper case letter O).  "-O0" reverts the assembler to no
extra optimization passes, "-O1" allows up to 5 extra passes,
and "-O2"(default), allows up to 10 extra optimization passes.

\b Added a new directive:  'cpu XXX', where XXX is any of: 
8086, 186, 286, 386, 486, 586, pentium, 686, PPro, P2, P3 or
Katmai.  All are case insensitive.  All instructions will
be selected only if they apply to the selected cpu or lower.
Corrected a couple of bugs in cpu-dependence in 'insns.dat'.

\b Added to 'standard.mac', the "use16" and "use32" forms of
the "bits 16/32" directive. This is nothing new, just conforms
to a lot of other assemblers. (minor)

\b Changed label allocation from 320/32 (10000 labels @ 200K+) 
to 32/37 (1000 labels); makes running under DOS much easier.
Since additional label space is allocated dynamically, this
should have no effect on large programs with lots of labels.
The 37 is a prime, believed to be better for hashing. (minor)


\S{cl-0.98.03} Version 0.98.03

"Integrated patchfile 0.98-0.98.01.  I call this version 0.98.03 for
historical reasons: 0.98.02 was trashed." --John Coffman
<johninsd@san.rr.com>, 27-Jul-2000

\b Kendall Bennett's SciTech MGL changes

\b Note that you must define "TASM_COMPAT" at compile-time
to get the Tasm Ideal Mode compatibility.

\b All changes can be compiled in and out using the TASM_COMPAT macros,
and when compiled without TASM_COMPAT defined we get the exact same
binary as the unmodified 0.98 sources.

\b standard.mac, macros.c: Added macros to ignore TASM directives before
first include

\b nasm.h: Added extern declaration for tasm_compatible_mode

\b nasm.c: Added global variable tasm_compatible_mode

\b Added command line switch for TASM compatible mode (-t)

\b Changed version command line to reflect when compiled with TASM additions

\b Added response file processing to allow all arguments on a single
line (response file is @resp rather than -@resp for NASM format).

\b labels.c: Changes islocal() macro to support TASM style @@local labels.

\b Added islocalchar() macro to support TASM style @@local labels.

\b parser.c: Added support for TASM style memory references (ie: mov
[DWORD eax],10 rather than the NASM style mov DWORD [eax],10).

\b preproc.c: Added new directives, \c{%arg}, \c{%local}, \c{%stacksize} to directives
table

\b Added support for TASM style directives without a leading % symbol.

\b Integrated a block of changes from Andrew Zabolotny <bit@eltech.ru>:

\b A new keyword \c{%xdefine} and its case-insensitive counterpart \c{%ixdefine}.
They work almost the same way as \c{%define} and \c{%idefine} but expand
the definition immediately, not on the invocation. Something like a cross
between \c{%define} and \c{%assign}. The "x" suffix stands for "eXpand", so
"xdefine" can be deciphered as "expand-and-define". Thus you can do
things like this:

\c      %assign ofs     0
\c
\c      %macro  arg     1
\c              %xdefine %1 dword [esp+ofs]
\c              %assign ofs ofs+4
\c      %endmacro

\b Changed the place where the expansion of %$name macros are expanded.
Now they are converted into ..@ctxnum.name form when detokenizing, so
there are no quirks as before when using %$name arguments to macros,
in macros etc. For example:

\c      %macro  abc     1
\c              %define %1 hello
\c      %endm
\c
\c      abc     %$here
\c      %$here

    Now last line will be expanded into "hello" as expected. This also allows
    for lots of goodies, a good example are extended "proc" macros included
    in this archive.

\b Added a check for "cstk" in smacro_defined() before calling get_ctx() -
    this allows for things like:

\c      %ifdef %$abc
\c      %endif

    to work without warnings even in no context.

\b Added a check for "cstk" in %if*ctx and %elif*ctx directives -
    this allows to use \c{%ifctx} without excessive warnings. If there is
    no active context, \c{%ifctx} goes through "false" branch.

\b Removed "user error: " prefix with \c{%error} directive: it just clobbers the
    output and has absolutely no functionality. Besides, this allows to write
    macros that does not differ from built-in functions in any way.

\b Added expansion of string that is output by \c{%error} directive. Now you
    can do things like:

\c      %define hello(x) Hello, x!
\c
\c      %define %$name andy
\c      %error "hello(%$name)"

    Same happened with \c{%include} directive.

\b Now all directives that expect an identifier will try to expand and
    concatenate everything without whitespaces in between before usage.
    For example, with "unfixed" nasm the commands

\c      %define %$abc hello
\c      %define __%$abc goodbye
\c      __%$abc

    would produce "incorrect" output: last line will expand to

\c      hello goodbyehello

    Not quite what you expected, eh? :-) The answer is that preprocessor
    treats the \c{%define} construct as if it would be

\c      %define __ %$abc goodbye

    (note the white space between __ and %$abc). After my "fix" it
    will "correctly" expand into

\c      goodbye

    as expected. Note that I use quotes around words "correct", "incorrect"
    etc because this is rather a feature not a bug; however current behaviour
    is more logical (and allows more advanced macro usage :-).

    Same change was applied to:
        \c{%push},\c{%macro},\c{%imacro},\c{%define},\c{%idefine},\c{%xdefine},\c{%ixdefine},
        \c{%assign},\c{%iassign},\c{%undef}

\b A new directive [WARNING {+|-}warning-id] have been added. It works only
    if the assembly phase is enabled (i.e. it doesn't work with nasm -e).

\b A new warning type: macro-selfref. By default this warning is disabled;
    when enabled NASM warns when a macro self-references itself; for example
    the following source:

\c        [WARNING macro-selfref]
\c
\c        %macro          push    1-*
\c                %rep    %0
\c                        push    %1
\c                        %rotate 1
\c                %endrep
\c        %endmacro
\c
\c                        push    eax,ebx,ecx

    will produce a warning, but if we remove the first line we won't see it
    anymore (which is The Right Thing To Do {tm} IMHO since C preprocessor
    eats such constructs without warnings at all).

\b Added a "error" routine to preprocessor which always will set ERR_PASS1
    bit in severity_code. This removes annoying repeated errors on first
    and second passes from preprocessor.

\b Added the %+ operator in single-line macros for concatenating two
    identifiers. Usage example:

\c        %define _myfunc _otherfunc
\c        %define cextern(x) _ %+ x
\c        cextern (myfunc)

    After first expansion, third line will become "_myfunc". After this
    expansion is performed again so it becomes "_otherunc".

\b Now if preprocessor is in a non-emitting state, no warning or error
    will be emitted. Example:

\c        %if 1
\c                mov     eax,ebx
\c        %else
\c                put anything you want between these two brackets,
\c                even macro-parameter references %1 or local
\c                labels %$zz or macro-local labels %%zz - no
\c                warning will be emitted.
\c        %endif

\b Context-local variables on expansion as a last resort are looked up
    in outer contexts. For example, the following piece:

\c        %push   outer
\c        %define %$a [esp]
\c
\c                %push   inner
\c                %$a
\c                %pop
\c        %pop

    will expand correctly the fourth line to [esp]; if we'll define another
    %$a inside the "inner" context, it will take precedence over outer
    definition. However, this modification has been applied only to
    expand_smacro and not to smacro_define: as a consequence expansion
    looks in outer contexts, but \c{%ifdef} won't look in outer contexts.

    This behaviour is needed because we don't want nested contexts to
    act on already defined local macros. Example:

\c        %define %$arg1  [esp+4]
\c        test    eax,eax
\c        if      nz
\c                mov     eax,%$arg1
\c        endif

    In this example the "if" mmacro enters into the "if" context, so %$arg1
    is not valid anymore inside "if". Of course it could be worked around
    by using explicitely %$$arg1 but this is ugly IMHO.

\b Fixed memory leak in \c{%undef}. The origline wasn't freed before
    exiting on success.

\b Fixed trap in preprocessor when line expanded to empty set of tokens.
    This happens, for example, in the following case:

\c        #define SOMETHING
\c        SOMETHING


\S{cl-0.98} Version 0.98

All changes since NASM 0.98p3 have been produced by H. Peter Anvin <hpa@zytor.com>.

\b The documentation comment delimiter is \# not #.

\b Allow EQU definitions to refer to external labels; reported by
  Pedro Gimeno.

\b Re-enable support for RDOFF v1; reported by Pedro Gimeno.

\b Updated License file per OK from Simon and Julian.


\S{cl-0.98p9} Version 0.98p9

\b Update documentation (although the instruction set reference will
  have to wait; I don't want to hold up the 0.98 release for it.)

\b Verified that the NASM implementation of the PEXTRW and PMOVMSKB
  instructions is correct.  The encoding differs from what the Intel
  manuals document, but the Pentium III behaviour matches NASM, not
  the Intel manuals.

\b Fix handling of implicit sizes in PSHUFW and PINSRW, reported by
  Stefan Hoffmeister.

\b Resurrect the -s option, which was removed when changing the
  diagnostic output to stdout.


\S{cl-0.98p8} Version 0.98p8

\b Fix for "DB" when NASM is running on a bigendian machine.

\b Invoke insns.pl once for each output script, making Makefile.in
  legal for "make -j".

\b Improve the Unix configure-based makefiles to make package
  creation easier.

\b Included an RPM .spec file for building RPM (RedHat Package Manager)
  packages on Linux or Unix systems.

\b Fix Makefile dependency problems.

\b Change src/rdsrc.pl to include sectioning information in info
  output; required for install-info to work.

\b Updated the RDOFF distribution to version 2 from Jules; minor
  massaging to make it compile in my environment.

\b Split doc files that can be built by anyone with a Perl interpreter off
  into a separate archive.

\b "Dress rehearsal" release!


\S{cl-0.98p7} Version 0.98p7

\b Fixed opcodes with a third byte-sized immediate argument to not
  complain if given "byte" on the immediate.

\b Allow \c{%undef} to remove single-line macros with arguments.  This
  matches the behaviour of #undef in the C preprocessor.

\b Allow -d, -u, -i and -p to be specified as -D, -U, -I and -P for
  compatibility with most C compilers and preprocessors.  This allows
  Makefile options to be shared between cc and nasm, for example.

\b Minor cleanups.

\b Went through the list of Katmai instructions and hopefully fixed the
  (rather few) mistakes in it.

\b (Hopefully) fixed a number of disassembler bugs related to ambiguous
  instructions (disambiguated by -p) and SSE instructions with REP.

\b Fix for bug reported by Mark Junger: "call dword 0x12345678" should
  work and may add an OSP (affected CALL, JMP, Jcc).

\b Fix for environments when "stderr" isn't a compile-time constant.


\S{cl-0.98p6} Version 0.98p6


\b Took officially over coordination of the 0.98 release; so drop
  the p3.x notation. Skipped p4 and p5 to avoid confusion with John
  Fine's J4 and J5 releases.

\b Update the documentation; however, it still doesn't include
  documentation for the various new instructions.  I somehow wonder if
  it makes sense to have an instruction set reference in the assembler
  manual when Intel et al have PDF versions of their manuals online.

\b Recognize "idt" or "centaur" for the -p option to ndisasm.

\b Changed error messages back to stderr where they belong, but add an
  -E option to redirect them elsewhere (the DOS shell cannot redirect
  stderr.)

\b -M option to generate Makefile dependencies (based on code from Alex
  Verstak.)

\b \c{%undef} preprocessor directive, and -u option, that undefines a
  single-line macro.

\b OS/2 Makefile (Mkfiles/Makefile.os2) for Borland under OS/2; from
  Chuck Crayne.

\b Various minor bugfixes (reported by):
  - Dangling \c{%s} in preproc.c (Martin Junker)

\b THERE ARE KNOWN BUGS IN SSE AND THE OTHER KATMAI INSTRUCTIONS.  I am
  on a trip and didn't bring the Katmai instruction reference, so I
  can't work on them right now.

\b Updated the License file per agreement with Simon and Jules to
  include a GPL distribution clause.


\S{cl-0.98p3.7} Version 0.98p3.7

\b (Hopefully) fixed the canned Makefiles to include the outrdf2 and
  zoutieee modules.

\b Renamed changes.asm to changed.asm.


\S{cl-0.98p3.6} Version 0.98p3.6

\b Fixed a bunch of instructions that were added in 0.98p3.5 which had
  memory operands, and the address-size prefix was missing from the
  instruction pattern.


\S{cl-0.98p3.5} Version 0.98p3.5

\b Merged in changes from John S. Fine's 0.98-J5 release.  John's based
  0.98-J5 on my 0.98p3.3 release; this merges the changes.

\b Expanded the instructions flag field to a long so we can fit more
  flags; mark SSE (KNI) and AMD or Katmai-specific instructions as
  such.

\b Fix the "PRIV" flag on a bunch of instructions, and create new
  "PROT" flag for protected-mode-only instructions (orthogonal to if
  the instruction is privileged!) and new "SMM" flag for SMM-only
  instructions.

\b Added AMD-only SYSCALL and SYSRET instructions.

\b Make SSE actually work, and add new Katmai MMX instructions.

\b Added a -p (preferred vendor) option to ndisasm so that it can
  distinguish e.g. Cyrix opcodes also used in SSE.  For example:

\c      ndisasm -p cyrix aliased.bin
\c      00000000  670F514310        paddsiw mm0,[ebx+0x10]
\c      00000005  670F514320        paddsiw mm0,[ebx+0x20]
\c      ndisasm -p intel aliased.bin
\c      00000000  670F514310        sqrtps xmm0,[ebx+0x10]
\c      00000005  670F514320        sqrtps xmm0,[ebx+0x20]

\b Added a bunch of Cyrix-specific instructions.


\S{cl-0.98p3.4} Version 0.98p3.4

\b Made at least an attempt to modify all the additional Makefiles (in
  the Mkfiles directory).  I can't test it, but this was the best I
  could do.

\b DOS DJGPP+"Opus Make" Makefile from John S. Fine.

\b changes.asm changes from John S. Fine.


\S{cl-0.98p3.3} Version 0.98p3.3

\b Patch from Conan Brink to allow nesting of \c{%rep} directives.

\b If we're going to allow INT01 as an alias for INT1/ICEBP (one of
  Jules 0.98p3 changes), then we should allow INT03 as an alias for INT3
  as well.

\b Updated changes.asm to include the latest changes.

\b Tried to clean up the <CR>s that had snuck in from a DOS/Windows
  environment into my Unix environment, and try to make sure than
  DOS/Windows users get them back.

\b We would silently generate broken tools if insns.dat wasn't sorted
  properly.  Change insns.pl so that the order doesn't matter.

\b Fix bug in insns.pl (introduced by me) which would cause conditional
  instructions to have an extra "cc" in disassembly, e.g. "jnz"
  disassembled as "jccnz".


\S{cl-0.98p3.2} Version 0.98p3.2

\b Merged in John S. Fine's changes from his 0.98-J4 prerelease; see
  http://www.csoft.net/cz/johnfine/

\b Changed previous "spotless" Makefile target (appropriate for distribution)
  to "distclean", and added "cleaner" target which is same as "clean"
  except deletes files generated by Perl scripts; "spotless" is union.

\b Removed BASIC programs from distribution.  Get a Perl interpreter
  instead (see below.)

\b Calling this "pre-release 3.2" rather than "p3-hpa2" because of
  John's contributions.

\b Actually link in the IEEE output format (zoutieee.c); fix a bunch of
  compiler warnings in that file.  Note I don't know what IEEE output
  is supposed to look like, so these changes were made "blind".


\S{cl-0.98p3-hpa} Version 0.98p3-hpa

\b Merged nasm098p3.zip with nasm-0.97.tar.gz to create a fully
  buildable version for Unix systems (Makefile.in updates, etc.)

\b Changed insns.pl to create the instruction tables in nasm.h and
  names.c, so that a new instruction can be added by adding it *only*
  to insns.dat.

\b Added the following new instructions: SYSENTER, SYSEXIT, FXSAVE,
  FXRSTOR, UD1, UD2 (the latter two are two opcodes that Intel
  guarantee will never be used; one of them is documented as UD2 in
  Intel documentation, the other one just as "Undefined Opcode" --
  calling it UD1 seemed to make sense.)

\b MAX_SYMBOL was defined to be 9, but LOADALL286 and LOADALL386 are 10
  characters long.  Now MAX_SYMBOL is derived from insns.dat.

\b A note on the BASIC programs included: forget them.  insns.bas is
  already out of date.  Get yourself a Perl interpreter for your
  platform of choice at
  \W{http://www.cpan.org/ports/index.html}{http://www.cpan.org/ports/index.html}.


\S{cl-0.98p3} Version 0.98 pre-release 3

\b added response file support, improved command line handling, new layout
help screen

\b fixed limit checking bug, 'OUT byte nn, reg' bug, and a couple of rdoff
related bugs, updated Wishlist; 0.98 Prerelease 3.


\S{cl-0.98p2} Version 0.98 pre-release 2

\b fixed bug in outcoff.c to do with truncating section names longer
than 8 characters, referencing beyond end of string; 0.98 pre-release 2


\S{cl-0.98p1} Version 0.98 pre-release 1

\b Fixed a bug whereby STRUC didn't work at all in RDF.

\b Fixed a problem with group specification in PUBDEFs in OBJ.

\b Improved ease of adding new output formats. Contribution due to
Fox Cutter.

\b Fixed a bug in relocations in the `bin' format: was showing up when
a relocatable reference crossed an 8192-byte boundary in any output
section.

\b Fixed a bug in local labels: local-label lookups were inconsistent
between passes one and two if an EQU occurred between the definition
of a global label and the subsequent use of a local label local to
that global.

\b Fixed a seg-fault in the preprocessor (again) which happened when
you use a blank line as the first line of a multi-line macro
definition and then defined a label on the same line as a call to
that macro.

\b Fixed a stale-pointer bug in the handling of the NASM environment
variable. Thanks to Thomas McWilliams.

\b ELF had a hard limit on the number of sections which caused
segfaults when transgressed. Fixed.

\b Added ability for ndisasm to read from stdin by using `-' as the
filename.

\b ndisasm wasn't outputting the TO keyword. Fixed.

\b Fixed error cascade on bogus expression in \c{%if} - an error in
evaluation was causing the entire \c{%if} to be discarded, thus creating
trouble later when the \c{%else} or \c{%endif} was encountered.

\b Forward reference tracking was instruction-granular not operand-
granular, which was causing 286-specific code to be generated
needlessly on code of the form `shr word [forwardref],1'. Thanks to
Jim Hague for sending a patch.

\b All messages now appear on stdout, as sending them to stderr serves
no useful purpose other than to make redirection difficult.

\b Fixed the problem with EQUs pointing to an external symbol - this
now generates an error message.

\b Allowed multiple size prefixes to an operand, of which only the first
is taken into account.

\b Incorporated John Fine's changes, including fixes of a large number
of preprocessor bugs, some small problems in OBJ, and a reworking of
label handling to define labels before their line is assembled, rather
than after.

\b Reformatted a lot of the source code to be more readable. Included
'coding.txt' as a guideline for how to format code for contributors.

\b Stopped nested \c{%reps} causing a panic - they now cause a slightly more
friendly error message instead.

\b Fixed floating point constant problems (patch by Pedro Gimeno)

\b Fixed the return value of insn_size() not being checked for -1, indicating
an error.

\b Incorporated 3Dnow! instructions.

\b Fixed the 'mov eax, eax + ebx' bug.

\b Fixed the GLOBAL EQU bug in ELF. Released developers release 3.

\b Incorporated John Fine's command line parsing changes

\b Incorporated David Lindauer's OMF debug support

\b Made changes for LCC 4.0 support (\c{__NASM_CDecl__}, removed register size
specification warning when sizes agree).


\H{cl-0.9x} NASM 0.9 Series

Revisions before 0.98.


\S{cl-0.97} Version 0.97 released December 1997

\b This was entirely a bug-fix release to 0.96, which seems to have got
cursed. Silly me.

\b Fixed stupid mistake in OBJ which caused `MOV EAX,<constant>' to
fail. Caused by an error in the `MOV EAX,<segment>' support.

\b ndisasm hung at EOF when compiled with lcc on Linux because lcc on
Linux somehow breaks feof(). ndisasm now does not rely on feof().

\b A heading in the documentation was missing due to a markup error in
the indexing. Fixed.

\b Fixed failure to update all pointers on realloc() within extended-
operand code in parser.c. Was causing wrong behaviour and seg faults
on lines such as `dd 0.0,0.0,0.0,0.0,...'

\b Fixed a subtle preprocessor bug whereby invoking one multi-line
macro on the first line of the expansion of another, when the second
had been invoked with a label defined before it, didn't expand the
inner macro. 

\b Added internal.doc back in to the distribution archives - it was
missing in 0.96 *blush*

\b Fixed bug causing 0.96 to be unable to assemble its own test files,
specifically objtest.asm. *blush again*

\b Fixed seg-faults and bogus error messages caused by mismatching
\c{%rep} and \c{%endrep} within multi-line macro definitions.

\b Fixed a problem with buffer overrun in OBJ, which was causing
corruption at ends of long PUBDEF records.

\b Separated DOS archives into main-program and documentation to reduce
download size.


\S{cl-0.96} Version 0.96 released November 1997

\b Fixed a bug whereby, if `nasm sourcefile' would cause a filename
collision warning and put output into `nasm.out', then `nasm
sourcefile -o outputfile' still gave the warning even though the
`-o' was honoured.
Fixed name pollution under Digital UNIX: one of its header files
defined R_SP, which broke the enum in nasm.h.

\b Fixed minor instruction table problems: FUCOM and FUCOMP didn't have
two-operand forms; NDISASM didn't recognise the longer register
forms of PUSH and POP (eg FF F3 for PUSH BX); TEST mem,imm32 was
flagged as undocumented; the 32-bit forms of CMOV had 16-bit operand
size prefixes; `AAD imm' and `AAM imm' are no longer flagged as
undocumented because the Intel Architecture reference documents
them.

\b Fixed a problem with the local-label mechanism, whereby strange
types of symbol (EQUs, auto-defined OBJ segment base symbols)
interfered with the `previous global label' value and screwed up
local labels.

\b Fixed a bug whereby the stub preprocessor didn't communicate with
the listing file generator, so that the -a and -l options in
conjunction would produce a useless listing file.

\b Merged `os2' object file format back into `obj', after discovering
that `obj' _also_ shouldn't have a link pass separator in a module
containing a non-trivial MODEND. Flat segments are now declared
using the FLAT attribute. `os2' is no longer a valid object format
name: use `obj'.

\b Removed the fixed-size temporary storage in the evaluator. Very very
long expressions (like `mov ax,1+1+1+1+...' for two hundred 1s or
so) should now no longer crash NASM.

\b Fixed a bug involving segfaults on disassembly of MMX instructions,
by changing the meaning of one of the operand-type flags in nasm.h.
This may cause other apparently unrelated MMX problems; it needs to
be tested thoroughly.

\b Fixed some buffer overrun problems with large OBJ output files.
Thanks to DJ Delorie for the bug report and fix.

\b Made preprocess-only mode actually listen to the \c{%line} markers as it
prints them, so that it can report errors more sanely.

\b Re-designed the evaluator to keep more sensible track of expressions
involving forward references: can now cope with previously-nightmare
situations such as:

\c   mov ax,foo | bar
\c   foo equ 1
\c   bar equ 2

\b Added the ALIGN and ALIGNB standard macros.

\b Added PIC support in ELF: use of WRT to obtain the four extra
relocation types needed.

\b Added the ability for output file formats to define their own
extensions to the GLOBAL, COMMON and EXTERN directives.

\b Implemented common-variable alignment, and global-symbol type and
size declarations, in ELF.

\b Implemented NEAR and FAR keywords for common variables, plus
far-common element size specification, in OBJ.

\b Added a feature whereby EXTERNs and COMMONs in OBJ can be given a
default WRT specification (either a segment or a group).

\b Transformed the Unix NASM archive into an auto-configuring package.

\b Added a sanity-check for people applying SEG to things which are
already segment bases: this previously went unnoticed by the SEG
processing and caused OBJ-driver panics later.

\b Added the ability, in OBJ format, to deal with `MOV EAX,<segment>'
type references: OBJ doesn't directly support dword-size segment
base fixups, but as long as the low two bytes of the constant term
are zero, a word-size fixup can be generated instead and it will
work.

\b Added the ability to specify sections' alignment requirements in
Win32 object files and pure binary files.

\b Added preprocess-time expression evaluation: the \c{%assign} (and
\c{%iassign}) directive and the bare \c{%if} (and \c{%elif}) conditional. Added
relational operators to the evaluator, for use only in \c{%if}
constructs: the standard relationals = < > <= >= <> (and C-like
synonyms == and !=) plus low-precedence logical operators &&, ^^ and
||.

\b Added a preprocessor repeat construct: \c{%rep} / \c{%exitrep} / \c{%endrep}.

\b Added the __FILE__ and __LINE__ standard macros.

\b Added a sanity check for number constants being greater than
0xFFFFFFFF. The warning can be disabled.

\b Added the %0 token whereby a variadic multi-line macro can tell how
many parameters it's been given in a specific invocation.

\b Added \c{%rotate}, allowing multi-line macro parameters to be cycled.

\b Added the `*' option for the maximum parameter count on multi-line
macros, allowing them to take arbitrarily many parameters.

\b Added the ability for the user-level forms of EXTERN, GLOBAL and
COMMON to take more than one argument.

\b Added the IMPORT and EXPORT directives in OBJ format, to deal with
Windows DLLs.

\b Added some more preprocessor \c{%if} constructs: \c{%ifidn} / \c{%ifidni} (exact
textual identity), and \c{%ifid} / \c{%ifnum} / \c{%ifstr} (token type testing).

\b Added the ability to distinguish SHL AX,1 (the 8086 version) from
SHL AX,BYTE 1 (the 286-and-upwards version whose constant happens to
be 1).

\b Added NetBSD/FreeBSD/OpenBSD's variant of a.out format, complete
with PIC shared library features.

\b Changed NASM's idiosyncratic handling of FCLEX, FDISI, FENI, FINIT,
FSAVE, FSTCW, FSTENV, and FSTSW to bring it into line with the
otherwise accepted standard. The previous behaviour, though it was a
deliberate feature, was a deliberate feature based on a
misunderstanding. Apologies for the inconvenience.

\b Improved the flexibility of ABSOLUTE: you can now give it an
expression rather than being restricted to a constant, and it can
take relocatable arguments as well.

\b Added the ability for a variable to be declared as EXTERN multiple
times, and the subsequent definitions are just ignored.

\b We now allow instruction prefixes (CS, DS, LOCK, REPZ etc) to be
alone on a line (without a following instruction).

\b Improved sanity checks on whether the arguments to EXTERN, GLOBAL
and COMMON are valid identifiers.

\b Added misc/exebin.mac to allow direct generation of .EXE files by
hacking up an EXE header using DB and DW; also added test/binexe.asm
to demonstrate the use of this. Thanks to Yann Guidon for
contributing the EXE header code.

\b ndisasm forgot to check whether the input file had been successfully
opened. Now it does. Doh!

\b Added the Cyrix extensions to the MMX instruction set.

\b Added a hinting mechanism to allow [EAX+EBX] and [EBX+EAX] to be
assembled differently. This is important since [ESI+EBP] and
[EBP+ESI] have different default base segment registers.

\b Added support for the PharLap OMF extension for 4096-byte segment
alignment.


\S{cl-0.95 released July 1997} Version 0.95 released July 1997

\b Fixed yet another ELF bug. This one manifested if the user relied on
the default segment, and attempted to define global symbols without
first explicitly declaring the target segment.

\b Added makefiles (for NASM and the RDF tools) to build Win32 console
apps under Symantec C++. Donated by Mark Junker.

\b Added `macros.bas' and `insns.bas', QBasic versions of the Perl
scripts that convert `standard.mac' to `macros.c' and convert
`insns.dat' to `insnsa.c' and `insnsd.c'. Also thanks to Mark
Junker.

\b Changed the diassembled forms of the conditional instructions so
that JB is now emitted as JC, and other similar changes. Suggested
list by Ulrich Doewich.

\b Added `@' to the list of valid characters to begin an identifier
with.

\b Documentary changes, notably the addition of the `Common Problems'
section in nasm.doc.

\b Fixed a bug relating to 32-bit PC-relative fixups in OBJ.

\b Fixed a bug in perm_copy() in labels.c which was causing exceptions
in cleanup_labels() on some systems.

\b Positivity sanity check in TIMES argument changed from a warning to
an error following a further complaint.

\b Changed the acceptable limits on byte and word operands to allow
things like `~10111001b' to work.

\b Fixed a major problem in the preprocessor which caused seg-faults if
macro definitions contained blank lines or comment-only lines.

\b Fixed inadequate error checking on the commas separating the
arguments to `db', `dw' etc.

\b Fixed a crippling bug in the handling of macros with operand counts
defined with a `+' modifier.

\b Fixed a bug whereby object file formats which stored the input file
name in the output file (such as OBJ and COFF) weren't doing so
correctly when the output file name was specified on the command
line.

\b Removed [INC] and [INCLUDE] support for good, since they were
obsolete anyway.

\b Fixed a bug in OBJ which caused all fixups to be output in 16-bit
(old-format) FIXUPP records, rather than putting the 32-bit ones in
FIXUPP32 (new-format) records.

\b Added, tentatively, OS/2 object file support (as a minor variant on
OBJ).

\b Updates to Fox Cutter's Borland C makefile, Makefile.bc2.

\b Removed a spurious second fclose() on the output file.

\b Added the `-s' command line option to redirect all messages which
would go to stderr (errors, help text) to stdout instead.

\b Added the `-w' command line option to selectively suppress some
classes of assembly warning messages.

\b Added the `-p' pre-include and `-d' pre-define command-line options.

\b Added an include file search path: the `-i' command line option.

\b Fixed a silly little preprocessor bug whereby starting a line with a
`%!' environment-variable reference caused an `unknown directive'
error.

\b Added the long-awaited listing file support: the `-l' command line
option.

\b Fixed a problem with OBJ format whereby, in the absence of any
explicit segment definition, non-global symbols declared in the
implicit default segment generated spurious EXTDEF records in the
output.

\b Added the NASM environment variable.

\b From this version forward, Win32 console-mode binaries will be
included in the DOS distribution in addition to the 16-bit binaries.
Added Makefile.vc for this purpose.

\b Added `return 0;' to test/objlink.c to prevent compiler warnings.

\b Added the __NASM_MAJOR__ and __NASM_MINOR__ standard defines.

\b Added an alternative memory-reference syntax in which prefixing an
operand with `&' is equivalent to enclosing it in square brackets,
at the request of Fox Cutter.

\b Errors in pass two now cause the program to return a non-zero error
code, which they didn't before.

\b Fixed the single-line macro cycle detection, which didn't work at
all on macros with no parameters (caused an infinite loop). Also
changed the behaviour of single-line macro cycle detection to work
like cpp, so that macros like `extrn' as given in the documentation
can be implemented.

\b Fixed the implementation of WRT, which was too restrictive in that
you couldn't do `mov ax,[di+abc wrt dgroup]' because (di+abc) wasn't
a relocatable reference.


\S{cl-0.94 released April 1997} Version 0.94 released April 1997


\b Major item: added the macro processor.

\b Added undocumented instructions SMI, IBTS, XBTS and LOADALL286. Also
reorganised CMPXCHG instruction into early-486 and Pentium forms.
Thanks to Thobias Jones for the information.

\b Fixed two more stupid bugs in ELF, which were causing `ld' to
continue to seg-fault in a lot of non-trivial cases.

\b Fixed a seg-fault in the label manager.

\b Stopped FBLD and FBSTP from _requiring_ the TWORD keyword, which is
the only option for BCD loads/stores in any case.

\b Ensured FLDCW, FSTCW and FSTSW can cope with the WORD keyword, if
anyone bothers to provide it. Previously they complained unless no
keyword at all was present.

\b Some forms of FDIV/FDIVR and FSUB/FSUBR were still inverted: a
vestige of a bug that I thought had been fixed in 0.92. This was
fixed, hopefully for good this time...

\b Another minor phase error (insofar as a phase error can _ever_ be
minor) fixed, this one occurring in code of the form

\c   rol ax,forward_reference
\c   forward_reference equ 1

\b The number supplied to TIMES is now sanity-checked for positivity,
and also may be greater than 64K (which previously didn't work on
16-bit systems).

\b Added Watcom C makefiles, and misc/pmw.bat, donated by Dominik Behr.

\b Added the INCBIN pseudo-opcode.

\b Due to the advent of the preprocessor, the [INCLUDE] and [INC]
directives have become obsolete. They are still supported in this
version, with a warning, but won't be in the next.

\b Fixed a bug in OBJ format, which caused incorrect object records to
be output when absolute labels were made global.

\b Updates to RDOFF subdirectory, and changes to outrdf.c.


\S{cl-0.93 released January 1997} Version 0.93 released January 1997

This release went out in a great hurry after semi-crippling bugs
were found in 0.92.

\b Really \e{did} fix the stack overflows this time. *blush*

\b Had problems with EA instruction sizes changing between passes, when
an offset contained a forward reference and so 4 bytes were
allocated for the offset in pass one; by pass two the symbol had
been defined and happened to be a small absolute value, so only 1
byte got allocated, causing instruction size mismatch between passes
and hence incorrect address calculations. Fixed.

\b Stupid bug in the revised ELF section generation fixed (associated
string-table section for .symtab was hard-coded as 7, even when this
didn't fit with the real section table). Was causing `ld' to
seg-fault under Linux.

\b Included a new Borland C makefile, Makefile.bc2, donated by Fox
Cutter <lmb@comtch.iea.com>.


\S{cl-0.92 released January 1997} Version 0.92 released January 1997

\b The FDIVP/FDIVRP and FSUBP/FSUBRP pairs had been inverted: this was
fixed. This also affected the LCC driver.

\b Fixed a bug regarding 32-bit effective addresses of the form
\c{[other_register+ESP]}.

\b Documentary changes, notably documentation of the fact that Borland
Win32 compilers use `obj' rather than `win32' object format.

\b Fixed the COMENT record in OBJ files, which was formatted
incorrectly.

\b Fixed a bug causing segfaults in large RDF files.

\b OBJ format now strips initial periods from segment and group
definitions, in order to avoid complications with the local label
syntax.

\b Fixed a bug in disassembling far calls and jumps in NDISASM.

\b Added support for user-defined sections in COFF and ELF files.

\b Compiled the DOS binaries with a sensible amount of stack, to
prevent stack overflows on any arithmetic expression containing
parentheses.

\b Fixed a bug in handling of files that do not terminate in a newline.


\S{cl-0.91 released November 1996} Version 0.91 released November 1996

\b Loads of bug fixes.

\b Support for RDF added.

\b Support for DBG debugging format added.

\b Support for 32-bit extensions to Microsoft OBJ format added.

\b Revised for Borland C: some variable names changed, makefile added.

\b LCC support revised to actually work.

\b JMP/CALL NEAR/FAR notation added.

\b `a16', `o16', `a32' and `o32' prefixes added.

\b Range checking on short jumps implemented.

\b MMX instruction support added.

\b Negative floating point constant support added.

\b Memory handling improved to bypass 64K barrier under DOS.

\b \c{$} prefix to force treatment of reserved words as identifiers added.

\b Default-size mechanism for object formats added.

\b Compile-time configurability added.

\b \c{#}, \c{@}, \c{~} and c\{?} are now valid characters in labels.

\b \c{-e} and \c{-k} options in NDISASM added.


\S{cl-0.90 released October 1996} Version 0.90 released October 1996

First release version. First support for object file output. Other
changes from previous version (0.3x) too numerous to document.<|MERGE_RESOLUTION|>--- conflicted
+++ resolved
@@ -8,7 +8,6 @@
 since 2007.
 
 
-<<<<<<< HEAD
 \S{cl-2.06} Version 2.06
 
 \b Support for indirect macro expansion (\c{%[...]}).  See \k{indmacro}.
@@ -17,11 +16,11 @@
 
 \b The argument to \c{%use} is no longer macro-expanded.  Use
   \c{%[...]} if macro expansion is desired.
-=======
+
+
 \S{cl-2.05.01} Version 2.05.01
 
 \b Fix the \c{-w}/\c{-W} option parsing, which was broken in NASM 2.05.
->>>>>>> 32f58028
 
 
 \S{cl-2.05} Version 2.05
