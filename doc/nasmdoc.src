--- conflicted
+++ resolved
@@ -584,10 +584,7 @@
 A complete list of the available debug file formats for an output
 format can be seen by issuing the command \i\c{nasm -f <format>
 -y}. Not all output formats currently support debugging output.
-<<<<<<< HEAD
-=======
 See \k{opt-y}.
->>>>>>> eafc83fc
 
 This should not be confused with the \c{-f dbg} output format option which 
 is not built into NASM by default. For information on how
