Never assume the API of libav* to be stable unless at least 1 month has passed
since the last major version increase.

The last version increases were:
libavcodec:  2011-04-18
libavdevice: 2011-04-18
libavfilter: 2011-04-18
libavformat: 2011-04-18
libpostproc: 2011-04-18
libswscale:  2011-06-20
libavutil:   2011-04-18


API changes, most recent first:

<<<<<<< HEAD
2011-xx-xx - xxxxxxx - lavu 51.28.1
  Add av_get_alt_sample_fmt() to samplefmt.h.

2011-11-03 - 96949da - lavu 51.23.0
  Add av_strcasecmp() and av_strncasecmp() to avstring.h.

2011-10-20 - b35e9e1 - lavu 51.22.0
  Add av_strtok() to avstring.h.
=======
2011-xx-xx - xxxxxxx - lavc 53.25.0
  Add nb_samples and extended_data fields to AVFrame.
  Deprecate AVCODEC_MAX_AUDIO_FRAME_SIZE.
  Deprecate avcodec_decode_audio3() in favor of avcodec_decode_audio4().
  avcodec_decode_audio4() writes output samples to an AVFrame, which allows
  audio decoders to use get_buffer().

2011-xx-xx - xxxxxxx - lavc 53.24.0
  Change AVFrame.data[4]/base[4]/linesize[4]/error[4] to [8] at next major bump.
  Change AVPicture.data[4]/linesize[4] to [8] at next major bump.
  Change AVCodecContext.error[4] to [8] at next major bump.
  Add AV_NUM_DATA_POINTERS to simplify the bump transition.
>>>>>>> d268b79e

2011-11-23 - bbb46f3 - lavu 51.18.0
  Add av_samples_get_buffer_size(), av_samples_fill_arrays(), and
  av_samples_alloc(), to samplefmt.h.

2011-11-23 - 8889cc4 - lavu 51.17.0
  Add planar sample formats and av_sample_fmt_is_planar() to samplefmt.h.

2011-11-19 - f3a29b7 - lavc 53.21.0
  Move some AVCodecContext fields to a new private struct, AVCodecInternal,
  which is accessed from a new field, AVCodecContext.internal.
  - fields moved:
      AVCodecContext.internal_buffer       --> AVCodecInternal.buffer
      AVCodecContext.internal_buffer_count --> AVCodecInternal.buffer_count
      AVCodecContext.is_copy               --> AVCodecInternal.is_copy

2011-11-16 - 6270671 - lavu 51.16.0
  Add av_timegm()

2011-11-13 - lavf 53.15.0
  New interrupt callback API, allowing per-AVFormatContext/AVIOContext
  interrupt callbacks.
  6aa0b98 Add AVIOInterruptCB struct and the interrupt_callback field to
          AVFormatContext.
  1dee0ac Add avio_open2() with additional parameters. Those are
          an interrupt callback and an options AVDictionary.
          This will allow passing AVOptions to protocols after lavf
          54.0.

2011-11-06 - ba04ecf - lavu 51.14.0
  Add av_strcasecmp() and av_strncasecmp() to avstring.h.

2011-11-06 - 07b172f - lavu 51.13.0
  Add av_toupper()/av_tolower()

2011-11-05 - b6d08f4 - lavf 53.13.0
  Add avformat_network_init()/avformat_network_uninit()

2011-10-27 - 512557b - lavc 53.15.0
  Remove avcodec_parse_frame.
  Deprecate AVCodecContext.parse_only and CODEC_CAP_PARSE_ONLY.

2011-10-19 - 569129a - lavf 53.10.0
  Add avformat_new_stream(). Deprecate av_new_stream().

2011-10-13 - b631fba - lavf 53.9.0
  Add AVFMT_NO_BYTE_SEEK AVInputFormat flag.

2011-10-12 - lavu 51.12.0
  AVOptions API rewrite.

  - 145f741 FF_OPT_TYPE* renamed to AV_OPT_TYPE_*
  - new setting/getting functions with slightly different semantics:
        dac66da av_set_string3 -> av_opt_set
                av_set_double  -> av_opt_set_double
                av_set_q       -> av_opt_set_q
                av_set_int     -> av_opt_set_int

        41d9d51 av_get_string  -> av_opt_get
                av_get_double  -> av_opt_get_double
                av_get_q       -> av_opt_get_q
                av_get_int     -> av_opt_get_int

  - 8c5dcaa trivial rename av_next_option -> av_opt_next
  - 641c7af new functions - av_opt_child_next, av_opt_child_class_next
    and av_opt_find2()

2011-09-22 - a70e787 - lavu 51.17.0
  Add av_x_if_null().

2011-09-18 - 645cebb - lavc 53.16.0
  Add showall flag2

2011-09-16 - ea8de10 - lavfi 2.42.0
  Add avfilter_all_channel_layouts.

2011-09-16 - 9899037 - lavfi 2.41.0
  Rename avfilter_all_* function names to avfilter_make_all_*.

  In particular, apply the renames:
  avfilter_all_formats         -> avfilter_make_all_formats
  avfilter_all_channel_layouts -> avfilter_make_all_channel_layouts
  avfilter_all_packing_formats -> avfilter_make_all_packing_formats

2011-09-12 - 4381bdd - lavfi 2.40.0
  Change AVFilterBufferRefAudioProps.sample_rate type from uint32_t to int.

2011-09-12 - 2c03174 - lavfi 2.40.0
  Simplify signature for avfilter_get_audio_buffer(), make it
  consistent with avfilter_get_video_buffer().

2011-09-06 - 4f7dfe1 - lavfi 2.39.0
  Rename libavfilter/vsink_buffer.h to libavfilter/buffersink.h.

2011-09-06 - c4415f6 - lavfi 2.38.0
  Unify video and audio sink API.

  In particular, add av_buffersink_get_buffer_ref(), deprecate
  av_vsink_buffer_get_video_buffer_ref() and change the value for the
  opaque field passed to the abuffersink init function.

2011-09-04 - 61e2e29 - lavu 51.16.0
  Add av_asprintf().

2011-08-22 - dacd827 - lavf 53.10.0
  Add av_find_program_from_stream().

2011-08-20 - 69e2c1a - lavu 51.13.0
  Add av_get_media_type_string().

2011-09-03 - fb4ca26 - lavc 53.13.0
                       lavf 53.11.0
                       lsws  2.1.0
  Add {avcodec,avformat,sws}_get_class().

2011-08-03 - c11fb82 - lavu 51.15.0
  Add AV_OPT_SEARCH_FAKE_OBJ flag for av_opt_find() function.

2011-08-14 - 323b930 - lavu 51.12.0
  Add av_fifo_peek2(), deprecate av_fifo_peek().

2011-08-16 - 48f9e45 - lavf 53.8.0
  Add avformat_query_codec().

2011-08-16 - bca06e7 - lavc 53.11.0
  Add avcodec_get_type().

2011-08-06 - 2f63440 - lavf 53.7.0
  Add error_recognition to AVFormatContext.

2011-08-02 - 9d39cbf - lavc 53.9.1
  Add AV_PKT_FLAG_CORRUPT AVPacket flag.

2011-07-16 - b57df29 - lavfi 2.27.0
  Add audio packing negotiation fields and helper functions.

  In particular, add AVFilterPacking enum, planar, in_packings and
  out_packings fields to AVFilterLink, and the functions:
  avfilter_set_common_packing_formats()
  avfilter_all_packing_formats()

2011-07-10 - a67c061 - lavf 53.6.0
  Add avformat_find_stream_info(), deprecate av_find_stream_info().

2011-07-10 - 0b950fe - lavc 53.8.0
  Add avcodec_open2(), deprecate avcodec_open().

2011-07-01 - b442ca6 - lavf 53.5.0 - avformat.h
  Add function av_get_output_timestamp().

2011-06-28 - 5129336 - lavu 51.11.0 - avutil.h
  Define the AV_PICTURE_TYPE_NONE value in AVPictureType enum.

2011-06-19 - fd2c0a5 - lavfi 2.23.0 - avfilter.h
  Add layout negotiation fields and helper functions.

  In particular, add in_chlayouts and out_chlayouts to AVFilterLink,
  and the functions:
  avfilter_set_common_sample_formats()
  avfilter_set_common_channel_layouts()
  avfilter_all_channel_layouts()

2011-06-19 - 527ca39 - lavfi 2.22.0 - AVFilterFormats
  Change type of AVFilterFormats.formats from int * to int64_t *,
  and update formats handling API accordingly.

  avfilter_make_format_list() still takes a int32_t array and converts
  it to int64_t. A new function, avfilter_make_format64_list(), that
  takes int64_t arrays has been added.

2011-06-19 - 44f669e - lavfi 2.21.0 - vsink_buffer.h
  Add video sink buffer and vsink_buffer.h public header.

2011-06-12 - 9fdf772 - lavfi 2.18.0 - avcodec.h
  Add avfilter_get_video_buffer_ref_from_frame() function in
  libavfilter/avcodec.h.

2011-06-12 - c535494 - lavfi 2.17.0 - avfiltergraph.h
  Add avfilter_inout_alloc() and avfilter_inout_free() functions.

2011-06-12 - 6119b23 - lavfi 2.16.0 - avfilter_graph_parse()
  Change avfilter_graph_parse() signature.

2011-06-23 - 67e9ae1 - lavu 51.8.0 - attributes.h
  Add av_printf_format().

2011-06-16 - 05e84c9, 25de595 - lavf 53.2.0 - avformat.h
  Add avformat_open_input and avformat_write_header().
  Deprecate av_open_input_stream, av_open_input_file,
  AVFormatParameters and av_write_header.

2011-06-16 - 7e83e1c, dc59ec5 - lavu 51.7.0 - opt.h
  Add av_opt_set_dict() and av_opt_find().
  Deprecate av_find_opt().
  Add AV_DICT_APPEND flag.

2011-06-10 - cb7c11c - lavu 51.6.0 - opt.h
  Add av_opt_flag_is_set().

2011-06-10 - c381960 - lavfi 2.15.0 - avfilter_get_audio_buffer_ref_from_arrays
  Add avfilter_get_audio_buffer_ref_from_arrays() to avfilter.h.

2011-06-09 - d9f80ea - lavu 51.8.0 - AVMetadata
  Move AVMetadata from lavf to lavu and rename it to
  AVDictionary -- new installed header dict.h.
  All av_metadata_* functions renamed to av_dict_*.

2011-06-07 - a6703fa - lavu 51.8.0 - av_get_bytes_per_sample()
  Add av_get_bytes_per_sample() in libavutil/samplefmt.h.
  Deprecate av_get_bits_per_sample_fmt().

2011-06-05 - b39b062 - lavu 51.8.0 - opt.h
  Add av_opt_free convenience function.

2011-06-06 - 95a0242 - lavfi 2.14.0 - AVFilterBufferRefAudioProps
  Remove AVFilterBufferRefAudioProps.size, and use nb_samples in
  avfilter_get_audio_buffer() and avfilter_default_get_audio_buffer() in
  place of size.

2011-06-06 - 0bc2cca - lavu 51.6.0 - av_samples_alloc()
  Switch nb_channels and nb_samples parameters order in
  av_samples_alloc().

2011-06-06 - e1c7414 - lavu 51.5.0 - av_samples_*
  Change the data layout created by av_samples_fill_arrays() and
  av_samples_alloc().

2011-06-06 - 27bcf55 - lavfi 2.13.0 - vsrc_buffer.h
  Make av_vsrc_buffer_add_video_buffer_ref() accepts an additional
  flags parameter in input.

2011-06-03 - e977ca2 - lavfi 2.12.0 - avfilter_link_free()
  Add avfilter_link_free() function.

2011-06-02 - 5ad38d9 - lavu 51.4.0 - av_force_cpu_flags()
  Add av_cpu_flags() in libavutil/cpu.h.

2011-05-28 - e71f260 - lavu 51.3.0 - pixdesc.h
  Add av_get_pix_fmt_name() in libavutil/pixdesc.h, and deprecate
  avcodec_get_pix_fmt_name() in libavcodec/avcodec.h in its favor.

2011-05-25 - 30315a8 - lavf 53.3.0 - avformat.h
  Add fps_probe_size to AVFormatContext.

2011-05-22 - 5ecdfd0 - lavf 53.2.0 - avformat.h
  Introduce avformat_alloc_output_context2() and deprecate
  avformat_alloc_output_context().

2011-05-22 - 83db719 - lavfi 2.10.0 - vsrc_buffer.h
  Make libavfilter/vsrc_buffer.h public.

2011-05-19 - c000a9f - lavfi 2.8.0 - avcodec.h
  Add av_vsrc_buffer_add_frame() to libavfilter/avcodec.h.

2011-05-14 - 9fdf772 - lavfi 2.6.0 - avcodec.h
  Add avfilter_get_video_buffer_ref_from_frame() to libavfilter/avcodec.h.

2011-05-18 - 64150ff - lavc 53.7.0 - AVCodecContext.request_sample_fmt
  Add request_sample_fmt field to AVCodecContext.

2011-05-10 - 188dea1 - lavc 53.6.0 - avcodec.h
  Deprecate AVLPCType and the following fields in
  AVCodecContext: lpc_coeff_precision, prediction_order_method,
  min_partition_order, max_partition_order, lpc_type, lpc_passes.
  Corresponding FLAC encoder options should be used instead.

2011-05-07 - 9fdf772 - lavfi 2.5.0 - avcodec.h
  Add libavfilter/avcodec.h header and avfilter_copy_frame_props()
  function.

2011-05-07 - 18ded93 - lavc 53.5.0 - AVFrame
  Add format field to AVFrame.

2011-05-07 - 22333a6 - lavc 53.4.0 - AVFrame
  Add width and height fields to AVFrame.

2011-05-01 - 35fe66a - lavfi 2.4.0 - avfilter.h
  Rename AVFilterBufferRefVideoProps.pixel_aspect to
  sample_aspect_ratio.

2011-05-01 - 77e9dee - lavc 53.3.0 - AVFrame
  Add a sample_aspect_ratio field to AVFrame.

2011-05-01 - 1ba5727 - lavc 53.2.0 - AVFrame
  Add a pkt_pos field to AVFrame.

2011-04-29 - 35ceaa7 - lavu 51.2.0 - mem.h
  Add av_dynarray_add function for adding
  an element to a dynamic array.

2011-04-26 - bebe72f - lavu 51.1.0 - avutil.h
  Add AVPictureType enum and av_get_picture_type_char(), deprecate
  FF_*_TYPE defines and av_get_pict_type_char() defined in
  libavcodec/avcodec.h.

2011-04-26 - 10d3940 - lavfi 2.3.0 - avfilter.h
  Add pict_type and key_frame fields to AVFilterBufferRefVideo.

2011-04-26 - 7a11c82 - lavfi 2.2.0 - vsrc_buffer
  Add sample_aspect_ratio fields to vsrc_buffer arguments

2011-04-21 - 94f7451 - lavc 53.1.0 - avcodec.h
  Add CODEC_CAP_SLICE_THREADS for codecs supporting sliced threading.

2011-04-15 - lavc 52.120.0 - avcodec.h
  AVPacket structure got additional members for passing side information:
    4de339e introduce side information for AVPacket
    2d8591c make containers pass palette change in AVPacket

2011-04-12 - lavf 52.107.0 - avio.h
  Avio cleanup, part II - deprecate the entire URLContext API:
    175389c add avio_check as a replacement for url_exist
    ff1ec0c add avio_pause and avio_seek_time as replacements
            for _av_url_read_fseek/fpause
    cdc6a87 deprecate av_protocol_next(), avio_enum_protocols
            should be used instead.
    80c6e23 rename url_set_interrupt_cb->avio_set_interrupt_cb.
    f87b1b3 rename open flags: URL_* -> AVIO_*
    f8270bb add avio_enum_protocols.
    5593f03 deprecate URLProtocol.
    c486dad deprecate URLContext.
    026e175 deprecate the typedef for URLInterruptCB
    8e76a19 deprecate av_register_protocol2.
    b840484 deprecate URL_PROTOCOL_FLAG_NESTED_SCHEME
    1305d93 deprecate av_url_read_seek
    fa104e1 deprecate av_url_read_pause
    727c7aa deprecate url_get_filename().
    5958df3 deprecate url_max_packet_size().
    1869ea0 deprecate url_get_file_handle().
    32a97d4 deprecate url_filesize().
    e52a914 deprecate url_close().
    58a48c6 deprecate url_seek().
    925e908 deprecate url_write().
    dce3756 deprecate url_read_complete().
    bc371ac deprecate url_read().
    0589da0 deprecate url_open().
    62eaaea deprecate url_connect.
    5652bb9 deprecate url_alloc.
    333e894 deprecate url_open_protocol
    e230705 deprecate url_poll and URLPollEntry

2011-04-08 - lavf 52.106.0 - avformat.h
  Minor avformat.h cleanup:
    a9bf9d8 deprecate av_guess_image2_codec
    c3675df rename avf_sdp_create->av_sdp_create

2011-04-03 - lavf 52.105.0 - avio.h
  Large-scale renaming/deprecating of AVIOContext-related functions:
    724f6a0 deprecate url_fdopen
    403ee83 deprecate url_open_dyn_packet_buf
    6dc7d80 rename url_close_dyn_buf       -> avio_close_dyn_buf
    b92c545 rename url_open_dyn_buf        -> avio_open_dyn_buf
    8978fed introduce an AVIOContext.seekable field as a replacement for
            AVIOContext.is_streamed and url_is_streamed()
    b64030f deprecate get_checksum()
    4c4427a deprecate init_checksum()
    4ec153b deprecate udp_set_remote_url/get_local_port
    933e90a deprecate av_url_read_fseek/fpause
    8d9769a deprecate url_fileno
    b7f2fdd rename put_flush_packet -> avio_flush
    35f1023 deprecate url_close_buf
    83fddae deprecate url_open_buf
    d9d86e0 rename url_fprintf -> avio_printf
    59f65d9 deprecate url_setbufsize
    3e68b3b deprecate url_ferror
    e8bb2e2 deprecate url_fget_max_packet_size
    76aa876 rename url_fsize -> avio_size
    e519753 deprecate url_fgetc
    655e45e deprecate url_fgets
    a2704c9 rename url_ftell -> avio_tell
    e16ead0 deprecate get_strz() in favor of avio_get_str
    0300db8,2af07d3 rename url_fskip -> avio_skip
    6b4aa5d rename url_fseek -> avio_seek
    61840b4 deprecate put_tag
    22a3212 rename url_fopen/fclose -> avio_open/close.
    0ac8e2b deprecate put_nbyte
    77eb550 rename put_byte          -> avio_w8
                   put_[b/l]e<type>  -> avio_w[b/l]<type>
                   put_buffer        -> avio_write
    b7effd4 rename get_byte          -> avio_r8,
                   get_[b/l]e<type>  -> avio_r[b/l]<type>
                   get_buffer        -> avio_read
    b3db9ce deprecate get_partial_buffer
    8d9ac96 rename av_alloc_put_byte -> avio_alloc_context

2011-03-25 - 34b47d7 - lavc 52.115.0 - AVCodecContext.audio_service_type
  Add audio_service_type field to AVCodecContext.

2011-03-17 - e309fdc - lavu 50.40.0 - pixfmt.h
  Add PIX_FMT_BGR48LE and PIX_FMT_BGR48BE pixel formats

2011-03-02 - 863c471 - lavf  52.103.0 - av_pkt_dump2, av_pkt_dump_log2
  Add new functions av_pkt_dump2, av_pkt_dump_log2 that uses the
  source stream timebase for outputting timestamps. Deprecate
  av_pkt_dump and av_pkt_dump_log.

2011-02-20 - e731b8d - lavf  52.102.0 - avio.h
  * e731b8d - rename init_put_byte() to ffio_init_context(), deprecating the
              original, and move it to a private header so it is no longer
              part of our public API. Instead, use av_alloc_put_byte().
  * ae628ec - rename ByteIOContext to AVIOContext.

2011-02-16 - 09d171b - lavf  52.101.0 - avformat.h
                       lavu  52.39.0  - parseutils.h
  * 610219a - Add av_ prefix to dump_format().
  * f6c7375 - Replace parse_date() in lavf with av_parse_time() in lavu.
  * ab0287f - Move find_info_tag from lavf to lavu and add av_prefix to it.

2011-02-15 - lavu 52.38.0 - merge libavcore
  libavcore is merged back completely into libavutil

2011-02-10 - 55bad0c - lavc 52.113.0 - vbv_delay
  Add vbv_delay field to AVCodecContext

2011-02-14 - 24a83bd - lavf 52.100.0 - AV_DISPOSITION_CLEAN_EFFECTS
  Add AV_DISPOSITION_CLEAN_EFFECTS disposition flag.

2011-02-14 - 910b5b8 - lavfi 1.76.0 - AVFilterLink sample_aspect_ratio
  Add sample_aspect_ratio field to AVFilterLink.

2011-02-10 - 12c14cd - lavf 52.99.0 - AVStream.disposition
  Add AV_DISPOSITION_HEARING_IMPAIRED and AV_DISPOSITION_VISUAL_IMPAIRED.

2011-02-09 - 5592734 - lavc 52.112.0 - avcodec_thread_init()
  Deprecate avcodec_thread_init()/avcodec_thread_free() use; instead
  set thread_count before calling avcodec_open.

2011-02-09 - 778b08a - lavc 52.111.0 - threading API
  Add CODEC_CAP_FRAME_THREADS with new restrictions on get_buffer()/
  release_buffer()/draw_horiz_band() callbacks for appropriate codecs.
  Add thread_type and active_thread_type fields to AVCodecContext.

2011-02-08 - 3940caa - lavf 52.98.0 - av_probe_input_buffer
  Add av_probe_input_buffer() to avformat.h for probing format from a
  ByteIOContext.

2011-02-06 - fe174fc - lavf 52.97.0 - avio.h
  Add flag for non-blocking protocols: URL_FLAG_NONBLOCK

2011-02-04 - f124b08 - lavf 52.96.0 - avformat_free_context()
  Add avformat_free_context() in avformat.h.

2011-02-03 - f5b82f4 - lavc 52.109.0 - add CODEC_ID_PRORES
  Add CODEC_ID_PRORES to avcodec.h.

2011-02-03 - fe9a3fb - lavc 52.109.0 - H.264 profile defines
  Add defines for H.264 * Constrained Baseline and Intra profiles

2011-02-02 - lavf 52.95.0
  * 50196a9 - add a new installed header version.h.
  * 4efd5cf, dccbd97, 93b78d1 - add several variants of public
    avio_{put,get}_str* functions.  Deprecate corresponding semi-public
    {put,get}_str*.

2011-02-02 - dfd2a00 - lavu 50.37.0 - log.h
  Make av_dlog public.

2011-01-31 - 7b3ea55 - lavfi 1.76.0 - vsrc_buffer
  Add sample_aspect_ratio fields to vsrc_buffer arguments

2011-01-31 - 910b5b8 - lavfi 1.75.0 - AVFilterLink sample_aspect_ratio
  Add sample_aspect_ratio field to AVFilterLink.

2011-01-15 - r26374 - lavfi 1.74.0 - AVFilterBufferRefAudioProps
  Rename AVFilterBufferRefAudioProps.samples_nb to nb_samples.

2011-01-14 - r26330 - lavf 52.93.0 - av_metadata_copy()
  Add av_metadata_copy() in avformat.h.

2011-01-07 - r26262 - lavc 52.107.0 - deprecate reordered_opaque
  Deprecate reordered_opaque in favor of pkt_pts/dts.

2011-01-07 - r26261 - lavc 52.106.0 - pkt_dts
  Add pkt_dts to AVFrame, this will in the future allow multithreading decoders
  to not mess up dts.

2011-01-07 - r26260 - lavc 52.105.0 - pkt_pts
  Add pkt_pts to AVFrame.

2011-01-07 - r26259 - lavc 52.104.0 - av_get_profile_name()
  Add av_get_profile_name to libavcodec/avcodec.h.

2010-12-27 - r26108 - lavfi 1.71.0 - AV_PERM_NEG_LINESIZES
  Add AV_PERM_NEG_LINESIZES in avfilter.h.

2010-12-27 - r26104 - lavf 52.91.0 - av_find_best_stream()
  Add av_find_best_stream to libavformat/avformat.h.

2010-12-27 - r26103 - lavf 52.90.0
  Add AVFMT_NOSTREAMS flag for formats with no streams,
  like e.g. text metadata.

2010-12-22 - r26073 - lavu 50.36.0 - file.h
  Add functions av_file_map() and av_file_unmap() in file.h.

2010-12-19 - r26056 - lavu 50.35.0 - error.h
  Add "not found" error codes:
  AVERROR_DEMUXER_NOT_FOUND
  AVERROR_MUXER_NOT_FOUND
  AVERROR_DECODER_NOT_FOUND
  AVERROR_ENCODER_NOT_FOUND
  AVERROR_PROTOCOL_NOT_FOUND
  AVERROR_FILTER_NOT_FOUND
  AVERROR_BSF_NOT_FOUND
  AVERROR_STREAM_NOT_FOUND

2010-12-09 - r25923 - lavcore 0.16.0 - avcore.h
  Move AV_NOPTS_VALUE, AV_TIME_BASE, AV_TIME_BASE_Q symbols from
  avcodec.h to avcore.h.

2010-12-04 - r25886 - lavc 52.98.0 - CODEC_CAP_NEG_LINESIZES
  Add CODEC_CAP_NEG_LINESIZES codec capability flag in avcodec.h.

2010-12-04 - r25879 - lavu 50.34.0 - av_get_pix_fmt_string()
  Deprecate avcodec_pix_fmt_string() in favor of
  pixdesc.h/av_get_pix_fmt_string().

2010-12-04 - r25878 - lavcore 0.15.0 - av_image_alloc()
  Add av_image_alloc() to libavcore/imgutils.h.

2010-12-02 - r25862 - lavfi 1.67.0 - avfilter_graph_create_filter()
  Add function avfilter_graph_create_filter() in avfiltergraph.h.

2010-11-25 - r25826 - lavfi 1.65.0 - avfilter_get_video_buffer_ref_from_arrays()
  Add function avfilter_get_video_buffer_ref_from_arrays() in
  avfilter.h.

2010-11-21 - r25787 - lavcore 0.14.0 - audioconvert.h
  Add a public audio channel API in audioconvert.h, and deprecate the
  corresponding functions in libavcodec:
  avcodec_get_channel_name()
  avcodec_get_channel_layout()
  avcodec_get_channel_layout_string()
  avcodec_channel_layout_num_channels()
  and the CH_* macros defined in libavcodec/avcodec.h.

2010-11-21 - r25777 - lavf 52.85.0 - avformat.h
  Add av_append_packet().

2010-11-21 - r25776 - lavc 52.97.0 - avcodec.h
  Add av_grow_packet().

2010-11-17 - r25761 - lavcore 0.13.0 - parseutils.h
  Add av_parse_color() declared in libavcore/parseutils.h.

2010-11-13 - r25745 - lavc 52.95.0 - AVCodecContext
  Add AVCodecContext.subtitle_header and AVCodecContext.subtitle_header_size
  fields.

2010-11-13 - r25740 - lavfi 1.62.0 - avfiltergraph.h
  Make avfiltergraph.h public.

2010-11-13 - r25737 - lavfi 1.61.0 - avfiltergraph.h
  Remove declarations from avfiltergraph.h for the functions:
  avfilter_graph_check_validity()
  avfilter_graph_config_links()
  avfilter_graph_config_formats()
  which are now internal.
  Use avfilter_graph_config() instead.

2010-11-08 - r25708 - lavu 50.33.0 - eval.h
  Deprecate functions:
  av_parse_and_eval_expr(),
  av_parse_expr(),
  av_eval_expr(),
  av_free_expr(),
  in favor of the functions:
  av_expr_parse_and_eval(),
  av_expr_parse(),
  av_expr_eval(),
  av_expr_free().

2010-11-08 - r25707 - lavfi 1.59.0 - avfilter_free()
  Rename avfilter_destroy() to avfilter_free().
  This change breaks libavfilter API/ABI.

2010-11-07 - r25705 - lavfi 1.58.0 - avfiltergraph.h
  Remove graphparser.h header, move AVFilterInOut and
  avfilter_graph_parse() declarations to libavfilter/avfiltergraph.h.

2010-11-07 - r25700 - lavfi 1.57.0 - AVFilterInOut
  Rename field AVFilterInOut.filter to AVFilterInOut.filter_ctx.
  This change breaks libavfilter API.

2010-11-04 - r25674 - lavfi 1.56.0 - avfilter_graph_free()
  Rename avfilter_graph_destroy() to avfilter_graph_free().
  This change breaks libavfilter API/ABI.

2010-11-04 - r25673 - lavfi 1.55.0 - avfilter_graph_alloc()
  Add avfilter_graph_alloc() to libavfilter/avfiltergraph.h.

2010-11-02 - r25654 - lavcore 0.12.0 - av_get_bits_per_sample_fmt()
  Add av_get_bits_per_sample_fmt() to libavcore/samplefmt.h and
  deprecate av_get_bits_per_sample_format().

2010-11-02 - r25653 - lavcore 0.11.0 - samplefmt.h
  Add sample format functions in libavcore/samplefmt.h:
  av_get_sample_fmt_name(),
  av_get_sample_fmt(),
  av_get_sample_fmt_string(),
  and deprecate the corresponding libavcodec/audioconvert.h functions:
  avcodec_get_sample_fmt_name(),
  avcodec_get_sample_fmt(),
  avcodec_sample_fmt_string().

2010-11-02 - r25652 - lavcore 0.10.0 - samplefmt.h
  Define enum AVSampleFormat in libavcore/samplefmt.h, deprecate enum
  SampleFormat.

2010-10-16 - r25502 - lavfi 1.52.0 - avfilter_graph_config()
  Add the function avfilter_graph_config() in avfiltergraph.h.

2010-10-15 - r25493 - lavf 52.83.0 - metadata API
  Change demuxers to export metadata in generic format and
  muxers to accept generic format. Deprecate the public
  conversion API.

2010-10-10 - r25441 - lavfi 1.49.0 - AVFilterLink.time_base
  Add time_base field to AVFilterLink.

2010-09-27 - r25236 - lavu 50.31.0 - av_set_options_string()
  Move av_set_options_string() from libavfilter/parseutils.h to
  libavutil/opt.h.

2010-09-27 - r25227 - lavfi 1.47.0 - AVFilterLink
  Make the AVFilterLink fields srcpad and dstpad store the pointers to
  the source and destination pads, rather than their indexes.

2010-09-27 - r25225 - lavu 50.30.0 - av_get_token()
  Move av_get_token() from libavfilter/parseutils.h to
  libavutil/avstring.h.

2010-09-26 - r32368 - lsws 0.12.0 - swscale.h
  Add the functions sws_alloc_context() and sws_init_context().

2010-09-26 - r25210 - lavu 50.29.0 - opt.h
  Move libavcodec/opt.h to libavutil/opt.h.

2010-09-24 - r25174 - lavu 50.28.0 - av_log_set_flags()
  Default of av_log() changed due to many problems to the old no repeat
  detection. Read the docs of AV_LOG_SKIP_REPEATED in log.h before
  enabling it for your app!.

2010-09-24 - r25167 - lavc 52.90.0 - av_opt_show2()
  Deprecate av_opt_show() in favor or av_opt_show2().

2010-09-14 - r25120 - lavu 50.27.0 - av_popcount()
  Add av_popcount() to libavutil/common.h.

2010-09-08 - r25076 - lavu 50.26.0 - av_get_cpu_flags()
  Add av_get_cpu_flags().

2010-09-07 - r25067 - lavcore 0.9.0 - av_image_copy()
  Add av_image_copy().

2010-09-07 - r25064 - lavcore 0.8.0 - av_image_copy_plane()
  Add av_image_copy_plane().

2010-09-07 - r25057 - lavcore 0.7.0 - imgutils.h
  Adopt hierarchical scheme for the imgutils.h function names,
  deprecate the old names.

2010-09-04 - r25040 - lavu 50.25.0 - AV_CPU_FLAG_*
  Deprecate the FF_MM_* flags defined in libavcodec/avcodec.h in favor
  of the AV_CPU_FLAG_* flags defined in libavutil/cpu.h.

2010-08-26 - r24936 - lavc 52.87.0 - avcodec_get_channel_layout()
  Add avcodec_get_channel_layout() in audioconvert.h.

2010-08-20 - r24851 - lavcore 0.6.0 - av_fill_image_max_pixsteps()
  Rename av_fill_image_max_pixstep() to av_fill_image_max_pixsteps().

2010-08-18 - r24827 - lavcore 0.5.0 - av_fill_image_max_pixstep()
  Add av_fill_image_max_pixstep() in imgutils.h.

2010-08-17 - r24814 - lavu 50.24.0 - AV_NE()
  Add the AV_NE macro.

2010-08-17 - r24811 - lavfi 1.36.0 - audio framework
  Implement AVFilterBufferRefAudioProps struct for audio properties,
  get_audio_buffer(), filter_samples() functions and related changes.

2010-08-12 - r24787 - lavcore 0.4.0 - av_get_image_linesize()
  Add av_get_image_linesize() in imgutils.h.

2010-08-11 - r24773 - lavfi 1.34.0 - AVFilterBufferRef
  Resize data and linesize arrays in AVFilterBufferRef to 8.

  This change breaks libavfilter API/ABI.

2010-08-11 - r24768 - lavc 52.85.0 - av_picture_data_copy()
  Add av_picture_data_copy in avcodec.h.

2010-08-11 - r24765 - lavfi 1.33.0 - avfilter_open()
  Change avfilter_open() signature:
  AVFilterContext *avfilter_open(AVFilter *filter, const char *inst_name) ->
  int avfilter_open(AVFilterContext **filter_ctx, AVFilter *filter, const char *inst_name);

  This change breaks libavfilter API/ABI.

2010-08-11 - r24763 - lavfi 1.32.0 - AVFilterBufferRef
  Add a type field to AVFilterBufferRef, and move video specific
  properties to AVFilterBufferRefVideoProps.

  This change breaks libavfilter API/ABI.

2010-08-07 - r24732 - lavfi 1.31.0 - AVFilterLink
  Rename AVFilterLink fields:
  AVFilterLink.srcpic    ->  AVFilterLink.src_buf
  AVFilterLink.cur_pic   ->  AVFilterLink.cur_buf
  AVFilterLink.outpic    ->  AVFilterLink.out_buf

2010-08-07 - r24731 - lavfi 1.30.0
  Rename functions and fields:
  avfilter_(un)ref_pic       -> avfilter_(un)ref_buffer
  avfilter_copy_picref_props -> avfilter_copy_buffer_ref_props
  AVFilterBufferRef.pic      -> AVFilterBufferRef.buffer

2010-08-07 - r24730 - lavfi 1.29.0 - AVFilterBufferRef
  Rename AVFilterPicRef to AVFilterBufferRef.

2010-08-07 - r24728 - lavfi 1.28.0 - AVFilterBuffer
  Move format field from AVFilterBuffer to AVFilterPicRef.

2010-08-06 - r24709 - lavcore 0.3.0 - av_check_image_size()
  Deprecate avcodec_check_dimensions() in favor of the function
  av_check_image_size() defined in libavcore/imgutils.h.

2010-07-30 - r24592 - lavfi 1.27.0 - AVFilterBuffer
  Increase size of the arrays AVFilterBuffer.data and
  AVFilterBuffer.linesize from 4 to 8.

  This change breaks libavfilter ABI.

2010-07-29 - r24583 - lavcore 0.2.0 - imgutils.h
  Add functions av_fill_image_linesizes() and
  av_fill_image_pointers(), declared in libavcore/imgutils.h.

2010-07-27 - r24518 - lavcore 0.1.0 - parseutils.h
  Deprecate av_parse_video_frame_size() and av_parse_video_frame_rate()
  defined in libavcodec in favor of the newly added functions
  av_parse_video_size() and av_parse_video_rate() declared in
  libavcore/parseutils.h.

2010-07-23 - r24439 - lavu 50.23.0 - mathematics.h
  Add the M_PHI constant definition.

2010-07-22 - r24424 - lavfi 1.26.0 - media format generalization
  Add a type field to AVFilterLink.

  Change the field types:
  enum PixelFormat format   -> int format   in AVFilterBuffer
  enum PixelFormat *formats -> int *formats in AVFilterFormats
  enum PixelFormat *format  -> int format   in AVFilterLink

  Change the function signatures:
  AVFilterFormats *avfilter_make_format_list(const enum PixelFormat *pix_fmts); ->
  AVFilterFormats *avfilter_make_format_list(const int *fmts);

  int avfilter_add_colorspace(AVFilterFormats **avff, enum PixelFormat pix_fmt); ->
  int avfilter_add_format    (AVFilterFormats **avff, int fmt);

  AVFilterFormats *avfilter_all_colorspaces(void); ->
  AVFilterFormats *avfilter_all_formats    (enum AVMediaType type);

  This change breaks libavfilter API/ABI.

2010-07-21 - r24393 - lavcore 0.0.0
  Add libavcore.

2010-07-17 - r24291 - lavfi 1.25.0 - AVFilterBuffer
  Remove w and h fields from AVFilterBuffer.

2010-07-17 - r24284 - lavfi 1.24.0 - AVFilterBuffer
  Rename AVFilterPic to AVFilterBuffer.

2010-07-17 - r24278 - lavf 52.74.0 - url_fskip()
  Make url_fskip() return an int error code instead of void.

2010-07-11 - r24199 - lavc 52.83.0
  Add AVCodecContext.lpc_type and AVCodecContext.lpc_passes fields.
  Add AVLPCType enum.
  Deprecate AVCodecContext.use_lpc.

2010-07-11 - r24185 - lavc 52.82.0 - avsubtitle_free()
  Add a function for free the contents of a AVSubtitle generated by
  avcodec_decode_subtitle.

2010-07-11 - r24174 - lavu 50.22.0 - bswap.h and intreadwrite.h
  Make the bswap.h and intreadwrite.h API public.

2010-07-08 - r24101 - lavu 50.21.0 - pixdesc.h
  Rename read/write_line() to av_read/write_image_line().

2010-07-07 - r24091 - lavfi 1.21.0 - avfilter_copy_picref_props()
  Add avfilter_copy_picref_props().

2010-07-03 - r24021 - lavc 52.79.0
  Add FF_COMPLIANCE_UNOFFICIAL and change all instances of
  FF_COMPLIANCE_INOFFICIAL to use FF_COMPLIANCE_UNOFFICIAL.

2010-07-02 - r23985 - lavu 50.20.0 - lfg.h
  Export av_lfg_init(), av_lfg_get(), av_mlfg_get(), and av_bmg_get() through
  lfg.h.

2010-06-28 - r23835 - lavfi 1.20.1 - av_parse_color()
  Extend av_parse_color() syntax, make it accept an alpha value specifier and
  set the alpha value to 255 by default.

2010-06-22 - r23706 - lavf 52.71.0 - URLProtocol.priv_data_size, priv_data_class
  Add priv_data_size and priv_data_class to URLProtocol.

2010-06-22 - r23704 - lavf 52.70.0 - url_alloc(), url_connect()
  Add url_alloc() and url_connect().

2010-06-22 - r23702 - lavf 52.69.0 - av_register_protocol2()
  Add av_register_protocol2(), deprecating av_register_protocol().

2010-06-09 - r23551 - lavu 50.19.0 - av_compare_mod()
  Add av_compare_mod() to libavutil/mathematics.h.

2010-06-05 - r23485 - lavu 50.18.0 - eval API
  Make the eval API public.

2010-06-04 - r23461 - lavu 50.17.0 - AV_BASE64_SIZE
  Add AV_BASE64_SIZE() macro.

2010-06-02 - r23421 - lavc 52.73.0 - av_get_codec_tag_string()
  Add av_get_codec_tag_string().

2010-06-01 - r31301 - lsws 0.11.0 - convertPalette API
  Add sws_convertPalette8ToPacked32() and sws_convertPalette8ToPacked24().

2010-05-26 - r23334 - lavc 52.72.0 - CODEC_CAP_EXPERIMENTAL
  Add CODEC_CAP_EXPERIMENTAL flag.
  NOTE: this was backported to 0.6

2010-05-23 - r23255 - lavu 50.16.0 - av_get_random_seed()
  Add av_get_random_seed().

2010-05-18 - r23161 - lavf 52.63.0 - AVFMT_FLAG_RTP_HINT
  Add AVFMT_FLAG_RTP_HINT as possible value for AVFormatContext.flags.
  NOTE: this was backported to 0.6

2010-05-09 - r23066 - lavfi 1.20.0 - AVFilterPicRef
  Add interlaced and top_field_first fields to AVFilterPicRef.

------------------------------8<-------------------------------------
                   0.6 branch was cut here
----------------------------->8--------------------------------------

2010-05-01 - r23002 - lavf 52.62.0 - probe function
  Add av_probe_input_format2 to API, it allows ignoring probe
  results below given score and returns the actual probe score.

2010-04-01 - r22806 - lavf 52.61.0 - metadata API
  Add a flag for av_metadata_set2() to disable overwriting of
  existing tags.

2010-04-01 - r22753 - lavc 52.66.0
  Add avcodec_get_edge_width().

2010-03-31 - r22750 - lavc 52.65.0
  Add avcodec_copy_context().

2010-03-31 - r22748 - lavf 52.60.0 - av_match_ext()
  Make av_match_ext() public.

2010-03-31 - r22736 - lavu 50.14.0 - AVMediaType
  Move AVMediaType enum from libavcodec to libavutil.

2010-03-31 - r22735 - lavc 52.64.0 - AVMediaType
  Define AVMediaType enum, and use it instead of enum CodecType, which
  is deprecated and will be dropped at the next major bump.

2010-03-25 - r22684 - lavu 50.13.0 - av_strerror()
  Implement av_strerror().

2010-03-23 - r22649 - lavc 52.60.0 - av_dct_init()
  Support DCT-I and DST-I.

2010-03-15 - r22540 - lavf 52.56.0 - AVFormatContext.start_time_realtime
  Add AVFormatContext.start_time_realtime field.

2010-03-13 - r22506 - lavfi 1.18.0 - AVFilterPicRef.pos
  Add AVFilterPicRef.pos field.

2010-03-13 - r22501 - lavu 50.12.0 - error.h
  Move error code definitions from libavcodec/avcodec.h to
  the new public header libavutil/error.h.

2010-03-07 - r22291 - lavc 52.56.0 - avfft.h
  Add public FFT interface.

2010-03-06 - r22251 - lavu 50.11.0 - av_stristr()
  Add av_stristr().

2010-03-03 - r22174 - lavu 50.10.0 - av_tree_enumerate()
  Add av_tree_enumerate().

2010-02-07 - r21673 - lavu 50.9.0 - av_compare_ts()
  Add av_compare_ts().

2010-02-05 - r30513 - lsws 0.10.0 - sws_getCoefficients()
  Add sws_getCoefficients().

2010-02-01 - r21587 - lavf 52.50.0 - metadata API
  Add a list of generic tag names, change 'author' -> 'artist',
  'year' -> 'date'.

2010-01-30 - r21545 - lavu 50.8.0 - av_get_pix_fmt()
  Add av_get_pix_fmt().

2010-01-21 - r30381 - lsws 0.9.0 - sws_scale()
  Change constness attributes of sws_scale() parameters.

2010-01-10 - r21121 - lavfi 1.15.0 - avfilter_graph_config_links()
  Add a log_ctx parameter to avfilter_graph_config_links().

2010-01-07 - r30236 - lsws 0.8.0 - sws_isSupported{In,Out}put()
  Add sws_isSupportedInput() and sws_isSupportedOutput() functions.

2010-01-06 - r21035 - lavfi 1.14.0 - avfilter_add_colorspace()
  Change the avfilter_add_colorspace() signature, make it accept an
  (AVFilterFormats **) rather than an (AVFilterFormats *) as before.

2010-01-03 - r21007 - lavfi 1.13.0 - avfilter_add_colorspace()
  Add avfilter_add_colorspace().

2010-01-02 - r20998 - lavf 52.46.0 - av_match_ext()
  Add av_match_ext(), it should be used in place of match_ext().

2010-01-01 - r20991 - lavf 52.45.0 - av_guess_format()
  Add av_guess_format(), it should be used in place of guess_format().

2009-12-13 - r20834 - lavf 52.43.0 - metadata API
  Add av_metadata_set2(), AV_METADATA_DONT_STRDUP_KEY and
  AV_METADATA_DONT_STRDUP_VAL.

2009-12-13 - r20829 - lavu 50.7.0 - avstring.h API
  Add av_d2str().

2009-12-13 - r20826 - lavc 52.42.0 - AVStream
  Add avg_frame_rate.

2009-12-12 - r20808 - lavu 50.6.0 - av_bmg_next()
  Introduce the av_bmg_next() function.

2009-12-05 - r20734 - lavfi 1.12.0 - avfilter_draw_slice()
  Add a slice_dir parameter to avfilter_draw_slice().

2009-11-26 - r20611 - lavfi 1.11.0 - AVFilter
  Remove the next field from AVFilter, this is not anymore required.

2009-11-25 - r20607 - lavfi 1.10.0 - avfilter_next()
  Introduce the avfilter_next() function.

2009-11-25 - r20605 - lavfi 1.9.0 - avfilter_register()
  Change the signature of avfilter_register() to make it return an
  int. This is required since now the registration operation may fail.

2009-11-25 - r20603 - lavu 50.5.0 - pixdesc.h API
  Make the pixdesc.h API public.

2009-10-27 - r20385 - lavfi 1.5.0 - AVFilter.next
  Add a next field to AVFilter, this is used for simplifying the
  registration and management of the registered filters.

2009-10-23 - r20356 - lavfi 1.4.1 - AVFilter.description
  Add a description field to AVFilter.

2009-10-19 - r20302 - lavfi 1.3.0 - avfilter_make_format_list()
  Change the interface of avfilter_make_format_list() from
  avfilter_make_format_list(int n, ...) to
  avfilter_make_format_list(enum PixelFormat *pix_fmts).

2009-10-18 - r20272 - lavfi 1.0.0 - avfilter_get_video_buffer()
  Make avfilter_get_video_buffer() recursive and add the w and h
  parameters to it.

2009-10-07 - r20189 - lavfi 0.5.1 - AVFilterPic
  Add w and h fields to AVFilterPic.

2009-06-22 - r19250 - lavf 52.34.1 - AVFormatContext.packet_size
  This is now an unsigned int instead of a signed int.

2009-06-19 - r19222 - lavc 52.32.0 - AVSubtitle.pts
  Add a pts field to AVSubtitle which gives the subtitle packet pts
  in AV_TIME_BASE. Some subtitle de-/encoders (e.g. XSUB) will
  not work right without this.

2009-06-03 - r19078 - lavc 52.30.2 - AV_PKT_FLAG_KEY
  PKT_FLAG_KEY has been deprecated and will be dropped at the next
  major version. Use AV_PKT_FLAG_KEY instead.

2009-06-01 - r19025 - lavc 52.30.0 - av_lockmgr_register()
  av_lockmgr_register() can be used to register a callback function
  that lavc (and in the future, libraries that depend on lavc) can use
  to implement mutexes. The application should provide a callback function
  that implements the AV_LOCK_* operations described in avcodec.h.
  When the lock manager is registered, FFmpeg is guaranteed to behave
  correctly in a multi-threaded application.

2009-04-30 - r18719 - lavc 52.28.0 - av_free_packet()
  av_free_packet() is no longer an inline function. It is now exported.

2009-04-11 - r18431 - lavc 52.25.0 - deprecate av_destruct_packet_nofree()
  Please use NULL instead. This has been supported since r16506
  (lavf > 52.23.1, lavc > 52.10.0).

2009-04-07 - r18351 - lavc 52.23.0 - avcodec_decode_video/audio/subtitle
  The old decoding functions are deprecated, all new code should use the
  new functions avcodec_decode_video2(), avcodec_decode_audio3() and
  avcodec_decode_subtitle2(). These new functions take an AVPacket *pkt
  argument instead of a const uint8_t *buf / int buf_size pair.

2009-04-03 - r18321 - lavu 50.3.0 - av_fifo_space()
  Introduce the av_fifo_space() function.

2009-04-02 - r18317 - lavc 52.23.0 - AVPacket
  Move AVPacket declaration from libavformat/avformat.h to
  libavcodec/avcodec.h.

2009-03-22 - r18163 - lavu 50.2.0 - RGB32 pixel formats
  Convert the pixel formats PIX_FMT_ARGB, PIX_FMT_RGBA, PIX_FMT_ABGR,
  PIX_FMT_BGRA, which were defined as macros, into enum PixelFormat values.
  Conversely PIX_FMT_RGB32, PIX_FMT_RGB32_1, PIX_FMT_BGR32 and
  PIX_FMT_BGR32_1 are now macros.
  avcodec_get_pix_fmt() now recognizes the "rgb32" and "bgr32" aliases.
  Re-sort the enum PixelFormat list accordingly.
  This change breaks API/ABI backward compatibility.

2009-03-22 - r18133 - lavu 50.1.0 - PIX_FMT_RGB5X5 endian variants
  Add the enum PixelFormat values:
  PIX_FMT_RGB565BE, PIX_FMT_RGB565LE, PIX_FMT_RGB555BE, PIX_FMT_RGB555LE,
  PIX_FMT_BGR565BE, PIX_FMT_BGR565LE, PIX_FMT_BGR555BE, PIX_FMT_BGR555LE.

2009-03-21 - r18116 - lavu 50.0.0  - av_random*
  The Mersenne Twister PRNG implemented through the av_random* functions
  was removed. Use the lagged Fibonacci PRNG through the av_lfg* functions
  instead.

2009-03-08 - r17869 - lavu 50.0.0  - AVFifoBuffer
  av_fifo_init, av_fifo_read, av_fifo_write and av_fifo_realloc were dropped
  and replaced by av_fifo_alloc, av_fifo_generic_read, av_fifo_generic_write
  and av_fifo_realloc2.
  In addition, the order of the function arguments of av_fifo_generic_read
  was changed to match av_fifo_generic_write.
  The AVFifoBuffer/struct AVFifoBuffer may only be used in an opaque way by
  applications, they may not use sizeof() or directly access members.

2009-03-01 - r17682 - lavf 52.31.0 - Generic metadata API
  Introduce a new metadata API (see av_metadata_get() and friends).
  The old API is now deprecated and should not be used anymore. This especially
  includes the following structure fields:
    - AVFormatContext.title
    - AVFormatContext.author
    - AVFormatContext.copyright
    - AVFormatContext.comment
    - AVFormatContext.album
    - AVFormatContext.year
    - AVFormatContext.track
    - AVFormatContext.genre
    - AVStream.language
    - AVStream.filename
    - AVProgram.provider_name
    - AVProgram.name
    - AVChapter.title<|MERGE_RESOLUTION|>--- conflicted
+++ resolved
@@ -13,7 +13,6 @@
 
 API changes, most recent first:
 
-<<<<<<< HEAD
 2011-xx-xx - xxxxxxx - lavu 51.28.1
   Add av_get_alt_sample_fmt() to samplefmt.h.
 
@@ -22,7 +21,7 @@
 
 2011-10-20 - b35e9e1 - lavu 51.22.0
   Add av_strtok() to avstring.h.
-=======
+
 2011-xx-xx - xxxxxxx - lavc 53.25.0
   Add nb_samples and extended_data fields to AVFrame.
   Deprecate AVCODEC_MAX_AUDIO_FRAME_SIZE.
@@ -35,7 +34,6 @@
   Change AVPicture.data[4]/linesize[4] to [8] at next major bump.
   Change AVCodecContext.error[4] to [8] at next major bump.
   Add AV_NUM_DATA_POINTERS to simplify the bump transition.
->>>>>>> d268b79e
 
 2011-11-23 - bbb46f3 - lavu 51.18.0
   Add av_samples_get_buffer_size(), av_samples_fill_arrays(), and
