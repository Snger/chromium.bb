spv.while-continue-break.vert

Linked vertex stage:


// Module Version 10000
// Generated by (magic number): 80001
// Id's are bound by 43

                              Capability Shader
               1:             ExtInstImport  "GLSL.std.450"
                              MemoryModel Logical GLSL450
                              EntryPoint Vertex 4  "main" 41 42
                              Source ESSL 300
                              Name 4  "main"
                              Name 8  "i"
                              Name 18  "A"
                              Name 26  "B"
                              Name 28  "C"
                              Name 38  "D"
                              Name 41  "gl_VertexID"
                              Name 42  "gl_InstanceID"
                              Decorate 41(gl_VertexID) BuiltIn VertexId
                              Decorate 42(gl_InstanceID) BuiltIn InstanceId
               2:             TypeVoid
               3:             TypeFunction 2
               6:             TypeInt 32 1
               7:             TypePointer Function 6(int)
               9:      6(int) Constant 0
              15:      6(int) Constant 10
              16:             TypeBool
              19:      6(int) Constant 1
              21:      6(int) Constant 2
              30:      6(int) Constant 5
              39:      6(int) Constant 3
              40:             TypePointer Input 6(int)
 41(gl_VertexID):     40(ptr) Variable Input
42(gl_InstanceID):     40(ptr) Variable Input
         4(main):           2 Function None 3
               5:             Label
            8(i):      7(ptr) Variable Function
           18(A):      7(ptr) Variable Function
           26(B):      7(ptr) Variable Function
           28(C):      7(ptr) Variable Function
           38(D):      7(ptr) Variable Function
                              Store 8(i) 9
                              Branch 10
              10:             Label
              14:      6(int) Load 8(i)
              17:    16(bool) SLessThan 14 15
                              LoopMerge 12 13 None
                              BranchConditional 17 11 12
              11:               Label
                                Store 18(A) 19
              20:      6(int)   Load 8(i)
              22:      6(int)   SMod 20 21
              23:    16(bool)   IEqual 22 9
                                SelectionMerge 25 None
                                BranchConditional 23 24 25
              12:                 Label
                                  Store 38(D) 39
                                  Return
              13:                 Label
                                  Branch 10
<<<<<<< HEAD
              24:                 Label
                                  Store 26(B) 21
                                  Branch 13
              27:                 Label
                                  Store 28(C) 21
                                  Branch 25
              25:               Label
              29:      6(int)   Load 8(i)
              31:      6(int)   SMod 29 30
              32:    16(bool)   IEqual 31 9
                                SelectionMerge 34 None
                                BranchConditional 32 33 34
              33:                 Label
                                  Store 26(B) 21
                                  Branch 12
              35:                 Label
                                  Store 28(C) 21
                                  Branch 34
              34:               Label
              36:      6(int)   Load 8(i)
              37:      6(int)   IAdd 36 19
                                Store 8(i) 37
                                Branch 13
                                FunctionEnd
=======
              24:               Label
              28:      6(int)   Load 8(i)
              30:      6(int)   SMod 28 29
              31:    15(bool)   IEqual 30 9
                                SelectionMerge 33 None
                                BranchConditional 31 32 33
              32:                 Label
                                  Store 25(B) 20
                                  Branch 11
              33:               Label
              35:      6(int)   Load 8(i)
              36:      6(int)   IAdd 35 18
                                Store 8(i) 36
                                Branch 10
              11:             Label
                              Store 37(D) 38
                              Return
                              FunctionEnd
>>>>>>> 159b59fa
<|MERGE_RESOLUTION|>--- conflicted
+++ resolved
@@ -57,18 +57,11 @@
               23:    16(bool)   IEqual 22 9
                                 SelectionMerge 25 None
                                 BranchConditional 23 24 25
-              12:                 Label
-                                  Store 38(D) 39
-                                  Return
-              13:                 Label
-                                  Branch 10
-<<<<<<< HEAD
               24:                 Label
                                   Store 26(B) 21
                                   Branch 13
-              27:                 Label
-                                  Store 28(C) 21
-                                  Branch 25
+              13:                 Label
+                                  Branch 10
               25:               Label
               29:      6(int)   Load 8(i)
               31:      6(int)   SMod 29 30
@@ -78,32 +71,12 @@
               33:                 Label
                                   Store 26(B) 21
                                   Branch 12
-              35:                 Label
-                                  Store 28(C) 21
-                                  Branch 34
               34:               Label
               36:      6(int)   Load 8(i)
               37:      6(int)   IAdd 36 19
                                 Store 8(i) 37
                                 Branch 13
-                                FunctionEnd
-=======
-              24:               Label
-              28:      6(int)   Load 8(i)
-              30:      6(int)   SMod 28 29
-              31:    15(bool)   IEqual 30 9
-                                SelectionMerge 33 None
-                                BranchConditional 31 32 33
-              32:                 Label
-                                  Store 25(B) 20
-                                  Branch 11
-              33:               Label
-              35:      6(int)   Load 8(i)
-              36:      6(int)   IAdd 35 18
-                                Store 8(i) 36
-                                Branch 10
-              11:             Label
-                              Store 37(D) 38
+              12:             Label
+                              Store 38(D) 39
                               Return
-                              FunctionEnd
->>>>>>> 159b59fa
+                              FunctionEnd