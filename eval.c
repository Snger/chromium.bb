--- conflicted
+++ resolved
@@ -54,12 +54,6 @@
 #define TEMPEXPR_DELTA 8
 
 static scanner scan;            /* Address of scanner routine */
-<<<<<<< HEAD
-=======
-static lfunc labelfunc;         /* Address of label routine */
-
-static struct ofmt *outfmt;     /* Structure of addresses of output routines */
->>>>>>> 172b840a
 
 static expr **tempexprs = NULL;
 static int ntempexprs;
@@ -758,11 +752,7 @@
         break;
 
     default:
-<<<<<<< HEAD
-        nasm_error(ERR_PANIC, "invalid IFUNC token %d", func);
-=======
         nasm_panic(0, "invalid IFUNC token %d", func);
->>>>>>> 172b840a
         rv = 0;
         break;
     }
@@ -902,11 +892,7 @@
              * symbol, Here or Base references are valid because we
              * are in preprocess-only mode.
              */
-<<<<<<< HEAD
             if (!location.known) {
-=======
-            if (!location->known) {
->>>>>>> 172b840a
                 nasm_error(ERR_NONFATAL,
                       "%s not supported in preprocess-only mode",
                       (i == TOKEN_HERE ? "`$'" :
