/* ----------------------------------------------------------------------- *
 *
 *   Copyright 1996-2016 The NASM Authors - All Rights Reserved
 *   See the file AUTHORS included with the NASM distribution for
 *   the specific copyright holders.
 *
 *   Redistribution and use in source and binary forms, with or without
 *   modification, are permitted provided that the following
 *   conditions are met:
 *
 *   * Redistributions of source code must retain the above copyright
 *     notice, this list of conditions and the following disclaimer.
 *   * Redistributions in binary form must reproduce the above
 *     copyright notice, this list of conditions and the following
 *     disclaimer in the documentation and/or other materials provided
 *     with the distribution.
 *
 *     THIS SOFTWARE IS PROVIDED BY THE COPYRIGHT HOLDERS AND
 *     CONTRIBUTORS "AS IS" AND ANY EXPRESS OR IMPLIED WARRANTIES,
 *     INCLUDING, BUT NOT LIMITED TO, THE IMPLIED WARRANTIES OF
 *     MERCHANTABILITY AND FITNESS FOR A PARTICULAR PURPOSE ARE
 *     DISCLAIMED. IN NO EVENT SHALL THE COPYRIGHT OWNER OR
 *     CONTRIBUTORS BE LIABLE FOR ANY DIRECT, INDIRECT, INCIDENTAL,
 *     SPECIAL, EXEMPLARY, OR CONSEQUENTIAL DAMAGES (INCLUDING, BUT
 *     NOT LIMITED TO, PROCUREMENT OF SUBSTITUTE GOODS OR SERVICES;
 *     LOSS OF USE, DATA, OR PROFITS; OR BUSINESS INTERRUPTION)
 *     HOWEVER CAUSED AND ON ANY THEORY OF LIABILITY, WHETHER IN
 *     CONTRACT, STRICT LIABILITY, OR TORT (INCLUDING NEGLIGENCE OR
 *     OTHERWISE) ARISING IN ANY WAY OUT OF THE USE OF THIS SOFTWARE,
 *     EVEN IF ADVISED OF THE POSSIBILITY OF SUCH DAMAGE.
 *
 * ----------------------------------------------------------------------- */

/*
 * This is a null preprocessor which just copies lines from input
 * to output. It's used when someone explicitly requests that NASM
 * not preprocess their source file.
 */

#include "compiler.h"

#include <stdio.h>
#include <stdarg.h>
#include <stdlib.h>
#include <string.h>
#include <ctype.h>
#include <limits.h>
#include <time.h>

#include "nasm.h"
#include "nasmlib.h"
#include "preproc.h"
#include "listing.h"

#define BUF_DELTA 512

static FILE *nop_fp;
static int32_t nop_lineinc;

static void nop_reset(char *file, int pass, StrList **deplist)
{
    src_set(0, file);
    nop_lineinc = 1;
    nop_fp = fopen(file, "r");

    if (!nop_fp)
	nasm_fatal(ERR_NOFILE, "unable to open input file `%s'", file);
    (void)pass;                 /* placate compilers */

    if (deplist) {
	StrList *sl = nasm_malloc(strlen(file)+1+sizeof sl->next);
	sl->next = NULL;
	strcpy(sl->str, file);
	*deplist = sl;
    }
}

static char *nop_getline(void)
{
    char *buffer, *p, *q;
    int bufsize;

    bufsize = BUF_DELTA;
    buffer = nasm_malloc(BUF_DELTA);
    src_set_linnum(src_get_linnum() + nop_lineinc);

    while (1) {                 /* Loop to handle %line */

        p = buffer;
        while (1) {             /* Loop to handle long lines */
            q = fgets(p, bufsize - (p - buffer), nop_fp);
            if (!q)
                break;
            p += strlen(p);
            if (p > buffer && p[-1] == '\n')
                break;
            if (p - buffer > bufsize - 10) {
                int offset;
                offset = p - buffer;
                bufsize += BUF_DELTA;
                buffer = nasm_realloc(buffer, bufsize);
                p = buffer + offset;
            }
        }

        if (!q && p == buffer) {
            nasm_free(buffer);
            return NULL;
        }

        /*
         * Play safe: remove CRs, LFs and any spurious ^Zs, if any of
         * them are present at the end of the line.
         */
        buffer[strcspn(buffer, "\r\n\032")] = '\0';

        if (!nasm_strnicmp(buffer, "%line", 5)) {
            int32_t ln;
            int li;
            char *nm = nasm_malloc(strlen(buffer));
            if (sscanf(buffer + 5, "%"PRId32"+%d %s", &ln, &li, nm) == 3) {
                src_set(ln, nm);
                nop_lineinc = li;
                nasm_free(nm);
                continue;
            }
            nasm_free(nm);
        }
        break;
    }

    lfmt->line(LIST_READ, buffer);

    return buffer;
}

static void nop_cleanup(int pass)
{
    (void)pass;                     /* placate GCC */
    if (nop_fp) {
        fclose(nop_fp);
        nop_fp = NULL;
    }
}

static void nop_extra_stdmac(macros_t *macros)
{
    (void)macros;
}

static void nop_pre_define(char *definition)
{
    (void)definition;
}

static void nop_pre_undefine(char *definition)
{
    (void)definition;
}

static void nop_pre_include(char *fname)
{
    (void)fname;
}

static void nop_include_path(char *path)
{
    (void)path;
}

<<<<<<< HEAD
=======
static void nop_error_list_macros(int severity)
{
    (void)severity;
}

>>>>>>> acbf8f0e
const struct preproc_ops preproc_nop = {
    nop_reset,
    nop_getline,
    nop_cleanup,
    nop_extra_stdmac,
    nop_pre_define,
    nop_pre_undefine,
    nop_pre_include,
    nop_include_path,
    nop_error_list_macros,
};<|MERGE_RESOLUTION|>--- conflicted
+++ resolved
@@ -168,14 +168,11 @@
     (void)path;
 }
 
-<<<<<<< HEAD
-=======
 static void nop_error_list_macros(int severity)
 {
     (void)severity;
 }
 
->>>>>>> acbf8f0e
 const struct preproc_ops preproc_nop = {
     nop_reset,
     nop_getline,
