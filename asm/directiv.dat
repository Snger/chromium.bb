;; --------------------------------------------------------------------------
;;
;;   Copyright 1996-2017 The NASM Authors - All Rights Reserved
;;   See the file AUTHORS included with the NASM distribution for
;;   the specific copyright holders.
;;
;;   Redistribution and use in source and binary forms, with or without
;;   modification, are permitted provided that the following
;;   conditions are met:
;;
;;   * Redistributions of source code must retain the above copyright
;;     notice, this list of conditions and the following disclaimer.
;;   * Redistributions in binary form must reproduce the above
;;     copyright notice, this list of conditions and the following
;;     disclaimer in the documentation and/or other materials provided
;;     with the distribution.
;;
;;     THIS SOFTWARE IS PROVIDED BY THE COPYRIGHT HOLDERS AND
;;     CONTRIBUTORS "AS IS" AND ANY EXPRESS OR IMPLIED WARRANTIES,
;;     INCLUDING, BUT NOT LIMITED TO, THE IMPLIED WARRANTIES OF
;;     MERCHANTABILITY AND FITNESS FOR A PARTICULAR PURPOSE ARE
;;     DISCLAIMED. IN NO EVENT SHALL THE COPYRIGHT OWNER OR
;;     CONTRIBUTORS BE LIABLE FOR ANY DIRECT, INDIRECT, INCIDENTAL,
;;     SPECIAL, EXEMPLARY, OR CONSEQUENTIAL DAMAGES (INCLUDING, BUT
;;     NOT LIMITED TO, PROCUREMENT OF SUBSTITUTE GOODS OR SERVICES;
;;     LOSS OF USE, DATA, OR PROFITS; OR BUSINESS INTERRUPTION)
;;     HOWEVER CAUSED AND ON ANY THEORY OF LIABILITY, WHETHER IN
;;     CONTRACT, STRICT LIABILITY, OR TORT (INCLUDING NEGLIGENCE OR
;;     OTHERWISE) ARISING IN ANY WAY OUT OF THE USE OF THIS SOFTWARE,
;;     EVEN IF ADVISED OF THE POSSIBILITY OF SUCH DAMAGE.
;;
;; --------------------------------------------------------------------------
;;
;; List of global NASM directives and pragma operations codes
;;
;; ALL directives, including backend-specific, need to be added here.
;;
;; %pragma operation keywords (the second word, after facility) MAY
;; be added here too to assist in parsing, but it is not required.
;; See the definition of struct pragma in include/nasm.h.
;;
;; The same keyword can be used as a directive and as a pragma
;; operation, or as pragma operations in different namespaces.  The
;; same D_ constant will be used for both, and this is perfectly
;; acceptable.
;;

; --- General configuration
#name directive
#prefix D_
#errval D_unknown
#header directiv.h

; --- Special enum values
#special none = 0			; Must be zero
#special unknown
#special corrupt

; --- Global directives
absolute
bits
common
cpu
debug
default
extern
float
global
list
section
segment
warning
sectalign
pragma

; --- Format-specific directives
export				; outcoff, outobj
group				; outobj
import				; outobj
library				; outrdf2
map				; outbin
module				; outrdf2
org				; outbin
osabi				; outelf
safeseh				; outcoff
uppercase			; outieee, outobj

; --- Pragma operations
subsections_via_symbols		; macho
no_dead_strip			; macho
maxdump				; dbg
<<<<<<< HEAD
noseclabels			; dbg
=======
nodepend			; obj
>>>>>>> f275ce9c
<|MERGE_RESOLUTION|>--- conflicted
+++ resolved
@@ -89,8 +89,5 @@
 subsections_via_symbols		; macho
 no_dead_strip			; macho
 maxdump				; dbg
-<<<<<<< HEAD
-noseclabels			; dbg
-=======
 nodepend			; obj
->>>>>>> f275ce9c
+noseclabels			; dbg