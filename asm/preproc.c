--- conflicted
+++ resolved
@@ -1575,16 +1575,7 @@
     if (hp) {
         path = *hp;
         if (path || omode != INC_NEEDED) {
-<<<<<<< HEAD
-            const char *name = path ? path : file;
-            size_t name_len = strlen(name);
-            sl = nasm_malloc(name_len + 1 + sizeof sl->next);
-            memcpy(sl->str, name, name_len+1);
-            sl->next = NULL;
-            nasm_add_to_strlist(dhead, sl);
-=======
             nasm_add_string_to_strlist(dhead, path ? path : file);
->>>>>>> f275ce9c
         }
     } else {
         /* Need to do the actual path search */
