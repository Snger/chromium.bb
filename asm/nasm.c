--- conflicted
+++ resolved
@@ -1824,16 +1824,10 @@
         break;                  /* placate silly compilers */
     case ERR_PANIC:
         fflush(NULL);
-<<<<<<< HEAD
-#ifdef ABORT_ON_PANIC
-        abort();                /* halt, catch fire, dump core/stop debugger */
-#endif
-=======
 
         if (abort_on_panic)
             abort();		/* halt, catch fire, dump core/stop debugger */
 
->>>>>>> 4dbf3a96
         if (ofile) {
             fclose(ofile);
             remove(outname);
