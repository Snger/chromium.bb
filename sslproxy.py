--- conflicted
+++ resolved
@@ -2,36 +2,7 @@
 import logging
 import socket
 
-<<<<<<< HEAD
 import certutils
-import httparchive
-=======
-
-class WrappedConnection(object):
-
-  def __init__(self, obj):
-    self._wrapped_obj = obj
-
-  def __getattr__(self, attr):
-    if attr in self.__dict__:
-      return getattr(self, attr)
-    return getattr(self._wrapped_obj, attr)
-
-  def recv(self, buflen=1024, flags=0):
-    try:
-      return self._wrapped_obj.recv(buflen, flags)
-    except SSL.SysCallError, e:
-      if e.args[1] == 'Unexpected EOF':
-        return ''
-      raise
-    except SSL.ZeroReturnError:
-      return ''
-
-
-def set_ca_cert(ca_cert):
-  global cert_store
-  cert_store = certutils.CertStore(ca_cert, cert_dir=None)
->>>>>>> 9147479f
 
 
 class SslHandshakeHandler:
@@ -46,19 +17,12 @@
       try:
         host = connection.get_servername()
         if host:
-<<<<<<< HEAD
           cert_str = (
               self.server.http_archive_fetch.http_archive.get_certificate(host))
           new_context = certutils.get_ssl_context()
           cert = certutils.load_cert(cert_str)
           new_context.use_certificate(cert)
           new_context.use_privatekey_file(self.server.ca_cert_path)
-=======
-          cert = cert_store.get_cert(host)
-          new_context = SSL.Context(SSL.SSLv23_METHOD)
-          new_context.use_certificate_file(cert)
-          new_context.use_privatekey_file(cert_store.ca_cert)
->>>>>>> 9147479f
           connection.set_context(new_context)
           return new_context
         # else: fail with 'no shared cipher'
@@ -67,12 +31,7 @@
         logging.error('Exception in SNI handler', e)
 
     context.set_tlsext_servername_callback(handle_servername)
-<<<<<<< HEAD
     self.connection = certutils.get_ssl_connection(context, self.connection)
-=======
-    self.connection = WrappedConnection(SSL.Connection(context,
-                                                       self.connection))
->>>>>>> 9147479f
     self.connection.set_accept_state()
     try:
       self.connection.do_handshake()
@@ -83,23 +42,6 @@
         return ''
       raise certutils.Error('SSL handshake error %s: %s' % (host, str(v)))
 
-<<<<<<< HEAD
-    def wrap_recv(recv):
-      """Wraps recv to handle ragged EOFs and ZeroReturnErrors."""
-      def wrapped_recv(buflen=1024, flags=0):
-        try:
-          return recv(buflen, flags)
-        except certutils.SysCallError, e:
-          if e.args[1] == 'Unexpected EOF':
-            return ''
-          raise
-        except certutils.ZeroReturnError:
-          return ''
-      return wrapped_recv
-    self.connection.recv = wrap_recv(self.connection.recv)
-
-=======
->>>>>>> 9147479f
     # Re-wrap the read/write streams with our new connection.
     self.rfile = socket._fileobject(self.connection, 'rb', self.rbufsize,
                                     close=False)
@@ -111,18 +53,10 @@
     self.connection.close()
 
 
-<<<<<<< HEAD
 def wrap_handler(handler_class):
   """Wraps a BaseHTTPHandler wtih SSL MITM certificates."""
   if certutils.openssl_import_error:
     raise certutils.openssl_import_error
-=======
-def wrap_handler(handler_class, cert_file):
-  """Wraps a BaseHTTPHandler with SSL MITM certificates."""
-  if openssl_import_error:
-    raise openssl_import_error
-  set_ca_cert(cert_file)
->>>>>>> 9147479f
 
   class WrappedHandler(SslHandshakeHandler, handler_class):
 
@@ -132,11 +66,5 @@
 
     def finish(self):
       handler_class.finish(self)
-<<<<<<< HEAD
-      SSLHandshakeHandler.finish(self)
-  return WrappedHandler
-=======
       SslHandshakeHandler.finish(self)
-  return WrappedHandler
-
->>>>>>> 9147479f
+  return WrappedHandler