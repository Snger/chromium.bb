/* i915_dma.c -- DMA support for the I915 -*- linux-c -*-
 */
/*
 * Copyright 2003 Tungsten Graphics, Inc., Cedar Park, Texas.
 * All Rights Reserved.
 * 
 * Permission is hereby granted, free of charge, to any person obtaining a
 * copy of this software and associated documentation files (the
 * "Software"), to deal in the Software without restriction, including
 * without limitation the rights to use, copy, modify, merge, publish,
 * distribute, sub license, and/or sell copies of the Software, and to
 * permit persons to whom the Software is furnished to do so, subject to
 * the following conditions:
 * 
 * The above copyright notice and this permission notice (including the
 * next paragraph) shall be included in all copies or substantial portions
 * of the Software.
 * 
 * THE SOFTWARE IS PROVIDED "AS IS", WITHOUT WARRANTY OF ANY KIND, EXPRESS
 * OR IMPLIED, INCLUDING BUT NOT LIMITED TO THE WARRANTIES OF
 * MERCHANTABILITY, FITNESS FOR A PARTICULAR PURPOSE AND NON-INFRINGEMENT.
 * IN NO EVENT SHALL TUNGSTEN GRAPHICS AND/OR ITS SUPPLIERS BE LIABLE FOR
 * ANY CLAIM, DAMAGES OR OTHER LIABILITY, WHETHER IN AN ACTION OF CONTRACT,
 * TORT OR OTHERWISE, ARISING FROM, OUT OF OR IN CONNECTION WITH THE
 * SOFTWARE OR THE USE OR OTHER DEALINGS IN THE SOFTWARE.
 * 
 */

#include "drmP.h"
#include "drm.h"
#include "i915_drm.h"
#include "i915_drv.h"

/* Really want an OS-independent resettable timer.  Would like to have
 * this loop run for (eg) 3 sec, but have the timer reset every time
 * the head pointer changes, so that EBUSY only happens if the ring
 * actually stalls for (eg) 3 seconds.
 */
int i915_wait_ring(drm_device_t * dev, int n, const char *caller)
{
	drm_i915_private_t *dev_priv = dev->dev_private;
	drm_i915_ring_buffer_t *ring = &(dev_priv->ring);
	u32 last_head = I915_READ(LP_RING + RING_HEAD) & HEAD_ADDR;
	int i;

	for (i = 0; i < 10000; i++) {
		ring->head = I915_READ(LP_RING + RING_HEAD) & HEAD_ADDR;
		ring->space = ring->head - (ring->tail + 8);
		if (ring->space < 0)
			ring->space += ring->Size;
		if (ring->space >= n)
			return 0;

		dev_priv->sarea_priv->perf_boxes |= I915_BOX_WAIT;

		if (ring->head != last_head)
			i = 0;

		last_head = ring->head;
		DRM_UDELAY(1);
	}

	return DRM_ERR(EBUSY);
}

void i915_kernel_lost_context(drm_device_t * dev)
{
	drm_i915_private_t *dev_priv = dev->dev_private;
	drm_i915_ring_buffer_t *ring = &(dev_priv->ring);

	ring->head = I915_READ(LP_RING + RING_HEAD) & HEAD_ADDR;
	ring->tail = I915_READ(LP_RING + RING_TAIL) & TAIL_ADDR;
	ring->space = ring->head - (ring->tail + 8);
	if (ring->space < 0)
		ring->space += ring->Size;

	if (ring->head == ring->tail)
		dev_priv->sarea_priv->perf_boxes |= I915_BOX_RING_EMPTY;
}

int i915_dma_cleanup(drm_device_t * dev)
{
	drm_i915_private_t *dev_priv = (drm_i915_private_t *) dev->dev_private;
	/* Make sure interrupts are disabled here because the uninstall ioctl
	 * may not have been called from userspace and after dev_private
	 * is freed, it's too late.
	 */
	if (dev->irq)
		drm_irq_uninstall(dev);

	if (dev_priv->status_page_dmah) {
		drm_pci_free(dev, dev_priv->status_page_dmah);
		dev_priv->status_page_dmah = NULL;
		dev_priv->hw_status_page = NULL;
		dev_priv->dma_status_page = 0;
		/* Need to rewrite hardware status page */
		I915_WRITE(0x02080, 0x1ffff000);
	}
	
	dev_priv->sarea_priv = NULL;

	return 0;
}

static int i915_initialize(drm_device_t * dev,
			   drm_i915_private_t * dev_priv,
			   drm_i915_init_t * init)
{
	DRM_GETSAREA();
	if (!dev_priv->sarea) {
		DRM_ERROR("can not find sarea!\n");
		dev->dev_private = (void *)dev_priv;
		i915_dma_cleanup(dev);
		return DRM_ERR(EINVAL);
	}

	dev_priv->sarea_priv = (drm_i915_sarea_t *)
	    ((u8 *) dev_priv->sarea->handle + init->sarea_priv_offset);

	dev_priv->ring.Start = init->ring_start;
	dev_priv->ring.End = init->ring_end;
	dev_priv->ring.Size = init->ring_size;
	dev_priv->ring.tail_mask = dev_priv->ring.Size - 1;

	dev_priv->ring.map.offset = init->ring_start;
	dev_priv->ring.map.size = init->ring_size;
	dev_priv->ring.map.type = 0;
	dev_priv->ring.map.flags = 0;
	dev_priv->ring.map.mtrr = 0;

	drm_core_ioremap(&dev_priv->ring.map, dev);

	if (dev_priv->ring.map.handle == NULL) {
		dev->dev_private = (void *)dev_priv;
		i915_dma_cleanup(dev);
		DRM_ERROR("can not ioremap virtual address for"
			  " ring buffer\n");
		return DRM_ERR(ENOMEM);
	}

	dev_priv->ring.virtual_start = dev_priv->ring.map.handle;

	dev_priv->cpp = init->cpp;
	dev_priv->sarea_priv->pf_current_page = 0;

	/* We are using separate values as placeholders for mechanisms for
	 * private backbuffer/depthbuffer usage.
	 */
	dev_priv->use_mi_batchbuffer_start = 0;

	/* Allow hardware batchbuffers unless told otherwise.
	 */
	dev_priv->allow_batchbuffer = 1;

	/* Program Hardware Status Page */
	dev_priv->status_page_dmah = drm_pci_alloc(dev, PAGE_SIZE, PAGE_SIZE, 
	    0xffffffff);

	if (!dev_priv->status_page_dmah) {
		dev->dev_private = (void *)dev_priv;
		i915_dma_cleanup(dev);
		DRM_ERROR("Can not allocate hardware status page\n");
		return DRM_ERR(ENOMEM);
	}
	dev_priv->hw_status_page = dev_priv->status_page_dmah->vaddr;
	dev_priv->dma_status_page = dev_priv->status_page_dmah->busaddr;
	
	memset(dev_priv->hw_status_page, 0, PAGE_SIZE);
	DRM_DEBUG("hw status page @ %p\n", dev_priv->hw_status_page);

	I915_WRITE(0x02080, dev_priv->dma_status_page);
	DRM_DEBUG("Enabled hardware status page\n");

//drm_set_desired_modes(dev);

	return 0;
}

static int i915_dma_resume(drm_device_t * dev)
{
	drm_i915_private_t *dev_priv = (drm_i915_private_t *) dev->dev_private;

	DRM_DEBUG("%s\n", __FUNCTION__);

	if (!dev_priv->sarea) {
		DRM_ERROR("can not find sarea!\n");
		return DRM_ERR(EINVAL);
	}

	if (!dev_priv->mmio_map) {
		DRM_ERROR("can not find mmio map!\n");
		return DRM_ERR(EINVAL);
	}

	if (dev_priv->ring.map.handle == NULL) {
		DRM_ERROR("can not ioremap virtual address for"
			  " ring buffer\n");
		return DRM_ERR(ENOMEM);
	}

	/* Program Hardware Status Page */
	if (!dev_priv->hw_status_page) {
		DRM_ERROR("Can not find hardware status page\n");
		return DRM_ERR(EINVAL);
	}
	DRM_DEBUG("hw status page @ %p\n", dev_priv->hw_status_page);

	I915_WRITE(0x02080, dev_priv->dma_status_page);
	DRM_DEBUG("Enabled hardware status page\n");

	return 0;
}

static int i915_dma_init(DRM_IOCTL_ARGS)
{
	DRM_DEVICE;
	drm_i915_private_t *dev_priv = (drm_i915_private_t *) dev->dev_private;
	drm_i915_init_t init;
	int retcode = 0;

	DRM_COPY_FROM_USER_IOCTL(init, (drm_i915_init_t __user *) data,
				 sizeof(init));

	switch (init.func) {
	case I915_INIT_DMA:
		retcode = i915_initialize(dev, dev_priv, &init);
		break;
	case I915_CLEANUP_DMA:
		retcode = i915_dma_cleanup(dev);
		break;
	case I915_RESUME_DMA:
		retcode = i915_dma_resume(dev);
		break;
	default:
		retcode = DRM_ERR(EINVAL);
		break;
	}

	return retcode;
}

/* Implement basically the same security restrictions as hardware does
 * for MI_BATCH_NON_SECURE.  These can be made stricter at any time.
 *
 * Most of the calculations below involve calculating the size of a
 * particular instruction.  It's important to get the size right as
 * that tells us where the next instruction to check is.  Any illegal
 * instruction detected will be given a size of zero, which is a
 * signal to abort the rest of the buffer.
 */
static int do_validate_cmd(int cmd)
{
	switch (((cmd >> 29) & 0x7)) {
	case 0x0:
		switch ((cmd >> 23) & 0x3f) {
		case 0x0:
			return 1;	/* MI_NOOP */
		case 0x4:
			return 1;	/* MI_FLUSH */
		default:
			return 0;	/* disallow everything else */
		}
		break;
	case 0x1:
		return 0;	/* reserved */
	case 0x2:
		return (cmd & 0xff) + 2;	/* 2d commands */
	case 0x3:
		if (((cmd >> 24) & 0x1f) <= 0x18)
			return 1;

		switch ((cmd >> 24) & 0x1f) {
		case 0x1c:
			return 1;
		case 0x1d:
			switch ((cmd >> 16) & 0xff) {
			case 0x3:
				return (cmd & 0x1f) + 2;
			case 0x4:
				return (cmd & 0xf) + 2;
			default:
				return (cmd & 0xffff) + 2;
			}
		case 0x1e:
			if (cmd & (1 << 23))
				return (cmd & 0xffff) + 1;
			else
				return 1;
		case 0x1f:
			if ((cmd & (1 << 23)) == 0)	/* inline vertices */
				return (cmd & 0x1ffff) + 2;
			else if (cmd & (1 << 17))	/* indirect random */
				if ((cmd & 0xffff) == 0)
					return 0;	/* unknown length, too hard */
				else
					return (((cmd & 0xffff) + 1) / 2) + 1;
			else
				return 2;	/* indirect sequential */
		default:
			return 0;
		}
	default:
		return 0;
	}

	return 0;
}

static int validate_cmd(int cmd)
{
	int ret = do_validate_cmd(cmd);

/* 	printk("validate_cmd( %x ): %d\n", cmd, ret); */

	return ret;
}

static int i915_emit_cmds(drm_device_t * dev, int __user * buffer, int dwords)
{
	drm_i915_private_t *dev_priv = dev->dev_private;
	int i;
	RING_LOCALS;

	if ((dwords+1) * sizeof(int) >= dev_priv->ring.Size - 8)
		return DRM_ERR(EINVAL);

	BEGIN_LP_RING((dwords+1)&~1);

	for (i = 0; i < dwords;) {
		int cmd, sz;

		if (DRM_COPY_FROM_USER_UNCHECKED(&cmd, &buffer[i], sizeof(cmd)))
			return DRM_ERR(EINVAL);

		if ((sz = validate_cmd(cmd)) == 0 || i + sz > dwords)
			return DRM_ERR(EINVAL);

		OUT_RING(cmd);

		while (++i, --sz) {
			if (DRM_COPY_FROM_USER_UNCHECKED(&cmd, &buffer[i],
							 sizeof(cmd))) {
				return DRM_ERR(EINVAL);
			}
			OUT_RING(cmd);
		}
	}
		
	if (dwords & 1)
		OUT_RING(0);

	ADVANCE_LP_RING();
		
	return 0;
}

static int i915_emit_box(drm_device_t * dev,
			 drm_clip_rect_t __user * boxes,
			 int i, int DR1, int DR4)
{
	drm_i915_private_t *dev_priv = dev->dev_private;
	drm_clip_rect_t box;
	RING_LOCALS;

	if (DRM_COPY_FROM_USER_UNCHECKED(&box, &boxes[i], sizeof(box))) {
		return DRM_ERR(EFAULT);
	}

	if (box.y2 <= box.y1 || box.x2 <= box.x1 || box.y2 <= 0 || box.x2 <= 0) {
		DRM_ERROR("Bad box %d,%d..%d,%d\n",
			  box.x1, box.y1, box.x2, box.y2);
		return DRM_ERR(EINVAL);
	}

	if (IS_I965G(dev)) {
		BEGIN_LP_RING(4);
		OUT_RING(GFX_OP_DRAWRECT_INFO_I965);
		OUT_RING((box.x1 & 0xffff) | (box.y1 << 16));
		OUT_RING(((box.x2 - 1) & 0xffff) | ((box.y2 - 1) << 16));
		OUT_RING(DR4);
		ADVANCE_LP_RING();
	} else {
		BEGIN_LP_RING(6);
		OUT_RING(GFX_OP_DRAWRECT_INFO);
		OUT_RING(DR1);
		OUT_RING((box.x1 & 0xffff) | (box.y1 << 16));
		OUT_RING(((box.x2 - 1) & 0xffff) | ((box.y2 - 1) << 16));
		OUT_RING(DR4);
		OUT_RING(0);
		ADVANCE_LP_RING();
	}

	return 0;
}

/* XXX: Emitting the counter should really be moved to part of the IRQ
 * emit.  For now, do it in both places:
 */

void i915_emit_breadcrumb(drm_device_t *dev)
{
	drm_i915_private_t *dev_priv = dev->dev_private;
	RING_LOCALS;

	dev_priv->sarea_priv->last_enqueue = ++dev_priv->counter;

	if (dev_priv->counter > 0x7FFFFFFFUL)
		 dev_priv->sarea_priv->last_enqueue = dev_priv->counter = 1;

	BEGIN_LP_RING(4);
	OUT_RING(CMD_STORE_DWORD_IDX);
	OUT_RING(20);
	OUT_RING(dev_priv->counter);
	OUT_RING(0);
	ADVANCE_LP_RING();
}


int i915_emit_mi_flush(drm_device_t *dev, uint32_t flush)
{
	drm_i915_private_t *dev_priv = dev->dev_private;
	uint32_t flush_cmd = CMD_MI_FLUSH;
	RING_LOCALS;

	flush_cmd |= flush;

	i915_kernel_lost_context(dev);

	BEGIN_LP_RING(4);
	OUT_RING(flush_cmd);
	OUT_RING(0);
	OUT_RING(0);
	OUT_RING(0);
	ADVANCE_LP_RING();

	return 0;
}


static int i915_dispatch_cmdbuffer(drm_device_t * dev,
				   drm_i915_cmdbuffer_t * cmd)
{
	drm_i915_private_t *dev_priv = dev->dev_private;
	int nbox = cmd->num_cliprects;
	int i = 0, count, ret;

	if (cmd->sz & 0x3) {
		DRM_ERROR("alignment");
		return DRM_ERR(EINVAL);
	}

	i915_kernel_lost_context(dev);

	count = nbox ? nbox : 1;

	for (i = 0; i < count; i++) {
		if (i < nbox) {
			ret = i915_emit_box(dev, cmd->cliprects, i,
					    cmd->DR1, cmd->DR4);
			if (ret)
				return ret;
		}

		ret = i915_emit_cmds(dev, (int __user *)cmd->buf, cmd->sz / 4);
		if (ret)
			return ret;
	}

	i915_emit_breadcrumb( dev );
#ifdef I915_HAVE_FENCE
	drm_fence_flush_old(dev, 0, dev_priv->counter);
#endif
	return 0;
}

static int i915_dispatch_batchbuffer(drm_device_t * dev,
				     drm_i915_batchbuffer_t * batch)
{
	drm_i915_private_t *dev_priv = dev->dev_private;
	drm_clip_rect_t __user *boxes = batch->cliprects;
	int nbox = batch->num_cliprects;
	int i = 0, count;
	RING_LOCALS;

	if ((batch->start | batch->used) & 0x7) {
		DRM_ERROR("alignment");
		return DRM_ERR(EINVAL);
	}

	i915_kernel_lost_context(dev);

	count = nbox ? nbox : 1;

	for (i = 0; i < count; i++) {
		if (i < nbox) {
			int ret = i915_emit_box(dev, boxes, i,
						batch->DR1, batch->DR4);
			if (ret)
				return ret;
		}

		if (dev_priv->use_mi_batchbuffer_start) {
			BEGIN_LP_RING(2);
			OUT_RING(MI_BATCH_BUFFER_START | (2 << 6));
			OUT_RING(batch->start | MI_BATCH_NON_SECURE);
			ADVANCE_LP_RING();
		} else {
			BEGIN_LP_RING(4);
			OUT_RING(MI_BATCH_BUFFER);
			OUT_RING(batch->start | MI_BATCH_NON_SECURE);
			OUT_RING(batch->start + batch->used - 4);
			OUT_RING(0);
			ADVANCE_LP_RING();
		}
	}

	i915_emit_breadcrumb( dev );
#ifdef I915_HAVE_FENCE
	drm_fence_flush_old(dev, 0, dev_priv->counter);
#endif
	return 0;
}

static void i915_do_dispatch_flip(drm_device_t * dev, int pipe, int sync)
{
	drm_i915_private_t *dev_priv = dev->dev_private;
	u32 num_pages, current_page, next_page, dspbase;
	int shift = 2 * pipe, x, y;
	RING_LOCALS;

	/* Calculate display base offset */
	num_pages = dev_priv->sarea_priv->third_handle ? 3 : 2;
	current_page = (dev_priv->sarea_priv->pf_current_page >> shift) & 0x3;
	next_page = (current_page + 1) % num_pages;

	switch (next_page) {
	default:
	case 0:
		dspbase = dev_priv->sarea_priv->front_offset;
		break;
	case 1:
		dspbase = dev_priv->sarea_priv->back_offset;
		break;
	case 2:
		dspbase = dev_priv->sarea_priv->third_offset;
		break;
	}

	if (pipe == 0) {
		x = dev_priv->sarea_priv->pipeA_x;
		y = dev_priv->sarea_priv->pipeA_y;
	} else {
		x = dev_priv->sarea_priv->pipeB_x;
		y = dev_priv->sarea_priv->pipeB_y;
	}

	dspbase += (y * dev_priv->sarea_priv->pitch + x) * dev_priv->cpp;

	DRM_DEBUG("pipe=%d current_page=%d dspbase=0x%x\n", pipe, current_page,
		  dspbase);

	BEGIN_LP_RING(4);
	OUT_RING(sync ? 0 :
		 (MI_WAIT_FOR_EVENT | (pipe ? MI_WAIT_FOR_PLANE_B_FLIP :
				       MI_WAIT_FOR_PLANE_A_FLIP)));
	OUT_RING(CMD_OP_DISPLAYBUFFER_INFO | (sync ? 0 : ASYNC_FLIP) |
		 (pipe ? DISPLAY_PLANE_B : DISPLAY_PLANE_A));
	OUT_RING(dev_priv->sarea_priv->pitch * dev_priv->cpp);
	OUT_RING(dspbase);
	ADVANCE_LP_RING();

	dev_priv->sarea_priv->pf_current_page &= ~(0x3 << shift);
	dev_priv->sarea_priv->pf_current_page |= next_page << shift;
}

void i915_dispatch_flip(drm_device_t * dev, int pipes, int sync)
{
	drm_i915_private_t *dev_priv = dev->dev_private;
	int i;

	DRM_DEBUG("%s: pipes=0x%x pfCurrentPage=%d\n",
		  __FUNCTION__,
		  pipes, dev_priv->sarea_priv->pf_current_page);

	i915_emit_mi_flush(dev, MI_READ_FLUSH | MI_EXE_FLUSH);

	for (i = 0; i < 2; i++)
		if (pipes & (1 << i))
			i915_do_dispatch_flip(dev, i, sync);

	i915_emit_breadcrumb(dev);
#ifdef I915_HAVE_FENCE
	if (!sync)
		drm_fence_flush_old(dev, 0, dev_priv->counter);
#endif
}

static int i915_quiescent(drm_device_t * dev)
{
	drm_i915_private_t *dev_priv = dev->dev_private;

	i915_kernel_lost_context(dev);
	return i915_wait_ring(dev, dev_priv->ring.Size - 8, __FUNCTION__);
}

static int i915_flush_ioctl(DRM_IOCTL_ARGS)
{
	DRM_DEVICE;

	LOCK_TEST_WITH_RETURN(dev, filp);

	return i915_quiescent(dev);
}

static int i915_batchbuffer(DRM_IOCTL_ARGS)
{
	DRM_DEVICE;
	drm_i915_private_t *dev_priv = (drm_i915_private_t *) dev->dev_private;
	u32 *hw_status = dev_priv->hw_status_page;
	drm_i915_sarea_t *sarea_priv = (drm_i915_sarea_t *)
	    dev_priv->sarea_priv;
	drm_i915_batchbuffer_t batch;
	int ret;

	if (!dev_priv->allow_batchbuffer) {
		DRM_ERROR("Batchbuffer ioctl disabled\n");
		return DRM_ERR(EINVAL);
	}

	DRM_COPY_FROM_USER_IOCTL(batch, (drm_i915_batchbuffer_t __user *) data,
				 sizeof(batch));

	DRM_DEBUG("i915 batchbuffer, start %x used %d cliprects %d\n",
		  batch.start, batch.used, batch.num_cliprects);

	LOCK_TEST_WITH_RETURN(dev, filp);

	if (batch.num_cliprects && DRM_VERIFYAREA_READ(batch.cliprects,
						       batch.num_cliprects *
						       sizeof(drm_clip_rect_t)))
		return DRM_ERR(EFAULT);

	ret = i915_dispatch_batchbuffer(dev, &batch);

	sarea_priv->last_dispatch = (int)hw_status[5];
	return ret;
}

static int i915_cmdbuffer(DRM_IOCTL_ARGS)
{
	DRM_DEVICE;
	drm_i915_private_t *dev_priv = (drm_i915_private_t *) dev->dev_private;
	u32 *hw_status = dev_priv->hw_status_page;
	drm_i915_sarea_t *sarea_priv = (drm_i915_sarea_t *)
	    dev_priv->sarea_priv;
	drm_i915_cmdbuffer_t cmdbuf;
	int ret;

	DRM_COPY_FROM_USER_IOCTL(cmdbuf, (drm_i915_cmdbuffer_t __user *) data,
				 sizeof(cmdbuf));

	DRM_DEBUG("i915 cmdbuffer, buf %p sz %d cliprects %d\n",
		  cmdbuf.buf, cmdbuf.sz, cmdbuf.num_cliprects);

	LOCK_TEST_WITH_RETURN(dev, filp);

	if (cmdbuf.num_cliprects &&
	    DRM_VERIFYAREA_READ(cmdbuf.cliprects,
				cmdbuf.num_cliprects *
				sizeof(drm_clip_rect_t))) {
		DRM_ERROR("Fault accessing cliprects\n");
		return DRM_ERR(EFAULT);
	}

	ret = i915_dispatch_cmdbuffer(dev, &cmdbuf);
	if (ret) {
		DRM_ERROR("i915_dispatch_cmdbuffer failed\n");
		return ret;
	}

	sarea_priv->last_dispatch = (int)hw_status[5];
	return 0;
}

static int i915_do_cleanup_pageflip(drm_device_t * dev)
{
	drm_i915_private_t *dev_priv = dev->dev_private;
	int i, pipes, num_pages = dev_priv->sarea_priv->third_handle ? 3 : 2;

	DRM_DEBUG("%s\n", __FUNCTION__);

	for (i = 0, pipes = 0; i < 2; i++)
		if (dev_priv->sarea_priv->pf_current_page & (0x3 << (2 * i))) {
			dev_priv->sarea_priv->pf_current_page =
				(dev_priv->sarea_priv->pf_current_page &
				 ~(0x3 << (2 * i))) | (num_pages - 1) << (2 * i);

			pipes |= 1 << i;
		}

	if (pipes)
		i915_dispatch_flip(dev, pipes, 0);

	return 0;
}

static int i915_flip_bufs(DRM_IOCTL_ARGS)
{
	DRM_DEVICE;
	drm_i915_flip_t param;

	DRM_DEBUG("%s\n", __FUNCTION__);

	LOCK_TEST_WITH_RETURN(dev, filp);

	DRM_COPY_FROM_USER_IOCTL(param, (drm_i915_flip_t __user *) data,
				 sizeof(param));

	if (param.pipes & ~0x3) {
		DRM_ERROR("Invalid pipes 0x%x, only <= 0x3 is valid\n",
			  param.pipes);
		return DRM_ERR(EINVAL);
	}

	i915_dispatch_flip(dev, param.pipes, 0);

	return 0;
}


static int i915_getparam(DRM_IOCTL_ARGS)
{
	DRM_DEVICE;
	drm_i915_private_t *dev_priv = dev->dev_private;
	drm_i915_getparam_t param;
	int value;

	if (!dev_priv) {
		DRM_ERROR("%s called with no initialization\n", __FUNCTION__);
		return DRM_ERR(EINVAL);
	}

	DRM_COPY_FROM_USER_IOCTL(param, (drm_i915_getparam_t __user *) data,
				 sizeof(param));

	switch (param.param) {
	case I915_PARAM_IRQ_ACTIVE:
		value = dev->irq ? 1 : 0;
		break;
	case I915_PARAM_ALLOW_BATCHBUFFER:
		value = dev_priv->allow_batchbuffer ? 1 : 0;
		break;
	case I915_PARAM_LAST_DISPATCH:
		value = READ_BREADCRUMB(dev_priv);
		break;
	default:
		DRM_ERROR("Unknown parameter %d\n", param.param);
		return DRM_ERR(EINVAL);
	}

	if (DRM_COPY_TO_USER(param.value, &value, sizeof(int))) {
		DRM_ERROR("DRM_COPY_TO_USER failed\n");
		return DRM_ERR(EFAULT);
	}

	return 0;
}

static int i915_setparam(DRM_IOCTL_ARGS)
{
	DRM_DEVICE;
	drm_i915_private_t *dev_priv = dev->dev_private;
	drm_i915_setparam_t param;

	if (!dev_priv) {
		DRM_ERROR("%s called with no initialization\n", __FUNCTION__);
		return DRM_ERR(EINVAL);
	}

	DRM_COPY_FROM_USER_IOCTL(param, (drm_i915_setparam_t __user *) data,
				 sizeof(param));

	switch (param.param) {
	case I915_SETPARAM_USE_MI_BATCHBUFFER_START:
		dev_priv->use_mi_batchbuffer_start = param.value;
		break;
	case I915_SETPARAM_TEX_LRU_LOG_GRANULARITY:
		dev_priv->tex_lru_log_granularity = param.value;
		break;
	case I915_SETPARAM_ALLOW_BATCHBUFFER:
		dev_priv->allow_batchbuffer = param.value;
		break;
	default:
		DRM_ERROR("unknown parameter %d\n", param.param);
		return DRM_ERR(EINVAL);
	}

	return 0;
}

drm_i915_mmio_entry_t mmio_table[] = {
	[MMIO_REGS_PS_DEPTH_COUNT] = {
		I915_MMIO_MAY_READ|I915_MMIO_MAY_WRITE,
		0x2350,
		8
	}	
};

static int mmio_table_size = sizeof(mmio_table)/sizeof(drm_i915_mmio_entry_t);

static int i915_mmio(DRM_IOCTL_ARGS)
{
	char buf[32];
	DRM_DEVICE;
	drm_i915_private_t *dev_priv = dev->dev_private;
	drm_i915_mmio_entry_t *e;	 
	drm_i915_mmio_t mmio;
	void __iomem *base;
	if (!dev_priv) {
		DRM_ERROR("%s called with no initialization\n", __FUNCTION__);
		return DRM_ERR(EINVAL);
	}
	DRM_COPY_FROM_USER_IOCTL(mmio, (drm_i915_mmio_t __user *) data,
				 sizeof(mmio));

	if (mmio.reg >= mmio_table_size)
		return DRM_ERR(EINVAL);

	e = &mmio_table[mmio.reg];
	base = dev_priv->mmio_map->handle + e->offset;

        switch (mmio.read_write) {
		case I915_MMIO_READ:
			if (!(e->flag & I915_MMIO_MAY_READ))
				return DRM_ERR(EINVAL);
			memcpy_fromio(buf, base, e->size);
			if (DRM_COPY_TO_USER(mmio.data, buf, e->size)) {
				DRM_ERROR("DRM_COPY_TO_USER failed\n");
				return DRM_ERR(EFAULT);
			}
			break;

		case I915_MMIO_WRITE:
			if (!(e->flag & I915_MMIO_MAY_WRITE))
				return DRM_ERR(EINVAL);
			if(DRM_COPY_FROM_USER(buf, mmio.data, e->size)) {
				DRM_ERROR("DRM_COPY_TO_USER failed\n");
				return DRM_ERR(EFAULT);
			}
			memcpy_toio(base, buf, e->size);
			break;
	}
	return 0;
}

<<<<<<< HEAD
=======
int i915_driver_load(drm_device_t *dev, unsigned long flags)
{
	drm_i915_private_t *dev_priv;
	int ret;
	unsigned long mmiobase, mmiolen;

	dev_priv = drm_alloc(sizeof(drm_i915_private_t), DRM_MEM_DRIVER);
	if (dev_priv == NULL)
		return DRM_ERR(ENOMEM);

	memset(dev_priv, 0, sizeof(drm_i915_private_t));
	dev->dev_private = (void *)dev_priv;
//	dev_priv->flags = flags;

	/* i915 has 4 more counters */
	dev->counters += 4;
	dev->types[6] = _DRM_STAT_IRQ;
	dev->types[7] = _DRM_STAT_PRIMARY;
	dev->types[8] = _DRM_STAT_SECONDARY;
	dev->types[9] = _DRM_STAT_DMA;

	if (IS_I9XX(dev)) {
		dev_priv->mmiobase = drm_get_resource_start(dev, 0);
		dev_priv->mmiolen = drm_get_resource_len(dev, 0);
		dev_priv->baseaddr = drm_get_resource_start(dev, 2) & 0xff000000;
	} else if (drm_get_resource_start(dev, 1)) {
		dev_priv->mmiobase = drm_get_resource_start(dev, 1);
		dev_priv->mmiolen = drm_get_resource_len(dev, 1);
		dev_priv->baseaddr = drm_get_resource_start(dev, 0) & 0xff000000;
	} else {
		DRM_ERROR("Unable to find MMIO registers or FB\n");
		return -ENODEV;
	}

	ret = drm_addmap(dev, dev_priv->mmiobase, dev_priv->mmiolen,
			 _DRM_REGISTERS, _DRM_READ_ONLY, &dev_priv->mmio_map);
	if (ret != 0) {
		DRM_ERROR("Cannot add mapping for MMIO registers\n");
		return ret;
	}
 
	DRM_DEBUG("dev_priv->mmio map is %08X\n", dev_priv->mmio_map);
	intel_modeset_init(dev);
	return 0;
}

int i915_driver_unload(drm_device_t *dev)
{
	drm_i915_private_t *dev_priv = dev->dev_private;

	intel_modeset_cleanup(dev);
	drm_free(dev_priv, sizeof(*dev_priv), DRM_MEM_DRIVER);

	dev->dev_private = NULL;
	return 0;
}

void i915_driver_lastclose(drm_device_t * dev)
{
	drm_i915_private_t *dev_priv = dev->dev_private;
	
	i915_mem_takedown(&(dev_priv->agp_heap));

	i915_dma_cleanup(dev);

	dev_priv->mmio_map = NULL;
}

void i915_driver_preclose(drm_device_t * dev, DRMFILE filp)
{
	drm_i915_private_t *dev_priv = dev->dev_private;
	i915_mem_release(dev, filp, dev_priv->agp_heap);
}

>>>>>>> 50672adb
drm_ioctl_desc_t i915_ioctls[] = {
	[DRM_IOCTL_NR(DRM_I915_INIT)] = {i915_dma_init, DRM_AUTH|DRM_MASTER|DRM_ROOT_ONLY},
	[DRM_IOCTL_NR(DRM_I915_FLUSH)] = {i915_flush_ioctl, DRM_AUTH},
	[DRM_IOCTL_NR(DRM_I915_FLIP)] = {i915_flip_bufs, DRM_AUTH},
	[DRM_IOCTL_NR(DRM_I915_BATCHBUFFER)] = {i915_batchbuffer, DRM_AUTH},
	[DRM_IOCTL_NR(DRM_I915_IRQ_EMIT)] = {i915_irq_emit, DRM_AUTH},
	[DRM_IOCTL_NR(DRM_I915_IRQ_WAIT)] = {i915_irq_wait, DRM_AUTH},
	[DRM_IOCTL_NR(DRM_I915_GETPARAM)] = {i915_getparam, DRM_AUTH},
	[DRM_IOCTL_NR(DRM_I915_SETPARAM)] = {i915_setparam, DRM_AUTH|DRM_MASTER|DRM_ROOT_ONLY},
	[DRM_IOCTL_NR(DRM_I915_ALLOC)] = {i915_mem_alloc, DRM_AUTH},
	[DRM_IOCTL_NR(DRM_I915_FREE)] = {i915_mem_free, DRM_AUTH},
	[DRM_IOCTL_NR(DRM_I915_INIT_HEAP)] = {i915_mem_init_heap, DRM_AUTH|DRM_MASTER|DRM_ROOT_ONLY},
	[DRM_IOCTL_NR(DRM_I915_CMDBUFFER)] = {i915_cmdbuffer, DRM_AUTH},
	[DRM_IOCTL_NR(DRM_I915_DESTROY_HEAP)] = { i915_mem_destroy_heap, DRM_AUTH|DRM_MASTER|DRM_ROOT_ONLY },
	[DRM_IOCTL_NR(DRM_I915_SET_VBLANK_PIPE)] = { i915_vblank_pipe_set, DRM_AUTH|DRM_MASTER|DRM_ROOT_ONLY },
	[DRM_IOCTL_NR(DRM_I915_GET_VBLANK_PIPE)] = { i915_vblank_pipe_get, DRM_AUTH },
	[DRM_IOCTL_NR(DRM_I915_VBLANK_SWAP)] = {i915_vblank_swap, DRM_AUTH},
	[DRM_IOCTL_NR(DRM_I915_MMIO)] = {i915_mmio, DRM_AUTH},
};

int i915_max_ioctl = DRM_ARRAY_SIZE(i915_ioctls);

/**
 * Determine if the device really is AGP or not.
 *
 * All Intel graphics chipsets are treated as AGP, even if they are really
 * PCI-e.
 *
 * \param dev   The device to be tested.
 *
 * \returns
 * A value of 1 is always retured to indictate every i9x5 is AGP.
 */
int i915_driver_device_is_agp(drm_device_t * dev)
{
	return 1;
}

int i915_driver_firstopen(struct drm_device *dev)
{
	drm_i915_private_t *dev_priv = dev->dev_private;
	int ret;
	DRM_DEBUG("\n");
	drm_bo_driver_init(dev);

	if (!dev_priv->mmio_map) {
		ret = drm_addmap(dev, dev_priv->mmiobase, dev_priv->mmiolen,
				 _DRM_REGISTERS, _DRM_READ_ONLY, &dev_priv->mmio_map);
		if (ret != 0) {
			DRM_ERROR("Cannot add mapping for MMIO registers\n");
			return ret;
		}
	}
 
	DRM_DEBUG("dev_priv->mmio map is %p\n", dev_priv->mmio_map);

	return 0;
}
<|MERGE_RESOLUTION|>--- conflicted
+++ resolved
@@ -853,83 +853,6 @@
 	return 0;
 }
 
-<<<<<<< HEAD
-=======
-int i915_driver_load(drm_device_t *dev, unsigned long flags)
-{
-	drm_i915_private_t *dev_priv;
-	int ret;
-	unsigned long mmiobase, mmiolen;
-
-	dev_priv = drm_alloc(sizeof(drm_i915_private_t), DRM_MEM_DRIVER);
-	if (dev_priv == NULL)
-		return DRM_ERR(ENOMEM);
-
-	memset(dev_priv, 0, sizeof(drm_i915_private_t));
-	dev->dev_private = (void *)dev_priv;
-//	dev_priv->flags = flags;
-
-	/* i915 has 4 more counters */
-	dev->counters += 4;
-	dev->types[6] = _DRM_STAT_IRQ;
-	dev->types[7] = _DRM_STAT_PRIMARY;
-	dev->types[8] = _DRM_STAT_SECONDARY;
-	dev->types[9] = _DRM_STAT_DMA;
-
-	if (IS_I9XX(dev)) {
-		dev_priv->mmiobase = drm_get_resource_start(dev, 0);
-		dev_priv->mmiolen = drm_get_resource_len(dev, 0);
-		dev_priv->baseaddr = drm_get_resource_start(dev, 2) & 0xff000000;
-	} else if (drm_get_resource_start(dev, 1)) {
-		dev_priv->mmiobase = drm_get_resource_start(dev, 1);
-		dev_priv->mmiolen = drm_get_resource_len(dev, 1);
-		dev_priv->baseaddr = drm_get_resource_start(dev, 0) & 0xff000000;
-	} else {
-		DRM_ERROR("Unable to find MMIO registers or FB\n");
-		return -ENODEV;
-	}
-
-	ret = drm_addmap(dev, dev_priv->mmiobase, dev_priv->mmiolen,
-			 _DRM_REGISTERS, _DRM_READ_ONLY, &dev_priv->mmio_map);
-	if (ret != 0) {
-		DRM_ERROR("Cannot add mapping for MMIO registers\n");
-		return ret;
-	}
- 
-	DRM_DEBUG("dev_priv->mmio map is %08X\n", dev_priv->mmio_map);
-	intel_modeset_init(dev);
-	return 0;
-}
-
-int i915_driver_unload(drm_device_t *dev)
-{
-	drm_i915_private_t *dev_priv = dev->dev_private;
-
-	intel_modeset_cleanup(dev);
-	drm_free(dev_priv, sizeof(*dev_priv), DRM_MEM_DRIVER);
-
-	dev->dev_private = NULL;
-	return 0;
-}
-
-void i915_driver_lastclose(drm_device_t * dev)
-{
-	drm_i915_private_t *dev_priv = dev->dev_private;
-	
-	i915_mem_takedown(&(dev_priv->agp_heap));
-
-	i915_dma_cleanup(dev);
-
-	dev_priv->mmio_map = NULL;
-}
-
-void i915_driver_preclose(drm_device_t * dev, DRMFILE filp)
-{
-	drm_i915_private_t *dev_priv = dev->dev_private;
-	i915_mem_release(dev, filp, dev_priv->agp_heap);
-}
-
->>>>>>> 50672adb
 drm_ioctl_desc_t i915_ioctls[] = {
 	[DRM_IOCTL_NR(DRM_I915_INIT)] = {i915_dma_init, DRM_AUTH|DRM_MASTER|DRM_ROOT_ONLY},
 	[DRM_IOCTL_NR(DRM_I915_FLUSH)] = {i915_flush_ioctl, DRM_AUTH},
