/* i915_dma.c -- DMA support for the I915 -*- linux-c -*-
 */
/*
 * Copyright 2003 Tungsten Graphics, Inc., Cedar Park, Texas.
 * All Rights Reserved.
 *
 * Permission is hereby granted, free of charge, to any person obtaining a
 * copy of this software and associated documentation files (the
 * "Software"), to deal in the Software without restriction, including
 * without limitation the rights to use, copy, modify, merge, publish,
 * distribute, sub license, and/or sell copies of the Software, and to
 * permit persons to whom the Software is furnished to do so, subject to
 * the following conditions:
 *
 * The above copyright notice and this permission notice (including the
 * next paragraph) shall be included in all copies or substantial portions
 * of the Software.
 *
 * THE SOFTWARE IS PROVIDED "AS IS", WITHOUT WARRANTY OF ANY KIND, EXPRESS
 * OR IMPLIED, INCLUDING BUT NOT LIMITED TO THE WARRANTIES OF
 * MERCHANTABILITY, FITNESS FOR A PARTICULAR PURPOSE AND NON-INFRINGEMENT.
 * IN NO EVENT SHALL TUNGSTEN GRAPHICS AND/OR ITS SUPPLIERS BE LIABLE FOR
 * ANY CLAIM, DAMAGES OR OTHER LIABILITY, WHETHER IN AN ACTION OF CONTRACT,
 * TORT OR OTHERWISE, ARISING FROM, OUT OF OR IN CONNECTION WITH THE
 * SOFTWARE OR THE USE OR OTHER DEALINGS IN THE SOFTWARE.
 *
 */

#include "drmP.h"
#include "drm.h"
#include "i915_drm.h"
#include "i915_drv.h"

/* Really want an OS-independent resettable timer.  Would like to have
 * this loop run for (eg) 3 sec, but have the timer reset every time
 * the head pointer changes, so that EBUSY only happens if the ring
 * actually stalls for (eg) 3 seconds.
 */
int i915_wait_ring(struct drm_device * dev, int n, const char *caller)
{
	struct drm_i915_private *dev_priv = dev->dev_private;
	struct drm_i915_ring_buffer *ring = &(dev_priv->ring);
	u32 last_head = I915_READ(PRB0_HEAD) & HEAD_ADDR;
	u32 acthd_reg = IS_I965G(dev) ? I965REG_ACTHD : I915REG_ACTHD;
	u32 last_acthd = I915_READ(acthd_reg);
	u32 acthd;
	int i;

	for (i = 0; i < 10000; i++) {
		ring->head = I915_READ(PRB0_HEAD) & HEAD_ADDR;
		acthd = I915_READ(acthd_reg);
		ring->space = ring->head - (ring->tail + 8);
		if (ring->space < 0)
			ring->space += ring->Size;
		if (ring->space >= n)
			return 0;

		if (ring->head != last_head)
			i = 0;

		if (acthd != last_acthd)
			i = 0;

		last_head = ring->head;
		last_acthd = acthd;
		msleep_interruptible (10);
	}

	return -EBUSY;
}

#if I915_RING_VALIDATE
/**
 * Validate the cached ring tail value
 *
 * If the X server writes to the ring and DRM doesn't
 * reload the head and tail pointers, it will end up writing
 * data to the wrong place in the ring, causing havoc.
 */
void i915_ring_validate(struct drm_device *dev, const char *func, int line)
{
	struct drm_i915_private *dev_priv = dev->dev_private;
	drm_i915_ring_buffer_t *ring = &(dev_priv->ring);
	u32	tail = I915_READ(LP_RING+RING_TAIL) & HEAD_ADDR;
	u32	head = I915_READ(LP_RING+RING_HEAD) & HEAD_ADDR;

	if (tail != ring->tail) {
		DRM_ERROR("%s:%d head sw %x, hw %x. tail sw %x hw %x\n",
			  func, line,
			  ring->head, head, ring->tail, tail);
		BUG_ON(1);
	}
}
#endif

void i915_kernel_lost_context(struct drm_device * dev)
{
	struct drm_i915_private *dev_priv = dev->dev_private;
	struct drm_i915_ring_buffer *ring = &(dev_priv->ring);

	/* we should never lose context on the ring with modesetting 
	 * as we don't expose it to userspace */
	if (drm_core_check_feature(dev, DRIVER_MODESET))
		return;

	ring->head = I915_READ(PRB0_HEAD) & HEAD_ADDR;
	ring->tail = I915_READ(PRB0_TAIL) & TAIL_ADDR;
	ring->space = ring->head - (ring->tail + 8);
	if (ring->space < 0)
		ring->space += ring->Size;
}

int i915_dma_cleanup(struct drm_device * dev)
{
	struct drm_i915_private *dev_priv = dev->dev_private;

	if (drm_core_check_feature(dev, DRIVER_MODESET))
		return 0;

	/* Make sure interrupts are disabled here because the uninstall ioctl
	 * may not have been called from userspace and after dev_private
	 * is freed, it's too late.
	 */
	if (dev->irq)
		drm_irq_uninstall(dev);

        if (dev_priv->ring.virtual_start) {
                drm_core_ioremapfree(&dev_priv->ring.map, dev);
                dev_priv->ring.virtual_start = 0;
                dev_priv->ring.map.handle = 0;
                dev_priv->ring.map.size = 0;
		dev_priv->ring.Size = 0;
        }

        if (dev_priv->status_page_dmah) {
                drm_pci_free(dev, dev_priv->status_page_dmah);
                dev_priv->status_page_dmah = NULL;
                /* Need to rewrite hardware status page */
                I915_WRITE(0x02080, 0x1ffff000);
        }

        if (dev_priv->status_gfx_addr) {
                dev_priv->status_gfx_addr = 0;
                drm_core_ioremapfree(&dev_priv->hws_map, dev);
                I915_WRITE(0x02080, 0x1ffff000);
        }

	return 0;
}

#if defined(I915_HAVE_BUFFER)
#define DRI2_SAREA_BLOCK_TYPE(b) ((b) >> 16)
#define DRI2_SAREA_BLOCK_SIZE(b) ((b) & 0xffff)
#define DRI2_SAREA_BLOCK_NEXT(p)				\
	((void *) ((unsigned char *) (p) +			\
		   DRI2_SAREA_BLOCK_SIZE(*(unsigned int *) p)))

#define DRI2_SAREA_BLOCK_END		0x0000
#define DRI2_SAREA_BLOCK_LOCK		0x0001
#define DRI2_SAREA_BLOCK_EVENT_BUFFER	0x0002

static int
setup_dri2_sarea(struct drm_device * dev,
		 struct drm_file *file_priv,
		 drm_i915_init_t * init)
{
	struct drm_i915_private *dev_priv = dev->dev_private;
	int ret;
	unsigned int *p, *end, *next;

	mutex_lock(&dev->struct_mutex);
	dev_priv->sarea_bo =
		drm_lookup_buffer_object(file_priv,
					 init->sarea_handle, 1);
	mutex_unlock(&dev->struct_mutex);

	if (!dev_priv->sarea_bo) {
		DRM_ERROR("did not find sarea bo\n");
		return -EINVAL;
	}

	ret = drm_bo_kmap(dev_priv->sarea_bo, 0,
			  dev_priv->sarea_bo->num_pages,
			  &dev_priv->sarea_kmap);
	if (ret) {
		DRM_ERROR("could not map sarea bo\n");
		return ret;
	}

	p = dev_priv->sarea_kmap.virtual;
	end = (void *) p + (dev_priv->sarea_bo->num_pages << PAGE_SHIFT);
	while (p < end && DRI2_SAREA_BLOCK_TYPE(*p) != DRI2_SAREA_BLOCK_END) {
		switch (DRI2_SAREA_BLOCK_TYPE(*p)) {
		case DRI2_SAREA_BLOCK_LOCK:
			dev->primary->master->lock.hw_lock = (void *) (p + 1);
			dev->sigdata.lock = dev->primary->master->lock.hw_lock;
			break;
		}
		next = DRI2_SAREA_BLOCK_NEXT(p);
		if (next <= p || end < next) {
			DRM_ERROR("malformed dri2 sarea: next is %p should be within %p-%p\n",
				  next, p, end);
			return -EINVAL;
		}
		p = next;
	}

	return 0;
}
#endif

static int i915_initialize(struct drm_device * dev,
			   struct drm_file *file_priv,
			   drm_i915_init_t * init)
{
	struct drm_i915_private *dev_priv = dev->dev_private;
	struct drm_i915_master_private *master_priv = dev->primary->master->driver_priv;

	if (!drm_core_check_feature(dev, DRIVER_MODESET)) {
		if (init->mmio_offset != 0)
			dev_priv->mmio_map = drm_core_findmap(dev, init->mmio_offset);
		if (!dev_priv->mmio_map) {
			i915_dma_cleanup(dev);
			DRM_ERROR("can not find mmio map!\n");
			return -EINVAL;
		}
	}

#ifdef I915_HAVE_BUFFER
	if (!drm_core_check_feature(dev, DRIVER_MODESET)) {
		dev_priv->max_validate_buffers = I915_MAX_VALIDATE_BUFFERS;
	}
#endif

<<<<<<< HEAD
	if (!dev_priv->ring.Size) {
		dev_priv->ring.Start = init->ring_start;
		dev_priv->ring.End = init->ring_end;
		dev_priv->ring.Size = init->ring_size;
		dev_priv->ring.tail_mask = dev_priv->ring.Size - 1;
		
=======
	if (init->ring_size != 0) {
		dev_priv->ring.Size = init->ring_size;
		dev_priv->ring.tail_mask = dev_priv->ring.Size - 1;

>>>>>>> 62a3be96
		dev_priv->ring.map.offset = init->ring_start;
		dev_priv->ring.map.size = init->ring_size;
		dev_priv->ring.map.type = 0;
		dev_priv->ring.map.flags = 0;
		dev_priv->ring.map.mtrr = 0;
<<<<<<< HEAD
		
		drm_core_ioremap(&dev_priv->ring.map, dev);
		
=======

		drm_core_ioremap(&dev_priv->ring.map, dev);

>>>>>>> 62a3be96
		if (dev_priv->ring.map.handle == NULL) {
			i915_dma_cleanup(dev);
			DRM_ERROR("can not ioremap virtual address for"
				  " ring buffer\n");
			return -ENOMEM;
		}
<<<<<<< HEAD
		dev_priv->ring.virtual_start = dev_priv->ring.map.handle;
	}

=======

		dev_priv->ring.virtual_start = dev_priv->ring.map.handle;
	}
>>>>>>> 62a3be96

	dev_priv->cpp = init->cpp;
	master_priv->sarea_priv->pf_current_page = 0;

	/* We are using separate values as placeholders for mechanisms for
	 * private backbuffer/depthbuffer usage.
	 */

	/* Allow hardware batchbuffers unless told otherwise.
	 */
	dev_priv->allow_batchbuffer = 1;

	/* Enable vblank on pipe A for older X servers
	 */
	dev_priv->vblank_pipe = DRM_I915_VBLANK_PIPE_A;

	/* Program Hardware Status Page */
	if (!I915_NEED_GFX_HWS(dev)) {
		dev_priv->status_page_dmah =
			drm_pci_alloc(dev, PAGE_SIZE, PAGE_SIZE, 0xffffffff);

		if (!dev_priv->status_page_dmah) {
			i915_dma_cleanup(dev);
			DRM_ERROR("Can not allocate hardware status page\n");
			return -ENOMEM;
		}
		dev_priv->hw_status_page = dev_priv->status_page_dmah->vaddr;
		dev_priv->dma_status_page = dev_priv->status_page_dmah->busaddr;

		memset(dev_priv->hw_status_page, 0, PAGE_SIZE);

		I915_WRITE(0x02080, dev_priv->dma_status_page);
	}
	DRM_DEBUG("Enabled hardware status page\n");

#ifdef I915_HAVE_BUFFER
	if (!drm_core_check_feature(dev, DRIVER_MODESET)) {
		mutex_init(&dev_priv->cmdbuf_mutex);
	}

	if (init->func == I915_INIT_DMA2) {
		int ret = setup_dri2_sarea(dev, file_priv, init);
		if (ret) {
			i915_dma_cleanup(dev);
			DRM_ERROR("could not set up dri2 sarea\n");
			return ret;
		}
	}
#endif

	return 0;
}

static int i915_dma_resume(struct drm_device * dev)
{
	struct drm_i915_private *dev_priv = (struct drm_i915_private *) dev->dev_private;

	DRM_DEBUG("\n");

	if (drm_core_check_feature(dev, DRIVER_MODESET))
		return 0;

	if (dev_priv->ring.map.handle == NULL) {
		DRM_ERROR("can not ioremap virtual address for"
			  " ring buffer\n");
		return -ENOMEM;
	}

	/* Program Hardware Status Page */
	if (!dev_priv->hw_status_page) {
		DRM_ERROR("Can not find hardware status page\n");
		return -EINVAL;
	}
	DRM_DEBUG("hw status page @ %p\n", dev_priv->hw_status_page);

	if (dev_priv->status_gfx_addr != 0)
		I915_WRITE(0x02080, dev_priv->status_gfx_addr);
	else
		I915_WRITE(0x02080, dev_priv->dma_status_page);
	DRM_DEBUG("Enabled hardware status page\n");

	return 0;
}

static int i915_dma_init(struct drm_device *dev, void *data,
			 struct drm_file *file_priv)
{
	struct drm_i915_init *init = data;
	int retcode = 0;

	switch (init->func) {
	case I915_INIT_DMA:
	case I915_INIT_DMA2:
		retcode = i915_initialize(dev, file_priv, init);
		break;
	case I915_CLEANUP_DMA:
		retcode = i915_dma_cleanup(dev);
		break;
	case I915_RESUME_DMA:
		retcode = i915_dma_resume(dev);
		break;
	default:
		retcode = -EINVAL;
		break;
	}

	return retcode;
}

/* Implement basically the same security restrictions as hardware does
 * for MI_BATCH_NON_SECURE.  These can be made stricter at any time.
 *
 * Most of the calculations below involve calculating the size of a
 * particular instruction.  It's important to get the size right as
 * that tells us where the next instruction to check is.  Any illegal
 * instruction detected will be given a size of zero, which is a
 * signal to abort the rest of the buffer.
 */
static int do_validate_cmd(int cmd)
{
	switch (((cmd >> 29) & 0x7)) {
	case 0x0:
		switch ((cmd >> 23) & 0x3f) {
		case 0x0:
			return 1;	/* MI_NOOP */
		case 0x4:
			return 1;	/* MI_FLUSH */
		default:
			return 0;	/* disallow everything else */
		}
		break;
	case 0x1:
		return 0;	/* reserved */
	case 0x2:
		return (cmd & 0xff) + 2;	/* 2d commands */
	case 0x3:
		if (((cmd >> 24) & 0x1f) <= 0x18)
			return 1;

		switch ((cmd >> 24) & 0x1f) {
		case 0x1c:
			return 1;
		case 0x1d:
			switch ((cmd >> 16) & 0xff) {
			case 0x3:
				return (cmd & 0x1f) + 2;
			case 0x4:
				return (cmd & 0xf) + 2;
			default:
				return (cmd & 0xffff) + 2;
			}
		case 0x1e:
			if (cmd & (1 << 23))
				return (cmd & 0xffff) + 1;
			else
				return 1;
		case 0x1f:
			if ((cmd & (1 << 23)) == 0)	/* inline vertices */
				return (cmd & 0x1ffff) + 2;
			else if (cmd & (1 << 17))	/* indirect random */
				if ((cmd & 0xffff) == 0)
					return 0;	/* unknown length, too hard */
				else
					return (((cmd & 0xffff) + 1) / 2) + 1;
			else
				return 2;	/* indirect sequential */
		default:
			return 0;
		}
	default:
		return 0;
	}

	return 0;
}

static int validate_cmd(int cmd)
{
	int ret = do_validate_cmd(cmd);

/*	printk("validate_cmd( %x ): %d\n", cmd, ret); */

	return ret;
}

static int i915_emit_cmds(struct drm_device *dev, int __user *buffer,
			  int dwords)
{
	struct drm_i915_private *dev_priv = dev->dev_private;
	int i;
	RING_LOCALS;

	if ((dwords+1) * sizeof(int) >= dev_priv->ring.Size - 8)
		return -EINVAL;

	BEGIN_LP_RING((dwords+1)&~1);

	for (i = 0; i < dwords;) {
		int cmd, sz;

		if (DRM_COPY_FROM_USER_UNCHECKED(&cmd, &buffer[i], sizeof(cmd)))
			return -EINVAL;

		if ((sz = validate_cmd(cmd)) == 0 || i + sz > dwords)
			return -EINVAL;

		OUT_RING(cmd);

		while (++i, --sz) {
			if (DRM_COPY_FROM_USER_UNCHECKED(&cmd, &buffer[i],
							 sizeof(cmd))) {
				return -EINVAL;
			}
			OUT_RING(cmd);
		}
	}

	if (dwords & 1)
		OUT_RING(0);

	ADVANCE_LP_RING();

	return 0;
}

int i915_emit_box(struct drm_device * dev,
		  struct drm_clip_rect __user * boxes,
		  int i, int DR1, int DR4)
{
	struct drm_i915_private *dev_priv = dev->dev_private;
	struct drm_clip_rect box;
	RING_LOCALS;

	if (DRM_COPY_FROM_USER_UNCHECKED(&box, &boxes[i], sizeof(box))) {
		return -EFAULT;
	}

	if (box.y2 <= box.y1 || box.x2 <= box.x1 || box.y2 <= 0 || box.x2 <= 0) {
		DRM_ERROR("Bad box %d,%d..%d,%d\n",
			  box.x1, box.y1, box.x2, box.y2);
		return -EINVAL;
	}

	if (IS_I965G(dev)) {
		BEGIN_LP_RING(4);
		OUT_RING(GFX_OP_DRAWRECT_INFO_I965);
		OUT_RING((box.x1 & 0xffff) | (box.y1 << 16));
		OUT_RING(((box.x2 - 1) & 0xffff) | ((box.y2 - 1) << 16));
		OUT_RING(DR4);
		ADVANCE_LP_RING();
	} else {
		BEGIN_LP_RING(6);
		OUT_RING(GFX_OP_DRAWRECT_INFO);
		OUT_RING(DR1);
		OUT_RING((box.x1 & 0xffff) | (box.y1 << 16));
		OUT_RING(((box.x2 - 1) & 0xffff) | ((box.y2 - 1) << 16));
		OUT_RING(DR4);
		OUT_RING(0);
		ADVANCE_LP_RING();
	}

	return 0;
}

/* XXX: Emitting the counter should really be moved to part of the IRQ
 * emit. For now, do it in both places:
 */

void i915_emit_breadcrumb(struct drm_device *dev)
{
	struct drm_i915_private *dev_priv = dev->dev_private;
	struct drm_i915_master_private *master_priv = dev->primary->master->driver_priv;
	RING_LOCALS;

	if (++dev_priv->counter > BREADCRUMB_MASK) {
		 dev_priv->counter = 1;
		 DRM_DEBUG("Breadcrumb counter wrapped around\n");
	}

	master_priv->sarea_priv->last_enqueue = dev_priv->counter;

	BEGIN_LP_RING(4);
	OUT_RING(MI_STORE_DWORD_INDEX);
	OUT_RING(5 << MI_STORE_DWORD_INDEX_SHIFT);
	OUT_RING(dev_priv->counter);
	OUT_RING(0);
	ADVANCE_LP_RING();
}


int i915_emit_mi_flush(struct drm_device *dev, uint32_t flush)
{
	struct drm_i915_private *dev_priv = dev->dev_private;
	uint32_t flush_cmd = MI_FLUSH;
	RING_LOCALS;

	flush_cmd |= flush;

	i915_kernel_lost_context(dev);

	BEGIN_LP_RING(4);
	OUT_RING(flush_cmd);
	OUT_RING(0);
	OUT_RING(0);
	OUT_RING(0);
	ADVANCE_LP_RING();

	return 0;
}


static int i915_dispatch_cmdbuffer(struct drm_device * dev,
				   struct drm_i915_cmdbuffer * cmd)
{
#ifdef I915_HAVE_FENCE
	struct drm_i915_private *dev_priv = dev->dev_private;
#endif
	int nbox = cmd->num_cliprects;
	int i = 0, count, ret;

	if (cmd->sz & 0x3) {
		DRM_ERROR("alignment\n");
		return -EINVAL;
	}

	i915_kernel_lost_context(dev);

	count = nbox ? nbox : 1;

	for (i = 0; i < count; i++) {
		if (i < nbox) {
			ret = i915_emit_box(dev, cmd->cliprects, i,
					    cmd->DR1, cmd->DR4);
			if (ret)
				return ret;
		}

		ret = i915_emit_cmds(dev, (int __user *)cmd->buf, cmd->sz / 4);
		if (ret)
			return ret;
	}

	i915_emit_breadcrumb(dev);
#ifdef I915_HAVE_FENCE
	if (unlikely((dev_priv->counter & 0xFF) == 0))
		drm_fence_flush_old(dev, 0, dev_priv->counter);
#endif
	return 0;
}

int i915_dispatch_batchbuffer(struct drm_device * dev,
			      drm_i915_batchbuffer_t * batch)
{
	struct drm_i915_private *dev_priv = dev->dev_private;
	struct drm_clip_rect __user *boxes = batch->cliprects;
	int nbox = batch->num_cliprects;
	int i = 0, count;
	RING_LOCALS;

	if ((batch->start | batch->used) & 0x7) {
		DRM_ERROR("alignment\n");
		return -EINVAL;
	}

	i915_kernel_lost_context(dev);

	count = nbox ? nbox : 1;

	for (i = 0; i < count; i++) {
		if (i < nbox) {
			int ret = i915_emit_box(dev, boxes, i,
						batch->DR1, batch->DR4);
			if (ret)
				return ret;
		}

		if (IS_I830(dev) || IS_845G(dev)) {
			BEGIN_LP_RING(4);
			OUT_RING(MI_BATCH_BUFFER);
			OUT_RING(batch->start | MI_BATCH_NON_SECURE);
			OUT_RING(batch->start + batch->used - 4);
			OUT_RING(0);
			ADVANCE_LP_RING();
		} else {
			BEGIN_LP_RING(2);
			if (IS_I965G(dev)) {
				OUT_RING(MI_BATCH_BUFFER_START | (2 << 6) | MI_BATCH_NON_SECURE_I965);
				OUT_RING(batch->start);
			} else {
				OUT_RING(MI_BATCH_BUFFER_START | (2 << 6));
				OUT_RING(batch->start | MI_BATCH_NON_SECURE);
			}
			ADVANCE_LP_RING();
		}
	}

	i915_emit_breadcrumb(dev);
#ifdef I915_HAVE_FENCE
	if (unlikely((dev_priv->counter & 0xFF) == 0))
		drm_fence_flush_old(dev, 0, dev_priv->counter);
#endif
	return 0;
}

static void i915_do_dispatch_flip(struct drm_device * dev, int plane, int sync)
{
	struct drm_i915_private *dev_priv = dev->dev_private;
	struct drm_i915_master_private *master_priv = dev->primary->master->driver_priv;
	u32 num_pages, current_page, next_page, dspbase;
	int shift = 2 * plane, x, y;
	RING_LOCALS;

	/* Calculate display base offset */
	num_pages = master_priv->sarea_priv->third_handle ? 3 : 2;
	current_page = (master_priv->sarea_priv->pf_current_page >> shift) & 0x3;
	next_page = (current_page + 1) % num_pages;

	switch (next_page) {
	default:
	case 0:
		dspbase = master_priv->sarea_priv->front_offset;
		break;
	case 1:
		dspbase = master_priv->sarea_priv->back_offset;
		break;
	case 2:
		dspbase = master_priv->sarea_priv->third_offset;
		break;
	}

	if (plane == 0) {
		x = master_priv->sarea_priv->planeA_x;
		y = master_priv->sarea_priv->planeA_y;
	} else {
		x = master_priv->sarea_priv->planeB_x;
		y = master_priv->sarea_priv->planeB_y;
	}

	dspbase += (y * master_priv->sarea_priv->pitch + x) * dev_priv->cpp;

	DRM_DEBUG("plane=%d current_page=%d dspbase=0x%x\n", plane, current_page,
		  dspbase);

	BEGIN_LP_RING(4);
	OUT_RING(sync ? 0 :
		 (MI_WAIT_FOR_EVENT | (plane ? MI_WAIT_FOR_PLANE_B_FLIP :
				       MI_WAIT_FOR_PLANE_A_FLIP)));
	OUT_RING(CMD_OP_DISPLAYBUFFER_INFO | (sync ? 0 : ASYNC_FLIP) |
		 (plane ? DISPLAY_PLANE_B : DISPLAY_PLANE_A));
	OUT_RING(master_priv->sarea_priv->pitch * dev_priv->cpp);
	OUT_RING(dspbase);
	ADVANCE_LP_RING();

	master_priv->sarea_priv->pf_current_page &= ~(0x3 << shift);
	master_priv->sarea_priv->pf_current_page |= next_page << shift;
}

void i915_dispatch_flip(struct drm_device * dev, int planes, int sync)
{
	struct drm_i915_private *dev_priv = dev->dev_private;
	struct drm_i915_master_private *master_priv = dev->primary->master->driver_priv;
	int i;

	DRM_DEBUG("planes=0x%x pfCurrentPage=%d\n",
		  planes, master_priv->sarea_priv->pf_current_page);

	i915_emit_mi_flush(dev, MI_READ_FLUSH | MI_EXE_FLUSH);

	for (i = 0; i < 2; i++)
		if (planes & (1 << i))
			i915_do_dispatch_flip(dev, i, sync);

	i915_emit_breadcrumb(dev);
#ifdef I915_HAVE_FENCE
	if (unlikely(!sync && ((dev_priv->counter & 0xFF) == 0)))
		drm_fence_flush_old(dev, 0, dev_priv->counter);
#endif
}

int i915_quiescent(struct drm_device *dev)
{
	struct drm_i915_private *dev_priv = dev->dev_private;
	int ret;

	i915_kernel_lost_context(dev);
	ret = i915_wait_ring(dev, dev_priv->ring.Size - 8, __FUNCTION__);
	if (ret)
	{
		i915_kernel_lost_context (dev);
		DRM_ERROR ("not quiescent head %08x tail %08x space %08x\n",
			   dev_priv->ring.head,
			   dev_priv->ring.tail,
			   dev_priv->ring.space);
	}
	return ret;
}

static int i915_flush_ioctl(struct drm_device *dev, void *data,
			    struct drm_file *file_priv)
{

	LOCK_TEST_WITH_RETURN(dev, file_priv);

	return i915_quiescent(dev);
}

static int i915_batchbuffer(struct drm_device *dev, void *data,
			    struct drm_file *file_priv)
{
	struct drm_i915_private *dev_priv = (struct drm_i915_private *) dev->dev_private;
	struct drm_i915_master_private *master_priv = dev->primary->master->driver_priv;
	drm_i915_sarea_t *sarea_priv = (drm_i915_sarea_t *)
	    master_priv->sarea_priv;
	drm_i915_batchbuffer_t *batch = data;
	int ret;

	if (!dev_priv->allow_batchbuffer) {
		DRM_ERROR("Batchbuffer ioctl disabled\n");
		return -EINVAL;
	}

	DRM_DEBUG("i915 batchbuffer, start %x used %d cliprects %d\n",
		  batch->start, batch->used, batch->num_cliprects);

	LOCK_TEST_WITH_RETURN(dev, file_priv);

	if (batch->num_cliprects && DRM_VERIFYAREA_READ(batch->cliprects,
							batch->num_cliprects *
							sizeof(struct drm_clip_rect)))
		return -EFAULT;

	ret = i915_dispatch_batchbuffer(dev, batch);

	sarea_priv->last_dispatch = READ_BREADCRUMB(dev_priv);
	return ret;
}

static int i915_cmdbuffer(struct drm_device *dev, void *data,
			  struct drm_file *file_priv)
{
	struct drm_i915_private *dev_priv = (struct drm_i915_private *) dev->dev_private;
	struct drm_i915_master_private *master_priv = dev->primary->master->driver_priv;
	struct drm_i915_sarea *sarea_priv = (struct drm_i915_sarea *)
		master_priv->sarea_priv;
	struct drm_i915_cmdbuffer *cmdbuf = data;
	int ret;

	DRM_DEBUG("i915 cmdbuffer, buf %p sz %d cliprects %d\n",
		  cmdbuf->buf, cmdbuf->sz, cmdbuf->num_cliprects);

	LOCK_TEST_WITH_RETURN(dev, file_priv);

	if (cmdbuf->num_cliprects &&
	    DRM_VERIFYAREA_READ(cmdbuf->cliprects,
				cmdbuf->num_cliprects *
				sizeof(struct drm_clip_rect))) {
		DRM_ERROR("Fault accessing cliprects\n");
		return -EFAULT;
	}

	ret = i915_dispatch_cmdbuffer(dev, cmdbuf);
	if (ret) {
		DRM_ERROR("i915_dispatch_cmdbuffer failed\n");
		return ret;
	}

	sarea_priv->last_dispatch = READ_BREADCRUMB(dev_priv);
	return 0;
}

#if defined(DRM_DEBUG_CODE)
#define DRM_DEBUG_RELOCATION	(drm_debug != 0)
#else
#define DRM_DEBUG_RELOCATION	0
#endif

int i915_do_cleanup_pageflip(struct drm_device * dev)
{
	struct drm_i915_master_private *master_priv = dev->primary->master->driver_priv;
	int i, planes, num_pages;

	DRM_DEBUG("\n");
	num_pages = master_priv->sarea_priv->third_handle ? 3 : 2;
	for (i = 0, planes = 0; i < 2; i++) {
		if (master_priv->sarea_priv->pf_current_page & (0x3 << (2 * i))) {
			master_priv->sarea_priv->pf_current_page =
				(master_priv->sarea_priv->pf_current_page &
				 ~(0x3 << (2 * i))) | ((num_pages - 1) << (2 * i));

			planes |= 1 << i;
		}
	}

	if (planes)
		i915_dispatch_flip(dev, planes, 0);

	return 0;
}

static int i915_flip_bufs(struct drm_device *dev, void *data, struct drm_file *file_priv)
{
	struct drm_i915_flip *param = data;

	DRM_DEBUG("\n");

	LOCK_TEST_WITH_RETURN(dev, file_priv);

	/* This is really planes */
	if (param->pipes & ~0x3) {
		DRM_ERROR("Invalid planes 0x%x, only <= 0x3 is valid\n",
			  param->pipes);
		return -EINVAL;
	}

	i915_dispatch_flip(dev, param->pipes, 0);

	return 0;
}


static int i915_getparam(struct drm_device *dev, void *data,
			 struct drm_file *file_priv)
{
	struct drm_i915_private *dev_priv = dev->dev_private;
	struct drm_i915_getparam *param = data;
	int value;

	if (!dev_priv) {
		DRM_ERROR("called with no initialization\n");
		return -EINVAL;
	}

	switch (param->param) {
	case I915_PARAM_IRQ_ACTIVE:
		value = dev->irq ? 1 : 0;
		break;
	case I915_PARAM_ALLOW_BATCHBUFFER:
		value = dev_priv->allow_batchbuffer ? 1 : 0;
		break;
	case I915_PARAM_LAST_DISPATCH:
		value = READ_BREADCRUMB(dev_priv);
		break;
	case I915_PARAM_CHIPSET_ID:
		value = dev->pci_device;
		break;
	default:
		DRM_ERROR("Unknown parameter %d\n", param->param);
		return -EINVAL;
	}

	if (DRM_COPY_TO_USER(param->value, &value, sizeof(int))) {
		DRM_ERROR("DRM_COPY_TO_USER failed\n");
		return -EFAULT;
	}

	return 0;
}

static int i915_setparam(struct drm_device *dev, void *data,
			 struct drm_file *file_priv)
{
	struct drm_i915_private *dev_priv = dev->dev_private;
	drm_i915_setparam_t *param = data;

	if (!dev_priv) {
		DRM_ERROR("called with no initialization\n");
		return -EINVAL;
	}

	switch (param->param) {
	case I915_SETPARAM_USE_MI_BATCHBUFFER_START:
		break;
	case I915_SETPARAM_TEX_LRU_LOG_GRANULARITY:
		dev_priv->tex_lru_log_granularity = param->value;
		break;
	case I915_SETPARAM_ALLOW_BATCHBUFFER:
		dev_priv->allow_batchbuffer = param->value;
		break;
	default:
		DRM_ERROR("unknown parameter %d\n", param->param);
		return -EINVAL;
	}

	return 0;
}

drm_i915_mmio_entry_t mmio_table[] = {
	[MMIO_REGS_PS_DEPTH_COUNT] = {
		I915_MMIO_MAY_READ|I915_MMIO_MAY_WRITE,
		0x2350,
		8
	},
	[MMIO_REGS_DOVSTA] = {
		I915_MMIO_MAY_READ,
		0x30008,
		1
	},
	[MMIO_REGS_GAMMA] = {
		I915_MMIO_MAY_READ|I915_MMIO_MAY_WRITE,
		0x30010,
		6
	},
	[MMIO_REGS_FENCE] = {
		I915_MMIO_MAY_READ|I915_MMIO_MAY_WRITE,
		0x2000,
		8
	},
	[MMIO_REGS_FENCE_NEW] = {
		I915_MMIO_MAY_READ|I915_MMIO_MAY_WRITE,
		0x3000,
		16
	}
};

static int mmio_table_size = sizeof(mmio_table)/sizeof(drm_i915_mmio_entry_t);

static int i915_mmio(struct drm_device *dev, void *data,
		     struct drm_file *file_priv)
{
	uint32_t buf[8];
	struct drm_i915_private *dev_priv = dev->dev_private;
	drm_i915_mmio_entry_t *e;	 
	drm_i915_mmio_t *mmio = data;
	void __iomem *base;
	int i;

	if (!dev_priv) {
		DRM_ERROR("called with no initialization\n");
		return -EINVAL;
	}

	if (mmio->reg >= mmio_table_size)
		return -EINVAL;

	e = &mmio_table[mmio->reg];
	base = (u8 *) dev_priv->mmio_map->handle + e->offset;

	switch (mmio->read_write) {
	case I915_MMIO_READ:
		if (!(e->flag & I915_MMIO_MAY_READ))
			return -EINVAL;
		for (i = 0; i < e->size / 4; i++)
			buf[i] = I915_READ(e->offset + i * 4);
		if (DRM_COPY_TO_USER(mmio->data, buf, e->size)) {
			DRM_ERROR("DRM_COPY_TO_USER failed\n");
			return -EFAULT;
		}
		break;
		
	case I915_MMIO_WRITE:
		if (!(e->flag & I915_MMIO_MAY_WRITE))
			return -EINVAL;
		if (DRM_COPY_FROM_USER(buf, mmio->data, e->size)) {
			DRM_ERROR("DRM_COPY_TO_USER failed\n");
			return -EFAULT;
		}
		for (i = 0; i < e->size / 4; i++)
			I915_WRITE(e->offset + i * 4, buf[i]);
		break;
	}
	return 0;
}

static int i915_set_status_page(struct drm_device *dev, void *data,
				struct drm_file *file_priv)
{
	struct drm_i915_private *dev_priv = dev->dev_private;
	drm_i915_hws_addr_t *hws = data;

	if (!I915_NEED_GFX_HWS(dev))
		return -EINVAL;

	if (!dev_priv) {
		DRM_ERROR("called with no initialization\n");
		return -EINVAL;
	}

	if (drm_core_check_feature(dev, DRIVER_MODESET))
		return 0;

	DRM_DEBUG("set status page addr 0x%08x\n", (u32)hws->addr);

	dev_priv->status_gfx_addr = hws->addr & (0x1ffff<<12);

	dev_priv->hws_map.offset = dev->agp->base + hws->addr;
	dev_priv->hws_map.size = 4*1024;
	dev_priv->hws_map.type = 0;
	dev_priv->hws_map.flags = 0;
	dev_priv->hws_map.mtrr = 0;

	drm_core_ioremap(&dev_priv->hws_map, dev);
	if (dev_priv->hws_map.handle == NULL) {
		i915_dma_cleanup(dev);
		dev_priv->status_gfx_addr = 0;
		DRM_ERROR("can not ioremap virtual address for"
				" G33 hw status page\n");
		return -ENOMEM;
	}
	dev_priv->hw_status_page = dev_priv->hws_map.handle;

	memset(dev_priv->hw_status_page, 0, PAGE_SIZE);
	I915_WRITE(HWS_PGA, dev_priv->status_gfx_addr);
	DRM_DEBUG("load hws 0x2080 with gfx mem 0x%x\n",
			dev_priv->status_gfx_addr);
	DRM_DEBUG("load hws at %p\n", dev_priv->hw_status_page);
	return 0;
}

struct drm_ioctl_desc i915_ioctls[] = {
	DRM_IOCTL_DEF(DRM_I915_INIT, i915_dma_init, DRM_AUTH|DRM_MASTER),
	DRM_IOCTL_DEF(DRM_I915_FLUSH, i915_flush_ioctl, DRM_AUTH),
	DRM_IOCTL_DEF(DRM_I915_FLIP, i915_flip_bufs, DRM_AUTH),
	DRM_IOCTL_DEF(DRM_I915_BATCHBUFFER, i915_batchbuffer, DRM_AUTH),
	DRM_IOCTL_DEF(DRM_I915_IRQ_EMIT, i915_irq_emit, DRM_AUTH),
	DRM_IOCTL_DEF(DRM_I915_IRQ_WAIT, i915_irq_wait, DRM_AUTH),
	DRM_IOCTL_DEF(DRM_I915_GETPARAM, i915_getparam, DRM_AUTH),
	DRM_IOCTL_DEF(DRM_I915_SETPARAM, i915_setparam, DRM_AUTH|DRM_MASTER),
	DRM_IOCTL_DEF(DRM_I915_ALLOC, i915_mem_alloc, DRM_AUTH),
	DRM_IOCTL_DEF(DRM_I915_FREE, i915_mem_free, DRM_AUTH),
	DRM_IOCTL_DEF(DRM_I915_INIT_HEAP, i915_mem_init_heap, DRM_AUTH|DRM_MASTER|DRM_ROOT_ONLY),
	DRM_IOCTL_DEF(DRM_I915_CMDBUFFER, i915_cmdbuffer, DRM_AUTH),
	DRM_IOCTL_DEF(DRM_I915_DESTROY_HEAP,  i915_mem_destroy_heap, DRM_AUTH|DRM_MASTER|DRM_ROOT_ONLY ),
	DRM_IOCTL_DEF(DRM_I915_SET_VBLANK_PIPE,  i915_vblank_pipe_set, DRM_AUTH|DRM_MASTER|DRM_ROOT_ONLY ),
	DRM_IOCTL_DEF(DRM_I915_GET_VBLANK_PIPE,  i915_vblank_pipe_get, DRM_AUTH ),
	DRM_IOCTL_DEF(DRM_I915_VBLANK_SWAP, i915_vblank_swap, DRM_AUTH),
	DRM_IOCTL_DEF(DRM_I915_MMIO, i915_mmio, DRM_AUTH),
	DRM_IOCTL_DEF(DRM_I915_HWS_ADDR, i915_set_status_page, DRM_AUTH),
#ifdef I915_HAVE_BUFFER
	DRM_IOCTL_DEF(DRM_I915_EXECBUFFER, i915_execbuffer, DRM_AUTH),
#endif
	DRM_IOCTL_DEF(DRM_I915_GEM_INIT, i915_gem_init_ioctl, DRM_AUTH),
	DRM_IOCTL_DEF(DRM_I915_GEM_EXECBUFFER, i915_gem_execbuffer, DRM_AUTH),
	DRM_IOCTL_DEF(DRM_I915_GEM_PIN, i915_gem_pin_ioctl, DRM_AUTH|DRM_ROOT_ONLY),
	DRM_IOCTL_DEF(DRM_I915_GEM_UNPIN, i915_gem_unpin_ioctl, DRM_AUTH|DRM_ROOT_ONLY),
	DRM_IOCTL_DEF(DRM_I915_GEM_BUSY, i915_gem_busy_ioctl, DRM_AUTH),
	DRM_IOCTL_DEF(DRM_I915_GEM_THROTTLE, i915_gem_throttle_ioctl, DRM_AUTH),
	DRM_IOCTL_DEF(DRM_I915_GEM_ENTERVT, i915_gem_entervt_ioctl, DRM_AUTH),
	DRM_IOCTL_DEF(DRM_I915_GEM_LEAVEVT, i915_gem_leavevt_ioctl, DRM_AUTH),
};

int i915_max_ioctl = DRM_ARRAY_SIZE(i915_ioctls);

/**
 * Determine if the device really is AGP or not.
 *
 * All Intel graphics chipsets are treated as AGP, even if they are really
 * PCI-e.
 *
 * \param dev   The device to be tested.
 *
 * \returns
 * A value of 1 is always retured to indictate every i9x5 is AGP.
 */
int i915_driver_device_is_agp(struct drm_device * dev)
{
	return 1;
}
<|MERGE_RESOLUTION|>--- conflicted
+++ resolved
@@ -232,48 +232,24 @@
 	}
 #endif
 
-<<<<<<< HEAD
-	if (!dev_priv->ring.Size) {
-		dev_priv->ring.Start = init->ring_start;
-		dev_priv->ring.End = init->ring_end;
-		dev_priv->ring.Size = init->ring_size;
-		dev_priv->ring.tail_mask = dev_priv->ring.Size - 1;
-		
-=======
 	if (init->ring_size != 0) {
 		dev_priv->ring.Size = init->ring_size;
 		dev_priv->ring.tail_mask = dev_priv->ring.Size - 1;
-
->>>>>>> 62a3be96
 		dev_priv->ring.map.offset = init->ring_start;
 		dev_priv->ring.map.size = init->ring_size;
 		dev_priv->ring.map.type = 0;
 		dev_priv->ring.map.flags = 0;
 		dev_priv->ring.map.mtrr = 0;
-<<<<<<< HEAD
-		
 		drm_core_ioremap(&dev_priv->ring.map, dev);
-		
-=======
-
-		drm_core_ioremap(&dev_priv->ring.map, dev);
-
->>>>>>> 62a3be96
+
 		if (dev_priv->ring.map.handle == NULL) {
 			i915_dma_cleanup(dev);
 			DRM_ERROR("can not ioremap virtual address for"
 				  " ring buffer\n");
 			return -ENOMEM;
 		}
-<<<<<<< HEAD
 		dev_priv->ring.virtual_start = dev_priv->ring.map.handle;
 	}
-
-=======
-
-		dev_priv->ring.virtual_start = dev_priv->ring.map.handle;
-	}
->>>>>>> 62a3be96
 
 	dev_priv->cpp = init->cpp;
 	master_priv->sarea_priv->pf_current_page = 0;
