<<<<<<< HEAD
2011-05-30  Werner Lemberg  <wl@gnu.org>

	Fix g++ 4.6 compilation.

	* src/autofit/afhints.c (af_glyph_hints_dump_segments,
	af_glyph_hints_dump_edges): Use cast.

2011-05-30  Werner Lemberg  <wl@gnu.org>

	Fix gcc 4.6 compiler warnings.

	* src/autofit/afcjk.c (af_cjk_metrics_init_blues): Use casts and
	remove unused variables.
	* src/autofit/aflatin.c (af_latin_hints_compute_edges): Comment out
	`up_dir'.
	* src/smooth/ftsmooth.c (ft_smooth_render_generic): Use `height_org'
	and `width_org' conditionalized.
=======
2011-05-28  suzuki toshiya  <mpsuzuki@hiroshima-u.ac.jp>

	[mac] Conditionalize the inclusion of "AvailabilityMacros.h".

	The native SDK on earliest Mac OS X (10.0-10.1) did not have 
	"AvailabilityMacros.h".  To prevent the inclusion of missing
	header file, ECANCELED (introduced in 10.2) in POSIX header
	file <errno.h> is checked to detect the system version.

	* include/freetype/config/ftconfig.h: Conditionalize the
	inclusion of "AvailabilityMacros.h".
	* builds/unix/ftconfig.in: Ditto.
	* builds/vms/ftconfig.h: Ditto.
>>>>>>> c32d54c9

2011-05-27  Werner Lemberg  <wl@gnu.org>

	[autofit] Improve tracing of hinting process.

	* src/autofit/aflatin.c (af_latin_hint_edges): Add tracing message
	`ADJUST'.

2011-05-26  Werner Lemberg  <wl@gnu.org>

	[autofit] Fix trace message.

	* src/autofit/aflatin.c (af_latin_hint_edges): Show correct value in
	tracing message.

2011-05-24  Daniel Zimmermann  <netzimme@googlemail.com>

	Reduce warnings for MS Visual Studio 2010.

	* src/autofit/afhints.c (af_glyph_hints_get_num_segments,
	af_glyph_hints_get_segment_offset) [!FT_DEBUG_AUTOFIT]: Provide
	return value.
	* src/cff/cffgload.c (cff_slot_load): Add cast.
	* src/truetype/ttobjs.c (tt_check_trickyness_sfnt_ids): Use proper
	loop variable type.

2011-05-16  suzuki toshiya  <mpsuzuki@hiroshima-u.ac.jp>

	Automake component `builds/unix/install-sh' is removed.

	* builds/unix/install-sh: Removed.  It is not needed to
	include repository, because autogen.sh installs it.
	* builds/unix/.gitignore: Register install-sh.

2011-05-12  suzuki toshiya  <mpsuzuki@hiroshima-u.ac.jp>

	[autofit] Make trace message for CJK bluezone more verbose.

2011-05-08  Just Fill Bugs  <mozbugbox@yahoo.com.au>
            suzuki toshiya  <mpsuzuki@hiroshima-u.ac.jp>

	[autofit] Add bluezones for CJK Ideographs.

	To remove extremas of vertical strokes of CJK Ideographs at
	low resolution and make the top and bottom horizontal stems
	aligned, bluezones for CJK Ideographs are calculated from
	sample glyphs.  At present, vertical bluezones (bluezones
	to align vertical stems) are disabled by default.  For detail, see
	http://lists.gnu.org/archive/html/freetype-devel/2011-04/msg00070.html
	http://lists.gnu.org/archive/html/freetype-devel/2011-04/msg00092.html
	http://lists.gnu.org/archive/html/freetype-devel/2011-05/msg00001.html

	* include/freetype/internal/fttrace.h: New trace component `afcjk'.
	* src/autofit/afcjk.h (AF_CJK{Blue,Axis,Metric}Rec): Add CJK version
	for AF_Latin{Blue,Axis,Metric}Rec.
	(af_cjk_metrics_check_digits): Ditto, shared with Indic module.
	(af_cjk_metrics_init_widths): Ditto.
	(af_cjk_metrics_init): Take AF_CJKMetric instead of AF_LatinMetric.
	(af_cjk_metrics_scale): Ditto (declaration).
	(af_cjk_hints_init): Ditto (declaration).
	(af_cjk_hints_apply): Ditto (declaration).
	* src/autofit/afcjk.c (af_cjk_metrics_scale): Ditto (body).
	(af_cjk_hints_init): Ditto (body).
	(af_cjk_hints_apply): Ditto (body).
	(af_cjk_metrics_init_widths): Duplicate af_latin_metrics_init_widths.
	(af_cjk_metrics_check_digits): Duplicate af_latin_metrics_check_digits.
	(af_cjk_metrics_init): Call CJK bluezone initializer.
	(af_cjk_metrics_scale_dim): Add code to scale bluezones.  
	(af_cjk_hints_compute_blue_edges): New function, CJK version of
	af_latin_hints_compute_blue_edges.
	(af_cjk_metrics_init_blues): New function, CJK version of
	af_latin_metrics_init_blues.
	(af_cjk_hints_edges): Add code to align the edge stems to blue zones.

	* src/autofit/afindic.c (af_indic_metrics_init): Take AF_CJKMetric
	instead of AF_LatinMetric, and initialize as af_cjk_metrics_init.
	However bluezones are not initialized.
	(af_indic_metrics_scale): Take AF_CJKMetric instead of AF_LatinMetric.
	(af_indic_hints_init): Ditto.
	(af_indic_hints_apply): Ditto.

	* docs/CHANGES: Note about CJK bluezone support.

2011-05-06  Werner Lemberg  <wl@gnu.org>

	[autofit] Remove unused struct member.

	* src/autofit/aflatin.h (AF_LatinAxis): Remove `control_overshoot'.

2011-05-04  Werner Lemberg  <wl@gnu.org>

	* src/autofit/aflatin.c (af_latin_metrics_scale_dim): Simplify.

2011-05-01  Just Fill Bugs  <mozbugbox@yahoo.com.au>
            Werner Lemberg  <wl@gnu.org>

	[autofit] Add more debugging functions.

	* src/autofit/afhints.c (af_glyph_hints_get_num_segments,
	af_glyph_hints_get_segment_offset): New functions.

2011-05-01  suzuki toshiya  <mpsuzuki@hiroshima-u.ac.jp>

	Add new option `--disable-mmap' to configure script.

	* builds/unix/configure.raw: New option `--disable-mmap' 
	is added.  It is for the developers to simulate the systems
	without mmap() (like 4.3BSD, minix etc) on POSIX systems.

2011-04-30  suzuki toshiya  <mpsuzuki@hiroshima-u.ac.jp>

	[truetype] Recalculate the sfnt table checksum always.

	* src/truetype/ttobjs.c (tt_get_sfnt_checksum): Recalculate
	the sfnt table checksum even if non-zero value is writte in
	the TrueType font header.  Some bad PDF generators write
	wrong values.  For detail, see examples and benchmark tests
	of the latency by recalculation:
	http://lists.gnu.org/archive/html/freetype-devel/2011-04/msg00091.html
	http://lists.gnu.org/archive/html/freetype-devel/2011-04/msg00096.html

2011-04-30  suzuki toshiya  <mpsuzuki@hiroshima-u.ac.jp>

	[truetype] Register a set of tricky fonts, NEC FA family.

	* src/truetype/ttobjs.c (tt_check_trickyness_sfnt_ids):
	Add 8 checksum sets for NEC FA family.  For the tricky fonts
	without some tables (e.g. NEC FA fonts lack cvt table),
	extra check is added to assure that 0-length table in the
	registry is not included in the font.

2011-04-29  suzuki toshiya  <mpsuzuki@hiroshima-u.ac.jp>

	[truetype] Fix a bug in the sfnt table checksum getter.

	* src/truetype/ttobjs.c (tt_get_sfnt_checksum): Check the
	return value of face->goto_table() correctly.

2011-04-28  Werner Lemberg  <wl@gnu.org>

	[autofit] Improve tracing messages.

	* src/autofit/aflatin.c (af_latin_metrics_init_blues,
	af_latin_align_linked_edge, af_latin_hint_edges): Do it.

2011-04-25  Kan-Ru Chen  <kanru@kanru.info>

	[truetype] Always check the checksum to identify tricky fonts.

	Because some PDF generators mangle the family name badly,
	the trickyness check by the checksum should be invoked always.
	For sample PDF, see
	http://lists.gnu.org/archive/html/freetype-devel/2011-04/msg00073.html

	* src/truetype/ttobjs.c (tt_check_trickyness): Even when
	tt_check_trickyness_family() finds no trickyness,
	tt_check_trickyness_sfnt_ids() is invoked.

2011-04-22  suzuki toshiya  <mpsuzuki@hiroshima-u.ac.jp>

	[autofit] Add more Indic scripts with hanging baseline.

	* src/autofit/afindic.c (af_indic_uniranges): Tibetan, Limbu,
	Sundanese, Meetei Mayak, Syloti Nagri and Sharada scripts are
	added.

2011-04-21  Behdad Esfahbod  <behdad@behdad.org>

	Always ignore global advance.

	This makes FT_LOAD_IGNORE_GLOBAL_ADVANCE_WIDTH redundant,
	deprecated, and ignored.  The new behavior is what every major user
	of FreeType has been requesting.  Global advance is broken in many
	CJK fonts.  Just ignoring it by default makes most sense.

	* src/truetype/ttdriver.c (tt_get_advances),
	src/truetype/ttgload.c (TT_Get_HMetrics, TT_Get_VMetrics,
	tt_get_metrics, compute_glyph_metrics, TT_Load_Glyph),
	src/truetype/ttgload.h: Implement it.

	* docs/CHANGES: Updated.

2011-04-21  rainy6144  <rainy6144@gmail.com>

	[autofit] Blur CJK stems if too many to preserve their gaps.

	When there are too many stems to preserve their gaps in the
	rasterization of CJK Ideographs at a low resolution, blur the
	stems instead of showing clumped stems.  See
	http://lists.gnu.org/archive/html/freetype-devel/2011-02/msg00011.html
	http://lists.gnu.org/archive/html/freetype-devel/2011-04/msg00046.html
	for details.

	* src/autofit/afcjk.c (af_cjk_hint_edges): Store the position of
	the previous stem by `has_last_stem' and `last_stem_pos', and skip
	a stem if the current and previous stem are too near to preserve
	the gap.

2011-04-18  Werner Lemberg  <wl@gnu.org>

	Integrate autofitter debugging stuff.

	* devel/ftoption.h, include/freetype/config/ftoption.h
	(FT_DEBUG_AUTOFIT): New macro.

	* include/freetype/internal/fttrace.h: Add trace components for
	autofitter.

	* src/autofit/aftypes.h (AF_LOG): Removed.
	(_af_debug): Removed.

	* src/autofit/*: s/AF_DEBUG/FT_DEBUG_AUTOFIT/.
	s/AF_LOG/FT_TRACE5/.
	Define FT_COMPONENT where necessary.

2011-04-18  Werner Lemberg  <wl@gnu.org>

	Synchronize config files.

	* builds/unix/ftconfig.in: Copy missing assembler routines from
	include/freetype/config/ftconfig.h.

2011-04-13  Werner Lemberg  <wl@gnu.org>

	Fix Savannah bug #33047.

	Patch submitted by anonymous reporter.

	* src/psaux/psobjs.c (ps_table_add): Use FT_PtrDist for pointer
	difference.

2011-04-11  Kan-Ru Chen  <kanru@kanru.info>

	Fix reading of signed integers from files on 64bit platforms.

	Previously, signed integers were converted to unsigned integers, but
	this can fail because of sign extension.  For example, 0xa344a1eb
	becomes 0xffffffffa344a1eb.

	We now do the reverse which is always correct because the integer
	size is the same during the cast from unsigned to signed.

	* include/freetype/internal/ftstream.h, src/base/ftstream.c
	(FT_Stream_Get*): Replace with...
	(FT_Stream_GetU*): Functions which read unsigned integers.
	Update all macros accordingly.

	* src/gzip/ftgzip.c (ft_gzip_get_uncompressed_size): Updated.

2011-04-07  Werner Lemberg  <wl@gnu.org>

	Update Unicode ranges for CJK autofitter; in particular, add Hangul.

	* src/autofit/afcjk.c (af_cjk_uniranges): Update to Unicode 6.0.

2011-04-04  Werner Lemberg  <wl@gnu.org>

	Fix formatting of autofit debug dumps.

	* src/autofit/afhints.c (af_glyph_hints_dump_points,
	af_glyph_hints_dump_segments, af_glyph_hints_dump_edges): Adjust
	column widths.

2011-03-30  Werner Lemberg  <wl@gnu.org>

	* src/autofit/aftypes.h (AF_OutlineRec): Removed, unused.

2011-03-24  Werner Lemberg  <wl@gnu.org>

	* src/cff/cfftypes.h (CFF_MAX_CID_FONTS): Increase to 256.
	This limit is given on p. 37 of Adobe Technical Note #5014.

2011-03-23  Werner Lemberg  <wl@gnu.org>

	* src/truetype/ttpload.c (tt_face_load_loca): Fix mismatch warning.

2011-03-20  Werner Lemberg  <wl@gnu.org>

	* src/sfnt/sfobjs.c (sfnt_open_font): Check number of TTC subfonts.

2011-03-19  Werner Lemberg  <wl@gnu.org>

	More C++ compilation fixes.

	* src/autofit/afhints.c (af_glyph_hints_dump_points,
	af_glyph_hints_dump_segments, af_glyph_hints_dump_edges)
	[__cplusplus]: Protect with `extern "C"'.

2011-03-18  Werner Lemberg  <wl@gnu.org>

	C++ compilation fixes.

	* src/autofit/aflatin.c (af_latin_hints_apply), src/autofit/afcjk.c
	(af_cjk_hints_apply): Use cast for `dim'.

2011-03-17  Alexei Podtelezhnikov  <apodtele@gmail.com>

	A better fix for Savannah bug #32671.

	* src/smooth/ftgrays.c (gray_render_conic): Clean up code and
	replace WHILE loop with a more natural DO-WHILE construct.

2011-03-16  Werner Lemberg  <wl@gnu.org>.

	* src/base/ftstroke.c (FT_StrokerRec): Remove unused `valid' field.
	Suggested by Graham Asher.

2011-03-09  Werner Lemberg  <wl@gnu.org>

	Make FT_Sfnt_Table_Info return the number of SFNT tables.

	* src/sfnt/sfdriver.c (sfnt_table_info): Implement it.
	* include/freetype/tttables.h: Update documentation.
	* docs/CHANGES: Updated.

2011-03-07  Bram Tassyns  <bramt@enfocus.be>

	Fix Savannah bug #27988.

	* src/cff/cffobjs.c (remove_style): New function.
	(cff_face_init): Use it to strip off the style part of the family
	name.

2011-03-07  Werner Lemberg  <wl@gnu.org>

	* docs/CHANGES: Updated.

2011-03-07  Alexei Podtelezhnikov  <apodtele@gmail.com>

	Quick fix for Savannah bug #32671.

	This isn't the optimal solution yet, but it restores the previous
	rendering quality (more or less).

	* src/smooth/ftgrays.c (gray_render_conic): Do more splitting.

2011-03-06  Werner Lemberg  <wl@gnu.org>

	Fix autohinting fallback.

	* src/base/ftobjs.c (FT_Load_Glyph): Assure that we only check TTFs,
	ignoring CFF-based OTFs.

2011-02-27  Werner Lemberg  <wl@gnu.org>

	Add AF_CONFIG_OPTION_USE_WARPER to control the autofit warper.

	* devel/ftoption.h, include/freetype/config/ftoption.h
	(AF_CONFIG_OPTION_USE_WARPER): New macro.
	* src/autofit/aftypes.h (AF_USE_WARPER): Remove.

	* src/autofit/*: s/AF_USE_WARPER/AF_CONFIG_OPTION_USE_WARPER/.

	* src/autofit/afwarp.c [!AF_CONFIG_OPTION_USE_WARPER]: Replace dummy
	variable assignment with a typedef.

2011-02-26  Werner Lemberg  <wl@gnu.org>

	[autofit] Slight simplifications.

	* src/autofit/aflatin.c (af_latin_hints_link_segments): Remove
	test which always returns false.
	(af_latin_hints_compute_blue_edges): Remove redundant assignment.

2011-02-24  Werner Lemberg  <wl@gnu.org>

	* docs/PROBLEMS: Mention rendering differences on different
	platforms.
	Suggested and worded by Jason Owen <jason.a.owen@gmail.com>.

2011-02-24  Werner Lemberg  <wl@gnu.org>

	[autofit] Comment out unused code.

	* src/autofit/aflatin.c, src/autofit/aflatin2.c
	(af_latin_hints_compute_edges): Do it.

2011-02-24  Werner Lemberg  <wl@gnu.org>

	* src/autofit/afhints.h (AF_GlyphHints): Remove unused field.

2011-02-20  suzuki toshiya  <mpsuzuki@hiroshima-u.ac.jp>

	[cache] Fix an off-by-one bug in `FTC_Manager_RemoveFaceID'.
	Found by <ychen1392001@yahoo.com.cn>, see detail in

	  http://lists.gnu.org/archive/html/freetype/2011-01/msg00023.html

	* src/cache/ftccache.c (FTC_Cache_RemoveFaceID): Check the node
	buckets[cache->p + cache->mask] too.

2011-02-19  Kevin Kofler  <kevin.kofler@chello.at>

	Fall back to autohinting if a TTF/OTF doesn't contain any bytecode.
	This is Savannah patch #7471.

	* src/base/ftobjs.c (FT_Load_Glyph): Implement it.

2011-02-19  John Tytgat  <John.Tytgat@esko.com>

	[cff] Fix subset prefix removal.
	This is Savannah patch #7465.

	* src/cff/cffobjs.c (remove_subset_prefix): Update length after
	subset prefix removal.

2011-02-13  Bradley Grainger  <bgrainger@logos.com>

	Add inline assembly version of FT_MulFix for MSVC.

	* include/freetype/config/ftconfig.h: Ported the FT_MulFix_i386
	function from GNU inline assembly syntax (see #ifdef __GNUC__ block
	above) to MASM syntax for Microsoft Visual C++.

2011-02-13  Bradley Grainger  <bgrainger@logos.com>

	Add project and solution files in Visual Studio 2010 format.

	* builds/win32/.gitignore: Ignore user-specific cache files.
	* builds/win32/vc2010/: Add VS2010 project & solution files, created
	by upgrading builds/win32/vc2008/freetype.vcproj.
	* objs/.gitignore: Ignore Visual Studio output files.

2011-02-01  Werner Lemberg  <wl@gnu.org>

	* src/autofit/afdummy.c: Include `aferrors.h'.
	Problem reported by Chris Liddel <chris.liddell@artifex.com>.

2011-02-01  Werner Lemberg  <wl@gnu.org>

	[cff] Ignore unknown operators in charstrings.
	Patch suggested by Miles.Lau <sunliang_liu@foxitsoftware.com>.

	* src/cff/cffgload.c (cff_decoder_parse_charstrings): Emit tracing
	message for unknown operators and continue instead of exiting with a
	syntax error.

2011-02-01  Werner Lemberg  <wl@gnu.org>

	[truetype] FT_LOAD_PEDANTIC now affects `prep' and `fpgm' also.

	* src/truetype/ttgload.c (tt_loader_init): Handle
	`FT_LOAD_PEDANTIC'.
	* src/truetype/ttobjs.c (tt_size_run_fpgm, tt_size_run_prep,
	tt_size_init_bytecode, tt_size_ready_bytecode): New argument to
	handle pedantic mode.
	* src/truetype/ttobjs.h: Updated.

2011-01-31  Werner Lemberg  <wl@gnu.org>

	[truetype] Protect jump instructions against endless loops.

	* src/truetype/interp.c (DO_JROT, DO_JMPR, DO_JROF): Exit with error
	if offset is zero.

2011-01-31  Werner Lemberg  <wl@gnu.org>

	[truetype] Improve handling of invalid references.

	* src/truetype/interp.c: Set even more TT_Err_Invalid_Reference
	error codes only if pedantic hinting is active.  At the same time,
	try to provide sane values which hopefully allow useful
	continuation.  Exception to this is CALL and LOOPCALL – due to
	possible stack corruption it is necessary to bail out.

2011-01-31  Werner Lemberg  <wl@gnu.org>

	[truetype] Improve handling of stack underflow.

	* src/truetype/ttinterp.c (TT_RunIns, Ins_FLIPPT, Ins_DELTAP,
	Ins_DELTAC): Exit with error only if `pedantic_hinting' is set.
	Otherwise, try to do something sane.

2011-01-30  Werner Lemberg  <wl@gnu.org>

	* src/sfnt/ttmtx.c (tt_face_load_hmtx): Fix tracing message.

2011-01-30  LIU Sun-Liang  <sunliang_liu@foxitsoftware.com>

	[truetype]: Fix behaviour of MIAP for invalid arguments.

	* src/truetype/ttinterp.c (Ins_MIAP): Set reference points even in
	case of error.

2011-01-18  Werner Lemberg  <wl@gnu.org>

	[truetype] Fix handling of MIRP instruction.

	Thanks to Greg Hitchcock who explained the issue.

	* src/truetype/ttinterp.c (Ins_MIRP): Replace a `>=' operator with
	`>' since the description in the specification is incorrect.
	This fixes, for example, glyph `two' in font `Helvetica Neue LT Com
	65 medium' at 15ppem.

2011-01-15  suzuki toshiya  <mpsuzuki@hiroshima-u.ac.jp>

	Fix ARM assembly code in include/freetype/config/ftconfig.h.

	* include/freetype/config/ftconfig.h (FT_MulFix_arm):
	Copy the maintained code from builds/unix/ftconfig.in.
	Old GNU binutils could not accept the reduced syntax
	`orr %0, %2, lsl #16'.  Un-omitted syntax like RVCT,
	`orr %0, %0, %2, lsl #16' is better.  Reported by
	Johnson Y. Yan.  The bug report by Qt developers is
	considered too.

	http://bugreports.qt.nokia.com/browse/QTBUG-6521

2011-01-15  Werner Lemberg  <wl@gnu.org>

	[raster] Make bbox handling the same as with Microsoft's rasterizer.

	Right before B/W rasterizing, the bbox gets simply rounded to
	integers.  This fixes, for example, glyph `three' in font `Helvetica
	Neue LT Com 65 Medium' at 11ppem.

	Thanks to Greg Hitchcock who explained this behaviour.

	* src/raster/ftrend1.c (ft_raster1_render): Implement it.

2011-01-15  suzuki toshiya  <mpsuzuki@hiroshima-u.ac.jp>

	Copy -mcpu=* & -march=* options from CFLAGS to LDFLAGS.

	* builds/unix/configure.raw: Consider recent gcc-standard
	flags to specify architecture in CFLAGS & LDFLAGS
	harmonization.  Requested by Savannah bug #32114, to
	support multilib feature of BuildRoot SDK correctly.

2011-01-15  suzuki toshiya  <mpsuzuki@hiroshima-u.ac.jp>

	Fix off-by-one bug in CFLAGS & LDFLAGS harmonizer.

	* builds/unix/configure.raw: Some important options that
	included in CFLAGS but not in LDFLAGS are copied to
	LDFLAGS, but the last option in CFLAGS was not checked.

2011-01-13  Werner Lemberg  <wl@gnu.org>

	[raster] Add undocumented drop-out rule to the other bbox side also.

	* src/raster/ftraster.c (Vertical_Sweep_Drop,
	Horizontal_Sweep_Drop): Implement it.

2011-01-13  Werner Lemberg  <wl@gnu.org>

	[raster] Reduce jitter value.

	This catches a rendering problem with glyph `x' from Tahoma at
	10ppem.  It seems that the increase of the precision in the change
	from 2009-06-11 makes a larger jitter value unnecessary.

	* src/raster/ftraster.c (Set_High_Precision): Implement it.

2011-01-13  Werner Lemberg  <wl@gnu.org>

	[raster] Handle drop-outs at glyph borders according to Microsoft.

	If a drop-out rule would switch on a pixel outside of the glyph's
	bounding box, use the right (or top) pixel instead.  This is an
	undocumented feature, but some fonts like `Helvetica Neue LT Com 65
	Medium' heavily rely on it.

	Thanks to Greg Hitchcock who explained this behaviour.

	* src/raster/ftraster.c (Vertical_Sweep_Drop,
	Horizontal_Sweep_Drop): Implement it.

2011-01-09  suzuki toshiya  <mpsuzuki@hiroshima-u.ac.jp>

	[cache] Fix Savannah bug #31923, patch drafted by Harsha.

	When a node comparator changes the cached nodes during the
	search of a node matching with queried properties, the
	pointers obtained before the function should be updated to
	prevent the dereference to freed or reallocated nodes.
	To minimize the rescan of the linked list, the update is
	executed when the comparator notifies the change of cached
	nodes. This change depends previous change:
	38b272ffbbdaae276d636aec4ef84af407d16181

	* src/cache/ftccache.h (FTC_CACHE_LOOKUP_CMP): Rescan the
	top node if the cached nodes are changed.
	* src/cache/ftccache.c (FTC_Cache_Lookup): Ditto.

2011-01-09  suzuki toshiya  <mpsuzuki@hiroshima-u.ac.jp>

	[cache] Notice if a cache query induced the node list change.

	Some node comparators (comparing the cache node contents and the
	properties specified by the query) can flush the cache node to
	prevent the cache inflation.  The change may invalidate the pointers
	to the node obtained before the node comparison, so it should be
	noticed to the caller.  The problem caused by the cache node
	changing is reported by Harsha, see Savannah bug #31923.

	* src/cache/ftccache.h (FTC_Node_CompareFunc): Add new argument
	`FT_Bool* list_changed' to indicate the change of the cached nodes
	to the caller.
	(FTC_CACHE_LOOKUP_CMP): Watch the change of the cached nodes by
	`_list_changed'.
	(FTC_CACHE_TRYLOOP_END): Take new macro argument `_list_changed'
	and update it when `FTC_Manager_FlushN' flushes any nodes.

	* src/cache/ftccback.h (ftc_snode_compare): Updated to fit with new
	FTC_Node_CompareFunc type.
	(ftc_gnode_compare): Ditto.

	* src/cache/ftcbasic.c: Include FT_INTERNAL_OBJECTS_H to use
	TRUE/FALSE macros.
	(ftc_basic_gnode_compare_faceid): New argument `FT_Bool*
	list_changed' to indicate the change of the cache nodes (anyway, it
	is always FALSE).

	* src/cache/ftccmap.c: Include FT_INTERNAL_OBJECTS_H to use
	TRUE/FALSE macros.
	(ftc_cmap_node_compare): New argument `FT_Bool* list_changed' to
	indicate the change of the cache nodes (anyway, it is always FALSE).
	(ftc_cmap_node_remove_faceid): Ditto.

	* src/cache/ftccache.c (FTC_Cache_NewNode): Pass a NULL pointer to
	`FTC_CACHE_TRYLOOP_END', because the result is not needed.
	(FTC_Cache_Lookup): Watch the change of the cache nodes by
	`list_changed'.
	(FTC_Cache_RemoveFaceID): Ditto.

	* src/cache/ftcglyph.c: Include FT_INTERNAL_OBJECTS_H to use
	TRUE/FALSE macros.
	(ftc_gnode_compare): New argument `FT_Bool* list_changed' to
	indicate the change of the cache nodes (anyway, it is always FALSE).
	(FTC_GNode_Compare): New argument `FT_Bool* list_changed' to be
	passed to `ftc_gnode_compare'.
	* src/cache/ftcglyph.h (FTC_GNode_Compare): Ditto.

	* src/cache/ftcsbits.c (ftc_snode_compare): New argument `FT_Bool*
	list_changed' to indicate the change of the cache nodes, anyway.  It
	is updated by `FTC_CACHE_TRYLOOP'.
	(FTC_SNode_Compare): New argument `FT_Bool* list_changed' to be
	passed to `ftc_snode_compare'.
	* src/cache/ftcsbits.h (FTC_SNode_Compare): Ditto.

2011-01-09  suzuki toshiya  <mpsuzuki@hiroshima-u.ac.jp>

	[cache] Fit `FTC_GNode_Compare' to `FTC_Node_CompareFunc'.

	* src/cache/ftcglyph.h (FTC_GNode_Compare): Add the 3rd
	argument `FTC_Cache  cache' to fit FTC_Node_CompareFunc
	prototype.
	* src/cache/ftcglyph.c (FTC_GNode_Compare): Ditto. Anyway,
	`cache' is not used by its child `ftc_gnode_compare'.

2011-01-09  suzuki toshiya  <mpsuzuki@hiroshima-u.ac.jp>

	[cache] Deduplicate the code to get the top node by a hash.

	There are several duplicated code fragments getting the top node
	from a cache by a given hash, like:

	    idx = hash & cache->mask;
	    if ( idx < cache->p )
	      idx = hash & ( cache->mask * 2 + 1 );
	    pnode = cache->buckets + idx;

	To remove duplication, a cpp-macro to do same work
	`FTC_NODE__TOP_FOR_HASH' is introduced.  For non-inlined
	configuration, non-`ftc_get_top_node_for_hash' is also introduced.

	* src/cache/ftccache.h (FTC_NODE__TOP_FOR_HASH): Declare
	and implement inlined version.
	(FTC_CACHE_LOOKUP_CMP): Use `FTC_NODE__TOP_FOR_HASH'.
	* src/cache/ftccache.c (ftc_get_top_node_for_hash): Non-inlined
	version.
	(ftc_node_hash_unlink): Use `FTC_NODE__TOP_FOR_HASH'.
	(ftc_node_hash_link): Ditto.
	(FTC_Cache_Lookup): Ditto.

2011-01-09  suzuki toshiya  <mpsuzuki@hiroshima-u.ac.jp>

	[cache] inline-specific functions are conditionalized.

	* src/cache/ftcglyph.c (FTC_GNode_Compare): Conditionalized for
	inlined configuration.  This function is a thin wrapper of
	`ftc_gnode_compare' for inlined `FTC_CACHE_LOOKUP_CMP' (see
	`nodecmp' argument).  Under non-inlined configuration,
	`ftc_gnode_compare' is invoked by `FTC_Cache_Lookup', via
	`FTC_Cache->clazz.node_compare'.

	* src/cache/ftcglyph.h (FTC_GNode_Compare): Ditto.
	* src/cache/ftcsbits.c (FTC_SNode_Compare): Ditto, for
	`ftc_snode_compare'.
	* src/cache/ftcsbits.h (FTC_SNode_Compare): Ditto.

2011-01-09  suzuki toshiya  <mpsuzuki@hiroshima-u.ac.jp>

	[cache] Correct a type mismatch under non-inlined config.

	* src/cache/ftcglyph.h (FTC_GCACHE_LOOKUP_CMP): `FTC_GCache_Lookup'
	takes the node via a pointer `FTC_Node*', differently from cpp-macro
	`FTC_CACHE_LOOKUP_CMP'.

2011-01-06  suzuki toshiya  <mpsuzuki@hiroshima-u.ac.jp>

	Update Jamfile to include Bzip2 support.

	* Jamfile: Include src/bzip2 to project.
	Comments for lzw, gzip, bzip2 are changed to clarify that
	they are for compressed PCF fonts, not others.
	(e.g. compressed BDF fonts are not supported yet)

2011-01-05  suzuki toshiya  <mpsuzuki@hiroshima-u.ac.jp>

	Update Symbian project files to include Bzip2 support.

	Currently, it provides `FT_Stream_OpenBzip2' that returns
	unimplemented error always, to prevent unresolved symbol
	error for the applications designed for Unix systems.

	* builds/symbian/bld.inf: Include ftbzip2.h.
	* builds/symbian/freetype.mmp: Include ftbzip2.c.

2011-01-05  suzuki toshiya  <mpsuzuki@hiroshima-u.ac.jp>

	Update classic MacOS makefiles to include Bzip2 support.

	Currently, it provides `FT_Stream_OpenBzip2' that returns
	unimplemented error always, to prevent unresolved symbol
	error for the applications designed for Unix systems.

	* builds/mac/FreeType.m68k_cfm.make.txt: Include ftbzip2.c.o.
	* builds/mac/FreeType.m68k_far.make.txt: Ditto.
	* builds/mac/FreeType.ppc_carbon.make.txt: Include ftbzip2.c.x.
	* builds/mac/FreeType.ppc_classic.make.txt: Ditto.

2011-01-05  suzuki toshiya  <mpsuzuki@hiroshima-u.ac.jp>

	Update Amiga makefiles to include Bzip2 support.

	Currently, it provides `FT_Stream_OpenBzip2' that returns
	unimplemented error always, to prevent unresolved symbol
	error for the applications designed for Unix systems.

	* builds/amiga/makefile: Include bzip2.ppc.o built from ftbzip2.c.
	* builds/amiga/makefile.os4: Include bzip2.o built from ftbzip2.c.
	* builds/amiga/smakefile: Ditto.

2011-01-05  suzuki toshiya  <mpsuzuki@hiroshima-u.ac.jp>

	Update pkg-config tools to reflect Bzip2 support.

	* builds/unix/freetype-config.in: Include `-lbz2' to
	--libs output, if built with Bzip2 support.
	* builds/unix/freetype2.in: Ditto.

2011-01-05  suzuki toshiya  <mpsuzuki@hiroshima-u.ac.jp>

	* builds/unix/configure.raw: Remove `SYSTEM_BZ2LIB' macro.

	SYSTEM_ZLIB is used to switch the builtin zlib source
	or system zlib source out of FreeType2.  But ftbzip2
	module has no builtin bzip2 library and always requires
	system bzip2 library.  Thus SYSTEM_BZ2LIB is always yes,
	it is not used.

2011-01-03  Werner Lemberg  <wl@gnu.org>

	*/rules.mk: Handle `*pic.c' files.

2010-12-31  Werner Lemberg  <wl@gnu.org>

	* src/cff/cfftypes.h (CFF_MAX_CID_FONTS): Increase to 64.
	Problem reported by Tom Bishop <wenlin@wenlin.com>.

2010-12-31  Werner Lemberg  <wl@gnu.org>

	Improve bzip2 support.

	* include/freetype/ftmoderr.h: Add bzip2.

	* docs/INSTALL.ANY, docs/CHANGES: Updated.

	* src/pcf/README: Updated.
	* include/freetype/internal/pcftypes.h: Obsolete, removed.

2010-12-31  Joel Klinghed  <the_jk@yahoo.com>

	Add bzip2 compression support to handle *.pcf.bz2 files.

	* builds/unix/configure.raw: Test for libbz2 library.

	* devel/ftoption.h, include/freetype/config/ftoption.h
	(FT_CONFIG_OPTION_USE_BZIP2): Define.
	* include/freetype/config/ftheader.h (FT_BZIP2_H): Define.

	* include/freetype/ftbzip2.h: New file.

	* src/bzip2/*: New files.

	* src/pcf/pcf.h: s/gzip_/comp_/.
	* src/pcf/pcfdrvr.c: Include FT_BZIP2_H.
	s/gzip_/comp_/.
	(PCF_Face_Init): Handle bzip2 compressed files.

	* docs/formats.txt, modules.cfg: Updated.

2010-12-25  Harsha  <mm.harsha@gmail.com>

	Apply Savannah patch #7422.

	If we encounter a space in a string then the sbit buffer is NULL,
	height and width are 0s.  So the check in ftc_snode_compare will
	always pass for spaces (comparision with 255).  Here the comments
	above the condition are proper but the implementation is not.  When
	we create an snode I think it is the proper way to initialize the
	width to 255 and then put a check for being equal to 255 in snode
	compare function.

	* src/cache/ftcsbits.c (FTC_SNode_New): Initialize sbit widths with
	value 255.
	(ftc_snode_compare): Fix condition.

2010-12-13  Werner Lemberg  <wl@gnu.org>

	Fix parameter handling of `FT_Set_Renderer'.
	Reported by Kirill Tishin <siege@bk.ru>.

	* src/base/ftobjs.c (FT_Set_Renderer): Increment `parameters'.

2010-12-09  Werner Lemberg  <wl@gnu.org>

	[cff] Allow `hlineto' and `vlineto' without arguments.

	We simply ignore such instructions.  This is invalid, but it doesn't
	harm; and indeed, there exist such subsetted fonts in PDFs.

	Reported by Albert Astals Cid <aacid@kde.org>.

	* src/cff/cffgload.c (cff_decoder_parse_charstrings)
	[cff_op_hlineto]: Ignore instruction if there aren't any arguments
	on the stack.

2010-11-28  Werner Lemberg  <wl@gnu.org>

	* Version 2.4.4 released.
	=========================


	Tag sources with `VER-2-4-4'.

	* docs/CHANGES: Updated.

	* docs/VERSION.DLL: Update documentation and bump version number to
	2.4.4

	* README, Jamfile (RefDoc),
	builds/win32/vc2005/freetype.vcproj, builds/win32/vc2005/index.html,
	builds/win32/vc2008/freetype.vcproj, builds/win32/vc2008/index.html,
	builds/win32/visualc/freetype.dsp,
	builds/win32/visualc/freetype.vcproj,
	builds/win32/visualc/index.html, builds/win32/visualce/freetype.dsp,
	builds/win32/visualce/freetype.vcproj,
	builds/win32/visualce/index.html,
	builds/wince/vc2005-ce/freetype.vcproj,
	builds/wince/vc2005-ce/index.html,
	builds/wince/vc2008-ce/freetype.vcproj,
	builds/wince/vc2008-ce/index.html: s/2.4.3/2.4.4/, s/243/244/.

	* include/freetype/freetype.h (FREETYPE_PATCH): Set to 4.

	* builds/unix/configure.raw (version_info): Set to 12:2:6.

2010-11-28  Alexei Podtelezhnikov  <apodtele@gmail.com>

	[ftsmooth]: Minor code simplification.

	* src/smooth/ftgrays (gray_render_cubic): Do only one comparison
	instead of two.

2010-11-26  Johnson Y. Yan  <yinsen_yan@foxitsoftware.com>

	[truetype] Better multi-threading support.

	* src/truetype/ttinterp.c (TT_Load_Context): Reset glyph zone
	references.

2010-11-23  John Tytgat  <John.Tytgat@esko.com>

	* src/psaux/t1decode.c (t1_decoder_parse_charstring): Expand
	start_point, check_points, add_point, add_point1, close_contour
	macros.
	Remove add_contour macro.
	Return error code from t1_builder_start_point and
	t1_builder_check_points when there was one (instead of returning 0).

2010-11-22  suzuki toshiya  <mpsuzuki@hiroshima-u.ac.jp>

	[truetype] Identify the tricky fonts by cvt/fpgm/prep checksums.
	Some Latin TrueType fonts are still expected to be unhinted.
	Fix Savannah bug #31645.

	* src/truetype/ttobjs.c (tt_check_trickyness): Divided to...
	(tt_check_trickyness_family): this checking family name, and
	(tt_check_trickyness_sfnt_ids): this checking cvt/fpgm/prep.
	(tt_get_sfnt_checksum): Function to retrieve the sfnt checksum
	for specified subtable even if cleared by lazy PDF generators.
	(tt_synth_sfnt_checksum): Function to calculate the checksum.

2010-11-18  Werner Lemberg  <wl@gnu.org>

	[truetype] Fix `loca' handling for inconsistent number of glyphs.
	Reported by Johnson Y. Yan <yinsen_yan@foxitsoftware.com>.

	* src/truetype/ttpload.c (tt_face_load_loca): While sanitizing,
	handle case where `loca' is the last table in the font.

2010-11-18  Werner Lemberg  <wl@gnu.org>

	[sfnt] Ignore all errors while loading `OS/2' table.
	Suggested by Johnson Y. Yan <yinsen_yan@foxitsoftware.com>.

	* src/sfnt/sfobjs.c (sfnt_load_face): Do it.

2010-11-18  Johnson Y. Yan  <yinsen_yan@foxitsoftware.com>

	[type1] Fix matrix normalization.

	* src/type1/t1load.c (parse_font_matrix): Handle sign of scaling
	factor.

2010-11-18  Werner Lemberg  <wl@gnu.org>

	[type1] Improve guard against malformed data.
	Based on a patch submitted by Johnson Y. Yan
	<yinsen_yan@foxitsoftware.com>

	* src/type1/t1load.c (read_binary_data): Check `size'.

2010-11-17  Werner Lemberg  <wl@gnu.org>

	[sfnt] While tracing, output table checksums also.

	* src/sfnt/ttload.c (tt_face_load_font_dir): Do it.

2010-11-04  suzuki toshiya  <mpsuzuki@hiroshima-u.ac.jp>

	[UVS] Fix `find_variant_selector_charmap', Savannah bug #31545.

	Since 2010-07-04, `find_variant_selector_charmap' returns
	the first cmap subtable always under rogue-compatible
	configuration, it causes NULL pointer dereference and
	make UVS-related functions crashed.

	* src/base/ftobjs.c (Fix find_variant_selector_charmap):
	Returns UVS cmap correctly.

2010-11-01  Alexei Podtelezhnikov  <apodtele@gmail.com>

	[ftsmooth] Improve rendering.

	* src/smooth/ftsmooth.c (gray_render_conic): Since version 2.4.3,
	cubic deviations have been estimated _after_ UPSCALE, whereas
	conic ones have been evaluated _before_ UPSCALE, which produces
	inferior rendering results.  Fix this.
	Partially undo change from 2010-10-15 by using ONE_PIXEL/4; this has
	been tested with demo images sent to the mailing list.  See

	  http://lists.gnu.org/archive/html/freetype-devel/2010-10/msg00055.html

	and later mails in this thread.

2010-10-28  Werner Lemberg  <wl@gnu.org>

	[ftraster] Minor fixes.

	Reported by Tom Bishop <wenlin@wenlin.com>.

	* src/raster/ftraster.c (ULong): Remove unused typedef.
	(TWorker): Remove unused variable `precision_mask'.

2010-10-28  Werner Lemberg  <wl@gnu.org>

	[ftraster] Fix rendering.

	Problem reported by Tom Bishop <wenlin@wenlin.com>; see
	thread starting with

	  http://lists.gnu.org/archive/html/freetype/2010-10/msg00049.html

	* src/raster/ftraster.c (Line_Up): Replace FMulDiv with SMulDiv
	since the involved multiplication exceeds 32 bits.

2010-10-25  suzuki toshiya  <mpsuzuki@hiroshima-u.ac.jp>

	Revert a change of `_idx' type in `FTC_CACHE_LOOKUP_CMP'.

	* src/cache/ftccache.h (FTC_CACHE_LOOKUP_CMP): Revert
	the type of `_idx' from FT_PtrDist (by previous change)
	to original FT_UFast, to match with FT_CacheRec.

2010-10-24  suzuki toshiya  <mpsuzuki@hiroshima-u.ac.jp>

	[cache] Change the hash types to FT_PtrDist.

	On LLP64 platforms (e.g. Win64), FT_ULong (32-bit)
	variables are inappropriate to calculate hash values
	from the memory address (64-bit).  The hash variables
	are extended from FT_ULong to FT_PtrDist and new
	hashing macro functions are introduced.  The hash
	values on 16-bit memory platforms are changed, but
	ILP32 and LP64 are not changed.  The hash value in
	the cache subsystem is not reverted to the memory
	address, so using signed type FT_PtrDist is safe.

	* src/cache/ftccache.h (_FTC_FACE_ID_HASH): New hash
	function to replace `FTC_FACE_ID_HASH' for portability.
	* src/cache/ftcmanag.h (FTC_SCALER_HASH): Replace
	`FTC_FACE_ID_HASH' by `_FTC_FACE_ID_HASH'.
	* src/cache/ftccmap.c (FTC_CMAP_HASH): Ditto.

	* src/cache/ftccache.h (FTC_NodeRec): The type of the
	member `hash' is changed from FT_UInt32 to FT_PtrDist.

	* src/cache/ftccache.h (FTC_Cache_Lookup): The type of the
	argument `hash' is changed from FT_UInt32 to FT_PtrDist.
	(FTC_Cache_NewNode): Ditto.
	* src/cache/ftccache.c (ftc_cache_add): Ditto.
	(FTC_Cache_Lookup): Ditto.  (FTC_Cache_NewNode): Ditto.
	* src/cache/ftcglyph.h (FTC_GCache_Lookup): Ditto.
	* src/cache/ftcglyph.c (FTC_GCache_Lookup): Ditto.

	* src/cache/ftcbasic.c (FTC_ImageCache_Lookup): The type
	of the internal variable `hash' is changed to FT_PtrDist
	from FT_UInt32.  (FTC_ImageCache_LookupScaler): Ditto.
	(FTC_SBitCache_Lookup): Ditto.
	(FTC_SBitCache_LookupScaler): Ditto.
	* src/cache/ftccmap.c (FTC_CMapCache_Lookup): Ditto.
	* src/cache/ftccache.h (FTC_CACHE_LOOKUP_CMP): Ditto.
	Also the type of the internal variable `_idx' is changed to
	FT_PtrDist from FT_UFast for better pointer calculation.

2010-10-24  suzuki toshiya  <mpsuzuki@hiroshima-u.ac.jp>

	[cache] Hide internal macros incompatible with LLP64.

	`FT_POINTER_TO_ULONG', `FTC_FACE_ID_HASH', and
	`FTC_IMAGE_TYPE_HASH' are enclosed by
	FT_CONFIG_OPTION_OLD_INTERNALS and hidden from
	normal clients.

	For the history of these macros, see the investigation:
	http://lists.gnu.org/archive/html/freetype/2010-10/msg00022.html

2010-10-24  suzuki toshiya  <mpsuzuki@hiroshima-u.ac.jp>

	Change the type of `FT_MEM_VAL' from FT_ULong to FT_PtrDist.

	On LLP64 platforms (e.g. Win64), unsigned long (32-bit)
	cannot cover the memory address (64-bit).  `FT_MEM_VAL' is
	used for hashing only and not dereferred, so using signed
	type FT_PtrDist is safe.

	* src/base/ftdbgmem.c (FT_MEM_VAL): Change the type of the
	return value from FT_ULong to FT_PtrDist.
	(ft_mem_table_resize): The type of hash is changed to
	FT_PtrDist.  (ft_mem_table_get_nodep): Ditto.

2010-10-24  suzuki toshiya  <mpsuzuki@hiroshima-u.ac.jp>

	Replace "%lx" for memory address by "%p", LLP64 platforms.

	On LLP64 platforms (e.g. Win64), long (32-bit) cannot cover
	the memory address (64-bit).  Also the casts from the pointer
	type to long int should be removed to preserve the address
	correctly.

	* src/raster/ftraster.c (New_Profile): Replace "%lx" by "%p".
	(End_Profile) Ditto.
	* src/truetype/ttinterp.c (Init_Context): Ditto.

2010-10-15  Alexei Podtelezhnikov  <apodtele@gmail.com>

	Fix thinko in spline flattening.

	FT_MAX_CURVE_DEVIATION is dependent on the value of ONE_PIXEL.

	* src/smooth/ftgrays.c (FT_MAX_CURVE_DEVIATION): Remove it and
	replace it everywhere with ONE_PIXEL/8.

2010-10-13  suzuki toshiya  <mpsuzuki@hiroshima-u.ac.jp>

	[raccess] Skip unrequired resource access rules by Darwin VFS.

	When a resource fork access rule by Darwin VFS could open the
	resource fork but no font is found in it, the rest of rules
	by Darwin VFS are skipped.  It reduces the warnings of the
	deprecated resource fork access method by recent Darwin kernel.
	Fix MacPorts ticket #18859:
		http://trac.macports.org/ticket/18859

	* src/base/ftobjs.c (load_face_in_embedded_rfork):
	When `FT_Stream_New' returns FT_Err_Cannot_Open_Stream, it
	means that the file is possible to be `fopen'-ed but zero-sized.
	Also there is a case that the resource fork is not zero-sized,
	but no supported font exists in it.  If a rule by Darwin VFS
	falls into such cases, there is no need to try other Darwin VFS
	rules anymore.  Such cases are marked by vfs_rfork_has_no_font.
	If it is TRUE, the Darwin VFS rules are skipped.

2010-10-13  suzuki toshiya  <mpsuzuki@hiroshima-u.ac.jp>

	[raccess] Grouping resource access rules based on Darwin VFS.

	MacOS X/Darwin kernel supports a few tricky methods to access
	a resource fork via ANSI C or POSIX interface.  Current resource
	fork accessor tries all possible methods to support all kernels.
	But if a method could open a resource fork but no font is found,
	there is no need to try other methods older than tested method.
	To determine whether the rule index is for Darwin VFS, a local
	function `ftrfork.c::raccess_rule_by_darwin_vfs' is introduced.
	To use this function in ftobjs.c etc but it should be inlined,
	it is exposed by ftbase.h.

	* src/base/ftrfork.c (FT_RFork_Rule): New enum type to identify
	the rules to access the resource fork.
	(raccess_guess_rec): New structure to bind the rule function and
	rule enum type.
	(FT_Raccess_Guess): The list of the rule functions is replaced by
	(raccess_guess_table): This.  This is exposed to be used by other
	intra module functions.
	(raccess_rule_by_darwin_vfs): A function to return a boolean
	if the rule specified by the rule index is based on Darwin VFS.

2010-10-13  suzuki toshiya  <mpsuzuki@hiroshima-u.ac.jp>

	Prevent to open a FT_Stream for zero-sized file on non-Unix.

	builds/unix/ftsystem.c prevents to open an useless stream from
	zero-sized file and returns FT_Err_Cannot_Open_Stream, but the
	stream drivers for ANSI C, Amiga and VMS return useless streams.
	For cross-platform consistency, all stream drivers should act
	same.

	* src/base/ftsystem.c (FT_Stream_Open): If the size of the opened
	file is zero, FT_Err_Cannot_Open_Stream is returned.
	* builds/amiga/src/base/ftsystem.c (FT_Stream_Open): Ditto.
	* src/vms/ftsystem.c (FT_Stream_Open): Ditto.

2010-10-12  Werner Lemberg  <wl@gnu.org>

	Fix Savannah bug #31310.

	* src/truetype/ttgxvar.c (ft_var_readpackedpoints): Protect against
	invalid `runcnt' values.

2010-10-08  Chris Liddell  <chris.liddell@artifex.com>

	Fix Savannah bug #31275.

	* src/sfnt/ttpost.c: Include FT_INTERNAL_DEBUG_H.

2010-10-06  Werner Lemberg  <wl@gnu.org>

	[truetype] Improve error handling of `SHZ' bytecode instruction.
	Problem reported by Chris Evans <scarybeasts@gmail.com>.

	* src/truetype/ttinterp.c (Ins_SHZ): Check `last_point'.

2010-10-05  Werner Lemberg  <wl@gnu.org>

	Fix Savannah bug #31253.
	Patch submitted by an anonymous reporter.

	* configure: Use `awk' instead of `sed' to manipulate output of `ls
	-id'.

2010-10-03  Werner Lemberg  <wl@gnu.org>

	* Version 2.4.3 released.
	=========================


	Tag sources with `VER-2-4-3'.

	* docs/CHANGES: Updated.

	* docs/VERSION.DLL: Update documentation and bump version number to
	2.4.3

	* README, Jamfile (RefDoc),
	builds/win32/vc2005/freetype.vcproj, builds/win32/vc2005/index.html,
	builds/win32/vc2008/freetype.vcproj, builds/win32/vc2008/index.html,
	builds/win32/visualc/freetype.dsp,
	builds/win32/visualc/freetype.vcproj,
	builds/win32/visualc/index.html, builds/win32/visualce/freetype.dsp,
	builds/win32/visualce/freetype.vcproj,
	builds/win32/visualce/index.html,
	builds/wince/vc2005-ce/freetype.vcproj,
	builds/wince/vc2005-ce/index.html,
	builds/wince/vc2008-ce/freetype.vcproj,
	builds/wince/vc2008-ce/index.html: s/2.4.2/2.4.3/, s/242/243/.

	* include/freetype/freetype.h (FREETYPE_PATCH): Set to 3.

	* builds/unix/configure.raw (version_info): Set to 12:1:6.

2010-10-03  Werner Lemberg  <wl@gnu.org>

	Avoid `configure' issues with symbolic links.
	Based on a patch from Alexander Stohr <Alexander.Stohr@gmx.de>.

	* configure: Compare directories using `ls -id'.
	Check existence of `reference' subdirectory before creating it.

2010-10-02  Werner Lemberg  <wl@gnu.org>

	Fix Savannah bug #31088 (sort of).

	* src/sfnt/ttload.c (tt_face_load_maxp): Always allocate at least 64
	function entries.

2010-10-02  Werner Lemberg  <wl@gnu.org>

	[smooth] Fix splitting of cubics for negative values.

	Reported by Róbert Márki <gsmiko@gmail.com>; see
	http://lists.gnu.org/archive/html/freetype/2010-09/msg00019.html.

	* src/smooth/ftgrays.c (gray_render_cubic): Fix thinko.

2010-10-01  suzuki toshiya  <mpsuzuki@hiroshima-u.ac.jp>

	Fix Savannah bug #31040.

	* src/truetype/ttinterp.c (free_buffer_in_size): Remove.
	(TT_RunIns): Updated.

2010-09-20  suzuki toshiya  <mpsuzuki@hiroshima-u.ac.jp>

	[sfnt] Make error message filling NULL names less verbose.

	* src/sfnt/ttpost.c (load_format_20): Showing 1 summary message
	when we fill `post' names by NULL, instead of per-entry message.

2010-09-20  Graham Asher  <graham.asher@btinternet.com>
	    David Bevan  <david.bevan@pb.com>

	[smooth] Fix and improve spline flattening.

	This fixes the flattening of cubic, S-shaped curves and speeds up
	the handling of both the conic and cubic arcs.

	See the discussions on the freetype-devel mailing list in late
	August and September 2010 for details.

	* src/smooth/ftgrays.c (FT_MAX_CURVE_DEVIATION): New macro.
	(TWorker): Remove `conic_level' and `cubic_level' elements.
	(gray_render_conic): Simplify algorithm.
	(gray_render_cubic): New algorithm; details are given in the code
	comments.
	(gray_convert_glyph): Remove heuristics.

2010-09-19  Werner Lemberg  <wl@gnu.org>

	Minor fixes.

	* src/cff/cffload.c (cff_charset_compute_cids): `charset->sids[i]'
	is `FT_UShort'.
	(cff_index_access_element): Don't use additions in comparison.
	* src/sfnt/ttpost.c (load_format_20): Make `post_limit' of type
	`FT_Long'.
	Don't use additions in comparison.
	Improve tracing messages.
	(load_format_25, load_post_names): Make `post_limit' of type
	`FT_Long'.

2010-09-19  suzuki toshiya  <mpsuzuki@hiroshima-u.ac.jp>

	[cff] Truncate the element length at the end of the stream.
	See Savannah bug #30975.

	* src/cff/cffload.c (cff_index_access_element): `off2', the offset
	to the next element is truncated at the end of the stream to prevent
	invalid I/O.  As `off1', the offset to the requested element has
	been checked by `FT_STREAM_SEEK', `off2' should be checked
	similarly.

2010-09-19  suzuki toshiya  <mpsuzuki@hiroshima-u.ac.jp>

	[cff] Ignore CID > 0xFFFFU.
	See Savannah bug #30975.

	* src/cff/cffload.c (cff_charset_compute_cids): Ignore CID if
	greater than 0xFFFFU.  CFF font spec does not mention maximum CID in
	the font, but PostScript and PDF spec define that maximum CID is
	0xFFFFU.

2010-09-19  suzuki toshiya  <mpsuzuki@hiroshima-u.ac.jp>

	[cff] Make trace message in` cff_charset_load' verbose.
	See Savannah bug #30975.

	* src/cff/cffload.c (cff_charset_load): Report the original `nleft'
	and truncated `nleft'.

2010-09-19  suzuki toshiya  <mpsuzuki@hiroshima-u.ac.jp>

	[cff] Correct `max_cid' from CID array length to max CID.
	See Savannah bug #30975.

	* src/cff/cffload.c (cff_charset_compute_cids): Don't increment
	max_cid after detecting max CID.  The array CFF_Charset->cids is
	allocated by max_cid + 1.
	(cff_charset_cid_to_gindex): Permit CID is less than or equal to
	CFF_Charset->max_cid.
	* src/cff/cffobjs.c (cff_face_init): FT_Face->num_glyphs is
	calculated as CFF_Charset->max_cid + 1.

2010-09-19  suzuki toshiya  <mpsuzuki@hiroshima-u.ac.jp>

	[truetype] Sanitize the broken offsets in `loca'.
	See Savannah bug #31040.

	* src/truetype/ttpload.c (tt_face_get_location): If `pos1', the
	offset to the requested entry in `glyf' exceeds the end of the
	table, return offset=0, length=0.  If `pos2', the offset to the next
	entry in `glyf' exceeds the end of the table, truncate the entry
	length at the end of `glyf' table.

2010-09-19  suzuki toshiya  <mpsuzuki@hiroshima-u.ac.jp>

	[sfnt] Prevent overrunning in `post' table parser.
	See Savannah bug #31040.

	* src/sfnt/ttpost.c (load_post_names): Get the length of `post'
	table and pass the limit of `post' table to `load_format_20' and
	`load_format_25'.
	(load_format_20): Stop the parsing when we reached at the limit of
	`post' table.  If more glyph names are required, they are filled by
	NULL names.

2010-09-17  suzuki toshiya  <mpsuzuki@hiroshima-u.ac.jp>

	[truetype] Don't duplicate size->twilight structure to be freed.
	See Savannah bug #31040 for detail.

	* src/truetype/ttinterp.c (free_buffer_in_size): Don't duplicate
	FT_GlyphZoneRec size->twilight to be freed.  If duplicated,
	`FT_FREE' erases the duplicated pointers only and leave original
	pointers.  They can cause the double-free crash when the burst
	errors occur in TrueType interpreter and `free_buffer_in_size' is
	invoked repeatedly.

2010-09-15  Werner Lemberg  <wl@gnu.org>

	Make bytecode debugging with FontForge work again.

	* src/truetype/ttinterp.c (TT_RunIns): Don't call
	`free_buffer_in_size' in case of error if a debugger is active.

2010-09-14  Werner Lemberg  <wl@gnu.org>

	Improve tracing messages.

	* src/truetype/ttinterp.c (TT_RunIns): Improve wording of tracing
	message.
	* src/truetype/ttobjs.c (tt_size_run_fpgm, tt_size_run_prep): Add
	tracing message.
	* src/truetype/ttgload.c (tt_loader_init): Add tracing message.
	* src/cache/ftcsbits.c (ftc_snode_load): Emit tracing message if
	glyph doesn't fit into a small bitmap container.

2010-09-13  Werner Lemberg  <wl@gnu.org>

	Fix minor issues reported by <muktha.narayan@wipro.com>.

	* src/autofit/aflatin.c (af_latin_compute_stem_width): Remove
	redundant conditional check.
	* src/base/ftsynth.c (FT_GlyphSlot_Embolden): Ditto.
	* src/cff/cffload.c (cff_encoding_load): Remove conditional check
	which always evaluates to `true'.
	* src/pshinter/pshalgo.c (ps_glyph_interpolate_strong_points):
	Ditto.
	* src/truetype/ttinterp.c (Ins_IUP): Ditto.
	* src/cid/cidgload.c (cid_slot_load_glyph): Don't check for NULL if
	value is already dereferenced.
	* src/winfonts/winfnt.c (FNT_Load_Glyph): Fix check of `face'.

2010-08-31  suzuki toshiya  <mpsuzuki@hiroshima-u.ac.jp>

	Ignore the environmental setting of LIBTOOL.
	Patch is suggested by Adrian Bunk, to prevent unexpected
	reflection of environmental LIBTOOL.  See:
	http://savannah.nongnu.org/patch/?7290

	* builds/unix/unix-cc.in: LIBTOOL is unconditionally set to
	$(FT_LIBTOOL_DIR)/libtool.  FT_LIBTOOL_DIR is set to $(BUILD_DIR)
	by default.
	* configure: When configured for the building out of source tee,
	FT_LIBTOOL_DIR is set to $(OBJ_DIR).

2010-08-31  suzuki toshiya  <mpsuzuki@hiroshima-u.ac.jp>

	[truetype] Decrease the trace level catching the interpreter error.

	* src/truetype/ttinterp.c (TT_RunIns): Decrease the trace level
	showing the error when the interpreter returns with an error,
	from` FT_TRACE7' to `FT_TRACE1'.

2010-08-30  suzuki toshiya  <mpsuzuki@hiroshima-u.ac.jp>

	[truetype] Prevent bytecode reuse after the interpretation error.

	* src/truetype/ttinterp.c (free_buffer_in_size): New function to
	free the buffer allocated during the interpretation of this glyph.
	(TT_RunIns): Unset FT_Face->size->{cvt_ready,bytecode_ready} if
	an error occurs in the bytecode interpretation.  The interpretation
	of invalid bytecode may break the function definitions and referring
	them in later interpretation is danger.  By unsetting these flags,
	`fpgm' and `prep' tables are executed again in next interpretation.

	This fixes Savannah bug #30798, reported by Robert Święcki.

2010-08-29  Werner Lemberg  <wl@gnu.org>

	[ftraster] Pacify compiler.

	* src/raster/ftraster.c (ft_black_new) [_STANDALONE_]: `memory' is
	not used.

2010-08-29  Werner Lemberg  <wl@gnu.org>

	[cff] Allow SIDs >= 65000.

	* src/cff/cffload.c (cff_charset_load): Fix change from 2009-03-20:
	The threshold for SIDs is not applicable here.  I misinterpreted the
	`SID values 65000 and above are available for implementation use'
	sentence in the CFF specification.

	Problem reported by Ivan Ninčić <inincic@pdftron.com>.

2010-08-28  suzuki toshiya  <mpsuzuki@hiroshima-u.ac.jp>

	Force hinting when the font lacks its familyname.

	In Type42 or Type11 font embedded in PostScript & PDF, TrueType sfnt
	stream may lack `name' table because they are not required.  Hinting
	for nameless fonts is safer for PDFs including embedded Chinese
	fonts.  Written by David Bevan, see:

	http://lists.gnu.org/archive/html/freetype-devel/2010-08/msg00021.html
	http://lists.freedesktop.org/archives/poppler/2010-August/006310.html

	* src/truetype/ttobjs.c (tt_check_trickyness): If a NULL pointer by
	nameless font is given, TRUE is returned to enable hinting.

2010-08-28  suzuki toshiya  <mpsuzuki@hiroshima-u.ac.jp>

	Register yet another tricky TrueType font.

	* src/truetype/ttobjs.c (tt_check_trickyness): Add `HuaTianKaiTi?',
	a Kaishu typeface paired with `HuaTianSongTi?' by Huatian
	Information Industry.

2010-08-17  Teijo Kinnunen <Teijo.Kinnunen@nuance.com>

	Fix Savannah bug #30788.

	* src/cache/ftccache.c (FTC_Cache_Clear): Check `cache->buckets' for
	NULL too.

2010-08-10  Werner Lemberg  <wl@gnu.org>

	Try to fix Savannah bug #30717 (and probably #30719 too).

	* src/smooth/ftsmooth.c (ft_smooth_render_generic): Add another
	overflow test for `width' and `height'.

2010-08-06  Werner Lemberg  <wl@gnu.org>

	* Version 2.4.2 released.
	=========================


	Tag sources with `VER-2-4-2'.

	* docs/CHANGES: Updated.

	* docs/VERSION.DLL: Update documentation and bump version number to
	2.4.2

	* README, Jamfile (RefDoc),
	builds/win32/vc2005/freetype.vcproj, builds/win32/vc2005/index.html,
	builds/win32/vc2008/freetype.vcproj, builds/win32/vc2008/index.html,
	builds/win32/visualc/freetype.dsp,
	builds/win32/visualc/freetype.vcproj,
	builds/win32/visualc/index.html, builds/win32/visualce/freetype.dsp,
	builds/win32/visualce/freetype.vcproj,
	builds/win32/visualce/index.html,
	builds/wince/vc2005-ce/freetype.vcproj,
	builds/wince/vc2005-ce/index.html,
	builds/wince/vc2008-ce/freetype.vcproj,
	builds/wince/vc2008-ce/index.html: s/2.4.1/2.4.2/, s/241/242/.

	* include/freetype/freetype.h (FREETYPE_PATCH): Set to 2.

	* builds/unix/configure.raw (version_info): Set to 12:0:6.

2010-08-06  suzuki toshiya  <mpsuzuki@hiroshima-u.ac.jp>

	Fix Savannah bug #30648.

	* src/base/ftobjs.c (FT_Done_Library): Specify the order of font
	drivers during the face closing process.  Type42 faces should be
	closed before TrueType faces, because a Type42 face refers to
	another internal TrueType face which is created from sfnt[] array on
	the memory.

2010-08-06  Yuriy Kaminskiy  <yumkam@mail.ru>

	[raster] Fix valgrind warning.

	* src/raster/ftraster.c (Decompose_Curve) <default>: Access point[0]
	only if we don't hit `limit'.

2010-08-06  suzuki toshiya  <mpsuzuki@hiroshima-u.ac.jp>

	Fix Savannah bug #30658.

	* src/base/ftobjs.c (Mac_Read_POST_Resource): Check that the total
	length of collected POST segments does not overrun the allocated
	buffer.

2010-08-06  Yuriy Kaminskiy  <yumkam@mail.ru>

	Fix conditional usage of FT_MulFix_i386.
	With -ansi flag, gcc does not define `i386', only `__i386__'.

	* include/freetype/config/ftconfig.h, builds/unix/ftconfig.in:
	s/i386/__i386__/.

2010-08-05  Werner Lemberg  <wl@gnu.org>

	Fix Savannah bug #30657.

	* src/truetype/ttinterp.c (BOUNDSL): New macro.
	Change `BOUNDS' to `BOUNDSL' where appropriate.

	* src/truetype/ttinterp.h (TT_ExecContextRec): Fix type of
	`cvtSize'.

2010-08-05  Werner Lemberg  <wl@gnu.org>

	Fix Savannah bug #30656.

	* src/type42/t42parse.c (t42_parse_sfnts): Protect against negative
	string_size.
	Fix comparison.

2010-08-05  suzuki toshiya  <mpsuzuki@hiroshima-u.ac.jp>

	[cff] Don't use any values in decoder after parsing error.

	* src/cff/cffgload.c (cff_slot_load): Skip the evaluations
	of the values in decoder, if `cff_decoder_parse_charstrings'
	returns any error.

2010-08-04  Werner Lemberg  <wl@gnu.org>

	Fix Savannah bug #30644.

	* src/base/ftstream.c (FT_Stream_EnterFrame): Fix comparison.

2010-08-04  Werner Lemberg  <wl@gnu.org>

	`make devel' fails if FT_CONFIG_OPTION_OLD_INTERNALS is set.

	* devel/ftoption.h: Synchronize with
	include/freetype/config/ftoption.h.

2010-08-04  suzuki toshiya  <mpsuzuki@hiroshima-u.ac.jp>

	[cff] Improve stack overflow test.

	* src/cff/cffgload.c (cff_decoder_parse_charstrings): Check stack
	after execution of operations too.

2010-07-18  Werner Lemberg  <wl@gnu.org>

	Add reference counters and to FT_Library and FT_Face objects.

	* include/freetype/freetype.h (FT_Reference_Face): New function.
	* include/freetype/ftmodapi.h (FT_Rererence_Library): New function.

	* include/freetype/internal/ftobjs.h (FT_Face_InternalRec,
	FT_LibraryRec): New field `refcount'.

	* src/base/ftobjs.c (FT_Open_Face, FT_New_Library): Handle
	`refcount'.
	(FT_Reference_Face, FT_Reference_Library): Implement new functions.
	(FT_Done_Face, FT_Done_Library): Handle `refcount'.

	* docs/CHANGES: Updated.

2010-07-18  Werner Lemberg  <wl@gnu.org>

	* Version 2.4.1 released.
	=========================


	Tag sources with `VER-2-4-1'.

	* docs/CHANGES: Updated.

	* docs/VERSION.DLL: Update documentation and bump version number to
	2.4.1.

	* README, Jamfile (RefDoc),
	builds/win32/vc2005/freetype.vcproj, builds/win32/vc2005/index.html,
	builds/win32/vc2008/freetype.vcproj, builds/win32/vc2008/index.html,
	builds/win32/visualc/freetype.dsp,
	builds/win32/visualc/freetype.vcproj,
	builds/win32/visualc/index.html, builds/win32/visualce/freetype.dsp,
	builds/win32/visualce/freetype.vcproj,
	builds/win32/visualce/index.html,
	builds/wince/vc2005-ce/freetype.vcproj,
	builds/wince/vc2005-ce/index.html,
	builds/wince/vc2008-ce/freetype.vcproj,
	builds/wince/vc2008-ce/index.html: s/2.4.0/2.4.1/, s/240/241/.

	* include/freetype/freetype.h (FREETYPE_PATCH): Set to 1.

	* builds/unix/configure.raw (version_info): Set to 11:1:5.

2010-07-17  Werner Lemberg  <wl@gnu.org>

	[cff] Final try to fix `hintmask' and `cntrmask' limit check.

	Problem reported by Tobias Wolf <towolf@gmail.com>.

	* src/cff/cffgload.c (cff_decoder_parse_charstrings)
	<cff_op_hintmask>: Sigh.  I'm apparently too silly to fix this
	correctly in less than three tries.

2010-07-12  Werner Lemberg  <wl@gnu.org>

	* Version 2.4.0 released.
	=========================


	Tag sources with `VER-2-4-0'.

	* docs/CHANGES: Updated.

	* docs/VERSION.DLL: Update documentation and bump version number to
	2.4.0.

	* README, Jamfile (RefDoc),
	builds/win32/vc2005/freetype.vcproj, builds/win32/vc2005/index.html,
	builds/win32/vc2008/freetype.vcproj, builds/win32/vc2008/index.html,
	builds/win32/visualc/freetype.dsp,
	builds/win32/visualc/freetype.vcproj,
	builds/win32/visualc/index.html, builds/win32/visualce/freetype.dsp,
	builds/win32/visualce/freetype.vcproj,
	builds/win32/visualce/index.html,
	builds/wince/vc2005-ce/freetype.vcproj,
	builds/wince/vc2005-ce/index.html,
	builds/wince/vc2008-ce/freetype.vcproj,
	builds/wince/vc2008-ce/index.html: s/2.3.12/2.4.0/, s/2312/240/.

	* include/freetype/freetype.h (FREETYPE_MINOR): Set to 4.
	(FREETYPE_PATCH): Set to 0.

	* builds/unix/configure.raw (version_info): Set to 11:0:5.

2010-07-12  Werner Lemberg  <wl@gnu.org>

	Remove C++ warnings.

	*/*: Initialize pointers where necessary to make g++ happy.

2010-07-12  malc  <av1474@comtv.ru>
	    Richard Henderson  <rth@redhat.com>

	Fix type-punning issues with C++.

	* include/freetype/internal/ftmemory.h (FT_ASSIGNP) [__cplusplus]:
	Emulate a `typeof' operator with an inline template which uses
	`static_cast'.

2010-07-11  Werner Lemberg  <wl@gnu.org>

	Fix C++ compilation issue.

	* src/tools/apinames.c (names_dump) <OUTPUT_WATCOM_LBC>: Fix
	type of `dot' variable.

2010-07-10  suzuki toshiya  <mpsuzuki@hiroshima-u.ac.jp>

	Fix another case reported in Savannah bug #30373.
	Permit a face for Type1, Type42 and CFF without charmap,
	patch by Tor Andersson.

	* src/type1/t1objs.c (T1_Face_Init): Reset the error if it
	is FT_Err_No_Unicode_Glyph_Name.
	* src/type42/t42objs.c (T42_Face_Init): Ditto.
	* src/cff/cffobjs.c (cff_face_init): Ditto.

2010-07-09  suzuki toshiya  <mpsuzuki@hiroshima-u.ac.jp>

	Use defined macros to set {platform,encoding}_id.

	* src/bdf/bdfdrivr.c: Include ttnameid.h and use macros to
	set charmap.{platfom,encoding}_id.
	* src/pcf/pcfdrivr.c: Ditto.
	* src/winfonts/winfnt.c: Ditto.
	* src/type1/t1objs.c: Ditto.
	* src/type42/t42objs.c: Ditto.
	* src/cff/cffobjs.c: Ditto.
	* src/pfr/pfrobjs.c: Ditto.

2010-07-09  suzuki toshiya  <mpsuzuki@hiroshima-u.ac.jp>

	Fix Savannah bug #30373.
	Too serious check of errors by `FT_CMap_New' since 2010-07-04
	is fixed. Reported by Tor Andersson.

	* include/freetype/fterrdef.h
	(PSnames_Err_No_Unicode_Glyph_Name): New error code to
	indicate the Unicode charmap synthesis failed because
	no Unicode glyph name is found.

	* src/psnames/psmodule.c (ps_unicodes_init): Return
	PSnames_Err_No_Unicode_Glyph_Name when no Unicode glyph name
	is found in the font.
	* src/cff/cffcmap.c (cff_cmap_unicode_init): Return
	CFF_Err_No_Unicode_Glyph_Name when no SID is available.

	* src/type1/t1objs.c (T1_Face_Init): Proceed if `FT_CMap_New'
	is failed by the lack of Unicode glyph name.
	* src/type42/t42objs.c (T42_Face_Init): Ditto.
	* src/cff/cffobjs.c (cff_face_init): Ditto.

2010-07-09  Ken Sharp  <ken.sharp@artifex.com>

	Make ftraster.c compile in stand-alone mode with MSVC compiler.

	* src/raster/ftmisc.h (FT_Int64) [_WIN32, _WIN64]: Fix typedef
	since there is no `inttypes.h' for MSVC.

2010-07-08  Werner Lemberg  <wl@gnu.org>

	Fix Savannah bug #30361.

	* src/truetype/ttinterp.c (Ins_IUP): Fix bounds check.

2010-07-06  Werner Lemberg  <wl@gnu.org>

	Pacify compiler.

	* src/cff/cffload.c (cff_index_get_pointers): Initialize
	`new_bytes'.

2010-07-05  Eugene A. Shatokhin  <spectre@ispras.ru>

	Fix Savannah bug #27648.

	* src/base/ftobjs.c (ft_remove_renderer, FT_Add_Module): Call
	`raster_done' only if we have an outline glyph format.

2010-07-05  Werner Lemberg  <wl@gnu.org>

	Fix Savannah bug #30030.

	* builds/win32/*/freetype.vcproj: Add ftxf86.c.

2010-07-05  Werner Lemberg  <wl@gnu.org>

	[cff] Next try to fix `hintmask' and `cntrmask' limit check.

	Problem reported by malc <av1474@comtv.ru>.

	* src/cff/cffgload.c (cff_decoder_parse_charstrings)
	<cff_op_hintmask>: It is possible that there is just a single byte
	after the `hintmask' or `cntrmask', e.g., a `return' instruction.

2010-07-04  suzuki toshiya  <mpsuzuki@hiroshima-u.ac.jp>

	Restrict the number of the charmaps in a rogue-compatible mode.
	Fix for Savannah bug #30059.

	* src/cache/ftccmap.c (FTC_CMapCache_Lookup): Replace `16' the
	minimum character code passed by a legacy rogue client by...
	* include/freetype/config/ftoption.h (FT_MAX_CHARMAP_CACHEABLE):
	This.  It is undefined when FT_CONFIG_OPTION_OLD_INTERNALS is
	undefined (thus the rogue client compatibility is not required).

	* src/cff/cffobjs.c (cff_face_init): Abort the automatic
	selection or synthesis of Unicode cmap subtable when the charmap
	index exceeds FT_MAX_CHARMAP_CACHEABLE.
	* src/sfnt/ttcmap.c (tt_face_build_cmaps): Issue error message
	when the charmap index exceeds FT_MAX_CHARMAP_CACHEABLE.

	* src/base/ftobjs.c (find_unicode_charmap): When Unicode charmap
	is found after FT_MAX_CHARMAP_CACHEABLE, ignore it and search
	earlier one.
	(find_variant_selector_charmap): When UVS charmap is found after
	FT_MAX_CHARMAP_CACHEABLE, ignore it and search earlier one.
	(FT_Select_Charmap): When a charmap matching with requested
	encoding but after FT_MAX_CHARMAP_CACHEABLE, ignore and search
	earlier one.
	(FT_Set_Charmap): When a charmap matching with requested
	charmap but after FT_MAX_CHARMAP_CACHEABLE, ignore and search
	earlier one.
	(FT_Get_Charmap_Index): When a requested charmap is found
	after FT_MAX_CHARMAP_CACHEABLE, return the inverted charmap
	index.

2010-07-04  Werner Lemberg  <wl@gnu.org>

	TrueType hinting is no longer patented.

	* include/freetype/config/ftoption.h, devel/ftoption.h
	(TT_CONFIG_OPTION_BYTECODE_INTERPRETER): Define.
	(TT_CONFIG_OPTION_UNPATENTED_HINTING): Undefine.

	* docs/CHANGES, docs/INSTALL, include/freetype/freetype.h: Updated.
	* docs/TRUETYPE, docs/PATENTS: Removed.

2010-07-04  suzuki toshiya  <mpsuzuki@hiroshima-u.ac.jp>

	Check error value by `FT_CMap_New'.

	* src/cff/cffobjs.c (cff_face_init): Check error value by
	`FT_CMap_New'.
	* src/pfr/pfrobjs.c (pfr_face_init): Ditto.
	* src/type1/t1jobjs.c (T1_Face_Init): Ditto.
	* src/type42/t42jobjs.c (T42_Face_Init): Ditto.

2010-07-03  Werner Lemberg  <wl@gnu.org>

	Make ftgrays.c compile stand-alone again.

	* src/smooth/ftgrays.c [_STANDALONE_]: Include `stddef.h'.
	(FT_INT_MAX, FT_PtrDist)[_STANDALONE_]: Define.

2010-07-02  suzuki toshiya  <mpsuzuki@hiroshima-u.ac.jp>

	Additional fix for Savannah bug #30306.

	* src/base/ftobjs.c (Mac_Read_POST_Resource): If the type of the
	POST fragment is 0, the segment is completely ignored.  The declared
	length of the segment is not cared at all.  According to Adobe
	Technical Note 5040, type 0 segment is a comment only and should not
	be loaded for the interpreter.  Reported by Robert Święcki.

2010-07-01  Werner Lemberg  <wl@gnu.org>

	[truetype] Protect against code range underflow.

	* src/truetype/ttinterp.c (DO_JROT, DO_JMPR, DO_JROF): Don't allow
	negative IP values.

2010-07-01  Werner Lemberg  <wl@gnu.org>

	[truetype] Add rudimentary tracing for bytecode instructions.

	* src/truetype/ttinterp.c (opcode_name) [FT_DEBUG_LEVEL_TRACE]: New
	array.
	(TT_RunIns): Trace opcodes.

2010-06-30  Werner Lemberg  <wl@gnu.org>

	Fix Savannah bug #30263.

	* src/smooth/ftgrays.c (gray_render_span): Use cast to `unsigned
	int' to avoid integer overflow.

	* src/smooth/ftsmooth.c (ft_smooth_render_generic): Use smaller
	threshold values for `width' and `height'.  This is not directly
	related to the bug fix but makes sense anyway.

2010-07-01  suzuki toshiya  <mpsuzuki@hiroshima-u.ac.jp>

	Initial fix for Savannah bug #30306.

	* src/base/ftobjs.c (Mac_Read_POST_Resource): Check `rlen', the
	length of fragment declared in the POST fragment header, and prevent
	an underflow in length calculation.  Some fonts set the length to
	zero in spite of the existence of a following 16bit `type'.
	Reported by Robert Święcki.

2010-07-01  suzuki toshiya  <mpsuzuki@hiroshima-u.ac.jp>

	Additional fix for Savannah bug #30248 and #30249.

	* src/base/ftobjs.c (Mac_Read_POST_Resource): Check the buffer size
	during gathering PFB fragments embedded in LaserWriter PS font for
	Macintosh.  Reported by Robert Święcki.

2010-06-30  Alexei Podtelezhnikov  <apodtele@gmail.com>

	Minor optimizations by avoiding divisions.

	* src/sfnt/ttkern.c (tt_face_load_kern, tt_face_get_kerning):
	Replace divisions with multiplication in comparisons.

2010-06-29  Werner Lemberg  <wl@gnu.org>

	Fix minor tracing issues.

	* src/cff/cffgload.c, src/truetype/ttgload.c: Adjust tracing levels.

2010-06-27  Werner Lemberg  <wl@gnu.org>

	[cff] Really fix `hintmask' and `cntrmask' limit check.

	* src/cff/cffgload.c (cff_decoder_parse_charstrings)
	<cff_op_hintmask>: Fix thinko and handle tracing also.

2010-06-27  Werner Lemberg  <wl@gnu.org>

	Fix valgrind warning.

	* src/base/ftoutln.c (FT_Outline_Get_Orientation): Initialize
	`result' array.

2010-06-27  Werner Lemberg  <wl@gnu.org>

	[cff] Fix memory leak.

	* src/cff/cffgload.c (cff_operator_seac): Free charstrings even in
	case of errors.

2010-06-27  Werner Lemberg  <wl@gnu.org>

	[cff] Protect against invalid `hintmask' and `cntrmask' operators.

	* src/cff/cffgload.c (cff_decoder_parse_charstrings)
	<cff_op_hintmask>: Ensure that we don't exceed `limit' while parsing
	the bit masks of the `hintmask' and `cntrmask' operators.

2010-06-26  Werner Lemberg  <wl@gnu.org>

	Fix PFR change 2010-06-24.

	* src/pfr/pfrgload.c (pfr_glyph_load_simple): Really protect against
	invalid indices.

2010-06-26  Werner Lemberg  <wl@gnu.org>

	Improve PFR tracing messages.

	* src/pfr/pfrgload.c (pfr_glyph_load_rec): Emit tracing messages for
	simple and compound glyph offsets.

2010-06-26  Werner Lemberg  <wl@gnu.org>

	Fix last PFR change.

	* src/pfr/pfrobjs.c (pfr_face_init): Fix rejection logic.

2010-06-26  Werner Lemberg  <wl@gnu.org>

	Fix Savannah bug #30262.

	* src/sfnt/ttload.c (tt_face_load_maxp): Limit `maxComponentDepth'
	arbitrarily to 100 to avoid stack exhaustion.

2010-06-26  Werner Lemberg  <wl@gnu.org>

	Add some memory checks (mainly for debugging).

	* src/base/ftstream.c (FT_Stream_EnterFrame): Exit with error
	if the frame size is larger than the stream size.

	* src/base/ftsystem.c (ft_ansi_stream_io): Exit with error if
	seeking a position larger than the stream size.

2010-06-25  Werner Lemberg  <wl@gnu.org>

	Fix Savannah bug #30261.

	* src/pfr/pfrobjs.c (pfr_face_init): Reject fonts which contain
	neither outline nor bitmap glyphs.

2010-06-25  Werner Lemberg  <wl@gnu.org>

	Fix Savannah bug #30254.

	* src/cff/cffload.c (cff_index_get_pointers): Do sanity check for
	first offset also.

2010-06-25  suzuki toshiya  <mpsuzuki@hiroshima-u.ac.jp>

	Initial fix for Savannah bug #30248 and #30249.

	* src/base/ftobjs.c (Mac_Read_POST_Resource): Check the error during
	reading a PFB fragment embedded in LaserWriter PS font for Macintosh.
	Reported by Robert Święcki.

2010-06-24  Werner Lemberg  <wl@gnu.org>

	Fix Savannah bug #30247.

	* src/pcf/pcfread.c (pcf_get_metrics): Disallow (invalid) fonts with
	zero metrics.

2010-06-24  Graham Asher  <graham.asher@btinternet.com>

	* src/smooth/ftgrays.c (gray_render_cubic): Fix algorithm.
	The previous version was too aggressive, as demonstrated in
	http://lists.gnu.org/archive/html/freetype-devel/2010-06/msg00020.html.

2010-06-24  Werner Lemberg  <wl@gnu.org>

	*/*: Use module specific error names where appropriate.

2010-06-24  Werner Lemberg  <wl@gnu.org>

	Fix Savannah bug #30236.

	* src/sfnt/ttcmap.c (tt_face_build_cmaps): Improve check for pointer
	to `cmap_table'.

2010-06-24  Werner Lemberg  <wl@gnu.org>

	Fix Savannah bug #30235.

	* src/pfr/pfrgload.c (pfr_glyph_load_simple): Protect against
	invalid indices if there aren't any coordinates for indexing.

2010-06-24  Werner Lemberg  <wl@gnu.org>

	[bdf]: Font properties are optional.

	* src/bdf/bdflib.c (_bdf_readstream): Use special error code to
	indicate a redo operation.
	(_bdf_parse_start): Handle `CHARS' keyword here too and pass current
	input line to `_bdf_parse_glyph'.

2010-06-23  Werner Lemberg  <wl@gnu.org>

	Fix Savannah bug #30220.

	* include/freetype/fterrdef.h
	(BDF_Err_Missing_Fontboundingbox_Field): New error code.

	* src/bdf/bdflib.c (_bdf_parse_start): Check for missing
	`FONTBOUNDINGBOX' field.
	Avoid memory leak if there are multiple `FONT' lines (which is
	invalid but doesn't hurt).

2010-06-21  Werner Lemberg  <wl@gnu.org>

	Fix Savannah bug #30168.

	* src/pfr/pfrgload.c (pfr_glyph_load_compound): Limit the number of
	subglyphs to avoid endless recursion.

2010-06-20  Werner Lemberg  <wl@gnu.org>

	Fix Savannah bug #30145.

	* src/psaux/psobjs.c (t1_builder_add_contour): Protect against
	`outline == NULL' which might happen in invalid fonts.

2010-06-19  Werner Lemberg  <wl@gnu.org>

	Fix Savannah bug #30135.

	* src/bdf/bdflib.c (_bdf_list_join): Don't modify value in static
	string `empty'.
	(_bdf_parse_glyph): Avoid memory leak in case of error.

2010-06-15  Werner Lemberg  <wl@gnu.org>

	Fix Savannah bug #30108.

	* src/autofit/afglobal.c (af_face_globals_compute_script_coverage):
	Properly mask AF_DIGIT bit in comparison.

2010-06-11  Werner Lemberg  <wl@gnu.org>

	Fix Savannah bug #30106.

	Point numbers for FreeType's implementation of hinting masks are
	collected before the final number of points of a glyph has been
	determined; in particular, the code for handling the `endchar'
	opcode can reduce the number of points.

	* src/pshinter/pshalgo.c (psh_glyph_find_strong_points): Assure that
	`end_point' is not larger than `glyph->num_points'.

2010-06-11  Werner Lemberg  <wl@gnu.org>

	[cff]: Improve debugging output.

	* src/cff/cffgload.c (cff_decoder_parse_charstrings)
	<cff_op_hintmask>: Implement it.

2010-06-10  Graham Asher  <graham.asher@btinternet.com>

	ftgrays: Speed up rendering of small cubic splines.

	* src/smooth/ftgrays.c (gray_render_cubic): Implement new,
	simplified algorithm to find out whether the spline can be replaced
	with two straight lines.  See this thread for more:

	  http://lists.gnu.org/archive/html/freetype-devel/2010-06/msg00000.html

2010-06-09  Werner Lemberg  <wl@gnu.org>

	Fix Savannah bug #30082.

	* src/cff/cffgload.c (cff_decoder_parse_charstrings)
	<cff_op_callothersubr>: Protect against stack underflow.

2010-06-08  Werner Lemberg  <wl@gnu.org>

	Fix Savannah bug #30053.

	* src/cff/cffparse.c (cff_parse_real): Handle border case where
	`fraction_length' has value 10.

2010-06-07  Werner Lemberg  <wl@gnu.org>

	Fix Savannah bug #30052.
	This bug has been introduced with commit 2415cbf3.

	* src/base/ftobjs.c (FT_Get_First_Char, FT_Get_Next_Char): Protect
	against endless loop in case of corrupted font header data.

2010-05-26  Werner Lemberg  <wl@gnu.org>

	Remove unused variable.
	Found by Graham.

	* src/autofit/afhints.c (af_glyph_hints_reload): Remove unused
	variable `first' in first block.

2010-05-22  Werner Lemberg  <wl@gnu.org>

	Fix various memory problems found by linuxtesting.org.

	* src/base/ftgxval.c (FT_TrueTypeGX_Free, FT_ClassicKern_Free),
	src/base/ftotval.c (FT_OpenType_Free), src/base/ftpfr.c
	(ft_pfr_check): Check `face'.

	* src/base/ftobjs.c (FT_Get_Charmap_Index): Check `charmap' and
	`charmap->face'.
	(FT_Render_Glyph): Check `slot->face'.
	(FT_Get_SubGlyph_Info): Check `glyph->subglyphs'.

2010-05-22  Werner Lemberg  <wl@gnu.org>

	autofit: Remove dead code.
	Suggested by Graham.

	* src/autofit/afhints.c (af_glyph_hints_compute_inflections):
	Removed.
	(af_glyph_hints_reload): Remove third argument.
	Update all callers.

2010-05-21  Bram Tassyns  <bramt@enfocus.be>

	Fix Savannah bug #27987.

	* src/cff/cffobjs.c (remove_subset_prefix): New function.
	(cff_face_init): Use it to adjust `cffface->family_name'.

2010-05-20  Werner Lemberg  <wl@gnu.org>

	TrueType: Make FreeType ignore maxSizeOfInstructions in `maxp'.

	Acroread does the same.

	* src/truetype/ttgload.c (TT_Process_Composite_Glyph): Call
	`Update_Max' to adjust size of instructions array if necessary and
	add a rough safety check.

	(load_truetype_glyph): Save `loader->byte_len' before recursive
	call.

	* src/truetype/ttinterp.h, src/truetype/ttinterp.c (Update_Max):
	Declare it as FT_LOCAL.

2010-05-18  Hongbo Ni  <hongbo@njstar.com>

	Apply Savannah patch #7196.

	* src/cff/cffgload.c (cff_slot_load): Prevent crash if CFF subfont
	index is out of range.

2010-05-11  Werner Lemberg  <wl@gnu.org>

	* docs/formats.txt: Give pointer to PCF documentation.
	Information provided by Alan Coopersmith
	<alan.coopersmith@oracle.com>.

2010-05-10  Ken Sharp  <ken.sharp@artifex.com>

	Fix Savannah bug #29846.

	Previously we discovered fonts which used `setcurrentpoint' to set
	the initial point of a contour to 0,0.  This caused FreeType to
	raise an error, because the `setcurrentpoint' operator is only
	supposed to be used with the results from an OtherSubr subroutine.

	This was fixed by simply ignoring the error and carrying on.

	Now we have found a font which uses setcurrentpoint to actually
	establish a non-zero point for a contour during the course of a
	glyph program.  FWIW, these files may be produced by an application
	called `Intaglio' on the Mac, when converting TrueType fonts to
	Type 1.

	The fix allows the new invalid behaviour, the old invalid behaviour
	and real proper usage of the operator to work the same way as Adobe
	interpreters apparently do.

	(t1_decoder_parse_charstrings): Make `setcurrentpoint' use the top
	two elements of the stack to establish unconditionally the current x
	and y coordinates.

	Make the `flex' subroutine handling (OtherSubr 0) put the current
	x,y coordinates onto the stack, instead of two dummy uninitialised
	values.

2010-04-14  Ken Sharp  <ken.sharp@artifex.com>

	Fix Savannah bug #29444.

	* src/psaux/psobjs.c (t1_builder_start_point): Accept (invalid)
	`lineto' immediately after `hsbw', in accordance with Acrobat, GS,
	and others.

2010-04-14  Michał Cichoń  <thedmd@artifexmundi.com>

	Fix Savannah bug #27999.

	* src/cache/ftcmanag.c (FTC_Manager_RemoveFaceID): Only remove
	selected entry, not all.

2010-04-06  Jonathan Kew  <jfkthame@gmail.com>

	Add overflow check to `fvar' table.

	* src/truetype/ttgxvar.c (TT_Get_MM_Var): Check axis and instance
	count.

2010-04-05  Ken Sharp  <ken.sharp@artifex.com>

	Fix Savannah bug #29335.

	* src/raster/ftraster.c (Line_Up): Use slow multiplication to
	prevent overflow.  This shouldn't have any serious impact on speed,
	however.

2010-04-05  Werner Lemberg  <wl@gnu.org>

	Add new function `FT_Library_SetLcdFilterWeights'.

	This is based on code written by Lifter
	<http://unixforum.org/index.php?showuser=11691>.  It fixes
	FreeDesktop bug #27386.

	* src/base/ftlcdfil.c (FT_Library_SetLcdFilterWeights): New
	function.

	* include/freetype/ftlcdfil.h: Updated.

	* docs/CHANGES: Updated.

2010-04-01  John Tytgat  <John.Tytgat@esko.com>

	Fix Savannah bug #29404.

	* src/truetype/ttgload.c: Revert change 2752bd1a (check on bit 1
	of `head' table of TrueType fonts).

2010-03-14  suzuki toshiya  <mpsuzuki@hiroshima-u.ac.jp>

	Fix `multi build' for Tytgat's CFF driver improvement.

	* src/base/cffload.h (cff_index_get_name): Added.

2010-03-12  suzuki toshiya  <mpsuzuki@hiroshima-u.ac.jp>

	Remove duplicated inclusion of `FT_OUTLINE_H' in ftobjs.c.

	* src/base/ftobjs.c: Remove 2nd inclusion of `FT_OUTLINE_H'.

2010-03-11  Chris Liddell  <chris.liddell@artifex.com>

	Fix Savannah bug #27442.

	* src/raster/ftraster.c (ft_black_reset): Fix `buffer_size'.

2010-03-09  Werner Lemberg  <wl@gnu.org>

	Remove unused variable.
	Reported by Graham.

	* src/cff/cffparse.c (cff_parse_real): Remove `rest'.

2010-03-02  John Tytgat  <John.Tytgat@esko.com>

	Improve CFF string (especially glyphname) lookup performance.

	We do this by avoiding memory allocation and file I/O.  This is
	Savannah patch #7104.

	* src/cff/cfftypes.h: Include PS cmaps service and
	FT_INTERNAL_POSTSCRIPT_HINTS_H.
	(CFF_SubFontRec): Remove `num_local_subrs'.
	(CFF_FontRec): Add `num_strings', `strings', and `string_pool'
	fields.
	Remove `string_index' and `num_global_subrs' fields.
	Use real types instead of `void' for `pshinter' and `psnames' fields.

	* src/cff/cffload.c: Don't include PS cmaps service.
	(cff_index_get_pointers): Add `pool' parameter which allows to
	insert an extra NUL character for each String INDEX entry.
	(cff_index_get_name): Make it a local function.
	(cff_index_get_string): New function.
	(cff_subfont_load): Updated.
	(cff_font_load): Initialize `num_strings', `strings', and
	`string_pool' fields in the `CFF_FontRec' structure.
	(cff_index_get_sid_string): Use `cff_index_get_string' instead of
	`cff_index_get_name'.
	(cff_font_done): Updated.

	* src/cff/cffload.h: Don't include PS cmaps service.
	(cff_index_get_string): Added.
	(cff_index_get_sid_string): Updated.

	* src/cff/cffobjs.c: Don't include PS cmaps service and
	FT_INTERNAL_POSTSCRIPT_HINTS_H.
	(cff_size_get_globals_funcs, cff_slot_init): Updated.
	(cff_face_init): Follow `cff_index_get_name',
	`cff_index_get_string', and `cff_index_get_sid_string' changes.

	* src/cff/cffcmap.c (cff_sid_free_glyph_name): Removed.
	(cff_sid_to_glyph_name): Use `cff_index_get_cid_string'.
	(cff_cmap_unicode_init): Updated.

	* src/cff/cffdrivr.c: Don't include PS cmap service.
	(cff_get_glyph_name): Avoid unnecessary lookup for POSTSCRIPT_CMAPS
	service.
	(cff_get_glyph_name, cff_ps_get_font_info, cff_get_ros): Follow API
	`cff_index_get_sid_string' change.
	(cff_get_name_index): Use `cff_index_get_string' instead of
	`cff_index_get_name'.

	* src/cff/cffgload.c: Don't include FT_INTERNAL_POSTSCRIPT_HINTS_H.
	(cff_decoder_init, cff_decoder_prepare): Updated.

2010-02-27  Werner Lemberg  <wl@gnu.org>

	Simplify code.
	Suggested by Behdad.

	* src/base/ftobjs.c (FT_Get_First_Char): Don't use a loop since we
	call FT_Get_Next_Char anyway if necessary.

2010-02-26  Behdad Esfahbod  <behdad@behdad.org>

	Improve handling of invalid glyph indices in char->index functions.

	* src/base/ftobjs.c (FT_Get_First_Char, FT_Get_Next_Char): Use a
	loop.

2010-02-18  Chris Liddell  <chris.liddell@artifex.com>

	Fix Savannah bug #28905.

	Initialize phantom points before calling the incremental interface
	to update glyph metrics.

	* src/truetype/ttgload.c (tt_get_metrics_incr_overrides)
	[FT_CONFIG_OPTION_INCREMENTAL]: New function, split off from...
	(tt_get_metrics): This.
	Updated.
	(load_truetype_glyph): Use tt_get_metrics_incr_overrides.

----------------------------------------------------------------------------

Copyright 2010-2011 by
David Turner, Robert Wilhelm, and Werner Lemberg.

This file is part of the FreeType project, and may only be used, modified,
and distributed under the terms of the FreeType project license,
LICENSE.TXT.  By continuing to use, modify, or distribute this file you
indicate that you have read the license and understand and accept it
fully.


Local Variables:
version-control: never
coding: utf-8
End:<|MERGE_RESOLUTION|>--- conflicted
+++ resolved
@@ -1,4 +1,3 @@
-<<<<<<< HEAD
 2011-05-30  Werner Lemberg  <wl@gnu.org>
 
 	Fix g++ 4.6 compilation.
@@ -16,7 +15,7 @@
 	`up_dir'.
 	* src/smooth/ftsmooth.c (ft_smooth_render_generic): Use `height_org'
 	and `width_org' conditionalized.
-=======
+
 2011-05-28  suzuki toshiya  <mpsuzuki@hiroshima-u.ac.jp>
 
 	[mac] Conditionalize the inclusion of "AvailabilityMacros.h".
@@ -30,7 +29,6 @@
 	inclusion of "AvailabilityMacros.h".
 	* builds/unix/ftconfig.in: Ditto.
 	* builds/vms/ftconfig.h: Ditto.
->>>>>>> c32d54c9
 
 2011-05-27  Werner Lemberg  <wl@gnu.org>
 
