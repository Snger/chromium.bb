//
//Copyright (C) 2014 LunarG, Inc.
//
//All rights reserved.
//
//Redistribution and use in source and binary forms, with or without
//modification, are permitted provided that the following conditions
//are met:
//
//    Redistributions of source code must retain the above copyright
//    notice, this list of conditions and the following disclaimer.
//
//    Redistributions in binary form must reproduce the above
//    copyright notice, this list of conditions and the following
//    disclaimer in the documentation and/or other materials provided
//    with the distribution.
//
//    Neither the name of 3Dlabs Inc. Ltd. nor the names of its
//    contributors may be used to endorse or promote products derived
//    from this software without specific prior written permission.
//
//THIS SOFTWARE IS PROVIDED BY THE COPYRIGHT HOLDERS AND CONTRIBUTORS
//"AS IS" AND ANY EXPRESS OR IMPLIED WARRANTIES, INCLUDING, BUT NOT
//LIMITED TO, THE IMPLIED WARRANTIES OF MERCHANTABILITY AND FITNESS
//FOR A PARTICULAR PURPOSE ARE DISCLAIMED. IN NO EVENT SHALL THE
//COPYRIGHT HOLDERS OR CONTRIBUTORS BE LIABLE FOR ANY DIRECT, INDIRECT,
//INCIDENTAL, SPECIAL, EXEMPLARY, OR CONSEQUENTIAL DAMAGES (INCLUDING,
//BUT NOT LIMITED TO, PROCUREMENT OF SUBSTITUTE GOODS OR SERVICES;
//LOSS OF USE, DATA, OR PROFITS; OR BUSINESS INTERRUPTION) HOWEVER
//CAUSED AND ON ANY THEORY OF LIABILITY, WHETHER IN CONTRACT, STRICT
//LIABILITY, OR TORT (INCLUDING NEGLIGENCE OR OTHERWISE) ARISING IN
//ANY WAY OUT OF THE USE OF THIS SOFTWARE, EVEN IF ADVISED OF THE
//POSSIBILITY OF SUCH DAMAGE.

//
// Author: John Kessenich, LunarG
//

// SPIRV-IR
//
// Simple in-memory representation (IR) of SPIRV.  Just for holding
// Each function's CFG of blocks.  Has this hierarchy:
//  - Module, which is a list of 
//    - Function, which is a list of 
//      - Block, which is a list of 
//        - Instruction
//

#pragma once
#ifndef spvIR_H
#define spvIR_H

#include "spirv.hpp"

<<<<<<< HEAD
#include <algorithm>
#include <vector>
=======
#include <cassert>
#include <functional>
>>>>>>> 159b59fa
#include <iostream>
#include <memory>
#include <vector>

namespace spv {

class Block;
class Function;
class Module;

const Id NoResult = 0;
const Id NoType = 0;

const unsigned int BadValue = 0xFFFFFFFF;
const Decoration NoPrecision = (Decoration)BadValue;
const MemorySemanticsMask MemorySemanticsAllMemory = (MemorySemanticsMask)0x3FF;

//
// SPIR-V IR instruction.
//

class Instruction {
public:
    Instruction(Id resultId, Id typeId, Op opCode) : resultId(resultId), typeId(typeId), opCode(opCode), block(nullptr) { }
    explicit Instruction(Op opCode) : resultId(NoResult), typeId(NoType), opCode(opCode), block(nullptr) { }
    virtual ~Instruction() {}
    void addIdOperand(Id id) { operands.push_back(id); }
    void addImmediateOperand(unsigned int immediate) { operands.push_back(immediate); }
    void addStringOperand(const char* str)
    {
        originalString = str;
        unsigned int word;
        char* wordString = (char*)&word;
        char* wordPtr = wordString;
        int charCount = 0;
        char c;
        do {
            c = *(str++);
            *(wordPtr++) = c;
            ++charCount;
            if (charCount == 4) {
                addImmediateOperand(word);
                wordPtr = wordString;
                charCount = 0;
            }
        } while (c != 0);

        // deal with partial last word
        if (charCount > 0) {
            // pad with 0s
            for (; charCount < 4; ++charCount)
                *(wordPtr++) = 0;
            addImmediateOperand(word);
        }
    }
    void setBlock(Block* b) { block = b; }
    Block* getBlock() const { return block; }
    Op getOpCode() const { return opCode; }
    int getNumOperands() const { return (int)operands.size(); }
    Id getResultId() const { return resultId; }
    Id getTypeId() const { return typeId; }
    Id getIdOperand(int op) const { return operands[op]; }
    unsigned int getImmediateOperand(int op) const { return operands[op]; }
    const char* getStringOperand() const { return originalString.c_str(); }

    // Write out the binary form.
    void dump(std::vector<unsigned int>& out) const
    {
        // Compute the wordCount
        unsigned int wordCount = 1;
        if (typeId)
            ++wordCount;
        if (resultId)
            ++wordCount;
        wordCount += (unsigned int)operands.size();

        // Write out the beginning of the instruction
        out.push_back(((wordCount) << WordCountShift) | opCode);
        if (typeId)
            out.push_back(typeId);
        if (resultId)
            out.push_back(resultId);

        // Write out the operands
        for (int op = 0; op < (int)operands.size(); ++op)
            out.push_back(operands[op]);
    }

protected:
    Instruction(const Instruction&);
    Id resultId;
    Id typeId;
    Op opCode;
    std::vector<Id> operands;
    std::string originalString;        // could be optimized away; convenience for getting string operand
    Block* block;
};

//
// SPIR-V IR block.
//

class Block {
public:
    Block(Id id, Function& parent);
    virtual ~Block()
    {
    }

    Id getId() { return instructions.front()->getResultId(); }

    Function& getParent() const { return parent; }
    void addInstruction(std::unique_ptr<Instruction> inst);
    void addPredecessor(Block* pred) { predecessors.push_back(pred); pred->successors.push_back(this);}
    void addLocalVariable(std::unique_ptr<Instruction> inst) { localVariables.push_back(std::move(inst)); }
    const std::vector<Block*>& getPredecessors() const { return predecessors; }
    const std::vector<Block*>& getSuccessors() const { return successors; }
    void setUnreachable() { unreachable = true; }
    bool isUnreachable() const { return unreachable; }
    // Returns the block's merge instruction, if one exists (otherwise null).
    const Instruction* getMergeInstruction() const {
        if (instructions.size() < 2) return nullptr;
        const Instruction* nextToLast = (instructions.cend() - 2)->get();
        switch (nextToLast->getOpCode()) {
            case OpSelectionMerge:
            case OpLoopMerge:
                return nextToLast;
            default:
                return nullptr;
        }
        return nullptr;
    }

    bool isTerminated() const
    {
        switch (instructions.back()->getOpCode()) {
        case OpBranch:
        case OpBranchConditional:
        case OpSwitch:
        case OpKill:
        case OpReturn:
        case OpReturnValue:
            return true;
        default:
            return false;
        }
    }

    void dump(std::vector<unsigned int>& out) const
    {
        // skip the degenerate unreachable blocks
        // TODO: code gen: skip all unreachable blocks (transitive closure)
        //                 (but, until that's done safer to keep non-degenerate unreachable blocks, in case others depend on something)
        if (unreachable && instructions.size() <= 2)
            return;

        instructions[0]->dump(out);
        for (int i = 0; i < (int)localVariables.size(); ++i)
            localVariables[i]->dump(out);
        for (int i = 1; i < (int)instructions.size(); ++i)
            instructions[i]->dump(out);
    }

protected:
    Block(const Block&);
    Block& operator=(Block&);

    // To enforce keeping parent and ownership in sync:
    friend Function;

    std::vector<std::unique_ptr<Instruction> > instructions;
    std::vector<Block*> predecessors, successors;
    std::vector<std::unique_ptr<Instruction> > localVariables;
    Function& parent;

    // track whether this block is known to be uncreachable (not necessarily 
    // true for all unreachable blocks, but should be set at least
    // for the extraneous ones introduced by the builder).
    bool unreachable;
};

// Traverses the control-flow graph rooted at root in an order suited for
// readable code generation.  Invokes callback at every node in the traversal
// order.
void inReadableOrder(Block* root, std::function<void(Block*)> callback);

//
// SPIR-V IR Function.
//

class Function {
public:
    Function(Id id, Id resultType, Id functionType, Id firstParam, Module& parent);
    virtual ~Function()
    {
        for (int i = 0; i < (int)parameterInstructions.size(); ++i)
            delete parameterInstructions[i];

        for (int i = 0; i < (int)blocks.size(); ++i)
            delete blocks[i];
    }
    Id getId() const { return functionInstruction.getResultId(); }
    Id getParamId(int p) { return parameterInstructions[p]->getResultId(); }

    void addBlock(Block* block) { blocks.push_back(block); }
    void removeBlock(Block* block)
    {
        auto found = find(blocks.begin(), blocks.end(), block);
        assert(found != blocks.end());
        blocks.erase(found);
        delete block;
    }

    Module& getParent() const { return parent; }
    Block* getEntryBlock() const { return blocks.front(); }
    Block* getLastBlock() const { return blocks.back(); }
    void addLocalVariable(std::unique_ptr<Instruction> inst);
    Id getReturnType() const { return functionInstruction.getTypeId(); }
    void dump(std::vector<unsigned int>& out) const
    {
        // OpFunction
        functionInstruction.dump(out);

        // OpFunctionParameter
        for (int p = 0; p < (int)parameterInstructions.size(); ++p)
            parameterInstructions[p]->dump(out);

        // Blocks
        inReadableOrder(blocks[0], [&out](const Block* b) { b->dump(out); });
        Instruction end(0, 0, OpFunctionEnd);
        end.dump(out);
    }

protected:
    Function(const Function&);
    Function& operator=(Function&);

    Module& parent;
    Instruction functionInstruction;
    std::vector<Instruction*> parameterInstructions;
    std::vector<Block*> blocks;
};

//
// SPIR-V IR Module.
//

class Module {
public:
    Module() {}
    virtual ~Module()
    {
        // TODO delete things
    }

    void addFunction(Function *fun) { functions.push_back(fun); }

    void mapInstruction(Instruction *instruction)
    {
        spv::Id resultId = instruction->getResultId();
        // map the instruction's result id
        if (resultId >= idToInstruction.size())
            idToInstruction.resize(resultId + 16);
        idToInstruction[resultId] = instruction;
    }

    Instruction* getInstruction(Id id) const { return idToInstruction[id]; }
    spv::Id getTypeId(Id resultId) const { return idToInstruction[resultId]->getTypeId(); }
    StorageClass getStorageClass(Id typeId) const
    {
        assert(idToInstruction[typeId]->getOpCode() == spv::OpTypePointer);
        return (StorageClass)idToInstruction[typeId]->getImmediateOperand(0);
    }

    void dump(std::vector<unsigned int>& out) const
    {
        for (int f = 0; f < (int)functions.size(); ++f)
            functions[f]->dump(out);
    }

protected:
    Module(const Module&);
    std::vector<Function*> functions;

    // map from result id to instruction having that result id
    std::vector<Instruction*> idToInstruction;

    // map from a result id to its type id
};

//
// Implementation (it's here due to circular type definitions).
//

// Add both
// - the OpFunction instruction
// - all the OpFunctionParameter instructions
__inline Function::Function(Id id, Id resultType, Id functionType, Id firstParamId, Module& parent)
    : parent(parent), functionInstruction(id, resultType, OpFunction)
{
    // OpFunction
    functionInstruction.addImmediateOperand(FunctionControlMaskNone);
    functionInstruction.addIdOperand(functionType);
    parent.mapInstruction(&functionInstruction);
    parent.addFunction(this);

    // OpFunctionParameter
    Instruction* typeInst = parent.getInstruction(functionType);
    int numParams = typeInst->getNumOperands() - 1;
    for (int p = 0; p < numParams; ++p) {
        Instruction* param = new Instruction(firstParamId + p, typeInst->getIdOperand(p + 1), OpFunctionParameter);
        parent.mapInstruction(param);
        parameterInstructions.push_back(param);
    }
}

__inline void Function::addLocalVariable(std::unique_ptr<Instruction> inst)
{
    Instruction* raw_instruction = inst.get();
    blocks[0]->addLocalVariable(std::move(inst));
    parent.mapInstruction(raw_instruction);
}

__inline Block::Block(Id id, Function& parent) : parent(parent), unreachable(false)
{
    instructions.push_back(std::unique_ptr<Instruction>(new Instruction(id, NoType, OpLabel)));
    instructions.back()->setBlock(this);
    parent.getParent().mapInstruction(instructions.back().get());
}

__inline void Block::addInstruction(std::unique_ptr<Instruction> inst)
{
    Instruction* raw_instruction = inst.get();
    instructions.push_back(std::move(inst));
    raw_instruction->setBlock(this);
    if (raw_instruction->getResultId())
        parent.getParent().mapInstruction(raw_instruction);
}

};  // end spv namespace

#endif // spvIR_H<|MERGE_RESOLUTION|>--- conflicted
+++ resolved
@@ -52,13 +52,9 @@
 
 #include "spirv.hpp"
 
-<<<<<<< HEAD
 #include <algorithm>
-#include <vector>
-=======
 #include <cassert>
 #include <functional>
->>>>>>> 159b59fa
 #include <iostream>
 #include <memory>
 #include <vector>
