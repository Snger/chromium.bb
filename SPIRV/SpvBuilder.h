--- conflicted
+++ resolved
@@ -53,10 +53,7 @@
 #include <map>
 #include <memory>
 #include <set>
-<<<<<<< HEAD
-=======
 #include <sstream>
->>>>>>> 133253b6
 #include <stack>
 
 namespace spv {
@@ -159,20 +156,9 @@
     bool isSpecConstantOpCode(Op opcode) const;
     bool isConstant(Id resultId) const { return isConstantOpCode(getOpCode(resultId)); }
     bool isConstantScalar(Id resultId) const { return getOpCode(resultId) == OpConstant; }
-<<<<<<< HEAD
-    unsigned int getConstantScalar(Id resultId) const
-    {
-        return module.getInstruction(resultId)->getImmediateOperand(0);
-    }
-    StorageClass getStorageClass(Id resultId) const
-    {
-        return getTypeStorageClass(getTypeId(resultId));
-    }
-=======
     bool isSpecConstant(Id resultId) const { return isSpecConstantOpCode(getOpCode(resultId)); }
     unsigned int getConstantScalar(Id resultId) const { return module.getInstruction(resultId)->getImmediateOperand(0); }
     StorageClass getStorageClass(Id resultId) const { return getTypeStorageClass(getTypeId(resultId)); }
->>>>>>> 133253b6
 
     int getTypeNumColumns(Id typeId) const
     {
@@ -205,21 +191,10 @@
 
     // For making new constants (will return old constant if the requested one was already made).
     Id makeBoolConstant(bool b, bool specConstant = false);
-<<<<<<< HEAD
-    Id makeIntConstant(int i, bool specConstant = false)
-    {
-        return makeIntConstant(makeIntType(32), (unsigned)i, specConstant);
-    }
-    Id makeUintConstant(unsigned u, bool specConstant = false)
-    {
-        return makeIntConstant(makeUintType(32), u, specConstant);
-    }
-=======
     Id makeIntConstant(int i, bool specConstant = false)         { return makeIntConstant(makeIntType(32),  (unsigned)i, specConstant); }
     Id makeUintConstant(unsigned u, bool specConstant = false)   { return makeIntConstant(makeUintType(32),           u, specConstant); }
     Id makeInt64Constant(long long i, bool specConstant = false)            { return makeInt64Constant(makeIntType(64),  (unsigned long long)i, specConstant); }
     Id makeUint64Constant(unsigned long long u, bool specConstant = false)  { return makeInt64Constant(makeUintType(64),                     u, specConstant); }
->>>>>>> 133253b6
     Id makeFloatConstant(float f, bool specConstant = false);
     Id makeDoubleConstant(double d, bool specConstant = false);
 
@@ -239,12 +214,8 @@
     // At the end of what block do the next create*() instructions go?
     void setBuildPoint(Block* bp) { buildPoint = bp; }
     Block* getBuildPoint() const { return buildPoint; }
-<<<<<<< HEAD
-    // Make the main function. The returned pointer is only valid
-=======
 
     // Make the entry-point function. The returned pointer is only valid
->>>>>>> 133253b6
     // for the lifetime of this builder.
     Function* makeEntrypoint(const char*);
 
@@ -565,9 +536,6 @@
     void createConditionalBranch(Id condition, Block* thenBlock, Block* elseBlock);
     void createLoopMerge(Block* mergeBlock, Block* continueBlock, unsigned int control);
 
-<<<<<<< HEAD
-protected:
-=======
     // Sets to generate opcode for specialization constants.
     void setToSpecConstCodeGenMode() { generatingOpCodeForSpecConst = true; }
     // Sets to generate opcode for non-specialization constants (normal mode).
@@ -576,7 +544,6 @@
     bool isInSpecConstCodeGenMode() { return generatingOpCodeForSpecConst; }
 
  protected:
->>>>>>> 133253b6
     Id makeIntConstant(Id typeId, unsigned value, bool specConstant);
     Id makeInt64Constant(Id typeId, unsigned long long value, bool specConstant);
     Id findScalarConstant(Op typeClass, Op opcode, Id typeId, unsigned value) const;
