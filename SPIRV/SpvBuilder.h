--- conflicted
+++ resolved
@@ -1,10 +1,6 @@
 //
-<<<<<<< HEAD
-// Copyright (C) 2014 LunarG, Inc.
-=======
 //Copyright (C) 2014-2015 LunarG, Inc.
 //Copyright (C) 2015-2016 Google, Inc.
->>>>>>> f7497e28
 //
 // All rights reserved.
 //
@@ -57,15 +53,10 @@
 #include "spvIR.h"
 
 #include <algorithm>
-<<<<<<< HEAD
 #include <map>
+#include <memory>
+#include <set>
 #include <stack>
-=======
-#include <memory>
-#include <stack>
-#include <map>
-#include <set>
->>>>>>> f7497e28
 
 namespace spv {
 
@@ -89,12 +80,7 @@
         memoryModel = mem;
     }
 
-<<<<<<< HEAD
-    void addCapability(spv::Capability cap) { capabilities.push_back(cap); }
-=======
     void addCapability(spv::Capability cap) { capabilities.insert(cap); }
-
->>>>>>> f7497e28
     // To get a new <id> for anything needing a new one.
     Id getUniqueId() { return ++uniqueId; }
     // To get a set of new <id>s, e.g., for a set of function parameters
@@ -119,14 +105,9 @@
     Id makeMatrixType(Id component, int cols, int rows);
     Id makeArrayType(Id element, Id sizeId, int stride);  // 0 stride means no stride decoration
     Id makeRuntimeArray(Id element);
-<<<<<<< HEAD
-    Id makeFunctionType(Id returnType, std::vector<Id>& paramTypes);
+    Id makeFunctionType(Id returnType, const std::vector<Id>& paramTypes);
     Id makeImageType(Id sampledType, Dim, bool depth, bool arrayed, bool ms, unsigned sampled,
                      ImageFormat format);
-=======
-    Id makeFunctionType(Id returnType, const std::vector<Id>& paramTypes);
-    Id makeImageType(Id sampledType, Dim, bool depth, bool arrayed, bool ms, unsigned sampled, ImageFormat format);
->>>>>>> f7497e28
     Id makeSamplerType();
     Id makeSampledImageType(Id imageType);
 
@@ -143,21 +124,16 @@
     Id getContainedTypeId(Id typeId) const;
     Id getContainedTypeId(Id typeId, int) const;
     StorageClass getTypeStorageClass(Id typeId) const { return module.getStorageClass(typeId); }
-<<<<<<< HEAD
+    ImageFormat getImageTypeFormat(Id typeId) const
+    {
+        return (ImageFormat)module.getInstruction(typeId)->getImmediateOperand(6);
+    }
+
     bool isPointer(Id resultId) const { return isPointerType(getTypeId(resultId)); }
     bool isScalar(Id resultId) const { return isScalarType(getTypeId(resultId)); }
     bool isVector(Id resultId) const { return isVectorType(getTypeId(resultId)); }
     bool isMatrix(Id resultId) const { return isMatrixType(getTypeId(resultId)); }
     bool isAggregate(Id resultId) const { return isAggregateType(getTypeId(resultId)); }
-=======
-    ImageFormat getImageTypeFormat(Id typeId) const { return (ImageFormat)module.getInstruction(typeId)->getImmediateOperand(6); }
-
-    bool isPointer(Id resultId)      const { return isPointerType(getTypeId(resultId)); }
-    bool isScalar(Id resultId)       const { return isScalarType(getTypeId(resultId)); }
-    bool isVector(Id resultId)       const { return isVectorType(getTypeId(resultId)); }
-    bool isMatrix(Id resultId)       const { return isMatrixType(getTypeId(resultId)); }
-    bool isAggregate(Id resultId)    const { return isAggregateType(getTypeId(resultId)); }
->>>>>>> f7497e28
     bool isSampledImage(Id resultId) const { return isSampledImageType(getTypeId(resultId)); }
     bool isBoolType(Id typeId) const
     {
@@ -248,25 +224,16 @@
     // At the end of what block do the next create*() instructions go?
     void setBuildPoint(Block* bp) { buildPoint = bp; }
     Block* getBuildPoint() const { return buildPoint; }
-<<<<<<< HEAD
-    // Make the main function.
-=======
-
     // Make the main function. The returned pointer is only valid
     // for the lifetime of this builder.
->>>>>>> f7497e28
     Function* makeMain();
 
     // Make a shader-style function, and create its entry block if entry is non-zero.
     // Return the function, pass back the entry.
-<<<<<<< HEAD
-    Function* makeFunctionEntry(Id returnType, const char* name, std::vector<Id>& paramTypes,
-                                Block** entry = 0);
-=======
     // The returned pointer is only valid for the lifetime of this builder.
-    Function* makeFunctionEntry(Decoration precision, Id returnType, const char* name, const std::vector<Id>& paramTypes,
-                                const std::vector<Decoration>& precisions, Block **entry = 0);
->>>>>>> f7497e28
+    Function* makeFunctionEntry(Decoration precision, Id returnType, const char* name,
+                                const std::vector<Id>& paramTypes,
+                                const std::vector<Decoration>& precisions, Block** entry = 0);
 
     // Create a return. An 'implicit' return is one not appearing in the source
     // code.  In the case of an implicit return, no post-return block is inserted.
@@ -318,7 +285,8 @@
 
     // Take an rvalue (source) and a set of channels to extract from it to
     // make a new rvalue, which is returned.
-    Id createRvalueSwizzle(Decoration precision, Id typeId, Id source, std::vector<unsigned>& channels);
+    Id createRvalueSwizzle(Decoration precision, Id typeId, Id source,
+                           std::vector<unsigned>& channels);
 
     // Take a copy of an lvalue (target) and a source of components, and set the
     // source components into the lvalue where the 'channels' say to put them.
@@ -331,16 +299,10 @@
     // The passed in id is always the returned id, to simplify use patterns.
     Id setPrecision(Id id, Decoration precision)
     {
-<<<<<<< HEAD
-        if (precision != NoPrecision) {
-            ;  // TODO
-        }
-=======
         if (precision != NoPrecision && id != NoResult)
             addDecoration(id, precision);
 
         return id;
->>>>>>> f7497e28
     }
 
     // Can smear a scalar to a vector for the following forms:
@@ -364,12 +326,7 @@
     Id smearScalar(Decoration precision, Id scalarVal, Id vectorType);
 
     // Create a call to a built-in function.
-<<<<<<< HEAD
-    Id createBuiltinCall(Decoration precision, Id resultType, Id builtins, int entryPoint,
-                         std::vector<Id>& args);
-=======
     Id createBuiltinCall(Id resultType, Id builtins, int entryPoint, std::vector<Id>& args);
->>>>>>> f7497e28
 
     // List of parameters used to create a texture operation
     struct TextureParameters {
@@ -389,12 +346,8 @@
     };
 
     // Select the correct texture operation based on all inputs, and emit the correct instruction
-<<<<<<< HEAD
-    Id createTextureCall(Decoration precision, Id resultType, bool fetch, bool proj, bool gather,
-                         const TextureParameters&);
-=======
-    Id createTextureCall(Decoration precision, Id resultType, bool sparse, bool fetch, bool proj, bool gather, bool noImplicit, const TextureParameters&);
->>>>>>> f7497e28
+    Id createTextureCall(Decoration precision, Id resultType, bool sparse, bool fetch, bool proj,
+                         bool gather, bool noImplicit, const TextureParameters&);
 
     // Emit the OpTextureQuery* instruction that was passed in.
     // Figure out the right return value and type, and return it.
@@ -405,14 +358,9 @@
     Id createBitFieldExtractCall(Decoration precision, Id, Id, Id, bool isSigned);
     Id createBitFieldInsertCall(Decoration precision, Id, Id, Id, Id);
 
-<<<<<<< HEAD
-    // Reduction comparision for composites:  For equal and not-equal resulting in a scalar.
+    // Reduction comparison for composites:  For equal and not-equal resulting in a scalar.
     Id createCompositeCompare(Decoration precision, Id, Id,
                               bool /* true if for equal, false if for not-equal */);
-=======
-    // Reduction comparison for composites:  For equal and not-equal resulting in a scalar.
-    Id createCompositeCompare(Decoration precision, Id, Id, bool /* true if for equal, false if for not-equal */);
->>>>>>> f7497e28
 
     // OpCompositeConstruct
     Id createCompositeConstruct(Id typeId, std::vector<Id>& constituents);
@@ -593,7 +541,7 @@
     void createConditionalBranch(Id condition, Block* thenBlock, Block* elseBlock);
     void createLoopMerge(Block* mergeBlock, Block* continueBlock, unsigned int control);
 
- protected:
+protected:
     Id makeIntConstant(Id typeId, unsigned value, bool specConstant);
     Id findScalarConstant(Op typeClass, Op opcode, Id typeId, unsigned value) const;
     Id findScalarConstant(Op typeClass, Op opcode, Id typeId, unsigned v1, unsigned v2) const;
@@ -603,16 +551,8 @@
     void simplifyAccessChainSwizzle();
     void createAndSetNoPredecessorBlock(const char*);
     void createSelectionMerge(Block* mergeBlock, unsigned int control);
-<<<<<<< HEAD
-    void createLoopMerge(Block* mergeBlock, Block* continueBlock, unsigned int control);
-    void createConditionalBranch(Id condition, Block* thenBlock, Block* elseBlock);
-    void dumpInstructions(std::vector<unsigned int>&, const std::vector<Instruction*>&) const;
-
-    struct Loop;  // Defined below.
-    void createBranchToLoopHeaderFromInside(const Loop& loop);
-=======
-    void dumpInstructions(std::vector<unsigned int>&, const std::vector<std::unique_ptr<Instruction> >&) const;
->>>>>>> f7497e28
+    void dumpInstructions(std::vector<unsigned int>&,
+                          const std::vector<std::unique_ptr<Instruction> >&) const;
 
     SourceLanguage source;
     int sourceVersion;
