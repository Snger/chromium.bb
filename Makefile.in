--- conflicted
+++ resolved
@@ -25,17 +25,13 @@
 ALL_CFLAGS	= $(BUILD_CFLAGS) $(INTERNAL_CFLAGS)
 LDFLAGS		= @LDFLAGS@
 LIBS		= @LIBS@
-<<<<<<< HEAD
-=======
-PERL		= perl -I$(srcdir)/perllib -I$(srcdir)
->>>>>>> acbf8f0e
 
 AR		= @AR@
 RANLIB		= @RANLIB@
 STRIP		= @STRIP@
 
 PERL		= perl
-PERLFLAGS	= -I$(srcdir)/perllib
+PERLFLAGS	= -I$(srcdir)/perllib -I$(srcdir)
 RUNPERL         = $(PERL) $(PERLFLAGS)
 
 INSTALL		= @INSTALL@
@@ -84,14 +80,8 @@
 	$(XMLTO) man --skip-validation $< 2>/dev/null
 
 #-- Begin File Lists --#
-<<<<<<< HEAD
 NASM =	nasm.$(O) \
 	raa.$(O) saa.$(O) rbtree.$(O) \
-=======
-NASM =	nasm.$(O) nasmlib.$(O) ver.$(O) \
-	raa.$(O) saa.$(O) rbtree.$(O) srcfile.$(O) \
-	realpath.$(O) \
->>>>>>> acbf8f0e
 	float.$(O) insnsa.$(O) insnsb.$(O) \
 	directiv.$(O) \
 	assemble.$(O) labels.$(O) hashtbl.$(O) parser.$(O) \
@@ -116,7 +106,8 @@
 LIBOBJ = stdlib/snprintf.$(O) stdlib/vsnprintf.$(O) stdlib/strlcpy.$(O) \
 	nasmlib/nasmlib.$(O) nasmlib/ver.$(O) \
 	nasmlib/file.$(O) nasmlib/realpath.$(O) \
-	nasmlib/ilog2.$(O) nasmlib/md5c.$(O) nasmlib/crc64.$(O)
+	nasmlib/ilog2.$(O) nasmlib/md5c.$(O) nasmlib/crc64.$(O) \
+	nasmlib/srcfile.$(O)
 #-- End File Lists --#
 
 all: nasm$(X) ndisasm$(X) rdf
@@ -395,6 +386,8 @@
  pptok.h preproc.h regs.h tables.h tokens.h
 nasmlib/realpath.$(O): nasmlib/realpath.c compiler.h config.h nasmint.h \
  nasmlib.h
+nasmlib/srcfile.$(O): nasmlib/srcfile.c compiler.h config.h hashtbl.h \
+ nasmint.h nasmlib.h
 nasmlib/ver.$(O): nasmlib/ver.c ver.h version.h
 ndisasm.$(O): ndisasm.c compiler.h config.h directiv.h disasm.h iflag.h \
  iflaggen.h insns.h insnsi.h nasm.h nasmint.h nasmlib.h opflags.h pptok.h \
@@ -424,11 +417,10 @@
 output/outdbg.$(O): output/outdbg.c compiler.h config.h directiv.h insnsi.h \
  nasm.h nasmint.h nasmlib.h opflags.h output/outform.h pptok.h preproc.h \
  regs.h tables.h
-output/outelf.$(O): output/outelf.c compiler.h config.h directiv.h \
- eval.h insnsi.h nasm.h nasmint.h nasmlib.h opflags.h output/dwarf.h \
- output/elf.h output/outelf.h output/outform.h output/outlib.h \
- output/stabs.h pptok.h preproc.h raa.h rbtree.h regs.h saa.h stdscan.h \
- tables.h ver.h
+output/outelf.$(O): output/outelf.c compiler.h config.h directiv.h eval.h \
+ insnsi.h nasm.h nasmint.h nasmlib.h opflags.h output/dwarf.h output/elf.h \
+ output/outelf.h output/outform.h output/outlib.h output/stabs.h pptok.h \
+ preproc.h raa.h rbtree.h regs.h saa.h stdscan.h tables.h ver.h
 output/outform.$(O): output/outform.c compiler.h config.h directiv.h \
  insnsi.h nasm.h nasmint.h nasmlib.h opflags.h output/outform.h pptok.h \
  preproc.h regs.h tables.h
@@ -463,7 +455,6 @@
 rbtree.$(O): rbtree.c compiler.h config.h nasmint.h rbtree.h
 regdis.$(O): regdis.c regdis.h regs.h
 regflags.$(O): regflags.c compiler.h config.h directiv.h insnsi.h nasm.h \
-<<<<<<< HEAD
  nasmint.h nasmlib.h opflags.h pptok.h preproc.h regs.h tables.h
 regs.$(O): regs.c compiler.h config.h insnsi.h nasmint.h tables.h
 regvals.$(O): regvals.c compiler.h config.h insnsi.h nasmint.h tables.h
@@ -473,13 +464,6 @@
 stdlib/strlcpy.$(O): stdlib/strlcpy.c compiler.h config.h nasmint.h
 stdlib/vsnprintf.$(O): stdlib/vsnprintf.c compiler.h config.h nasmint.h \
  nasmlib.h
-=======
- nasmlib.h opflags.h pptok.h preproc.h regs.h tables.h
-regs.$(O): regs.c compiler.h config.h insnsi.h tables.h
-regvals.$(O): regvals.c compiler.h config.h insnsi.h tables.h
-saa.$(O): saa.c compiler.h config.h nasmlib.h saa.h
-srcfile.$(O): srcfile.c compiler.h config.h hashtbl.h nasmlib.h
->>>>>>> acbf8f0e
 stdscan.$(O): stdscan.c compiler.h config.h directiv.h iflag.h iflaggen.h \
  insns.h insnsi.h nasm.h nasmint.h nasmlib.h opflags.h pptok.h preproc.h \
  quote.h regs.h stdscan.h tables.h tokens.h
