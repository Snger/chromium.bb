--- conflicted
+++ resolved
@@ -1,4 +1,3 @@
-<<<<<<< HEAD
 MAIN AUTHOR
 
   John J. Boyer <john.boyer@abilitiessoft.com> from Abilitiessoft, Inc.
@@ -83,6 +82,7 @@
 
   Aaron Cannon <cannona@fireantproductions.com>
   Abdolamir Banisaeid <saedjan@gmail.com>
+  Adi Kushnir <adikushnir@gmail.com>
   Alex Ho
   André-Abush Clause <clause.andreabush@gmail.com>
   Birkir Gunnarsson <birkir@midstod.is>
@@ -168,40 +168,4 @@
 
 Unknown contribution:
 
-  Alastair Irving
-=======
-John J. Boyer <john.boyer@abilitiessoft.com> of Abilitiessoft, Inc.
-Dave Mielke and other BRLTTY team members
-Leon Ungier of ViewPlus Technologies
-John Gardner of ViewPlus Technologies
-Yuemei Sun of ViewPlus Technologies
-Mike Sivill of ViewPlus Technologies
-Eitan Isaacson <eitan@ascender.com>
-Alastair Irving
-Christian Egli <christian.egli@sbs.ch>
-James Teh <jamie@jantrid.net>
-Michel Such <michel.such@free.fr>
-Samuel Thibault <samuel.thibault@ens-lyon.org>
-Lars Bjørndal <lars@handytech.no>
-Carlos Ferreira <cferreira9886@gmail.com>
-Michael Whapples <mwhapples@aim.com>
-Birkir Gunnarsson <birkir@midstod.is>
-Coscell Kao <coscell@molerat.net>
-Peter Engström <peter.engstrom@indexbraille.com>
-Juan Carlos Buño Suárez <quetzatl@eresmas.net>
-Mesar Hameed <mesar.hameed@gmail.com>
-Timothy Lee <timothy.ty.lee@gmail.com>
-Bert Frees <bertfrees@gmail.com>
-Hammer Attila of IT Foundation for the Visually Impaired - Hungary <hammer.attila@infoalap.hu>
-Aaron Cannon <cannona@fireantproductions.com>
-Greg Kearney <gkearney@gmail.com>
-Joseph Lee <joseph.lee22590@gmail.com>
-Paul Wood <paulw.torchtrust@gmail.com>
-David Reynolds <dkreynolds@ntlworld.com>
-Knut Arne Bjørndal <bob+liblouis@cakebox.net>
-Igor B. Poretsky <poretsky@mlbox.ru>
-Ken Perry <kperry@aph.org>
-Jožef Gregorc <jozko.gregorc@gmail.com>
-Peter Nilsson Lundblad <plundblad@google.com>
-Adi Kushnir <adikushnir@gmail.com>
->>>>>>> e96f5714
+  Alastair Irving