<!--

/*
** Copyright (c) 2013 The Khronos Group Inc.
**
** Permission is hereby granted, free of charge, to any person obtaining a
** copy of this software and/or associated documentation files (the
** "Materials"), to deal in the Materials without restriction, including
** without limitation the rights to use, copy, modify, merge, publish,
** distribute, sublicense, and/or sell copies of the Materials, and to
** permit persons to whom the Materials are furnished to do so, subject to
** the following conditions:
**
** The above copyright notice and this permission notice shall be included
** in all copies or substantial portions of the Materials.
**
** THE MATERIALS ARE PROVIDED "AS IS", WITHOUT WARRANTY OF ANY KIND,
** EXPRESS OR IMPLIED, INCLUDING BUT NOT LIMITED TO THE WARRANTIES OF
** MERCHANTABILITY, FITNESS FOR A PARTICULAR PURPOSE AND NONINFRINGEMENT.
** IN NO EVENT SHALL THE AUTHORS OR COPYRIGHT HOLDERS BE LIABLE FOR ANY
** CLAIM, DAMAGES OR OTHER LIABILITY, WHETHER IN AN ACTION OF CONTRACT,
** TORT OR OTHERWISE, ARISING FROM, OUT OF OR IN CONNECTION WITH THE
** MATERIALS OR THE USE OR OTHER DEALINGS IN THE MATERIALS.
*/

-->

<!DOCTYPE html>
<html>
<head>
<meta charset="utf-8">
<title>WebGL compressed texture size limit conformance test</title>
<link rel="stylesheet" href="../../resources/js-test-style.css"/>
<script src="../../resources/js-test-pre.js"></script>
<script src="../resources/webgl-test-utils.js"></script>
</head>
<body>
<canvas id="example" width="32" height="32" style="width: 40px; height: 40px;"></canvas>
<div id="description"></div>
<div id="console"></div>
<script>
"use strict";
description("Checks size limit of the webgl compressed textures")
var canvas;

function numLevelsFromSize(size) {
  var levels = 0;
  while ((size >> levels) > 0) {
    ++levels;
  }
  return levels;
}

// More formats can be added here when more texture compression extensions are enabled in WebGL.
var validFormats = {
    COMPRESSED_RGB_S3TC_DXT1_EXT        : 0x83F0,
    COMPRESSED_RGBA_S3TC_DXT1_EXT       : 0x83F1,
    COMPRESSED_RGBA_S3TC_DXT3_EXT       : 0x83F2,
    COMPRESSED_RGBA_S3TC_DXT5_EXT       : 0x83F3,
};

// format specific restrictions for COMPRESSED_RGB_S3TC_DXT1_EXT and COMPRESSED_RGBA_S3TC_DXT1_EXT
// on the byteLength of the ArrayBufferView, pixels
function func1 (width, height)
{
    return Math.floor((width + 3) / 4) * Math.floor((height + 3) / 4) * 8;
}

// format specific restrictions for COMPRESSED_RGBA_S3TC_DXT3_EXT and COMPRESSED_RGBA_S3TC_DXT5_EXT
// on the byteLength of the ArrayBufferView, pixels
function func2 (width, height)
{
    return Math.floor((width + 3) / 4) * Math.floor((height + 3) / 4) * 16;
}

var wtu = WebGLTestUtils;
var gl = wtu.create3DContext("example");
var tests = [
  // More tests can be added here when more texture compression extensions are enabled in WebGL.
  // Level 0 image width and height must be a multiple of the sizeStep.
  { extension: "WEBGL_compressed_texture_s3tc", format: validFormats.COMPRESSED_RGB_S3TC_DXT1_EXT, dataType: Uint8Array, func: func1, sizeStep: 4},
  { extension: "WEBGL_compressed_texture_s3tc", format: validFormats.COMPRESSED_RGBA_S3TC_DXT1_EXT, dataType: Uint8Array, func: func1, sizeStep: 4},
  { extension: "WEBGL_compressed_texture_s3tc", format: validFormats.COMPRESSED_RGBA_S3TC_DXT3_EXT, dataType: Uint8Array, func: func2, sizeStep: 4},
  { extension: "WEBGL_compressed_texture_s3tc", format: validFormats.COMPRESSED_RGBA_S3TC_DXT5_EXT, dataType: Uint8Array, func: func2, sizeStep: 4},
];

// Note: We expressly only use 2 textures because first a texture will be defined
// using all mip levels of 1 format, then for a moment it will have mixed formats which
// may uncover bugs.
var targets = [
  { target: gl.TEXTURE_2D,
    maxSize: gl.getParameter(gl.MAX_TEXTURE_SIZE),
    tex: gl.createTexture(),
    targets: [gl.TEXTURE_2D]
  },
  { target: gl.TEXTURE_CUBE_MAP,
    maxSize: gl.getParameter(gl.MAX_CUBE_MAP_TEXTURE_SIZE),
    tex: gl.createTexture(),
    targets: [
      gl.TEXTURE_CUBE_MAP_POSITIVE_X,
      gl.TEXTURE_CUBE_MAP_NEGATIVE_X,
      gl.TEXTURE_CUBE_MAP_POSITIVE_Y,
      gl.TEXTURE_CUBE_MAP_NEGATIVE_Y,
      gl.TEXTURE_CUBE_MAP_POSITIVE_Z,
      gl.TEXTURE_CUBE_MAP_NEGATIVE_Z
    ]
  }
];

// Share an ArrayBuffer among tests to avoid too many large allocations
var sharedArrayBufferSize = 0;
for (var tt = 0; tt < tests.length; ++tt) {
  var test = tests[tt];
  for (var trg = 0; trg < targets.length; ++trg) {
    var t = targets[trg];
    var sizeNeeded = test.func(t.maxSize + test.sizeStep, t.maxSize + test.sizeStep);
    if (sizeNeeded > sharedArrayBufferSize) {
      sharedArrayBufferSize = sizeNeeded;
    }
  }
}
var sharedArrayBuffer = new ArrayBuffer(sharedArrayBufferSize);

gl.pixelStorei(gl.UNPACK_ALIGNMENT, 1);

var trg = 0;
var tt = 0;
runNextTest();

function runNextTest() {
  var t = targets[trg];

  if (tt == 0) {
    var tex = t.tex;
    gl.bindTexture(t.target, tex);

    debug("");
    debug("max size for " + wtu.glEnumToString(gl, t.target) + ": " + t.maxSize);
    var numLevels = numLevelsFromSize(t.maxSize);
    debug("num levels " + numLevels);
  }

  var test = tests[tt];
  testFormatType(t, test);
  ++tt;
  if (tt == tests.length) {
    tt = 0;
    ++trg;
    if (trg == targets.length) {
      finishTest();
      return;
    }
  }
  wtu.waitForComposite(gl, runNextTest)
}

function testFormatType(t, test) {
  debug("");

  // Query the extension and store globally so shouldBe can access it
  var ext = wtu.getExtensionWithKnownPrefixes(gl, test.extension);
  if (ext) {
    testPassed("Successfully enabled " + test.extension + " extension");

    for (var j = 0; j < t.targets.length; ++j) {
      var target = t.targets[j];
      debug("");
      debug(wtu.glEnumToString(gl, target));
      var numLevels = numLevelsFromSize(t.maxSize);

      // positive test
      for (var i = 0, size = t.maxSize; i < numLevels; i++, size /= 2) {
        var pixels = new test.dataType(sharedArrayBuffer, 0, test.func(size, size));
        gl.compressedTexImage2D(target, i, test.format, size, size, 0, pixels);
        wtu.glErrorShouldBe(gl, gl.NO_ERROR, "uploading compressed texture should generate NO_ERROR."
            + "level is " + i + ", size is " + size + "x" + size);
      }

<<<<<<< HEAD
      // out of bounds tests
      // width and height out of bounds
      var pixelsNegativeTest1 = new test.dataType(sharedArrayBuffer, 0, test.func(t.maxSize + test.sizeStep, t.maxSize + test.sizeStep));
      gl.compressedTexImage2D(target, 0, test.format, t.maxSize + test.sizeStep, t.maxSize + test.sizeStep, 0, pixelsNegativeTest1);
      glErrorShouldBe(gl, gl.INVALID_VALUE, "width or height out of bounds: should generate INVALID_VALUE."
          + " level is 0, size is " + (t.maxSize + test.sizeStep) + "x" + (t.maxSize + test.sizeStep));
      // level out of bounds
      var pixelsNegativeTest2 = new test.dataType(sharedArrayBuffer, 0, test.func(256, 256));
      gl.compressedTexImage2D(target, numLevels, test.format, 256, 256, 0, pixelsNegativeTest2);
      glErrorShouldBe(gl, gl.INVALID_VALUE, "level out of bounds: should generate INVALID_VALUE."
=======
      // out of bound test
      // width or height out of bound
      var pixelsNegativeTest1 = new test.dataType(test.func(t.maxSize * 2, t.maxSize * 2));
      gl.compressedTexImage2D(target, 0, test.format, t.maxSize * 2, t.maxSize * 2, 0, pixelsNegativeTest1);
      wtu.glErrorShouldBe(gl, gl.INVALID_VALUE, "width or height out of bound: should generate INVALID_VALUE."
          + " level is 0, size is " + (t.maxSize * 2) + "x" + (t.maxSize * 2));
      // level out of bound
      var pixelsNegativeTest2 = new test.dataType(test.func(256, 256));
      gl.compressedTexImage2D(target, numLevels, test.format, 256, 256, 0, pixelsNegativeTest2);
      wtu.glErrorShouldBe(gl, gl.INVALID_VALUE, "level out of bound: should generate INVALID_VALUE."
>>>>>>> 90aaf55c
          + " level is " + numLevels + ", size is 256x256");
      //width and height out of bounds for specified level
      gl.compressedTexImage2D(target, numLevels - 1, test.format, 256, 256, 0, pixelsNegativeTest2);
<<<<<<< HEAD
      glErrorShouldBe(gl, gl.INVALID_VALUE, "width or height out of bounds for specified level: should generate INVALID_VALUE."
=======
      wtu.glErrorShouldBe(gl, gl.INVALID_VALUE, "width or height out of bound for specified level: should generate INVALID_VALUE."
>>>>>>> 90aaf55c
          + " level is " + (numLevels - 1) + ", size is 256x256");
    }
  }
  else
    testPassed("No " + test.extension + " extension support -- this is legal");
}

var successfullyParsed = true;
</script>
</body>
</html>
<|MERGE_RESOLUTION|>--- conflicted
+++ resolved
@@ -176,37 +176,20 @@
             + "level is " + i + ", size is " + size + "x" + size);
       }
 
-<<<<<<< HEAD
       // out of bounds tests
       // width and height out of bounds
       var pixelsNegativeTest1 = new test.dataType(sharedArrayBuffer, 0, test.func(t.maxSize + test.sizeStep, t.maxSize + test.sizeStep));
       gl.compressedTexImage2D(target, 0, test.format, t.maxSize + test.sizeStep, t.maxSize + test.sizeStep, 0, pixelsNegativeTest1);
-      glErrorShouldBe(gl, gl.INVALID_VALUE, "width or height out of bounds: should generate INVALID_VALUE."
+      wtu.glErrorShouldBe(gl, gl.INVALID_VALUE, "width or height out of bounds: should generate INVALID_VALUE."
           + " level is 0, size is " + (t.maxSize + test.sizeStep) + "x" + (t.maxSize + test.sizeStep));
       // level out of bounds
       var pixelsNegativeTest2 = new test.dataType(sharedArrayBuffer, 0, test.func(256, 256));
       gl.compressedTexImage2D(target, numLevels, test.format, 256, 256, 0, pixelsNegativeTest2);
-      glErrorShouldBe(gl, gl.INVALID_VALUE, "level out of bounds: should generate INVALID_VALUE."
-=======
-      // out of bound test
-      // width or height out of bound
-      var pixelsNegativeTest1 = new test.dataType(test.func(t.maxSize * 2, t.maxSize * 2));
-      gl.compressedTexImage2D(target, 0, test.format, t.maxSize * 2, t.maxSize * 2, 0, pixelsNegativeTest1);
-      wtu.glErrorShouldBe(gl, gl.INVALID_VALUE, "width or height out of bound: should generate INVALID_VALUE."
-          + " level is 0, size is " + (t.maxSize * 2) + "x" + (t.maxSize * 2));
-      // level out of bound
-      var pixelsNegativeTest2 = new test.dataType(test.func(256, 256));
-      gl.compressedTexImage2D(target, numLevels, test.format, 256, 256, 0, pixelsNegativeTest2);
-      wtu.glErrorShouldBe(gl, gl.INVALID_VALUE, "level out of bound: should generate INVALID_VALUE."
->>>>>>> 90aaf55c
+      wtu.glErrorShouldBe(gl, gl.INVALID_VALUE, "level out of bounds: should generate INVALID_VALUE."
           + " level is " + numLevels + ", size is 256x256");
       //width and height out of bounds for specified level
       gl.compressedTexImage2D(target, numLevels - 1, test.format, 256, 256, 0, pixelsNegativeTest2);
-<<<<<<< HEAD
-      glErrorShouldBe(gl, gl.INVALID_VALUE, "width or height out of bounds for specified level: should generate INVALID_VALUE."
-=======
-      wtu.glErrorShouldBe(gl, gl.INVALID_VALUE, "width or height out of bound for specified level: should generate INVALID_VALUE."
->>>>>>> 90aaf55c
+      wtu.glErrorShouldBe(gl, gl.INVALID_VALUE, "width or height out of bounds for specified level: should generate INVALID_VALUE."
           + " level is " + (numLevels - 1) + ", size is 256x256");
     }
   }
