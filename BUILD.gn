# Copyright 2014 The Chromium Authors. All rights reserved.
# Use of this source code is governed by a BSD-style license that can be
# found in the LICENSE file.

import("ffmpeg_options.gni")
import("ffmpeg_generated.gni")

# Path to platform configuration files.
platform_config_root =
    "chromium/config/$ffmpeg_branding/$os_config/$ffmpeg_arch"

if ((current_cpu == "x86" || current_cpu == "x64") && os_config != "linux-noasm") {
  import("//third_party/yasm/yasm_assemble.gni")
  yasm_assemble("ffmpeg_yasm") {
    sources = ffmpeg_yasm_sources

    # Ensure the architecture defines go in the command line before the -P
    # file below, so don't use defines.
    yasm_flags = []
    if (current_cpu == "x86") {
      yasm_flags += [ "-DARCH_X86_32" ]
    } else if (current_cpu == "x64") {
      yasm_flags += [ "-DARCH_X86_64" ]
    }

    inputs = [
      # Sets visibility hidden for cglobal functions. Explicitly included
      # to avoid overlooking changes to this file in incremental builds.
      "libavutil/x86/x86inc.asm",
    ]

    defines = [ "PIC" ]
    include_dirs = [
      platform_config_root,
      "libavcodec/x86",
      "libavutil/x86",
      ".",
    ]

    # Disable warnings, prevents log spam for things we won't fix.
    yasm_flags += [
      "-w",
      "-P", rebase_path("$platform_config_root/config.asm", root_build_dir),
    ]

    if (is_mac) {
      # Necessary to ensure symbols end up with a _ prefix; added by
      # yasm_compile.gypi for Windows, but not Mac.
      defines += [ "PREFIX" ]
    }
  }
}

config("ffmpeg_dependent_config") {
  include_dirs = [
    platform_config_root,
    ".",
  ]
}
<<<<<<< HEAD

if (is_win) {
  # Stub generator script and signatures of all functions used by Chrome.
  generate_stubs_script = "//tools/generate_stubs/generate_stubs.py"

  # Used by ffmpeg_generate_stubs and ffmpeg_generate_def
  sig_files = [ "chromium/ffmpegsumo.sigs" ]

  action("ffmpeg_generate_def") {
    script = generate_stubs_script
    sources = sig_files
    outputs = [ "$target_gen_dir/ffmpegsumo.def" ]
    args = [
  # TODO(ajwong): This was -i <(INTERMEDIATE_DIR). What next?
      "-i", rebase_path(target_out_dir, root_build_dir),
      "-o", rebase_path(target_gen_dir, root_build_dir),
      "-t", "windows_def",
      "-m", "ffmpegsumo.dll",
    ] + rebase_path(sources, root_build_dir)
  }
}

component("ffmpeg") {
  public_configs = [ ":ffmpeg_dependent_config" ]

  if (build_ffmpegsumo) {
    sources = ffmpeg_c_sources + ffmpeg_gas_sources + [
      "$platform_config_root/config.h",
      "$platform_config_root/libavutil/avconfig.h",
    ]
    include_dirs = [
      platform_config_root,
      ".",
    ]
    defines = [
      "HAVE_AV_CONFIG_H",
      "_POSIX_C_SOURCE=200112",
      "_XOPEN_SOURCE=600",
      "PIC",
      # Disable deprecated features which generate spammy warnings.
      "FF_API_PIX_FMT_DESC=0",
      "FF_API_OLD_DECODE_AUDIO=0",
      "FF_API_DESTRUCT_PACKET=0",
      "FF_API_GET_BUFFER=0",
    ]
=======
>>>>>>> c21cf089

if (is_chromeos) {
  # This short-lived hack allows chromium changes to statically link ffmpeg to
  # be independent from chrome-os changes to ebuild files that explicitly
  # mention libffmpegsumo.so as a target.
  # TODO(chcunningham): Remove this once ebuilds are patched.
  shared_library("ffmpegsumo") {
    # Reusing an existing dummy file.
    sources = [ "xcode_hack.c" ]
  }
}

if (is_win) {
  # Stub generator script and signatures of all functions used by Chrome.
  generate_stubs_script = "//tools/generate_stubs/generate_stubs.py"

  # Used by ffmpeg_generate_stubs and ffmpeg_generate_def
  sig_files = [ "chromium/ffmpeg.sigs" ]

  action("ffmpeg_generate_def") {
    script = generate_stubs_script
    sources = sig_files
    outputs = [ "$target_gen_dir/ffmpeg.def" ]
    args = [
  # TODO(ajwong): This was -i <(INTERMEDIATE_DIR). What next?
      "-i", rebase_path(target_out_dir, root_build_dir),
      "-o", rebase_path(target_gen_dir, root_build_dir),
      "-t", "windows_def",
      "-m", "ffmpeg.dll",
    ] + rebase_path(sources, root_build_dir)
  }
}

# gn orders flags on a target before flags from configs. The default config
# adds -Wall, and these flags have to be after -Wall -- so they need to come
# from a config and can't be on the target directly.
config("ffmpegsumo_warnings") {
  if (is_clang) {
    cflags = [
      "-Wno-absolute-value",
      # ffmpeg uses its own deprecated functions.
      "-Wno-deprecated-declarations",
      # ffmpeg doesn't care about pointer constness.
      "-Wno-incompatible-pointer-types",
      # ffmpeg doesn't follow usual parentheses conventions.
      "-Wno-logical-op-parentheses",
      # ffmpeg doesn't care about pointer signedness.
      "-Wno-parentheses",
      # ffmpeg doesn't care about pointer signedness.
      "-Wno-pointer-sign",
      # ffmpeg doesn't believe in exhaustive switch statements.
      "-Wno-switch",
      # matroskadec.c has a "failed:" label that's only used if some
      # CONFIG_ flags we don't set are set.
      "-Wno-unused-label",
      # ffmpeg has a lot of unused variables.
      "-Wno-unused-variable",
      # This fires on `av_assert0(!"valid element size")` in utils.c
      "-Wno-string-conversion",
      # This fires on `pos_min` and `pos_max` in
      # autorename_libavformat_utils.c
      "-Wno-sometimes-uninitialized",
      # ffmpeg contains static functions in header files, which lead
      # to unused function warnings. There are a few legit unused
      # functions too.
      "-Wno-unused-function",
    ]
    if (is_win) {
      # This corresponds to /wd4273 below.
      cflags += [ "-Wno-inconsistent-dllimport" ]
    }
  }
}

source_set("ffmpeg_internal") {
  sources = ffmpeg_c_sources + ffmpeg_gas_sources + [
    "$platform_config_root/config.h",
    "$platform_config_root/libavutil/avconfig.h",
  ]
  include_dirs = [
    platform_config_root,
    ".",
  ]
  defines = [
    "HAVE_AV_CONFIG_H",
    "_POSIX_C_SOURCE=200112",
    "_XOPEN_SOURCE=600",
    "PIC",
    # Disable deprecated features that generate spammy warnings.
    # ffmpeg.gyp & media/ffmpeg/ffmpeg_common.h must be kept in sync.
    "FF_API_CONVERGENCE_DURATION=0",
    # Upstream libavcodec/utils.c still uses the deprecated
    # av_dup_packet(), causing deprecation warnings.
    # The normal fix for such things is to disable the feature as below,
    # but the upstream code does not yet compile with it disabled.
    # (In this case, the fix is replacing the call with a new function.)
    # In the meantime, we directly disable those warnings in the C file.
    # "FF_API_AVPACKET_OLD_API=0",
  ]

  # So we can append below and assume they're defined.
  cflags = []
  ldflags = []
  libs = []
  deps = []

  configs -= [ "//build/config/compiler:chromium_code" ]
  configs += [
    "//build/config/compiler:no_chromium_code",
    # These must be after no_chromium_code for warning flags to be ordered
    # correctly.
    "//build/config/compiler:no_incompatible_pointer_warnings",
    ":ffmpegsumo_warnings",
  ]

  # Since we are not often debugging FFmpeg, and performance is
  # unacceptable without optimization, freeze the optimizations to -O2.
  # If someone really wants -O1 , they can change these in their checkout.
  # If you want -O0, see the Gotchas in README.Chromium for why that
  # won't work.
  #
  # In addition to the above reasons, /Od optimization won't remove symbols
  # that are under "if (0)" style sections.  Which lead to link time errors
  # when for example it tries to link an ARM symbol on X86.
  configs -= [ "//build/config/compiler:default_optimization" ]
  if (is_win) {
    # Setting the optimizations to 'speed' or to 'max' on Windows results in
    # a lot of unresolved symbols. The only supported mode is 'size' (see
    # crbug.com/264459).
    configs += [ "//build/config/compiler:optimize" ]
  } else {
    configs += [ "//build/config/compiler:optimize_max" ]
  }

  if (is_posix) {
    cflags += [
      "-fPIC",
      "-fomit-frame-pointer",
      # ffmpeg uses its own deprecated functions.
      "-Wno-deprecated-declarations",
    ]

    if (!is_clang) {
      # gcc doesn't have flags for specific warnings, so disable them
      # all.
      cflags += [ "-w" ]
    }

    if (current_cpu == "arm") {
      if (arm_float_abi == "hard") {
        cflags += [ "-DHAVE_VFP_ARGS=1" ]
      } else {
        cflags += [ "-DHAVE_VFP_ARGS=0" ]
      }
    }
  }

<<<<<<< HEAD
    if (is_posix && !is_mac) {
      defines += [
        "_ISOC99_SOURCE",
        "_LARGEFILE_SOURCE",
        # BUG(ihf): ffmpeg compiles with this define. But according to
        # ajwong: I wouldn't change _FILE_OFFSET_BITS.  That's a scary change
        # cause it affects the default length of off_t, and fpos_t,
        # which can cause strange problems if the loading code doesn't
        # have it set and you start passing FILE*s or file descriptors
        # between symbol contexts.
        # "_FILE_OFFSET_BITS=64",
      ]
      cflags += [
        "-std=c99",
        "-pthread",
        "-fno-math-errno",
        "-fno-signed-zeros",
        "-fno-tree-vectorize",
        "-fomit-frame-pointer",
      ]
      ldflags = [
        "-L", rebase_path(target_gen_dir, root_build_dir),
      ]
      libs = [
        "m",
        "rt",  # for clock_gettime on precise
        "z",
      ]
      if (is_component_build) {
        # Export all symbols when building as component.
        configs -= [ "//build/config/gcc:symbol_visibility_hidden" ]
        # Fixes warnings PIC relocation when building as component.
        ldflags += [
          "-Wl,-Bsymbolic",
          "-L", rebase_path(target_gen_dir, root_build_dir),
        ]
      }
# TODO(ajwong): How to handle openbsd? Especially w/o the is_posix?
#      if (is_openbsd) {
#       # OpenBSD's gcc (4.2.1) does not support this flag
#       cflags -= [ "-fno-signed-zeros" ]
#      }
    }
    if (is_mac) {
      if (is_component_build) {
        # Export all symbols when building as component.
        configs -= [ "//build/config/gcc:symbol_visibility_hidden" ]
      }

      defines += [ "_DARWIN_C_SOURCE" ]
=======
  if (is_posix && !is_mac) {
    defines += [
      "_ISOC99_SOURCE",
      "_LARGEFILE_SOURCE",
      # BUG(ihf): ffmpeg compiles with this define. But according to
      # ajwong: I wouldn't change _FILE_OFFSET_BITS.  That's a scary change
      # cause it affects the default length of off_t, and fpos_t,
      # which can cause strange problems if the loading code doesn't
      # have it set and you start passing FILE*s or file descriptors
      # between symbol contexts.
      # "_FILE_OFFSET_BITS=64",
    ]
    cflags += [
      "-std=c99",
      "-pthread",
      "-fno-math-errno",
      "-fno-signed-zeros",
      "-fno-tree-vectorize",
      "-fomit-frame-pointer",
    ]
    ldflags = [
      "-L", rebase_path(target_gen_dir, root_build_dir),
    ]
    libs = [
      "m",
      "z",
    ]
    if (!is_android) {
      # for clock_gettime on precise
      libs += [ "rt" ]
    }
    if (is_component_ffmpeg) {
      # Export all symbols when building as component.
      configs -= [ "//build/config/gcc:symbol_visibility_hidden" ]
    }
    # TODO(ajwong): How to handle openbsd? Especially w/o the is_posix?
    #      if (is_openbsd) {
    #       # OpenBSD's gcc (4.2.1) does not support this flag
    #       cflags -= [ "-fno-signed-zeros" ]
    #      }
  }
  if (is_mac) {
    if (is_component_ffmpeg) {
      # Export all symbols when building as component.
      configs -= [ "//build/config/gcc:symbol_visibility_hidden" ]
    }
>>>>>>> c21cf089

    defines += [ "_DARWIN_C_SOURCE" ]

    # TODO(ajwong): What does this do in mac? There isn't anything in ffmpeg.gyp that
    # uses mac_real_dsym
    #                ['mac_breakpad == 1', {
    #                  'variables': {
    #                    # A real .dSYM is needed for dump_syms to operate on.
    #                    'mac_real_dsym': 1,
    #                  },
    #              }],
    if (current_cpu != "x64") {
      # This is needed because even though FFmpeg now builds
      # with -fPIC, it's not quite a complete PIC build, only
      # partial :( Thus we need to instruct the linker to allow
      # relocations for read-only segments for this target to be
      # able to generated the shared library on Mac.
      #
      #TODO(ajwong): Check if this can be current_cpu == "x86"
      # Note -read_only_relocs cannot be used in x86_64
      #
      # This makes Mark sad, but he's okay with it since it is
      # isolated to this module. When Mark finds this in the
      # future, and has forgotten this conversation, this
      # comment should remind him that the world is still nice
      # and butterflies still exist...as do rainbows, sunshine,
      # tulips, etc., etc...but not kittens. Those went away
      # with this flag.
      ldflags = [
        "-Wl,-read_only_relocs,suppress",
      ]
    }
    # TODO(ajwong): How to handle SDKROOT?
    #                'libraries': [
    #                  '$(SDKROOT)/usr/lib/libz.dylib',
    #                ],
    # TODO(ajwong): How to handle @loader_path?
    #              'xcode_settings': {
    #                'DYLIB_INSTALL_NAME_BASE': '@loader_path',
    #              }
  } else if (is_win) {
    defines += [
      "inline=__inline",
      "strtoll=_strtoi64",
      "_ISOC99_SOURCE",
      "_LARGEFILE_SOURCE",
      "HAVE_AV_CONFIG_H",
      "strtod=avpriv_strtod",
      "snprintf=avpriv_snprintf",
      "_snprintf=avpriv_snprintf",
      "vsnprintf=avpriv_vsnprintf",
    ]

<<<<<<< HEAD
      if (is_component_build) {
        # Required to avoid 4049 and 4217 errors around redundant imports.
        cflags += [ "/FIcompat/msvcrt/snprintf.h", "/FIcompat/msvcrt/strtod.h" ]

        # Windows component build needs the .def file to export ffmpeg symbols.
        deps += [ ":ffmpeg_generate_def" ]
        ldflags =
          [ "/DEF:" +
            rebase_path("$target_gen_dir/ffmpegsumo.def", root_build_dir) ]

      }
=======
    if (is_component_ffmpeg) {
      # Required to avoid 4049 and 4217 errors around redundant imports.
      cflags += [ "/FIcompat/msvcrt/snprintf.h", "/FIcompat/msvcrt/strtod.h" ]
    }
>>>>>>> c21cf089

    # TODO(dalecurtis): We should fix these.  http://crbug.com/154421
    cflags += [
      "/wd4996", # 'function': was declared deprecated
      "/wd4018", # 'expression': signed/unsigned mismatch
      "/wd4090", # 'operation' : different 'modifier' qualifiers
      "/wd4305", # 'identifier': truncation from 'type1' to 'type2'
      "/wd4133", # 'type' : incompatible types - from 'type1' to 'type2'
      "/wd4146", # unary minus operator applied to unsigned type, result
                 #   still unsigned
      "/wd4554", # 'operator' : check operator precedence for possible
                 #   error; use parentheses to clarify precedence
      "/wd4028", # formal parameter 'number' different from declaration
      "/wd4334", # 'operator' : result of 32-bit shift implicitly
                 #   converted to 64 bits (was 64-bit shift intended?)
      "/wd4101", # 'identifier' : unreferenced local variable
      "/wd4102", # 'label' : unreferenced label
      "/wd4116", # unnamed type definition in parentheses
      "/wd4307", # 'operator' : integral constant overflow
      "/wd4273", # 'function' : inconsistent DLL linkage
      "/wd4005", # 'identifier' : macro redefinition
      "/wd4056", # overflow in floating point constant arithmetic
      "/wd4756", # overflow in constant arithmetic
    ]
    if (current_cpu == "x64") {
      # TODO(wolenetz): We should fix this.  http://crbug.com/171009
      cflags += [
        "/wd4267"  # Conversion from size_t to 'type'.
      ]
    }
  }

  if ((current_cpu == "x86" || current_cpu == "x64") &&
      os_config != "linux-noasm") {
    deps += [ ":ffmpeg_yasm" ]
  }
<<<<<<< HEAD
=======
}

if (is_component_ffmpeg) {
  shared_library("ffmpeg") {
    public_configs = [ ":ffmpeg_dependent_config" ]
    deps = [ ":ffmpeg_internal" ]

    # So we can append below and assume they're defined.
    ldflags = []

    if (is_posix && !is_mac) {
      # Fixes warnings PIC relocation when building as component.
      ldflags += [
        "-Wl,-Bsymbolic",
        "-L", rebase_path(target_gen_dir, root_build_dir),
      ]
    } else if (is_win) {
      # Windows component build needs the .def file to export ffmpeg symbols.
      deps += [ ":ffmpeg_generate_def" ]
      sources = [ "$target_gen_dir/ffmpeg.def" ]
    }
  }
} else {
  source_set("ffmpeg") {
    public_configs = [ ":ffmpeg_dependent_config" ]
    deps = [ ":ffmpeg_internal" ]
  }
>>>>>>> c21cf089
}<|MERGE_RESOLUTION|>--- conflicted
+++ resolved
@@ -57,54 +57,6 @@
     ".",
   ]
 }
-<<<<<<< HEAD
-
-if (is_win) {
-  # Stub generator script and signatures of all functions used by Chrome.
-  generate_stubs_script = "//tools/generate_stubs/generate_stubs.py"
-
-  # Used by ffmpeg_generate_stubs and ffmpeg_generate_def
-  sig_files = [ "chromium/ffmpegsumo.sigs" ]
-
-  action("ffmpeg_generate_def") {
-    script = generate_stubs_script
-    sources = sig_files
-    outputs = [ "$target_gen_dir/ffmpegsumo.def" ]
-    args = [
-  # TODO(ajwong): This was -i <(INTERMEDIATE_DIR). What next?
-      "-i", rebase_path(target_out_dir, root_build_dir),
-      "-o", rebase_path(target_gen_dir, root_build_dir),
-      "-t", "windows_def",
-      "-m", "ffmpegsumo.dll",
-    ] + rebase_path(sources, root_build_dir)
-  }
-}
-
-component("ffmpeg") {
-  public_configs = [ ":ffmpeg_dependent_config" ]
-
-  if (build_ffmpegsumo) {
-    sources = ffmpeg_c_sources + ffmpeg_gas_sources + [
-      "$platform_config_root/config.h",
-      "$platform_config_root/libavutil/avconfig.h",
-    ]
-    include_dirs = [
-      platform_config_root,
-      ".",
-    ]
-    defines = [
-      "HAVE_AV_CONFIG_H",
-      "_POSIX_C_SOURCE=200112",
-      "_XOPEN_SOURCE=600",
-      "PIC",
-      # Disable deprecated features which generate spammy warnings.
-      "FF_API_PIX_FMT_DESC=0",
-      "FF_API_OLD_DECODE_AUDIO=0",
-      "FF_API_DESTRUCT_PACKET=0",
-      "FF_API_GET_BUFFER=0",
-    ]
-=======
->>>>>>> c21cf089
 
 if (is_chromeos) {
   # This short-lived hack allows chromium changes to statically link ffmpeg to
@@ -262,58 +214,6 @@
     }
   }
 
-<<<<<<< HEAD
-    if (is_posix && !is_mac) {
-      defines += [
-        "_ISOC99_SOURCE",
-        "_LARGEFILE_SOURCE",
-        # BUG(ihf): ffmpeg compiles with this define. But according to
-        # ajwong: I wouldn't change _FILE_OFFSET_BITS.  That's a scary change
-        # cause it affects the default length of off_t, and fpos_t,
-        # which can cause strange problems if the loading code doesn't
-        # have it set and you start passing FILE*s or file descriptors
-        # between symbol contexts.
-        # "_FILE_OFFSET_BITS=64",
-      ]
-      cflags += [
-        "-std=c99",
-        "-pthread",
-        "-fno-math-errno",
-        "-fno-signed-zeros",
-        "-fno-tree-vectorize",
-        "-fomit-frame-pointer",
-      ]
-      ldflags = [
-        "-L", rebase_path(target_gen_dir, root_build_dir),
-      ]
-      libs = [
-        "m",
-        "rt",  # for clock_gettime on precise
-        "z",
-      ]
-      if (is_component_build) {
-        # Export all symbols when building as component.
-        configs -= [ "//build/config/gcc:symbol_visibility_hidden" ]
-        # Fixes warnings PIC relocation when building as component.
-        ldflags += [
-          "-Wl,-Bsymbolic",
-          "-L", rebase_path(target_gen_dir, root_build_dir),
-        ]
-      }
-# TODO(ajwong): How to handle openbsd? Especially w/o the is_posix?
-#      if (is_openbsd) {
-#       # OpenBSD's gcc (4.2.1) does not support this flag
-#       cflags -= [ "-fno-signed-zeros" ]
-#      }
-    }
-    if (is_mac) {
-      if (is_component_build) {
-        # Export all symbols when building as component.
-        configs -= [ "//build/config/gcc:symbol_visibility_hidden" ]
-      }
-
-      defines += [ "_DARWIN_C_SOURCE" ]
-=======
   if (is_posix && !is_mac) {
     defines += [
       "_ISOC99_SOURCE",
@@ -360,7 +260,6 @@
       # Export all symbols when building as component.
       configs -= [ "//build/config/gcc:symbol_visibility_hidden" ]
     }
->>>>>>> c21cf089
 
     defines += [ "_DARWIN_C_SOURCE" ]
 
@@ -414,24 +313,10 @@
       "vsnprintf=avpriv_vsnprintf",
     ]
 
-<<<<<<< HEAD
-      if (is_component_build) {
-        # Required to avoid 4049 and 4217 errors around redundant imports.
-        cflags += [ "/FIcompat/msvcrt/snprintf.h", "/FIcompat/msvcrt/strtod.h" ]
-
-        # Windows component build needs the .def file to export ffmpeg symbols.
-        deps += [ ":ffmpeg_generate_def" ]
-        ldflags =
-          [ "/DEF:" +
-            rebase_path("$target_gen_dir/ffmpegsumo.def", root_build_dir) ]
-
-      }
-=======
     if (is_component_ffmpeg) {
       # Required to avoid 4049 and 4217 errors around redundant imports.
       cflags += [ "/FIcompat/msvcrt/snprintf.h", "/FIcompat/msvcrt/strtod.h" ]
     }
->>>>>>> c21cf089
 
     # TODO(dalecurtis): We should fix these.  http://crbug.com/154421
     cflags += [
@@ -468,8 +353,6 @@
       os_config != "linux-noasm") {
     deps += [ ":ffmpeg_yasm" ]
   }
-<<<<<<< HEAD
-=======
 }
 
 if (is_component_ffmpeg) {
@@ -497,5 +380,4 @@
     public_configs = [ ":ffmpeg_dependent_config" ]
     deps = [ ":ffmpeg_internal" ]
   }
->>>>>>> c21cf089
 }