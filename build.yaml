'#1': This file describes the list of targets and dependencies.
'#2': It is used among other things to generate all of our project files.
'#3': Please refer to the templates directory for more information.
settings:
  '#1': The public version number of the library.
  '#2': Master always has a "-dev" suffix
  '#3': Use "-preN" suffixes to identify pre-release versions
  '#4': Per-language overrides are possible with (eg) ruby_version tag here
  '#5': See the expand_version.py for all the quirks here
  version: 0.15.0-dev
filegroups:
- name: census
  public_headers:
  - include/grpc/census.h
  headers:
  - src/core/ext/census/aggregation.h
  - src/core/ext/census/census_interface.h
  - src/core/ext/census/census_rpc_stats.h
  - src/core/ext/census/gen/census.pb.h
  - src/core/ext/census/grpc_filter.h
  - src/core/ext/census/mlog.h
  - src/core/ext/census/rpc_metric_id.h
  src:
  - src/core/ext/census/context.c
  - src/core/ext/census/gen/census.pb.c
  - src/core/ext/census/grpc_context.c
  - src/core/ext/census/grpc_filter.c
  - src/core/ext/census/grpc_plugin.c
  - src/core/ext/census/initialize.c
  - src/core/ext/census/mlog.c
  - src/core/ext/census/operation.c
  - src/core/ext/census/placeholders.c
  - src/core/ext/census/tracing.c
  plugin: census_grpc_plugin
  uses:
  - grpc_base
  - nanopb
- name: gpr_base
  public_headers:
  - include/grpc/support/alloc.h
  - include/grpc/support/atm.h
  - include/grpc/support/atm_gcc_atomic.h
  - include/grpc/support/atm_gcc_sync.h
  - include/grpc/support/atm_windows.h
  - include/grpc/support/avl.h
  - include/grpc/support/cmdline.h
  - include/grpc/support/cpu.h
  - include/grpc/support/histogram.h
  - include/grpc/support/host_port.h
  - include/grpc/support/log.h
  - include/grpc/support/log_windows.h
  - include/grpc/support/port_platform.h
  - include/grpc/support/slice.h
  - include/grpc/support/slice_buffer.h
  - include/grpc/support/string_util.h
  - include/grpc/support/subprocess.h
  - include/grpc/support/sync.h
  - include/grpc/support/sync_generic.h
  - include/grpc/support/sync_posix.h
  - include/grpc/support/sync_windows.h
  - include/grpc/support/thd.h
  - include/grpc/support/time.h
  - include/grpc/support/tls.h
  - include/grpc/support/tls_gcc.h
  - include/grpc/support/tls_msvc.h
  - include/grpc/support/tls_pthread.h
  - include/grpc/support/useful.h
  headers:
  - src/core/lib/profiling/timers.h
  - src/core/lib/support/backoff.h
  - src/core/lib/support/block_annotate.h
  - src/core/lib/support/env.h
  - src/core/lib/support/murmur_hash.h
  - src/core/lib/support/stack_lockfree.h
  - src/core/lib/support/string.h
  - src/core/lib/support/string_windows.h
  - src/core/lib/support/thd_internal.h
  - src/core/lib/support/time_precise.h
  - src/core/lib/support/tmpfile.h
  src:
  - src/core/lib/profiling/basic_timers.c
  - src/core/lib/profiling/stap_timers.c
  - src/core/lib/support/alloc.c
  - src/core/lib/support/avl.c
  - src/core/lib/support/backoff.c
  - src/core/lib/support/cmdline.c
  - src/core/lib/support/cpu_iphone.c
  - src/core/lib/support/cpu_linux.c
  - src/core/lib/support/cpu_posix.c
  - src/core/lib/support/cpu_windows.c
  - src/core/lib/support/env_linux.c
  - src/core/lib/support/env_posix.c
  - src/core/lib/support/env_windows.c
  - src/core/lib/support/histogram.c
  - src/core/lib/support/host_port.c
  - src/core/lib/support/log.c
  - src/core/lib/support/log_android.c
  - src/core/lib/support/log_linux.c
  - src/core/lib/support/log_posix.c
  - src/core/lib/support/log_windows.c
  - src/core/lib/support/murmur_hash.c
  - src/core/lib/support/slice.c
  - src/core/lib/support/slice_buffer.c
  - src/core/lib/support/stack_lockfree.c
  - src/core/lib/support/string.c
  - src/core/lib/support/string_posix.c
  - src/core/lib/support/string_util_windows.c
  - src/core/lib/support/string_windows.c
  - src/core/lib/support/subprocess_posix.c
  - src/core/lib/support/subprocess_windows.c
  - src/core/lib/support/sync.c
  - src/core/lib/support/sync_posix.c
  - src/core/lib/support/sync_windows.c
  - src/core/lib/support/thd.c
  - src/core/lib/support/thd_posix.c
  - src/core/lib/support/thd_windows.c
  - src/core/lib/support/time.c
  - src/core/lib/support/time_posix.c
  - src/core/lib/support/time_precise.c
  - src/core/lib/support/time_windows.c
  - src/core/lib/support/tls_pthread.c
  - src/core/lib/support/tmpfile_msys.c
  - src/core/lib/support/tmpfile_posix.c
  - src/core/lib/support/tmpfile_windows.c
  - src/core/lib/support/wrap_memcpy.c
  uses:
  - gpr_codegen
- name: gpr_codegen
  public_headers:
  - include/grpc/impl/codegen/alloc.h
  - include/grpc/impl/codegen/atm.h
  - include/grpc/impl/codegen/atm_gcc_atomic.h
  - include/grpc/impl/codegen/atm_gcc_sync.h
  - include/grpc/impl/codegen/atm_windows.h
  - include/grpc/impl/codegen/log.h
  - include/grpc/impl/codegen/port_platform.h
  - include/grpc/impl/codegen/slice.h
  - include/grpc/impl/codegen/slice_buffer.h
  - include/grpc/impl/codegen/sync.h
  - include/grpc/impl/codegen/sync_generic.h
  - include/grpc/impl/codegen/sync_posix.h
  - include/grpc/impl/codegen/sync_windows.h
  - include/grpc/impl/codegen/time.h
- name: grpc++_codegen_base_src
  src:
  - src/cpp/codegen/codegen_init.cc
  uses:
  - grpc++_codegen_base
- name: grpc_base
  public_headers:
  - include/grpc/byte_buffer.h
  - include/grpc/byte_buffer_reader.h
  - include/grpc/compression.h
  - include/grpc/grpc.h
  - include/grpc/grpc_posix.h
  - include/grpc/status.h
  headers:
  - src/core/lib/channel/channel_args.h
  - src/core/lib/channel/channel_stack.h
  - src/core/lib/channel/channel_stack_builder.h
  - src/core/lib/channel/compress_filter.h
  - src/core/lib/channel/connected_channel.h
  - src/core/lib/channel/context.h
  - src/core/lib/channel/http_client_filter.h
  - src/core/lib/channel/http_server_filter.h
  - src/core/lib/compression/algorithm_metadata.h
  - src/core/lib/compression/message_compress.h
  - src/core/lib/debug/trace.h
  - src/core/lib/http/format_request.h
  - src/core/lib/http/httpcli.h
  - src/core/lib/http/parser.h
  - src/core/lib/iomgr/closure.h
  - src/core/lib/iomgr/endpoint.h
  - src/core/lib/iomgr/endpoint_pair.h
<<<<<<< HEAD
  - src/core/lib/iomgr/ev_epoll_linux.h
=======
  - src/core/lib/iomgr/error.h
>>>>>>> a38abbd7
  - src/core/lib/iomgr/ev_poll_and_epoll_posix.h
  - src/core/lib/iomgr/ev_poll_posix.h
  - src/core/lib/iomgr/ev_posix.h
  - src/core/lib/iomgr/exec_ctx.h
  - src/core/lib/iomgr/executor.h
  - src/core/lib/iomgr/iocp_windows.h
  - src/core/lib/iomgr/iomgr.h
  - src/core/lib/iomgr/iomgr_internal.h
  - src/core/lib/iomgr/iomgr_posix.h
  - src/core/lib/iomgr/load_file.h
  - src/core/lib/iomgr/polling_entity.h
  - src/core/lib/iomgr/pollset.h
  - src/core/lib/iomgr/pollset_set.h
  - src/core/lib/iomgr/pollset_set_windows.h
  - src/core/lib/iomgr/pollset_windows.h
  - src/core/lib/iomgr/resolve_address.h
  - src/core/lib/iomgr/sockaddr.h
  - src/core/lib/iomgr/sockaddr_posix.h
  - src/core/lib/iomgr/sockaddr_utils.h
  - src/core/lib/iomgr/sockaddr_windows.h
  - src/core/lib/iomgr/socket_utils_posix.h
  - src/core/lib/iomgr/socket_windows.h
  - src/core/lib/iomgr/tcp_client.h
  - src/core/lib/iomgr/tcp_posix.h
  - src/core/lib/iomgr/tcp_server.h
  - src/core/lib/iomgr/tcp_windows.h
  - src/core/lib/iomgr/time_averaged_stats.h
  - src/core/lib/iomgr/timer.h
  - src/core/lib/iomgr/timer_heap.h
  - src/core/lib/iomgr/udp_server.h
  - src/core/lib/iomgr/unix_sockets_posix.h
  - src/core/lib/iomgr/wakeup_fd_pipe.h
  - src/core/lib/iomgr/wakeup_fd_posix.h
  - src/core/lib/iomgr/workqueue.h
  - src/core/lib/iomgr/workqueue_posix.h
  - src/core/lib/iomgr/workqueue_windows.h
  - src/core/lib/json/json.h
  - src/core/lib/json/json_common.h
  - src/core/lib/json/json_reader.h
  - src/core/lib/json/json_writer.h
  - src/core/lib/surface/api_trace.h
  - src/core/lib/surface/call.h
  - src/core/lib/surface/call_test_only.h
  - src/core/lib/surface/channel.h
  - src/core/lib/surface/channel_init.h
  - src/core/lib/surface/channel_stack_type.h
  - src/core/lib/surface/completion_queue.h
  - src/core/lib/surface/event_string.h
  - src/core/lib/surface/init.h
  - src/core/lib/surface/lame_client.h
  - src/core/lib/surface/server.h
  - src/core/lib/surface/surface_trace.h
  - src/core/lib/transport/byte_stream.h
  - src/core/lib/transport/connectivity_state.h
  - src/core/lib/transport/metadata.h
  - src/core/lib/transport/metadata_batch.h
  - src/core/lib/transport/static_metadata.h
  - src/core/lib/transport/transport.h
  - src/core/lib/transport/transport_impl.h
  src:
  - src/core/lib/channel/channel_args.c
  - src/core/lib/channel/channel_stack.c
  - src/core/lib/channel/channel_stack_builder.c
  - src/core/lib/channel/compress_filter.c
  - src/core/lib/channel/connected_channel.c
  - src/core/lib/channel/http_client_filter.c
  - src/core/lib/channel/http_server_filter.c
  - src/core/lib/compression/compression.c
  - src/core/lib/compression/message_compress.c
  - src/core/lib/debug/trace.c
  - src/core/lib/http/format_request.c
  - src/core/lib/http/httpcli.c
  - src/core/lib/http/parser.c
  - src/core/lib/iomgr/closure.c
  - src/core/lib/iomgr/endpoint.c
  - src/core/lib/iomgr/endpoint_pair_posix.c
  - src/core/lib/iomgr/endpoint_pair_windows.c
<<<<<<< HEAD
  - src/core/lib/iomgr/ev_epoll_linux.c
=======
  - src/core/lib/iomgr/error.c
>>>>>>> a38abbd7
  - src/core/lib/iomgr/ev_poll_and_epoll_posix.c
  - src/core/lib/iomgr/ev_poll_posix.c
  - src/core/lib/iomgr/ev_posix.c
  - src/core/lib/iomgr/exec_ctx.c
  - src/core/lib/iomgr/executor.c
  - src/core/lib/iomgr/iocp_windows.c
  - src/core/lib/iomgr/iomgr.c
  - src/core/lib/iomgr/iomgr_posix.c
  - src/core/lib/iomgr/iomgr_windows.c
  - src/core/lib/iomgr/load_file.c
  - src/core/lib/iomgr/polling_entity.c
  - src/core/lib/iomgr/pollset_set_windows.c
  - src/core/lib/iomgr/pollset_windows.c
  - src/core/lib/iomgr/resolve_address_posix.c
  - src/core/lib/iomgr/resolve_address_windows.c
  - src/core/lib/iomgr/sockaddr_utils.c
  - src/core/lib/iomgr/socket_utils_common_posix.c
  - src/core/lib/iomgr/socket_utils_linux.c
  - src/core/lib/iomgr/socket_utils_posix.c
  - src/core/lib/iomgr/socket_windows.c
  - src/core/lib/iomgr/tcp_client_posix.c
  - src/core/lib/iomgr/tcp_client_windows.c
  - src/core/lib/iomgr/tcp_posix.c
  - src/core/lib/iomgr/tcp_server_posix.c
  - src/core/lib/iomgr/tcp_server_windows.c
  - src/core/lib/iomgr/tcp_windows.c
  - src/core/lib/iomgr/time_averaged_stats.c
  - src/core/lib/iomgr/timer.c
  - src/core/lib/iomgr/timer_heap.c
  - src/core/lib/iomgr/udp_server.c
  - src/core/lib/iomgr/unix_sockets_posix.c
  - src/core/lib/iomgr/unix_sockets_posix_noop.c
  - src/core/lib/iomgr/wakeup_fd_eventfd.c
  - src/core/lib/iomgr/wakeup_fd_nospecial.c
  - src/core/lib/iomgr/wakeup_fd_pipe.c
  - src/core/lib/iomgr/wakeup_fd_posix.c
  - src/core/lib/iomgr/workqueue_posix.c
  - src/core/lib/iomgr/workqueue_windows.c
  - src/core/lib/json/json.c
  - src/core/lib/json/json_reader.c
  - src/core/lib/json/json_string.c
  - src/core/lib/json/json_writer.c
  - src/core/lib/surface/alarm.c
  - src/core/lib/surface/api_trace.c
  - src/core/lib/surface/byte_buffer.c
  - src/core/lib/surface/byte_buffer_reader.c
  - src/core/lib/surface/call.c
  - src/core/lib/surface/call_details.c
  - src/core/lib/surface/call_log_batch.c
  - src/core/lib/surface/channel.c
  - src/core/lib/surface/channel_init.c
  - src/core/lib/surface/channel_ping.c
  - src/core/lib/surface/channel_stack_type.c
  - src/core/lib/surface/completion_queue.c
  - src/core/lib/surface/event_string.c
  - src/core/lib/surface/lame_client.c
  - src/core/lib/surface/metadata_array.c
  - src/core/lib/surface/server.c
  - src/core/lib/surface/validate_metadata.c
  - src/core/lib/surface/version.c
  - src/core/lib/transport/byte_stream.c
  - src/core/lib/transport/connectivity_state.c
  - src/core/lib/transport/metadata.c
  - src/core/lib/transport/metadata_batch.c
  - src/core/lib/transport/static_metadata.c
  - src/core/lib/transport/transport.c
  - src/core/lib/transport/transport_op_string.c
  deps:
  - gpr
  uses:
  - grpc_codegen
- name: grpc_client_config
  headers:
  - src/core/ext/client_config/client_channel.h
  - src/core/ext/client_config/client_channel_factory.h
  - src/core/ext/client_config/client_config.h
  - src/core/ext/client_config/connector.h
  - src/core/ext/client_config/initial_connect_string.h
  - src/core/ext/client_config/lb_policy.h
  - src/core/ext/client_config/lb_policy_factory.h
  - src/core/ext/client_config/lb_policy_registry.h
  - src/core/ext/client_config/parse_address.h
  - src/core/ext/client_config/resolver.h
  - src/core/ext/client_config/resolver_factory.h
  - src/core/ext/client_config/resolver_registry.h
  - src/core/ext/client_config/subchannel.h
  - src/core/ext/client_config/subchannel_call_holder.h
  - src/core/ext/client_config/subchannel_index.h
  - src/core/ext/client_config/uri_parser.h
  src:
  - src/core/ext/client_config/channel_connectivity.c
  - src/core/ext/client_config/client_channel.c
  - src/core/ext/client_config/client_channel_factory.c
  - src/core/ext/client_config/client_config.c
  - src/core/ext/client_config/client_config_plugin.c
  - src/core/ext/client_config/connector.c
  - src/core/ext/client_config/default_initial_connect_string.c
  - src/core/ext/client_config/initial_connect_string.c
  - src/core/ext/client_config/lb_policy.c
  - src/core/ext/client_config/lb_policy_factory.c
  - src/core/ext/client_config/lb_policy_registry.c
  - src/core/ext/client_config/parse_address.c
  - src/core/ext/client_config/resolver.c
  - src/core/ext/client_config/resolver_factory.c
  - src/core/ext/client_config/resolver_registry.c
  - src/core/ext/client_config/subchannel.c
  - src/core/ext/client_config/subchannel_call_holder.c
  - src/core/ext/client_config/subchannel_index.c
  - src/core/ext/client_config/uri_parser.c
  plugin: grpc_client_config
  uses:
  - grpc_base
- name: grpc_codegen
  public_headers:
  - include/grpc/impl/codegen/byte_buffer.h
  - include/grpc/impl/codegen/byte_buffer_reader.h
  - include/grpc/impl/codegen/compression_types.h
  - include/grpc/impl/codegen/connectivity_state.h
  - include/grpc/impl/codegen/grpc_types.h
  - include/grpc/impl/codegen/propagation_bits.h
  - include/grpc/impl/codegen/status.h
  uses:
  - gpr_codegen
- name: grpc_lb_policy_grpclb
  headers:
  - src/core/ext/lb_policy/grpclb/load_balancer_api.h
  - src/core/ext/lb_policy/grpclb/proto/grpc/lb/v1/load_balancer.pb.h
  src:
  - src/core/ext/lb_policy/grpclb/load_balancer_api.c
  - src/core/ext/lb_policy/grpclb/proto/grpc/lb/v1/load_balancer.pb.c
  uses:
  - grpc_base
  - grpc_client_config
  - nanopb
- name: grpc_lb_policy_pick_first
  src:
  - src/core/ext/lb_policy/pick_first/pick_first.c
  plugin: grpc_lb_policy_pick_first
  uses:
  - grpc_base
  - grpc_client_config
- name: grpc_lb_policy_round_robin
  src:
  - src/core/ext/lb_policy/round_robin/round_robin.c
  plugin: grpc_lb_policy_round_robin
  uses:
  - grpc_base
  - grpc_client_config
- name: grpc_load_reporting
  headers:
  - src/core/ext/load_reporting/load_reporting.h
  - src/core/ext/load_reporting/load_reporting_filter.h
  src:
  - src/core/ext/load_reporting/load_reporting.c
  - src/core/ext/load_reporting/load_reporting_filter.c
  plugin: grpc_load_reporting_plugin
  uses:
  - grpc_base
- name: grpc_resolver_dns_native
  src:
  - src/core/ext/resolver/dns/native/dns_resolver.c
  plugin: grpc_resolver_dns_native
  uses:
  - grpc_base
  - grpc_client_config
- name: grpc_resolver_sockaddr
  src:
  - src/core/ext/resolver/sockaddr/sockaddr_resolver.c
  plugin: grpc_resolver_sockaddr
  uses:
  - grpc_base
  - grpc_client_config
- name: grpc_secure
  public_headers:
  - include/grpc/grpc_security.h
  - include/grpc/grpc_security_constants.h
  headers:
  - src/core/lib/security/context/security_context.h
  - src/core/lib/security/credentials/composite/composite_credentials.h
  - src/core/lib/security/credentials/credentials.h
  - src/core/lib/security/credentials/fake/fake_credentials.h
  - src/core/lib/security/credentials/google_default/google_default_credentials.h
  - src/core/lib/security/credentials/iam/iam_credentials.h
  - src/core/lib/security/credentials/jwt/json_token.h
  - src/core/lib/security/credentials/jwt/jwt_credentials.h
  - src/core/lib/security/credentials/jwt/jwt_verifier.h
  - src/core/lib/security/credentials/oauth2/oauth2_credentials.h
  - src/core/lib/security/credentials/plugin/plugin_credentials.h
  - src/core/lib/security/credentials/ssl/ssl_credentials.h
  - src/core/lib/security/transport/auth_filters.h
  - src/core/lib/security/transport/handshake.h
  - src/core/lib/security/transport/secure_endpoint.h
  - src/core/lib/security/transport/security_connector.h
  - src/core/lib/security/transport/tsi_error.h
  - src/core/lib/security/util/b64.h
  - src/core/lib/security/util/json_util.h
  src:
  - src/core/lib/http/httpcli_security_connector.c
  - src/core/lib/security/context/security_context.c
  - src/core/lib/security/credentials/composite/composite_credentials.c
  - src/core/lib/security/credentials/credentials.c
  - src/core/lib/security/credentials/credentials_metadata.c
  - src/core/lib/security/credentials/fake/fake_credentials.c
  - src/core/lib/security/credentials/google_default/credentials_posix.c
  - src/core/lib/security/credentials/google_default/credentials_windows.c
  - src/core/lib/security/credentials/google_default/google_default_credentials.c
  - src/core/lib/security/credentials/iam/iam_credentials.c
  - src/core/lib/security/credentials/jwt/json_token.c
  - src/core/lib/security/credentials/jwt/jwt_credentials.c
  - src/core/lib/security/credentials/jwt/jwt_verifier.c
  - src/core/lib/security/credentials/oauth2/oauth2_credentials.c
  - src/core/lib/security/credentials/plugin/plugin_credentials.c
  - src/core/lib/security/credentials/ssl/ssl_credentials.c
  - src/core/lib/security/transport/client_auth_filter.c
  - src/core/lib/security/transport/handshake.c
  - src/core/lib/security/transport/secure_endpoint.c
  - src/core/lib/security/transport/security_connector.c
  - src/core/lib/security/transport/server_auth_filter.c
  - src/core/lib/security/transport/tsi_error.c
  - src/core/lib/security/util/b64.c
  - src/core/lib/security/util/json_util.c
  - src/core/lib/surface/init_secure.c
  secure: true
  uses:
  - grpc_base
  - grpc_transport_chttp2_alpn
  - tsi
- name: grpc_test_util_base
  build: test
  headers:
  - test/core/end2end/cq_verifier.h
  - test/core/end2end/fixtures/proxy.h
  - test/core/iomgr/endpoint_tests.h
  - test/core/util/grpc_profiler.h
  - test/core/util/memory_counters.h
  - test/core/util/mock_endpoint.h
  - test/core/util/parse_hexstring.h
  - test/core/util/passthru_endpoint.h
  - test/core/util/port.h
  - test/core/util/port_server_client.h
  - test/core/util/slice_splitter.h
  src:
  - test/core/end2end/cq_verifier.c
  - test/core/end2end/fixtures/proxy.c
  - test/core/iomgr/endpoint_tests.c
  - test/core/util/grpc_profiler.c
  - test/core/util/memory_counters.c
  - test/core/util/mock_endpoint.c
  - test/core/util/parse_hexstring.c
  - test/core/util/passthru_endpoint.c
  - test/core/util/port_posix.c
  - test/core/util/port_server_client.c
  - test/core/util/port_windows.c
  - test/core/util/slice_splitter.c
  deps:
  - grpc
  - gpr_test_util
- name: grpc_transport_chttp2
  headers:
  - src/core/ext/transport/chttp2/transport/bin_decoder.h
  - src/core/ext/transport/chttp2/transport/bin_encoder.h
  - src/core/ext/transport/chttp2/transport/chttp2_transport.h
  - src/core/ext/transport/chttp2/transport/frame.h
  - src/core/ext/transport/chttp2/transport/frame_data.h
  - src/core/ext/transport/chttp2/transport/frame_goaway.h
  - src/core/ext/transport/chttp2/transport/frame_ping.h
  - src/core/ext/transport/chttp2/transport/frame_rst_stream.h
  - src/core/ext/transport/chttp2/transport/frame_settings.h
  - src/core/ext/transport/chttp2/transport/frame_window_update.h
  - src/core/ext/transport/chttp2/transport/hpack_encoder.h
  - src/core/ext/transport/chttp2/transport/hpack_parser.h
  - src/core/ext/transport/chttp2/transport/hpack_table.h
  - src/core/ext/transport/chttp2/transport/http2_errors.h
  - src/core/ext/transport/chttp2/transport/huffsyms.h
  - src/core/ext/transport/chttp2/transport/incoming_metadata.h
  - src/core/ext/transport/chttp2/transport/internal.h
  - src/core/ext/transport/chttp2/transport/status_conversion.h
  - src/core/ext/transport/chttp2/transport/stream_map.h
  - src/core/ext/transport/chttp2/transport/timeout_encoding.h
  - src/core/ext/transport/chttp2/transport/varint.h
  src:
  - src/core/ext/transport/chttp2/transport/bin_decoder.c
  - src/core/ext/transport/chttp2/transport/bin_encoder.c
  - src/core/ext/transport/chttp2/transport/chttp2_plugin.c
  - src/core/ext/transport/chttp2/transport/chttp2_transport.c
  - src/core/ext/transport/chttp2/transport/frame_data.c
  - src/core/ext/transport/chttp2/transport/frame_goaway.c
  - src/core/ext/transport/chttp2/transport/frame_ping.c
  - src/core/ext/transport/chttp2/transport/frame_rst_stream.c
  - src/core/ext/transport/chttp2/transport/frame_settings.c
  - src/core/ext/transport/chttp2/transport/frame_window_update.c
  - src/core/ext/transport/chttp2/transport/hpack_encoder.c
  - src/core/ext/transport/chttp2/transport/hpack_parser.c
  - src/core/ext/transport/chttp2/transport/hpack_table.c
  - src/core/ext/transport/chttp2/transport/huffsyms.c
  - src/core/ext/transport/chttp2/transport/incoming_metadata.c
  - src/core/ext/transport/chttp2/transport/parsing.c
  - src/core/ext/transport/chttp2/transport/status_conversion.c
  - src/core/ext/transport/chttp2/transport/stream_lists.c
  - src/core/ext/transport/chttp2/transport/stream_map.c
  - src/core/ext/transport/chttp2/transport/timeout_encoding.c
  - src/core/ext/transport/chttp2/transport/varint.c
  - src/core/ext/transport/chttp2/transport/writing.c
  plugin: grpc_chttp2_plugin
  uses:
  - grpc_base
  - grpc_transport_chttp2_alpn
- name: grpc_transport_chttp2_alpn
  headers:
  - src/core/ext/transport/chttp2/alpn/alpn.h
  src:
  - src/core/ext/transport/chttp2/alpn/alpn.c
  deps:
  - gpr
- name: grpc_transport_chttp2_client_insecure
  src:
  - src/core/ext/transport/chttp2/client/insecure/channel_create.c
  - src/core/ext/transport/chttp2/client/insecure/channel_create_posix.c
  uses:
  - grpc_transport_chttp2
  - grpc_base
  - grpc_client_config
- name: grpc_transport_chttp2_client_secure
  src:
  - src/core/ext/transport/chttp2/client/secure/secure_channel_create.c
  uses:
  - grpc_transport_chttp2
  - grpc_base
  - grpc_client_config
  - grpc_secure
- name: grpc_transport_chttp2_server_insecure
  src:
  - src/core/ext/transport/chttp2/server/insecure/server_chttp2.c
  - src/core/ext/transport/chttp2/server/insecure/server_chttp2_posix.c
  uses:
  - grpc_transport_chttp2
  - grpc_base
- name: grpc_transport_chttp2_server_secure
  src:
  - src/core/ext/transport/chttp2/server/secure/server_secure_chttp2.c
  uses:
  - grpc_transport_chttp2
  - grpc_base
  - grpc_secure
- name: grpc_transport_cronet_client_secure
  public_headers:
  - include/grpc/grpc_cronet.h
  - include/grpc/grpc_security.h
  - include/grpc/grpc_security_constants.h
  headers:
  - third_party/objective_c/Cronet/cronet_c_for_grpc.h
  src:
  - src/core/ext/transport/cronet/client/secure/cronet_channel_create.c
  - src/core/ext/transport/cronet/transport/cronet_api_dummy.c
  - src/core/ext/transport/cronet/transport/cronet_transport.c
  filegroups:
  - grpc_base
  - grpc_transport_chttp2
- name: nanopb
  headers:
  - third_party/nanopb/pb.h
  - third_party/nanopb/pb_common.h
  - third_party/nanopb/pb_decode.h
  - third_party/nanopb/pb_encode.h
  src:
  - third_party/nanopb/pb_common.c
  - third_party/nanopb/pb_decode.c
  - third_party/nanopb/pb_encode.c
- name: tsi
  headers:
  - src/core/lib/tsi/fake_transport_security.h
  - src/core/lib/tsi/ssl_transport_security.h
  - src/core/lib/tsi/ssl_types.h
  - src/core/lib/tsi/transport_security.h
  - src/core/lib/tsi/transport_security_interface.h
  src:
  - src/core/lib/tsi/fake_transport_security.c
  - src/core/lib/tsi/ssl_transport_security.c
  - src/core/lib/tsi/transport_security.c
  deps:
  - gpr
  secure: true
- name: grpc++_base
  language: c++
  public_headers:
  - include/grpc++/alarm.h
  - include/grpc++/channel.h
  - include/grpc++/client_context.h
  - include/grpc++/completion_queue.h
  - include/grpc++/create_channel.h
  - include/grpc++/create_channel_posix.h
  - include/grpc++/generic/async_generic_service.h
  - include/grpc++/generic/generic_stub.h
  - include/grpc++/grpc++.h
  - include/grpc++/impl/call.h
  - include/grpc++/impl/client_unary_call.h
  - include/grpc++/impl/codegen/core_codegen.h
  - include/grpc++/impl/grpc_library.h
  - include/grpc++/impl/method_handler_impl.h
  - include/grpc++/impl/rpc_method.h
  - include/grpc++/impl/rpc_service_method.h
  - include/grpc++/impl/serialization_traits.h
  - include/grpc++/impl/server_builder_option.h
  - include/grpc++/impl/server_builder_plugin.h
  - include/grpc++/impl/server_initializer.h
  - include/grpc++/impl/service_type.h
  - include/grpc++/impl/sync.h
  - include/grpc++/impl/sync_cxx11.h
  - include/grpc++/impl/sync_no_cxx11.h
  - include/grpc++/impl/thd.h
  - include/grpc++/impl/thd_cxx11.h
  - include/grpc++/impl/thd_no_cxx11.h
  - include/grpc++/security/auth_context.h
  - include/grpc++/security/auth_metadata_processor.h
  - include/grpc++/security/credentials.h
  - include/grpc++/security/server_credentials.h
  - include/grpc++/server.h
  - include/grpc++/server_builder.h
  - include/grpc++/server_context.h
  - include/grpc++/server_posix.h
  - include/grpc++/support/async_stream.h
  - include/grpc++/support/async_unary_call.h
  - include/grpc++/support/byte_buffer.h
  - include/grpc++/support/channel_arguments.h
  - include/grpc++/support/config.h
  - include/grpc++/support/slice.h
  - include/grpc++/support/status.h
  - include/grpc++/support/status_code_enum.h
  - include/grpc++/support/string_ref.h
  - include/grpc++/support/stub_options.h
  - include/grpc++/support/sync_stream.h
  - include/grpc++/support/time.h
  headers:
  - src/cpp/client/create_channel_internal.h
  - src/cpp/server/dynamic_thread_pool.h
  - src/cpp/server/thread_pool_interface.h
  src:
  - src/cpp/client/channel.cc
  - src/cpp/client/client_context.cc
  - src/cpp/client/create_channel.cc
  - src/cpp/client/create_channel_internal.cc
  - src/cpp/client/create_channel_posix.cc
  - src/cpp/client/credentials.cc
  - src/cpp/client/generic_stub.cc
  - src/cpp/client/insecure_credentials.cc
  - src/cpp/common/channel_arguments.cc
  - src/cpp/common/completion_queue.cc
  - src/cpp/common/core_codegen.cc
  - src/cpp/common/rpc_method.cc
  - src/cpp/server/async_generic_service.cc
  - src/cpp/server/create_default_thread_pool.cc
  - src/cpp/server/dynamic_thread_pool.cc
  - src/cpp/server/insecure_server_credentials.cc
  - src/cpp/server/server.cc
  - src/cpp/server/server_builder.cc
  - src/cpp/server/server_context.cc
  - src/cpp/server/server_credentials.cc
  - src/cpp/server/server_posix.cc
  - src/cpp/util/byte_buffer.cc
  - src/cpp/util/slice.cc
  - src/cpp/util/status.cc
  - src/cpp/util/string_ref.cc
  - src/cpp/util/time.cc
  deps:
  - grpc
  uses:
  - grpc++_codegen_base
- name: grpc++_codegen_base
  language: c++
  public_headers:
  - include/grpc++/impl/codegen/async_stream.h
  - include/grpc++/impl/codegen/async_unary_call.h
  - include/grpc++/impl/codegen/call.h
  - include/grpc++/impl/codegen/call_hook.h
  - include/grpc++/impl/codegen/channel_interface.h
  - include/grpc++/impl/codegen/client_context.h
  - include/grpc++/impl/codegen/client_unary_call.h
  - include/grpc++/impl/codegen/completion_queue.h
  - include/grpc++/impl/codegen/completion_queue_tag.h
  - include/grpc++/impl/codegen/config.h
  - include/grpc++/impl/codegen/core_codegen_interface.h
  - include/grpc++/impl/codegen/create_auth_context.h
  - include/grpc++/impl/codegen/grpc_library.h
  - include/grpc++/impl/codegen/method_handler_impl.h
  - include/grpc++/impl/codegen/rpc_method.h
  - include/grpc++/impl/codegen/rpc_service_method.h
  - include/grpc++/impl/codegen/security/auth_context.h
  - include/grpc++/impl/codegen/serialization_traits.h
  - include/grpc++/impl/codegen/server_context.h
  - include/grpc++/impl/codegen/server_interface.h
  - include/grpc++/impl/codegen/service_type.h
  - include/grpc++/impl/codegen/status.h
  - include/grpc++/impl/codegen/status_code_enum.h
  - include/grpc++/impl/codegen/string_ref.h
  - include/grpc++/impl/codegen/stub_options.h
  - include/grpc++/impl/codegen/sync.h
  - include/grpc++/impl/codegen/sync_cxx11.h
  - include/grpc++/impl/codegen/sync_no_cxx11.h
  - include/grpc++/impl/codegen/sync_stream.h
  - include/grpc++/impl/codegen/time.h
  uses:
  - grpc_codegen
- name: grpc++_codegen_proto
  language: c++
  public_headers:
  - include/grpc++/impl/codegen/proto_utils.h
  uses:
  - grpc++_codegen_base
  - grpc++_config_proto
- name: grpc++_config_proto
  language: c++
  public_headers:
  - include/grpc++/impl/codegen/config_protobuf.h
libs:
- name: gpr
  build: all
  language: c
  filegroups:
  - gpr_base
  secure: false
  vs_project_guid: '{B23D3D1A-9438-4EDA-BEB6-9A0A03D17792}'
- name: gpr_test_util
  build: private
  language: c
  headers:
  - test/core/util/test_config.h
  src:
  - test/core/util/test_config.c
  deps:
  - gpr
  secure: false
  vs_project_guid: '{EAB0A629-17A9-44DB-B5FF-E91A721FE037}'
- name: grpc
  build: all
  language: c
  src:
  - src/core/lib/surface/init.c
  baselib: true
  deps_linkage: static
  dll: true
  filegroups:
  - grpc_base
  - grpc_transport_chttp2_server_secure
  - grpc_transport_chttp2_client_secure
  - grpc_transport_chttp2_server_insecure
  - grpc_transport_chttp2_client_insecure
  - grpc_lb_policy_grpclb
  - grpc_lb_policy_pick_first
  - grpc_lb_policy_round_robin
  - grpc_resolver_dns_native
  - grpc_resolver_sockaddr
  - grpc_load_reporting
  - grpc_secure
  - census
  generate_plugin_registry: true
  secure: true
  vs_packages:
  - grpc.dependencies.openssl
  - grpc.dependencies.zlib
  vs_project_guid: '{29D16885-7228-4C31-81ED-5F9187C7F2A9}'
- name: grpc_cronet
  build: all
  language: c
  src:
  - src/core/lib/surface/init.c
  baselib: true
  deps_linkage: static
  dll: true
  filegroups:
  - grpc_base
  - grpc_transport_cronet_client_secure
  - grpc_transport_chttp2_client_secure
  generate_plugin_registry: true
  platforms:
  - linux
  secure: true
- name: grpc_dll
  build: private
  language: c
  src: []
  deps:
  - gpr
  - grpc
  build_system:
  - visual_studio
  deps_linkage: static
  dll_def: grpc.def
  vs_config_type: DynamicLibrary
  vs_packages:
  - grpc.dependencies.openssl
  - grpc.dependencies.zlib
  vs_project_guid: '{A2F6CBBA-A553-41B3-A7DE-F26DECCC27F0}'
  vs_props:
  - zlib
  - openssl
  - winsock
  - global
- name: grpc_test_util
  build: private
  language: c
  headers:
  - test/core/end2end/data/ssl_test_data.h
  - test/core/security/oauth2_utils.h
  src:
  - test/core/end2end/data/client_certs.c
  - test/core/end2end/data/server1_cert.c
  - test/core/end2end/data/server1_key.c
  - test/core/end2end/data/test_root_cert.c
  - test/core/security/oauth2_utils.c
  deps:
  - gpr_test_util
  - gpr
  - grpc
  filegroups:
  - grpc_test_util_base
  vs_project_guid: '{17BCAFC0-5FDC-4C94-AEB9-95F3E220614B}'
- name: grpc_test_util_unsecure
  build: private
  language: c
  deps:
  - gpr
  - gpr_test_util
  - grpc_unsecure
  filegroups:
  - grpc_test_util_base
  secure: false
  vs_project_guid: '{0A7E7F92-FDEA-40F1-A9EC-3BA484F98BBF}'
- name: grpc_unsecure
  build: all
  language: c
  src:
  - src/core/lib/surface/init.c
  - src/core/lib/surface/init_unsecure.c
  baselib: true
  deps_linkage: static
  dll: true
  filegroups:
  - grpc_base
  - grpc_transport_chttp2_server_insecure
  - grpc_transport_chttp2_client_insecure
  - grpc_resolver_dns_native
  - grpc_resolver_sockaddr
  - grpc_load_reporting
  - grpc_lb_policy_grpclb
  - grpc_lb_policy_pick_first
  - grpc_lb_policy_round_robin
  - census
  generate_plugin_registry: true
  secure: false
  vs_project_guid: '{46CEDFFF-9692-456A-AA24-38B5D6BCF4C5}'
- name: reconnect_server
  build: private
  language: c
  headers:
  - test/core/util/reconnect_server.h
  src:
  - test/core/util/reconnect_server.c
  deps:
  - test_tcp_server
  - grpc_test_util
  - grpc
  - gpr_test_util
  - gpr
- name: test_tcp_server
  build: private
  language: c
  headers:
  - test/core/util/test_tcp_server.h
  src:
  - test/core/util/test_tcp_server.c
  deps:
  - grpc_test_util
  - grpc
  - gpr_test_util
  - gpr
- name: grpc++
  build: all
  language: c++
  headers:
  - include/grpc++/impl/codegen/core_codegen.h
  - src/cpp/client/secure_credentials.h
  - src/cpp/common/secure_auth_context.h
  - src/cpp/server/secure_server_credentials.h
  src:
  - src/cpp/client/secure_credentials.cc
  - src/cpp/common/auth_property_iterator.cc
  - src/cpp/common/secure_auth_context.cc
  - src/cpp/common/secure_channel_arguments.cc
  - src/cpp/common/secure_create_auth_context.cc
  - src/cpp/server/secure_server_credentials.cc
  deps:
  - grpc
  baselib: true
  dll: true
  filegroups:
  - grpc++_base
  - grpc++_codegen_base
  - grpc++_codegen_base_src
  secure: check
  vs_project_guid: '{C187A093-A0FE-489D-A40A-6E33DE0F9FEB}'
- name: grpc++_reflection
  build: all
  language: c++
  public_headers:
  - include/grpc++/ext/proto_server_reflection_plugin.h
  - include/grpc++/ext/reflection.grpc.pb.h
  - include/grpc++/ext/reflection.pb.h
  headers:
  - src/cpp/ext/proto_server_reflection.h
  src:
  - src/cpp/ext/proto_server_reflection.cc
  - src/cpp/ext/proto_server_reflection_plugin.cc
  - src/cpp/ext/reflection.grpc.pb.cc
  - src/cpp/ext/reflection.pb.cc
  deps:
  - grpc++
  filegroups:
  - grpc++_codegen_proto
- name: grpc++_test_config
  build: private
  language: c++
  headers:
  - test/cpp/util/test_config.h
  src:
  - test/cpp/util/test_config.cc
- name: grpc++_test_util
  build: private
  language: c++
  headers:
  - test/cpp/end2end/test_service_impl.h
  - test/cpp/util/byte_buffer_proto_helper.h
  - test/cpp/util/create_test_channel.h
  - test/cpp/util/string_ref_helper.h
  - test/cpp/util/subprocess.h
  - test/cpp/util/test_credentials_provider.h
  src:
  - src/proto/grpc/testing/echo_messages.proto
  - src/proto/grpc/testing/echo.proto
  - src/proto/grpc/testing/duplicate/echo_duplicate.proto
  - test/cpp/end2end/test_service_impl.cc
  - test/cpp/util/byte_buffer_proto_helper.cc
  - test/cpp/util/create_test_channel.cc
  - test/cpp/util/string_ref_helper.cc
  - test/cpp/util/subprocess.cc
  - test/cpp/util/test_credentials_provider.cc
  deps:
  - grpc++
  - grpc_test_util
  filegroups:
  - grpc++_codegen_base
  - grpc++_codegen_base_src
  - grpc++_codegen_proto
  - grpc++_config_proto
- name: grpc++_unsecure
  build: all
  language: c++
  src:
  - src/cpp/common/insecure_create_auth_context.cc
  deps:
  - gpr
  - grpc_unsecure
  baselib: true
  dll: true
  filegroups:
  - grpc++_base
  - grpc++_codegen_base
  - grpc++_codegen_base_src
  secure: false
  vs_project_guid: '{6EE56155-DF7C-4F6E-BFC4-F6F776BEB211}'
- name: grpc_cli_libs
  build: private
  language: c++
  headers:
  - test/cpp/util/cli_call.h
  - test/cpp/util/proto_file_parser.h
  src:
  - test/cpp/util/cli_call.cc
  - test/cpp/util/proto_file_parser.cc
  deps:
  - grpc++
  - grpc_plugin_support
- name: grpc_plugin_support
  build: protoc
  language: c++
  headers:
  - src/compiler/config.h
  - src/compiler/cpp_generator.h
  - src/compiler/cpp_generator_helpers.h
  - src/compiler/csharp_generator.h
  - src/compiler/csharp_generator_helpers.h
  - src/compiler/generator_helpers.h
  - src/compiler/node_generator.h
  - src/compiler/node_generator_helpers.h
  - src/compiler/objective_c_generator.h
  - src/compiler/objective_c_generator_helpers.h
  - src/compiler/python_generator.h
  - src/compiler/ruby_generator.h
  - src/compiler/ruby_generator_helpers-inl.h
  - src/compiler/ruby_generator_map-inl.h
  - src/compiler/ruby_generator_string-inl.h
  src:
  - src/compiler/cpp_generator.cc
  - src/compiler/csharp_generator.cc
  - src/compiler/node_generator.cc
  - src/compiler/objective_c_generator.cc
  - src/compiler/python_generator.cc
  - src/compiler/ruby_generator.cc
  filegroups:
  - grpc++_config_proto
  secure: false
  vs_project_guid: '{B6E81D84-2ACB-41B8-8781-493A944C7817}'
  vs_props:
  - protoc
- name: interop_client_helper
  build: private
  language: c++
  headers:
  - test/cpp/interop/client_helper.h
  src:
  - src/proto/grpc/testing/messages.proto
  - test/cpp/interop/client_helper.cc
  deps:
  - grpc++_test_util
  - grpc_test_util
  - grpc++
  - grpc
  - gpr
- name: interop_client_main
  build: private
  language: c++
  headers:
  - test/cpp/interop/interop_client.h
  src:
  - src/proto/grpc/testing/empty.proto
  - src/proto/grpc/testing/messages.proto
  - src/proto/grpc/testing/test.proto
  - test/cpp/interop/client.cc
  - test/cpp/interop/interop_client.cc
  deps:
  - interop_client_helper
  - grpc++_test_util
  - grpc_test_util
  - grpc++
  - grpc
  - gpr_test_util
  - gpr
  - grpc++_test_config
- name: interop_server_helper
  build: private
  language: c++
  headers:
  - test/cpp/interop/server_helper.h
  src:
  - test/cpp/interop/server_helper.cc
  deps:
  - grpc_test_util
  - grpc++
  - grpc
  - gpr
- name: interop_server_main
  build: private
  language: c++
  src:
  - src/proto/grpc/testing/empty.proto
  - src/proto/grpc/testing/messages.proto
  - src/proto/grpc/testing/test.proto
  - test/cpp/interop/server_main.cc
  deps:
  - interop_server_helper
  - grpc++_test_util
  - grpc_test_util
  - grpc++
  - grpc
  - gpr_test_util
  - gpr
  - grpc++_test_config
- name: qps
  build: private
  language: c++
  headers:
  - test/cpp/qps/client.h
  - test/cpp/qps/driver.h
  - test/cpp/qps/histogram.h
  - test/cpp/qps/interarrival.h
  - test/cpp/qps/limit_cores.h
  - test/cpp/qps/parse_json.h
  - test/cpp/qps/qps_worker.h
  - test/cpp/qps/report.h
  - test/cpp/qps/server.h
  - test/cpp/qps/stats.h
  - test/cpp/qps/usage_timer.h
  - test/cpp/util/benchmark_config.h
  src:
  - src/proto/grpc/testing/messages.proto
  - src/proto/grpc/testing/payloads.proto
  - src/proto/grpc/testing/stats.proto
  - src/proto/grpc/testing/control.proto
  - src/proto/grpc/testing/services.proto
  - test/cpp/qps/client_async.cc
  - test/cpp/qps/client_sync.cc
  - test/cpp/qps/driver.cc
  - test/cpp/qps/limit_cores.cc
  - test/cpp/qps/parse_json.cc
  - test/cpp/qps/qps_worker.cc
  - test/cpp/qps/report.cc
  - test/cpp/qps/server_async.cc
  - test/cpp/qps/server_sync.cc
  - test/cpp/qps/usage_timer.cc
  - test/cpp/util/benchmark_config.cc
  deps:
  - grpc_test_util
  - grpc++_test_util
  - grpc++
- name: grpc_csharp_ext
  build: all
  language: csharp
  src:
  - src/csharp/ext/grpc_csharp_ext.c
  deps:
  - grpc
  - gpr
  LDFLAGS: $(if $(subst Linux,,$(SYSTEM)),,-Wl$(comma)-wrap$(comma)memcpy)
  deps_linkage: static
  dll: only
  vs_config_type: DynamicLibrary
  vs_packages:
  - grpc.dependencies.openssl
  - grpc.dependencies.zlib
  vs_project_guid: '{D64C6D63-4458-4A88-AB38-35678384A7E4}'
  vs_props:
  - zlib
  - openssl
  - winsock
  - global
targets:
- name: alarm_test
  build: test
  language: c
  src:
  - test/core/surface/alarm_test.c
  deps:
  - grpc_test_util
  - grpc
  - gpr_test_util
  - gpr
- name: algorithm_test
  build: test
  language: c
  src:
  - test/core/compression/algorithm_test.c
  deps:
  - grpc_test_util
  - grpc
  - gpr_test_util
  - gpr
- name: alloc_test
  build: test
  language: c
  src:
  - test/core/support/alloc_test.c
  deps:
  - gpr_test_util
  - gpr
- name: alpn_test
  build: test
  language: c
  src:
  - test/core/transport/chttp2/alpn_test.c
  deps:
  - grpc_test_util
  - grpc
  - gpr_test_util
  - gpr
- name: api_fuzzer
  build: fuzzer
  language: c
  src:
  - test/core/end2end/fuzzers/api_fuzzer.c
  deps:
  - grpc_test_util
  - grpc
  - gpr_test_util
  - gpr
  corpus_dirs:
  - test/core/end2end/fuzzers/api_fuzzer_corpus
  dict: test/core/end2end/fuzzers/api_fuzzer.dictionary
  maxlen: 2048
- name: bin_decoder_test
  build: test
  language: c
  src:
  - test/core/transport/chttp2/bin_decoder_test.c
  deps:
  - grpc_test_util
  - grpc
- name: bin_encoder_test
  build: test
  language: c
  src:
  - test/core/transport/chttp2/bin_encoder_test.c
  deps:
  - grpc_test_util
  - grpc
- name: census_context_test
  build: test
  language: c
  src:
  - test/core/census/context_test.c
  deps:
  - grpc_test_util
  - grpc
  - gpr_test_util
  - gpr
- name: channel_create_test
  build: test
  language: c
  src:
  - test/core/surface/channel_create_test.c
  deps:
  - grpc_test_util
  - grpc
  - gpr_test_util
  - gpr
- name: chttp2_hpack_encoder_test
  build: test
  language: c
  src:
  - test/core/transport/chttp2/hpack_encoder_test.c
  deps:
  - grpc_test_util
  - grpc
  - gpr_test_util
  - gpr
- name: chttp2_status_conversion_test
  build: test
  language: c
  src:
  - test/core/transport/chttp2/status_conversion_test.c
  deps:
  - grpc_test_util
  - grpc
  - gpr_test_util
  - gpr
- name: chttp2_stream_map_test
  build: test
  language: c
  src:
  - test/core/transport/chttp2/stream_map_test.c
  deps:
  - grpc_test_util
  - grpc
  - gpr_test_util
  - gpr
- name: chttp2_varint_test
  build: test
  language: c
  src:
  - test/core/transport/chttp2/varint_test.c
  deps:
  - grpc_test_util
  - grpc
  - gpr_test_util
  - gpr
- name: client_fuzzer
  build: fuzzer
  language: c
  src:
  - test/core/end2end/fuzzers/client_fuzzer.c
  deps:
  - grpc_test_util
  - grpc
  - gpr_test_util
  - gpr
  corpus_dirs:
  - test/core/end2end/fuzzers/client_fuzzer_corpus
  dict: test/core/end2end/fuzzers/hpack.dictionary
  maxlen: 2048
- name: compression_test
  build: test
  language: c
  src:
  - test/core/compression/compression_test.c
  deps:
  - grpc_test_util
  - grpc
  - gpr_test_util
  - gpr
- name: concurrent_connectivity_test
  build: test
  language: c
  src:
  - test/core/surface/concurrent_connectivity_test.c
  deps:
  - grpc_test_util
  - grpc
  - gpr_test_util
  - gpr
- name: dns_resolver_connectivity_test
  cpu_cost: 0.1
  build: test
  language: c
  src:
  - test/core/client_config/resolvers/dns_resolver_connectivity_test.c
  deps:
  - grpc_test_util
  - grpc
  - gpr_test_util
  - gpr
- name: dns_resolver_test
  build: test
  language: c
  src:
  - test/core/client_config/resolvers/dns_resolver_test.c
  deps:
  - grpc_test_util
  - grpc
  - gpr_test_util
  - gpr
- name: dualstack_socket_test
  cpu_cost: 0.1
  build: test
  language: c
  src:
  - test/core/end2end/dualstack_socket_test.c
  deps:
  - grpc_test_util
  - grpc
  - gpr_test_util
  - gpr
  platforms:
  - mac
  - linux
  - posix
- name: endpoint_pair_test
  build: test
  language: c
  src:
  - test/core/iomgr/endpoint_pair_test.c
  deps:
  - grpc_test_util
  - grpc
  - gpr_test_util
  - gpr
- name: ev_epoll_linux_test
  build: test
  language: c
  src:
  - test/core/iomgr/ev_epoll_linux_test.c
  deps:
  - grpc_test_util
  - grpc
  - gpr_test_util
  - gpr
  platforms:
  - linux
- name: fd_conservation_posix_test
  build: test
  language: c
  src:
  - test/core/iomgr/fd_conservation_posix_test.c
  deps:
  - grpc_test_util
  - grpc
  - gpr_test_util
  - gpr
  platforms:
  - mac
  - linux
  - posix
- name: fd_posix_test
  build: test
  language: c
  src:
  - test/core/iomgr/fd_posix_test.c
  deps:
  - grpc_test_util
  - grpc
  - gpr_test_util
  - gpr
  platforms:
  - mac
  - linux
  - posix
- name: fling_client
  build: test
  run: false
  language: c
  src:
  - test/core/fling/client.c
  deps:
  - grpc_test_util
  - grpc
  - gpr_test_util
  - gpr
- name: fling_server
  build: test
  run: false
  language: c
  src:
  - test/core/fling/server.c
  deps:
  - grpc_test_util
  - grpc
  - gpr_test_util
  - gpr
- name: fling_stream_test
  cpu_cost: 1.5
  build: test
  language: c
  src:
  - test/core/fling/fling_stream_test.c
  deps:
  - grpc_test_util
  - grpc
  - gpr_test_util
  - gpr
  platforms:
  - mac
  - linux
  - posix
- name: fling_test
  cpu_cost: 1.5
  build: test
  language: c
  src:
  - test/core/fling/fling_test.c
  deps:
  - grpc_test_util
  - grpc
  - gpr_test_util
  - gpr
  platforms:
  - mac
  - linux
  - posix
- name: gen_hpack_tables
  build: tool
  language: c
  src:
  - tools/codegen/core/gen_hpack_tables.c
  deps:
  - gpr
  - grpc
- name: gen_legal_metadata_characters
  build: tool
  language: c
  src:
  - tools/codegen/core/gen_legal_metadata_characters.c
  deps: []
- name: goaway_server_test
  cpu_cost: 0.1
  build: test
  language: c
  src:
  - test/core/end2end/goaway_server_test.c
  deps:
  - grpc_test_util
  - grpc
  - gpr_test_util
  - gpr
  platforms:
  - mac
  - linux
  - posix
- name: gpr_avl_test
  build: test
  language: c
  src:
  - test/core/support/avl_test.c
  deps:
  - gpr_test_util
  - gpr
- name: gpr_backoff_test
  build: test
  language: c
  src:
  - test/core/support/backoff_test.c
  deps:
  - gpr_test_util
  - gpr
- name: gpr_cmdline_test
  build: test
  language: c
  src:
  - test/core/support/cmdline_test.c
  deps:
  - gpr_test_util
  - gpr
- name: gpr_cpu_test
  build: test
  language: c
  src:
  - test/core/support/cpu_test.c
  deps:
  - gpr_test_util
  - gpr
- name: gpr_env_test
  build: test
  language: c
  src:
  - test/core/support/env_test.c
  deps:
  - gpr_test_util
  - gpr
- name: gpr_histogram_test
  build: test
  language: c
  src:
  - test/core/support/histogram_test.c
  deps:
  - gpr_test_util
  - gpr
- name: gpr_host_port_test
  build: test
  language: c
  src:
  - test/core/support/host_port_test.c
  deps:
  - gpr_test_util
  - gpr
- name: gpr_log_test
  build: test
  language: c
  src:
  - test/core/support/log_test.c
  deps:
  - gpr_test_util
  - gpr
- name: gpr_slice_buffer_test
  build: test
  language: c
  src:
  - test/core/support/slice_buffer_test.c
  deps:
  - gpr_test_util
  - gpr
- name: gpr_slice_test
  build: test
  language: c
  src:
  - test/core/support/slice_test.c
  deps:
  - gpr_test_util
  - gpr
- name: gpr_stack_lockfree_test
  cpu_cost: 7
  build: test
  language: c
  src:
  - test/core/support/stack_lockfree_test.c
  deps:
  - gpr_test_util
  - gpr
- name: gpr_string_test
  build: test
  language: c
  src:
  - test/core/support/string_test.c
  deps:
  - gpr_test_util
  - gpr
- name: gpr_sync_test
  cpu_cost: 3
  build: test
  language: c
  src:
  - test/core/support/sync_test.c
  deps:
  - gpr_test_util
  - gpr
- name: gpr_thd_test
  cpu_cost: 1
  build: test
  language: c
  src:
  - test/core/support/thd_test.c
  deps:
  - gpr_test_util
  - gpr
- name: gpr_time_test
  build: test
  language: c
  src:
  - test/core/support/time_test.c
  deps:
  - gpr_test_util
  - gpr
- name: gpr_tls_test
  build: test
  language: c
  src:
  - test/core/support/tls_test.c
  deps:
  - gpr_test_util
  - gpr
- name: gpr_useful_test
  build: test
  language: c
  src:
  - test/core/support/useful_test.c
  deps:
  - gpr_test_util
  - gpr
- name: grpc_auth_context_test
  build: test
  language: c
  src:
  - test/core/security/auth_context_test.c
  deps:
  - grpc_test_util
  - grpc
  - gpr_test_util
  - gpr
- name: grpc_b64_test
  build: test
  language: c
  src:
  - test/core/security/b64_test.c
  deps:
  - grpc_test_util
  - grpc
  - gpr_test_util
  - gpr
- name: grpc_byte_buffer_reader_test
  build: test
  language: c
  src:
  - test/core/surface/byte_buffer_reader_test.c
  deps:
  - grpc_test_util
  - grpc
  - gpr_test_util
  - gpr
- name: grpc_channel_args_test
  build: test
  language: c
  src:
  - test/core/channel/channel_args_test.c
  deps:
  - grpc_test_util
  - grpc
  - gpr_test_util
  - gpr
- name: grpc_channel_stack_test
  build: test
  language: c
  src:
  - test/core/channel/channel_stack_test.c
  deps:
  - grpc_test_util
  - grpc
  - gpr_test_util
  - gpr
- name: grpc_completion_queue_test
  build: test
  language: c
  src:
  - test/core/surface/completion_queue_test.c
  deps:
  - grpc_test_util
  - grpc
  - gpr_test_util
  - gpr
- name: grpc_create_jwt
  build: tool
  language: c
  src:
  - test/core/security/create_jwt.c
  deps:
  - grpc_test_util
  - grpc
  - gpr_test_util
  - gpr
- name: grpc_credentials_test
  build: test
  language: c
  src:
  - test/core/security/credentials_test.c
  deps:
  - grpc_test_util
  - grpc
  - gpr_test_util
  - gpr
- name: grpc_fetch_oauth2
  build: tool
  language: c
  src:
  - test/core/security/fetch_oauth2.c
  deps:
  - grpc_test_util
  - grpc
  - gpr_test_util
  - gpr
- name: grpc_invalid_channel_args_test
  build: test
  language: c
  src:
  - test/core/surface/invalid_channel_args_test.c
  deps:
  - grpc_test_util
  - grpc
  - gpr_test_util
  - gpr
- name: grpc_json_token_test
  build: test
  language: c
  src:
  - test/core/security/json_token_test.c
  deps:
  - grpc_test_util
  - grpc
  - gpr_test_util
  - gpr
  platforms:
  - linux
  - posix
  - mac
- name: grpc_jwt_verifier_test
  build: test
  language: c
  src:
  - test/core/security/jwt_verifier_test.c
  deps:
  - grpc_test_util
  - grpc
  - gpr_test_util
  - gpr
- name: grpc_print_google_default_creds_token
  build: tool
  language: c
  src:
  - test/core/security/print_google_default_creds_token.c
  deps:
  - grpc_test_util
  - grpc
  - gpr_test_util
  - gpr
- name: grpc_security_connector_test
  build: test
  language: c
  src:
  - test/core/security/security_connector_test.c
  deps:
  - grpc_test_util
  - grpc
  - gpr_test_util
  - gpr
- name: grpc_verify_jwt
  build: tool
  language: c
  src:
  - test/core/security/verify_jwt.c
  deps:
  - grpc_test_util
  - grpc
  - gpr_test_util
  - gpr
- name: hpack_parser_fuzzer_test
  build: fuzzer
  language: c
  src:
  - test/core/transport/chttp2/hpack_parser_fuzzer_test.c
  deps:
  - grpc_test_util
  - grpc
  - gpr_test_util
  - gpr
  corpus_dirs:
  - test/core/transport/chttp2/hpack_parser_corpus
  dict: test/core/end2end/fuzzers/hpack.dictionary
  maxlen: 512
- name: hpack_parser_test
  build: test
  language: c
  src:
  - test/core/transport/chttp2/hpack_parser_test.c
  deps:
  - grpc_test_util
  - grpc
  - gpr_test_util
  - gpr
- name: hpack_table_test
  build: test
  language: c
  src:
  - test/core/transport/chttp2/hpack_table_test.c
  deps:
  - grpc_test_util
  - grpc
  - gpr_test_util
  - gpr
- name: http_parser_test
  build: test
  language: c
  src:
  - test/core/http/parser_test.c
  deps:
  - grpc_test_util
  - grpc
  - gpr_test_util
  - gpr
- name: http_request_fuzzer_test
  build: fuzzer
  language: c
  src:
  - test/core/http/request_fuzzer.c
  deps:
  - grpc_test_util
  - grpc
  - gpr_test_util
  - gpr
  corpus_dirs:
  - test/core/http/corpus
  maxlen: 2048
- name: http_response_fuzzer_test
  build: fuzzer
  language: c
  src:
  - test/core/http/response_fuzzer.c
  deps:
  - grpc_test_util
  - grpc
  - gpr_test_util
  - gpr
  corpus_dirs:
  - test/core/http/corpus
  maxlen: 2048
- name: httpcli_format_request_test
  build: test
  language: c
  src:
  - test/core/http/format_request_test.c
  deps:
  - grpc_test_util
  - grpc
  - gpr_test_util
  - gpr
- name: httpcli_test
  cpu_cost: 0.5
  build: test
  language: c
  src:
  - test/core/http/httpcli_test.c
  deps:
  - grpc_test_util
  - grpc
  - gpr_test_util
  - gpr
  platforms:
  - mac
  - linux
  - posix
- name: httpscli_test
  cpu_cost: 0.5
  build: test
  language: c
  src:
  - test/core/http/httpscli_test.c
  deps:
  - grpc_test_util
  - grpc
  - gpr_test_util
  - gpr
  platforms:
  - linux
- name: init_test
  build: test
  language: c
  src:
  - test/core/surface/init_test.c
  deps:
  - grpc_test_util
  - grpc
  - gpr_test_util
  - gpr
- name: internal_api_canary_iomgr_test
  build: test
  run: false
  language: c
  src:
  - test/core/internal_api_canaries/iomgr.c
  deps:
  - grpc_test_util
  - grpc
  - gpr_test_util
  - gpr
- name: internal_api_canary_support_test
  build: test
  run: false
  language: c
  src:
  - test/core/internal_api_canaries/iomgr.c
  deps:
  - grpc_test_util
  - grpc
  - gpr_test_util
  - gpr
- name: internal_api_canary_transport_test
  build: test
  run: false
  language: c
  src:
  - test/core/internal_api_canaries/iomgr.c
  deps:
  - grpc_test_util
  - grpc
  - gpr_test_util
  - gpr
- name: invalid_call_argument_test
  cpu_cost: 0.1
  build: test
  language: c
  src:
  - test/core/end2end/invalid_call_argument_test.c
  deps:
  - grpc_test_util
  - grpc
  - gpr_test_util
  - gpr
- name: json_fuzzer_test
  build: fuzzer
  language: c
  src:
  - test/core/json/fuzzer.c
  deps:
  - grpc_test_util
  - grpc
  - gpr_test_util
  - gpr
  corpus_dirs:
  - test/core/json/corpus
  maxlen: 512
- name: json_rewrite
  build: test
  run: false
  language: c
  src:
  - test/core/json/json_rewrite.c
  deps:
  - grpc
  - gpr
- name: json_rewrite_test
  build: test
  language: c
  src:
  - test/core/json/json_rewrite_test.c
  deps:
  - grpc_test_util
  - grpc
  - gpr_test_util
  - gpr
- name: json_stream_error_test
  build: test
  language: c
  src:
  - test/core/json/json_stream_error_test.c
  deps:
  - grpc_test_util
  - grpc
  - gpr_test_util
  - gpr
- name: json_test
  build: test
  language: c
  src:
  - test/core/json/json_test.c
  deps:
  - grpc_test_util
  - grpc
  - gpr_test_util
  - gpr
- name: lame_client_test
  build: test
  language: c
  src:
  - test/core/surface/lame_client_test.c
  deps:
  - grpc_test_util
  - grpc
  - gpr_test_util
  - gpr
- name: lb_policies_test
  cpu_cost: 0.1
  flaky: true
  build: test
  language: c
  src:
  - test/core/client_config/lb_policies_test.c
  deps:
  - grpc_test_util
  - grpc
  - gpr_test_util
  - gpr
- name: load_file_test
  build: test
  language: c
  src:
  - test/core/iomgr/load_file_test.c
  deps:
  - grpc_test_util
  - grpc
  - gpr_test_util
  - gpr
- name: low_level_ping_pong_benchmark
  build: benchmark
  language: c
  src:
  - test/core/network_benchmarks/low_level_ping_pong.c
  deps:
  - grpc_test_util
  - grpc
  - gpr_test_util
  - gpr
  platforms:
  - mac
  - linux
  - posix
- name: message_compress_test
  build: test
  language: c
  src:
  - test/core/compression/message_compress_test.c
  deps:
  - grpc_test_util
  - grpc
  - gpr_test_util
  - gpr
- name: mlog_test
  flaky: true
  build: test
  language: c
  src:
  - test/core/census/mlog_test.c
  deps:
  - grpc_test_util
  - grpc
  - gpr_test_util
  - gpr
- name: multiple_server_queues_test
  build: test
  language: c
  src:
  - test/core/end2end/multiple_server_queues_test.c
  deps:
  - grpc_test_util
  - grpc
  - gpr_test_util
  - gpr
- name: murmur_hash_test
  build: test
  language: c
  src:
  - test/core/support/murmur_hash_test.c
  deps:
  - gpr_test_util
  - gpr
- name: nanopb_fuzzer_response_test
  build: fuzzer
  language: c
  src:
  - test/core/nanopb/fuzzer_response.c
  deps:
  - grpc_test_util
  - grpc
  - gpr_test_util
  - gpr
  corpus_dirs:
  - test/core/nanopb/corpus_response
  maxlen: 128
- name: nanopb_fuzzer_serverlist_test
  build: fuzzer
  language: c
  src:
  - test/core/nanopb/fuzzer_serverlist.c
  deps:
  - grpc_test_util
  - grpc
  - gpr_test_util
  - gpr
  corpus_dirs:
  - test/core/nanopb/corpus_serverlist
  maxlen: 128
- name: no_server_test
  cpu_cost: 0.1
  build: test
  language: c
  src:
  - test/core/end2end/no_server_test.c
  deps:
  - grpc_test_util
  - grpc
  - gpr_test_util
  - gpr
- name: resolve_address_test
  build: test
  language: c
  src:
  - test/core/iomgr/resolve_address_test.c
  deps:
  - grpc_test_util
  - grpc
  - gpr_test_util
  - gpr
- name: secure_channel_create_test
  build: test
  language: c
  src:
  - test/core/surface/secure_channel_create_test.c
  deps:
  - grpc_test_util
  - grpc
  - gpr_test_util
  - gpr
- name: secure_endpoint_test
  build: test
  language: c
  src:
  - test/core/security/secure_endpoint_test.c
  deps:
  - grpc_test_util
  - grpc
  - gpr_test_util
  - gpr
- name: sequential_connectivity_test
  build: test
  language: c
  src:
  - test/core/surface/sequential_connectivity_test.c
  deps:
  - grpc_test_util
  - grpc
  - gpr_test_util
  - gpr
- name: server_chttp2_test
  build: test
  language: c
  src:
  - test/core/surface/server_chttp2_test.c
  deps:
  - grpc_test_util
  - grpc
  - gpr_test_util
  - gpr
- name: server_fuzzer
  build: fuzzer
  language: c
  src:
  - test/core/end2end/fuzzers/server_fuzzer.c
  deps:
  - grpc_test_util
  - grpc
  - gpr_test_util
  - gpr
  corpus_dirs:
  - test/core/end2end/fuzzers/server_fuzzer_corpus
  dict: test/core/end2end/fuzzers/hpack.dictionary
  maxlen: 2048
- name: server_test
  build: test
  language: c
  src:
  - test/core/surface/server_test.c
  deps:
  - grpc_test_util
  - grpc
  - gpr_test_util
  - gpr
- name: set_initial_connect_string_test
  cpu_cost: 0.1
  build: test
  language: c
  src:
  - test/core/client_config/set_initial_connect_string_test.c
  deps:
  - test_tcp_server
  - grpc_test_util
  - grpc
  - gpr_test_util
  - gpr
- name: sockaddr_resolver_test
  build: test
  language: c
  src:
  - test/core/client_config/resolvers/sockaddr_resolver_test.c
  deps:
  - grpc_test_util
  - grpc
  - gpr_test_util
  - gpr
- name: sockaddr_utils_test
  build: test
  language: c
  src:
  - test/core/iomgr/sockaddr_utils_test.c
  deps:
  - grpc_test_util
  - grpc
  - gpr_test_util
  - gpr
- name: socket_utils_test
  build: test
  language: c
  src:
  - test/core/iomgr/socket_utils_test.c
  deps:
  - grpc_test_util
  - grpc
  - gpr_test_util
  - gpr
  platforms:
  - mac
  - linux
  - posix
- name: tcp_client_posix_test
  cpu_cost: 0.5
  build: test
  language: c
  src:
  - test/core/iomgr/tcp_client_posix_test.c
  deps:
  - grpc_test_util
  - grpc
  - gpr_test_util
  - gpr
  platforms:
  - mac
  - linux
  - posix
- name: tcp_posix_test
  cpu_cost: 0.2
  build: test
  language: c
  src:
  - test/core/iomgr/tcp_posix_test.c
  deps:
  - grpc_test_util
  - grpc
  - gpr_test_util
  - gpr
  platforms:
  - mac
  - linux
  - posix
- name: tcp_server_posix_test
  build: test
  language: c
  src:
  - test/core/iomgr/tcp_server_posix_test.c
  deps:
  - grpc_test_util
  - grpc
  - gpr_test_util
  - gpr
  platforms:
  - mac
  - linux
  - posix
- name: time_averaged_stats_test
  build: test
  language: c
  src:
  - test/core/iomgr/time_averaged_stats_test.c
  deps:
  - grpc_test_util
  - grpc
  - gpr_test_util
  - gpr
- name: timeout_encoding_test
  build: test
  language: c
  src:
  - test/core/transport/chttp2/timeout_encoding_test.c
  deps:
  - grpc_test_util
  - grpc
  - gpr_test_util
  - gpr
- name: timer_heap_test
  build: test
  language: c
  src:
  - test/core/iomgr/timer_heap_test.c
  deps:
  - grpc_test_util
  - grpc
  - gpr_test_util
  - gpr
- name: timer_list_test
  build: test
  language: c
  src:
  - test/core/iomgr/timer_list_test.c
  deps:
  - grpc_test_util
  - grpc
  - gpr_test_util
  - gpr
- name: timers_test
  build: test
  language: c
  src:
  - test/core/profiling/timers_test.c
  deps:
  - grpc_test_util
  - grpc
  - gpr_test_util
  - gpr
- name: transport_connectivity_state_test
  build: test
  language: c
  src:
  - test/core/transport/connectivity_state_test.c
  deps:
  - grpc_test_util
  - grpc
  - gpr_test_util
  - gpr
- name: transport_metadata_test
  build: test
  language: c
  src:
  - test/core/transport/metadata_test.c
  deps:
  - grpc_test_util
  - grpc
  - gpr_test_util
  - gpr
- name: transport_security_test
  build: test
  language: c
  src:
  - test/core/tsi/transport_security_test.c
  deps:
  - grpc_test_util
  - grpc
  - gpr_test_util
  - gpr
  platforms:
  - linux
  - posix
  - mac
- name: udp_server_test
  build: test
  language: c
  src:
  - test/core/iomgr/udp_server_test.c
  deps:
  - grpc_test_util
  - grpc
  - gpr_test_util
  - gpr
  platforms:
  - mac
  - linux
  - posix
- name: uri_fuzzer_test
  build: fuzzer
  language: c
  src:
  - test/core/client_config/uri_fuzzer_test.c
  deps:
  - grpc_test_util
  - grpc
  - gpr_test_util
  - gpr
  corpus_dirs:
  - test/core/client_config/uri_corpus
  maxlen: 128
- name: uri_parser_test
  build: test
  language: c
  src:
  - test/core/client_config/uri_parser_test.c
  deps:
  - grpc_test_util
  - grpc
  - gpr_test_util
  - gpr
- name: workqueue_test
  build: test
  language: c
  src:
  - test/core/iomgr/workqueue_test.c
  deps:
  - grpc_test_util
  - grpc
  - gpr_test_util
  - gpr
  platforms:
  - mac
  - linux
  - posix
- name: alarm_cpp_test
  gtest: true
  build: test
  language: c++
  src:
  - test/cpp/common/alarm_cpp_test.cc
  deps:
  - grpc++_test_util
  - grpc_test_util
  - grpc++
  - grpc
  - gpr_test_util
  - gpr
- name: async_end2end_test
  gtest: true
  build: test
  language: c++
  src:
  - test/cpp/end2end/async_end2end_test.cc
  deps:
  - grpc++_test_util
  - grpc_test_util
  - grpc++
  - grpc
  - gpr_test_util
  - gpr
- name: auth_property_iterator_test
  gtest: true
  build: test
  language: c++
  src:
  - test/cpp/common/auth_property_iterator_test.cc
  deps:
  - grpc++_test_util
  - grpc_test_util
  - grpc++
  - grpc
  - gpr_test_util
  - gpr
- name: channel_arguments_test
  gtest: true
  build: test
  language: c++
  src:
  - test/cpp/common/channel_arguments_test.cc
  deps:
  - grpc++
  - grpc
  - gpr
- name: cli_call_test
  gtest: true
  build: test
  language: c++
  src:
  - test/cpp/util/cli_call_test.cc
  deps:
  - grpc_cli_libs
  - grpc++_test_util
  - grpc_test_util
  - grpc++
  - grpc
  - gpr_test_util
  - gpr
- name: client_crash_test
  gtest: true
  cpu_cost: 0.1
  build: test
  language: c++
  src:
  - test/cpp/end2end/client_crash_test.cc
  deps:
  - grpc++_test_util
  - grpc_test_util
  - grpc++
  - grpc
  - gpr_test_util
  - gpr
  platforms:
  - mac
  - linux
  - posix
- name: client_crash_test_server
  build: test
  run: false
  language: c++
  src:
  - test/cpp/end2end/client_crash_test_server.cc
  deps:
  - grpc++_test_util
  - grpc_test_util
  - grpc++
  - grpc
  - gpr_test_util
  - gpr
- name: codegen_test_full
  gtest: true
  build: test
  language: c++
  src:
  - src/proto/grpc/testing/control.proto
  - src/proto/grpc/testing/messages.proto
  - src/proto/grpc/testing/payloads.proto
  - src/proto/grpc/testing/services.proto
  - src/proto/grpc/testing/stats.proto
  - test/cpp/codegen/codegen_test_full.cc
  deps:
  - grpc++
  - grpc
  - gpr
  filegroups:
  - grpc++_codegen_base
- name: codegen_test_minimal
  gtest: true
  build: test
  language: c++
  src:
  - src/proto/grpc/testing/control.proto
  - src/proto/grpc/testing/messages.proto
  - src/proto/grpc/testing/payloads.proto
  - src/proto/grpc/testing/services.proto
  - src/proto/grpc/testing/stats.proto
  - test/cpp/codegen/codegen_test_minimal.cc
  filegroups:
  - grpc++_codegen_base
  - grpc++_codegen_base_src
- name: credentials_test
  gtest: true
  build: test
  language: c++
  src:
  - test/cpp/client/credentials_test.cc
  deps:
  - grpc++
  - grpc
  - gpr
- name: cxx_byte_buffer_test
  gtest: true
  build: test
  language: c++
  src:
  - test/cpp/util/byte_buffer_test.cc
  deps:
  - grpc_test_util
  - grpc++
  - grpc
  - gpr_test_util
  - gpr
- name: cxx_slice_test
  gtest: true
  build: test
  language: c++
  src:
  - test/cpp/util/slice_test.cc
  deps:
  - grpc_test_util
  - grpc++
  - grpc
  - gpr_test_util
  - gpr
- name: cxx_string_ref_test
  gtest: true
  build: test
  language: c++
  src:
  - test/cpp/util/string_ref_test.cc
  deps:
  - grpc++
- name: cxx_time_test
  gtest: true
  build: test
  language: c++
  src:
  - test/cpp/util/time_test.cc
  deps:
  - grpc_test_util
  - grpc++
  - grpc
  - gpr_test_util
  - gpr
- name: end2end_test
  gtest: true
  cpu_cost: 0.5
  build: test
  language: c++
  src:
  - test/cpp/end2end/end2end_test.cc
  deps:
  - grpc++_test_util
  - grpc_test_util
  - grpc++
  - grpc
  - gpr_test_util
  - gpr
- name: generic_end2end_test
  gtest: true
  build: test
  language: c++
  src:
  - test/cpp/end2end/generic_end2end_test.cc
  deps:
  - grpc++_test_util
  - grpc_test_util
  - grpc++
  - grpc
  - gpr_test_util
  - gpr
- name: golden_file_test
  gtest: true
  build: test
  language: c++
  src:
  - src/proto/grpc/testing/compiler_test.proto
  - test/cpp/codegen/golden_file_test.cc
  deps:
  - grpc++
  - grpc
  - gpr
- name: grpc_cli
  build: test
  run: false
  language: c++
  src:
  - test/cpp/util/grpc_cli.cc
  deps:
  - grpc_cli_libs
  - grpc++_test_util
  - grpc_test_util
  - grpc++
  - grpc
  - gpr_test_util
  - gpr
  - grpc++_test_config
- name: grpc_cpp_plugin
  build: protoc
  language: c++
  src:
  - src/compiler/cpp_plugin.cc
  deps:
  - grpc_plugin_support
  secure: false
  vs_config_type: Application
  vs_project_guid: '{7E51A25F-AC59-488F-906C-C60FAAE706AA}'
- name: grpc_csharp_plugin
  build: protoc
  language: c++
  src:
  - src/compiler/csharp_plugin.cc
  deps:
  - grpc_plugin_support
  secure: false
  vs_config_type: Application
  vs_project_guid: '{3C813052-A49A-4662-B90A-1ADBEC7EE453}'
- name: grpc_node_plugin
  build: protoc
  language: c++
  src:
  - src/compiler/node_plugin.cc
  deps:
  - grpc_plugin_support
  secure: false
  vs_config_type: Application
- name: grpc_objective_c_plugin
  build: protoc
  language: c++
  src:
  - src/compiler/objective_c_plugin.cc
  deps:
  - grpc_plugin_support
  secure: false
  vs_config_type: Application
  vs_project_guid: '{19564640-CEE6-4921-ABA5-676ED79A36F6}'
- name: grpc_python_plugin
  build: protoc
  language: c++
  src:
  - src/compiler/python_plugin.cc
  deps:
  - grpc_plugin_support
  secure: false
  vs_config_type: Application
  vs_project_guid: '{DF52D501-A6CF-4E6F-BA38-6EBE2E8DAFB2}'
- name: grpc_ruby_plugin
  build: protoc
  language: c++
  src:
  - src/compiler/ruby_plugin.cc
  deps:
  - grpc_plugin_support
  secure: false
  vs_config_type: Application
  vs_project_guid: '{069E9D05-B78B-4751-9252-D21EBAE7DE8E}'
- name: grpclb_api_test
  gtest: true
  build: test
  language: c++
  src:
  - src/proto/grpc/lb/v1/load_balancer.proto
  - test/cpp/grpclb/grpclb_api_test.cc
  deps:
  - grpc++_test_util
  - grpc_test_util
  - grpc++
  - grpc
- name: hybrid_end2end_test
  gtest: true
  build: test
  language: c++
  src:
  - test/cpp/end2end/hybrid_end2end_test.cc
  deps:
  - grpc++_test_util
  - grpc_test_util
  - grpc++
  - grpc
  - gpr_test_util
  - gpr
- name: interop_client
  build: test
  run: false
  language: c++
  src: []
  deps:
  - interop_client_main
  - interop_client_helper
  - grpc++_test_util
  - grpc_test_util
  - grpc++
  - grpc
  - gpr_test_util
  - gpr
  - grpc++_test_config
  platforms:
  - mac
  - linux
  - posix
- name: interop_server
  build: test
  run: false
  language: c++
  src: []
  deps:
  - interop_server_main
  - interop_server_helper
  - grpc++_test_util
  - grpc_test_util
  - grpc++
  - grpc
  - gpr_test_util
  - gpr
  - grpc++_test_config
  platforms:
  - mac
  - linux
  - posix
- name: interop_test
  cpu_cost: 0.1
  build: test
  language: c++
  src:
  - test/cpp/interop/interop_test.cc
  deps:
  - grpc_test_util
  - grpc
  - gpr_test_util
  - gpr
  platforms:
  - mac
  - linux
  - posix
- name: json_run_localhost
  build: test
  run: false
  language: c++
  src:
  - test/cpp/qps/json_run_localhost.cc
  deps:
  - grpc++_test_util
  - grpc_test_util
  - grpc++
  - grpc
  - gpr_test_util
  - gpr
  - grpc++_test_config
- name: metrics_client
  build: test
  run: false
  language: c++
  headers:
  - test/cpp/util/metrics_server.h
  src:
  - src/proto/grpc/testing/metrics.proto
  - test/cpp/interop/metrics_client.cc
  deps:
  - grpc++
  - grpc
  - gpr
  - grpc++_test_config
- name: mock_test
  gtest: true
  build: test
  language: c++
  src:
  - test/cpp/end2end/mock_test.cc
  deps:
  - grpc++_test_util
  - grpc_test_util
  - grpc++
  - grpc
  - gpr_test_util
  - gpr
- name: proto_server_reflection_test
  gtest: true
  build: test
  language: c++
  headers:
  - test/cpp/util/proto_reflection_descriptor_database.h
  src:
  - test/cpp/end2end/proto_server_reflection_test.cc
  - test/cpp/util/proto_reflection_descriptor_database.cc
  deps:
  - grpc++_reflection
  - grpc++_test_util
  - grpc_test_util
  - grpc++
  - grpc
  - gpr_test_util
  - gpr
- name: qps_interarrival_test
  build: test
  run: false
  language: c++
  src:
  - test/cpp/qps/qps_interarrival_test.cc
  deps:
  - qps
  - grpc++_test_util
  - grpc_test_util
  - grpc++
  - grpc
  - gpr_test_util
  - gpr
  platforms:
  - mac
  - linux
  - posix
- name: qps_json_driver
  build: test
  run: false
  language: c++
  src:
  - test/cpp/qps/qps_json_driver.cc
  deps:
  - qps
  - grpc++_test_util
  - grpc_test_util
  - grpc++
  - grpc
  - gpr_test_util
  - gpr
  - grpc++_test_config
- name: qps_openloop_test
  cpu_cost: 0.5
  build: test
  language: c++
  src:
  - test/cpp/qps/qps_openloop_test.cc
  deps:
  - qps
  - grpc++_test_util
  - grpc_test_util
  - grpc++
  - grpc
  - gpr_test_util
  - gpr
  - grpc++_test_config
  platforms:
  - mac
  - linux
  - posix
- name: qps_worker
  build: test
  run: false
  language: c++
  headers:
  - test/cpp/qps/client.h
  - test/cpp/qps/server.h
  src:
  - test/cpp/qps/worker.cc
  deps:
  - qps
  - grpc++_test_util
  - grpc_test_util
  - grpc++
  - grpc
  - gpr_test_util
  - gpr
  - grpc++_test_config
- name: reconnect_interop_client
  build: test
  run: false
  language: c++
  src:
  - src/proto/grpc/testing/empty.proto
  - src/proto/grpc/testing/messages.proto
  - src/proto/grpc/testing/test.proto
  - test/cpp/interop/reconnect_interop_client.cc
  deps:
  - grpc++_test_util
  - grpc_test_util
  - grpc++
  - grpc
  - gpr_test_util
  - gpr
  - grpc++_test_config
- name: reconnect_interop_server
  build: test
  run: false
  language: c++
  src:
  - src/proto/grpc/testing/empty.proto
  - src/proto/grpc/testing/messages.proto
  - src/proto/grpc/testing/test.proto
  - test/cpp/interop/reconnect_interop_server.cc
  deps:
  - reconnect_server
  - test_tcp_server
  - grpc++_test_util
  - grpc_test_util
  - grpc++
  - grpc
  - gpr_test_util
  - gpr
  - grpc++_test_config
- name: secure_auth_context_test
  gtest: true
  build: test
  language: c++
  src:
  - test/cpp/common/secure_auth_context_test.cc
  deps:
  - grpc++_test_util
  - grpc_test_util
  - grpc++
  - grpc
  - gpr_test_util
  - gpr
- name: secure_sync_unary_ping_pong_test
  build: test
  language: c++
  src:
  - test/cpp/qps/secure_sync_unary_ping_pong_test.cc
  deps:
  - qps
  - grpc++_test_util
  - grpc_test_util
  - grpc++
  - grpc
  - gpr_test_util
  - gpr
  platforms:
  - mac
  - linux
  - posix
- name: server_builder_plugin_test
  gtest: true
  build: test
  language: c++
  src:
  - test/cpp/end2end/server_builder_plugin_test.cc
  deps:
  - grpc++_test_util
  - grpc_test_util
  - grpc++
  - grpc
  - gpr_test_util
  - gpr
- name: server_crash_test
  gtest: true
  cpu_cost: 0.1
  build: test
  language: c++
  src:
  - test/cpp/end2end/server_crash_test.cc
  deps:
  - grpc++_test_util
  - grpc_test_util
  - grpc++
  - grpc
  - gpr_test_util
  - gpr
  platforms:
  - mac
  - linux
  - posix
- name: server_crash_test_client
  build: test
  run: false
  language: c++
  src:
  - test/cpp/end2end/server_crash_test_client.cc
  deps:
  - grpc++_test_util
  - grpc_test_util
  - grpc++
  - grpc
  - gpr_test_util
  - gpr
- name: shutdown_test
  gtest: true
  build: test
  language: c++
  src:
  - test/cpp/end2end/shutdown_test.cc
  deps:
  - grpc++_test_util
  - grpc_test_util
  - grpc++
  - grpc
  - gpr_test_util
  - gpr
- name: status_test
  build: test
  language: c++
  src:
  - test/cpp/util/status_test.cc
  deps:
  - grpc_test_util
  - grpc++
  - grpc
  - gpr_test_util
  - gpr
- name: streaming_throughput_test
  gtest: true
  build: test
  language: c++
  src:
  - test/cpp/end2end/streaming_throughput_test.cc
  deps:
  - grpc++_test_util
  - grpc_test_util
  - grpc++
  - grpc
  - gpr_test_util
  - gpr
  platforms:
  - mac
  - linux
  - posix
- name: stress_test
  build: test
  run: false
  language: c++
  headers:
  - test/cpp/interop/client_helper.h
  - test/cpp/interop/interop_client.h
  - test/cpp/interop/stress_interop_client.h
  - test/cpp/util/metrics_server.h
  src:
  - src/proto/grpc/testing/empty.proto
  - src/proto/grpc/testing/messages.proto
  - src/proto/grpc/testing/metrics.proto
  - src/proto/grpc/testing/test.proto
  - test/cpp/interop/interop_client.cc
  - test/cpp/interop/stress_interop_client.cc
  - test/cpp/interop/stress_test.cc
  - test/cpp/util/metrics_server.cc
  deps:
  - grpc++_test_util
  - grpc_test_util
  - grpc++
  - grpc
  - gpr_test_util
  - gpr
  - grpc++_test_config
- name: thread_stress_test
  gtest: true
  cpu_cost: 100
  build: test
  language: c++
  src:
  - test/cpp/end2end/thread_stress_test.cc
  deps:
  - grpc++_test_util
  - grpc_test_util
  - grpc++
  - grpc
  - gpr_test_util
  - gpr
- name: public_headers_must_be_c89
  build: test
  language: c89
  src:
  - test/core/surface/public_headers_must_be_c89.c
  deps:
  - grpc
  - gpr
vspackages:
- linkage: static
  name: grpc.dependencies.zlib
  props: false
  redist: true
  version: 1.2.8.10
- linkage: static
  name: grpc.dependencies.openssl
  props: true
  redist: true
  version: 1.0.204.1
- name: gflags
  props: false
  redist: false
  version: 2.1.2.1
- name: gtest
  props: false
  redist: false
  version: 1.7.0.1
configs:
  asan:
    CC: clang
    CPPFLAGS: -O0 -fsanitize-coverage=edge -fsanitize=address -fno-omit-frame-pointer
      -Wno-unused-command-line-argument -DGPR_NO_DIRECT_SYSCALLS
    CXX: clang++
    LD: clang
    LDFLAGS: -fsanitize=address
    LDXX: clang++
    compile_the_world: true
    test_environ:
      ASAN_OPTIONS: detect_leaks=1:color=always
      LSAN_OPTIONS: suppressions=tools/lsan_suppressions.txt:report_objects=1
    timeout_multiplier: 3
  asan-noleaks:
    CC: clang
    CPPFLAGS: -O0 -fsanitize-coverage=edge -fsanitize=address -fno-omit-frame-pointer
      -Wno-unused-command-line-argument -DGPR_NO_DIRECT_SYSCALLS
    CXX: clang++
    LD: clang
    LDFLAGS: -fsanitize=address
    LDXX: clang++
    compile_the_world: true
    test_environ:
      ASAN_OPTIONS: detect_leaks=0:color=always
    timeout_multiplier: 3
  asan-trace-cmp:
    CC: clang
    CPPFLAGS: -O0 -fsanitize-coverage=edge -fsanitize-coverage=trace-cmp -fsanitize=address
      -fno-omit-frame-pointer -Wno-unused-command-line-argument -DGPR_NO_DIRECT_SYSCALLS
    CXX: clang++
    LD: clang
    LDFLAGS: -fsanitize=address
    LDXX: clang++
    compile_the_world: true
    test_environ:
      ASAN_OPTIONS: detect_leaks=1:color=always
      LSAN_OPTIONS: suppressions=tools/lsan_suppressions.txt:report_objects=1
    timeout_multiplier: 3
  basicprof:
    CPPFLAGS: -O2 -DGRPC_BASIC_PROFILER -DGRPC_TIMERS_RDTSC
    DEFINES: NDEBUG
  dbg:
    CPPFLAGS: -O0
    DEFINES: _DEBUG DEBUG
  easan:
    CC: clang
    CPPFLAGS: -O0 -fsanitize-coverage=edge -fsanitize=address -fno-omit-frame-pointer
      -Wno-unused-command-line-argument -DGPR_NO_DIRECT_SYSCALLS
    CXX: clang++
    DEFINES: _DEBUG DEBUG GRPC_EXECUTION_CONTEXT_SANITIZER
    LD: clang
    LDFLAGS: -fsanitize=address
    LDXX: clang++
    compile_the_world: true
    test_environ:
      ASAN_OPTIONS: detect_leaks=1:color=always
      LSAN_OPTIONS: suppressions=tools/lsan_suppressions.txt:report_objects=1
    timeout_multiplier: 3
  edbg:
    CPPFLAGS: -O0
    DEFINES: _DEBUG DEBUG GRPC_EXECUTION_CONTEXT_SANITIZER
  etsan:
    CC: clang
    CPPFLAGS: -O0 -fsanitize=thread -fno-omit-frame-pointer -Wno-unused-command-line-argument
      -DGPR_NO_DIRECT_SYSCALLS
    CXX: clang++
    DEFINES: _DEBUG DEBUG GRPC_EXECUTION_CONTEXT_SANITIZER
    LD: clang
    LDFLAGS: -fsanitize=thread
    LDXX: clang++
    compile_the_world: true
    test_environ:
      TSAN_OPTIONS: suppressions=tools/tsan_suppressions.txt:halt_on_error=1:second_deadlock_stack=1
    timeout_multiplier: 5
  gcov:
    CC: gcc
    CPPFLAGS: -O0 -fprofile-arcs -ftest-coverage -Wno-return-type
    CXX: g++
    DEFINES: _DEBUG DEBUG GPR_GCOV
    LD: gcc
    LDFLAGS: -fprofile-arcs -ftest-coverage -rdynamic
    LDXX: g++
  helgrind:
    CPPFLAGS: -O0
    DEFINES: _DEBUG DEBUG
    LDFLAGS: -rdynamic
    timeout_multiplier: 20
    valgrind: --tool=helgrind
  memcheck:
    CPPFLAGS: -O0
    DEFINES: _DEBUG DEBUG
    LDFLAGS: -rdynamic
    timeout_multiplier: 10
    valgrind: --tool=memcheck --leak-check=full
  msan:
    CC: clang
    CPPFLAGS: -O0 -fsanitize-coverage=edge -fsanitize=memory -fsanitize-memory-track-origins
      -fno-omit-frame-pointer -DGTEST_HAS_TR1_TUPLE=0 -DGTEST_USE_OWN_TR1_TUPLE=1
      -Wno-unused-command-line-argument -fPIE -pie -DGPR_NO_DIRECT_SYSCALLS
    CXX: clang++
    DEFINES: NDEBUG
    LD: clang
    LDFLAGS: -fsanitize=memory -DGTEST_HAS_TR1_TUPLE=0 -DGTEST_USE_OWN_TR1_TUPLE=1
      -fPIE -pie $(if $(JENKINS_BUILD),-Wl$(comma)-Ttext-segment=0x7e0000000000,)
    LDXX: clang++
    compile_the_world: true
    timeout_multiplier: 4
  mutrace:
    CPPFLAGS: -O3 -fno-omit-frame-pointer
    DEFINES: NDEBUG
    LDFLAGS: -rdynamic
  opt:
    CPPFLAGS: -O2
    DEFINES: NDEBUG
  stapprof:
    CPPFLAGS: -O2 -DGRPC_STAP_PROFILER
    DEFINES: NDEBUG
  tsan:
    CC: clang
    CPPFLAGS: -O0 -fsanitize=thread -fno-omit-frame-pointer -Wno-unused-command-line-argument
      -DGPR_NO_DIRECT_SYSCALLS
    CXX: clang++
    DEFINES: GRPC_TSAN
    LD: clang
    LDFLAGS: -fsanitize=thread
    LDXX: clang++
    compile_the_world: true
    test_environ:
      TSAN_OPTIONS: suppressions=tools/tsan_suppressions.txt:halt_on_error=1:second_deadlock_stack=1
    timeout_multiplier: 5
  ubsan:
    CC: clang
    CPPFLAGS: -O0 -fsanitize-coverage=edge -fsanitize=undefined,unsigned-integer-overflow
      -fno-omit-frame-pointer -Wno-unused-command-line-argument -Wvarargs
    CXX: clang++
    DEFINES: NDEBUG
    LD: clang
    LDFLAGS: -fsanitize=undefined,unsigned-integer-overflow
    LDXX: clang++
    compile_the_world: true
    test_environ:
      UBSAN_OPTIONS: halt_on_error=1:print_stacktrace=1
    timeout_multiplier: 1.5
defaults:
  boringssl:
    CFLAGS: -Wno-sign-conversion -Wno-conversion -Wno-unused-value -Wno-unknown-pragmas
      -Wno-implicit-function-declaration -Wno-unused-variable -Wno-sign-compare $(NO_W_EXTRA_SEMI)
    CPPFLAGS: -Ithird_party/boringssl/include -fvisibility=hidden -DOPENSSL_NO_ASM
      -D_GNU_SOURCE -DWIN32_LEAN_AND_MEAN -D_HAS_EXCEPTIONS=0 -DNOMINMAX
  global:
    CPPFLAGS: -g -Wall -Wextra -Werror -Wno-long-long -Wno-unused-parameter
    LDFLAGS: -g
  zlib:
    CFLAGS: -Wno-sign-conversion -Wno-conversion -Wno-unused-value -Wno-implicit-function-declaration
      $(W_NO_SHIFT_NEGATIVE_VALUE) -fvisibility=hidden
node_modules:
- deps:
  - grpc
  - gpr
  - boringssl
  - z
  headers:
  - src/node/ext/byte_buffer.h
  - src/node/ext/call.h
  - src/node/ext/call_credentials.h
  - src/node/ext/channel.h
  - src/node/ext/channel_credentials.h
  - src/node/ext/completion_queue_async_worker.h
  - src/node/ext/server.h
  - src/node/ext/server_credentials.h
  - src/node/ext/timeval.h
  js:
  - src/node/index.js
  - src/node/src/client.js
  - src/node/src/common.js
  - src/node/src/credentials.js
  - src/node/src/grpc_extension.js
  - src/node/src/metadata.js
  - src/node/src/server.js
  name: grpc_node
  src:
  - src/node/ext/byte_buffer.cc
  - src/node/ext/call.cc
  - src/node/ext/call_credentials.cc
  - src/node/ext/channel.cc
  - src/node/ext/channel_credentials.cc
  - src/node/ext/completion_queue_async_worker.cc
  - src/node/ext/node_grpc.cc
  - src/node/ext/server.cc
  - src/node/ext/server_credentials.cc
  - src/node/ext/timeval.cc
openssl_fallback:
  base_uri: https://openssl.org/source/old/1.0.2/
  extraction_dir: openssl-1.0.2f
  tarball: openssl-1.0.2f.tar.gz
php_config_m4:
  deps:
  - grpc
  - gpr
  - boringssl
  headers:
  - src/php/ext/grpc/byte_buffer.h
  - src/php/ext/grpc/call.h
  - src/php/ext/grpc/call_credentials.h
  - src/php/ext/grpc/channel.h
  - src/php/ext/grpc/channel_credentials.h
  - src/php/ext/grpc/completion_queue.h
  - src/php/ext/grpc/php_grpc.h
  - src/php/ext/grpc/server.h
  - src/php/ext/grpc/server_credentials.h
  - src/php/ext/grpc/timeval.h
  src:
  - src/php/ext/grpc/byte_buffer.c
  - src/php/ext/grpc/call.c
  - src/php/ext/grpc/call_credentials.c
  - src/php/ext/grpc/channel.c
  - src/php/ext/grpc/channel_credentials.c
  - src/php/ext/grpc/completion_queue.c
  - src/php/ext/grpc/php_grpc.c
  - src/php/ext/grpc/server.c
  - src/php/ext/grpc/server_credentials.c
  - src/php/ext/grpc/timeval.c
python_dependencies:
  deps:
  - grpc
  - gpr
  - boringssl
  - z
ruby_gem:
  deps:
  - grpc
  - gpr
  - boringssl
  - z<|MERGE_RESOLUTION|>--- conflicted
+++ resolved
@@ -172,11 +172,8 @@
   - src/core/lib/iomgr/closure.h
   - src/core/lib/iomgr/endpoint.h
   - src/core/lib/iomgr/endpoint_pair.h
-<<<<<<< HEAD
+  - src/core/lib/iomgr/error.h
   - src/core/lib/iomgr/ev_epoll_linux.h
-=======
-  - src/core/lib/iomgr/error.h
->>>>>>> a38abbd7
   - src/core/lib/iomgr/ev_poll_and_epoll_posix.h
   - src/core/lib/iomgr/ev_poll_posix.h
   - src/core/lib/iomgr/ev_posix.h
@@ -254,11 +251,8 @@
   - src/core/lib/iomgr/endpoint.c
   - src/core/lib/iomgr/endpoint_pair_posix.c
   - src/core/lib/iomgr/endpoint_pair_windows.c
-<<<<<<< HEAD
+  - src/core/lib/iomgr/error.c
   - src/core/lib/iomgr/ev_epoll_linux.c
-=======
-  - src/core/lib/iomgr/error.c
->>>>>>> a38abbd7
   - src/core/lib/iomgr/ev_poll_and_epoll_posix.c
   - src/core/lib/iomgr/ev_poll_posix.c
   - src/core/lib/iomgr/ev_posix.c
@@ -1621,7 +1615,7 @@
   - gpr_test_util
   - gpr
 - name: gpr_sync_test
-  cpu_cost: 3
+  cpu_cost: 10
   build: test
   language: c
   src:
@@ -1630,7 +1624,7 @@
   - gpr_test_util
   - gpr
 - name: gpr_thd_test
-  cpu_cost: 1
+  cpu_cost: 10
   build: test
   language: c
   src:
