'#1': This file describes the list of targets and dependencies.
'#2': It is used among other things to generate all of our project files.
'#3': Please refer to the templates directory for more information.
settings:
  '#': The public version number of the library.
  version:
    major: 0
    minor: 13
    micro: 0
    build: 0
filegroups:
- name: census
  public_headers:
  - include/grpc/census.h
  headers:
  - src/core/census/aggregation.h
  - src/core/census/rpc_metric_id.h
  src:
  - src/core/census/context.c
  - src/core/census/initialize.c
  - src/core/census/operation.c
  - src/core/census/placeholders.c
<<<<<<< HEAD
=======
  - src/core/census/tag_set.c
>>>>>>> ecf3d085
  - src/core/census/tracing.c
- name: grpc++_base
  public_headers:
  - include/grpc++/channel.h
  - include/grpc++/client_context.h
  - include/grpc++/completion_queue.h
  - include/grpc++/create_channel.h
  - include/grpc++/generic/async_generic_service.h
  - include/grpc++/generic/generic_stub.h
  - include/grpc++/grpc++.h
  - include/grpc++/impl/call.h
  - include/grpc++/impl/client_unary_call.h
  - include/grpc++/impl/grpc_library.h
  - include/grpc++/impl/method_handler_impl.h
  - include/grpc++/impl/proto_utils.h
  - include/grpc++/impl/rpc_method.h
  - include/grpc++/impl/rpc_service_method.h
  - include/grpc++/impl/serialization_traits.h
  - include/grpc++/impl/server_builder_option.h
  - include/grpc++/impl/service_type.h
  - include/grpc++/impl/sync.h
  - include/grpc++/impl/sync_cxx11.h
  - include/grpc++/impl/sync_no_cxx11.h
  - include/grpc++/impl/thd.h
  - include/grpc++/impl/thd_cxx11.h
  - include/grpc++/impl/thd_no_cxx11.h
  - include/grpc++/security/auth_context.h
  - include/grpc++/security/auth_metadata_processor.h
  - include/grpc++/security/credentials.h
  - include/grpc++/security/server_credentials.h
  - include/grpc++/server.h
  - include/grpc++/server_builder.h
  - include/grpc++/server_context.h
  - include/grpc++/support/async_stream.h
  - include/grpc++/support/async_unary_call.h
  - include/grpc++/support/byte_buffer.h
  - include/grpc++/support/channel_arguments.h
  - include/grpc++/support/config.h
  - include/grpc++/support/config_protobuf.h
  - include/grpc++/support/slice.h
  - include/grpc++/support/status.h
  - include/grpc++/support/status_code_enum.h
  - include/grpc++/support/string_ref.h
  - include/grpc++/support/stub_options.h
  - include/grpc++/support/sync_stream.h
  - include/grpc++/support/time.h
  headers:
  - src/cpp/client/create_channel_internal.h
  - src/cpp/common/create_auth_context.h
  - src/cpp/server/dynamic_thread_pool.h
  - src/cpp/server/fixed_size_thread_pool.h
  - src/cpp/server/thread_pool_interface.h
  src:
  - src/cpp/client/channel.cc
  - src/cpp/client/client_context.cc
  - src/cpp/client/create_channel.cc
  - src/cpp/client/create_channel_internal.cc
  - src/cpp/client/credentials.cc
  - src/cpp/client/generic_stub.cc
  - src/cpp/client/insecure_credentials.cc
  - src/cpp/common/call.cc
  - src/cpp/common/channel_arguments.cc
  - src/cpp/common/completion_queue.cc
  - src/cpp/common/rpc_method.cc
  - src/cpp/proto/proto_utils.cc
  - src/cpp/server/async_generic_service.cc
  - src/cpp/server/create_default_thread_pool.cc
  - src/cpp/server/dynamic_thread_pool.cc
  - src/cpp/server/fixed_size_thread_pool.cc
  - src/cpp/server/insecure_server_credentials.cc
  - src/cpp/server/server.cc
  - src/cpp/server/server_builder.cc
  - src/cpp/server/server_context.cc
  - src/cpp/server/server_credentials.cc
  - src/cpp/util/byte_buffer.cc
  - src/cpp/util/slice.cc
  - src/cpp/util/status.cc
  - src/cpp/util/string_ref.cc
  - src/cpp/util/time.cc
- name: grpc++_codegen
  public_headers:
  - include/grpc++/impl/codegen/async_stream.h
  - include/grpc++/impl/codegen/async_unary_call.h
  - include/grpc++/impl/codegen/call.h
  - include/grpc++/impl/codegen/call_hook.h
  - include/grpc++/impl/codegen/channel_interface.h
  - include/grpc++/impl/codegen/client_context.h
  - include/grpc++/impl/codegen/client_unary_call.h
  - include/grpc++/impl/codegen/completion_queue.h
  - include/grpc++/impl/codegen/completion_queue_tag.h
  - include/grpc++/impl/codegen/config.h
  - include/grpc++/impl/codegen/config_protobuf.h
  - include/grpc++/impl/codegen/grpc_library.h
  - include/grpc++/impl/codegen/method_handler_impl.h
  - include/grpc++/impl/codegen/proto_utils.h
  - include/grpc++/impl/codegen/rpc_method.h
  - include/grpc++/impl/codegen/rpc_service_method.h
  - include/grpc++/impl/codegen/security/auth_context.h
  - include/grpc++/impl/codegen/serialization_traits.h
  - include/grpc++/impl/codegen/server_context.h
  - include/grpc++/impl/codegen/server_interface.h
  - include/grpc++/impl/codegen/service_type.h
  - include/grpc++/impl/codegen/status.h
  - include/grpc++/impl/codegen/status_code_enum.h
  - include/grpc++/impl/codegen/string_ref.h
  - include/grpc++/impl/codegen/stub_options.h
  - include/grpc++/impl/codegen/sync.h
  - include/grpc++/impl/codegen/sync_cxx11.h
  - include/grpc++/impl/codegen/sync_no_cxx11.h
  - include/grpc++/impl/codegen/sync_stream.h
  - include/grpc++/impl/codegen/time.h
  src:
  - src/cpp/codegen/grpc_library.cc
- name: grpc_base
  public_headers:
  - include/grpc/byte_buffer.h
  - include/grpc/byte_buffer_reader.h
  - include/grpc/compression.h
  - include/grpc/grpc.h
  - include/grpc/status.h
  headers:
  - src/core/census/grpc_filter.h
  - src/core/channel/channel_args.h
  - src/core/channel/channel_stack.h
  - src/core/channel/client_channel.h
  - src/core/channel/client_uchannel.h
  - src/core/channel/compress_filter.h
  - src/core/channel/connected_channel.h
  - src/core/channel/context.h
  - src/core/channel/http_client_filter.h
  - src/core/channel/http_server_filter.h
  - src/core/channel/subchannel_call_holder.h
  - src/core/client_config/client_config.h
  - src/core/client_config/connector.h
  - src/core/client_config/initial_connect_string.h
  - src/core/client_config/lb_policies/pick_first.h
  - src/core/client_config/lb_policies/round_robin.h
  - src/core/client_config/lb_policy.h
  - src/core/client_config/lb_policy_factory.h
  - src/core/client_config/lb_policy_registry.h
  - src/core/client_config/resolver.h
  - src/core/client_config/resolver_factory.h
  - src/core/client_config/resolver_registry.h
  - src/core/client_config/resolvers/dns_resolver.h
  - src/core/client_config/resolvers/sockaddr_resolver.h
  - src/core/client_config/subchannel.h
  - src/core/client_config/subchannel_factory.h
  - src/core/client_config/uri_parser.h
  - src/core/compression/algorithm_metadata.h
  - src/core/compression/message_compress.h
  - src/core/debug/trace.h
  - src/core/httpcli/format_request.h
  - src/core/httpcli/httpcli.h
  - src/core/httpcli/parser.h
  - src/core/iomgr/closure.h
  - src/core/iomgr/endpoint.h
  - src/core/iomgr/endpoint_pair.h
  - src/core/iomgr/exec_ctx.h
  - src/core/iomgr/executor.h
  - src/core/iomgr/fd_posix.h
  - src/core/iomgr/iocp_windows.h
  - src/core/iomgr/iomgr.h
  - src/core/iomgr/iomgr_internal.h
  - src/core/iomgr/iomgr_posix.h
  - src/core/iomgr/pollset.h
  - src/core/iomgr/pollset_posix.h
  - src/core/iomgr/pollset_set.h
  - src/core/iomgr/pollset_set_posix.h
  - src/core/iomgr/pollset_set_windows.h
  - src/core/iomgr/pollset_windows.h
  - src/core/iomgr/resolve_address.h
  - src/core/iomgr/sockaddr.h
  - src/core/iomgr/sockaddr_posix.h
  - src/core/iomgr/sockaddr_utils.h
  - src/core/iomgr/sockaddr_win32.h
  - src/core/iomgr/socket_utils_posix.h
  - src/core/iomgr/socket_windows.h
  - src/core/iomgr/tcp_client.h
  - src/core/iomgr/tcp_posix.h
  - src/core/iomgr/tcp_server.h
  - src/core/iomgr/tcp_windows.h
  - src/core/iomgr/time_averaged_stats.h
  - src/core/iomgr/timer.h
  - src/core/iomgr/timer_heap.h
  - src/core/iomgr/timer_internal.h
  - src/core/iomgr/udp_server.h
  - src/core/iomgr/wakeup_fd_pipe.h
  - src/core/iomgr/wakeup_fd_posix.h
  - src/core/iomgr/workqueue.h
  - src/core/iomgr/workqueue_posix.h
  - src/core/iomgr/workqueue_windows.h
  - src/core/json/json.h
  - src/core/json/json_common.h
  - src/core/json/json_reader.h
  - src/core/json/json_writer.h
  - src/core/statistics/census_interface.h
  - src/core/statistics/census_rpc_stats.h
  - src/core/surface/api_trace.h
  - src/core/surface/call.h
  - src/core/surface/call_test_only.h
  - src/core/surface/channel.h
  - src/core/surface/completion_queue.h
  - src/core/surface/event_string.h
  - src/core/surface/init.h
  - src/core/surface/server.h
  - src/core/surface/surface_trace.h
  - src/core/transport/byte_stream.h
  - src/core/transport/chttp2/alpn.h
  - src/core/transport/chttp2/bin_encoder.h
  - src/core/transport/chttp2/frame.h
  - src/core/transport/chttp2/frame_data.h
  - src/core/transport/chttp2/frame_goaway.h
  - src/core/transport/chttp2/frame_ping.h
  - src/core/transport/chttp2/frame_rst_stream.h
  - src/core/transport/chttp2/frame_settings.h
  - src/core/transport/chttp2/frame_window_update.h
  - src/core/transport/chttp2/hpack_encoder.h
  - src/core/transport/chttp2/hpack_parser.h
  - src/core/transport/chttp2/hpack_table.h
  - src/core/transport/chttp2/http2_errors.h
  - src/core/transport/chttp2/huffsyms.h
  - src/core/transport/chttp2/incoming_metadata.h
  - src/core/transport/chttp2/internal.h
  - src/core/transport/chttp2/status_conversion.h
  - src/core/transport/chttp2/stream_map.h
  - src/core/transport/chttp2/timeout_encoding.h
  - src/core/transport/chttp2/varint.h
  - src/core/transport/chttp2_transport.h
  - src/core/transport/connectivity_state.h
  - src/core/transport/metadata.h
  - src/core/transport/metadata_batch.h
  - src/core/transport/static_metadata.h
  - src/core/transport/transport.h
  - src/core/transport/transport_impl.h
  src:
  - src/core/census/grpc_context.c
  - src/core/census/grpc_filter.c
  - src/core/channel/channel_args.c
  - src/core/channel/channel_stack.c
  - src/core/channel/client_channel.c
  - src/core/channel/client_uchannel.c
  - src/core/channel/compress_filter.c
  - src/core/channel/connected_channel.c
  - src/core/channel/http_client_filter.c
  - src/core/channel/http_server_filter.c
  - src/core/channel/subchannel_call_holder.c
  - src/core/client_config/client_config.c
  - src/core/client_config/connector.c
  - src/core/client_config/default_initial_connect_string.c
  - src/core/client_config/initial_connect_string.c
  - src/core/client_config/lb_policies/pick_first.c
  - src/core/client_config/lb_policies/round_robin.c
  - src/core/client_config/lb_policy.c
  - src/core/client_config/lb_policy_factory.c
  - src/core/client_config/lb_policy_registry.c
  - src/core/client_config/resolver.c
  - src/core/client_config/resolver_factory.c
  - src/core/client_config/resolver_registry.c
  - src/core/client_config/resolvers/dns_resolver.c
  - src/core/client_config/resolvers/sockaddr_resolver.c
  - src/core/client_config/subchannel.c
  - src/core/client_config/subchannel_factory.c
  - src/core/client_config/uri_parser.c
  - src/core/compression/algorithm.c
  - src/core/compression/message_compress.c
  - src/core/debug/trace.c
  - src/core/httpcli/format_request.c
  - src/core/httpcli/httpcli.c
  - src/core/httpcli/parser.c
  - src/core/iomgr/closure.c
  - src/core/iomgr/endpoint.c
  - src/core/iomgr/endpoint_pair_posix.c
  - src/core/iomgr/endpoint_pair_windows.c
  - src/core/iomgr/exec_ctx.c
  - src/core/iomgr/executor.c
  - src/core/iomgr/fd_posix.c
  - src/core/iomgr/iocp_windows.c
  - src/core/iomgr/iomgr.c
  - src/core/iomgr/iomgr_posix.c
  - src/core/iomgr/iomgr_windows.c
  - src/core/iomgr/pollset_multipoller_with_epoll.c
  - src/core/iomgr/pollset_multipoller_with_poll_posix.c
  - src/core/iomgr/pollset_posix.c
  - src/core/iomgr/pollset_set_posix.c
  - src/core/iomgr/pollset_set_windows.c
  - src/core/iomgr/pollset_windows.c
  - src/core/iomgr/resolve_address_posix.c
  - src/core/iomgr/resolve_address_windows.c
  - src/core/iomgr/sockaddr_utils.c
  - src/core/iomgr/socket_utils_common_posix.c
  - src/core/iomgr/socket_utils_linux.c
  - src/core/iomgr/socket_utils_posix.c
  - src/core/iomgr/socket_windows.c
  - src/core/iomgr/tcp_client_posix.c
  - src/core/iomgr/tcp_client_windows.c
  - src/core/iomgr/tcp_posix.c
  - src/core/iomgr/tcp_server_posix.c
  - src/core/iomgr/tcp_server_windows.c
  - src/core/iomgr/tcp_windows.c
  - src/core/iomgr/time_averaged_stats.c
  - src/core/iomgr/timer.c
  - src/core/iomgr/timer_heap.c
  - src/core/iomgr/udp_server.c
  - src/core/iomgr/wakeup_fd_eventfd.c
  - src/core/iomgr/wakeup_fd_nospecial.c
  - src/core/iomgr/wakeup_fd_pipe.c
  - src/core/iomgr/wakeup_fd_posix.c
  - src/core/iomgr/workqueue_posix.c
  - src/core/iomgr/workqueue_windows.c
  - src/core/json/json.c
  - src/core/json/json_reader.c
  - src/core/json/json_string.c
  - src/core/json/json_writer.c
  - src/core/surface/alarm.c
  - src/core/surface/api_trace.c
  - src/core/surface/byte_buffer.c
  - src/core/surface/byte_buffer_reader.c
  - src/core/surface/call.c
  - src/core/surface/call_details.c
  - src/core/surface/call_log_batch.c
  - src/core/surface/channel.c
  - src/core/surface/channel_connectivity.c
  - src/core/surface/channel_create.c
  - src/core/surface/channel_ping.c
  - src/core/surface/completion_queue.c
  - src/core/surface/event_string.c
  - src/core/surface/init.c
  - src/core/surface/lame_client.c
  - src/core/surface/metadata_array.c
  - src/core/surface/server.c
  - src/core/surface/server_chttp2.c
  - src/core/surface/server_create.c
  - src/core/surface/validate_metadata.c
  - src/core/surface/version.c
  - src/core/transport/byte_stream.c
  - src/core/transport/chttp2/alpn.c
  - src/core/transport/chttp2/bin_encoder.c
  - src/core/transport/chttp2/frame_data.c
  - src/core/transport/chttp2/frame_goaway.c
  - src/core/transport/chttp2/frame_ping.c
  - src/core/transport/chttp2/frame_rst_stream.c
  - src/core/transport/chttp2/frame_settings.c
  - src/core/transport/chttp2/frame_window_update.c
  - src/core/transport/chttp2/hpack_encoder.c
  - src/core/transport/chttp2/hpack_parser.c
  - src/core/transport/chttp2/hpack_table.c
  - src/core/transport/chttp2/huffsyms.c
  - src/core/transport/chttp2/incoming_metadata.c
  - src/core/transport/chttp2/parsing.c
  - src/core/transport/chttp2/status_conversion.c
  - src/core/transport/chttp2/stream_lists.c
  - src/core/transport/chttp2/stream_map.c
  - src/core/transport/chttp2/timeout_encoding.c
  - src/core/transport/chttp2/varint.c
  - src/core/transport/chttp2/writing.c
  - src/core/transport/chttp2_transport.c
  - src/core/transport/connectivity_state.c
  - src/core/transport/metadata.c
  - src/core/transport/metadata_batch.c
  - src/core/transport/static_metadata.c
  - src/core/transport/transport.c
  - src/core/transport/transport_op_string.c
- name: grpc_codegen
  public_headers:
  - include/grpc/impl/codegen/alloc.h
  - include/grpc/impl/codegen/atm.h
  - include/grpc/impl/codegen/atm_gcc_atomic.h
  - include/grpc/impl/codegen/atm_gcc_sync.h
  - include/grpc/impl/codegen/atm_win32.h
  - include/grpc/impl/codegen/byte_buffer.h
  - include/grpc/impl/codegen/compression_types.h
  - include/grpc/impl/codegen/connectivity_state.h
  - include/grpc/impl/codegen/grpc_types.h
  - include/grpc/impl/codegen/log.h
  - include/grpc/impl/codegen/port_platform.h
  - include/grpc/impl/codegen/propagation_bits.h
  - include/grpc/impl/codegen/slice.h
  - include/grpc/impl/codegen/slice_buffer.h
  - include/grpc/impl/codegen/status.h
  - include/grpc/impl/codegen/sync.h
  - include/grpc/impl/codegen/sync_generic.h
  - include/grpc/impl/codegen/sync_posix.h
  - include/grpc/impl/codegen/sync_win32.h
  - include/grpc/impl/codegen/time.h
- name: grpc_test_util_base
  headers:
  - test/core/end2end/cq_verifier.h
  - test/core/end2end/fixtures/proxy.h
  - test/core/iomgr/endpoint_tests.h
  - test/core/util/grpc_profiler.h
  - test/core/util/parse_hexstring.h
  - test/core/util/port.h
  - test/core/util/slice_splitter.h
  src:
  - test/core/end2end/cq_verifier.c
  - test/core/end2end/fixtures/proxy.c
  - test/core/iomgr/endpoint_tests.c
  - test/core/util/grpc_profiler.c
  - test/core/util/parse_hexstring.c
  - test/core/util/port_posix.c
  - test/core/util/port_windows.c
  - test/core/util/slice_splitter.c
libs:
- name: gpr
  build: all
  language: c
  public_headers:
  - include/grpc/support/alloc.h
  - include/grpc/support/atm.h
  - include/grpc/support/atm_gcc_atomic.h
  - include/grpc/support/atm_gcc_sync.h
  - include/grpc/support/atm_win32.h
  - include/grpc/support/avl.h
  - include/grpc/support/cmdline.h
  - include/grpc/support/cpu.h
  - include/grpc/support/histogram.h
  - include/grpc/support/host_port.h
  - include/grpc/support/log.h
  - include/grpc/support/log_win32.h
  - include/grpc/support/port_platform.h
  - include/grpc/support/slice.h
  - include/grpc/support/slice_buffer.h
  - include/grpc/support/string_util.h
  - include/grpc/support/subprocess.h
  - include/grpc/support/sync.h
  - include/grpc/support/sync_generic.h
  - include/grpc/support/sync_posix.h
  - include/grpc/support/sync_win32.h
  - include/grpc/support/thd.h
  - include/grpc/support/time.h
  - include/grpc/support/tls.h
  - include/grpc/support/tls_gcc.h
  - include/grpc/support/tls_msvc.h
  - include/grpc/support/tls_pthread.h
  - include/grpc/support/useful.h
  headers:
  - src/core/profiling/timers.h
  - src/core/support/block_annotate.h
  - src/core/support/env.h
  - src/core/support/file.h
  - src/core/support/murmur_hash.h
  - src/core/support/stack_lockfree.h
  - src/core/support/string.h
  - src/core/support/string_win32.h
  - src/core/support/thd_internal.h
  - src/core/support/time_precise.h
  src:
  - src/core/profiling/basic_timers.c
  - src/core/profiling/stap_timers.c
  - src/core/support/alloc.c
  - src/core/support/avl.c
  - src/core/support/cmdline.c
  - src/core/support/cpu_iphone.c
  - src/core/support/cpu_linux.c
  - src/core/support/cpu_posix.c
  - src/core/support/cpu_windows.c
  - src/core/support/env_linux.c
  - src/core/support/env_posix.c
  - src/core/support/env_win32.c
  - src/core/support/file.c
  - src/core/support/file_posix.c
  - src/core/support/file_win32.c
  - src/core/support/histogram.c
  - src/core/support/host_port.c
  - src/core/support/log.c
  - src/core/support/log_android.c
  - src/core/support/log_linux.c
  - src/core/support/log_posix.c
  - src/core/support/log_win32.c
  - src/core/support/murmur_hash.c
  - src/core/support/slice.c
  - src/core/support/slice_buffer.c
  - src/core/support/stack_lockfree.c
  - src/core/support/string.c
  - src/core/support/string_posix.c
  - src/core/support/string_win32.c
  - src/core/support/subprocess_posix.c
  - src/core/support/subprocess_windows.c
  - src/core/support/sync.c
  - src/core/support/sync_posix.c
  - src/core/support/sync_win32.c
  - src/core/support/thd.c
  - src/core/support/thd_posix.c
  - src/core/support/thd_win32.c
  - src/core/support/time.c
  - src/core/support/time_posix.c
  - src/core/support/time_precise.c
  - src/core/support/time_win32.c
  - src/core/support/tls_pthread.c
  filegroups:
  - grpc_codegen
  secure: false
  vs_project_guid: '{B23D3D1A-9438-4EDA-BEB6-9A0A03D17792}'
- name: gpr_test_util
  build: private
  language: c
  headers:
  - test/core/util/test_config.h
  src:
  - test/core/util/test_config.c
  deps:
  - gpr
  secure: false
  vs_project_guid: '{EAB0A629-17A9-44DB-B5FF-E91A721FE037}'
- name: grpc
  build: all
  language: c
  public_headers:
  - include/grpc/grpc_security.h
  headers:
  - src/core/security/auth_filters.h
  - src/core/security/base64.h
  - src/core/security/credentials.h
  - src/core/security/handshake.h
  - src/core/security/json_token.h
  - src/core/security/jwt_verifier.h
  - src/core/security/secure_endpoint.h
  - src/core/security/security_connector.h
  - src/core/security/security_context.h
  - src/core/tsi/fake_transport_security.h
  - src/core/tsi/ssl_transport_security.h
  - src/core/tsi/ssl_types.h
  - src/core/tsi/transport_security.h
  - src/core/tsi/transport_security_interface.h
  src:
  - src/core/httpcli/httpcli_security_connector.c
  - src/core/security/base64.c
  - src/core/security/client_auth_filter.c
  - src/core/security/credentials.c
  - src/core/security/credentials_metadata.c
  - src/core/security/credentials_posix.c
  - src/core/security/credentials_win32.c
  - src/core/security/google_default_credentials.c
  - src/core/security/handshake.c
  - src/core/security/json_token.c
  - src/core/security/jwt_verifier.c
  - src/core/security/secure_endpoint.c
  - src/core/security/security_connector.c
  - src/core/security/security_context.c
  - src/core/security/server_auth_filter.c
  - src/core/security/server_secure_chttp2.c
  - src/core/surface/init_secure.c
  - src/core/surface/secure_channel_create.c
  - src/core/tsi/fake_transport_security.c
  - src/core/tsi/ssl_transport_security.c
  - src/core/tsi/transport_security.c
  deps:
  - gpr
  baselib: true
  dll: true
  filegroups:
  - grpc_base
  - census
  secure: true
  vs_packages:
  - grpc.dependencies.openssl
  - grpc.dependencies.zlib
  vs_project_guid: '{29D16885-7228-4C31-81ED-5F9187C7F2A9}'
- name: grpc_test_util
  build: private
  language: c
  headers:
  - test/core/end2end/data/ssl_test_data.h
  - test/core/security/oauth2_utils.h
  src:
  - test/core/end2end/data/server1_cert.c
  - test/core/end2end/data/server1_key.c
  - test/core/end2end/data/test_root_cert.c
  - test/core/security/oauth2_utils.c
  deps:
  - gpr
  - gpr_test_util
  - grpc
  filegroups:
  - grpc_test_util_base
  vs_project_guid: '{17BCAFC0-5FDC-4C94-AEB9-95F3E220614B}'
- name: grpc_test_util_unsecure
  build: private
  language: c
  deps:
  - gpr
  - gpr_test_util
  - grpc_unsecure
  filegroups:
  - grpc_test_util_base
  secure: false
  vs_project_guid: '{0A7E7F92-FDEA-40F1-A9EC-3BA484F98BBF}'
- name: grpc_unsecure
  build: all
  language: c
  src:
  - src/core/surface/init_unsecure.c
  deps:
  - gpr
  baselib: true
  dll: true
  filegroups:
  - grpc_base
  - census
  secure: false
  vs_project_guid: '{46CEDFFF-9692-456A-AA24-38B5D6BCF4C5}'
- name: grpc_zookeeper
  build: all
  language: c
  public_headers:
  - include/grpc/grpc_zookeeper.h
  headers:
  - src/core/client_config/resolvers/zookeeper_resolver.h
  src:
  - src/core/client_config/resolvers/zookeeper_resolver.c
  deps:
  - gpr
  - grpc
  external_deps:
  - zookeeper
  platforms:
  - linux
  secure: false
- name: reconnect_server
  build: private
  language: c
  headers:
  - test/core/util/reconnect_server.h
  src:
  - test/core/util/reconnect_server.c
  deps:
  - test_tcp_server
  - grpc_test_util
  - grpc
  - gpr_test_util
  - gpr
- name: test_tcp_server
  build: private
  language: c
  headers:
  - test/core/util/test_tcp_server.h
  src:
  - test/core/util/test_tcp_server.c
  deps:
  - grpc_test_util
  - grpc
  - gpr_test_util
  - gpr
- name: grpc++
  build: all
  language: c++
  headers:
  - src/cpp/client/secure_credentials.h
  - src/cpp/common/secure_auth_context.h
  - src/cpp/server/secure_server_credentials.h
  src:
  - src/cpp/client/secure_credentials.cc
  - src/cpp/common/auth_property_iterator.cc
  - src/cpp/common/secure_auth_context.cc
  - src/cpp/common/secure_channel_arguments.cc
  - src/cpp/common/secure_create_auth_context.cc
  - src/cpp/server/secure_server_credentials.cc
  deps:
  - gpr
  - grpc
  baselib: true
  dll: true
  filegroups:
  - grpc++_base
  - grpc++_codegen
  secure: check
  vs_project_guid: '{C187A093-A0FE-489D-A40A-6E33DE0F9FEB}'
- name: grpc++_test_config
  build: private
  language: c++
  headers:
  - test/cpp/util/test_config.h
  src:
  - test/cpp/util/test_config.cc
- name: grpc++_test_util
  build: private
  language: c++
  headers:
  - test/cpp/end2end/test_service_impl.h
  - test/cpp/util/byte_buffer_proto_helper.h
  - test/cpp/util/cli_call.h
  - test/cpp/util/create_test_channel.h
  - test/cpp/util/string_ref_helper.h
  - test/cpp/util/subprocess.h
  src:
  - src/proto/grpc/testing/echo_messages.proto
  - src/proto/grpc/testing/echo.proto
  - src/proto/grpc/testing/duplicate/echo_duplicate.proto
  - test/cpp/end2end/test_service_impl.cc
  - test/cpp/util/byte_buffer_proto_helper.cc
  - test/cpp/util/cli_call.cc
  - test/cpp/util/create_test_channel.cc
  - test/cpp/util/string_ref_helper.cc
  - test/cpp/util/subprocess.cc
  deps:
  - grpc++
  - grpc_test_util
- name: grpc++_unsecure
  build: all
  language: c++
  src:
  - src/cpp/common/insecure_create_auth_context.cc
  deps:
  - gpr
  - grpc_unsecure
  baselib: true
  dll: true
  filegroups:
  - grpc++_base
  - grpc++_codegen
  secure: false
  vs_project_guid: '{6EE56155-DF7C-4F6E-BFC4-F6F776BEB211}'
- name: grpc_plugin_support
  build: protoc
  language: c++
  headers:
  - include/grpc++/support/config.h
  - include/grpc++/support/config_protobuf.h
  - src/compiler/config.h
  - src/compiler/cpp_generator.h
  - src/compiler/cpp_generator_helpers.h
  - src/compiler/csharp_generator.h
  - src/compiler/csharp_generator_helpers.h
  - src/compiler/generator_helpers.h
  - src/compiler/objective_c_generator.h
  - src/compiler/objective_c_generator_helpers.h
  - src/compiler/python_generator.h
  - src/compiler/ruby_generator.h
  - src/compiler/ruby_generator_helpers-inl.h
  - src/compiler/ruby_generator_map-inl.h
  - src/compiler/ruby_generator_string-inl.h
  src:
  - src/compiler/cpp_generator.cc
  - src/compiler/csharp_generator.cc
  - src/compiler/objective_c_generator.cc
  - src/compiler/python_generator.cc
  - src/compiler/ruby_generator.cc
  deps: []
  filegroups:
  - grpc++_codegen
  - grpc_codegen
  secure: false
  vs_project_guid: '{B6E81D84-2ACB-41B8-8781-493A944C7817}'
- name: interop_client_helper
  build: private
  language: c++
  headers:
  - test/cpp/interop/client_helper.h
  src:
  - src/proto/grpc/testing/messages.proto
  - test/cpp/interop/client_helper.cc
  deps:
  - grpc++_test_util
  - grpc_test_util
  - grpc++
  - grpc
  - gpr
- name: interop_client_main
  build: private
  language: c++
  headers:
  - test/cpp/interop/interop_client.h
  src:
  - src/proto/grpc/testing/empty.proto
  - src/proto/grpc/testing/messages.proto
  - src/proto/grpc/testing/test.proto
  - test/cpp/interop/client.cc
  - test/cpp/interop/interop_client.cc
  deps:
  - interop_client_helper
  - grpc++_test_util
  - grpc_test_util
  - grpc++
  - grpc
  - gpr_test_util
  - gpr
  - grpc++_test_config
- name: interop_server_helper
  build: private
  language: c++
  headers:
  - test/cpp/interop/server_helper.h
  src:
  - test/cpp/interop/server_helper.cc
  deps:
  - grpc_test_util
  - grpc++
  - grpc
  - gpr
- name: interop_server_main
  build: private
  language: c++
  src:
  - src/proto/grpc/testing/empty.proto
  - src/proto/grpc/testing/messages.proto
  - src/proto/grpc/testing/test.proto
  - test/cpp/interop/server.cc
  deps:
  - interop_server_helper
  - grpc++_test_util
  - grpc_test_util
  - grpc++
  - grpc
  - gpr_test_util
  - gpr
  - grpc++_test_config
- name: qps
  build: private
  language: c++
  headers:
  - test/cpp/qps/client.h
  - test/cpp/qps/driver.h
  - test/cpp/qps/histogram.h
  - test/cpp/qps/interarrival.h
  - test/cpp/qps/limit_cores.h
  - test/cpp/qps/perf_db_client.h
  - test/cpp/qps/qps_worker.h
  - test/cpp/qps/report.h
  - test/cpp/qps/server.h
  - test/cpp/qps/stats.h
  - test/cpp/qps/timer.h
  - test/cpp/util/benchmark_config.h
  src:
  - src/proto/grpc/testing/messages.proto
  - src/proto/grpc/testing/payloads.proto
  - src/proto/grpc/testing/stats.proto
  - src/proto/grpc/testing/control.proto
  - src/proto/grpc/testing/services.proto
  - src/proto/grpc/testing/perf_db.proto
  - test/cpp/qps/client_async.cc
  - test/cpp/qps/client_sync.cc
  - test/cpp/qps/driver.cc
  - test/cpp/qps/limit_cores.cc
  - test/cpp/qps/perf_db_client.cc
  - test/cpp/qps/qps_worker.cc
  - test/cpp/qps/report.cc
  - test/cpp/qps/server_async.cc
  - test/cpp/qps/server_sync.cc
  - test/cpp/qps/timer.cc
  - test/cpp/util/benchmark_config.cc
  deps:
  - grpc_test_util
  - grpc++_test_util
  - grpc++
- name: grpc_csharp_ext
  build: all
  language: csharp
  src:
  - src/csharp/ext/grpc_csharp_ext.c
  deps:
  - grpc
  - gpr
  deps_linkage: static
  dll: only
  vs_config_type: DynamicLibrary
  vs_packages:
  - grpc.dependencies.openssl
  - grpc.dependencies.zlib
  vs_project_guid: '{D64C6D63-4458-4A88-AB38-35678384A7E4}'
  vs_props:
  - zlib
  - openssl
  - winsock
  - global
targets:
- name: alarm_test
  build: test
  language: c
  src:
  - test/core/surface/alarm_test.c
  deps:
  - grpc_test_util
  - grpc
  - gpr_test_util
  - gpr
- name: algorithm_test
  build: test
  language: c
  src:
  - test/core/compression/algorithm_test.c
  deps:
  - grpc_test_util
  - grpc
  - gpr_test_util
  - gpr
- name: alloc_test
  build: test
  language: c
  src:
  - test/core/support/alloc_test.c
  deps:
  - gpr_test_util
  - gpr
- name: alpn_test
  build: test
  language: c
  src:
  - test/core/transport/chttp2/alpn_test.c
  deps:
  - grpc_test_util
  - grpc
  - gpr_test_util
  - gpr
- name: bin_encoder_test
  build: test
  language: c
  src:
  - test/core/transport/chttp2/bin_encoder_test.c
  deps:
  - grpc_test_util
  - grpc
  - gpr_test_util
  - gpr
- name: census_context_test
  build: test
  language: c
  src:
  - test/core/census/context_test.c
  deps:
  - grpc_test_util
  - grpc
  - gpr_test_util
  - gpr
- name: channel_create_test
  build: test
  language: c
  src:
  - test/core/surface/channel_create_test.c
  deps:
  - grpc_test_util
  - grpc
  - gpr_test_util
  - gpr
- name: chttp2_hpack_encoder_test
  build: test
  language: c
  src:
  - test/core/transport/chttp2/hpack_encoder_test.c
  deps:
  - grpc_test_util
  - grpc
  - gpr_test_util
  - gpr
- name: chttp2_status_conversion_test
  build: test
  language: c
  src:
  - test/core/transport/chttp2/status_conversion_test.c
  deps:
  - grpc_test_util
  - grpc
  - gpr_test_util
  - gpr
- name: chttp2_stream_map_test
  build: test
  language: c
  src:
  - test/core/transport/chttp2/stream_map_test.c
  deps:
  - grpc_test_util
  - grpc
  - gpr_test_util
  - gpr
- name: chttp2_varint_test
  build: test
  language: c
  src:
  - test/core/transport/chttp2/varint_test.c
  deps:
  - grpc_test_util
  - grpc
  - gpr_test_util
  - gpr
- name: compression_test
  build: test
  language: c
  src:
  - test/core/compression/compression_test.c
  deps:
  - grpc_test_util
  - grpc
  - gpr_test_util
  - gpr
- name: dns_resolver_test
  build: test
  language: c
  src:
  - test/core/client_config/resolvers/dns_resolver_test.c
  deps:
  - grpc_test_util
  - grpc
  - gpr_test_util
  - gpr
- name: dualstack_socket_test
  cpu_cost: 0.1
  build: test
  language: c
  src:
  - test/core/end2end/dualstack_socket_test.c
  deps:
  - grpc_test_util
  - grpc
  - gpr_test_util
  - gpr
  platforms:
  - mac
  - linux
  - posix
- name: endpoint_pair_test
  build: test
  language: c
  src:
  - test/core/iomgr/endpoint_pair_test.c
  deps:
  - grpc_test_util
  - grpc
  - gpr_test_util
  - gpr
- name: fd_conservation_posix_test
  build: test
  language: c
  src:
  - test/core/iomgr/fd_conservation_posix_test.c
  deps:
  - grpc_test_util
  - grpc
  - gpr_test_util
  - gpr
  platforms:
  - mac
  - linux
  - posix
- name: fd_posix_test
  build: test
  language: c
  src:
  - test/core/iomgr/fd_posix_test.c
  deps:
  - grpc_test_util
  - grpc
  - gpr_test_util
  - gpr
  platforms:
  - mac
  - linux
  - posix
- name: fling_client
  build: test
  run: false
  language: c
  src:
  - test/core/fling/client.c
  deps:
  - grpc_test_util
  - grpc
  - gpr_test_util
  - gpr
- name: fling_server
  build: test
  run: false
  language: c
  src:
  - test/core/fling/server.c
  deps:
  - grpc_test_util
  - grpc
  - gpr_test_util
  - gpr
- name: fling_stream_test
  cpu_cost: 2
  build: test
  language: c
  src:
  - test/core/fling/fling_stream_test.c
  deps:
  - grpc_test_util
  - grpc
  - gpr_test_util
  - gpr
  platforms:
  - mac
  - linux
  - posix
- name: fling_test
  cpu_cost: 2
  build: test
  language: c
  src:
  - test/core/fling/fling_test.c
  deps:
  - grpc_test_util
  - grpc
  - gpr_test_util
  - gpr
  platforms:
  - mac
  - linux
  - posix
- name: gen_hpack_tables
  build: tool
  language: c
  src:
  - tools/codegen/core/gen_hpack_tables.c
  deps:
  - gpr
  - grpc
- name: gen_legal_metadata_characters
  build: tool
  language: c
  src:
  - tools/codegen/core/gen_legal_metadata_characters.c
  deps: []
- name: gpr_avl_test
  build: test
  language: c
  src:
  - test/core/support/avl_test.c
  deps:
  - gpr_test_util
  - gpr
- name: gpr_cmdline_test
  build: test
  language: c
  src:
  - test/core/support/cmdline_test.c
  deps:
  - gpr_test_util
  - gpr
- name: gpr_cpu_test
  build: test
  language: c
  src:
  - test/core/support/cpu_test.c
  deps:
  - gpr_test_util
  - gpr
- name: gpr_env_test
  build: test
  language: c
  src:
  - test/core/support/env_test.c
  deps:
  - gpr_test_util
  - gpr
- name: gpr_file_test
  build: test
  language: c
  src:
  - test/core/support/file_test.c
  deps:
  - gpr_test_util
  - gpr
- name: gpr_histogram_test
  build: test
  language: c
  src:
  - test/core/support/histogram_test.c
  deps:
  - gpr_test_util
  - gpr
- name: gpr_host_port_test
  build: test
  language: c
  src:
  - test/core/support/host_port_test.c
  deps:
  - gpr_test_util
  - gpr
- name: gpr_log_test
  build: test
  language: c
  src:
  - test/core/support/log_test.c
  deps:
  - gpr_test_util
  - gpr
- name: gpr_slice_buffer_test
  build: test
  language: c
  src:
  - test/core/support/slice_buffer_test.c
  deps:
  - gpr_test_util
  - gpr
- name: gpr_slice_test
  build: test
  language: c
  src:
  - test/core/support/slice_test.c
  deps:
  - gpr_test_util
  - gpr
- name: gpr_stack_lockfree_test
  cpu_cost: 10
  build: test
  language: c
  src:
  - test/core/support/stack_lockfree_test.c
  deps:
  - gpr_test_util
  - gpr
- name: gpr_string_test
  build: test
  language: c
  src:
  - test/core/support/string_test.c
  deps:
  - gpr_test_util
  - gpr
- name: gpr_sync_test
  cpu_cost: 10
  build: test
  language: c
  src:
  - test/core/support/sync_test.c
  deps:
  - gpr_test_util
  - gpr
- name: gpr_thd_test
  cpu_cost: 10
  build: test
  language: c
  src:
  - test/core/support/thd_test.c
  deps:
  - gpr_test_util
  - gpr
- name: gpr_time_test
  build: test
  language: c
  src:
  - test/core/support/time_test.c
  deps:
  - gpr_test_util
  - gpr
- name: gpr_tls_test
  build: test
  language: c
  src:
  - test/core/support/tls_test.c
  deps:
  - gpr_test_util
  - gpr
- name: gpr_useful_test
  build: test
  language: c
  src:
  - test/core/support/useful_test.c
  deps:
  - gpr_test_util
  - gpr
- name: grpc_auth_context_test
  build: test
  language: c
  src:
  - test/core/security/auth_context_test.c
  deps:
  - grpc_test_util
  - grpc
  - gpr_test_util
  - gpr
- name: grpc_base64_test
  build: test
  language: c
  src:
  - test/core/security/base64_test.c
  deps:
  - grpc_test_util
  - grpc
  - gpr_test_util
  - gpr
- name: grpc_byte_buffer_reader_test
  build: test
  language: c
  src:
  - test/core/surface/byte_buffer_reader_test.c
  deps:
  - grpc_test_util
  - grpc
  - gpr_test_util
  - gpr
- name: grpc_channel_args_test
  build: test
  language: c
  src:
  - test/core/channel/channel_args_test.c
  deps:
  - grpc_test_util
  - grpc
  - gpr_test_util
  - gpr
- name: grpc_channel_stack_test
  build: test
  language: c
  src:
  - test/core/channel/channel_stack_test.c
  deps:
  - grpc_test_util
  - grpc
  - gpr_test_util
  - gpr
- name: grpc_completion_queue_test
  build: test
  language: c
  src:
  - test/core/surface/completion_queue_test.c
  deps:
  - grpc_test_util
  - grpc
  - gpr_test_util
  - gpr
- name: grpc_create_jwt
  build: tool
  language: c
  src:
  - test/core/security/create_jwt.c
  deps:
  - grpc_test_util
  - grpc
  - gpr_test_util
  - gpr
- name: grpc_credentials_test
  build: test
  language: c
  src:
  - test/core/security/credentials_test.c
  deps:
  - grpc_test_util
  - grpc
  - gpr_test_util
  - gpr
- name: grpc_fetch_oauth2
  build: tool
  language: c
  src:
  - test/core/security/fetch_oauth2.c
  deps:
  - grpc_test_util
  - grpc
  - gpr_test_util
  - gpr
- name: grpc_invalid_channel_args_test
  build: test
  language: c
  src:
  - test/core/surface/invalid_channel_args_test.c
  deps:
  - grpc_test_util
  - grpc
  - gpr_test_util
  - gpr
- name: grpc_json_token_test
  build: test
  language: c
  src:
  - test/core/security/json_token_test.c
  deps:
  - grpc_test_util
  - grpc
  - gpr_test_util
  - gpr
  platforms:
  - linux
  - posix
  - mac
- name: grpc_jwt_verifier_test
  build: test
  language: c
  src:
  - test/core/security/jwt_verifier_test.c
  deps:
  - grpc_test_util
  - grpc
  - gpr_test_util
  - gpr
- name: grpc_print_google_default_creds_token
  build: tool
  language: c
  src:
  - test/core/security/print_google_default_creds_token.c
  deps:
  - grpc_test_util
  - grpc
  - gpr_test_util
  - gpr
- name: grpc_security_connector_test
  build: test
  language: c
  src:
  - test/core/security/security_connector_test.c
  deps:
  - grpc_test_util
  - grpc
  - gpr_test_util
  - gpr
- name: grpc_verify_jwt
  build: tool
  language: c
  src:
  - test/core/security/verify_jwt.c
  deps:
  - grpc_test_util
  - grpc
  - gpr_test_util
  - gpr
- name: hpack_parser_test
  build: test
  language: c
  src:
  - test/core/transport/chttp2/hpack_parser_test.c
  deps:
  - grpc_test_util
  - grpc
  - gpr_test_util
  - gpr
- name: hpack_table_test
  build: test
  language: c
  src:
  - test/core/transport/chttp2/hpack_table_test.c
  deps:
  - grpc_test_util
  - grpc
  - gpr_test_util
  - gpr
- name: httpcli_format_request_test
  build: test
  language: c
  src:
  - test/core/httpcli/format_request_test.c
  deps:
  - grpc_test_util
  - grpc
  - gpr_test_util
  - gpr
- name: httpcli_parser_test
  build: test
  language: c
  src:
  - test/core/httpcli/parser_test.c
  deps:
  - grpc_test_util
  - grpc
  - gpr_test_util
  - gpr
- name: httpcli_test
  cpu_cost: 0.5
  build: test
  language: c
  src:
  - test/core/httpcli/httpcli_test.c
  deps:
  - grpc_test_util
  - grpc
  - gpr_test_util
  - gpr
  platforms:
  - mac
  - linux
  - posix
- name: httpscli_test
  cpu_cost: 0.5
  build: test
  language: c
  src:
  - test/core/httpcli/httpscli_test.c
  deps:
  - grpc_test_util
  - grpc
  - gpr_test_util
  - gpr
  platforms:
  - linux
- name: init_test
  build: test
  language: c
  src:
  - test/core/surface/init_test.c
  deps:
  - grpc_test_util
  - grpc
  - gpr_test_util
  - gpr
- name: invalid_call_argument_test
  build: test
  language: c
  src:
  - test/core/end2end/invalid_call_argument_test.c
  deps:
  - grpc_test_util
  - grpc
  - gpr_test_util
  - gpr
- name: json_rewrite
  build: test
  run: false
  language: c
  src:
  - test/core/json/json_rewrite.c
  deps:
  - grpc
  - gpr
- name: json_rewrite_test
  build: test
  language: c
  src:
  - test/core/json/json_rewrite_test.c
  deps:
  - grpc_test_util
  - grpc
  - gpr_test_util
  - gpr
- name: json_stream_error_test
  build: test
  language: c
  src:
  - test/core/json/json_stream_error_test.c
  deps:
  - grpc_test_util
  - grpc
  - gpr_test_util
  - gpr
- name: json_test
  build: test
  language: c
  src:
  - test/core/json/json_test.c
  deps:
  - grpc_test_util
  - grpc
  - gpr_test_util
  - gpr
- name: lame_client_test
  build: test
  language: c
  src:
  - test/core/surface/lame_client_test.c
  deps:
  - grpc_test_util
  - grpc
  - gpr_test_util
  - gpr
- name: lb_policies_test
  cpu_cost: 0.1
  build: test
  language: c
  src:
  - test/core/client_config/lb_policies_test.c
  deps:
  - grpc_test_util
  - grpc
  - gpr_test_util
  - gpr
- name: low_level_ping_pong_benchmark
  build: benchmark
  language: c
  src:
  - test/core/network_benchmarks/low_level_ping_pong.c
  deps:
  - grpc_test_util
  - grpc
  - gpr_test_util
  - gpr
  platforms:
  - mac
  - linux
  - posix
- name: message_compress_test
  build: test
  language: c
  src:
  - test/core/compression/message_compress_test.c
  deps:
  - grpc_test_util
  - grpc
  - gpr_test_util
  - gpr
- name: multiple_server_queues_test
  build: test
  language: c
  src:
  - test/core/end2end/multiple_server_queues_test.c
  deps:
  - grpc_test_util
  - grpc
  - gpr_test_util
  - gpr
- name: murmur_hash_test
  build: test
  language: c
  src:
  - test/core/support/murmur_hash_test.c
  deps:
  - gpr_test_util
  - gpr
- name: no_server_test
  cpu_cost: 0.1
  build: test
  language: c
  src:
  - test/core/end2end/no_server_test.c
  deps:
  - grpc_test_util
  - grpc
  - gpr_test_util
  - gpr
- name: resolve_address_test
  build: test
  language: c
  src:
  - test/core/iomgr/resolve_address_test.c
  deps:
  - grpc_test_util
  - grpc
  - gpr_test_util
  - gpr
- name: secure_channel_create_test
  build: test
  language: c
  src:
  - test/core/surface/secure_channel_create_test.c
  deps:
  - grpc_test_util
  - grpc
  - gpr_test_util
  - gpr
- name: secure_endpoint_test
  build: test
  language: c
  src:
  - test/core/security/secure_endpoint_test.c
  deps:
  - grpc_test_util
  - grpc
  - gpr_test_util
  - gpr
- name: server_chttp2_test
  build: test
  language: c
  src:
  - test/core/surface/server_chttp2_test.c
  deps:
  - grpc_test_util
  - grpc
  - gpr_test_util
  - gpr
- name: server_test
  build: test
  language: c
  src:
  - test/core/surface/server_test.c
  deps:
  - grpc_test_util
  - grpc
  - gpr_test_util
  - gpr
- name: set_initial_connect_string_test
  cpu_cost: 0.1
  build: test
  language: c
  src:
  - test/core/client_config/set_initial_connect_string_test.c
  deps:
  - test_tcp_server
  - grpc_test_util
  - grpc
  - gpr_test_util
  - gpr
- name: sockaddr_resolver_test
  build: test
  language: c
  src:
  - test/core/client_config/resolvers/sockaddr_resolver_test.c
  deps:
  - grpc_test_util
  - grpc
  - gpr_test_util
  - gpr
- name: sockaddr_utils_test
  build: test
  language: c
  src:
  - test/core/iomgr/sockaddr_utils_test.c
  deps:
  - grpc_test_util
  - grpc
  - gpr_test_util
  - gpr
- name: socket_utils_test
  build: test
  language: c
  src:
  - test/core/iomgr/socket_utils_test.c
  deps:
  - grpc_test_util
  - grpc
  - gpr_test_util
  - gpr
  platforms:
  - mac
  - linux
  - posix
- name: tcp_client_posix_test
  cpu_cost: 0.5
  build: test
  language: c
  src:
  - test/core/iomgr/tcp_client_posix_test.c
  deps:
  - grpc_test_util
  - grpc
  - gpr_test_util
  - gpr
  platforms:
  - mac
  - linux
  - posix
- name: tcp_posix_test
  cpu_cost: 0.5
  build: test
  language: c
  src:
  - test/core/iomgr/tcp_posix_test.c
  deps:
  - grpc_test_util
  - grpc
  - gpr_test_util
  - gpr
  platforms:
  - mac
  - linux
  - posix
- name: tcp_server_posix_test
  build: test
  language: c
  src:
  - test/core/iomgr/tcp_server_posix_test.c
  deps:
  - grpc_test_util
  - grpc
  - gpr_test_util
  - gpr
  platforms:
  - mac
  - linux
  - posix
- name: time_averaged_stats_test
  build: test
  language: c
  src:
  - test/core/iomgr/time_averaged_stats_test.c
  deps:
  - grpc_test_util
  - grpc
  - gpr_test_util
  - gpr
- name: timeout_encoding_test
  build: test
  language: c
  src:
  - test/core/transport/chttp2/timeout_encoding_test.c
  deps:
  - grpc_test_util
  - grpc
  - gpr_test_util
  - gpr
- name: timer_heap_test
  build: test
  language: c
  src:
  - test/core/iomgr/timer_heap_test.c
  deps:
  - grpc_test_util
  - grpc
  - gpr_test_util
  - gpr
- name: timer_list_test
  build: test
  language: c
  src:
  - test/core/iomgr/timer_list_test.c
  deps:
  - grpc_test_util
  - grpc
  - gpr_test_util
  - gpr
- name: timers_test
  build: test
  language: c
  src:
  - test/core/profiling/timers_test.c
  deps:
  - grpc_test_util
  - grpc
  - gpr_test_util
  - gpr
- name: transport_connectivity_state_test
  build: test
  language: c
  src:
  - test/core/transport/connectivity_state_test.c
  deps:
  - grpc_test_util
  - grpc
  - gpr_test_util
  - gpr
- name: transport_metadata_test
  build: test
  language: c
  src:
  - test/core/transport/metadata_test.c
  deps:
  - grpc_test_util
  - grpc
  - gpr_test_util
  - gpr
- name: transport_security_test
  build: test
  language: c
  src:
  - test/core/tsi/transport_security_test.c
  deps:
  - grpc_test_util
  - grpc
  - gpr_test_util
  - gpr
  platforms:
  - linux
  - posix
  - mac
- name: udp_server_test
  build: test
  language: c
  src:
  - test/core/iomgr/udp_server_test.c
  deps:
  - grpc_test_util
  - grpc
  - gpr_test_util
  - gpr
  platforms:
  - mac
  - linux
  - posix
- name: uri_parser_test
  build: test
  language: c
  src:
  - test/core/client_config/uri_parser_test.c
  deps:
  - grpc_test_util
  - grpc
  - gpr_test_util
  - gpr
- name: workqueue_test
  build: test
  language: c
  src:
  - test/core/iomgr/workqueue_test.c
  deps:
  - grpc_test_util
  - grpc
  - gpr_test_util
  - gpr
  platforms:
  - mac
  - linux
  - posix
- name: async_end2end_test
  build: test
  language: c++
  src:
  - test/cpp/end2end/async_end2end_test.cc
  deps:
  - grpc++_test_util
  - grpc_test_util
  - grpc++
  - grpc
  - gpr_test_util
  - gpr
- name: async_streaming_ping_pong_test
  build: test
  language: c++
  src:
  - test/cpp/qps/async_streaming_ping_pong_test.cc
  deps:
  - qps
  - grpc++_test_util
  - grpc_test_util
  - grpc++
  - grpc
  - gpr_test_util
  - gpr
  platforms:
  - mac
  - linux
  - posix
- name: async_unary_ping_pong_test
  build: test
  language: c++
  src:
  - test/cpp/qps/async_unary_ping_pong_test.cc
  deps:
  - qps
  - grpc++_test_util
  - grpc_test_util
  - grpc++
  - grpc
  - gpr_test_util
  - gpr
  platforms:
  - mac
  - linux
  - posix
- name: auth_property_iterator_test
  build: test
  language: c++
  src:
  - test/cpp/common/auth_property_iterator_test.cc
  deps:
  - grpc++_test_util
  - grpc_test_util
  - grpc++
  - grpc
  - gpr_test_util
  - gpr
- name: channel_arguments_test
  build: test
  language: c++
  src:
  - test/cpp/common/channel_arguments_test.cc
  deps:
  - grpc++
  - grpc
  - gpr
- name: cli_call_test
  build: test
  language: c++
  src:
  - test/cpp/util/cli_call_test.cc
  deps:
  - grpc++_test_util
  - grpc_test_util
  - grpc++
  - grpc
  - gpr_test_util
  - gpr
- name: client_crash_test
  cpu_cost: 0.1
  build: test
  language: c++
  src:
  - test/cpp/end2end/client_crash_test.cc
  deps:
  - grpc++_test_util
  - grpc_test_util
  - grpc++
  - grpc
  - gpr_test_util
  - gpr
  platforms:
  - mac
  - linux
  - posix
- name: client_crash_test_server
  build: test
  run: false
  language: c++
  src:
  - test/cpp/end2end/client_crash_test_server.cc
  deps:
  - grpc++_test_util
  - grpc_test_util
  - grpc++
  - grpc
  - gpr_test_util
  - gpr
- name: credentials_test
  build: test
  language: c++
  src:
  - test/cpp/client/credentials_test.cc
  deps:
  - grpc++
  - grpc
  - gpr
- name: cxx_byte_buffer_test
  build: test
  language: c++
  src:
  - test/cpp/util/byte_buffer_test.cc
  deps:
  - grpc_test_util
  - grpc++
  - grpc
  - gpr_test_util
  - gpr
- name: cxx_slice_test
  build: test
  language: c++
  src:
  - test/cpp/util/slice_test.cc
  deps:
  - grpc_test_util
  - grpc++
  - grpc
  - gpr_test_util
  - gpr
- name: cxx_string_ref_test
  build: test
  language: c++
  src:
  - test/cpp/util/string_ref_test.cc
  deps:
  - grpc++
- name: cxx_time_test
  build: test
  language: c++
  src:
  - test/cpp/util/time_test.cc
  deps:
  - grpc_test_util
  - grpc++
  - grpc
  - gpr_test_util
  - gpr
- name: end2end_test
  cpu_cost: 0.5
  build: test
  language: c++
  src:
  - test/cpp/end2end/end2end_test.cc
  deps:
  - grpc++_test_util
  - grpc_test_util
  - grpc++
  - grpc
  - gpr_test_util
  - gpr
- name: generic_async_streaming_ping_pong_test
  build: test
  language: c++
  src:
  - test/cpp/qps/generic_async_streaming_ping_pong_test.cc
  deps:
  - qps
  - grpc++_test_util
  - grpc_test_util
  - grpc++
  - grpc
  - gpr_test_util
  - gpr
  platforms:
  - mac
  - linux
  - posix
- name: generic_end2end_test
  build: test
  language: c++
  src:
  - test/cpp/end2end/generic_end2end_test.cc
  deps:
  - grpc++_test_util
  - grpc_test_util
  - grpc++
  - grpc
  - gpr_test_util
  - gpr
- name: grpc_cli
  build: test
  run: false
  language: c++
  src:
  - test/cpp/util/grpc_cli.cc
  deps:
  - grpc++_test_util
  - grpc_test_util
  - grpc++
  - grpc
  - gpr_test_util
  - gpr
  - grpc++_test_config
- name: grpc_cpp_plugin
  build: protoc
  language: c++
  src:
  - src/compiler/cpp_plugin.cc
  deps:
  - grpc_plugin_support
  secure: false
  vs_config_type: Application
  vs_project_guid: '{7E51A25F-AC59-488F-906C-C60FAAE706AA}'
- name: grpc_csharp_plugin
  build: protoc
  language: c++
  src:
  - src/compiler/csharp_plugin.cc
  deps:
  - grpc_plugin_support
  secure: false
  vs_config_type: Application
  vs_project_guid: '{3C813052-A49A-4662-B90A-1ADBEC7EE453}'
- name: grpc_objective_c_plugin
  build: protoc
  language: c++
  src:
  - src/compiler/objective_c_plugin.cc
  deps:
  - grpc_plugin_support
  secure: false
  vs_config_type: Application
  vs_project_guid: '{19564640-CEE6-4921-ABA5-676ED79A36F6}'
- name: grpc_python_plugin
  build: protoc
  language: c++
  src:
  - src/compiler/python_plugin.cc
  deps:
  - grpc_plugin_support
  secure: false
  vs_config_type: Application
  vs_project_guid: '{DF52D501-A6CF-4E6F-BA38-6EBE2E8DAFB2}'
- name: grpc_ruby_plugin
  build: protoc
  language: c++
  src:
  - src/compiler/ruby_plugin.cc
  deps:
  - grpc_plugin_support
  secure: false
  vs_config_type: Application
  vs_project_guid: '{069E9D05-B78B-4751-9252-D21EBAE7DE8E}'
- name: hybrid_end2end_test
  build: test
  language: c++
  src:
  - test/cpp/end2end/hybrid_end2end_test.cc
  deps:
  - grpc++_test_util
  - grpc_test_util
  - grpc++
  - grpc
  - gpr_test_util
  - gpr
- name: interop_client
  build: test
  run: false
  language: c++
  src: []
  deps:
  - interop_client_main
  - interop_client_helper
  - grpc++_test_util
  - grpc_test_util
  - grpc++
  - grpc
  - gpr_test_util
  - gpr
  - grpc++_test_config
  platforms:
  - mac
  - linux
  - posix
- name: interop_server
  build: test
  run: false
  language: c++
  src: []
  deps:
  - interop_server_main
  - interop_server_helper
  - grpc++_test_util
  - grpc_test_util
  - grpc++
  - grpc
  - gpr_test_util
  - gpr
  - grpc++_test_config
  platforms:
  - mac
  - linux
  - posix
- name: interop_test
  cpu_cost: 0.1
  build: test
  language: c++
  src:
  - test/cpp/interop/interop_test.cc
  deps:
  - grpc_test_util
  - grpc
  - gpr_test_util
  - gpr
  platforms:
  - mac
  - linux
  - posix
- name: metrics_client
  build: test
  run: false
  language: c++
  headers:
  - test/cpp/util/metrics_server.h
  src:
  - src/proto/grpc/testing/metrics.proto
  - test/cpp/interop/metrics_client.cc
  deps:
  - grpc++
  - grpc
  - gpr
  - grpc++_test_config
- name: mock_test
  build: test
  language: c++
  src:
  - test/cpp/end2end/mock_test.cc
  deps:
  - grpc++_test_util
  - grpc_test_util
  - grpc++
  - grpc
  - gpr_test_util
  - gpr
- name: qps_driver
  build: benchmark
  language: c++
  src:
  - test/cpp/qps/qps_driver.cc
  deps:
  - qps
  - grpc++_test_util
  - grpc_test_util
  - grpc++
  - grpc
  - gpr_test_util
  - gpr
  - grpc++_test_config
- name: qps_interarrival_test
  build: test
  run: false
  language: c++
  src:
  - test/cpp/qps/qps_interarrival_test.cc
  deps:
  - qps
  - grpc++_test_util
  - grpc_test_util
  - grpc++
  - grpc
  - gpr_test_util
  - gpr
  platforms:
  - mac
  - linux
  - posix
- name: qps_openloop_test
  build: test
  run: false
  language: c++
  src:
  - test/cpp/qps/qps_openloop_test.cc
  deps:
  - qps
  - grpc++_test_util
  - grpc_test_util
  - grpc++
  - grpc
  - gpr_test_util
  - gpr
  - grpc++_test_config
  platforms:
  - mac
  - linux
  - posix
- name: qps_test
  cpu_cost: 10
  build: test
  language: c++
  src:
  - test/cpp/qps/qps_test.cc
  deps:
  - qps
  - grpc++_test_util
  - grpc_test_util
  - grpc++
  - grpc
  - gpr_test_util
  - gpr
  - grpc++_test_config
  exclude_configs:
  - tsan
  platforms:
  - mac
  - linux
  - posix
- name: qps_worker
  build: benchmark
  language: c++
  headers:
  - test/cpp/qps/client.h
  - test/cpp/qps/server.h
  src:
  - test/cpp/qps/worker.cc
  deps:
  - qps
  - grpc++_test_util
  - grpc_test_util
  - grpc++
  - grpc
  - gpr_test_util
  - gpr
  - grpc++_test_config
- name: reconnect_interop_client
  build: test
  run: false
  language: c++
  src:
  - src/proto/grpc/testing/empty.proto
  - src/proto/grpc/testing/messages.proto
  - src/proto/grpc/testing/test.proto
  - test/cpp/interop/reconnect_interop_client.cc
  deps:
  - grpc++_test_util
  - grpc_test_util
  - grpc++
  - grpc
  - gpr_test_util
  - gpr
  - grpc++_test_config
- name: reconnect_interop_server
  build: test
  run: false
  language: c++
  src:
  - src/proto/grpc/testing/empty.proto
  - src/proto/grpc/testing/messages.proto
  - src/proto/grpc/testing/test.proto
  - test/cpp/interop/reconnect_interop_server.cc
  deps:
  - reconnect_server
  - test_tcp_server
  - grpc++_test_util
  - grpc_test_util
  - grpc++
  - grpc
  - gpr_test_util
  - gpr
  - grpc++_test_config
- name: secure_auth_context_test
  build: test
  language: c++
  src:
  - test/cpp/common/secure_auth_context_test.cc
  deps:
  - grpc++_test_util
  - grpc_test_util
  - grpc++
  - grpc
  - gpr_test_util
  - gpr
- name: secure_sync_unary_ping_pong_test
  build: test
  language: c++
  src:
  - test/cpp/qps/secure_sync_unary_ping_pong_test.cc
  deps:
  - qps
  - grpc++_test_util
  - grpc_test_util
  - grpc++
  - grpc
  - gpr_test_util
  - gpr
  platforms:
  - mac
  - linux
  - posix
- name: server_crash_test
  cpu_cost: 0.1
  build: test
  language: c++
  src:
  - test/cpp/end2end/server_crash_test.cc
  deps:
  - grpc++_test_util
  - grpc_test_util
  - grpc++
  - grpc
  - gpr_test_util
  - gpr
  platforms:
  - mac
  - linux
  - posix
- name: server_crash_test_client
  build: test
  run: false
  language: c++
  src:
  - test/cpp/end2end/server_crash_test_client.cc
  deps:
  - grpc++_test_util
  - grpc_test_util
  - grpc++
  - grpc
  - gpr_test_util
  - gpr
- name: shutdown_test
  build: test
  language: c++
  src:
  - test/cpp/end2end/shutdown_test.cc
  deps:
  - grpc++_test_util
  - grpc_test_util
  - grpc++
  - grpc
  - gpr_test_util
  - gpr
- name: status_test
  build: test
  language: c++
  src:
  - test/cpp/util/status_test.cc
  deps:
  - grpc_test_util
  - grpc++
  - grpc
  - gpr_test_util
  - gpr
- name: streaming_throughput_test
  build: test
  language: c++
  src:
  - test/cpp/end2end/streaming_throughput_test.cc
  deps:
  - grpc++_test_util
  - grpc_test_util
  - grpc++
  - grpc
  - gpr_test_util
  - gpr
  platforms:
  - mac
  - linux
  - posix
- name: stress_test
  build: test
  run: false
  language: c++
  headers:
  - test/cpp/interop/client_helper.h
  - test/cpp/interop/interop_client.h
  - test/cpp/interop/stress_interop_client.h
  - test/cpp/util/metrics_server.h
  src:
  - src/proto/grpc/testing/empty.proto
  - src/proto/grpc/testing/messages.proto
  - src/proto/grpc/testing/metrics.proto
  - src/proto/grpc/testing/test.proto
  - test/cpp/interop/interop_client.cc
  - test/cpp/interop/stress_interop_client.cc
  - test/cpp/interop/stress_test.cc
  - test/cpp/util/metrics_server.cc
  deps:
  - grpc++_test_util
  - grpc_test_util
  - grpc++
  - grpc
  - gpr_test_util
  - gpr
  - grpc++_test_config
- name: sync_streaming_ping_pong_test
  build: test
  language: c++
  src:
  - test/cpp/qps/sync_streaming_ping_pong_test.cc
  deps:
  - qps
  - grpc++_test_util
  - grpc_test_util
  - grpc++
  - grpc
  - gpr_test_util
  - gpr
  platforms:
  - mac
  - linux
  - posix
- name: sync_unary_ping_pong_test
  build: test
  language: c++
  src:
  - test/cpp/qps/sync_unary_ping_pong_test.cc
  deps:
  - qps
  - grpc++_test_util
  - grpc_test_util
  - grpc++
  - grpc
  - gpr_test_util
  - gpr
  platforms:
  - mac
  - linux
  - posix
- name: thread_stress_test
  cpu_cost: 100
  build: test
  language: c++
  src:
  - test/cpp/end2end/thread_stress_test.cc
  deps:
  - grpc++_test_util
  - grpc_test_util
  - grpc++
  - grpc
  - gpr_test_util
  - gpr
- name: zookeeper_test
  build: test
  run: false
  language: c++
  src:
  - src/proto/grpc/testing/echo.proto
  - test/cpp/end2end/zookeeper_test.cc
  deps:
  - grpc++_test_util
  - grpc_test_util
  - grpc++
  - grpc_zookeeper
  - grpc
  - gpr_test_util
  - gpr
  external_deps:
  - zookeeper
  platforms:
  - linux
- name: public_headers_must_be_c89
  build: test
  language: c89
  src:
  - test/core/surface/public_headers_must_be_c89.c
  deps:
  - grpc
  - gpr
vspackages:
- linkage: static
  name: grpc.dependencies.zlib
  props: false
  redist: true
  version: 1.2.8.10
- linkage: static
  name: grpc.dependencies.openssl
  props: true
  redist: true
  version: 1.0.204.1
- name: gflags
  props: false
  redist: false
  version: 2.1.2.1
- name: gtest
  props: false
  redist: false
  version: 1.7.0.1
configs:
  asan:
    CC: clang
    CPPFLAGS: -O0 -fsanitize=address -fno-omit-frame-pointer -Wno-unused-command-line-argument
    CXX: clang++
    LD: clang
    LDFLAGS: -fsanitize=address
    LDXX: clang++
    compile_the_world: true
    test_environ:
      ASAN_OPTIONS: suppressions=tools/asan_suppressions.txt:detect_leaks=1:color=always
      LSAN_OPTIONS: suppressions=tools/asan_suppressions.txt:report_objects=1
    timeout_multiplier: 1.5
  asan-noleaks:
    CC: clang
    CPPFLAGS: -O0 -fsanitize=address -fno-omit-frame-pointer -Wno-unused-command-line-argument
    CXX: clang++
    LD: clang
    LDFLAGS: -fsanitize=address
    LDXX: clang++
    compile_the_world: true
    test_environ:
      ASAN_OPTIONS: detect_leaks=0:color=always
    timeout_multiplier: 1.5
  basicprof:
    CPPFLAGS: -O2 -DGRPC_BASIC_PROFILER -DGRPC_TIMERS_RDTSC
    DEFINES: NDEBUG
  dbg:
    CPPFLAGS: -O0
    DEFINES: _DEBUG DEBUG
    LDFLAGS: -rdynamic
  gcov:
    CC: gcc
    CPPFLAGS: -O0 -fprofile-arcs -ftest-coverage -Wno-return-type
    CXX: g++
    DEFINES: _DEBUG DEBUG GPR_GCOV
    LD: gcc
    LDFLAGS: -fprofile-arcs -ftest-coverage -rdynamic
    LDXX: g++
  helgrind:
    CPPFLAGS: -O0
    DEFINES: _DEBUG DEBUG
    LDFLAGS: -rdynamic
    timeout_multiplier: 20
    valgrind: --tool=helgrind
  memcheck:
    CPPFLAGS: -O0
    DEFINES: _DEBUG DEBUG
    LDFLAGS: -rdynamic
    timeout_multiplier: 10
    valgrind: --tool=memcheck --leak-check=full
  msan:
    CC: clang
    CPPFLAGS: -O0 -fsanitize=memory -fsanitize-memory-track-origins -fno-omit-frame-pointer
      -DGTEST_HAS_TR1_TUPLE=0 -DGTEST_USE_OWN_TR1_TUPLE=1 -Wno-unused-command-line-argument
      -fPIE -pie
    CXX: clang++
    DEFINES: NDEBUG
    LD: clang
    LDFLAGS: -fsanitize=memory -DGTEST_HAS_TR1_TUPLE=0 -DGTEST_USE_OWN_TR1_TUPLE=1
      -fPIE -pie $(if $(JENKINS_BUILD),-Wl$(comma)-Ttext-segment=0x7e0000000000,)
    LDXX: clang++
    compile_the_world: true
    timeout_multiplier: 2
  mutrace:
    CPPFLAGS: -O0
    DEFINES: _DEBUG DEBUG
    LDFLAGS: -rdynamic
  opt:
    CPPFLAGS: -O2
    DEFINES: NDEBUG
    LDFLAGS: -rdynamic
  stapprof:
    CPPFLAGS: -O2 -DGRPC_STAP_PROFILER
    DEFINES: NDEBUG
  tsan:
    CC: clang
    CPPFLAGS: -O0 -fsanitize=thread -fno-omit-frame-pointer -Wno-unused-command-line-argument
      -fPIE -pie
    CXX: clang++
    LD: clang
    LDFLAGS: -fsanitize=thread -fPIE -pie $(if $(JENKINS_BUILD),-Wl$(comma)-Ttext-segment=0x7e0000000000,)
    LDXX: clang++
    compile_the_world: true
    test_environ:
      TSAN_OPTIONS: suppressions=tools/tsan_suppressions.txt:halt_on_error=1:second_deadlock_stack=1
    timeout_multiplier: 2
  ubsan:
    CC: clang
    CPPFLAGS: -O1 -fsanitize=undefined -fno-omit-frame-pointer -Wno-unused-command-line-argument
    CXX: clang++
    DEFINES: NDEBUG
    LD: clang
    LDFLAGS: -fsanitize=undefined
    LDXX: clang++
    compile_the_world: true
    timeout_multiplier: 1.5
defaults:
  boringssl:
    CFLAGS: -Wno-sign-conversion -Wno-conversion -Wno-unused-value
    CPPFLAGS: -Ithird_party/boringssl/include -fvisibility=hidden -DOPENSSL_NO_ASM
      -D_GNU_SOURCE
  global:
    CPPFLAGS: -g -Wall -Wextra -Werror -Wno-long-long -Wno-unused-parameter
    LDFLAGS: -g
  zlib:
    CFLAGS: -Wno-sign-conversion -Wno-conversion -Wno-unused-value -Wno-implicit-function-declaration
      $(W_NO_SHIFT_NEGATIVE_VALUE) -fvisibility=hidden
node_modules:
- deps:
  - grpc
  - gpr
  - boringssl
  - z
  headers:
  - src/node/ext/byte_buffer.h
  - src/node/ext/call.h
  - src/node/ext/call_credentials.h
  - src/node/ext/channel.h
  - src/node/ext/channel_credentials.h
  - src/node/ext/completion_queue_async_worker.h
  - src/node/ext/server.h
  - src/node/ext/server_credentials.h
  - src/node/ext/timeval.h
  js:
  - src/node/index.js
  - src/node/src/client.js
  - src/node/src/common.js
  - src/node/src/credentials.js
  - src/node/src/metadata.js
  - src/node/src/server.js
  name: grpc_node
  src:
  - src/node/ext/byte_buffer.cc
  - src/node/ext/call.cc
  - src/node/ext/call_credentials.cc
  - src/node/ext/channel.cc
  - src/node/ext/channel_credentials.cc
  - src/node/ext/completion_queue_async_worker.cc
  - src/node/ext/node_grpc.cc
  - src/node/ext/server.cc
  - src/node/ext/server_credentials.cc
  - src/node/ext/timeval.cc
python_dependencies:
  deps:
  - grpc
  - gpr
  - boringssl
  - z<|MERGE_RESOLUTION|>--- conflicted
+++ resolved
@@ -20,10 +20,6 @@
   - src/core/census/initialize.c
   - src/core/census/operation.c
   - src/core/census/placeholders.c
-<<<<<<< HEAD
-=======
-  - src/core/census/tag_set.c
->>>>>>> ecf3d085
   - src/core/census/tracing.c
 - name: grpc++_base
   public_headers:
