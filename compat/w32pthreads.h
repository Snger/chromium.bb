--- conflicted
+++ resolved
@@ -70,33 +70,24 @@
 static void (WINAPI *cond_signal)(pthread_cond_t *cond);
 static BOOL (WINAPI *cond_wait)(pthread_cond_t *cond, pthread_mutex_t *mutex,
                                 DWORD milliseconds);
-<<<<<<< HEAD
-// #else
-// #define cond_init      InitializeConditionVariable
-// #define cond_broadcast WakeAllConditionVariable
-// #define cond_signal    WakeConditionVariable
-// #define cond_wait      SleepConditionVariableCS
-// #endif
-=======
-#else
-#define cond_init      InitializeConditionVariable
-#define cond_broadcast WakeAllConditionVariable
-#define cond_signal    WakeConditionVariable
-#define cond_wait      SleepConditionVariableCS
-
-#define CreateEvent(a, reset, init, name)                   \
-    CreateEventEx(a, name,                                  \
-                  (reset ? CREATE_EVENT_MANUAL_RESET : 0) | \
-                  (init ? CREATE_EVENT_INITIAL_SET : 0),    \
-                  EVENT_ALL_ACCESS)
+//#else
+//#define cond_init      InitializeConditionVariable
+//#define cond_broadcast WakeAllConditionVariable
+//#define cond_signal    WakeConditionVariable
+//#define cond_wait      SleepConditionVariableCS
+
+//#define CreateEvent(a, reset, init, name)                   \
+//    CreateEventEx(a, name,                                  \
+//                  (reset ? CREATE_EVENT_MANUAL_RESET : 0) | \
+//                  (init ? CREATE_EVENT_INITIAL_SET : 0),    \
+//                  EVENT_ALL_ACCESS)
 // CreateSemaphoreExA seems to be desktop-only, but as long as we don't
 // use named semaphores, it doesn't matter if we use the W version.
-#define CreateSemaphore(a, b, c, d) \
-    CreateSemaphoreExW(a, b, c, d, 0, SEMAPHORE_ALL_ACCESS)
-#define InitializeCriticalSection(x) InitializeCriticalSectionEx(x, 0, 0)
-#define WaitForSingleObject(a, b) WaitForSingleObjectEx(a, b, FALSE)
-#endif
->>>>>>> 5e3da256
+//#define CreateSemaphore(a, b, c, d) \
+//    CreateSemaphoreExW(a, b, c, d, 0, SEMAPHORE_ALL_ACCESS)
+//#define InitializeCriticalSection(x) InitializeCriticalSectionEx(x, 0, 0)
+//#define WaitForSingleObject(a, b) WaitForSingleObjectEx(a, b, FALSE)
+//#endif
 
 static av_unused unsigned __stdcall attribute_align_arg win32thread_worker(void *arg)
 {
