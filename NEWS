--- conflicted
+++ resolved
@@ -3,9 +3,9 @@
 * Noteworthy changes in release 2.6.0 (2014-9-1)
 This is the first release by the new maintainer team. A lot of work by
 people from across the community contributed to this release. There
-are massive additions and updates to the Braille tables and also
-changes to the C API to enable call backs for error messages and
-warnings.
+are massive additions and updates to the Braille tables (e.g.
+Afrikaans, Hebrew, many Indian languages, Korean) and also changes to
+the C API to enable call backs for error messages and warnings.
 
 ** New features
 *** New Braille tables
@@ -41,7 +41,6 @@
 - Fix for Norwegian where letsign is affecting some extra characters
   thanks to Lars Bjørndal
 - Much improved hyphenation for Norwegian thanks to Lars Bjørndal
-<<<<<<< HEAD
 - Korean Grade 2 now includes support for reading English text using
   grade 2.
 - en-us-g1.ctb and en-ueb.g1.ctb are now able to display 8 dot Unicode
@@ -64,14 +63,12 @@
   - defined rules for two conjunct characters "ksha and gya" used in
     all Indian Languages for which there are specific codes in
     Braille.
-=======
 - New Hebrew table that is based on the new unified Hebrew Braille
   code standard that was put together on January 2014 after a
   conference with all of the specialists in this field in Israel. It
   includes improved representation of Hebrew letters, special letters
   that are called Nikud, and punctuation symbols. The old Braille
   standard is not relevant any more. Thanks to Adi Kushnir.
->>>>>>> e96f5714
 
 * Noteworthy changes in release 2.5.4 (2014-3-3)
 This release contains nine months worth of braille table improvements
