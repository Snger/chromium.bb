/*
 *  Copyright (c) 2010 The WebM project authors. All Rights Reserved.
 *
 *  Use of this source code is governed by a BSD-style license
 *  that can be found in the LICENSE file in the root of the source
 *  tree. An additional intellectual property rights grant can be found
 *  in the file PATENTS.  All contributing project authors may
 *  be found in the AUTHORS file in the root of the source tree.
 */

#include <assert.h>
#include <math.h>
#include <stdio.h>
#include <string.h>

#include "vpx_mem/vpx_mem.h"

#include "vp10/common/entropy.h"
#include "vp10/common/pred_common.h"
#include "vp10/common/scan.h"
#include "vp10/common/seg_common.h"

#include "vp10/encoder/cost.h"
#include "vp10/encoder/encoder.h"
#include "vp10/encoder/tokenize.h"

static const TOKENVALUE dct_cat_lt_10_value_tokens[] = {
  {9, 63}, {9, 61}, {9, 59}, {9, 57}, {9, 55}, {9, 53}, {9, 51}, {9, 49},
  {9, 47}, {9, 45}, {9, 43}, {9, 41}, {9, 39}, {9, 37}, {9, 35}, {9, 33},
  {9, 31}, {9, 29}, {9, 27}, {9, 25}, {9, 23}, {9, 21}, {9, 19}, {9, 17},
  {9, 15}, {9, 13}, {9, 11}, {9, 9}, {9, 7}, {9, 5}, {9, 3}, {9, 1},
  {8, 31}, {8, 29}, {8, 27}, {8, 25}, {8, 23}, {8, 21},
  {8, 19}, {8, 17}, {8, 15}, {8, 13}, {8, 11}, {8, 9},
  {8, 7}, {8, 5}, {8, 3}, {8, 1},
  {7, 15}, {7, 13}, {7, 11}, {7, 9}, {7, 7}, {7, 5}, {7, 3}, {7, 1},
  {6, 7}, {6, 5}, {6, 3}, {6, 1}, {5, 3}, {5, 1},
  {4, 1}, {3, 1}, {2, 1}, {1, 1}, {0, 0},
  {1, 0},  {2, 0}, {3, 0}, {4, 0},
  {5, 0}, {5, 2}, {6, 0}, {6, 2}, {6, 4}, {6, 6},
  {7, 0}, {7, 2}, {7, 4}, {7, 6}, {7, 8}, {7, 10}, {7, 12}, {7, 14},
  {8, 0}, {8, 2}, {8, 4}, {8, 6}, {8, 8}, {8, 10}, {8, 12},
  {8, 14}, {8, 16}, {8, 18}, {8, 20}, {8, 22}, {8, 24},
  {8, 26}, {8, 28}, {8, 30}, {9, 0}, {9, 2},
  {9, 4}, {9, 6}, {9, 8}, {9, 10}, {9, 12}, {9, 14}, {9, 16},
  {9, 18}, {9, 20}, {9, 22}, {9, 24}, {9, 26}, {9, 28},
  {9, 30}, {9, 32}, {9, 34}, {9, 36}, {9, 38}, {9, 40},
  {9, 42}, {9, 44}, {9, 46}, {9, 48}, {9, 50}, {9, 52},
  {9, 54}, {9, 56}, {9, 58}, {9, 60}, {9, 62}
};
const TOKENVALUE *vp10_dct_cat_lt_10_value_tokens = dct_cat_lt_10_value_tokens +
    (sizeof(dct_cat_lt_10_value_tokens) / sizeof(*dct_cat_lt_10_value_tokens))
    / 2;

// Array indices are identical to previously-existing CONTEXT_NODE indices
const vpx_tree_index vp10_coef_tree[TREE_SIZE(ENTROPY_TOKENS)] = {
  -EOB_TOKEN, 2,                       // 0  = EOB
  -ZERO_TOKEN, 4,                      // 1  = ZERO
  -ONE_TOKEN, 6,                       // 2  = ONE
  8, 12,                               // 3  = LOW_VAL
  -TWO_TOKEN, 10,                      // 4  = TWO
  -THREE_TOKEN, -FOUR_TOKEN,           // 5  = THREE
  14, 16,                              // 6  = HIGH_LOW
  -CATEGORY1_TOKEN, -CATEGORY2_TOKEN,  // 7  = CAT_ONE
  18, 20,                              // 8  = CAT_THREEFOUR
  -CATEGORY3_TOKEN, -CATEGORY4_TOKEN,  // 9  = CAT_THREE
  -CATEGORY5_TOKEN, -CATEGORY6_TOKEN   // 10 = CAT_FIVE
};

static const vpx_tree_index cat1[2] = {0, 0};
static const vpx_tree_index cat2[4] = {2, 2, 0, 0};
static const vpx_tree_index cat3[6] = {2, 2, 4, 4, 0, 0};
static const vpx_tree_index cat4[8] = {2, 2, 4, 4, 6, 6, 0, 0};
static const vpx_tree_index cat5[10] = {2, 2, 4, 4, 6, 6, 8, 8, 0, 0};
static const vpx_tree_index cat6[28] = {2, 2, 4, 4, 6, 6, 8, 8, 10, 10, 12, 12,
    14, 14, 16, 16, 18, 18, 20, 20, 22, 22, 24, 24, 26, 26, 0, 0};

static const int16_t zero_cost[] = {0};
static const int16_t one_cost[] = {255, 257};
static const int16_t two_cost[] = {255, 257};
static const int16_t three_cost[] = {255, 257};
static const int16_t four_cost[] = {255, 257};
static const int16_t cat1_cost[] = {429, 431, 616, 618};
static const int16_t cat2_cost[] = {624, 626, 727, 729, 848, 850, 951, 953};
static const int16_t cat3_cost[] = {
  820, 822, 893, 895, 940, 942, 1013, 1015, 1096, 1098, 1169, 1171, 1216, 1218,
  1289, 1291
};
static const int16_t cat4_cost[] = {
  1032, 1034, 1075, 1077, 1105, 1107, 1148, 1150, 1194, 1196, 1237, 1239,
  1267, 1269, 1310, 1312, 1328, 1330, 1371, 1373, 1401, 1403, 1444, 1446,
  1490, 1492, 1533, 1535, 1563, 1565, 1606, 1608
};
static const int16_t cat5_cost[] = {
  1269, 1271, 1283, 1285, 1306, 1308, 1320,
  1322, 1347, 1349, 1361, 1363, 1384, 1386, 1398, 1400, 1443, 1445, 1457,
  1459, 1480, 1482, 1494, 1496, 1521, 1523, 1535, 1537, 1558, 1560, 1572,
  1574, 1592, 1594, 1606, 1608, 1629, 1631, 1643, 1645, 1670, 1672, 1684,
  1686, 1707, 1709, 1721, 1723, 1766, 1768, 1780, 1782, 1803, 1805, 1817,
  1819, 1844, 1846, 1858, 1860, 1881, 1883, 1895, 1897
};
const int16_t vp10_cat6_low_cost[256] = {
  1638, 1640, 1646, 1648, 1652, 1654, 1660, 1662,
  1670, 1672, 1678, 1680, 1684, 1686, 1692, 1694, 1711, 1713, 1719, 1721,
  1725, 1727, 1733, 1735, 1743, 1745, 1751, 1753, 1757, 1759, 1765, 1767,
  1787, 1789, 1795, 1797, 1801, 1803, 1809, 1811, 1819, 1821, 1827, 1829,
  1833, 1835, 1841, 1843, 1860, 1862, 1868, 1870, 1874, 1876, 1882, 1884,
  1892, 1894, 1900, 1902, 1906, 1908, 1914, 1916, 1940, 1942, 1948, 1950,
  1954, 1956, 1962, 1964, 1972, 1974, 1980, 1982, 1986, 1988, 1994, 1996,
  2013, 2015, 2021, 2023, 2027, 2029, 2035, 2037, 2045, 2047, 2053, 2055,
  2059, 2061, 2067, 2069, 2089, 2091, 2097, 2099, 2103, 2105, 2111, 2113,
  2121, 2123, 2129, 2131, 2135, 2137, 2143, 2145, 2162, 2164, 2170, 2172,
  2176, 2178, 2184, 2186, 2194, 2196, 2202, 2204, 2208, 2210, 2216, 2218,
  2082, 2084, 2090, 2092, 2096, 2098, 2104, 2106, 2114, 2116, 2122, 2124,
  2128, 2130, 2136, 2138, 2155, 2157, 2163, 2165, 2169, 2171, 2177, 2179,
  2187, 2189, 2195, 2197, 2201, 2203, 2209, 2211, 2231, 2233, 2239, 2241,
  2245, 2247, 2253, 2255, 2263, 2265, 2271, 2273, 2277, 2279, 2285, 2287,
  2304, 2306, 2312, 2314, 2318, 2320, 2326, 2328, 2336, 2338, 2344, 2346,
  2350, 2352, 2358, 2360, 2384, 2386, 2392, 2394, 2398, 2400, 2406, 2408,
  2416, 2418, 2424, 2426, 2430, 2432, 2438, 2440, 2457, 2459, 2465, 2467,
  2471, 2473, 2479, 2481, 2489, 2491, 2497, 2499, 2503, 2505, 2511, 2513,
  2533, 2535, 2541, 2543, 2547, 2549, 2555, 2557, 2565, 2567, 2573, 2575,
  2579, 2581, 2587, 2589, 2606, 2608, 2614, 2616, 2620, 2622, 2628, 2630,
  2638, 2640, 2646, 2648, 2652, 2654, 2660, 2662
};
const int16_t vp10_cat6_high_cost[128] = {
  72, 892, 1183, 2003, 1448, 2268, 2559, 3379,
  1709, 2529, 2820, 3640, 3085, 3905, 4196, 5016, 2118, 2938, 3229, 4049,
  3494, 4314, 4605, 5425, 3755, 4575, 4866, 5686, 5131, 5951, 6242, 7062,
  2118, 2938, 3229, 4049, 3494, 4314, 4605, 5425, 3755, 4575, 4866, 5686,
  5131, 5951, 6242, 7062, 4164, 4984, 5275, 6095, 5540, 6360, 6651, 7471,
  5801, 6621, 6912, 7732, 7177, 7997, 8288, 9108, 2118, 2938, 3229, 4049,
  3494, 4314, 4605, 5425, 3755, 4575, 4866, 5686, 5131, 5951, 6242, 7062,
  4164, 4984, 5275, 6095, 5540, 6360, 6651, 7471, 5801, 6621, 6912, 7732,
  7177, 7997, 8288, 9108, 4164, 4984, 5275, 6095, 5540, 6360, 6651, 7471,
  5801, 6621, 6912, 7732, 7177, 7997, 8288, 9108, 6210, 7030, 7321, 8141,
  7586, 8406, 8697, 9517, 7847, 8667, 8958, 9778, 9223, 10043, 10334, 11154
};

#if CONFIG_VP9_HIGHBITDEPTH
const int16_t vp10_cat6_high10_high_cost[512] = {
  74, 894, 1185, 2005, 1450, 2270, 2561,
  3381, 1711, 2531, 2822, 3642, 3087, 3907, 4198, 5018, 2120, 2940, 3231,
  4051, 3496, 4316, 4607, 5427, 3757, 4577, 4868, 5688, 5133, 5953, 6244,
  7064, 2120, 2940, 3231, 4051, 3496, 4316, 4607, 5427, 3757, 4577, 4868,
  5688, 5133, 5953, 6244, 7064, 4166, 4986, 5277, 6097, 5542, 6362, 6653,
  7473, 5803, 6623, 6914, 7734, 7179, 7999, 8290, 9110, 2120, 2940, 3231,
  4051, 3496, 4316, 4607, 5427, 3757, 4577, 4868, 5688, 5133, 5953, 6244,
  7064, 4166, 4986, 5277, 6097, 5542, 6362, 6653, 7473, 5803, 6623, 6914,
  7734, 7179, 7999, 8290, 9110, 4166, 4986, 5277, 6097, 5542, 6362, 6653,
  7473, 5803, 6623, 6914, 7734, 7179, 7999, 8290, 9110, 6212, 7032, 7323,
  8143, 7588, 8408, 8699, 9519, 7849, 8669, 8960, 9780, 9225, 10045, 10336,
  11156, 2120, 2940, 3231, 4051, 3496, 4316, 4607, 5427, 3757, 4577, 4868,
  5688, 5133, 5953, 6244, 7064, 4166, 4986, 5277, 6097, 5542, 6362, 6653,
  7473, 5803, 6623, 6914, 7734, 7179, 7999, 8290, 9110, 4166, 4986, 5277,
  6097, 5542, 6362, 6653, 7473, 5803, 6623, 6914, 7734, 7179, 7999, 8290,
  9110, 6212, 7032, 7323, 8143, 7588, 8408, 8699, 9519, 7849, 8669, 8960,
  9780, 9225, 10045, 10336, 11156, 4166, 4986, 5277, 6097, 5542, 6362, 6653,
  7473, 5803, 6623, 6914, 7734, 7179, 7999, 8290, 9110, 6212, 7032, 7323,
  8143, 7588, 8408, 8699, 9519, 7849, 8669, 8960, 9780, 9225, 10045, 10336,
  11156, 6212, 7032, 7323, 8143, 7588, 8408, 8699, 9519, 7849, 8669, 8960,
  9780, 9225, 10045, 10336, 11156, 8258, 9078, 9369, 10189, 9634, 10454,
  10745, 11565, 9895, 10715, 11006, 11826, 11271, 12091, 12382, 13202, 2120,
  2940, 3231, 4051, 3496, 4316, 4607, 5427, 3757, 4577, 4868, 5688, 5133,
  5953, 6244, 7064, 4166, 4986, 5277, 6097, 5542, 6362, 6653, 7473, 5803,
  6623, 6914, 7734, 7179, 7999, 8290, 9110, 4166, 4986, 5277, 6097, 5542,
  6362, 6653, 7473, 5803, 6623, 6914, 7734, 7179, 7999, 8290, 9110, 6212,
  7032, 7323, 8143, 7588, 8408, 8699, 9519, 7849, 8669, 8960, 9780, 9225,
  10045, 10336, 11156, 4166, 4986, 5277, 6097, 5542, 6362, 6653, 7473, 5803,
  6623, 6914, 7734, 7179, 7999, 8290, 9110, 6212, 7032, 7323, 8143, 7588,
  8408, 8699, 9519, 7849, 8669, 8960, 9780, 9225, 10045, 10336, 11156, 6212,
  7032, 7323, 8143, 7588, 8408, 8699, 9519, 7849, 8669, 8960, 9780, 9225,
  10045, 10336, 11156, 8258, 9078, 9369, 10189, 9634, 10454, 10745, 11565,
  9895, 10715, 11006, 11826, 11271, 12091, 12382, 13202, 4166, 4986, 5277,
  6097, 5542, 6362, 6653, 7473, 5803, 6623, 6914, 7734, 7179, 7999, 8290,
  9110, 6212, 7032, 7323, 8143, 7588, 8408, 8699, 9519, 7849, 8669, 8960,
  9780, 9225, 10045, 10336, 11156, 6212, 7032, 7323, 8143, 7588, 8408, 8699,
  9519, 7849, 8669, 8960, 9780, 9225, 10045, 10336, 11156, 8258, 9078, 9369,
  10189, 9634, 10454, 10745, 11565, 9895, 10715, 11006, 11826, 11271, 12091,
  12382, 13202, 6212, 7032, 7323, 8143, 7588, 8408, 8699, 9519, 7849, 8669,
  8960, 9780, 9225, 10045, 10336, 11156, 8258, 9078, 9369, 10189, 9634, 10454,
  10745, 11565, 9895, 10715, 11006, 11826, 11271, 12091, 12382, 13202, 8258,
  9078, 9369, 10189, 9634, 10454, 10745, 11565, 9895, 10715, 11006, 11826,
  11271, 12091, 12382, 13202, 10304, 11124, 11415, 12235, 11680, 12500, 12791,
  13611, 11941, 12761, 13052, 13872, 13317, 14137, 14428, 15248,
};
const int16_t vp10_cat6_high12_high_cost[2048] = {
  76, 896, 1187, 2007, 1452, 2272, 2563,
  3383, 1713, 2533, 2824, 3644, 3089, 3909, 4200, 5020, 2122, 2942, 3233,
  4053, 3498, 4318, 4609, 5429, 3759, 4579, 4870, 5690, 5135, 5955, 6246,
  7066, 2122, 2942, 3233, 4053, 3498, 4318, 4609, 5429, 3759, 4579, 4870,
  5690, 5135, 5955, 6246, 7066, 4168, 4988, 5279, 6099, 5544, 6364, 6655,
  7475, 5805, 6625, 6916, 7736, 7181, 8001, 8292, 9112, 2122, 2942, 3233,
  4053, 3498, 4318, 4609, 5429, 3759, 4579, 4870, 5690, 5135, 5955, 6246,
  7066, 4168, 4988, 5279, 6099, 5544, 6364, 6655, 7475, 5805, 6625, 6916,
  7736, 7181, 8001, 8292, 9112, 4168, 4988, 5279, 6099, 5544, 6364, 6655,
  7475, 5805, 6625, 6916, 7736, 7181, 8001, 8292, 9112, 6214, 7034, 7325,
  8145, 7590, 8410, 8701, 9521, 7851, 8671, 8962, 9782, 9227, 10047, 10338,
  11158, 2122, 2942, 3233, 4053, 3498, 4318, 4609, 5429, 3759, 4579, 4870,
  5690, 5135, 5955, 6246, 7066, 4168, 4988, 5279, 6099, 5544, 6364, 6655,
  7475, 5805, 6625, 6916, 7736, 7181, 8001, 8292, 9112, 4168, 4988, 5279,
  6099, 5544, 6364, 6655, 7475, 5805, 6625, 6916, 7736, 7181, 8001, 8292,
  9112, 6214, 7034, 7325, 8145, 7590, 8410, 8701, 9521, 7851, 8671, 8962,
  9782, 9227, 10047, 10338, 11158, 4168, 4988, 5279, 6099, 5544, 6364, 6655,
  7475, 5805, 6625, 6916, 7736, 7181, 8001, 8292, 9112, 6214, 7034, 7325,
  8145, 7590, 8410, 8701, 9521, 7851, 8671, 8962, 9782, 9227, 10047, 10338,
  11158, 6214, 7034, 7325, 8145, 7590, 8410, 8701, 9521, 7851, 8671, 8962,
  9782, 9227, 10047, 10338, 11158, 8260, 9080, 9371, 10191, 9636, 10456,
  10747, 11567, 9897, 10717, 11008, 11828, 11273, 12093, 12384, 13204, 2122,
  2942, 3233, 4053, 3498, 4318, 4609, 5429, 3759, 4579, 4870, 5690, 5135,
  5955, 6246, 7066, 4168, 4988, 5279, 6099, 5544, 6364, 6655, 7475, 5805,
  6625, 6916, 7736, 7181, 8001, 8292, 9112, 4168, 4988, 5279, 6099, 5544,
  6364, 6655, 7475, 5805, 6625, 6916, 7736, 7181, 8001, 8292, 9112, 6214,
  7034, 7325, 8145, 7590, 8410, 8701, 9521, 7851, 8671, 8962, 9782, 9227,
  10047, 10338, 11158, 4168, 4988, 5279, 6099, 5544, 6364, 6655, 7475, 5805,
  6625, 6916, 7736, 7181, 8001, 8292, 9112, 6214, 7034, 7325, 8145, 7590,
  8410, 8701, 9521, 7851, 8671, 8962, 9782, 9227, 10047, 10338, 11158, 6214,
  7034, 7325, 8145, 7590, 8410, 8701, 9521, 7851, 8671, 8962, 9782, 9227,
  10047, 10338, 11158, 8260, 9080, 9371, 10191, 9636, 10456, 10747, 11567,
  9897, 10717, 11008, 11828, 11273, 12093, 12384, 13204, 4168, 4988, 5279,
  6099, 5544, 6364, 6655, 7475, 5805, 6625, 6916, 7736, 7181, 8001, 8292,
  9112, 6214, 7034, 7325, 8145, 7590, 8410, 8701, 9521, 7851, 8671, 8962,
  9782, 9227, 10047, 10338, 11158, 6214, 7034, 7325, 8145, 7590, 8410, 8701,
  9521, 7851, 8671, 8962, 9782, 9227, 10047, 10338, 11158, 8260, 9080, 9371,
  10191, 9636, 10456, 10747, 11567, 9897, 10717, 11008, 11828, 11273, 12093,
  12384, 13204, 6214, 7034, 7325, 8145, 7590, 8410, 8701, 9521, 7851, 8671,
  8962, 9782, 9227, 10047, 10338, 11158, 8260, 9080, 9371, 10191, 9636, 10456,
  10747, 11567, 9897, 10717, 11008, 11828, 11273, 12093, 12384, 13204, 8260,
  9080, 9371, 10191, 9636, 10456, 10747, 11567, 9897, 10717, 11008, 11828,
  11273, 12093, 12384, 13204, 10306, 11126, 11417, 12237, 11682, 12502, 12793,
  13613, 11943, 12763, 13054, 13874, 13319, 14139, 14430, 15250, 2122, 2942,
  3233, 4053, 3498, 4318, 4609, 5429, 3759, 4579, 4870, 5690, 5135, 5955,
  6246, 7066, 4168, 4988, 5279, 6099, 5544, 6364, 6655, 7475, 5805, 6625,
  6916, 7736, 7181, 8001, 8292, 9112, 4168, 4988, 5279, 6099, 5544, 6364,
  6655, 7475, 5805, 6625, 6916, 7736, 7181, 8001, 8292, 9112, 6214, 7034,
  7325, 8145, 7590, 8410, 8701, 9521, 7851, 8671, 8962, 9782, 9227, 10047,
  10338, 11158, 4168, 4988, 5279, 6099, 5544, 6364, 6655, 7475, 5805, 6625,
  6916, 7736, 7181, 8001, 8292, 9112, 6214, 7034, 7325, 8145, 7590, 8410,
  8701, 9521, 7851, 8671, 8962, 9782, 9227, 10047, 10338, 11158, 6214, 7034,
  7325, 8145, 7590, 8410, 8701, 9521, 7851, 8671, 8962, 9782, 9227, 10047,
  10338, 11158, 8260, 9080, 9371, 10191, 9636, 10456, 10747, 11567, 9897,
  10717, 11008, 11828, 11273, 12093, 12384, 13204, 4168, 4988, 5279, 6099,
  5544, 6364, 6655, 7475, 5805, 6625, 6916, 7736, 7181, 8001, 8292, 9112,
  6214, 7034, 7325, 8145, 7590, 8410, 8701, 9521, 7851, 8671, 8962, 9782,
  9227, 10047, 10338, 11158, 6214, 7034, 7325, 8145, 7590, 8410, 8701, 9521,
  7851, 8671, 8962, 9782, 9227, 10047, 10338, 11158, 8260, 9080, 9371, 10191,
  9636, 10456, 10747, 11567, 9897, 10717, 11008, 11828, 11273, 12093, 12384,
  13204, 6214, 7034, 7325, 8145, 7590, 8410, 8701, 9521, 7851, 8671, 8962,
  9782, 9227, 10047, 10338, 11158, 8260, 9080, 9371, 10191, 9636, 10456,
  10747, 11567, 9897, 10717, 11008, 11828, 11273, 12093, 12384, 13204, 8260,
  9080, 9371, 10191, 9636, 10456, 10747, 11567, 9897, 10717, 11008, 11828,
  11273, 12093, 12384, 13204, 10306, 11126, 11417, 12237, 11682, 12502, 12793,
  13613, 11943, 12763, 13054, 13874, 13319, 14139, 14430, 15250, 4168, 4988,
  5279, 6099, 5544, 6364, 6655, 7475, 5805, 6625, 6916, 7736, 7181, 8001,
  8292, 9112, 6214, 7034, 7325, 8145, 7590, 8410, 8701, 9521, 7851, 8671,
  8962, 9782, 9227, 10047, 10338, 11158, 6214, 7034, 7325, 8145, 7590, 8410,
  8701, 9521, 7851, 8671, 8962, 9782, 9227, 10047, 10338, 11158, 8260, 9080,
  9371, 10191, 9636, 10456, 10747, 11567, 9897, 10717, 11008, 11828, 11273,
  12093, 12384, 13204, 6214, 7034, 7325, 8145, 7590, 8410, 8701, 9521, 7851,
  8671, 8962, 9782, 9227, 10047, 10338, 11158, 8260, 9080, 9371, 10191, 9636,
  10456, 10747, 11567, 9897, 10717, 11008, 11828, 11273, 12093, 12384, 13204,
  8260, 9080, 9371, 10191, 9636, 10456, 10747, 11567, 9897, 10717, 11008,
  11828, 11273, 12093, 12384, 13204, 10306, 11126, 11417, 12237, 11682, 12502,
  12793, 13613, 11943, 12763, 13054, 13874, 13319, 14139, 14430, 15250, 6214,
  7034, 7325, 8145, 7590, 8410, 8701, 9521, 7851, 8671, 8962, 9782, 9227,
  10047, 10338, 11158, 8260, 9080, 9371, 10191, 9636, 10456, 10747, 11567,
  9897, 10717, 11008, 11828, 11273, 12093, 12384, 13204, 8260, 9080, 9371,
  10191, 9636, 10456, 10747, 11567, 9897, 10717, 11008, 11828, 11273, 12093,
  12384, 13204, 10306, 11126, 11417, 12237, 11682, 12502, 12793, 13613, 11943,
  12763, 13054, 13874, 13319, 14139, 14430, 15250, 8260, 9080, 9371, 10191,
  9636, 10456, 10747, 11567, 9897, 10717, 11008, 11828, 11273, 12093, 12384,
  13204, 10306, 11126, 11417, 12237, 11682, 12502, 12793, 13613, 11943, 12763,
  13054, 13874, 13319, 14139, 14430, 15250, 10306, 11126, 11417, 12237, 11682,
  12502, 12793, 13613, 11943, 12763, 13054, 13874, 13319, 14139, 14430, 15250,
  12352, 13172, 13463, 14283, 13728, 14548, 14839, 15659, 13989, 14809, 15100,
  15920, 15365, 16185, 16476, 17296, 2122, 2942, 3233, 4053, 3498, 4318, 4609,
  5429, 3759, 4579, 4870, 5690, 5135, 5955, 6246, 7066, 4168, 4988, 5279,
  6099, 5544, 6364, 6655, 7475, 5805, 6625, 6916, 7736, 7181, 8001, 8292,
  9112, 4168, 4988, 5279, 6099, 5544, 6364, 6655, 7475, 5805, 6625, 6916,
  7736, 7181, 8001, 8292, 9112, 6214, 7034, 7325, 8145, 7590, 8410, 8701,
  9521, 7851, 8671, 8962, 9782, 9227, 10047, 10338, 11158, 4168, 4988, 5279,
  6099, 5544, 6364, 6655, 7475, 5805, 6625, 6916, 7736, 7181, 8001, 8292,
  9112, 6214, 7034, 7325, 8145, 7590, 8410, 8701, 9521, 7851, 8671, 8962,
  9782, 9227, 10047, 10338, 11158, 6214, 7034, 7325, 8145, 7590, 8410, 8701,
  9521, 7851, 8671, 8962, 9782, 9227, 10047, 10338, 11158, 8260, 9080, 9371,
  10191, 9636, 10456, 10747, 11567, 9897, 10717, 11008, 11828, 11273, 12093,
  12384, 13204, 4168, 4988, 5279, 6099, 5544, 6364, 6655, 7475, 5805, 6625,
  6916, 7736, 7181, 8001, 8292, 9112, 6214, 7034, 7325, 8145, 7590, 8410,
  8701, 9521, 7851, 8671, 8962, 9782, 9227, 10047, 10338, 11158, 6214, 7034,
  7325, 8145, 7590, 8410, 8701, 9521, 7851, 8671, 8962, 9782, 9227, 10047,
  10338, 11158, 8260, 9080, 9371, 10191, 9636, 10456, 10747, 11567, 9897,
  10717, 11008, 11828, 11273, 12093, 12384, 13204, 6214, 7034, 7325, 8145,
  7590, 8410, 8701, 9521, 7851, 8671, 8962, 9782, 9227, 10047, 10338, 11158,
  8260, 9080, 9371, 10191, 9636, 10456, 10747, 11567, 9897, 10717, 11008,
  11828, 11273, 12093, 12384, 13204, 8260, 9080, 9371, 10191, 9636, 10456,
  10747, 11567, 9897, 10717, 11008, 11828, 11273, 12093, 12384, 13204, 10306,
  11126, 11417, 12237, 11682, 12502, 12793, 13613, 11943, 12763, 13054, 13874,
  13319, 14139, 14430, 15250, 4168, 4988, 5279, 6099, 5544, 6364, 6655, 7475,
  5805, 6625, 6916, 7736, 7181, 8001, 8292, 9112, 6214, 7034, 7325, 8145,
  7590, 8410, 8701, 9521, 7851, 8671, 8962, 9782, 9227, 10047, 10338, 11158,
  6214, 7034, 7325, 8145, 7590, 8410, 8701, 9521, 7851, 8671, 8962, 9782,
  9227, 10047, 10338, 11158, 8260, 9080, 9371, 10191, 9636, 10456, 10747,
  11567, 9897, 10717, 11008, 11828, 11273, 12093, 12384, 13204, 6214, 7034,
  7325, 8145, 7590, 8410, 8701, 9521, 7851, 8671, 8962, 9782, 9227, 10047,
  10338, 11158, 8260, 9080, 9371, 10191, 9636, 10456, 10747, 11567, 9897,
  10717, 11008, 11828, 11273, 12093, 12384, 13204, 8260, 9080, 9371, 10191,
  9636, 10456, 10747, 11567, 9897, 10717, 11008, 11828, 11273, 12093, 12384,
  13204, 10306, 11126, 11417, 12237, 11682, 12502, 12793, 13613, 11943, 12763,
  13054, 13874, 13319, 14139, 14430, 15250, 6214, 7034, 7325, 8145, 7590,
  8410, 8701, 9521, 7851, 8671, 8962, 9782, 9227, 10047, 10338, 11158, 8260,
  9080, 9371, 10191, 9636, 10456, 10747, 11567, 9897, 10717, 11008, 11828,
  11273, 12093, 12384, 13204, 8260, 9080, 9371, 10191, 9636, 10456, 10747,
  11567, 9897, 10717, 11008, 11828, 11273, 12093, 12384, 13204, 10306, 11126,
  11417, 12237, 11682, 12502, 12793, 13613, 11943, 12763, 13054, 13874, 13319,
  14139, 14430, 15250, 8260, 9080, 9371, 10191, 9636, 10456, 10747, 11567,
  9897, 10717, 11008, 11828, 11273, 12093, 12384, 13204, 10306, 11126, 11417,
  12237, 11682, 12502, 12793, 13613, 11943, 12763, 13054, 13874, 13319, 14139,
  14430, 15250, 10306, 11126, 11417, 12237, 11682, 12502, 12793, 13613, 11943,
  12763, 13054, 13874, 13319, 14139, 14430, 15250, 12352, 13172, 13463, 14283,
  13728, 14548, 14839, 15659, 13989, 14809, 15100, 15920, 15365, 16185, 16476,
  17296, 4168, 4988, 5279, 6099, 5544, 6364, 6655, 7475, 5805, 6625, 6916,
  7736, 7181, 8001, 8292, 9112, 6214, 7034, 7325, 8145, 7590, 8410, 8701,
  9521, 7851, 8671, 8962, 9782, 9227, 10047, 10338, 11158, 6214, 7034, 7325,
  8145, 7590, 8410, 8701, 9521, 7851, 8671, 8962, 9782, 9227, 10047, 10338,
  11158, 8260, 9080, 9371, 10191, 9636, 10456, 10747, 11567, 9897, 10717,
  11008, 11828, 11273, 12093, 12384, 13204, 6214, 7034, 7325, 8145, 7590,
  8410, 8701, 9521, 7851, 8671, 8962, 9782, 9227, 10047, 10338, 11158, 8260,
  9080, 9371, 10191, 9636, 10456, 10747, 11567, 9897, 10717, 11008, 11828,
  11273, 12093, 12384, 13204, 8260, 9080, 9371, 10191, 9636, 10456, 10747,
  11567, 9897, 10717, 11008, 11828, 11273, 12093, 12384, 13204, 10306, 11126,
  11417, 12237, 11682, 12502, 12793, 13613, 11943, 12763, 13054, 13874, 13319,
  14139, 14430, 15250, 6214, 7034, 7325, 8145, 7590, 8410, 8701, 9521, 7851,
  8671, 8962, 9782, 9227, 10047, 10338, 11158, 8260, 9080, 9371, 10191, 9636,
  10456, 10747, 11567, 9897, 10717, 11008, 11828, 11273, 12093, 12384, 13204,
  8260, 9080, 9371, 10191, 9636, 10456, 10747, 11567, 9897, 10717, 11008,
  11828, 11273, 12093, 12384, 13204, 10306, 11126, 11417, 12237, 11682, 12502,
  12793, 13613, 11943, 12763, 13054, 13874, 13319, 14139, 14430, 15250, 8260,
  9080, 9371, 10191, 9636, 10456, 10747, 11567, 9897, 10717, 11008, 11828,
  11273, 12093, 12384, 13204, 10306, 11126, 11417, 12237, 11682, 12502, 12793,
  13613, 11943, 12763, 13054, 13874, 13319, 14139, 14430, 15250, 10306, 11126,
  11417, 12237, 11682, 12502, 12793, 13613, 11943, 12763, 13054, 13874, 13319,
  14139, 14430, 15250, 12352, 13172, 13463, 14283, 13728, 14548, 14839, 15659,
  13989, 14809, 15100, 15920, 15365, 16185, 16476, 17296, 6214, 7034, 7325,
  8145, 7590, 8410, 8701, 9521, 7851, 8671, 8962, 9782, 9227, 10047, 10338,
  11158, 8260, 9080, 9371, 10191, 9636, 10456, 10747, 11567, 9897, 10717,
  11008, 11828, 11273, 12093, 12384, 13204, 8260, 9080, 9371, 10191, 9636,
  10456, 10747, 11567, 9897, 10717, 11008, 11828, 11273, 12093, 12384, 13204,
  10306, 11126, 11417, 12237, 11682, 12502, 12793, 13613, 11943, 12763, 13054,
  13874, 13319, 14139, 14430, 15250, 8260, 9080, 9371, 10191, 9636, 10456,
  10747, 11567, 9897, 10717, 11008, 11828, 11273, 12093, 12384, 13204, 10306,
  11126, 11417, 12237, 11682, 12502, 12793, 13613, 11943, 12763, 13054, 13874,
  13319, 14139, 14430, 15250, 10306, 11126, 11417, 12237, 11682, 12502, 12793,
  13613, 11943, 12763, 13054, 13874, 13319, 14139, 14430, 15250, 12352, 13172,
  13463, 14283, 13728, 14548, 14839, 15659, 13989, 14809, 15100, 15920, 15365,
  16185, 16476, 17296, 8260, 9080, 9371, 10191, 9636, 10456, 10747, 11567,
  9897, 10717, 11008, 11828, 11273, 12093, 12384, 13204, 10306, 11126, 11417,
  12237, 11682, 12502, 12793, 13613, 11943, 12763, 13054, 13874, 13319, 14139,
  14430, 15250, 10306, 11126, 11417, 12237, 11682, 12502, 12793, 13613, 11943,
  12763, 13054, 13874, 13319, 14139, 14430, 15250, 12352, 13172, 13463, 14283,
  13728, 14548, 14839, 15659, 13989, 14809, 15100, 15920, 15365, 16185, 16476,
  17296, 10306, 11126, 11417, 12237, 11682, 12502, 12793, 13613, 11943, 12763,
  13054, 13874, 13319, 14139, 14430, 15250, 12352, 13172, 13463, 14283, 13728,
  14548, 14839, 15659, 13989, 14809, 15100, 15920, 15365, 16185, 16476, 17296,
  12352, 13172, 13463, 14283, 13728, 14548, 14839, 15659, 13989, 14809, 15100,
  15920, 15365, 16185, 16476, 17296, 14398, 15218, 15509, 16329, 15774, 16594,
  16885, 17705, 16035, 16855, 17146, 17966, 17411, 18231, 18522, 19342
};
#endif

#if CONFIG_VP9_HIGHBITDEPTH
static const vpx_tree_index cat1_high10[2] = {0, 0};
static const vpx_tree_index cat2_high10[4] = {2, 2, 0, 0};
static const vpx_tree_index cat3_high10[6] = {2, 2, 4, 4, 0, 0};
static const vpx_tree_index cat4_high10[8] = {2, 2, 4, 4, 6, 6, 0, 0};
static const vpx_tree_index cat5_high10[10] = {2, 2, 4, 4, 6, 6, 8, 8, 0, 0};
static const vpx_tree_index cat6_high10[32] = {2, 2, 4, 4, 6, 6, 8, 8, 10, 10,
  12, 12, 14, 14, 16, 16, 18, 18, 20, 20, 22, 22, 24, 24, 26, 26, 28, 28,
  30, 30, 0, 0};
static const vpx_tree_index cat1_high12[2] = {0, 0};
static const vpx_tree_index cat2_high12[4] = {2, 2, 0, 0};
static const vpx_tree_index cat3_high12[6] = {2, 2, 4, 4, 0, 0};
static const vpx_tree_index cat4_high12[8] = {2, 2, 4, 4, 6, 6, 0, 0};
static const vpx_tree_index cat5_high12[10] = {2, 2, 4, 4, 6, 6, 8, 8, 0, 0};
static const vpx_tree_index cat6_high12[36] = {2, 2, 4, 4, 6, 6, 8, 8, 10, 10,
  12, 12, 14, 14, 16, 16, 18, 18, 20, 20, 22, 22, 24, 24, 26, 26, 28, 28,
  30, 30, 32, 32, 34, 34, 0, 0};
#endif

const vp10_extra_bit vp10_extra_bits[ENTROPY_TOKENS] = {
  {0, 0, 0, 0, zero_cost},                             // ZERO_TOKEN
  {0, 0, 0, 1, one_cost},                              // ONE_TOKEN
  {0, 0, 0, 2, two_cost},                              // TWO_TOKEN
  {0, 0, 0, 3, three_cost},                            // THREE_TOKEN
  {0, 0, 0, 4, four_cost},                             // FOUR_TOKEN
  {cat1, vp10_cat1_prob, 1,  CAT1_MIN_VAL, cat1_cost},  // CATEGORY1_TOKEN
  {cat2, vp10_cat2_prob, 2,  CAT2_MIN_VAL, cat2_cost},  // CATEGORY2_TOKEN
  {cat3, vp10_cat3_prob, 3,  CAT3_MIN_VAL, cat3_cost},  // CATEGORY3_TOKEN
  {cat4, vp10_cat4_prob, 4,  CAT4_MIN_VAL, cat4_cost},  // CATEGORY4_TOKEN
  {cat5, vp10_cat5_prob, 5,  CAT5_MIN_VAL, cat5_cost},  // CATEGORY5_TOKEN
  {cat6, vp10_cat6_prob, 14, CAT6_MIN_VAL, 0},          // CATEGORY6_TOKEN
  {0, 0, 0, 0, zero_cost}                              // EOB_TOKEN
};

#if CONFIG_VP9_HIGHBITDEPTH
const vp10_extra_bit vp10_extra_bits_high10[ENTROPY_TOKENS] = {
  {0, 0, 0, 0, zero_cost},                                           // ZERO
  {0, 0, 0, 1, one_cost},                                            // ONE
  {0, 0, 0, 2, two_cost},                                            // TWO
  {0, 0, 0, 3, three_cost},                                          // THREE
  {0, 0, 0, 4, four_cost},                                           // FOUR
  {cat1_high10, vp10_cat1_prob_high10, 1,  CAT1_MIN_VAL, cat1_cost},  // CAT1
  {cat2_high10, vp10_cat2_prob_high10, 2,  CAT2_MIN_VAL, cat2_cost},  // CAT2
  {cat3_high10, vp10_cat3_prob_high10, 3,  CAT3_MIN_VAL, cat3_cost},  // CAT3
  {cat4_high10, vp10_cat4_prob_high10, 4,  CAT4_MIN_VAL, cat4_cost},  // CAT4
  {cat5_high10, vp10_cat5_prob_high10, 5,  CAT5_MIN_VAL, cat5_cost},  // CAT5
  {cat6_high10, vp10_cat6_prob_high10, 16, CAT6_MIN_VAL, 0},          // CAT6
  {0, 0, 0, 0, zero_cost}                                            // EOB
};
const vp10_extra_bit vp10_extra_bits_high12[ENTROPY_TOKENS] = {
  {0, 0, 0, 0, zero_cost},                                           // ZERO
  {0, 0, 0, 1, one_cost},                                            // ONE
  {0, 0, 0, 2, two_cost},                                            // TWO
  {0, 0, 0, 3, three_cost},                                          // THREE
  {0, 0, 0, 4, four_cost},                                           // FOUR
  {cat1_high12, vp10_cat1_prob_high12, 1,  CAT1_MIN_VAL, cat1_cost},  // CAT1
  {cat2_high12, vp10_cat2_prob_high12, 2,  CAT2_MIN_VAL, cat2_cost},  // CAT2
  {cat3_high12, vp10_cat3_prob_high12, 3,  CAT3_MIN_VAL, cat3_cost},  // CAT3
  {cat4_high12, vp10_cat4_prob_high12, 4,  CAT4_MIN_VAL, cat4_cost},  // CAT4
  {cat5_high12, vp10_cat5_prob_high12, 5,  CAT5_MIN_VAL, cat5_cost},  // CAT5
  {cat6_high12, vp10_cat6_prob_high12, 18, CAT6_MIN_VAL, 0},          // CAT6
  {0, 0, 0, 0, zero_cost}                                            // EOB
};
#endif

const struct vp10_token vp10_coef_encodings[ENTROPY_TOKENS] = {
  {2, 2}, {6, 3}, {28, 5}, {58, 6}, {59, 6}, {60, 6}, {61, 6}, {124, 7},
  {125, 7}, {126, 7}, {127, 7}, {0, 1}
};


struct tokenize_b_args {
  VP10_COMP *cpi;
  ThreadData *td;
  TOKENEXTRA **tp;
};

static void set_entropy_context_b(int plane, int block,
                                  int blk_row, int blk_col,
                                  BLOCK_SIZE plane_bsize,
                                  TX_SIZE tx_size, void *arg) {
  struct tokenize_b_args* const args = arg;
  ThreadData *const td = args->td;
  MACROBLOCK *const x = &td->mb;
  MACROBLOCKD *const xd = &x->e_mbd;
  struct macroblock_plane *p = &x->plane[plane];
  struct macroblockd_plane *pd = &xd->plane[plane];
  vp10_set_contexts(xd, pd, plane_bsize, tx_size, p->eobs[block] > 0,
                    blk_col, blk_row);
}

static INLINE void add_token(TOKENEXTRA **t, const vpx_prob *context_tree,
                             int32_t extra, uint8_t token,
                             uint8_t skip_eob_node,
                             unsigned int *counts) {
  (*t)->token = token;
  (*t)->extra = extra;
  (*t)->context_tree = context_tree;
  (*t)->skip_eob_node = skip_eob_node;
  (*t)++;
  ++counts[token];
}

static INLINE void add_token_no_extra(TOKENEXTRA **t,
                                      const vpx_prob *context_tree,
                                      uint8_t token,
                                      uint8_t skip_eob_node,
                                      unsigned int *counts) {
  (*t)->token = token;
  (*t)->context_tree = context_tree;
  (*t)->skip_eob_node = skip_eob_node;
  (*t)++;
  ++counts[token];
}

static INLINE int get_tx_eob(const struct segmentation *seg, int segment_id,
                             TX_SIZE tx_size) {
  const int eob_max = 16 << (tx_size << 1);
  return segfeature_active(seg, segment_id, SEG_LVL_SKIP) ? 0 : eob_max;
}

<<<<<<< HEAD
static void tokenize_b(int plane, int block, int blk_row, int blk_col,
                       BLOCK_SIZE plane_bsize,
=======
void vp10_tokenize_palette_sb(struct ThreadData *const td,
                              BLOCK_SIZE bsize, int plane,
                              TOKENEXTRA **t) {
  MACROBLOCK *const x = &td->mb;
  MACROBLOCKD *const xd = &x->e_mbd;
  MB_MODE_INFO *mbmi = &xd->mi[0]->mbmi;
  uint8_t *color_map = xd->plane[0].color_index_map;
  PALETTE_MODE_INFO *pmi = &mbmi->palette_mode_info;
  int n = pmi->palette_size[plane != 0];
  int i, j, k;
  int color_new_idx = -1, color_ctx, color_order[PALETTE_MAX_SIZE];
  int rows = 4 * num_4x4_blocks_high_lookup[bsize];
  int cols = 4 * num_4x4_blocks_wide_lookup[bsize];

  for (i = 0; i < rows; ++i) {
    for (j = (i == 0 ? 1 : 0); j < cols; ++j) {
      color_ctx = vp10_get_palette_color_context(color_map, cols, i, j, n,
                                                 color_order);
      for (k = 0; k < n; ++k)
        if (color_map[i * cols + j] == color_order[k]) {
          color_new_idx = k;
          break;
        }
      assert(color_new_idx >= 0 && color_new_idx < n);

      (*t)->token = color_new_idx;
      (*t)->context_tree = vp10_default_palette_y_color_prob[n - 2][color_ctx];
      (*t)->skip_eob_node = 0;
      ++(*t);
    }
  }
}

static void tokenize_b(int plane, int block, BLOCK_SIZE plane_bsize,
>>>>>>> 56cfbeef
                       TX_SIZE tx_size, void *arg) {
  struct tokenize_b_args* const args = arg;
  VP10_COMP *cpi = args->cpi;
  ThreadData *const td = args->td;
  MACROBLOCK *const x = &td->mb;
  MACROBLOCKD *const xd = &x->e_mbd;
  TOKENEXTRA **tp = args->tp;
  uint8_t token_cache[32 * 32];
  struct macroblock_plane *p = &x->plane[plane];
  struct macroblockd_plane *pd = &xd->plane[plane];
  MB_MODE_INFO *mbmi = &xd->mi[0]->mbmi;
  int pt; /* near block/prev token context index */
  int c;
  TOKENEXTRA *t = *tp;        /* store tokens starting here */
  int eob = p->eobs[block];
  const PLANE_TYPE type = pd->plane_type;
  const tran_low_t *qcoeff = BLOCK_OFFSET(p->qcoeff, block);
  const int segment_id = mbmi->segment_id;
  const int16_t *scan, *nb;
  const TX_TYPE tx_type = get_tx_type(type, xd, block, tx_size);
  const scan_order *const so = get_scan(tx_size, tx_type, is_inter_block(mbmi));
  const int ref = is_inter_block(mbmi);
  unsigned int (*const counts)[COEFF_CONTEXTS][ENTROPY_TOKENS] =
      td->rd_counts.coef_counts[tx_size][type][ref];
  vpx_prob (*const coef_probs)[COEFF_CONTEXTS][UNCONSTRAINED_NODES] =
      cpi->common.fc->coef_probs[tx_size][type][ref];
  unsigned int (*const eob_branch)[COEFF_CONTEXTS] =
      td->counts->eob_branch[tx_size][type][ref];
  const uint8_t *const band = get_band_translate(tx_size);
  const int seg_eob = get_tx_eob(&cpi->common.seg, segment_id, tx_size);
  int16_t token;
  EXTRABIT extra;

  pt = get_entropy_context(tx_size, pd->above_context + blk_col,
                           pd->left_context + blk_row);
  scan = so->scan;
  nb = so->neighbors;
  c = 0;

  while (c < eob) {
    int v = 0;
    int skip_eob = 0;
    v = qcoeff[scan[c]];

    while (!v) {
      add_token_no_extra(&t, coef_probs[band[c]][pt], ZERO_TOKEN, skip_eob,
                         counts[band[c]][pt]);
      eob_branch[band[c]][pt] += !skip_eob;

      skip_eob = 1;
      token_cache[scan[c]] = 0;
      ++c;
      pt = get_coef_context(nb, token_cache, c);
      v = qcoeff[scan[c]];
    }

    vp10_get_token_extra(v, &token, &extra);

    add_token(&t, coef_probs[band[c]][pt], extra, (uint8_t)token,
              (uint8_t)skip_eob, counts[band[c]][pt]);
    eob_branch[band[c]][pt] += !skip_eob;

    token_cache[scan[c]] = vp10_pt_energy_class[token];
    ++c;
    pt = get_coef_context(nb, token_cache, c);
  }
  if (c < seg_eob) {
    add_token_no_extra(&t, coef_probs[band[c]][pt], EOB_TOKEN, 0,
                       counts[band[c]][pt]);
    ++eob_branch[band[c]][pt];
  }

  *tp = t;

  vp10_set_contexts(xd, pd, plane_bsize, tx_size, c > 0, blk_col, blk_row);
}

struct is_skippable_args {
  uint16_t *eobs;
  int *skippable;
};
static void is_skippable(int plane, int block, int blk_row, int blk_col,
                         BLOCK_SIZE plane_bsize, TX_SIZE tx_size,
                         void *argv) {
  struct is_skippable_args *args = argv;
  (void)plane;
  (void)plane_bsize;
  (void)tx_size;
  (void)blk_row;
  (void)blk_col;
  args->skippable[0] &= (!args->eobs[block]);
}

// TODO(yaowu): rewrite and optimize this function to remove the usage of
//              vp10_foreach_transform_block() and simplify is_skippable().
int vp10_is_skippable_in_plane(MACROBLOCK *x, BLOCK_SIZE bsize, int plane) {
  int result = 1;
  struct is_skippable_args args = {x->plane[plane].eobs, &result};
  vp10_foreach_transformed_block_in_plane(&x->e_mbd, bsize, plane, is_skippable,
                                         &args);
  return result;
}

static void has_high_freq_coeff(int plane, int block, int blk_row, int blk_col,
                                BLOCK_SIZE plane_bsize, TX_SIZE tx_size,
                                void *argv) {
  struct is_skippable_args *args = argv;
  int eobs = (tx_size == TX_4X4) ? 3 : 10;
  (void) plane;
  (void) plane_bsize;
  (void) blk_row;
  (void) blk_col;

  *(args->skippable) |= (args->eobs[block] > eobs);
}

int vp10_has_high_freq_in_plane(MACROBLOCK *x, BLOCK_SIZE bsize, int plane) {
  int result = 0;
  struct is_skippable_args args = {x->plane[plane].eobs, &result};
  vp10_foreach_transformed_block_in_plane(&x->e_mbd, bsize, plane,
                                         has_high_freq_coeff, &args);
  return result;
}

#if CONFIG_VAR_TX
void tokenize_tx(ThreadData *td, TOKENEXTRA **t,
                 int dry_run, TX_SIZE tx_size, BLOCK_SIZE plane_bsize,
                 int blk_row, int blk_col, int block, int plane,
                 void *arg) {
  MACROBLOCK *const x = &td->mb;
  MACROBLOCKD *const xd = &x->e_mbd;
  MB_MODE_INFO *const mbmi = &xd->mi[0]->mbmi;
  const struct macroblockd_plane *const pd = &xd->plane[plane];
  const BLOCK_SIZE bsize = txsize_to_bsize[tx_size];
  int blk_idx = (blk_row >> (1 - pd->subsampling_y)) * 8 +
                (blk_col >> (1 - pd->subsampling_x));
  TX_SIZE plane_tx_size = plane ?
      get_uv_tx_size_impl(mbmi->inter_tx_size[blk_idx], bsize, 0, 0) :
      mbmi->inter_tx_size[blk_idx];

  int max_blocks_high = num_4x4_blocks_high_lookup[plane_bsize];
  int max_blocks_wide = num_4x4_blocks_wide_lookup[plane_bsize];
  if (xd->mb_to_bottom_edge < 0)
    max_blocks_high += xd->mb_to_bottom_edge >> (5 + pd->subsampling_y);
  if (xd->mb_to_right_edge < 0)
    max_blocks_wide += xd->mb_to_right_edge >> (5 + pd->subsampling_x);

  if (blk_row >= max_blocks_high || blk_col >= max_blocks_wide)
    return;

  if (tx_size == plane_tx_size) {
    const struct macroblockd_plane *const pd = &xd->plane[plane];
    BLOCK_SIZE plane_bsize = get_plane_block_size(mbmi->sb_type, pd);
    if (!dry_run)
      tokenize_b(plane, block, blk_row, blk_col, plane_bsize, tx_size, arg);
    else
      set_entropy_context_b(plane, block, blk_row, blk_col,
                            plane_bsize, tx_size, arg);
  } else {
    int bsl = b_width_log2_lookup[bsize];
    int i;

    assert(bsl > 0);
    --bsl;

    for (i = 0; i < 4; ++i) {
      const int offsetr = blk_row + ((i >> 1) << bsl);
      const int offsetc = blk_col + ((i & 0x01) << bsl);
      int step = 1 << (2 * (tx_size - 1));

      if (offsetr >= max_blocks_high || offsetc >= max_blocks_wide)
        continue;

      tokenize_tx(td, t, dry_run, tx_size - 1, plane_bsize,
                  offsetr, offsetc, block + i * step, plane, arg);
    }
  }
}

void vp10_tokenize_sb_inter(VP10_COMP *cpi, ThreadData *td, TOKENEXTRA **t,
                            int dry_run, int mi_row, int mi_col,
                            BLOCK_SIZE bsize) {
  VP10_COMMON *const cm = &cpi->common;
  MACROBLOCK *const x = &td->mb;
  MACROBLOCKD *const xd = &x->e_mbd;
  MB_MODE_INFO *const mbmi = &xd->mi[0]->mbmi;
  TOKENEXTRA *t_backup = *t;
  const int ctx = vp10_get_skip_context(xd);
  const int skip_inc = !segfeature_active(&cm->seg, mbmi->segment_id,
                                          SEG_LVL_SKIP);
  struct tokenize_b_args arg = {cpi, td, t};
  int plane;
  if (mi_row >= cm->mi_rows || mi_col >= cm->mi_cols)
    return;

  if (mbmi->skip) {
    if (!dry_run)
      td->counts->skip[ctx][1] += skip_inc;
    reset_skip_context(xd, bsize);
    if (dry_run)
      *t = t_backup;
    return;
  }

  if (!dry_run)
    td->counts->skip[ctx][0] += skip_inc;
  else
    *t = t_backup;

  for (plane = 0; plane < MAX_MB_PLANE; ++plane) {
    const struct macroblockd_plane *const pd = &xd->plane[plane];
    const BLOCK_SIZE plane_bsize = get_plane_block_size(bsize, pd);
    const int mi_width = num_4x4_blocks_wide_lookup[plane_bsize];
    const int mi_height = num_4x4_blocks_high_lookup[plane_bsize];
    const TX_SIZE max_tx_size = max_txsize_lookup[plane_bsize];
    const BLOCK_SIZE txb_size = txsize_to_bsize[max_tx_size];
    int bh = num_4x4_blocks_wide_lookup[txb_size];
    int idx, idy;
    int block = 0;
    int step = 1 << (max_tx_size * 2);

    for (idy = 0; idy < mi_height; idy += bh) {
      for (idx = 0; idx < mi_width; idx += bh) {
        tokenize_tx(td, t, dry_run, max_tx_size, plane_bsize, idy, idx,
                    block, plane, &arg);
        block += step;
      }
    }
  }
}
#endif

void vp10_tokenize_sb(VP10_COMP *cpi, ThreadData *td, TOKENEXTRA **t,
                     int dry_run, BLOCK_SIZE bsize) {
  VP10_COMMON *const cm = &cpi->common;
  MACROBLOCK *const x = &td->mb;
  MACROBLOCKD *const xd = &x->e_mbd;
  MB_MODE_INFO *const mbmi = &xd->mi[0]->mbmi;
  const int ctx = vp10_get_skip_context(xd);
  const int skip_inc = !segfeature_active(&cm->seg, mbmi->segment_id,
                                          SEG_LVL_SKIP);
  struct tokenize_b_args arg = {cpi, td, t};
  if (mbmi->skip) {
    if (!dry_run)
      td->counts->skip[ctx][1] += skip_inc;
    reset_skip_context(xd, bsize);
    return;
  }

  if (!dry_run) {
    int plane;

    td->counts->skip[ctx][0] += skip_inc;

    for (plane = 0; plane < MAX_MB_PLANE; ++plane) {
      vp10_foreach_transformed_block_in_plane(xd, bsize, plane, tokenize_b,
                                              &arg);
      (*t)->token = EOSB_TOKEN;
      (*t)++;
    }
  } else {
    vp10_foreach_transformed_block(xd, bsize, set_entropy_context_b, &arg);
  }
}<|MERGE_RESOLUTION|>--- conflicted
+++ resolved
@@ -487,10 +487,6 @@
   return segfeature_active(seg, segment_id, SEG_LVL_SKIP) ? 0 : eob_max;
 }
 
-<<<<<<< HEAD
-static void tokenize_b(int plane, int block, int blk_row, int blk_col,
-                       BLOCK_SIZE plane_bsize,
-=======
 void vp10_tokenize_palette_sb(struct ThreadData *const td,
                               BLOCK_SIZE bsize, int plane,
                               TOKENEXTRA **t) {
@@ -524,8 +520,8 @@
   }
 }
 
-static void tokenize_b(int plane, int block, BLOCK_SIZE plane_bsize,
->>>>>>> 56cfbeef
+static void tokenize_b(int plane, int block, int blk_row, int blk_col,
+                       BLOCK_SIZE plane_bsize,
                        TX_SIZE tx_size, void *arg) {
   struct tokenize_b_args* const args = arg;
   VP10_COMP *cpi = args->cpi;
