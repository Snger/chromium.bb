/*
 *  Copyright (c) 2010 The WebM project authors. All Rights Reserved.
 *
 *  Use of this source code is governed by a BSD-style license
 *  that can be found in the LICENSE file in the root of the source
 *  tree. An additional intellectual property rights grant can be found
 *  in the file PATENTS.  All contributing project authors may
 *  be found in the AUTHORS file in the root of the source tree.
 */

#include <assert.h>
#include <stdlib.h>  // qsort()

#include "./vp10_rtcd.h"
#include "./vpx_dsp_rtcd.h"
#include "./vpx_scale_rtcd.h"

#include "vpx_dsp/bitreader_buffer.h"
#include "vpx_dsp/bitreader.h"
#include "vpx_dsp/vpx_dsp_common.h"
#include "vpx_mem/vpx_mem.h"
#include "vpx_ports/mem.h"
#include "vpx_ports/mem_ops.h"
#include "vpx_scale/vpx_scale.h"
#include "vpx_util/vpx_thread.h"

#include "vp10/common/alloccommon.h"
#include "vp10/common/common.h"
#include "vp10/common/entropy.h"
#include "vp10/common/entropymode.h"
#include "vp10/common/idct.h"
#include "vp10/common/thread_common.h"
#include "vp10/common/pred_common.h"
#include "vp10/common/quant_common.h"
#include "vp10/common/reconintra.h"
#include "vp10/common/reconinter.h"
#include "vp10/common/seg_common.h"
#include "vp10/common/tile_common.h"

#include "vp10/decoder/decodeframe.h"
#include "vp10/decoder/detokenize.h"
#include "vp10/decoder/decodemv.h"
#include "vp10/decoder/decoder.h"
#include "vp10/decoder/dsubexp.h"

#define MAX_VP9_HEADER_SIZE 80

static int is_compound_reference_allowed(const VP10_COMMON *cm) {
  int i;
  if (frame_is_intra_only(cm))
    return 0;
  for (i = 1; i < REFS_PER_FRAME; ++i)
    if (cm->ref_frame_sign_bias[i + 1] != cm->ref_frame_sign_bias[1])
      return 1;

  return 0;
}

static void setup_compound_reference_mode(VP10_COMMON *cm) {
  if (cm->ref_frame_sign_bias[LAST_FRAME] ==
          cm->ref_frame_sign_bias[GOLDEN_FRAME]) {
    cm->comp_fixed_ref = ALTREF_FRAME;
    cm->comp_var_ref[0] = LAST_FRAME;
#if CONFIG_EXT_REFS
    cm->comp_var_ref[1] = LAST2_FRAME;
    cm->comp_var_ref[2] = LAST3_FRAME;
    cm->comp_var_ref[3] = LAST4_FRAME;
    cm->comp_var_ref[4] = GOLDEN_FRAME;
#else
    cm->comp_var_ref[1] = GOLDEN_FRAME;
#endif  // CONFIG_EXT_REFS
  } else if (cm->ref_frame_sign_bias[LAST_FRAME] ==
                 cm->ref_frame_sign_bias[ALTREF_FRAME]) {
#if CONFIG_EXT_REFS
    assert(0);
#endif  // CONFIG_EXT_REFS
    cm->comp_fixed_ref = GOLDEN_FRAME;
    cm->comp_var_ref[0] = LAST_FRAME;
    cm->comp_var_ref[1] = ALTREF_FRAME;
  } else {
#if CONFIG_EXT_REFS
    assert(0);
#endif  // CONFIG_EXT_REFS
    cm->comp_fixed_ref = LAST_FRAME;
    cm->comp_var_ref[0] = GOLDEN_FRAME;
    cm->comp_var_ref[1] = ALTREF_FRAME;
  }
}

static int read_is_valid(const uint8_t *start, size_t len, const uint8_t *end) {
  return len != 0 && len <= (size_t)(end - start);
}

static int decode_unsigned_max(struct vpx_read_bit_buffer *rb, int max) {
  const int data = vpx_rb_read_literal(rb, get_unsigned_bits(max));
  return data > max ? max : data;
}

static TX_MODE read_tx_mode(struct vpx_read_bit_buffer *rb) {
  return vpx_rb_read_bit(rb) ? TX_MODE_SELECT : vpx_rb_read_literal(rb, 2);
}

static void read_tx_mode_probs(struct tx_probs *tx_probs, vpx_reader *r) {
  int i, j;

  for (i = 0; i < TX_SIZE_CONTEXTS; ++i)
    for (j = 0; j < TX_SIZES - 3; ++j)
      vp10_diff_update_prob(r, &tx_probs->p8x8[i][j]);

  for (i = 0; i < TX_SIZE_CONTEXTS; ++i)
    for (j = 0; j < TX_SIZES - 2; ++j)
      vp10_diff_update_prob(r, &tx_probs->p16x16[i][j]);

  for (i = 0; i < TX_SIZE_CONTEXTS; ++i)
    for (j = 0; j < TX_SIZES - 1; ++j)
      vp10_diff_update_prob(r, &tx_probs->p32x32[i][j]);
}

static void read_switchable_interp_probs(FRAME_CONTEXT *fc, vpx_reader *r) {
  int i, j;
  for (j = 0; j < SWITCHABLE_FILTER_CONTEXTS; ++j)
    for (i = 0; i < SWITCHABLE_FILTERS - 1; ++i)
      vp10_diff_update_prob(r, &fc->switchable_interp_prob[j][i]);
}

static void read_inter_mode_probs(FRAME_CONTEXT *fc, vpx_reader *r) {
  int i;
#if CONFIG_REF_MV
  for (i = 0; i < NEWMV_MODE_CONTEXTS; ++i)
    vp10_diff_update_prob(r, &fc->newmv_prob[i]);
  for (i = 0; i < ZEROMV_MODE_CONTEXTS; ++i)
    vp10_diff_update_prob(r, &fc->zeromv_prob[i]);
  for (i = 0; i < REFMV_MODE_CONTEXTS; ++i)
    vp10_diff_update_prob(r, &fc->refmv_prob[i]);
#else
  int j;
  for (i = 0; i < INTER_MODE_CONTEXTS; ++i)
    for (j = 0; j < INTER_MODES - 1; ++j)
      vp10_diff_update_prob(r, &fc->inter_mode_probs[i][j]);
#endif
}

static REFERENCE_MODE read_frame_reference_mode(const VP10_COMMON *cm,
    struct vpx_read_bit_buffer *rb) {
  if (is_compound_reference_allowed(cm)) {
    return vpx_rb_read_bit(rb) ? REFERENCE_MODE_SELECT
                               : (vpx_rb_read_bit(rb) ? COMPOUND_REFERENCE
                                                      : SINGLE_REFERENCE);
  } else {
    return SINGLE_REFERENCE;
  }
}

static void read_frame_reference_mode_probs(VP10_COMMON *cm, vpx_reader *r) {
  FRAME_CONTEXT *const fc = cm->fc;
  int i, j;

  if (cm->reference_mode == REFERENCE_MODE_SELECT)
    for (i = 0; i < COMP_INTER_CONTEXTS; ++i)
      vp10_diff_update_prob(r, &fc->comp_inter_prob[i]);

  if (cm->reference_mode != COMPOUND_REFERENCE) {
    for (i = 0; i < REF_CONTEXTS; ++i) {
      for (j = 0; j < (SINGLE_REFS - 1); ++j) {
        vp10_diff_update_prob(r, &fc->single_ref_prob[i][j]);
      }
    }
  }

  if (cm->reference_mode != SINGLE_REFERENCE) {
    for (i = 0; i < REF_CONTEXTS; ++i) {
      for (j = 0; j < (COMP_REFS - 1); ++j) {
        vp10_diff_update_prob(r, &fc->comp_ref_prob[i][j]);
      }
    }
  }
}

static void update_mv_probs(vpx_prob *p, int n, vpx_reader *r) {
  int i;
  for (i = 0; i < n; ++i)
    vp10_diff_update_prob(r, &p[i]);
}

static void read_mv_probs(nmv_context *ctx, int allow_hp, vpx_reader *r) {
  int i, j;

  update_mv_probs(ctx->joints, MV_JOINTS - 1, r);

  for (i = 0; i < 2; ++i) {
    nmv_component *const comp_ctx = &ctx->comps[i];
    update_mv_probs(&comp_ctx->sign, 1, r);
    update_mv_probs(comp_ctx->classes, MV_CLASSES - 1, r);
    update_mv_probs(comp_ctx->class0, CLASS0_SIZE - 1, r);
    update_mv_probs(comp_ctx->bits, MV_OFFSET_BITS, r);
  }

  for (i = 0; i < 2; ++i) {
    nmv_component *const comp_ctx = &ctx->comps[i];
    for (j = 0; j < CLASS0_SIZE; ++j)
      update_mv_probs(comp_ctx->class0_fp[j], MV_FP_SIZE - 1, r);
    update_mv_probs(comp_ctx->fp, 3, r);
  }

  if (allow_hp) {
    for (i = 0; i < 2; ++i) {
      nmv_component *const comp_ctx = &ctx->comps[i];
      update_mv_probs(&comp_ctx->class0_hp, 1, r);
      update_mv_probs(&comp_ctx->hp, 1, r);
    }
  }
}

static void inverse_transform_block_inter(MACROBLOCKD* xd, int plane,
                                          const TX_SIZE tx_size,
                                          uint8_t *dst, int stride,
                                          int eob, int block) {
  struct macroblockd_plane *const pd = &xd->plane[plane];
  TX_TYPE tx_type = get_tx_type(pd->plane_type, xd, block, tx_size);
  const int seg_id = xd->mi[0]->mbmi.segment_id;
  if (eob > 0) {
    tran_low_t *const dqcoeff = pd->dqcoeff;
#if CONFIG_VP9_HIGHBITDEPTH
    if (xd->cur_buf->flags & YV12_FLAG_HIGHBITDEPTH) {
      switch (tx_size) {
        case TX_4X4:
          vp10_highbd_inv_txfm_add_4x4(dqcoeff, dst, stride, eob, xd->bd,
                                       tx_type, xd->lossless[seg_id]);
          break;
        case TX_8X8:
          vp10_highbd_inv_txfm_add_8x8(dqcoeff, dst, stride, eob, xd->bd,
                                       tx_type);
          break;
        case TX_16X16:
          vp10_highbd_inv_txfm_add_16x16(dqcoeff, dst, stride, eob, xd->bd,
                                         tx_type);
          break;
        case TX_32X32:
          vp10_highbd_inv_txfm_add_32x32(dqcoeff, dst, stride, eob, xd->bd,
                                         tx_type);
          break;
        default:
          assert(0 && "Invalid transform size");
          return;
      }
    } else {
#endif  // CONFIG_VP9_HIGHBITDEPTH
      switch (tx_size) {
        case TX_4X4:
          vp10_inv_txfm_add_4x4(dqcoeff, dst, stride, eob, tx_type,
                                xd->lossless[seg_id]);
          break;
        case TX_8X8:
          vp10_inv_txfm_add_8x8(dqcoeff, dst, stride, eob, tx_type);
          break;
        case TX_16X16:
          vp10_inv_txfm_add_16x16(dqcoeff, dst, stride, eob, tx_type);
          break;
        case TX_32X32:
          vp10_inv_txfm_add_32x32(dqcoeff, dst, stride, eob, tx_type);
          break;
        default:
          assert(0 && "Invalid transform size");
          return;
      }
#if CONFIG_VP9_HIGHBITDEPTH
    }
#endif  // CONFIG_VP9_HIGHBITDEPTH

    if (eob == 1) {
      dqcoeff[0] = 0;
    } else {
      if (tx_type == DCT_DCT && tx_size <= TX_16X16 && eob <= 10)
        memset(dqcoeff, 0, 4 * (4 << tx_size) * sizeof(dqcoeff[0]));
      else if (tx_size == TX_32X32 && eob <= 34)
        memset(dqcoeff, 0, 256 * sizeof(dqcoeff[0]));
      else
        memset(dqcoeff, 0, (16 << (tx_size << 1)) * sizeof(dqcoeff[0]));
    }
  }
}

static void inverse_transform_block_intra(MACROBLOCKD* xd, int plane,
                                          const TX_TYPE tx_type,
                                          const TX_SIZE tx_size,
                                          uint8_t *dst, int stride,
                                          int eob) {
  struct macroblockd_plane *const pd = &xd->plane[plane];
  const int seg_id = xd->mi[0]->mbmi.segment_id;
  if (eob > 0) {
    tran_low_t *const dqcoeff = pd->dqcoeff;
#if CONFIG_VP9_HIGHBITDEPTH
    if (xd->cur_buf->flags & YV12_FLAG_HIGHBITDEPTH) {
      switch (tx_size) {
        case TX_4X4:
          vp10_highbd_inv_txfm_add_4x4(dqcoeff, dst, stride, eob, xd->bd,
                                       tx_type, xd->lossless[seg_id]);
          break;
        case TX_8X8:
          vp10_highbd_inv_txfm_add_8x8(dqcoeff, dst, stride, eob, xd->bd,
                                       tx_type);
          break;
        case TX_16X16:
          vp10_highbd_inv_txfm_add_16x16(dqcoeff, dst, stride, eob, xd->bd,
                                         tx_type);
          break;
        case TX_32X32:
          vp10_highbd_inv_txfm_add_32x32(dqcoeff, dst, stride, eob, xd->bd,
                                         tx_type);
          break;
        default:
          assert(0 && "Invalid transform size");
          return;
      }
    } else {
#endif  // CONFIG_VP9_HIGHBITDEPTH
      switch (tx_size) {
        case TX_4X4:
          vp10_inv_txfm_add_4x4(dqcoeff, dst, stride, eob, tx_type,
                                xd->lossless[seg_id]);
          break;
        case TX_8X8:
          vp10_inv_txfm_add_8x8(dqcoeff, dst, stride, eob, tx_type);
          break;
        case TX_16X16:
          vp10_inv_txfm_add_16x16(dqcoeff, dst, stride, eob, tx_type);
          break;
        case TX_32X32:
          vp10_inv_txfm_add_32x32(dqcoeff, dst, stride, eob, tx_type);
          break;
        default:
          assert(0 && "Invalid transform size");
          return;
      }
#if CONFIG_VP9_HIGHBITDEPTH
    }
#endif  // CONFIG_VP9_HIGHBITDEPTH

    if (eob == 1) {
      dqcoeff[0] = 0;
    } else {
      if (tx_type == DCT_DCT && tx_size <= TX_16X16 && eob <= 10)
        memset(dqcoeff, 0, 4 * (4 << tx_size) * sizeof(dqcoeff[0]));
      else if (tx_size == TX_32X32 && eob <= 34)
        memset(dqcoeff, 0, 256 * sizeof(dqcoeff[0]));
      else
        memset(dqcoeff, 0, (16 << (tx_size << 1)) * sizeof(dqcoeff[0]));
    }
  }
}

static void predict_and_reconstruct_intra_block(MACROBLOCKD *const xd,
                                                vpx_reader *r,
                                                MB_MODE_INFO *const mbmi,
                                                int plane,
                                                int row, int col,
                                                TX_SIZE tx_size) {
  struct macroblockd_plane *const pd = &xd->plane[plane];
  PREDICTION_MODE mode = (plane == 0) ? mbmi->mode : mbmi->uv_mode;
  PLANE_TYPE plane_type = (plane == 0) ? PLANE_TYPE_Y : PLANE_TYPE_UV;
  uint8_t *dst;
  int block_idx = (row << 1) + col;
  dst = &pd->dst.buf[4 * row * pd->dst.stride + 4 * col];

  if (mbmi->sb_type < BLOCK_8X8)
    if (plane == 0)
      mode = xd->mi[0]->bmi[(row << 1) + col].as_mode;

  vp10_predict_intra_block(xd, pd->n4_wl, pd->n4_hl, tx_size, mode,
                          dst, pd->dst.stride, dst, pd->dst.stride,
                          col, row, plane);

  if (!mbmi->skip) {
    TX_TYPE tx_type = get_tx_type(plane_type, xd, block_idx, tx_size);
    const scan_order *sc = get_scan(tx_size, tx_type, 0);
    const int eob = vp10_decode_block_tokens(xd, plane, sc, col, row, tx_size,
                                             r, mbmi->segment_id);
    inverse_transform_block_intra(xd, plane, tx_type, tx_size,
                                  dst, pd->dst.stride, eob);
  }
}

#if CONFIG_VAR_TX
static void decode_reconstruct_tx(MACROBLOCKD *const xd, vpx_reader *r,
                                  MB_MODE_INFO *const mbmi,
                                  int plane, BLOCK_SIZE plane_bsize,
                                  int block, int blk_row, int blk_col,
                                  TX_SIZE tx_size, int *eob_total) {
  const struct macroblockd_plane *const pd = &xd->plane[plane];
  const BLOCK_SIZE bsize = txsize_to_bsize[tx_size];
  int tx_idx = (blk_row >> (1 - pd->subsampling_y)) * 8 +
               (blk_col >> (1 - pd->subsampling_x));
  TX_SIZE plane_tx_size = plane ?
      get_uv_tx_size_impl(mbmi->inter_tx_size[tx_idx], bsize, 0, 0) :
      mbmi->inter_tx_size[tx_idx];
  int max_blocks_high = num_4x4_blocks_high_lookup[plane_bsize];
  int max_blocks_wide = num_4x4_blocks_wide_lookup[plane_bsize];

  if (xd->mb_to_bottom_edge < 0)
    max_blocks_high += xd->mb_to_bottom_edge >> (5 + pd->subsampling_y);
  if (xd->mb_to_right_edge < 0)
    max_blocks_wide += xd->mb_to_right_edge >> (5 + pd->subsampling_x);

  if (blk_row >= max_blocks_high || blk_col >= max_blocks_wide)
    return;

  if (tx_size == plane_tx_size) {
    PLANE_TYPE plane_type = (plane == 0) ? PLANE_TYPE_Y : PLANE_TYPE_UV;
    TX_TYPE tx_type = get_tx_type(plane_type, xd, block, tx_size);
    const scan_order *sc = get_scan(tx_size, tx_type, 1);
    const int eob = vp10_decode_block_tokens(xd, plane, sc,
                                             blk_col, blk_row, tx_size,
                                             r, mbmi->segment_id);
    inverse_transform_block_inter(xd, plane, tx_size,
        &pd->dst.buf[4 * blk_row * pd->dst.stride + 4 * blk_col],
        pd->dst.stride, eob, block);
    *eob_total += eob;
  } else {
    int bsl = b_width_log2_lookup[bsize];
    int i;

    assert(bsl > 0);
    --bsl;

    for (i = 0; i < 4; ++i) {
      const int offsetr = blk_row + ((i >> 1) << bsl);
      const int offsetc = blk_col + ((i & 0x01) << bsl);
      int step = 1 << (2 * (tx_size - 1));

      if (offsetr >= max_blocks_high || offsetc >= max_blocks_wide)
        continue;

      decode_reconstruct_tx(xd, r, mbmi, plane, plane_bsize, block + i * step,
                            offsetr, offsetc, tx_size - 1, eob_total);
    }
  }
}
#endif  // CONFIG_VAR_TX

static int reconstruct_inter_block(MACROBLOCKD *const xd, vpx_reader *r,
                                   MB_MODE_INFO *const mbmi, int plane,
                                   int row, int col, TX_SIZE tx_size) {
  struct macroblockd_plane *const pd = &xd->plane[plane];
  PLANE_TYPE plane_type = (plane == 0) ? PLANE_TYPE_Y : PLANE_TYPE_UV;
  int block_idx = (row << 1) + col;
  TX_TYPE tx_type = get_tx_type(plane_type, xd, block_idx, tx_size);
  const scan_order *sc = get_scan(tx_size, tx_type, 1);
  const int eob = vp10_decode_block_tokens(xd, plane, sc, col, row, tx_size, r,
                                          mbmi->segment_id);

  inverse_transform_block_inter(xd, plane, tx_size,
                            &pd->dst.buf[4 * row * pd->dst.stride + 4 * col],
                            pd->dst.stride, eob, block_idx);
  return eob;
}

static void build_mc_border(const uint8_t *src, int src_stride,
                            uint8_t *dst, int dst_stride,
                            int x, int y, int b_w, int b_h, int w, int h) {
  // Get a pointer to the start of the real data for this row.
  const uint8_t *ref_row = src - x - y * src_stride;

  if (y >= h)
    ref_row += (h - 1) * src_stride;
  else if (y > 0)
    ref_row += y * src_stride;

  do {
    int right = 0, copy;
    int left = x < 0 ? -x : 0;

    if (left > b_w)
      left = b_w;

    if (x + b_w > w)
      right = x + b_w - w;

    if (right > b_w)
      right = b_w;

    copy = b_w - left - right;

    if (left)
      memset(dst, ref_row[0], left);

    if (copy)
      memcpy(dst + left, ref_row + x + left, copy);

    if (right)
      memset(dst + left + copy, ref_row[w - 1], right);

    dst += dst_stride;
    ++y;

    if (y > 0 && y < h)
      ref_row += src_stride;
  } while (--b_h);
}

#if CONFIG_VP9_HIGHBITDEPTH
static void high_build_mc_border(const uint8_t *src8, int src_stride,
                                 uint16_t *dst, int dst_stride,
                                 int x, int y, int b_w, int b_h,
                                 int w, int h) {
  // Get a pointer to the start of the real data for this row.
  const uint16_t *src = CONVERT_TO_SHORTPTR(src8);
  const uint16_t *ref_row = src - x - y * src_stride;

  if (y >= h)
    ref_row += (h - 1) * src_stride;
  else if (y > 0)
    ref_row += y * src_stride;

  do {
    int right = 0, copy;
    int left = x < 0 ? -x : 0;

    if (left > b_w)
      left = b_w;

    if (x + b_w > w)
      right = x + b_w - w;

    if (right > b_w)
      right = b_w;

    copy = b_w - left - right;

    if (left)
      vpx_memset16(dst, ref_row[0], left);

    if (copy)
      memcpy(dst + left, ref_row + x + left, copy * sizeof(uint16_t));

    if (right)
      vpx_memset16(dst + left + copy, ref_row[w - 1], right);

    dst += dst_stride;
    ++y;

    if (y > 0 && y < h)
      ref_row += src_stride;
  } while (--b_h);
}
#endif  // CONFIG_VP9_HIGHBITDEPTH

#if CONFIG_VP9_HIGHBITDEPTH
static void extend_and_predict(const uint8_t *buf_ptr1, int pre_buf_stride,
                               int x0, int y0, int b_w, int b_h,
                               int frame_width, int frame_height,
                               int border_offset,
                               uint8_t *const dst, int dst_buf_stride,
                               int subpel_x, int subpel_y,
                               const InterpKernel *kernel,
                               const struct scale_factors *sf,
                               MACROBLOCKD *xd,
                               int w, int h, int ref, int xs, int ys) {
  DECLARE_ALIGNED(16, uint16_t, mc_buf_high[80 * 2 * 80 * 2]);
  const uint8_t *buf_ptr;

  if (xd->cur_buf->flags & YV12_FLAG_HIGHBITDEPTH) {
    high_build_mc_border(buf_ptr1, pre_buf_stride, mc_buf_high, b_w,
                         x0, y0, b_w, b_h, frame_width, frame_height);
    buf_ptr = CONVERT_TO_BYTEPTR(mc_buf_high) + border_offset;
  } else {
    build_mc_border(buf_ptr1, pre_buf_stride, (uint8_t *)mc_buf_high, b_w,
                    x0, y0, b_w, b_h, frame_width, frame_height);
    buf_ptr = ((uint8_t *)mc_buf_high) + border_offset;
  }

  if (xd->cur_buf->flags & YV12_FLAG_HIGHBITDEPTH) {
    high_inter_predictor(buf_ptr, b_w, dst, dst_buf_stride, subpel_x,
                         subpel_y, sf, w, h, ref, kernel, xs, ys, xd->bd);
  } else {
    inter_predictor(buf_ptr, b_w, dst, dst_buf_stride, subpel_x,
                    subpel_y, sf, w, h, ref, kernel, xs, ys);
  }
}

#else

static void extend_and_predict(const uint8_t *buf_ptr1, int pre_buf_stride,
                               int x0, int y0, int b_w, int b_h,
                               int frame_width, int frame_height,
                               int border_offset,
                               uint8_t *const dst, int dst_buf_stride,
                               int subpel_x, int subpel_y,
                               const InterpKernel *kernel,
                               const struct scale_factors *sf,
                               int w, int h, int ref, int xs, int ys) {
  DECLARE_ALIGNED(16, uint8_t, mc_buf[80 * 2 * 80 * 2]);
  const uint8_t *buf_ptr;

  build_mc_border(buf_ptr1, pre_buf_stride, mc_buf, b_w,
                  x0, y0, b_w, b_h, frame_width, frame_height);
  buf_ptr = mc_buf + border_offset;

  inter_predictor(buf_ptr, b_w, dst, dst_buf_stride, subpel_x,
                  subpel_y, sf, w, h, ref, kernel, xs, ys);
}
#endif  // CONFIG_VP9_HIGHBITDEPTH

static void dec_build_inter_predictors(VP10Decoder *const pbi, MACROBLOCKD *xd,
                                       int plane, int bw, int bh, int x,
                                       int y, int w, int h, int mi_x, int mi_y,
                                       const InterpKernel *kernel,
                                       const struct scale_factors *sf,
                                       struct buf_2d *pre_buf,
                                       struct buf_2d *dst_buf, const MV* mv,
                                       RefCntBuffer *ref_frame_buf,
                                       int is_scaled, int ref) {
  VP10_COMMON *const cm = &pbi->common;
  struct macroblockd_plane *const pd = &xd->plane[plane];
  uint8_t *const dst = dst_buf->buf + dst_buf->stride * y + x;
  MV32 scaled_mv;
  int xs, ys, x0, y0, x0_16, y0_16, frame_width, frame_height,
      buf_stride, subpel_x, subpel_y;
  uint8_t *ref_frame, *buf_ptr;
#if CONFIG_EXT_INTERP
  const int i_filter = IsInterpolatingFilter(xd->mi[0]->mbmi.interp_filter);
#endif  // CONFIG_EXT_INTERP

  // Get reference frame pointer, width and height.
  if (plane == 0) {
    frame_width = ref_frame_buf->buf.y_crop_width;
    frame_height = ref_frame_buf->buf.y_crop_height;
    ref_frame = ref_frame_buf->buf.y_buffer;
  } else {
    frame_width = ref_frame_buf->buf.uv_crop_width;
    frame_height = ref_frame_buf->buf.uv_crop_height;
    ref_frame = plane == 1 ? ref_frame_buf->buf.u_buffer
                         : ref_frame_buf->buf.v_buffer;
  }

  if (is_scaled) {
    const MV mv_q4 = clamp_mv_to_umv_border_sb(xd, mv, bw, bh,
                                               pd->subsampling_x,
                                               pd->subsampling_y);
    // Co-ordinate of containing block to pixel precision.
    int x_start = (-xd->mb_to_left_edge >> (3 + pd->subsampling_x));
    int y_start = (-xd->mb_to_top_edge >> (3 + pd->subsampling_y));

    // Co-ordinate of the block to 1/16th pixel precision.
    x0_16 = (x_start + x) << SUBPEL_BITS;
    y0_16 = (y_start + y) << SUBPEL_BITS;

    // Co-ordinate of current block in reference frame
    // to 1/16th pixel precision.
    x0_16 = sf->scale_value_x(x0_16, sf);
    y0_16 = sf->scale_value_y(y0_16, sf);

    // Map the top left corner of the block into the reference frame.
    x0 = sf->scale_value_x(x_start + x, sf);
    y0 = sf->scale_value_y(y_start + y, sf);

    // Scale the MV and incorporate the sub-pixel offset of the block
    // in the reference frame.
    scaled_mv = vp10_scale_mv(&mv_q4, mi_x + x, mi_y + y, sf);
    xs = sf->x_step_q4;
    ys = sf->y_step_q4;
  } else {
    // Co-ordinate of containing block to pixel precision.
    x0 = (-xd->mb_to_left_edge >> (3 + pd->subsampling_x)) + x;
    y0 = (-xd->mb_to_top_edge >> (3 + pd->subsampling_y)) + y;

    // Co-ordinate of the block to 1/16th pixel precision.
    x0_16 = x0 << SUBPEL_BITS;
    y0_16 = y0 << SUBPEL_BITS;

    scaled_mv.row = mv->row * (1 << (1 - pd->subsampling_y));
    scaled_mv.col = mv->col * (1 << (1 - pd->subsampling_x));
    xs = ys = 16;
  }
  subpel_x = scaled_mv.col & SUBPEL_MASK;
  subpel_y = scaled_mv.row & SUBPEL_MASK;

  // Calculate the top left corner of the best matching block in the
  // reference frame.
  x0 += scaled_mv.col >> SUBPEL_BITS;
  y0 += scaled_mv.row >> SUBPEL_BITS;
  x0_16 += scaled_mv.col;
  y0_16 += scaled_mv.row;

  // Get reference block pointer.
  buf_ptr = ref_frame + y0 * pre_buf->stride + x0;
  buf_stride = pre_buf->stride;

  // Do border extension if there is motion or the
  // width/height is not a multiple of 8 pixels.
  if (is_scaled || scaled_mv.col || scaled_mv.row ||
#if CONFIG_EXT_INTERP
      !i_filter ||
#endif
      (frame_width & 0x7) || (frame_height & 0x7)) {
    int y1 = ((y0_16 + (h - 1) * ys) >> SUBPEL_BITS) + 1;

    // Get reference block bottom right horizontal coordinate.
    int x1 = ((x0_16 + (w - 1) * xs) >> SUBPEL_BITS) + 1;
    int x_pad = 0, y_pad = 0;

    if (subpel_x ||
#if CONFIG_EXT_INTERP
        !i_filter ||
#endif
        (sf->x_step_q4 != SUBPEL_SHIFTS)) {
      x0 -= VP9_INTERP_EXTEND - 1;
      x1 += VP9_INTERP_EXTEND;
      x_pad = 1;
    }

    if (subpel_y ||
#if CONFIG_EXT_INTERP
        !i_filter ||
#endif
        (sf->y_step_q4 != SUBPEL_SHIFTS)) {
      y0 -= VP9_INTERP_EXTEND - 1;
      y1 += VP9_INTERP_EXTEND;
      y_pad = 1;
    }

    // Wait until reference block is ready. Pad 7 more pixels as last 7
    // pixels of each superblock row can be changed by next superblock row.
    if (cm->frame_parallel_decode)
      vp10_frameworker_wait(pbi->frame_worker_owner, ref_frame_buf,
                            VPXMAX(0, (y1 + 7)) << (plane == 0 ? 0 : 1));

    // Skip border extension if block is inside the frame.
    if (x0 < 0 || x0 > frame_width - 1 || x1 < 0 || x1 > frame_width - 1 ||
        y0 < 0 || y0 > frame_height - 1 || y1 < 0 || y1 > frame_height - 1) {
      // Extend the border.
      const uint8_t *const buf_ptr1 = ref_frame + y0 * buf_stride + x0;
      const int b_w = x1 - x0 + 1;
      const int b_h = y1 - y0 + 1;
      const int border_offset = y_pad * 3 * b_w + x_pad * 3;

      extend_and_predict(buf_ptr1, buf_stride, x0, y0, b_w, b_h,
                         frame_width, frame_height, border_offset,
                         dst, dst_buf->stride,
                         subpel_x, subpel_y,
                         kernel, sf,
#if CONFIG_VP9_HIGHBITDEPTH
                         xd,
#endif
                         w, h, ref, xs, ys);
      return;
    }
  } else {
    // Wait until reference block is ready. Pad 7 more pixels as last 7
    // pixels of each superblock row can be changed by next superblock row.
     if (cm->frame_parallel_decode) {
       const int y1 = (y0_16 + (h - 1) * ys) >> SUBPEL_BITS;
       vp10_frameworker_wait(pbi->frame_worker_owner, ref_frame_buf,
                             VPXMAX(0, (y1 + 7)) << (plane == 0 ? 0 : 1));
     }
  }
#if CONFIG_VP9_HIGHBITDEPTH
  if (xd->cur_buf->flags & YV12_FLAG_HIGHBITDEPTH) {
    high_inter_predictor(buf_ptr, buf_stride, dst, dst_buf->stride, subpel_x,
                         subpel_y, sf, w, h, ref, kernel, xs, ys, xd->bd);
  } else {
    inter_predictor(buf_ptr, buf_stride, dst, dst_buf->stride, subpel_x,
                    subpel_y, sf, w, h, ref, kernel, xs, ys);
  }
#else
  inter_predictor(buf_ptr, buf_stride, dst, dst_buf->stride, subpel_x,
                  subpel_y, sf, w, h, ref, kernel, xs, ys);
#endif  // CONFIG_VP9_HIGHBITDEPTH
}

static void dec_build_inter_predictors_sb(VP10Decoder *const pbi,
                                          MACROBLOCKD *xd,
                                          int mi_row, int mi_col) {
  int plane;
  const int mi_x = mi_col * MI_SIZE;
  const int mi_y = mi_row * MI_SIZE;
  const MODE_INFO *mi = xd->mi[0];
  const InterpKernel *kernel = vp10_filter_kernels[mi->mbmi.interp_filter];
  const BLOCK_SIZE sb_type = mi->mbmi.sb_type;
  const int is_compound = has_second_ref(&mi->mbmi);

  for (plane = 0; plane < MAX_MB_PLANE; ++plane) {
    struct macroblockd_plane *const pd = &xd->plane[plane];
    struct buf_2d *const dst_buf = &pd->dst;
    const int num_4x4_w = pd->n4_w;
    const int num_4x4_h = pd->n4_h;

    const int n4w_x4 = 4 * num_4x4_w;
    const int n4h_x4 = 4 * num_4x4_h;
    int ref;

    for (ref = 0; ref < 1 + is_compound; ++ref) {
      const struct scale_factors *const sf = &xd->block_refs[ref]->sf;
      struct buf_2d *const pre_buf = &pd->pre[ref];
      const int idx = xd->block_refs[ref]->idx;
      BufferPool *const pool = pbi->common.buffer_pool;
      RefCntBuffer *const ref_frame_buf = &pool->frame_bufs[idx];
      const int is_scaled = vp10_is_scaled(sf);

      if (sb_type < BLOCK_8X8) {
        const PARTITION_TYPE bp = BLOCK_8X8 - sb_type;
        const int have_vsplit = bp != PARTITION_HORZ;
        const int have_hsplit = bp != PARTITION_VERT;
        const int num_4x4_w = 2 >> ((!have_vsplit) | pd->subsampling_x);
        const int num_4x4_h = 2 >> ((!have_hsplit) | pd->subsampling_y);
        const int pw = 8 >> (have_vsplit | pd->subsampling_x);
        const int ph = 8 >> (have_hsplit | pd->subsampling_y);
        int x, y;
        for (y = 0; y < num_4x4_h; ++y) {
          for (x = 0; x < num_4x4_w; ++x) {
            const MV mv = average_split_mvs(pd, mi, ref, y * 2 + x);
            dec_build_inter_predictors(pbi, xd, plane, n4w_x4, n4h_x4,
                                       4 * x, 4 * y, pw, ph, mi_x, mi_y, kernel,
                                       sf, pre_buf, dst_buf, &mv,
                                       ref_frame_buf, is_scaled, ref);
          }
        }
      } else {
        const MV mv = mi->mbmi.mv[ref].as_mv;
        dec_build_inter_predictors(pbi, xd, plane, n4w_x4, n4h_x4,
                                   0, 0, n4w_x4, n4h_x4, mi_x, mi_y, kernel,
                                   sf, pre_buf, dst_buf, &mv, ref_frame_buf,
                                   is_scaled, ref);
      }
    }
  }
}

static void dec_build_inter_predictors_sb_sub8x8(VP10Decoder *const pbi,
                                                 MACROBLOCKD *xd,
                                                 int mi_row, int mi_col,
                                                 int block) {
  // Prediction function used in supertx:
  // Use the mv at current block (which is less than 8x8)
  int plane;
  const int mi_x = mi_col * MI_SIZE;
  const int mi_y = mi_row * MI_SIZE;
  const MODE_INFO *mi = xd->mi[0];
  const InterpKernel *kernel = vp10_filter_kernels[mi->mbmi.interp_filter];
  const int is_compound = has_second_ref(&mi->mbmi);

  // For sub8x8 uv:
  // Skip uv prediction in supertx except the first block (block = 0)
  int max_plane = block ? 1 : MAX_MB_PLANE;

  for (plane = 0; plane < max_plane; ++plane) {
    struct macroblockd_plane *const pd = &xd->plane[plane];
    struct buf_2d *const dst_buf = &pd->dst;
    const int num_4x4_w = pd->n4_w;
    const int num_4x4_h = pd->n4_h;

    const int n4w_x4 = 4 * num_4x4_w;
    const int n4h_x4 = 4 * num_4x4_h;
    int ref;

    for (ref = 0; ref < 1 + is_compound; ++ref) {
      const struct scale_factors *const sf = &xd->block_refs[ref]->sf;
      struct buf_2d *const pre_buf = &pd->pre[ref];
      const int idx = xd->block_refs[ref]->idx;
      BufferPool *const pool = pbi->common.buffer_pool;
      RefCntBuffer *const ref_frame_buf = &pool->frame_bufs[idx];
      const int is_scaled = vp10_is_scaled(sf);
      const MV mv = average_split_mvs(pd, mi, ref, block);
      dec_build_inter_predictors(pbi, xd, plane, n4w_x4, n4h_x4,
                                 0, 0, n4w_x4, n4h_x4, mi_x, mi_y, kernel,
                                 sf, pre_buf, dst_buf, &mv, ref_frame_buf,
                                 is_scaled, ref);
    }
  }
}

static INLINE TX_SIZE dec_get_uv_tx_size(const MB_MODE_INFO *mbmi,
                                         int n4_wl, int n4_hl) {
  // get minimum log2 num4x4s dimension
  const int x = VPXMIN(n4_wl, n4_hl);
  return VPXMIN(mbmi->tx_size,  x);
}

static INLINE void dec_reset_skip_context(MACROBLOCKD *xd) {
  int i;
  for (i = 0; i < MAX_MB_PLANE; i++) {
    struct macroblockd_plane *const pd = &xd->plane[i];
    memset(pd->above_context, 0, sizeof(ENTROPY_CONTEXT) * pd->n4_w);
    memset(pd->left_context, 0, sizeof(ENTROPY_CONTEXT) * pd->n4_h);
  }
}

static void set_plane_n4(MACROBLOCKD *const xd, int bw, int bh, int bwl,
                         int bhl) {
  int i;
  for (i = 0; i < MAX_MB_PLANE; i++) {
    xd->plane[i].n4_w = (bw << 1) >> xd->plane[i].subsampling_x;
    xd->plane[i].n4_h = (bh << 1) >> xd->plane[i].subsampling_y;
    xd->plane[i].n4_wl = bwl - xd->plane[i].subsampling_x;
    xd->plane[i].n4_hl = bhl - xd->plane[i].subsampling_y;
  }
}

static MB_MODE_INFO *set_offsets(VP10_COMMON *const cm, MACROBLOCKD *const xd,
                                 BLOCK_SIZE bsize, int mi_row, int mi_col,
                                 int bw, int bh, int x_mis, int y_mis,
                                 int bwl, int bhl) {
  const int offset = mi_row * cm->mi_stride + mi_col;
  int x, y;
  const TileInfo *const tile = &xd->tile;

  xd->mi = cm->mi_grid_visible + offset;
  xd->mi[0] = &cm->mi[offset];
  // TODO(slavarnway): Generate sb_type based on bwl and bhl, instead of
  // passing bsize from decode_partition().
  xd->mi[0]->mbmi.sb_type = bsize;
  for (y = 0; y < y_mis; ++y)
    for (x = !y; x < x_mis; ++x) {
      xd->mi[y * cm->mi_stride + x] = xd->mi[0];
    }

  set_plane_n4(xd, bw, bh, bwl, bhl);

  set_skip_context(xd, mi_row, mi_col);


#if CONFIG_VAR_TX
  xd->max_tx_size = max_txsize_lookup[bsize];
#endif

  // Distance of Mb to the various image edges. These are specified to 8th pel
  // as they are always compared to values that are in 1/8th pel units
  set_mi_row_col(xd, tile, mi_row, bh, mi_col, bw, cm->mi_rows, cm->mi_cols);

  vp10_setup_dst_planes(xd->plane, get_frame_new_buffer(cm), mi_row, mi_col);
  return &xd->mi[0]->mbmi;
}

#if CONFIG_SUPERTX
static MB_MODE_INFO *set_offsets_extend(VP10_COMMON *const cm,
                                        MACROBLOCKD *const xd,
                                        const TileInfo *const tile,
                                        BLOCK_SIZE bsize_pred,
                                        int mi_row_pred, int mi_col_pred,
                                        int mi_row_ori, int mi_col_ori) {
  // Used in supertx
  // (mi_row_ori, mi_col_ori): location for mv
  // (mi_row_pred, mi_col_pred, bsize_pred): region to predict
  const int bw = num_8x8_blocks_wide_lookup[bsize_pred];
  const int bh = num_8x8_blocks_high_lookup[bsize_pred];
  const int offset = mi_row_ori * cm->mi_stride + mi_col_ori;
  const int bwl = b_width_log2_lookup[bsize_pred];
  const int bhl = b_height_log2_lookup[bsize_pred];
  xd->mi = cm->mi_grid_visible + offset;
  xd->mi[0] = cm->mi + offset;
  set_mi_row_col(xd, tile, mi_row_pred, bh, mi_col_pred, bw,
                 cm->mi_rows, cm->mi_cols);

  xd->up_available    = (mi_row_ori != 0);
  xd->left_available  = (mi_col_ori > tile->mi_col_start);

  set_plane_n4(xd, bw, bh, bwl, bhl);

  return &xd->mi[0]->mbmi;
}

static MB_MODE_INFO *set_mb_offsets(VP10_COMMON *const cm,
                                    MACROBLOCKD *const xd,
                                    BLOCK_SIZE bsize,
                                    int mi_row, int mi_col,
                                    int bw, int bh,
                                    int x_mis, int y_mis) {
  const int offset = mi_row * cm->mi_stride + mi_col;
  const TileInfo *const tile = &xd->tile;
  int x, y;

  xd->mi = cm->mi_grid_visible + offset;
  xd->mi[0] = cm->mi + offset;
  xd->mi[0]->mbmi.sb_type = bsize;
  for (y = 0; y < y_mis; ++y)
    for (x = !y; x < x_mis; ++x)
      xd->mi[y * cm->mi_stride + x] = xd->mi[0];

  set_mi_row_col(xd, tile, mi_row, bh, mi_col, bw, cm->mi_rows, cm->mi_cols);
  return &xd->mi[0]->mbmi;
}

static void set_offsets_topblock(VP10_COMMON *const cm, MACROBLOCKD *const xd,
                                 const TileInfo *const tile,
                                 BLOCK_SIZE bsize, int mi_row, int mi_col) {
  const int bw = num_8x8_blocks_wide_lookup[bsize];
  const int bh = num_8x8_blocks_high_lookup[bsize];
  const int offset = mi_row * cm->mi_stride + mi_col;
  const int bwl = b_width_log2_lookup[bsize];
  const int bhl = b_height_log2_lookup[bsize];

  xd->mi = cm->mi_grid_visible + offset;
  xd->mi[0] = cm->mi + offset;

  set_plane_n4(xd, bw, bh, bwl, bhl);

  set_mi_row_col(xd, tile, mi_row, bh, mi_col, bw, cm->mi_rows, cm->mi_cols);

  vp10_setup_dst_planes(xd->plane, get_frame_new_buffer(cm), mi_row, mi_col);
}

static void set_param_topblock(VP10_COMMON *const cm,  MACROBLOCKD *const xd,
                               BLOCK_SIZE bsize, int mi_row, int mi_col,
#if CONFIG_EXT_TX
                               int txfm,
#endif
                               int skip) {
  const int bw = num_8x8_blocks_wide_lookup[bsize];
  const int bh = num_8x8_blocks_high_lookup[bsize];
  const int x_mis = VPXMIN(bw, cm->mi_cols - mi_col);
  const int y_mis = VPXMIN(bh, cm->mi_rows - mi_row);
  const int offset = mi_row * cm->mi_stride + mi_col;
  int x, y;

  xd->mi = cm->mi_grid_visible + offset;
  xd->mi[0] = cm->mi + offset;

  for (y = 0; y < y_mis; ++y)
    for (x = 0; x < x_mis; ++x) {
      xd->mi[y * cm->mi_stride + x]->mbmi.skip = skip;
#if CONFIG_EXT_TX
      xd->mi[y * cm->mi_stride + x]->mbmi.tx_type = txfm;
#endif
    }
}

static void set_ref(VP10_COMMON *const cm, MACROBLOCKD *const xd,
                    int idx, int mi_row, int mi_col) {
  MB_MODE_INFO *const mbmi = &xd->mi[0]->mbmi;
  RefBuffer *ref_buffer = &cm->frame_refs[mbmi->ref_frame[idx] - LAST_FRAME];
  xd->block_refs[idx] = ref_buffer;
  if (!vp10_is_valid_scale(&ref_buffer->sf))
    vpx_internal_error(&cm->error, VPX_CODEC_UNSUP_BITSTREAM,
                       "Invalid scale factors");
  vp10_setup_pre_planes(xd, idx, ref_buffer->buf, mi_row, mi_col,
                        &ref_buffer->sf);
  xd->corrupted |= ref_buffer->buf->corrupted;
}

static void dec_predict_b_extend(
    VP10Decoder *const pbi, MACROBLOCKD *const xd,
    const TileInfo *const tile, int block,
    int mi_row_ori, int mi_col_ori,
    int mi_row_pred, int mi_col_pred,
    int mi_row_top, int mi_col_top,
    uint8_t * dst_buf[3], int dst_stride[3],
    BLOCK_SIZE bsize_top,
    BLOCK_SIZE bsize_pred,
    int b_sub8x8, int bextend) {
  // Used in supertx
  // (mi_row_ori, mi_col_ori): location for mv
  // (mi_row_pred, mi_col_pred, bsize_pred): region to predict
  // (mi_row_top, mi_col_top, bsize_top): region of the top partition size
  // block: sub location of sub8x8 blocks
  // b_sub8x8: 1: ori is sub8x8; 0: ori is not sub8x8
  // bextend: 1: region to predict is an extension of ori; 0: not
  int r = (mi_row_pred - mi_row_top) * MI_SIZE;
  int c = (mi_col_pred - mi_col_top) * MI_SIZE;
  const int mi_width_top = num_8x8_blocks_wide_lookup[bsize_top];
  const int mi_height_top = num_8x8_blocks_high_lookup[bsize_top];
  MB_MODE_INFO *mbmi;
  VP10_COMMON *const cm = &pbi->common;

  if (mi_row_pred < mi_row_top || mi_col_pred < mi_col_top ||
      mi_row_pred >= mi_row_top + mi_height_top ||
      mi_col_pred >= mi_col_top + mi_width_top ||
      mi_row_pred >= cm->mi_rows || mi_col_pred >= cm->mi_cols)
    return;

  mbmi = set_offsets_extend(cm, xd, tile, bsize_pred,
                            mi_row_pred, mi_col_pred,
                            mi_row_ori, mi_col_ori);
  set_ref(cm, xd, 0, mi_row_pred, mi_col_pred);
  if (has_second_ref(&xd->mi[0]->mbmi))
    set_ref(cm, xd, 1, mi_row_pred, mi_col_pred);

  if (!bextend) {
    mbmi->tx_size = b_width_log2_lookup[bsize_top];
  }

  xd->plane[0].dst.stride = dst_stride[0];
  xd->plane[1].dst.stride = dst_stride[1];
  xd->plane[2].dst.stride = dst_stride[2];
  xd->plane[0].dst.buf = dst_buf[0] +
                         (r >> xd->plane[0].subsampling_y) * dst_stride[0] +
                         (c >> xd->plane[0].subsampling_x);
  xd->plane[1].dst.buf = dst_buf[1] +
                         (r >> xd->plane[1].subsampling_y) * dst_stride[1] +
                         (c >> xd->plane[1].subsampling_x);
  xd->plane[2].dst.buf = dst_buf[2] +
                         (r >> xd->plane[2].subsampling_y) * dst_stride[2] +
                         (c >> xd->plane[2].subsampling_x);

  if (!b_sub8x8)
    dec_build_inter_predictors_sb(pbi, xd, mi_row_pred, mi_col_pred);
  else
    dec_build_inter_predictors_sb_sub8x8(pbi, xd, mi_row_pred, mi_col_pred,
                                         block);
}

static void dec_extend_dir(VP10Decoder *const pbi, MACROBLOCKD *const xd,
                           const TileInfo *const tile, int block,
                           BLOCK_SIZE bsize, BLOCK_SIZE top_bsize,
                           int mi_row, int mi_col,
                           int mi_row_top, int mi_col_top,
                           uint8_t * dst_buf[3], int dst_stride[3], int dir) {
  // dir: 0-lower, 1-upper, 2-left, 3-right
  //      4-lowerleft, 5-upperleft, 6-lowerright, 7-upperright
  const int mi_width = num_8x8_blocks_wide_lookup[bsize];
  const int mi_height = num_8x8_blocks_high_lookup[bsize];
  int xss = xd->plane[1].subsampling_x;
  int yss = xd->plane[1].subsampling_y;
  int b_sub8x8 = (bsize < BLOCK_8X8) ? 1 : 0;
  BLOCK_SIZE extend_bsize;
  int unit, mi_row_pred, mi_col_pred;

  if (dir == 0 || dir == 1) {
    extend_bsize = (mi_width == 1 || bsize < BLOCK_8X8 || xss < yss) ?
                    BLOCK_8X8 : BLOCK_16X8;
    unit = num_8x8_blocks_wide_lookup[extend_bsize];
    mi_row_pred = mi_row + ((dir == 0) ? mi_height : -1);
    mi_col_pred = mi_col;

    dec_predict_b_extend(pbi, xd, tile, block, mi_row, mi_col,
                         mi_row_pred, mi_col_pred,
                         mi_row_top, mi_col_top,
                         dst_buf, dst_stride,
                         top_bsize, extend_bsize, b_sub8x8, 1);

    if (mi_width > unit) {
      int i;
      assert(!b_sub8x8);
      for (i = 0; i < mi_width/unit - 1; i++) {
        mi_col_pred += unit;
        dec_predict_b_extend(pbi, xd, tile, block, mi_row, mi_col,
                             mi_row_pred, mi_col_pred,
                             mi_row_top, mi_col_top,
                             dst_buf, dst_stride,
                             top_bsize, extend_bsize, b_sub8x8, 1);
      }
    }
  } else if (dir == 2 || dir == 3) {
    extend_bsize = (mi_height == 1 || bsize < BLOCK_8X8 || yss < xss) ?
                    BLOCK_8X8 : BLOCK_8X16;
    unit = num_8x8_blocks_high_lookup[extend_bsize];
    mi_row_pred = mi_row;
    mi_col_pred = mi_col + ((dir == 3) ? mi_width : -1);

    dec_predict_b_extend(pbi, xd, tile, block, mi_row, mi_col,
                         mi_row_pred, mi_col_pred,
                         mi_row_top, mi_col_top,
                         dst_buf, dst_stride,
                         top_bsize, extend_bsize, b_sub8x8, 1);

    if (mi_height > unit) {
      int i;
      for (i = 0; i < mi_height/unit - 1; i++) {
        mi_row_pred += unit;
        dec_predict_b_extend(pbi, xd, tile, block, mi_row, mi_col,
                             mi_row_pred, mi_col_pred,
                             mi_row_top, mi_col_top,
                             dst_buf, dst_stride,
                             top_bsize, extend_bsize, b_sub8x8, 1);
      }
    }
  } else {
    extend_bsize = BLOCK_8X8;
    mi_row_pred = mi_row + ((dir == 4 || dir == 6) ? mi_height : -1);
    mi_col_pred = mi_col + ((dir == 6 || dir == 7) ? mi_width : -1);
    dec_predict_b_extend(pbi, xd, tile, block, mi_row, mi_col,
                         mi_row_pred, mi_col_pred,
                         mi_row_top, mi_col_top,
                         dst_buf, dst_stride,
                         top_bsize, extend_bsize, b_sub8x8, 1);
  }
}

static void dec_extend_all(VP10Decoder *const pbi, MACROBLOCKD *const xd,
                           const TileInfo *const tile, int block,
                           BLOCK_SIZE bsize, BLOCK_SIZE top_bsize,
                           int mi_row, int mi_col,
                           int mi_row_top, int mi_col_top,
                           uint8_t * dst_buf[3], int dst_stride[3]) {
  dec_extend_dir(pbi, xd, tile, block, bsize, top_bsize, mi_row, mi_col,
                 mi_row_top, mi_col_top, dst_buf, dst_stride, 0);
  dec_extend_dir(pbi, xd, tile, block, bsize, top_bsize, mi_row, mi_col,
                 mi_row_top, mi_col_top, dst_buf, dst_stride, 1);
  dec_extend_dir(pbi, xd, tile, block, bsize, top_bsize, mi_row, mi_col,
                 mi_row_top, mi_col_top, dst_buf, dst_stride, 2);
  dec_extend_dir(pbi, xd, tile, block, bsize, top_bsize, mi_row, mi_col,
                 mi_row_top, mi_col_top, dst_buf, dst_stride, 3);
  dec_extend_dir(pbi, xd, tile, block, bsize, top_bsize, mi_row, mi_col,
                 mi_row_top, mi_col_top, dst_buf, dst_stride, 4);
  dec_extend_dir(pbi, xd, tile, block, bsize, top_bsize, mi_row, mi_col,
                 mi_row_top, mi_col_top, dst_buf, dst_stride, 5);
  dec_extend_dir(pbi, xd, tile, block, bsize, top_bsize, mi_row, mi_col,
                 mi_row_top, mi_col_top, dst_buf, dst_stride, 6);
  dec_extend_dir(pbi, xd, tile, block, bsize, top_bsize, mi_row, mi_col,
                 mi_row_top, mi_col_top, dst_buf, dst_stride, 7);
}

static void dec_predict_sb_complex(VP10Decoder *const pbi,
                                   MACROBLOCKD *const xd,
                                   const TileInfo *const tile,
                                   int mi_row, int mi_col,
                                   int mi_row_top, int mi_col_top,
                                   BLOCK_SIZE bsize, BLOCK_SIZE top_bsize,
                                   uint8_t *dst_buf[3], int dst_stride[3]) {
  VP10_COMMON *const cm = &pbi->common;
  const int bsl = b_width_log2_lookup[bsize], hbs = (1 << bsl) / 4;
  PARTITION_TYPE partition;
  BLOCK_SIZE subsize;
  MB_MODE_INFO *mbmi;
  int i, offset = mi_row * cm->mi_stride + mi_col;
  uint8_t *dst_buf1[3], *dst_buf2[3], *dst_buf3[3];

  DECLARE_ALIGNED(16, uint8_t,
                  tmp_buf1[MAX_MB_PLANE * MAXTXLEN * MAXTXLEN * 2]);
  DECLARE_ALIGNED(16, uint8_t,
                  tmp_buf2[MAX_MB_PLANE * MAXTXLEN * MAXTXLEN * 2]);
  DECLARE_ALIGNED(16, uint8_t,
                  tmp_buf3[MAX_MB_PLANE * MAXTXLEN * MAXTXLEN * 2]);
  int dst_stride1[3] = {MAXTXLEN, MAXTXLEN, MAXTXLEN};
  int dst_stride2[3] = {MAXTXLEN, MAXTXLEN, MAXTXLEN};
  int dst_stride3[3] = {MAXTXLEN, MAXTXLEN, MAXTXLEN};

#if CONFIG_VP9_HIGHBITDEPTH
  if (xd->cur_buf->flags & YV12_FLAG_HIGHBITDEPTH) {
    int len = sizeof(uint16_t);
    dst_buf1[0] = CONVERT_TO_BYTEPTR(tmp_buf1);
    dst_buf1[1] = CONVERT_TO_BYTEPTR(tmp_buf1 + MAXTXLEN * MAXTXLEN * len);
    dst_buf1[2] = CONVERT_TO_BYTEPTR(tmp_buf1 + 2 * MAXTXLEN * MAXTXLEN * len);
    dst_buf2[0] = CONVERT_TO_BYTEPTR(tmp_buf2);
    dst_buf2[1] = CONVERT_TO_BYTEPTR(tmp_buf2 + MAXTXLEN * MAXTXLEN * len);
    dst_buf2[2] = CONVERT_TO_BYTEPTR(tmp_buf2 + 2 * MAXTXLEN * MAXTXLEN * len);
    dst_buf3[0] = CONVERT_TO_BYTEPTR(tmp_buf3);
    dst_buf3[1] = CONVERT_TO_BYTEPTR(tmp_buf3 + MAXTXLEN * MAXTXLEN * len);
    dst_buf3[2] = CONVERT_TO_BYTEPTR(tmp_buf3 + 2 * MAXTXLEN * MAXTXLEN * len);
  } else {
#endif
    dst_buf1[0] = tmp_buf1;
    dst_buf1[1] = tmp_buf1 + MAXTXLEN * MAXTXLEN;
    dst_buf1[2] = tmp_buf1 + 2 * MAXTXLEN * MAXTXLEN;
    dst_buf2[0] = tmp_buf2;
    dst_buf2[1] = tmp_buf2 + MAXTXLEN * MAXTXLEN;
    dst_buf2[2] = tmp_buf2 + 2 * MAXTXLEN * MAXTXLEN;
    dst_buf3[0] = tmp_buf3;
    dst_buf3[1] = tmp_buf3 + MAXTXLEN * MAXTXLEN;
    dst_buf3[2] = tmp_buf3 + 2 * MAXTXLEN * MAXTXLEN;
#if CONFIG_VP9_HIGHBITDEPTH
  }
#endif

  if (mi_row >= cm->mi_rows || mi_col >= cm->mi_cols)
    return;

  xd->mi = cm->mi_grid_visible + offset;
  xd->mi[0] = cm->mi + offset;
  mbmi = &xd->mi[0]->mbmi;
  partition = partition_lookup[bsl][mbmi->sb_type];
  subsize = get_subsize(bsize, partition);

  for (i = 0; i < MAX_MB_PLANE; i++) {
    xd->plane[i].dst.buf = dst_buf[i];
    xd->plane[i].dst.stride = dst_stride[i];
  }

  switch (partition) {
    case PARTITION_NONE:
      assert(bsize < top_bsize);
      dec_predict_b_extend(pbi, xd, tile, 0, mi_row, mi_col, mi_row, mi_col,
                           mi_row_top, mi_col_top, dst_buf, dst_stride,
                           top_bsize, bsize, 0, 0);
      dec_extend_all(pbi, xd, tile, 0, bsize, top_bsize, mi_row, mi_col,
                     mi_row_top, mi_col_top, dst_buf, dst_stride);
      break;
    case PARTITION_HORZ:
      if (bsize == BLOCK_8X8) {
        // For sub8x8, predict in 8x8 unit
        // First half
        dec_predict_b_extend(pbi, xd, tile, 0, mi_row, mi_col, mi_row, mi_col,
                             mi_row_top, mi_col_top, dst_buf, dst_stride,
                             top_bsize, BLOCK_8X8, 1, 0);
        if (bsize < top_bsize)
          dec_extend_all(pbi, xd, tile, 0, subsize, top_bsize, mi_row, mi_col,
                         mi_row_top, mi_col_top, dst_buf, dst_stride);

        // Second half
        dec_predict_b_extend(pbi, xd, tile, 2, mi_row, mi_col, mi_row, mi_col,
                             mi_row_top, mi_col_top, dst_buf1, dst_stride1,
                             top_bsize, BLOCK_8X8, 1, 1);
        if (bsize < top_bsize)
          dec_extend_all(pbi, xd, tile, 2, subsize, top_bsize, mi_row, mi_col,
                         mi_row_top, mi_col_top, dst_buf1, dst_stride1);

        // weighted average to smooth the boundary
        xd->plane[0].dst.buf = dst_buf[0];
        xd->plane[0].dst.stride = dst_stride[0];
        vp10_build_masked_inter_predictor_complex(xd,
                                                  dst_buf[0], dst_stride[0],
                                                  dst_buf1[0], dst_stride1[0],
                                                  &xd->plane[0],
                                                  mi_row, mi_col,
                                                  mi_row_top, mi_col_top,
                                                  bsize, top_bsize,
                                                  PARTITION_HORZ, 0);
      } else {
        // First half
        dec_predict_b_extend(pbi, xd, tile, 0, mi_row, mi_col, mi_row, mi_col,
                             mi_row_top, mi_col_top, dst_buf, dst_stride,
                             top_bsize, subsize, 0, 0);
        if (bsize < top_bsize)
          dec_extend_all(pbi, xd, tile, 0, subsize, top_bsize, mi_row, mi_col,
                         mi_row_top, mi_col_top, dst_buf, dst_stride);
        else
          dec_extend_dir(pbi, xd, tile, 0, subsize, top_bsize, mi_row, mi_col,
                         mi_row_top, mi_col_top, dst_buf, dst_stride, 0);

        if (mi_row + hbs < cm->mi_rows) {
          // Second half
          dec_predict_b_extend(pbi, xd, tile, 0, mi_row + hbs, mi_col,
                               mi_row + hbs, mi_col,
                               mi_row_top, mi_col_top,
                               dst_buf1, dst_stride1,
                               top_bsize, subsize, 0, 0);
          if (bsize < top_bsize)
            dec_extend_all(pbi, xd, tile, 0, subsize, top_bsize,
                           mi_row + hbs, mi_col,
                           mi_row_top, mi_col_top,
                           dst_buf1, dst_stride1);
          else
            dec_extend_dir(pbi, xd, tile, 0, subsize, top_bsize,
                           mi_row + hbs, mi_col,
                           mi_row_top, mi_col_top,
                           dst_buf1, dst_stride1, 1);

          // weighted average to smooth the boundary
          for (i = 0; i < MAX_MB_PLANE; i++) {
            xd->plane[i].dst.buf = dst_buf[i];
            xd->plane[i].dst.stride = dst_stride[i];
            vp10_build_masked_inter_predictor_complex(
                xd, dst_buf[i], dst_stride[i], dst_buf1[i], dst_stride1[i],
                &xd->plane[i], mi_row, mi_col, mi_row_top, mi_col_top,
                bsize, top_bsize, PARTITION_HORZ, i);
          }
        }
      }
      break;
    case PARTITION_VERT:
      if (bsize == BLOCK_8X8) {
        // First half
        dec_predict_b_extend(pbi, xd, tile, 0, mi_row, mi_col, mi_row, mi_col,
                             mi_row_top, mi_col_top, dst_buf, dst_stride,
                             top_bsize, BLOCK_8X8, 1, 0);
        if (bsize < top_bsize)
          dec_extend_all(pbi, xd, tile, 0, subsize, top_bsize, mi_row, mi_col,
                         mi_row_top, mi_col_top, dst_buf, dst_stride);

        // Second half
        dec_predict_b_extend(pbi, xd, tile, 1, mi_row, mi_col, mi_row, mi_col,
                             mi_row_top, mi_col_top, dst_buf1, dst_stride1,
                             top_bsize, BLOCK_8X8, 1, 1);
        if (bsize < top_bsize)
          dec_extend_all(pbi, xd, tile, 1, subsize, top_bsize, mi_row, mi_col,
                         mi_row_top, mi_col_top, dst_buf1, dst_stride1);

        // Smooth
        xd->plane[0].dst.buf = dst_buf[0];
        xd->plane[0].dst.stride = dst_stride[0];
        vp10_build_masked_inter_predictor_complex(xd,
                                                  dst_buf[0], dst_stride[0],
                                                  dst_buf1[0], dst_stride1[0],
                                                  &xd->plane[0],
                                                  mi_row, mi_col,
                                                  mi_row_top, mi_col_top,
                                                  bsize, top_bsize,
                                                  PARTITION_VERT, 0);
      } else {
        // First half
        dec_predict_b_extend(pbi, xd, tile, 0, mi_row, mi_col, mi_row, mi_col,
                             mi_row_top, mi_col_top, dst_buf, dst_stride,
                             top_bsize, subsize, 0, 0);
        if (bsize < top_bsize)
          dec_extend_all(pbi, xd, tile, 0, subsize, top_bsize, mi_row, mi_col,
                         mi_row_top, mi_col_top, dst_buf, dst_stride);
        else
          dec_extend_dir(pbi, xd, tile, 0, subsize, top_bsize, mi_row, mi_col,
                         mi_row_top, mi_col_top, dst_buf, dst_stride, 3);

        // Second half
        if (mi_col + hbs < cm->mi_cols) {
          dec_predict_b_extend(pbi, xd, tile, 0, mi_row, mi_col + hbs,
                               mi_row, mi_col + hbs, mi_row_top, mi_col_top,
                               dst_buf1, dst_stride1, top_bsize, subsize, 0, 0);
          if (bsize < top_bsize)
            dec_extend_all(pbi, xd, tile, 0, subsize, top_bsize,
                           mi_row, mi_col + hbs, mi_row_top, mi_col_top,
                           dst_buf1, dst_stride1);
          else
            dec_extend_dir(pbi, xd, tile, 0, subsize, top_bsize,
                           mi_row, mi_col + hbs, mi_row_top, mi_col_top,
                           dst_buf1, dst_stride1, 2);

          // Smooth
          for (i = 0; i < MAX_MB_PLANE; i++) {
            xd->plane[i].dst.buf = dst_buf[i];
            xd->plane[i].dst.stride = dst_stride[i];
            vp10_build_masked_inter_predictor_complex(
                xd, dst_buf[i], dst_stride[i], dst_buf1[i], dst_stride1[i],
                &xd->plane[i], mi_row, mi_col, mi_row_top, mi_col_top,
                bsize, top_bsize, PARTITION_VERT, i);
          }
        }
      }
      break;
    case PARTITION_SPLIT:
      if (bsize == BLOCK_8X8) {
        dec_predict_b_extend(pbi, xd, tile, 0, mi_row, mi_col, mi_row, mi_col,
                             mi_row_top, mi_col_top, dst_buf, dst_stride,
                             top_bsize, BLOCK_8X8, 1, 0);
        dec_predict_b_extend(pbi, xd, tile, 1, mi_row, mi_col, mi_row, mi_col,
                             mi_row_top, mi_col_top, dst_buf1, dst_stride1,
                             top_bsize, BLOCK_8X8, 1, 1);
        dec_predict_b_extend(pbi, xd, tile, 2, mi_row, mi_col, mi_row, mi_col,
                             mi_row_top, mi_col_top, dst_buf2, dst_stride2,
                             top_bsize, BLOCK_8X8, 1, 1);
        dec_predict_b_extend(pbi, xd, tile, 3, mi_row, mi_col, mi_row, mi_col,
                             mi_row_top, mi_col_top, dst_buf3, dst_stride3,
                             top_bsize, BLOCK_8X8, 1, 1);
        if (bsize < top_bsize) {
          dec_extend_all(pbi, xd, tile, 0, subsize, top_bsize, mi_row, mi_col,
                         mi_row_top, mi_col_top, dst_buf, dst_stride);
          dec_extend_all(pbi, xd, tile, 1, subsize, top_bsize, mi_row, mi_col,
                         mi_row_top, mi_col_top, dst_buf1, dst_stride1);
          dec_extend_all(pbi, xd, tile, 2, subsize, top_bsize, mi_row, mi_col,
                         mi_row_top, mi_col_top, dst_buf2, dst_stride2);
          dec_extend_all(pbi, xd, tile, 3, subsize, top_bsize, mi_row, mi_col,
                         mi_row_top, mi_col_top, dst_buf3, dst_stride3);
        }
      } else {
        dec_predict_sb_complex(pbi, xd, tile, mi_row, mi_col,
                               mi_row_top, mi_col_top, subsize, top_bsize,
                               dst_buf, dst_stride);
        if (mi_row < cm->mi_rows && mi_col + hbs < cm->mi_cols)
          dec_predict_sb_complex(pbi, xd, tile, mi_row, mi_col + hbs,
                                 mi_row_top, mi_col_top, subsize, top_bsize,
                                 dst_buf1, dst_stride1);
        if (mi_row + hbs < cm->mi_rows && mi_col < cm->mi_cols)
          dec_predict_sb_complex(pbi, xd, tile, mi_row + hbs, mi_col,
                                 mi_row_top, mi_col_top, subsize, top_bsize,
                                 dst_buf2, dst_stride2);
        if (mi_row + hbs < cm->mi_rows && mi_col + hbs < cm->mi_cols)
          dec_predict_sb_complex(pbi, xd, tile, mi_row + hbs, mi_col + hbs,
                                 mi_row_top, mi_col_top, subsize, top_bsize,
                                 dst_buf3, dst_stride3);
      }
        for (i = 0; i < MAX_MB_PLANE; i++) {
          if (bsize == BLOCK_8X8 && i != 0)
            continue;  // Skip <4x4 chroma smoothing
          if (mi_row < cm->mi_rows && mi_col + hbs < cm->mi_cols) {
            vp10_build_masked_inter_predictor_complex(xd,
                                                      dst_buf[i], dst_stride[i],
                                                      dst_buf1[i],
                                                      dst_stride1[i],
                                                      &xd->plane[i],
                                                      mi_row, mi_col,
                                                      mi_row_top, mi_col_top,
                                                      bsize, top_bsize,
                                                      PARTITION_VERT, i);
            if (mi_row + hbs < cm->mi_rows) {
              vp10_build_masked_inter_predictor_complex(xd,
                                                        dst_buf2[i],
                                                        dst_stride2[i],
                                                        dst_buf3[i],
                                                        dst_stride3[i],
                                                        &xd->plane[i],
                                                        mi_row, mi_col,
                                                        mi_row_top, mi_col_top,
                                                        bsize, top_bsize,
                                                        PARTITION_VERT, i);
              vp10_build_masked_inter_predictor_complex(xd,
                                                        dst_buf[i],
                                                        dst_stride[i],
                                                        dst_buf2[i],
                                                        dst_stride2[i],
                                                        &xd->plane[i],
                                                        mi_row, mi_col,
                                                        mi_row_top, mi_col_top,
                                                        bsize, top_bsize,
                                                        PARTITION_HORZ, i);
            }
          } else if (mi_row + hbs < cm->mi_rows && mi_col < cm->mi_cols) {
            vp10_build_masked_inter_predictor_complex(xd,
                                                      dst_buf[i],
                                                      dst_stride[i],
                                                      dst_buf2[i],
                                                      dst_stride2[i],
                                                      &xd->plane[i],
                                                      mi_row, mi_col,
                                                      mi_row_top, mi_col_top,
                                                      bsize, top_bsize,
                                                      PARTITION_HORZ, i);
          }
        }
      break;
    default:
      assert(0);
  }
}
#endif  // CONFIG_SUPERTX

static void decode_block(VP10Decoder *const pbi, MACROBLOCKD *const xd,
#if CONFIG_SUPERTX
                         int supertx_enabled,
#endif  // CONFIG_SUPERTX
                         int mi_row, int mi_col,
                         vpx_reader *r, BLOCK_SIZE bsize,
                         int bwl, int bhl) {
  VP10_COMMON *const cm = &pbi->common;
  const int less8x8 = bsize < BLOCK_8X8;
  const int bw = 1 << (bwl - 1);
  const int bh = 1 << (bhl - 1);
  const int x_mis = VPXMIN(bw, cm->mi_cols - mi_col);
  const int y_mis = VPXMIN(bh, cm->mi_rows - mi_row);

#if CONFIG_SUPERTX
  MB_MODE_INFO *mbmi;
  if (supertx_enabled) {
    mbmi = set_mb_offsets(cm, xd, bsize, mi_row, mi_col,
                          bw, bh, x_mis, y_mis);
  } else {
    mbmi = set_offsets(cm, xd, bsize, mi_row, mi_col,
                       bw, bh, x_mis, y_mis, bwl, bhl);
  }
  vp10_read_mode_info(pbi, xd, supertx_enabled,
                      mi_row, mi_col, r, x_mis, y_mis);
#else
  MB_MODE_INFO *mbmi = set_offsets(cm, xd, bsize, mi_row, mi_col,
                                   bw, bh, x_mis, y_mis, bwl, bhl);
  vp10_read_mode_info(pbi, xd, mi_row, mi_col, r, x_mis, y_mis);
#endif  // CONFIG_SUPERTX

  if (bsize >= BLOCK_8X8 && (cm->subsampling_x || cm->subsampling_y)) {
    const BLOCK_SIZE uv_subsize =
        ss_size_lookup[bsize][cm->subsampling_x][cm->subsampling_y];
    if (uv_subsize == BLOCK_INVALID)
      vpx_internal_error(xd->error_info,
                         VPX_CODEC_CORRUPT_FRAME, "Invalid block size.");
  }

#if CONFIG_SUPERTX
  if (!supertx_enabled) {
#endif
    if (mbmi->skip) {
      dec_reset_skip_context(xd);
    }
    if (!is_inter_block(mbmi)) {
      int plane;
      for (plane = 0; plane < MAX_MB_PLANE; ++plane) {
        const struct macroblockd_plane *const pd = &xd->plane[plane];
        const TX_SIZE tx_size =
            plane ? dec_get_uv_tx_size(mbmi, pd->n4_wl, pd->n4_hl)
            : mbmi->tx_size;
        const int num_4x4_w = pd->n4_w;
        const int num_4x4_h = pd->n4_h;
        const int step = (1 << tx_size);
        int row, col;
        const int max_blocks_wide = num_4x4_w +
            (xd->mb_to_right_edge >= 0 ?
             0 : xd->mb_to_right_edge >> (5 + pd->subsampling_x));
        const int max_blocks_high = num_4x4_h +
            (xd->mb_to_bottom_edge >= 0 ?
             0 : xd->mb_to_bottom_edge >> (5 + pd->subsampling_y));

        for (row = 0; row < max_blocks_high; row += step)
          for (col = 0; col < max_blocks_wide; col += step)
            predict_and_reconstruct_intra_block(xd, r, mbmi, plane,
                                                row, col, tx_size);
      }
    } else {
      // Prediction
      dec_build_inter_predictors_sb(pbi, xd, mi_row, mi_col);

      // Reconstruction
      if (!mbmi->skip) {
        int eobtotal = 0;
        int plane;

        for (plane = 0; plane < MAX_MB_PLANE; ++plane) {
          const struct macroblockd_plane *const pd = &xd->plane[plane];
          const int num_4x4_w = pd->n4_w;
          const int num_4x4_h = pd->n4_h;
          int row, col;
#if CONFIG_VAR_TX
          // TODO(jingning): This can be simplified for decoder performance.
          const BLOCK_SIZE plane_bsize =
              get_plane_block_size(VPXMAX(bsize, BLOCK_8X8), pd);
          const TX_SIZE max_tx_size = max_txsize_lookup[plane_bsize];
          const BLOCK_SIZE txb_size = txsize_to_bsize[max_tx_size];
          int bw = num_4x4_blocks_wide_lookup[txb_size];
          int block = 0;
          const int step = 1 << (max_tx_size << 1);

          for (row = 0; row < num_4x4_h; row += bw) {
            for (col = 0; col < num_4x4_w; col += bw) {
              decode_reconstruct_tx(xd, r, mbmi, plane, plane_bsize,
                                    block, row, col, max_tx_size, &eobtotal);
              block += step;
            }
          }
#else
          const TX_SIZE tx_size =
              plane ? dec_get_uv_tx_size(mbmi, pd->n4_wl, pd->n4_hl)
              : mbmi->tx_size;
          const int step = (1 << tx_size);
          const int max_blocks_wide = num_4x4_w +
              (xd->mb_to_right_edge >= 0 ?
               0 : xd->mb_to_right_edge >> (5 + pd->subsampling_x));
          const int max_blocks_high = num_4x4_h +
              (xd->mb_to_bottom_edge >= 0 ?
               0 : xd->mb_to_bottom_edge >> (5 + pd->subsampling_y));

          for (row = 0; row < max_blocks_high; row += step)
            for (col = 0; col < max_blocks_wide; col += step)
              eobtotal += reconstruct_inter_block(xd, r, mbmi, plane, row, col,
                                                  tx_size);
#endif
        }

        if (!less8x8 && eobtotal == 0)
          mbmi->has_no_coeffs = 1;  // skip loopfilter
      }
    }
#if CONFIG_SUPERTX
  }
#endif  // CONFIG_SUPERTX

  xd->corrupted |= vpx_reader_has_error(r);
}

static INLINE int dec_partition_plane_context(const MACROBLOCKD *xd,
                                              int mi_row, int mi_col,
                                              int bsl) {
  const PARTITION_CONTEXT *above_ctx = xd->above_seg_context + mi_col;
  const PARTITION_CONTEXT *left_ctx = xd->left_seg_context + (mi_row & MI_MASK);
  int above = (*above_ctx >> bsl) & 1 , left = (*left_ctx >> bsl) & 1;

//  assert(bsl >= 0);

  return (left * 2 + above) + bsl * PARTITION_PLOFFSET;
}

static INLINE void dec_update_partition_context(MACROBLOCKD *xd,
                                                int mi_row, int mi_col,
                                                BLOCK_SIZE subsize,
                                                int bw) {
  PARTITION_CONTEXT *const above_ctx = xd->above_seg_context + mi_col;
  PARTITION_CONTEXT *const left_ctx = xd->left_seg_context + (mi_row & MI_MASK);

  // update the partition context at the end notes. set partition bits
  // of block sizes larger than the current one to be one, and partition
  // bits of smaller block sizes to be zero.
  memset(above_ctx, partition_context_lookup[subsize].above, bw);
  memset(left_ctx, partition_context_lookup[subsize].left, bw);
}

static PARTITION_TYPE read_partition(VP10_COMMON *cm, MACROBLOCKD *xd,
                                     int mi_row, int mi_col, vpx_reader *r,
                                     int has_rows, int has_cols, int bsl) {
  const int ctx = dec_partition_plane_context(xd, mi_row, mi_col, bsl);
  const vpx_prob *const probs = cm->fc->partition_prob[ctx];
  FRAME_COUNTS *counts = xd->counts;
  PARTITION_TYPE p;

  if (has_rows && has_cols)
    p = (PARTITION_TYPE)vpx_read_tree(r, vp10_partition_tree, probs);
  else if (!has_rows && has_cols)
    p = vpx_read(r, probs[1]) ? PARTITION_SPLIT : PARTITION_HORZ;
  else if (has_rows && !has_cols)
    p = vpx_read(r, probs[2]) ? PARTITION_SPLIT : PARTITION_VERT;
  else
    p = PARTITION_SPLIT;

  if (counts)
    ++counts->partition[ctx][p];

  return p;
}

#if CONFIG_SUPERTX
static int read_skip_without_seg(VP10_COMMON *cm, const MACROBLOCKD *xd,
                                 vpx_reader *r) {
  const int ctx = vp10_get_skip_context(xd);
  const int skip = vpx_read(r, cm->fc->skip_probs[ctx]);
  FRAME_COUNTS *counts = xd->counts;
  if (counts)
    ++counts->skip[ctx][skip];
  return skip;
}
#endif  // CONFIG_SUPERTX

// TODO(slavarnway): eliminate bsize and subsize in future commits
static void decode_partition(VP10Decoder *const pbi, MACROBLOCKD *const xd,
#if CONFIG_SUPERTX
                             int supertx_enabled,
#endif
                             int mi_row, int mi_col,
                             vpx_reader* r, BLOCK_SIZE bsize, int n4x4_l2) {
  VP10_COMMON *const cm = &pbi->common;
  const int n8x8_l2 = n4x4_l2 - 1;
  const int num_8x8_wh = 1 << n8x8_l2;
  const int hbs = num_8x8_wh >> 1;
  PARTITION_TYPE partition;
  BLOCK_SIZE subsize;
  const int has_rows = (mi_row + hbs) < cm->mi_rows;
  const int has_cols = (mi_col + hbs) < cm->mi_cols;
#if CONFIG_SUPERTX
  const int read_token = !supertx_enabled;
  int skip = 0;
  TX_SIZE supertx_size = b_width_log2_lookup[bsize];
  const TileInfo *const tile = &xd->tile;
#if CONFIG_EXT_TX
  int txfm = DCT_DCT;
#endif  // CONFIG_EXT_TX
#endif  // CONFIG_SUPERTX

  if (mi_row >= cm->mi_rows || mi_col >= cm->mi_cols)
    return;

  partition = read_partition(cm, xd, mi_row, mi_col, r, has_rows, has_cols,
                             n8x8_l2);
  subsize = subsize_lookup[partition][bsize];  // get_subsize(bsize, partition);
#if CONFIG_SUPERTX
  if (!frame_is_intra_only(cm) &&
      partition != PARTITION_NONE &&
      bsize <= MAX_SUPERTX_BLOCK_SIZE &&
      !supertx_enabled &&
      !xd->lossless[0]) {
    const int supertx_context =
        partition_supertx_context_lookup[partition];
    supertx_enabled = vpx_read(
        r, cm->fc->supertx_prob[supertx_context][supertx_size]);
    if (xd->counts)
      xd->counts->supertx[supertx_context][supertx_size][supertx_enabled]++;
  }
  if (supertx_enabled && read_token) {
    int offset = mi_row * cm->mi_stride + mi_col;
    xd->mi = cm->mi_grid_visible + offset;
    xd->mi[0] = cm->mi + offset;
    set_mi_row_col(xd, tile, mi_row, num_8x8_blocks_high_lookup[bsize],
                   mi_col, num_8x8_blocks_wide_lookup[bsize],
                   cm->mi_rows, cm->mi_cols);
    set_skip_context(xd, mi_row, mi_col);
    // Here skip is read without using any segment level feature
    skip = read_skip_without_seg(cm, xd, r);
    if (skip)
      reset_skip_context(xd, bsize);
#if CONFIG_EXT_TX
    if (!skip) {
      if (get_ext_tx_types(supertx_size, bsize, 1) > 1) {
        int eset = get_ext_tx_set(supertx_size, bsize, 1);
        if (eset > 0) {
          txfm = vpx_read_tree(r, vp10_ext_tx_inter_tree[eset],
                               cm->fc->inter_ext_tx_prob[eset][supertx_size]);
          if (xd->counts)
            ++xd->counts->inter_ext_tx[eset][supertx_size][txfm];
        }
      }
    }
#endif  // CONFIG_EXT_TX
  }
#endif  // CONFIG_SUPERTX
  if (!hbs) {
    // calculate bmode block dimensions (log 2)
    xd->bmode_blocks_wl = 1 >> !!(partition & PARTITION_VERT);
    xd->bmode_blocks_hl = 1 >> !!(partition & PARTITION_HORZ);
    decode_block(pbi, xd,
#if CONFIG_SUPERTX
                 supertx_enabled,
#endif  // CONFIG_SUPERTX
                 mi_row, mi_col, r, subsize, 1, 1);
  } else {
    switch (partition) {
      case PARTITION_NONE:
        decode_block(pbi, xd,
#if CONFIG_SUPERTX
                     supertx_enabled,
#endif  // CONFIG_SUPERTX
                     mi_row, mi_col, r, subsize, n4x4_l2, n4x4_l2);
        break;
      case PARTITION_HORZ:
        decode_block(pbi, xd,
#if CONFIG_SUPERTX
                     supertx_enabled,
#endif  // CONFIG_SUPERTX
                     mi_row, mi_col, r, subsize, n4x4_l2, n8x8_l2);
        if (has_rows)
          decode_block(pbi, xd,
#if CONFIG_SUPERTX
                       supertx_enabled,
#endif  // CONFIG_SUPERTX
                       mi_row + hbs, mi_col, r, subsize, n4x4_l2, n8x8_l2);
        break;
      case PARTITION_VERT:
        decode_block(pbi, xd,
#if CONFIG_SUPERTX
                     supertx_enabled,
#endif  // CONFIG_SUPERTX
                     mi_row, mi_col, r, subsize, n8x8_l2, n4x4_l2);
        if (has_cols)
          decode_block(pbi, xd,
#if CONFIG_SUPERTX
                       supertx_enabled,
#endif  // CONFIG_SUPERTX
                       mi_row, mi_col + hbs, r, subsize, n8x8_l2, n4x4_l2);
        break;
      case PARTITION_SPLIT:
        decode_partition(pbi, xd,
#if CONFIG_SUPERTX
                         supertx_enabled,
#endif  // CONFIG_SUPERTX
                         mi_row, mi_col, r, subsize, n8x8_l2);
        decode_partition(pbi, xd,
#if CONFIG_SUPERTX
                         supertx_enabled,
#endif  // CONFIG_SUPERTX
                         mi_row, mi_col + hbs, r, subsize, n8x8_l2);
        decode_partition(pbi, xd,
#if CONFIG_SUPERTX
                         supertx_enabled,
#endif  // CONFIG_SUPERTX
                         mi_row + hbs, mi_col, r, subsize, n8x8_l2);
        decode_partition(pbi, xd,
#if CONFIG_SUPERTX
                         supertx_enabled,
#endif  // CONFIG_SUPERTX
                         mi_row + hbs, mi_col + hbs, r, subsize, n8x8_l2);
        break;
      default:
        assert(0 && "Invalid partition type");
    }
  }

#if CONFIG_SUPERTX
  if (supertx_enabled && read_token) {
    uint8_t *dst_buf[3];
    int dst_stride[3], i;

    vp10_setup_dst_planes(xd->plane, get_frame_new_buffer(cm), mi_row, mi_col);
    for (i = 0; i < MAX_MB_PLANE; i++) {
      dst_buf[i] = xd->plane[i].dst.buf;
      dst_stride[i] = xd->plane[i].dst.stride;
    }
    dec_predict_sb_complex(pbi, xd, tile, mi_row, mi_col, mi_row, mi_col,
                           bsize, bsize, dst_buf, dst_stride);

    if (!skip) {
      int eobtotal = 0;
      MB_MODE_INFO *mbmi = &xd->mi[0]->mbmi;
      set_offsets_topblock(cm, xd, tile, bsize, mi_row, mi_col);
#if CONFIG_EXT_TX
      xd->mi[0]->mbmi.tx_type = txfm;
#endif
      for (i = 0; i < MAX_MB_PLANE; ++i) {
        const struct macroblockd_plane *const pd = &xd->plane[i];
        const int num_4x4_w = pd->n4_w;
        const int num_4x4_h = pd->n4_h;
        int row, col;
        const TX_SIZE tx_size =
            i ? dec_get_uv_tx_size(mbmi, pd->n4_wl, pd->n4_hl)
            : mbmi->tx_size;
        const int step = (1 << tx_size);
        const int max_blocks_wide = num_4x4_w +
            (xd->mb_to_right_edge >= 0 ?
             0 : xd->mb_to_right_edge >> (5 + pd->subsampling_x));
        const int max_blocks_high = num_4x4_h +
            (xd->mb_to_bottom_edge >= 0 ?
             0 : xd->mb_to_bottom_edge >> (5 + pd->subsampling_y));

        for (row = 0; row < max_blocks_high; row += step)
          for (col = 0; col < max_blocks_wide; col += step)
            eobtotal += reconstruct_inter_block(xd, r, mbmi, i, row, col,
                                                tx_size);
      }
      if (!(subsize < BLOCK_8X8) && eobtotal == 0)
        skip = 1;
    }
    set_param_topblock(cm, xd, bsize, mi_row, mi_col,
#if CONFIG_EXT_TX
                       txfm,
#endif
                       skip);
  }
#endif  // CONFIG_SUPERTX

  // update partition context
  if (bsize >= BLOCK_8X8 &&
      (bsize == BLOCK_8X8 || partition != PARTITION_SPLIT))
    dec_update_partition_context(xd, mi_row, mi_col, subsize, num_8x8_wh);
}

static void setup_token_decoder(const uint8_t *data,
                                const uint8_t *data_end,
                                size_t read_size,
                                struct vpx_internal_error_info *error_info,
                                vpx_reader *r,
                                vpx_decrypt_cb decrypt_cb,
                                void *decrypt_state) {
  // Validate the calculated partition length. If the buffer
  // described by the partition can't be fully read, then restrict
  // it to the portion that can be (for EC mode) or throw an error.
  if (!read_is_valid(data, read_size, data_end))
    vpx_internal_error(error_info, VPX_CODEC_CORRUPT_FRAME,
                       "Truncated packet or corrupt tile length");

  if (vpx_reader_init(r, data, read_size, decrypt_cb, decrypt_state))
    vpx_internal_error(error_info, VPX_CODEC_MEM_ERROR,
                       "Failed to allocate bool decoder %d", 1);
}

static void read_coef_probs_common(vp10_coeff_probs_model *coef_probs,
                                   vpx_reader *r) {
  int i, j, k, l, m;

  if (vpx_read_bit(r))
    for (i = 0; i < PLANE_TYPES; ++i)
      for (j = 0; j < REF_TYPES; ++j)
        for (k = 0; k < COEF_BANDS; ++k)
          for (l = 0; l < BAND_COEFF_CONTEXTS(k); ++l)
            for (m = 0; m < UNCONSTRAINED_NODES; ++m)
              vp10_diff_update_prob(r, &coef_probs[i][j][k][l][m]);
}

static void read_coef_probs(FRAME_CONTEXT *fc, TX_MODE tx_mode,
                            vpx_reader *r) {
    const TX_SIZE max_tx_size = tx_mode_to_biggest_tx_size[tx_mode];
    TX_SIZE tx_size;
    for (tx_size = TX_4X4; tx_size <= max_tx_size; ++tx_size)
      read_coef_probs_common(fc->coef_probs[tx_size], r);
}

static void setup_segmentation(VP10_COMMON *const cm,
                               struct vpx_read_bit_buffer *rb) {
  struct segmentation *const seg = &cm->seg;
  int i, j;

  seg->update_map = 0;
  seg->update_data = 0;

  seg->enabled = vpx_rb_read_bit(rb);
  if (!seg->enabled)
    return;

  // Segmentation map update
  if (frame_is_intra_only(cm) || cm->error_resilient_mode) {
    seg->update_map = 1;
  } else {
    seg->update_map = vpx_rb_read_bit(rb);
  }
  if (seg->update_map) {
    if (frame_is_intra_only(cm) || cm->error_resilient_mode) {
      seg->temporal_update = 0;
    } else {
      seg->temporal_update = vpx_rb_read_bit(rb);
    }
  }

  // Segmentation data update
  seg->update_data = vpx_rb_read_bit(rb);
  if (seg->update_data) {
    seg->abs_delta = vpx_rb_read_bit(rb);

    vp10_clearall_segfeatures(seg);

    for (i = 0; i < MAX_SEGMENTS; i++) {
      for (j = 0; j < SEG_LVL_MAX; j++) {
        int data = 0;
        const int feature_enabled = vpx_rb_read_bit(rb);
        if (feature_enabled) {
          vp10_enable_segfeature(seg, i, j);
          data = decode_unsigned_max(rb, vp10_seg_feature_data_max(j));
          if (vp10_is_segfeature_signed(j))
            data = vpx_rb_read_bit(rb) ? -data : data;
        }
        vp10_set_segdata(seg, i, j, data);
      }
    }
  }
}

static void setup_loopfilter(struct loopfilter *lf,
                             struct vpx_read_bit_buffer *rb) {
  lf->filter_level = vpx_rb_read_literal(rb, 6);
  lf->sharpness_level = vpx_rb_read_literal(rb, 3);

  // Read in loop filter deltas applied at the MB level based on mode or ref
  // frame.
  lf->mode_ref_delta_update = 0;

  lf->mode_ref_delta_enabled = vpx_rb_read_bit(rb);
  if (lf->mode_ref_delta_enabled) {
    lf->mode_ref_delta_update = vpx_rb_read_bit(rb);
    if (lf->mode_ref_delta_update) {
      int i;

      for (i = 0; i < MAX_REF_FRAMES; i++)
        if (vpx_rb_read_bit(rb))
          lf->ref_deltas[i] = vpx_rb_read_inv_signed_literal(rb, 6);

      for (i = 0; i < MAX_MODE_LF_DELTAS; i++)
        if (vpx_rb_read_bit(rb))
          lf->mode_deltas[i] = vpx_rb_read_inv_signed_literal(rb, 6);
    }
  }
}

static INLINE int read_delta_q(struct vpx_read_bit_buffer *rb) {
  return vpx_rb_read_bit(rb) ?
      vpx_rb_read_inv_signed_literal(rb, 6) : 0;
}

static void setup_quantization(VP10_COMMON *const cm,
                               struct vpx_read_bit_buffer *rb) {
  cm->base_qindex = vpx_rb_read_literal(rb, QINDEX_BITS);
  cm->y_dc_delta_q = read_delta_q(rb);
  cm->uv_dc_delta_q = read_delta_q(rb);
  cm->uv_ac_delta_q = read_delta_q(rb);
  cm->dequant_bit_depth = cm->bit_depth;
}

static void setup_segmentation_dequant(VP10_COMMON *const cm) {
  // Build y/uv dequant values based on segmentation.
  if (cm->seg.enabled) {
    int i;
    for (i = 0; i < MAX_SEGMENTS; ++i) {
      const int qindex = vp10_get_qindex(&cm->seg, i, cm->base_qindex);
      cm->y_dequant[i][0] = vp10_dc_quant(qindex, cm->y_dc_delta_q,
                                         cm->bit_depth);
      cm->y_dequant[i][1] = vp10_ac_quant(qindex, 0, cm->bit_depth);
      cm->uv_dequant[i][0] = vp10_dc_quant(qindex, cm->uv_dc_delta_q,
                                          cm->bit_depth);
      cm->uv_dequant[i][1] = vp10_ac_quant(qindex, cm->uv_ac_delta_q,
                                          cm->bit_depth);
    }
  } else {
    const int qindex = cm->base_qindex;
    // When segmentation is disabled, only the first value is used.  The
    // remaining are don't cares.
    cm->y_dequant[0][0] = vp10_dc_quant(qindex, cm->y_dc_delta_q, cm->bit_depth);
    cm->y_dequant[0][1] = vp10_ac_quant(qindex, 0, cm->bit_depth);
    cm->uv_dequant[0][0] = vp10_dc_quant(qindex, cm->uv_dc_delta_q,
                                        cm->bit_depth);
    cm->uv_dequant[0][1] = vp10_ac_quant(qindex, cm->uv_ac_delta_q,
                                        cm->bit_depth);
  }
}

static INTERP_FILTER read_interp_filter(struct vpx_read_bit_buffer *rb) {
  return vpx_rb_read_bit(rb) ?
      SWITCHABLE : vpx_rb_read_literal(rb, 2 + CONFIG_EXT_INTERP);
}

static void setup_render_size(VP10_COMMON *cm,
                              struct vpx_read_bit_buffer *rb) {
  cm->render_width = cm->width;
  cm->render_height = cm->height;
  if (vpx_rb_read_bit(rb))
    vp10_read_frame_size(rb, &cm->render_width, &cm->render_height);
}

static void resize_mv_buffer(VP10_COMMON *cm) {
  vpx_free(cm->cur_frame->mvs);
  cm->cur_frame->mi_rows = cm->mi_rows;
  cm->cur_frame->mi_cols = cm->mi_cols;
  cm->cur_frame->mvs = (MV_REF *)vpx_calloc(cm->mi_rows * cm->mi_cols,
                                            sizeof(*cm->cur_frame->mvs));
}

static void resize_context_buffers(VP10_COMMON *cm, int width, int height) {
#if CONFIG_SIZE_LIMIT
  if (width > DECODE_WIDTH_LIMIT || height > DECODE_HEIGHT_LIMIT)
    vpx_internal_error(&cm->error, VPX_CODEC_CORRUPT_FRAME,
                       "Dimensions of %dx%d beyond allowed size of %dx%d.",
                       width, height, DECODE_WIDTH_LIMIT, DECODE_HEIGHT_LIMIT);
#endif
  if (cm->width != width || cm->height != height) {
    const int new_mi_rows =
        ALIGN_POWER_OF_TWO(height, MI_SIZE_LOG2) >> MI_SIZE_LOG2;
    const int new_mi_cols =
        ALIGN_POWER_OF_TWO(width,  MI_SIZE_LOG2) >> MI_SIZE_LOG2;

    // Allocations in vp10_alloc_context_buffers() depend on individual
    // dimensions as well as the overall size.
    if (new_mi_cols > cm->mi_cols || new_mi_rows > cm->mi_rows) {
      if (vp10_alloc_context_buffers(cm, width, height))
        vpx_internal_error(&cm->error, VPX_CODEC_MEM_ERROR,
                           "Failed to allocate context buffers");
    } else {
      vp10_set_mb_mi(cm, width, height);
    }
    vp10_init_context_buffers(cm);
    cm->width = width;
    cm->height = height;
  }
  if (cm->cur_frame->mvs == NULL || cm->mi_rows > cm->cur_frame->mi_rows ||
      cm->mi_cols > cm->cur_frame->mi_cols) {
    resize_mv_buffer(cm);
  }
}

static void setup_frame_size(VP10_COMMON *cm, struct vpx_read_bit_buffer *rb) {
  int width, height;
  BufferPool *const pool = cm->buffer_pool;
  vp10_read_frame_size(rb, &width, &height);
  resize_context_buffers(cm, width, height);
  setup_render_size(cm, rb);

  lock_buffer_pool(pool);
  if (vpx_realloc_frame_buffer(
          get_frame_new_buffer(cm), cm->width, cm->height,
          cm->subsampling_x, cm->subsampling_y,
#if CONFIG_VP9_HIGHBITDEPTH
          cm->use_highbitdepth,
#endif
          VP9_DEC_BORDER_IN_PIXELS,
          cm->byte_alignment,
          &pool->frame_bufs[cm->new_fb_idx].raw_frame_buffer, pool->get_fb_cb,
          pool->cb_priv)) {
    unlock_buffer_pool(pool);
    vpx_internal_error(&cm->error, VPX_CODEC_MEM_ERROR,
                       "Failed to allocate frame buffer");
  }
  unlock_buffer_pool(pool);

  pool->frame_bufs[cm->new_fb_idx].buf.subsampling_x = cm->subsampling_x;
  pool->frame_bufs[cm->new_fb_idx].buf.subsampling_y = cm->subsampling_y;
  pool->frame_bufs[cm->new_fb_idx].buf.bit_depth = (unsigned int)cm->bit_depth;
  pool->frame_bufs[cm->new_fb_idx].buf.color_space = cm->color_space;
  pool->frame_bufs[cm->new_fb_idx].buf.color_range = cm->color_range;
  pool->frame_bufs[cm->new_fb_idx].buf.render_width  = cm->render_width;
  pool->frame_bufs[cm->new_fb_idx].buf.render_height = cm->render_height;
}

static INLINE int valid_ref_frame_img_fmt(vpx_bit_depth_t ref_bit_depth,
                                          int ref_xss, int ref_yss,
                                          vpx_bit_depth_t this_bit_depth,
                                          int this_xss, int this_yss) {
  return ref_bit_depth == this_bit_depth && ref_xss == this_xss &&
         ref_yss == this_yss;
}

static void setup_frame_size_with_refs(VP10_COMMON *cm,
                                       struct vpx_read_bit_buffer *rb) {
  int width, height;
  int found = 0, i;
  int has_valid_ref_frame = 0;
  BufferPool *const pool = cm->buffer_pool;
  for (i = 0; i < REFS_PER_FRAME; ++i) {
    if (vpx_rb_read_bit(rb)) {
      YV12_BUFFER_CONFIG *const buf = cm->frame_refs[i].buf;
      width = buf->y_crop_width;
      height = buf->y_crop_height;
      cm->render_width = buf->render_width;
      cm->render_height = buf->render_height;
      found = 1;
      break;
    }
  }

  if (!found) {
    vp10_read_frame_size(rb, &width, &height);
    setup_render_size(cm, rb);
  }

  if (width <= 0 || height <= 0)
    vpx_internal_error(&cm->error, VPX_CODEC_CORRUPT_FRAME,
                       "Invalid frame size");

  // Check to make sure at least one of frames that this frame references
  // has valid dimensions.
  for (i = 0; i < REFS_PER_FRAME; ++i) {
    RefBuffer *const ref_frame = &cm->frame_refs[i];
    has_valid_ref_frame |= valid_ref_frame_size(ref_frame->buf->y_crop_width,
                                                ref_frame->buf->y_crop_height,
                                                width, height);
  }
  if (!has_valid_ref_frame)
    vpx_internal_error(&cm->error, VPX_CODEC_CORRUPT_FRAME,
                       "Referenced frame has invalid size");
  for (i = 0; i < REFS_PER_FRAME; ++i) {
    RefBuffer *const ref_frame = &cm->frame_refs[i];
    if (!valid_ref_frame_img_fmt(
            ref_frame->buf->bit_depth,
            ref_frame->buf->subsampling_x,
            ref_frame->buf->subsampling_y,
            cm->bit_depth,
            cm->subsampling_x,
            cm->subsampling_y))
      vpx_internal_error(&cm->error, VPX_CODEC_CORRUPT_FRAME,
                         "Referenced frame has incompatible color format");
  }

  resize_context_buffers(cm, width, height);

  lock_buffer_pool(pool);
  if (vpx_realloc_frame_buffer(
          get_frame_new_buffer(cm), cm->width, cm->height,
          cm->subsampling_x, cm->subsampling_y,
#if CONFIG_VP9_HIGHBITDEPTH
          cm->use_highbitdepth,
#endif
          VP9_DEC_BORDER_IN_PIXELS,
          cm->byte_alignment,
          &pool->frame_bufs[cm->new_fb_idx].raw_frame_buffer, pool->get_fb_cb,
          pool->cb_priv)) {
    unlock_buffer_pool(pool);
    vpx_internal_error(&cm->error, VPX_CODEC_MEM_ERROR,
                       "Failed to allocate frame buffer");
  }
  unlock_buffer_pool(pool);

  pool->frame_bufs[cm->new_fb_idx].buf.subsampling_x = cm->subsampling_x;
  pool->frame_bufs[cm->new_fb_idx].buf.subsampling_y = cm->subsampling_y;
  pool->frame_bufs[cm->new_fb_idx].buf.bit_depth = (unsigned int)cm->bit_depth;
  pool->frame_bufs[cm->new_fb_idx].buf.color_space = cm->color_space;
  pool->frame_bufs[cm->new_fb_idx].buf.color_range = cm->color_range;
  pool->frame_bufs[cm->new_fb_idx].buf.render_width  = cm->render_width;
  pool->frame_bufs[cm->new_fb_idx].buf.render_height = cm->render_height;
}

static void setup_tile_info(VP10_COMMON *cm, struct vpx_read_bit_buffer *rb) {
  int min_log2_tile_cols, max_log2_tile_cols, max_ones;
  vp10_get_tile_n_bits(cm->mi_cols, &min_log2_tile_cols, &max_log2_tile_cols);

  // columns
  max_ones = max_log2_tile_cols - min_log2_tile_cols;
  cm->log2_tile_cols = min_log2_tile_cols;
  while (max_ones-- && vpx_rb_read_bit(rb))
    cm->log2_tile_cols++;

  if (cm->log2_tile_cols > 6)
    vpx_internal_error(&cm->error, VPX_CODEC_CORRUPT_FRAME,
                       "Invalid number of tile columns");

  // rows
  cm->log2_tile_rows = vpx_rb_read_bit(rb);
  if (cm->log2_tile_rows)
    cm->log2_tile_rows += vpx_rb_read_bit(rb);

  // tile size magnitude
  if (cm->log2_tile_rows > 0 || cm->log2_tile_cols > 0) {
    cm->tile_sz_mag = vpx_rb_read_literal(rb, 2);
  }
}

typedef struct TileBuffer {
  const uint8_t *data;
  size_t size;
  int col;  // only used with multi-threaded decoding
} TileBuffer;

static int mem_get_varsize(const uint8_t *data, const int mag) {
  switch (mag) {
    case 0:
      return data[0];
    case 1:
      return mem_get_le16(data);
    case 2:
      return mem_get_le24(data);
    case 3:
      return mem_get_le32(data);
  }

  assert("Invalid tile size marker value" && 0);

  return -1;
}

// Reads the next tile returning its size and adjusting '*data' accordingly
// based on 'is_last'.
static void get_tile_buffer(const uint8_t *const data_end,
                            const int tile_sz_mag, int is_last,
                            struct vpx_internal_error_info *error_info,
                            const uint8_t **data,
                            vpx_decrypt_cb decrypt_cb, void *decrypt_state,
                            TileBuffer *buf) {
  size_t size;

  if (!is_last) {
    if (!read_is_valid(*data, 4, data_end))
      vpx_internal_error(error_info, VPX_CODEC_CORRUPT_FRAME,
                         "Truncated packet or corrupt tile length");

    if (decrypt_cb) {
      uint8_t be_data[4];
      decrypt_cb(decrypt_state, *data, be_data, tile_sz_mag + 1);
      size = mem_get_varsize(be_data, tile_sz_mag) + 1;
    } else {
      size = mem_get_varsize(*data, tile_sz_mag) + 1;
    }
    *data += tile_sz_mag + 1;

    if (size > (size_t)(data_end - *data))
      vpx_internal_error(error_info, VPX_CODEC_CORRUPT_FRAME,
                         "Truncated packet or corrupt tile size");
  } else {
    size = data_end - *data;
  }

  buf->data = *data;
  buf->size = size;

  *data += size;
}

static void get_tile_buffers(VP10Decoder *pbi,
                             const uint8_t *data, const uint8_t *data_end,
                             int tile_cols, int tile_rows,
                             TileBuffer (*tile_buffers)[1 << 6]) {
  int r, c;

  for (r = 0; r < tile_rows; ++r) {
    for (c = 0; c < tile_cols; ++c) {
      const int is_last = (r == tile_rows - 1) && (c == tile_cols - 1);
      TileBuffer *const buf = &tile_buffers[r][c];
      buf->col = c;
      get_tile_buffer(data_end, pbi->common.tile_sz_mag,
                      is_last, &pbi->common.error, &data,
                      pbi->decrypt_cb, pbi->decrypt_state, buf);
    }
  }
}

static const uint8_t *decode_tiles(VP10Decoder *pbi,
                                   const uint8_t *data,
                                   const uint8_t *data_end) {
  VP10_COMMON *const cm = &pbi->common;
  const VPxWorkerInterface *const winterface = vpx_get_worker_interface();
  const int aligned_cols = mi_cols_aligned_to_sb(cm->mi_cols);
  const int tile_cols = 1 << cm->log2_tile_cols;
  const int tile_rows = 1 << cm->log2_tile_rows;
  TileBuffer tile_buffers[4][1 << 6];
  int tile_row, tile_col;
  int mi_row, mi_col;
  TileData *tile_data = NULL;

  if (cm->lf.filter_level && !cm->skip_loop_filter &&
      pbi->lf_worker.data1 == NULL) {
    CHECK_MEM_ERROR(cm, pbi->lf_worker.data1,
                    vpx_memalign(32, sizeof(LFWorkerData)));
    pbi->lf_worker.hook = (VPxWorkerHook)vp10_loop_filter_worker;
    if (pbi->max_threads > 1 && !winterface->reset(&pbi->lf_worker)) {
      vpx_internal_error(&cm->error, VPX_CODEC_ERROR,
                         "Loop filter thread creation failed");
    }
  }

  if (cm->lf.filter_level && !cm->skip_loop_filter) {
    LFWorkerData *const lf_data = (LFWorkerData*)pbi->lf_worker.data1;
    // Be sure to sync as we might be resuming after a failed frame decode.
    winterface->sync(&pbi->lf_worker);
    vp10_loop_filter_data_reset(lf_data, get_frame_new_buffer(cm), cm,
                               pbi->mb.plane);
  }

  assert(tile_rows <= 4);
  assert(tile_cols <= (1 << 6));

  // Note: this memset assumes above_context[0], [1] and [2]
  // are allocated as part of the same buffer.
  memset(cm->above_context, 0,
         sizeof(*cm->above_context) * MAX_MB_PLANE * 2 * aligned_cols);

  memset(cm->above_seg_context, 0,
         sizeof(*cm->above_seg_context) * aligned_cols);

#if CONFIG_VAR_TX
  memset(cm->above_txfm_context, 0,
         sizeof(*cm->above_txfm_context) * aligned_cols);
#endif

  get_tile_buffers(pbi, data, data_end, tile_cols, tile_rows, tile_buffers);

  if (pbi->tile_data == NULL ||
      (tile_cols * tile_rows) != pbi->total_tiles) {
    vpx_free(pbi->tile_data);
    CHECK_MEM_ERROR(
        cm,
        pbi->tile_data,
        vpx_memalign(32, tile_cols * tile_rows * (sizeof(*pbi->tile_data))));
    pbi->total_tiles = tile_rows * tile_cols;
  }

  // Load all tile information into tile_data.
  for (tile_row = 0; tile_row < tile_rows; ++tile_row) {
    for (tile_col = 0; tile_col < tile_cols; ++tile_col) {
      const TileBuffer *const buf = &tile_buffers[tile_row][tile_col];
      tile_data = pbi->tile_data + tile_cols * tile_row + tile_col;
      tile_data->cm = cm;
      tile_data->xd = pbi->mb;
      tile_data->xd.corrupted = 0;
      tile_data->xd.counts =
          cm->refresh_frame_context == REFRESH_FRAME_CONTEXT_BACKWARD ?
              &cm->counts : NULL;
      vp10_zero(tile_data->dqcoeff);
      vp10_tile_init(&tile_data->xd.tile, tile_data->cm, tile_row, tile_col);
      setup_token_decoder(buf->data, data_end, buf->size, &cm->error,
                          &tile_data->bit_reader, pbi->decrypt_cb,
                          pbi->decrypt_state);
      vp10_init_macroblockd(cm, &tile_data->xd, tile_data->dqcoeff);
      tile_data->xd.plane[0].color_index_map = tile_data->color_index_map[0];
      tile_data->xd.plane[1].color_index_map = tile_data->color_index_map[1];
    }
  }

  for (tile_row = 0; tile_row < tile_rows; ++tile_row) {
    TileInfo tile;
    vp10_tile_set_row(&tile, cm, tile_row);
    for (mi_row = tile.mi_row_start; mi_row < tile.mi_row_end;
         mi_row += MI_BLOCK_SIZE) {
      for (tile_col = 0; tile_col < tile_cols; ++tile_col) {
        const int col = pbi->inv_tile_order ?
                        tile_cols - tile_col - 1 : tile_col;
        tile_data = pbi->tile_data + tile_cols * tile_row + col;
        vp10_tile_set_col(&tile, tile_data->cm, col);
        vp10_zero(tile_data->xd.left_context);
        vp10_zero(tile_data->xd.left_seg_context);
#if CONFIG_VAR_TX
        vp10_zero(tile_data->xd.left_txfm_context_buffer);
#endif
        for (mi_col = tile.mi_col_start; mi_col < tile.mi_col_end;
             mi_col += MI_BLOCK_SIZE) {
          decode_partition(pbi, &tile_data->xd,
#if CONFIG_SUPERTX
                           0,
#endif
                           mi_row, mi_col, &tile_data->bit_reader,
                           BLOCK_64X64, 4);
        }
        pbi->mb.corrupted |= tile_data->xd.corrupted;
        if (pbi->mb.corrupted)
            vpx_internal_error(&cm->error, VPX_CODEC_CORRUPT_FRAME,
                               "Failed to decode tile data");
      }
#if !CONFIG_VAR_TX
      // Loopfilter one row.
      if (cm->lf.filter_level && !cm->skip_loop_filter) {
        const int lf_start = mi_row - MI_BLOCK_SIZE;
        LFWorkerData *const lf_data = (LFWorkerData*)pbi->lf_worker.data1;

        // delay the loopfilter by 1 macroblock row.
        if (lf_start < 0) continue;

        // decoding has completed: finish up the loop filter in this thread.
        if (mi_row + MI_BLOCK_SIZE >= cm->mi_rows) continue;

        winterface->sync(&pbi->lf_worker);
        lf_data->start = lf_start;
        lf_data->stop = mi_row;
        if (pbi->max_threads > 1) {
          winterface->launch(&pbi->lf_worker);
        } else {
          winterface->execute(&pbi->lf_worker);
        }
      }
      // After loopfiltering, the last 7 row pixels in each superblock row may
      // still be changed by the longest loopfilter of the next superblock
      // row.
      if (cm->frame_parallel_decode)
        vp10_frameworker_broadcast(pbi->cur_buf,
                                  mi_row << MI_BLOCK_SIZE_LOG2);
#endif
    }
  }

  // Loopfilter remaining rows in the frame.
#if CONFIG_VAR_TX
  vp10_loop_filter_frame(get_frame_new_buffer(cm), cm, &pbi->mb,
                         cm->lf.filter_level, 0, 0);
#else
  if (cm->lf.filter_level && !cm->skip_loop_filter) {
    LFWorkerData *const lf_data = (LFWorkerData*)pbi->lf_worker.data1;
    winterface->sync(&pbi->lf_worker);
    lf_data->start = lf_data->stop;
    lf_data->stop = cm->mi_rows;
    winterface->execute(&pbi->lf_worker);
  }
#endif

  // Get last tile data.
  tile_data = pbi->tile_data + tile_cols * tile_rows - 1;

  if (cm->frame_parallel_decode)
    vp10_frameworker_broadcast(pbi->cur_buf, INT_MAX);
  return vpx_reader_find_end(&tile_data->bit_reader);
}

static int tile_worker_hook(TileWorkerData *const tile_data,
                            const TileInfo *const tile) {
  int mi_row, mi_col;

  if (setjmp(tile_data->error_info.jmp)) {
    tile_data->error_info.setjmp = 0;
    tile_data->xd.corrupted = 1;
    return 0;
  }

  tile_data->error_info.setjmp = 1;
  tile_data->xd.error_info = &tile_data->error_info;

  for (mi_row = tile->mi_row_start; mi_row < tile->mi_row_end;
       mi_row += MI_BLOCK_SIZE) {
    vp10_zero(tile_data->xd.left_context);
    vp10_zero(tile_data->xd.left_seg_context);
#if CONFIG_VAR_TX
    vp10_zero(tile_data->xd.left_txfm_context_buffer);
#endif
    for (mi_col = tile->mi_col_start; mi_col < tile->mi_col_end;
         mi_col += MI_BLOCK_SIZE) {
      decode_partition(tile_data->pbi, &tile_data->xd,
#if CONFIG_SUPERTX
                       0,
#endif
                       mi_row, mi_col, &tile_data->bit_reader,
                       BLOCK_64X64, 4);
    }
  }
  return !tile_data->xd.corrupted;
}

// sorts in descending order
static int compare_tile_buffers(const void *a, const void *b) {
  const TileBuffer *const buf1 = (const TileBuffer*)a;
  const TileBuffer *const buf2 = (const TileBuffer*)b;
  return (int)(buf2->size - buf1->size);
}

static const uint8_t *decode_tiles_mt(VP10Decoder *pbi,
                                      const uint8_t *data,
                                      const uint8_t *data_end) {
  VP10_COMMON *const cm = &pbi->common;
  const VPxWorkerInterface *const winterface = vpx_get_worker_interface();
  const uint8_t *bit_reader_end = NULL;
  const int aligned_mi_cols = mi_cols_aligned_to_sb(cm->mi_cols);
  const int tile_cols = 1 << cm->log2_tile_cols;
  const int tile_rows = 1 << cm->log2_tile_rows;
  const int num_workers = VPXMIN(pbi->max_threads & ~1, tile_cols);
  TileBuffer tile_buffers[1][1 << 6];
  int n;
  int final_worker = -1;

  assert(tile_cols <= (1 << 6));
  assert(tile_rows == 1);
  (void)tile_rows;

  // TODO(jzern): See if we can remove the restriction of passing in max
  // threads to the decoder.
  if (pbi->num_tile_workers == 0) {
    const int num_threads = pbi->max_threads & ~1;
    int i;
    CHECK_MEM_ERROR(cm, pbi->tile_workers,
                    vpx_malloc(num_threads * sizeof(*pbi->tile_workers)));
    // Ensure tile data offsets will be properly aligned. This may fail on
    // platforms without DECLARE_ALIGNED().
    assert((sizeof(*pbi->tile_worker_data) % 16) == 0);
    CHECK_MEM_ERROR(cm, pbi->tile_worker_data,
                    vpx_memalign(32, num_threads *
                                 sizeof(*pbi->tile_worker_data)));
    CHECK_MEM_ERROR(cm, pbi->tile_worker_info,
                    vpx_malloc(num_threads * sizeof(*pbi->tile_worker_info)));
    for (i = 0; i < num_threads; ++i) {
      VPxWorker *const worker = &pbi->tile_workers[i];
      ++pbi->num_tile_workers;

      winterface->init(worker);
      if (i < num_threads - 1 && !winterface->reset(worker)) {
        vpx_internal_error(&cm->error, VPX_CODEC_ERROR,
                           "Tile decoder thread creation failed");
      }
    }
  }

  // Reset tile decoding hook
  for (n = 0; n < num_workers; ++n) {
    VPxWorker *const worker = &pbi->tile_workers[n];
    winterface->sync(worker);
    worker->hook = (VPxWorkerHook)tile_worker_hook;
    worker->data1 = &pbi->tile_worker_data[n];
    worker->data2 = &pbi->tile_worker_info[n];
  }

  // Note: this memset assumes above_context[0], [1] and [2]
  // are allocated as part of the same buffer.
  memset(cm->above_context, 0,
         sizeof(*cm->above_context) * MAX_MB_PLANE * 2 * aligned_mi_cols);
  memset(cm->above_seg_context, 0,
         sizeof(*cm->above_seg_context) * aligned_mi_cols);
#if CONFIG_VAR_TX
  memset(cm->above_txfm_context, 0,
         sizeof(*cm->above_txfm_context) * aligned_mi_cols);
#endif
  // Load tile data into tile_buffers
  get_tile_buffers(pbi, data, data_end, tile_cols, tile_rows, tile_buffers);

  // Sort the buffers based on size in descending order.
  qsort(tile_buffers[0], tile_cols, sizeof(tile_buffers[0][0]),
        compare_tile_buffers);

  // Rearrange the tile buffers such that per-tile group the largest, and
  // presumably the most difficult, tile will be decoded in the main thread.
  // This should help minimize the number of instances where the main thread is
  // waiting for a worker to complete.
  {
    int group_start = 0;
    while (group_start < tile_cols) {
      const TileBuffer largest = tile_buffers[0][group_start];
      const int group_end = VPXMIN(group_start + num_workers, tile_cols) - 1;
      memmove(tile_buffers[0] + group_start, tile_buffers[0] + group_start + 1,
              (group_end - group_start) * sizeof(tile_buffers[0][0]));
      tile_buffers[0][group_end] = largest;
      group_start = group_end + 1;
    }
  }

  // Initialize thread frame counts.
  if (cm->refresh_frame_context == REFRESH_FRAME_CONTEXT_BACKWARD) {
    int i;

    for (i = 0; i < num_workers; ++i) {
      TileWorkerData *const tile_data =
          (TileWorkerData*)pbi->tile_workers[i].data1;
      vp10_zero(tile_data->counts);
    }
  }

  n = 0;
  while (n < tile_cols) {
    int i;
    for (i = 0; i < num_workers && n < tile_cols; ++i) {
      VPxWorker *const worker = &pbi->tile_workers[i];
      TileWorkerData *const tile_data = (TileWorkerData*)worker->data1;
      TileInfo *const tile = (TileInfo*)worker->data2;
      TileBuffer *const buf = &tile_buffers[0][n];

      tile_data->pbi = pbi;
      tile_data->xd = pbi->mb;
      tile_data->xd.corrupted = 0;
      tile_data->xd.counts =
          cm->refresh_frame_context == REFRESH_FRAME_CONTEXT_BACKWARD ?
              &tile_data->counts : NULL;
      vp10_zero(tile_data->dqcoeff);
      vp10_tile_init(tile, cm, 0, buf->col);
      vp10_tile_init(&tile_data->xd.tile, cm, 0, buf->col);
      setup_token_decoder(buf->data, data_end, buf->size, &cm->error,
                          &tile_data->bit_reader, pbi->decrypt_cb,
                          pbi->decrypt_state);
      vp10_init_macroblockd(cm, &tile_data->xd, tile_data->dqcoeff);
      tile_data->xd.plane[0].color_index_map = tile_data->color_index_map[0];
      tile_data->xd.plane[1].color_index_map = tile_data->color_index_map[1];

      worker->had_error = 0;
      if (i == num_workers - 1 || n == tile_cols - 1) {
        winterface->execute(worker);
      } else {
        winterface->launch(worker);
      }

      if (buf->col == tile_cols - 1) {
        final_worker = i;
      }

      ++n;
    }

    for (; i > 0; --i) {
      VPxWorker *const worker = &pbi->tile_workers[i - 1];
      // TODO(jzern): The tile may have specific error data associated with
      // its vpx_internal_error_info which could be propagated to the main info
      // in cm. Additionally once the threads have been synced and an error is
      // detected, there's no point in continuing to decode tiles.
      pbi->mb.corrupted |= !winterface->sync(worker);
    }
    if (final_worker > -1) {
      TileWorkerData *const tile_data =
          (TileWorkerData*)pbi->tile_workers[final_worker].data1;
      bit_reader_end = vpx_reader_find_end(&tile_data->bit_reader);
      final_worker = -1;
    }

    // Accumulate thread frame counts.
    if (n >= tile_cols &&
        cm->refresh_frame_context == REFRESH_FRAME_CONTEXT_BACKWARD) {
      for (i = 0; i < num_workers; ++i) {
        TileWorkerData *const tile_data =
            (TileWorkerData*)pbi->tile_workers[i].data1;
        vp10_accumulate_frame_counts(cm, &tile_data->counts, 1);
      }
    }
  }

  return bit_reader_end;
}

static void error_handler(void *data) {
  VP10_COMMON *const cm = (VP10_COMMON *)data;
  vpx_internal_error(&cm->error, VPX_CODEC_CORRUPT_FRAME, "Truncated packet");
}

static void read_bitdepth_colorspace_sampling(
    VP10_COMMON *cm, struct vpx_read_bit_buffer *rb) {
  if (cm->profile >= PROFILE_2) {
    cm->bit_depth = vpx_rb_read_bit(rb) ? VPX_BITS_12 : VPX_BITS_10;
#if CONFIG_VP9_HIGHBITDEPTH
    cm->use_highbitdepth = 1;
#endif
  } else {
    cm->bit_depth = VPX_BITS_8;
#if CONFIG_VP9_HIGHBITDEPTH
    cm->use_highbitdepth = 0;
#endif
  }
  cm->color_space = vpx_rb_read_literal(rb, 3);
  if (cm->color_space != VPX_CS_SRGB) {
    // [16,235] (including xvycc) vs [0,255] range
    cm->color_range = vpx_rb_read_bit(rb);
    if (cm->profile == PROFILE_1 || cm->profile == PROFILE_3) {
      cm->subsampling_x = vpx_rb_read_bit(rb);
      cm->subsampling_y = vpx_rb_read_bit(rb);
      if (cm->subsampling_x == 1 && cm->subsampling_y == 1)
        vpx_internal_error(&cm->error, VPX_CODEC_UNSUP_BITSTREAM,
                           "4:2:0 color not supported in profile 1 or 3");
      if (vpx_rb_read_bit(rb))
        vpx_internal_error(&cm->error, VPX_CODEC_UNSUP_BITSTREAM,
                           "Reserved bit set");
    } else {
      cm->subsampling_y = cm->subsampling_x = 1;
    }
  } else {
    if (cm->profile == PROFILE_1 || cm->profile == PROFILE_3) {
      // Note if colorspace is SRGB then 4:4:4 chroma sampling is assumed.
      // 4:2:2 or 4:4:0 chroma sampling is not allowed.
      cm->subsampling_y = cm->subsampling_x = 0;
      if (vpx_rb_read_bit(rb))
        vpx_internal_error(&cm->error, VPX_CODEC_UNSUP_BITSTREAM,
                           "Reserved bit set");
    } else {
      vpx_internal_error(&cm->error, VPX_CODEC_UNSUP_BITSTREAM,
                         "4:4:4 color not supported in profile 0 or 2");
    }
  }
}

static size_t read_uncompressed_header(VP10Decoder *pbi,
                                       struct vpx_read_bit_buffer *rb) {
  VP10_COMMON *const cm = &pbi->common;
  MACROBLOCKD *const xd = &pbi->mb;
  BufferPool *const pool = cm->buffer_pool;
  RefCntBuffer *const frame_bufs = pool->frame_bufs;
  int i, mask, ref_index = 0;
  size_t sz;

#if CONFIG_EXT_REFS
  cm->last3_frame_type = cm->last2_frame_type;
  cm->last2_frame_type = cm->last_frame_type;
#endif  // CONFIG_EXT_REFS
  cm->last_frame_type = cm->frame_type;
  cm->last_intra_only = cm->intra_only;

  if (vpx_rb_read_literal(rb, 2) != VP9_FRAME_MARKER)
      vpx_internal_error(&cm->error, VPX_CODEC_UNSUP_BITSTREAM,
                         "Invalid frame marker");

  cm->profile = vp10_read_profile(rb);
#if CONFIG_VP9_HIGHBITDEPTH
  if (cm->profile >= MAX_PROFILES)
    vpx_internal_error(&cm->error, VPX_CODEC_UNSUP_BITSTREAM,
                       "Unsupported bitstream profile");
#else
  if (cm->profile >= PROFILE_2)
    vpx_internal_error(&cm->error, VPX_CODEC_UNSUP_BITSTREAM,
                       "Unsupported bitstream profile");
#endif

  cm->show_existing_frame = vpx_rb_read_bit(rb);
  if (cm->show_existing_frame) {
    // Show an existing frame directly.
    const int frame_to_show = cm->ref_frame_map[vpx_rb_read_literal(rb, 3)];
    lock_buffer_pool(pool);
    if (frame_to_show < 0 || frame_bufs[frame_to_show].ref_count < 1) {
      unlock_buffer_pool(pool);
      vpx_internal_error(&cm->error, VPX_CODEC_UNSUP_BITSTREAM,
                         "Buffer %d does not contain a decoded frame",
                         frame_to_show);
    }

    ref_cnt_fb(frame_bufs, &cm->new_fb_idx, frame_to_show);
    unlock_buffer_pool(pool);
    pbi->refresh_frame_flags = 0;
    cm->lf.filter_level = 0;
    cm->show_frame = 1;

    if (cm->frame_parallel_decode) {
      for (i = 0; i < REF_FRAMES; ++i)
        cm->next_ref_frame_map[i] = cm->ref_frame_map[i];
    }
    return 0;
  }

  cm->frame_type = (FRAME_TYPE) vpx_rb_read_bit(rb);
  cm->show_frame = vpx_rb_read_bit(rb);
  cm->error_resilient_mode = vpx_rb_read_bit(rb);

  if (cm->frame_type == KEY_FRAME) {
    if (!vp10_read_sync_code(rb))
      vpx_internal_error(&cm->error, VPX_CODEC_UNSUP_BITSTREAM,
                         "Invalid frame sync code");

    read_bitdepth_colorspace_sampling(cm, rb);
    pbi->refresh_frame_flags = (1 << REF_FRAMES) - 1;

    for (i = 0; i < REFS_PER_FRAME; ++i) {
      cm->frame_refs[i].idx = INVALID_IDX;
      cm->frame_refs[i].buf = NULL;
    }

    setup_frame_size(cm, rb);
    if (pbi->need_resync) {
      memset(&cm->ref_frame_map, -1, sizeof(cm->ref_frame_map));
      pbi->need_resync = 0;
    }
    if (frame_is_intra_only(cm))
      cm->allow_screen_content_tools = vpx_rb_read_bit(rb);
  } else {
    cm->intra_only = cm->show_frame ? 0 : vpx_rb_read_bit(rb);

    if (cm->error_resilient_mode) {
        cm->reset_frame_context = RESET_FRAME_CONTEXT_ALL;
    } else {
      if (cm->intra_only) {
          cm->reset_frame_context =
              vpx_rb_read_bit(rb) ? RESET_FRAME_CONTEXT_ALL
                                  : RESET_FRAME_CONTEXT_CURRENT;
      } else {
          cm->reset_frame_context =
              vpx_rb_read_bit(rb) ? RESET_FRAME_CONTEXT_CURRENT
                                  : RESET_FRAME_CONTEXT_NONE;
          if (cm->reset_frame_context == RESET_FRAME_CONTEXT_CURRENT)
            cm->reset_frame_context =
                  vpx_rb_read_bit(rb) ? RESET_FRAME_CONTEXT_ALL
                                      : RESET_FRAME_CONTEXT_CURRENT;
      }
    }

    if (cm->intra_only) {
      if (!vp10_read_sync_code(rb))
        vpx_internal_error(&cm->error, VPX_CODEC_UNSUP_BITSTREAM,
                           "Invalid frame sync code");

      read_bitdepth_colorspace_sampling(cm, rb);

      pbi->refresh_frame_flags = vpx_rb_read_literal(rb, REF_FRAMES);
      setup_frame_size(cm, rb);
      if (pbi->need_resync) {
        memset(&cm->ref_frame_map, -1, sizeof(cm->ref_frame_map));
        pbi->need_resync = 0;
      }
    } else if (pbi->need_resync != 1) {  /* Skip if need resync */
      pbi->refresh_frame_flags = vpx_rb_read_literal(rb, REF_FRAMES);
      for (i = 0; i < REFS_PER_FRAME; ++i) {
        const int ref = vpx_rb_read_literal(rb, REF_FRAMES_LOG2);
        const int idx = cm->ref_frame_map[ref];
        RefBuffer *const ref_frame = &cm->frame_refs[i];
        ref_frame->idx = idx;
        ref_frame->buf = &frame_bufs[idx].buf;
        cm->ref_frame_sign_bias[LAST_FRAME + i] = vpx_rb_read_bit(rb);
      }

      setup_frame_size_with_refs(cm, rb);

      cm->allow_high_precision_mv = vpx_rb_read_bit(rb);
      cm->interp_filter = read_interp_filter(rb);

      for (i = 0; i < REFS_PER_FRAME; ++i) {
        RefBuffer *const ref_buf = &cm->frame_refs[i];
#if CONFIG_VP9_HIGHBITDEPTH
        vp10_setup_scale_factors_for_frame(&ref_buf->sf,
                                          ref_buf->buf->y_crop_width,
                                          ref_buf->buf->y_crop_height,
                                          cm->width, cm->height,
                                          cm->use_highbitdepth);
#else
        vp10_setup_scale_factors_for_frame(&ref_buf->sf,
                                          ref_buf->buf->y_crop_width,
                                          ref_buf->buf->y_crop_height,
                                          cm->width, cm->height);
#endif
      }
    }
  }
#if CONFIG_VP9_HIGHBITDEPTH
  get_frame_new_buffer(cm)->bit_depth = cm->bit_depth;
#endif
  get_frame_new_buffer(cm)->color_space = cm->color_space;
  get_frame_new_buffer(cm)->color_range = cm->color_range;
  get_frame_new_buffer(cm)->render_width  = cm->render_width;
  get_frame_new_buffer(cm)->render_height = cm->render_height;

  if (pbi->need_resync) {
    vpx_internal_error(&cm->error, VPX_CODEC_CORRUPT_FRAME,
                       "Keyframe / intra-only frame required to reset decoder"
                       " state");
  }

  if (!cm->error_resilient_mode) {
    cm->refresh_frame_context =
        vpx_rb_read_bit(rb) ? REFRESH_FRAME_CONTEXT_FORWARD
                            : REFRESH_FRAME_CONTEXT_OFF;
    if (cm->refresh_frame_context == REFRESH_FRAME_CONTEXT_FORWARD) {
        cm->refresh_frame_context =
            vpx_rb_read_bit(rb) ? REFRESH_FRAME_CONTEXT_FORWARD
                                : REFRESH_FRAME_CONTEXT_BACKWARD;
    }
  } else {
    cm->refresh_frame_context = REFRESH_FRAME_CONTEXT_OFF;
  }

  // This flag will be overridden by the call to vp10_setup_past_independence
  // below, forcing the use of context 0 for those frame types.
  cm->frame_context_idx = vpx_rb_read_literal(rb, FRAME_CONTEXTS_LOG2);

  // Generate next_ref_frame_map.
  lock_buffer_pool(pool);
  for (mask = pbi->refresh_frame_flags; mask; mask >>= 1) {
    if (mask & 1) {
      cm->next_ref_frame_map[ref_index] = cm->new_fb_idx;
      ++frame_bufs[cm->new_fb_idx].ref_count;
    } else {
      cm->next_ref_frame_map[ref_index] = cm->ref_frame_map[ref_index];
    }
    // Current thread holds the reference frame.
    if (cm->ref_frame_map[ref_index] >= 0)
      ++frame_bufs[cm->ref_frame_map[ref_index]].ref_count;
    ++ref_index;
  }

  for (; ref_index < REF_FRAMES; ++ref_index) {
    cm->next_ref_frame_map[ref_index] = cm->ref_frame_map[ref_index];

    // Current thread holds the reference frame.
    if (cm->ref_frame_map[ref_index] >= 0)
      ++frame_bufs[cm->ref_frame_map[ref_index]].ref_count;
  }
  unlock_buffer_pool(pool);
  pbi->hold_ref_buf = 1;

  if (frame_is_intra_only(cm) || cm->error_resilient_mode)
    vp10_setup_past_independence(cm);

  setup_loopfilter(&cm->lf, rb);
  setup_quantization(cm, rb);
#if CONFIG_VP9_HIGHBITDEPTH
  xd->bd = (int)cm->bit_depth;
#endif

  setup_segmentation(cm, rb);

  {
    int i;
    for (i = 0; i < MAX_SEGMENTS; ++i) {
      const int qindex = CONFIG_MISC_FIXES && cm->seg.enabled ?
          vp10_get_qindex(&cm->seg, i, cm->base_qindex) :
          cm->base_qindex;
      xd->lossless[i] = qindex == 0 &&
          cm->y_dc_delta_q == 0 &&
          cm->uv_dc_delta_q == 0 &&
          cm->uv_ac_delta_q == 0;
    }
  }

  setup_segmentation_dequant(cm);
  cm->tx_mode = (!cm->seg.enabled && xd->lossless[0]) ? ONLY_4X4
                                                      : read_tx_mode(rb);
  cm->reference_mode = read_frame_reference_mode(cm, rb);

  setup_tile_info(cm, rb);
  sz = vpx_rb_read_literal(rb, 16);

  if (sz == 0)
    vpx_internal_error(&cm->error, VPX_CODEC_CORRUPT_FRAME,
                       "Invalid header size");

  return sz;
}

<<<<<<< HEAD
#if CONFIG_EXT_TX
static void read_ext_tx_probs(FRAME_CONTEXT *fc, vpx_reader *r) {
  int i, j, k;
  int s;
  for (s = 1; s < EXT_TX_SETS_INTER; ++s) {
    if (vpx_read(r, GROUP_DIFF_UPDATE_PROB)) {
      for (i = TX_4X4; i < EXT_TX_SIZES; ++i) {
        if (!use_inter_ext_tx_for_txsize[s][i]) continue;
        for (j = 0; j < num_ext_tx_set_inter[s] - 1; ++j)
          vp10_diff_update_prob(r, &fc->inter_ext_tx_prob[s][i][j]);
      }
    }
  }

  for (s = 1; s < EXT_TX_SETS_INTRA; ++s) {
    if (vpx_read(r, GROUP_DIFF_UPDATE_PROB)) {
      for (i = TX_4X4; i < EXT_TX_SIZES; ++i) {
        if (!use_intra_ext_tx_for_txsize[s][i]) continue;
        for (j = 0; j < INTRA_MODES; ++j)
          for (k = 0; k < num_ext_tx_set_intra[s] - 1; ++k)
            vp10_diff_update_prob(r, &fc->intra_ext_tx_prob[s][i][j][k]);
      }
    }
  }
}
#endif  // CONFIG_EXT_TX

#if CONFIG_SUPERTX
static void read_supertx_probs(FRAME_CONTEXT *fc, vpx_reader *r) {
  int i, j;
  if (vpx_read(r, GROUP_DIFF_UPDATE_PROB)) {
    for (i = 0; i < PARTITION_SUPERTX_CONTEXTS; ++i) {
      for (j = 1; j < TX_SIZES; ++j) {
        vp10_diff_update_prob(r, &fc->supertx_prob[i][j]);
      }
    }
  }
}
#endif  // CONFIG_SUPERTX
=======
static void read_ext_tx_probs(FRAME_CONTEXT *fc, vpx_reader *r) {
  int i, j, k;
  if (vpx_read(r, GROUP_DIFF_UPDATE_PROB)) {
    for (i = TX_4X4; i < EXT_TX_SIZES; ++i) {
      for (j = 0; j < TX_TYPES; ++j)
        for (k = 0; k < TX_TYPES - 1; ++k)
          vp10_diff_update_prob(r, &fc->intra_ext_tx_prob[i][j][k]);
    }
  }
  if (vpx_read(r, GROUP_DIFF_UPDATE_PROB)) {
    for (i = TX_4X4; i < EXT_TX_SIZES; ++i) {
      for (k = 0; k < TX_TYPES - 1; ++k)
        vp10_diff_update_prob(r, &fc->inter_ext_tx_prob[i][k]);
    }
  }
}
>>>>>>> a0900fd0

static int read_compressed_header(VP10Decoder *pbi, const uint8_t *data,
                                  size_t partition_size) {
  VP10_COMMON *const cm = &pbi->common;
#if CONFIG_SUPERTX
  MACROBLOCKD *const xd = &pbi->mb;
#endif
  FRAME_CONTEXT *const fc = cm->fc;
  vpx_reader r;
  int k, i, j;

  if (vpx_reader_init(&r, data, partition_size, pbi->decrypt_cb,
                      pbi->decrypt_state))
    vpx_internal_error(&cm->error, VPX_CODEC_MEM_ERROR,
                       "Failed to allocate bool decoder 0");

  if (cm->tx_mode == TX_MODE_SELECT)
    read_tx_mode_probs(&fc->tx_probs, &r);
  read_coef_probs(fc, cm->tx_mode, &r);

#if CONFIG_VAR_TX
  for (k = 0; k < TXFM_PARTITION_CONTEXTS; ++k)
    vp10_diff_update_prob(&r, &fc->txfm_partition_prob[k]);
#endif

  for (k = 0; k < SKIP_CONTEXTS; ++k)
    vp10_diff_update_prob(&r, &fc->skip_probs[k]);

  if (cm->seg.enabled) {
    if (cm->seg.temporal_update) {
      for (k = 0; k < PREDICTION_PROBS; k++)
        vp10_diff_update_prob(&r, &cm->fc->seg.pred_probs[k]);
    }
    for (k = 0; k < MAX_SEGMENTS - 1; k++)
      vp10_diff_update_prob(&r, &cm->fc->seg.tree_probs[k]);
  }

  for (j = 0; j < INTRA_MODES; j++)
    for (i = 0; i < INTRA_MODES - 1; ++i)
      vp10_diff_update_prob(&r, &fc->uv_mode_prob[j][i]);

  for (j = 0; j < PARTITION_CONTEXTS; ++j)
    for (i = 0; i < PARTITION_TYPES - 1; ++i)
      vp10_diff_update_prob(&r, &fc->partition_prob[j][i]);

  if (frame_is_intra_only(cm)) {
    vp10_copy(cm->kf_y_prob, vp10_kf_y_mode_prob);
    for (k = 0; k < INTRA_MODES; k++)
      for (j = 0; j < INTRA_MODES; j++)
        for (i = 0; i < INTRA_MODES - 1; ++i)
          vp10_diff_update_prob(&r, &cm->kf_y_prob[k][j][i]);
  } else {
    nmv_context *const nmvc = &fc->nmvc;

    read_inter_mode_probs(fc, &r);

    if (cm->interp_filter == SWITCHABLE)
      read_switchable_interp_probs(fc, &r);

    for (i = 0; i < INTRA_INTER_CONTEXTS; i++)
      vp10_diff_update_prob(&r, &fc->intra_inter_prob[i]);

    if (cm->reference_mode != SINGLE_REFERENCE)
      setup_compound_reference_mode(cm);
    read_frame_reference_mode_probs(cm, &r);

    for (j = 0; j < BLOCK_SIZE_GROUPS; j++)
      for (i = 0; i < INTRA_MODES - 1; ++i)
        vp10_diff_update_prob(&r, &fc->y_mode_prob[j][i]);

    read_mv_probs(nmvc, cm->allow_high_precision_mv, &r);
<<<<<<< HEAD
#if CONFIG_EXT_TX
    read_ext_tx_probs(fc, &r);
#endif
#if CONFIG_SUPERTX
    if (!xd->lossless[0])
      read_supertx_probs(fc, &r);
#endif
=======
    read_ext_tx_probs(fc, &r);
>>>>>>> a0900fd0
  }

  return vpx_reader_has_error(&r);
}

#ifdef NDEBUG
#define debug_check_frame_counts(cm) (void)0
#else  // !NDEBUG
// Counts should only be incremented when frame_parallel_decoding_mode and
// error_resilient_mode are disabled.
static void debug_check_frame_counts(const VP10_COMMON *const cm) {
  FRAME_COUNTS zero_counts;
  vp10_zero(zero_counts);
  assert(cm->refresh_frame_context != REFRESH_FRAME_CONTEXT_BACKWARD ||
         cm->error_resilient_mode);
  assert(!memcmp(cm->counts.y_mode, zero_counts.y_mode,
                 sizeof(cm->counts.y_mode)));
  assert(!memcmp(cm->counts.uv_mode, zero_counts.uv_mode,
                 sizeof(cm->counts.uv_mode)));
  assert(!memcmp(cm->counts.partition, zero_counts.partition,
                 sizeof(cm->counts.partition)));
  assert(!memcmp(cm->counts.coef, zero_counts.coef,
                 sizeof(cm->counts.coef)));
  assert(!memcmp(cm->counts.eob_branch, zero_counts.eob_branch,
                 sizeof(cm->counts.eob_branch)));
  assert(!memcmp(cm->counts.switchable_interp, zero_counts.switchable_interp,
                 sizeof(cm->counts.switchable_interp)));
  assert(!memcmp(cm->counts.inter_mode, zero_counts.inter_mode,
                 sizeof(cm->counts.inter_mode)));
  assert(!memcmp(cm->counts.intra_inter, zero_counts.intra_inter,
                 sizeof(cm->counts.intra_inter)));
  assert(!memcmp(cm->counts.comp_inter, zero_counts.comp_inter,
                 sizeof(cm->counts.comp_inter)));
  assert(!memcmp(cm->counts.single_ref, zero_counts.single_ref,
                 sizeof(cm->counts.single_ref)));
  assert(!memcmp(cm->counts.comp_ref, zero_counts.comp_ref,
                 sizeof(cm->counts.comp_ref)));
  assert(!memcmp(&cm->counts.tx, &zero_counts.tx, sizeof(cm->counts.tx)));
  assert(!memcmp(cm->counts.skip, zero_counts.skip, sizeof(cm->counts.skip)));
  assert(!memcmp(&cm->counts.mv, &zero_counts.mv, sizeof(cm->counts.mv)));
<<<<<<< HEAD

#if CONFIG_EXT_TX
  assert(!memcmp(cm->counts.inter_ext_tx, zero_counts.inter_ext_tx,
                 sizeof(cm->counts.inter_ext_tx)));
  assert(!memcmp(cm->counts.intra_ext_tx, zero_counts.intra_ext_tx,
                 sizeof(cm->counts.intra_ext_tx)));
#endif  // CONFIG_EXT_TX
=======
  assert(!memcmp(cm->counts.intra_ext_tx, zero_counts.intra_ext_tx,
                 sizeof(cm->counts.intra_ext_tx)));
  assert(!memcmp(cm->counts.inter_ext_tx, zero_counts.inter_ext_tx,
                 sizeof(cm->counts.inter_ext_tx)));
>>>>>>> a0900fd0
}
#endif  // NDEBUG

static struct vpx_read_bit_buffer *init_read_bit_buffer(
    VP10Decoder *pbi,
    struct vpx_read_bit_buffer *rb,
    const uint8_t *data,
    const uint8_t *data_end,
    uint8_t clear_data[MAX_VP9_HEADER_SIZE]) {
  rb->bit_offset = 0;
  rb->error_handler = error_handler;
  rb->error_handler_data = &pbi->common;
  if (pbi->decrypt_cb) {
    const int n = (int)VPXMIN(MAX_VP9_HEADER_SIZE, data_end - data);
    pbi->decrypt_cb(pbi->decrypt_state, data, clear_data, n);
    rb->bit_buffer = clear_data;
    rb->bit_buffer_end = clear_data + n;
  } else {
    rb->bit_buffer = data;
    rb->bit_buffer_end = data_end;
  }
  return rb;
}

//------------------------------------------------------------------------------

int vp10_read_sync_code(struct vpx_read_bit_buffer *const rb) {
  return vpx_rb_read_literal(rb, 8) == VP10_SYNC_CODE_0 &&
         vpx_rb_read_literal(rb, 8) == VP10_SYNC_CODE_1 &&
         vpx_rb_read_literal(rb, 8) == VP10_SYNC_CODE_2;
}

void vp10_read_frame_size(struct vpx_read_bit_buffer *rb,
                         int *width, int *height) {
  *width = vpx_rb_read_literal(rb, 16) + 1;
  *height = vpx_rb_read_literal(rb, 16) + 1;
}

BITSTREAM_PROFILE vp10_read_profile(struct vpx_read_bit_buffer *rb) {
  int profile = vpx_rb_read_bit(rb);
  profile |= vpx_rb_read_bit(rb) << 1;
  if (profile > 2)
    profile += vpx_rb_read_bit(rb);
  return (BITSTREAM_PROFILE) profile;
}

void vp10_decode_frame(VP10Decoder *pbi,
                      const uint8_t *data, const uint8_t *data_end,
                      const uint8_t **p_data_end) {
  VP10_COMMON *const cm = &pbi->common;
  MACROBLOCKD *const xd = &pbi->mb;
  struct vpx_read_bit_buffer rb;
  int context_updated = 0;
  uint8_t clear_data[MAX_VP9_HEADER_SIZE];
  const size_t first_partition_size = read_uncompressed_header(pbi,
      init_read_bit_buffer(pbi, &rb, data, data_end, clear_data));
  const int tile_rows = 1 << cm->log2_tile_rows;
  const int tile_cols = 1 << cm->log2_tile_cols;
  YV12_BUFFER_CONFIG *const new_fb = get_frame_new_buffer(cm);
  xd->cur_buf = new_fb;

  if (!first_partition_size) {
    // showing a frame directly
    *p_data_end = data + (cm->profile <= PROFILE_2 ? 1 : 2);
    return;
  }

  data += vpx_rb_bytes_read(&rb);
  if (!read_is_valid(data, first_partition_size, data_end))
    vpx_internal_error(&cm->error, VPX_CODEC_CORRUPT_FRAME,
                       "Truncated packet or corrupt header length");

  cm->use_prev_frame_mvs = !cm->error_resilient_mode &&
                           cm->width == cm->last_width &&
                           cm->height == cm->last_height &&
                           !cm->last_intra_only &&
                           cm->last_show_frame &&
                           (cm->last_frame_type != KEY_FRAME);

  vp10_setup_block_planes(xd, cm->subsampling_x, cm->subsampling_y);

  *cm->fc = cm->frame_contexts[cm->frame_context_idx];
  if (!cm->fc->initialized)
    vpx_internal_error(&cm->error, VPX_CODEC_CORRUPT_FRAME,
                       "Uninitialized entropy context.");

  vp10_zero(cm->counts);

  xd->corrupted = 0;
  new_fb->corrupted = read_compressed_header(pbi, data, first_partition_size);
  if (new_fb->corrupted)
    vpx_internal_error(&cm->error, VPX_CODEC_CORRUPT_FRAME,
                       "Decode failed. Frame data header is corrupted.");

  if (cm->lf.filter_level && !cm->skip_loop_filter) {
    vp10_loop_filter_frame_init(cm, cm->lf.filter_level);
  }

  // If encoded in frame parallel mode, frame context is ready after decoding
  // the frame header.
  if (cm->frame_parallel_decode &&
      cm->refresh_frame_context != REFRESH_FRAME_CONTEXT_BACKWARD) {
    VPxWorker *const worker = pbi->frame_worker_owner;
    FrameWorkerData *const frame_worker_data = worker->data1;
    if (cm->refresh_frame_context == REFRESH_FRAME_CONTEXT_FORWARD) {
      context_updated = 1;
      cm->frame_contexts[cm->frame_context_idx] = *cm->fc;
    }
    vp10_frameworker_lock_stats(worker);
    pbi->cur_buf->row = -1;
    pbi->cur_buf->col = -1;
    frame_worker_data->frame_context_ready = 1;
    // Signal the main thread that context is ready.
    vp10_frameworker_signal_stats(worker);
    vp10_frameworker_unlock_stats(worker);
  }

  if (pbi->max_threads > 1 && tile_rows == 1 && tile_cols > 1) {
    // Multi-threaded tile decoder
    *p_data_end = decode_tiles_mt(pbi, data + first_partition_size, data_end);
    if (!xd->corrupted) {
      if (!cm->skip_loop_filter) {
        // If multiple threads are used to decode tiles, then we use those
        // threads to do parallel loopfiltering.
        vp10_loop_filter_frame_mt(new_fb, cm, pbi->mb.plane,
                                 cm->lf.filter_level, 0, 0, pbi->tile_workers,
                                 pbi->num_tile_workers, &pbi->lf_row_sync);
      }
    } else {
      vpx_internal_error(&cm->error, VPX_CODEC_CORRUPT_FRAME,
                         "Decode failed. Frame data is corrupted.");

    }
  } else {
    *p_data_end = decode_tiles(pbi, data + first_partition_size, data_end);
  }

  if (!xd->corrupted) {
    if (cm->refresh_frame_context == REFRESH_FRAME_CONTEXT_BACKWARD) {
      vp10_adapt_coef_probs(cm);
      vp10_adapt_intra_frame_probs(cm);

      if (!frame_is_intra_only(cm)) {
        vp10_adapt_inter_frame_probs(cm);
        vp10_adapt_mv_probs(cm, cm->allow_high_precision_mv);
      }
    } else {
      debug_check_frame_counts(cm);
    }
  } else {
    vpx_internal_error(&cm->error, VPX_CODEC_CORRUPT_FRAME,
                       "Decode failed. Frame data is corrupted.");
  }

  // Non frame parallel update frame context here.
  if (cm->refresh_frame_context != REFRESH_FRAME_CONTEXT_OFF &&
      !context_updated)
    cm->frame_contexts[cm->frame_context_idx] = *cm->fc;
}<|MERGE_RESOLUTION|>--- conflicted
+++ resolved
@@ -2991,7 +2991,6 @@
   return sz;
 }
 
-<<<<<<< HEAD
 #if CONFIG_EXT_TX
 static void read_ext_tx_probs(FRAME_CONTEXT *fc, vpx_reader *r) {
   int i, j, k;
@@ -3017,6 +3016,24 @@
     }
   }
 }
+#else
+static void read_ext_tx_probs(FRAME_CONTEXT *fc, vpx_reader *r) {
+  int i, j, k;
+  if (vpx_read(r, GROUP_DIFF_UPDATE_PROB)) {
+    for (i = TX_4X4; i < EXT_TX_SIZES; ++i) {
+      for (j = 0; j < TX_TYPES; ++j)
+        for (k = 0; k < TX_TYPES - 1; ++k)
+          vp10_diff_update_prob(r, &fc->intra_ext_tx_prob[i][j][k]);
+    }
+  }
+  if (vpx_read(r, GROUP_DIFF_UPDATE_PROB)) {
+    for (i = TX_4X4; i < EXT_TX_SIZES; ++i) {
+      for (k = 0; k < TX_TYPES - 1; ++k)
+        vp10_diff_update_prob(r, &fc->inter_ext_tx_prob[i][k]);
+    }
+  }
+}
+
 #endif  // CONFIG_EXT_TX
 
 #if CONFIG_SUPERTX
@@ -3031,24 +3048,6 @@
   }
 }
 #endif  // CONFIG_SUPERTX
-=======
-static void read_ext_tx_probs(FRAME_CONTEXT *fc, vpx_reader *r) {
-  int i, j, k;
-  if (vpx_read(r, GROUP_DIFF_UPDATE_PROB)) {
-    for (i = TX_4X4; i < EXT_TX_SIZES; ++i) {
-      for (j = 0; j < TX_TYPES; ++j)
-        for (k = 0; k < TX_TYPES - 1; ++k)
-          vp10_diff_update_prob(r, &fc->intra_ext_tx_prob[i][j][k]);
-    }
-  }
-  if (vpx_read(r, GROUP_DIFF_UPDATE_PROB)) {
-    for (i = TX_4X4; i < EXT_TX_SIZES; ++i) {
-      for (k = 0; k < TX_TYPES - 1; ++k)
-        vp10_diff_update_prob(r, &fc->inter_ext_tx_prob[i][k]);
-    }
-  }
-}
->>>>>>> a0900fd0
 
 static int read_compressed_header(VP10Decoder *pbi, const uint8_t *data,
                                   size_t partition_size) {
@@ -3120,17 +3119,11 @@
         vp10_diff_update_prob(&r, &fc->y_mode_prob[j][i]);
 
     read_mv_probs(nmvc, cm->allow_high_precision_mv, &r);
-<<<<<<< HEAD
-#if CONFIG_EXT_TX
     read_ext_tx_probs(fc, &r);
-#endif
 #if CONFIG_SUPERTX
     if (!xd->lossless[0])
       read_supertx_probs(fc, &r);
 #endif
-=======
-    read_ext_tx_probs(fc, &r);
->>>>>>> a0900fd0
   }
 
   return vpx_reader_has_error(&r);
@@ -3171,20 +3164,14 @@
   assert(!memcmp(&cm->counts.tx, &zero_counts.tx, sizeof(cm->counts.tx)));
   assert(!memcmp(cm->counts.skip, zero_counts.skip, sizeof(cm->counts.skip)));
   assert(!memcmp(&cm->counts.mv, &zero_counts.mv, sizeof(cm->counts.mv)));
-<<<<<<< HEAD
-
 #if CONFIG_EXT_TX
   assert(!memcmp(cm->counts.inter_ext_tx, zero_counts.inter_ext_tx,
                  sizeof(cm->counts.inter_ext_tx)));
   assert(!memcmp(cm->counts.intra_ext_tx, zero_counts.intra_ext_tx,
                  sizeof(cm->counts.intra_ext_tx)));
+#else
+  assert(!memcmp(cm->counts.intra_ext_tx, zero_counts.intra_ext_tx,
 #endif  // CONFIG_EXT_TX
-=======
-  assert(!memcmp(cm->counts.intra_ext_tx, zero_counts.intra_ext_tx,
-                 sizeof(cm->counts.intra_ext_tx)));
-  assert(!memcmp(cm->counts.inter_ext_tx, zero_counts.inter_ext_tx,
-                 sizeof(cm->counts.inter_ext_tx)));
->>>>>>> a0900fd0
 }
 #endif  // NDEBUG
 
