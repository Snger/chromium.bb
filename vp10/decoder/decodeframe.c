/*
 *  Copyright (c) 2010 The WebM project authors. All Rights Reserved.
 *
 *  Use of this source code is governed by a BSD-style license
 *  that can be found in the LICENSE file in the root of the source
 *  tree. An additional intellectual property rights grant can be found
 *  in the file PATENTS.  All contributing project authors may
 *  be found in the AUTHORS file in the root of the source tree.
 */

#include <assert.h>
#include <stdlib.h>  // qsort()

#include "./vp10_rtcd.h"
#include "./vpx_dsp_rtcd.h"
#include "./vpx_scale_rtcd.h"

#include "vpx_dsp/bitreader_buffer.h"
#include "vpx_dsp/bitreader.h"
#include "vpx_dsp/vpx_dsp_common.h"
#include "vpx_mem/vpx_mem.h"
#include "vpx_ports/mem.h"
#include "vpx_ports/mem_ops.h"
#include "vpx_scale/vpx_scale.h"
#include "vpx_util/vpx_thread.h"

#include "vp10/common/alloccommon.h"
#include "vp10/common/common.h"
#include "vp10/common/entropy.h"
#include "vp10/common/entropymode.h"
#include "vp10/common/idct.h"
#include "vp10/common/thread_common.h"
#include "vp10/common/pred_common.h"
#include "vp10/common/quant_common.h"
#include "vp10/common/reconintra.h"
#include "vp10/common/reconinter.h"
#include "vp10/common/seg_common.h"
#include "vp10/common/tile_common.h"

#include "vp10/decoder/decodeframe.h"
#include "vp10/decoder/detokenize.h"
#include "vp10/decoder/decodemv.h"
#include "vp10/decoder/decoder.h"
#include "vp10/decoder/dsubexp.h"

#define MAX_VP9_HEADER_SIZE 80

static int is_compound_reference_allowed(const VP10_COMMON *cm) {
  int i;
  for (i = 1; i < REFS_PER_FRAME; ++i)
    if (cm->ref_frame_sign_bias[i + 1] != cm->ref_frame_sign_bias[1])
      return 1;

  return 0;
}

static void setup_compound_reference_mode(VP10_COMMON *cm) {
  if (cm->ref_frame_sign_bias[LAST_FRAME] ==
          cm->ref_frame_sign_bias[GOLDEN_FRAME]) {
    cm->comp_fixed_ref = ALTREF_FRAME;
    cm->comp_var_ref[0] = LAST_FRAME;
    cm->comp_var_ref[1] = GOLDEN_FRAME;
  } else if (cm->ref_frame_sign_bias[LAST_FRAME] ==
                 cm->ref_frame_sign_bias[ALTREF_FRAME]) {
    cm->comp_fixed_ref = GOLDEN_FRAME;
    cm->comp_var_ref[0] = LAST_FRAME;
    cm->comp_var_ref[1] = ALTREF_FRAME;
  } else {
    cm->comp_fixed_ref = LAST_FRAME;
    cm->comp_var_ref[0] = GOLDEN_FRAME;
    cm->comp_var_ref[1] = ALTREF_FRAME;
  }
}

static int read_is_valid(const uint8_t *start, size_t len, const uint8_t *end) {
  return len != 0 && len <= (size_t)(end - start);
}


static int read_inv_signed_literal(struct vpx_read_bit_buffer *rb,
                                   int bits) {
#if CONFIG_MISC_FIXES
  const int nbits = sizeof(unsigned) * 8 - bits - 1;
  const unsigned value = vpx_rb_read_literal(rb, bits + 1) << nbits;
  return ((int) value) >> nbits;
#else
  return vpx_rb_read_signed_literal(rb, bits);
#endif
}


static int decode_unsigned_max(struct vpx_read_bit_buffer *rb, int max) {
  const int data = vpx_rb_read_literal(rb, get_unsigned_bits(max));
  return data > max ? max : data;
}

#if CONFIG_MISC_FIXES
static TX_MODE read_tx_mode(struct vpx_read_bit_buffer *rb) {
  return vpx_rb_read_bit(rb) ? TX_MODE_SELECT : vpx_rb_read_literal(rb, 2);
}
#else
static TX_MODE read_tx_mode(vpx_reader *r) {
  TX_MODE tx_mode = vpx_read_literal(r, 2);
  if (tx_mode == ALLOW_32X32)
    tx_mode += vpx_read_bit(r);
  return tx_mode;
}
#endif

static void read_tx_mode_probs(struct tx_probs *tx_probs, vpx_reader *r) {
  int i, j;

  for (i = 0; i < TX_SIZE_CONTEXTS; ++i)
    for (j = 0; j < TX_SIZES - 3; ++j)
      vp10_diff_update_prob(r, &tx_probs->p8x8[i][j]);

  for (i = 0; i < TX_SIZE_CONTEXTS; ++i)
    for (j = 0; j < TX_SIZES - 2; ++j)
      vp10_diff_update_prob(r, &tx_probs->p16x16[i][j]);

  for (i = 0; i < TX_SIZE_CONTEXTS; ++i)
    for (j = 0; j < TX_SIZES - 1; ++j)
      vp10_diff_update_prob(r, &tx_probs->p32x32[i][j]);
}

static void read_switchable_interp_probs(FRAME_CONTEXT *fc, vpx_reader *r) {
  int i, j;
  for (j = 0; j < SWITCHABLE_FILTER_CONTEXTS; ++j)
    for (i = 0; i < SWITCHABLE_FILTERS - 1; ++i)
      vp10_diff_update_prob(r, &fc->switchable_interp_prob[j][i]);
}

static void read_inter_mode_probs(FRAME_CONTEXT *fc, vpx_reader *r) {
  int i, j;
  for (i = 0; i < INTER_MODE_CONTEXTS; ++i)
    for (j = 0; j < INTER_MODES - 1; ++j)
      vp10_diff_update_prob(r, &fc->inter_mode_probs[i][j]);
}

#if CONFIG_MISC_FIXES
static REFERENCE_MODE read_frame_reference_mode(const VP10_COMMON *cm,
    struct vpx_read_bit_buffer *rb) {
  if (is_compound_reference_allowed(cm)) {
    return vpx_rb_read_bit(rb) ? REFERENCE_MODE_SELECT
                               : (vpx_rb_read_bit(rb) ? COMPOUND_REFERENCE
                                                      : SINGLE_REFERENCE);
  } else {
    return SINGLE_REFERENCE;
  }
}
#else
static REFERENCE_MODE read_frame_reference_mode(const VP10_COMMON *cm,
                                                vpx_reader *r) {
  if (is_compound_reference_allowed(cm)) {
    return vpx_read_bit(r) ? (vpx_read_bit(r) ? REFERENCE_MODE_SELECT
                                              : COMPOUND_REFERENCE)
                           : SINGLE_REFERENCE;
  } else {
    return SINGLE_REFERENCE;
  }
}
#endif

static void read_frame_reference_mode_probs(VP10_COMMON *cm, vpx_reader *r) {
  FRAME_CONTEXT *const fc = cm->fc;
  int i;

  if (cm->reference_mode == REFERENCE_MODE_SELECT)
    for (i = 0; i < COMP_INTER_CONTEXTS; ++i)
      vp10_diff_update_prob(r, &fc->comp_inter_prob[i]);

  if (cm->reference_mode != COMPOUND_REFERENCE)
    for (i = 0; i < REF_CONTEXTS; ++i) {
      vp10_diff_update_prob(r, &fc->single_ref_prob[i][0]);
      vp10_diff_update_prob(r, &fc->single_ref_prob[i][1]);
    }

  if (cm->reference_mode != SINGLE_REFERENCE)
    for (i = 0; i < REF_CONTEXTS; ++i)
      vp10_diff_update_prob(r, &fc->comp_ref_prob[i]);
}

static void update_mv_probs(vpx_prob *p, int n, vpx_reader *r) {
  int i;
  for (i = 0; i < n; ++i)
#if CONFIG_MISC_FIXES
    vp10_diff_update_prob(r, &p[i]);
#else
    if (vpx_read(r, MV_UPDATE_PROB))
      p[i] = (vpx_read_literal(r, 7) << 1) | 1;
#endif
}

static void read_mv_probs(nmv_context *ctx, int allow_hp, vpx_reader *r) {
  int i, j;

  update_mv_probs(ctx->joints, MV_JOINTS - 1, r);

  for (i = 0; i < 2; ++i) {
    nmv_component *const comp_ctx = &ctx->comps[i];
    update_mv_probs(&comp_ctx->sign, 1, r);
    update_mv_probs(comp_ctx->classes, MV_CLASSES - 1, r);
    update_mv_probs(comp_ctx->class0, CLASS0_SIZE - 1, r);
    update_mv_probs(comp_ctx->bits, MV_OFFSET_BITS, r);
  }

  for (i = 0; i < 2; ++i) {
    nmv_component *const comp_ctx = &ctx->comps[i];
    for (j = 0; j < CLASS0_SIZE; ++j)
      update_mv_probs(comp_ctx->class0_fp[j], MV_FP_SIZE - 1, r);
    update_mv_probs(comp_ctx->fp, 3, r);
  }

  if (allow_hp) {
    for (i = 0; i < 2; ++i) {
      nmv_component *const comp_ctx = &ctx->comps[i];
      update_mv_probs(&comp_ctx->class0_hp, 1, r);
      update_mv_probs(&comp_ctx->hp, 1, r);
    }
  }
}

static void inverse_transform_block_inter(MACROBLOCKD* xd, int plane,
                                          const TX_SIZE tx_size,
                                          uint8_t *dst, int stride,
                                          int eob, int block) {
  struct macroblockd_plane *const pd = &xd->plane[plane];
<<<<<<< HEAD
  TX_TYPE tx_type = get_tx_type(pd->plane_type, xd, block, tx_size);
=======
  TX_TYPE tx_type = get_tx_type(pd->plane_type, xd, block);
  const int seg_id = xd->mi[0]->mbmi.segment_id;
>>>>>>> 56cfbeef
  if (eob > 0) {
    tran_low_t *const dqcoeff = pd->dqcoeff;
#if CONFIG_VP9_HIGHBITDEPTH
    if (xd->cur_buf->flags & YV12_FLAG_HIGHBITDEPTH) {
      switch (tx_size) {
        case TX_4X4:
          vp10_highbd_inv_txfm_add_4x4(dqcoeff, dst, stride, eob, xd->bd,
<<<<<<< HEAD
                                       tx_type, xd->lossless);
=======
                                       tx_type, xd->lossless[seg_id]);
>>>>>>> 56cfbeef
          break;
        case TX_8X8:
          vp10_highbd_inv_txfm_add_8x8(dqcoeff, dst, stride, eob, xd->bd,
                                       tx_type);
          break;
        case TX_16X16:
          vp10_highbd_inv_txfm_add_16x16(dqcoeff, dst, stride, eob, xd->bd,
                                         tx_type);
          break;
        case TX_32X32:
          vp10_highbd_inv_txfm_add_32x32(dqcoeff, dst, stride, eob, xd->bd,
                                         tx_type);
          break;
        default:
          assert(0 && "Invalid transform size");
          return;
      }
    } else {
#endif  // CONFIG_VP9_HIGHBITDEPTH
      switch (tx_size) {
        case TX_4X4:
          vp10_inv_txfm_add_4x4(dqcoeff, dst, stride, eob, tx_type,
<<<<<<< HEAD
                                xd->lossless);
=======
                                xd->lossless[seg_id]);
>>>>>>> 56cfbeef
          break;
        case TX_8X8:
          vp10_inv_txfm_add_8x8(dqcoeff, dst, stride, eob, tx_type);
          break;
        case TX_16X16:
          vp10_inv_txfm_add_16x16(dqcoeff, dst, stride, eob, tx_type);
          break;
        case TX_32X32:
          vp10_inv_txfm_add_32x32(dqcoeff, dst, stride, eob, tx_type);
          break;
        default:
          assert(0 && "Invalid transform size");
          return;
      }
#if CONFIG_VP9_HIGHBITDEPTH
    }
#endif  // CONFIG_VP9_HIGHBITDEPTH

    if (eob == 1) {
      dqcoeff[0] = 0;
    } else {
      if (tx_size <= TX_16X16 && eob <= 10)
        memset(dqcoeff, 0, 4 * (4 << tx_size) * sizeof(dqcoeff[0]));
      else if (tx_size == TX_32X32 && eob <= 34)
        memset(dqcoeff, 0, 256 * sizeof(dqcoeff[0]));
      else
        memset(dqcoeff, 0, (16 << (tx_size << 1)) * sizeof(dqcoeff[0]));
    }
  }
}

static void inverse_transform_block_intra(MACROBLOCKD* xd, int plane,
                                          const TX_TYPE tx_type,
                                          const TX_SIZE tx_size,
                                          uint8_t *dst, int stride,
                                          int eob) {
  struct macroblockd_plane *const pd = &xd->plane[plane];
  const int seg_id = xd->mi[0]->mbmi.segment_id;
  if (eob > 0) {
    tran_low_t *const dqcoeff = pd->dqcoeff;
#if CONFIG_VP9_HIGHBITDEPTH
    if (xd->cur_buf->flags & YV12_FLAG_HIGHBITDEPTH) {
      switch (tx_size) {
        case TX_4X4:
          vp10_highbd_inv_txfm_add_4x4(dqcoeff, dst, stride, eob, xd->bd,
<<<<<<< HEAD
                                       tx_type, xd->lossless);
=======
                                       tx_type, xd->lossless[seg_id]);
>>>>>>> 56cfbeef
          break;
        case TX_8X8:
          vp10_highbd_inv_txfm_add_8x8(dqcoeff, dst, stride, eob, xd->bd,
                                       tx_type);
          break;
        case TX_16X16:
          vp10_highbd_inv_txfm_add_16x16(dqcoeff, dst, stride, eob, xd->bd,
                                         tx_type);
          break;
        case TX_32X32:
          vp10_highbd_inv_txfm_add_32x32(dqcoeff, dst, stride, eob, xd->bd,
                                         tx_type);
          break;
        default:
          assert(0 && "Invalid transform size");
          return;
      }
    } else {
#endif  // CONFIG_VP9_HIGHBITDEPTH
      switch (tx_size) {
        case TX_4X4:
          vp10_inv_txfm_add_4x4(dqcoeff, dst, stride, eob, tx_type,
<<<<<<< HEAD
                                xd->lossless);
=======
                                xd->lossless[seg_id]);
>>>>>>> 56cfbeef
          break;
        case TX_8X8:
          vp10_inv_txfm_add_8x8(dqcoeff, dst, stride, eob, tx_type);
          break;
        case TX_16X16:
          vp10_inv_txfm_add_16x16(dqcoeff, dst, stride, eob, tx_type);
          break;
        case TX_32X32:
          vp10_inv_txfm_add_32x32(dqcoeff, dst, stride, eob, tx_type);
          break;
        default:
          assert(0 && "Invalid transform size");
          return;
      }
#if CONFIG_VP9_HIGHBITDEPTH
    }
#endif  // CONFIG_VP9_HIGHBITDEPTH

    if (eob == 1) {
      dqcoeff[0] = 0;
    } else {
      if (tx_type == DCT_DCT && tx_size <= TX_16X16 && eob <= 10)
        memset(dqcoeff, 0, 4 * (4 << tx_size) * sizeof(dqcoeff[0]));
      else if (tx_size == TX_32X32 && eob <= 34)
        memset(dqcoeff, 0, 256 * sizeof(dqcoeff[0]));
      else
        memset(dqcoeff, 0, (16 << (tx_size << 1)) * sizeof(dqcoeff[0]));
    }
  }
}

static void predict_and_reconstruct_intra_block(MACROBLOCKD *const xd,
                                                vpx_reader *r,
                                                MB_MODE_INFO *const mbmi,
                                                int plane,
                                                int row, int col,
                                                TX_SIZE tx_size) {
  struct macroblockd_plane *const pd = &xd->plane[plane];
  PREDICTION_MODE mode = (plane == 0) ? mbmi->mode : mbmi->uv_mode;
  PLANE_TYPE plane_type = (plane == 0) ? PLANE_TYPE_Y : PLANE_TYPE_UV;
  uint8_t *dst;
  int block_idx = (row << 1) + col;
  dst = &pd->dst.buf[4 * row * pd->dst.stride + 4 * col];

  if (mbmi->sb_type < BLOCK_8X8)
    if (plane == 0)
      mode = xd->mi[0]->bmi[(row << 1) + col].as_mode;

  vp10_predict_intra_block(xd, pd->n4_wl, pd->n4_hl, tx_size, mode,
                          dst, pd->dst.stride, dst, pd->dst.stride,
                          col, row, plane);

  if (!mbmi->skip) {
    TX_TYPE tx_type = get_tx_type(plane_type, xd, block_idx, tx_size);
    const scan_order *sc = get_scan(tx_size, tx_type, 0);
    const int eob = vp10_decode_block_tokens(xd, plane, sc, col, row, tx_size,
                                             r, mbmi->segment_id);
    inverse_transform_block_intra(xd, plane, tx_type, tx_size,
                                  dst, pd->dst.stride, eob);
  }
}

#if CONFIG_VAR_TX
static void decode_reconstruct_tx(MACROBLOCKD *const xd, vpx_reader *r,
                                  MB_MODE_INFO *const mbmi,
                                  int plane, BLOCK_SIZE plane_bsize,
                                  int block, int blk_row, int blk_col,
                                  TX_SIZE tx_size, int *eob_total) {
  const struct macroblockd_plane *const pd = &xd->plane[plane];
  const BLOCK_SIZE bsize = txsize_to_bsize[tx_size];
  int tx_idx = (blk_row >> (1 - pd->subsampling_y)) * 8 +
               (blk_col >> (1 - pd->subsampling_x));
  TX_SIZE plane_tx_size = plane ?
      get_uv_tx_size_impl(mbmi->inter_tx_size[tx_idx], bsize, 0, 0) :
      mbmi->inter_tx_size[tx_idx];
  int max_blocks_high = num_4x4_blocks_high_lookup[plane_bsize];
  int max_blocks_wide = num_4x4_blocks_wide_lookup[plane_bsize];

  if (xd->mb_to_bottom_edge < 0)
    max_blocks_high += xd->mb_to_bottom_edge >> (5 + pd->subsampling_y);
  if (xd->mb_to_right_edge < 0)
    max_blocks_wide += xd->mb_to_right_edge >> (5 + pd->subsampling_x);

  if (blk_row >= max_blocks_high || blk_col >= max_blocks_wide)
    return;

  if (tx_size == plane_tx_size) {
    PLANE_TYPE plane_type = (plane == 0) ? PLANE_TYPE_Y : PLANE_TYPE_UV;
    TX_TYPE tx_type = get_tx_type(plane_type, xd, block, tx_size);
    const scan_order *sc = get_scan(tx_size, tx_type, 1);
    const int eob = vp10_decode_block_tokens(xd, plane, sc,
                                             blk_col, blk_row, tx_size,
                                             r, mbmi->segment_id);
    inverse_transform_block_inter(xd, plane, tx_size,
        &pd->dst.buf[4 * blk_row * pd->dst.stride + 4 * blk_col],
        pd->dst.stride, eob, block);
    *eob_total += eob;
  } else {
    int bsl = b_width_log2_lookup[bsize];
    int i;

    assert(bsl > 0);
    --bsl;

    for (i = 0; i < 4; ++i) {
      const int offsetr = blk_row + ((i >> 1) << bsl);
      const int offsetc = blk_col + ((i & 0x01) << bsl);
      int step = 1 << (2 * (tx_size - 1));

      if (offsetr >= max_blocks_high || offsetc >= max_blocks_wide)
        continue;

      decode_reconstruct_tx(xd, r, mbmi, plane, plane_bsize, block + i * step,
                            offsetr, offsetc, tx_size - 1, eob_total);
    }
  }
}
#endif

static int reconstruct_inter_block(MACROBLOCKD *const xd, vpx_reader *r,
                                   MB_MODE_INFO *const mbmi, int plane,
                                   int row, int col, TX_SIZE tx_size) {
  struct macroblockd_plane *const pd = &xd->plane[plane];
  PLANE_TYPE plane_type = (plane == 0) ? PLANE_TYPE_Y : PLANE_TYPE_UV;
  int block_idx = (row << 1) + col;
  TX_TYPE tx_type = get_tx_type(plane_type, xd, block_idx, tx_size);
  const scan_order *sc = get_scan(tx_size, tx_type, 1);
  const int eob = vp10_decode_block_tokens(xd, plane, sc, col, row, tx_size, r,
                                          mbmi->segment_id);

  inverse_transform_block_inter(xd, plane, tx_size,
                            &pd->dst.buf[4 * row * pd->dst.stride + 4 * col],
                            pd->dst.stride, eob, block_idx);
  return eob;
}

static void build_mc_border(const uint8_t *src, int src_stride,
                            uint8_t *dst, int dst_stride,
                            int x, int y, int b_w, int b_h, int w, int h) {
  // Get a pointer to the start of the real data for this row.
  const uint8_t *ref_row = src - x - y * src_stride;

  if (y >= h)
    ref_row += (h - 1) * src_stride;
  else if (y > 0)
    ref_row += y * src_stride;

  do {
    int right = 0, copy;
    int left = x < 0 ? -x : 0;

    if (left > b_w)
      left = b_w;

    if (x + b_w > w)
      right = x + b_w - w;

    if (right > b_w)
      right = b_w;

    copy = b_w - left - right;

    if (left)
      memset(dst, ref_row[0], left);

    if (copy)
      memcpy(dst + left, ref_row + x + left, copy);

    if (right)
      memset(dst + left + copy, ref_row[w - 1], right);

    dst += dst_stride;
    ++y;

    if (y > 0 && y < h)
      ref_row += src_stride;
  } while (--b_h);
}

#if CONFIG_VP9_HIGHBITDEPTH
static void high_build_mc_border(const uint8_t *src8, int src_stride,
                                 uint16_t *dst, int dst_stride,
                                 int x, int y, int b_w, int b_h,
                                 int w, int h) {
  // Get a pointer to the start of the real data for this row.
  const uint16_t *src = CONVERT_TO_SHORTPTR(src8);
  const uint16_t *ref_row = src - x - y * src_stride;

  if (y >= h)
    ref_row += (h - 1) * src_stride;
  else if (y > 0)
    ref_row += y * src_stride;

  do {
    int right = 0, copy;
    int left = x < 0 ? -x : 0;

    if (left > b_w)
      left = b_w;

    if (x + b_w > w)
      right = x + b_w - w;

    if (right > b_w)
      right = b_w;

    copy = b_w - left - right;

    if (left)
      vpx_memset16(dst, ref_row[0], left);

    if (copy)
      memcpy(dst + left, ref_row + x + left, copy * sizeof(uint16_t));

    if (right)
      vpx_memset16(dst + left + copy, ref_row[w - 1], right);

    dst += dst_stride;
    ++y;

    if (y > 0 && y < h)
      ref_row += src_stride;
  } while (--b_h);
}
#endif  // CONFIG_VP9_HIGHBITDEPTH

#if CONFIG_VP9_HIGHBITDEPTH
static void extend_and_predict(const uint8_t *buf_ptr1, int pre_buf_stride,
                               int x0, int y0, int b_w, int b_h,
                               int frame_width, int frame_height,
                               int border_offset,
                               uint8_t *const dst, int dst_buf_stride,
                               int subpel_x, int subpel_y,
                               const InterpKernel *kernel,
                               const struct scale_factors *sf,
                               MACROBLOCKD *xd,
                               int w, int h, int ref, int xs, int ys) {
  DECLARE_ALIGNED(16, uint16_t, mc_buf_high[80 * 2 * 80 * 2]);
  const uint8_t *buf_ptr;

  if (xd->cur_buf->flags & YV12_FLAG_HIGHBITDEPTH) {
    high_build_mc_border(buf_ptr1, pre_buf_stride, mc_buf_high, b_w,
                         x0, y0, b_w, b_h, frame_width, frame_height);
    buf_ptr = CONVERT_TO_BYTEPTR(mc_buf_high) + border_offset;
  } else {
    build_mc_border(buf_ptr1, pre_buf_stride, (uint8_t *)mc_buf_high, b_w,
                    x0, y0, b_w, b_h, frame_width, frame_height);
    buf_ptr = ((uint8_t *)mc_buf_high) + border_offset;
  }

  if (xd->cur_buf->flags & YV12_FLAG_HIGHBITDEPTH) {
    high_inter_predictor(buf_ptr, b_w, dst, dst_buf_stride, subpel_x,
                         subpel_y, sf, w, h, ref, kernel, xs, ys, xd->bd);
  } else {
    inter_predictor(buf_ptr, b_w, dst, dst_buf_stride, subpel_x,
                    subpel_y, sf, w, h, ref, kernel, xs, ys);
  }
}
#else
static void extend_and_predict(const uint8_t *buf_ptr1, int pre_buf_stride,
                               int x0, int y0, int b_w, int b_h,
                               int frame_width, int frame_height,
                               int border_offset,
                               uint8_t *const dst, int dst_buf_stride,
                               int subpel_x, int subpel_y,
                               const InterpKernel *kernel,
                               const struct scale_factors *sf,
                               int w, int h, int ref, int xs, int ys) {
  DECLARE_ALIGNED(16, uint8_t, mc_buf[80 * 2 * 80 * 2]);
  const uint8_t *buf_ptr;

  build_mc_border(buf_ptr1, pre_buf_stride, mc_buf, b_w,
                  x0, y0, b_w, b_h, frame_width, frame_height);
  buf_ptr = mc_buf + border_offset;

  inter_predictor(buf_ptr, b_w, dst, dst_buf_stride, subpel_x,
                  subpel_y, sf, w, h, ref, kernel, xs, ys);
}
#endif  // CONFIG_VP9_HIGHBITDEPTH

static void dec_build_inter_predictors(VP10Decoder *const pbi, MACROBLOCKD *xd,
                                       int plane, int bw, int bh, int x,
                                       int y, int w, int h, int mi_x, int mi_y,
                                       const InterpKernel *kernel,
                                       const struct scale_factors *sf,
                                       struct buf_2d *pre_buf,
                                       struct buf_2d *dst_buf, const MV* mv,
                                       RefCntBuffer *ref_frame_buf,
                                       int is_scaled, int ref) {
  VP10_COMMON *const cm = &pbi->common;
  struct macroblockd_plane *const pd = &xd->plane[plane];
  uint8_t *const dst = dst_buf->buf + dst_buf->stride * y + x;
  MV32 scaled_mv;
  int xs, ys, x0, y0, x0_16, y0_16, frame_width, frame_height,
      buf_stride, subpel_x, subpel_y;
  uint8_t *ref_frame, *buf_ptr;

  // Get reference frame pointer, width and height.
  if (plane == 0) {
    frame_width = ref_frame_buf->buf.y_crop_width;
    frame_height = ref_frame_buf->buf.y_crop_height;
    ref_frame = ref_frame_buf->buf.y_buffer;
  } else {
    frame_width = ref_frame_buf->buf.uv_crop_width;
    frame_height = ref_frame_buf->buf.uv_crop_height;
    ref_frame = plane == 1 ? ref_frame_buf->buf.u_buffer
                         : ref_frame_buf->buf.v_buffer;
  }

  if (is_scaled) {
    const MV mv_q4 = clamp_mv_to_umv_border_sb(xd, mv, bw, bh,
                                               pd->subsampling_x,
                                               pd->subsampling_y);
    // Co-ordinate of containing block to pixel precision.
    int x_start = (-xd->mb_to_left_edge >> (3 + pd->subsampling_x));
    int y_start = (-xd->mb_to_top_edge >> (3 + pd->subsampling_y));

    // Co-ordinate of the block to 1/16th pixel precision.
    x0_16 = (x_start + x) << SUBPEL_BITS;
    y0_16 = (y_start + y) << SUBPEL_BITS;

    // Co-ordinate of current block in reference frame
    // to 1/16th pixel precision.
    x0_16 = sf->scale_value_x(x0_16, sf);
    y0_16 = sf->scale_value_y(y0_16, sf);

    // Map the top left corner of the block into the reference frame.
    x0 = sf->scale_value_x(x_start + x, sf);
    y0 = sf->scale_value_y(y_start + y, sf);

    // Scale the MV and incorporate the sub-pixel offset of the block
    // in the reference frame.
    scaled_mv = vp10_scale_mv(&mv_q4, mi_x + x, mi_y + y, sf);
    xs = sf->x_step_q4;
    ys = sf->y_step_q4;
  } else {
    // Co-ordinate of containing block to pixel precision.
    x0 = (-xd->mb_to_left_edge >> (3 + pd->subsampling_x)) + x;
    y0 = (-xd->mb_to_top_edge >> (3 + pd->subsampling_y)) + y;

    // Co-ordinate of the block to 1/16th pixel precision.
    x0_16 = x0 << SUBPEL_BITS;
    y0_16 = y0 << SUBPEL_BITS;

    scaled_mv.row = mv->row * (1 << (1 - pd->subsampling_y));
    scaled_mv.col = mv->col * (1 << (1 - pd->subsampling_x));
    xs = ys = 16;
  }
  subpel_x = scaled_mv.col & SUBPEL_MASK;
  subpel_y = scaled_mv.row & SUBPEL_MASK;

  // Calculate the top left corner of the best matching block in the
  // reference frame.
  x0 += scaled_mv.col >> SUBPEL_BITS;
  y0 += scaled_mv.row >> SUBPEL_BITS;
  x0_16 += scaled_mv.col;
  y0_16 += scaled_mv.row;

  // Get reference block pointer.
  buf_ptr = ref_frame + y0 * pre_buf->stride + x0;
  buf_stride = pre_buf->stride;

  // Do border extension if there is motion or the
  // width/height is not a multiple of 8 pixels.
  if (is_scaled || scaled_mv.col || scaled_mv.row ||
      (frame_width & 0x7) || (frame_height & 0x7)) {
    int y1 = ((y0_16 + (h - 1) * ys) >> SUBPEL_BITS) + 1;

    // Get reference block bottom right horizontal coordinate.
    int x1 = ((x0_16 + (w - 1) * xs) >> SUBPEL_BITS) + 1;
    int x_pad = 0, y_pad = 0;

    if (subpel_x || (sf->x_step_q4 != SUBPEL_SHIFTS)) {
      x0 -= VP9_INTERP_EXTEND - 1;
      x1 += VP9_INTERP_EXTEND;
      x_pad = 1;
    }

    if (subpel_y || (sf->y_step_q4 != SUBPEL_SHIFTS)) {
      y0 -= VP9_INTERP_EXTEND - 1;
      y1 += VP9_INTERP_EXTEND;
      y_pad = 1;
    }

    // Wait until reference block is ready. Pad 7 more pixels as last 7
    // pixels of each superblock row can be changed by next superblock row.
    if (cm->frame_parallel_decode)
      vp10_frameworker_wait(pbi->frame_worker_owner, ref_frame_buf,
                            VPXMAX(0, (y1 + 7)) << (plane == 0 ? 0 : 1));

    // Skip border extension if block is inside the frame.
    if (x0 < 0 || x0 > frame_width - 1 || x1 < 0 || x1 > frame_width - 1 ||
        y0 < 0 || y0 > frame_height - 1 || y1 < 0 || y1 > frame_height - 1) {
      // Extend the border.
      const uint8_t *const buf_ptr1 = ref_frame + y0 * buf_stride + x0;
      const int b_w = x1 - x0 + 1;
      const int b_h = y1 - y0 + 1;
      const int border_offset = y_pad * 3 * b_w + x_pad * 3;

      extend_and_predict(buf_ptr1, buf_stride, x0, y0, b_w, b_h,
                         frame_width, frame_height, border_offset,
                         dst, dst_buf->stride,
                         subpel_x, subpel_y,
                         kernel, sf,
#if CONFIG_VP9_HIGHBITDEPTH
                         xd,
#endif
                         w, h, ref, xs, ys);
      return;
    }
  } else {
    // Wait until reference block is ready. Pad 7 more pixels as last 7
    // pixels of each superblock row can be changed by next superblock row.
     if (cm->frame_parallel_decode) {
       const int y1 = (y0_16 + (h - 1) * ys) >> SUBPEL_BITS;
       vp10_frameworker_wait(pbi->frame_worker_owner, ref_frame_buf,
                             VPXMAX(0, (y1 + 7)) << (plane == 0 ? 0 : 1));
     }
  }
#if CONFIG_VP9_HIGHBITDEPTH
  if (xd->cur_buf->flags & YV12_FLAG_HIGHBITDEPTH) {
    high_inter_predictor(buf_ptr, buf_stride, dst, dst_buf->stride, subpel_x,
                         subpel_y, sf, w, h, ref, kernel, xs, ys, xd->bd);
  } else {
    inter_predictor(buf_ptr, buf_stride, dst, dst_buf->stride, subpel_x,
                    subpel_y, sf, w, h, ref, kernel, xs, ys);
  }
#else
  inter_predictor(buf_ptr, buf_stride, dst, dst_buf->stride, subpel_x,
                  subpel_y, sf, w, h, ref, kernel, xs, ys);
#endif  // CONFIG_VP9_HIGHBITDEPTH
}

static void dec_build_inter_predictors_sb(VP10Decoder *const pbi,
                                          MACROBLOCKD *xd,
                                          int mi_row, int mi_col) {
  int plane;
  const int mi_x = mi_col * MI_SIZE;
  const int mi_y = mi_row * MI_SIZE;
  const MODE_INFO *mi = xd->mi[0];
  const InterpKernel *kernel = vp10_filter_kernels[mi->mbmi.interp_filter];
  const BLOCK_SIZE sb_type = mi->mbmi.sb_type;
  const int is_compound = has_second_ref(&mi->mbmi);

  for (plane = 0; plane < MAX_MB_PLANE; ++plane) {
    struct macroblockd_plane *const pd = &xd->plane[plane];
    struct buf_2d *const dst_buf = &pd->dst;
    const int num_4x4_w = pd->n4_w;
    const int num_4x4_h = pd->n4_h;

    const int n4w_x4 = 4 * num_4x4_w;
    const int n4h_x4 = 4 * num_4x4_h;
    int ref;

    for (ref = 0; ref < 1 + is_compound; ++ref) {
      const struct scale_factors *const sf = &xd->block_refs[ref]->sf;
      struct buf_2d *const pre_buf = &pd->pre[ref];
      const int idx = xd->block_refs[ref]->idx;
      BufferPool *const pool = pbi->common.buffer_pool;
      RefCntBuffer *const ref_frame_buf = &pool->frame_bufs[idx];
      const int is_scaled = vp10_is_scaled(sf);

      if (sb_type < BLOCK_8X8) {
        const PARTITION_TYPE bp = BLOCK_8X8 - sb_type;
        const int have_vsplit = bp != PARTITION_HORZ;
        const int have_hsplit = bp != PARTITION_VERT;
        const int num_4x4_w = 2 >> ((!have_vsplit) | pd->subsampling_x);
        const int num_4x4_h = 2 >> ((!have_hsplit) | pd->subsampling_y);
        const int pw = 8 >> (have_vsplit | pd->subsampling_x);
        const int ph = 8 >> (have_hsplit | pd->subsampling_y);
        int x, y;
        for (y = 0; y < num_4x4_h; ++y) {
          for (x = 0; x < num_4x4_w; ++x) {
            const MV mv = average_split_mvs(pd, mi, ref, y * 2 + x);
            dec_build_inter_predictors(pbi, xd, plane, n4w_x4, n4h_x4,
                                       4 * x, 4 * y, pw, ph, mi_x, mi_y, kernel,
                                       sf, pre_buf, dst_buf, &mv,
                                       ref_frame_buf, is_scaled, ref);
          }
        }
      } else {
        const MV mv = mi->mbmi.mv[ref].as_mv;
        dec_build_inter_predictors(pbi, xd, plane, n4w_x4, n4h_x4,
                                   0, 0, n4w_x4, n4h_x4, mi_x, mi_y, kernel,
                                   sf, pre_buf, dst_buf, &mv, ref_frame_buf,
                                   is_scaled, ref);
      }
    }
  }
}

static INLINE TX_SIZE dec_get_uv_tx_size(const MB_MODE_INFO *mbmi,
                                         int n4_wl, int n4_hl) {
  // get minimum log2 num4x4s dimension
  const int x = VPXMIN(n4_wl, n4_hl);
  return VPXMIN(mbmi->tx_size,  x);
}

static INLINE void dec_reset_skip_context(MACROBLOCKD *xd) {
  int i;
  for (i = 0; i < MAX_MB_PLANE; i++) {
    struct macroblockd_plane *const pd = &xd->plane[i];
    memset(pd->above_context, 0, sizeof(ENTROPY_CONTEXT) * pd->n4_w);
    memset(pd->left_context, 0, sizeof(ENTROPY_CONTEXT) * pd->n4_h);
  }
}

static void set_plane_n4(MACROBLOCKD *const xd, int bw, int bh, int bwl,
                         int bhl) {
  int i;
  for (i = 0; i < MAX_MB_PLANE; i++) {
    xd->plane[i].n4_w = (bw << 1) >> xd->plane[i].subsampling_x;
    xd->plane[i].n4_h = (bh << 1) >> xd->plane[i].subsampling_y;
    xd->plane[i].n4_wl = bwl - xd->plane[i].subsampling_x;
    xd->plane[i].n4_hl = bhl - xd->plane[i].subsampling_y;
  }
}

static MB_MODE_INFO *set_offsets(VP10_COMMON *const cm, MACROBLOCKD *const xd,
                                 BLOCK_SIZE bsize, int mi_row, int mi_col,
                                 int bw, int bh, int x_mis, int y_mis,
                                 int bwl, int bhl) {
  const int offset = mi_row * cm->mi_stride + mi_col;
  int x, y;
  const TileInfo *const tile = &xd->tile;

  xd->mi = cm->mi_grid_visible + offset;
  xd->mi[0] = &cm->mi[offset];
  // TODO(slavarnway): Generate sb_type based on bwl and bhl, instead of
  // passing bsize from decode_partition().
  xd->mi[0]->mbmi.sb_type = bsize;
  for (y = 0; y < y_mis; ++y)
    for (x = !y; x < x_mis; ++x) {
      xd->mi[y * cm->mi_stride + x] = xd->mi[0];
    }

  set_plane_n4(xd, bw, bh, bwl, bhl);

  set_skip_context(xd, mi_row, mi_col);

  // Distance of Mb to the various image edges. These are specified to 8th pel
  // as they are always compared to values that are in 1/8th pel units
  set_mi_row_col(xd, tile, mi_row, bh, mi_col, bw, cm->mi_rows, cm->mi_cols);

  vp10_setup_dst_planes(xd->plane, get_frame_new_buffer(cm), mi_row, mi_col);
  return &xd->mi[0]->mbmi;
}

static void decode_block(VP10Decoder *const pbi, MACROBLOCKD *const xd,
                         int mi_row, int mi_col,
                         vpx_reader *r, BLOCK_SIZE bsize,
                         int bwl, int bhl) {
  VP10_COMMON *const cm = &pbi->common;
  const int less8x8 = bsize < BLOCK_8X8;
  const int bw = 1 << (bwl - 1);
  const int bh = 1 << (bhl - 1);
  const int x_mis = VPXMIN(bw, cm->mi_cols - mi_col);
  const int y_mis = VPXMIN(bh, cm->mi_rows - mi_row);

  MB_MODE_INFO *mbmi = set_offsets(cm, xd, bsize, mi_row, mi_col,
                                   bw, bh, x_mis, y_mis, bwl, bhl);

  if (bsize >= BLOCK_8X8 && (cm->subsampling_x || cm->subsampling_y)) {
    const BLOCK_SIZE uv_subsize =
        ss_size_lookup[bsize][cm->subsampling_x][cm->subsampling_y];
    if (uv_subsize == BLOCK_INVALID)
      vpx_internal_error(xd->error_info,
                         VPX_CODEC_CORRUPT_FRAME, "Invalid block size.");
  }

  vp10_read_mode_info(pbi, xd, mi_row, mi_col, r, x_mis, y_mis);

  if (mbmi->skip) {
    dec_reset_skip_context(xd);
  }

  if (!is_inter_block(mbmi)) {
    int plane;
    for (plane = 0; plane < MAX_MB_PLANE; ++plane) {
      const struct macroblockd_plane *const pd = &xd->plane[plane];
      const TX_SIZE tx_size =
          plane ? dec_get_uv_tx_size(mbmi, pd->n4_wl, pd->n4_hl)
                  : mbmi->tx_size;
      const int num_4x4_w = pd->n4_w;
      const int num_4x4_h = pd->n4_h;
      const int step = (1 << tx_size);
      int row, col;
      const int max_blocks_wide = num_4x4_w + (xd->mb_to_right_edge >= 0 ?
          0 : xd->mb_to_right_edge >> (5 + pd->subsampling_x));
      const int max_blocks_high = num_4x4_h + (xd->mb_to_bottom_edge >= 0 ?
          0 : xd->mb_to_bottom_edge >> (5 + pd->subsampling_y));

      if (plane <= 1 && mbmi->palette_mode_info.palette_size[plane])
          vp10_decode_palette_tokens(xd, plane, r);

      for (row = 0; row < max_blocks_high; row += step)
        for (col = 0; col < max_blocks_wide; col += step)
          predict_and_reconstruct_intra_block(xd, r, mbmi, plane,
                                              row, col, tx_size);
    }
  } else {
    // Prediction
    dec_build_inter_predictors_sb(pbi, xd, mi_row, mi_col);

    // Reconstruction
    if (!mbmi->skip) {
      int eobtotal = 0;
      int plane;

      for (plane = 0; plane < MAX_MB_PLANE; ++plane) {
        const struct macroblockd_plane *const pd = &xd->plane[plane];
        const int num_4x4_w = pd->n4_w;
        const int num_4x4_h = pd->n4_h;
        int row, col;
#if CONFIG_VAR_TX
        // TODO(jingning): This can be simplified for decoder performance.
        const BLOCK_SIZE plane_bsize =
            get_plane_block_size(VPXMAX(bsize, BLOCK_8X8), pd);
        const TX_SIZE max_tx_size = max_txsize_lookup[plane_bsize];
        const BLOCK_SIZE txb_size = txsize_to_bsize[max_tx_size];
        int bw = num_4x4_blocks_wide_lookup[txb_size];
        int block = 0;
        const int step = 1 << (max_tx_size << 1);

        for (row = 0; row < num_4x4_h; row += bw) {
          for (col = 0; col < num_4x4_w; col += bw) {
            decode_reconstruct_tx(xd, r, mbmi, plane, plane_bsize,
                                  block, row, col, max_tx_size, &eobtotal);
            block += step;
          }
        }
#else
        const TX_SIZE tx_size =
            plane ? dec_get_uv_tx_size(mbmi, pd->n4_wl, pd->n4_hl)
                    : mbmi->tx_size;
        const int step = (1 << tx_size);
        const int max_blocks_wide = num_4x4_w + (xd->mb_to_right_edge >= 0 ?
            0 : xd->mb_to_right_edge >> (5 + pd->subsampling_x));
        const int max_blocks_high = num_4x4_h + (xd->mb_to_bottom_edge >= 0 ?
            0 : xd->mb_to_bottom_edge >> (5 + pd->subsampling_y));

        for (row = 0; row < max_blocks_high; row += step)
          for (col = 0; col < max_blocks_wide; col += step)
            eobtotal += reconstruct_inter_block(xd, r, mbmi, plane, row, col,
                                                tx_size);
#endif
      }

      if (!less8x8 && eobtotal == 0)
#if CONFIG_MISC_FIXES
        mbmi->has_no_coeffs = 1;  // skip loopfilter
#else
        mbmi->skip = 1;  // skip loopfilter
#endif
    }
  }

  xd->corrupted |= vpx_reader_has_error(r);
}

static INLINE int dec_partition_plane_context(const MACROBLOCKD *xd,
                                              int mi_row, int mi_col,
                                              int bsl) {
  const PARTITION_CONTEXT *above_ctx = xd->above_seg_context + mi_col;
  const PARTITION_CONTEXT *left_ctx = xd->left_seg_context + (mi_row & MI_MASK);
  int above = (*above_ctx >> bsl) & 1 , left = (*left_ctx >> bsl) & 1;

//  assert(bsl >= 0);

  return (left * 2 + above) + bsl * PARTITION_PLOFFSET;
}

static INLINE void dec_update_partition_context(MACROBLOCKD *xd,
                                                int mi_row, int mi_col,
                                                BLOCK_SIZE subsize,
                                                int bw) {
  PARTITION_CONTEXT *const above_ctx = xd->above_seg_context + mi_col;
  PARTITION_CONTEXT *const left_ctx = xd->left_seg_context + (mi_row & MI_MASK);

  // update the partition context at the end notes. set partition bits
  // of block sizes larger than the current one to be one, and partition
  // bits of smaller block sizes to be zero.
  memset(above_ctx, partition_context_lookup[subsize].above, bw);
  memset(left_ctx, partition_context_lookup[subsize].left, bw);
}

static PARTITION_TYPE read_partition(VP10_COMMON *cm, MACROBLOCKD *xd,
                                     int mi_row, int mi_col, vpx_reader *r,
                                     int has_rows, int has_cols, int bsl) {
  const int ctx = dec_partition_plane_context(xd, mi_row, mi_col, bsl);
  const vpx_prob *const probs = cm->fc->partition_prob[ctx];
  FRAME_COUNTS *counts = xd->counts;
  PARTITION_TYPE p;

  if (has_rows && has_cols)
    p = (PARTITION_TYPE)vpx_read_tree(r, vp10_partition_tree, probs);
  else if (!has_rows && has_cols)
    p = vpx_read(r, probs[1]) ? PARTITION_SPLIT : PARTITION_HORZ;
  else if (has_rows && !has_cols)
    p = vpx_read(r, probs[2]) ? PARTITION_SPLIT : PARTITION_VERT;
  else
    p = PARTITION_SPLIT;

  if (counts)
    ++counts->partition[ctx][p];

  return p;
}

// TODO(slavarnway): eliminate bsize and subsize in future commits
static void decode_partition(VP10Decoder *const pbi, MACROBLOCKD *const xd,
                             int mi_row, int mi_col,
                             vpx_reader* r, BLOCK_SIZE bsize, int n4x4_l2) {
  VP10_COMMON *const cm = &pbi->common;
  const int n8x8_l2 = n4x4_l2 - 1;
  const int num_8x8_wh = 1 << n8x8_l2;
  const int hbs = num_8x8_wh >> 1;
  PARTITION_TYPE partition;
  BLOCK_SIZE subsize;
  const int has_rows = (mi_row + hbs) < cm->mi_rows;
  const int has_cols = (mi_col + hbs) < cm->mi_cols;

  if (mi_row >= cm->mi_rows || mi_col >= cm->mi_cols)
    return;

  partition = read_partition(cm, xd, mi_row, mi_col, r, has_rows, has_cols,
                             n8x8_l2);
  subsize = subsize_lookup[partition][bsize];  // get_subsize(bsize, partition);
  if (!hbs) {
    // calculate bmode block dimensions (log 2)
    xd->bmode_blocks_wl = 1 >> !!(partition & PARTITION_VERT);
    xd->bmode_blocks_hl = 1 >> !!(partition & PARTITION_HORZ);
    decode_block(pbi, xd, mi_row, mi_col, r, subsize, 1, 1);
  } else {
    switch (partition) {
      case PARTITION_NONE:
        decode_block(pbi, xd, mi_row, mi_col, r, subsize, n4x4_l2, n4x4_l2);
        break;
      case PARTITION_HORZ:
        decode_block(pbi, xd, mi_row, mi_col, r, subsize, n4x4_l2, n8x8_l2);
        if (has_rows)
          decode_block(pbi, xd, mi_row + hbs, mi_col, r, subsize, n4x4_l2,
                       n8x8_l2);
        break;
      case PARTITION_VERT:
        decode_block(pbi, xd, mi_row, mi_col, r, subsize, n8x8_l2, n4x4_l2);
        if (has_cols)
          decode_block(pbi, xd, mi_row, mi_col + hbs, r, subsize, n8x8_l2,
                       n4x4_l2);
        break;
      case PARTITION_SPLIT:
        decode_partition(pbi, xd, mi_row, mi_col, r, subsize, n8x8_l2);
        decode_partition(pbi, xd, mi_row, mi_col + hbs, r, subsize, n8x8_l2);
        decode_partition(pbi, xd, mi_row + hbs, mi_col, r, subsize, n8x8_l2);
        decode_partition(pbi, xd, mi_row + hbs, mi_col + hbs, r, subsize,
                         n8x8_l2);
        break;
      default:
        assert(0 && "Invalid partition type");
    }
  }

  // update partition context
  if (bsize >= BLOCK_8X8 &&
      (bsize == BLOCK_8X8 || partition != PARTITION_SPLIT))
    dec_update_partition_context(xd, mi_row, mi_col, subsize, num_8x8_wh);
}

static void setup_token_decoder(const uint8_t *data,
                                const uint8_t *data_end,
                                size_t read_size,
                                struct vpx_internal_error_info *error_info,
                                vpx_reader *r,
                                vpx_decrypt_cb decrypt_cb,
                                void *decrypt_state) {
  // Validate the calculated partition length. If the buffer
  // described by the partition can't be fully read, then restrict
  // it to the portion that can be (for EC mode) or throw an error.
  if (!read_is_valid(data, read_size, data_end))
    vpx_internal_error(error_info, VPX_CODEC_CORRUPT_FRAME,
                       "Truncated packet or corrupt tile length");

  if (vpx_reader_init(r, data, read_size, decrypt_cb, decrypt_state))
    vpx_internal_error(error_info, VPX_CODEC_MEM_ERROR,
                       "Failed to allocate bool decoder %d", 1);
}

static void read_coef_probs_common(vp10_coeff_probs_model *coef_probs,
                                   vpx_reader *r) {
  int i, j, k, l, m;

  if (vpx_read_bit(r))
    for (i = 0; i < PLANE_TYPES; ++i)
      for (j = 0; j < REF_TYPES; ++j)
        for (k = 0; k < COEF_BANDS; ++k)
          for (l = 0; l < BAND_COEFF_CONTEXTS(k); ++l)
            for (m = 0; m < UNCONSTRAINED_NODES; ++m)
              vp10_diff_update_prob(r, &coef_probs[i][j][k][l][m]);
}

static void read_coef_probs(FRAME_CONTEXT *fc, TX_MODE tx_mode,
                            vpx_reader *r) {
    const TX_SIZE max_tx_size = tx_mode_to_biggest_tx_size[tx_mode];
    TX_SIZE tx_size;
    for (tx_size = TX_4X4; tx_size <= max_tx_size; ++tx_size)
      read_coef_probs_common(fc->coef_probs[tx_size], r);
}

static void setup_segmentation(VP10_COMMON *const cm,
                               struct vpx_read_bit_buffer *rb) {
  struct segmentation *const seg = &cm->seg;
#if !CONFIG_MISC_FIXES
  struct segmentation_probs *const segp = &cm->segp;
#endif
  int i, j;

  seg->update_map = 0;
  seg->update_data = 0;

  seg->enabled = vpx_rb_read_bit(rb);
  if (!seg->enabled)
    return;

  // Segmentation map update
  if (frame_is_intra_only(cm) || cm->error_resilient_mode) {
    seg->update_map = 1;
  } else {
    seg->update_map = vpx_rb_read_bit(rb);
  }
  if (seg->update_map) {
#if !CONFIG_MISC_FIXES
    for (i = 0; i < SEG_TREE_PROBS; i++)
      segp->tree_probs[i] = vpx_rb_read_bit(rb) ? vpx_rb_read_literal(rb, 8)
                                                : MAX_PROB;
#endif
    if (frame_is_intra_only(cm) || cm->error_resilient_mode) {
      seg->temporal_update = 0;
    } else {
      seg->temporal_update = vpx_rb_read_bit(rb);
    }
#if !CONFIG_MISC_FIXES
    if (seg->temporal_update) {
      for (i = 0; i < PREDICTION_PROBS; i++)
        segp->pred_probs[i] = vpx_rb_read_bit(rb) ? vpx_rb_read_literal(rb, 8)
                                                  : MAX_PROB;
    } else {
      for (i = 0; i < PREDICTION_PROBS; i++)
        segp->pred_probs[i] = MAX_PROB;
    }
#endif
  }

  // Segmentation data update
  seg->update_data = vpx_rb_read_bit(rb);
  if (seg->update_data) {
    seg->abs_delta = vpx_rb_read_bit(rb);

    vp10_clearall_segfeatures(seg);

    for (i = 0; i < MAX_SEGMENTS; i++) {
      for (j = 0; j < SEG_LVL_MAX; j++) {
        int data = 0;
        const int feature_enabled = vpx_rb_read_bit(rb);
        if (feature_enabled) {
          vp10_enable_segfeature(seg, i, j);
          data = decode_unsigned_max(rb, vp10_seg_feature_data_max(j));
          if (vp10_is_segfeature_signed(j))
            data = vpx_rb_read_bit(rb) ? -data : data;
        }
        vp10_set_segdata(seg, i, j, data);
      }
    }
  }
}

static void setup_loopfilter(struct loopfilter *lf,
                             struct vpx_read_bit_buffer *rb) {
  lf->filter_level = vpx_rb_read_literal(rb, 6);
  lf->sharpness_level = vpx_rb_read_literal(rb, 3);

  // Read in loop filter deltas applied at the MB level based on mode or ref
  // frame.
  lf->mode_ref_delta_update = 0;

  lf->mode_ref_delta_enabled = vpx_rb_read_bit(rb);
  if (lf->mode_ref_delta_enabled) {
    lf->mode_ref_delta_update = vpx_rb_read_bit(rb);
    if (lf->mode_ref_delta_update) {
      int i;

      for (i = 0; i < MAX_REF_FRAMES; i++)
        if (vpx_rb_read_bit(rb))
          lf->ref_deltas[i] = read_inv_signed_literal(rb, 6);

      for (i = 0; i < MAX_MODE_LF_DELTAS; i++)
        if (vpx_rb_read_bit(rb))
          lf->mode_deltas[i] = read_inv_signed_literal(rb, 6);
    }
  }
}

static INLINE int read_delta_q(struct vpx_read_bit_buffer *rb) {
<<<<<<< HEAD
  return vpx_rb_read_bit(rb) ? read_inv_signed_literal(rb, 4) : 0;
=======
  return vpx_rb_read_bit(rb) ?
      vpx_rb_read_inv_signed_literal(rb, CONFIG_MISC_FIXES ? 6 : 4) : 0;
>>>>>>> 56cfbeef
}

static void setup_quantization(VP10_COMMON *const cm, MACROBLOCKD *const xd,
                               struct vpx_read_bit_buffer *rb) {
  int i;

  cm->base_qindex = vpx_rb_read_literal(rb, QINDEX_BITS);
  cm->y_dc_delta_q = read_delta_q(rb);
  cm->uv_dc_delta_q = read_delta_q(rb);
  cm->uv_ac_delta_q = read_delta_q(rb);
  cm->dequant_bit_depth = cm->bit_depth;
  for (i = 0; i < (cm->seg.enabled ? MAX_SEGMENTS : 1); ++i) {
#if CONFIG_MISC_FIXES
    const int qindex = vp10_get_qindex(&cm->seg, i, cm->base_qindex);
#endif
    xd->lossless[i] = cm->y_dc_delta_q == 0 &&
#if CONFIG_MISC_FIXES
                      qindex == 0 &&
#else
                      cm->base_qindex == 0 &&
#endif
                      cm->uv_dc_delta_q == 0 &&
                      cm->uv_ac_delta_q == 0;
  }

#if CONFIG_VP9_HIGHBITDEPTH
  xd->bd = (int)cm->bit_depth;
#endif
}

static void setup_segmentation_dequant(VP10_COMMON *const cm) {
  // Build y/uv dequant values based on segmentation.
  if (cm->seg.enabled) {
    int i;
    for (i = 0; i < MAX_SEGMENTS; ++i) {
      const int qindex = vp10_get_qindex(&cm->seg, i, cm->base_qindex);
      cm->y_dequant[i][0] = vp10_dc_quant(qindex, cm->y_dc_delta_q,
                                         cm->bit_depth);
      cm->y_dequant[i][1] = vp10_ac_quant(qindex, 0, cm->bit_depth);
      cm->uv_dequant[i][0] = vp10_dc_quant(qindex, cm->uv_dc_delta_q,
                                          cm->bit_depth);
      cm->uv_dequant[i][1] = vp10_ac_quant(qindex, cm->uv_ac_delta_q,
                                          cm->bit_depth);
    }
  } else {
    const int qindex = cm->base_qindex;
    // When segmentation is disabled, only the first value is used.  The
    // remaining are don't cares.
    cm->y_dequant[0][0] = vp10_dc_quant(qindex, cm->y_dc_delta_q, cm->bit_depth);
    cm->y_dequant[0][1] = vp10_ac_quant(qindex, 0, cm->bit_depth);
    cm->uv_dequant[0][0] = vp10_dc_quant(qindex, cm->uv_dc_delta_q,
                                        cm->bit_depth);
    cm->uv_dequant[0][1] = vp10_ac_quant(qindex, cm->uv_ac_delta_q,
                                        cm->bit_depth);
  }
}

static INTERP_FILTER read_interp_filter(struct vpx_read_bit_buffer *rb) {
  return vpx_rb_read_bit(rb) ? SWITCHABLE : vpx_rb_read_literal(rb, 2);
}

static void setup_render_size(VP10_COMMON *cm,
                              struct vpx_read_bit_buffer *rb) {
  cm->render_width = cm->width;
  cm->render_height = cm->height;
  if (vpx_rb_read_bit(rb))
    vp10_read_frame_size(rb, &cm->render_width, &cm->render_height);
}

static void resize_mv_buffer(VP10_COMMON *cm) {
  vpx_free(cm->cur_frame->mvs);
  cm->cur_frame->mi_rows = cm->mi_rows;
  cm->cur_frame->mi_cols = cm->mi_cols;
  cm->cur_frame->mvs = (MV_REF *)vpx_calloc(cm->mi_rows * cm->mi_cols,
                                            sizeof(*cm->cur_frame->mvs));
}

static void resize_context_buffers(VP10_COMMON *cm, int width, int height) {
#if CONFIG_SIZE_LIMIT
  if (width > DECODE_WIDTH_LIMIT || height > DECODE_HEIGHT_LIMIT)
    vpx_internal_error(&cm->error, VPX_CODEC_CORRUPT_FRAME,
                       "Dimensions of %dx%d beyond allowed size of %dx%d.",
                       width, height, DECODE_WIDTH_LIMIT, DECODE_HEIGHT_LIMIT);
#endif
  if (cm->width != width || cm->height != height) {
    const int new_mi_rows =
        ALIGN_POWER_OF_TWO(height, MI_SIZE_LOG2) >> MI_SIZE_LOG2;
    const int new_mi_cols =
        ALIGN_POWER_OF_TWO(width,  MI_SIZE_LOG2) >> MI_SIZE_LOG2;

    // Allocations in vp10_alloc_context_buffers() depend on individual
    // dimensions as well as the overall size.
    if (new_mi_cols > cm->mi_cols || new_mi_rows > cm->mi_rows) {
      if (vp10_alloc_context_buffers(cm, width, height))
        vpx_internal_error(&cm->error, VPX_CODEC_MEM_ERROR,
                           "Failed to allocate context buffers");
    } else {
      vp10_set_mb_mi(cm, width, height);
    }
    vp10_init_context_buffers(cm);
    cm->width = width;
    cm->height = height;
  }
  if (cm->cur_frame->mvs == NULL || cm->mi_rows > cm->cur_frame->mi_rows ||
      cm->mi_cols > cm->cur_frame->mi_cols) {
    resize_mv_buffer(cm);
  }
}

static void setup_frame_size(VP10_COMMON *cm, struct vpx_read_bit_buffer *rb) {
  int width, height;
  BufferPool *const pool = cm->buffer_pool;
  vp10_read_frame_size(rb, &width, &height);
  resize_context_buffers(cm, width, height);
  setup_render_size(cm, rb);

  lock_buffer_pool(pool);
  if (vpx_realloc_frame_buffer(
          get_frame_new_buffer(cm), cm->width, cm->height,
          cm->subsampling_x, cm->subsampling_y,
#if CONFIG_VP9_HIGHBITDEPTH
          cm->use_highbitdepth,
#endif
          VP9_DEC_BORDER_IN_PIXELS,
          cm->byte_alignment,
          &pool->frame_bufs[cm->new_fb_idx].raw_frame_buffer, pool->get_fb_cb,
          pool->cb_priv)) {
    unlock_buffer_pool(pool);
    vpx_internal_error(&cm->error, VPX_CODEC_MEM_ERROR,
                       "Failed to allocate frame buffer");
  }
  unlock_buffer_pool(pool);

  pool->frame_bufs[cm->new_fb_idx].buf.subsampling_x = cm->subsampling_x;
  pool->frame_bufs[cm->new_fb_idx].buf.subsampling_y = cm->subsampling_y;
  pool->frame_bufs[cm->new_fb_idx].buf.bit_depth = (unsigned int)cm->bit_depth;
  pool->frame_bufs[cm->new_fb_idx].buf.color_space = cm->color_space;
  pool->frame_bufs[cm->new_fb_idx].buf.color_range = cm->color_range;
  pool->frame_bufs[cm->new_fb_idx].buf.render_width  = cm->render_width;
  pool->frame_bufs[cm->new_fb_idx].buf.render_height = cm->render_height;
}

static INLINE int valid_ref_frame_img_fmt(vpx_bit_depth_t ref_bit_depth,
                                          int ref_xss, int ref_yss,
                                          vpx_bit_depth_t this_bit_depth,
                                          int this_xss, int this_yss) {
  return ref_bit_depth == this_bit_depth && ref_xss == this_xss &&
         ref_yss == this_yss;
}

static void setup_frame_size_with_refs(VP10_COMMON *cm,
                                       struct vpx_read_bit_buffer *rb) {
  int width, height;
  int found = 0, i;
  int has_valid_ref_frame = 0;
  BufferPool *const pool = cm->buffer_pool;
  for (i = 0; i < REFS_PER_FRAME; ++i) {
    if (vpx_rb_read_bit(rb)) {
      YV12_BUFFER_CONFIG *const buf = cm->frame_refs[i].buf;
      width = buf->y_crop_width;
      height = buf->y_crop_height;
#if CONFIG_MISC_FIXES
      cm->render_width = buf->render_width;
      cm->render_height = buf->render_height;
#endif
      found = 1;
      break;
    }
  }

  if (!found) {
    vp10_read_frame_size(rb, &width, &height);
#if CONFIG_MISC_FIXES
    setup_render_size(cm, rb);
#endif
  }

  if (width <= 0 || height <= 0)
    vpx_internal_error(&cm->error, VPX_CODEC_CORRUPT_FRAME,
                       "Invalid frame size");

  // Check to make sure at least one of frames that this frame references
  // has valid dimensions.
  for (i = 0; i < REFS_PER_FRAME; ++i) {
    RefBuffer *const ref_frame = &cm->frame_refs[i];
    has_valid_ref_frame |= valid_ref_frame_size(ref_frame->buf->y_crop_width,
                                                ref_frame->buf->y_crop_height,
                                                width, height);
  }
  if (!has_valid_ref_frame)
    vpx_internal_error(&cm->error, VPX_CODEC_CORRUPT_FRAME,
                       "Referenced frame has invalid size");
  for (i = 0; i < REFS_PER_FRAME; ++i) {
    RefBuffer *const ref_frame = &cm->frame_refs[i];
    if (!valid_ref_frame_img_fmt(
            ref_frame->buf->bit_depth,
            ref_frame->buf->subsampling_x,
            ref_frame->buf->subsampling_y,
            cm->bit_depth,
            cm->subsampling_x,
            cm->subsampling_y))
      vpx_internal_error(&cm->error, VPX_CODEC_CORRUPT_FRAME,
                         "Referenced frame has incompatible color format");
  }

  resize_context_buffers(cm, width, height);
<<<<<<< HEAD
  setup_render_size(cm, rb);
=======
#if !CONFIG_MISC_FIXES
  setup_render_size(cm, rb);
#endif
>>>>>>> 56cfbeef

  lock_buffer_pool(pool);
  if (vpx_realloc_frame_buffer(
          get_frame_new_buffer(cm), cm->width, cm->height,
          cm->subsampling_x, cm->subsampling_y,
#if CONFIG_VP9_HIGHBITDEPTH
          cm->use_highbitdepth,
#endif
          VP9_DEC_BORDER_IN_PIXELS,
          cm->byte_alignment,
          &pool->frame_bufs[cm->new_fb_idx].raw_frame_buffer, pool->get_fb_cb,
          pool->cb_priv)) {
    unlock_buffer_pool(pool);
    vpx_internal_error(&cm->error, VPX_CODEC_MEM_ERROR,
                       "Failed to allocate frame buffer");
  }
  unlock_buffer_pool(pool);

  pool->frame_bufs[cm->new_fb_idx].buf.subsampling_x = cm->subsampling_x;
  pool->frame_bufs[cm->new_fb_idx].buf.subsampling_y = cm->subsampling_y;
  pool->frame_bufs[cm->new_fb_idx].buf.bit_depth = (unsigned int)cm->bit_depth;
  pool->frame_bufs[cm->new_fb_idx].buf.color_space = cm->color_space;
  pool->frame_bufs[cm->new_fb_idx].buf.color_range = cm->color_range;
  pool->frame_bufs[cm->new_fb_idx].buf.render_width  = cm->render_width;
  pool->frame_bufs[cm->new_fb_idx].buf.render_height = cm->render_height;
}

static void setup_tile_info(VP10_COMMON *cm, struct vpx_read_bit_buffer *rb) {
  int min_log2_tile_cols, max_log2_tile_cols, max_ones;
  vp10_get_tile_n_bits(cm->mi_cols, &min_log2_tile_cols, &max_log2_tile_cols);

  // columns
  max_ones = max_log2_tile_cols - min_log2_tile_cols;
  cm->log2_tile_cols = min_log2_tile_cols;
  while (max_ones-- && vpx_rb_read_bit(rb))
    cm->log2_tile_cols++;

  if (cm->log2_tile_cols > 6)
    vpx_internal_error(&cm->error, VPX_CODEC_CORRUPT_FRAME,
                       "Invalid number of tile columns");

  // rows
  cm->log2_tile_rows = vpx_rb_read_bit(rb);
  if (cm->log2_tile_rows)
    cm->log2_tile_rows += vpx_rb_read_bit(rb);

#if CONFIG_MISC_FIXES
  // tile size magnitude
  if (cm->log2_tile_rows > 0 || cm->log2_tile_cols > 0) {
    cm->tile_sz_mag = vpx_rb_read_literal(rb, 2);
  }
#else
  cm->tile_sz_mag = 3;
#endif
}

typedef struct TileBuffer {
  const uint8_t *data;
  size_t size;
  int col;  // only used with multi-threaded decoding
} TileBuffer;

static int mem_get_varsize(const uint8_t *data, const int mag) {
  switch (mag) {
    case 0:
      return data[0];
    case 1:
      return mem_get_le16(data);
    case 2:
      return mem_get_le24(data);
    case 3:
      return mem_get_le32(data);
  }

  assert("Invalid tile size marker value" && 0);

  return -1;
}

// Reads the next tile returning its size and adjusting '*data' accordingly
// based on 'is_last'.
static void get_tile_buffer(const uint8_t *const data_end,
                            const int tile_sz_mag, int is_last,
                            struct vpx_internal_error_info *error_info,
                            const uint8_t **data,
                            vpx_decrypt_cb decrypt_cb, void *decrypt_state,
                            TileBuffer *buf) {
  size_t size;

  if (!is_last) {
    if (!read_is_valid(*data, 4, data_end))
      vpx_internal_error(error_info, VPX_CODEC_CORRUPT_FRAME,
                         "Truncated packet or corrupt tile length");

    if (decrypt_cb) {
      uint8_t be_data[4];
      decrypt_cb(decrypt_state, *data, be_data, tile_sz_mag + 1);
      size = mem_get_varsize(be_data, tile_sz_mag) + CONFIG_MISC_FIXES;
    } else {
      size = mem_get_varsize(*data, tile_sz_mag) + CONFIG_MISC_FIXES;
    }
    *data += tile_sz_mag + 1;

    if (size > (size_t)(data_end - *data))
      vpx_internal_error(error_info, VPX_CODEC_CORRUPT_FRAME,
                         "Truncated packet or corrupt tile size");
  } else {
    size = data_end - *data;
  }

  buf->data = *data;
  buf->size = size;

  *data += size;
}

static void get_tile_buffers(VP10Decoder *pbi,
                             const uint8_t *data, const uint8_t *data_end,
                             int tile_cols, int tile_rows,
                             TileBuffer (*tile_buffers)[1 << 6]) {
  int r, c;

  for (r = 0; r < tile_rows; ++r) {
    for (c = 0; c < tile_cols; ++c) {
      const int is_last = (r == tile_rows - 1) && (c == tile_cols - 1);
      TileBuffer *const buf = &tile_buffers[r][c];
      buf->col = c;
      get_tile_buffer(data_end, pbi->common.tile_sz_mag,
                      is_last, &pbi->common.error, &data,
                      pbi->decrypt_cb, pbi->decrypt_state, buf);
    }
  }
}

static const uint8_t *decode_tiles(VP10Decoder *pbi,
                                   const uint8_t *data,
                                   const uint8_t *data_end) {
  VP10_COMMON *const cm = &pbi->common;
  const VPxWorkerInterface *const winterface = vpx_get_worker_interface();
  const int aligned_cols = mi_cols_aligned_to_sb(cm->mi_cols);
  const int tile_cols = 1 << cm->log2_tile_cols;
  const int tile_rows = 1 << cm->log2_tile_rows;
  TileBuffer tile_buffers[4][1 << 6];
  int tile_row, tile_col;
  int mi_row, mi_col;
  TileData *tile_data = NULL;

  if (cm->lf.filter_level && !cm->skip_loop_filter &&
      pbi->lf_worker.data1 == NULL) {
    CHECK_MEM_ERROR(cm, pbi->lf_worker.data1,
                    vpx_memalign(32, sizeof(LFWorkerData)));
    pbi->lf_worker.hook = (VPxWorkerHook)vp10_loop_filter_worker;
    if (pbi->max_threads > 1 && !winterface->reset(&pbi->lf_worker)) {
      vpx_internal_error(&cm->error, VPX_CODEC_ERROR,
                         "Loop filter thread creation failed");
    }
  }

  if (cm->lf.filter_level && !cm->skip_loop_filter) {
    LFWorkerData *const lf_data = (LFWorkerData*)pbi->lf_worker.data1;
    // Be sure to sync as we might be resuming after a failed frame decode.
    winterface->sync(&pbi->lf_worker);
    vp10_loop_filter_data_reset(lf_data, get_frame_new_buffer(cm), cm,
                               pbi->mb.plane);
  }

  assert(tile_rows <= 4);
  assert(tile_cols <= (1 << 6));

  // Note: this memset assumes above_context[0], [1] and [2]
  // are allocated as part of the same buffer.
  memset(cm->above_context, 0,
         sizeof(*cm->above_context) * MAX_MB_PLANE * 2 * aligned_cols);

  memset(cm->above_seg_context, 0,
         sizeof(*cm->above_seg_context) * aligned_cols);

  get_tile_buffers(pbi, data, data_end, tile_cols, tile_rows, tile_buffers);

  if (pbi->tile_data == NULL ||
      (tile_cols * tile_rows) != pbi->total_tiles) {
    vpx_free(pbi->tile_data);
    CHECK_MEM_ERROR(
        cm,
        pbi->tile_data,
        vpx_memalign(32, tile_cols * tile_rows * (sizeof(*pbi->tile_data))));
    pbi->total_tiles = tile_rows * tile_cols;
  }

  // Load all tile information into tile_data.
  for (tile_row = 0; tile_row < tile_rows; ++tile_row) {
    for (tile_col = 0; tile_col < tile_cols; ++tile_col) {
      const TileBuffer *const buf = &tile_buffers[tile_row][tile_col];
      tile_data = pbi->tile_data + tile_cols * tile_row + tile_col;
      tile_data->cm = cm;
      tile_data->xd = pbi->mb;
      tile_data->xd.corrupted = 0;
      tile_data->xd.counts =
          cm->refresh_frame_context == REFRESH_FRAME_CONTEXT_BACKWARD ?
              &cm->counts : NULL;
      vp10_zero(tile_data->dqcoeff);
      vp10_tile_init(&tile_data->xd.tile, tile_data->cm, tile_row, tile_col);
      setup_token_decoder(buf->data, data_end, buf->size, &cm->error,
                          &tile_data->bit_reader, pbi->decrypt_cb,
                          pbi->decrypt_state);
      vp10_init_macroblockd(cm, &tile_data->xd, tile_data->dqcoeff);
      tile_data->xd.plane[0].color_index_map = tile_data->color_index_map[0];
      tile_data->xd.plane[1].color_index_map = tile_data->color_index_map[1];
    }
  }

  for (tile_row = 0; tile_row < tile_rows; ++tile_row) {
    TileInfo tile;
    vp10_tile_set_row(&tile, cm, tile_row);
    for (mi_row = tile.mi_row_start; mi_row < tile.mi_row_end;
         mi_row += MI_BLOCK_SIZE) {
      for (tile_col = 0; tile_col < tile_cols; ++tile_col) {
        const int col = pbi->inv_tile_order ?
                        tile_cols - tile_col - 1 : tile_col;
        tile_data = pbi->tile_data + tile_cols * tile_row + col;
        vp10_tile_set_col(&tile, tile_data->cm, col);
        vp10_zero(tile_data->xd.left_context);
        vp10_zero(tile_data->xd.left_seg_context);
        for (mi_col = tile.mi_col_start; mi_col < tile.mi_col_end;
             mi_col += MI_BLOCK_SIZE) {
          decode_partition(pbi, &tile_data->xd, mi_row,
                           mi_col, &tile_data->bit_reader, BLOCK_64X64, 4);
        }
        pbi->mb.corrupted |= tile_data->xd.corrupted;
        if (pbi->mb.corrupted)
            vpx_internal_error(&cm->error, VPX_CODEC_CORRUPT_FRAME,
                               "Failed to decode tile data");
      }
      // Loopfilter one row.
      if (cm->lf.filter_level && !cm->skip_loop_filter) {
        const int lf_start = mi_row - MI_BLOCK_SIZE;
        LFWorkerData *const lf_data = (LFWorkerData*)pbi->lf_worker.data1;

        // delay the loopfilter by 1 macroblock row.
        if (lf_start < 0) continue;

        // decoding has completed: finish up the loop filter in this thread.
        if (mi_row + MI_BLOCK_SIZE >= cm->mi_rows) continue;

        winterface->sync(&pbi->lf_worker);
        lf_data->start = lf_start;
        lf_data->stop = mi_row;
        if (pbi->max_threads > 1) {
          winterface->launch(&pbi->lf_worker);
        } else {
          winterface->execute(&pbi->lf_worker);
        }
      }
      // After loopfiltering, the last 7 row pixels in each superblock row may
      // still be changed by the longest loopfilter of the next superblock
      // row.
      if (cm->frame_parallel_decode)
        vp10_frameworker_broadcast(pbi->cur_buf,
                                  mi_row << MI_BLOCK_SIZE_LOG2);
    }
  }

  // Loopfilter remaining rows in the frame.
  if (cm->lf.filter_level && !cm->skip_loop_filter) {
    LFWorkerData *const lf_data = (LFWorkerData*)pbi->lf_worker.data1;
    winterface->sync(&pbi->lf_worker);
    lf_data->start = lf_data->stop;
    lf_data->stop = cm->mi_rows;
    winterface->execute(&pbi->lf_worker);
  }

  // Get last tile data.
  tile_data = pbi->tile_data + tile_cols * tile_rows - 1;

  if (cm->frame_parallel_decode)
    vp10_frameworker_broadcast(pbi->cur_buf, INT_MAX);
  return vpx_reader_find_end(&tile_data->bit_reader);
}

static int tile_worker_hook(TileWorkerData *const tile_data,
                            const TileInfo *const tile) {
  int mi_row, mi_col;

  if (setjmp(tile_data->error_info.jmp)) {
    tile_data->error_info.setjmp = 0;
    tile_data->xd.corrupted = 1;
    return 0;
  }

  tile_data->error_info.setjmp = 1;
  tile_data->xd.error_info = &tile_data->error_info;

  for (mi_row = tile->mi_row_start; mi_row < tile->mi_row_end;
       mi_row += MI_BLOCK_SIZE) {
    vp10_zero(tile_data->xd.left_context);
    vp10_zero(tile_data->xd.left_seg_context);
    for (mi_col = tile->mi_col_start; mi_col < tile->mi_col_end;
         mi_col += MI_BLOCK_SIZE) {
      decode_partition(tile_data->pbi, &tile_data->xd,
                       mi_row, mi_col, &tile_data->bit_reader,
                       BLOCK_64X64, 4);
    }
  }
  return !tile_data->xd.corrupted;
}

// sorts in descending order
static int compare_tile_buffers(const void *a, const void *b) {
  const TileBuffer *const buf1 = (const TileBuffer*)a;
  const TileBuffer *const buf2 = (const TileBuffer*)b;
  return (int)(buf2->size - buf1->size);
}

static const uint8_t *decode_tiles_mt(VP10Decoder *pbi,
                                      const uint8_t *data,
                                      const uint8_t *data_end) {
  VP10_COMMON *const cm = &pbi->common;
  const VPxWorkerInterface *const winterface = vpx_get_worker_interface();
  const uint8_t *bit_reader_end = NULL;
  const int aligned_mi_cols = mi_cols_aligned_to_sb(cm->mi_cols);
  const int tile_cols = 1 << cm->log2_tile_cols;
  const int tile_rows = 1 << cm->log2_tile_rows;
  const int num_workers = VPXMIN(pbi->max_threads & ~1, tile_cols);
  TileBuffer tile_buffers[1][1 << 6];
  int n;
  int final_worker = -1;

  assert(tile_cols <= (1 << 6));
  assert(tile_rows == 1);
  (void)tile_rows;

  // TODO(jzern): See if we can remove the restriction of passing in max
  // threads to the decoder.
  if (pbi->num_tile_workers == 0) {
    const int num_threads = pbi->max_threads & ~1;
    int i;
    CHECK_MEM_ERROR(cm, pbi->tile_workers,
                    vpx_malloc(num_threads * sizeof(*pbi->tile_workers)));
    // Ensure tile data offsets will be properly aligned. This may fail on
    // platforms without DECLARE_ALIGNED().
    assert((sizeof(*pbi->tile_worker_data) % 16) == 0);
    CHECK_MEM_ERROR(cm, pbi->tile_worker_data,
                    vpx_memalign(32, num_threads *
                                 sizeof(*pbi->tile_worker_data)));
    CHECK_MEM_ERROR(cm, pbi->tile_worker_info,
                    vpx_malloc(num_threads * sizeof(*pbi->tile_worker_info)));
    for (i = 0; i < num_threads; ++i) {
      VPxWorker *const worker = &pbi->tile_workers[i];
      ++pbi->num_tile_workers;

      winterface->init(worker);
      if (i < num_threads - 1 && !winterface->reset(worker)) {
        vpx_internal_error(&cm->error, VPX_CODEC_ERROR,
                           "Tile decoder thread creation failed");
      }
    }
  }

  // Reset tile decoding hook
  for (n = 0; n < num_workers; ++n) {
    VPxWorker *const worker = &pbi->tile_workers[n];
    winterface->sync(worker);
    worker->hook = (VPxWorkerHook)tile_worker_hook;
    worker->data1 = &pbi->tile_worker_data[n];
    worker->data2 = &pbi->tile_worker_info[n];
  }

  // Note: this memset assumes above_context[0], [1] and [2]
  // are allocated as part of the same buffer.
  memset(cm->above_context, 0,
         sizeof(*cm->above_context) * MAX_MB_PLANE * 2 * aligned_mi_cols);
  memset(cm->above_seg_context, 0,
         sizeof(*cm->above_seg_context) * aligned_mi_cols);

  // Load tile data into tile_buffers
  get_tile_buffers(pbi, data, data_end, tile_cols, tile_rows, tile_buffers);

  // Sort the buffers based on size in descending order.
  qsort(tile_buffers[0], tile_cols, sizeof(tile_buffers[0][0]),
        compare_tile_buffers);

  // Rearrange the tile buffers such that per-tile group the largest, and
  // presumably the most difficult, tile will be decoded in the main thread.
  // This should help minimize the number of instances where the main thread is
  // waiting for a worker to complete.
  {
    int group_start = 0;
    while (group_start < tile_cols) {
      const TileBuffer largest = tile_buffers[0][group_start];
      const int group_end = VPXMIN(group_start + num_workers, tile_cols) - 1;
      memmove(tile_buffers[0] + group_start, tile_buffers[0] + group_start + 1,
              (group_end - group_start) * sizeof(tile_buffers[0][0]));
      tile_buffers[0][group_end] = largest;
      group_start = group_end + 1;
    }
  }

  // Initialize thread frame counts.
  if (cm->refresh_frame_context == REFRESH_FRAME_CONTEXT_BACKWARD) {
    int i;

    for (i = 0; i < num_workers; ++i) {
      TileWorkerData *const tile_data =
          (TileWorkerData*)pbi->tile_workers[i].data1;
      vp10_zero(tile_data->counts);
    }
  }

  n = 0;
  while (n < tile_cols) {
    int i;
    for (i = 0; i < num_workers && n < tile_cols; ++i) {
      VPxWorker *const worker = &pbi->tile_workers[i];
      TileWorkerData *const tile_data = (TileWorkerData*)worker->data1;
      TileInfo *const tile = (TileInfo*)worker->data2;
      TileBuffer *const buf = &tile_buffers[0][n];

      tile_data->pbi = pbi;
      tile_data->xd = pbi->mb;
      tile_data->xd.corrupted = 0;
      tile_data->xd.counts =
          cm->refresh_frame_context == REFRESH_FRAME_CONTEXT_BACKWARD ?
              &tile_data->counts : NULL;
      vp10_zero(tile_data->dqcoeff);
      vp10_tile_init(tile, cm, 0, buf->col);
      vp10_tile_init(&tile_data->xd.tile, cm, 0, buf->col);
      setup_token_decoder(buf->data, data_end, buf->size, &cm->error,
                          &tile_data->bit_reader, pbi->decrypt_cb,
                          pbi->decrypt_state);
      vp10_init_macroblockd(cm, &tile_data->xd, tile_data->dqcoeff);
      tile_data->xd.plane[0].color_index_map = tile_data->color_index_map[0];
      tile_data->xd.plane[1].color_index_map = tile_data->color_index_map[1];

      worker->had_error = 0;
      if (i == num_workers - 1 || n == tile_cols - 1) {
        winterface->execute(worker);
      } else {
        winterface->launch(worker);
      }

      if (buf->col == tile_cols - 1) {
        final_worker = i;
      }

      ++n;
    }

    for (; i > 0; --i) {
      VPxWorker *const worker = &pbi->tile_workers[i - 1];
      // TODO(jzern): The tile may have specific error data associated with
      // its vpx_internal_error_info which could be propagated to the main info
      // in cm. Additionally once the threads have been synced and an error is
      // detected, there's no point in continuing to decode tiles.
      pbi->mb.corrupted |= !winterface->sync(worker);
    }
    if (final_worker > -1) {
      TileWorkerData *const tile_data =
          (TileWorkerData*)pbi->tile_workers[final_worker].data1;
      bit_reader_end = vpx_reader_find_end(&tile_data->bit_reader);
      final_worker = -1;
    }

    // Accumulate thread frame counts.
    if (n >= tile_cols &&
        cm->refresh_frame_context == REFRESH_FRAME_CONTEXT_BACKWARD) {
      for (i = 0; i < num_workers; ++i) {
        TileWorkerData *const tile_data =
            (TileWorkerData*)pbi->tile_workers[i].data1;
        vp10_accumulate_frame_counts(cm, &tile_data->counts, 1);
      }
    }
  }

  return bit_reader_end;
}

static void error_handler(void *data) {
  VP10_COMMON *const cm = (VP10_COMMON *)data;
  vpx_internal_error(&cm->error, VPX_CODEC_CORRUPT_FRAME, "Truncated packet");
}

static void read_bitdepth_colorspace_sampling(
    VP10_COMMON *cm, struct vpx_read_bit_buffer *rb) {
  if (cm->profile >= PROFILE_2) {
    cm->bit_depth = vpx_rb_read_bit(rb) ? VPX_BITS_12 : VPX_BITS_10;
#if CONFIG_VP9_HIGHBITDEPTH
    cm->use_highbitdepth = 1;
#endif
  } else {
    cm->bit_depth = VPX_BITS_8;
#if CONFIG_VP9_HIGHBITDEPTH
    cm->use_highbitdepth = 0;
#endif
  }
  cm->color_space = vpx_rb_read_literal(rb, 3);
  if (cm->color_space != VPX_CS_SRGB) {
    // [16,235] (including xvycc) vs [0,255] range
    cm->color_range = vpx_rb_read_bit(rb);
    if (cm->profile == PROFILE_1 || cm->profile == PROFILE_3) {
      cm->subsampling_x = vpx_rb_read_bit(rb);
      cm->subsampling_y = vpx_rb_read_bit(rb);
      if (cm->subsampling_x == 1 && cm->subsampling_y == 1)
        vpx_internal_error(&cm->error, VPX_CODEC_UNSUP_BITSTREAM,
                           "4:2:0 color not supported in profile 1 or 3");
      if (vpx_rb_read_bit(rb))
        vpx_internal_error(&cm->error, VPX_CODEC_UNSUP_BITSTREAM,
                           "Reserved bit set");
    } else {
      cm->subsampling_y = cm->subsampling_x = 1;
    }
  } else {
    if (cm->profile == PROFILE_1 || cm->profile == PROFILE_3) {
      // Note if colorspace is SRGB then 4:4:4 chroma sampling is assumed.
      // 4:2:2 or 4:4:0 chroma sampling is not allowed.
      cm->subsampling_y = cm->subsampling_x = 0;
      if (vpx_rb_read_bit(rb))
        vpx_internal_error(&cm->error, VPX_CODEC_UNSUP_BITSTREAM,
                           "Reserved bit set");
    } else {
      vpx_internal_error(&cm->error, VPX_CODEC_UNSUP_BITSTREAM,
                         "4:4:4 color not supported in profile 0 or 2");
    }
  }
}

static size_t read_uncompressed_header(VP10Decoder *pbi,
                                       struct vpx_read_bit_buffer *rb) {
  VP10_COMMON *const cm = &pbi->common;
#if CONFIG_MISC_FIXES
  MACROBLOCKD *const xd = &pbi->mb;
#endif
  BufferPool *const pool = cm->buffer_pool;
  RefCntBuffer *const frame_bufs = pool->frame_bufs;
  int i, mask, ref_index = 0;
  size_t sz;

  cm->last_frame_type = cm->frame_type;
  cm->last_intra_only = cm->intra_only;

  if (vpx_rb_read_literal(rb, 2) != VP9_FRAME_MARKER)
      vpx_internal_error(&cm->error, VPX_CODEC_UNSUP_BITSTREAM,
                         "Invalid frame marker");

  cm->profile = vp10_read_profile(rb);
#if CONFIG_VP9_HIGHBITDEPTH
  if (cm->profile >= MAX_PROFILES)
    vpx_internal_error(&cm->error, VPX_CODEC_UNSUP_BITSTREAM,
                       "Unsupported bitstream profile");
#else
  if (cm->profile >= PROFILE_2)
    vpx_internal_error(&cm->error, VPX_CODEC_UNSUP_BITSTREAM,
                       "Unsupported bitstream profile");
#endif

  cm->show_existing_frame = vpx_rb_read_bit(rb);
  if (cm->show_existing_frame) {
    // Show an existing frame directly.
    const int frame_to_show = cm->ref_frame_map[vpx_rb_read_literal(rb, 3)];
    lock_buffer_pool(pool);
    if (frame_to_show < 0 || frame_bufs[frame_to_show].ref_count < 1) {
      unlock_buffer_pool(pool);
      vpx_internal_error(&cm->error, VPX_CODEC_UNSUP_BITSTREAM,
                         "Buffer %d does not contain a decoded frame",
                         frame_to_show);
    }

    ref_cnt_fb(frame_bufs, &cm->new_fb_idx, frame_to_show);
    unlock_buffer_pool(pool);
    pbi->refresh_frame_flags = 0;
    cm->lf.filter_level = 0;
    cm->show_frame = 1;

    if (cm->frame_parallel_decode) {
      for (i = 0; i < REF_FRAMES; ++i)
        cm->next_ref_frame_map[i] = cm->ref_frame_map[i];
    }
    return 0;
  }

  cm->frame_type = (FRAME_TYPE) vpx_rb_read_bit(rb);
  cm->show_frame = vpx_rb_read_bit(rb);
  cm->error_resilient_mode = vpx_rb_read_bit(rb);

  if (cm->frame_type == KEY_FRAME) {
    if (!vp10_read_sync_code(rb))
      vpx_internal_error(&cm->error, VPX_CODEC_UNSUP_BITSTREAM,
                         "Invalid frame sync code");

    read_bitdepth_colorspace_sampling(cm, rb);
    pbi->refresh_frame_flags = (1 << REF_FRAMES) - 1;

    for (i = 0; i < REFS_PER_FRAME; ++i) {
      cm->frame_refs[i].idx = INVALID_IDX;
      cm->frame_refs[i].buf = NULL;
    }

    setup_frame_size(cm, rb);
    if (pbi->need_resync) {
      memset(&cm->ref_frame_map, -1, sizeof(cm->ref_frame_map));
      pbi->need_resync = 0;
    }
    if (frame_is_intra_only(cm))
      cm->allow_screen_content_tools = vpx_rb_read_bit(rb);
  } else {
    cm->intra_only = cm->show_frame ? 0 : vpx_rb_read_bit(rb);

    if (cm->error_resilient_mode) {
        cm->reset_frame_context = RESET_FRAME_CONTEXT_ALL;
    } else {
#if CONFIG_MISC_FIXES
      if (cm->intra_only) {
          cm->reset_frame_context =
              vpx_rb_read_bit(rb) ? RESET_FRAME_CONTEXT_ALL
                                  : RESET_FRAME_CONTEXT_CURRENT;
      } else {
          cm->reset_frame_context =
              vpx_rb_read_bit(rb) ? RESET_FRAME_CONTEXT_CURRENT
                                  : RESET_FRAME_CONTEXT_NONE;
          if (cm->reset_frame_context == RESET_FRAME_CONTEXT_CURRENT)
            cm->reset_frame_context =
                  vpx_rb_read_bit(rb) ? RESET_FRAME_CONTEXT_ALL
                                      : RESET_FRAME_CONTEXT_CURRENT;
      }
#else
      static const RESET_FRAME_CONTEXT_MODE reset_frame_context_conv_tbl[4] = {
        RESET_FRAME_CONTEXT_NONE, RESET_FRAME_CONTEXT_NONE,
        RESET_FRAME_CONTEXT_CURRENT, RESET_FRAME_CONTEXT_ALL
      };

      cm->reset_frame_context =
          reset_frame_context_conv_tbl[vpx_rb_read_literal(rb, 2)];
#endif
    }

    if (cm->intra_only) {
      if (!vp10_read_sync_code(rb))
        vpx_internal_error(&cm->error, VPX_CODEC_UNSUP_BITSTREAM,
                           "Invalid frame sync code");
#if CONFIG_MISC_FIXES
      read_bitdepth_colorspace_sampling(cm, rb);
#else
      if (cm->profile > PROFILE_0) {
        read_bitdepth_colorspace_sampling(cm, rb);
      } else {
        // NOTE: The intra-only frame header does not include the specification
        // of either the color format or color sub-sampling in profile 0. VP9
        // specifies that the default color format should be YUV 4:2:0 in this
        // case (normative).
        cm->color_space = VPX_CS_BT_601;
        cm->color_range = 0;
        cm->subsampling_y = cm->subsampling_x = 1;
        cm->bit_depth = VPX_BITS_8;
#if CONFIG_VP9_HIGHBITDEPTH
        cm->use_highbitdepth = 0;
#endif
      }
#endif

      pbi->refresh_frame_flags = vpx_rb_read_literal(rb, REF_FRAMES);
      setup_frame_size(cm, rb);
      if (pbi->need_resync) {
        memset(&cm->ref_frame_map, -1, sizeof(cm->ref_frame_map));
        pbi->need_resync = 0;
      }
    } else if (pbi->need_resync != 1) {  /* Skip if need resync */
      pbi->refresh_frame_flags = vpx_rb_read_literal(rb, REF_FRAMES);
      for (i = 0; i < REFS_PER_FRAME; ++i) {
        const int ref = vpx_rb_read_literal(rb, REF_FRAMES_LOG2);
        const int idx = cm->ref_frame_map[ref];
        RefBuffer *const ref_frame = &cm->frame_refs[i];
        ref_frame->idx = idx;
        ref_frame->buf = &frame_bufs[idx].buf;
        cm->ref_frame_sign_bias[LAST_FRAME + i] = vpx_rb_read_bit(rb);
      }

      setup_frame_size_with_refs(cm, rb);

      cm->allow_high_precision_mv = vpx_rb_read_bit(rb);
      cm->interp_filter = read_interp_filter(rb);

      for (i = 0; i < REFS_PER_FRAME; ++i) {
        RefBuffer *const ref_buf = &cm->frame_refs[i];
#if CONFIG_VP9_HIGHBITDEPTH
        vp10_setup_scale_factors_for_frame(&ref_buf->sf,
                                          ref_buf->buf->y_crop_width,
                                          ref_buf->buf->y_crop_height,
                                          cm->width, cm->height,
                                          cm->use_highbitdepth);
#else
        vp10_setup_scale_factors_for_frame(&ref_buf->sf,
                                          ref_buf->buf->y_crop_width,
                                          ref_buf->buf->y_crop_height,
                                          cm->width, cm->height);
#endif
      }
    }
  }
#if CONFIG_VP9_HIGHBITDEPTH
  get_frame_new_buffer(cm)->bit_depth = cm->bit_depth;
#endif
  get_frame_new_buffer(cm)->color_space = cm->color_space;
  get_frame_new_buffer(cm)->color_range = cm->color_range;
  get_frame_new_buffer(cm)->render_width  = cm->render_width;
  get_frame_new_buffer(cm)->render_height = cm->render_height;

  if (pbi->need_resync) {
    vpx_internal_error(&cm->error, VPX_CODEC_CORRUPT_FRAME,
                       "Keyframe / intra-only frame required to reset decoder"
                       " state");
  }

  if (!cm->error_resilient_mode) {
    cm->refresh_frame_context =
        vpx_rb_read_bit(rb) ? REFRESH_FRAME_CONTEXT_FORWARD
                            : REFRESH_FRAME_CONTEXT_OFF;
    if (cm->refresh_frame_context == REFRESH_FRAME_CONTEXT_FORWARD) {
        cm->refresh_frame_context =
            vpx_rb_read_bit(rb) ? REFRESH_FRAME_CONTEXT_FORWARD
                                : REFRESH_FRAME_CONTEXT_BACKWARD;
#if !CONFIG_MISC_FIXES
    } else {
      vpx_rb_read_bit(rb);  // parallel decoding mode flag
#endif
    }
  } else {
    cm->refresh_frame_context = REFRESH_FRAME_CONTEXT_OFF;
  }

  // This flag will be overridden by the call to vp10_setup_past_independence
  // below, forcing the use of context 0 for those frame types.
  cm->frame_context_idx = vpx_rb_read_literal(rb, FRAME_CONTEXTS_LOG2);

  // Generate next_ref_frame_map.
  lock_buffer_pool(pool);
  for (mask = pbi->refresh_frame_flags; mask; mask >>= 1) {
    if (mask & 1) {
      cm->next_ref_frame_map[ref_index] = cm->new_fb_idx;
      ++frame_bufs[cm->new_fb_idx].ref_count;
    } else {
      cm->next_ref_frame_map[ref_index] = cm->ref_frame_map[ref_index];
    }
    // Current thread holds the reference frame.
    if (cm->ref_frame_map[ref_index] >= 0)
      ++frame_bufs[cm->ref_frame_map[ref_index]].ref_count;
    ++ref_index;
  }

  for (; ref_index < REF_FRAMES; ++ref_index) {
    cm->next_ref_frame_map[ref_index] = cm->ref_frame_map[ref_index];
    // Current thread holds the reference frame.
    if (cm->ref_frame_map[ref_index] >= 0)
      ++frame_bufs[cm->ref_frame_map[ref_index]].ref_count;
  }
  unlock_buffer_pool(pool);
  pbi->hold_ref_buf = 1;

  if (frame_is_intra_only(cm) || cm->error_resilient_mode)
    vp10_setup_past_independence(cm);

  setup_loopfilter(&cm->lf, rb);
  setup_quantization(cm, &pbi->mb, rb);
  setup_segmentation(cm, rb);
  setup_segmentation_dequant(cm);
#if CONFIG_MISC_FIXES
<<<<<<< HEAD
  cm->tx_mode = xd->lossless ? ONLY_4X4 : read_tx_mode(rb);
=======
  cm->tx_mode = (!cm->seg.enabled && xd->lossless[0]) ? ONLY_4X4
                                                      : read_tx_mode(rb);
>>>>>>> 56cfbeef
  cm->reference_mode = read_frame_reference_mode(cm, rb);
#endif

  setup_tile_info(cm, rb);
  sz = vpx_rb_read_literal(rb, 16);

  if (sz == 0)
    vpx_internal_error(&cm->error, VPX_CODEC_CORRUPT_FRAME,
                       "Invalid header size");

  return sz;
}

#if CONFIG_EXT_TX
static void read_ext_tx_probs(FRAME_CONTEXT *fc, vpx_reader *r) {
  int i, j, k;
  if (vpx_read(r, GROUP_DIFF_UPDATE_PROB)) {
    for (i = TX_4X4; i <= TX_16X16; ++i)
      for (j = 0; j < TX_TYPES - 1; ++j)
        vp10_diff_update_prob(r, &fc->inter_tx_type_prob[i][j]);
  }

  if (vpx_read(r, GROUP_DIFF_UPDATE_PROB)) {
    for (i = TX_4X4; i <= TX_16X16; ++i)
      for (j = 0; j < INTRA_MODES; ++j)
        for (k = 0; k < TX_TYPES - 1; ++k)
          vp10_diff_update_prob(r, &fc->intra_tx_type_prob[i][j][k]);
  }
}
#endif  // CONFIG_EXT_TX

static int read_compressed_header(VP10Decoder *pbi, const uint8_t *data,
                                  size_t partition_size) {
  VP10_COMMON *const cm = &pbi->common;
#if !CONFIG_MISC_FIXES
  MACROBLOCKD *const xd = &pbi->mb;
#endif
  FRAME_CONTEXT *const fc = cm->fc;
  vpx_reader r;
  int k, i, j;

  if (vpx_reader_init(&r, data, partition_size, pbi->decrypt_cb,
                      pbi->decrypt_state))
    vpx_internal_error(&cm->error, VPX_CODEC_MEM_ERROR,
                       "Failed to allocate bool decoder 0");

#if !CONFIG_MISC_FIXES
  cm->tx_mode = xd->lossless[0] ? ONLY_4X4 : read_tx_mode(&r);
#endif

  if (cm->tx_mode == TX_MODE_SELECT)
    read_tx_mode_probs(&fc->tx_probs, &r);
  read_coef_probs(fc, cm->tx_mode, &r);

  for (k = 0; k < SKIP_CONTEXTS; ++k)
    vp10_diff_update_prob(&r, &fc->skip_probs[k]);

#if CONFIG_MISC_FIXES
  if (cm->seg.enabled) {
    if (cm->seg.temporal_update) {
      for (k = 0; k < PREDICTION_PROBS; k++)
        vp10_diff_update_prob(&r, &cm->fc->seg.pred_probs[k]);
    }
    for (k = 0; k < MAX_SEGMENTS - 1; k++)
      vp10_diff_update_prob(&r, &cm->fc->seg.tree_probs[k]);
  }

  for (j = 0; j < INTRA_MODES; j++)
    for (i = 0; i < INTRA_MODES - 1; ++i)
      vp10_diff_update_prob(&r, &fc->uv_mode_prob[j][i]);

  for (j = 0; j < PARTITION_CONTEXTS; ++j)
    for (i = 0; i < PARTITION_TYPES - 1; ++i)
      vp10_diff_update_prob(&r, &fc->partition_prob[j][i]);
#endif

  if (frame_is_intra_only(cm)) {
    vp10_copy(cm->kf_y_prob, vp10_kf_y_mode_prob);
#if CONFIG_MISC_FIXES
    for (k = 0; k < INTRA_MODES; k++)
      for (j = 0; j < INTRA_MODES; j++)
        for (i = 0; i < INTRA_MODES - 1; ++i)
          vp10_diff_update_prob(&r, &cm->kf_y_prob[k][j][i]);
#endif
  } else {
    nmv_context *const nmvc = &fc->nmvc;

    read_inter_mode_probs(fc, &r);

    if (cm->interp_filter == SWITCHABLE)
      read_switchable_interp_probs(fc, &r);

    for (i = 0; i < INTRA_INTER_CONTEXTS; i++)
      vp10_diff_update_prob(&r, &fc->intra_inter_prob[i]);

#if !CONFIG_MISC_FIXES
    cm->reference_mode = read_frame_reference_mode(cm, &r);
#endif
    if (cm->reference_mode != SINGLE_REFERENCE)
      setup_compound_reference_mode(cm);
    read_frame_reference_mode_probs(cm, &r);

    for (j = 0; j < BLOCK_SIZE_GROUPS; j++)
      for (i = 0; i < INTRA_MODES - 1; ++i)
        vp10_diff_update_prob(&r, &fc->y_mode_prob[j][i]);

#if !CONFIG_MISC_FIXES
    for (j = 0; j < PARTITION_CONTEXTS; ++j)
      for (i = 0; i < PARTITION_TYPES - 1; ++i)
        vp10_diff_update_prob(&r, &fc->partition_prob[j][i]);
#endif

    read_mv_probs(nmvc, cm->allow_high_precision_mv, &r);
#if CONFIG_EXT_TX
    read_ext_tx_probs(fc, &r);
#endif
  }

  return vpx_reader_has_error(&r);
}

#ifdef NDEBUG
#define debug_check_frame_counts(cm) (void)0
#else  // !NDEBUG
// Counts should only be incremented when frame_parallel_decoding_mode and
// error_resilient_mode are disabled.
static void debug_check_frame_counts(const VP10_COMMON *const cm) {
  FRAME_COUNTS zero_counts;
  vp10_zero(zero_counts);
  assert(cm->refresh_frame_context != REFRESH_FRAME_CONTEXT_BACKWARD ||
         cm->error_resilient_mode);
  assert(!memcmp(cm->counts.y_mode, zero_counts.y_mode,
                 sizeof(cm->counts.y_mode)));
  assert(!memcmp(cm->counts.uv_mode, zero_counts.uv_mode,
                 sizeof(cm->counts.uv_mode)));
  assert(!memcmp(cm->counts.partition, zero_counts.partition,
                 sizeof(cm->counts.partition)));
  assert(!memcmp(cm->counts.coef, zero_counts.coef,
                 sizeof(cm->counts.coef)));
  assert(!memcmp(cm->counts.eob_branch, zero_counts.eob_branch,
                 sizeof(cm->counts.eob_branch)));
  assert(!memcmp(cm->counts.switchable_interp, zero_counts.switchable_interp,
                 sizeof(cm->counts.switchable_interp)));
  assert(!memcmp(cm->counts.inter_mode, zero_counts.inter_mode,
                 sizeof(cm->counts.inter_mode)));
  assert(!memcmp(cm->counts.intra_inter, zero_counts.intra_inter,
                 sizeof(cm->counts.intra_inter)));
  assert(!memcmp(cm->counts.comp_inter, zero_counts.comp_inter,
                 sizeof(cm->counts.comp_inter)));
  assert(!memcmp(cm->counts.single_ref, zero_counts.single_ref,
                 sizeof(cm->counts.single_ref)));
  assert(!memcmp(cm->counts.comp_ref, zero_counts.comp_ref,
                 sizeof(cm->counts.comp_ref)));
  assert(!memcmp(&cm->counts.tx, &zero_counts.tx, sizeof(cm->counts.tx)));
  assert(!memcmp(cm->counts.skip, zero_counts.skip, sizeof(cm->counts.skip)));
  assert(!memcmp(&cm->counts.mv, &zero_counts.mv, sizeof(cm->counts.mv)));

#if CONFIG_EXT_TX
  assert(!memcmp(cm->counts.inter_tx_type,
                 zero_counts.inter_tx_type, sizeof(cm->counts.inter_tx_type)));
  assert(!memcmp(cm->counts.intra_tx_type,
                 zero_counts.intra_tx_type, sizeof(cm->counts.intra_tx_type)));
#endif
}
#endif  // NDEBUG

static struct vpx_read_bit_buffer *init_read_bit_buffer(
    VP10Decoder *pbi,
    struct vpx_read_bit_buffer *rb,
    const uint8_t *data,
    const uint8_t *data_end,
    uint8_t clear_data[MAX_VP9_HEADER_SIZE]) {
  rb->bit_offset = 0;
  rb->error_handler = error_handler;
  rb->error_handler_data = &pbi->common;
  if (pbi->decrypt_cb) {
    const int n = (int)VPXMIN(MAX_VP9_HEADER_SIZE, data_end - data);
    pbi->decrypt_cb(pbi->decrypt_state, data, clear_data, n);
    rb->bit_buffer = clear_data;
    rb->bit_buffer_end = clear_data + n;
  } else {
    rb->bit_buffer = data;
    rb->bit_buffer_end = data_end;
  }
  return rb;
}

//------------------------------------------------------------------------------

int vp10_read_sync_code(struct vpx_read_bit_buffer *const rb) {
  return vpx_rb_read_literal(rb, 8) == VP10_SYNC_CODE_0 &&
         vpx_rb_read_literal(rb, 8) == VP10_SYNC_CODE_1 &&
         vpx_rb_read_literal(rb, 8) == VP10_SYNC_CODE_2;
}

void vp10_read_frame_size(struct vpx_read_bit_buffer *rb,
                         int *width, int *height) {
  *width = vpx_rb_read_literal(rb, 16) + 1;
  *height = vpx_rb_read_literal(rb, 16) + 1;
}

BITSTREAM_PROFILE vp10_read_profile(struct vpx_read_bit_buffer *rb) {
  int profile = vpx_rb_read_bit(rb);
  profile |= vpx_rb_read_bit(rb) << 1;
  if (profile > 2)
    profile += vpx_rb_read_bit(rb);
  return (BITSTREAM_PROFILE) profile;
}

void vp10_decode_frame(VP10Decoder *pbi,
                      const uint8_t *data, const uint8_t *data_end,
                      const uint8_t **p_data_end) {
  VP10_COMMON *const cm = &pbi->common;
  MACROBLOCKD *const xd = &pbi->mb;
  struct vpx_read_bit_buffer rb;
  int context_updated = 0;
  uint8_t clear_data[MAX_VP9_HEADER_SIZE];
  const size_t first_partition_size = read_uncompressed_header(pbi,
      init_read_bit_buffer(pbi, &rb, data, data_end, clear_data));
  const int tile_rows = 1 << cm->log2_tile_rows;
  const int tile_cols = 1 << cm->log2_tile_cols;
  YV12_BUFFER_CONFIG *const new_fb = get_frame_new_buffer(cm);
  xd->cur_buf = new_fb;

  if (!first_partition_size) {
    // showing a frame directly
    *p_data_end = data + (cm->profile <= PROFILE_2 ? 1 : 2);
    return;
  }

  data += vpx_rb_bytes_read(&rb);
  if (!read_is_valid(data, first_partition_size, data_end))
    vpx_internal_error(&cm->error, VPX_CODEC_CORRUPT_FRAME,
                       "Truncated packet or corrupt header length");

  cm->use_prev_frame_mvs = !cm->error_resilient_mode &&
                           cm->width == cm->last_width &&
                           cm->height == cm->last_height &&
                           !cm->last_intra_only &&
                           cm->last_show_frame &&
                           (cm->last_frame_type != KEY_FRAME);

  vp10_setup_block_planes(xd, cm->subsampling_x, cm->subsampling_y);

  *cm->fc = cm->frame_contexts[cm->frame_context_idx];
  if (!cm->fc->initialized)
    vpx_internal_error(&cm->error, VPX_CODEC_CORRUPT_FRAME,
                       "Uninitialized entropy context.");

  vp10_zero(cm->counts);

  xd->corrupted = 0;
  new_fb->corrupted = read_compressed_header(pbi, data, first_partition_size);
  if (new_fb->corrupted)
    vpx_internal_error(&cm->error, VPX_CODEC_CORRUPT_FRAME,
                       "Decode failed. Frame data header is corrupted.");

  if (cm->lf.filter_level && !cm->skip_loop_filter) {
    vp10_loop_filter_frame_init(cm, cm->lf.filter_level);
  }

  // If encoded in frame parallel mode, frame context is ready after decoding
  // the frame header.
  if (cm->frame_parallel_decode &&
      cm->refresh_frame_context != REFRESH_FRAME_CONTEXT_BACKWARD) {
    VPxWorker *const worker = pbi->frame_worker_owner;
    FrameWorkerData *const frame_worker_data = worker->data1;
    if (cm->refresh_frame_context == REFRESH_FRAME_CONTEXT_FORWARD) {
      context_updated = 1;
      cm->frame_contexts[cm->frame_context_idx] = *cm->fc;
    }
    vp10_frameworker_lock_stats(worker);
    pbi->cur_buf->row = -1;
    pbi->cur_buf->col = -1;
    frame_worker_data->frame_context_ready = 1;
    // Signal the main thread that context is ready.
    vp10_frameworker_signal_stats(worker);
    vp10_frameworker_unlock_stats(worker);
  }

  if (pbi->max_threads > 1 && tile_rows == 1 && tile_cols > 1) {
    // Multi-threaded tile decoder
    *p_data_end = decode_tiles_mt(pbi, data + first_partition_size, data_end);
    if (!xd->corrupted) {
      if (!cm->skip_loop_filter) {
        // If multiple threads are used to decode tiles, then we use those
        // threads to do parallel loopfiltering.
        vp10_loop_filter_frame_mt(new_fb, cm, pbi->mb.plane,
                                 cm->lf.filter_level, 0, 0, pbi->tile_workers,
                                 pbi->num_tile_workers, &pbi->lf_row_sync);
      }
    } else {
      vpx_internal_error(&cm->error, VPX_CODEC_CORRUPT_FRAME,
                         "Decode failed. Frame data is corrupted.");

    }
  } else {
    *p_data_end = decode_tiles(pbi, data + first_partition_size, data_end);
  }

  if (!xd->corrupted) {
    if (cm->refresh_frame_context == REFRESH_FRAME_CONTEXT_BACKWARD) {
      vp10_adapt_coef_probs(cm);
#if CONFIG_MISC_FIXES
      vp10_adapt_intra_frame_probs(cm);
#endif

      if (!frame_is_intra_only(cm)) {
#if !CONFIG_MISC_FIXES
        vp10_adapt_intra_frame_probs(cm);
#endif
        vp10_adapt_inter_frame_probs(cm);
        vp10_adapt_mv_probs(cm, cm->allow_high_precision_mv);
      }
    } else {
      debug_check_frame_counts(cm);
    }
  } else {
    vpx_internal_error(&cm->error, VPX_CODEC_CORRUPT_FRAME,
                       "Decode failed. Frame data is corrupted.");
  }

  // Non frame parallel update frame context here.
  if (cm->refresh_frame_context != REFRESH_FRAME_CONTEXT_OFF &&
      !context_updated)
    cm->frame_contexts[cm->frame_context_idx] = *cm->fc;
}<|MERGE_RESOLUTION|>--- conflicted
+++ resolved
@@ -225,12 +225,8 @@
                                           uint8_t *dst, int stride,
                                           int eob, int block) {
   struct macroblockd_plane *const pd = &xd->plane[plane];
-<<<<<<< HEAD
   TX_TYPE tx_type = get_tx_type(pd->plane_type, xd, block, tx_size);
-=======
-  TX_TYPE tx_type = get_tx_type(pd->plane_type, xd, block);
   const int seg_id = xd->mi[0]->mbmi.segment_id;
->>>>>>> 56cfbeef
   if (eob > 0) {
     tran_low_t *const dqcoeff = pd->dqcoeff;
 #if CONFIG_VP9_HIGHBITDEPTH
@@ -238,11 +234,7 @@
       switch (tx_size) {
         case TX_4X4:
           vp10_highbd_inv_txfm_add_4x4(dqcoeff, dst, stride, eob, xd->bd,
-<<<<<<< HEAD
-                                       tx_type, xd->lossless);
-=======
                                        tx_type, xd->lossless[seg_id]);
->>>>>>> 56cfbeef
           break;
         case TX_8X8:
           vp10_highbd_inv_txfm_add_8x8(dqcoeff, dst, stride, eob, xd->bd,
@@ -265,11 +257,7 @@
       switch (tx_size) {
         case TX_4X4:
           vp10_inv_txfm_add_4x4(dqcoeff, dst, stride, eob, tx_type,
-<<<<<<< HEAD
-                                xd->lossless);
-=======
                                 xd->lossless[seg_id]);
->>>>>>> 56cfbeef
           break;
         case TX_8X8:
           vp10_inv_txfm_add_8x8(dqcoeff, dst, stride, eob, tx_type);
@@ -315,11 +303,7 @@
       switch (tx_size) {
         case TX_4X4:
           vp10_highbd_inv_txfm_add_4x4(dqcoeff, dst, stride, eob, xd->bd,
-<<<<<<< HEAD
-                                       tx_type, xd->lossless);
-=======
                                        tx_type, xd->lossless[seg_id]);
->>>>>>> 56cfbeef
           break;
         case TX_8X8:
           vp10_highbd_inv_txfm_add_8x8(dqcoeff, dst, stride, eob, xd->bd,
@@ -342,11 +326,7 @@
       switch (tx_size) {
         case TX_4X4:
           vp10_inv_txfm_add_4x4(dqcoeff, dst, stride, eob, tx_type,
-<<<<<<< HEAD
-                                xd->lossless);
-=======
                                 xd->lossless[seg_id]);
->>>>>>> 56cfbeef
           break;
         case TX_8X8:
           vp10_inv_txfm_add_8x8(dqcoeff, dst, stride, eob, tx_type);
@@ -1239,22 +1219,18 @@
 
       for (i = 0; i < MAX_REF_FRAMES; i++)
         if (vpx_rb_read_bit(rb))
-          lf->ref_deltas[i] = read_inv_signed_literal(rb, 6);
+          lf->ref_deltas[i] = vpx_rb_read_inv_signed_literal(rb, 6);
 
       for (i = 0; i < MAX_MODE_LF_DELTAS; i++)
         if (vpx_rb_read_bit(rb))
-          lf->mode_deltas[i] = read_inv_signed_literal(rb, 6);
+          lf->mode_deltas[i] = vpx_rb_read_inv_signed_literal(rb, 6);
     }
   }
 }
 
 static INLINE int read_delta_q(struct vpx_read_bit_buffer *rb) {
-<<<<<<< HEAD
-  return vpx_rb_read_bit(rb) ? read_inv_signed_literal(rb, 4) : 0;
-=======
   return vpx_rb_read_bit(rb) ?
       vpx_rb_read_inv_signed_literal(rb, CONFIG_MISC_FIXES ? 6 : 4) : 0;
->>>>>>> 56cfbeef
 }
 
 static void setup_quantization(VP10_COMMON *const cm, MACROBLOCKD *const xd,
@@ -1461,13 +1437,9 @@
   }
 
   resize_context_buffers(cm, width, height);
-<<<<<<< HEAD
-  setup_render_size(cm, rb);
-=======
 #if !CONFIG_MISC_FIXES
   setup_render_size(cm, rb);
 #endif
->>>>>>> 56cfbeef
 
   lock_buffer_pool(pool);
   if (vpx_realloc_frame_buffer(
@@ -2232,12 +2204,8 @@
   setup_segmentation(cm, rb);
   setup_segmentation_dequant(cm);
 #if CONFIG_MISC_FIXES
-<<<<<<< HEAD
-  cm->tx_mode = xd->lossless ? ONLY_4X4 : read_tx_mode(rb);
-=======
   cm->tx_mode = (!cm->seg.enabled && xd->lossless[0]) ? ONLY_4X4
                                                       : read_tx_mode(rb);
->>>>>>> 56cfbeef
   cm->reference_mode = read_frame_reference_mode(cm, rb);
 #endif
 
@@ -2287,7 +2255,6 @@
 #if !CONFIG_MISC_FIXES
   cm->tx_mode = xd->lossless[0] ? ONLY_4X4 : read_tx_mode(&r);
 #endif
-
   if (cm->tx_mode == TX_MODE_SELECT)
     read_tx_mode_probs(&fc->tx_probs, &r);
   read_coef_probs(fc, cm->tx_mode, &r);
