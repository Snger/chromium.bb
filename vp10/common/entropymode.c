/*
 *  Copyright (c) 2010 The WebM project authors. All Rights Reserved.
 *
 *  Use of this source code is governed by a BSD-style license
 *  that can be found in the LICENSE file in the root of the source
 *  tree. An additional intellectual property rights grant can be found
 *  in the file PATENTS.  All contributing project authors may
 *  be found in the AUTHORS file in the root of the source tree.
 */

#include "vpx_mem/vpx_mem.h"

#include "vp10/common/onyxc_int.h"
#include "vp10/common/seg_common.h"

const vpx_prob vp10_kf_y_mode_prob[INTRA_MODES][INTRA_MODES][INTRA_MODES - 1] = {
  {  // above = dc
    { 137,  30,  42, 148, 151, 207,  70,  52,  91 },  // left = dc
    {  92,  45, 102, 136, 116, 180,  74,  90, 100 },  // left = v
    {  73,  32,  19, 187, 222, 215,  46,  34, 100 },  // left = h
    {  91,  30,  32, 116, 121, 186,  93,  86,  94 },  // left = d45
    {  72,  35,  36, 149,  68, 206,  68,  63, 105 },  // left = d135
    {  73,  31,  28, 138,  57, 124,  55, 122, 151 },  // left = d117
    {  67,  23,  21, 140, 126, 197,  40,  37, 171 },  // left = d153
    {  86,  27,  28, 128, 154, 212,  45,  43,  53 },  // left = d207
    {  74,  32,  27, 107,  86, 160,  63, 134, 102 },  // left = d63
    {  59,  67,  44, 140, 161, 202,  78,  67, 119 }   // left = tm
  }, {  // above = v
    {  63,  36, 126, 146, 123, 158,  60,  90,  96 },  // left = dc
    {  43,  46, 168, 134, 107, 128,  69, 142,  92 },  // left = v
    {  44,  29,  68, 159, 201, 177,  50,  57,  77 },  // left = h
    {  58,  38,  76, 114,  97, 172,  78, 133,  92 },  // left = d45
    {  46,  41,  76, 140,  63, 184,  69, 112,  57 },  // left = d135
    {  38,  32,  85, 140,  46, 112,  54, 151, 133 },  // left = d117
    {  39,  27,  61, 131, 110, 175,  44,  75, 136 },  // left = d153
    {  52,  30,  74, 113, 130, 175,  51,  64,  58 },  // left = d207
    {  47,  35,  80, 100,  74, 143,  64, 163,  74 },  // left = d63
    {  36,  61, 116, 114, 128, 162,  80, 125,  82 }   // left = tm
  }, {  // above = h
    {  82,  26,  26, 171, 208, 204,  44,  32, 105 },  // left = dc
    {  55,  44,  68, 166, 179, 192,  57,  57, 108 },  // left = v
    {  42,  26,  11, 199, 241, 228,  23,  15,  85 },  // left = h
    {  68,  42,  19, 131, 160, 199,  55,  52,  83 },  // left = d45
    {  58,  50,  25, 139, 115, 232,  39,  52, 118 },  // left = d135
    {  50,  35,  33, 153, 104, 162,  64,  59, 131 },  // left = d117
    {  44,  24,  16, 150, 177, 202,  33,  19, 156 },  // left = d153
    {  55,  27,  12, 153, 203, 218,  26,  27,  49 },  // left = d207
    {  53,  49,  21, 110, 116, 168,  59,  80,  76 },  // left = d63
    {  38,  72,  19, 168, 203, 212,  50,  50, 107 }   // left = tm
  }, {  // above = d45
    { 103,  26,  36, 129, 132, 201,  83,  80,  93 },  // left = dc
    {  59,  38,  83, 112, 103, 162,  98, 136,  90 },  // left = v
    {  62,  30,  23, 158, 200, 207,  59,  57,  50 },  // left = h
    {  67,  30,  29,  84,  86, 191, 102,  91,  59 },  // left = d45
    {  60,  32,  33, 112,  71, 220,  64,  89, 104 },  // left = d135
    {  53,  26,  34, 130,  56, 149,  84, 120, 103 },  // left = d117
    {  53,  21,  23, 133, 109, 210,  56,  77, 172 },  // left = d153
    {  77,  19,  29, 112, 142, 228,  55,  66,  36 },  // left = d207
    {  61,  29,  29,  93,  97, 165,  83, 175, 162 },  // left = d63
    {  47,  47,  43, 114, 137, 181, 100,  99,  95 }   // left = tm
  }, {  // above = d135
    {  69,  23,  29, 128,  83, 199,  46,  44, 101 },  // left = dc
    {  53,  40,  55, 139,  69, 183,  61,  80, 110 },  // left = v
    {  40,  29,  19, 161, 180, 207,  43,  24,  91 },  // left = h
    {  60,  34,  19, 105,  61, 198,  53,  64,  89 },  // left = d45
    {  52,  31,  22, 158,  40, 209,  58,  62,  89 },  // left = d135
    {  44,  31,  29, 147,  46, 158,  56, 102, 198 },  // left = d117
    {  35,  19,  12, 135,  87, 209,  41,  45, 167 },  // left = d153
    {  55,  25,  21, 118,  95, 215,  38,  39,  66 },  // left = d207
    {  51,  38,  25, 113,  58, 164,  70,  93,  97 },  // left = d63
    {  47,  54,  34, 146, 108, 203,  72, 103, 151 }   // left = tm
  }, {  // above = d117
    {  64,  19,  37, 156,  66, 138,  49,  95, 133 },  // left = dc
    {  46,  27,  80, 150,  55, 124,  55, 121, 135 },  // left = v
    {  36,  23,  27, 165, 149, 166,  54,  64, 118 },  // left = h
    {  53,  21,  36, 131,  63, 163,  60, 109,  81 },  // left = d45
    {  40,  26,  35, 154,  40, 185,  51,  97, 123 },  // left = d135
    {  35,  19,  34, 179,  19,  97,  48, 129, 124 },  // left = d117
    {  36,  20,  26, 136,  62, 164,  33,  77, 154 },  // left = d153
    {  45,  18,  32, 130,  90, 157,  40,  79,  91 },  // left = d207
    {  45,  26,  28, 129,  45, 129,  49, 147, 123 },  // left = d63
    {  38,  44,  51, 136,  74, 162,  57,  97, 121 }   // left = tm
  }, {  // above = d153
    {  75,  17,  22, 136, 138, 185,  32,  34, 166 },  // left = dc
    {  56,  39,  58, 133, 117, 173,  48,  53, 187 },  // left = v
    {  35,  21,  12, 161, 212, 207,  20,  23, 145 },  // left = h
    {  56,  29,  19, 117, 109, 181,  55,  68, 112 },  // left = d45
    {  47,  29,  17, 153,  64, 220,  59,  51, 114 },  // left = d135
    {  46,  16,  24, 136,  76, 147,  41,  64, 172 },  // left = d117
    {  34,  17,  11, 108, 152, 187,  13,  15, 209 },  // left = d153
    {  51,  24,  14, 115, 133, 209,  32,  26, 104 },  // left = d207
    {  55,  30,  18, 122,  79, 179,  44,  88, 116 },  // left = d63
    {  37,  49,  25, 129, 168, 164,  41,  54, 148 }   // left = tm
  }, {  // above = d207
    {  82,  22,  32, 127, 143, 213,  39,  41,  70 },  // left = dc
    {  62,  44,  61, 123, 105, 189,  48,  57,  64 },  // left = v
    {  47,  25,  17, 175, 222, 220,  24,  30,  86 },  // left = h
    {  68,  36,  17, 106, 102, 206,  59,  74,  74 },  // left = d45
    {  57,  39,  23, 151,  68, 216,  55,  63,  58 },  // left = d135
    {  49,  30,  35, 141,  70, 168,  82,  40, 115 },  // left = d117
    {  51,  25,  15, 136, 129, 202,  38,  35, 139 },  // left = d153
    {  68,  26,  16, 111, 141, 215,  29,  28,  28 },  // left = d207
    {  59,  39,  19, 114,  75, 180,  77, 104,  42 },  // left = d63
    {  40,  61,  26, 126, 152, 206,  61,  59,  93 }   // left = tm
  }, {  // above = d63
    {  78,  23,  39, 111, 117, 170,  74, 124,  94 },  // left = dc
    {  48,  34,  86, 101,  92, 146,  78, 179, 134 },  // left = v
    {  47,  22,  24, 138, 187, 178,  68,  69,  59 },  // left = h
    {  56,  25,  33, 105, 112, 187,  95, 177, 129 },  // left = d45
    {  48,  31,  27, 114,  63, 183,  82, 116,  56 },  // left = d135
    {  43,  28,  37, 121,  63, 123,  61, 192, 169 },  // left = d117
    {  42,  17,  24, 109,  97, 177,  56,  76, 122 },  // left = d153
    {  58,  18,  28, 105, 139, 182,  70,  92,  63 },  // left = d207
    {  46,  23,  32,  74,  86, 150,  67, 183,  88 },  // left = d63
    {  36,  38,  48,  92, 122, 165,  88, 137,  91 }   // left = tm
  }, {  // above = tm
    {  65,  70,  60, 155, 159, 199,  61,  60,  81 },  // left = dc
    {  44,  78, 115, 132, 119, 173,  71, 112,  93 },  // left = v
    {  39,  38,  21, 184, 227, 206,  42,  32,  64 },  // left = h
    {  58,  47,  36, 124, 137, 193,  80,  82,  78 },  // left = d45
    {  49,  50,  35, 144,  95, 205,  63,  78,  59 },  // left = d135
    {  41,  53,  52, 148,  71, 142,  65, 128,  51 },  // left = d117
    {  40,  36,  28, 143, 143, 202,  40,  55, 137 },  // left = d153
    {  52,  34,  29, 129, 183, 227,  42,  35,  43 },  // left = d207
    {  42,  44,  44, 104, 105, 164,  64, 130,  80 },  // left = d63
    {  43,  81,  53, 140, 169, 204,  68,  84,  72 }   // left = tm
  }
};

#if !CONFIG_MISC_FIXES
const vpx_prob vp10_kf_uv_mode_prob[INTRA_MODES][INTRA_MODES - 1] = {
  { 144,  11,  54, 157, 195, 130,  46,  58, 108 },  // y = dc
  { 118,  15, 123, 148, 131, 101,  44,  93, 131 },  // y = v
  { 113,  12,  23, 188, 226, 142,  26,  32, 125 },  // y = h
  { 120,  11,  50, 123, 163, 135,  64,  77, 103 },  // y = d45
  { 113,   9,  36, 155, 111, 157,  32,  44, 161 },  // y = d135
  { 116,   9,  55, 176,  76,  96,  37,  61, 149 },  // y = d117
  { 115,   9,  28, 141, 161, 167,  21,  25, 193 },  // y = d153
  { 120,  12,  32, 145, 195, 142,  32,  38,  86 },  // y = d207
  { 116,  12,  64, 120, 140, 125,  49, 115, 121 },  // y = d63
  { 102,  19,  66, 162, 182, 122,  35,  59, 128 }   // y = tm
};
#endif

static const vpx_prob default_if_y_probs[BLOCK_SIZE_GROUPS][INTRA_MODES - 1] = {
  {  65,  32,  18, 144, 162, 194,  41,  51,  98 },  // block_size < 8x8
  { 132,  68,  18, 165, 217, 196,  45,  40,  78 },  // block_size < 16x16
  { 173,  80,  19, 176, 240, 193,  64,  35,  46 },  // block_size < 32x32
  { 221, 135,  38, 194, 248, 121,  96,  85,  29 }   // block_size >= 32x32
};

static const vpx_prob default_uv_probs[INTRA_MODES][INTRA_MODES - 1] = {
  { 120,   7,  76, 176, 208, 126,  28,  54, 103 },  // y = dc
  {  48,  12, 154, 155, 139,  90,  34, 117, 119 },  // y = v
  {  67,   6,  25, 204, 243, 158,  13,  21,  96 },  // y = h
  {  97,   5,  44, 131, 176, 139,  48,  68,  97 },  // y = d45
  {  83,   5,  42, 156, 111, 152,  26,  49, 152 },  // y = d135
  {  80,   5,  58, 178,  74,  83,  33,  62, 145 },  // y = d117
  {  86,   5,  32, 154, 192, 168,  14,  22, 163 },  // y = d153
  {  85,   5,  32, 156, 216, 148,  19,  29,  73 },  // y = d207
  {  77,   7,  64, 116, 132, 122,  37, 126, 120 },  // y = d63
  { 101,  21, 107, 181, 192, 103,  19,  67, 125 }   // y = tm
};

#if !CONFIG_MISC_FIXES
const vpx_prob vp10_kf_partition_probs[PARTITION_CONTEXTS]
                                     [PARTITION_TYPES - 1] = {
  // 8x8 -> 4x4
  { 158,  97,  94 },  // a/l both not split
  {  93,  24,  99 },  // a split, l not split
  {  85, 119,  44 },  // l split, a not split
  {  62,  59,  67 },  // a/l both split
  // 16x16 -> 8x8
  { 149,  53,  53 },  // a/l both not split
  {  94,  20,  48 },  // a split, l not split
  {  83,  53,  24 },  // l split, a not split
  {  52,  18,  18 },  // a/l both split
  // 32x32 -> 16x16
  { 150,  40,  39 },  // a/l both not split
  {  78,  12,  26 },  // a split, l not split
  {  67,  33,  11 },  // l split, a not split
  {  24,   7,   5 },  // a/l both split
  // 64x64 -> 32x32
  { 174,  35,  49 },  // a/l both not split
  {  68,  11,  27 },  // a split, l not split
  {  57,  15,   9 },  // l split, a not split
  {  12,   3,   3 },  // a/l both split
};
#endif

static const vpx_prob default_partition_probs[PARTITION_CONTEXTS]
                                             [PARTITION_TYPES - 1] = {
  // 8x8 -> 4x4
  { 199, 122, 141 },  // a/l both not split
  { 147,  63, 159 },  // a split, l not split
  { 148, 133, 118 },  // l split, a not split
  { 121, 104, 114 },  // a/l both split
  // 16x16 -> 8x8
  { 174,  73,  87 },  // a/l both not split
  {  92,  41,  83 },  // a split, l not split
  {  82,  99,  50 },  // l split, a not split
  {  53,  39,  39 },  // a/l both split
  // 32x32 -> 16x16
  { 177,  58,  59 },  // a/l both not split
  {  68,  26,  63 },  // a split, l not split
  {  52,  79,  25 },  // l split, a not split
  {  17,  14,  12 },  // a/l both split
  // 64x64 -> 32x32
  { 222,  34,  30 },  // a/l both not split
  {  72,  16,  44 },  // a split, l not split
  {  58,  32,  12 },  // l split, a not split
  {  10,   7,   6 },  // a/l both split
};

static const vpx_prob default_inter_mode_probs[INTER_MODE_CONTEXTS]
                                              [INTER_MODES - 1] = {
  {2,       173,   34},  // 0 = both zero mv
  {7,       145,   85},  // 1 = one zero mv + one a predicted mv
  {7,       166,   63},  // 2 = two predicted mvs
  {7,       94,    66},  // 3 = one predicted/zero and one new mv
  {8,       64,    46},  // 4 = two new mvs
  {17,      81,    31},  // 5 = one intra neighbour + x
  {25,      29,    30},  // 6 = two intra neighbours
};

/* Array indices are identical to previously-existing INTRAMODECONTEXTNODES. */
const vpx_tree_index vp10_intra_mode_tree[TREE_SIZE(INTRA_MODES)] = {
  -DC_PRED, 2,                      /* 0 = DC_NODE */
  -TM_PRED, 4,                      /* 1 = TM_NODE */
  -V_PRED, 6,                       /* 2 = V_NODE */
  8, 12,                            /* 3 = COM_NODE */
  -H_PRED, 10,                      /* 4 = H_NODE */
  -D135_PRED, -D117_PRED,           /* 5 = D135_NODE */
  -D45_PRED, 14,                    /* 6 = D45_NODE */
  -D63_PRED, 16,                    /* 7 = D63_NODE */
  -D153_PRED, -D207_PRED             /* 8 = D153_NODE */
};

const vpx_tree_index vp10_inter_mode_tree[TREE_SIZE(INTER_MODES)] = {
  -INTER_OFFSET(ZEROMV), 2,
  -INTER_OFFSET(NEARESTMV), 4,
  -INTER_OFFSET(NEARMV), -INTER_OFFSET(NEWMV)
};

const vpx_tree_index vp10_partition_tree[TREE_SIZE(PARTITION_TYPES)] = {
  -PARTITION_NONE, 2,
  -PARTITION_HORZ, 4,
  -PARTITION_VERT, -PARTITION_SPLIT
};

static const vpx_prob default_intra_inter_p[INTRA_INTER_CONTEXTS] = {
  9, 102, 187, 225
};

static const vpx_prob default_comp_inter_p[COMP_INTER_CONTEXTS] = {
  239, 183, 119,  96,  41
};

static const vpx_prob default_comp_ref_p[REF_CONTEXTS] = {
  50, 126, 123, 221, 226
};

static const vpx_prob default_single_ref_p[REF_CONTEXTS][2] = {
  {  33,  16 },
  {  77,  74 },
  { 142, 142 },
  { 172, 170 },
  { 238, 247 }
};

static const struct tx_probs default_tx_probs = {
  { { 3, 136, 37 },
    { 5, 52,  13 } },

  { { 20, 152 },
    { 15, 101 } },

  { { 100 },
    { 66  } }
};

const vpx_tree_index vp10_palette_size_tree[TREE_SIZE(PALETTE_SIZES)] = {
    -TWO_COLORS, 2,
    -THREE_COLORS, 4,
    -FOUR_COLORS, 6,
    -FIVE_COLORS, 8,
    -SIX_COLORS, 10,
    -SEVEN_COLORS, -EIGHT_COLORS,
};

// TODO(huisu): tune these probs
const vpx_prob
vp10_default_palette_y_size_prob[PALETTE_BLOCK_SIZES][PALETTE_SIZES - 1] = {
    {  96,  89, 100,  64,  77, 130},
    {  22,  15,  44,  16,  34,  82},
    {  30,  19,  57,  18,  38,  86},
    {  94,  36, 104,  23,  43,  92},
    { 116,  76, 107,  46,  65, 105},
    { 112,  82,  94,  40,  70, 112},
    { 147, 124, 123,  58,  69, 103},
    { 180, 113, 136,  49,  45, 114},
    { 107,  70,  87,  49, 154, 156},
    {  98, 105, 142,  63,  64, 152},
};

const vpx_prob
vp10_default_palette_uv_size_prob[PALETTE_BLOCK_SIZES][PALETTE_SIZES - 1] = {
    { 160, 196, 228, 213, 175, 230},
    {  87, 148, 208, 141, 166, 163},
    {  72, 151, 204, 139, 155, 161},
    {  78, 135, 171, 104, 120, 173},
    {  59,  92, 131,  78,  92, 142},
    {  75, 118, 149,  84,  90, 128},
    {  89,  87,  92,  66,  66, 128},
    {  67,  53,  54,  55,  66,  93},
    { 120, 130,  83, 171,  75, 214},
    {  72,  55,  66,  68,  79, 107},
};

const vpx_prob
vp10_default_palette_y_mode_prob[PALETTE_BLOCK_SIZES][PALETTE_Y_MODE_CONTEXTS]
                                                      = {
    { 240,  180,  100, },
    { 240,  180,  100, },
    { 240,  180,  100, },
    { 240,  180,  100, },
    { 240,  180,  100, },
    { 240,  180,  100, },
    { 240,  180,  100, },
    { 240,  180,  100, },
    { 240,  180,  100, },
    { 240,  180,  100, },
};


const vpx_prob default_uv_palette_mode_prob[2] = {
    253, 229
};

const vpx_tree_index
vp10_palette_color_tree[PALETTE_MAX_SIZE - 1][TREE_SIZE(PALETTE_COLORS)] = {
    {  // 2 colors
        -PALETTE_COLOR_ONE, -PALETTE_COLOR_TWO,
    },
    {  // 3 colors
        -PALETTE_COLOR_ONE, 2,
        -PALETTE_COLOR_TWO, -PALETTE_COLOR_THREE,
    },
    {  // 4 colors
        -PALETTE_COLOR_ONE, 2,
        -PALETTE_COLOR_TWO, 4,
        -PALETTE_COLOR_THREE, -PALETTE_COLOR_FOUR,
    },
    {  // 5 colors
        -PALETTE_COLOR_ONE, 2,
        -PALETTE_COLOR_TWO, 4,
        -PALETTE_COLOR_THREE, 6,
        -PALETTE_COLOR_FOUR, -PALETTE_COLOR_FIVE,
    },
    {  // 6 colors
        -PALETTE_COLOR_ONE, 2,
        -PALETTE_COLOR_TWO, 4,
        -PALETTE_COLOR_THREE, 6,
        -PALETTE_COLOR_FOUR, 8,
        -PALETTE_COLOR_FIVE, -PALETTE_COLOR_SIX,
    },
    {  // 7 colors
        -PALETTE_COLOR_ONE, 2,
        -PALETTE_COLOR_TWO, 4,
        -PALETTE_COLOR_THREE, 6,
        -PALETTE_COLOR_FOUR, 8,
        -PALETTE_COLOR_FIVE, 10,
        -PALETTE_COLOR_SIX, -PALETTE_COLOR_SEVEN,
    },
    {  // 8 colors
        -PALETTE_COLOR_ONE, 2,
        -PALETTE_COLOR_TWO, 4,
        -PALETTE_COLOR_THREE, 6,
        -PALETTE_COLOR_FOUR, 8,
        -PALETTE_COLOR_FIVE, 10,
        -PALETTE_COLOR_SIX, 12,
        -PALETTE_COLOR_SEVEN, -PALETTE_COLOR_EIGHT,
    },
};

const vpx_prob vp10_default_palette_y_color_prob
[PALETTE_MAX_SIZE - 1][PALETTE_COLOR_CONTEXTS][PALETTE_COLORS - 1] = {
    {  // 2 colors
        { 230, 255, 128, 128, 128, 128, 128 },
        { 214, 255, 128, 128, 128, 128, 128 },
        { 128, 128, 128, 128, 128, 128, 128 },
        { 128, 128, 128, 128, 128, 128, 128 },
        { 128, 128, 128, 128, 128, 128, 128 },
        { 240, 255, 128, 128, 128, 128, 128 },
        {  73, 255, 128, 128, 128, 128, 128 },
        { 128, 128, 128, 128, 128, 128, 128 },
        { 130, 255, 128, 128, 128, 128, 128 },
        { 227, 255, 128, 128, 128, 128, 128 },
        { 128, 128, 128, 128, 128, 128, 128 },
        { 188, 255, 128, 128, 128, 128, 128 },
        {  75, 255, 128, 128, 128, 128, 128 },
        { 250, 255, 128, 128, 128, 128, 128 },
        { 223, 255, 128, 128, 128, 128, 128 },
        { 252, 255, 128, 128, 128, 128, 128 },
    }, {  // 3 colors
        { 229, 137, 255, 128, 128, 128, 128 },
        { 197, 120, 255, 128, 128, 128, 128 },
        { 107, 195, 255, 128, 128, 128, 128 },
        { 128, 128, 128, 128, 128, 128, 128 },
        {  27, 151, 255, 128, 128, 128, 128 },
        { 230, 130, 255, 128, 128, 128, 128 },
        {  37, 230, 255, 128, 128, 128, 128 },
        {  67, 221, 255, 128, 128, 128, 128 },
        { 124, 230, 255, 128, 128, 128, 128 },
        { 195, 109, 255, 128, 128, 128, 128 },
        {  99, 122, 255, 128, 128, 128, 128 },
        { 205, 208, 255, 128, 128, 128, 128 },
        {  40, 235, 255, 128, 128, 128, 128 },
        { 251, 132, 255, 128, 128, 128, 128 },
        { 237, 186, 255, 128, 128, 128, 128 },
        { 253, 112, 255, 128, 128, 128, 128 },
    }, {  // 4 colors
        { 195,  87, 128, 255, 128, 128, 128 },
        { 143, 100, 123, 255, 128, 128, 128 },
        {  94, 124, 119, 255, 128, 128, 128 },
        {  77,  91, 130, 255, 128, 128, 128 },
        {  39, 114, 178, 255, 128, 128, 128 },
        { 222,  94, 125, 255, 128, 128, 128 },
        {  44, 203, 132, 255, 128, 128, 128 },
        {  68, 175, 122, 255, 128, 128, 128 },
        { 110, 187, 124, 255, 128, 128, 128 },
        { 152,  91, 128, 255, 128, 128, 128 },
        {  70, 109, 181, 255, 128, 128, 128 },
        { 133, 113, 164, 255, 128, 128, 128 },
        {  47, 205, 133, 255, 128, 128, 128 },
        { 247,  94, 136, 255, 128, 128, 128 },
        { 205, 122, 146, 255, 128, 128, 128 },
        { 251, 100, 141, 255, 128, 128, 128 },
    }, {  // 5 colors
        { 195,  65,  84, 125, 255, 128, 128 },
        { 150,  76,  84, 121, 255, 128, 128 },
        {  94, 110,  81, 117, 255, 128, 128 },
        {  79,  85,  91, 139, 255, 128, 128 },
        {  26, 102, 139, 127, 255, 128, 128 },
        { 220,  73,  91, 119, 255, 128, 128 },
        {  38, 203,  86, 127, 255, 128, 128 },
        {  61, 186,  72, 124, 255, 128, 128 },
        { 132, 199,  84, 128, 255, 128, 128 },
        { 172,  52,  62, 120, 255, 128, 128 },
        { 102,  89, 121, 122, 255, 128, 128 },
        { 182,  48,  69, 186, 255, 128, 128 },
        {  36, 206,  87, 126, 255, 128, 128 },
        { 249,  55,  67, 122, 255, 128, 128 },
        { 218,  88,  75, 122, 255, 128, 128 },
        { 253,  64,  80, 119, 255, 128, 128 },
    }, {  // 6 colors
        { 182,  54,  64,  75, 118, 255, 128 },
        { 126,  67,  70,  76, 116, 255, 128 },
        {  79,  92,  67,  85, 120, 255, 128 },
        {  63,  61,  81, 118, 132, 255, 128 },
        {  21,  80, 105,  83, 119, 255, 128 },
        { 215,  72,  74,  74, 111, 255, 128 },
        {  50, 176,  63,  79, 120, 255, 128 },
        {  72, 148,  66,  77, 120, 255, 128 },
        { 105, 177,  57,  78, 130, 255, 128 },
        { 150,  66,  66,  80, 127, 255, 128 },
        {  81,  76, 109,  85, 116, 255, 128 },
        { 113,  81,  62,  96, 148, 255, 128 },
        {  54, 179,  69,  82, 121, 255, 128 },
        { 244,  47,  48,  67, 118, 255, 128 },
        { 198,  83,  53,  65, 121, 255, 128 },
        { 250,  42,  51,  69, 110, 255, 128 },
    }, {  // 7 colors
        { 182,  45,  54,  62,  74, 113, 255 },
        { 124,  63,  57,  62,  77, 114, 255 },
        {  77,  80,  56,  66,  76, 117, 255 },
        {  63,  57,  69,  98,  85, 131, 255 },
        {  19,  81,  98,  63,  80, 116, 255 },
        { 215,  56,  60,  63,  68, 105, 255 },
        {  50, 174,  50,  60,  79, 118, 255 },
        {  68, 151,  50,  58,  73, 117, 255 },
        { 104, 182,  53,  57,  79, 127, 255 },
        { 156,  50,  51,  63,  77, 111, 255 },
        {  88,  67,  97,  59,  82, 120, 255 },
        { 114,  81,  46,  65, 103, 132, 255 },
        {  55, 166,  57,  66,  82, 120, 255 },
        { 245,  34,  38,  43,  63, 114, 255 },
        { 203,  68,  45,  47,  60, 118, 255 },
        { 250,  35,  37,  47,  66, 110, 255 },
    }, {  // 8 colors
        { 180,  43,  46,  50,  56,  69, 109 },
        { 116,  53,  51,  49,  57,  73, 115 },
        {  79,  70,  49,  50,  59,  74, 117 },
        {  60,  54,  57,  70,  62,  83, 129 },
        {  20,  73,  85,  52,  66,  81, 119 },
        { 213,  56,  52,  49,  53,  62, 104 },
        {  48, 161,  41,  45,  56,  77, 116 },
        {  68, 139,  40,  47,  54,  71, 116 },
        { 123, 166,  42,  43,  52,  76, 130 },
        { 153,  44,  44,  47,  54,  79, 129 },
        {  87,  64,  83,  49,  60,  75, 127 },
        { 131,  68,  43,  48,  73,  96, 130 },
        {  55, 152,  45,  51,  64,  77, 113 },
        { 243,  30,  28,  33,  41,  65, 114 },
        { 202,  56,  35,  36,  42,  63, 123 },
        { 249,  31,  29,  32,  45,  68, 111 },
    }
};

const vpx_prob vp10_default_palette_uv_color_prob
[PALETTE_MAX_SIZE - 1][PALETTE_COLOR_CONTEXTS][PALETTE_COLORS - 1] = {
    {  // 2 colors
        { 228, 255, 128, 128, 128, 128, 128 },
        { 195, 255, 128, 128, 128, 128, 128 },
        { 128, 128, 128, 128, 128, 128, 128 },
        { 128, 128, 128, 128, 128, 128, 128 },
        { 128, 128, 128, 128, 128, 128, 128 },
        { 228, 255, 128, 128, 128, 128, 128 },
        {  71, 255, 128, 128, 128, 128, 128 },
        { 128, 128, 128, 128, 128, 128, 128 },
        { 129, 255, 128, 128, 128, 128, 128 },
        { 206, 255, 128, 128, 128, 128, 128 },
        { 128, 128, 128, 128, 128, 128, 128 },
        { 136, 255, 128, 128, 128, 128, 128 },
        {  98, 255, 128, 128, 128, 128, 128 },
        { 236, 255, 128, 128, 128, 128, 128 },
        { 222, 255, 128, 128, 128, 128, 128 },
        { 249, 255, 128, 128, 128, 128, 128 },
    }, {  // 3 colors
        { 198, 136, 255, 128, 128, 128, 128 },
        { 178, 105, 255, 128, 128, 128, 128 },
        { 100, 206, 255, 128, 128, 128, 128 },
        { 128, 128, 128, 128, 128, 128, 128 },
        {  12, 136, 255, 128, 128, 128, 128 },
        { 219, 134, 255, 128, 128, 128, 128 },
        {  50, 198, 255, 128, 128, 128, 128 },
        {  61, 231, 255, 128, 128, 128, 128 },
        { 110, 209, 255, 128, 128, 128, 128 },
        { 173, 106, 255, 128, 128, 128, 128 },
        { 145, 166, 255, 128, 128, 128, 128 },
        { 156, 175, 255, 128, 128, 128, 128 },
        {  69, 183, 255, 128, 128, 128, 128 },
        { 241, 163, 255, 128, 128, 128, 128 },
        { 224, 160, 255, 128, 128, 128, 128 },
        { 246, 154, 255, 128, 128, 128, 128 },
    }, {  // 4 colors
        { 173,  88, 143, 255, 128, 128, 128 },
        { 146,  81, 127, 255, 128, 128, 128 },
        {  84, 134, 102, 255, 128, 128, 128 },
        {  69, 138, 140, 255, 128, 128, 128 },
        {  31, 103, 200, 255, 128, 128, 128 },
        { 217, 101, 139, 255, 128, 128, 128 },
        {  51, 174, 121, 255, 128, 128, 128 },
        {  64, 177, 109, 255, 128, 128, 128 },
        {  96, 179, 145, 255, 128, 128, 128 },
        { 164,  77, 114, 255, 128, 128, 128 },
        {  87,  94, 156, 255, 128, 128, 128 },
        { 105,  57, 173, 255, 128, 128, 128 },
        {  63, 158, 137, 255, 128, 128, 128 },
        { 236, 102, 156, 255, 128, 128, 128 },
        { 197, 115, 153, 255, 128, 128, 128 },
        { 245, 106, 154, 255, 128, 128, 128 },
    }, {  // 5 colors
        { 179,  64,  97, 129, 255, 128, 128 },
        { 137,  56,  88, 125, 255, 128, 128 },
        {  82, 107,  61, 118, 255, 128, 128 },
        {  59, 113,  86, 115, 255, 128, 128 },
        {  23,  88, 118, 130, 255, 128, 128 },
        { 213,  66,  90, 125, 255, 128, 128 },
        {  37, 181, 103, 121, 255, 128, 128 },
        {  47, 188,  61, 131, 255, 128, 128 },
        { 104, 185, 103, 144, 255, 128, 128 },
        { 163,  39,  76, 112, 255, 128, 128 },
        {  94,  74, 131, 126, 255, 128, 128 },
        { 142,  42, 103, 163, 255, 128, 128 },
        {  53, 162,  99, 149, 255, 128, 128 },
        { 239,  54,  84, 108, 255, 128, 128 },
        { 203,  84, 110, 147, 255, 128, 128 },
        { 248,  70, 105, 151, 255, 128, 128 },
    }, {  // 6 colors
        { 189,  50,  67,  90, 130, 255, 128 },
        { 114,  50,  55,  90, 123, 255, 128 },
        {  66,  76,  54,  82, 128, 255, 128 },
        {  43,  69,  69,  80, 129, 255, 128 },
        {  22,  59,  87,  88, 141, 255, 128 },
        { 203,  49,  68,  87, 122, 255, 128 },
        {  43, 157,  74, 104, 146, 255, 128 },
        {  54, 138,  51,  95, 138, 255, 128 },
        {  82, 171,  58, 102, 146, 255, 128 },
        { 129,  38,  59,  64, 168, 255, 128 },
        {  56,  67, 119,  92, 112, 255, 128 },
        {  96,  62,  53, 132,  82, 255, 128 },
        {  60, 147,  77, 108, 145, 255, 128 },
        { 238,  76,  73,  93, 148, 255, 128 },
        { 189,  86,  73, 103, 157, 255, 128 },
        { 246,  62,  75,  83, 167, 255, 128 },
    }, {  // 7 colors
        { 179,  42,  51,  73,  99, 134, 255 },
        { 119,  52,  52,  61,  64, 114, 255 },
        {  53,  77,  35,  65,  71, 131, 255 },
        {  38,  70,  51,  68,  89, 144, 255 },
        {  23,  65, 128,  73,  97, 131, 255 },
        { 210,  47,  52,  63,  81, 143, 255 },
        {  42, 159,  57,  68,  98, 143, 255 },
        {  49, 153,  45,  82,  93, 143, 255 },
        {  81, 169,  52,  72, 113, 151, 255 },
        { 136,  46,  35,  56,  75,  96, 255 },
        {  57,  84, 109,  47, 107, 131, 255 },
        { 128,  78,  57,  36, 128,  85, 255 },
        {  54, 149,  68,  77,  94, 153, 255 },
        { 243,  58,  50,  71,  81, 167, 255 },
        { 189,  92,  64,  70, 121, 173, 255 },
        { 248,  35,  38,  51,  82, 201, 255 },
    }, {  // 8 colors
        { 201,  40,  36,  42,  64,  92, 123 },
        { 116,  43,  33,  43,  73, 102, 128 },
        {  46,  77,  37,  69,  62,  78, 150 },
        {  40,  65,  52,  50,  76,  89, 133 },
        {  28,  48,  91,  17,  64,  77, 133 },
        { 218,  43,  43,  37,  56,  72, 163 },
        {  41, 155,  44,  83,  82, 129, 180 },
        {  44, 141,  29,  55,  64,  89, 147 },
        {  92, 166,  48,  45,  59, 126, 179 },
        { 169,  35,  49,  41,  36,  99, 139 },
        {  55,  77,  77,  56,  60,  75, 156 },
        { 155,  81,  51,  64,  57, 182, 255 },
        {  60, 134,  49,  49,  93, 128, 174 },
        { 244,  98,  51,  46,  22,  73, 238 },
        { 189,  70,  40,  87,  93,  79, 201 },
        { 248,  54,  49,  40,  29,  42, 227 },
    }
};

static const int palette_color_context_lookup[PALETTE_COLOR_CONTEXTS] = {
    // (3, 0, 0, 0), (3, 2, 0, 0), (3, 3, 2, 0), (3, 3, 2, 2),
    3993,  4235,  4378,  4380,
    // (4, 3, 3, 0), (5, 0, 0, 0), (5, 3, 0, 0), (5, 3, 2, 0),
    5720,  6655,  7018,  7040,
    // (5, 5, 0, 0), (6, 2, 0, 0), (6, 2, 2, 0), (6, 4, 0, 0),
    7260,  8228,  8250,  8470,
    // (7, 3, 0, 0), (8, 0, 0, 0), (8, 2, 0, 0), (10, 0, 0, 0)
    9680, 10648, 10890, 13310
};

int vp10_get_palette_color_context(const uint8_t *color_map, int cols,
                                   int r, int c, int n, int *color_order) {
  int i, j, max, max_idx, temp;
  int scores[PALETTE_MAX_SIZE + 10];
  int weights[4] = {3, 2, 3, 2};
  int color_ctx = 0;
  int color_neighbors[4];

  assert(n <= PALETTE_MAX_SIZE);

  if (c - 1 >= 0)
    color_neighbors[0] = color_map[r * cols + c - 1];
  else
    color_neighbors[0] = -1;
  if (c - 1 >= 0 && r - 1 >= 0)
    color_neighbors[1] = color_map[(r - 1) * cols + c - 1];
  else
    color_neighbors[1] = -1;
  if (r - 1 >= 0)
    color_neighbors[2] = color_map[(r - 1) * cols + c];
  else
    color_neighbors[2] = -1;
  if (r - 1 >= 0 && c + 1 <= cols - 1)
    color_neighbors[3] = color_map[(r - 1) * cols + c + 1];
  else
    color_neighbors[3] = -1;

  for (i = 0; i < PALETTE_MAX_SIZE; ++i)
    color_order[i] = i;
  memset(scores, 0, PALETTE_MAX_SIZE * sizeof(scores[0]));
  for (i = 0; i < 4; ++i) {
    if (color_neighbors[i] >= 0)
      scores[color_neighbors[i]] += weights[i];
  }

  for (i = 0; i < 4; ++i) {
    max = scores[i];
    max_idx = i;
    j = i + 1;
    while (j < n) {
      if (scores[j] > max) {
        max = scores[j];
        max_idx = j;
      }
      ++j;
    }

    if (max_idx != i) {
      temp = scores[i];
      scores[i] = scores[max_idx];
      scores[max_idx] = temp;

      temp = color_order[i];
      color_order[i] = color_order[max_idx];
      color_order[max_idx] = temp;
    }
  }

  for (i = 0; i < 4; ++i)
    color_ctx = color_ctx * 11 + scores[i];

  for (i = 0; i < PALETTE_COLOR_CONTEXTS; ++i)
    if (color_ctx == palette_color_context_lookup[i]) {
      color_ctx = i;
      break;
    }

  if (color_ctx >= PALETTE_COLOR_CONTEXTS)
    color_ctx = 0;

  return color_ctx;
}

void vp10_tx_counts_to_branch_counts_32x32(const unsigned int *tx_count_32x32p,
                                      unsigned int (*ct_32x32p)[2]) {
  ct_32x32p[0][0] = tx_count_32x32p[TX_4X4];
  ct_32x32p[0][1] = tx_count_32x32p[TX_8X8] +
                    tx_count_32x32p[TX_16X16] +
                    tx_count_32x32p[TX_32X32];
  ct_32x32p[1][0] = tx_count_32x32p[TX_8X8];
  ct_32x32p[1][1] = tx_count_32x32p[TX_16X16] +
                    tx_count_32x32p[TX_32X32];
  ct_32x32p[2][0] = tx_count_32x32p[TX_16X16];
  ct_32x32p[2][1] = tx_count_32x32p[TX_32X32];
}

void vp10_tx_counts_to_branch_counts_16x16(const unsigned int *tx_count_16x16p,
                                      unsigned int (*ct_16x16p)[2]) {
  ct_16x16p[0][0] = tx_count_16x16p[TX_4X4];
  ct_16x16p[0][1] = tx_count_16x16p[TX_8X8] + tx_count_16x16p[TX_16X16];
  ct_16x16p[1][0] = tx_count_16x16p[TX_8X8];
  ct_16x16p[1][1] = tx_count_16x16p[TX_16X16];
}

void vp10_tx_counts_to_branch_counts_8x8(const unsigned int *tx_count_8x8p,
                                    unsigned int (*ct_8x8p)[2]) {
  ct_8x8p[0][0] = tx_count_8x8p[TX_4X4];
  ct_8x8p[0][1] = tx_count_8x8p[TX_8X8];
}

static const vpx_prob default_skip_probs[SKIP_CONTEXTS] = {
  192, 128, 64
};

static const vpx_prob default_switchable_interp_prob[SWITCHABLE_FILTER_CONTEXTS]
                                                    [SWITCHABLE_FILTERS - 1] = {
  { 235, 162, },
  { 36, 255, },
  { 34, 3, },
  { 149, 144, },
};

<<<<<<< HEAD
#if CONFIG_EXT_TX
const vpx_tree_index vp10_tx_type_tree[TREE_SIZE(TX_TYPES)] = {
  -IDTX, 2,
  -DCT_DCT, 4,
  -DST_DST, 6,
  8, 18,
  10, 12,
  -DST_DCT, -DCT_DST,
  14, 16,
  -ADST_DCT, -DCT_ADST,
  -FLIPADST_DCT, -DCT_FLIPADST,
  20, 26,
  22, 24,
  -DST_ADST, -ADST_DST,
  -DST_FLIPADST, -FLIPADST_DST,
  28, 30,
  -ADST_ADST, -FLIPADST_FLIPADST,
  -ADST_FLIPADST, -FLIPADST_ADST
};

static const vpx_prob
default_inter_tx_type_prob[EXT_TX_SIZES][TX_TYPES - 1] = {
  {  12, 112,  16, 128, 128, 128, 128, 128, 128, 128, 128, 128, 128, 128, 128,
    128 },
  {  12, 112,  16, 128, 128, 128, 128, 128, 128, 128, 128, 128, 128, 128, 128,
    128 },
  {  12, 112,  16, 128, 128, 128, 128, 128, 128, 128, 128, 128, 128, 128, 128,
    128 },
};

static const vpx_prob
default_intra_tx_type_prob[EXT_TX_SIZES][INTRA_MODES][TX_TYPES - 1] = {
    {
        {   8,  11,  24, 112,  87, 137, 127, 134,
          128,  86, 128, 124, 125, 133, 176, 123, },
        {  10,   9,  39, 106,  73, 155, 163, 228,
           35,  62, 129, 127, 133, 114, 213, 234, },
        {  10,   9,  14,  88,  91, 127, 151,  51,
          210,  89, 126,  58,  52, 116, 217,  24, },
        {   9,   6,  29, 113,  98, 131, 149, 210,
          119,  60, 124,  93,  90, 143, 170, 197, },
        {   8,   8,  38, 101, 111, 166, 167, 141,
          130, 105, 128,  75,  75, 118, 197, 117, },
        {   7,   8,  39,  91, 101, 153, 166, 200,
           99,  77, 123,  90,  83, 144, 224, 192, },
        {   7,  10,  26,  86, 119, 154, 130, 101,
          152,  91, 129,  75,  79, 137, 219,  77, },
        {  10,  13,  20,  86, 102, 162, 112,  76,
          171,  86, 134, 122, 106, 124, 196,  44, },
        {   8,   9,  33, 108, 100, 144, 148, 215,
           77,  60, 125, 125, 128, 126, 198, 220, },
        {   3,  10,  29, 111,  69, 141, 204, 141,
          139,  93, 120,  75,  77, 163, 242, 124, },
    },
    {
        {   2,  53,  18, 147,  96,  98, 136, 133,
          131, 120, 153, 163, 169, 137, 173, 124, },
        {   4,  18,  34, 133,  54, 130, 179, 228,
           28,  72, 153, 164, 168, 118, 227, 239, },
        {   4,  18,  13, 125,  72, 110, 176,  36,
          221, 104, 148,  75,  72, 117, 225,  19, },
        {   8,  33,  24, 162, 113,  99, 147, 226,
          103,  85, 153, 143, 153, 124, 155, 210, },
        {   2,  15,  35, 107, 127, 158, 192, 128,
          126, 116, 151,  95,  88, 182, 241, 119, },
        {   3,  15,  36, 112, 100, 146, 194, 189,
           90,  98, 152,  99, 100, 165, 235, 175, },
        {   3,  16,  29, 109, 103, 140, 182,  76,
          173, 104, 147,  82,  85, 159, 235,  70, },
        {   9,  24,  14, 120,  86, 156, 161,  34,
          177, 121, 142, 128, 128, 126, 185,  37, },
        {   5,  24,  29, 152,  98,  99, 174, 228,
           82,  76, 147, 149, 128, 132, 191, 225, },
        {   2,  15,  29, 111,  77, 126, 200, 135,
          117,  93, 152,  96,  84, 191, 245, 135, },
    },
    {
        {   2,  69,  13, 173, 111,  69, 137, 159,
          159, 146, 151, 193, 203, 131, 180, 123, },
        {   1,  12,  33, 164,  32,  98, 204, 242,
           23,  99, 149, 215, 232, 110, 239, 245, },
        {   1,  17,   9, 136,  82,  83, 171,  28,
          231, 128, 135,  76,  64, 118, 235,  17, },
        {   4,  41,  17, 195, 131,  58, 161, 237,
          141,  97, 153, 189, 191, 117, 182, 202, },
        {   2,  17,  36, 104, 149, 137, 217, 139,
          191, 119, 125, 107, 115, 223, 249, 110, },
        {   2,  14,  24, 127,  91, 135, 219, 198,
          113,  91, 164, 125, 173, 211, 250, 116, },
        {   3,  19,  24, 120, 102, 130, 209,  81,
          187,  95, 143, 102,  50, 190, 244,  56, },
        {   4,  27,  10, 128,  91, 157, 181,  33,
          181, 150, 141, 141, 166, 114, 215,  25, },
        {   2,  34,  27, 187, 102,  77, 210, 245,
          113, 107, 136, 184, 188, 121, 210, 234, },
        {   1,  15,  22, 141,  59,  94, 208, 133,
          154,  95, 152, 112, 105, 191, 242, 111, },
    },
};
#endif  // CONFIG_EXT_TX
=======
#if CONFIG_MISC_FIXES
// FIXME(someone) need real defaults here
static const struct segmentation_probs default_seg_probs = {
  { 128, 128, 128, 128, 128, 128, 128 },
  { 128, 128, 128 },
};
#endif
>>>>>>> 56cfbeef

static void init_mode_probs(FRAME_CONTEXT *fc) {
  vp10_copy(fc->uv_mode_prob, default_uv_probs);
  vp10_copy(fc->y_mode_prob, default_if_y_probs);
  vp10_copy(fc->switchable_interp_prob, default_switchable_interp_prob);
  vp10_copy(fc->partition_prob, default_partition_probs);
  vp10_copy(fc->intra_inter_prob, default_intra_inter_p);
  vp10_copy(fc->comp_inter_prob, default_comp_inter_p);
  vp10_copy(fc->comp_ref_prob, default_comp_ref_p);
  vp10_copy(fc->single_ref_prob, default_single_ref_p);
  fc->tx_probs = default_tx_probs;
  vp10_copy(fc->skip_probs, default_skip_probs);
  vp10_copy(fc->inter_mode_probs, default_inter_mode_probs);
<<<<<<< HEAD
#if CONFIG_EXT_TX
  vp10_copy(fc->inter_tx_type_prob, default_inter_tx_type_prob);
  vp10_copy(fc->intra_tx_type_prob, default_intra_tx_type_prob);
#endif  // CONFIG_EXT_TX
=======
#if CONFIG_MISC_FIXES
  vp10_copy(fc->seg.tree_probs, default_seg_probs.tree_probs);
  vp10_copy(fc->seg.pred_probs, default_seg_probs.pred_probs);
#endif
>>>>>>> 56cfbeef
}

const vpx_tree_index vp10_switchable_interp_tree
                         [TREE_SIZE(SWITCHABLE_FILTERS)] = {
  -EIGHTTAP, 2,
  -EIGHTTAP_SMOOTH, -EIGHTTAP_SHARP
};

void vp10_adapt_inter_frame_probs(VP10_COMMON *cm) {
  int i, j;
  FRAME_CONTEXT *fc = cm->fc;
  const FRAME_CONTEXT *pre_fc = &cm->frame_contexts[cm->frame_context_idx];
  const FRAME_COUNTS *counts = &cm->counts;

  for (i = 0; i < INTRA_INTER_CONTEXTS; i++)
    fc->intra_inter_prob[i] = mode_mv_merge_probs(pre_fc->intra_inter_prob[i],
                                                  counts->intra_inter[i]);
  for (i = 0; i < COMP_INTER_CONTEXTS; i++)
    fc->comp_inter_prob[i] = mode_mv_merge_probs(pre_fc->comp_inter_prob[i],
                                                 counts->comp_inter[i]);
  for (i = 0; i < REF_CONTEXTS; i++)
    fc->comp_ref_prob[i] = mode_mv_merge_probs(pre_fc->comp_ref_prob[i],
                                               counts->comp_ref[i]);
  for (i = 0; i < REF_CONTEXTS; i++)
    for (j = 0; j < 2; j++)
      fc->single_ref_prob[i][j] = mode_mv_merge_probs(
          pre_fc->single_ref_prob[i][j], counts->single_ref[i][j]);

  for (i = 0; i < INTER_MODE_CONTEXTS; i++)
    vpx_tree_merge_probs(vp10_inter_mode_tree, pre_fc->inter_mode_probs[i],
                counts->inter_mode[i], fc->inter_mode_probs[i]);

  for (i = 0; i < BLOCK_SIZE_GROUPS; i++)
    vpx_tree_merge_probs(vp10_intra_mode_tree, pre_fc->y_mode_prob[i],
                counts->y_mode[i], fc->y_mode_prob[i]);

#if !CONFIG_MISC_FIXES
  for (i = 0; i < INTRA_MODES; ++i)
    vpx_tree_merge_probs(vp10_intra_mode_tree, pre_fc->uv_mode_prob[i],
                         counts->uv_mode[i], fc->uv_mode_prob[i]);

  for (i = 0; i < PARTITION_CONTEXTS; i++)
    vpx_tree_merge_probs(vp10_partition_tree, pre_fc->partition_prob[i],
                         counts->partition[i], fc->partition_prob[i]);
#endif

  if (cm->interp_filter == SWITCHABLE) {
    for (i = 0; i < SWITCHABLE_FILTER_CONTEXTS; i++)
      vpx_tree_merge_probs(vp10_switchable_interp_tree,
                           pre_fc->switchable_interp_prob[i],
                           counts->switchable_interp[i],
                           fc->switchable_interp_prob[i]);
  }
}

void vp10_adapt_intra_frame_probs(VP10_COMMON *cm) {
  int i;
  FRAME_CONTEXT *fc = cm->fc;
  const FRAME_CONTEXT *pre_fc = &cm->frame_contexts[cm->frame_context_idx];
  const FRAME_COUNTS *counts = &cm->counts;

  if (cm->tx_mode == TX_MODE_SELECT) {
    int j;
    unsigned int branch_ct_8x8p[TX_SIZES - 3][2];
    unsigned int branch_ct_16x16p[TX_SIZES - 2][2];
    unsigned int branch_ct_32x32p[TX_SIZES - 1][2];

    for (i = 0; i < TX_SIZE_CONTEXTS; ++i) {
      vp10_tx_counts_to_branch_counts_8x8(counts->tx.p8x8[i], branch_ct_8x8p);
      for (j = 0; j < TX_SIZES - 3; ++j)
        fc->tx_probs.p8x8[i][j] = mode_mv_merge_probs(
            pre_fc->tx_probs.p8x8[i][j], branch_ct_8x8p[j]);

      vp10_tx_counts_to_branch_counts_16x16(counts->tx.p16x16[i], branch_ct_16x16p);
      for (j = 0; j < TX_SIZES - 2; ++j)
        fc->tx_probs.p16x16[i][j] = mode_mv_merge_probs(
            pre_fc->tx_probs.p16x16[i][j], branch_ct_16x16p[j]);

      vp10_tx_counts_to_branch_counts_32x32(counts->tx.p32x32[i], branch_ct_32x32p);
      for (j = 0; j < TX_SIZES - 1; ++j)
        fc->tx_probs.p32x32[i][j] = mode_mv_merge_probs(
            pre_fc->tx_probs.p32x32[i][j], branch_ct_32x32p[j]);
    }
  }

  for (i = 0; i < SKIP_CONTEXTS; ++i)
    fc->skip_probs[i] = mode_mv_merge_probs(
        pre_fc->skip_probs[i], counts->skip[i]);

<<<<<<< HEAD
#if CONFIG_EXT_TX
  for (i = TX_4X4; i <= TX_16X16; ++i) {
    vpx_tree_merge_probs(vp10_tx_type_tree, pre_fc->inter_tx_type_prob[i],
                         counts->inter_tx_type[i], fc->inter_tx_type_prob[i]);

    for (j = 0; j < INTRA_MODES; ++j)
      vpx_tree_merge_probs(vp10_tx_type_tree, pre_fc->intra_tx_type_prob[i][j],
                           counts->intra_tx_type[i][j],
                           fc->intra_tx_type_prob[i][j]);
  }
#endif  // CONFIG_EXT_TX
=======
#if CONFIG_MISC_FIXES
  if (cm->seg.temporal_update) {
    for (i = 0; i < INTRA_INTER_CONTEXTS; i++)
      fc->seg.pred_probs[i] = mode_mv_merge_probs(pre_fc->seg.pred_probs[i],
                                                  counts->seg.pred[i]);

    vpx_tree_merge_probs(vp10_segment_tree, pre_fc->seg.tree_probs,
                         counts->seg.tree_mispred, fc->seg.tree_probs);
  } else {
    vpx_tree_merge_probs(vp10_segment_tree, pre_fc->seg.tree_probs,
                         counts->seg.tree_total, fc->seg.tree_probs);
  }

  for (i = 0; i < INTRA_MODES; ++i)
    vpx_tree_merge_probs(vp10_intra_mode_tree, pre_fc->uv_mode_prob[i],
                         counts->uv_mode[i], fc->uv_mode_prob[i]);

  for (i = 0; i < PARTITION_CONTEXTS; i++)
    vpx_tree_merge_probs(vp10_partition_tree, pre_fc->partition_prob[i],
                         counts->partition[i], fc->partition_prob[i]);
#endif
>>>>>>> 56cfbeef
}

static void set_default_lf_deltas(struct loopfilter *lf) {
  lf->mode_ref_delta_enabled = 1;
  lf->mode_ref_delta_update = 1;

  lf->ref_deltas[INTRA_FRAME] = 1;
  lf->ref_deltas[LAST_FRAME] = 0;
  lf->ref_deltas[GOLDEN_FRAME] = -1;
  lf->ref_deltas[ALTREF_FRAME] = -1;

  lf->mode_deltas[0] = 0;
  lf->mode_deltas[1] = 0;
}

void vp10_setup_past_independence(VP10_COMMON *cm) {
  // Reset the segment feature data to the default stats:
  // Features disabled, 0, with delta coding (Default state).
  struct loopfilter *const lf = &cm->lf;

  int i;
  vp10_clearall_segfeatures(&cm->seg);
  cm->seg.abs_delta = SEGMENT_DELTADATA;

  if (cm->last_frame_seg_map && !cm->frame_parallel_decode)
    memset(cm->last_frame_seg_map, 0, (cm->mi_rows * cm->mi_cols));

  if (cm->current_frame_seg_map)
    memset(cm->current_frame_seg_map, 0, (cm->mi_rows * cm->mi_cols));

  // Reset the mode ref deltas for loop filter
  vp10_zero(lf->last_ref_deltas);
  vp10_zero(lf->last_mode_deltas);
  set_default_lf_deltas(lf);

  // To force update of the sharpness
  lf->last_sharpness_level = -1;

  vp10_default_coef_probs(cm);
  init_mode_probs(cm->fc);
  vp10_init_mv_probs(cm);
  cm->fc->initialized = 1;

  if (cm->frame_type == KEY_FRAME || cm->error_resilient_mode ||
      cm->reset_frame_context == RESET_FRAME_CONTEXT_ALL) {
    // Reset all frame contexts.
    for (i = 0; i < FRAME_CONTEXTS; ++i)
      cm->frame_contexts[i] = *cm->fc;
  } else if (cm->reset_frame_context == RESET_FRAME_CONTEXT_CURRENT) {
    // Reset only the frame context specified in the frame header.
    cm->frame_contexts[cm->frame_context_idx] = *cm->fc;
  }

  // prev_mip will only be allocated in encoder.
  if (frame_is_intra_only(cm) && cm->prev_mip && !cm->frame_parallel_decode)
    memset(cm->prev_mip, 0,
           cm->mi_stride * (cm->mi_rows + 1) * sizeof(*cm->prev_mip));

  cm->frame_context_idx = 0;
}<|MERGE_RESOLUTION|>--- conflicted
+++ resolved
@@ -754,7 +754,6 @@
   { 149, 144, },
 };
 
-<<<<<<< HEAD
 #if CONFIG_EXT_TX
 const vpx_tree_index vp10_tx_type_tree[TREE_SIZE(TX_TYPES)] = {
   -IDTX, 2,
@@ -855,7 +854,6 @@
     },
 };
 #endif  // CONFIG_EXT_TX
-=======
 #if CONFIG_MISC_FIXES
 // FIXME(someone) need real defaults here
 static const struct segmentation_probs default_seg_probs = {
@@ -863,7 +861,6 @@
   { 128, 128, 128 },
 };
 #endif
->>>>>>> 56cfbeef
 
 static void init_mode_probs(FRAME_CONTEXT *fc) {
   vp10_copy(fc->uv_mode_prob, default_uv_probs);
@@ -877,17 +874,14 @@
   fc->tx_probs = default_tx_probs;
   vp10_copy(fc->skip_probs, default_skip_probs);
   vp10_copy(fc->inter_mode_probs, default_inter_mode_probs);
-<<<<<<< HEAD
 #if CONFIG_EXT_TX
   vp10_copy(fc->inter_tx_type_prob, default_inter_tx_type_prob);
   vp10_copy(fc->intra_tx_type_prob, default_intra_tx_type_prob);
 #endif  // CONFIG_EXT_TX
-=======
 #if CONFIG_MISC_FIXES
   vp10_copy(fc->seg.tree_probs, default_seg_probs.tree_probs);
   vp10_copy(fc->seg.pred_probs, default_seg_probs.pred_probs);
 #endif
->>>>>>> 56cfbeef
 }
 
 const vpx_tree_index vp10_switchable_interp_tree
@@ -977,7 +971,6 @@
     fc->skip_probs[i] = mode_mv_merge_probs(
         pre_fc->skip_probs[i], counts->skip[i]);
 
-<<<<<<< HEAD
 #if CONFIG_EXT_TX
   for (i = TX_4X4; i <= TX_16X16; ++i) {
     vpx_tree_merge_probs(vp10_tx_type_tree, pre_fc->inter_tx_type_prob[i],
@@ -989,7 +982,6 @@
                            fc->intra_tx_type_prob[i][j]);
   }
 #endif  // CONFIG_EXT_TX
-=======
 #if CONFIG_MISC_FIXES
   if (cm->seg.temporal_update) {
     for (i = 0; i < INTRA_INTER_CONTEXTS; i++)
@@ -1011,7 +1003,6 @@
     vpx_tree_merge_probs(vp10_partition_tree, pre_fc->partition_prob[i],
                          counts->partition[i], fc->partition_prob[i]);
 #endif
->>>>>>> 56cfbeef
 }
 
 static void set_default_lf_deltas(struct loopfilter *lf) {
