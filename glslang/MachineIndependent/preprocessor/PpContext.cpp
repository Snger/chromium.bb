--- conflicted
+++ resolved
@@ -83,15 +83,10 @@
 
 namespace glslang {
 
-<<<<<<< HEAD
-TPpContext::TPpContext(TParseContextBase& pc, const TShader::Includer& inclr) : 
-    preamble(0), strings(0), parseContext(pc), includer(inclr), inComment(false)
-=======
-TPpContext::TPpContext(TParseContext& pc, const std::string& rootFileName, TShader::Includer& inclr) : 
+TPpContext::TPpContext(TParseContextBase& pc, const std::string& rootFileName, TShader::Includer& inclr) : 
     preamble(0), strings(0), parseContext(pc), includer(inclr), inComment(false),
     rootFileName(rootFileName),
     currentSourceFile(rootFileName)
->>>>>>> 9c2f1c7b
 {
     InitAtomTable();
     InitScanner();
