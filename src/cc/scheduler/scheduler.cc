--- conflicted
+++ resolved
@@ -19,10 +19,7 @@
                      int layer_tree_host_id)
     : settings_(scheduler_settings),
       client_(client),
-<<<<<<< HEAD
-=======
       layer_tree_host_id_(layer_tree_host_id),
->>>>>>> 8c15b39e
       last_set_needs_begin_impl_frame_(false),
       state_machine_(scheduler_settings),
       inside_process_scheduled_actions_(false),
@@ -219,8 +216,6 @@
   last_begin_impl_frame_args_ = args;
   last_begin_impl_frame_args_.deadline -= client_->DrawDurationEstimate();
   state_machine_.OnBeginImplFrame(last_begin_impl_frame_args_);
-<<<<<<< HEAD
-=======
 
   if (settings_.switch_to_low_latency_if_possible) {
     state_machine_.SetSkipBeginMainFrameToReduceLatency(
@@ -228,18 +223,13 @@
             CanCommitAndActivateBeforeDeadline());
   }
 
->>>>>>> 8c15b39e
   ProcessScheduledActions();
 
   if (!state_machine_.HasInitializedOutputSurface())
     return;
 
   state_machine_.OnBeginImplFrameDeadlinePending();
-<<<<<<< HEAD
-
-=======
   devtools_instrumentation::didBeginFrame(layer_tree_host_id_);
->>>>>>> 8c15b39e
   if (settings_.using_synchronous_renderer_compositor) {
     // The synchronous renderer compositor has to make its GL calls
     // within this call to BeginImplFrame.
