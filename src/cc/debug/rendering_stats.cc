--- conflicted
+++ resolved
@@ -47,10 +47,7 @@
 void ImplThreadRenderingStats::Add(const ImplThreadRenderingStats& other) {
   frame_count += other.frame_count;
   rasterize_time += other.rasterize_time;
-<<<<<<< HEAD
-=======
   analysis_time += other.analysis_time;
->>>>>>> 8c15b39e
   rasterized_pixel_count += other.rasterized_pixel_count;
 }
 
@@ -65,16 +62,11 @@
                         main_stats.record_time.InSecondsF());
   enumerator->AddInt64("recordedPixelCount",
                        main_stats.recorded_pixel_count);
-<<<<<<< HEAD
-  enumerator->AddDouble("rasterizeTime",
-                        impl_stats.rasterize_time.InSecondsF());
-=======
   // Combine rasterization and analysis time as a precursor to combining
   // them in the same step internally.
   enumerator->AddDouble("rasterizeTime",
                         impl_stats.rasterize_time.InSecondsF() +
                             impl_stats.analysis_time.InSecondsF());
->>>>>>> 8c15b39e
   enumerator->AddInt64("rasterizedPixelCount",
                        impl_stats.rasterized_pixel_count);
 }
