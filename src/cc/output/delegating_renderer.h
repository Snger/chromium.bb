--- conflicted
+++ resolved
@@ -31,11 +31,8 @@
   virtual void DrawFrame(RenderPassList* render_passes_in_draw_order,
                          ContextProvider* offscreen_context_provider,
                          float device_scale_factor,
-<<<<<<< HEAD
-=======
                          gfx::Rect device_viewport_rect,
                          gfx::Rect device_clip_rect,
->>>>>>> 8c15b39e
                          bool allow_partial_swap,
                          bool disable_picture_quad_image_filtering) OVERRIDE;
 
