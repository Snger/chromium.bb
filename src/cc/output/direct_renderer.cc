--- conflicted
+++ resolved
@@ -185,11 +185,7 @@
   for (size_t i = 0; i < render_passes_in_draw_order.size(); ++i) {
     if (!render_pass_textures_.contains(render_passes_in_draw_order[i]->id)) {
       scoped_ptr<ScopedResource> texture =
-<<<<<<< HEAD
-          ScopedResource::create(resource_provider_);
-=======
           ScopedResource::Create(resource_provider_);
->>>>>>> 8c15b39e
       render_pass_textures_.set(render_passes_in_draw_order[i]->id,
                               texture.Pass());
     }
@@ -199,11 +195,8 @@
 void DirectRenderer::DrawFrame(RenderPassList* render_passes_in_draw_order,
                                ContextProvider* offscreen_context_provider,
                                float device_scale_factor,
-<<<<<<< HEAD
-=======
                                gfx::Rect device_viewport_rect,
                                gfx::Rect device_clip_rect,
->>>>>>> 8c15b39e
                                bool allow_partial_swap,
                                bool disable_picture_quad_image_filtering) {
   TRACE_EVENT0("cc", "DirectRenderer::DrawFrame");
@@ -408,29 +401,16 @@
     return true;
   }
 
-<<<<<<< HEAD
-  if (!resource_provider_)
-    return false;
-
-=======
->>>>>>> 8c15b39e
   ScopedResource* texture = render_pass_textures_.get(render_pass->id);
   DCHECK(texture);
 
   gfx::Size size = RenderPassTextureSize(render_pass);
   size.Enlarge(enlarge_pass_texture_amount_.x(),
                enlarge_pass_texture_amount_.y());
-<<<<<<< HEAD
-  if (!texture->id() &&
-      !texture->Allocate(
-           size, ResourceProvider::TextureUsageFramebuffer, RGBA_8888))
-    return false;
-=======
   if (!texture->id())
     texture->Allocate(
         size, ResourceProvider::TextureUsageFramebuffer, RGBA_8888);
   DCHECK(texture->id());
->>>>>>> 8c15b39e
 
   return BindFramebufferToTexture(frame, texture, render_pass->output_rect);
 }
