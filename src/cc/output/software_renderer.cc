--- conflicted
+++ resolved
@@ -493,17 +493,10 @@
   skia::RefPtr<SkShader> shader;
   if (filter_bitmap.isNull()) {
     shader = skia::AdoptRef(SkShader::CreateBitmapShader(
-<<<<<<< HEAD
-        *content, SkShader::kClamp_TileMode, SkShader::kClamp_TileMode));
-  } else {
-    shader = skia::AdoptRef(SkShader::CreateBitmapShader(
-        filter_bitmap, SkShader::kClamp_TileMode, SkShader::kClamp_TileMode));
-=======
         *content, content_tile_mode, content_tile_mode));
   } else {
     shader = skia::AdoptRef(SkShader::CreateBitmapShader(
         filter_bitmap, content_tile_mode, content_tile_mode));
->>>>>>> 8c15b39e
   }
   shader->setLocalMatrix(content_mat);
   current_paint_.setShader(shader.get());
