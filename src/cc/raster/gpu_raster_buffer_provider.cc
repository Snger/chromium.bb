// Copyright 2014 The Chromium Authors. All rights reserved.
// Use of this source code is governed by a BSD-style license that can be
// found in the LICENSE file.

#include "cc/raster/gpu_raster_buffer_provider.h"

#include <stdint.h>

#include <algorithm>

#include "base/macros.h"
#include "base/metrics/histogram_macros.h"
#include "base/rand_util.h"
#include "base/strings/stringprintf.h"
#include "base/trace_event/process_memory_dump.h"
#include "base/trace_event/trace_event.h"
#include "cc/base/histograms.h"
#include "cc/paint/display_item_list.h"
#include "cc/paint/paint_canvas.h"
#include "cc/paint/paint_recorder.h"
#include "cc/raster/raster_source.h"
#include "cc/raster/scoped_gpu_raster.h"
#include "cc/raster/scoped_grcontext_access.h"
#include "components/viz/client/client_resource_provider.h"
#include "components/viz/common/gpu/context_provider.h"
#include "components/viz/common/gpu/raster_context_provider.h"
#include "components/viz/common/gpu/texture_allocation.h"
#include "components/viz/common/resources/resource_format_utils.h"
#include "gpu/GLES2/gl2extchromium.h"
#include "gpu/command_buffer/client/context_support.h"
#include "gpu/command_buffer/client/gles2_interface.h"
#include "gpu/command_buffer/client/raster_interface.h"
#include "gpu/command_buffer/client/shared_image_interface.h"
#include "gpu/command_buffer/common/shared_image_trace_utils.h"
#include "gpu/command_buffer/common/shared_image_usage.h"
#include "third_party/skia/include/core/SkMultiPictureDraw.h"
#include "third_party/skia/include/core/SkPictureRecorder.h"
#include "third_party/skia/include/core/SkSurface.h"
#include "third_party/skia/include/gpu/GrContext.h"
#include "ui/gfx/geometry/axis_transform2d.h"
#include "url/gurl.h"

namespace cc {
namespace {

class ScopedSkSurfaceForUnpremultiplyAndDither {
 public:
  ScopedSkSurfaceForUnpremultiplyAndDither(
      viz::RasterContextProvider* context_provider,
      const gfx::Rect& playback_rect,
      const gfx::Rect& raster_full_rect,
      const gfx::Size& max_tile_size,
      GLuint texture_id,
      const gfx::Size& texture_size,
      bool can_use_lcd_text,
      int msaa_sample_count)
      : context_provider_(context_provider),
        texture_id_(texture_id),
        offset_(playback_rect.OffsetFromOrigin() -
                raster_full_rect.OffsetFromOrigin()),
        size_(playback_rect.size()) {
    // Determine the |intermediate_size| to use for our 32-bit texture. If we
    // know the max tile size, use that. This prevents GPU cache explosion due
    // to using lots of different 32-bit texture sizes. Otherwise just use the
    // exact size of the target texture.
    gfx::Size intermediate_size;
    if (!max_tile_size.IsEmpty()) {
      DCHECK_GE(max_tile_size.width(), texture_size.width());
      DCHECK_GE(max_tile_size.height(), texture_size.height());
      intermediate_size = max_tile_size;
    } else {
      intermediate_size = texture_size;
    }

    // Allocate a 32-bit surface for raster. We will copy from that into our
    // actual surface in destruction.
    SkImageInfo n32Info = SkImageInfo::MakeN32Premul(
        intermediate_size.width(), intermediate_size.height());
    SkSurfaceProps surface_props =
        viz::ClientResourceProvider::ScopedSkSurface::ComputeSurfaceProps(
            can_use_lcd_text);
    surface_ = SkSurface::MakeRenderTarget(
        context_provider->GrContext(), SkBudgeted::kNo, n32Info,
        msaa_sample_count, kTopLeft_GrSurfaceOrigin, &surface_props);
  }

  ~ScopedSkSurfaceForUnpremultiplyAndDither() {
    // In lost-context cases, |surface_| may be null and there's nothing
    // meaningful to do here.
    if (!surface_)
      return;

    GrBackendTexture backend_texture =
        surface_->getBackendTexture(SkSurface::kFlushRead_BackendHandleAccess);
    if (!backend_texture.isValid()) {
      return;
    }
    GrGLTextureInfo info;
    if (!backend_texture.getGLTextureInfo(&info)) {
      return;
    }
    context_provider_->ContextGL()->UnpremultiplyAndDitherCopyCHROMIUM(
        info.fID, texture_id_, offset_.x(), offset_.y(), size_.width(),
        size_.height());
  }

  SkSurface* surface() { return surface_.get(); }

 private:
  viz::RasterContextProvider* context_provider_;
  GLuint texture_id_;
  gfx::Vector2d offset_;
  gfx::Size size_;
  sk_sp<SkSurface> surface_;
};

static void RasterizeSourceOOP(
    const RasterSource* raster_source,
    bool resource_has_previous_content,
    gpu::Mailbox* mailbox,
    const gpu::SyncToken& sync_token,
    GLenum texture_target,
    bool texture_is_overlay_candidate,
    const gfx::Size& resource_size,
    viz::ResourceFormat resource_format,
    const gfx::ColorSpace& color_space,
    const gfx::Rect& raster_full_rect,
    const gfx::Rect& playback_rect,
    const gfx::AxisTransform2d& transform,
    const RasterSource::PlaybackSettings& playback_settings,
    viz::RasterContextProvider* context_provider,
    int msaa_sample_count) {
  gpu::raster::RasterInterface* ri = context_provider->RasterInterface();
  if (mailbox->IsZero()) {
    DCHECK(!sync_token.HasData());
    auto* sii = context_provider->SharedImageInterface();
    uint32_t flags = gpu::SHARED_IMAGE_USAGE_RASTER |
                     gpu::SHARED_IMAGE_USAGE_OOP_RASTERIZATION;
    if (texture_is_overlay_candidate)
      flags |= gpu::SHARED_IMAGE_USAGE_SCANOUT;
    *mailbox = sii->CreateSharedImage(resource_format, resource_size,
                                      color_space, flags);
    ri->WaitSyncTokenCHROMIUM(sii->GenUnverifiedSyncToken().GetConstData());
  } else {
    ri->WaitSyncTokenCHROMIUM(sync_token.GetConstData());
  }

  // TODO(enne): Use the |texture_target|? GpuMemoryBuffer backed textures don't
  // use GL_TEXTURE_2D.
  ri->BeginRasterCHROMIUM(raster_source->background_color(), msaa_sample_count,
                          playback_settings.use_lcd_text,
                          viz::ResourceFormatToClosestSkColorType(
                              /*gpu_compositing=*/true, resource_format),
<<<<<<< HEAD
                          playback_settings.raster_color_space, mailbox->name);
  float recording_to_raster_scale =
      transform.scale() / raster_source->recording_scale_factor();
  gfx::Size content_size = raster_source->GetContentSize(transform.scale());
=======
                          playback_settings.raster_color_space, mailbox.name);

  float transform_scale = std::min(transform.scale().width(), transform.scale().height());
  float recording_to_raster_scale =
      transform_scale / raster_source->recording_scale_factor();
  gfx::Size content_size = gfx::ScaleToCeiledSize(raster_source->GetSize(), transform.scale().width(), transform.scale().height());
>>>>>>> 2e83e24d

  // TODO(enne): could skip the clear on new textures, as the service side has
  // to do that anyway.  resource_has_previous_content implies that the texture
  // is not new, but the reverse does not hold, so more plumbing is needed.
  ri->RasterCHROMIUM(raster_source->GetDisplayItemList().get(),
                     playback_settings.image_provider, content_size,
                     raster_full_rect, playback_rect, transform.translation(),
                     recording_to_raster_scale,
                     raster_source->requires_clear());
  ri->EndRasterCHROMIUM();

  // TODO(ericrk): Handle unpremultiply+dither for 4444 cases.
  // https://crbug.com/789153
}

static void RasterizeSource(
    const RasterSource* raster_source,
    bool resource_has_previous_content,
    gpu::Mailbox* mailbox,
    const gpu::SyncToken& sync_token,
    GLenum texture_target,
    bool texture_is_overlay_candidate,
    const gfx::Size& resource_size,
    viz::ResourceFormat resource_format,
    const gfx::ColorSpace& color_space,
    const gfx::Rect& raster_full_rect,
    const gfx::Rect& playback_rect,
    const gfx::AxisTransform2d& transform,
    const RasterSource::PlaybackSettings& playback_settings,
    viz::RasterContextProvider* context_provider,
    int msaa_sample_count,
    bool unpremultiply_and_dither,
    const gfx::Size& max_tile_size) {
  gpu::raster::RasterInterface* ri = context_provider->RasterInterface();
  if (mailbox->IsZero()) {
    auto* sii = context_provider->SharedImageInterface();
    uint32_t flags = gpu::SHARED_IMAGE_USAGE_GLES2 |
                     gpu::SHARED_IMAGE_USAGE_GLES2_FRAMEBUFFER_HINT;
    if (texture_is_overlay_candidate)
      flags |= gpu::SHARED_IMAGE_USAGE_SCANOUT;
    *mailbox = sii->CreateSharedImage(resource_format, resource_size,
                                      color_space, flags);
    ri->WaitSyncTokenCHROMIUM(sii->GenUnverifiedSyncToken().GetConstData());
  } else {
    // Wait on the SyncToken that was created on the compositor thread after
    // making the mailbox. This ensures that the mailbox we consume here is
    // valid by the time the consume command executes.
    ri->WaitSyncTokenCHROMIUM(sync_token.GetConstData());
  }
  GLuint texture_id = ri->CreateAndConsumeTexture(
      texture_is_overlay_candidate, gfx::BufferUsage::SCANOUT, resource_format,
      mailbox->name);
  {
    ScopedGrContextAccess gr_context_access(context_provider);
    base::Optional<viz::ClientResourceProvider::ScopedSkSurface> scoped_surface;
    base::Optional<ScopedSkSurfaceForUnpremultiplyAndDither>
        scoped_dither_surface;
    SkSurface* surface;
    if (!unpremultiply_and_dither) {
      scoped_surface.emplace(context_provider->GrContext(), texture_id,
                             texture_target, resource_size, resource_format,
                             playback_settings.use_lcd_text, msaa_sample_count);
      surface = scoped_surface->surface();
    } else {
      scoped_dither_surface.emplace(
          context_provider, playback_rect, raster_full_rect, max_tile_size,
          texture_id, resource_size, playback_settings.use_lcd_text,
          msaa_sample_count);
      surface = scoped_dither_surface->surface();
    }

    // Allocating an SkSurface will fail after a lost context.  Pretend we
    // rasterized, as the contents of the resource don't matter anymore.
    if (!surface) {
      DLOG(ERROR) << "Failed to allocate raster surface";
      return;
    }

    SkCanvas* canvas = surface->getCanvas();

    // As an optimization, inform Skia to discard when not doing partial raster.
    if (raster_full_rect == playback_rect)
      canvas->discard();

    gfx::Size content_size = gfx::ScaleToCeiledSize(raster_source->GetSize(), transform.scale().width(), transform.scale().height());
    raster_source->PlaybackToCanvas(canvas, color_space, content_size,
                                    raster_full_rect, playback_rect, transform,
                                    playback_settings);
  }

  ri->DeleteTextures(1, &texture_id);
}

}  // namespace

// Subclass for InUsePoolResource that holds ownership of a gpu-rastered backing
// and does cleanup of the backing when destroyed.
class GpuRasterBufferProvider::GpuRasterBacking
    : public ResourcePool::GpuBacking {
 public:
  ~GpuRasterBacking() override {
    if (mailbox.IsZero())
      return;
    auto* sii = worker_context_provider->SharedImageInterface();
    if (returned_sync_token.HasData())
      sii->DestroySharedImage(returned_sync_token, mailbox);
    else if (mailbox_sync_token.HasData())
      sii->DestroySharedImage(mailbox_sync_token, mailbox);
  }

  void OnMemoryDump(
      base::trace_event::ProcessMemoryDump* pmd,
      const base::trace_event::MemoryAllocatorDumpGuid& buffer_dump_guid,
      uint64_t tracing_process_id,
      int importance) const override {
    if (mailbox.IsZero())
      return;

    auto tracing_guid = gpu::GetSharedImageGUIDForTracing(mailbox);
    pmd->CreateSharedGlobalAllocatorDump(tracing_guid);
    pmd->AddOwnershipEdge(buffer_dump_guid, tracing_guid, importance);
  }

  // The ContextProvider used to clean up the mailbox
  viz::RasterContextProvider* worker_context_provider = nullptr;
};

GpuRasterBufferProvider::RasterBufferImpl::RasterBufferImpl(
    GpuRasterBufferProvider* client,
    const ResourcePool::InUsePoolResource& in_use_resource,
    GpuRasterBacking* backing,
    bool resource_has_previous_content)
    : client_(client),
      backing_(backing),
      resource_size_(in_use_resource.size()),
      resource_format_(in_use_resource.format()),
      color_space_(in_use_resource.color_space()),
      resource_has_previous_content_(resource_has_previous_content),
      before_raster_sync_token_(backing->returned_sync_token),
      texture_target_(backing->texture_target),
      texture_is_overlay_candidate_(backing->overlay_candidate),
      mailbox_(backing->mailbox) {}

GpuRasterBufferProvider::RasterBufferImpl::~RasterBufferImpl() {
  // This SyncToken was created on the worker context after rastering the
  // texture content.
  backing_->mailbox_sync_token = after_raster_sync_token_;
  if (after_raster_sync_token_.HasData()) {
    // The returned SyncToken was waited on in Playback. We know Playback
    // happened if the |after_raster_sync_token_| was set.
    backing_->returned_sync_token = gpu::SyncToken();
  }
  backing_->mailbox = mailbox_;
}

void GpuRasterBufferProvider::RasterBufferImpl::Playback(
    const RasterSource* raster_source,
    const gfx::Rect& raster_full_rect,
    const gfx::Rect& raster_dirty_rect,
    uint64_t new_content_id,
    const gfx::AxisTransform2d& transform,
    const RasterSource::PlaybackSettings& playback_settings,
    const GURL& url) {
  TRACE_EVENT0("cc", "GpuRasterBuffer::Playback");
  // The |before_raster_sync_token_| passed in here was created on the
  // compositor thread, or given back with the texture for reuse. This call
  // returns another SyncToken generated on the worker thread to synchronize
  // with after the raster is complete.
  after_raster_sync_token_ = client_->PlaybackOnWorkerThread(
      &mailbox_, texture_target_, texture_is_overlay_candidate_,
      before_raster_sync_token_, resource_size_, resource_format_, color_space_,
      resource_has_previous_content_, raster_source, raster_full_rect,
      raster_dirty_rect, new_content_id, transform, playback_settings, url);
}

GpuRasterBufferProvider::GpuRasterBufferProvider(
    viz::ContextProvider* compositor_context_provider,
    viz::RasterContextProvider* worker_context_provider,
    bool use_gpu_memory_buffer_resources,
    int gpu_rasterization_msaa_sample_count,
    viz::ResourceFormat tile_format,
    const gfx::Size& max_tile_size,
    bool unpremultiply_and_dither_low_bit_depth_tiles,
    bool enable_oop_rasterization,
    int raster_metric_frequency)
    : compositor_context_provider_(compositor_context_provider),
      worker_context_provider_(worker_context_provider),
      use_gpu_memory_buffer_resources_(use_gpu_memory_buffer_resources),
      msaa_sample_count_(gpu_rasterization_msaa_sample_count),
      tile_format_(tile_format),
      max_tile_size_(max_tile_size),
      unpremultiply_and_dither_low_bit_depth_tiles_(
          unpremultiply_and_dither_low_bit_depth_tiles),
      enable_oop_rasterization_(enable_oop_rasterization),
      raster_metric_frequency_(raster_metric_frequency),
      random_generator_(base::RandUint64()),
      uniform_distribution_(1, raster_metric_frequency) {
  DCHECK(compositor_context_provider);
  DCHECK(worker_context_provider);
}

GpuRasterBufferProvider::~GpuRasterBufferProvider() {
}

std::unique_ptr<RasterBuffer> GpuRasterBufferProvider::AcquireBufferForRaster(
    const ResourcePool::InUsePoolResource& resource,
    uint64_t resource_content_id,
    uint64_t previous_content_id) {
  if (!resource.gpu_backing()) {
    auto backing = std::make_unique<GpuRasterBacking>();
    backing->worker_context_provider = worker_context_provider_;
    backing->InitOverlayCandidateAndTextureTarget(
        resource.format(), compositor_context_provider_->ContextCapabilities(),
        use_gpu_memory_buffer_resources_);
    resource.set_gpu_backing(std::move(backing));
  }
  GpuRasterBacking* backing =
      static_cast<GpuRasterBacking*>(resource.gpu_backing());
  bool resource_has_previous_content =
      resource_content_id && resource_content_id == previous_content_id;
  return std::make_unique<RasterBufferImpl>(this, resource, backing,
                                            resource_has_previous_content);
}

void GpuRasterBufferProvider::Flush() {
  compositor_context_provider_->ContextSupport()->FlushPendingWork();
}

viz::ResourceFormat GpuRasterBufferProvider::GetResourceFormat() const {
  return tile_format_;
}

bool GpuRasterBufferProvider::IsResourceSwizzleRequired() const {
  // This doesn't require a swizzle because we rasterize to the correct format.
  return false;
}

bool GpuRasterBufferProvider::IsResourcePremultiplied() const {
  return !ShouldUnpremultiplyAndDitherResource(GetResourceFormat());
}

bool GpuRasterBufferProvider::CanPartialRasterIntoProvidedResource() const {
  // Partial raster doesn't support MSAA, as the MSAA resolve is unaware of clip
  // rects.
  // TODO(crbug.com/629683): See if we can work around this limitation.
  return msaa_sample_count_ == 0;
}

bool GpuRasterBufferProvider::IsResourceReadyToDraw(
    const ResourcePool::InUsePoolResource& resource) const {
  const gpu::SyncToken& sync_token = resource.gpu_backing()->mailbox_sync_token;
  // This SyncToken() should have been set by calling OrderingBarrier() before
  // calling this.
  DCHECK(sync_token.HasData());

  // IsSyncTokenSignaled is thread-safe, no need for worker context lock.
  return worker_context_provider_->ContextSupport()->IsSyncTokenSignaled(
      sync_token);
}

uint64_t GpuRasterBufferProvider::SetReadyToDrawCallback(
    const std::vector<const ResourcePool::InUsePoolResource*>& resources,
    const base::Closure& callback,
    uint64_t pending_callback_id) const {
  gpu::SyncToken latest_sync_token;
  for (const auto* in_use : resources) {
    const gpu::SyncToken& sync_token =
        in_use->gpu_backing()->mailbox_sync_token;
    if (sync_token.release_count() > latest_sync_token.release_count())
      latest_sync_token = sync_token;
  }
  uint64_t callback_id = latest_sync_token.release_count();
  DCHECK_NE(callback_id, 0u);

  // If the callback is different from the one the caller is already waiting on,
  // pass the callback through to SignalSyncToken. Otherwise the request is
  // redundant.
  if (callback_id != pending_callback_id) {
    // Use the compositor context because we want this callback on the
    // compositor thread.
    compositor_context_provider_->ContextSupport()->SignalSyncToken(
        latest_sync_token, callback);
  }

  return callback_id;
}

void GpuRasterBufferProvider::Shutdown() {
}

gpu::SyncToken GpuRasterBufferProvider::PlaybackOnWorkerThread(
    gpu::Mailbox* mailbox,
    GLenum texture_target,
    bool texture_is_overlay_candidate,
    const gpu::SyncToken& sync_token,
    const gfx::Size& resource_size,
    viz::ResourceFormat resource_format,
    const gfx::ColorSpace& color_space,
    bool resource_has_previous_content,
    const RasterSource* raster_source,
    const gfx::Rect& raster_full_rect,
    const gfx::Rect& raster_dirty_rect,
    uint64_t new_content_id,
    const gfx::AxisTransform2d& transform,
    const RasterSource::PlaybackSettings& playback_settings,
    const GURL& url) {
  PendingRasterQuery query;
  gpu::SyncToken raster_finished_token = PlaybackOnWorkerThreadInternal(
      mailbox, texture_target, texture_is_overlay_candidate, sync_token,
      resource_size, resource_format, color_space,
      resource_has_previous_content, raster_source, raster_full_rect,
      raster_dirty_rect, new_content_id, transform, playback_settings, url,
      &query);

  if (query.query_id != 0u) {
    // Note that it is important to scope the raster context lock to
    // PlaybackOnWorkerThreadInternal and release it before acquiring this lock
    // to avoid a deadlock in CheckRasterFinishedQueries which acquires the
    // raster context lock while holding this lock.
    base::AutoLock hold(pending_raster_queries_lock_);
    pending_raster_queries_.push_back(query);
  }

  return raster_finished_token;
}

gpu::SyncToken GpuRasterBufferProvider::PlaybackOnWorkerThreadInternal(
    gpu::Mailbox* mailbox,
    GLenum texture_target,
    bool texture_is_overlay_candidate,
    const gpu::SyncToken& sync_token,
    const gfx::Size& resource_size,
    viz::ResourceFormat resource_format,
    const gfx::ColorSpace& color_space,
    bool resource_has_previous_content,
    const RasterSource* raster_source,
    const gfx::Rect& raster_full_rect,
    const gfx::Rect& raster_dirty_rect,
    uint64_t new_content_id,
    const gfx::AxisTransform2d& transform,
    const RasterSource::PlaybackSettings& playback_settings,
    const GURL& url,
    PendingRasterQuery* query) {
  viz::RasterContextProvider::ScopedRasterContextLock scoped_context(
      worker_context_provider_, url.possibly_invalid_spec().c_str());
  gpu::raster::RasterInterface* ri = scoped_context.RasterInterface();
  DCHECK(ri);

  const bool measure_raster_metric =
      uniform_distribution_(random_generator_) == raster_metric_frequency_;

  gfx::Rect playback_rect = raster_full_rect;
  if (resource_has_previous_content) {
    playback_rect.Intersect(raster_dirty_rect);
  }
  DCHECK(!playback_rect.IsEmpty())
      << "Why are we rastering a tile that's not dirty?";

  // Log a histogram of the percentage of pixels that were saved due to
  // partial raster.
  const char* client_name = GetClientNameForMetrics();
  float full_rect_size = raster_full_rect.size().GetArea();
  if (full_rect_size > 0 && client_name) {
    float fraction_partial_rastered =
        static_cast<float>(playback_rect.size().GetArea()) / full_rect_size;
    float fraction_saved = 1.0f - fraction_partial_rastered;
    UMA_HISTOGRAM_PERCENTAGE(
        base::StringPrintf("Renderer4.%s.PartialRasterPercentageSaved.Gpu",
                           client_name),
        100.0f * fraction_saved);
  }

  if (measure_raster_metric) {
    // Use a query to time the GPU side work for rasterizing this tile.
    ri->GenQueriesEXT(1, &query->query_id);
    ri->BeginQueryEXT(GL_COMMANDS_ISSUED_CHROMIUM, query->query_id);
  }

  {
    base::Optional<base::ElapsedTimer> timer;
    if (measure_raster_metric)
      timer.emplace();
    if (enable_oop_rasterization_) {
      RasterizeSourceOOP(raster_source, resource_has_previous_content, mailbox,
                         sync_token, texture_target,
                         texture_is_overlay_candidate, resource_size,
                         resource_format, color_space, raster_full_rect,
                         playback_rect, transform, playback_settings,
                         worker_context_provider_, msaa_sample_count_);
    } else {
      RasterizeSource(raster_source, resource_has_previous_content, mailbox,
                      sync_token, texture_target, texture_is_overlay_candidate,
                      resource_size, resource_format, color_space,
                      raster_full_rect, playback_rect, transform,
                      playback_settings, worker_context_provider_,
                      msaa_sample_count_,
                      ShouldUnpremultiplyAndDitherResource(resource_format),
                      max_tile_size_);
    }
    if (measure_raster_metric)
      query->worker_duration = timer->Elapsed();
  }

  ri->EndQueryEXT(GL_COMMANDS_ISSUED_CHROMIUM);

  // Generate sync token for cross context synchronization.
  return viz::ClientResourceProvider::GenerateSyncTokenHelper(ri);
}

bool GpuRasterBufferProvider::ShouldUnpremultiplyAndDitherResource(
    viz::ResourceFormat format) const {
  switch (format) {
    case viz::RGBA_4444:
      return unpremultiply_and_dither_low_bit_depth_tiles_;
    default:
      return false;
  }
}

#define UMA_HISTOGRAM_RASTER_TIME_CUSTOM_MICROSECONDS(name, total_time) \
  UMA_HISTOGRAM_CUSTOM_MICROSECONDS_TIMES(                              \
      name, total_time, base::TimeDelta::FromMicroseconds(1),           \
      base::TimeDelta::FromMilliseconds(100), 100);

bool GpuRasterBufferProvider::CheckRasterFinishedQueries() {
  base::AutoLock hold(pending_raster_queries_lock_);
  if (pending_raster_queries_.empty())
    return false;

  viz::RasterContextProvider::ScopedRasterContextLock scoped_context(
      worker_context_provider_);
  auto* ri = scoped_context.RasterInterface();

  auto it = pending_raster_queries_.begin();
  while (it != pending_raster_queries_.end()) {
    GLuint complete = 1;
    ri->GetQueryObjectuivEXT(it->query_id,
                             GL_QUERY_RESULT_AVAILABLE_NO_FLUSH_CHROMIUM_EXT,
                             &complete);
    if (!complete)
      break;

    GLuint gpu_duration = 0u;
    ri->GetQueryObjectuivEXT(it->query_id, GL_QUERY_RESULT_EXT, &gpu_duration);
    ri->DeleteQueriesEXT(1, &it->query_id);

    base::TimeDelta total_time =
        it->worker_duration + base::TimeDelta::FromMicroseconds(gpu_duration);

    // It is safe to use the UMA macros here with runtime generated strings
    // because the client name should be initialized once in the process, before
    // recording any metrics here.
    const char* client_name = GetClientNameForMetrics();
    if (enable_oop_rasterization_) {
      UMA_HISTOGRAM_RASTER_TIME_CUSTOM_MICROSECONDS(
          base::StringPrintf("Renderer4.%s.RasterTaskTotalDuration.Oop",
                             client_name),
          total_time);
    } else {
      UMA_HISTOGRAM_RASTER_TIME_CUSTOM_MICROSECONDS(
          base::StringPrintf("Renderer4.%s.RasterTaskTotalDuration.Gpu",
                             client_name),
          total_time);
    }

    it = pending_raster_queries_.erase(it);
  }

  return pending_raster_queries_.size() > 0u;
}

}  // namespace cc<|MERGE_RESOLUTION|>--- conflicted
+++ resolved
@@ -151,19 +151,12 @@
                           playback_settings.use_lcd_text,
                           viz::ResourceFormatToClosestSkColorType(
                               /*gpu_compositing=*/true, resource_format),
-<<<<<<< HEAD
                           playback_settings.raster_color_space, mailbox->name);
-  float recording_to_raster_scale =
-      transform.scale() / raster_source->recording_scale_factor();
-  gfx::Size content_size = raster_source->GetContentSize(transform.scale());
-=======
-                          playback_settings.raster_color_space, mailbox.name);
 
   float transform_scale = std::min(transform.scale().width(), transform.scale().height());
   float recording_to_raster_scale =
       transform_scale / raster_source->recording_scale_factor();
   gfx::Size content_size = gfx::ScaleToCeiledSize(raster_source->GetSize(), transform.scale().width(), transform.scale().height());
->>>>>>> 2e83e24d
 
   // TODO(enne): could skip the clear on new textures, as the service side has
   // to do that anyway.  resource_has_previous_content implies that the texture
