--- conflicted
+++ resolved
@@ -46,15 +46,7 @@
       have_wheel_event_handlers_(false),
       user_scrollable_horizontal_(true),
       user_scrollable_vertical_(true),
-<<<<<<< HEAD
-      anchor_point_(0.5f, 0.5f),
-      background_color_(0),
-      compositing_reasons_(kCompositingReasonUnknown),
-      opacity_(1.f),
-      anchor_point_z_(0.f),
-=======
       is_root_for_isolated_group_(false),
->>>>>>> 8c15b39e
       is_container_for_fixed_position_layers_(false),
       is_drawable_(false),
       hide_layer_and_subtree_(false),
@@ -135,12 +127,7 @@
 
   if (host && layer_animation_controller_->has_any_animation())
     host->SetNeedsCommit();
-<<<<<<< HEAD
-  if (host && (!filters_.IsEmpty() || !background_filters_.IsEmpty()))
-    layer_tree_host_->set_needs_filter_context();
-=======
   SetNeedsFilterContextIfNeeded();
->>>>>>> 8c15b39e
 }
 
 void Layer::SetNeedsUpdate() {
@@ -1071,13 +1058,10 @@
   draw_properties_.render_surface.reset();
 }
 
-<<<<<<< HEAD
-=======
 gfx::Vector2dF Layer::ScrollOffsetForAnimation() const {
   return TotalScrollOffset();
 }
 
->>>>>>> 8c15b39e
 // On<Property>Animated is called due to an ongoing accelerated animation.
 // Since this animation is also being run on the compositor thread, there
 // is no need to request a commit to push this value over, so the value is
