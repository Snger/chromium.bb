// Copyright 2012 The Chromium Authors. All rights reserved.
// Use of this source code is governed by a BSD-style license that can be
// found in the LICENSE file.

#ifndef CC_LAYERS_DRAW_PROPERTIES_H_
#define CC_LAYERS_DRAW_PROPERTIES_H_

#include "base/memory/scoped_ptr.h"
#include "ui/gfx/rect.h"
#include "ui/gfx/transform.h"

namespace cc {

// Container for properties that layers need to compute before they can be
// drawn.
template <typename LayerType>
struct CC_EXPORT DrawProperties {
  DrawProperties()
      : opacity(0.f),
        opacity_is_animating(false),
        screen_space_opacity_is_animating(false),
        target_space_transform_is_animating(false),
        screen_space_transform_is_animating(false),
        can_use_lcd_text(false),
        is_clipped(false),
        render_target(NULL),
        contents_scale_x(1.f),
        contents_scale_y(1.f),
        num_descendants_that_draw_content(0),
        num_unclipped_descendants(0),
<<<<<<< HEAD
        can_draw_directly_to_backbuffer(false),
=======
>>>>>>> 8c15b39e
        layer_or_descendant_has_copy_request(false),
        has_child_with_a_scroll_parent(false),
        sorted_for_recursion(false),
        index_of_first_descendants_addition(0),
        num_descendants_added(0),
        index_of_first_render_surface_layer_list_addition(0),
        num_render_surfaces_added(0) {}

  // Transforms objects from content space to target surface space, where
  // this layer would be drawn.
  gfx::Transform target_space_transform;

  // Transforms objects from content space to screen space (viewport space).
  gfx::Transform screen_space_transform;

  // DrawProperties::opacity may be different than LayerType::opacity,
  // particularly in the case when a RenderSurface re-parents the layer's
  // opacity, or when opacity is compounded by the hierarchy.
  float opacity;

  // xxx_is_animating flags are used to indicate whether the DrawProperties
  // are actually meaningful on the main thread. When the properties are
  // animating, the main thread may not have the same values that are used
  // to draw.
  bool opacity_is_animating;
  bool screen_space_opacity_is_animating;
  bool target_space_transform_is_animating;
  bool screen_space_transform_is_animating;

  // True if the layer can use LCD text.
  bool can_use_lcd_text;

  // True if the layer needs to be clipped by clip_rect.
  bool is_clipped;

  // The layer whose coordinate space this layer draws into. This can be
  // either the same layer (draw_properties_.render_target == this) or an
  // ancestor of this layer.
  LayerType* render_target;

  // The surface that this layer and its subtree would contribute to.
  scoped_ptr<typename LayerType::RenderSurfaceType> render_surface;

  // This rect is in the layer's content space.
  gfx::Rect visible_content_rect;

  // In target surface space, the rect that encloses the clipped, drawable
  // content of the layer.
  gfx::Rect drawable_content_rect;

  // In target surface space, the original rect that clipped this layer. This
  // value is used to avoid unnecessarily changing GL scissor state.
  gfx::Rect clip_rect;

  // The scale used to move between layer space and content space, and bounds
  // of the space. One is always a function of the other, but which one
  // depends on the layer type. For picture layers, this is an ideal scale,
  // and not always the one used.
  float contents_scale_x;
  float contents_scale_y;
  gfx::Size content_bounds;

  // Does not include this layer itself, only its children and descendants.
  int num_descendants_that_draw_content;

  // Number of descendants with a clip parent that is our ancestor. NB - this
  // does not include our clip children because they are clipped by us.
  int num_unclipped_descendants;

<<<<<<< HEAD
  bool can_draw_directly_to_backbuffer;

=======
>>>>>>> 8c15b39e
  // If true, the layer or some layer in its sub-tree has a CopyOutputRequest
  // present on it.
  bool layer_or_descendant_has_copy_request;

  // This is true if the layer has any direct child that has a scroll parent.
  // This layer will not be the scroll parent in this case. This information
  // lets us avoid work in CalculateDrawPropertiesInternal -- if none of our
  // children have scroll parents, we will not need to recur out of order.
  bool has_child_with_a_scroll_parent;

  // This is true if the order (wrt to its siblings in the tree) in which the
  // layer will be visited while computing draw properties has been determined.
  bool sorted_for_recursion;

  // If this layer is visited out of order, its contribution to the descendant
  // and render surface layer lists will be put aside in a temporary list.
  // These values will allow for an efficient reordering of these additions.
  size_t index_of_first_descendants_addition;
  size_t num_descendants_added;
  size_t index_of_first_render_surface_layer_list_addition;
  size_t num_render_surfaces_added;
};

}  // namespace cc

#endif  // CC_LAYERS_DRAW_PROPERTIES_H_<|MERGE_RESOLUTION|>--- conflicted
+++ resolved
@@ -28,10 +28,6 @@
         contents_scale_y(1.f),
         num_descendants_that_draw_content(0),
         num_unclipped_descendants(0),
-<<<<<<< HEAD
-        can_draw_directly_to_backbuffer(false),
-=======
->>>>>>> 8c15b39e
         layer_or_descendant_has_copy_request(false),
         has_child_with_a_scroll_parent(false),
         sorted_for_recursion(false),
@@ -101,11 +97,6 @@
   // does not include our clip children because they are clipped by us.
   int num_unclipped_descendants;
 
-<<<<<<< HEAD
-  bool can_draw_directly_to_backbuffer;
-
-=======
->>>>>>> 8c15b39e
   // If true, the layer or some layer in its sub-tree has a CopyOutputRequest
   // present on it.
   bool layer_or_descendant_has_copy_request;
