// Copyright 2012 The Chromium Authors. All rights reserved.
// Use of this source code is governed by a BSD-style license that can be
// found in the LICENSE file.

#include "cc/trees/occlusion_tracker.h"

#include <algorithm>

#include "cc/base/math_util.h"
#include "cc/debug/overdraw_metrics.h"
#include "cc/layers/layer.h"
#include "cc/layers/layer_impl.h"
#include "cc/layers/render_surface.h"
#include "cc/layers/render_surface_impl.h"
#include "ui/gfx/quad_f.h"
#include "ui/gfx/rect_conversions.h"

namespace cc {

template <typename LayerType, typename RenderSurfaceType>
OcclusionTrackerBase<LayerType, RenderSurfaceType>::OcclusionTrackerBase(
    gfx::Rect screen_space_clip_rect, bool record_metrics_for_frame)
    : screen_space_clip_rect_(screen_space_clip_rect),
      overdraw_metrics_(OverdrawMetrics::Create(record_metrics_for_frame)),
      occluding_screen_space_rects_(NULL),
      non_occluding_screen_space_rects_(NULL) {}

template <typename LayerType, typename RenderSurfaceType>
OcclusionTrackerBase<LayerType, RenderSurfaceType>::~OcclusionTrackerBase() {}

template <typename LayerType, typename RenderSurfaceType>
void OcclusionTrackerBase<LayerType, RenderSurfaceType>::EnterLayer(
    const LayerIteratorPosition<LayerType>& layer_iterator) {
  LayerType* render_target = layer_iterator.target_render_surface_layer;

  if (layer_iterator.represents_itself)
    EnterRenderTarget(render_target);
  else if (layer_iterator.represents_target_render_surface)
    FinishedRenderTarget(render_target);
}

template <typename LayerType, typename RenderSurfaceType>
void OcclusionTrackerBase<LayerType, RenderSurfaceType>::LeaveLayer(
    const LayerIteratorPosition<LayerType>& layer_iterator) {
  LayerType* render_target = layer_iterator.target_render_surface_layer;

  if (layer_iterator.represents_itself)
    MarkOccludedBehindLayer(layer_iterator.current_layer);
  // TODO(danakj): This should be done when entering the contributing surface,
  // but in a way that the surface's own occlusion won't occlude itself.
  else if (layer_iterator.represents_contributing_render_surface)
    LeaveToRenderTarget(render_target);
}

template <typename RenderSurfaceType>
static gfx::Rect ScreenSpaceClipRectInTargetSurface(
    const RenderSurfaceType* target_surface, gfx::Rect screen_space_clip_rect) {
  gfx::Transform inverse_screen_space_transform(
      gfx::Transform::kSkipInitialization);
  if (!target_surface->screen_space_transform().GetInverse(
          &inverse_screen_space_transform))
    return target_surface->content_rect();

  return gfx::ToEnclosingRect(MathUtil::ProjectClippedRect(
      inverse_screen_space_transform, screen_space_clip_rect));
}

template <typename RenderSurfaceType>
static Region TransformSurfaceOpaqueRegion(const Region& region,
                                           bool have_clip_rect,
                                           gfx::Rect clip_rect_in_new_target,
                                           const gfx::Transform& transform) {
  if (region.IsEmpty())
    return Region();

  // Verify that rects within the |surface| will remain rects in its target
  // surface after applying |transform|. If this is true, then apply |transform|
  // to each rect within |region| in order to transform the entire Region.

  // TODO(danakj): Find a rect interior to each transformed quad.
  if (!transform.Preserves2dAxisAlignment())
    return Region();

  // TODO(danakj): If the Region is too complex, degrade gracefully here by
  // skipping rects in it.
  Region transformed_region;
  for (Region::Iterator rects(region); rects.has_rect(); rects.next()) {
    bool clipped;
    gfx::QuadF transformed_quad =
        MathUtil::MapQuad(transform, gfx::QuadF(rects.rect()), &clipped);
    gfx::Rect transformed_rect =
        gfx::ToEnclosedRect(transformed_quad.BoundingBox());
    DCHECK(!clipped);  // We only map if the transform preserves axis alignment.
    if (have_clip_rect)
      transformed_rect.Intersect(clip_rect_in_new_target);
    transformed_region.Union(transformed_rect);
  }
  return transformed_region;
}

static inline bool LayerOpacityKnown(const Layer* layer) {
  return !layer->draw_opacity_is_animating();
}
static inline bool LayerOpacityKnown(const LayerImpl* layer) {
  return true;
}
static inline bool LayerTransformsToTargetKnown(const Layer* layer) {
  return !layer->draw_transform_is_animating();
}
static inline bool LayerTransformsToTargetKnown(const LayerImpl* layer) {
  return true;
}

static inline bool SurfaceOpacityKnown(const RenderSurface* rs) {
  return !rs->draw_opacity_is_animating();
}
static inline bool SurfaceOpacityKnown(const RenderSurfaceImpl* rs) {
  return true;
}
static inline bool SurfaceTransformsToTargetKnown(const RenderSurface* rs) {
  return !rs->target_surface_transforms_are_animating();
}
static inline bool SurfaceTransformsToTargetKnown(const RenderSurfaceImpl* rs) {
  return true;
}
static inline bool SurfaceTransformsToScreenKnown(const RenderSurface* rs) {
  return !rs->screen_space_transforms_are_animating();
}
static inline bool SurfaceTransformsToScreenKnown(const RenderSurfaceImpl* rs) {
  return true;
}

static inline bool LayerIsInUnsorted3dRenderingContext(const Layer* layer) {
  return layer->parent() && layer->parent()->preserves_3d();
}
static inline bool LayerIsInUnsorted3dRenderingContext(const LayerImpl* layer) {
  return false;
}

template <typename LayerType>
static inline bool LayerIsHidden(const LayerType* layer) {
  return layer->hide_layer_and_subtree() ||
         (layer->parent() && LayerIsHidden(layer->parent()));
}

template <typename LayerType, typename RenderSurfaceType>
void OcclusionTrackerBase<LayerType, RenderSurfaceType>::EnterRenderTarget(
    const LayerType* new_target) {
  if (!stack_.empty() && stack_.back().target == new_target)
    return;

  const LayerType* old_target = NULL;
  const RenderSurfaceType* old_occlusion_immune_ancestor = NULL;
  if (!stack_.empty()) {
    old_target = stack_.back().target;
    old_occlusion_immune_ancestor =
        old_target->render_surface()->nearest_occlusion_immune_ancestor();
  }
  const RenderSurfaceType* new_occlusion_immune_ancestor =
      new_target->render_surface()->nearest_occlusion_immune_ancestor();

  stack_.push_back(StackObject(new_target));

  // We copy the screen occlusion into the new RenderSurface subtree, but we
  // never copy in the occlusion from inside the target, since we are looking
  // at a new RenderSurface target.

  // If entering an unoccluded subtree, do not carry forward the outside
  // occlusion calculated so far.
  bool entering_unoccluded_subtree =
      new_occlusion_immune_ancestor &&
      new_occlusion_immune_ancestor != old_occlusion_immune_ancestor;

  bool have_transform_from_screen_to_new_target = false;
  gfx::Transform inverse_new_target_screen_space_transform(
      // Note carefully, not used if screen space transform is uninvertible.
      gfx::Transform::kSkipInitialization);
  if (SurfaceTransformsToScreenKnown(new_target->render_surface())) {
    have_transform_from_screen_to_new_target =
        new_target->render_surface()->screen_space_transform().GetInverse(
            &inverse_new_target_screen_space_transform);
  }

  bool entering_root_target = new_target->parent() == NULL;

  bool copy_outside_occlusion_forward =
      stack_.size() > 1 &&
      !entering_unoccluded_subtree &&
      have_transform_from_screen_to_new_target &&
      !entering_root_target;
  if (!copy_outside_occlusion_forward)
    return;

  int last_index = stack_.size() - 1;
  gfx::Transform old_target_to_new_target_transform(
      inverse_new_target_screen_space_transform,
      old_target->render_surface()->screen_space_transform());
  stack_[last_index].occlusion_from_outside_target =
      TransformSurfaceOpaqueRegion<RenderSurfaceType>(
          stack_[last_index - 1].occlusion_from_outside_target,
          false,
          gfx::Rect(),
          old_target_to_new_target_transform);
  stack_[last_index].occlusion_from_outside_target.Union(
      TransformSurfaceOpaqueRegion<RenderSurfaceType>(
          stack_[last_index - 1].occlusion_from_inside_target,
          false,
          gfx::Rect(),
          old_target_to_new_target_transform));
}

template <typename LayerType, typename RenderSurfaceType>
void OcclusionTrackerBase<LayerType, RenderSurfaceType>::FinishedRenderTarget(
    const LayerType* finished_target) {
  // Make sure we know about the target surface.
  EnterRenderTarget(finished_target);

  RenderSurfaceType* surface = finished_target->render_surface();

  // Readbacks always happen on render targets so we only need to check
  // for readbacks here.
  bool target_is_only_for_copy_request =
      finished_target->HasCopyRequest() && LayerIsHidden(finished_target);

  // If the occlusion within the surface can not be applied to things outside of
  // the surface's subtree, then clear the occlusion here so it won't be used.
<<<<<<< HEAD
  if (finished_target->mask_layer() ||
      !SurfaceOpacityKnown(surface) ||
=======
  if (finished_target->mask_layer() || !SurfaceOpacityKnown(surface) ||
>>>>>>> 8c15b39e
      surface->draw_opacity() < 1 ||
      !finished_target->uses_default_blend_mode() ||
      target_is_only_for_copy_request ||
      finished_target->filters().HasFilterThatAffectsOpacity()) {
    stack_.back().occlusion_from_outside_target.Clear();
    stack_.back().occlusion_from_inside_target.Clear();
  } else if (!SurfaceTransformsToTargetKnown(surface)) {
    stack_.back().occlusion_from_inside_target.Clear();
    stack_.back().occlusion_from_outside_target.Clear();
  }
}

template <typename LayerType>
static void ReduceOcclusionBelowSurface(LayerType* contributing_layer,
                                        gfx::Rect surface_rect,
                                        const gfx::Transform& surface_transform,
                                        LayerType* render_target,
                                        Region* occlusion_from_inside_target) {
  if (surface_rect.IsEmpty())
    return;

  gfx::Rect affected_area_in_target = gfx::ToEnclosingRect(
      MathUtil::MapClippedRect(surface_transform, gfx::RectF(surface_rect)));
  if (contributing_layer->render_surface()->is_clipped()) {
    affected_area_in_target.Intersect(
        contributing_layer->render_surface()->clip_rect());
  }
  if (affected_area_in_target.IsEmpty())
    return;

  int outset_top, outset_right, outset_bottom, outset_left;
  contributing_layer->background_filters().GetOutsets(
      &outset_top, &outset_right, &outset_bottom, &outset_left);

  // The filter can move pixels from outside of the clip, so allow affected_area
  // to expand outside the clip.
  affected_area_in_target.Inset(
      -outset_left, -outset_top, -outset_right, -outset_bottom);
  Region affected_occlusion = IntersectRegions(*occlusion_from_inside_target,
                                               affected_area_in_target);
  Region::Iterator affected_occlusion_rects(affected_occlusion);

  occlusion_from_inside_target->Subtract(affected_area_in_target);
  for (; affected_occlusion_rects.has_rect(); affected_occlusion_rects.next()) {
    gfx::Rect occlusion_rect = affected_occlusion_rects.rect();

    // Shrink the rect by expanding the non-opaque pixels outside the rect.

    // The left outset of the filters moves pixels on the right side of
    // the occlusion_rect into it, shrinking its right edge.
    int shrink_left =
        occlusion_rect.x() == affected_area_in_target.x() ? 0 : outset_right;
    int shrink_top =
        occlusion_rect.y() == affected_area_in_target.y() ? 0 : outset_bottom;
    int shrink_right =
        occlusion_rect.right() == affected_area_in_target.right() ?
        0 : outset_left;
    int shrink_bottom =
        occlusion_rect.bottom() == affected_area_in_target.bottom() ?
        0 : outset_top;

    occlusion_rect.Inset(shrink_left, shrink_top, shrink_right, shrink_bottom);

    occlusion_from_inside_target->Union(occlusion_rect);
  }
}

template <typename LayerType, typename RenderSurfaceType>
void OcclusionTrackerBase<LayerType, RenderSurfaceType>::LeaveToRenderTarget(
    const LayerType* new_target) {
  int last_index = stack_.size() - 1;
  bool surface_will_be_at_top_after_pop =
      stack_.size() > 1 && stack_[last_index - 1].target == new_target;

  // We merge the screen occlusion from the current RenderSurfaceImpl subtree
  // out to its parent target RenderSurfaceImpl. The target occlusion can be
  // merged out as well but needs to be transformed to the new target.

  const LayerType* old_target = stack_[last_index].target;
  const RenderSurfaceType* old_surface = old_target->render_surface();

  Region old_occlusion_from_inside_target_in_new_target =
      TransformSurfaceOpaqueRegion<RenderSurfaceType>(
          stack_[last_index].occlusion_from_inside_target,
          old_surface->is_clipped(),
          old_surface->clip_rect(),
          old_surface->draw_transform());
  if (old_target->has_replica() && !old_target->replica_has_mask()) {
    old_occlusion_from_inside_target_in_new_target.Union(
        TransformSurfaceOpaqueRegion<RenderSurfaceType>(
            stack_[last_index].occlusion_from_inside_target,
            old_surface->is_clipped(),
            old_surface->clip_rect(),
            old_surface->replica_draw_transform()));
  }

  Region old_occlusion_from_outside_target_in_new_target =
      TransformSurfaceOpaqueRegion<RenderSurfaceType>(
          stack_[last_index].occlusion_from_outside_target,
          false,
          gfx::Rect(),
          old_surface->draw_transform());

  gfx::Rect unoccluded_surface_rect;
  gfx::Rect unoccluded_replica_rect;
  if (old_target->background_filters().HasFilterThatMovesPixels()) {
    unoccluded_surface_rect = UnoccludedContributingSurfaceContentRect(
        old_target, false, old_surface->content_rect());
    if (old_target->has_replica()) {
      unoccluded_replica_rect = UnoccludedContributingSurfaceContentRect(
          old_target, true, old_surface->content_rect());
    }
  }

  if (surface_will_be_at_top_after_pop) {
    // Merge the top of the stack down.
    stack_[last_index - 1].occlusion_from_inside_target.Union(
        old_occlusion_from_inside_target_in_new_target);
    // TODO(danakj): Strictly this should subtract the inside target occlusion
    // before union.
    if (new_target->parent()) {
      stack_[last_index - 1].occlusion_from_outside_target.Union(
          old_occlusion_from_outside_target_in_new_target);
    }
    stack_.pop_back();
  } else {
    // Replace the top of the stack with the new pushed surface.
    stack_.back().target = new_target;
    stack_.back().occlusion_from_inside_target =
        old_occlusion_from_inside_target_in_new_target;
    if (new_target->parent()) {
      stack_.back().occlusion_from_outside_target =
          old_occlusion_from_outside_target_in_new_target;
    } else {
      stack_.back().occlusion_from_outside_target.Clear();
    }
  }

  if (!old_target->background_filters().HasFilterThatMovesPixels())
    return;

  ReduceOcclusionBelowSurface(old_target,
                              unoccluded_surface_rect,
                              old_surface->draw_transform(),
                              new_target,
                              &stack_.back().occlusion_from_inside_target);
  ReduceOcclusionBelowSurface(old_target,
                              unoccluded_surface_rect,
                              old_surface->draw_transform(),
                              new_target,
                              &stack_.back().occlusion_from_outside_target);

  if (!old_target->has_replica())
    return;
  ReduceOcclusionBelowSurface(old_target,
                              unoccluded_replica_rect,
                              old_surface->replica_draw_transform(),
                              new_target,
                              &stack_.back().occlusion_from_inside_target);
  ReduceOcclusionBelowSurface(old_target,
                              unoccluded_replica_rect,
                              old_surface->replica_draw_transform(),
                              new_target,
                              &stack_.back().occlusion_from_outside_target);
}

template <typename LayerType, typename RenderSurfaceType>
void OcclusionTrackerBase<LayerType, RenderSurfaceType>::
    MarkOccludedBehindLayer(const LayerType* layer) {
  DCHECK(!stack_.empty());
  DCHECK_EQ(layer->render_target(), stack_.back().target);
  if (stack_.empty())
    return;

  if (!layer->DrawsContent())
    return;

  if (!LayerOpacityKnown(layer) || layer->draw_opacity() < 1)
    return;

  if (!layer->uses_default_blend_mode())
    return;

  if (LayerIsInUnsorted3dRenderingContext(layer))
    return;

  if (!LayerTransformsToTargetKnown(layer))
    return;

  Region opaque_contents = layer->VisibleContentOpaqueRegion();
  if (opaque_contents.IsEmpty())
    return;

  DCHECK(layer->visible_content_rect().Contains(opaque_contents.bounds()));

  // TODO(danakj): Find a rect interior to each transformed quad.
  if (!layer->draw_transform().Preserves2dAxisAlignment())
    return;

  gfx::Rect clip_rect_in_target = ScreenSpaceClipRectInTargetSurface(
      layer->render_target()->render_surface(), screen_space_clip_rect_);
  if (layer->is_clipped()) {
    clip_rect_in_target.Intersect(layer->clip_rect());
  } else {
    clip_rect_in_target.Intersect(
        layer->render_target()->render_surface()->content_rect());
  }

  for (Region::Iterator opaque_content_rects(opaque_contents);
       opaque_content_rects.has_rect();
       opaque_content_rects.next()) {
    bool clipped;
    gfx::QuadF transformed_quad = MathUtil::MapQuad(
        layer->draw_transform(),
        gfx::QuadF(opaque_content_rects.rect()),
        &clipped);
    gfx::Rect transformed_rect =
        gfx::ToEnclosedRect(transformed_quad.BoundingBox());
    DCHECK(!clipped);  // We only map if the transform preserves axis alignment.
    transformed_rect.Intersect(clip_rect_in_target);
    if (transformed_rect.width() < minimum_tracking_size_.width() &&
        transformed_rect.height() < minimum_tracking_size_.height())
      continue;
    stack_.back().occlusion_from_inside_target.Union(transformed_rect);

    if (!occluding_screen_space_rects_)
      continue;

    // Save the occluding area in screen space for debug visualization.
    gfx::QuadF screen_space_quad = MathUtil::MapQuad(
        layer->render_target()->render_surface()->screen_space_transform(),
        gfx::QuadF(transformed_rect), &clipped);
    // TODO(danakj): Store the quad in the debug info instead of the bounding
    // box.
    gfx::Rect screen_space_rect =
        gfx::ToEnclosedRect(screen_space_quad.BoundingBox());
    occluding_screen_space_rects_->push_back(screen_space_rect);
  }

  if (!non_occluding_screen_space_rects_)
    return;

  Region non_opaque_contents =
      SubtractRegions(gfx::Rect(layer->content_bounds()), opaque_contents);
  for (Region::Iterator non_opaque_content_rects(non_opaque_contents);
       non_opaque_content_rects.has_rect();
       non_opaque_content_rects.next()) {
    // We've already checked for clipping in the MapQuad call above, these calls
    // should not clip anything further.
    gfx::Rect transformed_rect = gfx::ToEnclosedRect(
        MathUtil::MapClippedRect(layer->draw_transform(),
                                 gfx::RectF(non_opaque_content_rects.rect())));
    transformed_rect.Intersect(clip_rect_in_target);
    if (transformed_rect.IsEmpty())
      continue;

    bool clipped;
    gfx::QuadF screen_space_quad = MathUtil::MapQuad(
        layer->render_target()->render_surface()->screen_space_transform(),
        gfx::QuadF(transformed_rect),
        &clipped);
    // TODO(danakj): Store the quad in the debug info instead of the bounding
    // box.
    gfx::Rect screen_space_rect =
        gfx::ToEnclosedRect(screen_space_quad.BoundingBox());
    non_occluding_screen_space_rects_->push_back(screen_space_rect);
  }
}

template <typename LayerType, typename RenderSurfaceType>
bool OcclusionTrackerBase<LayerType, RenderSurfaceType>::Occluded(
    const LayerType* render_target,
    gfx::Rect content_rect,
    const gfx::Transform& draw_transform,
    bool impl_draw_transform_is_unknown) const {
<<<<<<< HEAD
  if (prevent_occlusion_)
    return false;

=======
>>>>>>> 8c15b39e
  DCHECK(!stack_.empty());
  if (stack_.empty())
    return false;
  if (content_rect.IsEmpty())
    return true;
  if (impl_draw_transform_is_unknown)
    return false;

  // For tests with no render target.
  if (!render_target)
    return false;

  DCHECK_EQ(render_target->render_target(), render_target);
  DCHECK(render_target->render_surface());
  DCHECK_EQ(render_target, stack_.back().target);

  if (stack_.back().occlusion_from_inside_target.IsEmpty() &&
      stack_.back().occlusion_from_outside_target.IsEmpty()) {
    return false;
  }

  gfx::Transform inverse_draw_transform(gfx::Transform::kSkipInitialization);
  if (!draw_transform.GetInverse(&inverse_draw_transform))
    return false;

  // Take the ToEnclosingRect at each step, as we want to contain any unoccluded
  // partial pixels in the resulting Rect.
  Region unoccluded_region_in_target_surface = gfx::ToEnclosingRect(
      MathUtil::MapClippedRect(draw_transform, gfx::RectF(content_rect)));
  unoccluded_region_in_target_surface.Subtract(
      stack_.back().occlusion_from_inside_target);
  gfx::RectF unoccluded_rect_in_target_surface_without_outside_occlusion =
      unoccluded_region_in_target_surface.bounds();
  unoccluded_region_in_target_surface.Subtract(
      stack_.back().occlusion_from_outside_target);

  gfx::RectF unoccluded_rect_in_target_surface =
      unoccluded_region_in_target_surface.bounds();

  return unoccluded_rect_in_target_surface.IsEmpty();
}

template <typename LayerType, typename RenderSurfaceType>
gfx::Rect OcclusionTrackerBase<LayerType, RenderSurfaceType>::
    UnoccludedContentRect(
        const LayerType* render_target,
        gfx::Rect content_rect,
        const gfx::Transform& draw_transform,
        bool impl_draw_transform_is_unknown) const {
<<<<<<< HEAD
  if (prevent_occlusion_)
    return content_rect;

=======
>>>>>>> 8c15b39e
  DCHECK(!stack_.empty());
  if (stack_.empty())
    return content_rect;
  if (content_rect.IsEmpty())
    return content_rect;
  if (impl_draw_transform_is_unknown)
    return content_rect;

  // For tests with no render target.
  if (!render_target)
    return content_rect;

  DCHECK_EQ(render_target->render_target(), render_target);
  DCHECK(render_target->render_surface());
  DCHECK_EQ(render_target, stack_.back().target);

  if (stack_.back().occlusion_from_inside_target.IsEmpty() &&
      stack_.back().occlusion_from_outside_target.IsEmpty()) {
    return content_rect;
  }

  gfx::Transform inverse_draw_transform(gfx::Transform::kSkipInitialization);
  if (!draw_transform.GetInverse(&inverse_draw_transform))
    return content_rect;

  // Take the ToEnclosingRect at each step, as we want to contain any unoccluded
  // partial pixels in the resulting Rect.
  Region unoccluded_region_in_target_surface = gfx::ToEnclosingRect(
      MathUtil::MapClippedRect(draw_transform, gfx::RectF(content_rect)));
  unoccluded_region_in_target_surface.Subtract(
      stack_.back().occlusion_from_inside_target);
  unoccluded_region_in_target_surface.Subtract(
      stack_.back().occlusion_from_outside_target);

  gfx::RectF unoccluded_rect_in_target_surface =
      unoccluded_region_in_target_surface.bounds();
  gfx::Rect unoccluded_rect = gfx::ToEnclosingRect(
      MathUtil::ProjectClippedRect(inverse_draw_transform,
                                   unoccluded_rect_in_target_surface));
  unoccluded_rect.Intersect(content_rect);

  return unoccluded_rect;
}

template <typename LayerType, typename RenderSurfaceType>
gfx::Rect OcclusionTrackerBase<LayerType, RenderSurfaceType>::
    UnoccludedContributingSurfaceContentRect(
        const LayerType* layer,
        bool for_replica,
        gfx::Rect content_rect) const {
  DCHECK(!stack_.empty());
  // The layer is a contributing render_target so it should have a surface.
  DCHECK(layer->render_surface());
  // The layer is a contributing render_target so its target should be itself.
  DCHECK_EQ(layer->render_target(), layer);
  // The layer should not be the root, else what is is contributing to?
  DCHECK(layer->parent());
  // This should be called while the layer is still considered the current
  // target in the occlusion tracker.
  DCHECK_EQ(layer, stack_.back().target);

<<<<<<< HEAD
  if (prevent_occlusion_)
    return content_rect;

=======
>>>>>>> 8c15b39e
  if (content_rect.IsEmpty())
    return content_rect;

  const RenderSurfaceType* surface = layer->render_surface();
  const LayerType* contributing_surface_render_target =
      layer->parent()->render_target();

  if (!SurfaceTransformsToTargetKnown(surface))
    return content_rect;

  gfx::Transform draw_transform =
      for_replica ? surface->replica_draw_transform()
                  : surface->draw_transform();
  gfx::Transform inverse_draw_transform(gfx::Transform::kSkipInitialization);
  if (!draw_transform.GetInverse(&inverse_draw_transform))
    return content_rect;

  // A contributing surface doesn't get occluded by things inside its own
  // surface, so only things outside the surface can occlude it. That occlusion
  // is found just below the top of the stack (if it exists).
  bool has_occlusion = stack_.size() > 1;

  // Take the ToEnclosingRect at each step, as we want to contain any unoccluded
  // partial pixels in the resulting Rect.
  Region unoccluded_region_in_target_surface = gfx::ToEnclosingRect(
      MathUtil::MapClippedRect(draw_transform, gfx::RectF(content_rect)));
  // Layers can't clip across surfaces, so count this as internal occlusion.
  if (surface->is_clipped())
    unoccluded_region_in_target_surface.Intersect(surface->clip_rect());
  if (has_occlusion) {
    const StackObject& second_last = stack_[stack_.size() - 2];
    unoccluded_region_in_target_surface.Subtract(
        second_last.occlusion_from_inside_target);
    unoccluded_region_in_target_surface.Subtract(
        second_last.occlusion_from_outside_target);
  }

  // Treat other clipping as occlusion from outside the target surface.
  unoccluded_region_in_target_surface.Intersect(
      contributing_surface_render_target->render_surface()->content_rect());
  unoccluded_region_in_target_surface.Intersect(
      ScreenSpaceClipRectInTargetSurface(
          contributing_surface_render_target->render_surface(),
          screen_space_clip_rect_));

  gfx::RectF unoccluded_rect_in_target_surface =
      unoccluded_region_in_target_surface.bounds();
  gfx::Rect unoccluded_rect = gfx::ToEnclosingRect(
      MathUtil::ProjectClippedRect(inverse_draw_transform,
                                   unoccluded_rect_in_target_surface));
  unoccluded_rect.Intersect(content_rect);

  return unoccluded_rect;
}

// Instantiate (and export) templates here for the linker.
template class OcclusionTrackerBase<Layer, RenderSurface>;
template class OcclusionTrackerBase<LayerImpl, RenderSurfaceImpl>;

}  // namespace cc<|MERGE_RESOLUTION|>--- conflicted
+++ resolved
@@ -224,12 +224,7 @@
 
   // If the occlusion within the surface can not be applied to things outside of
   // the surface's subtree, then clear the occlusion here so it won't be used.
-<<<<<<< HEAD
-  if (finished_target->mask_layer() ||
-      !SurfaceOpacityKnown(surface) ||
-=======
   if (finished_target->mask_layer() || !SurfaceOpacityKnown(surface) ||
->>>>>>> 8c15b39e
       surface->draw_opacity() < 1 ||
       !finished_target->uses_default_blend_mode() ||
       target_is_only_for_copy_request ||
@@ -505,12 +500,6 @@
     gfx::Rect content_rect,
     const gfx::Transform& draw_transform,
     bool impl_draw_transform_is_unknown) const {
-<<<<<<< HEAD
-  if (prevent_occlusion_)
-    return false;
-
-=======
->>>>>>> 8c15b39e
   DCHECK(!stack_.empty());
   if (stack_.empty())
     return false;
@@ -560,12 +549,6 @@
         gfx::Rect content_rect,
         const gfx::Transform& draw_transform,
         bool impl_draw_transform_is_unknown) const {
-<<<<<<< HEAD
-  if (prevent_occlusion_)
-    return content_rect;
-
-=======
->>>>>>> 8c15b39e
   DCHECK(!stack_.empty());
   if (stack_.empty())
     return content_rect;
@@ -627,12 +610,6 @@
   // target in the occlusion tracker.
   DCHECK_EQ(layer, stack_.back().target);
 
-<<<<<<< HEAD
-  if (prevent_occlusion_)
-    return content_rect;
-
-=======
->>>>>>> 8c15b39e
   if (content_rect.IsEmpty())
     return content_rect;
 
