--- conflicted
+++ resolved
@@ -329,21 +329,12 @@
     size_t limit_bytes,
     int priority_cutoff) {
   DCHECK(IsImplThread());
-<<<<<<< HEAD
-  if (!layer_tree_host_->contents_texture_manager())
-    return false;
-  if (!layer_tree_host_impl_->resource_provider())
-    return false;
-=======
   PrioritizedResourceManager* contents_texture_manager =
       layer_tree_host_->contents_texture_manager();
->>>>>>> 8c15b39e
 
   ResourceProvider* resource_provider =
       layer_tree_host_impl_->resource_provider();
 
-<<<<<<< HEAD
-=======
   if (!contents_texture_manager || !resource_provider)
     return false;
 
@@ -351,7 +342,6 @@
       limit_bytes, priority_cutoff, resource_provider);
 }
 
->>>>>>> 8c15b39e
 void SingleThreadProxy::SendManagedMemoryStats() {
   DCHECK(Proxy::IsImplThread());
   if (!layer_tree_host_impl_)
@@ -448,17 +438,10 @@
 
   layer_tree_host_->AnimateLayers(frame_begin_time);
 
-<<<<<<< HEAD
-  if (layer_tree_host_->contents_texture_manager()) {
-    layer_tree_host_->contents_texture_manager()
-        ->UnlinkAndClearEvictedBackings();
-    layer_tree_host_->contents_texture_manager()->SetMaxMemoryLimitBytes(
-=======
   if (PrioritizedResourceManager* contents_texture_manager =
       layer_tree_host_->contents_texture_manager()) {
     contents_texture_manager->UnlinkAndClearEvictedBackings();
     contents_texture_manager->SetMaxMemoryLimitBytes(
->>>>>>> 8c15b39e
         layer_tree_host_impl_->memory_allocation_limit_bytes());
     contents_texture_manager->SetExternalPriorityCutoff(
         layer_tree_host_impl_->memory_allocation_priority_cutoff());
@@ -470,11 +453,7 @@
 
   layer_tree_host_->WillCommit();
 
-<<<<<<< HEAD
-  scoped_refptr<cc::ContextProvider> offscreen_context_provider;
-=======
   scoped_refptr<ContextProvider> offscreen_context_provider;
->>>>>>> 8c15b39e
   if (renderer_capabilities_for_main_thread_.using_offscreen_context3d &&
       layer_tree_host_->needs_offscreen_context()) {
     offscreen_context_provider =
