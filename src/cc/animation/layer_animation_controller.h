// Copyright 2012 The Chromium Authors. All rights reserved.
// Use of this source code is governed by a BSD-style license that can be
// found in the LICENSE file.

#ifndef CC_ANIMATION_LAYER_ANIMATION_CONTROLLER_H_
#define CC_ANIMATION_LAYER_ANIMATION_CONTROLLER_H_

#include "base/basictypes.h"
#include "base/containers/hash_tables.h"
#include "base/memory/ref_counted.h"
#include "base/memory/scoped_ptr.h"
#include "base/observer_list.h"
#include "base/time/time.h"
#include "cc/animation/animation_events.h"
#include "cc/animation/layer_animation_event_observer.h"
#include "cc/base/cc_export.h"
#include "cc/base/scoped_ptr_vector.h"
#include "ui/gfx/transform.h"

namespace gfx {
class BoxF;
class Transform;
}

namespace cc {

class Animation;
class AnimationDelegate;
class AnimationRegistrar;
class FilterOperations;
class KeyframeValueList;
class LayerAnimationValueObserver;
class LayerAnimationValueProvider;

class CC_EXPORT LayerAnimationController
    : public base::RefCounted<LayerAnimationController> {
 public:
  static scoped_refptr<LayerAnimationController> Create(int id);

  int id() const { return id_; }

<<<<<<< HEAD
  // These methods are virtual for testing.
  virtual void AddAnimation(scoped_ptr<Animation> animation);
  virtual void PauseAnimation(int animation_id, double time_offset);
  virtual void RemoveAnimation(int animation_id);
  virtual void RemoveAnimation(int animation_id,
                               Animation::TargetProperty target_property);
=======
  void AddAnimation(scoped_ptr<Animation> animation);
  void PauseAnimation(int animation_id, double time_offset);
  void RemoveAnimation(int animation_id);
  void RemoveAnimation(int animation_id,
                       Animation::TargetProperty target_property);
  void AbortAnimations(Animation::TargetProperty target_property);
>>>>>>> 8c15b39e

  // Ensures that the list of active animations on the main thread and the impl
  // thread are kept in sync. This function does not take ownership of the impl
  // thread controller. This method is virtual for testing.
  virtual void PushAnimationUpdatesTo(
      LayerAnimationController* controller_impl);

  void Animate(double monotonic_time);
  void AccumulatePropertyUpdates(double monotonic_time,
                                 AnimationEventsVector* events);

  void UpdateState(bool start_ready_animations,
                   AnimationEventsVector* events);

  // Returns the active animation in the given group, animating the given
  // property, if such an animation exists.
  Animation* GetAnimation(int group_id,
                          Animation::TargetProperty target_property) const;

  // Returns the active animation animating the given property that is either
  // running, or is next to run, if such an animation exists.
  Animation* GetAnimation(Animation::TargetProperty target_property) const;

  // Returns true if there are any animations that have neither finished nor
  // aborted.
  bool HasActiveAnimation() const;

  // Returns true if there are any animations at all to process.
  bool has_any_animation() const { return !active_animations_.empty(); }

  // Returns true if there is an animation currently animating the given
  // property, or if there is an animation scheduled to animate this property in
  // the future.
  bool IsAnimatingProperty(Animation::TargetProperty target_property) const;

  void SetAnimationRegistrar(AnimationRegistrar* registrar);
  AnimationRegistrar* animation_registrar() { return registrar_; }

  void NotifyAnimationStarted(const AnimationEvent& event,
                              double wall_clock_time);
  void NotifyAnimationFinished(const AnimationEvent& event,
                               double wall_clock_time);
  void NotifyAnimationAborted(const AnimationEvent& event);
  void NotifyAnimationPropertyUpdate(const AnimationEvent& event);

  void AddValueObserver(LayerAnimationValueObserver* observer);
  void RemoveValueObserver(LayerAnimationValueObserver* observer);

  void AddEventObserver(LayerAnimationEventObserver* observer);
  void RemoveEventObserver(LayerAnimationEventObserver* observer);

  void set_value_provider(LayerAnimationValueProvider* provider) {
    value_provider_ = provider;
  }

  void remove_value_provider(LayerAnimationValueProvider* provider) {
    if (value_provider_ == provider)
      value_provider_ = NULL;
  }

  void set_layer_animation_delegate(AnimationDelegate* delegate) {
    layer_animation_delegate_ = delegate;
  }

  bool AnimatedBoundsForBox(const gfx::BoxF& box, gfx::BoxF* bounds);

 protected:
  friend class base::RefCounted<LayerAnimationController>;

  explicit LayerAnimationController(int id);
  virtual ~LayerAnimationController();

 private:
  typedef base::hash_set<int> TargetProperties;

  void PushNewAnimationsToImplThread(
      LayerAnimationController* controller_impl) const;
  void RemoveAnimationsCompletedOnMainThread(
      LayerAnimationController* controller_impl) const;
  void PushPropertiesToImplThread(
      LayerAnimationController* controller_impl) const;

  void StartAnimations(double monotonic_time);
  void PromoteStartedAnimations(double monotonic_time,
                                AnimationEventsVector* events);
  void MarkFinishedAnimations(double monotonic_time);
  void MarkAnimationsForDeletion(double monotonic_time,
                                 AnimationEventsVector* events);
  void PurgeAnimationsMarkedForDeletion();

  void TickAnimations(double monotonic_time);

  enum UpdateActivationType {
    NormalActivation,
    ForceActivation
  };
  void UpdateActivation(UpdateActivationType type);

  void NotifyObserversOpacityAnimated(float opacity);
  void NotifyObserversTransformAnimated(const gfx::Transform& transform);
  void NotifyObserversFilterAnimated(const FilterOperations& filter);
<<<<<<< HEAD
=======
  void NotifyObserversScrollOffsetAnimated(gfx::Vector2dF scroll_offset);

  void NotifyObserversAnimationWaitingForDeletion();
>>>>>>> 8c15b39e

  bool HasValueObserver();
  bool HasActiveValueObserver();

  AnimationRegistrar* registrar_;
  int id_;
  ScopedPtrVector<Animation> active_animations_;

  // This is used to ensure that we don't spam the registrar.
  bool is_active_;

  double last_tick_time_;

  ObserverList<LayerAnimationValueObserver> value_observers_;
  ObserverList<LayerAnimationEventObserver> event_observers_;

  LayerAnimationValueProvider* value_provider_;

  AnimationDelegate* layer_animation_delegate_;

  DISALLOW_COPY_AND_ASSIGN(LayerAnimationController);
};

}  // namespace cc

#endif  // CC_ANIMATION_LAYER_ANIMATION_CONTROLLER_H_<|MERGE_RESOLUTION|>--- conflicted
+++ resolved
@@ -39,21 +39,12 @@
 
   int id() const { return id_; }
 
-<<<<<<< HEAD
-  // These methods are virtual for testing.
-  virtual void AddAnimation(scoped_ptr<Animation> animation);
-  virtual void PauseAnimation(int animation_id, double time_offset);
-  virtual void RemoveAnimation(int animation_id);
-  virtual void RemoveAnimation(int animation_id,
-                               Animation::TargetProperty target_property);
-=======
   void AddAnimation(scoped_ptr<Animation> animation);
   void PauseAnimation(int animation_id, double time_offset);
   void RemoveAnimation(int animation_id);
   void RemoveAnimation(int animation_id,
                        Animation::TargetProperty target_property);
   void AbortAnimations(Animation::TargetProperty target_property);
->>>>>>> 8c15b39e
 
   // Ensures that the list of active animations on the main thread and the impl
   // thread are kept in sync. This function does not take ownership of the impl
@@ -155,12 +146,9 @@
   void NotifyObserversOpacityAnimated(float opacity);
   void NotifyObserversTransformAnimated(const gfx::Transform& transform);
   void NotifyObserversFilterAnimated(const FilterOperations& filter);
-<<<<<<< HEAD
-=======
   void NotifyObserversScrollOffsetAnimated(gfx::Vector2dF scroll_offset);
 
   void NotifyObserversAnimationWaitingForDeletion();
->>>>>>> 8c15b39e
 
   bool HasValueObserver();
   bool HasActiveValueObserver();
