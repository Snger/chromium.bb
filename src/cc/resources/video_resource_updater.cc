--- conflicted
+++ resolved
@@ -78,12 +78,7 @@
 
     // Unacceptable inputs. ¯\(°_o)/¯
     case media::VideoFrame::UNKNOWN:
-<<<<<<< HEAD
-    case media::VideoFrame::RGB32:
-    case media::VideoFrame::EMPTY:
-=======
     case media::VideoFrame::HISTOGRAM_MAX:
->>>>>>> 8c15b39e
     case media::VideoFrame::I420:
       break;
   }
@@ -111,11 +106,6 @@
         return gfx::ToFlooredSize(gfx::ScaleSize(coded_size, 0.5f, 1.f));
 
       case media::VideoFrame::UNKNOWN:
-<<<<<<< HEAD
-      case media::VideoFrame::RGB32:
-      case media::VideoFrame::EMPTY:
-=======
->>>>>>> 8c15b39e
       case media::VideoFrame::I420:
       case media::VideoFrame::NATIVE_TEXTURE:
       case media::VideoFrame::HISTOGRAM_MAX:
