--- conflicted
+++ resolved
@@ -77,12 +77,8 @@
                NULL,
                canvas_rect,
                contents_scale,
-<<<<<<< HEAD
-               rendering_stats_instrumentation);
-=======
                rendering_stats_instrumentation,
                false);
->>>>>>> 8c15b39e
 }
 
 void PicturePileImpl::RasterForAnalysis(
@@ -145,12 +141,8 @@
                NULL,
                canvas_rect,
                contents_scale,
-<<<<<<< HEAD
-               rendering_stats_instrumentation);
-=======
                rendering_stats_instrumentation,
                false);
->>>>>>> 8c15b39e
 }
 
 void PicturePileImpl::CoalesceRasters(gfx::Rect canvas_rect,
@@ -182,12 +174,8 @@
     if (map_iter == picture_map_.end())
       continue;
     PictureInfo& info = map_iter->second;
-<<<<<<< HEAD
-    if (!info.picture.get())
-=======
     Picture* picture = info.GetPicture();
     if (!picture)
->>>>>>> 8c15b39e
       continue;
 
     // This is intentionally *enclosed* rect, so that the clip is aligned on
@@ -199,15 +187,6 @@
     gfx::Rect content_clip =
         gfx::ScaleToEnclosedRect(chunk_rect, contents_scale);
     DCHECK(!content_clip.IsEmpty()) << "Layer rect: "
-<<<<<<< HEAD
-                                    << info.picture->LayerRect().ToString()
-                                    << "Contents scale: " << contents_scale;
-    content_clip.Intersect(canvas_rect);
-
-    PictureRegionMap::iterator it = results->find(info.picture.get());
-    if (it == results->end()) {
-      Region& region = (*results)[info.picture.get()];
-=======
                                     << picture->LayerRect().ToString()
                                     << "Contents scale: " << contents_scale;
     content_clip.Intersect(canvas_rect);
@@ -215,7 +194,6 @@
     PictureRegionMap::iterator it = results->find(picture);
     if (it == results->end()) {
       Region& region = (*results)[picture];
->>>>>>> 8c15b39e
       region = content_rect;
       region.Subtract(content_clip);
       continue;
@@ -231,12 +209,8 @@
     SkDrawPictureCallback* callback,
     gfx::Rect canvas_rect,
     float contents_scale,
-<<<<<<< HEAD
-    RenderingStatsInstrumentation* rendering_stats_instrumentation) {
-=======
     RenderingStatsInstrumentation* rendering_stats_instrumentation,
     bool is_analysis) {
->>>>>>> 8c15b39e
   DCHECK(contents_scale >= min_contents_scale_);
 
   canvas->translate(-canvas_rect.x(), -canvas_rect.y());
@@ -270,7 +244,6 @@
     positive_clip.Subtract(negated_clip_region);
     total_clip.Union(positive_clip);
 #endif  // NDEBUG
-<<<<<<< HEAD
 
     base::TimeDelta best_duration =
         base::TimeDelta::FromInternalValue(std::numeric_limits<int64>::max());
@@ -282,19 +255,6 @@
       if (rendering_stats_instrumentation)
         start_time = rendering_stats_instrumentation->StartRecording();
 
-=======
-
-    base::TimeDelta best_duration =
-        base::TimeDelta::FromInternalValue(std::numeric_limits<int64>::max());
-    int repeat_count = std::max(1, slow_down_raster_scale_factor_for_debug_);
-    int rasterized_pixel_count = 0;
-
-    for (int j = 0; j < repeat_count; ++j) {
-      base::TimeTicks start_time;
-      if (rendering_stats_instrumentation)
-        start_time = rendering_stats_instrumentation->StartRecording();
-
->>>>>>> 8c15b39e
       rasterized_pixel_count = picture->Raster(
           canvas, callback, negated_clip_region, contents_scale);
 
@@ -306,10 +266,6 @@
     }
 
     if (rendering_stats_instrumentation) {
-<<<<<<< HEAD
-      rendering_stats_instrumentation->AddRaster(best_duration,
-                                                 rasterized_pixel_count);
-=======
       if (is_analysis) {
         rendering_stats_instrumentation->AddAnalysis(best_duration,
                                                      rasterized_pixel_count);
@@ -317,7 +273,6 @@
         rendering_stats_instrumentation->AddRaster(best_duration,
                                                    rasterized_pixel_count);
       }
->>>>>>> 8c15b39e
     }
   }
 
@@ -430,14 +385,9 @@
     if (it == picture_pile_->picture_map_.end())
       continue;
 
-<<<<<<< HEAD
-    const Picture* picture = it->second.picture.get();
-    if (!picture || (processed_pictures_.count(picture) != 0))
-=======
     const Picture* picture = it->second.GetPicture();
     if (!picture || (processed_pictures_.count(picture) != 0) ||
         !picture->WillPlayBackBitmaps())
->>>>>>> 8c15b39e
       continue;
 
     processed_pictures_.insert(picture);
@@ -453,11 +403,7 @@
   for (PictureMap::iterator it = picture_map_.begin();
        it != picture_map_.end();
        ++it) {
-<<<<<<< HEAD
-    Picture* picture = it->second.picture.get();
-=======
     Picture* picture = it->second.GetPicture();
->>>>>>> 8c15b39e
     if (picture && (processed_pictures.count(picture) == 0)) {
       picture->EmitTraceSnapshot();
       processed_pictures.insert(picture);
