# Copyright (C) 2017 Bloomberg L.P. All rights reserved.
#
# Redistribution and use in source and binary forms, with or without
# modification, are permitted provided that the following conditions
# are met:
# 1. Redistributions of source code must retain the above copyright
#    notice, this list of conditions and the following disclaimer.
# 2. Redistributions in binary form must reproduce the above copyright
#    notice, this list of conditions and the following disclaimer in the
#    documentation and/or other materials provided with the distribution.
#
# THIS SOFTWARE IS PROVIDED BY THE COPYRIGHT HOLDERS AND CONTRIBUTORS
# "AS IS" AND ANY EXPRESS OR IMPLIED WARRANTIES, INCLUDING, BUT NOT
# LIMITED TO, THE IMPLIED WARRANTIES OF MERCHANTABILITY AND FITNESS FOR
# A PARTICULAR PURPOSE ARE DISCLAIMED. IN NO EVENT SHALL THE COPYRIGHT
# OWNER OR CONTRIBUTORS BE LIABLE FOR ANY DIRECT, INDIRECT, INCIDENTAL,
# SPECIAL, EXEMPLARY, OR CONSEQUENTIAL DAMAGES (INCLUDING, BUT NOT
# LIMITED TO, PROCUREMENT OF SUBSTITUTE GOODS OR SERVICES; LOSS OF USE,
# DATA, OR PROFITS; OR BUSINESS INTERRUPTION) HOWEVER CAUSED AND ON ANY
# THEORY OF LIABILITY, WHETHER IN CONTRACT, STRICT LIABILITY, OR TORT
# (INCLUDING NEGLIGENCE OR OTHERWISE) ARISING IN ANY WAY OUT OF THE USE
# OF THIS SOFTWARE, EVEN IF ADVISED OF THE POSSIBILITY OF SUCH DAMAGE.

import("//chrome/chrome_repack_locales.gni")
import("//rlz/buildflags/buildflags.gni")

static_library("chrome_blpwtk2") {
  include_dirs = [
    ".",
  ]

  sources = [
    # required by //blpwtk2:blpwtk2
    "//chrome/browser/printing/pdf_to_emf_converter.cc",
    "//chrome/browser/printing/pdf_to_emf_converter.h",
    "//chrome/browser/printing/print_job.cc",
    "//chrome/browser/printing/print_job.h",
    "//chrome/browser/printing/print_job_manager.cc",
    "//chrome/browser/printing/print_job_manager.h",
    "//chrome/browser/printing/print_job_worker.cc",
    "//chrome/browser/printing/print_job_worker.h",
    "//chrome/browser/printing/print_job_worker_owner.cc",
    "//chrome/browser/printing/print_job_worker_owner.h",
    "//chrome/browser/printing/print_view_manager_base.cc",
    "//chrome/browser/printing/print_view_manager_base.h",
    "//chrome/browser/printing/print_view_manager_basic.cc",
    "//chrome/browser/printing/print_view_manager_basic.h",
    "//chrome/browser/printing/print_view_manager.cc",
    "//chrome/browser/printing/print_view_manager.h",
    "//chrome/browser/printing/print_view_manager_common.cc",
    "//chrome/browser/printing/print_view_manager_common.h",
    "//chrome/browser/printing/printing_message_filter.cc",
    "//chrome/browser/printing/printing_message_filter.h",
    "//chrome/browser/printing/printer_query.cc",
    "//chrome/browser/printing/printer_query.h",
    "//chrome/common/chrome_content_client.cc",
    "//chrome/common/chrome_content_client.h",
    "//chrome/common/chrome_content_client_constants.cc",
    "//chrome/common/chrome_content_client_constants.h",
    "//chrome/common/pref_names.cc",
    "//chrome/common/pref_names.h",
    "//chrome/utility/chrome_content_utility_client.cc",
    "//chrome/utility/chrome_content_utility_client.h",

    # required by //blpwtk2:blpwtk2 (for spellchecking)
    "//chrome/browser/spellchecker/spell_check_host_chrome_impl.cc",
    "//chrome/browser/spellchecker/spell_check_host_chrome_impl.h",
    "//chrome/browser/spellchecker/spell_check_host_chrome_impl_mac.cc",
    "//chrome/browser/spellchecker/spellcheck_factory.cc",
    "//chrome/browser/spellchecker/spellcheck_factory.h",
    "//chrome/browser/spellchecker/spellcheck_hunspell_dictionary.cc",
    "//chrome/browser/spellchecker/spellcheck_hunspell_dictionary.h",
    "//chrome/browser/spellchecker/spellcheck_language_policy_handler.cc",
    "//chrome/browser/spellchecker/spellcheck_language_policy_handler.h",
    "//chrome/browser/spellchecker/spellcheck_service.cc",
    "//chrome/browser/spellchecker/spellcheck_service.h",

    # required by //chrome/browser/spellchecker/spellcheck_service.cc
    "//chrome/browser/chrome_service.cc",
    "//chrome/browser/chrome_service.h",

    # required by //chrome/common/chrome_content_client.cc
    "//chrome/common/chrome_switches.cc",
    "//chrome/common/chrome_switches.h",
    "//chrome/common/url_constants.h",
    "//chrome/common/url_constants.cc",

    # required by //chrome/common/common_message_generator.h
#    "//chrome/common/render_messages.cc",
#    "//chrome/common/render_messages.h",
    "//chrome/common/page_load_metrics/page_load_timing.cc",
    "//chrome/common/page_load_metrics/page_load_timing.h",
  ]

  deps = [
     "//chrome/services/printing/public/mojom",
     "//chrome/services/printing:lib",
     "//chrome/services/printing:manifest",
     "//chrome/services/util_win/public/mojom",
     "//chrome/services/util_win:lib",
     "//components/printing/browser",
     "//components/printing/renderer",
     "//components/signin/core/browser:signin_buildflags",
     "//components/safe_browsing/web_ui:constants",
<<<<<<< HEAD
     "//components/printing/renderer",
=======
     "//components/mirroring/mojom:constants",
     "//components/mirroring/service:mirroring_service",
     "//components/services/pdf_compositor/public/cpp:factory",
     "//components/services/pdf_compositor/public/interfaces",
>>>>>>> 13e9989c
     "//content",

     # required by //chrome/common/chrome_content_client.cc
     "//chrome/browser/metrics/variations:chrome_ui_string_overrider_factory",
     "//chrome/common:resources",
     "//chrome/common/importer:interfaces",
     "//components/services/heap_profiling",
     "//components/services/patch/public/interfaces",
     "//components/services/patch:lib",
     "//components/services/unzip/public/interfaces",
     "//components/services/unzip:lib",
     "//rlz/buildflags",
     "//services/proxy_resolver:lib",
     "//third_party/adobe/flash:flapper_version_h",

     # required by //chrome/common/pref_names.cc
     "//chrome/common:buildflags",
     "//chrome/common:page_load_metrics_mojom",
     "//ipc:param_traits",
     "//pdf:buildflags",

     # required by //components/spellcheck/renderer/spellcheck_provider.cc
     "//content/public/common:service_names",

     # required by many. this target generates the header files that define
     # macros to check the enablement of specific extensions.  Many
     # components in the chrome library use these macros to enable extension
     # specific code.
     "//extensions/buildflags",
  ]

  defines = [
    "BLPWTK2_IMPLEMENTATION",
  ]
}
<|MERGE_RESOLUTION|>--- conflicted
+++ resolved
@@ -102,14 +102,11 @@
      "//components/printing/renderer",
      "//components/signin/core/browser:signin_buildflags",
      "//components/safe_browsing/web_ui:constants",
-<<<<<<< HEAD
      "//components/printing/renderer",
-=======
      "//components/mirroring/mojom:constants",
      "//components/mirroring/service:mirroring_service",
      "//components/services/pdf_compositor/public/cpp:factory",
      "//components/services/pdf_compositor/public/interfaces",
->>>>>>> 13e9989c
      "//content",
 
      # required by //chrome/common/chrome_content_client.cc
