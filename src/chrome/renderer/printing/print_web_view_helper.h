// Copyright (c) 2012 The Chromium Authors. All rights reserved.
// Use of this source code is governed by a BSD-style license that can be
// found in the LICENSE file.

#ifndef CHROME_RENDERER_PRINTING_PRINT_WEB_VIEW_HELPER_H_
#define CHROME_RENDERER_PRINTING_PRINT_WEB_VIEW_HELPER_H_

#include <vector>

#include "base/gtest_prod_util.h"
#include "base/memory/scoped_ptr.h"
#include "base/memory/shared_memory.h"
#include "base/memory/weak_ptr.h"
#include "base/time/time.h"
#include "content/public/renderer/render_view_observer.h"
#include "content/public/renderer/render_view_observer_tracker.h"
#include "printing/metafile_impl.h"
#include "third_party/WebKit/public/platform/WebCanvas.h"
#include "third_party/WebKit/public/web/WebNode.h"
#include "third_party/WebKit/public/web/WebPrintParams.h"
#include "ui/gfx/size.h"

struct PrintMsg_Print_Params;
struct PrintMsg_PrintPage_Params;
struct PrintMsg_PrintPages_Params;

namespace base {
class DictionaryValue;
}

namespace blink {
class WebFrame;
class WebView;
}

namespace printing {

struct PageSizeMargins;
class PrepareFrameAndViewForPrint;

// Stores reference to frame using WebVew and unique name.
// Workaround to modal dialog issue on Linux. crbug.com/236147.
class FrameReference {
 public:
  explicit FrameReference(const blink::WebFrame* frame);
  FrameReference();
  ~FrameReference();

  void Reset(const blink::WebFrame* frame);

  blink::WebFrame* GetFrame();
  blink::WebView* view();

 private:
  blink::WebView* view_;
  blink::WebString frame_name_;
};

// PrintWebViewHelper handles most of the printing grunt work for RenderView.
// We plan on making print asynchronous and that will require copying the DOM
// of the document and creating a new WebView with the contents.
class PrintWebViewHelper
    : public content::RenderViewObserver,
      public content::RenderViewObserverTracker<PrintWebViewHelper> {
 public:
  explicit PrintWebViewHelper(content::RenderView* render_view);
  virtual ~PrintWebViewHelper();

  bool IsPrintingEnabled();

  void PrintNode(const blink::WebNode& node);

 private:
  friend class PrintWebViewHelperTestBase;
  FRIEND_TEST_ALL_PREFIXES(PrintWebViewHelperTest,
                           BlockScriptInitiatedPrinting);
  FRIEND_TEST_ALL_PREFIXES(PrintWebViewHelperTest,
                           BlockScriptInitiatedPrintingFromPopup);
  FRIEND_TEST_ALL_PREFIXES(PrintWebViewHelperTest, OnPrintPages);

#if defined(OS_WIN) || defined(OS_MACOSX)
  FRIEND_TEST_ALL_PREFIXES(PrintWebViewHelperTest, PrintLayoutTest);
  FRIEND_TEST_ALL_PREFIXES(PrintWebViewHelperTest, PrintWithIframe);
#endif  // defined(OS_WIN) || defined(OS_MACOSX)

  enum PrintingResult {
    OK,
    FAIL_PRINT_INIT,
    FAIL_PRINT,
    FAIL_PREVIEW,
  };

  enum PrintPreviewErrorBuckets {
    PREVIEW_ERROR_NONE,  // Always first.
    PREVIEW_ERROR_BAD_SETTING,
    PREVIEW_ERROR_METAFILE_COPY_FAILED,
    PREVIEW_ERROR_METAFILE_INIT_FAILED,
    PREVIEW_ERROR_ZERO_PAGES,
    PREVIEW_ERROR_MAC_DRAFT_METAFILE_INIT_FAILED,
    PREVIEW_ERROR_PAGE_RENDERED_WITHOUT_METAFILE,
    PREVIEW_ERROR_UPDATING_PRINT_SETTINGS,
    PREVIEW_ERROR_INVALID_PRINTER_SETTINGS,
    PREVIEW_ERROR_LAST_ENUM  // Always last.
  };

  enum PrintPreviewRequestType {
    PRINT_PREVIEW_USER_INITIATED_ENTIRE_FRAME,
    PRINT_PREVIEW_USER_INITIATED_SELECTION,
    PRINT_PREVIEW_USER_INITIATED_CONTEXT_NODE,
    PRINT_PREVIEW_SCRIPTED  // triggered by window.print().
  };

  // RenderViewObserver implementation.
  virtual bool OnMessageReceived(const IPC::Message& message) OVERRIDE;
  virtual void PrintPage(blink::WebFrame* frame, bool user_initiated) OVERRIDE;
  virtual void DidStartLoading() OVERRIDE;
  virtual void DidStopLoading() OVERRIDE;

  // Message handlers ---------------------------------------------------------

  // Print the document.
  void OnPrintPages();

  // Print the document with the print preview frame/node.
  void OnPrintForSystemDialog();

  // Get |page_size| and |content_area| information from
  // |page_layout_in_points|.
  void GetPageSizeAndContentAreaFromPageLayout(
      const PageSizeMargins& page_layout_in_points,
      gfx::Size* page_size,
      gfx::Rect* content_area);

  // Update |ignore_css_margins_| based on settings.
  void UpdateFrameMarginsCssInfo(const base::DictionaryValue& settings);

  // Returns true if the current destination printer is PRINT_TO_PDF.
  bool IsPrintToPdfRequested(const base::DictionaryValue& settings);

  // Returns the print scaling option to retain/scale/crop the source page size
  // to fit the printable area of the paper.
  //
  // We retain the source page size when the current destination printer is
  // SAVE_AS_PDF.
  //
  // We crop the source page size to fit the printable area or we print only the
  // left top page contents when
  // (1) Source is PDF and the user has requested not to fit to printable area
  // via |job_settings|.
  // (2) Source is PDF. This is the first preview request and print scaling
  // option is disabled for initiator renderer plugin.
  //
  // In all other cases, we scale the source page to fit the printable area.
  blink::WebPrintScalingOption GetPrintScalingOption(
      bool source_is_html,
      const base::DictionaryValue& job_settings,
      const PrintMsg_Print_Params& params);

  // Initiate print preview.
  void OnInitiatePrintPreview(bool selection_only);

  // Start the process of generating a print preview using |settings|.
  void OnPrintPreview(const base::DictionaryValue& settings);

  // Prepare frame for creating preview document.
  void PrepareFrameForPreviewDocument();

  // Continue creating preview document.
  void OnFramePreparedForPreviewDocument();

  // Initialize the print preview document.
  bool CreatePreviewDocument();

  // Renders a print preview page. |page_number| is 0-based.
  // Returns true if print preview should continue, false on failure.
  bool RenderPreviewPage(int page_number,
                         const PrintMsg_Print_Params& print_params);

  // Finalize the print ready preview document.
  bool FinalizePrintReadyDocument();

  // Print / preview the node under the context menu.
  void OnPrintNodeUnderContextMenu();

  // Print the pages for print preview. Do not display the native print dialog
  // for user settings. |job_settings| has new print job settings values.
  void OnPrintForPrintPreview(const base::DictionaryValue& job_settings);

  void OnPrintingDone(bool success);

  // Enable/Disable window.print calls.  If |blocked| is true window.print
  // calls will silently fail.  Call with |blocked| set to false to reenable.
  void SetScriptedPrintBlocked(bool blocked);

  // Main printing code -------------------------------------------------------

  void Print(blink::WebFrame* frame, const blink::WebNode& node);

  // Notification when printing is done - signal tear-down/free resources.
  void DidFinishPrinting(PrintingResult result);

  // Print Settings -----------------------------------------------------------

  // Initialize print page settings with default settings.
  // Used only for native printing workflow.
  bool InitPrintSettings(bool fit_to_paper_size);

  // Calculate number of pages in source document.
  bool CalculateNumberOfPages(blink::WebFrame* frame,
                              const blink::WebNode& node,
                              int* number_of_pages);

  // Update the current print settings with new |passed_job_settings|.
  // |passed_job_settings| dictionary contains print job details such as printer
  // name, number of copies, page range, etc.
  bool UpdatePrintSettings(blink::WebFrame* frame,
                           const blink::WebNode& node,
                           const base::DictionaryValue& passed_job_settings);

  // Get final print settings from the user.
  // Return false if the user cancels or on error.
  bool GetPrintSettingsFromUser(blink::WebFrame* frame,
                                const blink::WebNode& node,
                                int expected_pages_count);

  // Page Printing / Rendering ------------------------------------------------

  void OnFramePreparedForPrintPages();
  void PrintPages();
<<<<<<< HEAD
  bool PrintPagesNative(WebKit::WebFrame* frame,
=======
  bool PrintPagesNative(blink::WebFrame* frame,
>>>>>>> 8c15b39e
                        int page_count,
                        const gfx::Size& canvas_size);
  void FinishFramePrinting();

  // Prints the page listed in |params|.
#if defined(OS_LINUX) || defined(OS_ANDROID)
  void PrintPageInternal(const PrintMsg_PrintPage_Params& params,
                         const gfx::Size& canvas_size,
                         blink::WebFrame* frame,
                         Metafile* metafile);
#else
  void PrintPageInternal(const PrintMsg_PrintPage_Params& params,
                         const gfx::Size& canvas_size,
                         blink::WebFrame* frame);
#endif

  // Render the frame for printing.
  bool RenderPagesForPrint(blink::WebFrame* frame,
                           const blink::WebNode& node);

  // Platform specific helper function for rendering page(s) to |metafile|.
#if defined(OS_WIN)
  void RenderPage(const PrintMsg_Print_Params& params,
                  int page_number,
                  blink::WebFrame* frame,
                  bool is_preview,
                  Metafile* metafile,
                  double* scale_factor,
                  gfx::Size* page_size_in_dpi,
                  gfx::Rect* content_area_in_dpi);
#elif defined(OS_MACOSX)
  void RenderPage(const PrintMsg_Print_Params& params,
                  int page_number,
                  blink::WebFrame* frame,
                  bool is_preview,
                  Metafile* metafile,
                  gfx::Size* page_size,
                  gfx::Rect* content_rect);
#endif  // defined(OS_WIN)

  // Renders page contents from |frame| to |content_area| of |canvas|.
  // |page_number| is zero-based.
  // When method is called, canvas should be setup to draw to |canvas_area|
  // with |scale_factor|.
  static float RenderPageContent(blink::WebFrame* frame,
                                 int page_number,
                                 const gfx::Rect& canvas_area,
                                 const gfx::Rect& content_area,
                                 double scale_factor,
                                 blink::WebCanvas* canvas);

  // Helper methods -----------------------------------------------------------

  bool CopyMetafileDataToSharedMem(Metafile* metafile,
                                   base::SharedMemoryHandle* shared_mem_handle);

  // Helper method to get page layout in points and fit to page if needed.
  static void ComputePageLayoutInPointsForCss(
      blink::WebFrame* frame,
      int page_index,
      const PrintMsg_Print_Params& default_params,
      bool ignore_css_margins,
      double* scale_factor,
      PageSizeMargins* page_layout_in_points);

  // Given the |device| and |canvas| to draw on, prints the appropriate headers
  // and footers using strings from |header_footer_info| on to the canvas.
  static void PrintHeaderAndFooter(
      blink::WebCanvas* canvas,
      int page_number,
      int total_pages,
      float webkit_scale_factor,
      const PageSizeMargins& page_layout_in_points,
      const base::DictionaryValue& header_footer_info,
      const PrintMsg_Print_Params& params);

<<<<<<< HEAD
  bool GetPrintFrame(WebKit::WebFrame** frame);
=======
  bool GetPrintFrame(blink::WebFrame** frame);
>>>>>>> 8c15b39e

  // Script Initiated Printing ------------------------------------------------

  // Return true if script initiated printing is currently
  // allowed. |user_initiated| should be true when a user event triggered the
  // script, most likely by pressing a print button on the page.
  bool IsScriptInitiatedPrintAllowed(blink::WebFrame* frame,
                                     bool user_initiated);

  // Returns true if script initiated printing occurs too often.
  bool IsScriptInitiatedPrintTooFrequent(blink::WebFrame* frame);

  // Reset the counter for script initiated printing.
  // Scripted printing will be allowed to continue.
  void ResetScriptedPrintCount();

  // Increment the counter for script initiated printing.
  // Scripted printing will be blocked for a limited amount of time.
  void IncrementScriptedPrintCount();

  // Shows scripted print preview when options from plugin are availible.
  void ShowScriptedPrintPreview();

  void RequestPrintPreview(PrintPreviewRequestType type);

  // Checks whether print preview should continue or not.
  // Returns true if cancelling, false if continuing.
  bool CheckForCancel();

  // Notifies the browser a print preview page has been rendered.
  // |page_number| is 0-based.
  // For a valid |page_number| with modifiable content,
  // |metafile| is the rendered page. Otherwise |metafile| is NULL.
  // Returns true if print preview should continue, false on failure.
  bool PreviewPageRendered(int page_number, Metafile* metafile);

  // WebView used only to print the selection.
  scoped_ptr<PrepareFrameAndViewForPrint> prep_frame_view_;
  bool reset_prep_frame_view_;

  scoped_ptr<PrintMsg_PrintPages_Params> print_pages_params_;
  bool is_preview_enabled_;
  bool is_scripted_print_throttling_disabled_;
  bool is_print_ready_metafile_sent_;
  bool ignore_css_margins_;

  // Used for scripted initiated printing blocking.
  base::Time last_cancelled_script_print_;
  int user_cancelled_scripted_print_count_;
  bool is_scripted_printing_blocked_;

  // Let the browser process know of a printing failure. Only set to false when
  // the failure came from the browser in the first place.
  bool notify_browser_of_print_failure_;

  // True, when printing from print preview.
  bool print_for_preview_;

  // Strings generated by the browser process to be printed as headers and
  // footers if requested by the user.
  scoped_ptr<base::DictionaryValue> header_footer_info_;

  // Keeps track of the state of print preview between messages.
  // TODO(vitalybuka): Create PrintPreviewContext when needed and delete after
  // use. Now it's interaction with various messages is confusing.
  class PrintPreviewContext {
   public:
    PrintPreviewContext();
    ~PrintPreviewContext();

    // Initializes the print preview context. Need to be called to set
    // the |web_frame| / |web_node| to generate the print preview for.
    void InitWithFrame(blink::WebFrame* web_frame);
    void InitWithNode(const blink::WebNode& web_node);

    // Does bookkeeping at the beginning of print preview.
    void OnPrintPreview();

    // Create the print preview document. |pages| is empty to print all pages.
    // Takes ownership of |prepared_frame|.
    bool CreatePreviewDocument(PrepareFrameAndViewForPrint* prepared_frame,
                               const std::vector<int>& pages);

    // Called after a page gets rendered. |page_time| is how long the
    // rendering took.
    void RenderedPreviewPage(const base::TimeDelta& page_time);

    // Updates the print preview context when the required pages are rendered.
    void AllPagesRendered();

    // Finalizes the print ready preview document.
    void FinalizePrintReadyDocument();

    // Cleanup after print preview finishes.
    void Finished();

    // Cleanup after print preview fails.
    void Failed(bool report_error);

    // Helper functions
    int GetNextPageNumber();
    bool IsRendering() const;
    bool IsModifiable();
    bool HasSelection();
    bool IsLastPageOfPrintReadyMetafile() const;
    bool IsFinalPageRendered() const;

    // Setters
    void set_generate_draft_pages(bool generate_draft_pages);
    void set_error(enum PrintPreviewErrorBuckets error);

    // Getters
    // Original frame for which preview was requested.
    blink::WebFrame* source_frame();
    // Original node for which preview was requested.
    const blink::WebNode& source_node() const;

    // Frame to be use to render preview. May be the same as source_frame(), or
    // generated from it, e.g. copy of selected block.
    blink::WebFrame* prepared_frame();
    // Node to be use to render preview. May be the same as source_node(), or
    // generated from it, e.g. copy of selected block.
    const blink::WebNode& prepared_node() const;

    int total_page_count() const;
    bool generate_draft_pages() const;
    PreviewMetafile* metafile();
    gfx::Size GetPrintCanvasSize() const;
    int last_error() const;

   private:
    enum State {
      UNINITIALIZED,  // Not ready to render.
      INITIALIZED,    // Ready to render.
      RENDERING,      // Rendering.
      DONE            // Finished rendering.
    };

    // Reset some of the internal rendering context.
    void ClearContext();

    // Specifies what to render for print preview.
    FrameReference source_frame_;
    blink::WebNode source_node_;

    scoped_ptr<PrepareFrameAndViewForPrint> prep_frame_view_;
    scoped_ptr<PreviewMetafile> metafile_;

    // Total page count in the renderer.
    int total_page_count_;

    // The current page to render.
    int current_page_index_;

    // List of page indices that need to be rendered.
    std::vector<int> pages_to_render_;

    // True, when draft pages needs to be generated.
    bool generate_draft_pages_;

    // Specifies the total number of pages in the print ready metafile.
    int print_ready_metafile_page_count_;

    base::TimeDelta document_render_time_;
    base::TimeTicks begin_time_;

    enum PrintPreviewErrorBuckets error_;

    State state_;
  };

  bool print_node_in_progress_;
  PrintPreviewContext print_preview_context_;
  bool is_loading_;
  bool is_scripted_preview_delayed_;
  base::WeakPtrFactory<PrintWebViewHelper> weak_ptr_factory_;
  DISALLOW_COPY_AND_ASSIGN(PrintWebViewHelper);
};

}  // namespace printing

#endif  // CHROME_RENDERER_PRINTING_PRINT_WEB_VIEW_HELPER_H_<|MERGE_RESOLUTION|>--- conflicted
+++ resolved
@@ -227,11 +227,7 @@
 
   void OnFramePreparedForPrintPages();
   void PrintPages();
-<<<<<<< HEAD
-  bool PrintPagesNative(WebKit::WebFrame* frame,
-=======
   bool PrintPagesNative(blink::WebFrame* frame,
->>>>>>> 8c15b39e
                         int page_count,
                         const gfx::Size& canvas_size);
   void FinishFramePrinting();
@@ -308,11 +304,7 @@
       const base::DictionaryValue& header_footer_info,
       const PrintMsg_Print_Params& params);
 
-<<<<<<< HEAD
-  bool GetPrintFrame(WebKit::WebFrame** frame);
-=======
   bool GetPrintFrame(blink::WebFrame** frame);
->>>>>>> 8c15b39e
 
   // Script Initiated Printing ------------------------------------------------
 
