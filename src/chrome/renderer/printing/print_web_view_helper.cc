// Copyright (c) 2012 The Chromium Authors. All rights reserved.
// Use of this source code is governed by a BSD-style license that can be
// found in the LICENSE file.

#include "chrome/renderer/printing/print_web_view_helper.h"

#include <string>

#include "base/auto_reset.h"
#include "base/json/json_writer.h"
#include "base/logging.h"
#include "base/message_loop/message_loop.h"
#include "base/metrics/histogram.h"
#include "base/process/process_handle.h"
#include "base/strings/string_number_conversions.h"
#include "base/strings/stringprintf.h"
#include "base/strings/utf_string_conversions.h"
#include "chrome/common/print_messages.h"
<<<<<<< HEAD
#include "chrome/common/render_messages.h"

// LEVI: Remove chrome resources.
// #include "chrome/grit/browser_resources.h"

=======
#include "chrome/grit/browser_resources.h"
>>>>>>> 3421cf84
#include "content/public/common/web_preferences.h"
#include "content/public/renderer/render_frame.h"
#include "content/public/renderer/render_thread.h"
#include "content/public/renderer/render_view.h"
#include "net/base/escape.h"
#include "printing/pdf_metafile_skia.h"
#include "printing/units.h"
#include "third_party/WebKit/public/platform/WebSize.h"
#include "third_party/WebKit/public/platform/WebURLRequest.h"
#include "third_party/WebKit/public/web/WebConsoleMessage.h"
#include "third_party/WebKit/public/web/WebDocument.h"
#include "third_party/WebKit/public/web/WebElement.h"
#include "third_party/WebKit/public/web/WebFrameClient.h"
#include "third_party/WebKit/public/web/WebLocalFrame.h"
#include "third_party/WebKit/public/web/WebPlugin.h"
#include "third_party/WebKit/public/web/WebPluginDocument.h"
#include "third_party/WebKit/public/web/WebPrintParams.h"
#include "third_party/WebKit/public/web/WebPrintPresetOptions.h"
#include "third_party/WebKit/public/web/WebPrintScalingOption.h"
#include "third_party/WebKit/public/web/WebScriptSource.h"
#include "third_party/WebKit/public/web/WebSettings.h"
#include "third_party/WebKit/public/web/WebView.h"
#include "third_party/WebKit/public/web/WebViewClient.h"
#include "ui/base/resource/resource_bundle.h"

using content::WebPreferences;

namespace printing {

namespace {

enum PrintPreviewHelperEvents {
  PREVIEW_EVENT_REQUESTED,
  PREVIEW_EVENT_CACHE_HIT,  // Unused
  PREVIEW_EVENT_CREATE_DOCUMENT,
  PREVIEW_EVENT_NEW_SETTINGS,  // Unused
  PREVIEW_EVENT_MAX,
};

const double kMinDpi = 1.0;

#if !defined(ENABLE_PRINT_PREVIEW)
bool g_is_preview_enabled_ = false;
#else
bool g_is_preview_enabled_ = true;

const char kPageLoadScriptFormat[] =
    "document.open(); document.write(%s); document.close();";

const char kPageSetupScriptFormat[] = "setup(%s);";

void ExecuteScript(blink::WebFrame* frame,
                   const char* script_format,
                   const base::Value& parameters) {
  std::string json;
  base::JSONWriter::Write(&parameters, &json);
  std::string script = base::StringPrintf(script_format, json.c_str());
  frame->executeScript(blink::WebString(base::UTF8ToUTF16(script)));
}
#endif  // !defined(ENABLE_PRINT_PREVIEW)

int GetDPI(const PrintMsg_Print_Params* print_params) {
#if defined(OS_MACOSX)
  // On the Mac, the printable area is in points, don't do any scaling based
  // on dpi.
  return kPointsPerInch;
#else
  return static_cast<int>(print_params->dpi);
#endif  // defined(OS_MACOSX)
}

bool PrintMsg_Print_Params_IsValid(const PrintMsg_Print_Params& params) {
  return !params.content_size.IsEmpty() && !params.page_size.IsEmpty() &&
         !params.printable_area.IsEmpty() && params.document_cookie &&
         params.desired_dpi && params.max_shrink && params.min_shrink &&
         params.dpi && (params.margin_top >= 0) && (params.margin_left >= 0) &&
         params.dpi > kMinDpi && params.document_cookie != 0;
}

PrintMsg_Print_Params GetCssPrintParams(
    blink::WebFrame* frame,
    int page_index,
    const PrintMsg_Print_Params& page_params) {
  PrintMsg_Print_Params page_css_params = page_params;
  int dpi = GetDPI(&page_params);

  blink::WebSize page_size_in_pixels(
      ConvertUnit(page_params.page_size.width(), dpi, kPixelsPerInch),
      ConvertUnit(page_params.page_size.height(), dpi, kPixelsPerInch));
  int margin_top_in_pixels =
      ConvertUnit(page_params.margin_top, dpi, kPixelsPerInch);
  int margin_right_in_pixels = ConvertUnit(
      page_params.page_size.width() -
      page_params.content_size.width() - page_params.margin_left,
      dpi, kPixelsPerInch);
  int margin_bottom_in_pixels = ConvertUnit(
      page_params.page_size.height() -
      page_params.content_size.height() - page_params.margin_top,
      dpi, kPixelsPerInch);
  int margin_left_in_pixels = ConvertUnit(
      page_params.margin_left,
      dpi, kPixelsPerInch);

  blink::WebSize original_page_size_in_pixels = page_size_in_pixels;

  if (frame) {
    frame->pageSizeAndMarginsInPixels(page_index,
                                      page_size_in_pixels,
                                      margin_top_in_pixels,
                                      margin_right_in_pixels,
                                      margin_bottom_in_pixels,
                                      margin_left_in_pixels);
  }

  int new_content_width = page_size_in_pixels.width -
                          margin_left_in_pixels - margin_right_in_pixels;
  int new_content_height = page_size_in_pixels.height -
                           margin_top_in_pixels - margin_bottom_in_pixels;

  // Invalid page size and/or margins. We just use the default setting.
  if (new_content_width < 1 || new_content_height < 1) {
    CHECK(frame != NULL);
    page_css_params = GetCssPrintParams(NULL, page_index, page_params);
    return page_css_params;
  }

  page_css_params.content_size = gfx::Size(
      ConvertUnit(new_content_width, kPixelsPerInch, dpi),
      ConvertUnit(new_content_height, kPixelsPerInch, dpi));

  if (original_page_size_in_pixels != page_size_in_pixels) {
    page_css_params.page_size = gfx::Size(
        ConvertUnit(page_size_in_pixels.width, kPixelsPerInch, dpi),
        ConvertUnit(page_size_in_pixels.height, kPixelsPerInch, dpi));
  } else {
    // Printing frame doesn't have any page size css. Pixels to dpi conversion
    // causes rounding off errors. Therefore use the default page size values
    // directly.
    page_css_params.page_size = page_params.page_size;
  }

  page_css_params.margin_top =
      ConvertUnit(margin_top_in_pixels, kPixelsPerInch, dpi);
  page_css_params.margin_left =
      ConvertUnit(margin_left_in_pixels, kPixelsPerInch, dpi);
  return page_css_params;
}

double FitPrintParamsToPage(const PrintMsg_Print_Params& page_params,
                            PrintMsg_Print_Params* params_to_fit) {
  double content_width =
      static_cast<double>(params_to_fit->content_size.width());
  double content_height =
      static_cast<double>(params_to_fit->content_size.height());
  int default_page_size_height = page_params.page_size.height();
  int default_page_size_width = page_params.page_size.width();
  int css_page_size_height = params_to_fit->page_size.height();
  int css_page_size_width = params_to_fit->page_size.width();

  double scale_factor = 1.0f;
  if (page_params.page_size == params_to_fit->page_size)
    return scale_factor;

  if (default_page_size_width < css_page_size_width ||
      default_page_size_height < css_page_size_height) {
    double ratio_width =
        static_cast<double>(default_page_size_width) / css_page_size_width;
    double ratio_height =
        static_cast<double>(default_page_size_height) / css_page_size_height;
    scale_factor = ratio_width < ratio_height ? ratio_width : ratio_height;
    content_width *= scale_factor;
    content_height *= scale_factor;
  }
  params_to_fit->margin_top = static_cast<int>(
      (default_page_size_height - css_page_size_height * scale_factor) / 2 +
      (params_to_fit->margin_top * scale_factor));
  params_to_fit->margin_left = static_cast<int>(
      (default_page_size_width - css_page_size_width * scale_factor) / 2 +
      (params_to_fit->margin_left * scale_factor));
  params_to_fit->content_size = gfx::Size(
      static_cast<int>(content_width), static_cast<int>(content_height));
  params_to_fit->page_size = page_params.page_size;
  return scale_factor;
}

void CalculatePageLayoutFromPrintParams(
    const PrintMsg_Print_Params& params,
    PageSizeMargins* page_layout_in_points) {
  int dpi = GetDPI(&params);
  int content_width = params.content_size.width();
  int content_height = params.content_size.height();

  int margin_bottom = params.page_size.height() -
                      content_height - params.margin_top;
  int margin_right = params.page_size.width() -
                      content_width - params.margin_left;

  page_layout_in_points->content_width =
      ConvertUnit(content_width, dpi, kPointsPerInch);
  page_layout_in_points->content_height =
      ConvertUnit(content_height, dpi, kPointsPerInch);
  page_layout_in_points->margin_top =
      ConvertUnit(params.margin_top, dpi, kPointsPerInch);
  page_layout_in_points->margin_right =
      ConvertUnit(margin_right, dpi, kPointsPerInch);
  page_layout_in_points->margin_bottom =
      ConvertUnit(margin_bottom, dpi, kPointsPerInch);
  page_layout_in_points->margin_left =
      ConvertUnit(params.margin_left, dpi, kPointsPerInch);
}

void EnsureOrientationMatches(const PrintMsg_Print_Params& css_params,
                              PrintMsg_Print_Params* page_params) {
  if ((page_params->page_size.width() > page_params->page_size.height()) ==
      (css_params.page_size.width() > css_params.page_size.height())) {
    return;
  }

  // Swap the |width| and |height| values.
  page_params->page_size.SetSize(page_params->page_size.height(),
                                 page_params->page_size.width());
  page_params->content_size.SetSize(page_params->content_size.height(),
                                    page_params->content_size.width());
  page_params->printable_area.set_size(
      gfx::Size(page_params->printable_area.height(),
                page_params->printable_area.width()));
}

void ComputeWebKitPrintParamsInDesiredDpi(
    const PrintMsg_Print_Params& print_params,
    blink::WebPrintParams* webkit_print_params) {
  int dpi = GetDPI(&print_params);
  webkit_print_params->printerDPI = dpi;
  webkit_print_params->printScalingOption = print_params.print_scaling_option;

  webkit_print_params->printContentArea.width =
      ConvertUnit(print_params.content_size.width(), dpi,
                  print_params.desired_dpi);
  webkit_print_params->printContentArea.height =
      ConvertUnit(print_params.content_size.height(), dpi,
                  print_params.desired_dpi);

  webkit_print_params->printableArea.x =
      ConvertUnit(print_params.printable_area.x(), dpi,
                  print_params.desired_dpi);
  webkit_print_params->printableArea.y =
      ConvertUnit(print_params.printable_area.y(), dpi,
                  print_params.desired_dpi);
  webkit_print_params->printableArea.width =
      ConvertUnit(print_params.printable_area.width(), dpi,
                  print_params.desired_dpi);
  webkit_print_params->printableArea.height =
      ConvertUnit(print_params.printable_area.height(),
                  dpi, print_params.desired_dpi);

  webkit_print_params->paperSize.width =
      ConvertUnit(print_params.page_size.width(), dpi,
                  print_params.desired_dpi);
  webkit_print_params->paperSize.height =
      ConvertUnit(print_params.page_size.height(), dpi,
                  print_params.desired_dpi);
}

blink::WebPlugin* GetPlugin(const blink::WebFrame* frame) {
  return frame->document().isPluginDocument() ?
         frame->document().to<blink::WebPluginDocument>().plugin() : NULL;
}

bool PrintingNodeOrPdfFrame(const blink::WebFrame* frame,
                            const blink::WebNode& node) {
  if (!node.isNull())
    return true;
  blink::WebPlugin* plugin = GetPlugin(frame);
  return plugin && plugin->supportsPaginatedPrint();
}

bool PrintingFrameHasPageSizeStyle(blink::WebFrame* frame,
                                   int total_page_count) {
  if (!frame)
    return false;
  bool frame_has_custom_page_size_style = false;
  for (int i = 0; i < total_page_count; ++i) {
    if (frame->hasCustomPageSizeStyle(i)) {
      frame_has_custom_page_size_style = true;
      break;
    }
  }
  return frame_has_custom_page_size_style;
}

MarginType GetMarginsForPdf(blink::WebFrame* frame,
                            const blink::WebNode& node) {
  if (frame->isPrintScalingDisabledForPlugin(node))
    return NO_MARGINS;
  else
    return PRINTABLE_AREA_MARGINS;
}

bool FitToPageEnabled(const base::DictionaryValue& job_settings) {
  bool fit_to_paper_size = false;
  if (!job_settings.GetBoolean(kSettingFitToPageEnabled, &fit_to_paper_size)) {
    NOTREACHED();
  }
  return fit_to_paper_size;
}

// Returns the print scaling option to retain/scale/crop the source page size
// to fit the printable area of the paper.
//
// We retain the source page size when the current destination printer is
// SAVE_AS_PDF.
//
// We crop the source page size to fit the printable area or we print only the
// left top page contents when
// (1) Source is PDF and the user has requested not to fit to printable area
// via |job_settings|.
// (2) Source is PDF. This is the first preview request and print scaling
// option is disabled for initiator renderer plugin.
//
// In all other cases, we scale the source page to fit the printable area.
blink::WebPrintScalingOption GetPrintScalingOption(
    blink::WebFrame* frame,
    const blink::WebNode& node,
    bool source_is_html,
    const base::DictionaryValue& job_settings,
    const PrintMsg_Print_Params& params) {
  if (params.print_to_pdf)
    return blink::WebPrintScalingOptionSourceSize;

  if (!source_is_html) {
    if (!FitToPageEnabled(job_settings))
      return blink::WebPrintScalingOptionNone;

    bool no_plugin_scaling = frame->isPrintScalingDisabledForPlugin(node);

    if (params.is_first_request && no_plugin_scaling)
      return blink::WebPrintScalingOptionNone;
  }
  return blink::WebPrintScalingOptionFitToPrintableArea;
}

PrintMsg_Print_Params CalculatePrintParamsForCss(
    blink::WebFrame* frame,
    int page_index,
    const PrintMsg_Print_Params& page_params,
    bool ignore_css_margins,
    bool fit_to_page,
    double* scale_factor) {
  PrintMsg_Print_Params css_params = GetCssPrintParams(frame, page_index,
                                                       page_params);

  PrintMsg_Print_Params params = page_params;
  EnsureOrientationMatches(css_params, &params);

  if (ignore_css_margins && fit_to_page)
    return params;

  PrintMsg_Print_Params result_params = css_params;
  if (ignore_css_margins) {
    result_params.margin_top = params.margin_top;
    result_params.margin_left = params.margin_left;

    DCHECK(!fit_to_page);
    // Since we are ignoring the margins, the css page size is no longer
    // valid.
    int default_margin_right = params.page_size.width() -
        params.content_size.width() - params.margin_left;
    int default_margin_bottom = params.page_size.height() -
        params.content_size.height() - params.margin_top;
    result_params.content_size = gfx::Size(
        result_params.page_size.width() - result_params.margin_left -
            default_margin_right,
        result_params.page_size.height() - result_params.margin_top -
            default_margin_bottom);
  }

  if (fit_to_page) {
    double factor = FitPrintParamsToPage(params, &result_params);
    if (scale_factor)
      *scale_factor = factor;
  }
  return result_params;
}

}  // namespace

FrameReference::FrameReference(blink::WebLocalFrame* frame) {
  Reset(frame);
}

FrameReference::FrameReference() {
  Reset(NULL);
}

FrameReference::~FrameReference() {
}

void FrameReference::Reset(blink::WebLocalFrame* frame) {
  if (frame) {
    view_ = frame->view();
    frame_ = frame;
  } else {
    view_ = NULL;
    frame_ = NULL;
  }
}

blink::WebLocalFrame* FrameReference::GetFrame() {
  if (view_ == NULL || frame_ == NULL)
    return NULL;
  for (blink::WebFrame* frame = view_->mainFrame(); frame != NULL;
           frame = frame->traverseNext(false)) {
    if (frame == frame_)
      return frame_;
  }
  return NULL;
}

blink::WebView* FrameReference::view() {
  return view_;
}

#if defined(ENABLE_PRINT_PREVIEW)
// static - Not anonymous so that platform implementations can use it.
void PrintWebViewHelper::PrintHeaderAndFooter(
    blink::WebCanvas* canvas,
    int page_number,
    int total_pages,
    const blink::WebFrame& source_frame,
    float webkit_scale_factor,
    const PageSizeMargins& page_layout,
    const PrintMsg_Print_Params& params) {
  SkAutoCanvasRestore auto_restore(canvas, true);
  canvas->scale(1 / webkit_scale_factor, 1 / webkit_scale_factor);

  blink::WebSize page_size(page_layout.margin_left + page_layout.margin_right +
                               page_layout.content_width,
                           page_layout.margin_top + page_layout.margin_bottom +
                               page_layout.content_height);

  blink::WebView* web_view = blink::WebView::create(NULL);
  web_view->settings()->setJavaScriptEnabled(true);

  blink::WebLocalFrame* frame = blink::WebLocalFrame::create(NULL);
  web_view->setMainFrame(frame);

  // LEVI: Remove chrome resources.
  //base::StringValue html(ResourceBundle::GetSharedInstance().GetLocalizedString(
  //    IDR_PRINT_PREVIEW_PAGE));
  base::StringValue html("");
  // Load page with script to avoid async operations.
  ExecuteScript(frame, kPageLoadScriptFormat, html);

  scoped_ptr<base::DictionaryValue> options(new base::DictionaryValue());
  options.reset(new base::DictionaryValue());
  options->SetDouble(kSettingHeaderFooterDate, base::Time::Now().ToJsTime());
  options->SetDouble("width", page_size.width);
  options->SetDouble("height", page_size.height);
  options->SetDouble("topMargin", page_layout.margin_top);
  options->SetDouble("bottomMargin", page_layout.margin_bottom);
  options->SetString("pageNumber",
                     base::StringPrintf("%d/%d", page_number, total_pages));

  // Fallback to initiator URL and title if it's empty for printed frame.
  base::string16 url = source_frame.document().url().string();
  options->SetString("url", url.empty() ? params.url : url);
  base::string16 title = source_frame.document().title();
  options->SetString("title", title.empty() ? params.title : title);

  ExecuteScript(frame, kPageSetupScriptFormat, *options);

  blink::WebPrintParams webkit_params(page_size);
  webkit_params.printerDPI = GetDPI(&params);

  frame->printBegin(webkit_params);
  frame->printPage(0, canvas);
  frame->printEnd();

  web_view->close();
  frame->close();
}
#endif  // defined(ENABLE_PRINT_PREVIEW)

// static - Not anonymous so that platform implementations can use it.
float PrintWebViewHelper::RenderPageContent(blink::WebFrame* frame,
                                            int page_number,
                                            const gfx::Rect& canvas_area,
                                            const gfx::Rect& content_area,
                                            double scale_factor,
                                            blink::WebCanvas* canvas) {
  SkAutoCanvasRestore auto_restore(canvas, true);
  if (content_area != canvas_area) {
    canvas->translate((content_area.x() - canvas_area.x()) / scale_factor,
                      (content_area.y() - canvas_area.y()) / scale_factor);
    SkRect clip_rect(
        SkRect::MakeXYWH(content_area.origin().x() / scale_factor,
                         content_area.origin().y() / scale_factor,
                         content_area.size().width() / scale_factor,
                         content_area.size().height() / scale_factor));
    SkIRect clip_int_rect;
    clip_rect.roundOut(&clip_int_rect);
    SkRegion clip_region(clip_int_rect);
    canvas->setClipRegion(clip_region);
  }
  return frame->printPage(page_number, canvas);
}

// Class that calls the Begin and End print functions on the frame and changes
// the size of the view temporarily to support full page printing..
class PrepareFrameAndViewForPrint : public blink::WebViewClient,
                                    public blink::WebFrameClient {
 public:
  PrepareFrameAndViewForPrint(const PrintMsg_Print_Params& params,
                              blink::WebLocalFrame* frame,
                              const blink::WebNode& node,
                              bool ignore_css_margins);
  virtual ~PrepareFrameAndViewForPrint();

  // Optional. Replaces |frame_| with selection if needed. Will call |on_ready|
  // when completed.
  void CopySelectionIfNeeded(const WebPreferences& preferences,
                             const base::Closure& on_ready);

  // Prepares frame for printing.
  void StartPrinting();

  blink::WebLocalFrame* frame() {
    return frame_.GetFrame();
  }

  const blink::WebNode& node() const {
    return node_to_print_;
  }

  int GetExpectedPageCount() const {
    return expected_pages_count_;
  }

  void FinishPrinting();

  bool IsLoadingSelection() {
    // It's not selection if not |owns_web_view_|.
    return owns_web_view_ && frame() && frame()->isLoading();
  }

  // TODO(ojan): Remove this override and have this class use a non-null
  // layerTreeView.
  // blink::WebViewClient override:
  virtual bool allowsBrokenNullLayerTreeView() const;

 protected:
  // blink::WebViewClient override:
  virtual void didStopLoading();

  // blink::WebFrameClient override:
  virtual blink::WebFrame* createChildFrame(blink::WebLocalFrame* parent,
                                            const blink::WebString& name);
  virtual void frameDetached(blink::WebFrame* frame);

 private:
  void CallOnReady();
  void ResizeForPrinting();
  void RestoreSize();
  void CopySelection(const WebPreferences& preferences);

  FrameReference frame_;
  blink::WebNode node_to_print_;
  bool owns_web_view_;
  blink::WebPrintParams web_print_params_;
  gfx::Size prev_view_size_;
  gfx::Size prev_scroll_offset_;
  int expected_pages_count_;
  base::Closure on_ready_;
  bool should_print_backgrounds_;
  bool should_print_selection_only_;
  bool is_printing_started_;

  base::WeakPtrFactory<PrepareFrameAndViewForPrint> weak_ptr_factory_;

  DISALLOW_COPY_AND_ASSIGN(PrepareFrameAndViewForPrint);
};

PrepareFrameAndViewForPrint::PrepareFrameAndViewForPrint(
    const PrintMsg_Print_Params& params,
    blink::WebLocalFrame* frame,
    const blink::WebNode& node,
    bool ignore_css_margins)
    : frame_(frame),
      node_to_print_(node),
      owns_web_view_(false),
      expected_pages_count_(0),
      should_print_backgrounds_(params.should_print_backgrounds),
      should_print_selection_only_(params.selection_only),
      is_printing_started_(false),
      weak_ptr_factory_(this) {
  PrintMsg_Print_Params print_params = params;
  if (!should_print_selection_only_ ||
      !PrintingNodeOrPdfFrame(frame, node_to_print_)) {
    bool fit_to_page = ignore_css_margins &&
                       print_params.print_scaling_option ==
                            blink::WebPrintScalingOptionFitToPrintableArea;
    ComputeWebKitPrintParamsInDesiredDpi(params, &web_print_params_);
    frame->printBegin(web_print_params_, node_to_print_);
    print_params = CalculatePrintParamsForCss(frame, 0, print_params,
                                              ignore_css_margins, fit_to_page,
                                              NULL);
    frame->printEnd();
  }
  ComputeWebKitPrintParamsInDesiredDpi(print_params, &web_print_params_);
}

PrepareFrameAndViewForPrint::~PrepareFrameAndViewForPrint() {
  FinishPrinting();
}

void PrepareFrameAndViewForPrint::ResizeForPrinting() {
  // Layout page according to printer page size. Since WebKit shrinks the
  // size of the page automatically (from 125% to 200%) we trick it to
  // think the page is 125% larger so the size of the page is correct for
  // minimum (default) scaling.
  // This is important for sites that try to fill the page.
  gfx::Size print_layout_size(web_print_params_.printContentArea.width,
                              web_print_params_.printContentArea.height);
  print_layout_size.set_height(
      static_cast<int>(static_cast<double>(print_layout_size.height()) * 1.25));

  if (!frame())
    return;
  blink::WebView* web_view = frame_.view();
  // Backup size and offset.
  if (blink::WebFrame* web_frame = web_view->mainFrame())
    prev_scroll_offset_ = web_frame->scrollOffset();
  prev_view_size_ = web_view->size();

  web_view->resize(print_layout_size);
}


void PrepareFrameAndViewForPrint::StartPrinting() {
  ResizeForPrinting();
  blink::WebView* web_view = frame_.view();
  web_view->settings()->setShouldPrintBackgrounds(should_print_backgrounds_);
  expected_pages_count_ =
      frame()->printBegin(web_print_params_, node_to_print_);
  is_printing_started_ = true;
}

void PrepareFrameAndViewForPrint::CopySelectionIfNeeded(
    const WebPreferences& preferences,
    const base::Closure& on_ready) {
  on_ready_ = on_ready;
  if (should_print_selection_only_) {
    CopySelection(preferences);
  } else {
    // Call immediately, async call crashes scripting printing.
    CallOnReady();
  }
}

void PrepareFrameAndViewForPrint::CopySelection(
    const WebPreferences& preferences) {
  ResizeForPrinting();
  std::string url_str = "data:text/html;charset=utf-8,";
  url_str.append(
      net::EscapeQueryParamValue(frame()->selectionAsMarkup().utf8(), false));
  RestoreSize();
  // Create a new WebView with the same settings as the current display one.
  // Except that we disable javascript (don't want any active content running
  // on the page).
  WebPreferences prefs = preferences;
  prefs.javascript_enabled = false;
  prefs.java_enabled = false;

  blink::WebView* web_view = blink::WebView::create(this);
  owns_web_view_ = true;
  content::RenderView::ApplyWebPreferences(prefs, web_view);
  web_view->setMainFrame(blink::WebLocalFrame::create(this));
  frame_.Reset(web_view->mainFrame()->toWebLocalFrame());
  node_to_print_.reset();

  // When loading is done this will call didStopLoading() and that will do the
  // actual printing.
  frame()->loadRequest(blink::WebURLRequest(GURL(url_str)));
}

bool PrepareFrameAndViewForPrint::allowsBrokenNullLayerTreeView() const {
  return true;
}

void PrepareFrameAndViewForPrint::didStopLoading() {
  DCHECK(!on_ready_.is_null());
  // Don't call callback here, because it can delete |this| and WebView that is
  // called didStopLoading.
  base::MessageLoop::current()->PostTask(
      FROM_HERE,
      base::Bind(&PrepareFrameAndViewForPrint::CallOnReady,
                 weak_ptr_factory_.GetWeakPtr()));
}

blink::WebFrame* PrepareFrameAndViewForPrint::createChildFrame(
    blink::WebLocalFrame* parent,
    const blink::WebString& name) {
  blink::WebFrame* frame = blink::WebLocalFrame::create(this);
  parent->appendChild(frame);
  return frame;
}

void PrepareFrameAndViewForPrint::frameDetached(blink::WebFrame* frame) {
  if (frame->parent())
    frame->parent()->removeChild(frame);
  frame->close();
}

void PrepareFrameAndViewForPrint::CallOnReady() {
  return on_ready_.Run();  // Can delete |this|.
}

void PrepareFrameAndViewForPrint::RestoreSize() {
  if (frame()) {
    blink::WebView* web_view = frame_.GetFrame()->view();
    web_view->resize(prev_view_size_);
    if (blink::WebFrame* web_frame = web_view->mainFrame())
      web_frame->setScrollOffset(prev_scroll_offset_);
  }
}

void PrepareFrameAndViewForPrint::FinishPrinting() {
  blink::WebLocalFrame* frame = frame_.GetFrame();
  if (frame) {
    blink::WebView* web_view = frame->view();
    if (is_printing_started_) {
      is_printing_started_ = false;
      frame->printEnd();
      if (!owns_web_view_) {
        web_view->settings()->setShouldPrintBackgrounds(false);
        RestoreSize();
      }
    }
    if (owns_web_view_) {
      DCHECK(!frame->isLoading());
      owns_web_view_ = false;
      web_view->close();
    }
  }
  frame_.Reset(NULL);
  on_ready_.Reset();
}

PrintWebViewHelper::PrintWebViewHelper(
    content::RenderView* render_view,
    bool out_of_process_pdf_enabled,
    bool print_preview_disabled,
    scoped_ptr<Delegate> delegate)
    : content::RenderViewObserver(render_view),
      content::RenderViewObserverTracker<PrintWebViewHelper>(render_view),
      reset_prep_frame_view_(false),
      is_print_ready_metafile_sent_(false),
      ignore_css_margins_(false),
      is_scripted_printing_blocked_(false),
      notify_browser_of_print_failure_(true),
      print_for_preview_(false),
      out_of_process_pdf_enabled_(out_of_process_pdf_enabled),
      delegate_(delegate.Pass()),
      print_node_in_progress_(false),
      is_loading_(false),
      is_scripted_preview_delayed_(false),
      weak_ptr_factory_(this) {
  if (print_preview_disabled)
    DisablePreview();
}

PrintWebViewHelper::~PrintWebViewHelper() {}

// static
void PrintWebViewHelper::DisablePreview() {
  g_is_preview_enabled_ = false;
}

bool PrintWebViewHelper::IsScriptInitiatedPrintAllowed(
    blink::WebFrame* frame, bool user_initiated) {
  // If preview is enabled, then the print dialog is tab modal, and the user
  // can always close the tab on a mis-behaving page (the system print dialog
  // is app modal). If the print was initiated through user action, don't
  // throttle. Or, if the command line flag to skip throttling has been set.
  return !is_scripted_printing_blocked_ &&
         (user_initiated || g_is_preview_enabled_ ||
          scripting_throttler_.IsAllowed(frame));
}

void PrintWebViewHelper::DidStartLoading() {
  is_loading_ = true;
}

void PrintWebViewHelper::DidStopLoading() {
  is_loading_ = false;
  if (!on_stop_loading_closure_.is_null()) {
    on_stop_loading_closure_.Run();
    on_stop_loading_closure_.Reset();
  }
}

// Prints |frame| which called window.print().
void PrintWebViewHelper::PrintPage(blink::WebLocalFrame* frame,
                                   bool user_initiated) {
  DCHECK(frame);

<<<<<<< HEAD
=======
  // Allow Prerendering to cancel this print request if necessary.
  if (delegate_->CancelPrerender(render_view(), routing_id()))
    return;

>>>>>>> 3421cf84
  if (!IsScriptInitiatedPrintAllowed(frame, user_initiated))
    return;

  if (!g_is_preview_enabled_) {
    Print(frame, blink::WebNode(), true);
  } else {
    print_preview_context_.InitWithFrame(frame);
    RequestPrintPreview(PRINT_PREVIEW_SCRIPTED);
  }
}

bool PrintWebViewHelper::OnMessageReceived(const IPC::Message& message) {
  bool handled = true;
  IPC_BEGIN_MESSAGE_MAP(PrintWebViewHelper, message)
#if defined(ENABLE_BASIC_PRINTING)
    IPC_MESSAGE_HANDLER(PrintMsg_PrintPages, OnPrintPages)
    IPC_MESSAGE_HANDLER(PrintMsg_PrintForSystemDialog, OnPrintForSystemDialog)
#endif  // ENABLE_BASIC_PRINTING
    IPC_MESSAGE_HANDLER(PrintMsg_InitiatePrintPreview, OnInitiatePrintPreview)
    IPC_MESSAGE_HANDLER(PrintMsg_PrintPreview, OnPrintPreview)
    IPC_MESSAGE_HANDLER(PrintMsg_PrintForPrintPreview, OnPrintForPrintPreview)
    IPC_MESSAGE_HANDLER(PrintMsg_PrintingDone, OnPrintingDone)
    IPC_MESSAGE_HANDLER(PrintMsg_SetScriptedPrintingBlocked,
                        SetScriptedPrintBlocked)
    IPC_MESSAGE_UNHANDLED(handled = false)
    IPC_END_MESSAGE_MAP()
  return handled;
}

void PrintWebViewHelper::OnPrintForPrintPreview(
    const base::DictionaryValue& job_settings) {
  // If still not finished with earlier print request simply ignore.
  if (prep_frame_view_)
    return;

  if (!render_view()->GetWebView())
    return;
  blink::WebFrame* main_frame = render_view()->GetWebView()->mainFrame();
  if (!main_frame)
    return;

  blink::WebDocument document = main_frame->document();
  // <object>/<iframe> with id="pdf-viewer" is created in
  // chrome/browser/resources/print_preview/print_preview.js
  blink::WebElement pdf_element = document.getElementById("pdf-viewer");
  if (pdf_element.isNull()) {
    NOTREACHED();
    return;
  }

  // The out-of-process plugin element is nested within a frame. In tests, there
  // may not be an iframe containing the out-of-process plugin, so continue with
  // the element with ID "pdf-viewer" if it isn't an iframe.
  blink::WebLocalFrame* plugin_frame = pdf_element.document().frame();
  blink::WebElement plugin_element = pdf_element;
  if (out_of_process_pdf_enabled_ && pdf_element.hasHTMLTagName("iframe")) {
    plugin_frame = blink::WebLocalFrame::fromFrameOwnerElement(pdf_element);
    plugin_element = delegate_->GetPdfElement(plugin_frame);
    if (plugin_element.isNull()) {
      NOTREACHED();
      return;
    }
  }

  // Set |print_for_preview_| flag and autoreset it to back to original
  // on return.
  base::AutoReset<bool> set_printing_flag(&print_for_preview_, true);

  if (!UpdatePrintSettings(plugin_frame, plugin_element, job_settings)) {
    LOG(ERROR) << "UpdatePrintSettings failed";
    DidFinishPrinting(FAIL_PRINT);
    return;
  }

  // Print page onto entire page not just printable area. Preview PDF already
  // has content in correct position taking into account page size and printable
  // area.
  // TODO(vitalybuka) : Make this consistent on all platform. This change
  // affects Windows only. On Linux and OSX RenderPagesForPrint does not use
  // printable_area. Also we can't change printable_area deeper inside
  // RenderPagesForPrint for Windows, because it's used also by native
  // printing and it expects real printable_area value.
  // See http://crbug.com/123408
  PrintMsg_Print_Params& print_params = print_pages_params_->params;
  print_params.printable_area = gfx::Rect(print_params.page_size);

  // Render Pages for printing.
  if (!RenderPagesForPrint(plugin_frame, plugin_element)) {
    LOG(ERROR) << "RenderPagesForPrint failed";
    DidFinishPrinting(FAIL_PRINT);
  }
}

bool PrintWebViewHelper::GetPrintFrame(blink::WebLocalFrame** frame) {
  DCHECK(frame);
  blink::WebView* webView = render_view()->GetWebView();
  DCHECK(webView);
  if (!webView)
    return false;

  // If the user has selected text in the currently focused frame we print
  // only that frame (this makes print selection work for multiple frames).
  blink::WebLocalFrame* focusedFrame =
      webView->focusedFrame()->toWebLocalFrame();
  *frame = focusedFrame->hasSelection()
               ? focusedFrame
               : webView->mainFrame()->toWebLocalFrame();
  return true;
}

#if defined(ENABLE_BASIC_PRINTING)
void PrintWebViewHelper::OnPrintPages() {
  blink::WebLocalFrame* frame;
  if (!GetPrintFrame(&frame))
    return;
  // If we are printing a PDF extension frame, find the plugin node and print
  // that instead.
  auto plugin = delegate_->GetPdfElement(frame);
  Print(frame, plugin, false);
}

void PrintWebViewHelper::OnPrintForSystemDialog() {
  blink::WebLocalFrame* frame = print_preview_context_.source_frame();
  if (!frame) {
    NOTREACHED();
    return;
  }
  Print(frame, print_preview_context_.source_node(), false);
}
#endif  // ENABLE_BASIC_PRINTING

void PrintWebViewHelper::GetPageSizeAndContentAreaFromPageLayout(
    const PageSizeMargins& page_layout_in_points,
    gfx::Size* page_size,
    gfx::Rect* content_area) {
  *page_size = gfx::Size(
      page_layout_in_points.content_width +
          page_layout_in_points.margin_right +
          page_layout_in_points.margin_left,
      page_layout_in_points.content_height +
          page_layout_in_points.margin_top +
          page_layout_in_points.margin_bottom);
  *content_area = gfx::Rect(page_layout_in_points.margin_left,
                            page_layout_in_points.margin_top,
                            page_layout_in_points.content_width,
                            page_layout_in_points.content_height);
}

void PrintWebViewHelper::UpdateFrameMarginsCssInfo(
    const base::DictionaryValue& settings) {
  int margins_type = 0;
  if (!settings.GetInteger(kSettingMarginsType, &margins_type))
    margins_type = DEFAULT_MARGINS;
  ignore_css_margins_ = (margins_type != DEFAULT_MARGINS);
}

bool PrintWebViewHelper::IsPrintToPdfRequested(
    const base::DictionaryValue& job_settings) {
  bool print_to_pdf = false;
  if (!job_settings.GetBoolean(kSettingPrintToPDF, &print_to_pdf))
    NOTREACHED();
  return print_to_pdf;
}

void PrintWebViewHelper::OnPrintPreview(const base::DictionaryValue& settings) {
  print_preview_context_.OnPrintPreview();

  UMA_HISTOGRAM_ENUMERATION("PrintPreview.PreviewEvent",
                            PREVIEW_EVENT_REQUESTED, PREVIEW_EVENT_MAX);

  if (!print_preview_context_.source_frame()) {
    DidFinishPrinting(FAIL_PREVIEW);
    return;
  }

  if (!UpdatePrintSettings(print_preview_context_.source_frame(),
                           print_preview_context_.source_node(), settings)) {
    if (print_preview_context_.last_error() != PREVIEW_ERROR_BAD_SETTING) {
      Send(new PrintHostMsg_PrintPreviewInvalidPrinterSettings(
          routing_id(),
          print_pages_params_ ?
              print_pages_params_->params.document_cookie : 0));
      notify_browser_of_print_failure_ = false;  // Already sent.
    }
    DidFinishPrinting(FAIL_PREVIEW);
    return;
  }

  // Set the options from document if we are previewing a pdf and send a
  // message to browser.
  if (print_pages_params_->params.is_first_request &&
      !print_preview_context_.IsModifiable()) {
    PrintHostMsg_SetOptionsFromDocument_Params params;
    SetOptionsFromDocument(params);
    Send(new PrintHostMsg_SetOptionsFromDocument(routing_id(), params));
  }

  is_print_ready_metafile_sent_ = false;

  // PDF printer device supports alpha blending.
  print_pages_params_->params.supports_alpha_blend = true;

  bool generate_draft_pages = false;
  if (!settings.GetBoolean(kSettingGenerateDraftData,
                           &generate_draft_pages)) {
    NOTREACHED();
  }
  print_preview_context_.set_generate_draft_pages(generate_draft_pages);

  PrepareFrameForPreviewDocument();
}

void PrintWebViewHelper::PrepareFrameForPreviewDocument() {
  reset_prep_frame_view_ = false;

  if (!print_pages_params_ || CheckForCancel()) {
    DidFinishPrinting(FAIL_PREVIEW);
    return;
  }

  // Don't reset loading frame or WebKit will fail assert. Just retry when
  // current selection is loaded.
  if (prep_frame_view_ && prep_frame_view_->IsLoadingSelection()) {
    reset_prep_frame_view_ = true;
    return;
  }

  const PrintMsg_Print_Params& print_params = print_pages_params_->params;
  prep_frame_view_.reset(
      new PrepareFrameAndViewForPrint(print_params,
                                      print_preview_context_.source_frame(),
                                      print_preview_context_.source_node(),
                                      ignore_css_margins_));
  prep_frame_view_->CopySelectionIfNeeded(
      render_view()->GetWebkitPreferences(),
      base::Bind(&PrintWebViewHelper::OnFramePreparedForPreviewDocument,
                 base::Unretained(this)));
}

void PrintWebViewHelper::OnFramePreparedForPreviewDocument() {
  if (reset_prep_frame_view_) {
    PrepareFrameForPreviewDocument();
    return;
  }
  DidFinishPrinting(CreatePreviewDocument() ? OK : FAIL_PREVIEW);
}

bool PrintWebViewHelper::CreatePreviewDocument() {
  if (!print_pages_params_ || CheckForCancel())
    return false;

  UMA_HISTOGRAM_ENUMERATION("PrintPreview.PreviewEvent",
                            PREVIEW_EVENT_CREATE_DOCUMENT, PREVIEW_EVENT_MAX);

  const PrintMsg_Print_Params& print_params = print_pages_params_->params;
  const std::vector<int>& pages = print_pages_params_->pages;

  if (!print_preview_context_.CreatePreviewDocument(prep_frame_view_.release(),
                                                    pages)) {
    return false;
  }

  PageSizeMargins default_page_layout;
  ComputePageLayoutInPointsForCss(print_preview_context_.prepared_frame(), 0,
                                  print_params, ignore_css_margins_, NULL,
                                  &default_page_layout);

  bool has_page_size_style = PrintingFrameHasPageSizeStyle(
      print_preview_context_.prepared_frame(),
      print_preview_context_.total_page_count());
  int dpi = GetDPI(&print_params);

  gfx::Rect printable_area_in_points(
      ConvertUnit(print_params.printable_area.x(), dpi, kPointsPerInch),
      ConvertUnit(print_params.printable_area.y(), dpi, kPointsPerInch),
      ConvertUnit(print_params.printable_area.width(), dpi, kPointsPerInch),
      ConvertUnit(print_params.printable_area.height(), dpi, kPointsPerInch));

  // Margins: Send default page layout to browser process.
  Send(new PrintHostMsg_DidGetDefaultPageLayout(routing_id(),
                                                default_page_layout,
                                                printable_area_in_points,
                                                has_page_size_style));

  PrintHostMsg_DidGetPreviewPageCount_Params params;
  params.page_count = print_preview_context_.total_page_count();
  params.is_modifiable = print_preview_context_.IsModifiable();
  params.document_cookie = print_params.document_cookie;
  params.preview_request_id = print_params.preview_request_id;
  params.clear_preview_data = print_preview_context_.generate_draft_pages();
  Send(new PrintHostMsg_DidGetPreviewPageCount(routing_id(), params));
  if (CheckForCancel())
    return false;

  while (!print_preview_context_.IsFinalPageRendered()) {
    int page_number = print_preview_context_.GetNextPageNumber();
    DCHECK_GE(page_number, 0);
    if (!RenderPreviewPage(page_number, print_params))
      return false;

    if (CheckForCancel())
      return false;

    // We must call PrepareFrameAndViewForPrint::FinishPrinting() (by way of
    // print_preview_context_.AllPagesRendered()) before calling
    // FinalizePrintReadyDocument() when printing a PDF because the plugin
    // code does not generate output until we call FinishPrinting().  We do not
    // generate draft pages for PDFs, so IsFinalPageRendered() and
    // IsLastPageOfPrintReadyMetafile() will be true in the same iteration of
    // the loop.
    if (print_preview_context_.IsFinalPageRendered())
      print_preview_context_.AllPagesRendered();

    if (print_preview_context_.IsLastPageOfPrintReadyMetafile()) {
      DCHECK(print_preview_context_.IsModifiable() ||
             print_preview_context_.IsFinalPageRendered());
      if (!FinalizePrintReadyDocument())
        return false;
    }
  }
  print_preview_context_.Finished();
  return true;
}

bool PrintWebViewHelper::FinalizePrintReadyDocument() {
  DCHECK(!is_print_ready_metafile_sent_);
  print_preview_context_.FinalizePrintReadyDocument();

  // Get the size of the resulting metafile.
  PdfMetafileSkia* metafile = print_preview_context_.metafile();
  uint32 buf_size = metafile->GetDataSize();
  DCHECK_GT(buf_size, 0u);

  PrintHostMsg_DidPreviewDocument_Params preview_params;
  preview_params.data_size = buf_size;
  preview_params.document_cookie = print_pages_params_->params.document_cookie;
  preview_params.expected_pages_count =
      print_preview_context_.total_page_count();
  preview_params.modifiable = print_preview_context_.IsModifiable();
  preview_params.preview_request_id =
      print_pages_params_->params.preview_request_id;

  // Ask the browser to create the shared memory for us.
  if (!CopyMetafileDataToSharedMem(metafile,
                                   &(preview_params.metafile_data_handle))) {
    LOG(ERROR) << "CopyMetafileDataToSharedMem failed";
    print_preview_context_.set_error(PREVIEW_ERROR_METAFILE_COPY_FAILED);
    return false;
  }
  is_print_ready_metafile_sent_ = true;

  Send(new PrintHostMsg_MetafileReadyForPrinting(routing_id(), preview_params));
  return true;
}

void PrintWebViewHelper::OnPrintingDone(bool success) {
  notify_browser_of_print_failure_ = false;
  if (!success)
    LOG(ERROR) << "Failure in OnPrintingDone";
  DidFinishPrinting(success ? OK : FAIL_PRINT);
}

void PrintWebViewHelper::SetScriptedPrintBlocked(bool blocked) {
  is_scripted_printing_blocked_ = blocked;
}

void PrintWebViewHelper::OnInitiatePrintPreview(bool selection_only) {
  blink::WebLocalFrame* frame = NULL;
  GetPrintFrame(&frame);
  DCHECK(frame);
  // If we are printing a PDF extension frame, find the plugin node and print
  // that instead.
  auto plugin = delegate_->GetPdfElement(frame);
  if (!plugin.isNull()) {
    PrintNode(plugin);
    return;
  }
  print_preview_context_.InitWithFrame(frame);
  RequestPrintPreview(selection_only ?
                      PRINT_PREVIEW_USER_INITIATED_SELECTION :
                      PRINT_PREVIEW_USER_INITIATED_ENTIRE_FRAME);
}

bool PrintWebViewHelper::IsPrintingEnabled() {
  bool result = false;
  Send(new PrintHostMsg_IsPrintingEnabled(routing_id(), &result));
  return result;
}

void PrintWebViewHelper::PrintNode(const blink::WebNode& node) {
  if (node.isNull() || !node.document().frame()) {
    // This can occur when the context menu refers to an invalid WebNode.
    // See http://crbug.com/100890#c17 for a repro case.
    return;
  }

  if (print_node_in_progress_) {
    // This can happen as a result of processing sync messages when printing
    // from ppapi plugins. It's a rare case, so its OK to just fail here.
    // See http://crbug.com/159165.
    return;
  }

  print_node_in_progress_ = true;

  // Make a copy of the node, in case RenderView::OnContextMenuClosed resets
  // its |context_menu_node_|.
  if (!g_is_preview_enabled_) {
    blink::WebNode duplicate_node(node);
    Print(duplicate_node.document().frame(), duplicate_node, false);
  } else {
    print_preview_context_.InitWithNode(node);
    RequestPrintPreview(PRINT_PREVIEW_USER_INITIATED_CONTEXT_NODE);
  }

  print_node_in_progress_ = false;
}

void PrintWebViewHelper::Print(blink::WebLocalFrame* frame,
                               const blink::WebNode& node,
                               bool is_scripted) {
  // If still not finished with earlier print request simply ignore.
  if (prep_frame_view_)
    return;

  FrameReference frame_ref(frame);

  int expected_page_count = 0;
  if (!CalculateNumberOfPages(frame, node, &expected_page_count)) {
    DidFinishPrinting(FAIL_PRINT_INIT);
    return;  // Failed to init print page settings.
  }

  // Some full screen plugins can say they don't want to print.
  if (!expected_page_count) {
    DidFinishPrinting(FAIL_PRINT);
    return;
  }

  // Ask the browser to show UI to retrieve the final print settings.
  if (!GetPrintSettingsFromUser(frame_ref.GetFrame(), node,
                                expected_page_count,
                                is_scripted)) {
    DidFinishPrinting(OK);  // Release resources and fail silently.
    return;
  }

  // Render Pages for printing.
  if (!RenderPagesForPrint(frame_ref.GetFrame(), node)) {
    LOG(ERROR) << "RenderPagesForPrint failed";
    DidFinishPrinting(FAIL_PRINT);
  }
  scripting_throttler_.Reset();
}

void PrintWebViewHelper::DidFinishPrinting(PrintingResult result) {
  switch (result) {
    case OK:
      break;

    case FAIL_PRINT_INIT:
      DCHECK(!notify_browser_of_print_failure_);
      break;

    case FAIL_PRINT:
      if (notify_browser_of_print_failure_ && print_pages_params_) {
        int cookie = print_pages_params_->params.document_cookie;
        Send(new PrintHostMsg_PrintingFailed(routing_id(), cookie));
      }
      break;

    case FAIL_PREVIEW:
      int cookie = print_pages_params_ ?
          print_pages_params_->params.document_cookie : 0;
      if (notify_browser_of_print_failure_) {
        LOG(ERROR) << "CreatePreviewDocument failed";
        Send(new PrintHostMsg_PrintPreviewFailed(routing_id(), cookie));
      } else {
        Send(new PrintHostMsg_PrintPreviewCancelled(routing_id(), cookie));
      }
      print_preview_context_.Failed(notify_browser_of_print_failure_);
      break;
  }
  prep_frame_view_.reset();
  print_pages_params_.reset();
  notify_browser_of_print_failure_ = true;
}

void PrintWebViewHelper::OnFramePreparedForPrintPages() {
  PrintPages();
  FinishFramePrinting();
}

void PrintWebViewHelper::PrintPages() {
  if (!prep_frame_view_)  // Printing is already canceled or failed.
    return;
  prep_frame_view_->StartPrinting();

  int page_count = prep_frame_view_->GetExpectedPageCount();
  if (!page_count) {
    LOG(ERROR) << "Can't print 0 pages.";
    return DidFinishPrinting(FAIL_PRINT);
  }

  const PrintMsg_PrintPages_Params& params = *print_pages_params_;
  const PrintMsg_Print_Params& print_params = params.params;

#if !defined(OS_CHROMEOS) && !defined(OS_ANDROID)
  // TODO(vitalybuka): should be page_count or valid pages from params.pages.
  // See http://crbug.com/161576
  Send(new PrintHostMsg_DidGetPrintedPagesCount(routing_id(),
                                                print_params.document_cookie,
                                                page_count));
#endif  // !defined(OS_CHROMEOS)

  if (print_params.preview_ui_id < 0) {
    // Printing for system dialog.
    int printed_count = params.pages.empty() ? page_count : params.pages.size();
#if !defined(OS_CHROMEOS)
    UMA_HISTOGRAM_COUNTS("PrintPreview.PageCount.SystemDialog", printed_count);
#else
    UMA_HISTOGRAM_COUNTS("PrintPreview.PageCount.PrintToCloudPrintWebDialog",
                         printed_count);
#endif  // !defined(OS_CHROMEOS)
  }


  if (!PrintPagesNative(prep_frame_view_->frame(), page_count)) {
    LOG(ERROR) << "Printing failed.";
    return DidFinishPrinting(FAIL_PRINT);
  }
}

void PrintWebViewHelper::FinishFramePrinting() {
  prep_frame_view_.reset();
}

#if defined(OS_MACOSX)
bool PrintWebViewHelper::PrintPagesNative(blink::WebFrame* frame,
                                          int page_count) {
  const PrintMsg_PrintPages_Params& params = *print_pages_params_;
  const PrintMsg_Print_Params& print_params = params.params;

  PrintMsg_PrintPage_Params page_params;
  page_params.params = print_params;
  if (params.pages.empty()) {
    for (int i = 0; i < page_count; ++i) {
      page_params.page_number = i;
      PrintPageInternal(page_params, frame);
    }
  } else {
    for (size_t i = 0; i < params.pages.size(); ++i) {
      if (params.pages[i] >= page_count)
        break;
      page_params.page_number = params.pages[i];
      PrintPageInternal(page_params, frame);
    }
  }
  return true;
}

#endif  // OS_MACOSX

// static - Not anonymous so that platform implementations can use it.
void PrintWebViewHelper::ComputePageLayoutInPointsForCss(
    blink::WebFrame* frame,
    int page_index,
    const PrintMsg_Print_Params& page_params,
    bool ignore_css_margins,
    double* scale_factor,
    PageSizeMargins* page_layout_in_points) {
  PrintMsg_Print_Params params = CalculatePrintParamsForCss(
      frame, page_index, page_params, ignore_css_margins,
      page_params.print_scaling_option ==
          blink::WebPrintScalingOptionFitToPrintableArea,
      scale_factor);
  CalculatePageLayoutFromPrintParams(params, page_layout_in_points);
}

bool PrintWebViewHelper::InitPrintSettings(bool fit_to_paper_size) {
  PrintMsg_PrintPages_Params settings;
  Send(new PrintHostMsg_GetDefaultPrintSettings(routing_id(),
                                                &settings.params));
  // Check if the printer returned any settings, if the settings is empty, we
  // can safely assume there are no printer drivers configured. So we safely
  // terminate.
  bool result = true;
  if (!PrintMsg_Print_Params_IsValid(settings.params))
    result = false;

  // Reset to default values.
  ignore_css_margins_ = false;
  settings.pages.clear();

  settings.params.print_scaling_option =
      blink::WebPrintScalingOptionSourceSize;
  if (fit_to_paper_size) {
    settings.params.print_scaling_option =
        blink::WebPrintScalingOptionFitToPrintableArea;
  }

  SetPrintPagesParams(settings);
  return result;
}

bool PrintWebViewHelper::CalculateNumberOfPages(blink::WebLocalFrame* frame,
                                                const blink::WebNode& node,
                                                int* number_of_pages) {
  DCHECK(frame);
  bool fit_to_paper_size = !(PrintingNodeOrPdfFrame(frame, node));
  if (!InitPrintSettings(fit_to_paper_size)) {
    notify_browser_of_print_failure_ = false;
    Send(new PrintHostMsg_ShowInvalidPrinterSettingsError(routing_id()));
    return false;
  }

  const PrintMsg_Print_Params& params = print_pages_params_->params;
  PrepareFrameAndViewForPrint prepare(params, frame, node, ignore_css_margins_);
  prepare.StartPrinting();

  *number_of_pages = prepare.GetExpectedPageCount();
  return true;
}

void PrintWebViewHelper::SetOptionsFromDocument(
    PrintHostMsg_SetOptionsFromDocument_Params& params) {
  blink::WebLocalFrame* source_frame = print_preview_context_.source_frame();
  const blink::WebNode& source_node = print_preview_context_.source_node();

  blink::WebPrintPresetOptions preset_options;
  if (!source_frame->getPrintPresetOptionsForPlugin(source_node,
                                                    &preset_options)) {
    return;
  }

  params.is_scaling_disabled = preset_options.isScalingDisabled;
  params.copies = preset_options.copies;
}

bool PrintWebViewHelper::UpdatePrintSettings(
    blink::WebLocalFrame* frame,
    const blink::WebNode& node,
    const base::DictionaryValue& passed_job_settings) {
  const base::DictionaryValue* job_settings = &passed_job_settings;
  base::DictionaryValue modified_job_settings;
  if (job_settings->empty()) {
    if (!print_for_preview_)
      print_preview_context_.set_error(PREVIEW_ERROR_BAD_SETTING);
    return false;
  }

  bool source_is_html = true;
  if (print_for_preview_) {
    if (!job_settings->GetBoolean(kSettingPreviewModifiable, &source_is_html)) {
      NOTREACHED();
    }
  } else {
    source_is_html = !PrintingNodeOrPdfFrame(frame, node);
  }

  if (print_for_preview_ || !source_is_html) {
    modified_job_settings.MergeDictionary(job_settings);
    modified_job_settings.SetBoolean(kSettingHeaderFooterEnabled, false);
    modified_job_settings.SetInteger(kSettingMarginsType, NO_MARGINS);
    job_settings = &modified_job_settings;
  }

  // Send the cookie so that UpdatePrintSettings can reuse PrinterQuery when
  // possible.
  int cookie = print_pages_params_ ?
      print_pages_params_->params.document_cookie : 0;
  PrintMsg_PrintPages_Params settings;
  bool canceled = false;
  Send(new PrintHostMsg_UpdatePrintSettings(
      routing_id(), cookie, *job_settings, &settings, &canceled));
  if (canceled) {
    notify_browser_of_print_failure_ = false;
    return false;
  }

  if (!job_settings->GetInteger(kPreviewUIID, &settings.params.preview_ui_id)) {
    NOTREACHED();
    print_preview_context_.set_error(PREVIEW_ERROR_BAD_SETTING);
    return false;
  }

  if (!print_for_preview_) {
    // Validate expected print preview settings.
    if (!job_settings->GetInteger(kPreviewRequestID,
                                  &settings.params.preview_request_id) ||
        !job_settings->GetBoolean(kIsFirstRequest,
                                  &settings.params.is_first_request)) {
      NOTREACHED();
      print_preview_context_.set_error(PREVIEW_ERROR_BAD_SETTING);
      return false;
    }

    settings.params.print_to_pdf = IsPrintToPdfRequested(*job_settings);
    UpdateFrameMarginsCssInfo(*job_settings);
    settings.params.print_scaling_option = GetPrintScalingOption(
        frame, node, source_is_html, *job_settings, settings.params);
  }

  SetPrintPagesParams(settings);

  if (!PrintMsg_Print_Params_IsValid(settings.params)) {
    if (!print_for_preview_)
      print_preview_context_.set_error(PREVIEW_ERROR_INVALID_PRINTER_SETTINGS);
    else
      Send(new PrintHostMsg_ShowInvalidPrinterSettingsError(routing_id()));

    return false;
  }

  return true;
}

bool PrintWebViewHelper::GetPrintSettingsFromUser(blink::WebFrame* frame,
                                                  const blink::WebNode& node,
                                                  int expected_pages_count,
                                                  bool is_scripted) {
  PrintHostMsg_ScriptedPrint_Params params;
  PrintMsg_PrintPages_Params print_settings;

  params.cookie = print_pages_params_->params.document_cookie;
  params.has_selection = frame->hasSelection();
  params.expected_pages_count = expected_pages_count;
  MarginType margin_type = DEFAULT_MARGINS;
  if (PrintingNodeOrPdfFrame(frame, node))
    margin_type = GetMarginsForPdf(frame, node);
  params.margin_type = margin_type;
  params.is_scripted = is_scripted;

  Send(new PrintHostMsg_DidShowPrintDialog(routing_id()));

  // PrintHostMsg_ScriptedPrint will reset print_scaling_option, so we save the
  // value before and restore it afterwards.
  blink::WebPrintScalingOption scaling_option =
      print_pages_params_->params.print_scaling_option;

  print_pages_params_.reset();
  IPC::SyncMessage* msg =
      new PrintHostMsg_ScriptedPrint(routing_id(), params, &print_settings);
  msg->EnableMessagePumping();
  Send(msg);
  print_settings.params.print_scaling_option = scaling_option;
  SetPrintPagesParams(print_settings);
  return (print_settings.params.dpi && print_settings.params.document_cookie);
}

bool PrintWebViewHelper::RenderPagesForPrint(blink::WebLocalFrame* frame,
                                             const blink::WebNode& node) {
  if (!frame || prep_frame_view_)
    return false;
  const PrintMsg_PrintPages_Params& params = *print_pages_params_;
  const PrintMsg_Print_Params& print_params = params.params;
  prep_frame_view_.reset(new PrepareFrameAndViewForPrint(
      print_params, frame, node, ignore_css_margins_));
  DCHECK(!print_pages_params_->params.selection_only ||
         print_pages_params_->pages.empty());
  prep_frame_view_->CopySelectionIfNeeded(
      render_view()->GetWebkitPreferences(),
      base::Bind(&PrintWebViewHelper::OnFramePreparedForPrintPages,
                 base::Unretained(this)));
  return true;
}

#if defined(OS_POSIX)
bool PrintWebViewHelper::CopyMetafileDataToSharedMem(
    PdfMetafileSkia* metafile,
    base::SharedMemoryHandle* shared_mem_handle) {
  uint32 buf_size = metafile->GetDataSize();
  scoped_ptr<base::SharedMemory> shared_buf(
      content::RenderThread::Get()->HostAllocateSharedMemoryBuffer(
          buf_size).release());

  if (shared_buf) {
    if (shared_buf->Map(buf_size)) {
      metafile->GetData(shared_buf->memory(), buf_size);
      return shared_buf->GiveToProcess(base::GetCurrentProcessHandle(),
                                       shared_mem_handle);
    }
  }
  return false;
}
#endif  // defined(OS_POSIX)

void PrintWebViewHelper::ShowScriptedPrintPreview() {
  if (is_scripted_preview_delayed_) {
    is_scripted_preview_delayed_ = false;
    Send(new PrintHostMsg_ShowScriptedPrintPreview(routing_id(),
            print_preview_context_.IsModifiable()));
  }
}

void PrintWebViewHelper::RequestPrintPreview(PrintPreviewRequestType type) {
  const bool is_modifiable = print_preview_context_.IsModifiable();
  const bool has_selection = print_preview_context_.HasSelection();
  PrintHostMsg_RequestPrintPreview_Params params;
  params.is_modifiable = is_modifiable;
  params.has_selection = has_selection;
  switch (type) {
    case PRINT_PREVIEW_SCRIPTED: {
      // Shows scripted print preview in two stages.
      // 1. PrintHostMsg_SetupScriptedPrintPreview blocks this call and JS by
      //    pumping messages here.
      // 2. PrintHostMsg_ShowScriptedPrintPreview shows preview once the
      //    document has been loaded.
      is_scripted_preview_delayed_ = true;
      if (is_loading_ && GetPlugin(print_preview_context_.source_frame())) {
        // Wait for DidStopLoading. Plugins may not know the correct
        // |is_modifiable| value until they are fully loaded, which occurs when
        // DidStopLoading() is called. Defer showing the preview until then.
        on_stop_loading_closure_ =
            base::Bind(&PrintWebViewHelper::ShowScriptedPrintPreview,
                       base::Unretained(this));
      } else {
        base::MessageLoop::current()->PostTask(
            FROM_HERE,
            base::Bind(&PrintWebViewHelper::ShowScriptedPrintPreview,
                       weak_ptr_factory_.GetWeakPtr()));
      }
      IPC::SyncMessage* msg =
          new PrintHostMsg_SetupScriptedPrintPreview(routing_id());
      msg->EnableMessagePumping();
      Send(msg);
      is_scripted_preview_delayed_ = false;
      return;
    }
    case PRINT_PREVIEW_USER_INITIATED_ENTIRE_FRAME: {
      // Wait for DidStopLoading. Continuing with this function while
      // |is_loading_| is true will cause print preview to hang when try to
      // print a PDF document.
      if (is_loading_ && GetPlugin(print_preview_context_.source_frame())) {
        on_stop_loading_closure_ =
            base::Bind(&PrintWebViewHelper::RequestPrintPreview,
                       base::Unretained(this),
                       type);
        return;
      }

      break;
    }
    case PRINT_PREVIEW_USER_INITIATED_SELECTION: {
      DCHECK(has_selection);
      DCHECK(!GetPlugin(print_preview_context_.source_frame()));
      params.selection_only = has_selection;
      break;
    }
    case PRINT_PREVIEW_USER_INITIATED_CONTEXT_NODE: {
      if (is_loading_ && GetPlugin(print_preview_context_.source_frame())) {
        on_stop_loading_closure_ =
            base::Bind(&PrintWebViewHelper::RequestPrintPreview,
                       base::Unretained(this),
                       type);
        return;
      }

      params.webnode_only = true;
      break;
    }
    default: {
      NOTREACHED();
      return;
    }
  }
  Send(new PrintHostMsg_RequestPrintPreview(routing_id(), params));
}

bool PrintWebViewHelper::CheckForCancel() {
  const PrintMsg_Print_Params& print_params = print_pages_params_->params;
  bool cancel = false;
  Send(new PrintHostMsg_CheckForCancel(routing_id(),
                                       print_params.preview_ui_id,
                                       print_params.preview_request_id,
                                       &cancel));
  if (cancel)
    notify_browser_of_print_failure_ = false;
  return cancel;
}

bool PrintWebViewHelper::PreviewPageRendered(int page_number,
                                             PdfMetafileSkia* metafile) {
  DCHECK_GE(page_number, FIRST_PAGE_INDEX);

  // For non-modifiable files, |metafile| should be NULL, so do not bother
  // sending a message. If we don't generate draft metafiles, |metafile| is
  // NULL.
  if (!print_preview_context_.IsModifiable() ||
      !print_preview_context_.generate_draft_pages()) {
    DCHECK(!metafile);
    return true;
  }

  if (!metafile) {
    NOTREACHED();
    print_preview_context_.set_error(
        PREVIEW_ERROR_PAGE_RENDERED_WITHOUT_METAFILE);
    return false;
  }

  PrintHostMsg_DidPreviewPage_Params preview_page_params;
  // Get the size of the resulting metafile.
  uint32 buf_size = metafile->GetDataSize();
  DCHECK_GT(buf_size, 0u);
  if (!CopyMetafileDataToSharedMem(
      metafile, &(preview_page_params.metafile_data_handle))) {
    LOG(ERROR) << "CopyMetafileDataToSharedMem failed";
    print_preview_context_.set_error(PREVIEW_ERROR_METAFILE_COPY_FAILED);
    return false;
  }
  preview_page_params.data_size = buf_size;
  preview_page_params.page_number = page_number;
  preview_page_params.preview_request_id =
      print_pages_params_->params.preview_request_id;

  Send(new PrintHostMsg_DidPreviewPage(routing_id(), preview_page_params));
  return true;
}

PrintWebViewHelper::PrintPreviewContext::PrintPreviewContext()
    : total_page_count_(0),
      current_page_index_(0),
      generate_draft_pages_(true),
      print_ready_metafile_page_count_(0),
      error_(PREVIEW_ERROR_NONE),
      state_(UNINITIALIZED) {
}

PrintWebViewHelper::PrintPreviewContext::~PrintPreviewContext() {
}

void PrintWebViewHelper::PrintPreviewContext::InitWithFrame(
    blink::WebLocalFrame* web_frame) {
  DCHECK(web_frame);
  DCHECK(!IsRendering());
  state_ = INITIALIZED;
  source_frame_.Reset(web_frame);
  source_node_.reset();
}

void PrintWebViewHelper::PrintPreviewContext::InitWithNode(
    const blink::WebNode& web_node) {
  DCHECK(!web_node.isNull());
  DCHECK(web_node.document().frame());
  DCHECK(!IsRendering());
  state_ = INITIALIZED;
  source_frame_.Reset(web_node.document().frame());
  source_node_ = web_node;
}

void PrintWebViewHelper::PrintPreviewContext::OnPrintPreview() {
  DCHECK_EQ(INITIALIZED, state_);
  ClearContext();
}

bool PrintWebViewHelper::PrintPreviewContext::CreatePreviewDocument(
    PrepareFrameAndViewForPrint* prepared_frame,
    const std::vector<int>& pages) {
  DCHECK_EQ(INITIALIZED, state_);
  state_ = RENDERING;

  // Need to make sure old object gets destroyed first.
  prep_frame_view_.reset(prepared_frame);
  prep_frame_view_->StartPrinting();

  total_page_count_ = prep_frame_view_->GetExpectedPageCount();
  if (total_page_count_ == 0) {
    LOG(ERROR) << "CreatePreviewDocument got 0 page count";
    set_error(PREVIEW_ERROR_ZERO_PAGES);
    return false;
  }

  metafile_.reset(new PdfMetafileSkia);
  if (!metafile_->Init()) {
    set_error(PREVIEW_ERROR_METAFILE_INIT_FAILED);
    LOG(ERROR) << "PdfMetafileSkia Init failed";
    return false;
  }

  current_page_index_ = 0;
  pages_to_render_ = pages;
  // Sort and make unique.
  std::sort(pages_to_render_.begin(), pages_to_render_.end());
  pages_to_render_.resize(std::unique(pages_to_render_.begin(),
                                      pages_to_render_.end()) -
                          pages_to_render_.begin());
  // Remove invalid pages.
  pages_to_render_.resize(std::lower_bound(pages_to_render_.begin(),
                                           pages_to_render_.end(),
                                           total_page_count_) -
                          pages_to_render_.begin());
  print_ready_metafile_page_count_ = pages_to_render_.size();
  if (pages_to_render_.empty()) {
    print_ready_metafile_page_count_ = total_page_count_;
    // Render all pages.
    for (int i = 0; i < total_page_count_; ++i)
      pages_to_render_.push_back(i);
  } else if (generate_draft_pages_) {
    int pages_index = 0;
    for (int i = 0; i < total_page_count_; ++i) {
      if (pages_index < print_ready_metafile_page_count_ &&
          i == pages_to_render_[pages_index]) {
        pages_index++;
        continue;
      }
      pages_to_render_.push_back(i);
    }
  }

  document_render_time_ = base::TimeDelta();
  begin_time_ = base::TimeTicks::Now();

  return true;
}

void PrintWebViewHelper::PrintPreviewContext::RenderedPreviewPage(
    const base::TimeDelta& page_time) {
  DCHECK_EQ(RENDERING, state_);
  document_render_time_ += page_time;
  UMA_HISTOGRAM_TIMES("PrintPreview.RenderPDFPageTime", page_time);
}

void PrintWebViewHelper::PrintPreviewContext::AllPagesRendered() {
  DCHECK_EQ(RENDERING, state_);
  state_ = DONE;
  prep_frame_view_->FinishPrinting();
}

void PrintWebViewHelper::PrintPreviewContext::FinalizePrintReadyDocument() {
  DCHECK(IsRendering());

  base::TimeTicks begin_time = base::TimeTicks::Now();
  metafile_->FinishDocument();

  if (print_ready_metafile_page_count_ <= 0) {
    NOTREACHED();
    return;
  }

  UMA_HISTOGRAM_MEDIUM_TIMES("PrintPreview.RenderToPDFTime",
                             document_render_time_);
  base::TimeDelta total_time = (base::TimeTicks::Now() - begin_time) +
                               document_render_time_;
  UMA_HISTOGRAM_MEDIUM_TIMES("PrintPreview.RenderAndGeneratePDFTime",
                             total_time);
  UMA_HISTOGRAM_MEDIUM_TIMES("PrintPreview.RenderAndGeneratePDFTimeAvgPerPage",
                             total_time / pages_to_render_.size());
}

void PrintWebViewHelper::PrintPreviewContext::Finished() {
  DCHECK_EQ(DONE, state_);
  state_ = INITIALIZED;
  ClearContext();
}

void PrintWebViewHelper::PrintPreviewContext::Failed(bool report_error) {
  DCHECK(state_ == INITIALIZED || state_ == RENDERING);
  state_ = INITIALIZED;
  if (report_error) {
    DCHECK_NE(PREVIEW_ERROR_NONE, error_);
    UMA_HISTOGRAM_ENUMERATION("PrintPreview.RendererError", error_,
                              PREVIEW_ERROR_LAST_ENUM);
  }
  ClearContext();
}

int PrintWebViewHelper::PrintPreviewContext::GetNextPageNumber() {
  DCHECK_EQ(RENDERING, state_);
  if (IsFinalPageRendered())
    return -1;
  return pages_to_render_[current_page_index_++];
}

bool PrintWebViewHelper::PrintPreviewContext::IsRendering() const {
  return state_ == RENDERING || state_ == DONE;
}

bool PrintWebViewHelper::PrintPreviewContext::IsModifiable() {
  // The only kind of node we can print right now is a PDF node.
  return !PrintingNodeOrPdfFrame(source_frame(), source_node_);
}

bool PrintWebViewHelper::PrintPreviewContext::HasSelection() {
  return IsModifiable() && source_frame()->hasSelection();
}

bool PrintWebViewHelper::PrintPreviewContext::IsLastPageOfPrintReadyMetafile()
    const {
  DCHECK(IsRendering());
  return current_page_index_ == print_ready_metafile_page_count_;
}

bool  PrintWebViewHelper::PrintPreviewContext::IsFinalPageRendered() const {
  DCHECK(IsRendering());
  return static_cast<size_t>(current_page_index_) == pages_to_render_.size();
}

void PrintWebViewHelper::PrintPreviewContext::set_generate_draft_pages(
    bool generate_draft_pages) {
  DCHECK_EQ(INITIALIZED, state_);
  generate_draft_pages_ = generate_draft_pages;
}

void PrintWebViewHelper::PrintPreviewContext::set_error(
    enum PrintPreviewErrorBuckets error) {
  error_ = error;
}

blink::WebLocalFrame* PrintWebViewHelper::PrintPreviewContext::source_frame() {
  DCHECK(state_ != UNINITIALIZED);
  return source_frame_.GetFrame();
}

const blink::WebNode&
    PrintWebViewHelper::PrintPreviewContext::source_node() const {
  DCHECK(state_ != UNINITIALIZED);
  return source_node_;
}

blink::WebLocalFrame*
PrintWebViewHelper::PrintPreviewContext::prepared_frame() {
  DCHECK(state_ != UNINITIALIZED);
  return prep_frame_view_->frame();
}

const blink::WebNode&
    PrintWebViewHelper::PrintPreviewContext::prepared_node() const {
  DCHECK(state_ != UNINITIALIZED);
  return prep_frame_view_->node();
}

int PrintWebViewHelper::PrintPreviewContext::total_page_count() const {
  DCHECK(state_ != UNINITIALIZED);
  return total_page_count_;
}

bool PrintWebViewHelper::PrintPreviewContext::generate_draft_pages() const {
  return generate_draft_pages_;
}

PdfMetafileSkia* PrintWebViewHelper::PrintPreviewContext::metafile() {
  DCHECK(IsRendering());
  return metafile_.get();
}

int PrintWebViewHelper::PrintPreviewContext::last_error() const {
  return error_;
}

void PrintWebViewHelper::PrintPreviewContext::ClearContext() {
  prep_frame_view_.reset();
  metafile_.reset();
  pages_to_render_.clear();
  error_ = PREVIEW_ERROR_NONE;
}

void PrintWebViewHelper::SetPrintPagesParams(
    const PrintMsg_PrintPages_Params& settings) {
  print_pages_params_.reset(new PrintMsg_PrintPages_Params(settings));
  Send(new PrintHostMsg_DidGetDocumentCookie(routing_id(),
                                             settings.params.document_cookie));
}

PrintWebViewHelper::ScriptingThrottler::ScriptingThrottler() : count_(0) {
}

bool PrintWebViewHelper::ScriptingThrottler::IsAllowed(blink::WebFrame* frame) {
  const int kMinSecondsToIgnoreJavascriptInitiatedPrint = 2;
  const int kMaxSecondsToIgnoreJavascriptInitiatedPrint = 32;
  bool too_frequent = false;

  // Check if there is script repeatedly trying to print and ignore it if too
  // frequent.  The first 3 times, we use a constant wait time, but if this
  // gets excessive, we switch to exponential wait time. So for a page that
  // calls print() in a loop the user will need to cancel the print dialog
  // after: [2, 2, 2, 4, 8, 16, 32, 32, ...] seconds.
  // This gives the user time to navigate from the page.
  if (count_ > 0) {
    base::TimeDelta diff = base::Time::Now() - last_print_;
    int min_wait_seconds = kMinSecondsToIgnoreJavascriptInitiatedPrint;
    if (count_ > 3) {
      min_wait_seconds =
          std::min(kMinSecondsToIgnoreJavascriptInitiatedPrint << (count_ - 3),
                   kMaxSecondsToIgnoreJavascriptInitiatedPrint);
    }
    if (diff.InSeconds() < min_wait_seconds) {
      too_frequent = true;
    }
  }

  if (!too_frequent) {
    ++count_;
    last_print_ = base::Time::Now();
    return true;
  }

  blink::WebString message(
      blink::WebString::fromUTF8("Ignoring too frequent calls to print()."));
  frame->addMessageToConsole(blink::WebConsoleMessage(
      blink::WebConsoleMessage::LevelWarning, message));
  return false;
}

void PrintWebViewHelper::ScriptingThrottler::Reset() {
  // Reset counter on successful print.
  count_ = 0;
}

}  // namespace printing<|MERGE_RESOLUTION|>--- conflicted
+++ resolved
@@ -16,15 +16,10 @@
 #include "base/strings/stringprintf.h"
 #include "base/strings/utf_string_conversions.h"
 #include "chrome/common/print_messages.h"
-<<<<<<< HEAD
-#include "chrome/common/render_messages.h"
 
 // LEVI: Remove chrome resources.
 // #include "chrome/grit/browser_resources.h"
 
-=======
-#include "chrome/grit/browser_resources.h"
->>>>>>> 3421cf84
 #include "content/public/common/web_preferences.h"
 #include "content/public/renderer/render_frame.h"
 #include "content/public/renderer/render_thread.h"
@@ -75,6 +70,20 @@
     "document.open(); document.write(%s); document.close();";
 
 const char kPageSetupScriptFormat[] = "setup(%s);";
+
+class EmptyPrintWebViewHelperDelegate : public PrintWebViewHelper::Delegate {
+ public:
+  EmptyPrintWebViewHelperDelegate() {}
+  bool CancelPrerender(content::RenderView* render_view, int routing_id) override {
+    return false;
+  }
+  blink::WebElement GetPdfElement(blink::WebLocalFrame* frame) override {
+    return blink::WebElement();
+  }
+
+ private:
+  DISALLOW_COPY_AND_ASSIGN(EmptyPrintWebViewHelperDelegate);
+};
 
 void ExecuteScript(blink::WebFrame* frame,
                    const char* script_format,
@@ -803,6 +812,11 @@
   g_is_preview_enabled_ = false;
 }
 
+// static
+PrintWebViewHelper::Delegate* PrintWebViewHelper::CreateEmptyDelegate() {
+  return new EmptyPrintWebViewHelperDelegate();
+}
+
 bool PrintWebViewHelper::IsScriptInitiatedPrintAllowed(
     blink::WebFrame* frame, bool user_initiated) {
   // If preview is enabled, then the print dialog is tab modal, and the user
@@ -831,13 +845,10 @@
                                    bool user_initiated) {
   DCHECK(frame);
 
-<<<<<<< HEAD
-=======
   // Allow Prerendering to cancel this print request if necessary.
   if (delegate_->CancelPrerender(render_view(), routing_id()))
     return;
 
->>>>>>> 3421cf84
   if (!IsScriptInitiatedPrintAllowed(frame, user_initiated))
     return;
 
