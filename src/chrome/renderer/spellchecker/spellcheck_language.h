--- conflicted
+++ resolved
@@ -39,12 +39,8 @@
                       int tag,
                       int* misspelling_start,
                       int* misspelling_len,
-<<<<<<< HEAD
+                      bool checkForContractions,
                       std::vector<base::string16>* optional_suggestions);
-=======
-                      bool checkForContractions,
-                      std::vector<string16>* optional_suggestions);
->>>>>>> 91940a09
 
   // Initialize |spellcheck_| if that hasn't happened yet.
   bool InitializeIfNeeded();
