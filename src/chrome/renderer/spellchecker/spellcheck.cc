--- conflicted
+++ resolved
@@ -46,7 +46,21 @@
   return true;
 }
 
-<<<<<<< HEAD
+class RequestSpellcheckForView : public content::RenderViewVisitor {
+ public:
+  RequestSpellcheckForView() {}
+  bool Visit(content::RenderView* render_view) override;
+ private:
+  DISALLOW_COPY_AND_ASSIGN(RequestSpellcheckForView);
+};
+
+bool RequestSpellcheckForView::Visit(content::RenderView* render_view) {
+  SpellCheckProvider* provider = SpellCheckProvider::Get(render_view);
+  DCHECK(provider);
+  provider->RequestSpellcheck();
+  return true;
+}
+
 class DocumentMarkersCollector : public content::RenderViewVisitor {
  public:
   DocumentMarkersCollector() {}
@@ -67,20 +81,6 @@
   for (size_t i = 0; i < markers.size(); ++i)
     markers_.push_back(markers[i]);
   // Visit all render views.
-=======
-class RequestSpellcheckForView : public content::RenderViewVisitor {
- public:
-  RequestSpellcheckForView() {}
-  bool Visit(content::RenderView* render_view) override;
- private:
-  DISALLOW_COPY_AND_ASSIGN(RequestSpellcheckForView);
-};
-
-bool RequestSpellcheckForView::Visit(content::RenderView* render_view) {
-  SpellCheckProvider* provider = SpellCheckProvider::Get(render_view);
-  DCHECK(provider);
-  provider->RequestSpellcheck();
->>>>>>> f5df926d
   return true;
 }
 
