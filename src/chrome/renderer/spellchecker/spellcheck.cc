--- conflicted
+++ resolved
@@ -21,15 +21,9 @@
 #include "third_party/WebKit/public/web/WebTextDecorationType.h"
 #include "third_party/WebKit/public/web/WebView.h"
 
-<<<<<<< HEAD
-using WebKit::WebVector;
-using WebKit::WebTextCheckingResult;
-using WebKit::WebTextDecorationType;
-=======
 using blink::WebVector;
 using blink::WebTextCheckingResult;
 using blink::WebTextDecorationType;
->>>>>>> 8c15b39e
 using chrome::spellcheck_common::FileLanguagePair;
 
 namespace {
@@ -243,11 +237,7 @@
     int* misspelling_start,
     int* misspelling_len,
     bool checkForContractions,
-<<<<<<< HEAD
-    std::vector<string16>* optional_suggestions) {
-=======
     std::vector<base::string16>* optional_suggestions) {
->>>>>>> 8c15b39e
   DCHECK(in_word_len >= 0);
   DCHECK(misspelling_start && misspelling_len) << "Out vars must be given.";
 
@@ -373,11 +363,7 @@
             text, misspelling_start + offset, misspelling_length)) {
       base::string16 replacement;
       textcheck_results.push_back(WebTextCheckingResult(
-<<<<<<< HEAD
-          WebKit::WebTextDecorationTypeSpelling,
-=======
           blink::WebTextDecorationTypeSpelling,
->>>>>>> 8c15b39e
           misspelling_start + offset,
           misspelling_length,
           replacement));
@@ -394,27 +380,17 @@
 #endif
 }
 
-<<<<<<< HEAD
-string16 SpellCheck::GetAutoCorrectionWord(const string16& word, int tag) {
-  if (auto_spell_correct_behavior_ & chrome::spellcheck_common::AUTOCORRECT_WORD_MAP) {
-    typedef std::map<string16, string16> WordMap;
-=======
 base::string16 SpellCheck::GetAutoCorrectionWord(const base::string16& word,
                                                  int tag) {
   if (auto_spell_correct_behavior_ & chrome::spellcheck_common::AUTOCORRECT_WORD_MAP) {
     typedef std::map<base::string16, string16> WordMap;
->>>>>>> 8c15b39e
     WordMap::const_iterator it = autocorrect_words_.find(word);
     if (it != autocorrect_words_.end()) {
       return it->second;  // Return the configured correction for 'word'.
     }
   }
 
-<<<<<<< HEAD
-  string16 autocorrect_word;
-=======
   base::string16 autocorrect_word;
->>>>>>> 8c15b39e
   if (!(auto_spell_correct_behavior_ & chrome::spellcheck_common::AUTOCORRECT_SWAP_ADJACENT_CHARS))
     return autocorrect_word;  // Return the empty string.
 
