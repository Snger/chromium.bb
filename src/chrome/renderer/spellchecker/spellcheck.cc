--- conflicted
+++ resolved
@@ -188,17 +188,10 @@
     const std::vector<std::string>& words_added,
     const std::vector<std::string>& words_removed) {
   custom_dictionary_.OnCustomDictionaryChanged(words_added, words_removed);
-<<<<<<< HEAD
-  if (words_added.empty())
-    return;
-  DocumentMarkersRemover markersRemover(words_added);
-  content::RenderView::ForEach(&markersRemover);
-=======
   if (spellcheck_enabled_) {
     RequestSpellcheckForView requestor;
     content::RenderView::ForEach(&requestor);
   }
->>>>>>> b7aa2e53
 }
 
 void SpellCheck::OnAutocorrectWordsChanged(
