--- conflicted
+++ resolved
@@ -21,16 +21,10 @@
 #include "third_party/WebKit/public/web/WebTextDecorationType.h"
 #include "third_party/WebKit/public/web/WebView.h"
 
-<<<<<<< HEAD
 using blink::WebVector;
 using blink::WebTextCheckingResult;
 using blink::WebTextDecorationType;
-=======
-using WebKit::WebVector;
-using WebKit::WebTextCheckingResult;
-using WebKit::WebTextDecorationType;
 using chrome::spellcheck_common::FileLanguagePair;
->>>>>>> 91940a09
 
 namespace {
 
@@ -242,12 +236,8 @@
     int tag,
     int* misspelling_start,
     int* misspelling_len,
-<<<<<<< HEAD
+    bool checkForContractions,
     std::vector<base::string16>* optional_suggestions) {
-=======
-    bool checkForContractions,
-    std::vector<string16>* optional_suggestions) {
->>>>>>> 91940a09
   DCHECK(in_word_len >= 0);
   DCHECK(misspelling_start && misspelling_len) << "Out vars must be given.";
 
@@ -390,24 +380,18 @@
 #endif
 }
 
-<<<<<<< HEAD
 base::string16 SpellCheck::GetAutoCorrectionWord(const base::string16& word,
                                                  int tag) {
-  base::string16 autocorrect_word;
-  if (!auto_spell_correct_turned_on_)
-=======
-string16 SpellCheck::GetAutoCorrectionWord(const string16& word, int tag) {
   if (auto_spell_correct_behavior_ & chrome::spellcheck_common::AUTOCORRECT_WORD_MAP) {
-    typedef std::map<string16, string16> WordMap;
+    typedef std::map<base::string16, string16> WordMap;
     WordMap::const_iterator it = autocorrect_words_.find(word);
     if (it != autocorrect_words_.end()) {
       return it->second;  // Return the configured correction for 'word'.
     }
   }
 
-  string16 autocorrect_word;
+  base::string16 autocorrect_word;
   if (!(auto_spell_correct_behavior_ & chrome::spellcheck_common::AUTOCORRECT_SWAP_ADJACENT_CHARS))
->>>>>>> 91940a09
     return autocorrect_word;  // Return the empty string.
 
   int word_length = static_cast<int>(word.size());
