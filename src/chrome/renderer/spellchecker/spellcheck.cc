// Copyright (c) 2012 The Chromium Authors. All rights reserved.
// Use of this source code is governed by a BSD-style license that can be
// found in the LICENSE file.

#include "chrome/renderer/spellchecker/spellcheck.h"

#include "base/bind.h"
#include "base/message_loop/message_loop_proxy.h"
#include "base/strings/utf_string_conversions.h"
#include "chrome/common/render_messages.h"
#include "chrome/common/spellcheck_common.h"
#include "chrome/common/spellcheck_messages.h"
#include "chrome/common/spellcheck_result.h"
#include "chrome/renderer/spellchecker/spellcheck_language.h"
#include "chrome/renderer/spellchecker/spellcheck_provider.h"
#include "content/public/renderer/render_thread.h"
#include "content/public/renderer/render_view.h"
#include "content/public/renderer/render_view_visitor.h"
#include "third_party/WebKit/public/web/WebTextCheckingCompletion.h"
#include "third_party/WebKit/public/web/WebTextCheckingResult.h"
#include "third_party/WebKit/public/web/WebTextDecorationType.h"
#include "third_party/WebKit/public/web/WebView.h"

using blink::WebVector;
using blink::WebTextCheckingResult;
using blink::WebTextDecorationType;
using chrome::spellcheck_common::FileLanguagePair;

namespace {

class UpdateSpellcheckEnabled : public content::RenderViewVisitor {
 public:
  explicit UpdateSpellcheckEnabled(bool enabled) : enabled_(enabled) {}
  virtual bool Visit(content::RenderView* render_view) OVERRIDE;

 private:
  bool enabled_;  // New spellcheck-enabled state.
  DISALLOW_COPY_AND_ASSIGN(UpdateSpellcheckEnabled);
};

bool UpdateSpellcheckEnabled::Visit(content::RenderView* render_view) {
  SpellCheckProvider* provider = SpellCheckProvider::Get(render_view);
  DCHECK(provider);
  provider->EnableSpellcheck(enabled_);
  return true;
}

class RequestSpellcheckForView : public content::RenderViewVisitor {
 public:
  RequestSpellcheckForView() {}
  virtual bool Visit(content::RenderView* render_view) OVERRIDE;
 private:
  DISALLOW_COPY_AND_ASSIGN(RequestSpellcheckForView);
};

bool RequestSpellcheckForView::Visit(content::RenderView* render_view) {
  SpellCheckProvider* provider = SpellCheckProvider::Get(render_view);
  DCHECK(provider);
  provider->RequestSpellcheck();
  return true;
}

class DocumentMarkersCollector : public content::RenderViewVisitor {
 public:
  DocumentMarkersCollector() {}
  virtual ~DocumentMarkersCollector() {}
  const std::vector<uint32>& markers() const { return markers_; }
  virtual bool Visit(content::RenderView* render_view) OVERRIDE;

 private:
  std::vector<uint32> markers_;
  DISALLOW_COPY_AND_ASSIGN(DocumentMarkersCollector);
};

bool DocumentMarkersCollector::Visit(content::RenderView* render_view) {
  if (!render_view || !render_view->GetWebView())
    return true;
  WebVector<uint32> markers;
  render_view->GetWebView()->spellingMarkers(&markers);
  for (size_t i = 0; i < markers.size(); ++i)
    markers_.push_back(markers[i]);
  // Visit all render views.
  return true;
}

}  // namespace

class SpellCheck::SpellcheckRequest {
 public:
  SpellcheckRequest(const base::string16& text,
                    blink::WebTextCheckingCompletion* completion)
      : text_(text), completion_(completion) {
    DCHECK(completion);
  }
  ~SpellcheckRequest() {}

  base::string16 text() { return text_; }
  blink::WebTextCheckingCompletion* completion() { return completion_; }

 private:
  base::string16 text_;  // Text to be checked in this task.

  // The interface to send the misspelled ranges to WebKit.
  blink::WebTextCheckingCompletion* completion_;

  DISALLOW_COPY_AND_ASSIGN(SpellcheckRequest);
};


// Initializes SpellCheck object.
// spellcheck_enabled_ currently MUST be set to true, due to peculiarities of
// the initialization sequence.
// Since it defaults to true, newly created SpellCheckProviders will enable
// spellchecking. After the first word is typed, the provider requests a check,
// which in turn triggers the delayed initialization sequence in SpellCheck.
// This does send a message to the browser side, which triggers the creation
// of the SpellcheckService. That does create the observer for the preference
// responsible for enabling/disabling checking, which allows subsequent changes
// to that preference to be sent to all SpellCheckProviders.
// Setting |spellcheck_enabled_| to false by default prevents that mechanism,
// and as such the SpellCheckProviders will never be notified of different
// values.
// TODO(groby): Simplify this.
SpellCheck::SpellCheck()
    : auto_spell_correct_behavior_(chrome::spellcheck_common::AUTOCORRECT_NONE),
      spellcheck_enabled_(true) {
}

SpellCheck::~SpellCheck() {
}

bool SpellCheck::OnControlMessageReceived(const IPC::Message& message) {
  bool handled = true;
  IPC_BEGIN_MESSAGE_MAP(SpellCheck, message)
    IPC_MESSAGE_HANDLER(SpellCheckMsg_Init, OnInit)
    IPC_MESSAGE_HANDLER(SpellCheckMsg_CustomDictionaryChanged,
                        OnCustomDictionaryChanged)
    IPC_MESSAGE_HANDLER(SpellCheckMsg_AutocorrectWordsChanged,
                        OnAutocorrectWordsChanged)
    IPC_MESSAGE_HANDLER(SpellCheckMsg_SetAutoSpellCorrectBehavior,
                        OnSetAutoSpellCorrectBehavior)
    IPC_MESSAGE_HANDLER(SpellCheckMsg_EnableSpellCheck, OnEnableSpellCheck)
    IPC_MESSAGE_HANDLER(SpellCheckMsg_RequestDocumentMarkers,
                        OnRequestDocumentMarkers)
    IPC_MESSAGE_UNHANDLED(handled = false)
  IPC_END_MESSAGE_MAP()

  return handled;
}

void SpellCheck::OnInit(const std::vector<FileLanguagePair>& languages,
                        const std::set<std::string>& custom_words,
<<<<<<< HEAD
                        const std::string& language,
                        bool auto_spell_correct) {
  Init(IPC::PlatformFileForTransitToFile(bdict_file),
       custom_words, language);
  auto_spell_correct_turned_on_ = auto_spell_correct;
=======
                        const std::map<std::string, std::string>& autocorrect_words,
                        int auto_spell_correct_behavior) {
  Init(languages, custom_words, autocorrect_words);
  auto_spell_correct_behavior_ = auto_spell_correct_behavior;
>>>>>>> 794c0b5c
#if !defined(OS_MACOSX)
  PostDelayedSpellCheckTask(pending_request_param_.release());
#endif
}

void SpellCheck::OnCustomDictionaryChanged(
    const std::vector<std::string>& words_added,
    const std::vector<std::string>& words_removed) {
  custom_dictionary_.OnCustomDictionaryChanged(words_added, words_removed);
  if (spellcheck_enabled_) {
    RequestSpellcheckForView requestor;
    content::RenderView::ForEach(&requestor);
  }
}

void SpellCheck::OnAutocorrectWordsChanged(
    const std::map<std::string, std::string>& words_added,
    const std::vector<std::string>& words_removed) {
  typedef std::map<std::string, std::string>::const_iterator SrcIterator;
  typedef std::map<base::string16, base::string16>::iterator DestIterator;
  for (SrcIterator it = words_added.begin(); it != words_added.end(); ++it) {
    base::string16 badWord = base::UTF8ToUTF16(it->first);
    autocorrect_words_[badWord] = base::UTF8ToUTF16(it->second);
  }
  for (size_t i = 0; i < words_removed.size(); ++i) {
    DestIterator it = autocorrect_words_.find(base::UTF8ToUTF16(words_removed[i]));
    if (it != autocorrect_words_.end()) {
      autocorrect_words_.erase(it);
    }
  }
}

void SpellCheck::OnSetAutoSpellCorrectBehavior(int flags) {
  auto_spell_correct_behavior_ = flags;
}

void SpellCheck::OnEnableSpellCheck(bool enable) {
  spellcheck_enabled_ = enable;
  UpdateSpellcheckEnabled updater(enable);
  content::RenderView::ForEach(&updater);
}

void SpellCheck::OnRequestDocumentMarkers() {
  DocumentMarkersCollector collector;
  content::RenderView::ForEach(&collector);
  content::RenderThread::Get()->Send(
      new SpellCheckHostMsg_RespondDocumentMarkers(collector.markers()));
}

// TODO(groby): Make sure we always have a spelling engine, even before Init()
// is called.
<<<<<<< HEAD
void SpellCheck::Init(base::File file,
                      const std::set<std::string>& custom_words,
                      const std::string& language) {
  spellcheck_.Init(file.Pass(), language);
=======
void SpellCheck::Init(const std::vector<FileLanguagePair>& languages,
                      const std::set<std::string>& custom_words,
                      const std::map<std::string, std::string>& autocorrect_words) {
  size_t langCount = languages.size();
  spellcheck_.clear();

  for (size_t langIndex = 0; langIndex < langCount; langIndex++) {
    SpellcheckLanguage *language = new SpellcheckLanguage();
    spellcheck_.push_back(language);
    const FileLanguagePair& flp = languages[langIndex];
    language->Init(IPC::PlatformFileForTransitToPlatformFile(flp.first),
                   flp.second);
  }

>>>>>>> 794c0b5c
  custom_dictionary_.Init(custom_words);

  typedef std::map<std::string, std::string>::const_iterator MapIterator;
  autocorrect_words_.clear();
  for (MapIterator it = autocorrect_words.begin();
                   it != autocorrect_words.end(); ++it) {
    base::string16 badWord = base::UTF8ToUTF16(it->first);
    autocorrect_words_[badWord] = base::UTF8ToUTF16(it->second);
  }
}

bool SpellCheck::SpellCheckWord(
    const base::char16* in_word,
    int in_word_len,
    int tag,
    int* misspelling_start,
    int* misspelling_len,
    bool checkForContractions,
    std::vector<base::string16>* optional_suggestions) {
  DCHECK(in_word_len >= 0);
  DCHECK(misspelling_start && misspelling_len) << "Out vars must be given.";

  // Do nothing if we need to delay initialization. (Rather than blocking,
  // report the word as correctly spelled.)
  if (InitializeIfNeeded())
    return true;

  *misspelling_start = *misspelling_len = 0;
  if (spellcheck_.empty()) {
    return true;
  }

  int checked_offset = 0;
  while (checked_offset < in_word_len) {
    // Find the first misspelled word in the first language.

    SpellcheckLanguage *firstLang = spellcheck_[0];
    std::vector<base::string16> suggestions_vector;
    std::set<base::string16> suggestions_set;
    int segment_misspelling_start;
    int segment_misspelling_len;

    if (firstLang->SpellCheckWord(
        in_word + checked_offset,
        in_word_len - checked_offset,
        tag,
        &segment_misspelling_start,
        &segment_misspelling_len,
        checkForContractions,
        optional_suggestions ? &suggestions_vector : 0)) {
      // Everything is OK in the first language, no need to check the other
      // languages.
      return true;
    }

    if (optional_suggestions) {
      for (std::size_t i = 0; i < suggestions_vector.size(); ++i) {
        suggestions_set.insert(suggestions_vector[i]);
      }
    }

    // We have a misspelling in the first language!  See if this word is
    // recognized in the custom dictionary or any of the other languages.

    bool alternativeFound =
        custom_dictionary_.SpellCheckWord(in_word + checked_offset,
                                          segment_misspelling_start,
                                          segment_misspelling_len);

    for (size_t langIndex = 1;
        langIndex < spellcheck_.size() && !alternativeFound;
        ++langIndex) {
      SpellcheckLanguage *language = spellcheck_[langIndex];
      suggestions_vector.clear();

      int tmpStart, tmpLen;
      alternativeFound = language->SpellCheckWord(
          in_word + checked_offset + segment_misspelling_start,
          segment_misspelling_len,
          tag,
          &tmpStart, &tmpLen,
          checkForContractions,
          optional_suggestions ? &suggestions_vector : 0);

      if (optional_suggestions) {
        for (std::size_t i = 0; i < suggestions_vector.size(); ++i) {
          suggestions_set.insert(suggestions_vector[i]);
        }
      }
    }

    if (!alternativeFound) {
      if (optional_suggestions) {
        for (std::set<base::string16>::const_iterator it = suggestions_set.begin();
            it != suggestions_set.end();
            ++it) {
          optional_suggestions->push_back(*it);
        }
      }
      *misspelling_start = checked_offset + segment_misspelling_start;
      *misspelling_len = segment_misspelling_len;
      return false;
    }
    else {
      checked_offset += segment_misspelling_start + segment_misspelling_len;
    }
  }

  return true;
}

bool SpellCheck::SpellCheckParagraph(
    const base::string16& text,
    WebVector<WebTextCheckingResult>* results) {
#if !defined(OS_MACOSX)
  // Mac has its own spell checker, so this method will not be used.
  DCHECK(results);
  std::vector<WebTextCheckingResult> textcheck_results;
  size_t length = text.length();
  size_t offset = 0;

  // Spellcheck::SpellCheckWord() automatically breaks text into words and
  // checks the spellings of the extracted words. This function sets the
  // position and length of the first misspelled word and returns false when
  // the text includes misspelled words. Therefore, we just repeat calling the
  // function until it returns true to check the whole text.
  int misspelling_start = 0;
  int misspelling_length = 0;
  while (offset <= length) {
    if (SpellCheckWord(&text[offset],
                       length - offset,
                       0,
                       &misspelling_start,
                       &misspelling_length,
                       true,
                       NULL)) {
      results->assign(textcheck_results);
      return true;
    }

    if (!custom_dictionary_.SpellCheckWord(
            text, misspelling_start + offset, misspelling_length)) {
      base::string16 replacement;
      textcheck_results.push_back(WebTextCheckingResult(
          blink::WebTextDecorationTypeSpelling,
          misspelling_start + offset,
          misspelling_length,
          replacement));
    }
    offset += misspelling_start + misspelling_length;
  }
  results->assign(textcheck_results);
  return false;
#else
  // This function is only invoked for spell checker functionality that runs
  // on the render thread. OSX builds don't have that.
  NOTREACHED();
  return true;
#endif
}

base::string16 SpellCheck::GetAutoCorrectionWord(const base::string16& word,
                                                 int tag) {
  if (auto_spell_correct_behavior_ & chrome::spellcheck_common::AUTOCORRECT_WORD_MAP) {
    typedef std::map<base::string16, base::string16> WordMap;
    WordMap::const_iterator it = autocorrect_words_.find(word);
    if (it != autocorrect_words_.end()) {
      return it->second;  // Return the configured correction for 'word'.
    }
  }

  base::string16 autocorrect_word;
  if (!(auto_spell_correct_behavior_ & chrome::spellcheck_common::AUTOCORRECT_SWAP_ADJACENT_CHARS))
    return autocorrect_word;  // Return the empty string.

  int word_length = static_cast<int>(word.size());
  if (word_length < 2 ||
      word_length > chrome::spellcheck_common::kMaxAutoCorrectWordSize)
    return autocorrect_word;

  if (InitializeIfNeeded())
    return autocorrect_word;

  base::char16 misspelled_word[
      chrome::spellcheck_common::kMaxAutoCorrectWordSize + 1];
  const base::char16* word_char = word.c_str();
  for (int i = 0; i <= chrome::spellcheck_common::kMaxAutoCorrectWordSize;
       ++i) {
    if (i >= word_length)
      misspelled_word[i] = 0;
    else
      misspelled_word[i] = word_char[i];
  }

  // Swap adjacent characters and spellcheck.
  int misspelling_start, misspelling_len;
  for (int i = 0; i < word_length - 1; i++) {
    // Swap.
    std::swap(misspelled_word[i], misspelled_word[i + 1]);

    // Check spelling.
    misspelling_start = misspelling_len = 0;
    SpellCheckWord(misspelled_word, word_length, tag, &misspelling_start,
                   &misspelling_len, false, NULL);

    // Make decision: if only one swap produced a valid word, then we want to
    // return it. If we found two or more, we don't do autocorrection.
    if (misspelling_len == 0) {
      if (autocorrect_word.empty()) {
        autocorrect_word.assign(misspelled_word);
      } else {
        autocorrect_word.clear();
        break;
      }
    }

    // Restore the swapped characters.
    std::swap(misspelled_word[i], misspelled_word[i + 1]);
  }
  return autocorrect_word;
}

#if !defined(OS_MACOSX)  // OSX uses its own spell checker
void SpellCheck::RequestTextChecking(
    const base::string16& text,
    blink::WebTextCheckingCompletion* completion) {
  // Clean up the previous request before starting a new request.
  if (pending_request_param_.get())
    pending_request_param_->completion()->didCancelCheckingText();

  pending_request_param_.reset(new SpellcheckRequest(
      text, completion));
  // We will check this text after we finish loading the hunspell dictionary.
  if (InitializeIfNeeded())
    return;

  PostDelayedSpellCheckTask(pending_request_param_.release());
}
#endif

bool SpellCheck::InitializeIfNeeded() {
  bool inited = true;
  ScopedVector<SpellcheckLanguage>::iterator it;

  for (it = spellcheck_.begin(); it != spellcheck_.end(); it++) {
    inited &= (*it)->InitializeIfNeeded();
  }

  return inited;
}

#if !defined(OS_MACOSX) // OSX doesn't have |pending_request_param_|
void SpellCheck::PostDelayedSpellCheckTask(SpellcheckRequest* request) {
  if (!request)
    return;

  base::MessageLoopProxy::current()->PostTask(FROM_HERE,
      base::Bind(&SpellCheck::PerformSpellCheck,
                 AsWeakPtr(),
                 base::Owned(request)));
}
#endif

#if !defined(OS_MACOSX)  // Mac uses its native engine instead.
void SpellCheck::PerformSpellCheck(SpellcheckRequest* param) {
  DCHECK(param);

  bool allEnabled = !spellcheck_.empty();
  ScopedVector<SpellcheckLanguage>::iterator it;
  for (it = spellcheck_.begin(); it != spellcheck_.end(); it++) {
    allEnabled &= (*it)->IsEnabled();
  }

  if (!allEnabled) {
    param->completion()->didCancelCheckingText();
  } else {
    WebVector<blink::WebTextCheckingResult> results;
    SpellCheckParagraph(param->text(), &results);
    param->completion()->didFinishCheckingText(results);
  }
}
#endif

void SpellCheck::CreateTextCheckingResults(
    ResultFilter filter,
    int line_offset,
    const base::string16& line_text,
    const std::vector<SpellCheckResult>& spellcheck_results,
    WebVector<WebTextCheckingResult>* textcheck_results) {
  // Double-check misspelled words with our spellchecker and attach grammar
  // markers to them if our spellchecker tells they are correct words, i.e. they
  // are probably contextually-misspelled words.
  const base::char16* text = line_text.c_str();
  std::vector<WebTextCheckingResult> list;
  for (size_t i = 0; i < spellcheck_results.size(); ++i) {
    SpellCheckResult::Decoration decoration = spellcheck_results[i].decoration;
    int word_location = spellcheck_results[i].location;
    int word_length = spellcheck_results[i].length;
    int misspelling_start = 0;
    int misspelling_length = 0;
    if (decoration == SpellCheckResult::SPELLING &&
        filter == USE_NATIVE_CHECKER) {
      if (SpellCheckWord(text + word_location, word_length, 0,
                         &misspelling_start, &misspelling_length, true, NULL)) {
        decoration = SpellCheckResult::GRAMMAR;
      }
    }
    if (!custom_dictionary_.SpellCheckWord(
            line_text, word_location, word_length)) {
      list.push_back(WebTextCheckingResult(
          static_cast<WebTextDecorationType>(decoration),
          word_location + line_offset,
          word_length,
          spellcheck_results[i].replacement,
          spellcheck_results[i].hash));
    }
  }
  textcheck_results->assign(list);
}<|MERGE_RESOLUTION|>--- conflicted
+++ resolved
@@ -150,18 +150,10 @@
 
 void SpellCheck::OnInit(const std::vector<FileLanguagePair>& languages,
                         const std::set<std::string>& custom_words,
-<<<<<<< HEAD
-                        const std::string& language,
-                        bool auto_spell_correct) {
-  Init(IPC::PlatformFileForTransitToFile(bdict_file),
-       custom_words, language);
-  auto_spell_correct_turned_on_ = auto_spell_correct;
-=======
                         const std::map<std::string, std::string>& autocorrect_words,
                         int auto_spell_correct_behavior) {
   Init(languages, custom_words, autocorrect_words);
   auto_spell_correct_behavior_ = auto_spell_correct_behavior;
->>>>>>> 794c0b5c
 #if !defined(OS_MACOSX)
   PostDelayedSpellCheckTask(pending_request_param_.release());
 #endif
@@ -213,12 +205,6 @@
 
 // TODO(groby): Make sure we always have a spelling engine, even before Init()
 // is called.
-<<<<<<< HEAD
-void SpellCheck::Init(base::File file,
-                      const std::set<std::string>& custom_words,
-                      const std::string& language) {
-  spellcheck_.Init(file.Pass(), language);
-=======
 void SpellCheck::Init(const std::vector<FileLanguagePair>& languages,
                       const std::set<std::string>& custom_words,
                       const std::map<std::string, std::string>& autocorrect_words) {
@@ -229,11 +215,10 @@
     SpellcheckLanguage *language = new SpellcheckLanguage();
     spellcheck_.push_back(language);
     const FileLanguagePair& flp = languages[langIndex];
-    language->Init(IPC::PlatformFileForTransitToPlatformFile(flp.first),
+    language->Init(IPC::PlatformFileForTransitToFile(flp.first),
                    flp.second);
   }
 
->>>>>>> 794c0b5c
   custom_dictionary_.Init(custom_words);
 
   typedef std::map<std::string, std::string>::const_iterator MapIterator;
