--- conflicted
+++ resolved
@@ -139,13 +139,8 @@
   std::vector<base::string16> suggestions;
   const int kWordStart = 0;
   spellcheck_->SpellCheckWord(
-<<<<<<< HEAD
       word.c_str(), kWordStart, word.size(), routing_id(),
-      &offset, &length, optional_suggestions ? & suggestions : NULL);
-=======
-      word.c_str(), word.size(), routing_id(),
       &offset, &length, true, optional_suggestions ? & suggestions : NULL);
->>>>>>> 4f0e965c
   if (optional_suggestions) {
     *optional_suggestions = suggestions;
     UMA_HISTOGRAM_COUNTS("SpellCheck.api.check.suggestions", word.size());
