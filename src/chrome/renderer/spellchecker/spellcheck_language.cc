// Copyright (c) 2012 The Chromium Authors. All rights reserved.
// Use of this source code is governed by a BSD-style license that can be
// found in the LICENSE file.

#include "chrome/renderer/spellchecker/spellcheck_language.h"

#include "base/logging.h"
#include "chrome/renderer/spellchecker/spellcheck_worditerator.h"
#include "chrome/renderer/spellchecker/spelling_engine.h"


SpellcheckLanguage::SpellcheckLanguage()
    : platform_spelling_engine_(CreateNativeSpellingEngine()) {
}

SpellcheckLanguage::~SpellcheckLanguage() {
}

void SpellcheckLanguage::Init(
    base::PlatformFile file,
    const std::string& language) {
  DCHECK(platform_spelling_engine_.get());
  platform_spelling_engine_->Init(file);

  character_attributes_.SetDefaultLanguage(language);
  text_iterator_.Reset();
  contraction_iterator_.Reset();
}

bool SpellcheckLanguage::InitializeIfNeeded() {
  DCHECK(platform_spelling_engine_.get());
  return platform_spelling_engine_->InitializeIfNeeded();
}

bool SpellcheckLanguage::SpellCheckWord(
    const char16* in_word,
    int in_word_len,
    int tag,
    int* misspelling_start,
    int* misspelling_len,
    bool checkForContractions,
<<<<<<< HEAD
    std::vector<string16>* optional_suggestions) {
=======
    std::vector<base::string16>* optional_suggestions) {
>>>>>>> 8c15b39e
  DCHECK(in_word_len >= 0);
  DCHECK(misspelling_start && misspelling_len) << "Out vars must be given.";

  // Do nothing if we need to delay initialization. (Rather than blocking,
  // report the word as correctly spelled.)
  if (InitializeIfNeeded())
    return true;

  // Do nothing if spell checking is disabled.
  if (!platform_spelling_engine_.get() ||
      !platform_spelling_engine_->IsEnabled())
    return true;

  *misspelling_start = 0;
  *misspelling_len = 0;
  if (in_word_len == 0)
    return true;  // No input means always spelled correctly.

  base::string16 word;
  int word_start;
  int word_length;
  if (!text_iterator_.IsInitialized() &&
      !text_iterator_.Initialize(&character_attributes_, true)) {
      // We failed to initialize text_iterator_, return as spelled correctly.
      VLOG(1) << "Failed to initialize SpellcheckWordIterator";
      return true;
  }

  text_iterator_.SetText(in_word, in_word_len);
  DCHECK(platform_spelling_engine_.get());
  while (text_iterator_.GetNextWord(&word, &word_start, &word_length)) {
    // Found a word (or a contraction) that the spellchecker can check the
    // spelling of.
    if (platform_spelling_engine_->CheckSpelling(word, tag))
      continue;

    // If the given word is a concatenated word of two or more valid words
    // (e.g. "hello:hello"), we should treat it as a valid word.
    if (checkForContractions && IsValidContraction(word, tag))
      continue;

    *misspelling_start = word_start;
    *misspelling_len = word_length;

    // Get the list of suggested words.
    if (optional_suggestions) {
      platform_spelling_engine_->FillSuggestionList(word,
                                                    optional_suggestions);
    }
    return false;
  }

  return true;
}

// Returns whether or not the given string is a valid contraction.
// This function is a fall-back when the SpellcheckWordIterator class
// returns a concatenated word which is not in the selected dictionary
// (e.g. "in'n'out") but each word is valid.
bool SpellcheckLanguage::IsValidContraction(const base::string16& contraction,
                                            int tag) {
  if (!contraction_iterator_.IsInitialized() &&
      !contraction_iterator_.Initialize(&character_attributes_, false)) {
    // We failed to initialize the word iterator, return as spelled correctly.
    VLOG(1) << "Failed to initialize contraction_iterator_";
    return true;
  }

  contraction_iterator_.SetText(contraction.c_str(), contraction.length());

  base::string16 word;
  int word_start;
  int word_length;

  DCHECK(platform_spelling_engine_.get());
  while (contraction_iterator_.GetNextWord(&word, &word_start, &word_length)) {
    if (!platform_spelling_engine_->CheckSpelling(word, tag))
      return false;
  }
  return true;
}

bool SpellcheckLanguage::IsEnabled() {
  DCHECK(platform_spelling_engine_.get());
  return platform_spelling_engine_->IsEnabled();
}<|MERGE_RESOLUTION|>--- conflicted
+++ resolved
@@ -39,11 +39,7 @@
     int* misspelling_start,
     int* misspelling_len,
     bool checkForContractions,
-<<<<<<< HEAD
-    std::vector<string16>* optional_suggestions) {
-=======
     std::vector<base::string16>* optional_suggestions) {
->>>>>>> 8c15b39e
   DCHECK(in_word_len >= 0);
   DCHECK(misspelling_start && misspelling_len) << "Out vars must be given.";
 
