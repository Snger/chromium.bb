MAJOR=44
MINOR=0
<<<<<<< HEAD
BUILD=2357
PATCH=132
=======
BUILD=2403
PATCH=61
>>>>>>> de2fe6b6
<|MERGE_RESOLUTION|>--- conflicted
+++ resolved
@@ -1,9 +1,4 @@
 MAJOR=44
 MINOR=0
-<<<<<<< HEAD
-BUILD=2357
-PATCH=132
-=======
 BUILD=2403
-PATCH=61
->>>>>>> de2fe6b6
+PATCH=61