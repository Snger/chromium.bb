// Copyright (c) 2012 The Chromium Authors. All rights reserved.
// Use of this source code is governed by a BSD-style license that can be
// found in the LICENSE file.

#include "chrome/common/chrome_switches.h"

#include "base/base_switches.h"
#include "base/command_line.h"

namespace switches {

// -----------------------------------------------------------------------------
// Can't find the switch you are looking for? Try looking in:
// ash/ash_switches.cc
// base/base_switches.cc
// chromeos/chromeos_switches.cc
// etc.
//
// When commenting your switch, please use the same voice as surrounding
// comments. Imagine "This switch..." at the beginning of the phrase, and it'll
// all work out.
// -----------------------------------------------------------------------------

// Allows choosing an existing managed user profile during the managed
// user creation flow.
const char kAllowCreateExistingManagedUsers[] =
    "allow-create-existing-managed-users";

// Allows third-party content included on a page to prompt for a HTTP basic
// auth username/password pair.
const char kAllowCrossOriginAuthPrompt[]    = "allow-cross-origin-auth-prompt";

// On ChromeOS, file:// access is disabled except for certain whitelisted
// directories. This switch re-enables file:// for testing.
const char kAllowFileAccess[]               = "allow-file-access";

// Allow non-secure origins to use the screen capture API.
const char kAllowHttpScreenCapture[] = "allow-http-screen-capture";

// Specifies comma-separated list of extension ids or hosts to grant
// access to CRX file system APIs.
const char kAllowNaClCrxFsAPI[]             = "allow-nacl-crxfs-api";

// Specifies comma-separated list of extension ids or hosts to grant
// access to file handle APIs.
const char kAllowNaClFileHandleAPI[]        = "allow-nacl-file-handle-api";

// Specifies comma-separated list of extension ids or hosts to grant
// access to TCP/UDP socket APIs.
const char kAllowNaClSocketAPI[]            = "allow-nacl-socket-api";

// Don't block outdated plugins.
const char kAllowOutdatedPlugins[]          = "allow-outdated-plugins";

// By default, an https page cannot run JavaScript, CSS or plug-ins from http
// URLs. This provides an override to get the old insecure behavior.
const char kAllowRunningInsecureContent[]   = "allow-running-insecure-content";

// Prevents Chrome from requiring authorization to run certain widely installed
// but less commonly used plug-ins.
const char kAlwaysAuthorizePlugins[]        = "always-authorize-plugins";

// Specifies that the extension-app with the specified id should be launched
// according to its configuration.
const char kAppId[]                         = "app-id";

// Specifies that the associated value should be launched in "application"
// mode.
const char kApp[]                           = "app";

// Specifies an URL to use for app list start page.
const char kAppListStartPageURL[]           = "app-list-start-page-url";

// Flag to enable apps_devtool app.
const char kAppsDevtool[]                   = "apps-devtool";

// Specifies the initial size for application windows launched with --app.
// --app-window-size=w,h
const char kAppWindowSize[]                 = "app-window-size";

// Overrides the apps checkout URL, which is used to determine when to expose
// some private APIs.
const char kAppsCheckoutURL[]               = "apps-checkout-url";

// The URL that the webstore APIs download extensions from.
// Note: the URL must contain one '%s' for the extension ID.
const char kAppsGalleryDownloadURL[]        = "apps-gallery-download-url";

// A setting to cause extension/app installs from the webstore skip the normal
// confirmation dialog. A value of 'accept' means to always act as if the dialog
// was accepted, and 'cancel' means to always act as if the dialog was
// cancelled.
const char kAppsGalleryInstallAutoConfirmForTests[] =
    "apps-gallery-install-auto-confirm-for-tests";

// The URL to use for the gallery link in the app launcher.
const char kAppsGalleryURL[]                = "apps-gallery-url";

// The update url used by gallery/webstore extensions.
const char kAppsGalleryUpdateURL[]          = "apps-gallery-update-url";

// Value of GAIA auth code for --force-app-mode.
const char kAppModeAuthCode[]               = "app-mode-auth-code";

// Value of OAuth2 refresh token for --force-app-mode.
const char kAppModeOAuth2Token[]            = "app-mode-oauth-token";

// Whether to always use the new app install bubble when installing an app.
const char kAppsNewInstallBubble[]          = "apps-new-install-bubble";

// Experimental native frame support for packaged apps.
const char kAppsUseNativeFrame[]            = "apps-use-native-frame";

// Enables overriding the path for the default authentication extension.
const char kAuthExtensionPath[]             = "auth-ext-path";

// Whitelist of servers that Negotiate will generate delegated Kerberos tickets
// for.
const char kAuthNegotiateDelegateWhitelist[] =
    "auth-negotiate-delegate-whitelist";

// HTTP authentication schemes to enable. This is a comma-separated list of
// authentication schemes (basic, digest, ntlm, and negotiate). By default all
// schemes are enabled. The primary use of this command line flag is to help
// triage authentication-related issues reported by end-users.
const char kAuthSchemes[]                   = "auth-schemes";

// Whitelist of servers which NTLM and Negotiate can automatically authenticate
// with using the default credentials of the currently logged in user.
const char kAuthServerWhitelist[]           = "auth-server-whitelist";

// A flag that is used to tell Chrome that it was launched automatically at
// computer startup and not by some user action.
const char kAutoLaunchAtStartup[]           = "auto-launch-at-startup";

// The value of this switch tells the app to listen for and broadcast
// automation-related messages on IPC channel with the given ID.
const char kAutomationClientChannelID[]     = "automation-channel";

// Causes the automation provider to reinitialize its IPC channel instead of
// shutting down when a client disconnects.
const char kAutomationReinitializeOnChannelError[] =
    "automation-reinitialize-on-channel-error";

// Similar to kNoFirstRun, but also drops the First Run beacon so that first run
// will not occur in subsequent runs either.
const char kCancelFirstRun[]                = "cancel-first-run";

// Certificate Transparency: Uses the provided log for checking Signed
// Certificate Timestamps provided with certificates.
// The switch's value is:
//   log_description:log_key
// where:
//   log_description is a textual description of the log
//   log_key is a Base64'd DER-encoded SubjectPublicKeyInfo of the log's
//   public key.
const char kCertificateTransparencyLog[] =
    "certificate-transparency-log";

// How often (in seconds) to check for updates. Should only be used for testing
// purposes.
const char kCheckForUpdateIntervalSec[]     = "check-for-update-interval";

// Checks the cloud print connector policy, informing the service process if
// the policy is set to disallow the connector, then quits.
const char kCheckCloudPrintConnectorPolicy[] =
    "check-cloud-print-connector-policy";

// Run Chrome in Chrome Frame mode. This means that Chrome expects to be run
// as a dependent process of the Chrome Frame plugin.
const char kChromeFrame[]                   = "chrome-frame";

// Tells chrome to load the specified version of chrome.dll on Windows. If this
// version cannot be loaded, Chrome will exit.
const char kChromeVersion[]                 = "chrome-version";

// Comma-separated list of SSL cipher suites to disable.
const char kCipherSuiteBlacklist[]          = "cipher-suite-blacklist";

// Clears the token service before using it. This allows simulating the
// expiration of credentials during testing.
const char kClearTokenService[]             = "clear-token-service";

// Used with kCloudPrintFile. Tells Chrome to delete the file when finished
// displaying the print dialog.
const char kCloudPrintDeleteFile[]          = "cloud-print-delete-file";

// Tells chrome to display the cloud print dialog and upload the specified file
// for printing.
const char kCloudPrintFile[]                = "cloud-print-file";

// Specifies the mime type to be used when uploading data from the file
// referenced by cloud-print-file. Defaults to "application/pdf" if
// unspecified.
const char kCloudPrintFileType[]            = "cloud-print-file-type";

// Used with kCloudPrintFile to specify a JSON print ticket for the resulting
// print job. Defaults to null if unspecified.
const char kCloudPrintPrintTicket[]         = "cloud-print-print-ticket";

// Used with kCloudPrintFile to specify a title for the resulting print job.
const char kCloudPrintJobTitle[]            = "cloud-print-job-title";

// Setup cloud print proxy for provided printers. This does not start
// service or register proxy for autostart.
const char kCloudPrintSetupProxy[]          = "cloud-print-setup-proxy";

// The URL of the cloud print service to use, overrides any value stored in
// preferences, and the default. Only used if the cloud print service has been
// enabled (see enable-cloud-print).
const char kCloudPrintServiceURL[]          = "cloud-print-service";

// Comma-separated options to troubleshoot the component updater. Only valid
// for the browser process.
const char kComponentUpdater[]              = "component-updater";

// Causes the browser process to inspect loaded and registered DLLs for known
// conflicts and warn the user.
const char kConflictingModulesCheck[]       = "conflicting-modules-check";

// Toggles a new version of the content settings dialog in options.
const char kContentSettings2[]              = "new-content-settings";

// The Country we should use. This is normally obtained from the operating
// system during first run and cached in the preferences afterwards. This is a
// string value, the 2 letter code from ISO 3166-1.
const char kCountry[]                       = "country";

// Comma-separated list of BrowserThreads that cause browser process to crash
// if the given browser thread is not responsive. UI,IO,DB,FILE,CACHE are the
// list of BrowserThreads that are supported.
//
// For example:
//    --crash-on-hang-threads=UI:3:18,IO:3:18 --> Crash the browser if UI or IO
//      is not responsive for 18 seconds and the number of browser threads that
//      are responding is less than or equal to 3.
const char kCrashOnHangThreads[]            = "crash-on-hang-threads";

// Some platforms like ChromeOS default to empty desktop.
// Browser tests may need to add this switch so that at least one browser
// instance is created on startup.
// TODO(nkostylev): Investigate if this switch could be removed.
// (http://crbug.com/148675)
const char kCreateBrowserOnStartupForTests[] =
    "create-browser-on-startup-for-tests";

#if defined(OS_ANDROID) || defined(OS_IOS)
// If set, the data reduction proxy will only be enabled if a request for this
// URL is successful.
const char kDataReductionProxyProbeURL[]    = "data-reduction-proxy-probe-url";
#endif

// Enables a frame context menu item that toggles the frame in and out of glass
// mode (Windows Vista and up only).
const char kDebugEnableFrameToggle[]        = "debug-enable-frame-toggle";

// Adds debugging entries such as Inspect Element to context menus of packed
// apps.
const char kDebugPackedApps[]               = "debug-packed-apps";

// Enables support to debug printing subsystem.
const char kDebugPrint[]                    = "debug-print";

// Specifies the URL at which to fetch configuration policy from the device
// management backend. Specifying this switch turns on managed policy from the
// device management backend.
const char kDeviceManagementUrl[]           = "device-management-url";

// Triggers a plethora of diagnostic modes.
const char kDiagnostics[]                   = "diagnostics";

// Sets the output format for diagnostic modes enabled by diagnostics flag.
const char kDiagnosticsFormat[]             = "diagnostics-format";

// Tells the diagnostics mode to do the requested recovery step(s).
const char kDiagnosticsRecovery[]           = "diagnostics-recovery";

// Disables the experimental asynchronous DNS client.
const char kDisableAsyncDns[]               = "disable-async-dns";

// Disables CNAME lookup of the host when generating the Kerberos SPN for a
// Negotiate challenge. See HttpAuthHandlerNegotiate::CreateSPN for more
// background.
const char kDisableAuthNegotiateCnameLookup[] =
    "disable-auth-negotiate-cname-lookup";

// Disables background mode (background apps will not keep chrome running in
// the background).
const char kDisableBackgroundMode[]         = "disable-background-mode";

// Disable several subsystems which run network requests in the background.
// This is for use when doing network performance testing to avoid noise in the
// measurements.
const char kDisableBackgroundNetworking[]   = "disable-background-networking";

// Disables running all beforeunload handlers before closing any browser windows
// on shutdown.
const char kDisableBatchedShutdown[]        = "disable-batched-shutdown";

// Disables the bundled PPAPI version of Flash.
const char kDisableBundledPpapiFlash[]      = "disable-bundled-ppapi-flash";

// Disables the bookmark autocomplete provider (BookmarkProvider).
const char kDisableBookmarkAutocompleteProvider[] =
    "disable-bookmark-autocomplete-provider";

// Disables the client-side phishing detection feature. Note that even if
// client-side phishing detection is enabled, it will only be active if the
// user has opted in to UMA stats and SafeBrowsing is enabled in the
// preferences.
const char kDisableClientSidePhishingDetection[] =
    "disable-client-side-phishing-detection";

// Disable default component extensions with background pages - useful for
// performance tests where these pages may interfere with perf results.
const char kDisableComponentExtensionsWithBackgroundPages[] =
    "disable-component-extensions-with-background-pages";

const char kDisableComponentUpdate[]        = "disable-component-update";

// Disables establishing certificate revocation information by downloading a
// set of CRLs rather than performing on-line checks.
const char kDisableCRLSets[]                = "disable-crl-sets";

// Disables the custom JumpList on Windows 7.
const char kDisableCustomJumpList[]         = "disable-custom-jumplist";

// Disables installation of default apps on first run. This is used during
// automated testing.
const char kDisableDefaultApps[]            = "disable-default-apps";

// Disables device discovery.
const char kDisableDeviceDiscovery[]        = "disable-device-discovery";

// Disables device discovery notifications.
const char kDisableDeviceDiscoveryNotifications[] =
    "disable-device-discovery-notifications";

// Disables retrieval of PAC URLs from DHCP as per the WPAD standard.
const char kDisableDhcpWpad[]               = "disable-dhcp-wpad";

// Disable extensions.
const char kDisableExtensions[]             = "disable-extensions";

// Disable checking for user opt-in for extensions that want to inject script
// into file URLs (ie, always allow it). This is used during automated testing.
const char kDisableExtensionsFileAccessCheck[] =
    "disable-extensions-file-access-check";

// Disable the net::URLRequestThrottlerManager functionality for
// requests originating from extensions.
const char kDisableExtensionsHttpThrottling[] =
    "disable-extensions-http-throttling";

// Disable mandatory enforcement of web_accessible_resources in extensions.
const char kDisableExtensionsResourceWhitelist[] =
    "disable-extensions-resource-whitelist";

// Disables Google Now integration.
const char kDisableGoogleNowIntegration[] = "disable-google-now-integration";
<<<<<<< HEAD

// Disable Instant extended API.
const char kDisableInstantExtendedAPI[]     = "disable-instant-extended-api";
=======
>>>>>>> 8c15b39e

// Disables improved SafeBrowsing download protection.
const char kDisableImprovedDownloadProtection[] =
    "disable-improved-download-protection";

// Don't resolve hostnames to IPv6 addresses. This can be used when debugging
// issues relating to IPv6, but shouldn't otherwise be needed. Be sure to file
// bugs if something isn't working properly in the presence of IPv6. This flag
// can be overidden by the "enable-ipv6" flag.
const char kDisableIPv6[]                   = "disable-ipv6";

// Disables IP Pooling within the networks stack (SPDY only). When a connection
// is needed for a domain which shares an IP with an existing connection,
// attempt to use the existing connection.
const char kDisableIPPooling[]              = "disable-ip-pooling";

// Disable the behavior that the second click on a launcher item (the click when
// the item is already active) minimizes the item.
const char kDisableMinimizeOnSecondLauncherItemClick[] =
    "disable-minimize-on-second-launcher-item-click";

// Disables the menu on the NTP for accessing sessions from other devices.
const char kDisableNTPOtherSessionsMenu[]   = "disable-ntp-other-sessions-menu";

// Disables omnibox auto-completion when IME is active.
const char kDisableOmniboxAutoCompletionForIme[] =
    "disable-omnibox-auto-completion-for-ime";

// Disable the origin chip.
const char kDisableOriginChip[]             = "disable-origin-chip";

// Disable using a public suffix based domain matching for autofill of
// passwords.
const char kDisablePasswordAutofillPublicSuffixDomainMatching[] =
    "disable-password-autofill-public-suffix-domain-matching";

// Disable the setting to prompt the user for their OS account password before
// revealing plaintext passwords in the password manager.
const char kDisablePasswordManagerReauthentication[] =
    "disable-password-manager-reauthentication";

// Enables searching for people from the apps list search box.
const char kDisablePeopleSearch[]           = "disable-people-search";

// Disable pop-up blocking.
const char kDisablePopupBlocking[]          = "disable-popup-blocking";

// Disables the usage of Portable Native Client.
const char kDisablePnacl[]                  = "disable-pnacl";

// Disable speculative TCP/IP preconnection.
const char kDisablePreconnect[]             = "disable-preconnect";

// Disable prerendering based on local browsing history.
const char kDisablePrerenderLocalPredictor[] =
    "disable-prerender-local-predictor";

// Disable Privet local printing.
const char kDisablePrivetLocalPrinting[]     = "disable-privet-local-printing";

// Normally when the user attempts to navigate to a page that was the result of
// a post we prompt to make sure they want to. This switch may be used to
// disable that check. This switch is used during automated testing.
const char kDisablePromptOnRepost[]         = "disable-prompt-on-repost";

// Disables support for the QUIC protocol.
const char kDisableQuic[]                   = "disable-quic";

// Disables support for the HTTPS over QUIC protocol.  This is a temporary
// testing flag.  This only has an effect if QUIC protocol is enabled.
const char kDisableQuicHttps[]              = "disable-quic-https";

// Prevents the URLs of BackgroundContents from being remembered and
// re-launched when the browser restarts.
const char kDisableRestoreBackgroundContents[] =
    "disable-restore-background-contents";

// Disables restoring session state (cookies, session storage, etc.) when
// restoring the browsing session.
const char kDisableRestoreSessionState[]    = "disable-restore-session-state";

// Disables throttling prints initiated by scripts.
const char kDisableScriptedPrintThrottling[] =
    "disable-scripted-print-throttling";

<<<<<<< HEAD
// Disable SPDY/2. This is a temporary testing flag. See
// http://crbug.com/303957 .
const char kDisableSpdy2[]                  = "disable-spdy2";
=======
// Disables the "search button in omnibox" experiment.
const char kDisableSearchButtonInOmnibox[]  =
    "disable-search-button-in-omnibox";
>>>>>>> 8c15b39e

// Disable SPDY/3.1. This is a temporary testing flag.
const char kDisableSpdy31[]                 = "disable-spdy31";

<<<<<<< HEAD
=======
// Disables support of sticky keys.
const char kDisableStickyKeys[]             = "disable-sticky-keys";

>>>>>>> 8c15b39e
// Disables syncing browser data to a Google Account.
const char kDisableSync[]                   = "disable-sync";

// Disables syncing of app settings.
const char kDisableSyncAppSettings[]        = "disable-sync-app-settings";

// Disables syncing of apps.
const char kDisableSyncApps[]               = "disable-sync-apps";

// Disables syncing of autofill.
const char kDisableSyncAutofill[]           = "disable-sync-autofill";

// Disables syncing of autofill Profile.
const char kDisableSyncAutofillProfile[]    = "disable-sync-autofill-profile";

// Disables syncing of bookmarks.
const char kDisableSyncBookmarks[]          = "disable-sync-bookmarks";

// Disables syncing of dictionary.
const char kDisableSyncDictionary[]         = "disable-sync-dictionary";

// Disables syncing extension settings.
const char kDisableSyncExtensionSettings[]  = "disable-sync-extension-settings";

// Disables syncing of extensions.
const char kDisableSyncExtensions[]         = "disable-sync-extensions";

// Disables syncing of favicons.
const char kDisableSyncFavicons[]           = "disable-sync-favicons";

// Disables syncing browser passwords.
const char kDisableSyncPasswords[]          = "disable-sync-passwords";

// Disables syncing of preferences.
const char kDisableSyncPreferences[]        = "disable-sync-preferences";

// Disables syncing of priority preferences.
const char kDisableSyncPriorityPreferences[] =
    "disable-sync-priority-preferences";

// Disable syncing custom search engines.
const char kDisableSyncSearchEngines[]      = "disable-sync-search-engines";

// Disable synced notifications.
const char kDisableSyncSyncedNotifications[] =
    "disable-sync-synced-notifications";

// Disables syncing browser sessions. Will override kEnableSyncTabs.
const char kDisableSyncTabs[]               = "disable-sync-tabs";

// Disables syncing of themes.
const char kDisableSyncThemes[]             = "disable-sync-themes";

// Disables syncing browser typed urls.
const char kDisableSyncTypedUrls[]          = "disable-sync-typed-urls";

// Allows disabling of translate from the command line to assist with automated
// browser testing (e.g. Selenium/WebDriver). Normal browser users should
// disable translate with the preference.
const char kDisableTranslate[]              = "disable-translate";

// Disables TLS Channel ID extension.
const char kDisableTLSChannelID[]           = "disable-tls-channel-id";

// Disables some security measures when accessing user media devices like
// webcams and microphones, especially on non-HTTPS pages.
const char kDisableUserMediaSecurity[]      = "disable-user-media-security";

// Do not expose WebGL extension WEBGL_debug_renderer_info to unprivileged code
// in the browser.
const char kDisableWebGLDebugRendererInfo[] =
    "disable-webgl-debug-renderer-info";

// Disables the backend service for web resources.
const char kDisableWebResources[]           = "disable-web-resources";

// Some tests seem to require the application to close when the last
// browser window is closed. Thus, we need a switch to force this behavior
// for ChromeOS Aura, disable "zero window mode".
// TODO(pkotwicz): Investigate if this bug can be removed.
// (http://crbug.com/119175)
const char kDisableZeroBrowsersOpenForTests[] =
    "disable-zero-browsers-open-for-tests";

// Use a specific disk cache location, rather than one derived from the
// UserDatadir.
const char kDiskCacheDir[]                  = "disk-cache-dir";

// Forces the maximum disk space to be used by the disk cache, in bytes.
const char kDiskCacheSize[]                 = "disk-cache-size";

const char kDnsLogDetails[]                 = "dns-log-details";

// Disables prefetching of DNS information.
const char kDnsPrefetchDisable[]            = "dns-prefetch-disable";

// Requests that a running browser process dump its collected histograms to a
// given file. The file is overwritten if it exists.
const char kDumpBrowserHistograms[]         = "dump-browser-histograms";

// If set, Flash fullscreen widgets are embedded within the browser window and
// with the same UX as HTML5 fullscreen.
//
// TODO(miu): This feature is a work in-progress.  It should not be enabled by
// default until going through a formal UX review, and all comments/concerns on
// the crbug are addressed.  http://crbug.com/290403
const char kEmbedFlashFullscreen[] = "embed-flash-fullscreen";

// Enables the <adview> tag in packaged apps.
const char kEnableAdview[]                  = "enable-adview";

// If set, the app list will be enabled as if enabled from CWS.
const char kEnableAppList[]                 = "enable-app-list";

// Enables specifying a "src" attribute on <adview> elements
// (for testing purposes, to skip the whitelist).
const char kEnableAdviewSrcAttribute[]      = "enable-adview-src-attribute";

// Enables the <window-controls> tag in platform apps.
const char kEnableAppWindowControls[]       = "enable-app-window-controls";

// Show apps windows after the first paint. Windows will be shown significantly
// later for heavy apps loading resources synchronously but it will be
// insignificant for apps that load most of their resources asynchronously.
const char kEnableAppsShowOnFirstPaint[]    = "enable-apps-show-on-first-paint";

// Enables the experimental asynchronous DNS client.
const char kEnableAsyncDns[]                = "enable-async-dns";

// Enables the inclusion of non-standard ports when generating the Kerberos SPN
// in response to a Negotiate challenge. See
// HttpAuthHandlerNegotiate::CreateSPN for more background.
const char kEnableAuthNegotiatePort[]       = "enable-auth-negotiate-port";

// Enable using a public suffix based domain matching for autofill of passwords.
const char kEnablePasswordAutofillPublicSuffixDomainMatching[] =
    "enable-password-autofill-public-suffix-domain-matching";

// Enable the setting to prompt the user for their OS account password before
// revealing plaintext passwords in the password manager.
const char kEnablePasswordManagerReauthentication[] =
    "enable-password-manager-reauthentication";

// Enables the pre- and auto-login features. When a user signs in to sync, the
// browser's cookie jar is pre-filled with GAIA cookies. When the user visits a
// GAIA login page, an info bar can help the user login.
const char kEnableAutologin[]               = "enable-autologin";

// Enables the benchmarking extensions.
const char kEnableBenchmarking[]            = "enable-benchmarking";

// Enables client hints, which adds hints about browser state to HTTP requests.
const char kEnableClientHints[]             = "enable-client-hints";
<<<<<<< HEAD
=======

// Enables the multi-level undo system for bookmarks.
const char kEnableBookmarkUndo[]            = "enable-bookmark-undo";
>>>>>>> 8c15b39e

// This applies only when the process type is "service". Enables the Cloud
// Print Proxy component within the service process.
const char kEnableCloudPrintProxy[]         = "enable-cloud-print-proxy";

// Enables fetching the user's contacts from Google and showing them in the
// Chrome OS apps list.
const char kEnableContacts[]                = "enable-contacts";

// If true devtools experimental settings are enabled.
const char kEnableDevToolsExperiments[]     = "enable-devtools-experiments";

// Enable device discovery notifications.
const char kEnableDeviceDiscoveryNotifications[] =
    "enable-device-discovery-notifications";

// Enables the DOM distiller.
const char kEnableDomDistiller[]               = "enable-dom-distiller";

// Enable Enhanced Bookmarks.
const char kEnableEnhancedBookmarks[] = "enable-enhanced-bookmarks";

// Enables experimentation with ephemeral apps, which are launched without
// installing in Chrome.
const char kEnableEphemeralApps[]           = "enable-ephemeral-apps";

// Enables experimentation with ephemeral apps, which are launched without
// installing in Chrome.
const char kEnableEphemeralApps[]           = "enable-ephemeral-apps";

// Enables logging for extension activity.
const char kEnableExtensionActivityLogging[] =
    "enable-extension-activity-logging";

const char kEnableExtensionActivityLogTesting[] =
    "enable-extension-activity-log-testing";

// Enable the fast unload controller, which speeds up tab/window close by
// running a tab's onunload js handler independently of the GUI -
// crbug.com/142458 .
const char kEnableFastUnload[]         = "enable-fast-unload";

// By default, cookies are not allowed on file://. They are needed for testing,
// for example page cycler and layout tests. See bug 1157243.
const char kEnableFileCookies[]             = "enable-file-cookies";

// Enables Google Now integration.
const char kEnableGoogleNowIntegration[]    = "enable-google-now-integration";

// Enable HTTP/2 draft 04. This is a temporary testing flag.
const char kEnableHttp2Draft04[]            = "enable-http2-draft-04";

// Enables the inline sign in flow on Chrome desktop.
const char kEnableInlineSignin[]            = "enable-inline-signin";
<<<<<<< HEAD

// Enable Instant extended API. On mobile, this merely enables query extraction,
// not the rest of the instant-extended functionality.
const char kEnableInstantExtendedAPI[]      = "enable-instant-extended-api";
=======
>>>>>>> 8c15b39e

// Enables IPv6 support, even if probes suggest that it may not be fully
// supported. Some probes may require internet connections, and this flag will
// allow support independent of application testing. This flag overrides
// "disable-ipv6" which appears elswhere in this file.
const char kEnableIPv6[]                    = "enable-ipv6";

// Enables IP Pooling within the networks stack (SPDY only). When a connection
// is needed for a domain which shares an IP with an existing connection,
// attempt to use the existing connection.
const char kEnableIPPooling[]               = "enable-ip-pooling";

// Enable always using the local NTP for the first NTP load of a new window.
const char kEnableLocalFirstLoadNTP[] = "enable-local-first-load-ntp";

// Make the values returned to window.performance.memory more granular and more
// up to date. Without this flag, the memory information is still available, but
// it is bucketized and updated less frequently.
const char kEnableMemoryInfo[]              = "enable-memory-info";

// Enables metrics recording and reporting in the browser startup sequence, as
// if this was an official Chrome build where the user allowed metrics
// reporting. This is used for testing only.
const char kEnableMetricsReportingForTesting[] =
    "enable-metrics-reporting-for-testing";

// Runs the Native Client inside the renderer process and enables GPU plugin
// (internally adds lEnableGpuPlugin to the command line).
const char kEnableNaCl[]                    = "enable-nacl";

// Enables the network-related benchmarking extensions.
const char kEnableNetBenchmarking[]         = "enable-net-benchmarking";

// Enables |NetworkTimeService| to convert local time to network time.
const char kEnableNetworkTime[]             = "enable-network-time";

// Enables NPN with HTTP. It means NPN is enabled but SPDY won't be used.
// HTTP is still used for all requests.
const char kEnableNpnHttpOnly[]             = "enable-npn-http";

// Enables omnibox auto-completion when IME is active.  The auto-completion for
// IME is shown in the same style as the normal(non-IME) auto-completion.
const char kEnableOmniboxAutoCompletionForIme[] =
    "enable-omnibox-auto-completion-for-ime";

// Enables the origin chip.
const char kEnableOriginChip[]              = "enable-origin-chip";

// Enables panels (always on-top docked pop-up windows).
const char kEnablePanels[]                  = "enable-panels";

<<<<<<< HEAD
// Enables searching for people from the apps list search box.
const char kEnablePeopleSearch[]            = "enable-people-search";

// Disables the usage of Portable Native Client.
const char kDisablePnacl[]                  = "disable-pnacl";
=======
// Enables the proactive populating of the disk cache with Web resources that
// are likely to be needed in future page fetches.
const char kEnablePrecache[]                = "enable-precache";
>>>>>>> 8c15b39e

// Enables showing unregistered printers in print preview
const char kEnablePrintPreviewRegisterPromos[] =
    "enable-print-preview-register-promos";

// Enables the proactive populating of the disk cache with Web resources that
// are likely to be needed in future page fetches.
const char kEnablePrecache[]                = "enable-precache";

// Enable Privet local printing.
const char kEnablePrivetLocalPrinting[]     = "enable-privet-local-printing";

// Enables tracking of tasks in profiler for viewing via about:profiler.
// To predominantly disable tracking (profiling), use the command line switch:
// --enable-profiling=0
// Some tracking will still take place at startup, but it will be turned off
// during chrome_browser_main.
const char kEnableProfiling[]               = "enable-profiling";

// Enables query in the omnibox.
const char kEnableQueryExtraction[]         = "enable-query-extraction";

// Enables support for the QUIC protocol.  This is a temporary testing flag.
const char kEnableQuic[]                    = "enable-quic";

// Enables support for the HTTPS over QUIC protocol.  This is a temporary
// testing flag.  This only has an effect if QUIC protocol is enabled.
const char kEnableQuicHttps[]               = "enable-quic-https";

// Enables the Quickoffoce/Chrome document viewer rather than the editor.
const char kEnableQuickofficeViewing[]      = "enable-quickoffice-viewing";

// Enables save password prompt bubble.
const char kEnableSavePasswordBubble[]      = "enable-save-password-bubble";

// Controls the support for SDCH filtering (dictionary based expansion of
// content). By default SDCH filtering is enabled. To disable SDCH filtering,
// use "--enable-sdch=0" as command line argument. SDCH is currently only
// supported server-side for searches on google.com.
const char kEnableSdch[]                    = "enable-sdch";

// Controls which branch of the "search button in omnibox" experiment is
// enabled.
const char kEnableSearchButtonInOmniboxAlways[] =
        "enable-search-button-in-omnibox-always";
const char kEnableSearchButtonInOmniboxForStr[] =
        "enable-search-button-in-omnibox-for-str";
const char kEnableSearchButtonInOmniboxForStrOrIip[] =
        "enable-search-button-in-omnibox-for-str-or-iip";

// Enables support of sticky keys.
const char kEnableStickyKeys[]              = "enable-sticky-keys";

<<<<<<< HEAD
// Disables support of sticky keys.
const char kDisableStickyKeys[]              = "disable-sticky-keys";
=======
// Enable SPDY/2. This is a temporary testing flag. See
// http://crbug.com/303957 .
const char kEnableSpdy2[]                   = "enable-spdy2";
>>>>>>> 8c15b39e

// Enable SPDY/4 alpha 2. This is a temporary testing flag.
const char kEnableSpdy4a2[]                 = "enable-spdy4a2";

// Enables auto correction for misspelled words.
const char kEnableSpellingAutoCorrect[]     = "enable-spelling-auto-correct";

// Enables participation in the field trial for user feedback to spelling
// service.
const char kEnableSpellingFeedbackFieldTrial[] =
    "enable-spelling-feedback-field-trial";

// Enables the stacked tabstrip.
const char kEnableStackedTabStrip[]         = "enable-stacked-tab-strip";

// Enables an experimental hosted app experience.
const char kEnableStreamlinedHostedApps[]   = "enable-streamlined-hosted-apps";

// Enables experimental suggestions pane in New Tab page.
const char kEnableSuggestionsTabPage[]      = "enable-suggestions-ntp";

// Enables synced notifications.
const char kEnableSyncSyncedNotifications[] =
    "enable-sync-synced-notifications";

<<<<<<< HEAD
// Enables synced articles.
const char kEnableSyncArticles[] = "enable-sync-articles";
=======
// Enables sync/API based session sync implementation (in favor of legacy).
const char kEnableSyncSessionsV2[] = "enable-sync-sessions-v2";

// Enables syncing of the app list.
const char kEnableSyncAppList[]             = "enable-sync-app-list";

// Enables synced articles.
const char kEnableSyncArticles[]            = "enable-sync-articles";
>>>>>>> 8c15b39e

// Enables context menu for selecting groups of tabs.
const char kEnableTabGroupsContextMenu[]    = "enable-tab-groups-context-menu";

// Enables fanciful thumbnail processing. Used with NTP for
// instant-extended-api, where thumbnails are generally smaller.
const char kEnableThumbnailRetargeting[]   = "enable-thumbnail-retargeting";

// Enables Translate experimental new UX which replaces the infobar.
const char kEnableTranslateNewUX[]         = "enable-translate-new-ux";

// Enables unrestricted SSL 3.0 fallback.
// With this switch, SSL 3.0 fallback will be enabled for all sites.
// Without this switch, SSL 3.0 fallback will be disabled for a site
// pinned to the Google pin list (indicating that it is a Google site).
const char kEnableUnrestrictedSSL3Fallback[] =
    "enable-unrestricted-ssl3-fallback";

// Enables Alternate-Protocol when the port is user controlled (> 1024).
const char kEnableUserAlternateProtocolPorts[] =
    "enable-user-controlled-alternate-protocol-ports";

// Spawns threads to watch for excessive delays in specified message loops.
// User should set breakpoints on Alarm() to examine problematic thread.
//
// Usage:   -enable-watchdog=[ui][io]
//
// Order of the listed sub-arguments does not matter.
const char kEnableWatchdog[]                = "enable-watchdog";

// Uses WebSocket over SPDY.
const char kEnableWebSocketOverSpdy[]       = "enable-websocket-over-spdy";

// Explicitly allows additional ports using a comma-separated list of port
// numbers.
const char kExplicitlyAllowedPorts[]        = "explicitly-allowed-ports";

// Marks a renderer as extension process.
const char kExtensionProcess[]              = "extension-process";

// Turns on extension install verification if it would not otherwise have been
// turned on.
const char kExtensionsInstallVerification[] = "extensions-install-verification";

// Specifies a comma-separated list of extension ids that should be forced to
// be treated as not from the webstore when doing install verification.
const char kExtensionsNotWebstore[] = "extensions-not-webstore";

// Frequency in seconds for Extensions auto-update.
const char kExtensionsUpdateFrequency[]     = "extensions-update-frequency";

// Additional query params to insert in the search and instant URLs.  Useful for
// testing.
const char kExtraSearchQueryParams[]        = "extra-search-query-params";

// Fakes the channel of the browser for purposes of Variations filtering. This
// is to be used for testing only. Possible values are "stable", "beta", "dev"
// and "canary". Note that this only applies if the browser's reported channel
// is UNKNOWN.
const char kFakeVariationsChannel[]         = "fake-variations-channel";

// If this flag is present then this command line is being delegated to an
// already running chrome process via the fast path, ie: before chrome.dll is
// loaded. It is useful to tell the difference for tracking purposes.
const char kFastStart[]            = "fast-start";

// These two flags are added around the switches about:flags adds to the
// command line. This is useful to see which switches were added by about:flags
// on about:version. They don't have any effect.
const char kFlagSwitchesBegin[]             = "flag-switches-begin";
const char kFlagSwitchesEnd[]               = "flag-switches-end";

// Alternative feedback server to use when submitting user feedback
const char kFeedbackServer[]                = "feedback-server";

// The file descriptor limit is set to the value of this switch, subject to the
// OS hard limits. Useful for testing that file descriptor exhaustion is
// handled gracefully.
const char kFileDescriptorLimit[]           = "file-descriptor-limit";

// Forces application mode. This hides certain system UI elements and forces
// the app to be installed if it hasn't been already.
const char kForceAppMode[]                  = "force-app-mode";

// Displays the First Run experience when the browser is started, regardless of
// whether or not it's actually the First Run (this overrides kNoFirstRun and
// kCancelFirstRun).
const char kForceFirstRun[]                 = "force-first-run";

// Forces additional Chrome Variation Ids that will be sent in
<<<<<<< HEAD
// X-Chrome-Variations header, specified as a comma-separated list of numeric
=======
// X-Client-Data header, specified as a 64-bit encoded list of numeric
>>>>>>> 8c15b39e
// experiment ids.
const char kForceVariationIds[]             = "force-variation-ids";

// Tries to load cloud policy for every signed in user, regardless of whether
// they are a dasher user or not. Used to allow any GAIA account to be used for
// testing the cloud policy framework.
const char kForceLoadCloudPolicy[]          = "force-load-cloud-policy";

<<<<<<< HEAD
// Enables setting global commands through the Extensions Commands API.
const char kGlobalCommands[]                = "global-commands";

=======
>>>>>>> 8c15b39e
// Specifies an alternate URL to use for speaking to Google. Useful for testing.
const char kGoogleBaseURL[]                 = "google-base-url";

// Enables using GAIA information to populate profile name and icon.
const char kGoogleProfileInfo[]             = "google-profile-info";

// Specifies an alternate URL to use for retrieving the search domain for
// Google. Useful for testing.
const char kGoogleSearchDomainCheckURL[]    = "google-search-domain-check-url";

// Specifies a custom name for the GSSAPI library to load.
const char kGSSAPILibraryName[]             = "gssapi-library-name";

// These flags show the man page on Linux. They are equivalent to each
// other.
const char kHelp[]                          = "help";
const char kHelpShort[]                     = "h";

// Makes Windows happy by allowing it to show "Enable access to this program"
// checkbox in Add/Remove Programs->Set Program Access and Defaults. This only
// shows an error box because the only way to hide Chrome is by uninstalling
// it.
const char kHideIcons[]                     = "hide-icons";

// Disables full history sync.
const char kHistoryDisableFullHistorySync[] = "disable-full-history-sync";

// Enables grouping websites by domain and filtering them by period.
const char kHistoryEnableGroupByDomain[]    = "enable-grouped-history";

// Specifies which page will be displayed in newly-opened tabs. We need this
// for testing purposes so that the UI tests don't depend on what comes up for
// http://google.com.
const char kHomePage[]                      = "homepage";

// Comma-separated list of rules that control how hostnames are mapped.
//
// For example:
//    "MAP * 127.0.0.1" --> Forces all hostnames to be mapped to 127.0.0.1
//    "MAP *.google.com proxy" --> Forces all google.com subdomains to be
//                                 resolved to "proxy".
//    "MAP test.com [::1]:77 --> Forces "test.com" to resolve to IPv6 loopback.
//                               Will also force the port of the resulting
//                               socket address to be 77.
//    "MAP * baz, EXCLUDE www.google.com" --> Remaps everything to "baz",
//                                            except for "www.google.com".
//
// These mappings apply to the endpoint host in a net::URLRequest (the TCP
// connect and host resolver in a direct connection, and the CONNECT in an http
// proxy connection, and the endpoint host in a SOCKS proxy connection).
const char kHostRules[]                     = "host-rules";

// The maximum number of concurrent host resolve requests (i.e. DNS) to allow
// (not counting backup attempts which would also consume threads).
// --host-resolver-retry-attempts must be set to zero for this to be exact.
const char kHostResolverParallelism[]       = "host-resolver-parallelism";

// The maximum number of retry attempts to resolve the host. Set this to zero
// to disable host resolver retry attempts.
const char kHostResolverRetryAttempts[]     = "host-resolver-retry-attempts";

// Causes net::URLFetchers to ignore requests for SSL client certificates,
// causing them to attempt an unauthenticated SSL/TLS session. This is intended
// for use when testing various service URLs (eg: kPromoServerURL, kSbURLPrefix,
// kSyncServiceURL, etc)
const char kIgnoreUrlFetcherCertRequests[]  =
    "ignore-urlfetcher-cert-requests";

// Causes the browser to launch directly in incognito mode.
const char kIncognito[]                     = "incognito";

// Causes Chrome to attempt to get metadata from the webstore for the
// app/extension ID given, and then prompt the user to download and install it.
const char kInstallFromWebstore[]           = "install-from-webstore";

// Marks a renderer as an Instant process.
const char kInstantProcess[]                = "instant-process";

// Specifies the testcase used by the IPC fuzzer.
const char kIpcFuzzerTestcase[]             = "ipc-fuzzer-testcase";

// Used for testing - keeps browser alive after last browser window closes.
const char kKeepAliveForTest[]              = "keep-alive-for-test";

// Enable Kiosk mode.
const char kKioskMode[]                     = "kiosk";

// Print automatically in kiosk mode. |kKioskMode| must be set as well.
// See http://crbug.com/31395.
const char kKioskModePrinting[]             = "kiosk-printing";

// Causes Chrome to attempt to get metadata from the webstore for the
// given item, and then prompt the user to download and install it.
const char kLimitedInstallFromWebstore[]    = "limited-install-from-webstore";

// Comma-separated list of directories with component extensions to load.
const char kLoadComponentExtension[]        = "load-component-extension";

// Loads an extension from the specified directory.
const char kLoadExtension[]                 = "load-extension";

// Makes Chrome default browser
const char kMakeDefaultBrowser[]            = "make-default-browser";

// Sets the managed user ID for any loaded or newly created profile to the
// given value. Pass an empty string to mark the profile as non-supervised.
// Used for testing.
const char kManagedUserId[]                 = "managed-user-id";

// Used to authenticate requests to the Sync service for managed users. Setting
// this switch also causes Sync to be set up for a managed user.
const char kManagedUserSyncToken[]          = "managed-user-sync-token";

// Forces the maximum disk space to be used by the media cache, in bytes.
const char kMediaCacheSize[]                = "media-cache-size";

// Enables dynamic loading of the Memory Profiler DLL, which will trace all
// memory allocations during the run.
const char kMemoryProfiling[]               = "memory-profile";

// Enables histograming of tasks served by MessageLoop. See
// about:histograms/Loop for results, which show frequency of messages on each
// thread, including APC count, object signalling count, etc.
const char kMessageLoopHistogrammer[]       = "message-loop-histogrammer";

// Enables the recording of metrics reports but disables reporting. In contrast
// to kDisableMetrics, this executes all the code that a normal client would
// use for reporting, except the report is dropped rather than sent to the
// server. This is useful for finding issues in the metrics code during UI and
// performance tests.
const char kMetricsRecordingOnly[]          = "metrics-recording-only";

// Enables multiprofile Chrome.
const char kMultiProfiles[]                 = "multi-profiles";

// List of native messaging hosts outside of the default location. Used for
// tests. The value must be comma-separate lists of key-value pairs separated
// equal sign. E.g. "host1=/path/to/host1/manifest.json,host2=/path/host2.json".
const char kNativeMessagingHosts[]          = "native-messaging-hosts";

// Sets the base logging level for the net log. Log 0 logs the most data.
// Intended primarily for use with --log-net-log.
const char kNetLogLevel[]                   = "net-log-level";

// Marks a newly created profile as a supervised profile. Used for tests.
const char kNewProfileIsSupervised[]        = "new-profile-is-supervised";

// Use new profile management system, including profile sign-out and new
// choosers.
const char kNewProfileManagement[]          = "new-profile-management";

// Disables the default browser check. Useful for UI/browser tests where we
// want to avoid having the default browser info-bar displayed.
const char kNoDefaultBrowserCheck[]         = "no-default-browser-check";

// By default, an https page can load images, fonts or frames from an http
// page. This switch overrides this to block this lesser mixed-content problem.
const char kNoDisplayingInsecureContent[]   = "no-displaying-insecure-content";

// Don't record/playback events when using record & playback.
const char kNoEvents[]                      = "no-events";

// Disables all experiments set on about:flags. Does not disable about:flags
// itself. Useful if an experiment makes chrome crash at startup: One can start
// chrome with --no-experiments, disable the problematic lab at about:flags and
// then restart chrome without this switch again.
const char kNoExperiments[]                 = "no-experiments";

// Skip First Run tasks, whether or not it's actually the First Run. Overridden
// by kForceFirstRun. This does not drop the First Run sentinel and thus doesn't
// prevent first run from occuring the next time chrome is launched without this
// flag (see kCancelFirstRun for that).
const char kNoFirstRun[]                    = "no-first-run";

// Support a separate switch that enables the v8 playback extension.
// The extension causes javascript calls to Date.now() and Math.random()
// to return consistent values, such that subsequent loads of the same
// page will result in consistent js-generated data and XHR requests.
// Pages may still be able to generate inconsistent data from plugins.
const char kNoJsRandomness[]                = "no-js-randomness";

// Whether or not the browser should warn if the profile is on a network share.
// This flag is only relevant for Windows currently.
const char kNoNetworkProfileWarning[]       = "no-network-profile-warning";

// Don't send hyperlink auditing pings
const char kNoPings[]                       = "no-pings";

// Don't use a proxy server, always make direct connections. Overrides any
// other proxy server flags that are passed.
const char kNoProxyServer[]                 = "no-proxy-server";

// Disables the service process from adding itself as an autorun process. This
// does not delete existing autorun registrations, it just prevents the service
// from registering a new one.
const char kNoServiceAutorun[]              = "no-service-autorun";

// Does not automatically open a browser window on startup (used when
// launching Chrome for the purpose of hosting background apps).
const char kNoStartupWindow[]               = "no-startup-window";

// Disables checking whether we received an acknowledgment when registering
// a supervised user. Also disables the timeout during registration that waits
// for the ack. Useful when debugging against a server that does not
// support notifications.
const char kNoManagedUserAcknowledgmentCheck[]  =
    "no-managed-user-acknowledgment-check";

// Specifies the maximum number of threads to use for running the Proxy
// Autoconfig (PAC) script.
const char kNumPacThreads[]                 = "num-pac-threads";

// When the option to block third-party cookies is enabled, only block
// third-party cookies from being set.
const char kOnlyBlockSettingThirdPartyCookies[] =
    "only-block-setting-third-party-cookies";

// Launches URL in new browser window.
const char kOpenInNewWindow[]               = "new-window";

// Simulates an organic Chrome install.
const char kOrganicInstall[]                = "organic";

// Force use of QUIC for requests to the specified origin.
const char kOriginToForceQuicOn[]           = "origin-to-force-quic-on";

// The time that a new chrome process which is delegating to an already running
// chrome process started. (See ProcessSingleton for more details.)
const char kOriginalProcessStartTime[]      = "original-process-start-time";

// Enable the out of process PDF plugin.
const char kOutOfProcessPdf[] = "out-of-process-pdf";

// Packages an extension to a .crx installable file from a given directory.
const char kPackExtension[]                 = "pack-extension";

// Optional PEM private key to use in signing packaged .crx.
const char kPackExtensionKey[]              = "pack-extension-key";

// Specifies the path to the user data folder for the parent profile.
const char kParentProfile[]                 = "parent-profile";

// Launches PerformanceMonitor at startup, which will gather statistics about
// Chrome's CPU and memory usage, page load times, startup times, and network
// usage, and will also store information about events which may be of interest,
// such as extension-related occurrences and crashes. Optionally, this may be
// run with an integer value representing the interval between the timed
// metric gatherings, measured in seconds (if invalid or not provided, the
// default interval is used).
const char kPerformanceMonitorGathering[]   = "performance-monitor-gathering";

// Read previously recorded data from the cache. Only cached data is read.
// See kRecordMode.
const char kPlaybackMode[]                  = "playback-mode";

// Overrides the path to the location that PNaCl is installed.
const char kPnaclDir[]                      = "pnacl-dir";

// Forces the PPAPI version of Flash (if it's being used) to run in the
// renderer process rather than in a separate plugin process.
const char kPpapiFlashInProcess[]           = "ppapi-flash-in-process";

// Use the PPAPI (Pepper) Flash found at the given path.
const char kPpapiFlashPath[]                = "ppapi-flash-path";

// Report the given version for the PPAPI (Pepper) Flash. The version should be
// numbers separated by '.'s (e.g., "12.3.456.78"). If not specified, it
// defaults to "10.2.999.999".
const char kPpapiFlashVersion[]             = "ppapi-flash-version";

// Triggers prerendering of pages from suggestions in the omnibox. Only has an
// effect when Instant is either disabled or restricted to search, and when
// prerender is enabled.
const char kPrerenderFromOmnibox[]          = "prerender-from-omnibox";
// These are the values the kPrerenderFromOmnibox switch may have, as in
// "--prerender-from-omnibox=auto". auto: Allow field trial selection.
const char kPrerenderFromOmniboxSwitchValueAuto[] = "auto";
//   disabled: No prerendering.
const char kPrerenderFromOmniboxSwitchValueDisabled[] = "disabled";
//   enabled: Guaranteed prerendering.
const char kPrerenderFromOmniboxSwitchValueEnabled[] = "enabled";
// Controls speculative prerendering of pages, and content prefetching. Both
// are dispatched from <link rel=prefetch href=...> elements.
const char kPrerenderMode[]                 = "prerender";
// These are the values the kPrerenderMode switch may have, as in
// "--prerender=auto".
//   auto: Allow field trial selection for prerender.
const char kPrerenderModeSwitchValueAuto[]  = "auto";
//   disabled: No prerendering.
const char kPrerenderModeSwitchValueDisabled[] = "disabled";
//   enabled: Prerendering.
const char kPrerenderModeSwitchValueEnabled[] = "enabled";

#if defined(OS_WIN)
// Enable conversion from vector to raster for any page.
const char kPrintRaster[]                   = "print-raster";
#endif

// Use IPv6 only for privet HTTP.
const char kPrivetIPv6Only[]                   = "privet-ipv6-only";

// Outputs the product version information and quit. Used as an internal api to
// detect the installed version of Chrome on Linux.
const char kProductVersion[]                = "product-version";

// Selects directory of profile to associate with the first browser launched.
const char kProfileDirectory[]              = "profile-directory";

// Starts the sampling based profiler for the browser process at startup. This
// will only work if chrome has been built with the gyp variable profiling=1.
// The output will go to the value of kProfilingFile.
const char kProfilingAtStart[]              = "profiling-at-start";

// Specifies a location for profiling output. This will only work if chrome has
// been built with the gyp variable profiling=1.
//
//   {pid} if present will be replaced by the pid of the process.
//   {count} if present will be incremented each time a profile is generated
//           for this process.
// The default is chrome-profile-{pid}.
const char kProfilingFile[]                 = "profiling-file";

// Specifies a path for the output of task-level profiling which can be loaded
// and viewed in about:profiler.
const char kProfilingOutputFile[]           = "profiling-output-file";

// Controls whether profile data is periodically flushed to a file. Normally
// the data gets written on exit but cases exist where chrome doesn't exit
// cleanly (especially when using single-process). A time in seconds can be
// specified.
const char kProfilingFlush[]                = "profiling-flush";

// Specifies a custom URL for fetching NTP promo data.
const char kPromoServerURL[]                = "promo-server-url";

// Forces proxy auto-detection.
const char kProxyAutoDetect[]               = "proxy-auto-detect";

// Specifies a list of hosts for whom we bypass proxy settings and use direct
// connections. Ignored if --proxy-auto-detect or --no-proxy-server are also
// specified. This is a comma-separated list of bypass rules. See:
// "net/proxy/proxy_bypass_rules.h" for the format of these rules.
const char kProxyBypassList[]               = "proxy-bypass-list";

// Uses the pac script at the given URL
const char kProxyPacUrl[]                   = "proxy-pac-url";

// Uses a specified proxy server, overrides system settings. This switch only
// affects HTTP and HTTPS requests.
const char kProxyServer[]                   = "proxy-server";

// Adds a "Purge memory" button to the Task Manager, which tries to dump as
// much memory as possible. This is mostly useful for testing how well the
// MemoryPurger functionality works.
//
// NOTE: This is only implemented for Views.
const char kPurgeMemoryButton[]             = "purge-memory-button";

<<<<<<< HEAD
=======
// Specifies the maximum length for a QUIC packet.
const char kQuicMaxPacketLength[]           = "quic-max-packet-length";

>>>>>>> 8c15b39e
// Chrome supports a playback and record mode.  Record mode saves *everything*
// to the cache.  Playback mode reads data exclusively from the cache.  This
// allows us to record a session into the cache and then replay it at will.
// See also kPlaybackMode.
const char kRecordMode[]                    = "record-mode";

// Uses custom front-end URL for the remote debugging.
const char kRemoteDebuggingFrontend[]       = "remote-debugging-frontend";

// Enables print preview in the renderer. This flag is generated internally by
// Chrome and does nothing when directly passed to the browser.
const char kRendererPrintPreview[]          = "renderer-print-preview";

// If set, the app list will forget it has been installed on startup. Note this
// doesn't prevent the app list from running, it just makes Chrome think the app
// list hasn't been enabled (as in kEnableAppList) yet.
const char kResetAppListInstallState[]      = "reset-app-list-install-state";

// Forces a reset of the one-time-randomized FieldTrials on this client, also
// known as the Chrome Variations state.
const char kResetVariationState[]           = "reset-variation-state";

// Indicates the last session should be restored on startup. This overrides the
// preferences value and is primarily intended for testing. The value of this
// switch is the number of tabs to wait until loaded before 'load completed' is
// sent to the ui_test.
const char kRestoreLastSession[]            = "restore-last-session";

// Disable saving pages as HTML-only, disable saving pages as HTML Complete
// (with a directory of sub-resources). Enable only saving pages as MHTML.
// See http://crbug.com/120416 for how to remove this switch.
const char kSavePageAsMHTML[]               = "save-page-as-mhtml";

// URL prefix used by safebrowsing to fetch hash, download data and report
// malware.
const char kSbURLPrefix[]                   = "safebrowsing-url-prefix";

// If present, safebrowsing only performs update when
// SafeBrowsingProtocolManager::ForceScheduleNextUpdate() is explicitly called.
// This is used for testing only.
const char kSbDisableAutoUpdate[] = "safebrowsing-disable-auto-update";

// TODO(lzheng): Remove this flag once the feature works fine
// (http://crbug.com/74848).
//
// Disables safebrowsing feature that checks download url and downloads
// content's hash to make sure the content are not malicious.
const char kSbDisableDownloadProtection[] =
    "safebrowsing-disable-download-protection";

// Disables safebrowsing feature that checks for blacklisted extensions.
const char kSbDisableExtensionBlacklist[] =
    "safebrowsing-disable-extension-blacklist";

// Disables safebrowsing feature that provides a side-effect free whitelist.
const char kSbDisableSideEffectFreeWhitelist[] =
    "safebrowsing-disable-side-effect-free-whitelist";

// URL to send safebrowsing download feedback reports to.
const char kSbDownloadFeedbackURL[] = "safebrowsing-download-feedback-url";

<<<<<<< HEAD
// Enables or disables extension scripts badges in the location bar.
const char kScriptBadges[]                  = "script-badges";

// Enable or diable the "script bubble" icon in the URL bar that tells you how
// many extensions are running scripts on a page.
const char kScriptBubble[]                  = "script-bubble";

=======
>>>>>>> 8c15b39e
// Causes the process to run as a service process.
const char kServiceProcess[]                = "service";

// Sets a token in the token service, for testing.
const char kSetToken[]                      = "set-token";

// If true the app list will be shown.
const char kShowAppList[]                   = "show-app-list";

// If true the app list will show the start page webui.
const char kShowAppListStartPage[]          = "show-app-list-start-page";

// See kHideIcons.
const char kShowIcons[]                     = "show-icons";

// Marks a renderer as the signin process.
const char kSigninProcess[]                 = "signin-process";

// Does not show an infobar when an extension attaches to a page using
// chrome.debugger page. Required to attach to extension background pages.
const char kSilentDebuggerExtensionAPI[]    = "silent-debugger-extension-api";

// Changes the DCHECKS to dump memory and continue instead of displaying error
// dialog. This is valid only in Release mode when --enable-dcheck is
// specified.
const char kSilentDumpOnDCHECK[]            = "silent-dump-on-dcheck";

// Causes Chrome to launch without opening any windows by default. Useful if
// one wishes to use Chrome as an ash server.
const char kSilentLaunch[]                  = "silent-launch";

// Simulates an update being available.
const char kSimulateUpgrade[]               = "simulate-upgrade";

// Simulates a critical update being available.
const char kSimulateCriticalUpdate[]        = "simulate-critical-update";

// Simulates that current version is outdated.
const char kSimulateOutdated[]               = "simulate-outdated";

// Replaces the buffered data source for <audio> and <video> with a simplified
// resource loader that downloads the entire resource into memory.

// Second origin that can be used for the spdy proxy.
const char kSpdyProxyAuthFallback[]         = "spdy-proxy-auth-fallback";

// Origin for which SpdyProxy authentication is supported.
const char kSpdyProxyAuthOrigin[]           = "spdy-proxy-auth-origin";

// Authentication string for the data reduction proxy.
const char kSpdyProxyAuthValue[]            = "spdy-proxy-auth-value";

// Speculative resource prefetching.
const char kSpeculativeResourcePrefetching[] =
    "speculative-resource-prefetching";

// Speculative resource prefetching is disabled.
const char kSpeculativeResourcePrefetchingDisabled[] = "disabled";

// Speculative resource prefetching will only learn about resources that need to
// be prefetched but will not prefetch them.
const char kSpeculativeResourcePrefetchingLearning[] = "learning";

// Speculative resource prefetching is enabled.
const char kSpeculativeResourcePrefetchingEnabled[] = "enabled";

// Specifies the URL where spelling service feedback data will be sent instead
// of the default URL. This switch is for temporary testing only.
// TODO(rouslan): Remove this flag when feedback testing is complete. Revisit by
// August 2013.
const char kSpellingServiceFeedbackUrl[] = "spelling-service-feedback-url";

// Specifies the number of seconds between sending batches of feedback to
// spelling service. The default is 30 minutes. The mininum is 5 seconds. This
// switch is for temporary testing only.
// TODO(rouslan): Remove this flag when feedback testing is complete. Revisit by
// August 2013.
const char kSpellingServiceFeedbackIntervalSeconds[] =
    "spelling-service-feedback-interval-seconds";

// Specifies the maximum SSL/TLS version ("ssl3", "tls1", "tls1.1", or
// "tls1.2").
const char kSSLVersionMax[]                 = "ssl-version-max";

// Specifies the minimum SSL/TLS version ("ssl3", "tls1", "tls1.1", or
// "tls1.2").
const char kSSLVersionMin[]                 = "ssl-version-min";

// Starts the browser maximized, regardless of any previous settings.
const char kStartMaximized[]                = "start-maximized";

// Controls the width of time-of-day filters on the 'suggested' ntp page, in
// minutes.
const char kSuggestionNtpFilterWidth[]      = "suggestion-ntp-filter-width";

// Enables a normal distribution dropoff to the relevancy of visits with respect
// to the time of day.
const char kSuggestionNtpGaussianFilter[]   = "suggestion-ntp-gaussian-filter";

// Enables a linear dropoff to the relevancy of visits with respect to the time
// of day.
const char kSuggestionNtpLinearFilter[]     = "suggestion-ntp-linear-filter";

// Allows insecure XMPP connections for sync (for testing).
const char kSyncAllowInsecureXmppConnection[] =
    "sync-allow-insecure-xmpp-connection";

// Invalidates any login info passed into sync's XMPP connection.
const char kSyncInvalidateXmppLogin[]       = "sync-invalidate-xmpp-login";

// This flag causes sync to retry very quickly (see polling_constants.h) the
// when it encounters an error, as the first step towards exponential backoff.
const char kSyncShortInitialRetryOverride[] =
    "sync-short-initial-retry-override";

// Overrides the default host:port used for sync notifications.
const char kSyncNotificationHostPort[]      = "sync-notification-host-port";

// Overrides the default server used for profile sync.
const char kSyncServiceURL[]                = "sync-url";

// Makes the sync code to throw an unrecoverable error after initialization.
// Useful for testing unrecoverable error scenarios.
const char kSyncThrowUnrecoverableError[]   = "sync-throw-unrecoverable-error";


// Tries to connect to XMPP using SSLTCP first (for testing).
const char kSyncTrySsltcpFirstForXmpp[]     = "sync-try-ssltcp-first-for-xmpp";

// Enables deferring sync backend initialization until user initiated changes
// occur.
const char kSyncEnableDeferredStartup[]     = "sync-enable-deferred-startup";

// Enables feature to avoid unnecessary GetUpdate requests.
const char kSyncEnableGetUpdateAvoidance[]   =
    "sync-enable-get-update-avoidance";

// Enables directory support for sync filesystem
const char kSyncfsEnableDirectoryOperation[] =
    "enable-syncfs-directory-operation";

// Enables tab dragging to create a real browser.
const char kTabBrowserDragging[]            = "enable-tab-browser-dragging";

// Passes the name of the current running automated test to Chrome.
const char kTestName[]                      = "test-name";

// Type of the current test harness ("browser" or "ui").
const char kTestType[]                      = "test-type";

// Tells the app to listen for and broadcast testing-related messages on IPC
// channel with the given ID.
const char kTestingChannelID[]              = "testing-channel";

// Enables tracking the amount of non-idle time spent viewing pages.
const char kTrackActiveVisitTime[]          = "track-active-visit-time";

// Overrides the default server used for Google Translate.
const char kTranslateScriptURL[]            = "translate-script-url";

// Disables same-origin check on HTTP resources pushed via a SPDY proxy.
// The value is the host:port of the trusted proxy.
const char kTrustedSpdyProxy[]              = "trusted-spdy-proxy";

// Experimental. Shows a dialog asking the user to try chrome. This flag is to
// be used only by the upgrade process.
const char kTryChromeAgain[]                = "try-chrome-again";

// Uninstalls an extension with the specified extension id.
const char kUninstallExtension[]            = "uninstall-extension";

// Runs un-installation steps that were done by chrome first-run.
const char kUninstall[]                     = "uninstall";

// Overrides per-origin quota settings to unlimited storage for any
// apps/origins.  This should be used only for testing purpose.
const char kUnlimitedStorage[]              = "unlimited-storage";

// Uses Spdy for the transport protocol instead of HTTP. This is a temporary
// testing flag.
const char kUseSpdy[]                       = "use-spdy";

// Disables use of the spelling web service and only provides suggestions.
// This will only work if asynchronous spell checking is not disabled.
const char kUseSpellingSuggestions[]        = "use-spelling-suggestions";

// Sets the maximum concurrent streams over a SPDY session.
const char kMaxSpdyConcurrentStreams[]      = "max-spdy-concurrent-streams";

// Specifies the user data directory, which is where the browser will look for
// all of its state.
const char kUserDataDir[]                   = "user-data-dir";

// Examines a .crx for validity and prints the result.
const char kValidateCrx[]                   = "validate-crx";

// Uses experimental simple cache backend if possible.
const char kUseSimpleCacheBackend[]         = "use-simple-cache-backend";

// Specifies a custom URL for the server which reports variation data to the
// client. Specifying this switch enables the Variations service on
// unofficial builds. See variations_service.cc.
const char kVariationsServerURL[]           = "variations-server-url";

// Prints version information and quits.
const char kVersion[]                       = "version";

// Adds the given extension ID to all the permission whitelists.
const char kWhitelistedExtensionID[]        = "whitelisted-extension-id";

// Specify the initial window position: --window-position=x,y
const char kWindowPosition[]                = "window-position";

// Specify the initial window size: --window-size=w,h
const char kWindowSize[]                    = "window-size";

// Uses WinHTTP to fetch and evaluate PAC scripts. Otherwise the default is to
// use Chromium's network stack to fetch, and V8 to evaluate.
const char kWinHttpProxyResolver[]          = "winhttp-proxy-resolver";

#if defined(ENABLE_PLUGIN_INSTALLATION)
// Specifies a custom URL for fetching plug-ins metadata. Used for testing.
const char kPluginsMetadataServerURL[]      = "plugins-metadata-server-url";
#endif

#if defined(OS_ANDROID) || defined(OS_IOS)
// Enable SPDY proxy.
const char kEnableSpdyProxyAuth[]           = "enable-spdy-proxy-auth";
#endif  // defined(OS_ANDROID) || defined(OS_IOS)

#if defined(OS_ANDROID)
// Makes the "Add to Homescreen" shortcut invisible.
const char kDisableAddToHomescreen[]         = "disable-add-to-homescreen";

// Disables the new NTP.
const char kDisableNewNTP[]                  = "disable-new-ntp";

// Disables zero suggest experiment on Dev channel.
const char kDisableZeroSuggest[] = "disable-zero-suggest";

// Enable the accessibility tab switcher.
const char kEnableAccessibilityTabSwitcher[] =
    "enable-accessibility-tab-switcher";

// Makes the "Add to Homescreen" shortcut visible.
const char kEnableAddToHomescreen[]         = "enable-add-to-homescreen";

// Enables the new NTP.
const char kEnableNewNTP[]                  = "enable-new-ntp";

// Pops the translate infobar if possible.
const char kEnableTranslate[]               = "enable-translate";

// Enables support for playing videos on Chromecast devices.
const char kEnableCast[]                    = "enable-cast";

// Enables zero suggest functionality on Dev channel, showing contextual
// suggestions (EtherSuggest) for http pages and google.com search queries.
const char kEnableZeroSuggestEtherSerp[] =
    "enable-zero-suggest-ether-serp";

// Enables zero suggest functionality on Dev channel, showing contextual
// suggestions (EtherSuggest) for http pages.
const char kEnableZeroSuggestEtherNoSerp[] =
    "enable-zero-suggest-ether-noserp";

// Enables zero suggest functionality on Dev channel, showing most visited
// sites as default suggestions.
const char kEnableZeroSuggestMostVisited[] =
    "enable-zero-suggest-most-visited";

#endif

#if defined(USE_ASH)
const char kOpenAsh[]                       = "open-ash";
#endif

#if defined(OS_POSIX) && !defined(OS_MACOSX) && !defined(OS_CHROMEOS)
// Specifies which password store to use (detect, default, gnome, kwallet).
const char kPasswordStore[]                 = "password-store";
#endif

#if defined(OS_LINUX) && !defined(OS_CHROMEOS)
// Triggers migration of user data directory to another directory
// specified as a parameter. The migration is done under singleton lock,
// and sanity checks are made to avoid corrupting the profile.
// The browser exits after migration is complete.
const char kMigrateDataDirForSxS[]          = "migrate-data-dir-for-sxs";
#endif  // defined(OS_LINUX) && !defined(OS_CHROMEOS)

#if defined(OS_MACOSX)
// Forcibly disables Lion-style on newer OSes, to allow developers to test the
// older, SnowLeopard-style fullscreen.
const char kDisableSystemFullscreenForTesting[] =
    "disable-system-fullscreen-for-testing";

// Enable to allow creation and launch of app shims for platform apps.
const char kEnableAppShims[]                = "enable-app-shims";

// Enables the tabs expose feature ( http://crbug.com/50307 ).
const char kEnableExposeForTabs[]           = "enable-expose-for-tabs";

// Enables a simplified fullscreen UI on Mac.
const char kEnableSimplifiedFullscreen[]    = "enable-simplified-fullscreen";

// Performs Keychain reauthorization from the command line on behalf of a
// special Keychain reauthorization stub executable. Used during auto-update.
const char kKeychainReauthorize[]           = "keychain-reauthorize";

// A process type (switches::kProcessType) that relaunches the browser. See
// chrome/browser/mac/relauncher.h.
const char kRelauncherProcess[]             = "relauncher";

// Uses mock keychain for testing purposes, which prevents blocking dialogs
// from causing timeouts.
const char kUseMockKeychain[]               = "use-mock-keychain";
#endif

#if defined(OS_WIN)
// Force-enables the profile shortcut manager. This is needed for tests since
// they use a custom-user-data-dir which disables this.
const char kEnableProfileShortcutManager[]  = "enable-profile-shortcut-manager";

// For the DelegateExecute verb handler to launch Chrome in metro mode on
// Windows 8 and higher.  Used when relaunching metro Chrome.
const char kForceImmersive[]                = "force-immersive";

// For the DelegateExecute verb handler to launch Chrome in desktop mode on
// Windows 8 and higher.  Used when relaunching metro Chrome.
const char kForceDesktop[]                  = "force-desktop";

// Relaunches metro Chrome on Windows 8 and higher using a given shortcut.
const char kRelaunchShortcut[]              = "relaunch-shortcut";

// Waits for the given handle to be signaled before relaunching metro Chrome on
// Windows 8 and higher.
const char kWaitForMutex[]                  = "wait-for-mutex";

// Indicates that chrome was launched to service a search request in Windows 8.
const char kWindows8Search[]           = "windows8-search";

#endif

#if defined(OS_WIN) && defined(USE_AURA)
// Requests that Chrome connect to the running Metro viewer process.
const char kViewerConnect[]                 = "viewer-connect";

// Requests that Chrome launch the Metro viewer process via the given appid
// (which is assumed to be registered as default browser) and synchronously
// connect to it.
const char kViewerLaunchViaAppId[]          = "viewer-launch-via-appid";
#endif

#ifndef NDEBUG
// Enables overriding the path of file manager extension.
const char kFileManagerExtensionPath[]      = "filemgr-ext-path";

// Enables overriding the path of image loader extension.
const char kImageLoaderExtensionPath[]      = "image-loader-ext-path";
#endif  // NDEBUG

// Controls print preview in the browser process.
#if defined(GOOGLE_CHROME_BUILD)
// Disables print preview (For testing, and for users who don't like us. :[ )
const char kDisablePrintPreview[]           = "disable-print-preview";
#else
// Enables print preview (Force enable on Chromium, which normally does not
//                        have the PDF viewer required for print preview.)
const char kEnablePrintPreview[]            = "enable-print-preview";
#endif

// -----------------------------------------------------------------------------
// DO NOT ADD YOUR CRAP TO THE BOTTOM OF THIS FILE.
//
// You were going to just dump your switches here, weren't you? Instead, please
// put them in alphabetical order above, or in order inside the appropriate
// ifdef at the bottom. The order should match the header.
// -----------------------------------------------------------------------------

}  // namespace switches<|MERGE_RESOLUTION|>--- conflicted
+++ resolved
@@ -293,10 +293,6 @@
 // measurements.
 const char kDisableBackgroundNetworking[]   = "disable-background-networking";
 
-// Disables running all beforeunload handlers before closing any browser windows
-// on shutdown.
-const char kDisableBatchedShutdown[]        = "disable-batched-shutdown";
-
 // Disables the bundled PPAPI version of Flash.
 const char kDisableBundledPpapiFlash[]      = "disable-bundled-ppapi-flash";
 
@@ -358,12 +354,6 @@
 
 // Disables Google Now integration.
 const char kDisableGoogleNowIntegration[] = "disable-google-now-integration";
-<<<<<<< HEAD
-
-// Disable Instant extended API.
-const char kDisableInstantExtendedAPI[]     = "disable-instant-extended-api";
-=======
->>>>>>> 8c15b39e
 
 // Disables improved SafeBrowsing download protection.
 const char kDisableImprovedDownloadProtection[] =
@@ -449,25 +439,16 @@
 const char kDisableScriptedPrintThrottling[] =
     "disable-scripted-print-throttling";
 
-<<<<<<< HEAD
-// Disable SPDY/2. This is a temporary testing flag. See
-// http://crbug.com/303957 .
-const char kDisableSpdy2[]                  = "disable-spdy2";
-=======
 // Disables the "search button in omnibox" experiment.
 const char kDisableSearchButtonInOmnibox[]  =
     "disable-search-button-in-omnibox";
->>>>>>> 8c15b39e
 
 // Disable SPDY/3.1. This is a temporary testing flag.
 const char kDisableSpdy31[]                 = "disable-spdy31";
 
-<<<<<<< HEAD
-=======
 // Disables support of sticky keys.
 const char kDisableStickyKeys[]             = "disable-sticky-keys";
 
->>>>>>> 8c15b39e
 // Disables syncing browser data to a Google Account.
 const char kDisableSync[]                   = "disable-sync";
 
@@ -606,11 +587,6 @@
 const char kEnablePasswordAutofillPublicSuffixDomainMatching[] =
     "enable-password-autofill-public-suffix-domain-matching";
 
-// Enable the setting to prompt the user for their OS account password before
-// revealing plaintext passwords in the password manager.
-const char kEnablePasswordManagerReauthentication[] =
-    "enable-password-manager-reauthentication";
-
 // Enables the pre- and auto-login features. When a user signs in to sync, the
 // browser's cookie jar is pre-filled with GAIA cookies. When the user visits a
 // GAIA login page, an info bar can help the user login.
@@ -621,12 +597,9 @@
 
 // Enables client hints, which adds hints about browser state to HTTP requests.
 const char kEnableClientHints[]             = "enable-client-hints";
-<<<<<<< HEAD
-=======
 
 // Enables the multi-level undo system for bookmarks.
 const char kEnableBookmarkUndo[]            = "enable-bookmark-undo";
->>>>>>> 8c15b39e
 
 // This applies only when the process type is "service". Enables the Cloud
 // Print Proxy component within the service process.
@@ -648,10 +621,6 @@
 
 // Enable Enhanced Bookmarks.
 const char kEnableEnhancedBookmarks[] = "enable-enhanced-bookmarks";
-
-// Enables experimentation with ephemeral apps, which are launched without
-// installing in Chrome.
-const char kEnableEphemeralApps[]           = "enable-ephemeral-apps";
 
 // Enables experimentation with ephemeral apps, which are launched without
 // installing in Chrome.
@@ -681,13 +650,6 @@
 
 // Enables the inline sign in flow on Chrome desktop.
 const char kEnableInlineSignin[]            = "enable-inline-signin";
-<<<<<<< HEAD
-
-// Enable Instant extended API. On mobile, this merely enables query extraction,
-// not the rest of the instant-extended functionality.
-const char kEnableInstantExtendedAPI[]      = "enable-instant-extended-api";
-=======
->>>>>>> 8c15b39e
 
 // Enables IPv6 support, even if probes suggest that it may not be fully
 // supported. Some probes may require internet connections, and this flag will
@@ -739,28 +701,13 @@
 // Enables panels (always on-top docked pop-up windows).
 const char kEnablePanels[]                  = "enable-panels";
 
-<<<<<<< HEAD
-// Enables searching for people from the apps list search box.
-const char kEnablePeopleSearch[]            = "enable-people-search";
-
-// Disables the usage of Portable Native Client.
-const char kDisablePnacl[]                  = "disable-pnacl";
-=======
 // Enables the proactive populating of the disk cache with Web resources that
 // are likely to be needed in future page fetches.
 const char kEnablePrecache[]                = "enable-precache";
->>>>>>> 8c15b39e
 
 // Enables showing unregistered printers in print preview
 const char kEnablePrintPreviewRegisterPromos[] =
     "enable-print-preview-register-promos";
-
-// Enables the proactive populating of the disk cache with Web resources that
-// are likely to be needed in future page fetches.
-const char kEnablePrecache[]                = "enable-precache";
-
-// Enable Privet local printing.
-const char kEnablePrivetLocalPrinting[]     = "enable-privet-local-printing";
 
 // Enables tracking of tasks in profiler for viewing via about:profiler.
 // To predominantly disable tracking (profiling), use the command line switch:
@@ -803,14 +750,9 @@
 // Enables support of sticky keys.
 const char kEnableStickyKeys[]              = "enable-sticky-keys";
 
-<<<<<<< HEAD
-// Disables support of sticky keys.
-const char kDisableStickyKeys[]              = "disable-sticky-keys";
-=======
 // Enable SPDY/2. This is a temporary testing flag. See
 // http://crbug.com/303957 .
 const char kEnableSpdy2[]                   = "enable-spdy2";
->>>>>>> 8c15b39e
 
 // Enable SPDY/4 alpha 2. This is a temporary testing flag.
 const char kEnableSpdy4a2[]                 = "enable-spdy4a2";
@@ -836,10 +778,6 @@
 const char kEnableSyncSyncedNotifications[] =
     "enable-sync-synced-notifications";
 
-<<<<<<< HEAD
-// Enables synced articles.
-const char kEnableSyncArticles[] = "enable-sync-articles";
-=======
 // Enables sync/API based session sync implementation (in favor of legacy).
 const char kEnableSyncSessionsV2[] = "enable-sync-sessions-v2";
 
@@ -848,7 +786,6 @@
 
 // Enables synced articles.
 const char kEnableSyncArticles[]            = "enable-sync-articles";
->>>>>>> 8c15b39e
 
 // Enables context menu for selecting groups of tabs.
 const char kEnableTabGroupsContextMenu[]    = "enable-tab-groups-context-menu";
@@ -939,11 +876,7 @@
 const char kForceFirstRun[]                 = "force-first-run";
 
 // Forces additional Chrome Variation Ids that will be sent in
-<<<<<<< HEAD
-// X-Chrome-Variations header, specified as a comma-separated list of numeric
-=======
 // X-Client-Data header, specified as a 64-bit encoded list of numeric
->>>>>>> 8c15b39e
 // experiment ids.
 const char kForceVariationIds[]             = "force-variation-ids";
 
@@ -952,12 +885,6 @@
 // testing the cloud policy framework.
 const char kForceLoadCloudPolicy[]          = "force-load-cloud-policy";
 
-<<<<<<< HEAD
-// Enables setting global commands through the Extensions Commands API.
-const char kGlobalCommands[]                = "global-commands";
-
-=======
->>>>>>> 8c15b39e
 // Specifies an alternate URL to use for speaking to Google. Useful for testing.
 const char kGoogleBaseURL[]                 = "google-base-url";
 
@@ -1101,9 +1028,6 @@
 // Sets the base logging level for the net log. Log 0 logs the most data.
 // Intended primarily for use with --log-net-log.
 const char kNetLogLevel[]                   = "net-log-level";
-
-// Marks a newly created profile as a supervised profile. Used for tests.
-const char kNewProfileIsSupervised[]        = "new-profile-is-supervised";
 
 // Use new profile management system, including profile sign-out and new
 // choosers.
@@ -1316,12 +1240,9 @@
 // NOTE: This is only implemented for Views.
 const char kPurgeMemoryButton[]             = "purge-memory-button";
 
-<<<<<<< HEAD
-=======
 // Specifies the maximum length for a QUIC packet.
 const char kQuicMaxPacketLength[]           = "quic-max-packet-length";
 
->>>>>>> 8c15b39e
 // Chrome supports a playback and record mode.  Record mode saves *everything*
 // to the cache.  Playback mode reads data exclusively from the cache.  This
 // allows us to record a session into the cache and then replay it at will.
@@ -1383,16 +1304,6 @@
 // URL to send safebrowsing download feedback reports to.
 const char kSbDownloadFeedbackURL[] = "safebrowsing-download-feedback-url";
 
-<<<<<<< HEAD
-// Enables or disables extension scripts badges in the location bar.
-const char kScriptBadges[]                  = "script-badges";
-
-// Enable or diable the "script bubble" icon in the URL bar that tells you how
-// many extensions are running scripts on a page.
-const char kScriptBubble[]                  = "script-bubble";
-
-=======
->>>>>>> 8c15b39e
 // Causes the process to run as a service process.
 const char kServiceProcess[]                = "service";
 
