// Copyright (c) 2012 The Chromium Authors. All rights reserved.
// Use of this source code is governed by a BSD-style license that can be
// found in the LICENSE file.

#ifndef CHROME_BROWSER_PROFILES_PROFILE_IO_DATA_H_
#define CHROME_BROWSER_PROFILES_PROFILE_IO_DATA_H_

#include <string>

#include "base/basictypes.h"
#include "base/callback_forward.h"
#include "base/files/file_path.h"
#include "base/memory/ref_counted.h"
#include "base/memory/scoped_ptr.h"
#include "base/memory/weak_ptr.h"
#include "base/prefs/pref_member.h"
#include "base/synchronization/lock.h"
#include "chrome/browser/custom_handlers/protocol_handler_registry.h"
#include "chrome/browser/io_thread.h"
#include "chrome/browser/net/chrome_url_request_context.h"
#include "chrome/browser/profiles/storage_partition_descriptor.h"
#include "chrome/common/content_settings_types.h"
#include "content/public/browser/content_browser_client.h"
#include "content/public/browser/resource_context.h"
#include "net/cookies/cookie_monster.h"
#include "net/http/http_network_session.h"
#include "net/url_request/url_request_job_factory.h"

class ChromeHttpUserAgentSettings;
class ChromeNetworkDelegate;
class CookieSettings;
class HostContentSettingsMap;
class ManagedModeURLFilter;
class MediaDeviceIDSalt;
class Profile;
class ProtocolHandlerRegistry;
class SigninNamesOnIOThread;

namespace chrome_browser_net {
class LoadTimeStats;
class ResourcePrefetchPredictorObserver;
}

namespace extensions {
class InfoMap;
}

namespace net {
class CookieStore;
class FraudulentCertificateReporter;
class FtpTransactionFactory;
class HttpServerProperties;
class HttpTransactionFactory;
class ServerBoundCertService;
class ProxyConfigService;
class ProxyService;
class SSLConfigService;
class TransportSecurityPersister;
class TransportSecurityState;
class URLRequestJobFactoryImpl;
}  // namespace net

namespace policy {
class PolicyCertVerifier;
class PolicyHeaderIOHelper;
class URLBlacklistManager;
}  // namespace policy

// Conceptually speaking, the ProfileIOData represents data that lives on the IO
// thread that is owned by a Profile, such as, but not limited to, network
// objects like CookieMonster, HttpTransactionFactory, etc.  Profile owns
// ProfileIOData, but will make sure to delete it on the IO thread (except
// possibly in unit tests where there is no IO thread).
class ProfileIOData {
 public:
  virtual ~ProfileIOData();

  static ProfileIOData* FromResourceContext(content::ResourceContext* rc);

  // Returns true if |scheme| is handled in Chrome, or by default handlers in
  // net::URLRequest.
  static bool IsHandledProtocol(const std::string& scheme);

  // Returns true if |url| is handled in Chrome, or by default handlers in
  // net::URLRequest.
  static bool IsHandledURL(const GURL& url);

  // Utility to install additional WebUI handlers into the |job_factory|.
  // Ownership of the handlers is transfered from |protocol_handlers|
  // to the |job_factory|.
  static void InstallProtocolHandlers(
      net::URLRequestJobFactoryImpl* job_factory,
      content::ProtocolHandlerMap* protocol_handlers);

  // Called by Profile.
  content::ResourceContext* GetResourceContext() const;

  // Initializes the ProfileIOData object and primes the RequestContext
  // generation. Must be called prior to any of the Get*() methods other than
  // GetResouceContext or GetMetricsEnabledStateOnIOThread.
  void Init(content::ProtocolHandlerMap* protocol_handlers) const;

  ChromeURLRequestContext* GetMainRequestContext() const;
  ChromeURLRequestContext* GetMediaRequestContext() const;
  ChromeURLRequestContext* GetExtensionsRequestContext() const;
  ChromeURLRequestContext* GetIsolatedAppRequestContext(
      ChromeURLRequestContext* main_context,
      const StoragePartitionDescriptor& partition_descriptor,
      scoped_ptr<ProtocolHandlerRegistry::JobInterceptorFactory>
          protocol_handler_interceptor,
      content::ProtocolHandlerMap* protocol_handlers) const;
  ChromeURLRequestContext* GetIsolatedMediaRequestContext(
      ChromeURLRequestContext* app_context,
      const StoragePartitionDescriptor& partition_descriptor) const;

  // These are useful when the Chrome layer is called from the content layer
  // with a content::ResourceContext, and they want access to Chrome data for
  // that profile.
  extensions::InfoMap* GetExtensionInfoMap() const;
  CookieSettings* GetCookieSettings() const;
  HostContentSettingsMap* GetHostContentSettingsMap() const;

  IntegerPrefMember* session_startup_pref() const {
    return &session_startup_pref_;
  }

  SigninNamesOnIOThread* signin_names() const {
    return signin_names_.get();
  }

  StringPrefMember* google_services_account_id() const {
    return &google_services_user_account_id_;
  }

  StringPrefMember* google_services_username() const {
    return &google_services_username_;
  }

  StringPrefMember* google_services_username_pattern() const {
    return &google_services_username_pattern_;
  }

  BooleanPrefMember* reverse_autologin_enabled() const {
    return &reverse_autologin_enabled_;
  }

  const std::string& reverse_autologin_pending_email() const {
    return reverse_autologin_pending_email_;
  }

  void set_reverse_autologin_pending_email(const std::string& email) {
    reverse_autologin_pending_email_ = email;
  }

  StringListPrefMember* one_click_signin_rejected_email_list() const {
    return &one_click_signin_rejected_email_list_;
  }

  ChromeURLRequestContext* extensions_request_context() const {
    return extensions_request_context_.get();
  }

  BooleanPrefMember* safe_browsing_enabled() const {
    return &safe_browsing_enabled_;
  }

  BooleanPrefMember* printing_enabled() const {
    return &printing_enabled_;
  }

  BooleanPrefMember* sync_disabled() const {
    return &sync_disabled_;
  }

  BooleanPrefMember* signin_allowed() const {
    return &signin_allowed_;
  }

  content::ResourceContext::SaltCallback GetMediaDeviceIDSalt() const;

  net::TransportSecurityState* transport_security_state() const {
    return transport_security_state_.get();
  }

#if defined(OS_CHROMEOS)
  std::string username_hash() const {
    return username_hash_;
  }
#endif

  bool is_incognito() const {
    return is_incognito_;
  }

  chrome_browser_net::ResourcePrefetchPredictorObserver*
      resource_prefetch_predictor_observer() const {
    return resource_prefetch_predictor_observer_.get();
  }

#if defined(ENABLE_CONFIGURATION_POLICY)
  policy::PolicyHeaderIOHelper* policy_header_helper() const {
    return policy_header_helper_.get();
  }
#endif

#if defined(ENABLE_MANAGED_USERS)
  const ManagedModeURLFilter* managed_mode_url_filter() const {
    return managed_mode_url_filter_.get();
  }
#endif

  // Initialize the member needed to track the metrics enabled state. This is
  // only to be called on the UI thread.
  void InitializeMetricsEnabledStateOnUIThread();

  // Returns whether or not metrics reporting is enabled in the browser instance
  // on which this profile resides. This is safe for use from the IO thread, and
  // should only be called from there.
  bool GetMetricsEnabledStateOnIOThread() const;

 protected:
  // A URLRequestContext for media that owns its HTTP factory, to ensure
  // it is deleted.
  class MediaRequestContext : public ChromeURLRequestContext {
   public:
    explicit MediaRequestContext(
        chrome_browser_net::LoadTimeStats* load_time_stats);

    void SetHttpTransactionFactory(
        scoped_ptr<net::HttpTransactionFactory> http_factory);

   private:
    virtual ~MediaRequestContext();

    scoped_ptr<net::HttpTransactionFactory> http_factory_;
  };

  // A URLRequestContext for apps that owns its cookie store and HTTP factory,
  // to ensure they are deleted.
  class AppRequestContext : public ChromeURLRequestContext {
   public:
    explicit AppRequestContext(
        chrome_browser_net::LoadTimeStats* load_time_stats);

    void SetCookieStore(net::CookieStore* cookie_store);
    void SetHttpTransactionFactory(
        scoped_ptr<net::HttpTransactionFactory> http_factory);
    void SetJobFactory(scoped_ptr<net::URLRequestJobFactory> job_factory);

   private:
    virtual ~AppRequestContext();

    scoped_refptr<net::CookieStore> cookie_store_;
    scoped_ptr<net::HttpTransactionFactory> http_factory_;
    scoped_ptr<net::URLRequestJobFactory> job_factory_;
  };

  // Created on the UI thread, read on the IO thread during ProfileIOData lazy
  // initialization.
  struct ProfileParams {
    ProfileParams();
    ~ProfileParams();

    base::FilePath path;
    IOThread* io_thread;
    scoped_refptr<CookieSettings> cookie_settings;
    scoped_refptr<HostContentSettingsMap> host_content_settings_map;
    scoped_refptr<net::SSLConfigService> ssl_config_service;
    scoped_refptr<net::CookieMonster::Delegate> cookie_monster_delegate;
    scoped_refptr<extensions::InfoMap> extension_info_map;
    scoped_ptr<chrome_browser_net::ResourcePrefetchPredictorObserver>
        resource_prefetch_predictor_observer_;

    // This pointer exists only as a means of conveying a url job factory
    // pointer from the protocol handler registry on the UI thread to the
    // the URLRequestContext on the IO thread. The consumer MUST take
    // ownership of the object by calling release() on this pointer.
    scoped_ptr<ProtocolHandlerRegistry::JobInterceptorFactory>
        protocol_handler_interceptor;

    // We need to initialize the ProxyConfigService from the UI thread
    // because on linux it relies on initializing things through gconf,
    // and needs to be on the main thread.
    scoped_ptr<net::ProxyConfigService> proxy_config_service;

#if defined(ENABLE_MANAGED_USERS)
    scoped_refptr<const ManagedModeURLFilter> managed_mode_url_filter;
#endif

#if defined(OS_CHROMEOS)
    std::string username_hash;
#endif

    // The profile this struct was populated from. It's passed as a void* to
    // ensure it's not accidently used on the IO thread. Before using it on the
    // UI thread, call ProfileManager::IsValidProfile to ensure it's alive.
    void* profile;
  };

  explicit ProfileIOData(bool is_incognito);

  static std::string GetSSLSessionCacheShard();

  void InitializeOnUIThread(Profile* profile);
  void ApplyProfileParamsToContext(ChromeURLRequestContext* context) const;

  scoped_ptr<net::URLRequestJobFactory> SetUpJobFactoryDefaults(
      scoped_ptr<net::URLRequestJobFactoryImpl> job_factory,
      scoped_ptr<ProtocolHandlerRegistry::JobInterceptorFactory>
          protocol_handler_interceptor,
      net::NetworkDelegate* network_delegate,
      net::FtpTransactionFactory* ftp_transaction_factory) const;

  // Called when the profile is destroyed.
  void ShutdownOnUIThread();

  // A ServerBoundCertService object is created by a derived class of
  // ProfileIOData, and the derived class calls this method to set the
  // server_bound_cert_service_ member and transfers ownership to the base
  // class.
  void set_server_bound_cert_service(
      net::ServerBoundCertService* server_bound_cert_service) const;

  ChromeNetworkDelegate* network_delegate() const {
    return network_delegate_.get();
  }

  net::FraudulentCertificateReporter* fraudulent_certificate_reporter() const {
    return fraudulent_certificate_reporter_.get();
  }

  net::ProxyService* proxy_service() const {
    return proxy_service_.get();
  }

  base::WeakPtr<net::HttpServerProperties> http_server_properties() const;

  void set_http_server_properties(
      scoped_ptr<net::HttpServerProperties> http_server_properties) const;

  ChromeURLRequestContext* main_request_context() const {
    return main_request_context_.get();
  }

  chrome_browser_net::LoadTimeStats* load_time_stats() const {
    return load_time_stats_;
  }

  bool initialized() const {
    return initialized_;
  }

  // Destroys the ResourceContext first, to cancel any URLRequests that are
  // using it still, before we destroy the member variables that those
  // URLRequests may be accessing.
  void DestroyResourceContext();

  // Fills in fields of params using values from main_request_context_ and the
  // IOThread associated with profile_params.
  void PopulateNetworkSessionParams(
      const ProfileParams* profile_params,
      net::HttpNetworkSession::Params* params) const;

  void SetCookieSettingsForTesting(CookieSettings* cookie_settings);

  void set_signin_names_for_testing(SigninNamesOnIOThread* signin_names);

 private:
  class ResourceContext : public content::ResourceContext {
   public:
    explicit ResourceContext(ProfileIOData* io_data);
    virtual ~ResourceContext();

    // ResourceContext implementation:
    virtual net::HostResolver* GetHostResolver() OVERRIDE;
    virtual net::URLRequestContext* GetRequestContext() OVERRIDE;
    virtual scoped_ptr<net::ClientCertStore> CreateClientCertStore() OVERRIDE;
<<<<<<< HEAD
=======
    virtual void CreateKeygenHandler(
        uint32 key_size_in_bits,
        const std::string& challenge_string,
        const GURL& url,
        const base::Callback<void(scoped_ptr<net::KeygenHandler>)>& callback)
        OVERRIDE;
>>>>>>> 8c15b39e
    virtual bool AllowMicAccess(const GURL& origin) OVERRIDE;
    virtual bool AllowCameraAccess(const GURL& origin) OVERRIDE;
    virtual SaltCallback GetMediaDeviceIDSalt() OVERRIDE;

   private:
    friend class ProfileIOData;

    // Helper method that returns true if |type| is allowed for |origin|, false
    // otherwise.
    bool AllowContentAccess(const GURL& origin, ContentSettingsType type);

    ProfileIOData* const io_data_;

    net::HostResolver* host_resolver_;
    net::URLRequestContext* request_context_;
  };

  typedef std::map<StoragePartitionDescriptor,
                   ChromeURLRequestContext*,
                   StoragePartitionDescriptorLess>
      URLRequestContextMap;

  // --------------------------------------------
  // Virtual interface for subtypes to implement:
  // --------------------------------------------

  // Does the actual initialization of the ProfileIOData subtype. Subtypes
  // should use the static helper functions above to implement this.
  virtual void InitializeInternal(
      ProfileParams* profile_params,
      content::ProtocolHandlerMap* protocol_handlers) const = 0;

  // Initializes the RequestContext for extensions.
  virtual void InitializeExtensionsRequestContext(
      ProfileParams* profile_params) const = 0;
  // Does an on-demand initialization of a RequestContext for the given
  // isolated app.
  virtual ChromeURLRequestContext* InitializeAppRequestContext(
      ChromeURLRequestContext* main_context,
      const StoragePartitionDescriptor& details,
      scoped_ptr<ProtocolHandlerRegistry::JobInterceptorFactory>
          protocol_handler_interceptor,
      content::ProtocolHandlerMap* protocol_handlers) const = 0;

  // Does an on-demand initialization of a media RequestContext for the given
  // isolated app.
  virtual ChromeURLRequestContext* InitializeMediaRequestContext(
      ChromeURLRequestContext* original_context,
      const StoragePartitionDescriptor& details) const = 0;

  // These functions are used to transfer ownership of the lazily initialized
  // context from ProfileIOData to the URLRequestContextGetter.
  virtual ChromeURLRequestContext*
      AcquireMediaRequestContext() const = 0;
  virtual ChromeURLRequestContext*
      AcquireIsolatedAppRequestContext(
          ChromeURLRequestContext* main_context,
          const StoragePartitionDescriptor& partition_descriptor,
          scoped_ptr<ProtocolHandlerRegistry::JobInterceptorFactory>
              protocol_handler_interceptor,
          content::ProtocolHandlerMap* protocol_handlers) const = 0;
  virtual ChromeURLRequestContext*
      AcquireIsolatedMediaRequestContext(
          ChromeURLRequestContext* app_context,
          const StoragePartitionDescriptor& partition_descriptor) const = 0;

  // Returns the LoadTimeStats object to be used for this profile.
  virtual chrome_browser_net::LoadTimeStats* GetLoadTimeStats(
      IOThread::Globals* io_thread_globals) const = 0;

  // The order *DOES* matter for the majority of these member variables, so
  // don't move them around unless you know what you're doing!
  // General rules:
  //   * ResourceContext references the URLRequestContexts, so
  //   URLRequestContexts must outlive ResourceContext, hence ResourceContext
  //   should be destroyed first.
  //   * URLRequestContexts reference a whole bunch of members, so
  //   URLRequestContext needs to be destroyed before them.
  //   * Therefore, ResourceContext should be listed last, and then the
  //   URLRequestContexts, and then the URLRequestContext members.
  //   * Note that URLRequestContext members have a directed dependency graph
  //   too, so they must themselves be ordered correctly.

  // Tracks whether or not we've been lazily initialized.
  mutable bool initialized_;

  // Data from the UI thread from the Profile, used to initialize ProfileIOData.
  // Deleted after lazy initialization.
  mutable scoped_ptr<ProfileParams> profile_params_;

  // Provides access to the email addresses of all signed in profiles.
  mutable scoped_ptr<SigninNamesOnIOThread> signin_names_;

  mutable StringPrefMember google_services_user_account_id_;
  mutable StringPrefMember google_services_username_;
  mutable StringPrefMember google_services_username_pattern_;
  mutable BooleanPrefMember reverse_autologin_enabled_;

  // During the reverse autologin request chain processing, this member saves
  // the email of the google account that is being signed into.
  std::string reverse_autologin_pending_email_;

  mutable StringListPrefMember one_click_signin_rejected_email_list_;

  mutable scoped_refptr<MediaDeviceIDSalt> media_device_id_salt_;

  // Member variables which are pointed to by the various context objects.
  mutable BooleanPrefMember enable_referrers_;
  mutable BooleanPrefMember enable_do_not_track_;
  mutable BooleanPrefMember force_safesearch_;
  mutable BooleanPrefMember safe_browsing_enabled_;
  mutable BooleanPrefMember printing_enabled_;
  mutable BooleanPrefMember sync_disabled_;
  mutable BooleanPrefMember signin_allowed_;
  // TODO(marja): Remove session_startup_pref_ if no longer needed.
  mutable IntegerPrefMember session_startup_pref_;

  // The state of metrics reporting in the browser that this profile runs on.
  // Unfortunately, since ChromeOS has a separate representation of this state,
  // we need to make one available based on the platform.
#if defined(OS_CHROMEOS)
  bool enable_metrics_;
#else
  BooleanPrefMember enable_metrics_;
#endif

  // Pointed to by NetworkDelegate.
  mutable scoped_ptr<policy::URLBlacklistManager> url_blacklist_manager_;

#if defined(ENABLE_CONFIGURATION_POLICY)
  mutable scoped_ptr<policy::PolicyHeaderIOHelper> policy_header_helper_;
#endif

  // Pointed to by URLRequestContext.
  mutable scoped_refptr<extensions::InfoMap> extension_info_map_;
  mutable scoped_ptr<net::ServerBoundCertService> server_bound_cert_service_;
  mutable scoped_ptr<ChromeNetworkDelegate> network_delegate_;
  mutable scoped_ptr<net::FraudulentCertificateReporter>
      fraudulent_certificate_reporter_;
  mutable scoped_ptr<net::ProxyService> proxy_service_;
  mutable scoped_ptr<net::TransportSecurityState> transport_security_state_;
  mutable scoped_ptr<net::HttpServerProperties>
      http_server_properties_;
#if defined(OS_CHROMEOS)
  mutable scoped_ptr<policy::PolicyCertVerifier> cert_verifier_;
  mutable std::string username_hash_;
#endif

  mutable scoped_ptr<net::TransportSecurityPersister>
      transport_security_persister_;

  // These are only valid in between LazyInitialize() and their accessor being
  // called.
  mutable scoped_ptr<ChromeURLRequestContext> main_request_context_;
  mutable scoped_ptr<ChromeURLRequestContext> extensions_request_context_;
  // One URLRequestContext per isolated app for main and media requests.
  mutable URLRequestContextMap app_request_context_map_;
  mutable URLRequestContextMap isolated_media_request_context_map_;

  mutable scoped_ptr<ResourceContext> resource_context_;

  mutable scoped_refptr<CookieSettings> cookie_settings_;

  mutable scoped_refptr<HostContentSettingsMap> host_content_settings_map_;

  mutable scoped_ptr<chrome_browser_net::ResourcePrefetchPredictorObserver>
      resource_prefetch_predictor_observer_;

  mutable scoped_ptr<ChromeHttpUserAgentSettings>
      chrome_http_user_agent_settings_;

  mutable chrome_browser_net::LoadTimeStats* load_time_stats_;

#if defined(ENABLE_MANAGED_USERS)
  mutable scoped_refptr<const ManagedModeURLFilter> managed_mode_url_filter_;
#endif

  // TODO(jhawkins): Remove once crbug.com/102004 is fixed.
  bool initialized_on_UI_thread_;

  bool is_incognito_;

  DISALLOW_COPY_AND_ASSIGN(ProfileIOData);
};

#endif  // CHROME_BROWSER_PROFILES_PROFILE_IO_DATA_H_<|MERGE_RESOLUTION|>--- conflicted
+++ resolved
@@ -375,15 +375,12 @@
     virtual net::HostResolver* GetHostResolver() OVERRIDE;
     virtual net::URLRequestContext* GetRequestContext() OVERRIDE;
     virtual scoped_ptr<net::ClientCertStore> CreateClientCertStore() OVERRIDE;
-<<<<<<< HEAD
-=======
     virtual void CreateKeygenHandler(
         uint32 key_size_in_bits,
         const std::string& challenge_string,
         const GURL& url,
         const base::Callback<void(scoped_ptr<net::KeygenHandler>)>& callback)
         OVERRIDE;
->>>>>>> 8c15b39e
     virtual bool AllowMicAccess(const GURL& origin) OVERRIDE;
     virtual bool AllowCameraAccess(const GURL& origin) OVERRIDE;
     virtual SaltCallback GetMediaDeviceIDSalt() OVERRIDE;
