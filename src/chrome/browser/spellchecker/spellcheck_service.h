--- conflicted
+++ resolved
@@ -48,13 +48,9 @@
 // SpellcheckService maintains any per-profile information about spellcheck.
 class SpellcheckService : public KeyedService,
                           public content::NotificationObserver,
-<<<<<<< HEAD
+                          public content::SpellcheckData::Observer,
                           // SHEZ: Remove dependency on Chrome's custom dictionary
                           // public SpellcheckCustomDictionary::Observer,
-=======
-                          public content::SpellcheckData::Observer,
-                          public SpellcheckCustomDictionary::Observer,
->>>>>>> b9459af2
                           public SpellcheckHunspellDictionary::Observer {
  public:
   // Event types used for reporting the status of this class and its derived
@@ -133,16 +129,13 @@
                const content::NotificationSource& source,
                const content::NotificationDetails& details) override;
 
-<<<<<<< HEAD
-// SHEZ: Remove dependency on Chrome's custom dictionary
-#if 0
-=======
   // content::SpellcheckData::Observer implementation.
   void OnCustomWordsChanged(
       const std::vector<base::StringPiece>& words_added,
       const std::vector<base::StringPiece>& words_removed) override;
 
->>>>>>> b9459af2
+// SHEZ: Remove dependency on Chrome's custom dictionary
+#if 0
   // SpellcheckCustomDictionary::Observer implementation.
   void OnCustomDictionaryLoaded() override;
   void OnCustomDictionaryChanged(
