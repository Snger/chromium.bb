// Copyright (c) 2012 The Chromium Authors. All rights reserved.
// Use of this source code is governed by a BSD-style license that can be
// found in the LICENSE file.

#include "chrome/browser/spellchecker/spellcheck_service.h"

#include "base/logging.h"
#include "base/prefs/pref_member.h"
#include "base/prefs/pref_service.h"
#include "base/strings/string_split.h"
#include "base/supports_user_data.h"
#include "base/synchronization/waitable_event.h"
#include "chrome/browser/spellchecker/feedback_sender.h"
#include "chrome/browser/spellchecker/spellcheck_factory.h"
#include "chrome/browser/spellchecker/spellcheck_host_metrics.h"
#include "chrome/browser/spellchecker/spellcheck_hunspell_dictionary.h"
#include "chrome/browser/spellchecker/spellcheck_platform.h"
#include "chrome/browser/spellchecker/spelling_service_client.h"
#include "chrome/common/pref_names.h"
#include "chrome/common/spellcheck_bdict_language.h"
#include "chrome/common/spellcheck_common.h"
#include "chrome/common/spellcheck_messages.h"
#include "components/user_prefs/user_prefs.h"
#include "content/public/browser/browser_context.h"
#include "content/public/browser/browser_thread.h"
#include "content/public/browser/notification_service.h"
#include "content/public/browser/notification_types.h"
#include "content/public/browser/render_process_host.h"
#include "ipc/ipc_platform_file.h"

using content::BrowserThread;

// TODO(rlp): I do not like globals, but keeping these for now during
// transition.
// An event used by browser tests to receive status events from this class and
// its derived classes.
base::WaitableEvent* g_status_event = NULL;
SpellcheckService::EventType g_status_type =
    SpellcheckService::BDICT_NOTINITIALIZED;

SpellcheckService::SpellcheckService(content::BrowserContext* context)
    : context_(context),
      weak_ptr_factory_(this) {
  DCHECK_CURRENTLY_ON(BrowserThread::UI);
  PrefService* prefs = user_prefs::UserPrefs::Get(context);
  pref_change_registrar_.Init(prefs);
  StringListPrefMember dictionaries_pref;
  dictionaries_pref.Init(prefs::kSpellCheckDictionaries, prefs);
  std::string first_of_dictionaries;
  if (!dictionaries_pref.GetValue().empty())
    first_of_dictionaries = dictionaries_pref.GetValue().front();

  // For preference migration, set the new preference kSpellCheckDictionaries
  // to be the same as the old kSpellCheckDictionary.
  StringPrefMember single_dictionary_pref;
  single_dictionary_pref.Init(prefs::kSpellCheckDictionary, prefs);
  std::string single_dictionary = single_dictionary_pref.GetValue();

  if (first_of_dictionaries.empty() && !single_dictionary.empty()) {
    first_of_dictionaries = single_dictionary;
    dictionaries_pref.SetValue(
        std::vector<std::string>(1, first_of_dictionaries));
  }

  single_dictionary_pref.SetValue("");

  // If a user goes from single language to multi-language spellchecking with
  // spellchecking disabled the dictionaries preference should be blanked.
  if (!prefs->GetBoolean(prefs::kEnableContinuousSpellcheck) &&
      chrome::spellcheck_common::IsMultilingualSpellcheckEnabled()) {
    dictionaries_pref.SetValue(std::vector<std::string>());
    prefs->SetBoolean(prefs::kEnableContinuousSpellcheck, true);
  }

  // If a user goes back to single language spellchecking make sure there is
  // only one language in the dictionaries preference.
  if (!chrome::spellcheck_common::IsMultilingualSpellcheckEnabled() &&
      dictionaries_pref.GetValue().size() > 1) {
    dictionaries_pref.SetValue(
        std::vector<std::string>(1, first_of_dictionaries));
  }

  std::string language_code;
  std::string country_code;
  chrome::spellcheck_common::GetISOLanguageCountryCodeFromLocale(
      first_of_dictionaries,
      &language_code,
      &country_code);

  // SHEZ: Remove feedback sender
  // feedback_sender_.reset(new spellcheck::FeedbackSender(
  //     context->GetRequestContext(), language_code, country_code));

  pref_change_registrar_.Add(
      prefs::kEnableAutoSpellCorrect,
      base::Bind(&SpellcheckService::OnEnableAutoSpellCorrectChanged,
                 base::Unretained(this)));
  pref_change_registrar_.Add(
      prefs::kSpellCheckDictionaries,
      base::Bind(&SpellcheckService::OnSpellCheckDictionariesChanged,
                 base::Unretained(this)));
  pref_change_registrar_.Add(
      prefs::kSpellCheckUseSpellingService,
      base::Bind(&SpellcheckService::OnUseSpellingServiceChanged,
                 base::Unretained(this)));

  pref_change_registrar_.Add(
      prefs::kEnableContinuousSpellcheck,
      base::Bind(&SpellcheckService::InitForAllRenderers,
                 base::Unretained(this)));

  OnSpellCheckDictionariesChanged();

  custom_dictionary_.reset(new SpellcheckCustomDictionary(context_->GetPath()));
  custom_dictionary_->AddObserver(this);
  custom_dictionary_->Load();

  registrar_.Add(this,
                 content::NOTIFICATION_RENDERER_PROCESS_CREATED,
                 content::NotificationService::AllSources());
}

SpellcheckService::~SpellcheckService() {
  // Remove pref observers
  pref_change_registrar_.RemoveAll();
}

base::WeakPtr<SpellcheckService> SpellcheckService::GetWeakPtr() {
  return weak_ptr_factory_.GetWeakPtr();
}

#if !defined(OS_MACOSX)
// static
size_t SpellcheckService::GetSpellCheckLanguages(
    base::SupportsUserData* context,
    std::vector<std::string>* languages) {
  PrefService* prefs = user_prefs::UserPrefs::Get(context);
  StringPrefMember accept_languages_pref;
  accept_languages_pref.Init(prefs::kAcceptLanguages, prefs);

  std::vector<std::string> accept_languages = base::SplitString(
      accept_languages_pref.GetValue(), ",",
      base::TRIM_WHITESPACE, base::SPLIT_WANT_ALL);

  StringListPrefMember dictionaries_pref;
  dictionaries_pref.Init(prefs::kSpellCheckDictionaries, prefs);
  *languages = dictionaries_pref.GetValue();
  size_t enabled_spellcheck_languages = languages->size();

  for (std::vector<std::string>::const_iterator i = accept_languages.begin();
       i != accept_languages.end(); ++i) {
    std::string language =
        chrome::spellcheck_common::GetCorrespondingSpellCheckLanguage(*i);
    if (!language.empty() &&
        std::find(languages->begin(), languages->end(), language) ==
            languages->end()) {
      languages->push_back(language);
    }
  }

  return enabled_spellcheck_languages;
}
#endif  // !OS_MACOSX

// static
bool SpellcheckService::SignalStatusEvent(
    SpellcheckService::EventType status_type) {
  DCHECK_CURRENTLY_ON(BrowserThread::UI);

  if (!g_status_event)
    return false;
  g_status_type = status_type;
  g_status_event->Signal();
  return true;
}

void SpellcheckService::StartRecordingMetrics(bool spellcheck_enabled) {
  metrics_.reset(new SpellCheckHostMetrics());
  metrics_->RecordEnabledStats(spellcheck_enabled);
  OnUseSpellingServiceChanged();
}

void SpellcheckService::InitForRenderer(content::RenderProcessHost* process) {
  DCHECK_CURRENTLY_ON(BrowserThread::UI);

  content::BrowserContext* context = process->GetBrowserContext();
  if (SpellcheckServiceFactory::GetForContext(context) != this)
    return;

  PrefService* prefs = user_prefs::UserPrefs::Get(context);
  std::vector<SpellCheckBDictLanguage> bdict_languages;

  for (const auto& hunspell_dictionary : hunspell_dictionaries_) {
    bdict_languages.push_back(SpellCheckBDictLanguage());
    bdict_languages.back().language = hunspell_dictionary->GetLanguage();
    bdict_languages.back().file =
        hunspell_dictionary->GetDictionaryFile().IsValid()
            ? IPC::GetFileHandleForProcess(
                  hunspell_dictionary->GetDictionaryFile().GetPlatformFile(),
                  process->GetHandle(), false)
            : IPC::InvalidPlatformFileForTransit();
  }

  process->Send(new SpellCheckMsg_Init(
      bdict_languages, custom_dictionary_->GetWords(),
      prefs->GetBoolean(prefs::kEnableAutoSpellCorrect)));
  process->Send(new SpellCheckMsg_EnableSpellCheck(
      prefs->GetBoolean(prefs::kEnableContinuousSpellcheck)));
}

SpellCheckHostMetrics* SpellcheckService::GetMetrics() const {
  return metrics_.get();
}

SpellcheckCustomDictionary* SpellcheckService::GetCustomDictionary() {
  return custom_dictionary_.get();
}

const ScopedVector<SpellcheckHunspellDictionary>&
SpellcheckService::GetHunspellDictionaries() {
  return hunspell_dictionaries_;
}

// SHEZ: Remove feedback sender
// spellcheck::FeedbackSender* SpellcheckService::GetFeedbackSender() {
//   return feedback_sender_.get();
// }

bool SpellcheckService::LoadExternalDictionary(std::string language,
                                               std::string locale,
                                               std::string path,
                                               DictionaryFormat format) {
  return false;
}

bool SpellcheckService::UnloadExternalDictionary(std::string path) {
  return false;
}

void SpellcheckService::Observe(int type,
                                const content::NotificationSource& source,
                                const content::NotificationDetails& details) {
  DCHECK(type == content::NOTIFICATION_RENDERER_PROCESS_CREATED);
  content::RenderProcessHost* process =
      content::Source<content::RenderProcessHost>(source).ptr();
  InitForRenderer(process);
}

void SpellcheckService::OnCustomDictionaryLoaded() {
  InitForAllRenderers();
}

void SpellcheckService::OnCustomDictionaryChanged(
    const SpellcheckCustomDictionary::Change& dictionary_change) {
  for (content::RenderProcessHost::iterator i(
          content::RenderProcessHost::AllHostsIterator());
       !i.IsAtEnd(); i.Advance()) {
    i.GetCurrentValue()->Send(new SpellCheckMsg_CustomDictionaryChanged(
        dictionary_change.to_add(),
        dictionary_change.to_remove()));
  }
}

void SpellcheckService::OnHunspellDictionaryInitialized() {
  InitForAllRenderers();
}

void SpellcheckService::OnHunspellDictionaryDownloadBegin() {
}

void SpellcheckService::OnHunspellDictionaryDownloadSuccess() {
}

void SpellcheckService::OnHunspellDictionaryDownloadFailure() {
}

// static
void SpellcheckService::AttachStatusEvent(base::WaitableEvent* status_event) {
  DCHECK_CURRENTLY_ON(BrowserThread::UI);

  g_status_event = status_event;
}

// static
SpellcheckService::EventType SpellcheckService::GetStatusEvent() {
  DCHECK_CURRENTLY_ON(BrowserThread::UI);
  return g_status_type;
}

void SpellcheckService::InitForAllRenderers() {
  DCHECK_CURRENTLY_ON(BrowserThread::UI);
  for (content::RenderProcessHost::iterator i(
          content::RenderProcessHost::AllHostsIterator());
       !i.IsAtEnd(); i.Advance()) {
    content::RenderProcessHost* process = i.GetCurrentValue();
    if (process && process->GetHandle())
      InitForRenderer(process);
  }
}

void SpellcheckService::OnEnableAutoSpellCorrectChanged() {
  bool enabled = pref_change_registrar_.prefs()->GetBoolean(
      prefs::kEnableAutoSpellCorrect);
  for (content::RenderProcessHost::iterator i(
           content::RenderProcessHost::AllHostsIterator());
       !i.IsAtEnd(); i.Advance()) {
    content::RenderProcessHost* process = i.GetCurrentValue();
    process->Send(new SpellCheckMsg_EnableAutoSpellCorrect(enabled));
  }
}

void SpellcheckService::OnSpellCheckDictionariesChanged() {
  for (auto& hunspell_dictionary : hunspell_dictionaries_)
    hunspell_dictionary->RemoveObserver(this);

  PrefService* prefs = user_prefs::UserPrefs::Get(context_);
  DCHECK(prefs);

  const base::ListValue* dictionary_values =
      prefs->GetList(prefs::kSpellCheckDictionaries);

  hunspell_dictionaries_.clear();
  for (const base::Value* dictionary_value : *dictionary_values) {
    std::string dictionary;
    dictionary_value->GetAsString(&dictionary);
    hunspell_dictionaries_.push_back(new SpellcheckHunspellDictionary(
        dictionary, context_->GetRequestContext(), this));
    hunspell_dictionaries_.back()->AddObserver(this);
    hunspell_dictionaries_.back()->Load();
  }

  std::string feedback_language;
  dictionary_values->GetString(0, &feedback_language);
  std::string language_code;
  std::string country_code;
  chrome::spellcheck_common::GetISOLanguageCountryCodeFromLocale(
<<<<<<< HEAD
      dictionary, &language_code, &country_code);
  // SHEZ: Remove feedback sender
  // feedback_sender_->OnLanguageCountryChange(language_code, country_code);
  // UpdateFeedbackSenderState();
=======
      feedback_language, &language_code, &country_code);
  feedback_sender_->OnLanguageCountryChange(language_code, country_code);
  UpdateFeedbackSenderState();
>>>>>>> b359cc8b
}

void SpellcheckService::OnUseSpellingServiceChanged() {
  bool enabled = pref_change_registrar_.prefs()->GetBoolean(
      prefs::kSpellCheckUseSpellingService);
  if (metrics_)
    metrics_->RecordSpellingServiceStats(enabled);
  // SHEZ: Remove feedback sender
  // UpdateFeedbackSenderState();
}

// SHEZ: Remove feedback sender
// void SpellcheckService::UpdateFeedbackSenderState() {
//   if (SpellingServiceClient::IsAvailable(
//           context_, SpellingServiceClient::SPELLCHECK)) {
//     feedback_sender_->StartFeedbackCollection();
//   } else {
//     feedback_sender_->StopFeedbackCollection();
//   }
// }<|MERGE_RESOLUTION|>--- conflicted
+++ resolved
@@ -334,16 +334,10 @@
   std::string language_code;
   std::string country_code;
   chrome::spellcheck_common::GetISOLanguageCountryCodeFromLocale(
-<<<<<<< HEAD
-      dictionary, &language_code, &country_code);
+      feedback_language, &language_code, &country_code);
   // SHEZ: Remove feedback sender
   // feedback_sender_->OnLanguageCountryChange(language_code, country_code);
   // UpdateFeedbackSenderState();
-=======
-      feedback_language, &language_code, &country_code);
-  feedback_sender_->OnLanguageCountryChange(language_code, country_code);
-  UpdateFeedbackSenderState();
->>>>>>> b359cc8b
 }
 
 void SpellcheckService::OnUseSpellingServiceChanged() {
