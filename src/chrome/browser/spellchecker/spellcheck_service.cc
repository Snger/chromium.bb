--- conflicted
+++ resolved
@@ -173,11 +173,7 @@
   if (SpellcheckServiceFactory::GetForContext(context) != this)
     return;
 
-<<<<<<< HEAD
   PrefService* prefs = user_prefs::UserPrefs::Get(context);
-  IPC::PlatformFileForTransit file = IPC::InvalidPlatformFileForTransit();
-=======
-  PrefService* prefs = components::UserPrefs::Get(context);
   std::vector<FileLanguagePair> languages;
 
   typedef ScopedVector<SpellcheckHunspellDictionary>::iterator DictIterator;
@@ -187,7 +183,6 @@
       ++it) {
     SpellcheckHunspellDictionary *d = *it;
     IPC::PlatformFileForTransit file = IPC::InvalidPlatformFileForTransit();
->>>>>>> 68f962fd
 
     if (d->GetDictionaryFile() != base::kInvalidPlatformFileValue) {
 #if defined(OS_POSIX)
@@ -238,17 +233,8 @@
   return custom_dictionary_.get();
 }
 
-<<<<<<< HEAD
-SpellcheckHunspellDictionary* SpellcheckService::GetHunspellDictionary() {
-  return hunspell_dictionary_.get();
-}
-
 spellcheck::FeedbackSender* SpellcheckService::GetFeedbackSender() {
   return feedback_sender_.get();
-=======
-SpellingServiceFeedback* SpellcheckService::GetFeedbackSender() {
-  return &feedback_sender_;
->>>>>>> 68f962fd
 }
 
 bool SpellcheckService::LoadExternalDictionary(std::string language,
@@ -335,24 +321,6 @@
 }
 
 void SpellcheckService::OnSpellCheckDictionaryChanged() {
-<<<<<<< HEAD
-  if (hunspell_dictionary_.get())
-    hunspell_dictionary_->RemoveObserver(this);
-  PrefService* prefs = user_prefs::UserPrefs::Get(context_);
-  DCHECK(prefs);
-
-  std::string dictionary =
-      prefs->GetString(prefs::kSpellCheckDictionary);
-  hunspell_dictionary_.reset(new SpellcheckHunspellDictionary(
-      dictionary, context_->GetRequestContext(), this));
-  hunspell_dictionary_->AddObserver(this);
-  hunspell_dictionary_->Load();
-  std::string language_code;
-  std::string country_code;
-  chrome::spellcheck_common::GetISOLanguageCountryCodeFromLocale(
-      dictionary, &language_code, &country_code);
-  feedback_sender_->OnLanguageCountryChange(language_code, country_code);
-=======
   // Delete all the SpellcheckHunspellDictionary and unobserve them
   typedef ScopedVector<SpellcheckHunspellDictionary>::iterator Iterator;
   for (Iterator it = hunspell_dictionaries_.begin();
@@ -364,7 +332,7 @@
   hunspell_dictionaries_.clear();
 
   // Create the new vector of dictionaries
-  PrefService* prefs = components::UserPrefs::Get(context_);
+  PrefService* prefs = user_prefs::UserPrefs::Get(context_);
   DCHECK(prefs);
   std::vector<std::string> languages;
   base::SplitString(prefs->GetString(prefs::kSpellCheckDictionary), ',', &languages);
@@ -379,7 +347,13 @@
     hunspell_dictionary->Load();
     hunspell_dictionaries_.push_back(hunspell_dictionary);
   }
->>>>>>> 68f962fd
+
+  // SHEZ: removed feedback sender code when merging blpwtk2 for v29
+  //std::string language_code;
+  //std::string country_code;
+  //chrome::spellcheck_common::GetISOLanguageCountryCodeFromLocale(
+  //    dictionary, &language_code, &country_code);
+  //feedback_sender_->OnLanguageCountryChange(language_code, country_code);
 }
 
 void SpellcheckService::OnUseSpellingServiceChanged() {
