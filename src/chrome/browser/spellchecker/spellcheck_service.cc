// Copyright (c) 2012 The Chromium Authors. All rights reserved.
// Use of this source code is governed by a BSD-style license that can be
// found in the LICENSE file.

#include "chrome/browser/spellchecker/spellcheck_service.h"

#include "base/platform_file.h"
#include "base/prefs/pref_member.h"
#include "base/prefs/pref_service.h"
#include "base/strings/string_split.h"
#include "base/synchronization/waitable_event.h"
#include "chrome/browser/spellchecker/spellcheck_factory.h"
#include "chrome/browser/spellchecker/spellcheck_host_metrics.h"
#include "chrome/browser/spellchecker/spellcheck_hunspell_dictionary.h"
#include "chrome/browser/spellchecker/spellcheck_platform_mac.h"
#include "chrome/common/pref_names.h"
#include "chrome/common/spellcheck_messages.h"
#include "components/user_prefs/user_prefs.h"
#include "content/public/browser/browser_context.h"
#include "content/public/browser/browser_thread.h"
#include "content/public/browser/notification_service.h"
#include "content/public/browser/notification_types.h"
#include "content/public/browser/render_process_host.h"
#include "ipc/ipc_platform_file.h"

using content::BrowserThread;
using chrome::spellcheck_common::WordList;
using chrome::spellcheck_common::FileLanguagePair;

// TODO(rlp): I do not like globals, but keeping these for now during
// transition.
// An event used by browser tests to receive status events from this class and
// its derived classes.
base::WaitableEvent* g_status_event = NULL;
SpellcheckService::EventType g_status_type =
    SpellcheckService::BDICT_NOTINITIALIZED;

SpellcheckService::SpellcheckService(content::BrowserContext* context)
    : context_(context),
      weak_ptr_factory_(this) {
  DCHECK(BrowserThread::CurrentlyOn(BrowserThread::UI));
  PrefService* prefs = user_prefs::UserPrefs::Get(context);
  pref_change_registrar_.Init(prefs);

  std::string language_code;
  std::string country_code;
  chrome::spellcheck_common::GetISOLanguageCountryCodeFromLocale(
      prefs->GetString(prefs::kSpellCheckDictionary),
      &language_code,
      &country_code);

  pref_change_registrar_.Add(
      prefs::kAutoSpellCorrectBehavior,
      base::Bind(&SpellcheckService::OnAutoSpellCorrectBehaviorChanged,
                 base::Unretained(this)));
  pref_change_registrar_.Add(
      prefs::kSpellCheckDictionary,
      base::Bind(&SpellcheckService::OnSpellCheckDictionaryChanged,
                 base::Unretained(this)));
 pref_change_registrar_.Add(
     prefs::kSpellCheckUseSpellingService,
     base::Bind(&SpellcheckService::OnUseSpellingServiceChanged,
                base::Unretained(this)));
  pref_change_registrar_.Add(
      prefs::kEnableContinuousSpellcheck,
      base::Bind(&SpellcheckService::InitForAllRenderers,
                 base::Unretained(this)));

  OnSpellCheckDictionaryChanged();

  content::SpellcheckData* spellcheckData =
      content::SpellcheckData::FromContext(context);
  if (spellcheckData) {
    // If the browser-context has SpellcheckData, then we will use that instead
    // of SpellcheckCustomDictionary, which reads & writes the words list to
    // disk.
    spellcheckData->AddObserver(this);
  }
  else {
    custom_dictionary_.reset(new SpellcheckCustomDictionary(context_->GetPath()));
    custom_dictionary_->AddObserver(this);
    custom_dictionary_->Load();
  }

  registrar_.Add(this,
                 content::NOTIFICATION_RENDERER_PROCESS_CREATED,
                 content::NotificationService::AllSources());
}

SpellcheckService::~SpellcheckService() {
  // Remove pref observers
  pref_change_registrar_.RemoveAll();
}

// static
int SpellcheckService::GetSpellCheckLanguages(
    content::BrowserContext* context,
    std::vector<std::string>* languages) {
  PrefService* prefs = user_prefs::UserPrefs::Get(context);
  StringPrefMember accept_languages_pref;
  StringPrefMember dictionary_language_pref;
  accept_languages_pref.Init(prefs::kAcceptLanguages, prefs);
  dictionary_language_pref.Init(prefs::kSpellCheckDictionary, prefs);
  std::string dictionary_language = dictionary_language_pref.GetValue();

  // Now scan through the list of accept languages, and find possible mappings
  // from this list to the existing list of spell check languages.
  std::vector<std::string> accept_languages;

#if defined(OS_MACOSX)
  if (spellcheck_mac::SpellCheckerAvailable())
    spellcheck_mac::GetAvailableLanguages(&accept_languages);
  else
    base::SplitString(accept_languages_pref.GetValue(), ',', &accept_languages);
#else
  base::SplitString(accept_languages_pref.GetValue(), ',', &accept_languages);
#endif  // !OS_MACOSX

  GetSpellCheckLanguagesFromAcceptLanguages(
      accept_languages, dictionary_language, languages);

  for (size_t i = 0; i < languages->size(); ++i) {
    if ((*languages)[i] == dictionary_language)
      return i;
  }
  return -1;
}

// static
void SpellcheckService::GetSpellCheckLanguagesFromAcceptLanguages(
    const std::vector<std::string>& accept_languages,
    const std::string& dictionary_language,
    std::vector<std::string>* languages) {
  // The current dictionary language should be there.
  languages->push_back(dictionary_language);

  for (std::vector<std::string>::const_iterator i = accept_languages.begin();
       i != accept_languages.end(); ++i) {
    std::string language =
        chrome::spellcheck_common::GetCorrespondingSpellCheckLanguage(*i);
    if (!language.empty() &&
        std::find(languages->begin(), languages->end(), language) ==
        languages->end()) {
      languages->push_back(language);
    }
  }
}

// static
bool SpellcheckService::SignalStatusEvent(
    SpellcheckService::EventType status_type) {
  DCHECK(BrowserThread::CurrentlyOn(BrowserThread::UI));

  if (!g_status_event)
    return false;
  g_status_type = status_type;
  g_status_event->Signal();
  return true;
}

void SpellcheckService::StartRecordingMetrics(bool spellcheck_enabled) {
  metrics_.reset(new SpellCheckHostMetrics());
  metrics_->RecordEnabledStats(spellcheck_enabled);
  OnUseSpellingServiceChanged();
}

void SpellcheckService::InitForRenderer(content::RenderProcessHost* process) {
  DCHECK(BrowserThread::CurrentlyOn(BrowserThread::UI));

  content::BrowserContext* context = process->GetBrowserContext();
  if (SpellcheckServiceFactory::GetForContext(context) != this)
    return;

  PrefService* prefs = user_prefs::UserPrefs::Get(context);
  std::vector<FileLanguagePair> languages;

  typedef ScopedVector<SpellcheckHunspellDictionary>::iterator DictIterator;

  for (DictIterator it = hunspell_dictionaries_.begin();
      it != hunspell_dictionaries_.end();
      ++it) {
    SpellcheckHunspellDictionary *d = *it;
    IPC::PlatformFileForTransit file = IPC::InvalidPlatformFileForTransit();

    if (d->GetDictionaryFile() != base::kInvalidPlatformFileValue) {
#if defined(OS_POSIX)
      file = base::FileDescriptor(d->GetDictionaryFile(),
                                  false);
#elif defined(OS_WIN)
      BOOL ok = ::DuplicateHandle(::GetCurrentProcess(),
                                  d->GetDictionaryFile(),
                                  process->GetHandle(),
                                  &file,
                                  0,
                                  false,
                                  DUPLICATE_SAME_ACCESS);
      DCHECK(ok) << ::GetLastError();
#endif
    }

    languages.push_back(FileLanguagePair(file, d->GetLanguage()));
  }

  const std::set<std::string>* custom_words_ptr;
  const std::map<std::string, std::string> empty_autocorrect_words;
  const std::map<std::string, std::string>* autocorrect_words_ptr;

  content::SpellcheckData* spellcheckData =
      content::SpellcheckData::FromContext(context_);
  if (spellcheckData) {
    custom_words_ptr = &spellcheckData->custom_words();
    autocorrect_words_ptr = &spellcheckData->autocorrect_words();
  }
  else {
    DCHECK(custom_dictionary_);
    custom_words_ptr = &custom_dictionary_->GetWords();
    autocorrect_words_ptr = &empty_autocorrect_words;
  }

  process->Send(new SpellCheckMsg_Init(
      languages,
      *custom_words_ptr,
      *autocorrect_words_ptr,
      prefs->GetInteger(prefs::kAutoSpellCorrectBehavior)));
  process->Send(new SpellCheckMsg_EnableSpellCheck(
      prefs->GetBoolean(prefs::kEnableContinuousSpellcheck)));
}

SpellCheckHostMetrics* SpellcheckService::GetMetrics() const {
  return metrics_.get();
}

SpellcheckCustomDictionary* SpellcheckService::GetCustomDictionary() {
  return custom_dictionary_.get();
}

bool SpellcheckService::LoadExternalDictionary(std::string language,
                                               std::string locale,
                                               std::string path,
                                               DictionaryFormat format) {
  return false;
}

bool SpellcheckService::UnloadExternalDictionary(std::string path) {
  return false;
}

void SpellcheckService::Observe(int type,
                                const content::NotificationSource& source,
                                const content::NotificationDetails& details) {
  DCHECK(type == content::NOTIFICATION_RENDERER_PROCESS_CREATED);
  content::RenderProcessHost* process =
      content::Source<content::RenderProcessHost>(source).ptr();
  InitForRenderer(process);
}

// content::SpellcheckData::Observer implementation.
void SpellcheckService::OnCustomWordsChanged(
    const std::vector<base::StringPiece>& words_added,
    const std::vector<base::StringPiece>& words_removed) {
  std::vector<std::string> words_added_copy(words_added.size());
  std::vector<std::string> words_removed_copy(words_removed.size());
  for (size_t i = 0; i < words_added.size(); ++i) {
    words_added[i].CopyToString(&words_added_copy[i]);
  }
  for (size_t i = 0; i < words_removed.size(); ++i) {
    words_removed[i].CopyToString(&words_removed_copy[i]);
  }
  for (content::RenderProcessHost::iterator i(
          content::RenderProcessHost::AllHostsIterator());
       !i.IsAtEnd(); i.Advance()) {
    content::RenderProcessHost* process = i.GetCurrentValue();
    if (!process || context_ != process->GetBrowserContext())
      continue;
    process->Send(new SpellCheckMsg_CustomDictionaryChanged(
        words_added_copy,
        words_removed_copy));
  }
}

void SpellcheckService::OnAutocorrectWordsChanged(
    const std::map<base::StringPiece, base::StringPiece>& words_added,
    const std::vector<base::StringPiece>& words_removed) {
  typedef std::map<base::StringPiece,
                   base::StringPiece>::const_iterator Iterator;
  std::map<std::string, std::string> words_added_copy;
  std::vector<std::string> words_removed_copy(words_removed.size());
  for (Iterator it = words_added.begin(); it != words_added.end(); ++it) {
    it->second.CopyToString(&words_added_copy[it->first.as_string()]);
  }
  for (size_t i = 0; i < words_removed.size(); ++i) {
    words_removed[i].CopyToString(&words_removed_copy[i]);
  }
  for (content::RenderProcessHost::iterator i(
          content::RenderProcessHost::AllHostsIterator());
       !i.IsAtEnd(); i.Advance()) {
    content::RenderProcessHost* process = i.GetCurrentValue();
    if (!process || context_ != process->GetBrowserContext())
      continue;
    process->Send(new SpellCheckMsg_AutocorrectWordsChanged(
        words_added_copy,
        words_removed_copy));
  }
}

void SpellcheckService::OnCustomDictionaryLoaded() {
  InitForAllRenderers();
}

void SpellcheckService::OnCustomDictionaryChanged(
    const SpellcheckCustomDictionary::Change& dictionary_change) {
  for (content::RenderProcessHost::iterator i(
          content::RenderProcessHost::AllHostsIterator());
       !i.IsAtEnd(); i.Advance()) {
    content::RenderProcessHost* process = i.GetCurrentValue();
    if (!process || context_ != process->GetBrowserContext())
      continue;
    process->Send(new SpellCheckMsg_CustomDictionaryChanged(
        dictionary_change.to_add(),
        dictionary_change.to_remove()));
  }
}

void SpellcheckService::OnHunspellDictionaryInitialized() {
  InitForAllRenderers();
}

void SpellcheckService::OnHunspellDictionaryDownloadBegin() {
}

void SpellcheckService::OnHunspellDictionaryDownloadSuccess() {
}

void SpellcheckService::OnHunspellDictionaryDownloadFailure() {
}

// static
void SpellcheckService::AttachStatusEvent(base::WaitableEvent* status_event) {
  DCHECK(BrowserThread::CurrentlyOn(BrowserThread::UI));

  g_status_event = status_event;
}

// static
SpellcheckService::EventType SpellcheckService::GetStatusEvent() {
  DCHECK(BrowserThread::CurrentlyOn(BrowserThread::UI));
  return g_status_type;
}

void SpellcheckService::InitForAllRenderers() {
  DCHECK(BrowserThread::CurrentlyOn(BrowserThread::UI));
  for (content::RenderProcessHost::iterator i(
          content::RenderProcessHost::AllHostsIterator());
       !i.IsAtEnd(); i.Advance()) {
    content::RenderProcessHost* process = i.GetCurrentValue();
    if (process && process->GetHandle())
      InitForRenderer(process);
  }
}

void SpellcheckService::OnAutoSpellCorrectBehaviorChanged() {
  int flags = pref_change_registrar_.prefs()->GetInteger(
      prefs::kAutoSpellCorrectBehavior);
  for (content::RenderProcessHost::iterator i(
           content::RenderProcessHost::AllHostsIterator());
       !i.IsAtEnd(); i.Advance()) {
    content::RenderProcessHost* process = i.GetCurrentValue();
<<<<<<< HEAD
    if (!process || context_ != process->GetBrowserContext())
      continue;
    process->Send(new SpellCheckMsg_EnableAutoSpellCorrect(enabled));
=======
    process->Send(new SpellCheckMsg_SetAutoSpellCorrectBehavior(flags));
>>>>>>> b5438369
  }
}

void SpellcheckService::OnSpellCheckDictionaryChanged() {
  // Delete all the SpellcheckHunspellDictionary and unobserve them
  typedef ScopedVector<SpellcheckHunspellDictionary>::iterator Iterator;
  for (Iterator it = hunspell_dictionaries_.begin();
      it != hunspell_dictionaries_.end();
      ++it) {
    SpellcheckHunspellDictionary *hunspell_dictionary = *it;
    hunspell_dictionary->RemoveObserver(this);
  }
  hunspell_dictionaries_.clear();

  // Create the new vector of dictionaries
  PrefService* prefs = user_prefs::UserPrefs::Get(context_);
  DCHECK(prefs);
  std::vector<std::string> languages;
  base::SplitString(prefs->GetString(prefs::kSpellCheckDictionary), ',', &languages);

  for (size_t langIndex = 0; langIndex < languages.size(); ++langIndex) {
    SpellcheckHunspellDictionary *hunspell_dictionary
        = new SpellcheckHunspellDictionary(languages[langIndex],
                                           context_->AllowDictionaryDownloads() ? context_->GetRequestContext() : 0,
                                           this);

    hunspell_dictionary->AddObserver(this);
    hunspell_dictionary->Load();
    hunspell_dictionaries_.push_back(hunspell_dictionary);
  }
}

void SpellcheckService::OnUseSpellingServiceChanged() {
  bool enabled = pref_change_registrar_.prefs()->GetBoolean(
      prefs::kSpellCheckUseSpellingService);
  if (metrics_)
    metrics_->RecordSpellingServiceStats(enabled);
}<|MERGE_RESOLUTION|>--- conflicted
+++ resolved
@@ -365,13 +365,9 @@
            content::RenderProcessHost::AllHostsIterator());
        !i.IsAtEnd(); i.Advance()) {
     content::RenderProcessHost* process = i.GetCurrentValue();
-<<<<<<< HEAD
     if (!process || context_ != process->GetBrowserContext())
       continue;
-    process->Send(new SpellCheckMsg_EnableAutoSpellCorrect(enabled));
-=======
     process->Send(new SpellCheckMsg_SetAutoSpellCorrectBehavior(flags));
->>>>>>> b5438369
   }
 }
 
