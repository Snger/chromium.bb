// Copyright (c) 2012 The Chromium Authors. All rights reserved.
// Use of this source code is governed by a BSD-style license that can be
// found in the LICENSE file.

#include "chrome/browser/spellchecker/spellcheck_service.h"

#include "base/platform_file.h"
#include "base/prefs/pref_member.h"
#include "base/prefs/pref_service.h"
#include "base/strings/string_split.h"
#include "base/synchronization/waitable_event.h"
#include "chrome/browser/spellchecker/spellcheck_factory.h"
#include "chrome/browser/spellchecker/spellcheck_host_metrics.h"
#include "chrome/browser/spellchecker/spellcheck_hunspell_dictionary.h"
#include "chrome/browser/spellchecker/spellcheck_platform_mac.h"
#include "chrome/browser/spellchecker/spelling_service_client.h"
#include "chrome/common/pref_names.h"
#include "chrome/common/spellcheck_messages.h"
#include "components/user_prefs/user_prefs.h"
#include "content/public/browser/browser_context.h"
#include "content/public/browser/browser_thread.h"
#include "content/public/browser/notification_service.h"
#include "content/public/browser/notification_types.h"
#include "content/public/browser/render_process_host.h"
#include "ipc/ipc_platform_file.h"

using content::BrowserThread;
using chrome::spellcheck_common::WordList;
using chrome::spellcheck_common::FileLanguagePair;

// TODO(rlp): I do not like globals, but keeping these for now during
// transition.
// An event used by browser tests to receive status events from this class and
// its derived classes.
base::WaitableEvent* g_status_event = NULL;
SpellcheckService::EventType g_status_type =
    SpellcheckService::BDICT_NOTINITIALIZED;

SpellcheckService::SpellcheckService(content::BrowserContext* context)
    : context_(context),
      weak_ptr_factory_(this) {
  DCHECK(BrowserThread::CurrentlyOn(BrowserThread::UI));
  PrefService* prefs = user_prefs::UserPrefs::Get(context);
  pref_change_registrar_.Init(prefs);

  std::string language_code;
  std::string country_code;
  chrome::spellcheck_common::GetISOLanguageCountryCodeFromLocale(
      prefs->GetString(prefs::kSpellCheckDictionary),
      &language_code,
      &country_code);

  pref_change_registrar_.Add(
      prefs::kAutoSpellCorrectBehavior,
      base::Bind(&SpellcheckService::OnAutoSpellCorrectBehaviorChanged,
                 base::Unretained(this)));
  pref_change_registrar_.Add(
      prefs::kSpellCheckDictionary,
      base::Bind(&SpellcheckService::OnSpellCheckDictionaryChanged,
                 base::Unretained(this)));
 pref_change_registrar_.Add(
     prefs::kSpellCheckUseSpellingService,
     base::Bind(&SpellcheckService::OnUseSpellingServiceChanged,
                base::Unretained(this)));
  pref_change_registrar_.Add(
      prefs::kEnableContinuousSpellcheck,
      base::Bind(&SpellcheckService::InitForAllRenderers,
                 base::Unretained(this)));

  OnSpellCheckDictionaryChanged();

  content::SpellcheckData* spellcheckData =
      content::SpellcheckData::FromContext(context);
  if (spellcheckData) {
    // If the browser-context has SpellcheckData, then we will use that instead
    // of SpellcheckCustomDictionary, which reads & writes the words list to
    // disk.
    spellcheckData->AddObserver(this);
  }
  else {
    custom_dictionary_.reset(new SpellcheckCustomDictionary(context_->GetPath()));
    custom_dictionary_->AddObserver(this);
    custom_dictionary_->Load();
  }

  registrar_.Add(this,
                 content::NOTIFICATION_RENDERER_PROCESS_CREATED,
                 content::NotificationService::AllSources());
}

SpellcheckService::~SpellcheckService() {
  // Remove pref observers
  pref_change_registrar_.RemoveAll();
}

// static
int SpellcheckService::GetSpellCheckLanguages(
    content::BrowserContext* context,
    std::vector<std::string>* languages) {
  PrefService* prefs = user_prefs::UserPrefs::Get(context);
  StringPrefMember accept_languages_pref;
  StringPrefMember dictionary_language_pref;
  accept_languages_pref.Init(prefs::kAcceptLanguages, prefs);
  dictionary_language_pref.Init(prefs::kSpellCheckDictionary, prefs);
  std::string dictionary_language = dictionary_language_pref.GetValue();

  // Now scan through the list of accept languages, and find possible mappings
  // from this list to the existing list of spell check languages.
  std::vector<std::string> accept_languages;

#if defined(OS_MACOSX)
  if (spellcheck_mac::SpellCheckerAvailable())
    spellcheck_mac::GetAvailableLanguages(&accept_languages);
  else
    base::SplitString(accept_languages_pref.GetValue(), ',', &accept_languages);
#else
  base::SplitString(accept_languages_pref.GetValue(), ',', &accept_languages);
#endif  // !OS_MACOSX

  GetSpellCheckLanguagesFromAcceptLanguages(
      accept_languages, dictionary_language, languages);

  for (size_t i = 0; i < languages->size(); ++i) {
    if ((*languages)[i] == dictionary_language)
      return i;
  }
  return -1;
}

// static
void SpellcheckService::GetSpellCheckLanguagesFromAcceptLanguages(
    const std::vector<std::string>& accept_languages,
    const std::string& dictionary_language,
    std::vector<std::string>* languages) {
  // The current dictionary language should be there.
  languages->push_back(dictionary_language);

  for (std::vector<std::string>::const_iterator i = accept_languages.begin();
       i != accept_languages.end(); ++i) {
    std::string language =
        chrome::spellcheck_common::GetCorrespondingSpellCheckLanguage(*i);
    if (!language.empty() &&
        std::find(languages->begin(), languages->end(), language) ==
        languages->end()) {
      languages->push_back(language);
    }
  }
}

// static
bool SpellcheckService::SignalStatusEvent(
    SpellcheckService::EventType status_type) {
  DCHECK(BrowserThread::CurrentlyOn(BrowserThread::UI));

  if (!g_status_event)
    return false;
  g_status_type = status_type;
  g_status_event->Signal();
  return true;
}

void SpellcheckService::StartRecordingMetrics(bool spellcheck_enabled) {
  metrics_.reset(new SpellCheckHostMetrics());
  metrics_->RecordEnabledStats(spellcheck_enabled);
  OnUseSpellingServiceChanged();
}

void SpellcheckService::InitForRenderer(content::RenderProcessHost* process) {
  DCHECK(BrowserThread::CurrentlyOn(BrowserThread::UI));

  content::BrowserContext* context = process->GetBrowserContext();
  if (SpellcheckServiceFactory::GetForContext(context) != this)
    return;

  PrefService* prefs = user_prefs::UserPrefs::Get(context);
  std::vector<FileLanguagePair> languages;

  typedef ScopedVector<SpellcheckHunspellDictionary>::iterator DictIterator;

  for (DictIterator it = hunspell_dictionaries_.begin();
      it != hunspell_dictionaries_.end();
      ++it) {
    SpellcheckHunspellDictionary *d = *it;
    IPC::PlatformFileForTransit file = IPC::InvalidPlatformFileForTransit();

    if (d->GetDictionaryFile() != base::kInvalidPlatformFileValue) {
#if defined(OS_POSIX)
      file = base::FileDescriptor(d->GetDictionaryFile(),
                                  false);
#elif defined(OS_WIN)
      BOOL ok = ::DuplicateHandle(::GetCurrentProcess(),
                                  d->GetDictionaryFile(),
                                  process->GetHandle(),
                                  &file,
                                  0,
                                  false,
                                  DUPLICATE_SAME_ACCESS);
      DCHECK(ok) << ::GetLastError();
#endif
    }

    languages.push_back(FileLanguagePair(file, d->GetLanguage()));
  }

  const std::set<std::string>* custom_words_ptr;
  const std::map<std::string, std::string> empty_autocorrect_words;
  const std::map<std::string, std::string>* autocorrect_words_ptr;

  content::SpellcheckData* spellcheckData =
      content::SpellcheckData::FromContext(context_);
  if (spellcheckData) {
    custom_words_ptr = &spellcheckData->custom_words();
    autocorrect_words_ptr = &spellcheckData->autocorrect_words();
  }
  else {
    DCHECK(custom_dictionary_);
    custom_words_ptr = &custom_dictionary_->GetWords();
    autocorrect_words_ptr = &empty_autocorrect_words;
  }

  process->Send(new SpellCheckMsg_Init(
      languages,
      *custom_words_ptr,
      *autocorrect_words_ptr,
      prefs->GetInteger(prefs::kAutoSpellCorrectBehavior)));
  process->Send(new SpellCheckMsg_EnableSpellCheck(
      prefs->GetBoolean(prefs::kEnableContinuousSpellcheck)));
}

SpellCheckHostMetrics* SpellcheckService::GetMetrics() const {
  return metrics_.get();
}

SpellcheckCustomDictionary* SpellcheckService::GetCustomDictionary() {
  return custom_dictionary_.get();
}

bool SpellcheckService::LoadExternalDictionary(std::string language,
                                               std::string locale,
                                               std::string path,
                                               DictionaryFormat format) {
  return false;
}

bool SpellcheckService::UnloadExternalDictionary(std::string path) {
  return false;
}

void SpellcheckService::Observe(int type,
                                const content::NotificationSource& source,
                                const content::NotificationDetails& details) {
  DCHECK(type == content::NOTIFICATION_RENDERER_PROCESS_CREATED);
  content::RenderProcessHost* process =
      content::Source<content::RenderProcessHost>(source).ptr();
  InitForRenderer(process);
}

// content::SpellcheckData::Observer implementation.
void SpellcheckService::OnCustomWordsChanged(
    const std::vector<base::StringPiece>& words_added,
    const std::vector<base::StringPiece>& words_removed) {
  std::vector<std::string> words_added_copy(words_added.size());
  std::vector<std::string> words_removed_copy(words_removed.size());
  for (size_t i = 0; i < words_added.size(); ++i) {
    words_added[i].CopyToString(&words_added_copy[i]);
  }
  for (size_t i = 0; i < words_removed.size(); ++i) {
    words_removed[i].CopyToString(&words_removed_copy[i]);
  }
  for (content::RenderProcessHost::iterator i(
          content::RenderProcessHost::AllHostsIterator());
       !i.IsAtEnd(); i.Advance()) {
    content::RenderProcessHost* process = i.GetCurrentValue();
    if (!process || context_ != process->GetBrowserContext())
      continue;
    process->Send(new SpellCheckMsg_CustomDictionaryChanged(
        words_added_copy,
        words_removed_copy));
  }
}

void SpellcheckService::OnAutocorrectWordsChanged(
    const std::map<base::StringPiece, base::StringPiece>& words_added,
    const std::vector<base::StringPiece>& words_removed) {
  typedef std::map<base::StringPiece,
                   base::StringPiece>::const_iterator Iterator;
  std::map<std::string, std::string> words_added_copy;
  std::vector<std::string> words_removed_copy(words_removed.size());
  for (Iterator it = words_added.begin(); it != words_added.end(); ++it) {
    it->second.CopyToString(&words_added_copy[it->first.as_string()]);
  }
  for (size_t i = 0; i < words_removed.size(); ++i) {
    words_removed[i].CopyToString(&words_removed_copy[i]);
  }
  for (content::RenderProcessHost::iterator i(
          content::RenderProcessHost::AllHostsIterator());
       !i.IsAtEnd(); i.Advance()) {
    content::RenderProcessHost* process = i.GetCurrentValue();
    if (!process || context_ != process->GetBrowserContext())
      continue;
    process->Send(new SpellCheckMsg_AutocorrectWordsChanged(
        words_added_copy,
        words_removed_copy));
  }
}

void SpellcheckService::OnCustomDictionaryLoaded() {
  InitForAllRenderers();
}

void SpellcheckService::OnCustomDictionaryChanged(
    const SpellcheckCustomDictionary::Change& dictionary_change) {
  for (content::RenderProcessHost::iterator i(
          content::RenderProcessHost::AllHostsIterator());
       !i.IsAtEnd(); i.Advance()) {
    content::RenderProcessHost* process = i.GetCurrentValue();
    if (!process || context_ != process->GetBrowserContext())
      continue;
    process->Send(new SpellCheckMsg_CustomDictionaryChanged(
        dictionary_change.to_add(),
        dictionary_change.to_remove()));
  }
}

void SpellcheckService::OnHunspellDictionaryInitialized() {
  InitForAllRenderers();
}

void SpellcheckService::OnHunspellDictionaryDownloadBegin() {
}

void SpellcheckService::OnHunspellDictionaryDownloadSuccess() {
}

void SpellcheckService::OnHunspellDictionaryDownloadFailure() {
}

// static
void SpellcheckService::AttachStatusEvent(base::WaitableEvent* status_event) {
  DCHECK(BrowserThread::CurrentlyOn(BrowserThread::UI));

  g_status_event = status_event;
}

// static
SpellcheckService::EventType SpellcheckService::GetStatusEvent() {
  DCHECK(BrowserThread::CurrentlyOn(BrowserThread::UI));
  return g_status_type;
}

void SpellcheckService::InitForAllRenderers() {
  DCHECK(BrowserThread::CurrentlyOn(BrowserThread::UI));
  for (content::RenderProcessHost::iterator i(
          content::RenderProcessHost::AllHostsIterator());
       !i.IsAtEnd(); i.Advance()) {
    content::RenderProcessHost* process = i.GetCurrentValue();
    if (process && process->GetHandle())
      InitForRenderer(process);
  }
}

void SpellcheckService::OnAutoSpellCorrectBehaviorChanged() {
  int flags = pref_change_registrar_.prefs()->GetInteger(
      prefs::kAutoSpellCorrectBehavior);
  for (content::RenderProcessHost::iterator i(
           content::RenderProcessHost::AllHostsIterator());
       !i.IsAtEnd(); i.Advance()) {
    content::RenderProcessHost* process = i.GetCurrentValue();
<<<<<<< HEAD
    process->Send(new SpellCheckMsg_SetAutoSpellCorrectBehavior(flags));
=======
    if (!process || context_ != process->GetBrowserContext())
      continue;
    process->Send(new SpellCheckMsg_EnableAutoSpellCorrect(enabled));
>>>>>>> b6f0ec63
  }
}

void SpellcheckService::OnSpellCheckDictionaryChanged() {
  // Delete all the SpellcheckHunspellDictionary and unobserve them
  typedef ScopedVector<SpellcheckHunspellDictionary>::iterator Iterator;
  for (Iterator it = hunspell_dictionaries_.begin();
      it != hunspell_dictionaries_.end();
      ++it) {
    SpellcheckHunspellDictionary *hunspell_dictionary = *it;
    hunspell_dictionary->RemoveObserver(this);
  }
  hunspell_dictionaries_.clear();

  // Create the new vector of dictionaries
  PrefService* prefs = user_prefs::UserPrefs::Get(context_);
  DCHECK(prefs);
  std::vector<std::string> languages;
  base::SplitString(prefs->GetString(prefs::kSpellCheckDictionary), ',', &languages);

  for (size_t langIndex = 0; langIndex < languages.size(); ++langIndex) {
    SpellcheckHunspellDictionary *hunspell_dictionary
        = new SpellcheckHunspellDictionary(languages[langIndex],
                                           context_->AllowDictionaryDownloads() ? context_->GetRequestContext() : 0,
                                           this);

    hunspell_dictionary->AddObserver(this);
    hunspell_dictionary->Load();
    hunspell_dictionaries_.push_back(hunspell_dictionary);
  }
}

void SpellcheckService::OnUseSpellingServiceChanged() {
  bool enabled = pref_change_registrar_.prefs()->GetBoolean(
      prefs::kSpellCheckUseSpellingService);
  if (metrics_)
    metrics_->RecordSpellingServiceStats(enabled);
}<|MERGE_RESOLUTION|>--- conflicted
+++ resolved
@@ -366,13 +366,9 @@
            content::RenderProcessHost::AllHostsIterator());
        !i.IsAtEnd(); i.Advance()) {
     content::RenderProcessHost* process = i.GetCurrentValue();
-<<<<<<< HEAD
-    process->Send(new SpellCheckMsg_SetAutoSpellCorrectBehavior(flags));
-=======
     if (!process || context_ != process->GetBrowserContext())
       continue;
-    process->Send(new SpellCheckMsg_EnableAutoSpellCorrect(enabled));
->>>>>>> b6f0ec63
+    process->Send(new SpellCheckMsg_SetAutoSpellCorrectBehavior(flags));
   }
 }
 
