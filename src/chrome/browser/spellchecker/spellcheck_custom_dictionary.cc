// Copyright (c) 2012 The Chromium Authors. All rights reserved.
// Use of this source code is governed by a BSD-style license that can be
// found in the LICENSE file.

#include "chrome/browser/spellchecker/spellcheck_custom_dictionary.h"

#include <functional>

#include "base/files/file_util.h"
#include "base/files/important_file_writer.h"
#include "base/md5.h"
#include "base/strings/string_number_conversions.h"
#include "base/strings/string_split.h"
#include "chrome/browser/spellchecker/spellcheck_host_metrics.h"
#include "chrome/common/chrome_constants.h"
#include "chrome/common/spellcheck_common.h"
#include "chrome/common/spellcheck_messages.h"
#include "content/public/browser/browser_thread.h"
<<<<<<< HEAD

// SHEZ: Trim fat
// #include "sync/api/sync_change.h"
// #include "sync/api/sync_data.h"
// #include "sync/api/sync_error_factory.h"
// #include "sync/protocol/sync.pb.h"
=======
#include "sync/api/sync_change.h"
#include "sync/api/sync_error_factory.h"
#include "sync/protocol/sync.pb.h"
>>>>>>> 564a35f2

using content::BrowserThread;

namespace {

// Filename extension for backup dictionary file.
const base::FilePath::CharType BACKUP_EXTENSION[] = FILE_PATH_LITERAL("backup");

// Prefix for the checksum in the dictionary file.
const char CHECKSUM_PREFIX[] = "checksum_v1 = ";

// The status of the checksum in a custom spellcheck dictionary.
enum ChecksumStatus {
  VALID_CHECKSUM,
  INVALID_CHECKSUM,
};

// The result of a dictionary sanitation. Can be used as a bitmap.
enum ChangeSanitationResult {
  // The change is valid and can be applied as-is.
  VALID_CHANGE = 0,

  // The change contained words to be added that are not valid.
  DETECTED_INVALID_WORDS = 1,

  // The change contained words to be added that are already in the dictionary.
  DETECTED_DUPLICATE_WORDS = 2,

  // The change contained words to be removed that are not in the dictionary.
  DETECTED_MISSING_WORDS = 4,
};

// Loads the file at |file_path| into the |words| container. If the file has a
// valid checksum, then returns ChecksumStatus::VALID. If the file has an
// invalid checksum, then returns ChecksumStatus::INVALID and clears |words|.
ChecksumStatus LoadFile(const base::FilePath& file_path,
                        std::set<std::string>* words) {
  DCHECK_CURRENTLY_ON(BrowserThread::FILE);
  DCHECK(words);
  words->clear();
  std::string contents;
  base::ReadFileToString(file_path, &contents);
  size_t pos = contents.rfind(CHECKSUM_PREFIX);
  if (pos != std::string::npos) {
    std::string checksum = contents.substr(pos + strlen(CHECKSUM_PREFIX));
    contents = contents.substr(0, pos);
    if (checksum != base::MD5String(contents))
      return INVALID_CHECKSUM;
  }
  base::TrimWhitespaceASCII(contents, base::TRIM_ALL, &contents);
  std::vector<std::string> word_list;
  base::SplitString(contents, '\n', &word_list);
  words->insert(word_list.begin(), word_list.end());
  return VALID_CHECKSUM;
}

// Returns true for valid custom dictionary words.
bool IsValidWord(const std::string& word) {
  std::string tmp;
  return !word.empty() &&
         word.size() <=
             chrome::spellcheck_common::MAX_CUSTOM_DICTIONARY_WORD_BYTES &&
         base::IsStringUTF8(word) &&
         base::TRIM_NONE ==
             base::TrimWhitespaceASCII(word, base::TRIM_ALL, &tmp);
}

// Loads the custom spellcheck dictionary from |path| into |custom_words|. If
// the dictionary checksum is not valid, but backup checksum is valid, then
// restores the backup and loads that into |custom_words| instead. If the backup
// is invalid too, then clears |custom_words|. Must be called on the file
// thread.
void LoadDictionaryFileReliably(const base::FilePath& path,
                                std::set<std::string>* custom_words) {
  DCHECK_CURRENTLY_ON(BrowserThread::FILE);
  DCHECK(custom_words);
  // Load the contents and verify the checksum.
  if (LoadFile(path, custom_words) == VALID_CHECKSUM)
    return;
  // Checksum is not valid. See if there's a backup.
  base::FilePath backup = path.AddExtension(BACKUP_EXTENSION);
  if (!base::PathExists(backup))
    return;
  // Load the backup and verify its checksum.
  if (LoadFile(backup, custom_words) != VALID_CHECKSUM)
    return;
  // Backup checksum is valid. Restore the backup.
  base::CopyFile(backup, path);
}

// Backs up the original dictionary, saves |custom_words| and its checksum into
// the custom spellcheck dictionary at |path|.
void SaveDictionaryFileReliably(const base::FilePath& path,
                                const std::set<std::string>& custom_words) {
  DCHECK_CURRENTLY_ON(BrowserThread::FILE);
  std::stringstream content;
  for (const std::string& word : custom_words)
    content << word << '\n';

  std::string checksum = base::MD5String(content.str());
  content << CHECKSUM_PREFIX << checksum;
  base::CopyFile(path, path.AddExtension(BACKUP_EXTENSION));
  base::ImportantFileWriter::WriteFileAtomically(path, content.str());
}

// Removes duplicate and invalid words from |to_add| word list. Looks for
// duplicates in both |to_add| and |existing| word lists. Returns a bitmap of
// |ChangeSanitationResult| values.
int SanitizeWordsToAdd(const std::set<std::string>& existing,
                       std::set<std::string>* to_add) {
  DCHECK(to_add);
  // Do not add duplicate words.
  std::set<std::string> new_words =
      base::STLSetDifference<std::set<std::string>>(*to_add, existing);
  int result = VALID_CHANGE;
  if (to_add->size() != new_words.size())
    result |= DETECTED_DUPLICATE_WORDS;
  // Do not add invalid words.
  std::set<std::string> valid_new_words;
  for (const std::string& word : new_words) {
    if (IsValidWord(word))
      valid_new_words.insert(valid_new_words.end(), word);
  }
  if (valid_new_words.size() != new_words.size())
    result |= DETECTED_INVALID_WORDS;
  // Save the sanitized words to be added.
  std::swap(*to_add, valid_new_words);
  return result;
}

// Removes word from |to_remove| that are missing from |existing| word list and
// sorts |to_remove|. Returns a bitmap of |ChangeSanitationResult| values.
int SanitizeWordsToRemove(const std::set<std::string>& existing,
                          std::set<std::string>* to_remove) {
  DCHECK(to_remove);
  // Do not remove words that are missing from the dictionary.
  std::set<std::string> found_words =
      base::STLSetIntersection<std::set<std::string>>(existing, *to_remove);
  int result = VALID_CHANGE;
  if (to_remove->size() > found_words.size())
    result |= DETECTED_MISSING_WORDS;
  // Save the sanitized words to be removed.
  std::swap(*to_remove, found_words);
  return result;
}

}  // namespace

SpellcheckCustomDictionary::Change::Change() {
}

SpellcheckCustomDictionary::Change::~Change() {
}

void SpellcheckCustomDictionary::Change::AddWord(const std::string& word) {
  to_add_.insert(word);
}

void SpellcheckCustomDictionary::Change::AddWords(
    const std::set<std::string>& words) {
  to_add_.insert(words.begin(), words.end());
}

void SpellcheckCustomDictionary::Change::RemoveWord(const std::string& word) {
  to_remove_.insert(word);
}

int SpellcheckCustomDictionary::Change::Sanitize(
    const std::set<std::string>& words) {
  int result = VALID_CHANGE;
  if (!to_add_.empty())
    result |= SanitizeWordsToAdd(words, &to_add_);
  if (!to_remove_.empty())
    result |= SanitizeWordsToRemove(words, &to_remove_);
  return result;
}

SpellcheckCustomDictionary::SpellcheckCustomDictionary(
    const base::FilePath& dictionary_directory_name)
    : custom_dictionary_path_(
          dictionary_directory_name.Append(chrome::kCustomDictionaryFileName)),
      is_loaded_(false),
      weak_ptr_factory_(this) {
}

SpellcheckCustomDictionary::~SpellcheckCustomDictionary() {
}

const std::set<std::string>& SpellcheckCustomDictionary::GetWords() const {
  DCHECK_CURRENTLY_ON(BrowserThread::UI);
  return words_;
}

bool SpellcheckCustomDictionary::AddWord(const std::string& word) {
  DCHECK_CURRENTLY_ON(BrowserThread::UI);
<<<<<<< HEAD
  Change dictionary_change;
  dictionary_change.AddWord(word);
  int result = dictionary_change.Sanitize(GetWords());
  Apply(dictionary_change);
  Notify(dictionary_change);
  // SHEZ: Trim fat
  // Sync(dictionary_change);
  Save(dictionary_change);
=======
  scoped_ptr<Change> dictionary_change(new Change);
  dictionary_change->AddWord(word);
  int result = dictionary_change->Sanitize(GetWords());
  Apply(*dictionary_change);
  Notify(*dictionary_change);
  Sync(*dictionary_change);
  Save(dictionary_change.Pass());
>>>>>>> 564a35f2
  return result == VALID_CHANGE;
}

bool SpellcheckCustomDictionary::RemoveWord(const std::string& word) {
  DCHECK_CURRENTLY_ON(BrowserThread::UI);
<<<<<<< HEAD
  Change dictionary_change;
  dictionary_change.RemoveWord(word);
  int result = dictionary_change.Sanitize(GetWords());
  Apply(dictionary_change);
  Notify(dictionary_change);
  // SHEZ: Trim fat
  // Sync(dictionary_change);
  Save(dictionary_change);
=======
  scoped_ptr<Change> dictionary_change(new Change);
  dictionary_change->RemoveWord(word);
  int result = dictionary_change->Sanitize(GetWords());
  Apply(*dictionary_change);
  Notify(*dictionary_change);
  Sync(*dictionary_change);
  Save(dictionary_change.Pass());
>>>>>>> 564a35f2
  return result == VALID_CHANGE;
}

bool SpellcheckCustomDictionary::HasWord(const std::string& word) const {
  return !!words_.count(word);
}

void SpellcheckCustomDictionary::AddObserver(Observer* observer) {
  DCHECK_CURRENTLY_ON(BrowserThread::UI);
  DCHECK(observer);
  observers_.AddObserver(observer);
}

void SpellcheckCustomDictionary::RemoveObserver(Observer* observer) {
  DCHECK_CURRENTLY_ON(BrowserThread::UI);
  DCHECK(observer);
  observers_.RemoveObserver(observer);
}

bool SpellcheckCustomDictionary::IsLoaded() {
  DCHECK_CURRENTLY_ON(BrowserThread::UI);
  return is_loaded_;
}

bool SpellcheckCustomDictionary::IsSyncing() {
  DCHECK_CURRENTLY_ON(BrowserThread::UI);
  // SHEZ: Trim fat
  // return !!sync_processor_.get();
  return false;
}

void SpellcheckCustomDictionary::Load() {
  DCHECK_CURRENTLY_ON(BrowserThread::UI);
  BrowserThread::PostTaskAndReplyWithResult(
      BrowserThread::FILE,
      FROM_HERE,
      base::Bind(&SpellcheckCustomDictionary::LoadDictionaryFile,
                 custom_dictionary_path_),
      base::Bind(&SpellcheckCustomDictionary::OnLoaded,
                 weak_ptr_factory_.GetWeakPtr()));
}

// SHEZ: Trim fat
#if 0
syncer::SyncMergeResult SpellcheckCustomDictionary::MergeDataAndStartSyncing(
    syncer::ModelType type,
    const syncer::SyncDataList& initial_sync_data,
    scoped_ptr<syncer::SyncChangeProcessor> sync_processor,
    scoped_ptr<syncer::SyncErrorFactory> sync_error_handler) {
  DCHECK_CURRENTLY_ON(BrowserThread::UI);
  DCHECK(!sync_processor_.get());
  DCHECK(!sync_error_handler_.get());
  DCHECK(sync_processor.get());
  DCHECK(sync_error_handler.get());
  DCHECK_EQ(syncer::DICTIONARY, type);
  sync_processor_ = sync_processor.Pass();
  sync_error_handler_ = sync_error_handler.Pass();

  // Build a list of words to add locally.
  scoped_ptr<Change> to_change_locally(new Change);
  for (const syncer::SyncData& data : initial_sync_data) {
    DCHECK_EQ(syncer::DICTIONARY, data.GetDataType());
    to_change_locally->AddWord(data.GetSpecifics().dictionary().word());
  }

  // Add as many as possible local words remotely.
  to_change_locally->Sanitize(GetWords());
  Change to_change_remotely;
  to_change_remotely.AddWords(base::STLSetDifference<std::set<std::string>>(
      words_, to_change_locally->to_add()));

  // Add remote words locally.
  Apply(*to_change_locally);
  Notify(*to_change_locally);
  Save(to_change_locally.Pass());

  // Send local changes to the sync server.
  syncer::SyncMergeResult result(type);
  result.set_error(Sync(to_change_remotely));
  return result;
}

void SpellcheckCustomDictionary::StopSyncing(syncer::ModelType type) {
  DCHECK_CURRENTLY_ON(BrowserThread::UI);
  DCHECK_EQ(syncer::DICTIONARY, type);
  sync_processor_.reset();
  sync_error_handler_.reset();
}

syncer::SyncDataList SpellcheckCustomDictionary::GetAllSyncData(
    syncer::ModelType type) const {
  DCHECK_CURRENTLY_ON(BrowserThread::UI);
  DCHECK_EQ(syncer::DICTIONARY, type);
  syncer::SyncDataList data;
  std::string word;
  size_t i = 0;
  for (auto it = words_.begin();
       it != words_.end() &&
       i < chrome::spellcheck_common::MAX_SYNCABLE_DICTIONARY_WORDS;
       ++it, ++i) {
    word = *it;
    sync_pb::EntitySpecifics specifics;
    specifics.mutable_dictionary()->set_word(word);
    data.push_back(syncer::SyncData::CreateLocalData(word, word, specifics));
  }
  return data;
}

syncer::SyncError SpellcheckCustomDictionary::ProcessSyncChanges(
    const tracked_objects::Location& from_here,
    const syncer::SyncChangeList& change_list) {
  DCHECK_CURRENTLY_ON(BrowserThread::UI);
  scoped_ptr<Change> dictionary_change(new Change);
  for (const syncer::SyncChange& change : change_list) {
    DCHECK(change.IsValid());
    const std::string& word =
        change.sync_data().GetSpecifics().dictionary().word();
    switch (change.change_type()) {
      case syncer::SyncChange::ACTION_ADD:
        dictionary_change->AddWord(word);
        break;
      case syncer::SyncChange::ACTION_DELETE:
        dictionary_change->RemoveWord(word);
        break;
      case syncer::SyncChange::ACTION_UPDATE:
        // Intentionally fall through.
      case syncer::SyncChange::ACTION_INVALID:
        return sync_error_handler_->CreateAndUploadError(
            FROM_HERE,
            "Processing sync changes failed on change type " +
                syncer::SyncChange::ChangeTypeToString(change.change_type()));
    }
  }

  dictionary_change->Sanitize(GetWords());
  Apply(*dictionary_change);
  Notify(*dictionary_change);
  Save(dictionary_change.Pass());

  return syncer::SyncError();
}
#endif

// static
scoped_ptr<std::set<std::string>>
SpellcheckCustomDictionary::LoadDictionaryFile(const base::FilePath& path) {
  DCHECK_CURRENTLY_ON(BrowserThread::FILE);
  scoped_ptr<std::set<std::string>> words(new std::set<std::string>);
  LoadDictionaryFileReliably(path, words.get());
  if (!words->empty() &&
      VALID_CHANGE !=
          SanitizeWordsToAdd(std::set<std::string>(), words.get())) {
    SaveDictionaryFileReliably(path, *words);
  }
  SpellCheckHostMetrics::RecordCustomWordCountStats(words->size());
  return words;
}

// static
void SpellcheckCustomDictionary::UpdateDictionaryFile(
    scoped_ptr<Change> dictionary_change,
    const base::FilePath& path) {
  DCHECK_CURRENTLY_ON(BrowserThread::FILE);
  DCHECK(dictionary_change);

  if (dictionary_change->empty())
    return;

  std::set<std::string> custom_words;
  LoadDictionaryFileReliably(path, &custom_words);

  // Add words.
  custom_words.insert(dictionary_change->to_add().begin(),
                      dictionary_change->to_add().end());

  // Remove words and save the remainder.
  SaveDictionaryFileReliably(path,
                             base::STLSetDifference<std::set<std::string>>(
                                 custom_words, dictionary_change->to_remove()));
}

void SpellcheckCustomDictionary::OnLoaded(
    scoped_ptr<std::set<std::string>> custom_words) {
  DCHECK_CURRENTLY_ON(BrowserThread::UI);
  DCHECK(custom_words);
  Change dictionary_change;
  dictionary_change.AddWords(*custom_words);
  dictionary_change.Sanitize(GetWords());
  Apply(dictionary_change);
  // SHEZ: Trim fat
  // Sync(dictionary_change);
  is_loaded_ = true;
  FOR_EACH_OBSERVER(Observer, observers_, OnCustomDictionaryLoaded());
}

void SpellcheckCustomDictionary::Apply(const Change& dictionary_change) {
  DCHECK_CURRENTLY_ON(BrowserThread::UI);
  if (!dictionary_change.to_add().empty()) {
    words_.insert(dictionary_change.to_add().begin(),
                  dictionary_change.to_add().end());
  }
  if (!dictionary_change.to_remove().empty()) {
    std::set<std::string> updated_words =
        base::STLSetDifference<std::set<std::string>>(
            words_, dictionary_change.to_remove());
    std::swap(words_, updated_words);
  }
}

void SpellcheckCustomDictionary::Save(scoped_ptr<Change> dictionary_change) {
  DCHECK_CURRENTLY_ON(BrowserThread::UI);
  BrowserThread::PostTask(
      BrowserThread::FILE, FROM_HERE,
      base::Bind(&SpellcheckCustomDictionary::UpdateDictionaryFile,
                 base::Passed(&dictionary_change), custom_dictionary_path_));
}

// SHEZ: Trim fat
#if 0
syncer::SyncError SpellcheckCustomDictionary::Sync(
    const Change& dictionary_change) {
  DCHECK_CURRENTLY_ON(BrowserThread::UI);
  syncer::SyncError error;
  if (!IsSyncing() || dictionary_change.empty())
    return error;

  // The number of words on the sync server should not exceed the limits.
  int server_size = static_cast<int>(words_.size()) -
      static_cast<int>(dictionary_change.to_add().size());
  int max_upload_size = std::max(
      0,
      static_cast<int>(
          chrome::spellcheck_common::MAX_SYNCABLE_DICTIONARY_WORDS) -
          server_size);
  int upload_size = std::min(
      static_cast<int>(dictionary_change.to_add().size()),
      max_upload_size);

  syncer::SyncChangeList sync_change_list;
  int i = 0;

  for (auto it = dictionary_change.to_add().begin();
       it != dictionary_change.to_add().end() && i < upload_size; ++it, ++i) {
    const std::string& word = *it;
    sync_pb::EntitySpecifics specifics;
    specifics.mutable_dictionary()->set_word(word);
    sync_change_list.push_back(syncer::SyncChange(
        FROM_HERE, syncer::SyncChange::ACTION_ADD,
        syncer::SyncData::CreateLocalData(word, word, specifics)));
  }

  for (const std::string& word : dictionary_change.to_remove()) {
    sync_pb::EntitySpecifics specifics;
    specifics.mutable_dictionary()->set_word(word);
    sync_change_list.push_back(syncer::SyncChange(
        FROM_HERE,
        syncer::SyncChange::ACTION_DELETE,
        syncer::SyncData::CreateLocalData(word, word, specifics)));
  }

  // Send the changes to the sync processor.
  error = sync_processor_->ProcessSyncChanges(FROM_HERE, sync_change_list);
  if (error.IsSet())
    return error;

  // Turn off syncing of this dictionary if the server already has the maximum
  // number of words.
  if (words_.size() > chrome::spellcheck_common::MAX_SYNCABLE_DICTIONARY_WORDS)
    StopSyncing(syncer::DICTIONARY);

  return error;
}
#endif

void SpellcheckCustomDictionary::Notify(const Change& dictionary_change) {
  DCHECK_CURRENTLY_ON(BrowserThread::UI);
  if (!IsLoaded() || dictionary_change.empty())
    return;
  FOR_EACH_OBSERVER(Observer,
                    observers_,
                    OnCustomDictionaryChanged(dictionary_change));
}<|MERGE_RESOLUTION|>--- conflicted
+++ resolved
@@ -16,18 +16,11 @@
 #include "chrome/common/spellcheck_common.h"
 #include "chrome/common/spellcheck_messages.h"
 #include "content/public/browser/browser_thread.h"
-<<<<<<< HEAD
 
 // SHEZ: Trim fat
 // #include "sync/api/sync_change.h"
-// #include "sync/api/sync_data.h"
 // #include "sync/api/sync_error_factory.h"
 // #include "sync/protocol/sync.pb.h"
-=======
-#include "sync/api/sync_change.h"
-#include "sync/api/sync_error_factory.h"
-#include "sync/protocol/sync.pb.h"
->>>>>>> 564a35f2
 
 using content::BrowserThread;
 
@@ -223,47 +216,27 @@
 
 bool SpellcheckCustomDictionary::AddWord(const std::string& word) {
   DCHECK_CURRENTLY_ON(BrowserThread::UI);
-<<<<<<< HEAD
-  Change dictionary_change;
-  dictionary_change.AddWord(word);
-  int result = dictionary_change.Sanitize(GetWords());
-  Apply(dictionary_change);
-  Notify(dictionary_change);
-  // SHEZ: Trim fat
-  // Sync(dictionary_change);
-  Save(dictionary_change);
-=======
   scoped_ptr<Change> dictionary_change(new Change);
   dictionary_change->AddWord(word);
   int result = dictionary_change->Sanitize(GetWords());
   Apply(*dictionary_change);
   Notify(*dictionary_change);
-  Sync(*dictionary_change);
+  // SHEZ: Trim fat
+  // Sync(*dictionary_change);
   Save(dictionary_change.Pass());
->>>>>>> 564a35f2
   return result == VALID_CHANGE;
 }
 
 bool SpellcheckCustomDictionary::RemoveWord(const std::string& word) {
   DCHECK_CURRENTLY_ON(BrowserThread::UI);
-<<<<<<< HEAD
-  Change dictionary_change;
-  dictionary_change.RemoveWord(word);
-  int result = dictionary_change.Sanitize(GetWords());
-  Apply(dictionary_change);
-  Notify(dictionary_change);
-  // SHEZ: Trim fat
-  // Sync(dictionary_change);
-  Save(dictionary_change);
-=======
   scoped_ptr<Change> dictionary_change(new Change);
   dictionary_change->RemoveWord(word);
   int result = dictionary_change->Sanitize(GetWords());
   Apply(*dictionary_change);
   Notify(*dictionary_change);
-  Sync(*dictionary_change);
+  // SHEZ: Trim fat
+  // Sync(*dictionary_change);
   Save(dictionary_change.Pass());
->>>>>>> 564a35f2
   return result == VALID_CHANGE;
 }
 
