--- conflicted
+++ resolved
@@ -160,24 +160,14 @@
        iter != results_copy.end();
        ++iter) {
 
-<<<<<<< HEAD
-// blpwtk2: Remove dependency on Chrome's custom dictionary
-#if 0
-=======
->>>>>>> c92189d4
     if (spellcheck->GetCustomDictionary()->HasWord(
             text_copy.substr(iter->location, iter->length))) {
       spellcheck->GetFeedbackSender()->RecordInDictionary(iter->hash);
     } else {
-#endif
       if (write_iter != iter)
         *write_iter = *iter;
       ++write_iter;
-
-// blpwtk2: Remove dependency on Chrome's custom dictionary
-#if 0
     }
-#endif
   }
   results_copy.erase(write_iter, results_copy.end());
 #endif
