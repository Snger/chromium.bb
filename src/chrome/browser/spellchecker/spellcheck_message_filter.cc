// Copyright (c) 2012 The Chromium Authors. All rights reserved.
// Use of this source code is governed by a BSD-style license that can be
// found in the LICENSE file.

#include "chrome/browser/spellchecker/spellcheck_message_filter.h"

#include <algorithm>
#include <functional>

#include "base/bind.h"
#include "base/prefs/pref_service.h"
#include "base/strings/utf_string_conversions.h"
#include "chrome/browser/spellchecker/spellcheck_factory.h"
#include "chrome/browser/spellchecker/spellcheck_host_metrics.h"
#include "chrome/browser/spellchecker/spellcheck_service.h"
#include "chrome/browser/spellchecker/spelling_service_client.h"
#include "chrome/common/spellcheck_marker.h"
#include "chrome/common/spellcheck_messages.h"
#include "content/public/browser/render_process_host.h"
#include "net/url_request/url_fetcher.h"

using content::BrowserThread;

SpellCheckMessageFilter::SpellCheckMessageFilter(int render_process_id)
    : BrowserMessageFilter(SpellCheckMsgStart),
      render_process_id_(render_process_id),
      client_(new SpellingServiceClient) {
}

void SpellCheckMessageFilter::OverrideThreadForMessage(
    const IPC::Message& message, BrowserThread::ID* thread) {
  // IPC messages arrive on IO thread, but spellcheck data lives on UI thread.
  // The message filter overrides the thread for these messages because they
  // access spellcheck data.
  if (message.type() == SpellCheckHostMsg_RequestDictionary::ID ||
      message.type() == SpellCheckHostMsg_NotifyChecked::ID ||
      message.type() == SpellCheckHostMsg_RespondDocumentMarkers::ID)
    *thread = BrowserThread::UI;
#if !defined(OS_MACOSX)
  if (message.type() == SpellCheckHostMsg_CallSpellingService::ID)
    *thread = BrowserThread::UI;
#endif
}

bool SpellCheckMessageFilter::OnMessageReceived(const IPC::Message& message) {
  bool handled = true;
  IPC_BEGIN_MESSAGE_MAP(SpellCheckMessageFilter, message)
    IPC_MESSAGE_HANDLER(SpellCheckHostMsg_RequestDictionary,
                        OnSpellCheckerRequestDictionary)
    IPC_MESSAGE_HANDLER(SpellCheckHostMsg_NotifyChecked,
                        OnNotifyChecked)
    IPC_MESSAGE_HANDLER(SpellCheckHostMsg_RespondDocumentMarkers,
                        OnRespondDocumentMarkers)
#if !defined(OS_MACOSX)
    IPC_MESSAGE_HANDLER(SpellCheckHostMsg_CallSpellingService,
                        OnCallSpellingService)
#endif
    IPC_MESSAGE_UNHANDLED(handled = false)
  IPC_END_MESSAGE_MAP()
  return handled;
}

SpellCheckMessageFilter::~SpellCheckMessageFilter() {}

void SpellCheckMessageFilter::OnSpellCheckerRequestDictionary() {
  content::RenderProcessHost* host =
      content::RenderProcessHost::FromID(render_process_id_);
  if (!host)
    return;  // Teardown.
  // The renderer has requested that we initialize its spellchecker. This should
  // generally only be called once per session, as after the first call, all
  // future renderers will be passed the initialization information on startup
  // (or when the dictionary changes in some way).
  SpellcheckService* spellcheck_service =
      SpellcheckServiceFactory::GetForContext(host->GetBrowserContext());

  DCHECK(spellcheck_service);
  // The spellchecker initialization already started and finished; just send
  // it to the renderer.
  spellcheck_service->InitForRenderer(host);

  // TODO(rlp): Ensure that we do not initialize the hunspell dictionary more
  // than once if we get requests from different renderers.
}

void SpellCheckMessageFilter::OnNotifyChecked(const base::string16& word,
                                              bool misspelled) {
  SpellcheckService* spellcheck = GetSpellcheckService();
  // Spellcheck service may not be available for a renderer process that is
  // shutting down.
  if (!spellcheck)
    return;
  if (spellcheck->GetMetrics())
    spellcheck->GetMetrics()->RecordCheckedWordStats(word, misspelled);
}

void SpellCheckMessageFilter::OnRespondDocumentMarkers(
    const std::vector<uint32>& markers) {
  SpellcheckService* spellcheck = GetSpellcheckService();
  // Spellcheck service may not be available for a renderer process that is
  // shutting down.
  if (!spellcheck)
    return;
  // SHEZ: Remove feedback-sender
  // spellcheck->GetFeedbackSender()->OnReceiveDocumentMarkers(
  //    render_process_id_, markers);
}

#if !defined(OS_MACOSX)
void SpellCheckMessageFilter::OnCallSpellingService(
    int route_id,
    int identifier,
    const base::string16& text,
    std::vector<SpellCheckMarker> markers) {
  DCHECK(!text.empty());
  DCHECK(content::BrowserThread::CurrentlyOn(content::BrowserThread::UI));
  // Erase invalid markers (with offsets out of boundaries of text length).
  markers.erase(
      std::remove_if(
          markers.begin(),
          markers.end(),
          std::not1(SpellCheckMarker::IsValidPredicate(text.length()))),
      markers.end());
  CallSpellingService(text, route_id, identifier, markers);
}

void SpellCheckMessageFilter::OnTextCheckComplete(
    int route_id,
    int identifier,
    const std::vector<SpellCheckMarker>& markers,
    bool success,
    const base::string16& text,
    const std::vector<SpellCheckResult>& results) {
  SpellcheckService* spellcheck = GetSpellcheckService();
  // Spellcheck service may not be available for a renderer process that is
  // shutting down.
  if (!spellcheck)
    return;
  std::vector<SpellCheckResult> results_copy = results;
<<<<<<< HEAD

  // SHEZ: Disable feedback-sender
#if 0
  spellcheck->GetFeedbackSender()->OnSpellcheckResults(
      render_process_id_, text, markers, &results_copy);

  // Erase custom dictionary words from the spellcheck results and record
  // in-dictionary feedback.
  std::vector<SpellCheckResult>::iterator write_iter;
  std::vector<SpellCheckResult>::iterator iter;
  std::string text_copy = base::UTF16ToUTF8(text);
  for (iter = write_iter = results_copy.begin();
       iter != results_copy.end();
       ++iter) {
    if (spellcheck->GetCustomDictionary()->HasWord(
            text_copy.substr(iter->location, iter->length))) {
      spellcheck->GetFeedbackSender()->RecordInDictionary(iter->hash);
    } else {
      if (write_iter != iter)
        *write_iter = *iter;
      ++write_iter;
    }
  }
  results_copy.erase(write_iter, results_copy.end());
#endif

=======
>>>>>>> f5df926d
  Send(new SpellCheckMsg_RespondSpellingService(
      route_id, identifier, success, text, results_copy));
}

// CallSpellingService always executes the callback OnTextCheckComplete.
// (Which, in turn, sends a SpellCheckMsg_RespondSpellingService)
void SpellCheckMessageFilter::CallSpellingService(
    const base::string16& text,
    int route_id,
    int identifier,
    const std::vector<SpellCheckMarker>& markers) {
  content::RenderProcessHost* host =
      content::RenderProcessHost::FromID(render_process_id_);

  client_->RequestTextCheck(
    host ? host->GetBrowserContext() : NULL,
    SpellingServiceClient::SPELLCHECK,
    text,
    base::Bind(&SpellCheckMessageFilter::OnTextCheckComplete,
               base::Unretained(this),
               route_id,
               identifier,
               markers));
}
#endif

SpellcheckService* SpellCheckMessageFilter::GetSpellcheckService() const {
  return SpellcheckServiceFactory::GetForRenderProcessId(render_process_id_);
}<|MERGE_RESOLUTION|>--- conflicted
+++ resolved
@@ -137,35 +137,6 @@
   if (!spellcheck)
     return;
   std::vector<SpellCheckResult> results_copy = results;
-<<<<<<< HEAD
-
-  // SHEZ: Disable feedback-sender
-#if 0
-  spellcheck->GetFeedbackSender()->OnSpellcheckResults(
-      render_process_id_, text, markers, &results_copy);
-
-  // Erase custom dictionary words from the spellcheck results and record
-  // in-dictionary feedback.
-  std::vector<SpellCheckResult>::iterator write_iter;
-  std::vector<SpellCheckResult>::iterator iter;
-  std::string text_copy = base::UTF16ToUTF8(text);
-  for (iter = write_iter = results_copy.begin();
-       iter != results_copy.end();
-       ++iter) {
-    if (spellcheck->GetCustomDictionary()->HasWord(
-            text_copy.substr(iter->location, iter->length))) {
-      spellcheck->GetFeedbackSender()->RecordInDictionary(iter->hash);
-    } else {
-      if (write_iter != iter)
-        *write_iter = *iter;
-      ++write_iter;
-    }
-  }
-  results_copy.erase(write_iter, results_copy.end());
-#endif
-
-=======
->>>>>>> f5df926d
   Send(new SpellCheckMsg_RespondSpellingService(
       route_id, identifier, success, text, results_copy));
 }
