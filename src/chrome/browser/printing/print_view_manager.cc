--- conflicted
+++ resolved
@@ -9,20 +9,11 @@
 #include "base/bind.h"
 #include "base/lazy_instance.h"
 #include "base/metrics/histogram.h"
-<<<<<<< HEAD
-=======
-#include "chrome/browser/browser_process.h"
 #include "chrome/browser/plugins/chrome_plugin_service_filter.h"
->>>>>>> 7a7efc61
 #include "chrome/browser/printing/print_job_manager.h"
 #include "chrome/browser/printing/print_view_manager_observer.h"
-<<<<<<< HEAD
-#include "chrome/common/print_messages.h"
-=======
-#include "chrome/browser/ui/webui/print_preview/print_preview_ui.h"
 #include "chrome/common/chrome_content_client.h"
 #include "components/printing/common/print_messages.h"
->>>>>>> 7a7efc61
 #include "content/public/browser/browser_thread.h"
 #include "content/public/browser/plugin_service.h"
 #include "content/public/browser/render_frame_host.h"
@@ -45,6 +36,8 @@
 
 void EnableInternalPDFPluginForContents(int render_process_id,
                                         int render_frame_id) {
+  // SHEZ: Disable print preview
+#if 0
   // Always enable the internal PDF plugin for the print preview page.
   base::FilePath pdf_plugin_path = base::FilePath::FromUTF8Unsafe(
       ChromeContentClient::kPDFPluginPath);
@@ -57,6 +50,7 @@
 
   ChromePluginServiceFilter::GetInstance()->OverridePluginForFrame(
       render_process_id, render_frame_id, GURL(), pdf_plugin);
+#endif
 }
 
 }  // namespace
@@ -70,11 +64,14 @@
       observer_(NULL),
       print_preview_state_(NOT_PREVIEWING),
       scripted_print_preview_rph_(NULL) {
+  // SHEZ: Disable print preview
+#if 0
   if (PrintPreviewDialogController::IsPrintPreviewDialog(web_contents)) {
     EnableInternalPDFPluginForContents(
         web_contents->GetRenderProcessHost()->GetID(),
         web_contents->GetMainFrame()->GetRoutingID());
   }
+#endif
 }
 
 PrintViewManager::~PrintViewManager() {
@@ -133,10 +130,13 @@
 
 void PrintViewManager::RenderFrameCreated(
     content::RenderFrameHost* render_frame_host) {
+  // SHEZ: Disable print preview
+#if 0
   if (PrintPreviewDialogController::IsPrintPreviewDialog(web_contents())) {
     EnableInternalPDFPluginForContents(render_frame_host->GetProcess()->GetID(),
                                        render_frame_host->GetRoutingID());
   }
+#endif
 }
 
 void PrintViewManager::RenderProcessGone(base::TerminationStatus status) {
