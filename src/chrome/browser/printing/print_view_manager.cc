--- conflicted
+++ resolved
@@ -73,17 +73,8 @@
 extern PrintJobManager* g_print_job_manager;
 
 PrintViewManager::PrintViewManager(content::WebContents* web_contents)
-<<<<<<< HEAD
     : PrintViewManagerBase(web_contents) {
-=======
-    : PrintViewManagerBase(web_contents),
-      print_preview_state_(NOT_PREVIEWING),
-
-      print_preview_rfh_(nullptr),
-      scripted_print_preview_rph_(nullptr),
-      is_switching_to_system_dialog_(false) {
-#if BUILDFLAG(ENABLE_PRINT_PREVIEW)
->>>>>>> 80ca9345
+#if BUILDFLAG(ENABLE_PRINT_PREVIEW)
   if (PrintPreviewDialogController::IsPrintPreviewURL(web_contents->GetURL())) {
     EnableInternalPDFPluginForContents(
         web_contents->GetMainFrame()->GetProcess()->GetID(),
