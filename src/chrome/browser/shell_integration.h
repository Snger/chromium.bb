--- conflicted
+++ resolved
@@ -12,10 +12,6 @@
 #include "base/memory/ref_counted.h"
 #include "base/strings/string16.h"
 #include "base/time/time.h"
-<<<<<<< HEAD
-#include "base/timer/timer.h"
-=======
->>>>>>> 8a4399cd
 #include "ui/gfx/image/image_family.h"
 #include "url/gurl.h"
 
@@ -358,11 +354,7 @@
     static bool SetAsDefaultBrowserAsynchronous();
 
     // Used to determine if setting the default browser was unsuccesful.
-<<<<<<< HEAD
-    scoped_ptr<base::OneShotTimer<DefaultWebClientWorker>> async_timer_;
-=======
     scoped_ptr<base::OneShotTimer> async_timer_;
->>>>>>> 8a4399cd
 #endif  // !defined(OS_WIN)
 
     DISALLOW_COPY_AND_ASSIGN(DefaultBrowserWorker);
