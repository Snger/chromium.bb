# Copyright (C) 2013 Bloomberg L.P. All rights reserved.
#
# Redistribution and use in source and binary forms, with or without
# modification, are permitted provided that the following conditions
# are met:
# 1. Redistributions of source code must retain the above copyright
#    notice, this list of conditions and the following disclaimer.
# 2. Redistributions in binary form must reproduce the above copyright
#    notice, this list of conditions and the following disclaimer in the
#    documentation and/or other materials provided with the distribution.
#
# THIS SOFTWARE IS PROVIDED BY THE COPYRIGHT HOLDERS AND CONTRIBUTORS
# "AS IS" AND ANY EXPRESS OR IMPLIED WARRANTIES, INCLUDING, BUT NOT
# LIMITED TO, THE IMPLIED WARRANTIES OF MERCHANTABILITY AND FITNESS FOR
# A PARTICULAR PURPOSE ARE DISCLAIMED. IN NO EVENT SHALL THE COPYRIGHT
# OWNER OR CONTRIBUTORS BE LIABLE FOR ANY DIRECT, INDIRECT, INCIDENTAL,
# SPECIAL, EXEMPLARY, OR CONSEQUENTIAL DAMAGES (INCLUDING, BUT NOT
# LIMITED TO, PROCUREMENT OF SUBSTITUTE GOODS OR SERVICES; LOSS OF USE,
# DATA, OR PROFITS; OR BUSINESS INTERRUPTION) HOWEVER CAUSED AND ON ANY
# THEORY OF LIABILITY, WHETHER IN CONTRACT, STRICT LIABILITY, OR TORT
# (INCLUDING NEGLIGENCE OR OTHERWISE) ARISING IN ANY WAY OUT OF THE USE
# OF THIS SOFTWARE, EVEN IF ADVISED OF THE POSSIBILITY OF SUCH DAMAGE.

{
  'variables': {
    # This turns on e.g. the filename-based detection of which
    # platforms to include source files on (e.g. files ending in
    # _mac.h or _mac.cc are only compiled on MacOSX).
    'chromium_code': 1,
   },
  'targets': [
    {
      'target_name': 'chrome_blpwtk2',
      'type': 'static_library',
      'dependencies': [
        '../base/base.gyp:base',
        '../base/base.gyp:base_i18n',
        '../base/base.gyp:base_prefs',
        '../base/third_party/dynamic_annotations/dynamic_annotations.gyp:dynamic_annotations',
        '../components/components.gyp:browser_context_keyed_service',
        '../components/components.gyp:user_prefs',
        '../content/content.gyp:content',
        '../ipc/ipc.gyp:ipc',
        '../net/net.gyp:net',
        '../printing/printing.gyp:printing',
        '../sync/sync.gyp:sync',
        '../skia/skia.gyp:skia',
        '../third_party/hunspell/hunspell.gyp:hunspell',
        '../third_party/icu/icu.gyp:icui18n',
        '../third_party/icu/icu.gyp:icuuc',
        '../third_party/WebKit/public/blink.gyp:blink',
        '../webkit/renderer/webkit_renderer.gyp:webkit_renderer',
      ],
      'include_dirs': [ '..' ],
      'sources': [
<<<<<<< HEAD
=======
        'browser/printing/print_job.cc',
        'browser/printing/print_job.h',
        'browser/printing/print_job_manager.cc',
        'browser/printing/print_job_manager.h',
        'browser/printing/print_job_worker.cc',
        'browser/printing/print_job_worker.h',
        'browser/printing/print_job_worker_owner.h',
        'browser/printing/print_view_manager.cc',
        'browser/printing/print_view_manager.h',
        'browser/printing/print_view_manager_base.cc',
        'browser/printing/print_view_manager_base.h',
        'browser/printing/print_view_manager_observer.h',
        'browser/printing/printer_manager_dialog.h',
        'browser/printing/printer_manager_dialog_win.cc',
        'browser/printing/printer_query.cc',
        'browser/printing/printer_query.h',
        'browser/printing/printing_message_filter.cc',
        'browser/printing/printing_message_filter.h',
>>>>>>> 0704b1ab
        'browser/spellchecker/spellcheck_custom_dictionary.cc',
        'browser/spellchecker/spellcheck_custom_dictionary.h',
        'browser/spellchecker/spellcheck_dictionary.h',
        'browser/spellchecker/spellcheck_factory.cc',
        'browser/spellchecker/spellcheck_factory.h',
        'browser/spellchecker/spellcheck_host_metrics.cc',
        'browser/spellchecker/spellcheck_host_metrics.h',
        'browser/spellchecker/spellcheck_hunspell_dictionary.cc',
        'browser/spellchecker/spellcheck_hunspell_dictionary.h',
        'browser/spellchecker/spellcheck_message_filter.cc',
        'browser/spellchecker/spellcheck_message_filter.h',
        'browser/spellchecker/spellcheck_service.cc',
        'browser/spellchecker/spellcheck_service.h',
        'browser/spellchecker/spelling_service_client.cc',
        'browser/spellchecker/spelling_service_client.h',
        'browser/spellchecker/word_trimmer.cc',
        'browser/spellchecker/word_trimmer.h',
        'common/chrome_notification_types.h',
        'common/print_messages.cc',
        'common/print_messages.h',
        'common/spellcheck_common.cc',
        'common/spellcheck_common.h',
        'common/spellcheck_messages.h',
        'common/spellcheck_result.h',
        'renderer/printing/print_web_view_helper.cc',
        'renderer/printing/print_web_view_helper.h',
        'renderer/printing/print_web_view_helper_win.cc',
        'renderer/spellchecker/custom_dictionary_engine.cc',
        'renderer/spellchecker/custom_dictionary_engine.h',
        'renderer/spellchecker/hunspell_engine.cc',
        'renderer/spellchecker/hunspell_engine.h',
        'renderer/spellchecker/spellcheck_provider.cc',
        'renderer/spellchecker/spellcheck_provider.h',
        'renderer/spellchecker/spellcheck.cc',
        'renderer/spellchecker/spellcheck.h',
        'renderer/spellchecker/spellcheck_language.cc',
        'renderer/spellchecker/spellcheck_language.h',
        'renderer/spellchecker/spellcheck_worditerator.cc',
        'renderer/spellchecker/spellcheck_worditerator.h',
        'renderer/spellchecker/spelling_engine.h',

        # Needed by spellchecker
        'common/chrome_constants.cc',
        'common/chrome_constants.h',
        'common/chrome_switches.cc',
        'common/chrome_switches.h',
        'common/common_message_generator.cc',
        'common/common_message_generator.h',
        'common/pref_names.cc',
        'common/pref_names.h',
      ],
    },
  ],
}<|MERGE_RESOLUTION|>--- conflicted
+++ resolved
@@ -53,8 +53,6 @@
       ],
       'include_dirs': [ '..' ],
       'sources': [
-<<<<<<< HEAD
-=======
         'browser/printing/print_job.cc',
         'browser/printing/print_job.h',
         'browser/printing/print_job_manager.cc',
@@ -73,7 +71,6 @@
         'browser/printing/printer_query.h',
         'browser/printing/printing_message_filter.cc',
         'browser/printing/printing_message_filter.h',
->>>>>>> 0704b1ab
         'browser/spellchecker/spellcheck_custom_dictionary.cc',
         'browser/spellchecker/spellcheck_custom_dictionary.h',
         'browser/spellchecker/spellcheck_dictionary.h',
