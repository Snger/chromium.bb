--- conflicted
+++ resolved
@@ -239,13 +239,11 @@
   "third_party/WebKit/public/blink_inspector_resources.grd": {
     "includes": [30500],
   },
-<<<<<<< HEAD
+  "third_party/WebKit/public/blink_resources.grd": {
+    "includes": [30510],
+  },
   "chrome/browser/devtools/device/webrtc/resources.grd": {
     "includes": [30800],
-=======
-  "third_party/WebKit/public/blink_resources.grd": {
-    "includes": [30510],
->>>>>>> a6d56f29
   },
 
   # These files don't need to reserve resource ids, but are listed here so that
