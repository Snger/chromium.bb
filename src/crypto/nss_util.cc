// Copyright (c) 2012 The Chromium Authors. All rights reserved.
// Use of this source code is governed by a BSD-style license that can be
// found in the LICENSE file.

#include "crypto/nss_util.h"
#include "crypto/nss_util_internal.h"

#include <nss.h>
#include <pk11pub.h>
#include <plarena.h>
#include <prerror.h>
#include <prinit.h>
#include <prtime.h>
#include <secmod.h>

#if defined(OS_LINUX)
#include <linux/nfs_fs.h>
#include <sys/vfs.h>
#elif defined(OS_OPENBSD)
#include <sys/mount.h>
#include <sys/param.h>
#endif

#include <map>
#include <vector>

#include "base/callback.h"
#include "base/cpu.h"
#include "base/debug/alias.h"
#include "base/debug/stack_trace.h"
#include "base/environment.h"
#include "base/file_util.h"
#include "base/files/file_path.h"
#include "base/files/scoped_temp_dir.h"
#include "base/lazy_instance.h"
#include "base/logging.h"
#include "base/memory/scoped_ptr.h"
#include "base/metrics/histogram.h"
#include "base/native_library.h"
#include "base/stl_util.h"
#include "base/strings/stringprintf.h"
#include "base/threading/thread_checker.h"
#include "base/threading/thread_restrictions.h"
#include "build/build_config.h"

// USE_NSS means we use NSS for everything crypto-related.  If USE_NSS is not
// defined, such as on Mac and Windows, we use NSS for SSL only -- we don't
// use NSS for crypto or certificate verification, and we don't use the NSS
// certificate and key databases.
#if defined(USE_NSS)
#include "base/synchronization/lock.h"
#include "crypto/nss_crypto_module_delegate.h"
#endif  // defined(USE_NSS)

namespace crypto {

namespace {

#if defined(OS_CHROMEOS)
const char kNSSDatabaseName[] = "Real NSS database";

// Constants for loading the Chrome OS TPM-backed PKCS #11 library.
const char kChapsModuleName[] = "Chaps";
const char kChapsPath[] = "libchaps.so";

// Fake certificate authority database used for testing.
static const base::FilePath::CharType kReadOnlyCertDB[] =
    FILE_PATH_LITERAL("/etc/fake_root_ca/nssdb");
#endif  // defined(OS_CHROMEOS)

std::string GetNSSErrorMessage() {
  std::string result;
  if (PR_GetErrorTextLength()) {
    scoped_ptr<char[]> error_text(new char[PR_GetErrorTextLength() + 1]);
    PRInt32 copied = PR_GetErrorText(error_text.get());
    result = std::string(error_text.get(), copied);
  } else {
    result = base::StringPrintf("NSS error code: %d", PR_GetError());
  }
  return result;
}

#if defined(USE_NSS)
base::FilePath GetDefaultConfigDirectory() {
  base::FilePath dir = base::GetHomeDir();
  if (dir.empty()) {
    LOG(ERROR) << "Failed to get home directory.";
    return dir;
  }
  dir = dir.AppendASCII(".pki").AppendASCII("nssdb");
  if (!base::CreateDirectory(dir)) {
    LOG(ERROR) << "Failed to create " << dir.value() << " directory.";
    dir.clear();
  }
  DVLOG(2) << "DefaultConfigDirectory: " << dir.value();
  return dir;
}

// On non-Chrome OS platforms, return the default config directory. On Chrome OS
// test images, return a read-only directory with fake root CA certs (which are
// used by the local Google Accounts server mock we use when testing our login
// code). On Chrome OS non-test images (where the read-only directory doesn't
// exist), return an empty path.
base::FilePath GetInitialConfigDirectory() {
#if defined(OS_CHROMEOS)
  base::FilePath database_dir = base::FilePath(kReadOnlyCertDB);
  if (!base::PathExists(database_dir))
    database_dir.clear();
  return database_dir;
#else
  return GetDefaultConfigDirectory();
#endif  // defined(OS_CHROMEOS)
}

// This callback for NSS forwards all requests to a caller-specified
// CryptoModuleBlockingPasswordDelegate object.
char* PKCS11PasswordFunc(PK11SlotInfo* slot, PRBool retry, void* arg) {
  crypto::CryptoModuleBlockingPasswordDelegate* delegate =
      reinterpret_cast<crypto::CryptoModuleBlockingPasswordDelegate*>(arg);
  if (delegate) {
    bool cancelled = false;
    std::string password = delegate->RequestPassword(PK11_GetTokenName(slot),
                                                     retry != PR_FALSE,
                                                     &cancelled);
    if (cancelled)
      return NULL;
    char* result = PORT_Strdup(password.c_str());
    password.replace(0, password.size(), password.size(), 0);
    return result;
  }
  DLOG(ERROR) << "PK11 password requested with NULL arg";
  return NULL;
}

// NSS creates a local cache of the sqlite database if it detects that the
// filesystem the database is on is much slower than the local disk.  The
// detection doesn't work with the latest versions of sqlite, such as 3.6.22
// (NSS bug https://bugzilla.mozilla.org/show_bug.cgi?id=578561).  So we set
// the NSS environment variable NSS_SDB_USE_CACHE to "yes" to override NSS's
// detection when database_dir is on NFS.  See http://crbug.com/48585.
//
// TODO(wtc): port this function to other USE_NSS platforms.  It is defined
// only for OS_LINUX and OS_OPENBSD simply because the statfs structure
// is OS-specific.
//
// Because this function sets an environment variable it must be run before we
// go multi-threaded.
void UseLocalCacheOfNSSDatabaseIfNFS(const base::FilePath& database_dir) {
#if defined(OS_LINUX) || defined(OS_OPENBSD)
  struct statfs buf;
  if (statfs(database_dir.value().c_str(), &buf) == 0) {
#if defined(OS_LINUX)
    if (buf.f_type == NFS_SUPER_MAGIC) {
#elif defined(OS_OPENBSD)
    if (strcmp(buf.f_fstypename, MOUNT_NFS) == 0) {
#endif
      scoped_ptr<base::Environment> env(base::Environment::Create());
      const char* use_cache_env_var = "NSS_SDB_USE_CACHE";
      if (!env->HasVar(use_cache_env_var))
        env->SetVar(use_cache_env_var, "yes");
    }
  }
#endif  // defined(OS_LINUX) || defined(OS_OPENBSD)
}

#endif  // defined(USE_NSS)

// A singleton to initialize/deinitialize NSPR.
// Separate from the NSS singleton because we initialize NSPR on the UI thread.
// Now that we're leaking the singleton, we could merge back with the NSS
// singleton.
class NSPRInitSingleton {
 private:
  friend struct base::DefaultLazyInstanceTraits<NSPRInitSingleton>;

  NSPRInitSingleton() {
    PR_Init(PR_USER_THREAD, PR_PRIORITY_NORMAL, 0);
  }

  // NOTE(willchan): We don't actually execute this code since we leak NSS to
  // prevent non-joinable threads from using NSS after it's already been shut
  // down.
  ~NSPRInitSingleton() {
    PL_ArenaFinish();
    PRStatus prstatus = PR_Cleanup();
    if (prstatus != PR_SUCCESS)
      LOG(ERROR) << "PR_Cleanup failed; was NSPR initialized on wrong thread?";
  }
};

base::LazyInstance<NSPRInitSingleton>::Leaky
    g_nspr_singleton = LAZY_INSTANCE_INITIALIZER;

// This is a LazyInstance so that it will be deleted automatically when the
// unittest exits.  NSSInitSingleton is a LeakySingleton, so it would not be
// deleted if it were a regular member.
base::LazyInstance<base::ScopedTempDir> g_test_nss_db_dir =
    LAZY_INSTANCE_INITIALIZER;

// Force a crash with error info on NSS_NoDB_Init failure.
void CrashOnNSSInitFailure() {
  int nss_error = PR_GetError();
  int os_error = PR_GetOSError();
  base::debug::Alias(&nss_error);
  base::debug::Alias(&os_error);
  LOG(ERROR) << "Error initializing NSS without a persistent database: "
             << GetNSSErrorMessage();
  LOG(FATAL) << "nss_error=" << nss_error << ", os_error=" << os_error;
}

#if defined(OS_CHROMEOS)
class ChromeOSUserData {
 public:
  ChromeOSUserData(ScopedPK11Slot public_slot, bool is_primary_user)
      : public_slot_(public_slot.Pass()),
        is_primary_user_(is_primary_user) {}
  ~ChromeOSUserData() {
    if (public_slot_ && !is_primary_user_) {
      SECStatus status = SECMOD_CloseUserDB(public_slot_.get());
      if (status != SECSuccess)
        PLOG(ERROR) << "SECMOD_CloseUserDB failed: " << PORT_GetError();
    }
  }

  ScopedPK11Slot GetPublicSlot() {
    return ScopedPK11Slot(
        public_slot_ ? PK11_ReferenceSlot(public_slot_.get()) : NULL);
  }

  ScopedPK11Slot GetPrivateSlot(
      const base::Callback<void(ScopedPK11Slot)>& callback) {
    if (private_slot_)
      return ScopedPK11Slot(PK11_ReferenceSlot(private_slot_.get()));
    if (!callback.is_null())
      tpm_ready_callback_list_.push_back(callback);
    return ScopedPK11Slot();
  }

  void SetPrivateSlot(ScopedPK11Slot private_slot) {
    DCHECK(!private_slot_);
    private_slot_ = private_slot.Pass();

    SlotReadyCallbackList callback_list;
    callback_list.swap(tpm_ready_callback_list_);
    for (SlotReadyCallbackList::iterator i = callback_list.begin();
         i != callback_list.end();
         ++i) {
      (*i).Run(ScopedPK11Slot(PK11_ReferenceSlot(private_slot_.get())));
    }
  }

 private:
  ScopedPK11Slot public_slot_;
  ScopedPK11Slot private_slot_;
  bool is_primary_user_;

  typedef std::vector<base::Callback<void(ScopedPK11Slot)> >
      SlotReadyCallbackList;
  SlotReadyCallbackList tpm_ready_callback_list_;
};
#endif  // defined(OS_CHROMEOS)

class NSSInitSingleton {
 public:
#if defined(OS_CHROMEOS)
  void OpenPersistentNSSDB() {
    DCHECK(thread_checker_.CalledOnValidThread());

    if (!chromeos_user_logged_in_) {
      // GetDefaultConfigDirectory causes us to do blocking IO on UI thread.
      // Temporarily allow it until we fix http://crbug.com/70119
      base::ThreadRestrictions::ScopedAllowIO allow_io;
      chromeos_user_logged_in_ = true;

      // This creates another DB slot in NSS that is read/write, unlike
      // the fake root CA cert DB and the "default" crypto key
      // provider, which are still read-only (because we initialized
      // NSS before we had a cryptohome mounted).
      software_slot_ = OpenUserDB(GetDefaultConfigDirectory(),
                                  kNSSDatabaseName);
    }
  }

  PK11SlotInfo* OpenPersistentNSSDBForPath(const base::FilePath& path) {
    DCHECK(thread_checker_.CalledOnValidThread());
    // NSS is allowed to do IO on the current thread since dispatching
    // to a dedicated thread would still have the affect of blocking
    // the current thread, due to NSS's internal locking requirements
    base::ThreadRestrictions::ScopedAllowIO allow_io;

    base::FilePath nssdb_path = path.AppendASCII(".pki").AppendASCII("nssdb");
    if (!base::CreateDirectory(nssdb_path)) {
      LOG(ERROR) << "Failed to create " << nssdb_path.value() << " directory.";
      return NULL;
    }
    return OpenUserDB(nssdb_path, kNSSDatabaseName);
  }

  void EnableTPMTokenForNSS() {
<<<<<<< HEAD
=======
    DCHECK(thread_checker_.CalledOnValidThread());

>>>>>>> 8c15b39e
    // If this gets set, then we'll use the TPM for certs with
    // private keys, otherwise we'll fall back to the software
    // implementation.
    tpm_token_enabled_for_nss_ = true;
  }

<<<<<<< HEAD
  bool InitializeTPMToken(const std::string& token_name,
                          int token_slot_id,
                          const std::string& user_pin) {
=======
  bool IsTPMTokenEnabledForNSS() {
    DCHECK(thread_checker_.CalledOnValidThread());
    return tpm_token_enabled_for_nss_;
  }

  bool InitializeTPMToken(int token_slot_id) {
    DCHECK(thread_checker_.CalledOnValidThread());

>>>>>>> 8c15b39e
    // If EnableTPMTokenForNSS hasn't been called, return false.
    if (!tpm_token_enabled_for_nss_)
      return false;

    // If everything is already initialized, then return true.
    if (chaps_module_ && tpm_slot_)
      return true;

    // This tries to load the Chaps module so NSS can talk to the hardware
    // TPM.
    if (!chaps_module_) {
      chaps_module_ = LoadModule(
          kChapsModuleName,
          kChapsPath,
          // For more details on these parameters, see:
          // https://developer.mozilla.org/en/PKCS11_Module_Specs
          // slotFlags=[PublicCerts] -- Certificates and public keys can be
          //   read from this slot without requiring a call to C_Login.
          // askpw=only -- Only authenticate to the token when necessary.
          "NSS=\"slotParams=(0={slotFlags=[PublicCerts] askpw=only})\"");
      if (!chaps_module_ && test_slot_) {
        // chromeos_unittests try to test the TPM initialization process. If we
        // have a test DB open, pretend that it is the TPM slot.
        tpm_slot_ = PK11_ReferenceSlot(test_slot_);
        return true;
      }
    }
    if (chaps_module_){
      tpm_slot_ = GetTPMSlotForId(token_slot_id);
<<<<<<< HEAD
=======

      if (!tpm_slot_)
        return false;

      TPMReadyCallbackList callback_list;
      callback_list.swap(tpm_ready_callback_list_);
      for (TPMReadyCallbackList::iterator i =
               callback_list.begin();
           i != callback_list.end();
           ++i) {
        (*i).Run();
      }
>>>>>>> 8c15b39e

      return true;
    }
    return false;
  }

  bool IsTPMTokenReady(const base::Closure& callback) {
    if (!callback.is_null()) {
      // Cannot DCHECK in the general case yet, but since the callback is
      // a new addition to the API, DCHECK to make sure at least the new uses
      // don't regress.
      DCHECK(thread_checker_.CalledOnValidThread());
    } else if (!thread_checker_.CalledOnValidThread()) {
      // TODO(mattm): Change to DCHECK when callers have been fixed.
      DVLOG(1) << "Called on wrong thread.\n"
               << base::debug::StackTrace().ToString();
    }

    if (tpm_slot_ != NULL)
      return true;

    if (!callback.is_null())
      tpm_ready_callback_list_.push_back(callback);

    return false;
  }

  // Note that CK_SLOT_ID is an unsigned long, but cryptohome gives us the slot
  // id as an int. This should be safe since this is only used with chaps, which
  // we also control.
  PK11SlotInfo* GetTPMSlotForId(CK_SLOT_ID slot_id) {
    DCHECK(thread_checker_.CalledOnValidThread());

    if (!chaps_module_)
      return NULL;

    DVLOG(3) << "Poking chaps module.";
    SECStatus rv = SECMOD_UpdateSlotList(chaps_module_);
    if (rv != SECSuccess)
      PLOG(ERROR) << "SECMOD_UpdateSlotList failed: " << PORT_GetError();

    PK11SlotInfo* slot = SECMOD_LookupSlot(chaps_module_->moduleID, slot_id);
    if (!slot)
      LOG(ERROR) << "TPM slot " << slot_id << " not found.";
    return slot;
  }

  bool InitializeNSSForChromeOSUser(
      const std::string& email,
      const std::string& username_hash,
      bool is_primary_user,
      const base::FilePath& path) {
    DCHECK(thread_checker_.CalledOnValidThread());
    if (chromeos_user_map_.find(username_hash) != chromeos_user_map_.end()) {
      // This user already exists in our mapping.
      DVLOG(2) << username_hash << " already initialized.";
      return false;
    }
    ScopedPK11Slot public_slot;
    if (is_primary_user) {
      DVLOG(2) << "Primary user, using GetPublicNSSKeySlot()";
      public_slot.reset(GetPublicNSSKeySlot());
    } else {
      DVLOG(2) << "Opening NSS DB " << path.value();
      public_slot.reset(OpenPersistentNSSDBForPath(path));
    }
    chromeos_user_map_[username_hash] =
        new ChromeOSUserData(public_slot.Pass(), is_primary_user);
    return true;
  }

  void InitializeTPMForChromeOSUser(const std::string& username_hash,
                                    CK_SLOT_ID slot_id) {
    DCHECK(thread_checker_.CalledOnValidThread());
    DCHECK(chromeos_user_map_.find(username_hash) != chromeos_user_map_.end());
    chromeos_user_map_[username_hash]
        ->SetPrivateSlot(ScopedPK11Slot(GetTPMSlotForId(slot_id)));
  }

  void InitializePrivateSoftwareSlotForChromeOSUser(
      const std::string& username_hash) {
    DCHECK(thread_checker_.CalledOnValidThread());
    LOG(WARNING) << "using software private slot for " << username_hash;
    DCHECK(chromeos_user_map_.find(username_hash) != chromeos_user_map_.end());
    chromeos_user_map_[username_hash]->SetPrivateSlot(
        chromeos_user_map_[username_hash]->GetPublicSlot());
  }

  ScopedPK11Slot GetPublicSlotForChromeOSUser(
      const std::string& username_hash) {
    DCHECK(thread_checker_.CalledOnValidThread());
    if (test_slot_) {
      DVLOG(2) << "returning test_slot_ for " << username_hash;
      return ScopedPK11Slot(PK11_ReferenceSlot(test_slot_));
    }

    if (chromeos_user_map_.find(username_hash) == chromeos_user_map_.end()) {
      LOG(ERROR) << username_hash << " not initialized.";
      return ScopedPK11Slot();
    }
    return chromeos_user_map_[username_hash]->GetPublicSlot();
  }

<<<<<<< HEAD
  // Note that CK_SLOT_ID is an unsigned long, but cryptohome gives us the slot
  // id as an int. This should be safe since this is only used with chaps, which
  // we also control.
  PK11SlotInfo* GetTPMSlotForId(CK_SLOT_ID slot_id) {
    if (!chaps_module_)
      return NULL;

    VLOG(1) << "Poking chaps module.";
    SECStatus rv = SECMOD_UpdateSlotList(chaps_module_);
    if (rv != SECSuccess)
      PLOG(ERROR) << "SECMOD_UpdateSlotList failed: " << PORT_GetError();

    PK11SlotInfo* slot = SECMOD_LookupSlot(chaps_module_->moduleID, slot_id);
    if (!slot)
      LOG(ERROR) << "TPM slot " << slot_id << " not found.";
    return slot;
=======
  ScopedPK11Slot GetPrivateSlotForChromeOSUser(
      const std::string& username_hash,
      const base::Callback<void(ScopedPK11Slot)>& callback) {
    DCHECK(thread_checker_.CalledOnValidThread());
    DCHECK(chromeos_user_map_.find(username_hash) != chromeos_user_map_.end());

    if (test_slot_) {
      DVLOG(2) << "returning test_slot_ for " << username_hash;
      return ScopedPK11Slot(PK11_ReferenceSlot(test_slot_));
    }

    return chromeos_user_map_[username_hash]->GetPrivateSlot(callback);
>>>>>>> 8c15b39e
  }
#endif  // defined(OS_CHROMEOS)


  bool OpenTestNSSDB() {
    DCHECK(thread_checker_.CalledOnValidThread());
    // NSS is allowed to do IO on the current thread since dispatching
    // to a dedicated thread would still have the affect of blocking
    // the current thread, due to NSS's internal locking requirements
    base::ThreadRestrictions::ScopedAllowIO allow_io;

    if (test_slot_)
      return true;
    if (!g_test_nss_db_dir.Get().CreateUniqueTempDir())
      return false;
    test_slot_ = OpenUserDB(g_test_nss_db_dir.Get().path(), kTestTPMTokenName);
    return !!test_slot_;
  }

  void CloseTestNSSDB() {
    DCHECK(thread_checker_.CalledOnValidThread());
    // NSS is allowed to do IO on the current thread since dispatching
    // to a dedicated thread would still have the affect of blocking
    // the current thread, due to NSS's internal locking requirements
    base::ThreadRestrictions::ScopedAllowIO allow_io;

    if (!test_slot_)
      return;
    SECStatus status = SECMOD_CloseUserDB(test_slot_);
    if (status != SECSuccess)
      PLOG(ERROR) << "SECMOD_CloseUserDB failed: " << PORT_GetError();
    PK11_FreeSlot(test_slot_);
    test_slot_ = NULL;
    ignore_result(g_test_nss_db_dir.Get().Delete());
  }

  PK11SlotInfo* GetPublicNSSKeySlot() {
    // TODO(mattm): Change to DCHECK when callers have been fixed.
    if (!thread_checker_.CalledOnValidThread()) {
      DVLOG(1) << "Called on wrong thread.\n"
               << base::debug::StackTrace().ToString();
    }

    if (test_slot_)
      return PK11_ReferenceSlot(test_slot_);
    if (software_slot_)
      return PK11_ReferenceSlot(software_slot_);
    return PK11_GetInternalKeySlot();
  }

  PK11SlotInfo* GetPrivateNSSKeySlot() {
    // TODO(mattm): Change to DCHECK when callers have been fixed.
    if (!thread_checker_.CalledOnValidThread()) {
      DVLOG(1) << "Called on wrong thread.\n"
               << base::debug::StackTrace().ToString();
    }

    if (test_slot_)
      return PK11_ReferenceSlot(test_slot_);

#if defined(OS_CHROMEOS)
    if (tpm_token_enabled_for_nss_) {
      if (IsTPMTokenReady(base::Closure())) {
        return PK11_ReferenceSlot(tpm_slot_);
      } else {
        // If we were supposed to get the hardware token, but were
        // unable to, return NULL rather than fall back to sofware.
        return NULL;
      }
    }
#endif
    // If we weren't supposed to enable the TPM for NSS, then return
    // the software slot.
    if (software_slot_)
      return PK11_ReferenceSlot(software_slot_);
    return PK11_GetInternalKeySlot();
  }

#if defined(USE_NSS)
  base::Lock* write_lock() {
    return &write_lock_;
  }
#endif  // defined(USE_NSS)

  // This method is used to force NSS to be initialized without a DB.
  // Call this method before NSSInitSingleton() is constructed.
  static void ForceNoDBInit() {
    force_nodb_init_ = true;
  }

 private:
  friend struct base::DefaultLazyInstanceTraits<NSSInitSingleton>;

  NSSInitSingleton()
      : tpm_token_enabled_for_nss_(false),
        chaps_module_(NULL),
        software_slot_(NULL),
        test_slot_(NULL),
        tpm_slot_(NULL),
        root_(NULL),
        chromeos_user_logged_in_(false) {
    base::TimeTicks start_time = base::TimeTicks::Now();

    // It's safe to construct on any thread, since LazyInstance will prevent any
    // other threads from accessing until the constructor is done.
    thread_checker_.DetachFromThread();

    DisableAESNIIfNeeded();

    EnsureNSPRInit();

    // We *must* have NSS >= 3.14.3.
    COMPILE_ASSERT(
        (NSS_VMAJOR == 3 && NSS_VMINOR == 14 && NSS_VPATCH >= 3) ||
        (NSS_VMAJOR == 3 && NSS_VMINOR > 14) ||
        (NSS_VMAJOR > 3),
        nss_version_check_failed);
    // Also check the run-time NSS version.
    // NSS_VersionCheck is a >= check, not strict equality.
    if (!NSS_VersionCheck("3.14.3")) {
      LOG(FATAL) << "NSS_VersionCheck(\"3.14.3\") failed. NSS >= 3.14.3 is "
                    "required. Please upgrade to the latest NSS, and if you "
                    "still get this error, contact your distribution "
                    "maintainer.";
    }

    SECStatus status = SECFailure;
    bool nodb_init = force_nodb_init_;

#if !defined(USE_NSS)
    // Use the system certificate store, so initialize NSS without database.
    nodb_init = true;
#endif

    if (nodb_init) {
      status = NSS_NoDB_Init(NULL);
      if (status != SECSuccess) {
        CrashOnNSSInitFailure();
        return;
      }
#if defined(OS_IOS)
      root_ = InitDefaultRootCerts();
#endif  // defined(OS_IOS)
    } else {
#if defined(USE_NSS)
      base::FilePath database_dir = GetInitialConfigDirectory();
      if (!database_dir.empty()) {
        // This duplicates the work which should have been done in
        // EarlySetupForNSSInit. However, this function is idempotent so
        // there's no harm done.
        UseLocalCacheOfNSSDatabaseIfNFS(database_dir);

        // Initialize with a persistent database (likely, ~/.pki/nssdb).
        // Use "sql:" which can be shared by multiple processes safely.
        std::string nss_config_dir =
            base::StringPrintf("sql:%s", database_dir.value().c_str());
#if defined(OS_CHROMEOS)
        status = NSS_Init(nss_config_dir.c_str());
#else
        status = NSS_InitReadWrite(nss_config_dir.c_str());
#endif
        if (status != SECSuccess) {
          LOG(ERROR) << "Error initializing NSS with a persistent "
                        "database (" << nss_config_dir
                     << "): " << GetNSSErrorMessage();
        }
      }
      if (status != SECSuccess) {
        VLOG(1) << "Initializing NSS without a persistent database.";
        status = NSS_NoDB_Init(NULL);
        if (status != SECSuccess) {
          CrashOnNSSInitFailure();
          return;
        }
      }

      PK11_SetPasswordFunc(PKCS11PasswordFunc);

      // If we haven't initialized the password for the NSS databases,
      // initialize an empty-string password so that we don't need to
      // log in.
      PK11SlotInfo* slot = PK11_GetInternalKeySlot();
      if (slot) {
        // PK11_InitPin may write to the keyDB, but no other thread can use NSS
        // yet, so we don't need to lock.
        if (PK11_NeedUserInit(slot))
          PK11_InitPin(slot, NULL, NULL);
        PK11_FreeSlot(slot);
      }

      root_ = InitDefaultRootCerts();
#endif  // defined(USE_NSS)
    }

    // Disable MD5 certificate signatures. (They are disabled by default in
    // NSS 3.14.)
    NSS_SetAlgorithmPolicy(SEC_OID_MD5, 0, NSS_USE_ALG_IN_CERT_SIGNATURE);
    NSS_SetAlgorithmPolicy(SEC_OID_PKCS1_MD5_WITH_RSA_ENCRYPTION,
                           0, NSS_USE_ALG_IN_CERT_SIGNATURE);

    // The UMA bit is conditionally set for this histogram in
    // chrome/common/startup_metric_utils.cc .
    HISTOGRAM_CUSTOM_TIMES("Startup.SlowStartupNSSInit",
                           base::TimeTicks::Now() - start_time,
                           base::TimeDelta::FromMilliseconds(10),
                           base::TimeDelta::FromHours(1),
                           50);
  }

  // NOTE(willchan): We don't actually execute this code since we leak NSS to
  // prevent non-joinable threads from using NSS after it's already been shut
  // down.
  ~NSSInitSingleton() {
#if defined(OS_CHROMEOS)
    STLDeleteValues(&chromeos_user_map_);
#endif
    if (tpm_slot_) {
      PK11_FreeSlot(tpm_slot_);
      tpm_slot_ = NULL;
    }
    if (software_slot_) {
      SECMOD_CloseUserDB(software_slot_);
      PK11_FreeSlot(software_slot_);
      software_slot_ = NULL;
    }
    CloseTestNSSDB();
    if (root_) {
      SECMOD_UnloadUserModule(root_);
      SECMOD_DestroyModule(root_);
      root_ = NULL;
    }
    if (chaps_module_) {
      SECMOD_UnloadUserModule(chaps_module_);
      SECMOD_DestroyModule(chaps_module_);
      chaps_module_ = NULL;
    }

    SECStatus status = NSS_Shutdown();
    if (status != SECSuccess) {
      // We VLOG(1) because this failure is relatively harmless (leaking, but
      // we're shutting down anyway).
      VLOG(1) << "NSS_Shutdown failed; see http://crbug.com/4609";
    }
  }

#if defined(USE_NSS) || defined(OS_IOS)
  // Load nss's built-in root certs.
  SECMODModule* InitDefaultRootCerts() {
    SECMODModule* root = LoadModule("Root Certs", "libnssckbi.so", NULL);
    if (root)
      return root;

    // Aw, snap.  Can't find/load root cert shared library.
    // This will make it hard to talk to anybody via https.
    // TODO(mattm): Re-add the NOTREACHED here when crbug.com/310972 is fixed.
    return NULL;
  }

  // Load the given module for this NSS session.
  SECMODModule* LoadModule(const char* name,
                           const char* library_path,
                           const char* params) {
    std::string modparams = base::StringPrintf(
        "name=\"%s\" library=\"%s\" %s",
        name, library_path, params ? params : "");

    // Shouldn't need to const_cast here, but SECMOD doesn't properly
    // declare input string arguments as const.  Bug
    // https://bugzilla.mozilla.org/show_bug.cgi?id=642546 was filed
    // on NSS codebase to address this.
    SECMODModule* module = SECMOD_LoadUserModule(
        const_cast<char*>(modparams.c_str()), NULL, PR_FALSE);
    if (!module) {
      LOG(ERROR) << "Error loading " << name << " module into NSS: "
                 << GetNSSErrorMessage();
      return NULL;
    }
    if (!module->loaded) {
      LOG(ERROR) << "After loading " << name << ", loaded==false: "
                 << GetNSSErrorMessage();
      SECMOD_DestroyModule(module);
      return NULL;
    }
    return module;
  }
#endif

  static PK11SlotInfo* OpenUserDB(const base::FilePath& path,
                                  const char* description) {
    const std::string modspec =
        base::StringPrintf("configDir='sql:%s' tokenDescription='%s'",
                           path.value().c_str(), description);
    PK11SlotInfo* db_slot = SECMOD_OpenUserDB(modspec.c_str());
    if (db_slot) {
      if (PK11_NeedUserInit(db_slot))
        PK11_InitPin(db_slot, NULL, NULL);
    }
    else {
      LOG(ERROR) << "Error opening persistent database (" << modspec
                 << "): " << GetNSSErrorMessage();
    }
    return db_slot;
  }

  static void DisableAESNIIfNeeded() {
    if (NSS_VersionCheck("3.15") && !NSS_VersionCheck("3.15.4")) {
      // Some versions of NSS have a bug that causes AVX instructions to be
      // used without testing whether XSAVE is enabled by the operating system.
      // In order to work around this, we disable AES-NI in NSS when we find
      // that |has_avx()| is false (which includes the XSAVE test). See
      // https://bugzilla.mozilla.org/show_bug.cgi?id=940794
      base::CPU cpu;

      if (cpu.has_avx_hardware() && !cpu.has_avx()) {
        base::Environment::Create()->SetVar("NSS_DISABLE_HW_AES", "1");
      }
    }
  }

  // If this is set to true NSS is forced to be initialized without a DB.
  static bool force_nodb_init_;

  bool tpm_token_enabled_for_nss_;
  typedef std::vector<base::Closure> TPMReadyCallbackList;
  TPMReadyCallbackList tpm_ready_callback_list_;
  SECMODModule* chaps_module_;
  PK11SlotInfo* software_slot_;
  PK11SlotInfo* test_slot_;
  PK11SlotInfo* tpm_slot_;
  SECMODModule* root_;
  bool chromeos_user_logged_in_;
#if defined(OS_CHROMEOS)
  typedef std::map<std::string, ChromeOSUserData*> ChromeOSUserMap;
  ChromeOSUserMap chromeos_user_map_;
#endif
#if defined(USE_NSS)
  // TODO(davidben): When https://bugzilla.mozilla.org/show_bug.cgi?id=564011
  // is fixed, we will no longer need the lock.
  base::Lock write_lock_;
#endif  // defined(USE_NSS)

  base::ThreadChecker thread_checker_;
};

// static
bool NSSInitSingleton::force_nodb_init_ = false;

base::LazyInstance<NSSInitSingleton>::Leaky
    g_nss_singleton = LAZY_INSTANCE_INITIALIZER;
}  // namespace

const char kTestTPMTokenName[] = "Test DB";

#if defined(USE_NSS)
void EarlySetupForNSSInit() {
  base::FilePath database_dir = GetInitialConfigDirectory();
  if (!database_dir.empty())
    UseLocalCacheOfNSSDatabaseIfNFS(database_dir);
}
#endif

void EnsureNSPRInit() {
  g_nspr_singleton.Get();
}

void InitNSSSafely() {
  // We might fork, but we haven't loaded any security modules.
  DisableNSSForkCheck();
  // If we're sandboxed, we shouldn't be able to open user security modules,
  // but it's more correct to tell NSS to not even try.
  // Loading user security modules would have security implications.
  ForceNSSNoDBInit();
  // Initialize NSS.
  EnsureNSSInit();
}

void EnsureNSSInit() {
  // Initializing SSL causes us to do blocking IO.
  // Temporarily allow it until we fix
  //   http://code.google.com/p/chromium/issues/detail?id=59847
  base::ThreadRestrictions::ScopedAllowIO allow_io;
  g_nss_singleton.Get();
}

void ForceNSSNoDBInit() {
  NSSInitSingleton::ForceNoDBInit();
}

void DisableNSSForkCheck() {
  scoped_ptr<base::Environment> env(base::Environment::Create());
  env->SetVar("NSS_STRICT_NOFORK", "DISABLED");
}

void LoadNSSLibraries() {
  // Some NSS libraries are linked dynamically so load them here.
#if defined(USE_NSS)
  // Try to search for multiple directories to load the libraries.
  std::vector<base::FilePath> paths;

  // Use relative path to Search PATH for the library files.
  paths.push_back(base::FilePath());

  // For Debian derivatives NSS libraries are located here.
  paths.push_back(base::FilePath("/usr/lib/nss"));

  // Ubuntu 11.10 (Oneiric) and Debian Wheezy place the libraries here.
#if defined(ARCH_CPU_X86_64)
  paths.push_back(base::FilePath("/usr/lib/x86_64-linux-gnu/nss"));
#elif defined(ARCH_CPU_X86)
  paths.push_back(base::FilePath("/usr/lib/i386-linux-gnu/nss"));
#elif defined(ARCH_CPU_ARMEL)
#if defined(__ARM_PCS_VFP)
  paths.push_back(base::FilePath("/usr/lib/arm-linux-gnueabihf/nss"));
#else
  paths.push_back(base::FilePath("/usr/lib/arm-linux-gnueabi/nss"));
#endif
#elif defined(ARCH_CPU_MIPSEL)
  paths.push_back(base::FilePath("/usr/lib/mipsel-linux-gnu/nss"));
#endif

  // A list of library files to load.
  std::vector<std::string> libs;
  libs.push_back("libsoftokn3.so");
  libs.push_back("libfreebl3.so");

  // For each combination of library file and path, check for existence and
  // then load.
  size_t loaded = 0;
  for (size_t i = 0; i < libs.size(); ++i) {
    for (size_t j = 0; j < paths.size(); ++j) {
      base::FilePath path = paths[j].Append(libs[i]);
      base::NativeLibrary lib = base::LoadNativeLibrary(path, NULL);
      if (lib) {
        ++loaded;
        break;
      }
    }
  }

  if (loaded == libs.size()) {
    VLOG(3) << "NSS libraries loaded.";
  } else {
    LOG(ERROR) << "Failed to load NSS libraries.";
  }
#endif
}

bool CheckNSSVersion(const char* version) {
  return !!NSS_VersionCheck(version);
}

#if defined(USE_NSS)
ScopedTestNSSDB::ScopedTestNSSDB()
  : is_open_(g_nss_singleton.Get().OpenTestNSSDB()) {
}

ScopedTestNSSDB::~ScopedTestNSSDB() {
  // Don't close when NSS is < 3.15.1, because it would require an additional
  // sleep for 1 second after closing the database, due to
  // http://bugzil.la/875601.
  if (NSS_VersionCheck("3.15.1")) {
    g_nss_singleton.Get().CloseTestNSSDB();
  }
}

base::Lock* GetNSSWriteLock() {
  return g_nss_singleton.Get().write_lock();
}

AutoNSSWriteLock::AutoNSSWriteLock() : lock_(GetNSSWriteLock()) {
  // May be NULL if the lock is not needed in our version of NSS.
  if (lock_)
    lock_->Acquire();
}

AutoNSSWriteLock::~AutoNSSWriteLock() {
  if (lock_) {
    lock_->AssertAcquired();
    lock_->Release();
  }
}

AutoSECMODListReadLock::AutoSECMODListReadLock()
      : lock_(SECMOD_GetDefaultModuleListLock()) {
    SECMOD_GetReadLock(lock_);
  }

AutoSECMODListReadLock::~AutoSECMODListReadLock() {
  SECMOD_ReleaseReadLock(lock_);
}

#endif  // defined(USE_NSS)

#if defined(OS_CHROMEOS)
void OpenPersistentNSSDB() {
  g_nss_singleton.Get().OpenPersistentNSSDB();
}

void EnableTPMTokenForNSS() {
  g_nss_singleton.Get().EnableTPMTokenForNSS();
}

bool IsTPMTokenEnabledForNSS() {
  return g_nss_singleton.Get().IsTPMTokenEnabledForNSS();
}

bool IsTPMTokenReady(const base::Closure& callback) {
  return g_nss_singleton.Get().IsTPMTokenReady(callback);
}

<<<<<<< HEAD
bool InitializeTPMToken(const std::string& token_name,
                        int token_slot_id,
                        const std::string& user_pin) {
  return g_nss_singleton.Get().InitializeTPMToken(
      token_name, token_slot_id, user_pin);
=======
bool InitializeTPMToken(int token_slot_id) {
  return g_nss_singleton.Get().InitializeTPMToken(token_slot_id);
}

bool InitializeNSSForChromeOSUser(
    const std::string& email,
    const std::string& username_hash,
    bool is_primary_user,
    const base::FilePath& path) {
  return g_nss_singleton.Get().InitializeNSSForChromeOSUser(
      email, username_hash, is_primary_user, path);
}
void InitializeTPMForChromeOSUser(
    const std::string& username_hash,
    CK_SLOT_ID slot_id) {
  g_nss_singleton.Get().InitializeTPMForChromeOSUser(username_hash, slot_id);
}
void InitializePrivateSoftwareSlotForChromeOSUser(
    const std::string& username_hash) {
  g_nss_singleton.Get().InitializePrivateSoftwareSlotForChromeOSUser(
      username_hash);
}
ScopedPK11Slot GetPublicSlotForChromeOSUser(const std::string& username_hash) {
  return g_nss_singleton.Get().GetPublicSlotForChromeOSUser(username_hash);
}
ScopedPK11Slot GetPrivateSlotForChromeOSUser(
    const std::string& username_hash,
    const base::Callback<void(ScopedPK11Slot)>& callback) {
  return g_nss_singleton.Get().GetPrivateSlotForChromeOSUser(username_hash,
                                                             callback);
>>>>>>> 8c15b39e
}
#endif  // defined(OS_CHROMEOS)

base::Time PRTimeToBaseTime(PRTime prtime) {
  return base::Time::FromInternalValue(
      prtime + base::Time::UnixEpoch().ToInternalValue());
}

PRTime BaseTimeToPRTime(base::Time time) {
  return time.ToInternalValue() - base::Time::UnixEpoch().ToInternalValue();
}

PK11SlotInfo* GetPublicNSSKeySlot() {
  return g_nss_singleton.Get().GetPublicNSSKeySlot();
}

PK11SlotInfo* GetPrivateNSSKeySlot() {
  return g_nss_singleton.Get().GetPrivateNSSKeySlot();
}

}  // namespace crypto<|MERGE_RESOLUTION|>--- conflicted
+++ resolved
@@ -297,22 +297,14 @@
   }
 
   void EnableTPMTokenForNSS() {
-<<<<<<< HEAD
-=======
-    DCHECK(thread_checker_.CalledOnValidThread());
-
->>>>>>> 8c15b39e
+    DCHECK(thread_checker_.CalledOnValidThread());
+
     // If this gets set, then we'll use the TPM for certs with
     // private keys, otherwise we'll fall back to the software
     // implementation.
     tpm_token_enabled_for_nss_ = true;
   }
 
-<<<<<<< HEAD
-  bool InitializeTPMToken(const std::string& token_name,
-                          int token_slot_id,
-                          const std::string& user_pin) {
-=======
   bool IsTPMTokenEnabledForNSS() {
     DCHECK(thread_checker_.CalledOnValidThread());
     return tpm_token_enabled_for_nss_;
@@ -321,7 +313,6 @@
   bool InitializeTPMToken(int token_slot_id) {
     DCHECK(thread_checker_.CalledOnValidThread());
 
->>>>>>> 8c15b39e
     // If EnableTPMTokenForNSS hasn't been called, return false.
     if (!tpm_token_enabled_for_nss_)
       return false;
@@ -351,8 +342,6 @@
     }
     if (chaps_module_){
       tpm_slot_ = GetTPMSlotForId(token_slot_id);
-<<<<<<< HEAD
-=======
 
       if (!tpm_slot_)
         return false;
@@ -365,7 +354,6 @@
            ++i) {
         (*i).Run();
       }
->>>>>>> 8c15b39e
 
       return true;
     }
@@ -469,24 +457,6 @@
     return chromeos_user_map_[username_hash]->GetPublicSlot();
   }
 
-<<<<<<< HEAD
-  // Note that CK_SLOT_ID is an unsigned long, but cryptohome gives us the slot
-  // id as an int. This should be safe since this is only used with chaps, which
-  // we also control.
-  PK11SlotInfo* GetTPMSlotForId(CK_SLOT_ID slot_id) {
-    if (!chaps_module_)
-      return NULL;
-
-    VLOG(1) << "Poking chaps module.";
-    SECStatus rv = SECMOD_UpdateSlotList(chaps_module_);
-    if (rv != SECSuccess)
-      PLOG(ERROR) << "SECMOD_UpdateSlotList failed: " << PORT_GetError();
-
-    PK11SlotInfo* slot = SECMOD_LookupSlot(chaps_module_->moduleID, slot_id);
-    if (!slot)
-      LOG(ERROR) << "TPM slot " << slot_id << " not found.";
-    return slot;
-=======
   ScopedPK11Slot GetPrivateSlotForChromeOSUser(
       const std::string& username_hash,
       const base::Callback<void(ScopedPK11Slot)>& callback) {
@@ -499,7 +469,6 @@
     }
 
     return chromeos_user_map_[username_hash]->GetPrivateSlot(callback);
->>>>>>> 8c15b39e
   }
 #endif  // defined(OS_CHROMEOS)
 
@@ -1010,13 +979,6 @@
   return g_nss_singleton.Get().IsTPMTokenReady(callback);
 }
 
-<<<<<<< HEAD
-bool InitializeTPMToken(const std::string& token_name,
-                        int token_slot_id,
-                        const std::string& user_pin) {
-  return g_nss_singleton.Get().InitializeTPMToken(
-      token_name, token_slot_id, user_pin);
-=======
 bool InitializeTPMToken(int token_slot_id) {
   return g_nss_singleton.Get().InitializeTPMToken(token_slot_id);
 }
@@ -1047,7 +1009,6 @@
     const base::Callback<void(ScopedPK11Slot)>& callback) {
   return g_nss_singleton.Get().GetPrivateSlotForChromeOSUser(username_hash,
                                                              callback);
->>>>>>> 8c15b39e
 }
 #endif  // defined(OS_CHROMEOS)
 
