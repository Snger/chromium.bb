--- conflicted
+++ resolved
@@ -112,20 +112,9 @@
   ScopedVector<DatagramServerSocket> sockets;
   socket_factory->CreateSockets(&sockets);
 
-<<<<<<< HEAD
-  for (size_t i = 0; i < socket_handlers_.size();) {
-    int rv = socket_handlers_[i]->Bind();
-    if (rv != OK) {
-      socket_handlers_.erase(socket_handlers_.begin() + i);
-      VLOG(1) << "Bind failed, socket=" << i << ", error=" << rv;
-    } else {
-      ++i;
-    }
-=======
   for (size_t i = 0; i < sockets.size(); ++i) {
     socket_handlers_.push_back(
         new MDnsConnection::SocketHandler(make_scoped_ptr(sockets[i]), this));
->>>>>>> 8c15b39e
   }
   sockets.weak_clear();
 
