--- conflicted
+++ resolved
@@ -185,23 +185,14 @@
     NOTREACHED();
     return false;
   }
-<<<<<<< HEAD
-  UpdateRetryInfoOnFallback(proxy_retry_info, base::TimeDelta(), net_log);
-=======
   UpdateRetryInfoOnFallback(proxy_retry_info, base::TimeDelta(), ProxyServer(),
                             net_log);
->>>>>>> 8c15b39e
 
   // Remove this proxy from our list.
   proxies_.erase(proxies_.begin());
   return !proxies_.empty();
 }
 
-<<<<<<< HEAD
-void ProxyList::UpdateRetryInfoOnFallback(ProxyRetryInfoMap* proxy_retry_info,
-                                          base::TimeDelta retry_delay,
-                                          const BoundNetLog& net_log) const {
-=======
 void ProxyList::AddProxyToRetryList(ProxyRetryInfoMap* proxy_retry_info,
                                     base::TimeDelta retry_delay,
                                     const std::string& proxy_key,
@@ -227,7 +218,6 @@
     base::TimeDelta retry_delay,
     const ProxyServer& another_proxy_to_bypass,
     const BoundNetLog& net_log) const {
->>>>>>> 8c15b39e
   // Time to wait before retrying a bad proxy server.
   if (retry_delay == base::TimeDelta()) {
 #if defined(SPDY_PROXY_AUTH_ORIGIN)
@@ -247,19 +237,6 @@
 
   if (!proxies_[0].is_direct()) {
     std::string key = proxies_[0].ToURI();
-<<<<<<< HEAD
-    // Mark this proxy as bad.
-    ProxyRetryInfoMap::iterator iter = proxy_retry_info->find(key);
-    if (iter != proxy_retry_info->end()) {
-      // TODO(nsylvain): This is not the first time we get this. We should
-      // double the retry time. Bug 997660.
-      iter->second.bad_until = TimeTicks::Now() + iter->second.current_delay;
-    } else {
-      ProxyRetryInfo retry_info;
-      retry_info.current_delay = retry_delay;
-      retry_info.bad_until = TimeTicks().Now() + retry_info.current_delay;
-      (*proxy_retry_info)[key] = retry_info;
-=======
     AddProxyToRetryList(proxy_retry_info, retry_delay, key, net_log);
 
     // If additional proxies to bypass are specified, add these to the retry
@@ -274,7 +251,6 @@
           AddProxyToRetryList(proxy_retry_info, retry_delay, key, net_log);
         }
       }
->>>>>>> 8c15b39e
     }
   }
 }
