--- conflicted
+++ resolved
@@ -63,15 +63,11 @@
   // this if !IsEmpty().
   const ProxyServer& Get() const;
 
-<<<<<<< HEAD
   // Returns all proxy servers in the list.
   const std::vector<ProxyServer>& GetAll() const;
-=======
-  // These references to the internal structure is provided to simplify IPC
-  // serialization.
-  std::vector<ProxyServer>& internalProxies() { return proxies_; }
-  const std::vector<ProxyServer>& internalProxies() const { return proxies_; }
->>>>>>> f5df926d
+
+  // This non-const reference is provided to simplify IPC serialization.
+  std::vector<ProxyServer>& GetAll() { return proxies_; }
 
   // Sets the list by parsing the pac result |pac_string|.
   // Some examples for |pac_string|:
