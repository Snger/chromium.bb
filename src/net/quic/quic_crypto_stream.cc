// Copyright (c) 2012 The Chromium Authors. All rights reserved.
// Use of this source code is governed by a BSD-style license that can be
// found in the LICENSE file.

#include "net/quic/quic_crypto_stream.h"

#include <string>

#include "base/strings/string_piece.h"
#include "net/quic/crypto/crypto_handshake.h"
#include "net/quic/quic_connection.h"
#include "net/quic/quic_session.h"

using std::string;
using base::StringPiece;

namespace net {

QuicCryptoStream::QuicCryptoStream(QuicSession* session)
    : ReliableQuicStream(kCryptoStreamId, session),
      encryption_established_(false),
      handshake_confirmed_(false) {
  crypto_framer_.set_visitor(this);
}

void QuicCryptoStream::OnError(CryptoFramer* framer) {
  DLOG(WARNING) << "Error processing crypto data: "
                << QuicUtils::ErrorToString(framer->error());
}

void QuicCryptoStream::OnHandshakeMessage(
    const CryptoHandshakeMessage& message) {
  session()->OnCryptoHandshakeMessageReceived(message);
}

uint32 QuicCryptoStream::ProcessRawData(const char* data,
                                        uint32 data_len) {
  // Do not process handshake messages after the handshake is confirmed.
  if (handshake_confirmed()) {
    CloseConnection(QUIC_CRYPTO_MESSAGE_AFTER_HANDSHAKE_COMPLETE);
    return 0;
  }
  if (!crypto_framer_.ProcessInput(StringPiece(data, data_len))) {
    CloseConnection(crypto_framer_.error());
    return 0;
  }
  return data_len;
}

<<<<<<< HEAD
=======
QuicPriority QuicCryptoStream::EffectivePriority() const {
  return QuicUtils::HighestPriority();
}

>>>>>>> 8c15b39e
void QuicCryptoStream::SendHandshakeMessage(
    const CryptoHandshakeMessage& message) {
  session()->OnCryptoHandshakeMessageSent(message);
  const QuicData& data = message.GetSerialized();
  // To make reasoning about crypto frames easier, we don't combine them with
  // any other frames in a single packet.
  session()->connection()->Flush();
  // TODO(wtc): check the return value.
  WriteOrBufferData(string(data.data(), data.length()), false);
  session()->connection()->Flush();
}

const QuicCryptoNegotiatedParameters&
QuicCryptoStream::crypto_negotiated_params() const {
  return crypto_negotiated_params_;
}

}  // namespace net<|MERGE_RESOLUTION|>--- conflicted
+++ resolved
@@ -47,13 +47,10 @@
   return data_len;
 }
 
-<<<<<<< HEAD
-=======
 QuicPriority QuicCryptoStream::EffectivePriority() const {
   return QuicUtils::HighestPriority();
 }
 
->>>>>>> 8c15b39e
 void QuicCryptoStream::SendHandshakeMessage(
     const CryptoHandshakeMessage& message) {
   session()->OnCryptoHandshakeMessageSent(message);
