--- conflicted
+++ resolved
@@ -6,10 +6,7 @@
 
 #include "base/logging.h"
 #include "base/stl_util.h"
-<<<<<<< HEAD
-=======
 #include "net/quic/congestion_control/pacing_sender.h"
->>>>>>> 8c15b39e
 #include "net/quic/quic_ack_notifier_manager.h"
 
 using std::make_pair;
@@ -33,14 +30,6 @@
 // sending packets, in an attempt to reduce packet loss.  The client must also
 // request pacing for the server to enable it.
 bool FLAGS_enable_quic_pacing = false;
-
-// TODO(rtenneti): Remove this.
-// Do not flip this flag until the flakiness of the
-// net/tools/quic/end_to_end_test is fixed.
-// If true, then QUIC connections will track the retransmission history of a
-// packet so that an ack of a previous transmission will ack the data of all
-// other transmissions.
-bool FLAGS_track_retransmission_history = false;
 
 namespace net {
 namespace {
@@ -84,28 +73,6 @@
 }
 
 QuicSentPacketManager::~QuicSentPacketManager() {
-<<<<<<< HEAD
-  STLDeleteValues(&unacked_packets_);
-  while (!previous_transmissions_map_.empty()) {
-    SequenceNumberSet* previous_transmissions =
-        previous_transmissions_map_.begin()->second;
-    for (SequenceNumberSet::const_iterator it = previous_transmissions->begin();
-         it != previous_transmissions->end(); ++it) {
-      DCHECK(ContainsKey(previous_transmissions_map_, *it));
-      previous_transmissions_map_.erase(*it);
-    }
-    delete previous_transmissions;
-  }
-}
-
-void QuicSentPacketManager::OnSerializedPacket(
-    const SerializedPacket& serialized_packet, QuicTime serialized_time) {
-  if (serialized_packet.packet->is_fec_packet()) {
-    DCHECK(!serialized_packet.retransmittable_frames);
-    unacked_fec_packets_.insert(make_pair(
-        serialized_packet.sequence_number, serialized_time));
-    return;
-=======
   for (UnackedPacketMap::iterator it = unacked_packets_.begin();
        it != unacked_packets_.end(); ++it) {
     delete it->second.retransmittable_frames;
@@ -129,7 +96,6 @@
   }
   if (config.congestion_control() == kPACE) {
     MaybeEnablePacing();
->>>>>>> 8c15b39e
   }
   send_algorithm_->SetFromConfig(config, is_server_);
 }
@@ -149,12 +115,7 @@
   ack_notifier_manager_.OnSerializedPacket(serialized_packet);
 
   DCHECK(unacked_packets_.empty() ||
-<<<<<<< HEAD
-         unacked_packets_.rbegin()->first <
-         serialized_packet.sequence_number);
-=======
          unacked_packets_.rbegin()->first < serialized_packet.sequence_number);
->>>>>>> 8c15b39e
   unacked_packets_[serialized_packet.sequence_number] =
       TransmissionInfo(serialized_packet.retransmittable_frames,
                        serialized_packet.sequence_number_length);
@@ -164,25 +125,11 @@
     QuicPacketSequenceNumber old_sequence_number,
     QuicPacketSequenceNumber new_sequence_number) {
   DCHECK(ContainsKey(unacked_packets_, old_sequence_number));
-<<<<<<< HEAD
-  DCHECK(ContainsKey(retransmission_map_, old_sequence_number));
-=======
->>>>>>> 8c15b39e
   DCHECK(ContainsKey(pending_retransmissions_, old_sequence_number));
   DCHECK(unacked_packets_.empty() ||
          unacked_packets_.rbegin()->first < new_sequence_number);
 
   pending_retransmissions_.erase(old_sequence_number);
-<<<<<<< HEAD
-
-  RetransmissionInfo retransmission_info(
-      new_sequence_number, GetSequenceNumberLength(old_sequence_number));
-  retransmission_info.number_retransmissions =
-      retransmission_map_[old_sequence_number].number_retransmissions + 1;
-  retransmission_map_.erase(old_sequence_number);
-  retransmission_map_[new_sequence_number] = retransmission_info;
-=======
->>>>>>> 8c15b39e
 
   UnackedPacketMap::iterator unacked_it =
       unacked_packets_.find(old_sequence_number);
@@ -194,36 +141,6 @@
   ack_notifier_manager_.UpdateSequenceNumber(old_sequence_number,
                                              new_sequence_number);
 
-<<<<<<< HEAD
-  if (FLAGS_track_retransmission_history) {
-    // We keep the old packet in the unacked packet list until it, or one of
-    // the retransmissions of it are acked.
-    unacked_packets_[old_sequence_number] = NULL;
-  } else {
-    unacked_packets_.erase(old_sequence_number);
-  }
-  unacked_packets_[new_sequence_number] = frames;
-
-  if (!FLAGS_track_retransmission_history) {
-    return;
-  }
-  // Keep track of all sequence numbers that this packet
-  // has been transmitted as.
-  SequenceNumberSet* previous_transmissions;
-  PreviousTransmissionMap::iterator it =
-      previous_transmissions_map_.find(old_sequence_number);
-  if (it == previous_transmissions_map_.end()) {
-    // This is the first retransmission of this packet, so create a new entry.
-    previous_transmissions = new SequenceNumberSet;
-    previous_transmissions_map_[old_sequence_number] = previous_transmissions;
-    previous_transmissions->insert(old_sequence_number);
-  } else {
-    // Otherwise, use the existing entry.
-    previous_transmissions = it->second;
-  }
-  previous_transmissions->insert(new_sequence_number);
-  previous_transmissions_map_[new_sequence_number] = previous_transmissions;
-=======
   // We keep the old packet in the unacked packet list until it, or one of
   // the retransmissions of it are acked.
   unacked_it->second.retransmittable_frames = NULL;
@@ -243,18 +160,10 @@
   previous_transmissions->insert(new_sequence_number);
   unacked_packets_[new_sequence_number].previous_transmissions =
       previous_transmissions;
->>>>>>> 8c15b39e
 
   DCHECK(HasRetransmittableFrames(new_sequence_number));
 }
 
-<<<<<<< HEAD
-void QuicSentPacketManager::OnIncomingAck(
-    const ReceivedPacketInfo& received_info,
-    bool is_truncated_ack) {
-  HandleAckForSentPackets(received_info, is_truncated_ack);
-  HandleAckForSentFecPackets(received_info);
-=======
 bool QuicSentPacketManager::OnIncomingAck(
     const ReceivedPacketInfo& received_info, QuicTime ack_receive_time) {
   // Determine if the least unacked sequence number is being acked.
@@ -279,7 +188,6 @@
   }
 
   return new_least_unacked;
->>>>>>> 8c15b39e
 }
 
 void QuicSentPacketManager::DiscardUnackedPacket(
@@ -288,12 +196,7 @@
 }
 
 void QuicSentPacketManager::HandleAckForSentPackets(
-<<<<<<< HEAD
-    const ReceivedPacketInfo& received_info,
-    bool is_truncated_ack) {
-=======
     const ReceivedPacketInfo& received_info) {
->>>>>>> 8c15b39e
   // Go through the packets we have not received an ack for and see if this
   // incoming_ack shows they've been seen by the peer.
   UnackedPacketMap::iterator it = unacked_packets_.begin();
@@ -304,72 +207,9 @@
       break;
     }
 
-<<<<<<< HEAD
-    if (!IsAwaitingPacket(received_info, sequence_number)) {
-      // Packet was acked, so remove it from our unacked packet list.
-      DVLOG(1) << ENDPOINT <<"Got an ack for packet " << sequence_number;
-      // If data is associated with the most recent transmission of this
-      // packet, then inform the caller.
-      it = MarkPacketReceivedByPeer(sequence_number);
-
-      // The AckNotifierManager is informed of every ACKed sequence number.
-      ack_notifier_manager_.OnPacketAcked(sequence_number);
-
-      continue;
-    }
-
-    // The peer got packets after this sequence number.  This is an explicit
-    // nack.
-
-    // TODO(rch): move this to the congestion manager, and fix the logic.
-    // This is a packet which we planned on retransmitting and has not been
-    // seen at the time of this ack being sent out.  See if it's our new
-    // lowest unacked packet.
-    DVLOG(1) << ENDPOINT << "still missing packet " << sequence_number;
-    ++it;
-    RetransmissionMap::iterator retransmission_it =
-        retransmission_map_.find(sequence_number);
-    if (retransmission_it == retransmission_map_.end()) {
-      continue;
-    }
-    size_t nack_count = ++(retransmission_it->second.number_nacks);
-    helper_->OnPacketNacked(sequence_number, nack_count);
-  }
-
-  // If we have received a trunacted ack, then we need to
-  // clear out some previous transmissions to allow the peer
-  // to actually ACK new packets.
-  if (is_truncated_ack) {
-    size_t num_to_clear = received_info.missing_packets.size() / 2;
-    UnackedPacketMap::iterator it = unacked_packets_.begin();
-    while (it != unacked_packets_.end() && num_to_clear > 0) {
-      QuicPacketSequenceNumber sequence_number = it->first;
-      ++it;
-      // If this is not a previous transmission then there is no point
-      // in clearing out any further packets, because it will not
-      // affect the high water mark.
-      if (!IsPreviousTransmission(sequence_number)) {
-        break;
-      }
-
-      DCHECK(ContainsKey(previous_transmissions_map_, sequence_number));
-      DCHECK(!ContainsKey(retransmission_map_, sequence_number));
-      DCHECK(!HasRetransmittableFrames(sequence_number));
-      unacked_packets_.erase(sequence_number);
-      SequenceNumberSet* previous_transmissions =
-          previous_transmissions_map_[sequence_number];
-      previous_transmissions_map_.erase(sequence_number);
-      previous_transmissions->erase(sequence_number);
-      if (previous_transmissions->size() == 1) {
-        previous_transmissions_map_.erase(*previous_transmissions->begin());
-        delete previous_transmissions;
-      }
-      --num_to_clear;
-=======
     if (IsAwaitingPacket(received_info, sequence_number)) {
       ++it;
       continue;
->>>>>>> 8c15b39e
     }
 
     // Packet was acked, so remove it from our unacked packet list.
@@ -390,132 +230,6 @@
   }
 }
 
-<<<<<<< HEAD
-bool QuicSentPacketManager::HasRetransmittableFrames(
-    QuicPacketSequenceNumber sequence_number) const {
-  if (!ContainsKey(unacked_packets_, sequence_number)) {
-    return false;
-  }
-
-  return unacked_packets_.find(sequence_number)->second != NULL;
-}
-
-bool QuicSentPacketManager::MarkForRetransmission(
-    QuicPacketSequenceNumber sequence_number,
-    TransmissionType transmission_type) {
-  DCHECK(ContainsKey(unacked_packets_, sequence_number));
-  if (!HasRetransmittableFrames(sequence_number)) {
-    return false;
-  }
-  // If it's already in the retransmission map, don't add it again, just let
-  // the prior retransmission request win out.
-  if (ContainsKey(pending_retransmissions_, sequence_number)) {
-    return true;
-  }
-
-  pending_retransmissions_[sequence_number] = transmission_type;
-  return true;
-}
-
-bool QuicSentPacketManager::HasPendingRetransmissions() const {
-  return !pending_retransmissions_.empty();
-}
-
-QuicSentPacketManager::PendingRetransmission
-    QuicSentPacketManager::NextPendingRetransmission() {
-  DCHECK(!pending_retransmissions_.empty());
-  QuicPacketSequenceNumber sequence_number =
-      pending_retransmissions_.begin()->first;
-  DCHECK(ContainsKey(unacked_packets_, sequence_number));
-  DCHECK(unacked_packets_[sequence_number]);
-
-  return PendingRetransmission(sequence_number,
-                               pending_retransmissions_.begin()->second,
-                               GetRetransmittableFrames(sequence_number),
-                               GetSequenceNumberLength(sequence_number));
-}
-
-bool QuicSentPacketManager::IsPreviousTransmission(
-    QuicPacketSequenceNumber sequence_number) const {
-  DCHECK(ContainsKey(unacked_packets_, sequence_number));
-
-  PreviousTransmissionMap::const_iterator it =
-      previous_transmissions_map_.find(sequence_number);
-  if (it == previous_transmissions_map_.end()) {
-    return false;
-  }
-
-  SequenceNumberSet* previous_transmissions = it->second;
-  DCHECK(!previous_transmissions->empty());
-  return *previous_transmissions->rbegin() != sequence_number;
-}
-
-QuicPacketSequenceNumber QuicSentPacketManager::GetMostRecentTransmission(
-    QuicPacketSequenceNumber sequence_number) const {
-  DCHECK(ContainsKey(unacked_packets_, sequence_number));
-
-  PreviousTransmissionMap::const_iterator it =
-      previous_transmissions_map_.find(sequence_number);
-  if (it == previous_transmissions_map_.end()) {
-    return sequence_number;
-  }
-
-  SequenceNumberSet* previous_transmissions =
-      previous_transmissions_map_.find(sequence_number)->second;
-  DCHECK(!previous_transmissions->empty());
-  return *previous_transmissions->rbegin();
-}
-
-QuicSentPacketManager::UnackedPacketMap::iterator
-QuicSentPacketManager::MarkPacketReceivedByPeer(
-    QuicPacketSequenceNumber sequence_number) {
-  DCHECK(ContainsKey(unacked_packets_, sequence_number));
-  UnackedPacketMap::iterator next_unacked =
-      unacked_packets_.find(sequence_number);
-  ++next_unacked;
-
-  // If this packet has never been retransmitted, then simply drop it.
-  if (!ContainsKey(previous_transmissions_map_, sequence_number)) {
-    DiscardPacket(sequence_number);
-    return next_unacked;
-  }
-
-  SequenceNumberSet* previous_transmissions =
-    previous_transmissions_map_.find(sequence_number)->second;
-  SequenceNumberSet::reverse_iterator previous_transmissions_it
-      = previous_transmissions->rbegin();
-  DCHECK(previous_transmissions_it != previous_transmissions->rend());
-
-  QuicPacketSequenceNumber new_packet = *previous_transmissions_it;
-  bool is_new_packet = new_packet == sequence_number;
-  if (is_new_packet) {
-    DiscardPacket(new_packet);
-  } else {
-    if (next_unacked->first == new_packet) {
-      ++next_unacked;
-    }
-    // If we have received an ack for a previous transmission of a packet,
-    // we want to keep the "new" transmission of the packet unacked,
-    // but prevent the data from being retransmitted.
-    delete unacked_packets_[new_packet];
-    unacked_packets_[new_packet] = NULL;
-    pending_retransmissions_.erase(new_packet);
-  }
-  previous_transmissions_map_.erase(new_packet);
-
-  // Clear out information all previous transmissions.
-  ++previous_transmissions_it;
-  while (previous_transmissions_it != previous_transmissions->rend()) {
-    QuicPacketSequenceNumber previous_transmission = *previous_transmissions_it;
-    ++previous_transmissions_it;
-    DCHECK(ContainsKey(previous_transmissions_map_, previous_transmission));
-    previous_transmissions_map_.erase(previous_transmission);
-    if (next_unacked != unacked_packets_.end() &&
-        next_unacked->first == previous_transmission) {
-      ++next_unacked;
-    }
-    DiscardPacket(previous_transmission);
-=======
 void QuicSentPacketManager::ClearPreviousRetransmissions(size_t num_to_clear) {
   UnackedPacketMap::iterator it = unacked_packets_.begin();
   while (it != unacked_packets_.end() && num_to_clear > 0) {
@@ -542,84 +256,9 @@
     }
     unacked_packets_.erase(it++);
     --num_to_clear;
->>>>>>> 8c15b39e
-  }
-
-  delete previous_transmissions;
-
-  next_unacked = unacked_packets_.begin();
-  while (next_unacked != unacked_packets_.end() &&
-         next_unacked->first < sequence_number) {
-        ++next_unacked;
-      }
-  return next_unacked;
-}
-
-<<<<<<< HEAD
-void QuicSentPacketManager::DiscardPacket(
-    QuicPacketSequenceNumber sequence_number) {
-  UnackedPacketMap::iterator unacked_it =
-      unacked_packets_.find(sequence_number);
-  // Packet was not meant to be retransmitted.
-  if (unacked_it == unacked_packets_.end()) {
-    DCHECK(!ContainsKey(retransmission_map_, sequence_number));
-    return;
-  }
-
-  // Delete the unacked packet.
-  delete unacked_it->second;
-  unacked_packets_.erase(unacked_it);
-  retransmission_map_.erase(sequence_number);
-  pending_retransmissions_.erase(sequence_number);
-  return;
-}
-
-void QuicSentPacketManager::HandleAckForSentFecPackets(
-    const ReceivedPacketInfo& received_info) {
-  UnackedFecPacketMap::iterator it = unacked_fec_packets_.begin();
-  while (it != unacked_fec_packets_.end()) {
-    QuicPacketSequenceNumber sequence_number = it->first;
-    if (sequence_number > received_info.largest_observed) {
-      break;
-    }
-
-    if (!IsAwaitingPacket(received_info, sequence_number)) {
-      DVLOG(1) << ENDPOINT << "Got an ack for fec packet: " << sequence_number;
-      unacked_fec_packets_.erase(it++);
-    } else {
-      // TODO(rch): treat these packets more consistently.  They should
-      // be subject to NACK and RTO based loss.  (Thought obviously, they
-      // should not be retransmitted.)
-      DVLOG(1) << ENDPOINT << "Still missing ack for fec packet: "
-               << sequence_number;
-      ++it;
-    }
-  }
-}
-
-void QuicSentPacketManager::DiscardFecPacket(
-    QuicPacketSequenceNumber sequence_number) {
-  DCHECK(ContainsKey(unacked_fec_packets_, sequence_number));
-  unacked_fec_packets_.erase(sequence_number);
-}
-
-bool QuicSentPacketManager::IsRetransmission(
-    QuicPacketSequenceNumber sequence_number) const {
-  DCHECK(HasRetransmittableFrames(sequence_number));
-  RetransmissionMap::const_iterator it =
-      retransmission_map_.find(sequence_number);
-  return it != retransmission_map_.end() &&
-      it->second.number_retransmissions > 0;
-}
-
-size_t QuicSentPacketManager::GetRetransmissionCount(
-    QuicPacketSequenceNumber sequence_number) const {
-  DCHECK(HasRetransmittableFrames(sequence_number));
-  DCHECK(ContainsKey(retransmission_map_, sequence_number));
-  RetransmissionMap::const_iterator it =
-      retransmission_map_.find(sequence_number);
-  return it->second.number_retransmissions;
-=======
+  }
+}
+
 bool QuicSentPacketManager::HasRetransmittableFrames(
     QuicPacketSequenceNumber sequence_number) const {
   if (!ContainsKey(unacked_packets_, sequence_number)) {
@@ -675,7 +314,6 @@
 
 bool QuicSentPacketManager::HasPendingRetransmissions() const {
   return !pending_retransmissions_.empty();
->>>>>>> 8c15b39e
 }
 
 QuicSentPacketManager::PendingRetransmission
@@ -788,13 +426,6 @@
   return unacked_packets_.find(sequence_number)->second.sequence_number_length;
 }
 
-QuicTime QuicSentPacketManager::GetFecSentTime(
-    QuicPacketSequenceNumber sequence_number) const {
-  DCHECK(ContainsKey(unacked_fec_packets_, sequence_number));
-
-  return unacked_fec_packets_.find(sequence_number)->second;
-}
-
 bool QuicSentPacketManager::HasUnackedPackets() const {
   return !unacked_packets_.empty();
 }
@@ -811,10 +442,6 @@
   return num_unacked_packets;
 }
 
-bool QuicSentPacketManager::HasUnackedFecPackets() const {
-  return !unacked_fec_packets_.empty();
-}
-
 QuicPacketSequenceNumber
 QuicSentPacketManager::GetLeastUnackedSentPacket() const {
   if (unacked_packets_.empty()) {
@@ -824,17 +451,6 @@
   }
 
   return unacked_packets_.begin()->first;
-}
-
-QuicPacketSequenceNumber
-QuicSentPacketManager::GetLeastUnackedFecPacket() const {
-  if (unacked_fec_packets_.empty()) {
-    // If there are no unacked packets, set the least unacked packet to
-    // the sequence number of the next packet sent.
-    return helper_->GetNextPacketSequenceNumber();
-  }
-
-  return unacked_fec_packets_.begin()->first;
 }
 
 SequenceNumberSet QuicSentPacketManager::GetUnackedPackets() const {
