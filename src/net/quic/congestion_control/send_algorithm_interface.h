// Copyright (c) 2012 The Chromium Authors. All rights reserved.
// Use of this source code is governed by a BSD-style license that can be
// found in the LICENSE file.
//
// The pure virtual class for send side congestion control algorithm.

#ifndef NET_QUIC_CONGESTION_CONTROL_SEND_ALGORITHM_INTERFACE_H_
#define NET_QUIC_CONGESTION_CONTROL_SEND_ALGORITHM_INTERFACE_H_

#include <algorithm>
#include <map>

#include "base/basictypes.h"
#include "net/base/net_export.h"
#include "net/quic/quic_bandwidth.h"
#include "net/quic/quic_clock.h"
#include "net/quic/quic_config.h"
#include "net/quic/quic_protocol.h"
#include "net/quic/quic_time.h"

namespace net {

class NET_EXPORT_PRIVATE SendAlgorithmInterface {
 public:
  class SentPacket {
   public:
    SentPacket(QuicByteCount bytes,
               QuicTime timestamp,
               HasRetransmittableData has_retransmittable_data)
        : bytes_sent_(bytes),
          send_timestamp_(timestamp),
          has_retransmittable_data_(has_retransmittable_data),
          nack_count_(0) {
    }
    QuicByteCount bytes_sent() const { return bytes_sent_; }
    const QuicTime& send_timestamp() const { return send_timestamp_; }
    HasRetransmittableData has_retransmittable_data() const {
      return has_retransmittable_data_;
    }
    size_t nack_count() const { return nack_count_; }

    void Nack(size_t min_nacks) {
      nack_count_ = std::max(min_nacks, nack_count_ + 1);
    }

   private:
    QuicByteCount bytes_sent_;
    QuicTime send_timestamp_;
    HasRetransmittableData has_retransmittable_data_;
    size_t nack_count_;
  };

  typedef std::map<QuicPacketSequenceNumber, SentPacket*> SentPacketsMap;

  static SendAlgorithmInterface* Create(const QuicClock* clock,
                                        CongestionFeedbackType type);

  virtual ~SendAlgorithmInterface() {}

  virtual void SetFromConfig(const QuicConfig& config, bool is_server) = 0;

<<<<<<< HEAD
=======
  // Sets the maximum size of packets that will be sent.
  virtual void SetMaxPacketSize(QuicByteCount max_packet_size) = 0;

>>>>>>> 8c15b39e
  // Called when we receive congestion feedback from remote peer.
  virtual void OnIncomingQuicCongestionFeedbackFrame(
      const QuicCongestionFeedbackFrame& feedback,
      QuicTime feedback_receive_time,
      const SentPacketsMap& sent_packets) = 0;

  // Called for each received ACK, with sequence number from remote peer.
  virtual void OnPacketAcked(QuicPacketSequenceNumber acked_sequence_number,
                             QuicByteCount acked_bytes,
                             QuicTime::Delta rtt) = 0;

  // Indicates a loss event of one packet. |sequence_number| is the
  // sequence number of the lost packet.
  virtual void OnPacketLost(QuicPacketSequenceNumber sequence_number,
                            QuicTime ack_receive_time) = 0;

  // Inform that we sent x bytes to the wire, and if that was a retransmission.
  // Returns true if the packet should be tracked by the congestion manager,
  // false otherwise. This is used by implementations such as tcp_cubic_sender
  // that do not count outgoing ACK packets against the congestion window.
  // Note: this function must be called for every packet sent to the wire.
  virtual bool OnPacketSent(QuicTime sent_time,
                            QuicPacketSequenceNumber sequence_number,
                            QuicByteCount bytes,
                            TransmissionType transmission_type,
                            HasRetransmittableData is_retransmittable) = 0;
<<<<<<< HEAD
=======

  // Called when the retransmission timeout fires.
  virtual void OnRetransmissionTimeout() = 0;
>>>>>>> 8c15b39e

  // Called when a packet is timed out.
  virtual void OnPacketAbandoned(QuicPacketSequenceNumber sequence_number,
                                QuicByteCount abandoned_bytes) = 0;

  // Calculate the time until we can send the next packet.
  virtual QuicTime::Delta TimeUntilSend(
      QuicTime now,
      TransmissionType transmission_type,
      HasRetransmittableData has_retransmittable_data,
      IsHandshake handshake) = 0;

  // What's the current estimated bandwidth in bytes per second.
  // Returns 0 when it does not have an estimate.
  virtual QuicBandwidth BandwidthEstimate() const = 0;

  // TODO(satyamshekhar): Monitor MinRtt.
  virtual QuicTime::Delta SmoothedRtt() const = 0;

  // Get the send algorithm specific retransmission delay, called RTO in TCP,
  // Note 1: the caller is responsible for sanity checking this value.
  // Note 2: this will return zero if we don't have enough data for an estimate.
<<<<<<< HEAD
  virtual QuicTime::Delta RetransmissionDelay() = 0;

  // Returns the size of the current congestion window.  Note, this
  // is not the *available* window.  Some send algorithms may not use a
  // congestion window and will return 0.
  virtual QuicByteCount GetCongestionWindow() = 0;

  // Sets the value of the current congestion window to |window|.
  virtual void SetCongestionWindow(QuicByteCount window) = 0;
=======
  virtual QuicTime::Delta RetransmissionDelay() const = 0;

  // Returns the size of the current congestion window in bytes.  Note, this is
  // not the *available* window.  Some send algorithms may not use a congestion
  // window and will return 0.
  virtual QuicByteCount GetCongestionWindow() const = 0;
>>>>>>> 8c15b39e
};

}  // namespace net

#endif  // NET_QUIC_CONGESTION_CONTROL_SEND_ALGORITHM_INTERFACE_H_<|MERGE_RESOLUTION|>--- conflicted
+++ resolved
@@ -59,12 +59,9 @@
 
   virtual void SetFromConfig(const QuicConfig& config, bool is_server) = 0;
 
-<<<<<<< HEAD
-=======
   // Sets the maximum size of packets that will be sent.
   virtual void SetMaxPacketSize(QuicByteCount max_packet_size) = 0;
 
->>>>>>> 8c15b39e
   // Called when we receive congestion feedback from remote peer.
   virtual void OnIncomingQuicCongestionFeedbackFrame(
       const QuicCongestionFeedbackFrame& feedback,
@@ -91,12 +88,9 @@
                             QuicByteCount bytes,
                             TransmissionType transmission_type,
                             HasRetransmittableData is_retransmittable) = 0;
-<<<<<<< HEAD
-=======
 
   // Called when the retransmission timeout fires.
   virtual void OnRetransmissionTimeout() = 0;
->>>>>>> 8c15b39e
 
   // Called when a packet is timed out.
   virtual void OnPacketAbandoned(QuicPacketSequenceNumber sequence_number,
@@ -119,24 +113,12 @@
   // Get the send algorithm specific retransmission delay, called RTO in TCP,
   // Note 1: the caller is responsible for sanity checking this value.
   // Note 2: this will return zero if we don't have enough data for an estimate.
-<<<<<<< HEAD
-  virtual QuicTime::Delta RetransmissionDelay() = 0;
-
-  // Returns the size of the current congestion window.  Note, this
-  // is not the *available* window.  Some send algorithms may not use a
-  // congestion window and will return 0.
-  virtual QuicByteCount GetCongestionWindow() = 0;
-
-  // Sets the value of the current congestion window to |window|.
-  virtual void SetCongestionWindow(QuicByteCount window) = 0;
-=======
   virtual QuicTime::Delta RetransmissionDelay() const = 0;
 
   // Returns the size of the current congestion window in bytes.  Note, this is
   // not the *available* window.  Some send algorithms may not use a congestion
   // window and will return 0.
   virtual QuicByteCount GetCongestionWindow() const = 0;
->>>>>>> 8c15b39e
 };
 
 }  // namespace net
