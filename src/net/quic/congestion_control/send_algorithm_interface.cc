// Copyright (c) 2012 The Chromium Authors. All rights reserved.
// Use of this source code is governed by a BSD-style license that can be
// found in the LICENSE file.

#include "net/quic/congestion_control/send_algorithm_interface.h"

#include "net/quic/congestion_control/fix_rate_sender.h"
#include "net/quic/congestion_control/tcp_cubic_sender.h"
#include "net/quic/quic_protocol.h"

namespace net {

const bool kUseReno = false;
<<<<<<< HEAD
// Maximum number of outstanding packets for tcp.
const QuicTcpCongestionWindow kMaxTcpCongestionWindow = 200;
=======
>>>>>>> 8c15b39e

// Factory for send side congestion control algorithm.
SendAlgorithmInterface* SendAlgorithmInterface::Create(
    const QuicClock* clock,
    CongestionFeedbackType type) {
  switch (type) {
    case kTCP:
      return new TcpCubicSender(clock, kUseReno, kMaxTcpCongestionWindow);
    case kInterArrival:
      break;  // TODO(pwestin) Implement.
    case kFixRate:
      return new FixRateSender(clock);
  }
  return NULL;
}

}  // namespace net<|MERGE_RESOLUTION|>--- conflicted
+++ resolved
@@ -11,11 +11,6 @@
 namespace net {
 
 const bool kUseReno = false;
-<<<<<<< HEAD
-// Maximum number of outstanding packets for tcp.
-const QuicTcpCongestionWindow kMaxTcpCongestionWindow = 200;
-=======
->>>>>>> 8c15b39e
 
 // Factory for send side congestion control algorithm.
 SendAlgorithmInterface* SendAlgorithmInterface::Create(
