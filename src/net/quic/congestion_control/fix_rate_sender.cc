// Copyright (c) 2012 The Chromium Authors. All rights reserved.
// Use of this source code is governed by a BSD-style license that can be
// found in the LICENSE file.

#include "net/quic/congestion_control/fix_rate_sender.h"

#include <math.h>

#include <algorithm>

#include "base/logging.h"
#include "net/quic/quic_protocol.h"

namespace {
  const int kInitialBitrate = 100000;  // In bytes per second.
  const uint64 kWindowSizeUs = 10000;  // 10 ms.
}

namespace net {

FixRateSender::FixRateSender(const QuicClock* clock)
    : bitrate_(QuicBandwidth::FromBytesPerSecond(kInitialBitrate)),
      max_segment_size_(kDefaultMaxPacketSize),
      fix_rate_leaky_bucket_(bitrate_),
      paced_sender_(bitrate_, max_segment_size_),
      data_in_flight_(0),
      latest_rtt_(QuicTime::Delta::Zero()) {
  DVLOG(1) << "FixRateSender";
}

FixRateSender::~FixRateSender() {
}

void FixRateSender::SetFromConfig(const QuicConfig& config, bool is_server) {
<<<<<<< HEAD
  max_segment_size_ = config.server_max_packet_size();
=======
}

void FixRateSender::SetMaxPacketSize(QuicByteCount max_packet_size) {
  max_segment_size_ = max_packet_size;
>>>>>>> 8c15b39e
  paced_sender_.set_max_segment_size(max_segment_size_);
}

void FixRateSender::OnIncomingQuicCongestionFeedbackFrame(
    const QuicCongestionFeedbackFrame& feedback,
    QuicTime feedback_receive_time,
    const SentPacketsMap& /*sent_packets*/) {
  if (feedback.type != kFixRate) {
    LOG(DFATAL) << "Invalid incoming CongestionFeedbackType:" << feedback.type;
  }
  if (feedback.type == kFixRate) {
    bitrate_ = feedback.fix_rate.bitrate;
    fix_rate_leaky_bucket_.SetDrainingRate(feedback_receive_time, bitrate_);
    paced_sender_.UpdateBandwidthEstimate(feedback_receive_time, bitrate_);
  }
  // Silently ignore invalid messages in release mode.
}

void FixRateSender::OnPacketAcked(
    QuicPacketSequenceNumber /*acked_sequence_number*/,
    QuicByteCount bytes_acked,
    QuicTime::Delta rtt) {
  // RTT can't be negative.
  DCHECK_LE(0, rtt.ToMicroseconds());

  data_in_flight_ -= bytes_acked;
  if (rtt.IsInfinite()) {
    return;
  }
  latest_rtt_ = rtt;
}

void FixRateSender::OnPacketLost(QuicPacketSequenceNumber /*sequence_number*/,
                                 QuicTime /*ack_receive_time*/) {
  // Ignore losses for fix rate sender.
}

bool FixRateSender::OnPacketSent(
    QuicTime sent_time,
    QuicPacketSequenceNumber /*sequence_number*/,
    QuicByteCount bytes,
    TransmissionType transmission_type,
    HasRetransmittableData /*has_retransmittable_data*/) {
  fix_rate_leaky_bucket_.Add(sent_time, bytes);
  paced_sender_.OnPacketSent(sent_time, bytes);
  if (transmission_type == NOT_RETRANSMISSION) {
    data_in_flight_ += bytes;
  }
  return true;
}

<<<<<<< HEAD
=======
void FixRateSender::OnRetransmissionTimeout() { }

>>>>>>> 8c15b39e
void FixRateSender::OnPacketAbandoned(
    QuicPacketSequenceNumber /*sequence_number*/,
    QuicByteCount /*abandoned_bytes*/) {
}

QuicTime::Delta FixRateSender::TimeUntilSend(
    QuicTime now,
    TransmissionType /* transmission_type */,
    HasRetransmittableData /*has_retransmittable_data*/,
    IsHandshake /*handshake*/) {
  if (CongestionWindow() > fix_rate_leaky_bucket_.BytesPending(now)) {
    if (CongestionWindow() <= data_in_flight_) {
      // We need an ack before we send more.
      return QuicTime::Delta::Infinite();
    }
    return paced_sender_.TimeUntilSend(now, QuicTime::Delta::Zero());
  }
  QuicTime::Delta time_remaining = fix_rate_leaky_bucket_.TimeRemaining(now);
  if (time_remaining.IsZero()) {
    // We need an ack before we send more.
    return QuicTime::Delta::Infinite();
  }
  return paced_sender_.TimeUntilSend(now, time_remaining);
}

QuicByteCount FixRateSender::CongestionWindow() {
  QuicByteCount window_size_bytes = bitrate_.ToBytesPerPeriod(
      QuicTime::Delta::FromMicroseconds(kWindowSizeUs));
  // Make sure window size is not less than a packet.
  return std::max(kDefaultMaxPacketSize, window_size_bytes);
}

QuicBandwidth FixRateSender::BandwidthEstimate() const {
  return bitrate_;
}

QuicTime::Delta FixRateSender::SmoothedRtt() const {
  // TODO(satyamshekhar): Calculate and return smoothed rtt.
  return latest_rtt_;
}

QuicTime::Delta FixRateSender::RetransmissionDelay() const {
  // TODO(pwestin): Calculate and return retransmission delay.
  // Use 2 * the latest RTT for now.
  return latest_rtt_.Add(latest_rtt_);
}

<<<<<<< HEAD
QuicByteCount FixRateSender::GetCongestionWindow() {
  return 0;
}

void FixRateSender::SetCongestionWindow(QuicByteCount window) {
}

=======
QuicByteCount FixRateSender::GetCongestionWindow() const {
  return 0;
}

>>>>>>> 8c15b39e
}  // namespace net<|MERGE_RESOLUTION|>--- conflicted
+++ resolved
@@ -32,14 +32,10 @@
 }
 
 void FixRateSender::SetFromConfig(const QuicConfig& config, bool is_server) {
-<<<<<<< HEAD
-  max_segment_size_ = config.server_max_packet_size();
-=======
 }
 
 void FixRateSender::SetMaxPacketSize(QuicByteCount max_packet_size) {
   max_segment_size_ = max_packet_size;
->>>>>>> 8c15b39e
   paced_sender_.set_max_segment_size(max_segment_size_);
 }
 
@@ -91,11 +87,8 @@
   return true;
 }
 
-<<<<<<< HEAD
-=======
 void FixRateSender::OnRetransmissionTimeout() { }
 
->>>>>>> 8c15b39e
 void FixRateSender::OnPacketAbandoned(
     QuicPacketSequenceNumber /*sequence_number*/,
     QuicByteCount /*abandoned_bytes*/) {
@@ -143,18 +136,8 @@
   return latest_rtt_.Add(latest_rtt_);
 }
 
-<<<<<<< HEAD
-QuicByteCount FixRateSender::GetCongestionWindow() {
-  return 0;
-}
-
-void FixRateSender::SetCongestionWindow(QuicByteCount window) {
-}
-
-=======
 QuicByteCount FixRateSender::GetCongestionWindow() const {
   return 0;
 }
 
->>>>>>> 8c15b39e
 }  // namespace net