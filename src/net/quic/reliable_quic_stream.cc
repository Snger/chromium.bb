// Copyright (c) 2012 The Chromium Authors. All rights reserved.
// Use of this source code is governed by a BSD-style license that can be
// found in the LICENSE file.

#include "net/quic/reliable_quic_stream.h"

#include "net/quic/quic_session.h"
#include "net/quic/quic_spdy_decompressor.h"
#include "net/spdy/write_blocked_list.h"

using base::StringPiece;
using std::min;

namespace net {

#define ENDPOINT (is_server_ ? "Server: " : " Client: ")

namespace {

struct iovec MakeIovec(StringPiece data) {
  struct iovec iov = {const_cast<char*>(data.data()),
                      static_cast<size_t>(data.size())};
  return iov;
}

}  // namespace

ReliableQuicStream::ReliableQuicStream(QuicStreamId id,
                                       QuicSession* session)
    : sequencer_(this),
      id_(id),
      session_(session),
      stream_bytes_read_(0),
      stream_bytes_written_(0),
      stream_error_(QUIC_STREAM_NO_ERROR),
      connection_error_(QUIC_NO_ERROR),
      read_side_closed_(false),
      write_side_closed_(false),
      fin_buffered_(false),
      fin_sent_(false),
      is_server_(session_->is_server()) {
}

ReliableQuicStream::~ReliableQuicStream() {
}

bool ReliableQuicStream::WillAcceptStreamFrame(
    const QuicStreamFrame& frame) const {
  if (read_side_closed_) {
    return true;
  }
  if (frame.stream_id != id_) {
    LOG(ERROR) << "Error!";
    return false;
  }
  return sequencer_.WillAcceptStreamFrame(frame);
}

bool ReliableQuicStream::OnStreamFrame(const QuicStreamFrame& frame) {
  DCHECK_EQ(frame.stream_id, id_);
  if (read_side_closed_) {
<<<<<<< HEAD
    DLOG(INFO) << ENDPOINT << "Ignoring frame " << frame.stream_id;
=======
    DVLOG(1) << ENDPOINT << "Ignoring frame " << frame.stream_id;
>>>>>>> 8c15b39e
    // We don't want to be reading: blackhole the data.
    return true;
  }
  // Note: This count include duplicate data received.
  stream_bytes_read_ += frame.data.TotalBufferSize();

  bool accepted = sequencer_.OnStreamFrame(frame);

  return accepted;
}

void ReliableQuicStream::OnStreamReset(QuicRstStreamErrorCode error) {
  stream_error_ = error;
  CloseWriteSide();
  CloseReadSide();
}

void ReliableQuicStream::OnConnectionClosed(QuicErrorCode error,
                                            bool from_peer) {
  if (read_side_closed_ && write_side_closed_) {
    return;
  }
  if (error != QUIC_NO_ERROR) {
    stream_error_ = QUIC_STREAM_CONNECTION_ERROR;
    connection_error_ = error;
  }

  CloseWriteSide();
  CloseReadSide();
}

void ReliableQuicStream::OnFinRead() {
  DCHECK(sequencer_.IsClosed());
  CloseReadSide();
}

void ReliableQuicStream::Reset(QuicRstStreamErrorCode error) {
  DCHECK_NE(QUIC_STREAM_NO_ERROR, error);
  stream_error_ = error;
<<<<<<< HEAD
  if (error != QUIC_STREAM_NO_ERROR)  {
    // Sending a RstStream results in calling CloseStream.
    session()->SendRstStream(id(), error);
  } else {
    session_->CloseStream(id());
  }
}

void ReliableQuicStream::CloseConnection(QuicErrorCode error) {
  session()->connection()->SendConnectionClose(error);
}

void ReliableQuicStream::CloseConnectionWithDetails(QuicErrorCode error,
                                                    const string& details) {
  session()->connection()->SendConnectionCloseWithDetails(error, details);
}

size_t ReliableQuicStream::Readv(const struct iovec* iov, size_t iov_len) {
  if (headers_decompressed_ && decompressed_headers_.empty()) {
    return sequencer_.Readv(iov, iov_len);
  }
  size_t bytes_consumed = 0;
  size_t iov_index = 0;
  while (iov_index < iov_len &&
         decompressed_headers_.length() > bytes_consumed) {
    size_t bytes_to_read = min(iov[iov_index].iov_len,
                               decompressed_headers_.length() - bytes_consumed);
    char* iov_ptr = static_cast<char*>(iov[iov_index].iov_base);
    memcpy(iov_ptr,
           decompressed_headers_.data() + bytes_consumed, bytes_to_read);
    bytes_consumed += bytes_to_read;
    ++iov_index;
  }
  decompressed_headers_.erase(0, bytes_consumed);
  return bytes_consumed;
=======
  // Sending a RstStream results in calling CloseStream.
  session()->SendRstStream(id(), error);
>>>>>>> 8c15b39e
}

void ReliableQuicStream::CloseConnection(QuicErrorCode error) {
  session()->connection()->SendConnectionClose(error);
}

void ReliableQuicStream::CloseConnectionWithDetails(QuicErrorCode error,
                                                    const string& details) {
  session()->connection()->SendConnectionCloseWithDetails(error, details);
}

QuicVersion ReliableQuicStream::version() {
  return session()->connection()->version();
}

void ReliableQuicStream::WriteOrBufferData(StringPiece data, bool fin) {
  DCHECK(data.size() > 0 || fin);
  DCHECK(!fin_buffered_);

  QuicConsumedData consumed_data(0, false);
  fin_buffered_ = fin;

  if (queued_data_.empty()) {
    struct iovec iov(MakeIovec(data));
    consumed_data = WritevData(&iov, 1, fin, NULL);
    DCHECK_LE(consumed_data.bytes_consumed, data.length());
  }

  // If there's unconsumed data or an unconsumed fin, queue it.
  if (consumed_data.bytes_consumed < data.length() ||
      (fin && !consumed_data.fin_consumed)) {
    queued_data_.push_back(
        string(data.data() + consumed_data.bytes_consumed,
               data.length() - consumed_data.bytes_consumed));
  }
}

void ReliableQuicStream::OnCanWrite() {
  bool fin = false;
  while (!queued_data_.empty()) {
    const string& data = queued_data_.front();
    if (queued_data_.size() == 1 && fin_buffered_) {
      fin = true;
    }
    struct iovec iov(MakeIovec(data));
    QuicConsumedData consumed_data = WritevData(&iov, 1, fin, NULL);
    if (consumed_data.bytes_consumed == data.size() &&
        fin == consumed_data.fin_consumed) {
      queued_data_.pop_front();
    } else {
      queued_data_.front().erase(0, consumed_data.bytes_consumed);
      break;
    }
  }
}

QuicConsumedData ReliableQuicStream::WritevData(
    const struct iovec* iov,
    int iov_count,
    bool fin,
    QuicAckNotifier::DelegateInterface* ack_notifier_delegate) {
  if (write_side_closed_) {
    DLOG(ERROR) << ENDPOINT << "Attempt to write when the write side is closed";
    return QuicConsumedData(0, false);
  }

  size_t write_length = 0u;
  for (int i = 0; i < iov_count; ++i) {
    write_length += iov[i].iov_len;
  }
  QuicConsumedData consumed_data = session()->WritevData(
      id(), iov, iov_count, stream_bytes_written_, fin, ack_notifier_delegate);
  stream_bytes_written_ += consumed_data.bytes_consumed;
  if (consumed_data.bytes_consumed == write_length) {
    if (fin && consumed_data.fin_consumed) {
      fin_sent_ = true;
      CloseWriteSide();
    } else if (fin && !consumed_data.fin_consumed) {
      session_->MarkWriteBlocked(id(), EffectivePriority());
    }
  } else {
    session_->MarkWriteBlocked(id(), EffectivePriority());
  }
  return consumed_data;
}

void ReliableQuicStream::CloseReadSide() {
  if (read_side_closed_) {
    return;
  }
<<<<<<< HEAD
  DLOG(INFO) << ENDPOINT << "Done reading from stream " << id();

  read_side_closed_ = true;
  if (write_side_closed_) {
    DLOG(INFO) << ENDPOINT << "Closing stream: " << id();
=======
  DVLOG(1) << ENDPOINT << "Done reading from stream " << id();

  read_side_closed_ = true;
  if (write_side_closed_) {
    DVLOG(1) << ENDPOINT << "Closing stream: " << id();
>>>>>>> 8c15b39e
    session_->CloseStream(id());
  }
}

<<<<<<< HEAD
uint32 ReliableQuicStream::ProcessRawData(const char* data, uint32 data_len) {
  DCHECK_NE(0u, data_len);
  if (id() == kCryptoStreamId) {
    // The crypto stream does not use compression.
    return ProcessData(data, data_len);
  }

  uint32 total_bytes_consumed = 0;
  if (headers_id_ == 0u) {
    total_bytes_consumed += StripPriorityAndHeaderId(data, data_len);
    data += total_bytes_consumed;
    data_len -= total_bytes_consumed;
    if (data_len == 0 || !session_->connection()->connected()) {
      return total_bytes_consumed;
    }
  }
  DCHECK_NE(0u, headers_id_);

  // Once the headers are finished, we simply pass the data through.
  if (headers_decompressed_) {
    // Some buffered header data remains.
    if (!decompressed_headers_.empty()) {
      ProcessHeaderData();
    }
    if (decompressed_headers_.empty()) {
      DVLOG(1) << "Delegating procesing to ProcessData";
      total_bytes_consumed += ProcessData(data, data_len);
    }
    return total_bytes_consumed;
  }

  QuicHeaderId current_header_id =
      session_->decompressor()->current_header_id();
  // Ensure that this header id looks sane.
  if (headers_id_ < current_header_id ||
      headers_id_ > kMaxHeaderIdDelta + current_header_id) {
    DVLOG(1) << ENDPOINT
             << "Invalid headers for stream: " << id()
             << " header_id: " << headers_id_
             << " current_header_id: " << current_header_id;
    session_->connection()->SendConnectionClose(QUIC_INVALID_HEADER_ID);
    return total_bytes_consumed;
  }

  // If we are head-of-line blocked on decompression, then back up.
  if (current_header_id != headers_id_) {
    session_->MarkDecompressionBlocked(headers_id_, id());
    DVLOG(1) << ENDPOINT
             << "Unable to decompress header data for stream: " << id()
             << " header_id: " << headers_id_;
    return total_bytes_consumed;
  }

  // Decompressed data will be delivered to decompressed_headers_.
  size_t bytes_consumed = session_->decompressor()->DecompressData(
      StringPiece(data, data_len), this);
  DCHECK_NE(0u, bytes_consumed);
  if (bytes_consumed > data_len) {
    DCHECK(false) << "DecompressData returned illegal value";
    OnDecompressionError();
    return total_bytes_consumed;
  }
  total_bytes_consumed += bytes_consumed;
  data += bytes_consumed;
  data_len -= bytes_consumed;

  if (decompression_failed_) {
    // The session will have been closed in OnDecompressionError.
    return total_bytes_consumed;
  }

  // Headers are complete if the decompressor has moved on to the
  // next stream.
  headers_decompressed_ =
      session_->decompressor()->current_header_id() != headers_id_;
  if (!headers_decompressed_) {
    DCHECK_EQ(0u, data_len);
  }

  ProcessHeaderData();

  if (!headers_decompressed_ || !decompressed_headers_.empty()) {
    return total_bytes_consumed;
  }

  // We have processed all of the decompressed data but we might
  // have some more raw data to process.
  if (data_len > 0) {
    total_bytes_consumed += ProcessData(data, data_len);
  }

  // The sequencer will push any additional buffered frames if this data
  // has been completely consumed.
  return total_bytes_consumed;
}

uint32 ReliableQuicStream::ProcessHeaderData() {
  if (decompressed_headers_.empty()) {
    return 0;
  }

  size_t bytes_processed = ProcessData(decompressed_headers_.data(),
                                       decompressed_headers_.length());
  if (bytes_processed == decompressed_headers_.length()) {
    decompressed_headers_.clear();
  } else {
    decompressed_headers_ = decompressed_headers_.erase(0, bytes_processed);
  }
  return bytes_processed;
}

void ReliableQuicStream::OnDecompressorAvailable() {
  DCHECK_EQ(headers_id_,
            session_->decompressor()->current_header_id());
  DCHECK(!headers_decompressed_);
  DCHECK(!decompression_failed_);
  DCHECK_EQ(0u, decompressed_headers_.length());

  while (!headers_decompressed_) {
    struct iovec iovec;
    if (sequencer_.GetReadableRegions(&iovec, 1) == 0) {
      return;
    }

    size_t bytes_consumed = session_->decompressor()->DecompressData(
        StringPiece(static_cast<char*>(iovec.iov_base),
                    iovec.iov_len),
        this);
    DCHECK_LE(bytes_consumed, iovec.iov_len);
    if (decompression_failed_) {
      return;
    }
    sequencer_.MarkConsumed(bytes_consumed);

    headers_decompressed_ =
        session_->decompressor()->current_header_id() != headers_id_;
  }

  // Either the headers are complete, or the all data as been consumed.
  ProcessHeaderData();  // Unprocessed headers remain in decompressed_headers_.
  if (IsHalfClosed()) {
    TerminateFromPeer(true);
  } else if (headers_decompressed_ && decompressed_headers_.empty()) {
    sequencer_.FlushBufferedFrames();
  }
}

bool ReliableQuicStream::OnDecompressedData(StringPiece data) {
  data.AppendToString(&decompressed_headers_);
  return true;
}

void ReliableQuicStream::OnDecompressionError() {
  DCHECK(!decompression_failed_);
  decompression_failed_ = true;
  session_->connection()->SendConnectionClose(QUIC_DECOMPRESSION_FAILURE);
}


=======
>>>>>>> 8c15b39e
void ReliableQuicStream::CloseWriteSide() {
  if (write_side_closed_) {
    return;
  }
<<<<<<< HEAD
  DLOG(INFO) << ENDPOINT << "Done writing to stream " << id();

  write_side_closed_ = true;
  if (read_side_closed_) {
    DLOG(INFO) << ENDPOINT << "Closing stream: " << id();
=======
  DVLOG(1) << ENDPOINT << "Done writing to stream " << id();

  write_side_closed_ = true;
  if (read_side_closed_) {
    DVLOG(1) << ENDPOINT << "Closing stream: " << id();
>>>>>>> 8c15b39e
    session_->CloseStream(id());
  }
}

bool ReliableQuicStream::HasBufferedData() {
  return !queued_data_.empty();
}

void ReliableQuicStream::OnClose() {
  CloseReadSide();
  CloseWriteSide();
<<<<<<< HEAD

  if (visitor_) {
    Visitor* visitor = visitor_;
    // Calling Visitor::OnClose() may result the destruction of the visitor,
    // so we need to ensure we don't call it again.
    visitor_ = NULL;
    visitor->OnClose(this);
  }
}

uint32 ReliableQuicStream::StripPriorityAndHeaderId(
    const char* data, uint32 data_len) {
  uint32 total_bytes_parsed = 0;

  if (!priority_parsed_ && session_->connection()->is_server()) {
    QuicPriority temporary_priority = priority_;
    total_bytes_parsed = StripUint32(
        data, data_len, &headers_id_and_priority_buffer_, &temporary_priority);
    if (total_bytes_parsed > 0 && headers_id_and_priority_buffer_.size() == 0) {
      priority_parsed_ = true;

      // Spdy priorities are inverted, so the highest numerical value is the
      // lowest legal priority.
      if (temporary_priority > static_cast<QuicPriority>(kLowestPriority)) {
        session_->connection()->SendConnectionClose(QUIC_INVALID_PRIORITY);
        return 0;
      }
      priority_ = temporary_priority;
    }
    data += total_bytes_parsed;
    data_len -= total_bytes_parsed;
  }
  if (data_len > 0 && headers_id_ == 0u) {
    // The headers ID has not yet been read.  Strip it from the beginning of
    // the data stream.
    total_bytes_parsed += StripUint32(
        data, data_len, &headers_id_and_priority_buffer_, &headers_id_);
  }
  return total_bytes_parsed;
=======
>>>>>>> 8c15b39e
}

}  // namespace net<|MERGE_RESOLUTION|>--- conflicted
+++ resolved
@@ -59,11 +59,7 @@
 bool ReliableQuicStream::OnStreamFrame(const QuicStreamFrame& frame) {
   DCHECK_EQ(frame.stream_id, id_);
   if (read_side_closed_) {
-<<<<<<< HEAD
-    DLOG(INFO) << ENDPOINT << "Ignoring frame " << frame.stream_id;
-=======
     DVLOG(1) << ENDPOINT << "Ignoring frame " << frame.stream_id;
->>>>>>> 8c15b39e
     // We don't want to be reading: blackhole the data.
     return true;
   }
@@ -103,46 +99,8 @@
 void ReliableQuicStream::Reset(QuicRstStreamErrorCode error) {
   DCHECK_NE(QUIC_STREAM_NO_ERROR, error);
   stream_error_ = error;
-<<<<<<< HEAD
-  if (error != QUIC_STREAM_NO_ERROR)  {
-    // Sending a RstStream results in calling CloseStream.
-    session()->SendRstStream(id(), error);
-  } else {
-    session_->CloseStream(id());
-  }
-}
-
-void ReliableQuicStream::CloseConnection(QuicErrorCode error) {
-  session()->connection()->SendConnectionClose(error);
-}
-
-void ReliableQuicStream::CloseConnectionWithDetails(QuicErrorCode error,
-                                                    const string& details) {
-  session()->connection()->SendConnectionCloseWithDetails(error, details);
-}
-
-size_t ReliableQuicStream::Readv(const struct iovec* iov, size_t iov_len) {
-  if (headers_decompressed_ && decompressed_headers_.empty()) {
-    return sequencer_.Readv(iov, iov_len);
-  }
-  size_t bytes_consumed = 0;
-  size_t iov_index = 0;
-  while (iov_index < iov_len &&
-         decompressed_headers_.length() > bytes_consumed) {
-    size_t bytes_to_read = min(iov[iov_index].iov_len,
-                               decompressed_headers_.length() - bytes_consumed);
-    char* iov_ptr = static_cast<char*>(iov[iov_index].iov_base);
-    memcpy(iov_ptr,
-           decompressed_headers_.data() + bytes_consumed, bytes_to_read);
-    bytes_consumed += bytes_to_read;
-    ++iov_index;
-  }
-  decompressed_headers_.erase(0, bytes_consumed);
-  return bytes_consumed;
-=======
   // Sending a RstStream results in calling CloseStream.
   session()->SendRstStream(id(), error);
->>>>>>> 8c15b39e
 }
 
 void ReliableQuicStream::CloseConnection(QuicErrorCode error) {
@@ -233,202 +191,24 @@
   if (read_side_closed_) {
     return;
   }
-<<<<<<< HEAD
-  DLOG(INFO) << ENDPOINT << "Done reading from stream " << id();
-
-  read_side_closed_ = true;
-  if (write_side_closed_) {
-    DLOG(INFO) << ENDPOINT << "Closing stream: " << id();
-=======
   DVLOG(1) << ENDPOINT << "Done reading from stream " << id();
 
   read_side_closed_ = true;
   if (write_side_closed_) {
     DVLOG(1) << ENDPOINT << "Closing stream: " << id();
->>>>>>> 8c15b39e
     session_->CloseStream(id());
   }
 }
 
-<<<<<<< HEAD
-uint32 ReliableQuicStream::ProcessRawData(const char* data, uint32 data_len) {
-  DCHECK_NE(0u, data_len);
-  if (id() == kCryptoStreamId) {
-    // The crypto stream does not use compression.
-    return ProcessData(data, data_len);
-  }
-
-  uint32 total_bytes_consumed = 0;
-  if (headers_id_ == 0u) {
-    total_bytes_consumed += StripPriorityAndHeaderId(data, data_len);
-    data += total_bytes_consumed;
-    data_len -= total_bytes_consumed;
-    if (data_len == 0 || !session_->connection()->connected()) {
-      return total_bytes_consumed;
-    }
-  }
-  DCHECK_NE(0u, headers_id_);
-
-  // Once the headers are finished, we simply pass the data through.
-  if (headers_decompressed_) {
-    // Some buffered header data remains.
-    if (!decompressed_headers_.empty()) {
-      ProcessHeaderData();
-    }
-    if (decompressed_headers_.empty()) {
-      DVLOG(1) << "Delegating procesing to ProcessData";
-      total_bytes_consumed += ProcessData(data, data_len);
-    }
-    return total_bytes_consumed;
-  }
-
-  QuicHeaderId current_header_id =
-      session_->decompressor()->current_header_id();
-  // Ensure that this header id looks sane.
-  if (headers_id_ < current_header_id ||
-      headers_id_ > kMaxHeaderIdDelta + current_header_id) {
-    DVLOG(1) << ENDPOINT
-             << "Invalid headers for stream: " << id()
-             << " header_id: " << headers_id_
-             << " current_header_id: " << current_header_id;
-    session_->connection()->SendConnectionClose(QUIC_INVALID_HEADER_ID);
-    return total_bytes_consumed;
-  }
-
-  // If we are head-of-line blocked on decompression, then back up.
-  if (current_header_id != headers_id_) {
-    session_->MarkDecompressionBlocked(headers_id_, id());
-    DVLOG(1) << ENDPOINT
-             << "Unable to decompress header data for stream: " << id()
-             << " header_id: " << headers_id_;
-    return total_bytes_consumed;
-  }
-
-  // Decompressed data will be delivered to decompressed_headers_.
-  size_t bytes_consumed = session_->decompressor()->DecompressData(
-      StringPiece(data, data_len), this);
-  DCHECK_NE(0u, bytes_consumed);
-  if (bytes_consumed > data_len) {
-    DCHECK(false) << "DecompressData returned illegal value";
-    OnDecompressionError();
-    return total_bytes_consumed;
-  }
-  total_bytes_consumed += bytes_consumed;
-  data += bytes_consumed;
-  data_len -= bytes_consumed;
-
-  if (decompression_failed_) {
-    // The session will have been closed in OnDecompressionError.
-    return total_bytes_consumed;
-  }
-
-  // Headers are complete if the decompressor has moved on to the
-  // next stream.
-  headers_decompressed_ =
-      session_->decompressor()->current_header_id() != headers_id_;
-  if (!headers_decompressed_) {
-    DCHECK_EQ(0u, data_len);
-  }
-
-  ProcessHeaderData();
-
-  if (!headers_decompressed_ || !decompressed_headers_.empty()) {
-    return total_bytes_consumed;
-  }
-
-  // We have processed all of the decompressed data but we might
-  // have some more raw data to process.
-  if (data_len > 0) {
-    total_bytes_consumed += ProcessData(data, data_len);
-  }
-
-  // The sequencer will push any additional buffered frames if this data
-  // has been completely consumed.
-  return total_bytes_consumed;
-}
-
-uint32 ReliableQuicStream::ProcessHeaderData() {
-  if (decompressed_headers_.empty()) {
-    return 0;
-  }
-
-  size_t bytes_processed = ProcessData(decompressed_headers_.data(),
-                                       decompressed_headers_.length());
-  if (bytes_processed == decompressed_headers_.length()) {
-    decompressed_headers_.clear();
-  } else {
-    decompressed_headers_ = decompressed_headers_.erase(0, bytes_processed);
-  }
-  return bytes_processed;
-}
-
-void ReliableQuicStream::OnDecompressorAvailable() {
-  DCHECK_EQ(headers_id_,
-            session_->decompressor()->current_header_id());
-  DCHECK(!headers_decompressed_);
-  DCHECK(!decompression_failed_);
-  DCHECK_EQ(0u, decompressed_headers_.length());
-
-  while (!headers_decompressed_) {
-    struct iovec iovec;
-    if (sequencer_.GetReadableRegions(&iovec, 1) == 0) {
-      return;
-    }
-
-    size_t bytes_consumed = session_->decompressor()->DecompressData(
-        StringPiece(static_cast<char*>(iovec.iov_base),
-                    iovec.iov_len),
-        this);
-    DCHECK_LE(bytes_consumed, iovec.iov_len);
-    if (decompression_failed_) {
-      return;
-    }
-    sequencer_.MarkConsumed(bytes_consumed);
-
-    headers_decompressed_ =
-        session_->decompressor()->current_header_id() != headers_id_;
-  }
-
-  // Either the headers are complete, or the all data as been consumed.
-  ProcessHeaderData();  // Unprocessed headers remain in decompressed_headers_.
-  if (IsHalfClosed()) {
-    TerminateFromPeer(true);
-  } else if (headers_decompressed_ && decompressed_headers_.empty()) {
-    sequencer_.FlushBufferedFrames();
-  }
-}
-
-bool ReliableQuicStream::OnDecompressedData(StringPiece data) {
-  data.AppendToString(&decompressed_headers_);
-  return true;
-}
-
-void ReliableQuicStream::OnDecompressionError() {
-  DCHECK(!decompression_failed_);
-  decompression_failed_ = true;
-  session_->connection()->SendConnectionClose(QUIC_DECOMPRESSION_FAILURE);
-}
-
-
-=======
->>>>>>> 8c15b39e
 void ReliableQuicStream::CloseWriteSide() {
   if (write_side_closed_) {
     return;
   }
-<<<<<<< HEAD
-  DLOG(INFO) << ENDPOINT << "Done writing to stream " << id();
+  DVLOG(1) << ENDPOINT << "Done writing to stream " << id();
 
   write_side_closed_ = true;
   if (read_side_closed_) {
-    DLOG(INFO) << ENDPOINT << "Closing stream: " << id();
-=======
-  DVLOG(1) << ENDPOINT << "Done writing to stream " << id();
-
-  write_side_closed_ = true;
-  if (read_side_closed_) {
     DVLOG(1) << ENDPOINT << "Closing stream: " << id();
->>>>>>> 8c15b39e
     session_->CloseStream(id());
   }
 }
@@ -440,48 +220,6 @@
 void ReliableQuicStream::OnClose() {
   CloseReadSide();
   CloseWriteSide();
-<<<<<<< HEAD
-
-  if (visitor_) {
-    Visitor* visitor = visitor_;
-    // Calling Visitor::OnClose() may result the destruction of the visitor,
-    // so we need to ensure we don't call it again.
-    visitor_ = NULL;
-    visitor->OnClose(this);
-  }
-}
-
-uint32 ReliableQuicStream::StripPriorityAndHeaderId(
-    const char* data, uint32 data_len) {
-  uint32 total_bytes_parsed = 0;
-
-  if (!priority_parsed_ && session_->connection()->is_server()) {
-    QuicPriority temporary_priority = priority_;
-    total_bytes_parsed = StripUint32(
-        data, data_len, &headers_id_and_priority_buffer_, &temporary_priority);
-    if (total_bytes_parsed > 0 && headers_id_and_priority_buffer_.size() == 0) {
-      priority_parsed_ = true;
-
-      // Spdy priorities are inverted, so the highest numerical value is the
-      // lowest legal priority.
-      if (temporary_priority > static_cast<QuicPriority>(kLowestPriority)) {
-        session_->connection()->SendConnectionClose(QUIC_INVALID_PRIORITY);
-        return 0;
-      }
-      priority_ = temporary_priority;
-    }
-    data += total_bytes_parsed;
-    data_len -= total_bytes_parsed;
-  }
-  if (data_len > 0 && headers_id_ == 0u) {
-    // The headers ID has not yet been read.  Strip it from the beginning of
-    // the data stream.
-    total_bytes_parsed += StripUint32(
-        data, data_len, &headers_id_and_priority_buffer_, &headers_id_);
-  }
-  return total_bytes_parsed;
-=======
->>>>>>> 8c15b39e
 }
 
 }  // namespace net