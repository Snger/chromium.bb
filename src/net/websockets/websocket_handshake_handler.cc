// Copyright (c) 2012 The Chromium Authors. All rights reserved.
// Use of this source code is governed by a BSD-style license that can be
// found in the LICENSE file.

#include "net/websockets/websocket_handshake_handler.h"

#include <limits>

#include "base/base64.h"
#include "base/sha1.h"
#include "base/strings/string_number_conversions.h"
#include "base/strings/string_piece.h"
#include "base/strings/string_tokenizer.h"
#include "base/strings/string_util.h"
#include "base/strings/stringprintf.h"
#include "net/http/http_request_headers.h"
#include "net/http/http_response_headers.h"
#include "net/http/http_util.h"
#include "net/websockets/websocket_handshake_constants.h"
#include "url/gurl.h"

namespace net {
namespace {

const int kVersionHeaderValueForRFC6455 = 13;

// Splits |handshake_message| into Status-Line or Request-Line (including CRLF)
// and headers (excluding 2nd CRLF of double CRLFs at the end of a handshake
// response).
void ParseHandshakeHeader(
    const char* handshake_message, int len,
    std::string* request_line,
    std::string* headers) {
  size_t i = base::StringPiece(handshake_message, len).find_first_of("\r\n");
  if (i == base::StringPiece::npos) {
    *request_line = std::string(handshake_message, len);
    *headers = "";
    return;
  }
  // |request_line| includes \r\n.
  *request_line = std::string(handshake_message, i + 2);

  int header_len = len - (i + 2) - 2;
  if (header_len > 0) {
    // |handshake_message| includes trailing \r\n\r\n.
    // |headers| doesn't include 2nd \r\n.
    *headers = std::string(handshake_message + i + 2, header_len);
  } else {
    *headers = "";
  }
}

void FetchHeaders(const std::string& headers,
                  const char* const headers_to_get[],
                  size_t headers_to_get_len,
                  std::vector<std::string>* values) {
  net::HttpUtil::HeadersIterator iter(headers.begin(), headers.end(), "\r\n");
  while (iter.GetNext()) {
    for (size_t i = 0; i < headers_to_get_len; i++) {
      if (LowerCaseEqualsASCII(iter.name_begin(), iter.name_end(),
                               headers_to_get[i])) {
        values->push_back(iter.values());
      }
    }
  }
}

bool GetHeaderName(std::string::const_iterator line_begin,
                   std::string::const_iterator line_end,
                   std::string::const_iterator* name_begin,
                   std::string::const_iterator* name_end) {
  std::string::const_iterator colon = std::find(line_begin, line_end, ':');
  if (colon == line_end) {
    return false;
  }
  *name_begin = line_begin;
  *name_end = colon;
  if (*name_begin == *name_end || net::HttpUtil::IsLWS(**name_begin))
    return false;
  net::HttpUtil::TrimLWS(name_begin, name_end);
  return true;
}

// Similar to HttpUtil::StripHeaders, but it preserves malformed headers, that
// is, lines that are not formatted as "<name>: <value>\r\n".
std::string FilterHeaders(
    const std::string& headers,
    const char* const headers_to_remove[],
    size_t headers_to_remove_len) {
  std::string filtered_headers;

  base::StringTokenizer lines(headers.begin(), headers.end(), "\r\n");
  while (lines.GetNext()) {
    std::string::const_iterator line_begin = lines.token_begin();
    std::string::const_iterator line_end = lines.token_end();
    std::string::const_iterator name_begin;
    std::string::const_iterator name_end;
    bool should_remove = false;
    if (GetHeaderName(line_begin, line_end, &name_begin, &name_end)) {
      for (size_t i = 0; i < headers_to_remove_len; ++i) {
        if (LowerCaseEqualsASCII(name_begin, name_end, headers_to_remove[i])) {
          should_remove = true;
          break;
        }
      }
    }
    if (!should_remove) {
      filtered_headers.append(line_begin, line_end);
      filtered_headers.append("\r\n");
    }
  }
  return filtered_headers;
}

bool CheckVersionInRequest(const std::string& request_headers) {
  std::vector<std::string> values;
  const char* const headers_to_get[1] = {
    websockets::kSecWebSocketVersionLowercase};
  FetchHeaders(request_headers, headers_to_get, 1, &values);
  DCHECK_LE(values.size(), 1U);
  if (values.empty())
    return false;

  int version;
  bool conversion_success = base::StringToInt(values[0], &version);
  if (!conversion_success)
    return false;

  return version == kVersionHeaderValueForRFC6455;
}

// Append a header to a string. Equivalent to
//   response_message += header + ": " + value + "\r\n"
// but avoids unnecessary allocations and copies.
void AppendHeader(const base::StringPiece& header,
                  const base::StringPiece& value,
                  std::string* response_message) {
  static const char kColonSpace[] = ": ";
  const size_t kColonSpaceSize = sizeof(kColonSpace) - 1;
  static const char kCrNl[] = "\r\n";
  const size_t kCrNlSize = sizeof(kCrNl) - 1;

  size_t extra_size =
      header.size() + kColonSpaceSize + value.size() + kCrNlSize;
  response_message->reserve(response_message->size() + extra_size);
  response_message->append(header.begin(), header.end());
  response_message->append(kColonSpace, kColonSpace + kColonSpaceSize);
  response_message->append(value.begin(), value.end());
  response_message->append(kCrNl, kCrNl + kCrNlSize);
}

}  // namespace

WebSocketHandshakeRequestHandler::WebSocketHandshakeRequestHandler()
    : original_length_(0),
      raw_length_(0) {}

bool WebSocketHandshakeRequestHandler::ParseRequest(
    const char* data, int length) {
  DCHECK_GT(length, 0);
  std::string input(data, length);
  int input_header_length =
      HttpUtil::LocateEndOfHeaders(input.data(), input.size(), 0);
  if (input_header_length <= 0)
    return false;

  ParseHandshakeHeader(input.data(),
                       input_header_length,
                       &request_line_,
                       &headers_);

  if (!CheckVersionInRequest(headers_)) {
    NOTREACHED();
    return false;
  }

  original_length_ = input_header_length;
  return true;
}

size_t WebSocketHandshakeRequestHandler::original_length() const {
  return original_length_;
}

void WebSocketHandshakeRequestHandler::AppendHeaderIfMissing(
    const std::string& name, const std::string& value) {
  DCHECK(!headers_.empty());
  HttpUtil::AppendHeaderIfMissing(name.c_str(), value, &headers_);
}

void WebSocketHandshakeRequestHandler::RemoveHeaders(
    const char* const headers_to_remove[],
    size_t headers_to_remove_len) {
  DCHECK(!headers_.empty());
  headers_ = FilterHeaders(
      headers_, headers_to_remove, headers_to_remove_len);
}

HttpRequestInfo WebSocketHandshakeRequestHandler::GetRequestInfo(
    const GURL& url, std::string* challenge) {
  HttpRequestInfo request_info;
  request_info.url = url;
  size_t method_end = base::StringPiece(request_line_).find_first_of(" ");
  if (method_end != base::StringPiece::npos)
    request_info.method = std::string(request_line_.data(), method_end);

  request_info.extra_headers.Clear();
  request_info.extra_headers.AddHeadersFromString(headers_);

  request_info.extra_headers.RemoveHeader(websockets::kUpgrade);
  request_info.extra_headers.RemoveHeader(HttpRequestHeaders::kConnection);

  std::string key;
  bool header_present = request_info.extra_headers.GetHeader(
      websockets::kSecWebSocketKey, &key);
  DCHECK(header_present);
  request_info.extra_headers.RemoveHeader(websockets::kSecWebSocketKey);
  *challenge = key;
  return request_info;
}

bool WebSocketHandshakeRequestHandler::GetRequestHeaderBlock(
    const GURL& url,
    SpdyHeaderBlock* headers,
    std::string* challenge,
    int spdy_protocol_version) {
  // Construct opening handshake request headers as a SPDY header block.
  // For details, see WebSocket Layering over SPDY/3 Draft 8.
  if (spdy_protocol_version <= 2) {
    (*headers)["path"] = url.path();
    (*headers)["version"] = "WebSocket/13";
    (*headers)["scheme"] = url.scheme();
  } else {
    (*headers)[":path"] = url.path();
    (*headers)[":version"] = "WebSocket/13";
    (*headers)[":scheme"] = url.scheme();
  }

  HttpUtil::HeadersIterator iter(headers_.begin(), headers_.end(), "\r\n");
  while (iter.GetNext()) {
    if (LowerCaseEqualsASCII(iter.name_begin(),
                             iter.name_end(),
                             websockets::kUpgradeLowercase) ||
        LowerCaseEqualsASCII(
            iter.name_begin(), iter.name_end(), "connection") ||
        LowerCaseEqualsASCII(iter.name_begin(),
                             iter.name_end(),
                             websockets::kSecWebSocketVersionLowercase)) {
      // These headers must be ignored.
      continue;
    } else if (LowerCaseEqualsASCII(iter.name_begin(),
                                    iter.name_end(),
                                    websockets::kSecWebSocketKeyLowercase)) {
      *challenge = iter.values();
      // Sec-WebSocket-Key is not sent to the server.
      continue;
    } else if (LowerCaseEqualsASCII(
                   iter.name_begin(), iter.name_end(), "host") ||
               LowerCaseEqualsASCII(
                   iter.name_begin(), iter.name_end(), "origin") ||
               LowerCaseEqualsASCII(
                   iter.name_begin(),
                   iter.name_end(),
                   websockets::kSecWebSocketProtocolLowercase) ||
               LowerCaseEqualsASCII(
                   iter.name_begin(),
                   iter.name_end(),
                   websockets::kSecWebSocketExtensionsLowercase)) {
      // TODO(toyoshim): Some WebSocket extensions may not be compatible with
      // SPDY. We should omit them from a Sec-WebSocket-Extension header.
      std::string name;
      if (spdy_protocol_version <= 2)
        name = StringToLowerASCII(iter.name());
      else
        name = ":" + StringToLowerASCII(iter.name());
      (*headers)[name] = iter.values();
      continue;
    }
    // Others should be sent out to |headers|.
    std::string name = StringToLowerASCII(iter.name());
    SpdyHeaderBlock::iterator found = headers->find(name);
    if (found == headers->end()) {
      (*headers)[name] = iter.values();
    } else {
      // For now, websocket doesn't use multiple headers, but follows to http.
      found->second.append(1, '\0');  // +=() doesn't append 0's
      found->second.append(iter.values());
    }
  }

  return true;
}

std::string WebSocketHandshakeRequestHandler::GetRawRequest() {
  DCHECK(!request_line_.empty());
  DCHECK(!headers_.empty());

  std::string raw_request = request_line_ + headers_ + "\r\n";
  raw_length_ = raw_request.size();
  return raw_request;
}

size_t WebSocketHandshakeRequestHandler::raw_length() const {
  DCHECK_GT(raw_length_, 0);
  return raw_length_;
}

WebSocketHandshakeResponseHandler::WebSocketHandshakeResponseHandler()
    : original_header_length_(0) {}

WebSocketHandshakeResponseHandler::~WebSocketHandshakeResponseHandler() {}

size_t WebSocketHandshakeResponseHandler::ParseRawResponse(
    const char* data, int length) {
  DCHECK_GT(length, 0);
  if (HasResponse()) {
    DCHECK(!status_line_.empty());
    // headers_ might be empty for wrong response from server.

    return 0;
  }

  size_t old_original_length = original_.size();

  original_.append(data, length);
  // TODO(ukai): fail fast when response gives wrong status code.
  original_header_length_ = HttpUtil::LocateEndOfHeaders(
      original_.data(), original_.size(), 0);
  if (!HasResponse())
    return length;

  ParseHandshakeHeader(original_.data(),
                       original_header_length_,
                       &status_line_,
                       &headers_);
  int header_size = status_line_.size() + headers_.size();
  DCHECK_GE(original_header_length_, header_size);
  header_separator_ = std::string(original_.data() + header_size,
                                  original_header_length_ - header_size);
  return original_header_length_ - old_original_length;
}

bool WebSocketHandshakeResponseHandler::HasResponse() const {
  return original_header_length_ > 0 &&
      static_cast<size_t>(original_header_length_) <= original_.size();
}

void ComputeSecWebSocketAccept(const std::string& key,
                               std::string* accept) {
  DCHECK(accept);

  std::string hash =
      base::SHA1HashString(key + websockets::kWebSocketGuid);
<<<<<<< HEAD
  bool encode_success = base::Base64Encode(hash, accept);
  DCHECK(encode_success);
=======
  base::Base64Encode(hash, accept);
>>>>>>> 8c15b39e
}

bool WebSocketHandshakeResponseHandler::ParseResponseInfo(
    const HttpResponseInfo& response_info,
    const std::string& challenge) {
  if (!response_info.headers.get())
    return false;

  // TODO(ricea): Eliminate all the reallocations and string copies.
  std::string response_message;
  response_message = response_info.headers->GetStatusLine();
  response_message += "\r\n";

  AppendHeader(websockets::kUpgrade,
               websockets::kWebSocketLowercase,
               &response_message);

  AppendHeader(
      HttpRequestHeaders::kConnection, websockets::kUpgrade, &response_message);

  std::string websocket_accept;
  ComputeSecWebSocketAccept(challenge, &websocket_accept);
  AppendHeader(
      websockets::kSecWebSocketAccept, websocket_accept, &response_message);

  void* iter = NULL;
  std::string name;
  std::string value;
  while (response_info.headers->EnumerateHeaderLines(&iter, &name, &value)) {
    AppendHeader(name, value, &response_message);
  }
  response_message += "\r\n";

  return ParseRawResponse(response_message.data(),
                          response_message.size()) == response_message.size();
}

bool WebSocketHandshakeResponseHandler::ParseResponseHeaderBlock(
    const SpdyHeaderBlock& headers,
    const std::string& challenge,
    int spdy_protocol_version) {
  SpdyHeaderBlock::const_iterator status;
  if (spdy_protocol_version <= 2)
    status = headers.find("status");
  else
    status = headers.find(":status");
  if (status == headers.end())
    return false;

  std::string hash =
      base::SHA1HashString(challenge + websockets::kWebSocketGuid);
  std::string websocket_accept;
  base::Base64Encode(hash, &websocket_accept);

  std::string response_message = base::StringPrintf(
      "%s %s\r\n", websockets::kHttpProtocolVersion, status->second.c_str());

  AppendHeader(
      websockets::kUpgrade, websockets::kWebSocketLowercase, &response_message);
  AppendHeader(
      HttpRequestHeaders::kConnection, websockets::kUpgrade, &response_message);
  AppendHeader(
      websockets::kSecWebSocketAccept, websocket_accept, &response_message);

  for (SpdyHeaderBlock::const_iterator iter = headers.begin();
       iter != headers.end();
       ++iter) {
    // For each value, if the server sends a NUL-separated list of values,
    // we separate that back out into individual headers for each value
    // in the list.
    if ((spdy_protocol_version <= 2 &&
         LowerCaseEqualsASCII(iter->first, "status")) ||
        (spdy_protocol_version >= 3 &&
         LowerCaseEqualsASCII(iter->first, ":status"))) {
      // The status value is already handled as the first line of
      // |response_message|. Just skip here.
      continue;
    }
    const std::string& value = iter->second;
    size_t start = 0;
    size_t end = 0;
    do {
      end = value.find('\0', start);
      std::string tval;
      if (end != std::string::npos)
        tval = value.substr(start, (end - start));
      else
        tval = value.substr(start);
      if (spdy_protocol_version >= 3 &&
          (LowerCaseEqualsASCII(iter->first,
                                websockets::kSecWebSocketProtocolSpdy3) ||
           LowerCaseEqualsASCII(iter->first,
                                websockets::kSecWebSocketExtensionsSpdy3)))
        AppendHeader(iter->first.substr(1), tval, &response_message);
      else
        AppendHeader(iter->first, tval, &response_message);
      start = end + 1;
    } while (end != std::string::npos);
  }
  response_message += "\r\n";

  return ParseRawResponse(response_message.data(),
                          response_message.size()) == response_message.size();
}

void WebSocketHandshakeResponseHandler::GetHeaders(
    const char* const headers_to_get[],
    size_t headers_to_get_len,
    std::vector<std::string>* values) {
  DCHECK(HasResponse());
  DCHECK(!status_line_.empty());
  // headers_ might be empty for wrong response from server.
  if (headers_.empty())
    return;

  FetchHeaders(headers_, headers_to_get, headers_to_get_len, values);
}

void WebSocketHandshakeResponseHandler::RemoveHeaders(
    const char* const headers_to_remove[],
    size_t headers_to_remove_len) {
  DCHECK(HasResponse());
  DCHECK(!status_line_.empty());
  // headers_ might be empty for wrong response from server.
  if (headers_.empty())
    return;

  headers_ = FilterHeaders(headers_, headers_to_remove, headers_to_remove_len);
}

std::string WebSocketHandshakeResponseHandler::GetRawResponse() const {
  DCHECK(HasResponse());
  return original_.substr(0, original_header_length_);
}

std::string WebSocketHandshakeResponseHandler::GetResponse() {
  DCHECK(HasResponse());
  DCHECK(!status_line_.empty());
  // headers_ might be empty for wrong response from server.

  return status_line_ + headers_ + header_separator_;
}

}  // namespace net<|MERGE_RESOLUTION|>--- conflicted
+++ resolved
@@ -351,12 +351,7 @@
 
   std::string hash =
       base::SHA1HashString(key + websockets::kWebSocketGuid);
-<<<<<<< HEAD
-  bool encode_success = base::Base64Encode(hash, accept);
-  DCHECK(encode_success);
-=======
   base::Base64Encode(hash, accept);
->>>>>>> 8c15b39e
 }
 
 bool WebSocketHandshakeResponseHandler::ParseResponseInfo(
