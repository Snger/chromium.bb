// Copyright (c) 2013 The Chromium Authors. All rights reserved.
// Use of this source code is governed by a BSD-style license that can be
// found in the LICENSE file.

#include "net/url_request/url_fetcher_response_writer.h"

#include "base/file_util.h"
#include "base/location.h"
#include "base/sequenced_task_runner.h"
#include "base/task_runner_util.h"
#include "net/base/file_stream.h"
#include "net/base/io_buffer.h"
#include "net/base/net_errors.h"

namespace net {

URLFetcherStringWriter* URLFetcherResponseWriter::AsStringWriter() {
  return NULL;
}

URLFetcherFileWriter* URLFetcherResponseWriter::AsFileWriter() {
  return NULL;
}

URLFetcherStringWriter::URLFetcherStringWriter() {
}

URLFetcherStringWriter::~URLFetcherStringWriter() {
}

int URLFetcherStringWriter::Initialize(const CompletionCallback& callback) {
  data_.clear();
  return OK;
}

int URLFetcherStringWriter::Write(IOBuffer* buffer,
                                  int num_bytes,
                                  const CompletionCallback& callback) {
  data_.append(buffer->data(), num_bytes);
  return num_bytes;
}

int URLFetcherStringWriter::Finish(const CompletionCallback& callback) {
  // Do nothing.
  return OK;
}

URLFetcherStringWriter* URLFetcherStringWriter::AsStringWriter() {
  return this;
}

URLFetcherFileWriter::URLFetcherFileWriter(
<<<<<<< HEAD
    scoped_refptr<base::TaskRunner> file_task_runner,
=======
    scoped_refptr<base::SequencedTaskRunner> file_task_runner,
>>>>>>> 8c15b39e
    const base::FilePath& file_path)
    : weak_factory_(this),
      file_task_runner_(file_task_runner),
      file_path_(file_path),
      owns_file_(false) {
  DCHECK(file_task_runner_.get());
}

URLFetcherFileWriter::~URLFetcherFileWriter() {
  CloseAndDeleteFile();
}

int URLFetcherFileWriter::Initialize(const CompletionCallback& callback) {
  file_stream_.reset(new FileStream(NULL));

  int result = ERR_IO_PENDING;
  if (file_path_.empty()) {
    base::FilePath* temp_file_path = new base::FilePath;
    base::PostTaskAndReplyWithResult(
        file_task_runner_.get(),
        FROM_HERE,
        base::Bind(&base::CreateTemporaryFile, temp_file_path),
        base::Bind(&URLFetcherFileWriter::DidCreateTempFile,
                   weak_factory_.GetWeakPtr(),
                   callback,
                   base::Owned(temp_file_path)));
  } else {
    result = file_stream_->Open(
        file_path_,
        base::PLATFORM_FILE_WRITE | base::PLATFORM_FILE_ASYNC |
        base::PLATFORM_FILE_CREATE_ALWAYS,
        base::Bind(&URLFetcherFileWriter::DidOpenFile,
                   weak_factory_.GetWeakPtr(),
                   callback));
    DCHECK_NE(OK, result);
  }
  return result;
}

int URLFetcherFileWriter::Write(IOBuffer* buffer,
                                int num_bytes,
                                const CompletionCallback& callback) {
  DCHECK(file_stream_);
  DCHECK(owns_file_);

  int result = file_stream_->Write(buffer, num_bytes,
                                   base::Bind(&URLFetcherFileWriter::DidWrite,
                                              weak_factory_.GetWeakPtr(),
                                              callback));
  if (result < 0 && result != ERR_IO_PENDING)
    CloseAndDeleteFile();

  return result;
}

int URLFetcherFileWriter::Finish(const CompletionCallback& callback) {
  int result = file_stream_->Close(base::Bind(
      &URLFetcherFileWriter::CloseComplete,
      weak_factory_.GetWeakPtr(), callback));
  if (result != ERR_IO_PENDING)
    file_stream_.reset();
  return result;
}

URLFetcherFileWriter* URLFetcherFileWriter::AsFileWriter() {
  return this;
}

void URLFetcherFileWriter::DisownFile() {
  // Disowning is done by the delegate's OnURLFetchComplete method.
  // The file should be closed by the time that method is called.
  DCHECK(!file_stream_);

  owns_file_ = false;
}

void URLFetcherFileWriter::DidWrite(const CompletionCallback& callback,
                                    int result) {
  if (result < 0)
    CloseAndDeleteFile();

  callback.Run(result);
}

void URLFetcherFileWriter::CloseAndDeleteFile() {
  if (!owns_file_)
    return;

  file_stream_.reset();
  DisownFile();
  file_task_runner_->PostTask(FROM_HERE,
                              base::Bind(base::IgnoreResult(&base::DeleteFile),
                                         file_path_,
                                         false /* recursive */));
}

void URLFetcherFileWriter::DidCreateTempFile(const CompletionCallback& callback,
                                             base::FilePath* temp_file_path,
                                             bool success) {
  if (!success) {
    callback.Run(ERR_FILE_NOT_FOUND);
    return;
  }
  file_path_ = *temp_file_path;
  owns_file_ = true;
  const int result = file_stream_->Open(
      file_path_,
      base::PLATFORM_FILE_WRITE | base::PLATFORM_FILE_ASYNC |
      base::PLATFORM_FILE_OPEN,
      base::Bind(&URLFetcherFileWriter::DidOpenFile,
                 weak_factory_.GetWeakPtr(),
                 callback));
  if (result != ERR_IO_PENDING)
    DidOpenFile(callback, result);
}

void URLFetcherFileWriter::DidOpenFile(const CompletionCallback& callback,
                                       int result) {
  if (result == OK)
    owns_file_ = true;
  else
    CloseAndDeleteFile();

  callback.Run(result);
}

void URLFetcherFileWriter::CloseComplete(const CompletionCallback& callback,
                                         int result) {
  // Destroy |file_stream_| whether or not the close succeeded.
  file_stream_.reset();
  callback.Run(result);
}

}  // namespace net<|MERGE_RESOLUTION|>--- conflicted
+++ resolved
@@ -50,11 +50,7 @@
 }
 
 URLFetcherFileWriter::URLFetcherFileWriter(
-<<<<<<< HEAD
-    scoped_refptr<base::TaskRunner> file_task_runner,
-=======
     scoped_refptr<base::SequencedTaskRunner> file_task_runner,
->>>>>>> 8c15b39e
     const base::FilePath& file_path)
     : weak_factory_(this),
       file_task_runner_(file_task_runner),
