// Copyright (c) 2011 The Chromium Authors. All rights reserved.
// Use of this source code is governed by a BSD-style license that can be
// found in the LICENSE file.

#include "net/cert/cert_status_flags.h"

#include "base/logging.h"
#include "net/base/net_errors.h"

namespace net {

bool IsCertStatusMinorError(CertStatus cert_status) {
  static const CertStatus kMinorErrors =
      CERT_STATUS_UNABLE_TO_CHECK_REVOCATION |
      CERT_STATUS_NO_REVOCATION_MECHANISM;
  cert_status &= CERT_STATUS_ALL_ERRORS;
  return cert_status != 0 && (cert_status & ~kMinorErrors) == 0;
}

CertStatus MapNetErrorToCertStatus(int error) {
  switch (error) {
    case ERR_CERT_COMMON_NAME_INVALID:
      return CERT_STATUS_COMMON_NAME_INVALID;
    case ERR_CERT_DATE_INVALID:
      return CERT_STATUS_DATE_INVALID;
    case ERR_CERT_AUTHORITY_INVALID:
      return CERT_STATUS_AUTHORITY_INVALID;
    case ERR_CERT_NO_REVOCATION_MECHANISM:
      return CERT_STATUS_NO_REVOCATION_MECHANISM;
    case ERR_CERT_UNABLE_TO_CHECK_REVOCATION:
      return CERT_STATUS_UNABLE_TO_CHECK_REVOCATION;
    case ERR_CERT_REVOKED:
      return CERT_STATUS_REVOKED;
    // We added the ERR_CERT_CONTAINS_ERRORS error code when we were using
    // WinInet, but we never figured out how it differs from ERR_CERT_INVALID.
    // We should not use ERR_CERT_CONTAINS_ERRORS in new code.
    case ERR_CERT_CONTAINS_ERRORS:
      NOTREACHED();
      // Falls through.
    case ERR_CERT_INVALID:
      return CERT_STATUS_INVALID;
    case ERR_CERT_WEAK_SIGNATURE_ALGORITHM:
      return CERT_STATUS_WEAK_SIGNATURE_ALGORITHM;
    case ERR_CERT_WEAK_KEY:
      return CERT_STATUS_WEAK_KEY;
    case ERR_SSL_PINNED_KEY_NOT_IN_CERT_CHAIN:
      return CERT_STATUS_PINNED_KEY_MISSING;
    case ERR_SSL_WEAK_SERVER_EPHEMERAL_DH_KEY:
      return CERT_STATUS_WEAK_DH_KEY;
<<<<<<< HEAD
=======
    case ERR_CERT_NAME_CONSTRAINT_VIOLATION:
      return CERT_STATUS_NAME_CONSTRAINT_VIOLATION;
>>>>>>> 8c15b39e
    default:
      return 0;
  }
}

int MapCertStatusToNetError(CertStatus cert_status) {
  // A certificate may have multiple errors.  We report the most
  // serious error.

  // Unrecoverable errors
  if (cert_status & CERT_STATUS_REVOKED)
    return ERR_CERT_REVOKED;
  if (cert_status & CERT_STATUS_INVALID)
    return ERR_CERT_INVALID;
  if (cert_status & CERT_STATUS_PINNED_KEY_MISSING)
    return ERR_SSL_PINNED_KEY_NOT_IN_CERT_CHAIN;
  if (cert_status & CERT_STATUS_WEAK_DH_KEY)
    return ERR_SSL_WEAK_SERVER_EPHEMERAL_DH_KEY;

  // Recoverable errors
  if (cert_status & CERT_STATUS_AUTHORITY_INVALID)
    return ERR_CERT_AUTHORITY_INVALID;
  if (cert_status & CERT_STATUS_COMMON_NAME_INVALID)
    return ERR_CERT_COMMON_NAME_INVALID;
  if (cert_status & CERT_STATUS_NAME_CONSTRAINT_VIOLATION)
    return ERR_CERT_NAME_CONSTRAINT_VIOLATION;
  if (cert_status & CERT_STATUS_WEAK_SIGNATURE_ALGORITHM)
    return ERR_CERT_WEAK_SIGNATURE_ALGORITHM;
  if (cert_status & CERT_STATUS_WEAK_KEY)
    return ERR_CERT_WEAK_KEY;
  if (cert_status & CERT_STATUS_DATE_INVALID)
    return ERR_CERT_DATE_INVALID;

  // Unknown status.  Give it the benefit of the doubt.
  if (cert_status & CERT_STATUS_UNABLE_TO_CHECK_REVOCATION)
    return ERR_CERT_UNABLE_TO_CHECK_REVOCATION;
  if (cert_status & CERT_STATUS_NO_REVOCATION_MECHANISM)
    return ERR_CERT_NO_REVOCATION_MECHANISM;

  NOTREACHED();
  return ERR_UNEXPECTED;
}

}  // namespace net<|MERGE_RESOLUTION|>--- conflicted
+++ resolved
@@ -47,11 +47,8 @@
       return CERT_STATUS_PINNED_KEY_MISSING;
     case ERR_SSL_WEAK_SERVER_EPHEMERAL_DH_KEY:
       return CERT_STATUS_WEAK_DH_KEY;
-<<<<<<< HEAD
-=======
     case ERR_CERT_NAME_CONSTRAINT_VIOLATION:
       return CERT_STATUS_NAME_CONSTRAINT_VIOLATION;
->>>>>>> 8c15b39e
     default:
       return 0;
   }
