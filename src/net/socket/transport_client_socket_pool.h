--- conflicted
+++ resolved
@@ -131,14 +131,8 @@
   base::TimeTicks fallback_connect_start_time_;
   base::OneShotTimer<TransportConnectJob> fallback_timer_;
 
-<<<<<<< HEAD
-  // If the interval between this connect and previous connect is less than
-  // 20ms, then |less_than_20ms_since_connect_| is set to true.
-  bool less_than_20ms_since_connect_;
-=======
   // Track the interval between this connect and previous connect.
   ConnectInterval interval_between_connects_;
->>>>>>> 8c15b39e
 
   DISALLOW_COPY_AND_ASSIGN(TransportConnectJob);
 };
