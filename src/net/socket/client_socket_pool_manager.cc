--- conflicted
+++ resolved
@@ -43,13 +43,8 @@
 // be the same as the limit for ws. Also note that Firefox uses a limit of 200.
 // See http://crbug.com/486800
 int g_max_sockets_per_group[] = {
-<<<<<<< HEAD
-  6,  // NORMAL_SOCKET_POOL
-  255 // WEBSOCKET_SOCKET_POOL
-=======
   kDefaultMaxSocketsPerGroupNormal,    // NORMAL_SOCKET_POOL
   kDefaultMaxSocketsPerGroupWebSocket  // WEBSOCKET_SOCKET_POOL
->>>>>>> b9459af2
 };
 
 static_assert(arraysize(g_max_sockets_per_group) ==
