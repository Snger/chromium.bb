--- conflicted
+++ resolved
@@ -351,21 +351,12 @@
     const PRUint16 num_ciphers = SSL_GetNumImplementedCiphers();
 
     // Require forward security by iterating over the cipher suites and
-<<<<<<< HEAD
-    // disabling all those that don't use either DHE or ECDHE.
-=======
     // disabling all those that don't use ECDHE.
->>>>>>> 8c15b39e
     for (unsigned i = 0; i < num_ciphers; i++) {
       SSLCipherSuiteInfo info;
       if (SSL_GetCipherSuiteInfo(ssl_ciphers[i], &info, sizeof(info)) ==
           SECSuccess) {
-<<<<<<< HEAD
-        if (strcmp(info.keaTypeName, "ECDHE") != 0 &&
-            strcmp(info.keaTypeName, "DHE") != 0) {
-=======
         if (strcmp(info.keaTypeName, "ECDHE") != 0) {
->>>>>>> 8c15b39e
           SSL_CipherPrefSet(nss_fd_, ssl_ciphers[i], PR_FALSE);
         }
       }
