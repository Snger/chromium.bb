// Copyright (c) 2012 The Chromium Authors. All rights reserved.
// Use of this source code is governed by a BSD-style license that can be
// found in the LICENSE file.

#include "net/http/transport_security_state.h"

#if defined(USE_OPENSSL)
#include <openssl/ecdsa.h>
#include <openssl/ssl.h>
#else  // !defined(USE_OPENSSL)
#include <cryptohi.h>
#include <hasht.h>
#include <keyhi.h>
#include <nspr.h>
#include <pk11pub.h>
#endif

#include <algorithm>

#include "base/base64.h"
#include "base/build_time.h"
#include "base/logging.h"
#include "base/memory/scoped_ptr.h"
#include "base/metrics/histogram.h"
#include "base/sha1.h"
#include "base/strings/string_number_conversions.h"
#include "base/strings/string_util.h"
#include "base/strings/utf_string_conversions.h"
#include "base/time/time.h"
#include "base/values.h"
#include "crypto/sha2.h"
#include "net/base/dns_util.h"
#include "net/cert/x509_cert_types.h"
#include "net/cert/x509_certificate.h"
#include "net/http/http_security_headers.h"
#include "net/ssl/ssl_info.h"
#include "url/gurl.h"

#if defined(USE_OPENSSL)
#include "crypto/openssl_util.h"
#endif

namespace net {

namespace {

std::string HashesToBase64String(const HashValueVector& hashes) {
  std::string str;
  for (size_t i = 0; i != hashes.size(); ++i) {
    if (i != 0)
      str += ",";
    str += hashes[i].ToString();
  }
  return str;
}

std::string HashHost(const std::string& canonicalized_host) {
  char hashed[crypto::kSHA256Length];
  crypto::SHA256HashString(canonicalized_host, hashed, sizeof(hashed));
  return std::string(hashed, sizeof(hashed));
}

// Returns true if the intersection of |a| and |b| is not empty. If either
// |a| or |b| is empty, returns false.
bool HashesIntersect(const HashValueVector& a,
                     const HashValueVector& b) {
  for (HashValueVector::const_iterator i = a.begin(); i != a.end(); ++i) {
    HashValueVector::const_iterator j =
        std::find_if(b.begin(), b.end(), HashValuesEqual(*i));
    if (j != b.end())
      return true;
  }
  return false;
}

bool AddHash(const char* sha1_hash,
             HashValueVector* out) {
  HashValue hash(HASH_VALUE_SHA1);
  memcpy(hash.data(), sha1_hash, hash.size());
  out->push_back(hash);
  return true;
}

}  // namespace

TransportSecurityState::TransportSecurityState()
  : delegate_(NULL) {
  DCHECK(CalledOnValidThread());
}

TransportSecurityState::Iterator::Iterator(const TransportSecurityState& state)
    : iterator_(state.enabled_hosts_.begin()),
      end_(state.enabled_hosts_.end()) {
}

TransportSecurityState::Iterator::~Iterator() {}

void TransportSecurityState::SetDelegate(
    TransportSecurityState::Delegate* delegate) {
  DCHECK(CalledOnValidThread());
  delegate_ = delegate;
}

void TransportSecurityState::EnableHost(const std::string& host,
                                        const DomainState& state) {
  DCHECK(CalledOnValidThread());

  const std::string canonicalized_host = CanonicalizeHost(host);
  if (canonicalized_host.empty())
    return;

  DomainState state_copy(state);
  // No need to store this value since it is redundant. (|canonicalized_host|
  // is the map key.)
  state_copy.domain.clear();

  enabled_hosts_[HashHost(canonicalized_host)] = state_copy;
  DirtyNotify();
}

bool TransportSecurityState::DeleteDynamicDataForHost(const std::string& host) {
  DCHECK(CalledOnValidThread());

  const std::string canonicalized_host = CanonicalizeHost(host);
  if (canonicalized_host.empty())
    return false;

  DomainStateMap::iterator i = enabled_hosts_.find(
      HashHost(canonicalized_host));
  if (i != enabled_hosts_.end()) {
    enabled_hosts_.erase(i);
    DirtyNotify();
    return true;
  }
  return false;
}

bool TransportSecurityState::GetDomainState(const std::string& host,
                                            bool sni_enabled,
                                            DomainState* result) {
  DCHECK(CalledOnValidThread());

  DomainState state;
  const std::string canonicalized_host = CanonicalizeHost(host);
  if (canonicalized_host.empty())
    return false;

  bool has_preload = GetStaticDomainState(canonicalized_host, sni_enabled,
                                          &state);
  std::string canonicalized_preload = CanonicalizeHost(state.domain);
  GetDynamicDomainState(host, &state);

  base::Time current_time(base::Time::Now());

  for (size_t i = 0; canonicalized_host[i]; i += canonicalized_host[i] + 1) {
    std::string host_sub_chunk(&canonicalized_host[i],
                               canonicalized_host.size() - i);
    // Exact match of a preload always wins.
    if (has_preload && host_sub_chunk == canonicalized_preload) {
      *result = state;
      return true;
    }

    DomainStateMap::iterator j =
        enabled_hosts_.find(HashHost(host_sub_chunk));
    if (j == enabled_hosts_.end())
      continue;

    if (current_time > j->second.upgrade_expiry &&
        current_time > j->second.dynamic_spki_hashes_expiry) {
      enabled_hosts_.erase(j);
      DirtyNotify();
      continue;
    }

    state = j->second;
    state.domain = DNSDomainToString(host_sub_chunk);

    // Succeed if we matched the domain exactly or if subdomain matches are
    // allowed.
    if (i == 0 || j->second.sts_include_subdomains ||
        j->second.pkp_include_subdomains) {
      *result = state;
      return true;
    }

    return false;
  }

  return false;
}

void TransportSecurityState::ClearDynamicData() {
  DCHECK(CalledOnValidThread());
  enabled_hosts_.clear();
}

void TransportSecurityState::DeleteAllDynamicDataSince(const base::Time& time) {
  DCHECK(CalledOnValidThread());

  bool dirtied = false;

  DomainStateMap::iterator i = enabled_hosts_.begin();
  while (i != enabled_hosts_.end()) {
    if (i->second.created >= time) {
      dirtied = true;
      enabled_hosts_.erase(i++);
    } else {
      i++;
    }
  }

  if (dirtied)
    DirtyNotify();
}

TransportSecurityState::~TransportSecurityState() {
  DCHECK(CalledOnValidThread());
}

void TransportSecurityState::DirtyNotify() {
  DCHECK(CalledOnValidThread());

  if (delegate_)
    delegate_->StateIsDirty(this);
}

// static
std::string TransportSecurityState::CanonicalizeHost(const std::string& host) {
  // We cannot perform the operations as detailed in the spec here as |host|
  // has already undergone IDN processing before it reached us. Thus, we check
  // that there are no invalid characters in the host and lowercase the result.

  std::string new_host;
  if (!DNSDomainFromDot(host, &new_host)) {
    // DNSDomainFromDot can fail if any label is > 63 bytes or if the whole
    // name is >255 bytes. However, search terms can have those properties.
    return std::string();
  }

  for (size_t i = 0; new_host[i]; i += new_host[i] + 1) {
    const unsigned label_length = static_cast<unsigned>(new_host[i]);
    if (!label_length)
      break;

    for (size_t j = 0; j < label_length; ++j) {
      new_host[i + 1 + j] = tolower(new_host[i + 1 + j]);
    }
  }

  return new_host;
}

// |ReportUMAOnPinFailure| uses these to report which domain was associated
// with the public key pinning failure.
//
// DO NOT CHANGE THE ORDERING OF THESE NAMES OR REMOVE ANY OF THEM. Add new
// domains at the END of the listing (but before DOMAIN_NUM_EVENTS).
enum SecondLevelDomainName {
  DOMAIN_NOT_PINNED,

  DOMAIN_GOOGLE_COM,
  DOMAIN_ANDROID_COM,
  DOMAIN_GOOGLE_ANALYTICS_COM,
  DOMAIN_GOOGLEPLEX_COM,
  DOMAIN_YTIMG_COM,
  DOMAIN_GOOGLEUSERCONTENT_COM,
  DOMAIN_YOUTUBE_COM,
  DOMAIN_GOOGLEAPIS_COM,
  DOMAIN_GOOGLEADSERVICES_COM,
  DOMAIN_GOOGLECODE_COM,
  DOMAIN_APPSPOT_COM,
  DOMAIN_GOOGLESYNDICATION_COM,
  DOMAIN_DOUBLECLICK_NET,
  DOMAIN_GSTATIC_COM,
  DOMAIN_GMAIL_COM,
  DOMAIN_GOOGLEMAIL_COM,
  DOMAIN_GOOGLEGROUPS_COM,

  DOMAIN_TORPROJECT_ORG,

  DOMAIN_TWITTER_COM,
  DOMAIN_TWIMG_COM,

  DOMAIN_AKAMAIHD_NET,

  DOMAIN_TOR2WEB_ORG,

  DOMAIN_YOUTU_BE,
  DOMAIN_GOOGLECOMMERCE_COM,
  DOMAIN_URCHIN_COM,
  DOMAIN_GOO_GL,
  DOMAIN_G_CO,
  DOMAIN_GOOGLE_AC,
  DOMAIN_GOOGLE_AD,
  DOMAIN_GOOGLE_AE,
  DOMAIN_GOOGLE_AF,
  DOMAIN_GOOGLE_AG,
  DOMAIN_GOOGLE_AM,
  DOMAIN_GOOGLE_AS,
  DOMAIN_GOOGLE_AT,
  DOMAIN_GOOGLE_AZ,
  DOMAIN_GOOGLE_BA,
  DOMAIN_GOOGLE_BE,
  DOMAIN_GOOGLE_BF,
  DOMAIN_GOOGLE_BG,
  DOMAIN_GOOGLE_BI,
  DOMAIN_GOOGLE_BJ,
  DOMAIN_GOOGLE_BS,
  DOMAIN_GOOGLE_BY,
  DOMAIN_GOOGLE_CA,
  DOMAIN_GOOGLE_CAT,
  DOMAIN_GOOGLE_CC,
  DOMAIN_GOOGLE_CD,
  DOMAIN_GOOGLE_CF,
  DOMAIN_GOOGLE_CG,
  DOMAIN_GOOGLE_CH,
  DOMAIN_GOOGLE_CI,
  DOMAIN_GOOGLE_CL,
  DOMAIN_GOOGLE_CM,
  DOMAIN_GOOGLE_CN,
  DOMAIN_CO_AO,
  DOMAIN_CO_BW,
  DOMAIN_CO_CK,
  DOMAIN_CO_CR,
  DOMAIN_CO_HU,
  DOMAIN_CO_ID,
  DOMAIN_CO_IL,
  DOMAIN_CO_IM,
  DOMAIN_CO_IN,
  DOMAIN_CO_JE,
  DOMAIN_CO_JP,
  DOMAIN_CO_KE,
  DOMAIN_CO_KR,
  DOMAIN_CO_LS,
  DOMAIN_CO_MA,
  DOMAIN_CO_MZ,
  DOMAIN_CO_NZ,
  DOMAIN_CO_TH,
  DOMAIN_CO_TZ,
  DOMAIN_CO_UG,
  DOMAIN_CO_UK,
  DOMAIN_CO_UZ,
  DOMAIN_CO_VE,
  DOMAIN_CO_VI,
  DOMAIN_CO_ZA,
  DOMAIN_CO_ZM,
  DOMAIN_CO_ZW,
  DOMAIN_COM_AF,
  DOMAIN_COM_AG,
  DOMAIN_COM_AI,
  DOMAIN_COM_AR,
  DOMAIN_COM_AU,
  DOMAIN_COM_BD,
  DOMAIN_COM_BH,
  DOMAIN_COM_BN,
  DOMAIN_COM_BO,
  DOMAIN_COM_BR,
  DOMAIN_COM_BY,
  DOMAIN_COM_BZ,
  DOMAIN_COM_CN,
  DOMAIN_COM_CO,
  DOMAIN_COM_CU,
  DOMAIN_COM_CY,
  DOMAIN_COM_DO,
  DOMAIN_COM_EC,
  DOMAIN_COM_EG,
  DOMAIN_COM_ET,
  DOMAIN_COM_FJ,
  DOMAIN_COM_GE,
  DOMAIN_COM_GH,
  DOMAIN_COM_GI,
  DOMAIN_COM_GR,
  DOMAIN_COM_GT,
  DOMAIN_COM_HK,
  DOMAIN_COM_IQ,
  DOMAIN_COM_JM,
  DOMAIN_COM_JO,
  DOMAIN_COM_KH,
  DOMAIN_COM_KW,
  DOMAIN_COM_LB,
  DOMAIN_COM_LY,
  DOMAIN_COM_MT,
  DOMAIN_COM_MX,
  DOMAIN_COM_MY,
  DOMAIN_COM_NA,
  DOMAIN_COM_NF,
  DOMAIN_COM_NG,
  DOMAIN_COM_NI,
  DOMAIN_COM_NP,
  DOMAIN_COM_NR,
  DOMAIN_COM_OM,
  DOMAIN_COM_PA,
  DOMAIN_COM_PE,
  DOMAIN_COM_PH,
  DOMAIN_COM_PK,
  DOMAIN_COM_PL,
  DOMAIN_COM_PR,
  DOMAIN_COM_PY,
  DOMAIN_COM_QA,
  DOMAIN_COM_RU,
  DOMAIN_COM_SA,
  DOMAIN_COM_SB,
  DOMAIN_COM_SG,
  DOMAIN_COM_SL,
  DOMAIN_COM_SV,
  DOMAIN_COM_TJ,
  DOMAIN_COM_TN,
  DOMAIN_COM_TR,
  DOMAIN_COM_TW,
  DOMAIN_COM_UA,
  DOMAIN_COM_UY,
  DOMAIN_COM_VC,
  DOMAIN_COM_VE,
  DOMAIN_COM_VN,
  DOMAIN_GOOGLE_CV,
  DOMAIN_GOOGLE_CZ,
  DOMAIN_GOOGLE_DE,
  DOMAIN_GOOGLE_DJ,
  DOMAIN_GOOGLE_DK,
  DOMAIN_GOOGLE_DM,
  DOMAIN_GOOGLE_DZ,
  DOMAIN_GOOGLE_EE,
  DOMAIN_GOOGLE_ES,
  DOMAIN_GOOGLE_FI,
  DOMAIN_GOOGLE_FM,
  DOMAIN_GOOGLE_FR,
  DOMAIN_GOOGLE_GA,
  DOMAIN_GOOGLE_GE,
  DOMAIN_GOOGLE_GG,
  DOMAIN_GOOGLE_GL,
  DOMAIN_GOOGLE_GM,
  DOMAIN_GOOGLE_GP,
  DOMAIN_GOOGLE_GR,
  DOMAIN_GOOGLE_GY,
  DOMAIN_GOOGLE_HK,
  DOMAIN_GOOGLE_HN,
  DOMAIN_GOOGLE_HR,
  DOMAIN_GOOGLE_HT,
  DOMAIN_GOOGLE_HU,
  DOMAIN_GOOGLE_IE,
  DOMAIN_GOOGLE_IM,
  DOMAIN_GOOGLE_INFO,
  DOMAIN_GOOGLE_IQ,
  DOMAIN_GOOGLE_IS,
  DOMAIN_GOOGLE_IT,
  DOMAIN_IT_AO,
  DOMAIN_GOOGLE_JE,
  DOMAIN_GOOGLE_JO,
  DOMAIN_GOOGLE_JOBS,
  DOMAIN_GOOGLE_JP,
  DOMAIN_GOOGLE_KG,
  DOMAIN_GOOGLE_KI,
  DOMAIN_GOOGLE_KZ,
  DOMAIN_GOOGLE_LA,
  DOMAIN_GOOGLE_LI,
  DOMAIN_GOOGLE_LK,
  DOMAIN_GOOGLE_LT,
  DOMAIN_GOOGLE_LU,
  DOMAIN_GOOGLE_LV,
  DOMAIN_GOOGLE_MD,
  DOMAIN_GOOGLE_ME,
  DOMAIN_GOOGLE_MG,
  DOMAIN_GOOGLE_MK,
  DOMAIN_GOOGLE_ML,
  DOMAIN_GOOGLE_MN,
  DOMAIN_GOOGLE_MS,
  DOMAIN_GOOGLE_MU,
  DOMAIN_GOOGLE_MV,
  DOMAIN_GOOGLE_MW,
  DOMAIN_GOOGLE_NE,
  DOMAIN_NE_JP,
  DOMAIN_GOOGLE_NET,
  DOMAIN_GOOGLE_NL,
  DOMAIN_GOOGLE_NO,
  DOMAIN_GOOGLE_NR,
  DOMAIN_GOOGLE_NU,
  DOMAIN_OFF_AI,
  DOMAIN_GOOGLE_PK,
  DOMAIN_GOOGLE_PL,
  DOMAIN_GOOGLE_PN,
  DOMAIN_GOOGLE_PS,
  DOMAIN_GOOGLE_PT,
  DOMAIN_GOOGLE_RO,
  DOMAIN_GOOGLE_RS,
  DOMAIN_GOOGLE_RU,
  DOMAIN_GOOGLE_RW,
  DOMAIN_GOOGLE_SC,
  DOMAIN_GOOGLE_SE,
  DOMAIN_GOOGLE_SH,
  DOMAIN_GOOGLE_SI,
  DOMAIN_GOOGLE_SK,
  DOMAIN_GOOGLE_SM,
  DOMAIN_GOOGLE_SN,
  DOMAIN_GOOGLE_SO,
  DOMAIN_GOOGLE_ST,
  DOMAIN_GOOGLE_TD,
  DOMAIN_GOOGLE_TG,
  DOMAIN_GOOGLE_TK,
  DOMAIN_GOOGLE_TL,
  DOMAIN_GOOGLE_TM,
  DOMAIN_GOOGLE_TN,
  DOMAIN_GOOGLE_TO,
  DOMAIN_GOOGLE_TP,
  DOMAIN_GOOGLE_TT,
  DOMAIN_GOOGLE_US,
  DOMAIN_GOOGLE_UZ,
  DOMAIN_GOOGLE_VG,
  DOMAIN_GOOGLE_VU,
  DOMAIN_GOOGLE_WS,

  DOMAIN_CHROMIUM_ORG,

  DOMAIN_CRYPTO_CAT,
  DOMAIN_LAVABIT_COM,
<<<<<<< HEAD
=======

  DOMAIN_GOOGLETAGMANAGER_COM,
>>>>>>> 8c15b39e

  // Boundary value for UMA_HISTOGRAM_ENUMERATION:
  DOMAIN_NUM_EVENTS
};

// PublicKeyPins contains a number of SubjectPublicKeyInfo hashes for a site.
// The validated certificate chain for the site must not include any of
// |excluded_hashes| and must include one or more of |required_hashes|.
struct PublicKeyPins {
  const char* const* required_hashes;
  const char* const* excluded_hashes;
};

struct HSTSPreload {
  uint8 length;
  bool include_subdomains;
  char dns_name[38];
  bool https_required;
  PublicKeyPins pins;
  SecondLevelDomainName second_level_domain_name;
};

static bool HasPreload(const struct HSTSPreload* entries, size_t num_entries,
                       const std::string& canonicalized_host, size_t i,
                       TransportSecurityState::DomainState* out, bool* ret) {
  for (size_t j = 0; j < num_entries; j++) {
    if (entries[j].length == canonicalized_host.size() - i &&
        memcmp(entries[j].dns_name, &canonicalized_host[i],
               entries[j].length) == 0) {
      if (!entries[j].include_subdomains && i != 0) {
        *ret = false;
      } else {
        out->sts_include_subdomains = entries[j].include_subdomains;
        out->pkp_include_subdomains = entries[j].include_subdomains;
        *ret = true;
        if (!entries[j].https_required)
          out->upgrade_mode = TransportSecurityState::DomainState::MODE_DEFAULT;
        if (entries[j].pins.required_hashes) {
          const char* const* sha1_hash = entries[j].pins.required_hashes;
          while (*sha1_hash) {
            AddHash(*sha1_hash, &out->static_spki_hashes);
            sha1_hash++;
          }
        }
        if (entries[j].pins.excluded_hashes) {
          const char* const* sha1_hash = entries[j].pins.excluded_hashes;
          while (*sha1_hash) {
            AddHash(*sha1_hash, &out->bad_static_spki_hashes);
            sha1_hash++;
          }
        }
      }
      return true;
    }
  }
  return false;
}

#include "net/http/transport_security_state_static.h"

// Returns the HSTSPreload entry for the |canonicalized_host| in |entries|,
// or NULL if there is none. Prefers exact hostname matches to those that
// match only because HSTSPreload.include_subdomains is true.
//
// |canonicalized_host| should be the hostname as canonicalized by
// CanonicalizeHost.
static const struct HSTSPreload* GetHSTSPreload(
    const std::string& canonicalized_host,
    const struct HSTSPreload* entries,
    size_t num_entries) {
  for (size_t i = 0; canonicalized_host[i]; i += canonicalized_host[i] + 1) {
    for (size_t j = 0; j < num_entries; j++) {
      const struct HSTSPreload* entry = entries + j;

      if (i != 0 && !entry->include_subdomains)
        continue;

      if (entry->length == canonicalized_host.size() - i &&
          memcmp(entry->dns_name, &canonicalized_host[i], entry->length) == 0) {
        return entry;
      }
    }
  }

  return NULL;
}

bool TransportSecurityState::AddHSTSHeader(const std::string& host,
                                           const std::string& value) {
  DCHECK(CalledOnValidThread());

  base::Time now = base::Time::Now();
  base::TimeDelta max_age;
  TransportSecurityState::DomainState domain_state;
  GetDynamicDomainState(host, &domain_state);
  if (ParseHSTSHeader(value, &max_age, &domain_state.sts_include_subdomains)) {
    // Handle max-age == 0
    if (max_age.InSeconds() == 0)
      domain_state.upgrade_mode = DomainState::MODE_DEFAULT;
    else
      domain_state.upgrade_mode = DomainState::MODE_FORCE_HTTPS;
    domain_state.created = now;
    domain_state.upgrade_expiry = now + max_age;
    EnableHost(host, domain_state);
    return true;
  }
  return false;
}

bool TransportSecurityState::AddHPKPHeader(const std::string& host,
                                           const std::string& value,
                                           const SSLInfo& ssl_info) {
  DCHECK(CalledOnValidThread());

  base::Time now = base::Time::Now();
  base::TimeDelta max_age;
  TransportSecurityState::DomainState domain_state;
  GetDynamicDomainState(host, &domain_state);
  if (ParseHPKPHeader(value, ssl_info.public_key_hashes,
                      &max_age, &domain_state.pkp_include_subdomains,
                      &domain_state.dynamic_spki_hashes)) {
    // TODO(palmer): http://crbug.com/243865 handle max-age == 0.
    domain_state.created = now;
    domain_state.dynamic_spki_hashes_expiry = now + max_age;
    EnableHost(host, domain_state);
    return true;
  }
  return false;
}

bool TransportSecurityState::AddHSTS(const std::string& host,
                                     const base::Time& expiry,
                                     bool include_subdomains) {
  DCHECK(CalledOnValidThread());

  // Copy-and-modify the existing DomainState for this host (if any).
  TransportSecurityState::DomainState domain_state;
  const std::string canonicalized_host = CanonicalizeHost(host);
  const std::string hashed_host = HashHost(canonicalized_host);
  DomainStateMap::const_iterator i = enabled_hosts_.find(
      hashed_host);
  if (i != enabled_hosts_.end())
    domain_state = i->second;

  domain_state.created = base::Time::Now();
  domain_state.sts_include_subdomains = include_subdomains;
  domain_state.upgrade_expiry = expiry;
  domain_state.upgrade_mode = DomainState::MODE_FORCE_HTTPS;
  EnableHost(host, domain_state);
  return true;
}

bool TransportSecurityState::AddHPKP(const std::string& host,
                                     const base::Time& expiry,
                                     bool include_subdomains,
                                     const HashValueVector& hashes) {
  DCHECK(CalledOnValidThread());

  // Copy-and-modify the existing DomainState for this host (if any).
  TransportSecurityState::DomainState domain_state;
  const std::string canonicalized_host = CanonicalizeHost(host);
  const std::string hashed_host = HashHost(canonicalized_host);
  DomainStateMap::const_iterator i = enabled_hosts_.find(
      hashed_host);
  if (i != enabled_hosts_.end())
    domain_state = i->second;

  domain_state.created = base::Time::Now();
  domain_state.pkp_include_subdomains = include_subdomains;
  domain_state.dynamic_spki_hashes_expiry = expiry;
  domain_state.dynamic_spki_hashes = hashes;
  EnableHost(host, domain_state);
  return true;
}

// static
bool TransportSecurityState::IsGooglePinnedProperty(const std::string& host,
                                                    bool sni_enabled) {
  std::string canonicalized_host = CanonicalizeHost(host);
  const struct HSTSPreload* entry =
      GetHSTSPreload(canonicalized_host, kPreloadedSTS, kNumPreloadedSTS);

  if (entry && entry->pins.required_hashes == kGoogleAcceptableCerts)
    return true;

  if (sni_enabled) {
    entry = GetHSTSPreload(canonicalized_host, kPreloadedSNISTS,
                           kNumPreloadedSNISTS);
    if (entry && entry->pins.required_hashes == kGoogleAcceptableCerts)
      return true;
  }

  return false;
}

// static
void TransportSecurityState::ReportUMAOnPinFailure(const std::string& host) {
  std::string canonicalized_host = CanonicalizeHost(host);

  const struct HSTSPreload* entry =
      GetHSTSPreload(canonicalized_host, kPreloadedSTS, kNumPreloadedSTS);

  if (!entry) {
    entry = GetHSTSPreload(canonicalized_host, kPreloadedSNISTS,
                           kNumPreloadedSNISTS);
  }

  if (!entry) {
    // We don't care to report pin failures for dynamic pins.
    return;
  }

  DCHECK(entry);
  DCHECK(entry->pins.required_hashes);
  DCHECK(entry->second_level_domain_name != DOMAIN_NOT_PINNED);

  UMA_HISTOGRAM_ENUMERATION("Net.PublicKeyPinFailureDomain",
                            entry->second_level_domain_name, DOMAIN_NUM_EVENTS);
}

// static
bool TransportSecurityState::IsBuildTimely() {
  const base::Time build_time = base::GetBuildTime();
  // We consider built-in information to be timely for 10 weeks.
  return (base::Time::Now() - build_time).InDays() < 70 /* 10 weeks */;
}

bool TransportSecurityState::GetStaticDomainState(
    const std::string& canonicalized_host,
    bool sni_enabled,
    DomainState* out) {
  DCHECK(CalledOnValidThread());

  out->upgrade_mode = DomainState::MODE_FORCE_HTTPS;
  out->sts_include_subdomains = false;
  out->pkp_include_subdomains = false;

  const bool is_build_timely = IsBuildTimely();

  for (size_t i = 0; canonicalized_host[i]; i += canonicalized_host[i] + 1) {
    std::string host_sub_chunk(&canonicalized_host[i],
                               canonicalized_host.size() - i);
    out->domain = DNSDomainToString(host_sub_chunk);
    bool ret;
    if (is_build_timely &&
        HasPreload(kPreloadedSTS, kNumPreloadedSTS, canonicalized_host, i, out,
                   &ret)) {
      return ret;
    }
    if (sni_enabled &&
        is_build_timely &&
        HasPreload(kPreloadedSNISTS, kNumPreloadedSNISTS, canonicalized_host, i,
                   out, &ret)) {
      return ret;
    }
  }

  return false;
}

bool TransportSecurityState::GetDynamicDomainState(const std::string& host,
                                                   DomainState* result) {
  DCHECK(CalledOnValidThread());

  DomainState state;
  const std::string canonicalized_host = CanonicalizeHost(host);
  if (canonicalized_host.empty())
    return false;

  base::Time current_time(base::Time::Now());

  for (size_t i = 0; canonicalized_host[i]; i += canonicalized_host[i] + 1) {
    std::string host_sub_chunk(&canonicalized_host[i],
                               canonicalized_host.size() - i);
    DomainStateMap::iterator j =
        enabled_hosts_.find(HashHost(host_sub_chunk));
    if (j == enabled_hosts_.end())
      continue;

    if (current_time > j->second.upgrade_expiry &&
        current_time > j->second.dynamic_spki_hashes_expiry) {
      enabled_hosts_.erase(j);
      DirtyNotify();
      continue;
    }

    state = j->second;
    state.domain = DNSDomainToString(host_sub_chunk);

    // Succeed if we matched the domain exactly or if subdomain matches are
    // allowed.
    if (i == 0 || j->second.sts_include_subdomains ||
        j->second.pkp_include_subdomains) {
      *result = state;
      return true;
    }

    return false;
  }

  return false;
}


void TransportSecurityState::AddOrUpdateEnabledHosts(
    const std::string& hashed_host, const DomainState& state) {
  DCHECK(CalledOnValidThread());
  enabled_hosts_[hashed_host] = state;
}

TransportSecurityState::DomainState::DomainState()
    : upgrade_mode(MODE_DEFAULT),
      created(base::Time::Now()),
      sts_include_subdomains(false),
      pkp_include_subdomains(false) {
}

TransportSecurityState::DomainState::~DomainState() {
}

bool TransportSecurityState::DomainState::CheckPublicKeyPins(
    const HashValueVector& hashes) const {
  // Validate that hashes is not empty. By the time this code is called (in
  // production), that should never happen, but it's good to be defensive.
  // And, hashes *can* be empty in some test scenarios.
  if (hashes.empty()) {
    LOG(ERROR) << "Rejecting empty public key chain for public-key-pinned "
                  "domain " << domain;
    return false;
  }

  if (HashesIntersect(bad_static_spki_hashes, hashes)) {
    LOG(ERROR) << "Rejecting public key chain for domain " << domain
               << ". Validated chain: " << HashesToBase64String(hashes)
               << ", matches one or more bad hashes: "
               << HashesToBase64String(bad_static_spki_hashes);
    return false;
  }

  // If there are no pins, then any valid chain is acceptable.
  if (dynamic_spki_hashes.empty() && static_spki_hashes.empty())
    return true;

  if (HashesIntersect(dynamic_spki_hashes, hashes) ||
      HashesIntersect(static_spki_hashes, hashes)) {
    return true;
  }

  LOG(ERROR) << "Rejecting public key chain for domain " << domain
             << ". Validated chain: " << HashesToBase64String(hashes)
             << ", expected: " << HashesToBase64String(dynamic_spki_hashes)
             << " or: " << HashesToBase64String(static_spki_hashes);
  return false;
}

bool TransportSecurityState::DomainState::ShouldUpgradeToSSL() const {
  return upgrade_mode == MODE_FORCE_HTTPS;
}

bool TransportSecurityState::DomainState::ShouldSSLErrorsBeFatal() const {
  return true;
}

bool TransportSecurityState::DomainState::HasPublicKeyPins() const {
  return static_spki_hashes.size() > 0 ||
         bad_static_spki_hashes.size() > 0 ||
         dynamic_spki_hashes.size() > 0;
}

}  // namespace<|MERGE_RESOLUTION|>--- conflicted
+++ resolved
@@ -513,11 +513,8 @@
 
   DOMAIN_CRYPTO_CAT,
   DOMAIN_LAVABIT_COM,
-<<<<<<< HEAD
-=======
 
   DOMAIN_GOOGLETAGMANAGER_COM,
->>>>>>> 8c15b39e
 
   // Boundary value for UMA_HISTOGRAM_ENUMERATION:
   DOMAIN_NUM_EVENTS
