// Copyright (c) 2012 The Chromium Authors. All rights reserved.
// Use of this source code is governed by a BSD-style license that can be
// found in the LICENSE file.

#ifndef NET_HTTP_HTTP_STREAM_FACTORY_IMPL_H_
#define NET_HTTP_HTTP_STREAM_FACTORY_IMPL_H_

#include <map>
#include <set>
#include <vector>

#include "base/gtest_prod_util.h"
#include "base/memory/ref_counted.h"
#include "net/base/host_port_pair.h"
#include "net/base/net_log.h"
#include "net/http/http_pipelined_host_pool.h"
#include "net/http/http_stream_factory.h"
#include "net/proxy/proxy_server.h"
#include "net/socket/ssl_client_socket.h"
#include "net/spdy/spdy_session_key.h"

namespace net {

class HttpNetworkSession;
class HttpPipelinedHost;
class SpdySession;

class NET_EXPORT_PRIVATE HttpStreamFactoryImpl :
    public HttpStreamFactory,
    public HttpPipelinedHostPool::Delegate {
 public:
  // RequestStream may only be called if |for_websockets| is false.
  // RequestWebSocketHandshakeStream may only be called if |for_websockets|
  // is true.
  HttpStreamFactoryImpl(HttpNetworkSession* session, bool for_websockets);
  virtual ~HttpStreamFactoryImpl();

  // HttpStreamFactory interface
  virtual HttpStreamRequest* RequestStream(
      const HttpRequestInfo& info,
      RequestPriority priority,
      const SSLConfig& server_ssl_config,
      const SSLConfig& proxy_ssl_config,
      HttpStreamRequest::Delegate* delegate,
      const BoundNetLog& net_log) OVERRIDE;

  virtual HttpStreamRequest* RequestWebSocketHandshakeStream(
      const HttpRequestInfo& info,
      RequestPriority priority,
      const SSLConfig& server_ssl_config,
      const SSLConfig& proxy_ssl_config,
      HttpStreamRequest::Delegate* delegate,
<<<<<<< HEAD
      WebSocketHandshakeStreamBase::Factory* factory,
=======
      WebSocketHandshakeStreamBase::CreateHelper* create_helper,
>>>>>>> 8c15b39e
      const BoundNetLog& net_log) OVERRIDE;

  virtual void PreconnectStreams(int num_streams,
                                 const HttpRequestInfo& info,
                                 RequestPriority priority,
                                 const SSLConfig& server_ssl_config,
                                 const SSLConfig& proxy_ssl_config) OVERRIDE;
  virtual base::Value* PipelineInfoToValue() const OVERRIDE;
  virtual const HostMappingRules* GetHostMappingRules() const OVERRIDE;

  // HttpPipelinedHostPool::Delegate interface
  virtual void OnHttpPipelinedHostHasAdditionalCapacity(
      HttpPipelinedHost* host) OVERRIDE;

  size_t num_orphaned_jobs() const { return orphaned_job_set_.size(); }

 private:
  FRIEND_TEST_ALL_PREFIXES(HttpStreamFactoryImplRequestTest, SetPriority);

  class NET_EXPORT_PRIVATE Request;
  class NET_EXPORT_PRIVATE Job;

  typedef std::set<Request*> RequestSet;
  typedef std::vector<Request*> RequestVector;
  typedef std::map<SpdySessionKey, RequestSet> SpdySessionRequestMap;
  typedef std::map<HttpPipelinedHost::Key,
                   RequestVector> HttpPipeliningRequestMap;

  HttpStreamRequest* RequestStreamInternal(
      const HttpRequestInfo& info,
      RequestPriority priority,
      const SSLConfig& server_ssl_config,
      const SSLConfig& proxy_ssl_config,
      HttpStreamRequest::Delegate* delegate,
<<<<<<< HEAD
      WebSocketHandshakeStreamBase::Factory* factory,
=======
      WebSocketHandshakeStreamBase::CreateHelper* create_helper,
>>>>>>> 8c15b39e
      const BoundNetLog& net_log);

  PortAlternateProtocolPair GetAlternateProtocolRequestFor(
      const GURL& original_url,
      GURL* alternate_url) const;

  // Detaches |job| from |request|.
  void OrphanJob(Job* job, const Request* request);

  // Called when a SpdySession is ready. It will find appropriate Requests and
  // fulfill them. |direct| indicates whether or not |spdy_session| uses a
  // proxy.
  void OnNewSpdySessionReady(const base::WeakPtr<SpdySession>& spdy_session,
                             bool direct,
                             const SSLConfig& used_ssl_config,
                             const ProxyInfo& used_proxy_info,
                             bool was_npn_negotiated,
                             NextProto protocol_negotiated,
                             bool using_spdy,
                             const BoundNetLog& net_log);

  // Called when the Job detects that the endpoint indicated by the
  // Alternate-Protocol does not work. Lets the factory update
  // HttpAlternateProtocols with the failure and resets the SPDY session key.
  void OnBrokenAlternateProtocol(const Job*, const HostPortPair& origin);

  // Invoked when an orphaned Job finishes.
  void OnOrphanedJobComplete(const Job* job);

  // Invoked when the Job finishes preconnecting sockets.
  void OnPreconnectsComplete(const Job* job);

  // Called when the Preconnect completes. Used for testing.
  virtual void OnPreconnectsCompleteInternal() {}

  void AbortPipelinedRequestsWithKey(const Job* job,
                                     const HttpPipelinedHost::Key& key,
                                     int status,
                                     const SSLConfig& used_ssl_config);

  HttpNetworkSession* const session_;

  // All Requests are handed out to clients. By the time HttpStreamFactoryImpl
  // is destroyed, all Requests should be deleted (which should remove them from
  // |request_map_|. The Requests will delete the corresponding job.
  std::map<const Job*, Request*> request_map_;

  SpdySessionRequestMap spdy_session_request_map_;
  HttpPipeliningRequestMap http_pipelining_request_map_;

  HttpPipelinedHostPool http_pipelined_host_pool_;

  // These jobs correspond to jobs orphaned by Requests and now owned by
  // HttpStreamFactoryImpl. Since they are no longer tied to Requests, they will
  // not be canceled when Requests are canceled. Therefore, in
  // ~HttpStreamFactoryImpl, it is possible for some jobs to still exist in this
  // set. Leftover jobs will be deleted when the factory is destroyed.
  std::set<const Job*> orphaned_job_set_;

  // These jobs correspond to preconnect requests and have no associated Request
  // object. They're owned by HttpStreamFactoryImpl. Leftover jobs will be
  // deleted when the factory is destroyed.
  std::set<const Job*> preconnect_job_set_;

  const bool for_websockets_;
  DISALLOW_COPY_AND_ASSIGN(HttpStreamFactoryImpl);
};

}  // namespace net

#endif  // NET_HTTP_HTTP_STREAM_FACTORY_IMPL_H_<|MERGE_RESOLUTION|>--- conflicted
+++ resolved
@@ -50,11 +50,7 @@
       const SSLConfig& server_ssl_config,
       const SSLConfig& proxy_ssl_config,
       HttpStreamRequest::Delegate* delegate,
-<<<<<<< HEAD
-      WebSocketHandshakeStreamBase::Factory* factory,
-=======
       WebSocketHandshakeStreamBase::CreateHelper* create_helper,
->>>>>>> 8c15b39e
       const BoundNetLog& net_log) OVERRIDE;
 
   virtual void PreconnectStreams(int num_streams,
@@ -89,11 +85,7 @@
       const SSLConfig& server_ssl_config,
       const SSLConfig& proxy_ssl_config,
       HttpStreamRequest::Delegate* delegate,
-<<<<<<< HEAD
-      WebSocketHandshakeStreamBase::Factory* factory,
-=======
       WebSocketHandshakeStreamBase::CreateHelper* create_helper,
->>>>>>> 8c15b39e
       const BoundNetLog& net_log);
 
   PortAlternateProtocolPair GetAlternateProtocolRequestFor(
