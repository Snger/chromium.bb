--- conflicted
+++ resolved
@@ -1365,35 +1365,6 @@
 }
 
 #if defined(SPDY_PROXY_AUTH_ORIGIN)
-<<<<<<< HEAD
-bool HttpResponseHeaders::GetChromeProxyInfo(
-    base::TimeDelta* bypass_duration) const {
-  const char kProxyBypass[] = "proxy-bypass";
-  *bypass_duration = base::TimeDelta();
-
-  // Support header of the form Chrome-Proxy: bypass=<duration>, where
-  // <duration> is the number of seconds to wait before retrying
-  // the proxy. If the duration is 0, then the default proxy retry delay
-  // (specified in |ProxyList::UpdateRetryInfoOnFallback|) will be used.
-  std::string name = "chrome-proxy";
-  const char kBypassPrefix[] = "bypass=";
-  const size_t kBypassPrefixLen = arraysize(kBypassPrefix) - 1;
-
-  void* iter = NULL;
-  std::string value;
-  while (EnumerateHeader(&iter, name, &value)) {
-    if (value.size() > kBypassPrefixLen) {
-      if (LowerCaseEqualsASCII(value.begin(),
-                               value.begin() + kBypassPrefixLen,
-                               kBypassPrefix)) {
-        int64 seconds;
-        if (!base::StringToInt64(StringPiece(value.begin() + kBypassPrefixLen,
-                                             value.end()),
-                                 &seconds) || seconds < 0) {
-          continue;  // In case there is a well formed bypass instruction.
-        }
-        *bypass_duration = TimeDelta::FromSeconds(seconds);
-=======
 bool HttpResponseHeaders::GetChromeProxyBypassDuration(
     const std::string& action_prefix,
     base::TimeDelta* duration) const {
@@ -1413,15 +1384,10 @@
           continue;  // In case there is a well formed instruction.
         }
         *duration = TimeDelta::FromSeconds(seconds);
->>>>>>> 8c15b39e
         return true;
       }
     }
   }
-<<<<<<< HEAD
-  // TODO(bengr): Deprecate the use of Connection: Proxy-Bypass.
-  if (HasHeaderValue("Connection", kProxyBypass))
-=======
   return false;
 }
 
@@ -1447,15 +1413,10 @@
 
   // Next, look for 'bypass'.
   if (GetChromeProxyBypassDuration("bypass=", &proxy_info->bypass_duration))
->>>>>>> 8c15b39e
     return true;
 
   return false;
 }
-<<<<<<< HEAD
-#endif
-=======
 #endif  // defined(SPDY_PROXY_AUTH_ORIGIN)
->>>>>>> 8c15b39e
 
 }  // namespace net