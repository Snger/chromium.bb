--- conflicted
+++ resolved
@@ -98,15 +98,9 @@
   }
 
   if (protocol == ALTERNATE_PROTOCOL_BROKEN) {
-<<<<<<< HEAD
-    DLOG(WARNING) << kAlternateProtocolHeader
-                  << " header has unrecognized protocol: "
-                  << port_protocol_vector[1];
-=======
     DVLOG(1) << kAlternateProtocolHeader
              << " header has unrecognized protocol: "
              << port_protocol_vector[1];
->>>>>>> 8c15b39e
     return;
   }
 
