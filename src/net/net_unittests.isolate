--- conflicted
+++ resolved
@@ -22,10 +22,7 @@
           '../testing/test_env.py',
           '<(PRODUCT_DIR)/net_unittests<(EXECUTABLE_SUFFIX)',
           '--brave-new-test-launcher',
-<<<<<<< HEAD
-=======
           '--test-launcher-bot-mode',
->>>>>>> 8c15b39e
         ],
         'isolate_dependency_tracked': [
           '../testing/test_env.py',
