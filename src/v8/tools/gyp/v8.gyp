--- conflicted
+++ resolved
@@ -259,7 +259,7 @@
                 'natives_blob',
               ],
             }],
-            ['component=="shared_library"', {
+            ['v8_as_shared_library==1', {
               'defines': [
                 'V8_SHARED',
                 'BUILDING_V8_SHARED',
@@ -275,16 +275,8 @@
           'dependencies': [
             'v8_base',
           ],
-<<<<<<< HEAD
           'include_dirs+': [
             '../..',
-=======
-        }],
-        ['v8_as_shared_library==1', {
-          'defines': [
-            'V8_SHARED',
-            'BUILDING_V8_SHARED',
->>>>>>> 0d46546d
           ],
           'sources': [
             '../../src/natives-external.cc',
