--- conflicted
+++ resolved
@@ -58,11 +58,8 @@
         ['v8_as_shared_library==1', {
           'type': 'shared_library',
           'sources': [
-<<<<<<< HEAD
             '../../src/defaults.cc',
-=======
             '../../src/blpv8.rc',
->>>>>>> 6b713ef6
             # Note: on non-Windows we still build this file so that gyp
             # has some sources to link into the component.
             '../../src/v8dll-main.cc',
