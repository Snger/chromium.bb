// Copyright 2012 the V8 project authors. All rights reserved.
// Use of this source code is governed by a BSD-style license that can be
// found in the LICENSE file.

/** \mainpage V8 API Reference Guide
 *
 * V8 is Google's open source JavaScript engine.
 *
 * This set of documents provides reference material generated from the
 * V8 header file, include/v8.h.
 *
 * For other documentation see http://code.google.com/apis/v8/
 */

#ifndef INCLUDE_V8_H_
#define INCLUDE_V8_H_

#include <stddef.h>
#include <stdint.h>
#include <stdio.h>
#include <memory>
#include <utility>
#include <vector>

#include "v8-internal.h"  // NOLINT(build/include)
#include "v8-version.h"   // NOLINT(build/include)
#include "v8config.h"     // NOLINT(build/include)

// We reserve the V8_* prefix for macros defined in V8 public API and
// assume there are no name conflicts with the embedder's code.

// https://en.wikipedia.org/wiki/Microsoft_Visual_C%2B%2B
// MSVC++ 12.0  _MSC_VER == 1800 (Visual Studio 2013 version 12.0)
// MSVC++ 14.0  _MSC_VER == 1900 (Visual Studio 2015 version 14.0)
#if defined(_MSC_VER) && _MSC_VER >= 1900
  #define MSVC_2015_PLUS
  #define constexpr_func constexpr
#else
  #pragma warning( disable : 4251)
  #define constexpr const
  #define constexpr_func V8_INLINE static
#endif

<<<<<<< HEAD
=======
/**
 * Required so 'EmbedderHeapTracer' can friend 'gin::MultiHeapTracer'.  See the
 * note in 'EmbedderHeapTracer' for more information.
 */
namespace gin {
class MultiHeapTracer;
}

>>>>>>> 9c3345e7
/**
 * The v8 JavaScript engine.
 */
namespace v8 {

class AccessorSignature;
class Array;
class ArrayBuffer;
class BigInt;
class BigIntObject;
class Boolean;
class BooleanObject;
class Context;
class Data;
class Date;
class External;
class Function;
class FunctionTemplate;
class HeapProfiler;
class ImplementationUtilities;
class Int32;
class Integer;
class Isolate;
template <class T>
class Maybe;
class Name;
class Number;
class NumberObject;
class Object;
class ObjectOperationDescriptor;
class ObjectTemplate;
class Platform;
class Primitive;
class Promise;
class PropertyDescriptor;
class Proxy;
class RawOperationDescriptor;
class Script;
class SharedArrayBuffer;
class Signature;
class StartupData;
class StackFrame;
class StackTrace;
class String;
class StringObject;
class Symbol;
class SymbolObject;
class PrimitiveArray;
class Private;
class Uint32;
class Utils;
class Value;
class WasmCompiledModule;
template <class T> class Local;
template <class T>
class MaybeLocal;
template <class T> class Eternal;
template<class T> class NonCopyablePersistentTraits;
template<class T> class PersistentBase;
template <class T, class M = NonCopyablePersistentTraits<T> >
class Persistent;
template <class T>
class Global;
template<class K, class V, class T> class PersistentValueMap;
template <class K, class V, class T>
class PersistentValueMapBase;
template <class K, class V, class T>
class GlobalValueMap;
template<class V, class T> class PersistentValueVector;
template<class T, class P> class WeakCallbackObject;
class FunctionTemplate;
class ObjectTemplate;
template<typename T> class FunctionCallbackInfo;
template<typename T> class PropertyCallbackInfo;
class StackTrace;
class StackFrame;
class Isolate;
class CallHandlerHelper;
class EscapableHandleScope;
template<typename T> class ReturnValue;

namespace internal {
class Arguments;
class DeferredHandles;
class Heap;
class HeapObject;
class Isolate;
class LocalEmbedderHeapTracer;
class NeverReadOnlySpaceObject;
struct ScriptStreamingData;
template<typename T> class CustomArguments;
class PropertyCallbackArguments;
class FunctionCallbackArguments;
class GlobalHandles;
class ScopedExternalStringLock;

namespace wasm {
class NativeModule;
class StreamingDecoder;
}  // namespace wasm

}  // namespace internal

namespace debug {
class ConsoleCallArguments;
}  // namespace debug

// --- Handles ---

#define TYPE_CHECK(T, S)                                       \
  while (false) {                                              \
    *(static_cast<T* volatile*>(0)) = static_cast<S*>(0);      \
  }

/**
 * An object reference managed by the v8 garbage collector.
 *
 * All objects returned from v8 have to be tracked by the garbage
 * collector so that it knows that the objects are still alive.  Also,
 * because the garbage collector may move objects, it is unsafe to
 * point directly to an object.  Instead, all objects are stored in
 * handles which are known by the garbage collector and updated
 * whenever an object moves.  Handles should always be passed by value
 * (except in cases like out-parameters) and they should never be
 * allocated on the heap.
 *
 * There are two types of handles: local and persistent handles.
 *
 * Local handles are light-weight and transient and typically used in
 * local operations.  They are managed by HandleScopes. That means that a
 * HandleScope must exist on the stack when they are created and that they are
 * only valid inside of the HandleScope active during their creation.
 * For passing a local handle to an outer HandleScope, an EscapableHandleScope
 * and its Escape() method must be used.
 *
 * Persistent handles can be used when storing objects across several
 * independent operations and have to be explicitly deallocated when they're no
 * longer used.
 *
 * It is safe to extract the object stored in the handle by
 * dereferencing the handle (for instance, to extract the Object* from
 * a Local<Object>); the value will still be governed by a handle
 * behind the scenes and the same rules apply to these values as to
 * their handles.
 */
template <class T>
class Local {
 public:
  V8_INLINE Local() : val_(nullptr) {}
  template <class S>
  V8_INLINE Local(Local<S> that)
      : val_(reinterpret_cast<T*>(*that)) {
    /**
     * This check fails when trying to convert between incompatible
     * handles. For example, converting from a Local<String> to a
     * Local<Number>.
     */
    TYPE_CHECK(T, S);
  }

  /**
   * Returns true if the handle is empty.
   */
  V8_INLINE bool IsEmpty() const { return val_ == nullptr; }

  /**
   * Sets the handle to be empty. IsEmpty() will then return true.
   */
  V8_INLINE void Clear() { val_ = nullptr; }

  V8_INLINE T* operator->() const { return val_; }

  V8_INLINE T* operator*() const { return val_; }

  /**
   * Checks whether two handles are the same.
   * Returns true if both are empty, or if the objects
   * to which they refer are identical.
   * The handles' references are not checked.
   */
  template <class S>
  V8_INLINE bool operator==(const Local<S>& that) const {
    internal::Address* a = reinterpret_cast<internal::Address*>(this->val_);
    internal::Address* b = reinterpret_cast<internal::Address*>(that.val_);
    if (a == nullptr) return b == nullptr;
    if (b == nullptr) return false;
    return *a == *b;
  }

  template <class S> V8_INLINE bool operator==(
      const PersistentBase<S>& that) const {
    internal::Address* a = reinterpret_cast<internal::Address*>(this->val_);
    internal::Address* b = reinterpret_cast<internal::Address*>(that.val_);
    if (a == nullptr) return b == nullptr;
    if (b == nullptr) return false;
    return *a == *b;
  }

  /**
   * Checks whether two handles are different.
   * Returns true if only one of the handles is empty, or if
   * the objects to which they refer are different.
   * The handles' references are not checked.
   */
  template <class S>
  V8_INLINE bool operator!=(const Local<S>& that) const {
    return !operator==(that);
  }

  template <class S> V8_INLINE bool operator!=(
      const Persistent<S>& that) const {
    return !operator==(that);
  }

  /**
   * Cast a handle to a subclass, e.g. Local<Value> to Local<Object>.
   * This is only valid if the handle actually refers to a value of the
   * target type.
   */
  template <class S> V8_INLINE static Local<T> Cast(Local<S> that) {
#ifdef V8_ENABLE_CHECKS
    // If we're going to perform the type check then we have to check
    // that the handle isn't empty before doing the checked cast.
    if (that.IsEmpty()) return Local<T>();
#endif
    return Local<T>(T::Cast(*that));
  }

  /**
   * Calling this is equivalent to Local<S>::Cast().
   * In particular, this is only valid if the handle actually refers to a value
   * of the target type.
   */
  template <class S>
  V8_INLINE Local<S> As() const {
    return Local<S>::Cast(*this);
  }

  /**
   * Create a local handle for the content of another handle.
   * The referee is kept alive by the local handle even when
   * the original handle is destroyed/disposed.
   */
  V8_INLINE static Local<T> New(Isolate* isolate, Local<T> that);
  V8_INLINE static Local<T> New(Isolate* isolate,
                                const PersistentBase<T>& that);

 private:
  friend class Utils;
  template<class F> friend class Eternal;
  template<class F> friend class PersistentBase;
  template<class F, class M> friend class Persistent;
  template<class F> friend class Local;
  template <class F>
  friend class MaybeLocal;
  template<class F> friend class FunctionCallbackInfo;
  template<class F> friend class PropertyCallbackInfo;
  friend class String;
  friend class Object;
  friend class Context;
  friend class Isolate;
  friend class Private;
  template<class F> friend class internal::CustomArguments;
  friend Local<Primitive> Undefined(Isolate* isolate);
  friend Local<Primitive> Null(Isolate* isolate);
  friend Local<Boolean> True(Isolate* isolate);
  friend Local<Boolean> False(Isolate* isolate);
  friend class HandleScope;
  friend class EscapableHandleScope;
  template <class F1, class F2, class F3>
  friend class PersistentValueMapBase;
  template<class F1, class F2> friend class PersistentValueVector;
  template <class F>
  friend class ReturnValue;

  explicit V8_INLINE Local(T* that) : val_(that) {}
  V8_INLINE static Local<T> New(Isolate* isolate, T* that);
  T* val_;
};


#if !defined(V8_IMMINENT_DEPRECATION_WARNINGS)
// Handle is an alias for Local for historical reasons.
template <class T>
using Handle = Local<T>;
#endif


/**
 * A MaybeLocal<> is a wrapper around Local<> that enforces a check whether
 * the Local<> is empty before it can be used.
 *
 * If an API method returns a MaybeLocal<>, the API method can potentially fail
 * either because an exception is thrown, or because an exception is pending,
 * e.g. because a previous API call threw an exception that hasn't been caught
 * yet, or because a TerminateExecution exception was thrown. In that case, an
 * empty MaybeLocal is returned.
 */
template <class T>
class MaybeLocal {
 public:
  V8_INLINE MaybeLocal() : val_(nullptr) {}
  template <class S>
  V8_INLINE MaybeLocal(Local<S> that)
      : val_(reinterpret_cast<T*>(*that)) {
    TYPE_CHECK(T, S);
  }

  V8_INLINE bool IsEmpty() const { return val_ == nullptr; }

  /**
   * Converts this MaybeLocal<> to a Local<>. If this MaybeLocal<> is empty,
   * |false| is returned and |out| is left untouched.
   */
  template <class S>
  V8_WARN_UNUSED_RESULT V8_INLINE bool ToLocal(Local<S>* out) const {
    out->val_ = IsEmpty() ? nullptr : this->val_;
    return !IsEmpty();
  }

  /**
   * Converts this MaybeLocal<> to a Local<>. If this MaybeLocal<> is empty,
   * V8 will crash the process.
   */
  V8_INLINE Local<T> ToLocalChecked();

  /**
   * Converts this MaybeLocal<> to a Local<>, using a default value if this
   * MaybeLocal<> is empty.
   */
  template <class S>
  V8_INLINE Local<S> FromMaybe(Local<S> default_value) const {
    return IsEmpty() ? default_value : Local<S>(val_);
  }

 private:
  T* val_;
};

/**
 * Eternal handles are set-once handles that live for the lifetime of the
 * isolate.
 */
template <class T> class Eternal {
 public:
  V8_INLINE Eternal() : val_(nullptr) {}
  template <class S>
  V8_INLINE Eternal(Isolate* isolate, Local<S> handle) : val_(nullptr) {
    Set(isolate, handle);
  }
  // Can only be safely called if already set.
  V8_INLINE Local<T> Get(Isolate* isolate) const;
  V8_INLINE bool IsEmpty() const { return val_ == nullptr; }
  template<class S> V8_INLINE void Set(Isolate* isolate, Local<S> handle);

 private:
  T* val_;
};


static const int kInternalFieldsInWeakCallback = 2;
static const int kEmbedderFieldsInWeakCallback = 2;

template <typename T>
class WeakCallbackInfo {
 public:
  typedef void (*Callback)(const WeakCallbackInfo<T>& data);

  WeakCallbackInfo(Isolate* isolate, T* parameter,
                   void* embedder_fields[kEmbedderFieldsInWeakCallback],
                   Callback* callback)
      : isolate_(isolate), parameter_(parameter), callback_(callback) {
    for (int i = 0; i < kEmbedderFieldsInWeakCallback; ++i) {
      embedder_fields_[i] = embedder_fields[i];
    }
  }

  V8_INLINE Isolate* GetIsolate() const { return isolate_; }
  V8_INLINE T* GetParameter() const { return parameter_; }
  V8_INLINE void* GetInternalField(int index) const;

  // When first called, the embedder MUST Reset() the Global which triggered the
  // callback. The Global itself is unusable for anything else. No v8 other api
  // calls may be called in the first callback. Should additional work be
  // required, the embedder must set a second pass callback, which will be
  // called after all the initial callbacks are processed.
  // Calling SetSecondPassCallback on the second pass will immediately crash.
  void SetSecondPassCallback(Callback callback) const { *callback_ = callback; }

 private:
  Isolate* isolate_;
  T* parameter_;
  Callback* callback_;
  void* embedder_fields_[kEmbedderFieldsInWeakCallback];
};


// kParameter will pass a void* parameter back to the callback, kInternalFields
// will pass the first two internal fields back to the callback, kFinalizer
// will pass a void* parameter back, but is invoked before the object is
// actually collected, so it can be resurrected. In the last case, it is not
// possible to request a second pass callback.
enum class WeakCallbackType { kParameter, kInternalFields, kFinalizer };

/**
 * An object reference that is independent of any handle scope.  Where
 * a Local handle only lives as long as the HandleScope in which it was
 * allocated, a PersistentBase handle remains valid until it is explicitly
 * disposed using Reset().
 *
 * A persistent handle contains a reference to a storage cell within
 * the V8 engine which holds an object value and which is updated by
 * the garbage collector whenever the object is moved.  A new storage
 * cell can be created using the constructor or PersistentBase::Reset and
 * existing handles can be disposed using PersistentBase::Reset.
 *
 */
template <class T> class PersistentBase {
 public:
  /**
   * If non-empty, destroy the underlying storage cell
   * IsEmpty() will return true after this call.
   */
  V8_INLINE void Reset();
  /**
   * If non-empty, destroy the underlying storage cell
   * and create a new one with the contents of other if other is non empty
   */
  template <class S>
  V8_INLINE void Reset(Isolate* isolate, const Local<S>& other);

  /**
   * If non-empty, destroy the underlying storage cell
   * and create a new one with the contents of other if other is non empty
   */
  template <class S>
  V8_INLINE void Reset(Isolate* isolate, const PersistentBase<S>& other);

  V8_INLINE bool IsEmpty() const { return val_ == nullptr; }
  V8_INLINE void Empty() { val_ = 0; }

  V8_INLINE Local<T> Get(Isolate* isolate) const {
    return Local<T>::New(isolate, *this);
  }

  template <class S>
  V8_INLINE bool operator==(const PersistentBase<S>& that) const {
    internal::Address* a = reinterpret_cast<internal::Address*>(this->val_);
    internal::Address* b = reinterpret_cast<internal::Address*>(that.val_);
    if (a == nullptr) return b == nullptr;
    if (b == nullptr) return false;
    return *a == *b;
  }

  template <class S>
  V8_INLINE bool operator==(const Local<S>& that) const {
    internal::Address* a = reinterpret_cast<internal::Address*>(this->val_);
    internal::Address* b = reinterpret_cast<internal::Address*>(that.val_);
    if (a == nullptr) return b == nullptr;
    if (b == nullptr) return false;
    return *a == *b;
  }

  template <class S>
  V8_INLINE bool operator!=(const PersistentBase<S>& that) const {
    return !operator==(that);
  }

  template <class S>
  V8_INLINE bool operator!=(const Local<S>& that) const {
    return !operator==(that);
  }

  /**
   *  Install a finalization callback on this object.
   *  NOTE: There is no guarantee as to *when* or even *if* the callback is
   *  invoked. The invocation is performed solely on a best effort basis.
   *  As always, GC-based finalization should *not* be relied upon for any
   *  critical form of resource management!
   */
  template <typename P>
  V8_INLINE void SetWeak(P* parameter,
                         typename WeakCallbackInfo<P>::Callback callback,
                         WeakCallbackType type);

  /**
   * Turns this handle into a weak phantom handle without finalization callback.
   * The handle will be reset automatically when the garbage collector detects
   * that the object is no longer reachable.
   * A related function Isolate::NumberOfPhantomHandleResetsSinceLastCall
   * returns how many phantom handles were reset by the garbage collector.
   */
  V8_INLINE void SetWeak();

  template<typename P>
  V8_INLINE P* ClearWeak();

  // TODO(dcarney): remove this.
  V8_INLINE void ClearWeak() { ClearWeak<void>(); }

  /**
   * Annotates the strong handle with the given label, which is then used by the
   * heap snapshot generator as a name of the edge from the root to the handle.
   * The function does not take ownership of the label and assumes that the
   * label is valid as long as the handle is valid.
   */
  V8_INLINE void AnnotateStrongRetainer(const char* label);

  /**
   * Allows the embedder to tell the v8 garbage collector that a certain object
   * is alive. Only allowed when the embedder is asked to trace its heap by
   * EmbedderHeapTracer.
   */
  V8_INLINE void RegisterExternalReference(Isolate* isolate) const;

  /**
   * Marks the reference to this object independent. Garbage collector is free
   * to ignore any object groups containing this object. Weak callback for an
   * independent handle should not assume that it will be preceded by a global
   * GC prologue callback or followed by a global GC epilogue callback.
   */
  V8_DEPRECATE_SOON(
      "Objects are always considered independent. "
      "Use MarkActive to avoid collecting otherwise dead weak handles.",
      V8_INLINE void MarkIndependent());

  /**
   * Marks the reference to this object as active. The scavenge garbage
   * collection should not reclaim the objects marked as active, even if the
   * object held by the handle is otherwise unreachable.
   *
   * This bit is cleared after the each garbage collection pass.
   */
  V8_INLINE void MarkActive();

  V8_DEPRECATE_SOON("See MarkIndependent.",
                    V8_INLINE bool IsIndependent() const);

  /** Checks if the handle holds the only reference to an object. */
  V8_INLINE bool IsNearDeath() const;

  /** Returns true if the handle's reference is weak.  */
  V8_INLINE bool IsWeak() const;

  /**
   * Assigns a wrapper class ID to the handle. See RetainedObjectInfo interface
   * description in v8-profiler.h for details.
   */
  V8_INLINE void SetWrapperClassId(uint16_t class_id);

  /**
   * Returns the class ID previously assigned to this handle or 0 if no class ID
   * was previously assigned.
   */
  V8_INLINE uint16_t WrapperClassId() const;

  PersistentBase(const PersistentBase& other) = delete;  // NOLINT
  void operator=(const PersistentBase&) = delete;

 private:
  friend class Isolate;
  friend class Utils;
  template<class F> friend class Local;
  template<class F1, class F2> friend class Persistent;
  template <class F>
  friend class Global;
  template<class F> friend class PersistentBase;
  template<class F> friend class ReturnValue;
  template <class F1, class F2, class F3>
  friend class PersistentValueMapBase;
  template<class F1, class F2> friend class PersistentValueVector;
  friend class Object;

  explicit V8_INLINE PersistentBase(T* val) : val_(val) {}
  V8_INLINE static T* New(Isolate* isolate, T* that);

  T* val_;
};


/**
 * Default traits for Persistent. This class does not allow
 * use of the copy constructor or assignment operator.
 * At present kResetInDestructor is not set, but that will change in a future
 * version.
 */
template<class T>
class NonCopyablePersistentTraits {
 public:
  typedef Persistent<T, NonCopyablePersistentTraits<T> > NonCopyablePersistent;
  static const bool kResetInDestructor = false;
  template<class S, class M>
  V8_INLINE static void Copy(const Persistent<S, M>& source,
                             NonCopyablePersistent* dest) {
    Uncompilable<Object>();
  }
  // TODO(dcarney): come up with a good compile error here.
  template<class O> V8_INLINE static void Uncompilable() {
    TYPE_CHECK(O, Primitive);
  }
};


/**
 * Helper class traits to allow copying and assignment of Persistent.
 * This will clone the contents of storage cell, but not any of the flags, etc.
 */
template<class T>
struct CopyablePersistentTraits {
  typedef Persistent<T, CopyablePersistentTraits<T> > CopyablePersistent;
  static const bool kResetInDestructor = true;
  template<class S, class M>
  static V8_INLINE void Copy(const Persistent<S, M>& source,
                             CopyablePersistent* dest) {
    // do nothing, just allow copy
  }
};


/**
 * A PersistentBase which allows copy and assignment.
 *
 * Copy, assignment and destructor behavior is controlled by the traits
 * class M.
 *
 * Note: Persistent class hierarchy is subject to future changes.
 */
template <class T, class M> class Persistent : public PersistentBase<T> {
 public:
  /**
   * A Persistent with no storage cell.
   */
  V8_INLINE Persistent() : PersistentBase<T>(nullptr) {}
  /**
   * Construct a Persistent from a Local.
   * When the Local is non-empty, a new storage cell is created
   * pointing to the same object, and no flags are set.
   */
  template <class S>
  V8_INLINE Persistent(Isolate* isolate, Local<S> that)
      : PersistentBase<T>(PersistentBase<T>::New(isolate, *that)) {
    TYPE_CHECK(T, S);
  }
  /**
   * Construct a Persistent from a Persistent.
   * When the Persistent is non-empty, a new storage cell is created
   * pointing to the same object, and no flags are set.
   */
  template <class S, class M2>
  V8_INLINE Persistent(Isolate* isolate, const Persistent<S, M2>& that)
    : PersistentBase<T>(PersistentBase<T>::New(isolate, *that)) {
    TYPE_CHECK(T, S);
  }
  /**
   * The copy constructors and assignment operator create a Persistent
   * exactly as the Persistent constructor, but the Copy function from the
   * traits class is called, allowing the setting of flags based on the
   * copied Persistent.
   */
  V8_INLINE Persistent(const Persistent& that) : PersistentBase<T>(nullptr) {
    Copy(that);
  }
  template <class S, class M2>
  V8_INLINE Persistent(const Persistent<S, M2>& that) : PersistentBase<T>(0) {
    Copy(that);
  }
  V8_INLINE Persistent& operator=(const Persistent& that) { // NOLINT
    Copy(that);
    return *this;
  }
  template <class S, class M2>
  V8_INLINE Persistent& operator=(const Persistent<S, M2>& that) { // NOLINT
    Copy(that);
    return *this;
  }
  /**
   * The destructor will dispose the Persistent based on the
   * kResetInDestructor flags in the traits class.  Since not calling dispose
   * can result in a memory leak, it is recommended to always set this flag.
   */
  V8_INLINE ~Persistent() {
    if (M::kResetInDestructor) this->Reset();
  }

  // TODO(dcarney): this is pretty useless, fix or remove
  template <class S>
  V8_INLINE static Persistent<T>& Cast(const Persistent<S>& that) {  // NOLINT
#ifdef V8_ENABLE_CHECKS
    // If we're going to perform the type check then we have to check
    // that the handle isn't empty before doing the checked cast.
    if (!that.IsEmpty()) T::Cast(*that);
#endif
    return reinterpret_cast<Persistent<T>&>(const_cast<Persistent<S>&>(that));
  }

  // TODO(dcarney): this is pretty useless, fix or remove
  template <class S>
  V8_INLINE Persistent<S>& As() const {  // NOLINT
    return Persistent<S>::Cast(*this);
  }

 private:
  friend class Isolate;
  friend class Utils;
  template<class F> friend class Local;
  template<class F1, class F2> friend class Persistent;
  template<class F> friend class ReturnValue;

  explicit V8_INLINE Persistent(T* that) : PersistentBase<T>(that) {}
  V8_INLINE T* operator*() const { return this->val_; }
  template<class S, class M2>
  V8_INLINE void Copy(const Persistent<S, M2>& that);
};


/**
 * A PersistentBase which has move semantics.
 *
 * Note: Persistent class hierarchy is subject to future changes.
 */
template <class T>
class Global : public PersistentBase<T> {
 public:
  /**
   * A Global with no storage cell.
   */
  V8_INLINE Global() : PersistentBase<T>(nullptr) {}
  /**
   * Construct a Global from a Local.
   * When the Local is non-empty, a new storage cell is created
   * pointing to the same object, and no flags are set.
   */
  template <class S>
  V8_INLINE Global(Isolate* isolate, Local<S> that)
      : PersistentBase<T>(PersistentBase<T>::New(isolate, *that)) {
    TYPE_CHECK(T, S);
  }
  /**
   * Construct a Global from a PersistentBase.
   * When the Persistent is non-empty, a new storage cell is created
   * pointing to the same object, and no flags are set.
   */
  template <class S>
  V8_INLINE Global(Isolate* isolate, const PersistentBase<S>& that)
      : PersistentBase<T>(PersistentBase<T>::New(isolate, that.val_)) {
    TYPE_CHECK(T, S);
  }
  /**
   * Move constructor.
   */
  V8_INLINE Global(Global&& other) : PersistentBase<T>(other.val_) {  // NOLINT
    other.val_ = nullptr;
  }
  V8_INLINE ~Global() { this->Reset(); }
  /**
   * Move via assignment.
   */
  template <class S>
  V8_INLINE Global& operator=(Global<S>&& rhs) {  // NOLINT
    TYPE_CHECK(T, S);
    if (this != &rhs) {
      this->Reset();
      this->val_ = rhs.val_;
      rhs.val_ = nullptr;
    }
    return *this;
  }
  /**
   * Pass allows returning uniques from functions, etc.
   */
  Global Pass() { return static_cast<Global&&>(*this); }  // NOLINT

  /*
   * For compatibility with Chromium's base::Bind (base::Passed).
   */
  typedef void MoveOnlyTypeForCPP03;

  Global(const Global&) = delete;
  void operator=(const Global&) = delete;

 private:
  template <class F>
  friend class ReturnValue;
  V8_INLINE T* operator*() const { return this->val_; }
};


// UniquePersistent is an alias for Global for historical reason.
template <class T>
using UniquePersistent = Global<T>;


 /**
 * A stack-allocated class that governs a number of local handles.
 * After a handle scope has been created, all local handles will be
 * allocated within that handle scope until either the handle scope is
 * deleted or another handle scope is created.  If there is already a
 * handle scope and a new one is created, all allocations will take
 * place in the new handle scope until it is deleted.  After that,
 * new handles will again be allocated in the original handle scope.
 *
 * After the handle scope of a local handle has been deleted the
 * garbage collector will no longer track the object stored in the
 * handle and may deallocate it.  The behavior of accessing a handle
 * for which the handle scope has been deleted is undefined.
 */
class V8_EXPORT HandleScope {
 public:
  explicit HandleScope(Isolate* isolate);

  ~HandleScope();

  /**
   * Counts the number of allocated handles.
   */
  static int NumberOfHandles(Isolate* isolate);

  V8_INLINE Isolate* GetIsolate() const {
    return reinterpret_cast<Isolate*>(isolate_);
  }

  HandleScope(const HandleScope&) = delete;
  void operator=(const HandleScope&) = delete;

 protected:
  V8_INLINE HandleScope() = default;

  void Initialize(Isolate* isolate);

  static internal::Address* CreateHandle(internal::Isolate* isolate,
                                         internal::Address value);

 private:
  // Declaring operator new and delete as deleted is not spec compliant.
  // Therefore declare them private instead to disable dynamic alloc
  void* operator new(size_t size);
  void* operator new[](size_t size);
  void operator delete(void*, size_t);
  void operator delete[](void*, size_t);

  // Uses heap_object to obtain the current Isolate.
  static internal::Address* CreateHandle(
      internal::NeverReadOnlySpaceObject* heap_object, internal::Address value);

  internal::Isolate* isolate_;
  internal::Address* prev_next_;
  internal::Address* prev_limit_;

  // Local::New uses CreateHandle with an Isolate* parameter.
  template<class F> friend class Local;

  // Object::GetInternalField and Context::GetEmbedderData use CreateHandle with
  // a HeapObject* in their shortcuts.
  friend class Object;
  friend class Context;
};


/**
 * A HandleScope which first allocates a handle in the current scope
 * which will be later filled with the escape value.
 */
class V8_EXPORT EscapableHandleScope : public HandleScope {
 public:
  explicit EscapableHandleScope(Isolate* isolate);
  V8_INLINE ~EscapableHandleScope() = default;

  /**
   * Pushes the value into the previous scope and returns a handle to it.
   * Cannot be called twice.
   */
  template <class T>
  V8_INLINE Local<T> Escape(Local<T> value) {
    internal::Address* slot =
        Escape(reinterpret_cast<internal::Address*>(*value));
    return Local<T>(reinterpret_cast<T*>(slot));
  }

  template <class T>
  V8_INLINE MaybeLocal<T> EscapeMaybe(MaybeLocal<T> value) {
    return Escape(value.FromMaybe(Local<T>()));
  }

  EscapableHandleScope(const EscapableHandleScope&) = delete;
  void operator=(const EscapableHandleScope&) = delete;

 private:
  // Declaring operator new and delete as deleted is not spec compliant.
  // Therefore declare them private instead to disable dynamic alloc
  void* operator new(size_t size);
  void* operator new[](size_t size);
  void operator delete(void*, size_t);
  void operator delete[](void*, size_t);

  internal::Address* Escape(internal::Address* escape_value);
  internal::Address* escape_slot_;
};

/**
 * A SealHandleScope acts like a handle scope in which no handle allocations
 * are allowed. It can be useful for debugging handle leaks.
 * Handles can be allocated within inner normal HandleScopes.
 */
class V8_EXPORT SealHandleScope {
 public:
  explicit SealHandleScope(Isolate* isolate);
  ~SealHandleScope();

  SealHandleScope(const SealHandleScope&) = delete;
  void operator=(const SealHandleScope&) = delete;

 private:
  // Declaring operator new and delete as deleted is not spec compliant.
  // Therefore declare them private instead to disable dynamic alloc
  void* operator new(size_t size);
  void* operator new[](size_t size);
  void operator delete(void*, size_t);
  void operator delete[](void*, size_t);

  internal::Isolate* const isolate_;
  internal::Address* prev_limit_;
  int prev_sealed_level_;
};


// --- Special objects ---


/**
 * The superclass of values and API object templates.
 */
class V8_EXPORT Data {
 private:
  Data();
};

/**
 * A container type that holds relevant metadata for module loading.
 *
 * This is passed back to the embedder as part of
 * HostImportModuleDynamicallyCallback for module loading.
 */
class V8_EXPORT ScriptOrModule {
 public:
  /**
   * The name that was passed by the embedder as ResourceName to the
   * ScriptOrigin. This can be either a v8::String or v8::Undefined.
   */
  Local<Value> GetResourceName();

  /**
   * The options that were passed by the embedder as HostDefinedOptions to
   * the ScriptOrigin.
   */
  Local<PrimitiveArray> GetHostDefinedOptions();
};

/**
 * An array to hold Primitive values. This is used by the embedder to
 * pass host defined options to the ScriptOptions during compilation.
 *
 * This is passed back to the embedder as part of
 * HostImportModuleDynamicallyCallback for module loading.
 *
 */
class V8_EXPORT PrimitiveArray {
 public:
  static Local<PrimitiveArray> New(Isolate* isolate, int length);
  int Length() const;
  void Set(Isolate* isolate, int index, Local<Primitive> item);
  Local<Primitive> Get(Isolate* isolate, int index);
};

/**
 * The optional attributes of ScriptOrigin.
 */
class ScriptOriginOptions {
 public:
  V8_INLINE ScriptOriginOptions(bool is_shared_cross_origin = false,
                                bool is_opaque = false, bool is_wasm = false,
                                bool is_module = false)
      : flags_((is_shared_cross_origin ? kIsSharedCrossOrigin : 0) |
               (is_wasm ? kIsWasm : 0) | (is_opaque ? kIsOpaque : 0) |
               (is_module ? kIsModule : 0)) {}
  V8_INLINE ScriptOriginOptions(int flags)
      : flags_(flags &
               (kIsSharedCrossOrigin | kIsOpaque | kIsWasm | kIsModule)) {}

  bool IsSharedCrossOrigin() const {
    return (flags_ & kIsSharedCrossOrigin) != 0;
  }
  bool IsOpaque() const { return (flags_ & kIsOpaque) != 0; }
  bool IsWasm() const { return (flags_ & kIsWasm) != 0; }
  bool IsModule() const { return (flags_ & kIsModule) != 0; }

  int Flags() const { return flags_; }

 private:
  enum {
    kIsSharedCrossOrigin = 1,
    kIsOpaque = 1 << 1,
    kIsWasm = 1 << 2,
    kIsModule = 1 << 3
  };
  const int flags_;
};

/**
 * The origin, within a file, of a script.
 */
class ScriptOrigin {
 public:
  V8_INLINE ScriptOrigin(
      Local<Value> resource_name,
      Local<Integer> resource_line_offset = Local<Integer>(),
      Local<Integer> resource_column_offset = Local<Integer>(),
      Local<Boolean> resource_is_shared_cross_origin = Local<Boolean>(),
      Local<Integer> script_id = Local<Integer>(),
      Local<Value> source_map_url = Local<Value>(),
      Local<Boolean> resource_is_opaque = Local<Boolean>(),
      Local<Boolean> is_wasm = Local<Boolean>(),
      Local<Boolean> is_module = Local<Boolean>(),
      Local<PrimitiveArray> host_defined_options = Local<PrimitiveArray>());

  V8_INLINE Local<Value> ResourceName() const;
  V8_INLINE Local<Integer> ResourceLineOffset() const;
  V8_INLINE Local<Integer> ResourceColumnOffset() const;
  V8_INLINE Local<Integer> ScriptID() const;
  V8_INLINE Local<Value> SourceMapUrl() const;
  V8_INLINE Local<PrimitiveArray> HostDefinedOptions() const;
  V8_INLINE ScriptOriginOptions Options() const { return options_; }

 private:
  Local<Value> resource_name_;
  Local<Integer> resource_line_offset_;
  Local<Integer> resource_column_offset_;
  ScriptOriginOptions options_;
  Local<Integer> script_id_;
  Local<Value> source_map_url_;
  Local<PrimitiveArray> host_defined_options_;
};

/**
 * A compiled JavaScript script, not yet tied to a Context.
 */
class V8_EXPORT UnboundScript {
 public:
  /**
   * Binds the script to the currently entered context.
   */
  Local<Script> BindToCurrentContext();

  int GetId();
  Local<Value> GetScriptName();

  /**
   * Data read from magic sourceURL comments.
   */
  Local<Value> GetSourceURL();
  /**
   * Data read from magic sourceMappingURL comments.
   */
  Local<Value> GetSourceMappingURL();

  /**
   * Returns zero based line number of the code_pos location in the script.
   * -1 will be returned if no information available.
   */
  int GetLineNumber(int code_pos);

  static const int kNoScriptId = 0;
};

/**
 * A compiled JavaScript module, not yet tied to a Context.
 */
class V8_EXPORT UnboundModuleScript {
  // Only used as a container for code caching.
};

/**
 * A location in JavaScript source.
 */
class V8_EXPORT Location {
 public:
  int GetLineNumber() { return line_number_; }
  int GetColumnNumber() { return column_number_; }

  Location(int line_number, int column_number)
      : line_number_(line_number), column_number_(column_number) {}

 private:
  int line_number_;
  int column_number_;
};

/**
 * A compiled JavaScript module.
 */
class V8_EXPORT Module {
 public:
  /**
   * The different states a module can be in.
   *
   * This corresponds to the states used in ECMAScript except that "evaluated"
   * is split into kEvaluated and kErrored, indicating success and failure,
   * respectively.
   */
  enum Status {
    kUninstantiated,
    kInstantiating,
    kInstantiated,
    kEvaluating,
    kEvaluated,
    kErrored
  };

  /**
   * Returns the module's current status.
   */
  Status GetStatus() const;

  /**
   * For a module in kErrored status, this returns the corresponding exception.
   */
  Local<Value> GetException() const;

  /**
   * Returns the number of modules requested by this module.
   */
  int GetModuleRequestsLength() const;

  /**
   * Returns the ith module specifier in this module.
   * i must be < GetModuleRequestsLength() and >= 0.
   */
  Local<String> GetModuleRequest(int i) const;

  /**
   * Returns the source location (line number and column number) of the ith
   * module specifier's first occurrence in this module.
   */
  Location GetModuleRequestLocation(int i) const;

  /**
   * Returns the identity hash for this object.
   */
  int GetIdentityHash() const;

  typedef MaybeLocal<Module> (*ResolveCallback)(Local<Context> context,
                                                Local<String> specifier,
                                                Local<Module> referrer);

  /**
   * Instantiates the module and its dependencies.
   *
   * Returns an empty Maybe<bool> if an exception occurred during
   * instantiation. (In the case where the callback throws an exception, that
   * exception is propagated.)
   */
  V8_WARN_UNUSED_RESULT Maybe<bool> InstantiateModule(Local<Context> context,
                                                      ResolveCallback callback);

  /**
   * Evaluates the module and its dependencies.
   *
   * If status is kInstantiated, run the module's code. On success, set status
   * to kEvaluated and return the completion value; on failure, set status to
   * kErrored and propagate the thrown exception (which is then also available
   * via |GetException|).
   */
  V8_WARN_UNUSED_RESULT MaybeLocal<Value> Evaluate(Local<Context> context);

  /**
   * Returns the namespace object of this module.
   *
   * The module's status must be at least kInstantiated.
   */
  Local<Value> GetModuleNamespace();

  /**
   * Returns the corresponding context-unbound module script.
   *
   * The module must be unevaluated, i.e. its status must not be kEvaluating,
   * kEvaluated or kErrored.
   */
  Local<UnboundModuleScript> GetUnboundModuleScript();
};

/**
 * A compiled JavaScript script, tied to a Context which was active when the
 * script was compiled.
 */
class V8_EXPORT Script {
 public:
  /**
   * A shorthand for ScriptCompiler::Compile().
   */
  static V8_WARN_UNUSED_RESULT MaybeLocal<Script> Compile(
      Local<Context> context, Local<String> source,
      ScriptOrigin* origin = nullptr);

  /**
   * Runs the script returning the resulting value. It will be run in the
   * context in which it was created (ScriptCompiler::CompileBound or
   * UnboundScript::BindToCurrentContext()).
   */
  V8_WARN_UNUSED_RESULT MaybeLocal<Value> Run(Local<Context> context);

  /**
   * Returns the corresponding context-unbound script.
   */
  Local<UnboundScript> GetUnboundScript();
};


/**
 * For compiling scripts.
 */
class V8_EXPORT ScriptCompiler {
 public:
  /**
   * Compilation data that the embedder can cache and pass back to speed up
   * future compilations. The data is produced if the CompilerOptions passed to
   * the compilation functions in ScriptCompiler contains produce_data_to_cache
   * = true. The data to cache can then can be retrieved from
   * UnboundScript.
   */
  struct V8_EXPORT CachedData {
    enum BufferPolicy {
      BufferNotOwned,
      BufferOwned
    };

    CachedData()
        : data(nullptr),
          length(0),
          rejected(false),
          buffer_policy(BufferNotOwned) {}

    // If buffer_policy is BufferNotOwned, the caller keeps the ownership of
    // data and guarantees that it stays alive until the CachedData object is
    // destroyed. If the policy is BufferOwned, the given data will be deleted
    // (with delete[]) when the CachedData object is destroyed.
    CachedData(const uint8_t* data, int length,
               BufferPolicy buffer_policy = BufferNotOwned);
    ~CachedData();
    // TODO(marja): Async compilation; add constructors which take a callback
    // which will be called when V8 no longer needs the data.

    const uint8_t* data;
    int length;
    bool rejected;
    BufferPolicy buffer_policy;

    // Prevent copying.
    CachedData(const CachedData&) = delete;
    CachedData& operator=(const CachedData&) = delete;
  };

  /**
   * Source code which can be then compiled to a UnboundScript or Script.
   */
  class Source {
   public:
    // Source takes ownership of CachedData.
    V8_INLINE Source(Local<String> source_string, const ScriptOrigin& origin,
                     CachedData* cached_data = nullptr);
    V8_INLINE Source(Local<String> source_string,
                     CachedData* cached_data = nullptr);
    V8_INLINE ~Source();

    // Ownership of the CachedData or its buffers is *not* transferred to the
    // caller. The CachedData object is alive as long as the Source object is
    // alive.
    V8_INLINE const CachedData* GetCachedData() const;

    V8_INLINE const ScriptOriginOptions& GetResourceOptions() const;

    // Prevent copying.
    Source(const Source&) = delete;
    Source& operator=(const Source&) = delete;

   private:
    friend class ScriptCompiler;

    Local<String> source_string;

    // Origin information
    Local<Value> resource_name;
    Local<Integer> resource_line_offset;
    Local<Integer> resource_column_offset;
    ScriptOriginOptions resource_options;
    Local<Value> source_map_url;
    Local<PrimitiveArray> host_defined_options;

    // Cached data from previous compilation (if a kConsume*Cache flag is
    // set), or hold newly generated cache data (kProduce*Cache flags) are
    // set when calling a compile method.
    CachedData* cached_data;
  };

  /**
   * For streaming incomplete script data to V8. The embedder should implement a
   * subclass of this class.
   */
  class V8_EXPORT ExternalSourceStream {
   public:
    virtual ~ExternalSourceStream() = default;

    /**
     * V8 calls this to request the next chunk of data from the embedder. This
     * function will be called on a background thread, so it's OK to block and
     * wait for the data, if the embedder doesn't have data yet. Returns the
     * length of the data returned. When the data ends, GetMoreData should
     * return 0. Caller takes ownership of the data.
     *
     * When streaming UTF-8 data, V8 handles multi-byte characters split between
     * two data chunks, but doesn't handle multi-byte characters split between
     * more than two data chunks. The embedder can avoid this problem by always
     * returning at least 2 bytes of data.
     *
     * When streaming UTF-16 data, V8 does not handle characters split between
     * two data chunks. The embedder has to make sure that chunks have an even
     * length.
     *
     * If the embedder wants to cancel the streaming, they should make the next
     * GetMoreData call return 0. V8 will interpret it as end of data (and most
     * probably, parsing will fail). The streaming task will return as soon as
     * V8 has parsed the data it received so far.
     */
    virtual size_t GetMoreData(const uint8_t** src) = 0;
  
    /**
     * V8 calls this method to set a 'bookmark' at the current position in
     * the source stream, for the purpose of (maybe) later calling
     * ResetToBookmark. If ResetToBookmark is called later, then subsequent
     * calls to GetMoreData should return the same data as they did when
     * SetBookmark was called earlier.
     *
     * The embedder may return 'false' to indicate it cannot provide this
     * functionality.
     */
    virtual bool SetBookmark();

    /**
     * V8 calls this to return to a previously set bookmark.
     */
    virtual void ResetToBookmark();
  };

  /**
   * Source code which can be streamed into V8 in pieces. It will be parsed
   * while streaming and compiled after parsing has completed. StreamedSource
   * must be kept alive while the streaming task is run (see ScriptStreamingTask
   * below).
   */
  class V8_EXPORT StreamedSource {
   public:
    enum Encoding { ONE_BYTE, TWO_BYTE, UTF8 };

    StreamedSource(ExternalSourceStream* source_stream, Encoding encoding);
    ~StreamedSource();

    V8_DEPRECATED("No longer used", const CachedData* GetCachedData() const) {
      return nullptr;
    }

    internal::ScriptStreamingData* impl() const { return impl_.get(); }

    // Prevent copying.
    StreamedSource(const StreamedSource&) = delete;
    StreamedSource& operator=(const StreamedSource&) = delete;

   private:
    std::unique_ptr<internal::ScriptStreamingData> impl_;
  };

  /**
   * A streaming task which the embedder must run on a background thread to
   * stream scripts into V8. Returned by ScriptCompiler::StartStreamingScript.
   */
  class V8_EXPORT ScriptStreamingTask final {
   public:
    void Run();

   private:
    friend class ScriptCompiler;

    explicit ScriptStreamingTask(internal::ScriptStreamingData* data)
        : data_(data) {}

    internal::ScriptStreamingData* data_;
  };

  enum CompileOptions {
    kNoCompileOptions = 0,
    kConsumeCodeCache,
    kEagerCompile
  };

  /**
   * The reason for which we are not requesting or providing a code cache.
   */
  enum NoCacheReason {
    kNoCacheNoReason = 0,
    kNoCacheBecauseCachingDisabled,
    kNoCacheBecauseNoResource,
    kNoCacheBecauseInlineScript,
    kNoCacheBecauseModule,
    kNoCacheBecauseStreamingSource,
    kNoCacheBecauseInspector,
    kNoCacheBecauseScriptTooSmall,
    kNoCacheBecauseCacheTooCold,
    kNoCacheBecauseV8Extension,
    kNoCacheBecauseExtensionModule,
    kNoCacheBecausePacScript,
    kNoCacheBecauseInDocumentWrite,
    kNoCacheBecauseResourceWithNoCacheHandler,
    kNoCacheBecauseDeferredProduceCodeCache
  };

  /**
   * Compiles the specified script (context-independent).
   * Cached data as part of the source object can be optionally produced to be
   * consumed later to speed up compilation of identical source scripts.
   *
   * Note that when producing cached data, the source must point to NULL for
   * cached data. When consuming cached data, the cached data must have been
   * produced by the same version of V8.
   *
   * \param source Script source code.
   * \return Compiled script object (context independent; for running it must be
   *   bound to a context).
   */
  static V8_WARN_UNUSED_RESULT MaybeLocal<UnboundScript> CompileUnboundScript(
      Isolate* isolate, Source* source,
      CompileOptions options = kNoCompileOptions,
      NoCacheReason no_cache_reason = kNoCacheNoReason);

  /**
   * Compiles the specified script (bound to current context).
   *
   * \param source Script source code.
   * \param pre_data Pre-parsing data, as obtained by ScriptData::PreCompile()
   *   using pre_data speeds compilation if it's done multiple times.
   *   Owned by caller, no references are kept when this function returns.
   * \return Compiled script object, bound to the context that was active
   *   when this function was called. When run it will always use this
   *   context.
   */
  static V8_WARN_UNUSED_RESULT MaybeLocal<Script> Compile(
      Local<Context> context, Source* source,
      CompileOptions options = kNoCompileOptions,
      NoCacheReason no_cache_reason = kNoCacheNoReason);

  /**
   * Returns a task which streams script data into V8, or NULL if the script
   * cannot be streamed. The user is responsible for running the task on a
   * background thread and deleting it. When ran, the task starts parsing the
   * script, and it will request data from the StreamedSource as needed. When
   * ScriptStreamingTask::Run exits, all data has been streamed and the script
   * can be compiled (see Compile below).
   *
   * This API allows to start the streaming with as little data as possible, and
   * the remaining data (for example, the ScriptOrigin) is passed to Compile.
   */
  static ScriptStreamingTask* StartStreamingScript(
      Isolate* isolate, StreamedSource* source,
      CompileOptions options = kNoCompileOptions);

  /**
   * Compiles a streamed script (bound to current context).
   *
   * This can only be called after the streaming has finished
   * (ScriptStreamingTask has been run). V8 doesn't construct the source string
   * during streaming, so the embedder needs to pass the full source here.
   */
  static V8_WARN_UNUSED_RESULT MaybeLocal<Script> Compile(
      Local<Context> context, StreamedSource* source,
      Local<String> full_source_string, const ScriptOrigin& origin);

  /**
   * Return a version tag for CachedData for the current V8 version & flags.
   *
   * This value is meant only for determining whether a previously generated
   * CachedData instance is still valid; the tag has no other meaing.
   *
   * Background: The data carried by CachedData may depend on the exact
   *   V8 version number or current compiler flags. This means that when
   *   persisting CachedData, the embedder must take care to not pass in
   *   data from another V8 version, or the same version with different
   *   features enabled.
   *
   *   The easiest way to do so is to clear the embedder's cache on any
   *   such change.
   *
   *   Alternatively, this tag can be stored alongside the cached data and
   *   compared when it is being used.
   */
  static uint32_t CachedDataVersionTag();

  /**
   * Compile an ES module, returning a Module that encapsulates
   * the compiled code.
   *
   * Corresponds to the ParseModule abstract operation in the
   * ECMAScript specification.
   */
  static V8_WARN_UNUSED_RESULT MaybeLocal<Module> CompileModule(
      Isolate* isolate, Source* source,
      CompileOptions options = kNoCompileOptions,
      NoCacheReason no_cache_reason = kNoCacheNoReason);

  /**
   * Compile a function for a given context. This is equivalent to running
   *
   * with (obj) {
   *   return function(args) { ... }
   * }
   *
   * It is possible to specify multiple context extensions (obj in the above
   * example).
   */
  static V8_WARN_UNUSED_RESULT MaybeLocal<Function> CompileFunctionInContext(
      Local<Context> context, Source* source, size_t arguments_count,
      Local<String> arguments[], size_t context_extension_count,
      Local<Object> context_extensions[],
      CompileOptions options = kNoCompileOptions,
      NoCacheReason no_cache_reason = kNoCacheNoReason);

  /**
   * Creates and returns code cache for the specified unbound_script.
   * This will return nullptr if the script cannot be serialized. The
   * CachedData returned by this function should be owned by the caller.
   */
  static CachedData* CreateCodeCache(Local<UnboundScript> unbound_script);

  /**
   * Creates and returns code cache for the specified unbound_module_script.
   * This will return nullptr if the script cannot be serialized. The
   * CachedData returned by this function should be owned by the caller.
   */
  static CachedData* CreateCodeCache(
      Local<UnboundModuleScript> unbound_module_script);

  /**
   * Creates and returns code cache for the specified function that was
   * previously produced by CompileFunctionInContext.
   * This will return nullptr if the script cannot be serialized. The
   * CachedData returned by this function should be owned by the caller.
   */
  static CachedData* CreateCodeCacheForFunction(Local<Function> function);

 private:
  static V8_WARN_UNUSED_RESULT MaybeLocal<UnboundScript> CompileUnboundInternal(
      Isolate* isolate, Source* source, CompileOptions options,
      NoCacheReason no_cache_reason);
};


/**
 * An error message.
 */
class V8_EXPORT Message {
 public:
  Local<String> Get() const;

  /**
   * Return the isolate to which the Message belongs.
   */
  Isolate* GetIsolate() const;

  V8_WARN_UNUSED_RESULT MaybeLocal<String> GetSourceLine(
      Local<Context> context) const;

  /**
   * Returns the origin for the script from where the function causing the
   * error originates.
   */
  ScriptOrigin GetScriptOrigin() const;

  /**
   * Returns the resource name for the script from where the function causing
   * the error originates.
   */
  Local<Value> GetScriptResourceName() const;

  /**
   * Exception stack trace. By default stack traces are not captured for
   * uncaught exceptions. SetCaptureStackTraceForUncaughtExceptions allows
   * to change this option.
   */
  Local<StackTrace> GetStackTrace() const;

  /**
   * Returns the number, 1-based, of the line where the error occurred.
   */
  V8_WARN_UNUSED_RESULT Maybe<int> GetLineNumber(Local<Context> context) const;

  /**
   * Returns the index within the script of the first character where
   * the error occurred.
   */
  int GetStartPosition() const;

  /**
   * Returns the index within the script of the last character where
   * the error occurred.
   */
  int GetEndPosition() const;

  /**
   * Returns the error level of the message.
   */
  int ErrorLevel() const;

  /**
   * Returns the index within the line of the first character where
   * the error occurred.
   */
  int GetStartColumn() const;
  V8_WARN_UNUSED_RESULT Maybe<int> GetStartColumn(Local<Context> context) const;

  /**
   * Returns the index within the line of the last character where
   * the error occurred.
   */
  int GetEndColumn() const;
  V8_WARN_UNUSED_RESULT Maybe<int> GetEndColumn(Local<Context> context) const;

  /**
   * Passes on the value set by the embedder when it fed the script from which
   * this Message was generated to V8.
   */
  bool IsSharedCrossOrigin() const;
  bool IsOpaque() const;

  // TODO(1245381): Print to a string instead of on a FILE.
  static void PrintCurrentStackTrace(Isolate* isolate, FILE* out);

  static const int kNoLineNumberInfo = 0;
  static const int kNoColumnInfo = 0;
  static const int kNoScriptIdInfo = 0;
};


/**
 * Representation of a JavaScript stack trace. The information collected is a
 * snapshot of the execution stack and the information remains valid after
 * execution continues.
 */
class V8_EXPORT StackTrace {
 public:
  /**
   * Flags that determine what information is placed captured for each
   * StackFrame when grabbing the current stack trace.
   * Note: these options are deprecated and we always collect all available
   * information (kDetailed).
   */
  enum StackTraceOptions {
    kLineNumber = 1,
    kColumnOffset = 1 << 1 | kLineNumber,
    kScriptName = 1 << 2,
    kFunctionName = 1 << 3,
    kIsEval = 1 << 4,
    kIsConstructor = 1 << 5,
    kScriptNameOrSourceURL = 1 << 6,
    kScriptId = 1 << 7,
    kExposeFramesAcrossSecurityOrigins = 1 << 8,
    kOverview = kLineNumber | kColumnOffset | kScriptName | kFunctionName,
    kDetailed = kOverview | kIsEval | kIsConstructor | kScriptNameOrSourceURL
  };

  /**
   * Returns a StackFrame at a particular index.
   */
  Local<StackFrame> GetFrame(Isolate* isolate, uint32_t index) const;

  /**
   * Returns the number of StackFrames.
   */
  int GetFrameCount() const;

  /**
   * Grab a snapshot of the current JavaScript execution stack.
   *
   * \param frame_limit The maximum number of stack frames we want to capture.
   * \param options Enumerates the set of things we will capture for each
   *   StackFrame.
   */
  static Local<StackTrace> CurrentStackTrace(
      Isolate* isolate, int frame_limit, StackTraceOptions options = kDetailed);
};


/**
 * A single JavaScript stack frame.
 */
class V8_EXPORT StackFrame {
 public:
  /**
   * Returns the number, 1-based, of the line for the associate function call.
   * This method will return Message::kNoLineNumberInfo if it is unable to
   * retrieve the line number, or if kLineNumber was not passed as an option
   * when capturing the StackTrace.
   */
  int GetLineNumber() const;

  /**
   * Returns the 1-based column offset on the line for the associated function
   * call.
   * This method will return Message::kNoColumnInfo if it is unable to retrieve
   * the column number, or if kColumnOffset was not passed as an option when
   * capturing the StackTrace.
   */
  int GetColumn() const;

  /**
   * Returns the id of the script for the function for this StackFrame.
   * This method will return Message::kNoScriptIdInfo if it is unable to
   * retrieve the script id, or if kScriptId was not passed as an option when
   * capturing the StackTrace.
   */
  int GetScriptId() const;

  /**
   * Returns the name of the resource that contains the script for the
   * function for this StackFrame.
   */
  Local<String> GetScriptName() const;

  /**
   * Returns the name of the resource that contains the script for the
   * function for this StackFrame or sourceURL value if the script name
   * is undefined and its source ends with //# sourceURL=... string or
   * deprecated //@ sourceURL=... string.
   */
  Local<String> GetScriptNameOrSourceURL() const;

  /**
   * Returns the name of the function associated with this stack frame.
   */
  Local<String> GetFunctionName() const;

  /**
   * Returns whether or not the associated function is compiled via a call to
   * eval().
   */
  bool IsEval() const;

  /**
   * Returns whether or not the associated function is called as a
   * constructor via "new".
   */
  bool IsConstructor() const;

  /**
   * Returns whether or not the associated functions is defined in wasm.
   */
  bool IsWasm() const;
};


// A StateTag represents a possible state of the VM.
enum StateTag {
  JS,
  GC,
  PARSER,
  BYTECODE_COMPILER,
  COMPILER,
  OTHER,
  EXTERNAL,
  IDLE
};

// A RegisterState represents the current state of registers used
// by the sampling profiler API.
struct RegisterState {
  RegisterState() : pc(nullptr), sp(nullptr), fp(nullptr) {}
  void* pc;  // Instruction pointer.
  void* sp;  // Stack pointer.
  void* fp;  // Frame pointer.
};

// The output structure filled up by GetStackSample API function.
struct SampleInfo {
  size_t frames_count;            // Number of frames collected.
  StateTag vm_state;              // Current VM state.
  void* external_callback_entry;  // External callback address if VM is
                                  // executing an external callback.
};

struct MemoryRange {
  const void* start = nullptr;
  size_t length_in_bytes = 0;
};

struct JSEntryStub {
  MemoryRange code;
};

struct UnwindState {
  MemoryRange code_range;
  MemoryRange embedded_code_range;
  JSEntryStub js_entry_stub;
};

/**
 * A JSON Parser and Stringifier.
 */
class V8_EXPORT JSON {
 public:
  /**
   * Tries to parse the string |json_string| and returns it as value if
   * successful.
   *
   * \param json_string The string to parse.
   * \return The corresponding value if successfully parsed.
   */
  static V8_DEPRECATED("Use the maybe version taking context",
                       MaybeLocal<Value> Parse(Isolate* isolate,
                                               Local<String> json_string));
  static V8_WARN_UNUSED_RESULT MaybeLocal<Value> Parse(
      Local<Context> context, Local<String> json_string);

  /**
   * Tries to stringify the JSON-serializable object |json_object| and returns
   * it as string if successful.
   *
   * \param json_object The JSON-serializable object to stringify.
   * \return The corresponding string if successfully stringified.
   */
  static V8_WARN_UNUSED_RESULT MaybeLocal<String> Stringify(
      Local<Context> context, Local<Value> json_object,
      Local<String> gap = Local<String>());
};

/**
 * Value serialization compatible with the HTML structured clone algorithm.
 * The format is backward-compatible (i.e. safe to store to disk).
 *
 * WARNING: This API is under development, and changes (including incompatible
 * changes to the API or wire format) may occur without notice until this
 * warning is removed.
 */
class V8_EXPORT ValueSerializer {
 public:
  class V8_EXPORT Delegate {
   public:
    virtual ~Delegate() = default;

    /**
     * Handles the case where a DataCloneError would be thrown in the structured
     * clone spec. Other V8 embedders may throw some other appropriate exception
     * type.
     */
    virtual void ThrowDataCloneError(Local<String> message) = 0;

    /**
     * The embedder overrides this method to write some kind of host object, if
     * possible. If not, a suitable exception should be thrown and
     * Nothing<bool>() returned.
     */
    virtual Maybe<bool> WriteHostObject(Isolate* isolate, Local<Object> object);

    /**
     * Called when the ValueSerializer is going to serialize a
     * SharedArrayBuffer object. The embedder must return an ID for the
     * object, using the same ID if this SharedArrayBuffer has already been
     * serialized in this buffer. When deserializing, this ID will be passed to
     * ValueDeserializer::GetSharedArrayBufferFromId as |clone_id|.
     *
     * If the object cannot be serialized, an
     * exception should be thrown and Nothing<uint32_t>() returned.
     */
    virtual Maybe<uint32_t> GetSharedArrayBufferId(
        Isolate* isolate, Local<SharedArrayBuffer> shared_array_buffer);

    virtual Maybe<uint32_t> GetWasmModuleTransferId(
        Isolate* isolate, Local<WasmCompiledModule> module);
    /**
     * Allocates memory for the buffer of at least the size provided. The actual
     * size (which may be greater or equal) is written to |actual_size|. If no
     * buffer has been allocated yet, nullptr will be provided.
     *
     * If the memory cannot be allocated, nullptr should be returned.
     * |actual_size| will be ignored. It is assumed that |old_buffer| is still
     * valid in this case and has not been modified.
     *
     * The default implementation uses the stdlib's `realloc()` function.
     */
    virtual void* ReallocateBufferMemory(void* old_buffer, size_t size,
                                         size_t* actual_size);

    /**
     * Frees a buffer allocated with |ReallocateBufferMemory|.
     *
     * The default implementation uses the stdlib's `free()` function.
     */
    virtual void FreeBufferMemory(void* buffer);
  };

  explicit ValueSerializer(Isolate* isolate);
  ValueSerializer(Isolate* isolate, Delegate* delegate);
  ~ValueSerializer();

  /**
   * Writes out a header, which includes the format version.
   */
  void WriteHeader();

  /**
   * Serializes a JavaScript value into the buffer.
   */
  V8_WARN_UNUSED_RESULT Maybe<bool> WriteValue(Local<Context> context,
                                               Local<Value> value);

  /**
   * Returns the stored data. This serializer should not be used once the buffer
   * is released. The contents are undefined if a previous write has failed.
   */
  V8_DEPRECATED("Use Release()", std::vector<uint8_t> ReleaseBuffer());

  /**
   * Returns the stored data (allocated using the delegate's
   * ReallocateBufferMemory) and its size. This serializer should not be used
   * once the buffer is released. The contents are undefined if a previous write
   * has failed. Ownership of the buffer is transferred to the caller.
   */
  V8_WARN_UNUSED_RESULT std::pair<uint8_t*, size_t> Release();

  /**
   * Marks an ArrayBuffer as havings its contents transferred out of band.
   * Pass the corresponding ArrayBuffer in the deserializing context to
   * ValueDeserializer::TransferArrayBuffer.
   */
  void TransferArrayBuffer(uint32_t transfer_id,
                           Local<ArrayBuffer> array_buffer);

  /**
   * Similar to TransferArrayBuffer, but for SharedArrayBuffer.
   */
  V8_DEPRECATED("Use Delegate::GetSharedArrayBufferId",
                void TransferSharedArrayBuffer(
                    uint32_t transfer_id,
                    Local<SharedArrayBuffer> shared_array_buffer));

  /**
   * Indicate whether to treat ArrayBufferView objects as host objects,
   * i.e. pass them to Delegate::WriteHostObject. This should not be
   * called when no Delegate was passed.
   *
   * The default is not to treat ArrayBufferViews as host objects.
   */
  void SetTreatArrayBufferViewsAsHostObjects(bool mode);

  /**
   * Write raw data in various common formats to the buffer.
   * Note that integer types are written in base-128 varint format, not with a
   * binary copy. For use during an override of Delegate::WriteHostObject.
   */
  void WriteUint32(uint32_t value);
  void WriteUint64(uint64_t value);
  void WriteDouble(double value);
  void WriteRawBytes(const void* source, size_t length);

 private:
  ValueSerializer(const ValueSerializer&) = delete;
  void operator=(const ValueSerializer&) = delete;

  struct PrivateData;
  PrivateData* private_;
};

/**
 * Deserializes values from data written with ValueSerializer, or a compatible
 * implementation.
 *
 * WARNING: This API is under development, and changes (including incompatible
 * changes to the API or wire format) may occur without notice until this
 * warning is removed.
 */
class V8_EXPORT ValueDeserializer {
 public:
  class V8_EXPORT Delegate {
   public:
    virtual ~Delegate() = default;

    /**
     * The embedder overrides this method to read some kind of host object, if
     * possible. If not, a suitable exception should be thrown and
     * MaybeLocal<Object>() returned.
     */
    virtual MaybeLocal<Object> ReadHostObject(Isolate* isolate);

    /**
     * Get a WasmCompiledModule given a transfer_id previously provided
     * by ValueSerializer::GetWasmModuleTransferId
     */
    virtual MaybeLocal<WasmCompiledModule> GetWasmModuleFromId(
        Isolate* isolate, uint32_t transfer_id);

    /**
     * Get a SharedArrayBuffer given a clone_id previously provided
     * by ValueSerializer::GetSharedArrayBufferId
     */
    virtual MaybeLocal<SharedArrayBuffer> GetSharedArrayBufferFromId(
        Isolate* isolate, uint32_t clone_id);
  };

  ValueDeserializer(Isolate* isolate, const uint8_t* data, size_t size);
  ValueDeserializer(Isolate* isolate, const uint8_t* data, size_t size,
                    Delegate* delegate);
  ~ValueDeserializer();

  /**
   * Reads and validates a header (including the format version).
   * May, for example, reject an invalid or unsupported wire format.
   */
  V8_WARN_UNUSED_RESULT Maybe<bool> ReadHeader(Local<Context> context);

  /**
   * Deserializes a JavaScript value from the buffer.
   */
  V8_WARN_UNUSED_RESULT MaybeLocal<Value> ReadValue(Local<Context> context);

  /**
   * Accepts the array buffer corresponding to the one passed previously to
   * ValueSerializer::TransferArrayBuffer.
   */
  void TransferArrayBuffer(uint32_t transfer_id,
                           Local<ArrayBuffer> array_buffer);

  /**
   * Similar to TransferArrayBuffer, but for SharedArrayBuffer.
   * The id is not necessarily in the same namespace as unshared ArrayBuffer
   * objects.
   */
  void TransferSharedArrayBuffer(uint32_t id,
                                 Local<SharedArrayBuffer> shared_array_buffer);

  /**
   * Must be called before ReadHeader to enable support for reading the legacy
   * wire format (i.e., which predates this being shipped).
   *
   * Don't use this unless you need to read data written by previous versions of
   * blink::ScriptValueSerializer.
   */
  void SetSupportsLegacyWireFormat(bool supports_legacy_wire_format);

  /**
   * Expect inline wasm in the data stream (rather than in-memory transfer)
   */
  void SetExpectInlineWasm(bool allow_inline_wasm);

  /**
   * Reads the underlying wire format version. Likely mostly to be useful to
   * legacy code reading old wire format versions. Must be called after
   * ReadHeader.
   */
  uint32_t GetWireFormatVersion() const;

  /**
   * Reads raw data in various common formats to the buffer.
   * Note that integer types are read in base-128 varint format, not with a
   * binary copy. For use during an override of Delegate::ReadHostObject.
   */
  V8_WARN_UNUSED_RESULT bool ReadUint32(uint32_t* value);
  V8_WARN_UNUSED_RESULT bool ReadUint64(uint64_t* value);
  V8_WARN_UNUSED_RESULT bool ReadDouble(double* value);
  V8_WARN_UNUSED_RESULT bool ReadRawBytes(size_t length, const void** data);

 private:
  ValueDeserializer(const ValueDeserializer&) = delete;
  void operator=(const ValueDeserializer&) = delete;

  struct PrivateData;
  PrivateData* private_;
};


// --- Value ---


/**
 * The superclass of all JavaScript values and objects.
 */
class V8_EXPORT Value : public Data {
 public:
  /**
   * Returns true if this value is the undefined value.  See ECMA-262
   * 4.3.10.
   */
  V8_INLINE bool IsUndefined() const;

  /**
   * Returns true if this value is the null value.  See ECMA-262
   * 4.3.11.
   */
  V8_INLINE bool IsNull() const;

  /**
   * Returns true if this value is either the null or the undefined value.
   * See ECMA-262
   * 4.3.11. and 4.3.12
   */
  V8_INLINE bool IsNullOrUndefined() const;

  /**
  * Returns true if this value is true.
  */
  bool IsTrue() const;

  /**
   * Returns true if this value is false.
   */
  bool IsFalse() const;

  /**
   * Returns true if this value is a symbol or a string.
   */
  bool IsName() const;

  /**
   * Returns true if this value is an instance of the String type.
   * See ECMA-262 8.4.
   */
  V8_INLINE bool IsString() const;

  /**
   * Returns true if this value is a symbol.
   */
  bool IsSymbol() const;

  /**
   * Returns true if this value is a function.
   */
  bool IsFunction() const;

  /**
   * Returns true if this value is an array. Note that it will return false for
   * an Proxy for an array.
   */
  bool IsArray() const;

  /**
   * Returns true if this value is an object.
   */
  bool IsObject() const;

  /**
   * Returns true if this value is a bigint.
   */
  bool IsBigInt() const;

  /**
   * Returns true if this value is boolean.
   */
  bool IsBoolean() const;

  /**
   * Returns true if this value is a number.
   */
  bool IsNumber() const;

  /**
   * Returns true if this value is external.
   */
  bool IsExternal() const;

  /**
   * Returns true if this value is a 32-bit signed integer.
   */
  bool IsInt32() const;

  /**
   * Returns true if this value is a 32-bit unsigned integer.
   */
  bool IsUint32() const;

  /**
   * Returns true if this value is a Date.
   */
  bool IsDate() const;

  /**
   * Returns true if this value is an Arguments object.
   */
  bool IsArgumentsObject() const;

  /**
   * Returns true if this value is a BigInt object.
   */
  bool IsBigIntObject() const;

  /**
   * Returns true if this value is a Boolean object.
   */
  bool IsBooleanObject() const;

  /**
   * Returns true if this value is a Number object.
   */
  bool IsNumberObject() const;

  /**
   * Returns true if this value is a String object.
   */
  bool IsStringObject() const;

  /**
   * Returns true if this value is a Symbol object.
   */
  bool IsSymbolObject() const;

  /**
   * Returns true if this value is a NativeError.
   */
  bool IsNativeError() const;

  /**
   * Returns true if this value is a RegExp.
   */
  bool IsRegExp() const;

  /**
   * Returns true if this value is an async function.
   */
  bool IsAsyncFunction() const;

  /**
   * Returns true if this value is a Generator function.
   */
  bool IsGeneratorFunction() const;

  /**
   * Returns true if this value is a Generator object (iterator).
   */
  bool IsGeneratorObject() const;

  /**
   * Returns true if this value is a Promise.
   */
  bool IsPromise() const;

  /**
   * Returns true if this value is a Map.
   */
  bool IsMap() const;

  /**
   * Returns true if this value is a Set.
   */
  bool IsSet() const;

  /**
   * Returns true if this value is a Map Iterator.
   */
  bool IsMapIterator() const;

  /**
   * Returns true if this value is a Set Iterator.
   */
  bool IsSetIterator() const;

  /**
   * Returns true if this value is a WeakMap.
   */
  bool IsWeakMap() const;

  /**
   * Returns true if this value is a WeakSet.
   */
  bool IsWeakSet() const;

  /**
   * Returns true if this value is an ArrayBuffer.
   */
  bool IsArrayBuffer() const;

  /**
   * Returns true if this value is an ArrayBufferView.
   */
  bool IsArrayBufferView() const;

  /**
   * Returns true if this value is one of TypedArrays.
   */
  bool IsTypedArray() const;

  /**
   * Returns true if this value is an Uint8Array.
   */
  bool IsUint8Array() const;

  /**
   * Returns true if this value is an Uint8ClampedArray.
   */
  bool IsUint8ClampedArray() const;

  /**
   * Returns true if this value is an Int8Array.
   */
  bool IsInt8Array() const;

  /**
   * Returns true if this value is an Uint16Array.
   */
  bool IsUint16Array() const;

  /**
   * Returns true if this value is an Int16Array.
   */
  bool IsInt16Array() const;

  /**
   * Returns true if this value is an Uint32Array.
   */
  bool IsUint32Array() const;

  /**
   * Returns true if this value is an Int32Array.
   */
  bool IsInt32Array() const;

  /**
   * Returns true if this value is a Float32Array.
   */
  bool IsFloat32Array() const;

  /**
   * Returns true if this value is a Float64Array.
   */
  bool IsFloat64Array() const;

  /**
   * Returns true if this value is a BigInt64Array.
   */
  bool IsBigInt64Array() const;

  /**
   * Returns true if this value is a BigUint64Array.
   */
  bool IsBigUint64Array() const;

  /**
   * Returns true if this value is a DataView.
   */
  bool IsDataView() const;

  /**
   * Returns true if this value is a SharedArrayBuffer.
   * This is an experimental feature.
   */
  bool IsSharedArrayBuffer() const;

  /**
   * Returns true if this value is a JavaScript Proxy.
   */
  bool IsProxy() const;

  bool IsWebAssemblyCompiledModule() const;

  /**
   * Returns true if the value is a Module Namespace Object.
   */
  bool IsModuleNamespaceObject() const;

  V8_WARN_UNUSED_RESULT MaybeLocal<BigInt> ToBigInt(
      Local<Context> context) const;
  V8_DEPRECATE_SOON("ToBoolean can never throw. Use Local version.",
                    V8_WARN_UNUSED_RESULT MaybeLocal<Boolean> ToBoolean(
                        Local<Context> context) const);
  V8_WARN_UNUSED_RESULT MaybeLocal<Number> ToNumber(
      Local<Context> context) const;
  V8_WARN_UNUSED_RESULT MaybeLocal<String> ToString(
      Local<Context> context) const;
  V8_WARN_UNUSED_RESULT MaybeLocal<String> ToDetailString(
      Local<Context> context) const;
  V8_WARN_UNUSED_RESULT MaybeLocal<Object> ToObject(
      Local<Context> context) const;
  V8_WARN_UNUSED_RESULT MaybeLocal<Integer> ToInteger(
      Local<Context> context) const;
  V8_WARN_UNUSED_RESULT MaybeLocal<Uint32> ToUint32(
      Local<Context> context) const;
  V8_WARN_UNUSED_RESULT MaybeLocal<Int32> ToInt32(Local<Context> context) const;

  Local<Boolean> ToBoolean(Isolate* isolate) const;
  V8_DEPRECATE_SOON("Use maybe version",
                    Local<Number> ToNumber(Isolate* isolate) const);
  V8_DEPRECATE_SOON("Use maybe version",
                    Local<String> ToString(Isolate* isolate) const);
  V8_DEPRECATE_SOON("Use maybe version",
                    Local<Object> ToObject(Isolate* isolate) const);
  V8_DEPRECATE_SOON("Use maybe version",
                    Local<Integer> ToInteger(Isolate* isolate) const);
  V8_DEPRECATE_SOON("Use maybe version",
                    Local<Int32> ToInt32(Isolate* isolate) const);

  /**
   * Attempts to convert a string to an array index.
   * Returns an empty handle if the conversion fails.
   */
  V8_WARN_UNUSED_RESULT MaybeLocal<Uint32> ToArrayIndex(
      Local<Context> context) const;

  bool BooleanValue(Isolate* isolate) const;

  V8_DEPRECATE_SOON("BooleanValue can never throw. Use Isolate version.",
                    V8_WARN_UNUSED_RESULT Maybe<bool> BooleanValue(
                        Local<Context> context) const);
  V8_WARN_UNUSED_RESULT Maybe<double> NumberValue(Local<Context> context) const;
  V8_WARN_UNUSED_RESULT Maybe<int64_t> IntegerValue(
      Local<Context> context) const;
  V8_WARN_UNUSED_RESULT Maybe<uint32_t> Uint32Value(
      Local<Context> context) const;
  V8_WARN_UNUSED_RESULT Maybe<int32_t> Int32Value(Local<Context> context) const;

  /** JS == */
  V8_WARN_UNUSED_RESULT Maybe<bool> Equals(Local<Context> context,
                                           Local<Value> that) const;
  bool StrictEquals(Local<Value> that) const;
  bool SameValue(Local<Value> that) const;

  template <class T> V8_INLINE static Value* Cast(T* value);

  Local<String> TypeOf(Isolate*);

  Maybe<bool> InstanceOf(Local<Context> context, Local<Object> object);

 private:
  V8_INLINE bool QuickIsUndefined() const;
  V8_INLINE bool QuickIsNull() const;
  V8_INLINE bool QuickIsNullOrUndefined() const;
  V8_INLINE bool QuickIsString() const;
  bool FullIsUndefined() const;
  bool FullIsNull() const;
  bool FullIsString() const;
};


/**
 * The superclass of primitive values.  See ECMA-262 4.3.2.
 */
class V8_EXPORT Primitive : public Value { };


/**
 * A primitive boolean value (ECMA-262, 4.3.14).  Either the true
 * or false value.
 */
class V8_EXPORT Boolean : public Primitive {
 public:
  bool Value() const;
  V8_INLINE static Boolean* Cast(v8::Value* obj);
  V8_INLINE static Local<Boolean> New(Isolate* isolate, bool value);

 private:
  static void CheckCast(v8::Value* obj);
};


/**
 * A superclass for symbols and strings.
 */
class V8_EXPORT Name : public Primitive {
 public:
  /**
   * Returns the identity hash for this object. The current implementation
   * uses an inline property on the object to store the identity hash.
   *
   * The return value will never be 0. Also, it is not guaranteed to be
   * unique.
   */
  int GetIdentityHash();

  V8_INLINE static Name* Cast(Value* obj);

 private:
  static void CheckCast(Value* obj);
};

/**
 * A flag describing different modes of string creation.
 *
 * Aside from performance implications there are no differences between the two
 * creation modes.
 */
enum class NewStringType {
  /**
   * Create a new string, always allocating new storage memory.
   */
  kNormal,

  /**
   * Acts as a hint that the string should be created in the
   * old generation heap space and be deduplicated if an identical string
   * already exists.
   */
  kInternalized
};

/**
 * A JavaScript string value (ECMA-262, 4.3.17).
 */
class V8_EXPORT String : public Name {
 public:
  static constexpr int kMaxLength = internal::kApiTaggedSize == 4
                                        ? (1 << 28) - 16
                                        : internal::kSmiMaxValue / 2 - 24;

  enum Encoding {
    UNKNOWN_ENCODING = 0x1,
    TWO_BYTE_ENCODING = 0x0,
    ONE_BYTE_ENCODING = 0x8
  };
  /**
   * Returns the number of characters (UTF-16 code units) in this string.
   */
  int Length() const;

  /**
   * Returns the number of bytes in the UTF-8 encoded
   * representation of this string.
   */
  int Utf8Length(Isolate* isolate) const;

  /**
   * Returns whether this string is known to contain only one byte data,
   * i.e. ISO-8859-1 code points.
   * Does not read the string.
   * False negatives are possible.
   */
  bool IsOneByte() const;

  /**
   * Returns whether this string contain only one byte data,
   * i.e. ISO-8859-1 code points.
   * Will read the entire string in some cases.
   */
  bool ContainsOnlyOneByte() const;

  /**
   * Write the contents of the string to an external buffer.
   * If no arguments are given, expects the buffer to be large
   * enough to hold the entire string and NULL terminator. Copies
   * the contents of the string and the NULL terminator into the
   * buffer.
   *
   * WriteUtf8 will not write partial UTF-8 sequences, preferring to stop
   * before the end of the buffer.
   *
   * Copies up to length characters into the output buffer.
   * Only null-terminates if there is enough space in the buffer.
   *
   * \param buffer The buffer into which the string will be copied.
   * \param start The starting position within the string at which
   * copying begins.
   * \param length The number of characters to copy from the string.  For
   *    WriteUtf8 the number of bytes in the buffer.
   * \param nchars_ref The number of characters written, can be NULL.
   * \param options Various options that might affect performance of this or
   *    subsequent operations.
   * \return The number of characters copied to the buffer excluding the null
   *    terminator.  For WriteUtf8: The number of bytes copied to the buffer
   *    including the null terminator (if written).
   */
  enum WriteOptions {
    NO_OPTIONS = 0,
    HINT_MANY_WRITES_EXPECTED = 1,
    NO_NULL_TERMINATION = 2,
    PRESERVE_ONE_BYTE_NULL = 4,
    // Used by WriteUtf8 to replace orphan surrogate code units with the
    // unicode replacement character. Needs to be set to guarantee valid UTF-8
    // output.
    REPLACE_INVALID_UTF8 = 8
  };

  // 16-bit character codes.
  int Write(Isolate* isolate, uint16_t* buffer, int start = 0, int length = -1,
            int options = NO_OPTIONS) const;
  // One byte characters.
  int WriteOneByte(Isolate* isolate, uint8_t* buffer, int start = 0,
                   int length = -1, int options = NO_OPTIONS) const;
  // UTF-8 encoded characters.
  int WriteUtf8(Isolate* isolate, char* buffer, int length = -1,
                int* nchars_ref = nullptr, int options = NO_OPTIONS) const;

  /**
   * A zero length string.
   */
  V8_INLINE static Local<String> Empty(Isolate* isolate);

  /**
   * Returns true if the string is external
   */
  bool IsExternal() const;

  /**
   * Returns true if the string is both external and one-byte.
   */
  bool IsExternalOneByte() const;

  class V8_EXPORT ExternalStringResourceBase {  // NOLINT
   public:
    virtual ~ExternalStringResourceBase() = default;

    V8_DEPRECATED("Use IsCacheable().", virtual bool IsCompressible() const) {
      return false;
    }

    /**
     * If a string is cacheable, the value returned by
     * ExternalStringResource::data() may be cached, otherwise it is not
     * expected to be stable beyond the current top-level task.
     */
    virtual bool IsCacheable() const { return true; }

   protected:
    ExternalStringResourceBase() = default;

    /**
     * Internally V8 will call this Dispose method when the external string
     * resource is no longer needed. The default implementation will use the
     * delete operator. This method can be overridden in subclasses to
     * control how allocated external string resources are disposed.
     */
    virtual void Dispose() { delete this; }

    /**
     * For a non-cacheable string, the value returned by
     * |ExternalStringResource::data()| has to be stable between |Lock()| and
     * |Unlock()|, that is the string must behave as is |IsCacheable()| returned
     * true.
     *
     * These two functions must be thread-safe, and can be called from anywhere.
     * They also must handle lock depth, in the sense that each can be called
     * several times, from different threads, and unlocking should only happen
     * when the balance of Lock() and Unlock() calls is 0.
     */
    virtual void Lock() const {}

    /**
     * Unlocks the string.
     */
    virtual void Unlock() const {}

    // Disallow copying and assigning.
    ExternalStringResourceBase(const ExternalStringResourceBase&) = delete;
    void operator=(const ExternalStringResourceBase&) = delete;

   private:
    friend class internal::Heap;
    friend class v8::String;
    friend class internal::ScopedExternalStringLock;
  };

  /**
   * An ExternalStringResource is a wrapper around a two-byte string
   * buffer that resides outside V8's heap. Implement an
   * ExternalStringResource to manage the life cycle of the underlying
   * buffer.  Note that the string data must be immutable.
   */
  class V8_EXPORT ExternalStringResource
      : public ExternalStringResourceBase {
   public:
    /**
     * Override the destructor to manage the life cycle of the underlying
     * buffer.
     */
    ~ExternalStringResource() override = default;

    /**
     * The string data from the underlying buffer.
     */
    virtual const uint16_t* data() const = 0;

    /**
     * The length of the string. That is, the number of two-byte characters.
     */
    virtual size_t length() const = 0;

   protected:
    ExternalStringResource() = default;
  };

  /**
   * An ExternalOneByteStringResource is a wrapper around an one-byte
   * string buffer that resides outside V8's heap. Implement an
   * ExternalOneByteStringResource to manage the life cycle of the
   * underlying buffer.  Note that the string data must be immutable
   * and that the data must be Latin-1 and not UTF-8, which would require
   * special treatment internally in the engine and do not allow efficient
   * indexing.  Use String::New or convert to 16 bit data for non-Latin1.
   */

  class V8_EXPORT ExternalOneByteStringResource
      : public ExternalStringResourceBase {
   public:
    /**
     * Override the destructor to manage the life cycle of the underlying
     * buffer.
     */
    ~ExternalOneByteStringResource() override = default;
    /** The string data from the underlying buffer.*/
    virtual const char* data() const = 0;
    /** The number of Latin-1 characters in the string.*/
    virtual size_t length() const = 0;
   protected:
    ExternalOneByteStringResource() = default;
  };

  /**
   * If the string is an external string, return the ExternalStringResourceBase
   * regardless of the encoding, otherwise return NULL.  The encoding of the
   * string is returned in encoding_out.
   */
  V8_INLINE ExternalStringResourceBase* GetExternalStringResourceBase(
      Encoding* encoding_out) const;

  /**
   * Get the ExternalStringResource for an external string.  Returns
   * NULL if IsExternal() doesn't return true.
   */
  V8_INLINE ExternalStringResource* GetExternalStringResource() const;

  /**
   * Get the ExternalOneByteStringResource for an external one-byte string.
   * Returns NULL if IsExternalOneByte() doesn't return true.
   */
  const ExternalOneByteStringResource* GetExternalOneByteStringResource() const;

  V8_INLINE static String* Cast(v8::Value* obj);

  // TODO(dcarney): remove with deprecation of New functions.
  enum NewStringType {
    kNormalString = static_cast<int>(v8::NewStringType::kNormal),
    kInternalizedString = static_cast<int>(v8::NewStringType::kInternalized)
  };

  /** Allocates a new string from UTF-8 data.*/
  static V8_DEPRECATE_SOON(
      "Use maybe version",
      Local<String> NewFromUtf8(Isolate* isolate, const char* data,
                                NewStringType type = kNormalString,
                                int length = -1));

  /** Allocates a new string from UTF-8 data. Only returns an empty value when
   * length > kMaxLength. **/
  static V8_WARN_UNUSED_RESULT MaybeLocal<String> NewFromUtf8(
      Isolate* isolate, const char* data, v8::NewStringType type,
      int length = -1);

  /** Allocates a new string from Latin-1 data.  Only returns an empty value
   * when length > kMaxLength. **/
  static V8_WARN_UNUSED_RESULT MaybeLocal<String> NewFromOneByte(
      Isolate* isolate, const uint8_t* data, v8::NewStringType type,
      int length = -1);

  /** Allocates a new string from UTF-16 data.*/
  static V8_DEPRECATE_SOON(
      "Use maybe version",
      Local<String> NewFromTwoByte(Isolate* isolate, const uint16_t* data,
                                   NewStringType type = kNormalString,
                                   int length = -1));

  /** Allocates a new string from UTF-16 data. Only returns an empty value when
   * length > kMaxLength. **/
  static V8_WARN_UNUSED_RESULT MaybeLocal<String> NewFromTwoByte(
      Isolate* isolate, const uint16_t* data, v8::NewStringType type,
      int length = -1);

  /**
   * Creates a new string by concatenating the left and the right strings
   * passed in as parameters.
   */
  static Local<String> Concat(Isolate* isolate, Local<String> left,
                              Local<String> right);

  /**
   * Creates a new external string using the data defined in the given
   * resource. When the external string is no longer live on V8's heap the
   * resource will be disposed by calling its Dispose method. The caller of
   * this function should not otherwise delete or modify the resource. Neither
   * should the underlying buffer be deallocated or modified except through the
   * destructor of the external string resource.
   */
  static V8_WARN_UNUSED_RESULT MaybeLocal<String> NewExternalTwoByte(
      Isolate* isolate, ExternalStringResource* resource);

  /**
   * Associate an external string resource with this string by transforming it
   * in place so that existing references to this string in the JavaScript heap
   * will use the external string resource. The external string resource's
   * character contents need to be equivalent to this string.
   * Returns true if the string has been changed to be an external string.
   * The string is not modified if the operation fails. See NewExternal for
   * information on the lifetime of the resource.
   */
  bool MakeExternal(ExternalStringResource* resource);

  /**
   * Creates a new external string using the one-byte data defined in the given
   * resource. When the external string is no longer live on V8's heap the
   * resource will be disposed by calling its Dispose method. The caller of
   * this function should not otherwise delete or modify the resource. Neither
   * should the underlying buffer be deallocated or modified except through the
   * destructor of the external string resource.
   */
  static V8_DEPRECATE_SOON(
      "Use maybe version",
      Local<String> NewExternal(Isolate* isolate,
                                ExternalOneByteStringResource* resource));
  static V8_WARN_UNUSED_RESULT MaybeLocal<String> NewExternalOneByte(
      Isolate* isolate, ExternalOneByteStringResource* resource);

  /**
   * Associate an external string resource with this string by transforming it
   * in place so that existing references to this string in the JavaScript heap
   * will use the external string resource. The external string resource's
   * character contents need to be equivalent to this string.
   * Returns true if the string has been changed to be an external string.
   * The string is not modified if the operation fails. See NewExternal for
   * information on the lifetime of the resource.
   */
  bool MakeExternal(ExternalOneByteStringResource* resource);

  /**
   * Returns true if this string can be made external.
   */
  bool CanMakeExternal();

  /**
   * Returns true if the strings values are equal. Same as JS ==/===.
   */
  bool StringEquals(Local<String> str);

  /**
   * Converts an object to a UTF-8-encoded character array.  Useful if
   * you want to print the object.  If conversion to a string fails
   * (e.g. due to an exception in the toString() method of the object)
   * then the length() method returns 0 and the * operator returns
   * NULL.
   */
  class V8_EXPORT Utf8Value {
   public:
    Utf8Value(Isolate* isolate, Local<v8::Value> obj);
    ~Utf8Value();
    char* operator*() { return str_; }
    const char* operator*() const { return str_; }
    int length() const { return length_; }

    // Disallow copying and assigning.
    Utf8Value(const Utf8Value&) = delete;
    void operator=(const Utf8Value&) = delete;

   private:
    char* str_;
    int length_;
  };

  /**
   * Converts an object to a two-byte (UTF-16-encoded) string.
   * If conversion to a string fails (eg. due to an exception in the toString()
   * method of the object) then the length() method returns 0 and the * operator
   * returns NULL.
   */
  class V8_EXPORT Value {
   public:
    Value(Isolate* isolate, Local<v8::Value> obj);
    ~Value();
    uint16_t* operator*() { return str_; }
    const uint16_t* operator*() const { return str_; }
    int length() const { return length_; }

    // Disallow copying and assigning.
    Value(const Value&) = delete;
    void operator=(const Value&) = delete;

   private:
    uint16_t* str_;
    int length_;
  };

 private:
  void VerifyExternalStringResourceBase(ExternalStringResourceBase* v,
                                        Encoding encoding) const;
  void VerifyExternalStringResource(ExternalStringResource* val) const;
  ExternalStringResource* GetExternalStringResourceSlow() const;
  ExternalStringResourceBase* GetExternalStringResourceBaseSlow(
      String::Encoding* encoding_out) const;

  static void CheckCast(v8::Value* obj);
};


/**
 * A JavaScript symbol (ECMA-262 edition 6)
 */
class V8_EXPORT Symbol : public Name {
 public:
  /**
   * Returns the print name string of the symbol, or undefined if none.
   */
  Local<Value> Name() const;

  /**
   * Create a symbol. If name is not empty, it will be used as the description.
   */
  static Local<Symbol> New(Isolate* isolate,
                           Local<String> name = Local<String>());

  /**
   * Access global symbol registry.
   * Note that symbols created this way are never collected, so
   * they should only be used for statically fixed properties.
   * Also, there is only one global name space for the names used as keys.
   * To minimize the potential for clashes, use qualified names as keys.
   */
  static Local<Symbol> For(Isolate *isolate, Local<String> name);

  /**
   * Retrieve a global symbol. Similar to |For|, but using a separate
   * registry that is not accessible by (and cannot clash with) JavaScript code.
   */
  static Local<Symbol> ForApi(Isolate *isolate, Local<String> name);

  // Well-known symbols
  static Local<Symbol> GetAsyncIterator(Isolate* isolate);
  static Local<Symbol> GetHasInstance(Isolate* isolate);
  static Local<Symbol> GetIsConcatSpreadable(Isolate* isolate);
  static Local<Symbol> GetIterator(Isolate* isolate);
  static Local<Symbol> GetMatch(Isolate* isolate);
  static Local<Symbol> GetReplace(Isolate* isolate);
  static Local<Symbol> GetSearch(Isolate* isolate);
  static Local<Symbol> GetSplit(Isolate* isolate);
  static Local<Symbol> GetToPrimitive(Isolate* isolate);
  static Local<Symbol> GetToStringTag(Isolate* isolate);
  static Local<Symbol> GetUnscopables(Isolate* isolate);

  V8_INLINE static Symbol* Cast(Value* obj);

 private:
  Symbol();
  static void CheckCast(Value* obj);
};


/**
 * A private symbol
 *
 * This is an experimental feature. Use at your own risk.
 */
class V8_EXPORT Private : public Data {
 public:
  /**
   * Returns the print name string of the private symbol, or undefined if none.
   */
  Local<Value> Name() const;

  /**
   * Create a private symbol. If name is not empty, it will be the description.
   */
  static Local<Private> New(Isolate* isolate,
                            Local<String> name = Local<String>());

  /**
   * Retrieve a global private symbol. If a symbol with this name has not
   * been retrieved in the same isolate before, it is created.
   * Note that private symbols created this way are never collected, so
   * they should only be used for statically fixed properties.
   * Also, there is only one global name space for the names used as keys.
   * To minimize the potential for clashes, use qualified names as keys,
   * e.g., "Class#property".
   */
  static Local<Private> ForApi(Isolate* isolate, Local<String> name);

  V8_INLINE static Private* Cast(Data* data);

 private:
  Private();

  static void CheckCast(Data* that);
};


/**
 * A JavaScript number value (ECMA-262, 4.3.20)
 */
class V8_EXPORT Number : public Primitive {
 public:
  double Value() const;
  static Local<Number> New(Isolate* isolate, double value);
  V8_INLINE static Number* Cast(v8::Value* obj);
 private:
  Number();
  static void CheckCast(v8::Value* obj);
};


/**
 * A JavaScript value representing a signed integer.
 */
class V8_EXPORT Integer : public Number {
 public:
  static Local<Integer> New(Isolate* isolate, int32_t value);
  static Local<Integer> NewFromUnsigned(Isolate* isolate, uint32_t value);
  int64_t Value() const;
  V8_INLINE static Integer* Cast(v8::Value* obj);
 private:
  Integer();
  static void CheckCast(v8::Value* obj);
};


/**
 * A JavaScript value representing a 32-bit signed integer.
 */
class V8_EXPORT Int32 : public Integer {
 public:
  int32_t Value() const;
  V8_INLINE static Int32* Cast(v8::Value* obj);

 private:
  Int32();
  static void CheckCast(v8::Value* obj);
};


/**
 * A JavaScript value representing a 32-bit unsigned integer.
 */
class V8_EXPORT Uint32 : public Integer {
 public:
  uint32_t Value() const;
  V8_INLINE static Uint32* Cast(v8::Value* obj);

 private:
  Uint32();
  static void CheckCast(v8::Value* obj);
};

/**
 * A JavaScript BigInt value (https://tc39.github.io/proposal-bigint)
 */
class V8_EXPORT BigInt : public Primitive {
 public:
  static Local<BigInt> New(Isolate* isolate, int64_t value);
  static Local<BigInt> NewFromUnsigned(Isolate* isolate, uint64_t value);
  /**
   * Creates a new BigInt object using a specified sign bit and a
   * specified list of digits/words.
   * The resulting number is calculated as:
   *
   * (-1)^sign_bit * (words[0] * (2^64)^0 + words[1] * (2^64)^1 + ...)
   */
  static MaybeLocal<BigInt> NewFromWords(Local<Context> context, int sign_bit,
                                         int word_count, const uint64_t* words);

  /**
   * Returns the value of this BigInt as an unsigned 64-bit integer.
   * If `lossless` is provided, it will reflect whether the return value was
   * truncated or wrapped around. In particular, it is set to `false` if this
   * BigInt is negative.
   */
  uint64_t Uint64Value(bool* lossless = nullptr) const;

  /**
   * Returns the value of this BigInt as a signed 64-bit integer.
   * If `lossless` is provided, it will reflect whether this BigInt was
   * truncated or not.
   */
  int64_t Int64Value(bool* lossless = nullptr) const;

  /**
   * Returns the number of 64-bit words needed to store the result of
   * ToWordsArray().
   */
  int WordCount() const;

  /**
   * Writes the contents of this BigInt to a specified memory location.
   * `sign_bit` must be provided and will be set to 1 if this BigInt is
   * negative.
   * `*word_count` has to be initialized to the length of the `words` array.
   * Upon return, it will be set to the actual number of words that would
   * be needed to store this BigInt (i.e. the return value of `WordCount()`).
   */
  void ToWordsArray(int* sign_bit, int* word_count, uint64_t* words) const;

  V8_INLINE static BigInt* Cast(v8::Value* obj);

 private:
  BigInt();
  static void CheckCast(v8::Value* obj);
};

/**
 * PropertyAttribute.
 */
enum PropertyAttribute {
  /** None. **/
  None = 0,
  /** ReadOnly, i.e., not writable. **/
  ReadOnly = 1 << 0,
  /** DontEnum, i.e., not enumerable. **/
  DontEnum = 1 << 1,
  /** DontDelete, i.e., not configurable. **/
  DontDelete = 1 << 2
};

/**
 * Accessor[Getter|Setter] are used as callback functions when
 * setting|getting a particular property. See Object and ObjectTemplate's
 * method SetAccessor.
 */
typedef void (*AccessorGetterCallback)(
    Local<String> property,
    const PropertyCallbackInfo<Value>& info);
typedef void (*AccessorNameGetterCallback)(
    Local<Name> property,
    const PropertyCallbackInfo<Value>& info);


typedef void (*AccessorSetterCallback)(
    Local<String> property,
    Local<Value> value,
    const PropertyCallbackInfo<void>& info);
typedef void (*AccessorNameSetterCallback)(
    Local<Name> property,
    Local<Value> value,
    const PropertyCallbackInfo<void>& info);


/**
 * Access control specifications.
 *
 * Some accessors should be accessible across contexts.  These
 * accessors have an explicit access control parameter which specifies
 * the kind of cross-context access that should be allowed.
 *
 * TODO(dcarney): Remove PROHIBITS_OVERWRITING as it is now unused.
 */
enum AccessControl {
  DEFAULT               = 0,
  ALL_CAN_READ          = 1,
  ALL_CAN_WRITE         = 1 << 1,
  PROHIBITS_OVERWRITING = 1 << 2
};

/**
 * Property filter bits. They can be or'ed to build a composite filter.
 */
enum PropertyFilter {
  ALL_PROPERTIES = 0,
  ONLY_WRITABLE = 1,
  ONLY_ENUMERABLE = 2,
  ONLY_CONFIGURABLE = 4,
  SKIP_STRINGS = 8,
  SKIP_SYMBOLS = 16
};

/**
 * Options for marking whether callbacks may trigger JS-observable side effects.
 * Side-effect-free callbacks are whitelisted during debug evaluation with
 * throwOnSideEffect. It applies when calling a Function, FunctionTemplate,
 * or an Accessor callback. For Interceptors, please see
 * PropertyHandlerFlags's kHasNoSideEffect.
 * Callbacks that only cause side effects to the receiver are whitelisted if
 * invoked on receiver objects that are created within the same debug-evaluate
 * call, as these objects are temporary and the side effect does not escape.
 */
enum class SideEffectType {
  kHasSideEffect,
  kHasNoSideEffect,
  kHasSideEffectToReceiver
};

/**
 * Keys/Properties filter enums:
 *
 * KeyCollectionMode limits the range of collected properties. kOwnOnly limits
 * the collected properties to the given Object only. kIncludesPrototypes will
 * include all keys of the objects's prototype chain as well.
 */
enum class KeyCollectionMode { kOwnOnly, kIncludePrototypes };

/**
 * kIncludesIndices allows for integer indices to be collected, while
 * kSkipIndices will exclude integer indices from being collected.
 */
enum class IndexFilter { kIncludeIndices, kSkipIndices };

/**
 * kConvertToString will convert integer indices to strings.
 * kKeepNumbers will return numbers for integer indices.
 */
enum class KeyConversionMode { kConvertToString, kKeepNumbers };

/**
 * Integrity level for objects.
 */
enum class IntegrityLevel { kFrozen, kSealed };

/**
 * A JavaScript object (ECMA-262, 4.3.3)
 */
class V8_EXPORT Object : public Value {
 public:
  V8_DEPRECATE_SOON("Use maybe version",
                    bool Set(Local<Value> key, Local<Value> value));
  V8_WARN_UNUSED_RESULT Maybe<bool> Set(Local<Context> context,
                                        Local<Value> key, Local<Value> value);

  V8_DEPRECATE_SOON("Use maybe version",
                    bool Set(uint32_t index, Local<Value> value));
  V8_WARN_UNUSED_RESULT Maybe<bool> Set(Local<Context> context, uint32_t index,
                                        Local<Value> value);

  // Implements CreateDataProperty (ECMA-262, 7.3.4).
  //
  // Defines a configurable, writable, enumerable property with the given value
  // on the object unless the property already exists and is not configurable
  // or the object is not extensible.
  //
  // Returns true on success.
  V8_WARN_UNUSED_RESULT Maybe<bool> CreateDataProperty(Local<Context> context,
                                                       Local<Name> key,
                                                       Local<Value> value);
  V8_WARN_UNUSED_RESULT Maybe<bool> CreateDataProperty(Local<Context> context,
                                                       uint32_t index,
                                                       Local<Value> value);

  // Implements DefineOwnProperty.
  //
  // In general, CreateDataProperty will be faster, however, does not allow
  // for specifying attributes.
  //
  // Returns true on success.
  V8_WARN_UNUSED_RESULT Maybe<bool> DefineOwnProperty(
      Local<Context> context, Local<Name> key, Local<Value> value,
      PropertyAttribute attributes = None);

  // Implements Object.DefineProperty(O, P, Attributes), see Ecma-262 19.1.2.4.
  //
  // The defineProperty function is used to add an own property or
  // update the attributes of an existing own property of an object.
  //
  // Both data and accessor descriptors can be used.
  //
  // In general, CreateDataProperty is faster, however, does not allow
  // for specifying attributes or an accessor descriptor.
  //
  // The PropertyDescriptor can change when redefining a property.
  //
  // Returns true on success.
  V8_WARN_UNUSED_RESULT Maybe<bool> DefineProperty(
      Local<Context> context, Local<Name> key, PropertyDescriptor& descriptor);

  V8_DEPRECATE_SOON("Use maybe version", Local<Value> Get(Local<Value> key));
  V8_WARN_UNUSED_RESULT MaybeLocal<Value> Get(Local<Context> context,
                                              Local<Value> key);

  V8_DEPRECATE_SOON("Use maybe version", Local<Value> Get(uint32_t index));
  V8_WARN_UNUSED_RESULT MaybeLocal<Value> Get(Local<Context> context,
                                              uint32_t index);

  /**
   * Gets the property attributes of a property which can be None or
   * any combination of ReadOnly, DontEnum and DontDelete. Returns
   * None when the property doesn't exist.
   */
  V8_WARN_UNUSED_RESULT Maybe<PropertyAttribute> GetPropertyAttributes(
      Local<Context> context, Local<Value> key);

  /**
   * Returns Object.getOwnPropertyDescriptor as per ES2016 section 19.1.2.6.
   */
  V8_WARN_UNUSED_RESULT MaybeLocal<Value> GetOwnPropertyDescriptor(
      Local<Context> context, Local<Name> key);

  V8_DEPRECATED("Use maybe version", bool Has(Local<Value> key));
  /**
   * Object::Has() calls the abstract operation HasProperty(O, P) described
   * in ECMA-262, 7.3.10. Has() returns
   * true, if the object has the property, either own or on the prototype chain.
   * Interceptors, i.e., PropertyQueryCallbacks, are called if present.
   *
   * Has() has the same side effects as JavaScript's `variable in object`.
   * For example, calling Has() on a revoked proxy will throw an exception.
   *
   * \note Has() converts the key to a name, which possibly calls back into
   * JavaScript.
   *
   * See also v8::Object::HasOwnProperty() and
   * v8::Object::HasRealNamedProperty().
   */
  V8_WARN_UNUSED_RESULT Maybe<bool> Has(Local<Context> context,
                                        Local<Value> key);

  V8_DEPRECATED("Use maybe version", bool Delete(Local<Value> key));
  V8_WARN_UNUSED_RESULT Maybe<bool> Delete(Local<Context> context,
                                           Local<Value> key);

  V8_WARN_UNUSED_RESULT Maybe<bool> Has(Local<Context> context, uint32_t index);

  V8_WARN_UNUSED_RESULT Maybe<bool> Delete(Local<Context> context,
                                           uint32_t index);

  /**
   * Note: SideEffectType affects the getter only, not the setter.
   */
  V8_WARN_UNUSED_RESULT Maybe<bool> SetAccessor(
      Local<Context> context, Local<Name> name,
      AccessorNameGetterCallback getter,
      AccessorNameSetterCallback setter = nullptr,
      MaybeLocal<Value> data = MaybeLocal<Value>(),
      AccessControl settings = DEFAULT, PropertyAttribute attribute = None,
      SideEffectType getter_side_effect_type = SideEffectType::kHasSideEffect,
      SideEffectType setter_side_effect_type = SideEffectType::kHasSideEffect);

  void SetAccessorProperty(Local<Name> name, Local<Function> getter,
                           Local<Function> setter = Local<Function>(),
                           PropertyAttribute attribute = None,
                           AccessControl settings = DEFAULT);

  /**
   * Sets a native data property like Template::SetNativeDataProperty, but
   * this method sets on this object directly.
   */
  V8_WARN_UNUSED_RESULT Maybe<bool> SetNativeDataProperty(
      Local<Context> context, Local<Name> name,
      AccessorNameGetterCallback getter,
      AccessorNameSetterCallback setter = nullptr,
      Local<Value> data = Local<Value>(), PropertyAttribute attributes = None,
      SideEffectType getter_side_effect_type = SideEffectType::kHasSideEffect,
      SideEffectType setter_side_effect_type = SideEffectType::kHasSideEffect);

  /**
   * Attempts to create a property with the given name which behaves like a data
   * property, except that the provided getter is invoked (and provided with the
   * data value) to supply its value the first time it is read. After the
   * property is accessed once, it is replaced with an ordinary data property.
   *
   * Analogous to Template::SetLazyDataProperty.
   */
  V8_WARN_UNUSED_RESULT Maybe<bool> SetLazyDataProperty(
      Local<Context> context, Local<Name> name,
      AccessorNameGetterCallback getter, Local<Value> data = Local<Value>(),
      PropertyAttribute attributes = None,
      SideEffectType getter_side_effect_type = SideEffectType::kHasSideEffect,
      SideEffectType setter_side_effect_type = SideEffectType::kHasSideEffect);

  /**
   * Functionality for private properties.
   * This is an experimental feature, use at your own risk.
   * Note: Private properties are not inherited. Do not rely on this, since it
   * may change.
   */
  Maybe<bool> HasPrivate(Local<Context> context, Local<Private> key);
  Maybe<bool> SetPrivate(Local<Context> context, Local<Private> key,
                         Local<Value> value);
  Maybe<bool> DeletePrivate(Local<Context> context, Local<Private> key);
  MaybeLocal<Value> GetPrivate(Local<Context> context, Local<Private> key);

  /**
   * Returns an array containing the names of the enumerable properties
   * of this object, including properties from prototype objects.  The
   * array returned by this method contains the same values as would
   * be enumerated by a for-in statement over this object.
   */
  V8_DEPRECATE_SOON("Use maybe version", Local<Array> GetPropertyNames());
  V8_WARN_UNUSED_RESULT MaybeLocal<Array> GetPropertyNames(
      Local<Context> context);
  V8_WARN_UNUSED_RESULT MaybeLocal<Array> GetPropertyNames(
      Local<Context> context, KeyCollectionMode mode,
      PropertyFilter property_filter, IndexFilter index_filter,
      KeyConversionMode key_conversion = KeyConversionMode::kKeepNumbers);

  /**
   * This function has the same functionality as GetPropertyNames but
   * the returned array doesn't contain the names of properties from
   * prototype objects.
   */
  V8_DEPRECATE_SOON("Use maybe version", Local<Array> GetOwnPropertyNames());
  V8_WARN_UNUSED_RESULT MaybeLocal<Array> GetOwnPropertyNames(
      Local<Context> context);

  /**
   * Returns an array containing the names of the filtered properties
   * of this object, including properties from prototype objects.  The
   * array returned by this method contains the same values as would
   * be enumerated by a for-in statement over this object.
   */
  V8_WARN_UNUSED_RESULT MaybeLocal<Array> GetOwnPropertyNames(
      Local<Context> context, PropertyFilter filter,
      KeyConversionMode key_conversion = KeyConversionMode::kKeepNumbers);

  /**
   * Get the prototype object.  This does not skip objects marked to
   * be skipped by __proto__ and it does not consult the security
   * handler.
   */
  Local<Value> GetPrototype();

  /**
   * Set the prototype object.  This does not skip objects marked to
   * be skipped by __proto__ and it does not consult the security
   * handler.
   */
  V8_WARN_UNUSED_RESULT Maybe<bool> SetPrototype(Local<Context> context,
                                                 Local<Value> prototype);

  /**
   * Finds an instance of the given function template in the prototype
   * chain.
   */
  Local<Object> FindInstanceInPrototypeChain(Local<FunctionTemplate> tmpl);

  /**
   * Call builtin Object.prototype.toString on this object.
   * This is different from Value::ToString() that may call
   * user-defined toString function. This one does not.
   */
  V8_WARN_UNUSED_RESULT MaybeLocal<String> ObjectProtoToString(
      Local<Context> context);

  /**
   * Returns the name of the function invoked as a constructor for this object.
   */
  Local<String> GetConstructorName();

  /**
   * Sets the integrity level of the object.
   */
  Maybe<bool> SetIntegrityLevel(Local<Context> context, IntegrityLevel level);

  /** Gets the number of internal fields for this Object. */
  int InternalFieldCount();

  /** Same as above, but works for Persistents */
  V8_INLINE static int InternalFieldCount(
      const PersistentBase<Object>& object) {
    return object.val_->InternalFieldCount();
  }

  /** Gets the value from an internal field. */
  V8_INLINE Local<Value> GetInternalField(int index);

  /** Sets the value in an internal field. */
  void SetInternalField(int index, Local<Value> value);

  /**
   * Gets a 2-byte-aligned native pointer from an internal field. This field
   * must have been set by SetAlignedPointerInInternalField, everything else
   * leads to undefined behavior.
   */
  V8_INLINE void* GetAlignedPointerFromInternalField(int index);

  /** Same as above, but works for Persistents */
  V8_INLINE static void* GetAlignedPointerFromInternalField(
      const PersistentBase<Object>& object, int index) {
    return object.val_->GetAlignedPointerFromInternalField(index);
  }

  /**
   * Sets a 2-byte-aligned native pointer in an internal field. To retrieve such
   * a field, GetAlignedPointerFromInternalField must be used, everything else
   * leads to undefined behavior.
   */
  void SetAlignedPointerInInternalField(int index, void* value);
  void SetAlignedPointerInInternalFields(int argc, int indices[],
                                         void* values[]);

  /**
   * HasOwnProperty() is like JavaScript's Object.prototype.hasOwnProperty().
   *
   * See also v8::Object::Has() and v8::Object::HasRealNamedProperty().
   */
  V8_WARN_UNUSED_RESULT Maybe<bool> HasOwnProperty(Local<Context> context,
                                                   Local<Name> key);
  V8_WARN_UNUSED_RESULT Maybe<bool> HasOwnProperty(Local<Context> context,
                                                   uint32_t index);
  V8_DEPRECATE_SOON("Use maybe version",
                    bool HasRealNamedProperty(Local<String> key));
  /**
   * Use HasRealNamedProperty() if you want to check if an object has an own
   * property without causing side effects, i.e., without calling interceptors.
   *
   * This function is similar to v8::Object::HasOwnProperty(), but it does not
   * call interceptors.
   *
   * \note Consider using non-masking interceptors, i.e., the interceptors are
   * not called if the receiver has the real named property. See
   * `v8::PropertyHandlerFlags::kNonMasking`.
   *
   * See also v8::Object::Has().
   */
  V8_WARN_UNUSED_RESULT Maybe<bool> HasRealNamedProperty(Local<Context> context,
                                                         Local<Name> key);
  V8_DEPRECATE_SOON("Use maybe version",
                    bool HasRealIndexedProperty(uint32_t index));
  V8_WARN_UNUSED_RESULT Maybe<bool> HasRealIndexedProperty(
      Local<Context> context, uint32_t index);
  V8_DEPRECATE_SOON("Use maybe version",
                    bool HasRealNamedCallbackProperty(Local<String> key));
  V8_WARN_UNUSED_RESULT Maybe<bool> HasRealNamedCallbackProperty(
      Local<Context> context, Local<Name> key);

  /**
   * If result.IsEmpty() no real property was located in the prototype chain.
   * This means interceptors in the prototype chain are not called.
   */
  V8_WARN_UNUSED_RESULT MaybeLocal<Value> GetRealNamedPropertyInPrototypeChain(
      Local<Context> context, Local<Name> key);

  /**
   * Gets the property attributes of a real property in the prototype chain,
   * which can be None or any combination of ReadOnly, DontEnum and DontDelete.
   * Interceptors in the prototype chain are not called.
   */
  V8_WARN_UNUSED_RESULT Maybe<PropertyAttribute>
  GetRealNamedPropertyAttributesInPrototypeChain(Local<Context> context,
                                                 Local<Name> key);

  /**
   * If result.IsEmpty() no real property was located on the object or
   * in the prototype chain.
   * This means interceptors in the prototype chain are not called.
   */
  V8_WARN_UNUSED_RESULT MaybeLocal<Value> GetRealNamedProperty(
      Local<Context> context, Local<Name> key);

  /**
   * Gets the property attributes of a real property which can be
   * None or any combination of ReadOnly, DontEnum and DontDelete.
   * Interceptors in the prototype chain are not called.
   */
  V8_WARN_UNUSED_RESULT Maybe<PropertyAttribute> GetRealNamedPropertyAttributes(
      Local<Context> context, Local<Name> key);

  /** Tests for a named lookup interceptor.*/
  bool HasNamedLookupInterceptor();

  /** Tests for an index lookup interceptor.*/
  bool HasIndexedLookupInterceptor();

  /**
   * Returns the identity hash for this object. The current implementation
   * uses a hidden property on the object to store the identity hash.
   *
   * The return value will never be 0. Also, it is not guaranteed to be
   * unique.
   */
  int GetIdentityHash();

  /**
   * Clone this object with a fast but shallow copy.  Values will point
   * to the same values as the original object.
   */
  // TODO(dcarney): take an isolate and optionally bail out?
  Local<Object> Clone();

  /**
   * Returns the context in which the object was created.
   */
  Local<Context> CreationContext();

  /** Same as above, but works for Persistents */
  V8_INLINE static Local<Context> CreationContext(
      const PersistentBase<Object>& object) {
    return object.val_->CreationContext();
  }

  /**
   * Checks whether a callback is set by the
   * ObjectTemplate::SetCallAsFunctionHandler method.
   * When an Object is callable this method returns true.
   */
  bool IsCallable();

  /**
   * True if this object is a constructor.
   */
  bool IsConstructor();

  /**
   * Call an Object as a function if a callback is set by the
   * ObjectTemplate::SetCallAsFunctionHandler method.
   */
  V8_WARN_UNUSED_RESULT MaybeLocal<Value> CallAsFunction(Local<Context> context,
                                                         Local<Value> recv,
                                                         int argc,
                                                         Local<Value> argv[]);

  /**
   * Call an Object as a constructor if a callback is set by the
   * ObjectTemplate::SetCallAsFunctionHandler method.
   * Note: This method behaves like the Function::NewInstance method.
   */
  V8_WARN_UNUSED_RESULT MaybeLocal<Value> CallAsConstructor(
      Local<Context> context, int argc, Local<Value> argv[]);

  /**
   * Return the isolate to which the Object belongs to.
   */
  Isolate* GetIsolate();

  /**
   * If this object is a Set, Map, WeakSet or WeakMap, this returns a
   * representation of the elements of this object as an array.
   * If this object is a SetIterator or MapIterator, this returns all
   * elements of the underlying collection, starting at the iterator's current
   * position.
   * For other types, this will return an empty MaybeLocal<Array> (without
   * scheduling an exception).
   */
  MaybeLocal<Array> PreviewEntries(bool* is_key_value);

  static Local<Object> New(Isolate* isolate);

  /**
   * Creates a JavaScript object with the given properties, and
   * a the given prototype_or_null (which can be any JavaScript
   * value, and if it's null, the newly created object won't have
   * a prototype at all). This is similar to Object.create().
   * All properties will be created as enumerable, configurable
   * and writable properties.
   */
  static Local<Object> New(Isolate* isolate, Local<Value> prototype_or_null,
                           Local<Name>* names, Local<Value>* values,
                           size_t length);

  V8_INLINE static Object* Cast(Value* obj);

 private:
  Object();
  static void CheckCast(Value* obj);
  Local<Value> SlowGetInternalField(int index);
  void* SlowGetAlignedPointerFromInternalField(int index);
};


/**
 * An instance of the built-in array constructor (ECMA-262, 15.4.2).
 */
class V8_EXPORT Array : public Object {
 public:
  uint32_t Length() const;

  /**
   * Creates a JavaScript array with the given length. If the length
   * is negative the returned array will have length 0.
   */
  static Local<Array> New(Isolate* isolate, int length = 0);

  /**
   * Creates a JavaScript array out of a Local<Value> array in C++
   * with a known length.
   */
  static Local<Array> New(Isolate* isolate, Local<Value>* elements,
                          size_t length);
  V8_INLINE static Array* Cast(Value* obj);
 private:
  Array();
  static void CheckCast(Value* obj);
};


/**
 * An instance of the built-in Map constructor (ECMA-262, 6th Edition, 23.1.1).
 */
class V8_EXPORT Map : public Object {
 public:
  size_t Size() const;
  void Clear();
  V8_WARN_UNUSED_RESULT MaybeLocal<Value> Get(Local<Context> context,
                                              Local<Value> key);
  V8_WARN_UNUSED_RESULT MaybeLocal<Map> Set(Local<Context> context,
                                            Local<Value> key,
                                            Local<Value> value);
  V8_WARN_UNUSED_RESULT Maybe<bool> Has(Local<Context> context,
                                        Local<Value> key);
  V8_WARN_UNUSED_RESULT Maybe<bool> Delete(Local<Context> context,
                                           Local<Value> key);

  /**
   * Returns an array of length Size() * 2, where index N is the Nth key and
   * index N + 1 is the Nth value.
   */
  Local<Array> AsArray() const;

  /**
   * Creates a new empty Map.
   */
  static Local<Map> New(Isolate* isolate);

  V8_INLINE static Map* Cast(Value* obj);

 private:
  Map();
  static void CheckCast(Value* obj);
};


/**
 * An instance of the built-in Set constructor (ECMA-262, 6th Edition, 23.2.1).
 */
class V8_EXPORT Set : public Object {
 public:
  size_t Size() const;
  void Clear();
  V8_WARN_UNUSED_RESULT MaybeLocal<Set> Add(Local<Context> context,
                                            Local<Value> key);
  V8_WARN_UNUSED_RESULT Maybe<bool> Has(Local<Context> context,
                                        Local<Value> key);
  V8_WARN_UNUSED_RESULT Maybe<bool> Delete(Local<Context> context,
                                           Local<Value> key);

  /**
   * Returns an array of the keys in this Set.
   */
  Local<Array> AsArray() const;

  /**
   * Creates a new empty Set.
   */
  static Local<Set> New(Isolate* isolate);

  V8_INLINE static Set* Cast(Value* obj);

 private:
  Set();
  static void CheckCast(Value* obj);
};


template<typename T>
class ReturnValue {
 public:
  template <class S> V8_INLINE ReturnValue(const ReturnValue<S>& that)
      : value_(that.value_) {
    TYPE_CHECK(T, S);
  }
  // Local setters
  template <typename S>
  V8_INLINE V8_DEPRECATED("Use Global<> instead",
                          void Set(const Persistent<S>& handle));
  template <typename S>
  V8_INLINE void Set(const Global<S>& handle);
  template <typename S>
  V8_INLINE void Set(const Local<S> handle);
  // Fast primitive setters
  V8_INLINE void Set(bool value);
  V8_INLINE void Set(double i);
  V8_INLINE void Set(int32_t i);
  V8_INLINE void Set(uint32_t i);
  // Fast JS primitive setters
  V8_INLINE void SetNull();
  V8_INLINE void SetUndefined();
  V8_INLINE void SetEmptyString();
  // Convenience getter for Isolate
  V8_INLINE Isolate* GetIsolate() const;

  // Pointer setter: Uncompilable to prevent inadvertent misuse.
  template <typename S>
  V8_INLINE void Set(S* whatever);

  // Getter. Creates a new Local<> so it comes with a certain performance
  // hit. If the ReturnValue was not yet set, this will return the undefined
  // value.
  V8_INLINE Local<Value> Get() const;

 private:
  template<class F> friend class ReturnValue;
  template<class F> friend class FunctionCallbackInfo;
  template<class F> friend class PropertyCallbackInfo;
  template <class F, class G, class H>
  friend class PersistentValueMapBase;
  V8_INLINE void SetInternal(internal::Address value) { *value_ = value; }
  V8_INLINE internal::Address GetDefaultValue();
  V8_INLINE explicit ReturnValue(internal::Address* slot);
  internal::Address* value_;
};


/**
 * The argument information given to function call callbacks.  This
 * class provides access to information about the context of the call,
 * including the receiver, the number and values of arguments, and
 * the holder of the function.
 */
template<typename T>
class FunctionCallbackInfo {
 public:
  /** The number of available arguments. */
  V8_INLINE int Length() const;
  /** Accessor for the available arguments. */
  V8_INLINE Local<Value> operator[](int i) const;
  /** Returns the receiver. This corresponds to the "this" value. */
  V8_INLINE Local<Object> This() const;
  /**
   * If the callback was created without a Signature, this is the same
   * value as This(). If there is a signature, and the signature didn't match
   * This() but one of its hidden prototypes, this will be the respective
   * hidden prototype.
   *
   * Note that this is not the prototype of This() on which the accessor
   * referencing this callback was found (which in V8 internally is often
   * referred to as holder [sic]).
   */
  V8_INLINE Local<Object> Holder() const;
  /** For construct calls, this returns the "new.target" value. */
  V8_INLINE Local<Value> NewTarget() const;
  /** Indicates whether this is a regular call or a construct call. */
  V8_INLINE bool IsConstructCall() const;
  /** The data argument specified when creating the callback. */
  V8_INLINE Local<Value> Data() const;
  /** The current Isolate. */
  V8_INLINE Isolate* GetIsolate() const;
  /** The ReturnValue for the call. */
  V8_INLINE ReturnValue<T> GetReturnValue() const;
  // This shouldn't be public, but the arm compiler needs it.
  static const int kArgsLength = 6;

 protected:
  friend class internal::FunctionCallbackArguments;
  friend class internal::CustomArguments<FunctionCallbackInfo>;
  friend class debug::ConsoleCallArguments;
  static const int kHolderIndex = 0;
  static const int kIsolateIndex = 1;
  static const int kReturnValueDefaultValueIndex = 2;
  static const int kReturnValueIndex = 3;
  static const int kDataIndex = 4;
  static const int kNewTargetIndex = 5;

  V8_INLINE FunctionCallbackInfo(internal::Address* implicit_args,
                                 internal::Address* values, int length);
  internal::Address* implicit_args_;
  internal::Address* values_;
  int length_;
};


/**
 * The information passed to a property callback about the context
 * of the property access.
 */
template<typename T>
class PropertyCallbackInfo {
 public:
  /**
   * \return The isolate of the property access.
   */
  V8_INLINE Isolate* GetIsolate() const;

  /**
   * \return The data set in the configuration, i.e., in
   * `NamedPropertyHandlerConfiguration` or
   * `IndexedPropertyHandlerConfiguration.`
   */
  V8_INLINE Local<Value> Data() const;

  /**
   * \return The receiver. In many cases, this is the object on which the
   * property access was intercepted. When using
   * `Reflect.get`, `Function.prototype.call`, or similar functions, it is the
   * object passed in as receiver or thisArg.
   *
   * \code
   *  void GetterCallback(Local<Name> name,
   *                      const v8::PropertyCallbackInfo<v8::Value>& info) {
   *     auto context = info.GetIsolate()->GetCurrentContext();
   *
   *     v8::Local<v8::Value> a_this =
   *         info.This()
   *             ->GetRealNamedProperty(context, v8_str("a"))
   *             .ToLocalChecked();
   *     v8::Local<v8::Value> a_holder =
   *         info.Holder()
   *             ->GetRealNamedProperty(context, v8_str("a"))
   *             .ToLocalChecked();
   *
   *    CHECK(v8_str("r")->Equals(context, a_this).FromJust());
   *    CHECK(v8_str("obj")->Equals(context, a_holder).FromJust());
   *
   *    info.GetReturnValue().Set(name);
   *  }
   *
   *  v8::Local<v8::FunctionTemplate> templ =
   *  v8::FunctionTemplate::New(isolate);
   *  templ->InstanceTemplate()->SetHandler(
   *      v8::NamedPropertyHandlerConfiguration(GetterCallback));
   *  LocalContext env;
   *  env->Global()
   *      ->Set(env.local(), v8_str("obj"), templ->GetFunction(env.local())
   *                                           .ToLocalChecked()
   *                                           ->NewInstance(env.local())
   *                                           .ToLocalChecked())
   *      .FromJust();
   *
   *  CompileRun("obj.a = 'obj'; var r = {a: 'r'}; Reflect.get(obj, 'x', r)");
   * \endcode
   */
  V8_INLINE Local<Object> This() const;

  /**
   * \return The object in the prototype chain of the receiver that has the
   * interceptor. Suppose you have `x` and its prototype is `y`, and `y`
   * has an interceptor. Then `info.This()` is `x` and `info.Holder()` is `y`.
   * The Holder() could be a hidden object (the global object, rather
   * than the global proxy).
   *
   * \note For security reasons, do not pass the object back into the runtime.
   */
  V8_INLINE Local<Object> Holder() const;

  /**
   * \return The return value of the callback.
   * Can be changed by calling Set().
   * \code
   * info.GetReturnValue().Set(...)
   * \endcode
   *
   */
  V8_INLINE ReturnValue<T> GetReturnValue() const;

  /**
   * \return True if the intercepted function should throw if an error occurs.
   * Usually, `true` corresponds to `'use strict'`.
   *
   * \note Always `false` when intercepting `Reflect.set()`
   * independent of the language mode.
   */
  V8_INLINE bool ShouldThrowOnError() const;

  // This shouldn't be public, but the arm compiler needs it.
  static const int kArgsLength = 7;

 protected:
  friend class MacroAssembler;
  friend class internal::PropertyCallbackArguments;
  friend class internal::CustomArguments<PropertyCallbackInfo>;
  static const int kShouldThrowOnErrorIndex = 0;
  static const int kHolderIndex = 1;
  static const int kIsolateIndex = 2;
  static const int kReturnValueDefaultValueIndex = 3;
  static const int kReturnValueIndex = 4;
  static const int kDataIndex = 5;
  static const int kThisIndex = 6;

  V8_INLINE PropertyCallbackInfo(internal::Address* args) : args_(args) {}
  internal::Address* args_;
};


typedef void (*FunctionCallback)(const FunctionCallbackInfo<Value>& info);

enum class ConstructorBehavior { kThrow, kAllow };

/**
 * A JavaScript function object (ECMA-262, 15.3).
 */
class V8_EXPORT Function : public Object {
 public:
  /**
   * Create a function in the current execution context
   * for a given FunctionCallback.
   */
  static MaybeLocal<Function> New(
      Local<Context> context, FunctionCallback callback,
      Local<Value> data = Local<Value>(), int length = 0,
      ConstructorBehavior behavior = ConstructorBehavior::kAllow,
      SideEffectType side_effect_type = SideEffectType::kHasSideEffect);
  static V8_DEPRECATED("Use maybe version",
                       Local<Function> New(Isolate* isolate,
                                           FunctionCallback callback,
                                           Local<Value> data = Local<Value>(),
                                           int length = 0));

  V8_WARN_UNUSED_RESULT MaybeLocal<Object> NewInstance(
      Local<Context> context, int argc, Local<Value> argv[]) const;

  V8_WARN_UNUSED_RESULT MaybeLocal<Object> NewInstance(
      Local<Context> context) const {
    return NewInstance(context, 0, nullptr);
  }

  /**
   * When side effect checks are enabled, passing kHasNoSideEffect allows the
   * constructor to be invoked without throwing. Calls made within the
   * constructor are still checked.
   */
  V8_WARN_UNUSED_RESULT MaybeLocal<Object> NewInstanceWithSideEffectType(
      Local<Context> context, int argc, Local<Value> argv[],
      SideEffectType side_effect_type = SideEffectType::kHasSideEffect) const;

  V8_DEPRECATED("Use maybe version",
                Local<Value> Call(Local<Value> recv, int argc,
                                  Local<Value> argv[]));
  V8_WARN_UNUSED_RESULT MaybeLocal<Value> Call(Local<Context> context,
                                               Local<Value> recv, int argc,
                                               Local<Value> argv[]);

  void SetName(Local<String> name);
  Local<Value> GetName() const;

  /**
   * Name inferred from variable or property assignment of this function.
   * Used to facilitate debugging and profiling of JavaScript code written
   * in an OO style, where many functions are anonymous but are assigned
   * to object properties.
   */
  Local<Value> GetInferredName() const;

  /**
   * displayName if it is set, otherwise name if it is configured, otherwise
   * function name, otherwise inferred name.
   */
  Local<Value> GetDebugName() const;

  /**
   * User-defined name assigned to the "displayName" property of this function.
   * Used to facilitate debugging and profiling of JavaScript code.
   */
  Local<Value> GetDisplayName() const;

  /**
   * Returns zero based line number of function body and
   * kLineOffsetNotFound if no information available.
   */
  int GetScriptLineNumber() const;
  /**
   * Returns zero based column number of function body and
   * kLineOffsetNotFound if no information available.
   */
  int GetScriptColumnNumber() const;

  /**
   * Returns scriptId.
   */
  int ScriptId() const;

  /**
   * Returns the original function if this function is bound, else returns
   * v8::Undefined.
   */
  Local<Value> GetBoundFunction() const;

  ScriptOrigin GetScriptOrigin() const;
  V8_INLINE static Function* Cast(Value* obj);
  static const int kLineOffsetNotFound;

 private:
  Function();
  static void CheckCast(Value* obj);
};

#ifndef V8_PROMISE_INTERNAL_FIELD_COUNT
// The number of required internal fields can be defined by embedder.
#define V8_PROMISE_INTERNAL_FIELD_COUNT 0
#endif

/**
 * An instance of the built-in Promise constructor (ES6 draft).
 */
class V8_EXPORT Promise : public Object {
 public:
  /**
   * State of the promise. Each value corresponds to one of the possible values
   * of the [[PromiseState]] field.
   */
  enum PromiseState { kPending, kFulfilled, kRejected };

  class V8_EXPORT Resolver : public Object {
   public:
    /**
     * Create a new resolver, along with an associated promise in pending state.
     */
    static V8_WARN_UNUSED_RESULT MaybeLocal<Resolver> New(
        Local<Context> context);

    /**
     * Extract the associated promise.
     */
    Local<Promise> GetPromise();

    /**
     * Resolve/reject the associated promise with a given value.
     * Ignored if the promise is no longer pending.
     */
    V8_WARN_UNUSED_RESULT Maybe<bool> Resolve(Local<Context> context,
                                              Local<Value> value);

    V8_WARN_UNUSED_RESULT Maybe<bool> Reject(Local<Context> context,
                                             Local<Value> value);

    V8_INLINE static Resolver* Cast(Value* obj);

   private:
    Resolver();
    static void CheckCast(Value* obj);
  };

  /**
   * Register a resolution/rejection handler with a promise.
   * The handler is given the respective resolution/rejection value as
   * an argument. If the promise is already resolved/rejected, the handler is
   * invoked at the end of turn.
   */
  V8_WARN_UNUSED_RESULT MaybeLocal<Promise> Catch(Local<Context> context,
                                                  Local<Function> handler);

  V8_WARN_UNUSED_RESULT MaybeLocal<Promise> Then(Local<Context> context,
                                                 Local<Function> handler);

  /**
   * Returns true if the promise has at least one derived promise, and
   * therefore resolve/reject handlers (including default handler).
   */
  bool HasHandler();

  /**
   * Returns the content of the [[PromiseResult]] field. The Promise must not
   * be pending.
   */
  Local<Value> Result();

  /**
   * Returns the value of the [[PromiseState]] field.
   */
  PromiseState State();

  /**
   * Marks this promise as handled to avoid reporting unhandled rejections.
   */
  void MarkAsHandled();

  V8_INLINE static Promise* Cast(Value* obj);

  static const int kEmbedderFieldCount = V8_PROMISE_INTERNAL_FIELD_COUNT;

 private:
  Promise();
  static void CheckCast(Value* obj);
};

/**
 * An instance of a Property Descriptor, see Ecma-262 6.2.4.
 *
 * Properties in a descriptor are present or absent. If you do not set
 * `enumerable`, `configurable`, and `writable`, they are absent. If `value`,
 * `get`, or `set` are absent, but you must specify them in the constructor, use
 * empty handles.
 *
 * Accessors `get` and `set` must be callable or undefined if they are present.
 *
 * \note Only query properties if they are present, i.e., call `x()` only if
 * `has_x()` returns true.
 *
 * \code
 * // var desc = {writable: false}
 * v8::PropertyDescriptor d(Local<Value>()), false);
 * d.value(); // error, value not set
 * if (d.has_writable()) {
 *   d.writable(); // false
 * }
 *
 * // var desc = {value: undefined}
 * v8::PropertyDescriptor d(v8::Undefined(isolate));
 *
 * // var desc = {get: undefined}
 * v8::PropertyDescriptor d(v8::Undefined(isolate), Local<Value>()));
 * \endcode
 */
class V8_EXPORT PropertyDescriptor {
 public:
  // GenericDescriptor
  PropertyDescriptor();

  // DataDescriptor
  PropertyDescriptor(Local<Value> value);

  // DataDescriptor with writable property
  PropertyDescriptor(Local<Value> value, bool writable);

  // AccessorDescriptor
  PropertyDescriptor(Local<Value> get, Local<Value> set);

  ~PropertyDescriptor();

  Local<Value> value() const;
  bool has_value() const;

  Local<Value> get() const;
  bool has_get() const;
  Local<Value> set() const;
  bool has_set() const;

  void set_enumerable(bool enumerable);
  bool enumerable() const;
  bool has_enumerable() const;

  void set_configurable(bool configurable);
  bool configurable() const;
  bool has_configurable() const;

  bool writable() const;
  bool has_writable() const;

  struct PrivateData;
  PrivateData* get_private() const { return private_; }

  PropertyDescriptor(const PropertyDescriptor&) = delete;
  void operator=(const PropertyDescriptor&) = delete;

 private:
  PrivateData* private_;
};

/**
 * An instance of the built-in Proxy constructor (ECMA-262, 6th Edition,
 * 26.2.1).
 */
class V8_EXPORT Proxy : public Object {
 public:
  Local<Value> GetTarget();
  Local<Value> GetHandler();
  bool IsRevoked();
  void Revoke();

  /**
   * Creates a new Proxy for the target object.
   */
  static MaybeLocal<Proxy> New(Local<Context> context,
                               Local<Object> local_target,
                               Local<Object> local_handler);

  V8_INLINE static Proxy* Cast(Value* obj);

 private:
  Proxy();
  static void CheckCast(Value* obj);
};

// TODO(mtrofin): rename WasmCompiledModule to WasmModuleObject, for
// consistency with internal APIs.
class V8_EXPORT WasmCompiledModule : public Object {
 public:
  typedef std::pair<std::unique_ptr<const uint8_t[]>, size_t> SerializedModule;

  /**
   * A unowned reference to a byte buffer.
   */
  struct BufferReference {
    const uint8_t* start;
    size_t size;
    BufferReference(const uint8_t* start, size_t size)
        : start(start), size(size) {}
  };

  /**
   * An opaque, native heap object for transferring wasm modules. It
   * supports move semantics, and does not support copy semantics.
   */
  class TransferrableModule final {
   public:
#if defined(MSVC_2015_PLUS)
    TransferrableModule(TransferrableModule&& src) = default;
#else
    TransferrableModule(TransferrableModule&& src);
#endif
    TransferrableModule(const TransferrableModule& src) = delete;

#if defined(MSVC_2015_PLUS)
    TransferrableModule& operator=(TransferrableModule&& src) = default;
#else
    TransferrableModule& operator=(TransferrableModule&& src);
#endif
    TransferrableModule& operator=(const TransferrableModule& src) = delete;

   private:
    typedef std::shared_ptr<internal::wasm::NativeModule> SharedModule;
    typedef std::pair<std::unique_ptr<const uint8_t[]>, size_t> OwnedBuffer;
    friend class WasmCompiledModule;
    explicit TransferrableModule(SharedModule shared_module)
        : shared_module_(std::move(shared_module)) {}
    TransferrableModule(OwnedBuffer serialized, OwnedBuffer bytes)
        : serialized_(std::move(serialized)), wire_bytes_(std::move(bytes)) {}

    SharedModule shared_module_;
    OwnedBuffer serialized_ = {nullptr, 0};
    OwnedBuffer wire_bytes_ = {nullptr, 0};
  };

  /**
   * Get an in-memory, non-persistable, and context-independent (meaning,
   * suitable for transfer to another Isolate and Context) representation
   * of this wasm compiled module.
   */
  TransferrableModule GetTransferrableModule();

  /**
   * Efficiently re-create a WasmCompiledModule, without recompiling, from
   * a TransferrableModule.
   */
  static MaybeLocal<WasmCompiledModule> FromTransferrableModule(
      Isolate* isolate, const TransferrableModule&);

  /**
   * Get the wasm-encoded bytes that were used to compile this module.
   */
  BufferReference GetWasmWireBytesRef();

  /**
   * Serialize the compiled module. The serialized data does not include the
   * uncompiled bytes.
   */
  SerializedModule Serialize();

  /**
   * If possible, deserialize the module, otherwise compile it from the provided
   * uncompiled bytes.
   */
  static MaybeLocal<WasmCompiledModule> DeserializeOrCompile(
      Isolate* isolate, BufferReference serialized_module,
      BufferReference wire_bytes);
  V8_INLINE static WasmCompiledModule* Cast(Value* obj);

 private:
  static MaybeLocal<WasmCompiledModule> Deserialize(
      Isolate* isolate, BufferReference serialized_module,
      BufferReference wire_bytes);
  static MaybeLocal<WasmCompiledModule> Compile(Isolate* isolate,
                                                const uint8_t* start,
                                                size_t length);
  static BufferReference AsReference(
      const TransferrableModule::OwnedBuffer& buff) {
    return {buff.first.get(), buff.second};
  }

  WasmCompiledModule();
  static void CheckCast(Value* obj);
};

/**
 * The V8 interface for WebAssembly streaming compilation. When streaming
 * compilation is initiated, V8 passes a {WasmStreaming} object to the embedder
 * such that the embedder can pass the input bytes for streaming compilation to
 * V8.
 */
class V8_EXPORT WasmStreaming final {
 public:
  class WasmStreamingImpl;

  WasmStreaming(std::unique_ptr<WasmStreamingImpl> impl);

  ~WasmStreaming();

  /**
   * Pass a new chunk of bytes to WebAssembly streaming compilation.
   * The buffer passed into {OnBytesReceived} is owned by the caller.
   */
  void OnBytesReceived(const uint8_t* bytes, size_t size);

  /**
   * {Finish} should be called after all received bytes where passed to
   * {OnBytesReceived} to tell V8 that there will be no more bytes. {Finish}
   * does not have to be called after {Abort} has been called already.
   */
  void Finish();

  /**
   * Abort streaming compilation. If {exception} has a value, then the promise
   * associated with streaming compilation is rejected with that value. If
   * {exception} does not have value, the promise does not get rejected.
   */
  void Abort(MaybeLocal<Value> exception);

  /**
   * Callback for module compiled notifications. |data| is the identifier
   * passed to {SetModuleCompiledCallback}, |compiled_module| is the result.
   */
  typedef void (*ModuleCompiledCallback)(
      intptr_t data, Local<WasmCompiledModule> compiled_module);

  /**
   * Sets a callback for when compilation of the Wasm module has been completed
   * to the highest tier. |data| will be passed as the first callback parameter.
   */
  void SetModuleCompiledCallback(ModuleCompiledCallback callback,
                                 intptr_t data);

  /**
   * Passes previously compiled module bytes. This must be called before calling
   * any non-static methods of this class. Returns true if the module bytes can
   * be used, false otherwise. The buffer passed into {SetCompiledModuleBytes}
   * is owned by the caller. If {SetCompiledModuleBytes} returns true, the
   * buffer must remain valid until either {Finish} or {Abort} completes.
   */
  bool SetCompiledModuleBytes(const uint8_t* bytes, size_t size);

  /**
   * Unpacks a {WasmStreaming} object wrapped in a  {Managed} for the embedder.
   * Since the embedder is on the other side of the API, it cannot unpack the
   * {Managed} itself.
   */
  static std::shared_ptr<WasmStreaming> Unpack(Isolate* isolate,
                                               Local<Value> value);

 private:
  std::unique_ptr<WasmStreamingImpl> impl_;
};

// TODO(mtrofin): when streaming compilation is done, we can rename this
// to simply WasmModuleObjectBuilder
class V8_EXPORT WasmModuleObjectBuilderStreaming final {
 public:
  explicit WasmModuleObjectBuilderStreaming(Isolate* isolate);
  /**
   * The buffer passed into OnBytesReceived is owned by the caller.
   */
  void OnBytesReceived(const uint8_t*, size_t size);
  void Finish();
  /**
   * Abort streaming compilation. If {exception} has a value, then the promise
   * associated with streaming compilation is rejected with that value. If
   * {exception} does not have value, the promise does not get rejected.
   */
  void Abort(MaybeLocal<Value> exception);
  Local<Promise> GetPromise();

  ~WasmModuleObjectBuilderStreaming() = default;

 private:
  WasmModuleObjectBuilderStreaming(const WasmModuleObjectBuilderStreaming&) =
      delete;
#if defined(MSVC_2015_PLUS)
  WasmModuleObjectBuilderStreaming(WasmModuleObjectBuilderStreaming&&) =
      default;
#else
  WasmModuleObjectBuilderStreaming(WasmModuleObjectBuilderStreaming&&);
#endif
  WasmModuleObjectBuilderStreaming& operator=(
      const WasmModuleObjectBuilderStreaming&) = delete;
#if defined(MSVC_2015_PLUS)
  WasmModuleObjectBuilderStreaming& operator=(
      WasmModuleObjectBuilderStreaming&&) = default;
#else
  WasmModuleObjectBuilderStreaming& operator=(
      WasmModuleObjectBuilderStreaming&&);
#endif
  Isolate* isolate_ = nullptr;

#if V8_CC_MSVC
  /**
   * We don't need the static Copy API, so the default
   * NonCopyablePersistentTraits would be sufficient, however,
   * MSVC eagerly instantiates the Copy.
   * We ensure we don't use Copy, however, by compiling with the
   * defaults everywhere else.
   */
  Persistent<Promise, CopyablePersistentTraits<Promise>> promise_;
#else
  Persistent<Promise> promise_;
#endif
  std::shared_ptr<internal::wasm::StreamingDecoder> streaming_decoder_;
};

#ifndef V8_ARRAY_BUFFER_INTERNAL_FIELD_COUNT
// The number of required internal fields can be defined by embedder.
#define V8_ARRAY_BUFFER_INTERNAL_FIELD_COUNT 2
#endif


enum class ArrayBufferCreationMode { kInternalized, kExternalized };


/**
 * An instance of the built-in ArrayBuffer constructor (ES6 draft 15.13.5).
 */
class V8_EXPORT ArrayBuffer : public Object {
 public:
  /**
   * A thread-safe allocator that V8 uses to allocate |ArrayBuffer|'s memory.
   * The allocator is a global V8 setting. It has to be set via
   * Isolate::CreateParams.
   *
   * Memory allocated through this allocator by V8 is accounted for as external
   * memory by V8. Note that V8 keeps track of the memory for all internalized
   * |ArrayBuffer|s. Responsibility for tracking external memory (using
   * Isolate::AdjustAmountOfExternalAllocatedMemory) is handed over to the
   * embedder upon externalization and taken over upon internalization (creating
   * an internalized buffer from an existing buffer).
   *
   * Note that it is unsafe to call back into V8 from any of the allocator
   * functions.
   */
  class V8_EXPORT Allocator { // NOLINT
   public:
    virtual ~Allocator() = default;

    /**
     * Allocate |length| bytes. Return NULL if allocation is not successful.
     * Memory should be initialized to zeroes.
     */
    virtual void* Allocate(size_t length) = 0;

    /**
     * Allocate |length| bytes. Return NULL if allocation is not successful.
     * Memory does not have to be initialized.
     */
    virtual void* AllocateUninitialized(size_t length) = 0;

    /**
     * Free the memory block of size |length|, pointed to by |data|.
     * That memory is guaranteed to be previously allocated by |Allocate|.
     */
    virtual void Free(void* data, size_t length) = 0;

    /**
     * ArrayBuffer allocation mode. kNormal is a malloc/free style allocation,
     * while kReservation is for larger allocations with the ability to set
     * access permissions.
     */
    enum class AllocationMode { kNormal, kReservation };

    /**
     * malloc/free based convenience allocator.
     *
     * Caller takes ownership, i.e. the returned object needs to be freed using
     * |delete allocator| once it is no longer in use.
     */
    static Allocator* NewDefaultAllocator();
  };

  /**
   * The contents of an |ArrayBuffer|. Externalization of |ArrayBuffer|
   * returns an instance of this class, populated, with a pointer to data
   * and byte length.
   *
   * The Data pointer of ArrayBuffer::Contents must be freed using the provided
   * deleter, which will call ArrayBuffer::Allocator::Free if the buffer
   * was allocated with ArraryBuffer::Allocator::Allocate.
   */
  class V8_EXPORT Contents { // NOLINT
   public:
    using DeleterCallback = void (*)(void* buffer, size_t length, void* info);

    Contents()
        : data_(nullptr),
          byte_length_(0),
          allocation_base_(nullptr),
          allocation_length_(0),
          allocation_mode_(Allocator::AllocationMode::kNormal),
          deleter_(nullptr),
          deleter_data_(nullptr) {}

    void* AllocationBase() const { return allocation_base_; }
    size_t AllocationLength() const { return allocation_length_; }
    Allocator::AllocationMode AllocationMode() const {
      return allocation_mode_;
    }

    void* Data() const { return data_; }
    size_t ByteLength() const { return byte_length_; }
    DeleterCallback Deleter() const { return deleter_; }
    void* DeleterData() const { return deleter_data_; }

   private:
    Contents(void* data, size_t byte_length, void* allocation_base,
             size_t allocation_length,
             Allocator::AllocationMode allocation_mode, DeleterCallback deleter,
             void* deleter_data);

    void* data_;
    size_t byte_length_;
    void* allocation_base_;
    size_t allocation_length_;
    Allocator::AllocationMode allocation_mode_;
    DeleterCallback deleter_;
    void* deleter_data_;

    friend class ArrayBuffer;
  };


  /**
   * Data length in bytes.
   */
  size_t ByteLength() const;

  /**
   * Create a new ArrayBuffer. Allocate |byte_length| bytes.
   * Allocated memory will be owned by a created ArrayBuffer and
   * will be deallocated when it is garbage-collected,
   * unless the object is externalized.
   */
  static Local<ArrayBuffer> New(Isolate* isolate, size_t byte_length);

  /**
   * Create a new ArrayBuffer over an existing memory block.
   * The created array buffer is by default immediately in externalized state.
   * In externalized state, the memory block will not be reclaimed when a
   * created ArrayBuffer is garbage-collected.
   * In internalized state, the memory block will be released using
   * |Allocator::Free| once all ArrayBuffers referencing it are collected by
   * the garbage collector.
   */
  static Local<ArrayBuffer> New(
      Isolate* isolate, void* data, size_t byte_length,
      ArrayBufferCreationMode mode = ArrayBufferCreationMode::kExternalized);

  /**
   * Returns true if ArrayBuffer is externalized, that is, does not
   * own its memory block.
   */
  bool IsExternal() const;

  /**
   * Returns true if this ArrayBuffer may be neutered.
   */
  bool IsNeuterable() const;

  /**
   * Neuters this ArrayBuffer and all its views (typed arrays).
   * Neutering sets the byte length of the buffer and all typed arrays to zero,
   * preventing JavaScript from ever accessing underlying backing store.
   * ArrayBuffer should have been externalized and must be neuterable.
   */
  void Neuter();

  /**
   * Make this ArrayBuffer external. The pointer to underlying memory block
   * and byte length are returned as |Contents| structure. After ArrayBuffer
   * had been externalized, it does no longer own the memory block. The caller
   * should take steps to free memory when it is no longer needed.
   *
   * The Data pointer of ArrayBuffer::Contents must be freed using the provided
   * deleter, which will call ArrayBuffer::Allocator::Free if the buffer
   * was allocated with ArraryBuffer::Allocator::Allocate.
   */
  Contents Externalize();

  /**
   * Get a pointer to the ArrayBuffer's underlying memory block without
   * externalizing it. If the ArrayBuffer is not externalized, this pointer
   * will become invalid as soon as the ArrayBuffer gets garbage collected.
   *
   * The embedder should make sure to hold a strong reference to the
   * ArrayBuffer while accessing this pointer.
   */
  Contents GetContents();

  V8_INLINE static ArrayBuffer* Cast(Value* obj);

  static const int kInternalFieldCount = V8_ARRAY_BUFFER_INTERNAL_FIELD_COUNT;
  static const int kEmbedderFieldCount = V8_ARRAY_BUFFER_INTERNAL_FIELD_COUNT;

 private:
  ArrayBuffer();
  static void CheckCast(Value* obj);
};


#ifndef V8_ARRAY_BUFFER_VIEW_INTERNAL_FIELD_COUNT
// The number of required internal fields can be defined by embedder.
#define V8_ARRAY_BUFFER_VIEW_INTERNAL_FIELD_COUNT 2
#endif


/**
 * A base class for an instance of one of "views" over ArrayBuffer,
 * including TypedArrays and DataView (ES6 draft 15.13).
 */
class V8_EXPORT ArrayBufferView : public Object {
 public:
  /**
   * Returns underlying ArrayBuffer.
   */
  Local<ArrayBuffer> Buffer();
  /**
   * Byte offset in |Buffer|.
   */
  size_t ByteOffset();
  /**
   * Size of a view in bytes.
   */
  size_t ByteLength();

  /**
   * Copy the contents of the ArrayBufferView's buffer to an embedder defined
   * memory without additional overhead that calling ArrayBufferView::Buffer
   * might incur.
   *
   * Will write at most min(|byte_length|, ByteLength) bytes starting at
   * ByteOffset of the underlying buffer to the memory starting at |dest|.
   * Returns the number of bytes actually written.
   */
  size_t CopyContents(void* dest, size_t byte_length);

  /**
   * Returns true if ArrayBufferView's backing ArrayBuffer has already been
   * allocated.
   */
  bool HasBuffer() const;

  V8_INLINE static ArrayBufferView* Cast(Value* obj);

  static const int kInternalFieldCount =
      V8_ARRAY_BUFFER_VIEW_INTERNAL_FIELD_COUNT;
  static const int kEmbedderFieldCount =
      V8_ARRAY_BUFFER_VIEW_INTERNAL_FIELD_COUNT;

 private:
  ArrayBufferView();
  static void CheckCast(Value* obj);
};


/**
 * A base class for an instance of TypedArray series of constructors
 * (ES6 draft 15.13.6).
 */
class V8_EXPORT TypedArray : public ArrayBufferView {
 public:
  /*
   * The largest typed array size that can be constructed using New.
   */
  static constexpr size_t kMaxLength = internal::kSmiMaxValue;

  /**
   * Number of elements in this typed array
   * (e.g. for Int16Array, |ByteLength|/2).
   */
  size_t Length();

  V8_INLINE static TypedArray* Cast(Value* obj);

 private:
  TypedArray();
  static void CheckCast(Value* obj);
};


/**
 * An instance of Uint8Array constructor (ES6 draft 15.13.6).
 */
class V8_EXPORT Uint8Array : public TypedArray {
 public:
  static Local<Uint8Array> New(Local<ArrayBuffer> array_buffer,
                               size_t byte_offset, size_t length);
  static Local<Uint8Array> New(Local<SharedArrayBuffer> shared_array_buffer,
                               size_t byte_offset, size_t length);
  V8_INLINE static Uint8Array* Cast(Value* obj);

 private:
  Uint8Array();
  static void CheckCast(Value* obj);
};


/**
 * An instance of Uint8ClampedArray constructor (ES6 draft 15.13.6).
 */
class V8_EXPORT Uint8ClampedArray : public TypedArray {
 public:
  static Local<Uint8ClampedArray> New(Local<ArrayBuffer> array_buffer,
                                      size_t byte_offset, size_t length);
  static Local<Uint8ClampedArray> New(
      Local<SharedArrayBuffer> shared_array_buffer, size_t byte_offset,
      size_t length);
  V8_INLINE static Uint8ClampedArray* Cast(Value* obj);

 private:
  Uint8ClampedArray();
  static void CheckCast(Value* obj);
};

/**
 * An instance of Int8Array constructor (ES6 draft 15.13.6).
 */
class V8_EXPORT Int8Array : public TypedArray {
 public:
  static Local<Int8Array> New(Local<ArrayBuffer> array_buffer,
                              size_t byte_offset, size_t length);
  static Local<Int8Array> New(Local<SharedArrayBuffer> shared_array_buffer,
                              size_t byte_offset, size_t length);
  V8_INLINE static Int8Array* Cast(Value* obj);

 private:
  Int8Array();
  static void CheckCast(Value* obj);
};


/**
 * An instance of Uint16Array constructor (ES6 draft 15.13.6).
 */
class V8_EXPORT Uint16Array : public TypedArray {
 public:
  static Local<Uint16Array> New(Local<ArrayBuffer> array_buffer,
                                size_t byte_offset, size_t length);
  static Local<Uint16Array> New(Local<SharedArrayBuffer> shared_array_buffer,
                                size_t byte_offset, size_t length);
  V8_INLINE static Uint16Array* Cast(Value* obj);

 private:
  Uint16Array();
  static void CheckCast(Value* obj);
};


/**
 * An instance of Int16Array constructor (ES6 draft 15.13.6).
 */
class V8_EXPORT Int16Array : public TypedArray {
 public:
  static Local<Int16Array> New(Local<ArrayBuffer> array_buffer,
                               size_t byte_offset, size_t length);
  static Local<Int16Array> New(Local<SharedArrayBuffer> shared_array_buffer,
                               size_t byte_offset, size_t length);
  V8_INLINE static Int16Array* Cast(Value* obj);

 private:
  Int16Array();
  static void CheckCast(Value* obj);
};


/**
 * An instance of Uint32Array constructor (ES6 draft 15.13.6).
 */
class V8_EXPORT Uint32Array : public TypedArray {
 public:
  static Local<Uint32Array> New(Local<ArrayBuffer> array_buffer,
                                size_t byte_offset, size_t length);
  static Local<Uint32Array> New(Local<SharedArrayBuffer> shared_array_buffer,
                                size_t byte_offset, size_t length);
  V8_INLINE static Uint32Array* Cast(Value* obj);

 private:
  Uint32Array();
  static void CheckCast(Value* obj);
};


/**
 * An instance of Int32Array constructor (ES6 draft 15.13.6).
 */
class V8_EXPORT Int32Array : public TypedArray {
 public:
  static Local<Int32Array> New(Local<ArrayBuffer> array_buffer,
                               size_t byte_offset, size_t length);
  static Local<Int32Array> New(Local<SharedArrayBuffer> shared_array_buffer,
                               size_t byte_offset, size_t length);
  V8_INLINE static Int32Array* Cast(Value* obj);

 private:
  Int32Array();
  static void CheckCast(Value* obj);
};


/**
 * An instance of Float32Array constructor (ES6 draft 15.13.6).
 */
class V8_EXPORT Float32Array : public TypedArray {
 public:
  static Local<Float32Array> New(Local<ArrayBuffer> array_buffer,
                                 size_t byte_offset, size_t length);
  static Local<Float32Array> New(Local<SharedArrayBuffer> shared_array_buffer,
                                 size_t byte_offset, size_t length);
  V8_INLINE static Float32Array* Cast(Value* obj);

 private:
  Float32Array();
  static void CheckCast(Value* obj);
};


/**
 * An instance of Float64Array constructor (ES6 draft 15.13.6).
 */
class V8_EXPORT Float64Array : public TypedArray {
 public:
  static Local<Float64Array> New(Local<ArrayBuffer> array_buffer,
                                 size_t byte_offset, size_t length);
  static Local<Float64Array> New(Local<SharedArrayBuffer> shared_array_buffer,
                                 size_t byte_offset, size_t length);
  V8_INLINE static Float64Array* Cast(Value* obj);

 private:
  Float64Array();
  static void CheckCast(Value* obj);
};

/**
 * An instance of BigInt64Array constructor.
 */
class V8_EXPORT BigInt64Array : public TypedArray {
 public:
  static Local<BigInt64Array> New(Local<ArrayBuffer> array_buffer,
                                  size_t byte_offset, size_t length);
  static Local<BigInt64Array> New(Local<SharedArrayBuffer> shared_array_buffer,
                                  size_t byte_offset, size_t length);
  V8_INLINE static BigInt64Array* Cast(Value* obj);

 private:
  BigInt64Array();
  static void CheckCast(Value* obj);
};

/**
 * An instance of BigUint64Array constructor.
 */
class V8_EXPORT BigUint64Array : public TypedArray {
 public:
  static Local<BigUint64Array> New(Local<ArrayBuffer> array_buffer,
                                   size_t byte_offset, size_t length);
  static Local<BigUint64Array> New(Local<SharedArrayBuffer> shared_array_buffer,
                                   size_t byte_offset, size_t length);
  V8_INLINE static BigUint64Array* Cast(Value* obj);

 private:
  BigUint64Array();
  static void CheckCast(Value* obj);
};

/**
 * An instance of DataView constructor (ES6 draft 15.13.7).
 */
class V8_EXPORT DataView : public ArrayBufferView {
 public:
  static Local<DataView> New(Local<ArrayBuffer> array_buffer,
                             size_t byte_offset, size_t length);
  static Local<DataView> New(Local<SharedArrayBuffer> shared_array_buffer,
                             size_t byte_offset, size_t length);
  V8_INLINE static DataView* Cast(Value* obj);

 private:
  DataView();
  static void CheckCast(Value* obj);
};


/**
 * An instance of the built-in SharedArrayBuffer constructor.
 * This API is experimental and may change significantly.
 */
class V8_EXPORT SharedArrayBuffer : public Object {
 public:
  /**
   * The contents of an |SharedArrayBuffer|. Externalization of
   * |SharedArrayBuffer| returns an instance of this class, populated, with a
   * pointer to data and byte length.
   *
   * The Data pointer of ArrayBuffer::Contents must be freed using the provided
   * deleter, which will call ArrayBuffer::Allocator::Free if the buffer
   * was allocated with ArraryBuffer::Allocator::Allocate.
   *
   * This API is experimental and may change significantly.
   */
  class V8_EXPORT Contents {  // NOLINT
   public:
    using Allocator = v8::ArrayBuffer::Allocator;
    using DeleterCallback = void (*)(void* buffer, size_t length, void* info);

    Contents()
        : data_(nullptr),
          byte_length_(0),
          allocation_base_(nullptr),
          allocation_length_(0),
          allocation_mode_(Allocator::AllocationMode::kNormal),
          deleter_(nullptr),
          deleter_data_(nullptr) {}

    void* AllocationBase() const { return allocation_base_; }
    size_t AllocationLength() const { return allocation_length_; }
    Allocator::AllocationMode AllocationMode() const {
      return allocation_mode_;
    }

    void* Data() const { return data_; }
    size_t ByteLength() const { return byte_length_; }
    DeleterCallback Deleter() const { return deleter_; }
    void* DeleterData() const { return deleter_data_; }

   private:
    Contents(void* data, size_t byte_length, void* allocation_base,
             size_t allocation_length,
             Allocator::AllocationMode allocation_mode, DeleterCallback deleter,
             void* deleter_data);

    void* data_;
    size_t byte_length_;
    void* allocation_base_;
    size_t allocation_length_;
    Allocator::AllocationMode allocation_mode_;
    DeleterCallback deleter_;
    void* deleter_data_;

    friend class SharedArrayBuffer;
  };

  /**
   * Data length in bytes.
   */
  size_t ByteLength() const;

  /**
   * Create a new SharedArrayBuffer. Allocate |byte_length| bytes.
   * Allocated memory will be owned by a created SharedArrayBuffer and
   * will be deallocated when it is garbage-collected,
   * unless the object is externalized.
   */
  static Local<SharedArrayBuffer> New(Isolate* isolate, size_t byte_length);

  /**
   * Create a new SharedArrayBuffer over an existing memory block.  The created
   * array buffer is immediately in externalized state unless otherwise
   * specified. The memory block will not be reclaimed when a created
   * SharedArrayBuffer is garbage-collected.
   */
  static Local<SharedArrayBuffer> New(
      Isolate* isolate, void* data, size_t byte_length,
      ArrayBufferCreationMode mode = ArrayBufferCreationMode::kExternalized);

  /**
   * Returns true if SharedArrayBuffer is externalized, that is, does not
   * own its memory block.
   */
  bool IsExternal() const;

  /**
   * Make this SharedArrayBuffer external. The pointer to underlying memory
   * block and byte length are returned as |Contents| structure. After
   * SharedArrayBuffer had been externalized, it does no longer own the memory
   * block. The caller should take steps to free memory when it is no longer
   * needed.
   *
   * The memory block is guaranteed to be allocated with |Allocator::Allocate|
   * by the allocator specified in
   * v8::Isolate::CreateParams::array_buffer_allocator.
   *
   */
  Contents Externalize();

  /**
   * Get a pointer to the ArrayBuffer's underlying memory block without
   * externalizing it. If the ArrayBuffer is not externalized, this pointer
   * will become invalid as soon as the ArrayBuffer became garbage collected.
   *
   * The embedder should make sure to hold a strong reference to the
   * ArrayBuffer while accessing this pointer.
   *
   * The memory block is guaranteed to be allocated with |Allocator::Allocate|
   * by the allocator specified in
   * v8::Isolate::CreateParams::array_buffer_allocator.
   */
  Contents GetContents();

  V8_INLINE static SharedArrayBuffer* Cast(Value* obj);

  static const int kInternalFieldCount = V8_ARRAY_BUFFER_INTERNAL_FIELD_COUNT;

 private:
  SharedArrayBuffer();
  static void CheckCast(Value* obj);
};


/**
 * An instance of the built-in Date constructor (ECMA-262, 15.9).
 */
class V8_EXPORT Date : public Object {
 public:
  static V8_DEPRECATED("Use maybe version.",
                       Local<Value> New(Isolate* isolate, double time));
  static V8_WARN_UNUSED_RESULT MaybeLocal<Value> New(Local<Context> context,
                                                     double time);

  /**
   * A specialization of Value::NumberValue that is more efficient
   * because we know the structure of this object.
   */
  double ValueOf() const;

  V8_INLINE static Date* Cast(Value* obj);

  /**
   * Notification that the embedder has changed the time zone,
   * daylight savings time, or other date / time configuration
   * parameters.  V8 keeps a cache of various values used for
   * date / time computation.  This notification will reset
   * those cached values for the current context so that date /
   * time configuration changes would be reflected in the Date
   * object.
   *
   * This API should not be called more than needed as it will
   * negatively impact the performance of date operations.
   */
  static void DateTimeConfigurationChangeNotification(Isolate* isolate);

 private:
  static void CheckCast(Value* obj);
};


/**
 * A Number object (ECMA-262, 4.3.21).
 */
class V8_EXPORT NumberObject : public Object {
 public:
  static Local<Value> New(Isolate* isolate, double value);

  double ValueOf() const;

  V8_INLINE static NumberObject* Cast(Value* obj);

 private:
  static void CheckCast(Value* obj);
};

/**
 * A BigInt object (https://tc39.github.io/proposal-bigint)
 */
class V8_EXPORT BigIntObject : public Object {
 public:
  static Local<Value> New(Isolate* isolate, int64_t value);

  Local<BigInt> ValueOf() const;

  V8_INLINE static BigIntObject* Cast(Value* obj);

 private:
  static void CheckCast(Value* obj);
};

/**
 * A Boolean object (ECMA-262, 4.3.15).
 */
class V8_EXPORT BooleanObject : public Object {
 public:
  static Local<Value> New(Isolate* isolate, bool value);

  bool ValueOf() const;

  V8_INLINE static BooleanObject* Cast(Value* obj);

 private:
  static void CheckCast(Value* obj);
};


/**
 * A String object (ECMA-262, 4.3.18).
 */
class V8_EXPORT StringObject : public Object {
 public:
  static Local<Value> New(Isolate* isolate, Local<String> value);

  Local<String> ValueOf() const;

  V8_INLINE static StringObject* Cast(Value* obj);

 private:
  static void CheckCast(Value* obj);
};


/**
 * A Symbol object (ECMA-262 edition 6).
 */
class V8_EXPORT SymbolObject : public Object {
 public:
  static Local<Value> New(Isolate* isolate, Local<Symbol> value);

  Local<Symbol> ValueOf() const;

  V8_INLINE static SymbolObject* Cast(Value* obj);

 private:
  static void CheckCast(Value* obj);
};


/**
 * An instance of the built-in RegExp constructor (ECMA-262, 15.10).
 */
class V8_EXPORT RegExp : public Object {
 public:
  /**
   * Regular expression flag bits. They can be or'ed to enable a set
   * of flags.
   */
  enum Flags {
    kNone = 0,
    kGlobal = 1 << 0,
    kIgnoreCase = 1 << 1,
    kMultiline = 1 << 2,
    kSticky = 1 << 3,
    kUnicode = 1 << 4,
    kDotAll = 1 << 5,
  };

  /**
   * Creates a regular expression from the given pattern string and
   * the flags bit field. May throw a JavaScript exception as
   * described in ECMA-262, 15.10.4.1.
   *
   * For example,
   *   RegExp::New(v8::String::New("foo"),
   *               static_cast<RegExp::Flags>(kGlobal | kMultiline))
   * is equivalent to evaluating "/foo/gm".
   */
  static V8_WARN_UNUSED_RESULT MaybeLocal<RegExp> New(Local<Context> context,
                                                      Local<String> pattern,
                                                      Flags flags);

  /**
   * Returns the value of the source property: a string representing
   * the regular expression.
   */
  Local<String> GetSource() const;

  /**
   * Returns the flags bit field.
   */
  Flags GetFlags() const;

  V8_INLINE static RegExp* Cast(Value* obj);

 private:
  static void CheckCast(Value* obj);
};


/**
 * A JavaScript value that wraps a C++ void*. This type of value is mainly used
 * to associate C++ data structures with JavaScript objects.
 */
class V8_EXPORT External : public Value {
 public:
  static Local<External> New(Isolate* isolate, void* value);
  V8_INLINE static External* Cast(Value* obj);
  void* Value() const;
 private:
  static void CheckCast(v8::Value* obj);
};

#define V8_INTRINSICS_LIST(F)                    \
  F(ArrayProto_entries, array_entries_iterator)  \
  F(ArrayProto_forEach, array_for_each_iterator) \
  F(ArrayProto_keys, array_keys_iterator)        \
  F(ArrayProto_values, array_values_iterator)    \
  F(ErrorPrototype, initial_error_prototype)     \
  F(IteratorPrototype, initial_iterator_prototype)

enum Intrinsic {
#define V8_DECL_INTRINSIC(name, iname) k##name,
  V8_INTRINSICS_LIST(V8_DECL_INTRINSIC)
#undef V8_DECL_INTRINSIC
};


// --- Templates ---


/**
 * The superclass of object and function templates.
 */
class V8_EXPORT Template : public Data {
 public:
  /**
   * Adds a property to each instance created by this template.
   *
   * The property must be defined either as a primitive value, or a template.
   */
  void Set(Local<Name> name, Local<Data> value,
           PropertyAttribute attributes = None);
  void SetPrivate(Local<Private> name, Local<Data> value,
                  PropertyAttribute attributes = None);
  V8_INLINE void Set(Isolate* isolate, const char* name, Local<Data> value);

  void SetAccessorProperty(
     Local<Name> name,
     Local<FunctionTemplate> getter = Local<FunctionTemplate>(),
     Local<FunctionTemplate> setter = Local<FunctionTemplate>(),
     PropertyAttribute attribute = None,
     AccessControl settings = DEFAULT);

  /**
   * Whenever the property with the given name is accessed on objects
   * created from this Template the getter and setter callbacks
   * are called instead of getting and setting the property directly
   * on the JavaScript object.
   *
   * \param name The name of the property for which an accessor is added.
   * \param getter The callback to invoke when getting the property.
   * \param setter The callback to invoke when setting the property.
   * \param data A piece of data that will be passed to the getter and setter
   *   callbacks whenever they are invoked.
   * \param settings Access control settings for the accessor. This is a bit
   *   field consisting of one of more of
   *   DEFAULT = 0, ALL_CAN_READ = 1, or ALL_CAN_WRITE = 2.
   *   The default is to not allow cross-context access.
   *   ALL_CAN_READ means that all cross-context reads are allowed.
   *   ALL_CAN_WRITE means that all cross-context writes are allowed.
   *   The combination ALL_CAN_READ | ALL_CAN_WRITE can be used to allow all
   *   cross-context access.
   * \param attribute The attributes of the property for which an accessor
   *   is added.
   * \param signature The signature describes valid receivers for the accessor
   *   and is used to perform implicit instance checks against them. If the
   *   receiver is incompatible (i.e. is not an instance of the constructor as
   *   defined by FunctionTemplate::HasInstance()), an implicit TypeError is
   *   thrown and no callback is invoked.
   */
  void SetNativeDataProperty(
      Local<String> name, AccessorGetterCallback getter,
      AccessorSetterCallback setter = nullptr,
      // TODO(dcarney): gcc can't handle Local below
      Local<Value> data = Local<Value>(), PropertyAttribute attribute = None,
      Local<AccessorSignature> signature = Local<AccessorSignature>(),
      AccessControl settings = DEFAULT,
      SideEffectType getter_side_effect_type = SideEffectType::kHasSideEffect,
      SideEffectType setter_side_effect_type = SideEffectType::kHasSideEffect);
  void SetNativeDataProperty(
      Local<Name> name, AccessorNameGetterCallback getter,
      AccessorNameSetterCallback setter = nullptr,
      // TODO(dcarney): gcc can't handle Local below
      Local<Value> data = Local<Value>(), PropertyAttribute attribute = None,
      Local<AccessorSignature> signature = Local<AccessorSignature>(),
      AccessControl settings = DEFAULT,
      SideEffectType getter_side_effect_type = SideEffectType::kHasSideEffect,
      SideEffectType setter_side_effect_type = SideEffectType::kHasSideEffect);

  /**
   * Like SetNativeDataProperty, but V8 will replace the native data property
   * with a real data property on first access.
   */
  void SetLazyDataProperty(
      Local<Name> name, AccessorNameGetterCallback getter,
      Local<Value> data = Local<Value>(), PropertyAttribute attribute = None,
      SideEffectType getter_side_effect_type = SideEffectType::kHasSideEffect,
      SideEffectType setter_side_effect_type = SideEffectType::kHasSideEffect);

  /**
   * During template instantiation, sets the value with the intrinsic property
   * from the correct context.
   */
  void SetIntrinsicDataProperty(Local<Name> name, Intrinsic intrinsic,
                                PropertyAttribute attribute = None);

 private:
  Template();

  friend class ObjectTemplate;
  friend class FunctionTemplate;
};

// TODO(dcarney): Replace GenericNamedPropertyFooCallback with just
// NamedPropertyFooCallback.

/**
 * Interceptor for get requests on an object.
 *
 * Use `info.GetReturnValue().Set()` to set the return value of the
 * intercepted get request.
 *
 * \param property The name of the property for which the request was
 * intercepted.
 * \param info Information about the intercepted request, such as
 * isolate, receiver, return value, or whether running in `'use strict`' mode.
 * See `PropertyCallbackInfo`.
 *
 * \code
 *  void GetterCallback(
 *    Local<Name> name,
 *    const v8::PropertyCallbackInfo<v8::Value>& info) {
 *      info.GetReturnValue().Set(v8_num(42));
 *  }
 *
 *  v8::Local<v8::FunctionTemplate> templ =
 *      v8::FunctionTemplate::New(isolate);
 *  templ->InstanceTemplate()->SetHandler(
 *      v8::NamedPropertyHandlerConfiguration(GetterCallback));
 *  LocalContext env;
 *  env->Global()
 *      ->Set(env.local(), v8_str("obj"), templ->GetFunction(env.local())
 *                                             .ToLocalChecked()
 *                                             ->NewInstance(env.local())
 *                                             .ToLocalChecked())
 *      .FromJust();
 *  v8::Local<v8::Value> result = CompileRun("obj.a = 17; obj.a");
 *  CHECK(v8_num(42)->Equals(env.local(), result).FromJust());
 * \endcode
 *
 * See also `ObjectTemplate::SetHandler`.
 */
typedef void (*GenericNamedPropertyGetterCallback)(
    Local<Name> property, const PropertyCallbackInfo<Value>& info);

/**
 * Interceptor for set requests on an object.
 *
 * Use `info.GetReturnValue()` to indicate whether the request was intercepted
 * or not. If the setter successfully intercepts the request, i.e., if the
 * request should not be further executed, call
 * `info.GetReturnValue().Set(value)`. If the setter
 * did not intercept the request, i.e., if the request should be handled as
 * if no interceptor is present, do not not call `Set()`.
 *
 * \param property The name of the property for which the request was
 * intercepted.
 * \param value The value which the property will have if the request
 * is not intercepted.
 * \param info Information about the intercepted request, such as
 * isolate, receiver, return value, or whether running in `'use strict'` mode.
 * See `PropertyCallbackInfo`.
 *
 * See also
 * `ObjectTemplate::SetHandler.`
 */
typedef void (*GenericNamedPropertySetterCallback)(
    Local<Name> property, Local<Value> value,
    const PropertyCallbackInfo<Value>& info);

/**
 * Intercepts all requests that query the attributes of the
 * property, e.g., getOwnPropertyDescriptor(), propertyIsEnumerable(), and
 * defineProperty().
 *
 * Use `info.GetReturnValue().Set(value)` to set the property attributes. The
 * value is an integer encoding a `v8::PropertyAttribute`.
 *
 * \param property The name of the property for which the request was
 * intercepted.
 * \param info Information about the intercepted request, such as
 * isolate, receiver, return value, or whether running in `'use strict'` mode.
 * See `PropertyCallbackInfo`.
 *
 * \note Some functions query the property attributes internally, even though
 * they do not return the attributes. For example, `hasOwnProperty()` can
 * trigger this interceptor depending on the state of the object.
 *
 * See also
 * `ObjectTemplate::SetHandler.`
 */
typedef void (*GenericNamedPropertyQueryCallback)(
    Local<Name> property, const PropertyCallbackInfo<Integer>& info);

/**
 * Interceptor for delete requests on an object.
 *
 * Use `info.GetReturnValue()` to indicate whether the request was intercepted
 * or not. If the deleter successfully intercepts the request, i.e., if the
 * request should not be further executed, call
 * `info.GetReturnValue().Set(value)` with a boolean `value`. The `value` is
 * used as the return value of `delete`.
 *
 * \param property The name of the property for which the request was
 * intercepted.
 * \param info Information about the intercepted request, such as
 * isolate, receiver, return value, or whether running in `'use strict'` mode.
 * See `PropertyCallbackInfo`.
 *
 * \note If you need to mimic the behavior of `delete`, i.e., throw in strict
 * mode instead of returning false, use `info.ShouldThrowOnError()` to determine
 * if you are in strict mode.
 *
 * See also `ObjectTemplate::SetHandler.`
 */
typedef void (*GenericNamedPropertyDeleterCallback)(
    Local<Name> property, const PropertyCallbackInfo<Boolean>& info);

/**
 * Returns an array containing the names of the properties the named
 * property getter intercepts.
 *
 * Note: The values in the array must be of type v8::Name.
 */
typedef void (*GenericNamedPropertyEnumeratorCallback)(
    const PropertyCallbackInfo<Array>& info);

/**
 * Interceptor for defineProperty requests on an object.
 *
 * Use `info.GetReturnValue()` to indicate whether the request was intercepted
 * or not. If the definer successfully intercepts the request, i.e., if the
 * request should not be further executed, call
 * `info.GetReturnValue().Set(value)`. If the definer
 * did not intercept the request, i.e., if the request should be handled as
 * if no interceptor is present, do not not call `Set()`.
 *
 * \param property The name of the property for which the request was
 * intercepted.
 * \param desc The property descriptor which is used to define the
 * property if the request is not intercepted.
 * \param info Information about the intercepted request, such as
 * isolate, receiver, return value, or whether running in `'use strict'` mode.
 * See `PropertyCallbackInfo`.
 *
 * See also `ObjectTemplate::SetHandler`.
 */
typedef void (*GenericNamedPropertyDefinerCallback)(
    Local<Name> property, const PropertyDescriptor& desc,
    const PropertyCallbackInfo<Value>& info);

/**
 * Interceptor for getOwnPropertyDescriptor requests on an object.
 *
 * Use `info.GetReturnValue().Set()` to set the return value of the
 * intercepted request. The return value must be an object that
 * can be converted to a PropertyDescriptor, e.g., a `v8::value` returned from
 * `v8::Object::getOwnPropertyDescriptor`.
 *
 * \param property The name of the property for which the request was
 * intercepted.
 * \info Information about the intercepted request, such as
 * isolate, receiver, return value, or whether running in `'use strict'` mode.
 * See `PropertyCallbackInfo`.
 *
 * \note If GetOwnPropertyDescriptor is intercepted, it will
 * always return true, i.e., indicate that the property was found.
 *
 * See also `ObjectTemplate::SetHandler`.
 */
typedef void (*GenericNamedPropertyDescriptorCallback)(
    Local<Name> property, const PropertyCallbackInfo<Value>& info);

/**
 * See `v8::GenericNamedPropertyGetterCallback`.
 */
typedef void (*IndexedPropertyGetterCallback)(
    uint32_t index,
    const PropertyCallbackInfo<Value>& info);

/**
 * See `v8::GenericNamedPropertySetterCallback`.
 */
typedef void (*IndexedPropertySetterCallback)(
    uint32_t index,
    Local<Value> value,
    const PropertyCallbackInfo<Value>& info);

/**
 * See `v8::GenericNamedPropertyQueryCallback`.
 */
typedef void (*IndexedPropertyQueryCallback)(
    uint32_t index,
    const PropertyCallbackInfo<Integer>& info);

/**
 * See `v8::GenericNamedPropertyDeleterCallback`.
 */
typedef void (*IndexedPropertyDeleterCallback)(
    uint32_t index,
    const PropertyCallbackInfo<Boolean>& info);

/**
 * Returns an array containing the indices of the properties the indexed
 * property getter intercepts.
 *
 * Note: The values in the array must be uint32_t.
 */
typedef void (*IndexedPropertyEnumeratorCallback)(
    const PropertyCallbackInfo<Array>& info);

/**
 * See `v8::GenericNamedPropertyDefinerCallback`.
 */
typedef void (*IndexedPropertyDefinerCallback)(
    uint32_t index, const PropertyDescriptor& desc,
    const PropertyCallbackInfo<Value>& info);

/**
 * See `v8::GenericNamedPropertyDescriptorCallback`.
 */
typedef void (*IndexedPropertyDescriptorCallback)(
    uint32_t index, const PropertyCallbackInfo<Value>& info);

/**
 * Access type specification.
 */
enum AccessType {
  ACCESS_GET,
  ACCESS_SET,
  ACCESS_HAS,
  ACCESS_DELETE,
  ACCESS_KEYS
};


/**
 * Returns true if the given context should be allowed to access the given
 * object.
 */
typedef bool (*AccessCheckCallback)(Local<Context> accessing_context,
                                    Local<Object> accessed_object,
                                    Local<Value> data);

/**
 * A FunctionTemplate is used to create functions at runtime. There
 * can only be one function created from a FunctionTemplate in a
 * context.  The lifetime of the created function is equal to the
 * lifetime of the context.  So in case the embedder needs to create
 * temporary functions that can be collected using Scripts is
 * preferred.
 *
 * Any modification of a FunctionTemplate after first instantiation will trigger
 * a crash.
 *
 * A FunctionTemplate can have properties, these properties are added to the
 * function object when it is created.
 *
 * A FunctionTemplate has a corresponding instance template which is
 * used to create object instances when the function is used as a
 * constructor. Properties added to the instance template are added to
 * each object instance.
 *
 * A FunctionTemplate can have a prototype template. The prototype template
 * is used to create the prototype object of the function.
 *
 * The following example shows how to use a FunctionTemplate:
 *
 * \code
 *    v8::Local<v8::FunctionTemplate> t = v8::FunctionTemplate::New(isolate);
 *    t->Set(isolate, "func_property", v8::Number::New(isolate, 1));
 *
 *    v8::Local<v8::Template> proto_t = t->PrototypeTemplate();
 *    proto_t->Set(isolate,
 *                 "proto_method",
 *                 v8::FunctionTemplate::New(isolate, InvokeCallback));
 *    proto_t->Set(isolate, "proto_const", v8::Number::New(isolate, 2));
 *
 *    v8::Local<v8::ObjectTemplate> instance_t = t->InstanceTemplate();
 *    instance_t->SetAccessor(String::NewFromUtf8(isolate, "instance_accessor"),
 *                            InstanceAccessorCallback);
 *    instance_t->SetHandler(
 *        NamedPropertyHandlerConfiguration(PropertyHandlerCallback));
 *    instance_t->Set(String::NewFromUtf8(isolate, "instance_property"),
 *                    Number::New(isolate, 3));
 *
 *    v8::Local<v8::Function> function = t->GetFunction();
 *    v8::Local<v8::Object> instance = function->NewInstance();
 * \endcode
 *
 * Let's use "function" as the JS variable name of the function object
 * and "instance" for the instance object created above.  The function
 * and the instance will have the following properties:
 *
 * \code
 *   func_property in function == true;
 *   function.func_property == 1;
 *
 *   function.prototype.proto_method() invokes 'InvokeCallback'
 *   function.prototype.proto_const == 2;
 *
 *   instance instanceof function == true;
 *   instance.instance_accessor calls 'InstanceAccessorCallback'
 *   instance.instance_property == 3;
 * \endcode
 *
 * A FunctionTemplate can inherit from another one by calling the
 * FunctionTemplate::Inherit method.  The following graph illustrates
 * the semantics of inheritance:
 *
 * \code
 *   FunctionTemplate Parent  -> Parent() . prototype -> { }
 *     ^                                                  ^
 *     | Inherit(Parent)                                  | .__proto__
 *     |                                                  |
 *   FunctionTemplate Child   -> Child()  . prototype -> { }
 * \endcode
 *
 * A FunctionTemplate 'Child' inherits from 'Parent', the prototype
 * object of the Child() function has __proto__ pointing to the
 * Parent() function's prototype object. An instance of the Child
 * function has all properties on Parent's instance templates.
 *
 * Let Parent be the FunctionTemplate initialized in the previous
 * section and create a Child FunctionTemplate by:
 *
 * \code
 *   Local<FunctionTemplate> parent = t;
 *   Local<FunctionTemplate> child = FunctionTemplate::New();
 *   child->Inherit(parent);
 *
 *   Local<Function> child_function = child->GetFunction();
 *   Local<Object> child_instance = child_function->NewInstance();
 * \endcode
 *
 * The Child function and Child instance will have the following
 * properties:
 *
 * \code
 *   child_func.prototype.__proto__ == function.prototype;
 *   child_instance.instance_accessor calls 'InstanceAccessorCallback'
 *   child_instance.instance_property == 3;
 * \endcode
 */
class V8_EXPORT FunctionTemplate : public Template {
 public:
  /** Creates a function template.*/
  static Local<FunctionTemplate> New(
      Isolate* isolate, FunctionCallback callback = nullptr,
      Local<Value> data = Local<Value>(),
      Local<Signature> signature = Local<Signature>(), int length = 0,
      ConstructorBehavior behavior = ConstructorBehavior::kAllow,
      SideEffectType side_effect_type = SideEffectType::kHasSideEffect);

  /** Get a template included in the snapshot by index. */
  static MaybeLocal<FunctionTemplate> FromSnapshot(Isolate* isolate,
                                                   size_t index);

  /**
   * Creates a function template backed/cached by a private property.
   */
  static Local<FunctionTemplate> NewWithCache(
      Isolate* isolate, FunctionCallback callback,
      Local<Private> cache_property, Local<Value> data = Local<Value>(),
      Local<Signature> signature = Local<Signature>(), int length = 0,
      SideEffectType side_effect_type = SideEffectType::kHasSideEffect);

  /** Returns the unique function instance in the current execution context.*/
  V8_DEPRECATED("Use maybe version", Local<Function> GetFunction());
  V8_WARN_UNUSED_RESULT MaybeLocal<Function> GetFunction(
      Local<Context> context);

  /**
   * Similar to Context::NewRemoteContext, this creates an instance that
   * isn't backed by an actual object.
   *
   * The InstanceTemplate of this FunctionTemplate must have access checks with
   * handlers installed.
   */
  V8_WARN_UNUSED_RESULT MaybeLocal<Object> NewRemoteInstance();

  /**
   * Set the call-handler callback for a FunctionTemplate.  This
   * callback is called whenever the function created from this
   * FunctionTemplate is called.
   */
  void SetCallHandler(
      FunctionCallback callback, Local<Value> data = Local<Value>(),
      SideEffectType side_effect_type = SideEffectType::kHasSideEffect);

  /** Set the predefined length property for the FunctionTemplate. */
  void SetLength(int length);

  /** Get the InstanceTemplate. */
  Local<ObjectTemplate> InstanceTemplate();

  /**
   * Causes the function template to inherit from a parent function template.
   * This means the function's prototype.__proto__ is set to the parent
   * function's prototype.
   **/
  void Inherit(Local<FunctionTemplate> parent);

  /**
   * A PrototypeTemplate is the template used to create the prototype object
   * of the function created by this template.
   */
  Local<ObjectTemplate> PrototypeTemplate();

  /**
   * A PrototypeProviderTemplate is another function template whose prototype
   * property is used for this template. This is mutually exclusive with setting
   * a prototype template indirectly by calling PrototypeTemplate() or using
   * Inherit().
   **/
  void SetPrototypeProviderTemplate(Local<FunctionTemplate> prototype_provider);

  /**
   * Set the class name of the FunctionTemplate.  This is used for
   * printing objects created with the function created from the
   * FunctionTemplate as its constructor.
   */
  void SetClassName(Local<String> name);


  /**
   * When set to true, no access check will be performed on the receiver of a
   * function call.  Currently defaults to true, but this is subject to change.
   */
  void SetAcceptAnyReceiver(bool value);

  /**
   * Determines whether the __proto__ accessor ignores instances of
   * the function template.  If instances of the function template are
   * ignored, __proto__ skips all instances and instead returns the
   * next object in the prototype chain.
   *
   * Call with a value of true to make the __proto__ accessor ignore
   * instances of the function template.  Call with a value of false
   * to make the __proto__ accessor not ignore instances of the
   * function template.  By default, instances of a function template
   * are not ignored.
   */
  void SetHiddenPrototype(bool value);

  /**
   * Sets the ReadOnly flag in the attributes of the 'prototype' property
   * of functions created from this FunctionTemplate to true.
   */
  void ReadOnlyPrototype();

  /**
   * Removes the prototype property from functions created from this
   * FunctionTemplate.
   */
  void RemovePrototype();

  /**
   * Returns true if the given object is an instance of this function
   * template.
   */
  bool HasInstance(Local<Value> object);

  V8_INLINE static FunctionTemplate* Cast(Data* data);

 private:
  FunctionTemplate();

  static void CheckCast(Data* that);
  friend class Context;
  friend class ObjectTemplate;
};

/**
 * Configuration flags for v8::NamedPropertyHandlerConfiguration or
 * v8::IndexedPropertyHandlerConfiguration.
 */
enum class PropertyHandlerFlags {
  /**
   * None.
   */
  kNone = 0,

  /**
   * See ALL_CAN_READ above.
   */
  kAllCanRead = 1,

  /** Will not call into interceptor for properties on the receiver or prototype
   * chain, i.e., only call into interceptor for properties that do not exist.
   * Currently only valid for named interceptors.
   */
  kNonMasking = 1 << 1,

  /**
   * Will not call into interceptor for symbol lookup.  Only meaningful for
   * named interceptors.
   */
  kOnlyInterceptStrings = 1 << 2,

  /**
   * The getter, query, enumerator callbacks do not produce side effects.
   */
  kHasNoSideEffect = 1 << 3,
};

struct NamedPropertyHandlerConfiguration {
  NamedPropertyHandlerConfiguration(
      GenericNamedPropertyGetterCallback getter,
      GenericNamedPropertySetterCallback setter,
      GenericNamedPropertyQueryCallback query,
      GenericNamedPropertyDeleterCallback deleter,
      GenericNamedPropertyEnumeratorCallback enumerator,
      GenericNamedPropertyDefinerCallback definer,
      GenericNamedPropertyDescriptorCallback descriptor,
      Local<Value> data = Local<Value>(),
      PropertyHandlerFlags flags = PropertyHandlerFlags::kNone)
      : getter(getter),
        setter(setter),
        query(query),
        deleter(deleter),
        enumerator(enumerator),
        definer(definer),
        descriptor(descriptor),
        data(data),
        flags(flags) {}

  NamedPropertyHandlerConfiguration(
      /** Note: getter is required */
      GenericNamedPropertyGetterCallback getter = nullptr,
      GenericNamedPropertySetterCallback setter = nullptr,
      GenericNamedPropertyQueryCallback query = nullptr,
      GenericNamedPropertyDeleterCallback deleter = nullptr,
      GenericNamedPropertyEnumeratorCallback enumerator = nullptr,
      Local<Value> data = Local<Value>(),
      PropertyHandlerFlags flags = PropertyHandlerFlags::kNone)
      : getter(getter),
        setter(setter),
        query(query),
        deleter(deleter),
        enumerator(enumerator),
        definer(nullptr),
        descriptor(nullptr),
        data(data),
        flags(flags) {}

  NamedPropertyHandlerConfiguration(
      GenericNamedPropertyGetterCallback getter,
      GenericNamedPropertySetterCallback setter,
      GenericNamedPropertyDescriptorCallback descriptor,
      GenericNamedPropertyDeleterCallback deleter,
      GenericNamedPropertyEnumeratorCallback enumerator,
      GenericNamedPropertyDefinerCallback definer,
      Local<Value> data = Local<Value>(),
      PropertyHandlerFlags flags = PropertyHandlerFlags::kNone)
      : getter(getter),
        setter(setter),
        query(nullptr),
        deleter(deleter),
        enumerator(enumerator),
        definer(definer),
        descriptor(descriptor),
        data(data),
        flags(flags) {}

  GenericNamedPropertyGetterCallback getter;
  GenericNamedPropertySetterCallback setter;
  GenericNamedPropertyQueryCallback query;
  GenericNamedPropertyDeleterCallback deleter;
  GenericNamedPropertyEnumeratorCallback enumerator;
  GenericNamedPropertyDefinerCallback definer;
  GenericNamedPropertyDescriptorCallback descriptor;
  Local<Value> data;
  PropertyHandlerFlags flags;
};


struct IndexedPropertyHandlerConfiguration {
  IndexedPropertyHandlerConfiguration(
      IndexedPropertyGetterCallback getter,
      IndexedPropertySetterCallback setter, IndexedPropertyQueryCallback query,
      IndexedPropertyDeleterCallback deleter,
      IndexedPropertyEnumeratorCallback enumerator,
      IndexedPropertyDefinerCallback definer,
      IndexedPropertyDescriptorCallback descriptor,
      Local<Value> data = Local<Value>(),
      PropertyHandlerFlags flags = PropertyHandlerFlags::kNone)
      : getter(getter),
        setter(setter),
        query(query),
        deleter(deleter),
        enumerator(enumerator),
        definer(definer),
        descriptor(descriptor),
        data(data),
        flags(flags) {}

  IndexedPropertyHandlerConfiguration(
      /** Note: getter is required */
      IndexedPropertyGetterCallback getter = nullptr,
      IndexedPropertySetterCallback setter = nullptr,
      IndexedPropertyQueryCallback query = nullptr,
      IndexedPropertyDeleterCallback deleter = nullptr,
      IndexedPropertyEnumeratorCallback enumerator = nullptr,
      Local<Value> data = Local<Value>(),
      PropertyHandlerFlags flags = PropertyHandlerFlags::kNone)
      : getter(getter),
        setter(setter),
        query(query),
        deleter(deleter),
        enumerator(enumerator),
        definer(nullptr),
        descriptor(nullptr),
        data(data),
        flags(flags) {}

  IndexedPropertyHandlerConfiguration(
      IndexedPropertyGetterCallback getter,
      IndexedPropertySetterCallback setter,
      IndexedPropertyDescriptorCallback descriptor,
      IndexedPropertyDeleterCallback deleter,
      IndexedPropertyEnumeratorCallback enumerator,
      IndexedPropertyDefinerCallback definer,
      Local<Value> data = Local<Value>(),
      PropertyHandlerFlags flags = PropertyHandlerFlags::kNone)
      : getter(getter),
        setter(setter),
        query(nullptr),
        deleter(deleter),
        enumerator(enumerator),
        definer(definer),
        descriptor(descriptor),
        data(data),
        flags(flags) {}

  IndexedPropertyGetterCallback getter;
  IndexedPropertySetterCallback setter;
  IndexedPropertyQueryCallback query;
  IndexedPropertyDeleterCallback deleter;
  IndexedPropertyEnumeratorCallback enumerator;
  IndexedPropertyDefinerCallback definer;
  IndexedPropertyDescriptorCallback descriptor;
  Local<Value> data;
  PropertyHandlerFlags flags;
};


/**
 * An ObjectTemplate is used to create objects at runtime.
 *
 * Properties added to an ObjectTemplate are added to each object
 * created from the ObjectTemplate.
 */
class V8_EXPORT ObjectTemplate : public Template {
 public:
  /** Creates an ObjectTemplate. */
  static Local<ObjectTemplate> New(
      Isolate* isolate,
      Local<FunctionTemplate> constructor = Local<FunctionTemplate>());

  /** Get a template included in the snapshot by index. */
  static MaybeLocal<ObjectTemplate> FromSnapshot(Isolate* isolate,
                                                 size_t index);

  /** Creates a new instance of this template.*/
  V8_DEPRECATED("Use maybe version", Local<Object> NewInstance());
  V8_WARN_UNUSED_RESULT MaybeLocal<Object> NewInstance(Local<Context> context);

  /**
   * Sets an accessor on the object template.
   *
   * Whenever the property with the given name is accessed on objects
   * created from this ObjectTemplate the getter and setter callbacks
   * are called instead of getting and setting the property directly
   * on the JavaScript object.
   *
   * \param name The name of the property for which an accessor is added.
   * \param getter The callback to invoke when getting the property.
   * \param setter The callback to invoke when setting the property.
   * \param data A piece of data that will be passed to the getter and setter
   *   callbacks whenever they are invoked.
   * \param settings Access control settings for the accessor. This is a bit
   *   field consisting of one of more of
   *   DEFAULT = 0, ALL_CAN_READ = 1, or ALL_CAN_WRITE = 2.
   *   The default is to not allow cross-context access.
   *   ALL_CAN_READ means that all cross-context reads are allowed.
   *   ALL_CAN_WRITE means that all cross-context writes are allowed.
   *   The combination ALL_CAN_READ | ALL_CAN_WRITE can be used to allow all
   *   cross-context access.
   * \param attribute The attributes of the property for which an accessor
   *   is added.
   * \param signature The signature describes valid receivers for the accessor
   *   and is used to perform implicit instance checks against them. If the
   *   receiver is incompatible (i.e. is not an instance of the constructor as
   *   defined by FunctionTemplate::HasInstance()), an implicit TypeError is
   *   thrown and no callback is invoked.
   */
  void SetAccessor(
      Local<String> name, AccessorGetterCallback getter,
      AccessorSetterCallback setter = nullptr,
      Local<Value> data = Local<Value>(), AccessControl settings = DEFAULT,
      PropertyAttribute attribute = None,
      Local<AccessorSignature> signature = Local<AccessorSignature>(),
      SideEffectType getter_side_effect_type = SideEffectType::kHasSideEffect,
      SideEffectType setter_side_effect_type = SideEffectType::kHasSideEffect);
  void SetAccessor(
      Local<Name> name, AccessorNameGetterCallback getter,
      AccessorNameSetterCallback setter = nullptr,
      Local<Value> data = Local<Value>(), AccessControl settings = DEFAULT,
      PropertyAttribute attribute = None,
      Local<AccessorSignature> signature = Local<AccessorSignature>(),
      SideEffectType getter_side_effect_type = SideEffectType::kHasSideEffect,
      SideEffectType setter_side_effect_type = SideEffectType::kHasSideEffect);

  /**
   * Sets a named property handler on the object template.
   *
   * Whenever a property whose name is a string or a symbol is accessed on
   * objects created from this object template, the provided callback is
   * invoked instead of accessing the property directly on the JavaScript
   * object.
   *
   * @param configuration The NamedPropertyHandlerConfiguration that defines the
   * callbacks to invoke when accessing a property.
   */
  void SetHandler(const NamedPropertyHandlerConfiguration& configuration);

  /**
   * Sets an indexed property handler on the object template.
   *
   * Whenever an indexed property is accessed on objects created from
   * this object template, the provided callback is invoked instead of
   * accessing the property directly on the JavaScript object.
   *
   * \param getter The callback to invoke when getting a property.
   * \param setter The callback to invoke when setting a property.
   * \param query The callback to invoke to check if an object has a property.
   * \param deleter The callback to invoke when deleting a property.
   * \param enumerator The callback to invoke to enumerate all the indexed
   *   properties of an object.
   * \param data A piece of data that will be passed to the callbacks
   *   whenever they are invoked.
   */
  // TODO(dcarney): deprecate
  void SetIndexedPropertyHandler(
      IndexedPropertyGetterCallback getter,
      IndexedPropertySetterCallback setter = nullptr,
      IndexedPropertyQueryCallback query = nullptr,
      IndexedPropertyDeleterCallback deleter = nullptr,
      IndexedPropertyEnumeratorCallback enumerator = nullptr,
      Local<Value> data = Local<Value>()) {
    SetHandler(IndexedPropertyHandlerConfiguration(getter, setter, query,
                                                   deleter, enumerator, data));
  }

  /**
   * Sets an indexed property handler on the object template.
   *
   * Whenever an indexed property is accessed on objects created from
   * this object template, the provided callback is invoked instead of
   * accessing the property directly on the JavaScript object.
   *
   * @param configuration The IndexedPropertyHandlerConfiguration that defines
   * the callbacks to invoke when accessing a property.
   */
  void SetHandler(const IndexedPropertyHandlerConfiguration& configuration);

  /**
   * Sets the callback to be used when calling instances created from
   * this template as a function.  If no callback is set, instances
   * behave like normal JavaScript objects that cannot be called as a
   * function.
   */
  void SetCallAsFunctionHandler(FunctionCallback callback,
                                Local<Value> data = Local<Value>());

  /**
   * Mark object instances of the template as undetectable.
   *
   * In many ways, undetectable objects behave as though they are not
   * there.  They behave like 'undefined' in conditionals and when
   * printed.  However, properties can be accessed and called as on
   * normal objects.
   */
  void MarkAsUndetectable();

  /**
   * Sets access check callback on the object template and enables access
   * checks.
   *
   * When accessing properties on instances of this object template,
   * the access check callback will be called to determine whether or
   * not to allow cross-context access to the properties.
   */
  void SetAccessCheckCallback(AccessCheckCallback callback,
                              Local<Value> data = Local<Value>());

  /**
   * Like SetAccessCheckCallback but invokes an interceptor on failed access
   * checks instead of looking up all-can-read properties. You can only use
   * either this method or SetAccessCheckCallback, but not both at the same
   * time.
   */
  void SetAccessCheckCallbackAndHandler(
      AccessCheckCallback callback,
      const NamedPropertyHandlerConfiguration& named_handler,
      const IndexedPropertyHandlerConfiguration& indexed_handler,
      Local<Value> data = Local<Value>());

  /**
   * Gets the number of internal fields for objects generated from
   * this template.
   */
  int InternalFieldCount();

  /**
   * Sets the number of internal fields for objects generated from
   * this template.
   */
  void SetInternalFieldCount(int value);

  /**
   * Returns true if the object will be an immutable prototype exotic object.
   */
  bool IsImmutableProto();

  /**
   * Makes the ObjectTemplate for an immutable prototype exotic object, with an
   * immutable __proto__.
   */
  void SetImmutableProto();

  V8_INLINE static ObjectTemplate* Cast(Data* data);

 private:
  ObjectTemplate();
  static Local<ObjectTemplate> New(internal::Isolate* isolate,
                                   Local<FunctionTemplate> constructor);
  static void CheckCast(Data* that);
  friend class FunctionTemplate;
};

/**
 * A Signature specifies which receiver is valid for a function.
 *
 * A receiver matches a given signature if the receiver (or any of its
 * hidden prototypes) was created from the signature's FunctionTemplate, or
 * from a FunctionTemplate that inherits directly or indirectly from the
 * signature's FunctionTemplate.
 */
class V8_EXPORT Signature : public Data {
 public:
  static Local<Signature> New(
      Isolate* isolate,
      Local<FunctionTemplate> receiver = Local<FunctionTemplate>());

  V8_INLINE static Signature* Cast(Data* data);

 private:
  Signature();

  static void CheckCast(Data* that);
};


/**
 * An AccessorSignature specifies which receivers are valid parameters
 * to an accessor callback.
 */
class V8_EXPORT AccessorSignature : public Data {
 public:
  static Local<AccessorSignature> New(
      Isolate* isolate,
      Local<FunctionTemplate> receiver = Local<FunctionTemplate>());

  V8_INLINE static AccessorSignature* Cast(Data* data);

 private:
  AccessorSignature();

  static void CheckCast(Data* that);
};


// --- Extensions ---
V8_DEPRECATED("Implementation detail", class)
V8_EXPORT ExternalOneByteStringResourceImpl
    : public String::ExternalOneByteStringResource {
 public:
  ExternalOneByteStringResourceImpl() : data_(nullptr), length_(0) {}
  ExternalOneByteStringResourceImpl(const char* data, size_t length)
      : data_(data), length_(length) {}
  const char* data() const override { return data_; }
  size_t length() const override { return length_; }

 private:
  const char* data_;
  size_t length_;
};

/**
 * Ignore
 */
class V8_EXPORT Extension {  // NOLINT
 public:
  // Note that the strings passed into this constructor must live as long
  // as the Extension itself.
  Extension(const char* name, const char* source = nullptr, int dep_count = 0,
            const char** deps = nullptr, int source_length = -1);
  virtual ~Extension() { delete source_; }
  virtual Local<FunctionTemplate> GetNativeFunctionTemplate(
      Isolate* isolate, Local<String> name) {
    return Local<FunctionTemplate>();
  }

  const char* name() const { return name_; }
  size_t source_length() const { return source_length_; }
  const String::ExternalOneByteStringResource* source() const {
    return source_;
  }
  int dependency_count() { return dep_count_; }
  const char** dependencies() { return deps_; }
  void set_auto_enable(bool value) { auto_enable_ = value; }
  bool auto_enable() { return auto_enable_; }

  // Disallow copying and assigning.
  Extension(const Extension&) = delete;
  void operator=(const Extension&) = delete;

 private:
  const char* name_;
  size_t source_length_;  // expected to initialize before source_
  String::ExternalOneByteStringResource* source_;
  int dep_count_;
  const char** deps_;
  bool auto_enable_;
};


void V8_EXPORT RegisterExtension(Extension* extension);


// --- Statics ---

V8_INLINE Local<Primitive> Undefined(Isolate* isolate);
V8_INLINE Local<Primitive> Null(Isolate* isolate);
V8_INLINE Local<Boolean> True(Isolate* isolate);
V8_INLINE Local<Boolean> False(Isolate* isolate);

/**
 * A set of constraints that specifies the limits of the runtime's memory use.
 * You must set the heap size before initializing the VM - the size cannot be
 * adjusted after the VM is initialized.
 *
 * If you are using threads then you should hold the V8::Locker lock while
 * setting the stack limit and you must set a non-default stack limit separately
 * for each thread.
 *
 * The arguments for set_max_semi_space_size, set_max_old_space_size,
 * set_max_executable_size, set_code_range_size specify limits in MB.
 *
 * The argument for set_max_semi_space_size_in_kb is in KB.
 */
class V8_EXPORT ResourceConstraints {
 public:
  ResourceConstraints();

  /**
   * Configures the constraints with reasonable default values based on the
   * capabilities of the current device the VM is running on.
   *
   * \param physical_memory The total amount of physical memory on the current
   *   device, in bytes.
   * \param virtual_memory_limit The amount of virtual memory on the current
   *   device, in bytes, or zero, if there is no limit.
   */
  void ConfigureDefaults(uint64_t physical_memory,
                         uint64_t virtual_memory_limit);

  // Returns the max semi-space size in MB.
  V8_DEPRECATED("Use max_semi_space_size_in_kb()",
                size_t max_semi_space_size()) {
    return max_semi_space_size_in_kb_ / 1024;
  }

  // Sets the max semi-space size in MB.
  V8_DEPRECATED("Use set_max_semi_space_size_in_kb(size_t limit_in_kb)",
                void set_max_semi_space_size(size_t limit_in_mb)) {
    max_semi_space_size_in_kb_ = limit_in_mb * 1024;
  }

  // Returns the max semi-space size in KB.
  size_t max_semi_space_size_in_kb() const {
    return max_semi_space_size_in_kb_;
  }

  // Sets the max semi-space size in KB.
  void set_max_semi_space_size_in_kb(size_t limit_in_kb) {
    max_semi_space_size_in_kb_ = limit_in_kb;
  }

  size_t max_old_space_size() const { return max_old_space_size_; }
  void set_max_old_space_size(size_t limit_in_mb) {
    max_old_space_size_ = limit_in_mb;
  }
  V8_DEPRECATED("max_executable_size_ is subsumed by max_old_space_size_",
                size_t max_executable_size() const) {
    return max_executable_size_;
  }
  V8_DEPRECATED("max_executable_size_ is subsumed by max_old_space_size_",
                void set_max_executable_size(size_t limit_in_mb)) {
    max_executable_size_ = limit_in_mb;
  }
  uint32_t* stack_limit() const { return stack_limit_; }
  // Sets an address beyond which the VM's stack may not grow.
  void set_stack_limit(uint32_t* value) { stack_limit_ = value; }
  size_t code_range_size() const { return code_range_size_; }
  void set_code_range_size(size_t limit_in_mb) {
    code_range_size_ = limit_in_mb;
  }
  size_t max_zone_pool_size() const { return max_zone_pool_size_; }
  void set_max_zone_pool_size(size_t bytes) { max_zone_pool_size_ = bytes; }

 private:
  // max_semi_space_size_ is in KB
  size_t max_semi_space_size_in_kb_;

  // The remaining limits are in MB
  size_t max_old_space_size_;
  size_t max_executable_size_;
  uint32_t* stack_limit_;
  size_t code_range_size_;
  size_t max_zone_pool_size_;
};


// --- Exceptions ---


typedef void (*FatalErrorCallback)(const char* location, const char* message);

typedef void (*OOMErrorCallback)(const char* location, bool is_heap_oom);

typedef void (*DcheckErrorCallback)(const char* file, int line,
                                    const char* message);

typedef void (*MessageCallback)(Local<Message> message, Local<Value> data);

// --- Tracing ---

typedef void (*LogEventCallback)(const char* name, int event);

/**
 * Create new error objects by calling the corresponding error object
 * constructor with the message.
 */
class V8_EXPORT Exception {
 public:
  static Local<Value> RangeError(Local<String> message);
  static Local<Value> ReferenceError(Local<String> message);
  static Local<Value> SyntaxError(Local<String> message);
  static Local<Value> TypeError(Local<String> message);
  static Local<Value> Error(Local<String> message);

  /**
   * Creates an error message for the given exception.
   * Will try to reconstruct the original stack trace from the exception value,
   * or capture the current stack trace if not available.
   */
  static Local<Message> CreateMessage(Isolate* isolate, Local<Value> exception);

  /**
   * Returns the original stack trace that was captured at the creation time
   * of a given exception, or an empty handle if not available.
   */
  static Local<StackTrace> GetStackTrace(Local<Value> exception);
};


// --- Counters Callbacks ---

typedef int* (*CounterLookupCallback)(const char* name);

typedef void* (*CreateHistogramCallback)(const char* name,
                                         int min,
                                         int max,
                                         size_t buckets);

typedef void (*AddHistogramSampleCallback)(void* histogram, int sample);

// --- Enter/Leave Script Callback ---
typedef void (*BeforeCallEnteredCallback)(Isolate*);
typedef void (*CallCompletedCallback)(Isolate*);

/**
 * HostImportModuleDynamicallyCallback is called when we require the
 * embedder to load a module. This is used as part of the dynamic
 * import syntax.
 *
 * The referrer contains metadata about the script/module that calls
 * import.
 *
 * The specifier is the name of the module that should be imported.
 *
 * The embedder must compile, instantiate, evaluate the Module, and
 * obtain it's namespace object.
 *
 * The Promise returned from this function is forwarded to userland
 * JavaScript. The embedder must resolve this promise with the module
 * namespace object. In case of an exception, the embedder must reject
 * this promise with the exception. If the promise creation itself
 * fails (e.g. due to stack overflow), the embedder must propagate
 * that exception by returning an empty MaybeLocal.
 */
typedef MaybeLocal<Promise> (*HostImportModuleDynamicallyCallback)(
    Local<Context> context, Local<ScriptOrModule> referrer,
    Local<String> specifier);

/**
 * HostInitializeImportMetaObjectCallback is called the first time import.meta
 * is accessed for a module. Subsequent access will reuse the same value.
 *
 * The method combines two implementation-defined abstract operations into one:
 * HostGetImportMetaProperties and HostFinalizeImportMeta.
 *
 * The embedder should use v8::Object::CreateDataProperty to add properties on
 * the meta object.
 */
typedef void (*HostInitializeImportMetaObjectCallback)(Local<Context> context,
                                                       Local<Module> module,
                                                       Local<Object> meta);

/**
 * PrepareStackTraceCallback is called when the stack property of an error is
 * first accessed. The return value will be used as the stack value. If this
 * callback is registed, the |Error.prepareStackTrace| API will be disabled.
 * |sites| is an array of call sites, specified in
 * https://github.com/v8/v8/wiki/Stack-Trace-API
 */
typedef MaybeLocal<Value> (*PrepareStackTraceCallback)(Local<Context> context,
                                                       Local<Value> error,
                                                       Local<Array> sites);

/**
 * PromiseHook with type kInit is called when a new promise is
 * created. When a new promise is created as part of the chain in the
 * case of Promise.then or in the intermediate promises created by
 * Promise.{race, all}/AsyncFunctionAwait, we pass the parent promise
 * otherwise we pass undefined.
 *
 * PromiseHook with type kResolve is called at the beginning of
 * resolve or reject function defined by CreateResolvingFunctions.
 *
 * PromiseHook with type kBefore is called at the beginning of the
 * PromiseReactionJob.
 *
 * PromiseHook with type kAfter is called right at the end of the
 * PromiseReactionJob.
 */
enum class PromiseHookType { kInit, kResolve, kBefore, kAfter };

typedef void (*PromiseHook)(PromiseHookType type, Local<Promise> promise,
                            Local<Value> parent);

// --- Promise Reject Callback ---
enum PromiseRejectEvent {
  kPromiseRejectWithNoHandler = 0,
  kPromiseHandlerAddedAfterReject = 1,
  kPromiseRejectAfterResolved = 2,
  kPromiseResolveAfterResolved = 3,
};

class PromiseRejectMessage {
 public:
  PromiseRejectMessage(Local<Promise> promise, PromiseRejectEvent event,
                       Local<Value> value, Local<StackTrace> stack_trace)
      : promise_(promise),
        event_(event),
        value_(value),
        stack_trace_(stack_trace) {}

  V8_INLINE Local<Promise> GetPromise() const { return promise_; }
  V8_INLINE PromiseRejectEvent GetEvent() const { return event_; }
  V8_INLINE Local<Value> GetValue() const { return value_; }

 private:
  Local<Promise> promise_;
  PromiseRejectEvent event_;
  Local<Value> value_;
  Local<StackTrace> stack_trace_;
};

typedef void (*PromiseRejectCallback)(PromiseRejectMessage message);

// --- Microtasks Callbacks ---
typedef void (*MicrotasksCompletedCallback)(Isolate*);
typedef void (*MicrotaskCallback)(void* data);


/**
 * Policy for running microtasks:
 *   - explicit: microtasks are invoked with Isolate::RunMicrotasks() method;
 *   - scoped: microtasks invocation is controlled by MicrotasksScope objects;
 *   - auto: microtasks are invoked when the script call depth decrements
 *           to zero.
 */
enum class MicrotasksPolicy { kExplicit, kScoped, kAuto };


/**
 * This scope is used to control microtasks when kScopeMicrotasksInvocation
 * is used on Isolate. In this mode every non-primitive call to V8 should be
 * done inside some MicrotasksScope.
 * Microtasks are executed when topmost MicrotasksScope marked as kRunMicrotasks
 * exits.
 * kDoNotRunMicrotasks should be used to annotate calls not intended to trigger
 * microtasks.
 */
class V8_EXPORT MicrotasksScope {
 public:
  enum Type { kRunMicrotasks, kDoNotRunMicrotasks };

  MicrotasksScope(Isolate* isolate, Type type);
  ~MicrotasksScope();

  /**
   * Runs microtasks if no kRunMicrotasks scope is currently active.
   */
  static void PerformCheckpoint(Isolate* isolate);

  /**
   * Returns current depth of nested kRunMicrotasks scopes.
   */
  static int GetCurrentDepth(Isolate* isolate);

  /**
   * Returns true while microtasks are being executed.
   */
  static bool IsRunningMicrotasks(Isolate* isolate);

  // Prevent copying.
  MicrotasksScope(const MicrotasksScope&) = delete;
  MicrotasksScope& operator=(const MicrotasksScope&) = delete;

 private:
  internal::Isolate* const isolate_;
  bool run_;
};


// --- Failed Access Check Callback ---
typedef void (*FailedAccessCheckCallback)(Local<Object> target,
                                          AccessType type,
                                          Local<Value> data);

// --- AllowCodeGenerationFromStrings callbacks ---

/**
 * Callback to check if code generation from strings is allowed. See
 * Context::AllowCodeGenerationFromStrings.
 */
typedef bool (*AllowCodeGenerationFromStringsCallback)(Local<Context> context,
                                                       Local<String> source);

// --- WebAssembly compilation callbacks ---
typedef bool (*ExtensionCallback)(const FunctionCallbackInfo<Value>&);

typedef bool (*AllowWasmCodeGenerationCallback)(Local<Context> context,
                                                Local<String> source);

// --- Callback for APIs defined on v8-supported objects, but implemented
// by the embedder. Example: WebAssembly.{compile|instantiate}Streaming ---
typedef void (*ApiImplementationCallback)(const FunctionCallbackInfo<Value>&);

// --- Callback for WebAssembly.compileStreaming ---
typedef void (*WasmStreamingCallback)(const FunctionCallbackInfo<Value>&);

// --- Callback for checking if WebAssembly threads are enabled ---
typedef bool (*WasmThreadsEnabledCallback)(Local<Context> context);

// --- Garbage Collection Callbacks ---

/**
 * Applications can register callback functions which will be called before and
 * after certain garbage collection operations.  Allocations are not allowed in
 * the callback functions, you therefore cannot manipulate objects (set or
 * delete properties for example) since it is possible such operations will
 * result in the allocation of objects.
 */
enum GCType {
  kGCTypeScavenge = 1 << 0,
  kGCTypeMarkSweepCompact = 1 << 1,
  kGCTypeIncrementalMarking = 1 << 2,
  kGCTypeProcessWeakCallbacks = 1 << 3,
  kGCTypeAll = kGCTypeScavenge | kGCTypeMarkSweepCompact |
               kGCTypeIncrementalMarking | kGCTypeProcessWeakCallbacks
};

/**
 * GCCallbackFlags is used to notify additional information about the GC
 * callback.
 *   - kGCCallbackFlagConstructRetainedObjectInfos: The GC callback is for
 *     constructing retained object infos.
 *   - kGCCallbackFlagForced: The GC callback is for a forced GC for testing.
 *   - kGCCallbackFlagSynchronousPhantomCallbackProcessing: The GC callback
 *     is called synchronously without getting posted to an idle task.
 *   - kGCCallbackFlagCollectAllAvailableGarbage: The GC callback is called
 *     in a phase where V8 is trying to collect all available garbage
 *     (e.g., handling a low memory notification).
 *   - kGCCallbackScheduleIdleGarbageCollection: The GC callback is called to
 *     trigger an idle garbage collection.
 */
enum GCCallbackFlags {
  kNoGCCallbackFlags = 0,
  kGCCallbackFlagConstructRetainedObjectInfos = 1 << 1,
  kGCCallbackFlagForced = 1 << 2,
  kGCCallbackFlagSynchronousPhantomCallbackProcessing = 1 << 3,
  kGCCallbackFlagCollectAllAvailableGarbage = 1 << 4,
  kGCCallbackFlagCollectAllExternalMemory = 1 << 5,
  kGCCallbackScheduleIdleGarbageCollection = 1 << 6,
};

typedef void (*GCCallback)(GCType type, GCCallbackFlags flags);

typedef void (*InterruptCallback)(Isolate* isolate, void* data);

/**
 * This callback is invoked when the heap size is close to the heap limit and
 * V8 is likely to abort with out-of-memory error.
 * The callback can extend the heap limit by returning a value that is greater
 * than the current_heap_limit. The initial heap limit is the limit that was
 * set after heap setup.
 */
typedef size_t (*NearHeapLimitCallback)(void* data, size_t current_heap_limit,
                                        size_t initial_heap_limit);

/**
 * Collection of V8 heap information.
 *
 * Instances of this class can be passed to v8::V8::HeapStatistics to
 * get heap statistics from V8.
 */
class V8_EXPORT HeapStatistics {
 public:
  HeapStatistics();
  size_t total_heap_size() { return total_heap_size_; }
  size_t total_heap_size_executable() { return total_heap_size_executable_; }
  size_t total_physical_size() { return total_physical_size_; }
  size_t total_available_size() { return total_available_size_; }
  size_t used_heap_size() { return used_heap_size_; }
  size_t heap_size_limit() { return heap_size_limit_; }
  size_t malloced_memory() { return malloced_memory_; }
  size_t external_memory() { return external_memory_; }
  size_t peak_malloced_memory() { return peak_malloced_memory_; }
  size_t number_of_native_contexts() { return number_of_native_contexts_; }
  size_t number_of_detached_contexts() { return number_of_detached_contexts_; }

  /**
   * Returns a 0/1 boolean, which signifies whether the V8 overwrite heap
   * garbage with a bit pattern.
   */
  size_t does_zap_garbage() { return does_zap_garbage_; }

 private:
  size_t total_heap_size_;
  size_t total_heap_size_executable_;
  size_t total_physical_size_;
  size_t total_available_size_;
  size_t used_heap_size_;
  size_t heap_size_limit_;
  size_t malloced_memory_;
  size_t external_memory_;
  size_t peak_malloced_memory_;
  bool does_zap_garbage_;
  size_t number_of_native_contexts_;
  size_t number_of_detached_contexts_;

  friend class V8;
  friend class Isolate;
};


class V8_EXPORT HeapSpaceStatistics {
 public:
  HeapSpaceStatistics();
  const char* space_name() { return space_name_; }
  size_t space_size() { return space_size_; }
  size_t space_used_size() { return space_used_size_; }
  size_t space_available_size() { return space_available_size_; }
  size_t physical_space_size() { return physical_space_size_; }

 private:
  const char* space_name_;
  size_t space_size_;
  size_t space_used_size_;
  size_t space_available_size_;
  size_t physical_space_size_;

  friend class Isolate;
};


class V8_EXPORT HeapObjectStatistics {
 public:
  HeapObjectStatistics();
  const char* object_type() { return object_type_; }
  const char* object_sub_type() { return object_sub_type_; }
  size_t object_count() { return object_count_; }
  size_t object_size() { return object_size_; }

 private:
  const char* object_type_;
  const char* object_sub_type_;
  size_t object_count_;
  size_t object_size_;

  friend class Isolate;
};

class V8_EXPORT HeapCodeStatistics {
 public:
  HeapCodeStatistics();
  size_t code_and_metadata_size() { return code_and_metadata_size_; }
  size_t bytecode_and_metadata_size() { return bytecode_and_metadata_size_; }
  size_t external_script_source_size() { return external_script_source_size_; }

 private:
  size_t code_and_metadata_size_;
  size_t bytecode_and_metadata_size_;
  size_t external_script_source_size_;

  friend class Isolate;
};

class RetainedObjectInfo;


/**
 * FunctionEntryHook is the type of the profile entry hook called at entry to
 * any generated function when function-level profiling is enabled.
 *
 * \param function the address of the function that's being entered.
 * \param return_addr_location points to a location on stack where the machine
 *    return address resides. This can be used to identify the caller of
 *    \p function, and/or modified to divert execution when \p function exits.
 *
 * \note the entry hook must not cause garbage collection.
 */
typedef void (*FunctionEntryHook)(uintptr_t function,
                                  uintptr_t return_addr_location);

/**
 * A JIT code event is issued each time code is added, moved or removed.
 *
 * \note removal events are not currently issued.
 */
struct JitCodeEvent {
  enum EventType {
    CODE_ADDED,
    CODE_MOVED,
    CODE_REMOVED,
    CODE_ADD_LINE_POS_INFO,
    CODE_START_LINE_INFO_RECORDING,
    CODE_END_LINE_INFO_RECORDING
  };
  // Definition of the code position type. The "POSITION" type means the place
  // in the source code which are of interest when making stack traces to
  // pin-point the source location of a stack frame as close as possible.
  // The "STATEMENT_POSITION" means the place at the beginning of each
  // statement, and is used to indicate possible break locations.
  enum PositionType { POSITION, STATEMENT_POSITION };

  // There are two different kinds of JitCodeEvents, one for JIT code generated
  // by the optimizing compiler, and one for byte code generated for the
  // interpreter.  For JIT_CODE events, the |code_start| member of the event
  // points to the beginning of jitted assembly code, while for BYTE_CODE
  // events, |code_start| points to the first bytecode of the interpreted
  // function.
  enum CodeType { BYTE_CODE, JIT_CODE };

  // Type of event.
  EventType type;
  CodeType code_type;
  // Start of the instructions.
  void* code_start;
  // Size of the instructions.
  size_t code_len;
  // Script info for CODE_ADDED event.
  Local<UnboundScript> script;
  // User-defined data for *_LINE_INFO_* event. It's used to hold the source
  // code line information which is returned from the
  // CODE_START_LINE_INFO_RECORDING event. And it's passed to subsequent
  // CODE_ADD_LINE_POS_INFO and CODE_END_LINE_INFO_RECORDING events.
  void* user_data;

  struct name_t {
    // Name of the object associated with the code, note that the string is not
    // zero-terminated.
    const char* str;
    // Number of chars in str.
    size_t len;
  };

  struct line_info_t {
    // PC offset
    size_t offset;
    // Code position
    size_t pos;
    // The position type.
    PositionType position_type;
  };

  union {
    // Only valid for CODE_ADDED.
    struct name_t name;

    // Only valid for CODE_ADD_LINE_POS_INFO
    struct line_info_t line_info;

    // New location of instructions. Only valid for CODE_MOVED.
    void* new_code_start;
  };

  Isolate* isolate;
};

/**
 * Option flags passed to the SetRAILMode function.
 * See documentation https://developers.google.com/web/tools/chrome-devtools/
 * profile/evaluate-performance/rail
 */
enum RAILMode {
  // Response performance mode: In this mode very low virtual machine latency
  // is provided. V8 will try to avoid JavaScript execution interruptions.
  // Throughput may be throttled.
  PERFORMANCE_RESPONSE,
  // Animation performance mode: In this mode low virtual machine latency is
  // provided. V8 will try to avoid as many JavaScript execution interruptions
  // as possible. Throughput may be throttled. This is the default mode.
  PERFORMANCE_ANIMATION,
  // Idle performance mode: The embedder is idle. V8 can complete deferred work
  // in this mode.
  PERFORMANCE_IDLE,
  // Load performance mode: In this mode high throughput is provided. V8 may
  // turn off latency optimizations.
  PERFORMANCE_LOAD
};

/**
 * Option flags passed to the SetJitCodeEventHandler function.
 */
enum JitCodeEventOptions {
  kJitCodeEventDefault = 0,
  // Generate callbacks for already existent code.
  kJitCodeEventEnumExisting = 1
};


/**
 * Callback function passed to SetJitCodeEventHandler.
 *
 * \param event code add, move or removal event.
 */
typedef void (*JitCodeEventHandler)(const JitCodeEvent* event);


/**
 * Interface for iterating through all external resources in the heap.
 */
class V8_EXPORT ExternalResourceVisitor {  // NOLINT
 public:
  virtual ~ExternalResourceVisitor() = default;
  virtual void VisitExternalString(Local<String> string) {}
};


/**
 * Interface for iterating through all the persistent handles in the heap.
 */
class V8_EXPORT PersistentHandleVisitor {  // NOLINT
 public:
  virtual ~PersistentHandleVisitor() = default;
  virtual void VisitPersistentHandle(Persistent<Value>* value,
                                     uint16_t class_id) {}
};

/**
 * Memory pressure level for the MemoryPressureNotification.
 * kNone hints V8 that there is no memory pressure.
 * kModerate hints V8 to speed up incremental garbage collection at the cost of
 * of higher latency due to garbage collection pauses.
 * kCritical hints V8 to free memory as soon as possible. Garbage collection
 * pauses at this level will be large.
 */
enum class MemoryPressureLevel { kNone, kModerate, kCritical };

/**
 * Interface for tracing through the embedder heap. During a V8 garbage
 * collection, V8 collects hidden fields of all potential wrappers, and at the
 * end of its marking phase iterates the collection and asks the embedder to
 * trace through its heap and use reporter to report each JavaScript object
 * reachable from any of the given wrappers.
 */
class V8_EXPORT EmbedderHeapTracer {
 public:
  // Indicator for the stack state of the embedder.
  enum EmbedderStackState {
    kUnknown,
    kNonEmpty,
    kEmpty,
  };

  virtual ~EmbedderHeapTracer() = default;

  /**
   * Called by v8 to register internal fields of found wrappers.
   *
   * The embedder is expected to store them somewhere and trace reachable
   * wrappers from them when called through |AdvanceTracing|.
   */
  virtual void RegisterV8References(
      const std::vector<std::pair<void*, void*> >& embedder_fields) = 0;

  /**
   * Called at the beginning of a GC cycle.
   */
  virtual void TracePrologue() = 0;

  /**
   * Called to advance tracing in the embedder.
   *
   * The embedder is expected to trace its heap starting from wrappers reported
   * by RegisterV8References method, and report back all reachable wrappers.
   * Furthermore, the embedder is expected to stop tracing by the given
   * deadline. A deadline of infinity means that tracing should be finished.
   *
   * Returns |true| if tracing is done, and false otherwise.
   */
  virtual bool AdvanceTracing(double deadline_in_ms) = 0;

  /*
   * Returns true if there no more tracing work to be done (see AdvanceTracing)
   * and false otherwise.
   */
  virtual bool IsTracingDone() = 0;

  /**
   * Called at the end of a GC cycle.
   *
   * Note that allocation is *not* allowed within |TraceEpilogue|.
   */
  virtual void TraceEpilogue() = 0;

  /**
   * Called upon entering the final marking pause. No more incremental marking
   * steps will follow this call.
   */
  virtual void EnterFinalPause(EmbedderStackState stack_state) = 0;

  /**
   * Called when tracing is aborted.
   *
   * The embedder is expected to throw away all intermediate data and reset to
   * the initial state.
   */
  V8_DEPRECATED("Obsolete as V8 will not abort tracing anymore.",
                virtual void AbortTracing()) {}

  /*
   * Called by the embedder to request immediate finalization of the currently
   * running tracing phase that has been started with TracePrologue and not
   * yet finished with TraceEpilogue.
   *
   * Will be a noop when currently not in tracing.
   *
   * This is an experimental feature.
   */
  void FinalizeTracing();

  /*
   * Called by the embedder to immediately perform a full garbage collection.
   *
   * Should only be used in testing code.
   */
  void GarbageCollectionForTesting(EmbedderStackState stack_state);

  /*
   * Returns the v8::Isolate this tracer is attached too and |nullptr| if it
   * is not attached to any v8::Isolate.
   */
  v8::Isolate* isolate() const { return isolate_; }

 protected:
  v8::Isolate* isolate_ = nullptr;

  friend class internal::LocalEmbedderHeapTracer;

  /**
   * NOTE:
   *   LocalEmbedderHeapTracer, which is declared as a friend, is usually
   *   responsible for setting 'isolate_' when 'Isolate::SetEmbedderHeapTracer'
   *   is called.  However with the introduced 'gin::MultiHeapTracer', we only
   *   set that on the 'Isolate'.  We need to be able to set up 'isolate_' for
   *   every tracer that is added to the 'MultiHeapTracer'.  To achieve this,
   *   we also friend 'MultiHeapTracer'.
   */
  friend class gin::MultiHeapTracer;
};

/**
 * Callback and supporting data used in SnapshotCreator to implement embedder
 * logic to serialize internal fields.
 * Internal fields that directly reference V8 objects are serialized without
 * calling this callback. Internal fields that contain aligned pointers are
 * serialized by this callback if it returns non-zero result. Otherwise it is
 * serialized verbatim.
 */
struct SerializeInternalFieldsCallback {
  typedef StartupData (*CallbackFunction)(Local<Object> holder, int index,
                                          void* data);
  SerializeInternalFieldsCallback(CallbackFunction function = nullptr,
                                  void* data_arg = nullptr)
      : callback(function), data(data_arg) {}
  CallbackFunction callback;
  void* data;
};
// Note that these fields are called "internal fields" in the API and called
// "embedder fields" within V8.
typedef SerializeInternalFieldsCallback SerializeEmbedderFieldsCallback;

/**
 * Callback and supporting data used to implement embedder logic to deserialize
 * internal fields.
 */
struct DeserializeInternalFieldsCallback {
  typedef void (*CallbackFunction)(Local<Object> holder, int index,
                                   StartupData payload, void* data);
  DeserializeInternalFieldsCallback(CallbackFunction function = nullptr,
                                    void* data_arg = nullptr)
      : callback(function), data(data_arg) {}
  void (*callback)(Local<Object> holder, int index, StartupData payload,
                   void* data);
  void* data;
};
typedef DeserializeInternalFieldsCallback DeserializeEmbedderFieldsCallback;

/**
 * Isolate represents an isolated instance of the V8 engine.  V8 isolates have
 * completely separate states.  Objects from one isolate must not be used in
 * other isolates.  The embedder can create multiple isolates and use them in
 * parallel in multiple threads.  An isolate can be entered by at most one
 * thread at any given time.  The Locker/Unlocker API must be used to
 * synchronize.
 */
class V8_EXPORT Isolate {
 public:
  /**
   * Initial configuration parameters for a new Isolate.
   */
  struct CreateParams {
    CreateParams()
        : entry_hook(nullptr),
          code_event_handler(nullptr),
          snapshot_blob(nullptr),
          counter_lookup_callback(nullptr),
          create_histogram_callback(nullptr),
          add_histogram_sample_callback(nullptr),
          array_buffer_allocator(nullptr),
          external_references(nullptr),
          allow_atomics_wait(true),
          only_terminate_in_safe_scope(false) {}

    /**
     * The optional entry_hook allows the host application to provide the
     * address of a function that's invoked on entry to every V8-generated
     * function.  Note that entry_hook is invoked at the very start of each
     * generated function.
     * An entry_hook can only be provided in no-snapshot builds; in snapshot
     * builds it must be nullptr.
     * TODO(v8:8503): Remove entry_hook.
     */
    FunctionEntryHook entry_hook;

    /**
     * Allows the host application to provide the address of a function that is
     * notified each time code is added, moved or removed.
     */
    JitCodeEventHandler code_event_handler;

    /**
     * ResourceConstraints to use for the new Isolate.
     */
    ResourceConstraints constraints;

    /**
     * Explicitly specify a startup snapshot blob. The embedder owns the blob.
     */
    StartupData* snapshot_blob;


    /**
     * Enables the host application to provide a mechanism for recording
     * statistics counters.
     */
    CounterLookupCallback counter_lookup_callback;

    /**
     * Enables the host application to provide a mechanism for recording
     * histograms. The CreateHistogram function returns a
     * histogram which will later be passed to the AddHistogramSample
     * function.
     */
    CreateHistogramCallback create_histogram_callback;
    AddHistogramSampleCallback add_histogram_sample_callback;

    /**
     * The ArrayBuffer::Allocator to use for allocating and freeing the backing
     * store of ArrayBuffers.
     */
    ArrayBuffer::Allocator* array_buffer_allocator;

    /**
     * Specifies an optional nullptr-terminated array of raw addresses in the
     * embedder that V8 can match against during serialization and use for
     * deserialization. This array and its content must stay valid for the
     * entire lifetime of the isolate.
     */
    const intptr_t* external_references;

    /**
     * Whether calling Atomics.wait (a function that may block) is allowed in
     * this isolate. This can also be configured via SetAllowAtomicsWait.
     */
    bool allow_atomics_wait;

    /**
     * Termination is postponed when there is no active SafeForTerminationScope.
     */
    bool only_terminate_in_safe_scope;
  };


  /**
   * Stack-allocated class which sets the isolate for all operations
   * executed within a local scope.
   */
  class V8_EXPORT Scope {
   public:
    explicit Scope(Isolate* isolate) : isolate_(isolate) {
      isolate->Enter();
    }

    ~Scope() { isolate_->Exit(); }

    // Prevent copying of Scope objects.
    Scope(const Scope&) = delete;
    Scope& operator=(const Scope&) = delete;

   private:
    Isolate* const isolate_;
  };


  /**
   * Assert that no Javascript code is invoked.
   */
  class V8_EXPORT DisallowJavascriptExecutionScope {
   public:
    enum OnFailure { CRASH_ON_FAILURE, THROW_ON_FAILURE, DUMP_ON_FAILURE };

    DisallowJavascriptExecutionScope(Isolate* isolate, OnFailure on_failure);
    ~DisallowJavascriptExecutionScope();

    // Prevent copying of Scope objects.
    DisallowJavascriptExecutionScope(const DisallowJavascriptExecutionScope&) =
        delete;
    DisallowJavascriptExecutionScope& operator=(
        const DisallowJavascriptExecutionScope&) = delete;

   private:
    OnFailure on_failure_;
    void* internal_;
  };


  /**
   * Introduce exception to DisallowJavascriptExecutionScope.
   */
  class V8_EXPORT AllowJavascriptExecutionScope {
   public:
    explicit AllowJavascriptExecutionScope(Isolate* isolate);
    ~AllowJavascriptExecutionScope();

    // Prevent copying of Scope objects.
    AllowJavascriptExecutionScope(const AllowJavascriptExecutionScope&) =
        delete;
    AllowJavascriptExecutionScope& operator=(
        const AllowJavascriptExecutionScope&) = delete;

   private:
    void* internal_throws_;
    void* internal_assert_;
    void* internal_dump_;
  };

  /**
   * Do not run microtasks while this scope is active, even if microtasks are
   * automatically executed otherwise.
   */
  class V8_EXPORT SuppressMicrotaskExecutionScope {
   public:
    explicit SuppressMicrotaskExecutionScope(Isolate* isolate);
    ~SuppressMicrotaskExecutionScope();

    // Prevent copying of Scope objects.
    SuppressMicrotaskExecutionScope(const SuppressMicrotaskExecutionScope&) =
        delete;
    SuppressMicrotaskExecutionScope& operator=(
        const SuppressMicrotaskExecutionScope&) = delete;

   private:
    internal::Isolate* const isolate_;
  };

  /**
   * This scope allows terminations inside direct V8 API calls and forbid them
   * inside any recursice API calls without explicit SafeForTerminationScope.
   */
  class V8_EXPORT SafeForTerminationScope {
   public:
    explicit SafeForTerminationScope(v8::Isolate* isolate);
    ~SafeForTerminationScope();

    // Prevent copying of Scope objects.
    SafeForTerminationScope(const SafeForTerminationScope&) = delete;
    SafeForTerminationScope& operator=(const SafeForTerminationScope&) = delete;

   private:
    internal::Isolate* isolate_;
    bool prev_value_;
  };

  /**
   * Types of garbage collections that can be requested via
   * RequestGarbageCollectionForTesting.
   */
  enum GarbageCollectionType {
    kFullGarbageCollection,
    kMinorGarbageCollection
  };

  /**
   * Features reported via the SetUseCounterCallback callback. Do not change
   * assigned numbers of existing items; add new features to the end of this
   * list.
   */
  enum UseCounterFeature {
    kUseAsm = 0,
    kBreakIterator = 1,
    kLegacyConst = 2,
    kMarkDequeOverflow = 3,
    kStoreBufferOverflow = 4,
    kSlotsBufferOverflow = 5,
    kObjectObserve = 6,
    kForcedGC = 7,
    kSloppyMode = 8,
    kStrictMode = 9,
    kStrongMode = 10,
    kRegExpPrototypeStickyGetter = 11,
    kRegExpPrototypeToString = 12,
    kRegExpPrototypeUnicodeGetter = 13,
    kIntlV8Parse = 14,
    kIntlPattern = 15,
    kIntlResolved = 16,
    kPromiseChain = 17,
    kPromiseAccept = 18,
    kPromiseDefer = 19,
    kHtmlCommentInExternalScript = 20,
    kHtmlComment = 21,
    kSloppyModeBlockScopedFunctionRedefinition = 22,
    kForInInitializer = 23,
    kArrayProtectorDirtied = 24,
    kArraySpeciesModified = 25,
    kArrayPrototypeConstructorModified = 26,
    kArrayInstanceProtoModified = 27,
    kArrayInstanceConstructorModified = 28,
    kLegacyFunctionDeclaration = 29,
    kRegExpPrototypeSourceGetter = 30,
    kRegExpPrototypeOldFlagGetter = 31,
    kDecimalWithLeadingZeroInStrictMode = 32,
    kLegacyDateParser = 33,
    kDefineGetterOrSetterWouldThrow = 34,
    kFunctionConstructorReturnedUndefined = 35,
    kAssigmentExpressionLHSIsCallInSloppy = 36,
    kAssigmentExpressionLHSIsCallInStrict = 37,
    kPromiseConstructorReturnedUndefined = 38,
    kConstructorNonUndefinedPrimitiveReturn = 39,
    kLabeledExpressionStatement = 40,
    kLineOrParagraphSeparatorAsLineTerminator = 41,
    kIndexAccessor = 42,
    kErrorCaptureStackTrace = 43,
    kErrorPrepareStackTrace = 44,
    kErrorStackTraceLimit = 45,
    kWebAssemblyInstantiation = 46,
    kDeoptimizerDisableSpeculation = 47,
    kArrayPrototypeSortJSArrayModifiedPrototype = 48,
    kFunctionTokenOffsetTooLongForToString = 49,
    kWasmSharedMemory = 50,
    kWasmThreadOpcodes = 51,
    kAtomicsNotify = 52,
    kAtomicsWake = 53,
    kCollator = 54,
    kNumberFormat = 55,
    kDateTimeFormat = 56,
    kPluralRules = 57,
    kRelativeTimeFormat = 58,
    kLocale = 59,
    kListFormat = 60,
    kSegmenter = 61,
    kStringLocaleCompare = 62,
    kStringToLocaleUpperCase = 63,
    kStringToLocaleLowerCase = 64,
    kNumberToLocaleString = 65,
    kDateToLocaleString = 66,
    kDateToLocaleDateString = 67,
    kDateToLocaleTimeString = 68,
    kAttemptOverrideReadOnlyOnPrototypeSloppy = 69,
    kAttemptOverrideReadOnlyOnPrototypeStrict = 70,
    kOptimizedFunctionWithOneShotBytecode = 71,

    // If you add new values here, you'll also need to update Chromium's:
    // web_feature.mojom, UseCounterCallback.cpp, and enums.xml. V8 changes to
    // this list need to be landed first, then changes on the Chromium side.
    kUseCounterFeatureCount  // This enum value must be last.
  };

  enum MessageErrorLevel {
    kMessageLog = (1 << 0),
    kMessageDebug = (1 << 1),
    kMessageInfo = (1 << 2),
    kMessageError = (1 << 3),
    kMessageWarning = (1 << 4),
    kMessageAll = kMessageLog | kMessageDebug | kMessageInfo | kMessageError |
                  kMessageWarning,
  };

  typedef void (*UseCounterCallback)(Isolate* isolate,
                                     UseCounterFeature feature);

  /**
   * Allocates a new isolate but does not initialize it. Does not change the
   * currently entered isolate.
   *
   * Only Isolate::GetData() and Isolate::SetData(), which access the
   * embedder-controlled parts of the isolate, are allowed to be called on the
   * uninitialized isolate. To initialize the isolate, call
   * Isolate::Initialize().
   *
   * When an isolate is no longer used its resources should be freed
   * by calling Dispose().  Using the delete operator is not allowed.
   *
   * V8::Initialize() must have run prior to this.
   */
  static Isolate* Allocate();

  /**
   * Initialize an Isolate previously allocated by Isolate::Allocate().
   */
  static void Initialize(Isolate* isolate, const CreateParams& params);

  /**
   * Creates a new isolate.  Does not change the currently entered
   * isolate.
   *
   * When an isolate is no longer used its resources should be freed
   * by calling Dispose().  Using the delete operator is not allowed.
   *
   * V8::Initialize() must have run prior to this.
   */
  static Isolate* New(const CreateParams& params);

  /**
   * Returns the entered isolate for the current thread or NULL in
   * case there is no current isolate.
   *
   * This method must not be invoked before V8::Initialize() was invoked.
   */
  static Isolate* GetCurrent();

  /**
   * Custom callback used by embedders to help V8 determine if it should abort
   * when it throws and no internal handler is predicted to catch the
   * exception. If --abort-on-uncaught-exception is used on the command line,
   * then V8 will abort if either:
   * - no custom callback is set.
   * - the custom callback set returns true.
   * Otherwise, the custom callback will not be called and V8 will not abort.
   */
  typedef bool (*AbortOnUncaughtExceptionCallback)(Isolate*);
  void SetAbortOnUncaughtExceptionCallback(
      AbortOnUncaughtExceptionCallback callback);

  /**
   * This specifies the callback called by the upcoming dynamic
   * import() language feature to load modules.
   */
  void SetHostImportModuleDynamicallyCallback(
      HostImportModuleDynamicallyCallback callback);

  /**
   * This specifies the callback called by the upcoming importa.meta
   * language feature to retrieve host-defined meta data for a module.
   */
  void SetHostInitializeImportMetaObjectCallback(
      HostInitializeImportMetaObjectCallback callback);

  /**
   * This specifies the callback called when the stack property of Error
   * is accessed.
   */
  void SetPrepareStackTraceCallback(PrepareStackTraceCallback callback);

  /**
   * Optional notification that the system is running low on memory.
   * V8 uses these notifications to guide heuristics.
   * It is allowed to call this function from another thread while
   * the isolate is executing long running JavaScript code.
   */
  void MemoryPressureNotification(MemoryPressureLevel level);

  /**
   * Methods below this point require holding a lock (using Locker) in
   * a multi-threaded environment.
   */

  /**
   * Sets this isolate as the entered one for the current thread.
   * Saves the previously entered one (if any), so that it can be
   * restored when exiting.  Re-entering an isolate is allowed.
   */
  void Enter();

  /**
   * Exits this isolate by restoring the previously entered one in the
   * current thread.  The isolate may still stay the same, if it was
   * entered more than once.
   *
   * Requires: this == Isolate::GetCurrent().
   */
  void Exit();

  /**
   * Disposes the isolate.  The isolate must not be entered by any
   * thread to be disposable.
   */
  void Dispose();

  /**
   * Dumps activated low-level V8 internal stats. This can be used instead
   * of performing a full isolate disposal.
   */
  void DumpAndResetStats();

  /**
   * Discards all V8 thread-specific data for the Isolate. Should be used
   * if a thread is terminating and it has used an Isolate that will outlive
   * the thread -- all thread-specific data for an Isolate is discarded when
   * an Isolate is disposed so this call is pointless if an Isolate is about
   * to be Disposed.
   */
  void DiscardThreadSpecificMetadata();

  /**
   * Associate embedder-specific data with the isolate. |slot| has to be
   * between 0 and GetNumberOfDataSlots() - 1.
   */
  V8_INLINE void SetData(uint32_t slot, void* data);

  /**
   * Retrieve embedder-specific data from the isolate.
   * Returns NULL if SetData has never been called for the given |slot|.
   */
  V8_INLINE void* GetData(uint32_t slot);

  /**
   * Returns the maximum number of available embedder data slots. Valid slots
   * are in the range of 0 - GetNumberOfDataSlots() - 1.
   */
  V8_INLINE static uint32_t GetNumberOfDataSlots();

  /**
   * Return data that was previously attached to the isolate snapshot via
   * SnapshotCreator, and removes the reference to it.
   * Repeated call with the same index returns an empty MaybeLocal.
   */
  template <class T>
  V8_INLINE MaybeLocal<T> GetDataFromSnapshotOnce(size_t index);

  /**
   * Get statistics about the heap memory usage.
   */
  void GetHeapStatistics(HeapStatistics* heap_statistics);

  /**
   * Returns the number of spaces in the heap.
   */
  size_t NumberOfHeapSpaces();

  /**
   * Get the memory usage of a space in the heap.
   *
   * \param space_statistics The HeapSpaceStatistics object to fill in
   *   statistics.
   * \param index The index of the space to get statistics from, which ranges
   *   from 0 to NumberOfHeapSpaces() - 1.
   * \returns true on success.
   */
  bool GetHeapSpaceStatistics(HeapSpaceStatistics* space_statistics,
                              size_t index);

  /**
   * Returns the number of types of objects tracked in the heap at GC.
   */
  size_t NumberOfTrackedHeapObjectTypes();

  /**
   * Get statistics about objects in the heap.
   *
   * \param object_statistics The HeapObjectStatistics object to fill in
   *   statistics of objects of given type, which were live in the previous GC.
   * \param type_index The index of the type of object to fill details about,
   *   which ranges from 0 to NumberOfTrackedHeapObjectTypes() - 1.
   * \returns true on success.
   */
  bool GetHeapObjectStatisticsAtLastGC(HeapObjectStatistics* object_statistics,
                                       size_t type_index);

  /**
   * Get statistics about code and its metadata in the heap.
   *
   * \param object_statistics The HeapCodeStatistics object to fill in
   *   statistics of code, bytecode and their metadata.
   * \returns true on success.
   */
  bool GetHeapCodeAndMetadataStatistics(HeapCodeStatistics* object_statistics);

  /**
   * Get a call stack sample from the isolate.
   * \param state Execution state.
   * \param frames Caller allocated buffer to store stack frames.
   * \param frames_limit Maximum number of frames to capture. The buffer must
   *                     be large enough to hold the number of frames.
   * \param sample_info The sample info is filled up by the function
   *                    provides number of actual captured stack frames and
   *                    the current VM state.
   * \note GetStackSample should only be called when the JS thread is paused or
   *       interrupted. Otherwise the behavior is undefined.
   */
  void GetStackSample(const RegisterState& state, void** frames,
                      size_t frames_limit, SampleInfo* sample_info);

  /**
   * Adjusts the amount of registered external memory. Used to give V8 an
   * indication of the amount of externally allocated memory that is kept alive
   * by JavaScript objects. V8 uses this to decide when to perform global
   * garbage collections. Registering externally allocated memory will trigger
   * global garbage collections more often than it would otherwise in an attempt
   * to garbage collect the JavaScript objects that keep the externally
   * allocated memory alive.
   *
   * \param change_in_bytes the change in externally allocated memory that is
   *   kept alive by JavaScript objects.
   * \returns the adjusted value.
   */
  V8_INLINE int64_t
      AdjustAmountOfExternalAllocatedMemory(int64_t change_in_bytes);

  /**
   * Returns the number of phantom handles without callbacks that were reset
   * by the garbage collector since the last call to this function.
   */
  size_t NumberOfPhantomHandleResetsSinceLastCall();

  /**
   * Returns heap profiler for this isolate. Will return NULL until the isolate
   * is initialized.
   */
  HeapProfiler* GetHeapProfiler();

  /**
   * Tells the VM whether the embedder is idle or not.
   */
  void SetIdle(bool is_idle);

  /** Returns true if this isolate has a current context. */
  bool InContext();

  /**
   * Returns the context of the currently running JavaScript, or the context
   * on the top of the stack if no JavaScript is running.
   */
  Local<Context> GetCurrentContext();

  /** Returns the last context entered through V8's C++ API. */
  Local<Context> GetEnteredContext();

  /**
   * Returns either the last context entered through V8's C++ API, or the
   * context of the currently running microtask while processing microtasks.
   * If a context is entered while executing a microtask, that context is
   * returned.
   */
  Local<Context> GetEnteredOrMicrotaskContext();

  /**
   * Returns the Context that corresponds to the Incumbent realm in HTML spec.
   * https://html.spec.whatwg.org/multipage/webappapis.html#incumbent
   */
  Local<Context> GetIncumbentContext();

  /**
   * Schedules an exception to be thrown when returning to JavaScript.  When an
   * exception has been scheduled it is illegal to invoke any JavaScript
   * operation; the caller must return immediately and only after the exception
   * has been handled does it become legal to invoke JavaScript operations.
   */
  Local<Value> ThrowException(Local<Value> exception);

  typedef void (*GCCallback)(Isolate* isolate, GCType type,
                             GCCallbackFlags flags);
  typedef void (*GCCallbackWithData)(Isolate* isolate, GCType type,
                                     GCCallbackFlags flags, void* data);

  /**
   * Enables the host application to receive a notification before a
   * garbage collection. Allocations are allowed in the callback function,
   * but the callback is not re-entrant: if the allocation inside it will
   * trigger the garbage collection, the callback won't be called again.
   * It is possible to specify the GCType filter for your callback. But it is
   * not possible to register the same callback function two times with
   * different GCType filters.
   */
  void AddGCPrologueCallback(GCCallbackWithData callback, void* data = nullptr,
                             GCType gc_type_filter = kGCTypeAll);
  void AddGCPrologueCallback(GCCallback callback,
                             GCType gc_type_filter = kGCTypeAll);

  /**
   * This function removes callback which was installed by
   * AddGCPrologueCallback function.
   */
  void RemoveGCPrologueCallback(GCCallbackWithData, void* data = nullptr);
  void RemoveGCPrologueCallback(GCCallback callback);

  /**
   * Sets the embedder heap tracer for the isolate.
   */
  void SetEmbedderHeapTracer(EmbedderHeapTracer* tracer);

  /*
   * Gets the currently active heap tracer for the isolate.
   */
  EmbedderHeapTracer* GetEmbedderHeapTracer();

  /**
   * Use for |AtomicsWaitCallback| to indicate the type of event it receives.
   */
  enum class AtomicsWaitEvent {
    /** Indicates that this call is happening before waiting. */
    kStartWait,
    /** `Atomics.wait()` finished because of an `Atomics.wake()` call. */
    kWokenUp,
    /** `Atomics.wait()` finished because it timed out. */
    kTimedOut,
    /** `Atomics.wait()` was interrupted through |TerminateExecution()|. */
    kTerminatedExecution,
    /** `Atomics.wait()` was stopped through |AtomicsWaitWakeHandle|. */
    kAPIStopped,
    /** `Atomics.wait()` did not wait, as the initial condition was not met. */
    kNotEqual
  };

  /**
   * Passed to |AtomicsWaitCallback| as a means of stopping an ongoing
   * `Atomics.wait` call.
   */
  class V8_EXPORT AtomicsWaitWakeHandle {
   public:
    /**
     * Stop this `Atomics.wait()` call and call the |AtomicsWaitCallback|
     * with |kAPIStopped|.
     *
     * This function may be called from another thread. The caller has to ensure
     * through proper synchronization that it is not called after
     * the finishing |AtomicsWaitCallback|.
     *
     * Note that the ECMAScript specification does not plan for the possibility
     * of wakeups that are neither coming from a timeout or an `Atomics.wake()`
     * call, so this may invalidate assumptions made by existing code.
     * The embedder may accordingly wish to schedule an exception in the
     * finishing |AtomicsWaitCallback|.
     */
    void Wake();
  };

  /**
   * Embedder callback for `Atomics.wait()` that can be added through
   * |SetAtomicsWaitCallback|.
   *
   * This will be called just before starting to wait with the |event| value
   * |kStartWait| and after finishing waiting with one of the other
   * values of |AtomicsWaitEvent| inside of an `Atomics.wait()` call.
   *
   * |array_buffer| will refer to the underlying SharedArrayBuffer,
   * |offset_in_bytes| to the location of the waited-on memory address inside
   * the SharedArrayBuffer.
   *
   * |value| and |timeout_in_ms| will be the values passed to
   * the `Atomics.wait()` call. If no timeout was used, |timeout_in_ms|
   * will be `INFINITY`.
   *
   * In the |kStartWait| callback, |stop_handle| will be an object that
   * is only valid until the corresponding finishing callback and that
   * can be used to stop the wait process while it is happening.
   *
   * This callback may schedule exceptions, *unless* |event| is equal to
   * |kTerminatedExecution|.
   */
  typedef void (*AtomicsWaitCallback)(AtomicsWaitEvent event,
                                      Local<SharedArrayBuffer> array_buffer,
                                      size_t offset_in_bytes, int32_t value,
                                      double timeout_in_ms,
                                      AtomicsWaitWakeHandle* stop_handle,
                                      void* data);

  /**
   * Set a new |AtomicsWaitCallback|. This overrides an earlier
   * |AtomicsWaitCallback|, if there was any. If |callback| is nullptr,
   * this unsets the callback. |data| will be passed to the callback
   * as its last parameter.
   */
  void SetAtomicsWaitCallback(AtomicsWaitCallback callback, void* data);

  /**
   * Enables the host application to receive a notification after a
   * garbage collection. Allocations are allowed in the callback function,
   * but the callback is not re-entrant: if the allocation inside it will
   * trigger the garbage collection, the callback won't be called again.
   * It is possible to specify the GCType filter for your callback. But it is
   * not possible to register the same callback function two times with
   * different GCType filters.
   */
  void AddGCEpilogueCallback(GCCallbackWithData callback, void* data = nullptr,
                             GCType gc_type_filter = kGCTypeAll);
  void AddGCEpilogueCallback(GCCallback callback,
                             GCType gc_type_filter = kGCTypeAll);

  /**
   * This function removes callback which was installed by
   * AddGCEpilogueCallback function.
   */
  void RemoveGCEpilogueCallback(GCCallbackWithData callback,
                                void* data = nullptr);
  void RemoveGCEpilogueCallback(GCCallback callback);

  typedef size_t (*GetExternallyAllocatedMemoryInBytesCallback)();

  /**
   * Set the callback that tells V8 how much memory is currently allocated
   * externally of the V8 heap. Ideally this memory is somehow connected to V8
   * objects and may get freed-up when the corresponding V8 objects get
   * collected by a V8 garbage collection.
   */
  void SetGetExternallyAllocatedMemoryInBytesCallback(
      GetExternallyAllocatedMemoryInBytesCallback callback);

  /**
   * Forcefully terminate the current thread of JavaScript execution
   * in the given isolate.
   *
   * This method can be used by any thread even if that thread has not
   * acquired the V8 lock with a Locker object.
   */
  void TerminateExecution();

  /**
   * Is V8 terminating JavaScript execution.
   *
   * Returns true if JavaScript execution is currently terminating
   * because of a call to TerminateExecution.  In that case there are
   * still JavaScript frames on the stack and the termination
   * exception is still active.
   */
  bool IsExecutionTerminating();

  /**
   * Resume execution capability in the given isolate, whose execution
   * was previously forcefully terminated using TerminateExecution().
   *
   * When execution is forcefully terminated using TerminateExecution(),
   * the isolate can not resume execution until all JavaScript frames
   * have propagated the uncatchable exception which is generated.  This
   * method allows the program embedding the engine to handle the
   * termination event and resume execution capability, even if
   * JavaScript frames remain on the stack.
   *
   * This method can be used by any thread even if that thread has not
   * acquired the V8 lock with a Locker object.
   */
  void CancelTerminateExecution();

  /**
   * Request V8 to interrupt long running JavaScript code and invoke
   * the given |callback| passing the given |data| to it. After |callback|
   * returns control will be returned to the JavaScript code.
   * There may be a number of interrupt requests in flight.
   * Can be called from another thread without acquiring a |Locker|.
   * Registered |callback| must not reenter interrupted Isolate.
   */
  void RequestInterrupt(InterruptCallback callback, void* data);

  /**
   * Request garbage collection in this Isolate. It is only valid to call this
   * function if --expose_gc was specified.
   *
   * This should only be used for testing purposes and not to enforce a garbage
   * collection schedule. It has strong negative impact on the garbage
   * collection performance. Use IdleNotificationDeadline() or
   * LowMemoryNotification() instead to influence the garbage collection
   * schedule.
   */
  void RequestGarbageCollectionForTesting(GarbageCollectionType type);

  /**
   * Set the callback to invoke for logging event.
   */
  void SetEventLogger(LogEventCallback that);

  /**
   * Adds a callback to notify the host application right before a script
   * is about to run. If a script re-enters the runtime during executing, the
   * BeforeCallEnteredCallback is invoked for each re-entrance.
   * Executing scripts inside the callback will re-trigger the callback.
   */
  void AddBeforeCallEnteredCallback(BeforeCallEnteredCallback callback);

  /**
   * Removes callback that was installed by AddBeforeCallEnteredCallback.
   */
  void RemoveBeforeCallEnteredCallback(BeforeCallEnteredCallback callback);

  /**
   * Adds a callback to notify the host application when a script finished
   * running.  If a script re-enters the runtime during executing, the
   * CallCompletedCallback is only invoked when the outer-most script
   * execution ends.  Executing scripts inside the callback do not trigger
   * further callbacks.
   */
  void AddCallCompletedCallback(CallCompletedCallback callback);

  /**
   * Removes callback that was installed by AddCallCompletedCallback.
   */
  void RemoveCallCompletedCallback(CallCompletedCallback callback);

  /**
   * Set the PromiseHook callback for various promise lifecycle
   * events.
   */
  void SetPromiseHook(PromiseHook hook);

  /**
   * Set callback to notify about promise reject with no handler, or
   * revocation of such a previous notification once the handler is added.
   */
  void SetPromiseRejectCallback(PromiseRejectCallback callback);

  /**
   * Runs the Microtask Work Queue until empty
   * Any exceptions thrown by microtask callbacks are swallowed.
   */
  void RunMicrotasks();

  /**
   * Enqueues the callback to the Microtask Work Queue
   */
  void EnqueueMicrotask(Local<Function> microtask);

  /**
   * Enqueues the callback to the Microtask Work Queue
   */
  void EnqueueMicrotask(MicrotaskCallback callback, void* data = nullptr);

  /**
   * Controls how Microtasks are invoked. See MicrotasksPolicy for details.
   */
  void SetMicrotasksPolicy(MicrotasksPolicy policy);

  /**
   * Returns the policy controlling how Microtasks are invoked.
   */
  MicrotasksPolicy GetMicrotasksPolicy() const;

  /**
   * Adds a callback to notify the host application after
   * microtasks were run. The callback is triggered by explicit RunMicrotasks
   * call or automatic microtasks execution (see SetAutorunMicrotasks).
   *
   * Callback will trigger even if microtasks were attempted to run,
   * but the microtasks queue was empty and no single microtask was actually
   * executed.
   *
   * Executing scriptsinside the callback will not re-trigger microtasks and
   * the callback.
   */
  void AddMicrotasksCompletedCallback(MicrotasksCompletedCallback callback);

  /**
   * Removes callback that was installed by AddMicrotasksCompletedCallback.
   */
  void RemoveMicrotasksCompletedCallback(MicrotasksCompletedCallback callback);

  /**
   * Sets a callback for counting the number of times a feature of V8 is used.
   */
  void SetUseCounterCallback(UseCounterCallback callback);

  /**
   * Enables the host application to provide a mechanism for recording
   * statistics counters.
   */
  void SetCounterFunction(CounterLookupCallback);

  /**
   * Enables the host application to provide a mechanism for recording
   * histograms. The CreateHistogram function returns a
   * histogram which will later be passed to the AddHistogramSample
   * function.
   */
  void SetCreateHistogramFunction(CreateHistogramCallback);
  void SetAddHistogramSampleFunction(AddHistogramSampleCallback);

  /**
   * Optional notification that the embedder is idle.
   * V8 uses the notification to perform garbage collection.
   * This call can be used repeatedly if the embedder remains idle.
   * Returns true if the embedder should stop calling IdleNotificationDeadline
   * until real work has been done.  This indicates that V8 has done
   * as much cleanup as it will be able to do.
   *
   * The deadline_in_seconds argument specifies the deadline V8 has to finish
   * garbage collection work. deadline_in_seconds is compared with
   * MonotonicallyIncreasingTime() and should be based on the same timebase as
   * that function. There is no guarantee that the actual work will be done
   * within the time limit.
   */
  bool IdleNotificationDeadline(double deadline_in_seconds);

  /**
   * Optional notification that the system is running low on memory.
   * V8 uses these notifications to attempt to free memory.
   */
  void LowMemoryNotification();

  /**
   * Optional notification that a context has been disposed. V8 uses
   * these notifications to guide the GC heuristic. Returns the number
   * of context disposals - including this one - since the last time
   * V8 had a chance to clean up.
   *
   * The optional parameter |dependant_context| specifies whether the disposed
   * context was depending on state from other contexts or not.
   */
  int ContextDisposedNotification(bool dependant_context = true);

  /**
   * Optional notification that the isolate switched to the foreground.
   * V8 uses these notifications to guide heuristics.
   */
  void IsolateInForegroundNotification();

  /**
   * Optional notification that the isolate switched to the background.
   * V8 uses these notifications to guide heuristics.
   */
  void IsolateInBackgroundNotification();

  /**
   * Optional notification which will enable the memory savings mode.
   * V8 uses this notification to guide heuristics which may result in a
   * smaller memory footprint at the cost of reduced runtime performance.
   */
  void EnableMemorySavingsMode();

  /**
   * Optional notification which will disable the memory savings mode.
   */
  void DisableMemorySavingsMode();

  /**
   * Optional notification to tell V8 the current performance requirements
   * of the embedder based on RAIL.
   * V8 uses these notifications to guide heuristics.
   * This is an unfinished experimental feature. Semantics and implementation
   * may change frequently.
   */
  void SetRAILMode(RAILMode rail_mode);

  /**
   * Optional notification to tell V8 the current isolate is used for debugging
   * and requires higher heap limit.
   */
  void IncreaseHeapLimitForDebugging();

  /**
   * Restores the original heap limit after IncreaseHeapLimitForDebugging().
   */
  void RestoreOriginalHeapLimit();

  /**
   * Returns true if the heap limit was increased for debugging and the
   * original heap limit was not restored yet.
   */
  bool IsHeapLimitIncreasedForDebugging();

  /**
   * Allows the host application to provide the address of a function that is
   * notified each time code is added, moved or removed.
   *
   * \param options options for the JIT code event handler.
   * \param event_handler the JIT code event handler, which will be invoked
   *     each time code is added, moved or removed.
   * \note \p event_handler won't get notified of existent code.
   * \note since code removal notifications are not currently issued, the
   *     \p event_handler may get notifications of code that overlaps earlier
   *     code notifications. This happens when code areas are reused, and the
   *     earlier overlapping code areas should therefore be discarded.
   * \note the events passed to \p event_handler and the strings they point to
   *     are not guaranteed to live past each call. The \p event_handler must
   *     copy strings and other parameters it needs to keep around.
   * \note the set of events declared in JitCodeEvent::EventType is expected to
   *     grow over time, and the JitCodeEvent structure is expected to accrue
   *     new members. The \p event_handler function must ignore event codes
   *     it does not recognize to maintain future compatibility.
   * \note Use Isolate::CreateParams to get events for code executed during
   *     Isolate setup.
   */
  void SetJitCodeEventHandler(JitCodeEventOptions options,
                              JitCodeEventHandler event_handler);

  /**
   * Modifies the stack limit for this Isolate.
   *
   * \param stack_limit An address beyond which the Vm's stack may not grow.
   *
   * \note  If you are using threads then you should hold the V8::Locker lock
   *     while setting the stack limit and you must set a non-default stack
   *     limit separately for each thread.
   */
  void SetStackLimit(uintptr_t stack_limit);

  /**
   * Returns a memory range that can potentially contain jitted code. Code for
   * V8's 'builtins' will not be in this range if embedded builtins is enabled.
   * Instead, see GetEmbeddedCodeRange.
   *
   * On Win64, embedders are advised to install function table callbacks for
   * these ranges, as default SEH won't be able to unwind through jitted code.
   *
   * The first page of the code range is reserved for the embedder and is
   * committed, writable, and executable.
   *
   * Might be empty on other platforms.
   *
   * https://code.google.com/p/v8/issues/detail?id=3598
   */
  void GetCodeRange(void** start, size_t* length_in_bytes);

  /**
   * Returns the UnwindState necessary for use with the Unwinder API.
   */
  UnwindState GetUnwindState();

  /** Set the callback to invoke in case of fatal errors. */
  void SetFatalErrorHandler(FatalErrorCallback that);

  /** Set the callback to invoke in case of OOM errors. */
  void SetOOMErrorHandler(OOMErrorCallback that);

  /**
   * Add a callback to invoke in case the heap size is close to the heap limit.
   * If multiple callbacks are added, only the most recently added callback is
   * invoked.
   */
  void AddNearHeapLimitCallback(NearHeapLimitCallback callback, void* data);

  /**
   * Remove the given callback and restore the heap limit to the
   * given limit. If the given limit is zero, then it is ignored.
   * If the current heap size is greater than the given limit,
   * then the heap limit is restored to the minimal limit that
   * is possible for the current heap size.
   */
  void RemoveNearHeapLimitCallback(NearHeapLimitCallback callback,
                                   size_t heap_limit);

  /**
   * Set the callback to invoke to check if code generation from
   * strings should be allowed.
   */
  void SetAllowCodeGenerationFromStringsCallback(
      AllowCodeGenerationFromStringsCallback callback);

  /**
   * Set the callback to invoke to check if wasm code generation should
   * be allowed.
   */
  void SetAllowWasmCodeGenerationCallback(
      AllowWasmCodeGenerationCallback callback);

  /**
   * Embedder over{ride|load} injection points for wasm APIs. The expectation
   * is that the embedder sets them at most once.
   */
  void SetWasmModuleCallback(ExtensionCallback callback);
  void SetWasmInstanceCallback(ExtensionCallback callback);

  V8_DEPRECATE_SOON(
      "The callback set in SetWasmStreamingCallback is used now",
      void SetWasmCompileStreamingCallback(ApiImplementationCallback callback));

  void SetWasmStreamingCallback(WasmStreamingCallback callback);

  void SetWasmThreadsEnabledCallback(WasmThreadsEnabledCallback callback);

  /**
  * Check if V8 is dead and therefore unusable.  This is the case after
  * fatal errors such as out-of-memory situations.
  */
  bool IsDead();

  /**
   * Adds a message listener (errors only).
   *
   * The same message listener can be added more than once and in that
   * case it will be called more than once for each message.
   *
   * If data is specified, it will be passed to the callback when it is called.
   * Otherwise, the exception object will be passed to the callback instead.
   */
  bool AddMessageListener(MessageCallback that,
                          Local<Value> data = Local<Value>());

  /**
   * Adds a message listener.
   *
   * The same message listener can be added more than once and in that
   * case it will be called more than once for each message.
   *
   * If data is specified, it will be passed to the callback when it is called.
   * Otherwise, the exception object will be passed to the callback instead.
   *
   * A listener can listen for particular error levels by providing a mask.
   */
  bool AddMessageListenerWithErrorLevel(MessageCallback that,
                                        int message_levels,
                                        Local<Value> data = Local<Value>());

  /**
   * Remove all message listeners from the specified callback function.
   */
  void RemoveMessageListeners(MessageCallback that);

  /** Callback function for reporting failed access checks.*/
  void SetFailedAccessCheckCallbackFunction(FailedAccessCheckCallback);

  /**
   * Tells V8 to capture current stack trace when uncaught exception occurs
   * and report it to the message listeners. The option is off by default.
   */
  void SetCaptureStackTraceForUncaughtExceptions(
      bool capture, int frame_limit = 10,
      StackTrace::StackTraceOptions options = StackTrace::kOverview);

  /**
   * Iterates through all external resources referenced from current isolate
   * heap.  GC is not invoked prior to iterating, therefore there is no
   * guarantee that visited objects are still alive.
   */
  void VisitExternalResources(ExternalResourceVisitor* visitor);

  /**
   * Iterates through all the persistent handles in the current isolate's heap
   * that have class_ids.
   */
  void VisitHandlesWithClassIds(PersistentHandleVisitor* visitor);

  /**
   * Iterates through all the persistent handles in the current isolate's heap
   * that have class_ids and are candidates to be marked as partially dependent
   * handles. This will visit handles to young objects created since the last
   * garbage collection but is free to visit an arbitrary superset of these
   * objects.
   */
  void VisitHandlesForPartialDependence(PersistentHandleVisitor* visitor);

  /**
   * Iterates through all the persistent handles in the current isolate's heap
   * that have class_ids and are weak to be marked as inactive if there is no
   * pending activity for the handle.
   */
  void VisitWeakHandles(PersistentHandleVisitor* visitor);

  /**
   * Check if this isolate is in use.
   * True if at least one thread Enter'ed this isolate.
   */
  bool IsInUse();

  /**
   * Set whether calling Atomics.wait (a function that may block) is allowed in
   * this isolate. This can also be configured via
   * CreateParams::allow_atomics_wait.
   */
  void SetAllowAtomicsWait(bool allow);

  Isolate() = delete;
  ~Isolate() = delete;
  Isolate(const Isolate&) = delete;
  Isolate& operator=(const Isolate&) = delete;
  // Deleting operator new and delete here is allowed as ctor and dtor is also
  // deleted.
  void* operator new(size_t size) = delete;
  void* operator new[](size_t size) = delete;
  void operator delete(void*, size_t) = delete;
  void operator delete[](void*, size_t) = delete;

 private:
  template <class K, class V, class Traits>
  friend class PersistentValueMapBase;

  internal::Address* GetDataFromSnapshotOnce(size_t index);
  void ReportExternalAllocationLimitReached();
  void CheckMemoryPressure();
};

class V8_EXPORT StartupData {
 public:
  const char* data;
  int raw_size;
};


/**
 * EntropySource is used as a callback function when v8 needs a source
 * of entropy.
 */
typedef bool (*EntropySource)(unsigned char* buffer, size_t length);

/**
 * ReturnAddressLocationResolver is used as a callback function when v8 is
 * resolving the location of a return address on the stack. Profilers that
 * change the return address on the stack can use this to resolve the stack
 * location to wherever the profiler stashed the original return address.
 *
 * \param return_addr_location A location on stack where a machine
 *    return address resides.
 * \returns Either return_addr_location, or else a pointer to the profiler's
 *    copy of the original return address.
 *
 * \note The resolver function must not cause garbage collection.
 */
typedef uintptr_t (*ReturnAddressLocationResolver)(
    uintptr_t return_addr_location);


/**
 * Container class for static utility functions.
 */
class V8_EXPORT V8 {
 public:
  /**
   * Hand startup data to V8, in case the embedder has chosen to build
   * V8 with external startup data.
   *
   * Note:
   * - By default the startup data is linked into the V8 library, in which
   *   case this function is not meaningful.
   * - If this needs to be called, it needs to be called before V8
   *   tries to make use of its built-ins.
   * - To avoid unnecessary copies of data, V8 will point directly into the
   *   given data blob, so pretty please keep it around until V8 exit.
   * - Compression of the startup blob might be useful, but needs to
   *   handled entirely on the embedders' side.
   * - The call will abort if the data is invalid.
   */
  static void SetNativesDataBlob(StartupData* startup_blob);
  static void SetSnapshotDataBlob(StartupData* startup_blob);

  /** Set the callback to invoke in case of Dcheck failures. */
  static void SetDcheckErrorHandler(DcheckErrorCallback that);


  /**
   * Sets V8 flags from a string.
   */
  static void SetFlagsFromString(const char* str, int length);

  /**
   * Sets V8 flags from the command line.
   */
  static void SetFlagsFromCommandLine(int* argc,
                                      char** argv,
                                      bool remove_flags);

  /** Get the version string. */
  static const char* GetVersion();

  /**
   * Initializes V8. This function needs to be called before the first Isolate
   * is created. It always returns true.
   */
  static bool Initialize();

  /**
   * Allows the host application to provide a callback which can be used
   * as a source of entropy for random number generators.
   */
  static void SetEntropySource(EntropySource source);

  /**
   * Allows the host application to provide a callback that allows v8 to
   * cooperate with a profiler that rewrites return addresses on stack.
   */
  static void SetReturnAddressLocationResolver(
      ReturnAddressLocationResolver return_address_resolver);

  /**
   * Releases any resources used by v8 and stops any utility threads
   * that may be running.  Note that disposing v8 is permanent, it
   * cannot be reinitialized.
   *
   * It should generally not be necessary to dispose v8 before exiting
   * a process, this should happen automatically.  It is only necessary
   * to use if the process needs the resources taken up by v8.
   */
  static bool Dispose();

  /**
   * Initialize the ICU library bundled with V8. The embedder should only
   * invoke this method when using the bundled ICU. Returns true on success.
   *
   * If V8 was compiled with the ICU data in an external file, the location
   * of the data file has to be provided.
   */
  static bool InitializeICU(const char* icu_data_file = nullptr);

  /**
   * Initialize the ICU library bundled with V8. The embedder should only
   * invoke this method when using the bundled ICU. If V8 was compiled with
   * the ICU data in an external file and when the default location of that
   * file should be used, a path to the executable must be provided.
   * Returns true on success.
   *
   * The default is a file called icudtl.dat side-by-side with the executable.
   *
   * Optionally, the location of the data file can be provided to override the
   * default.
   */
  static bool InitializeICUDefaultLocation(const char* exec_path,
                                           const char* icu_data_file = nullptr);

  /**
   * Initialize the ICU library bundled with V8 using the specified icu data.
  */
  static bool InitializeICUWithData(const void* icu_data);

  /**
   * Initialize the external startup data. The embedder only needs to
   * invoke this method when external startup data was enabled in a build.
   *
   * If V8 was compiled with the startup data in an external file, then
   * V8 needs to be given those external files during startup. There are
   * three ways to do this:
   * - InitializeExternalStartupData(const char*)
   *   This will look in the given directory for files "natives_blob.bin"
   *   and "snapshot_blob.bin" - which is what the default build calls them.
   * - InitializeExternalStartupData(const char*, const char*)
   *   As above, but will directly use the two given file names.
   * - Call SetNativesDataBlob, SetNativesDataBlob.
   *   This will read the blobs from the given data structures and will
   *   not perform any file IO.
   */
  static void InitializeExternalStartupData(const char* directory_path);
  static void InitializeExternalStartupData(const char* natives_blob,
                                            const char* snapshot_blob);
  /**
   * Sets the v8::Platform to use. This should be invoked before V8 is
   * initialized.
   */
  static void InitializePlatform(Platform* platform);

  /**
   * Clears all references to the v8::Platform. This should be invoked after
   * V8 was disposed.
   */
  static void ShutdownPlatform();

#if V8_OS_POSIX
  /**
   * Give the V8 signal handler a chance to handle a fault.
   *
   * This function determines whether a memory access violation can be recovered
   * by V8. If so, it will return true and modify context to return to a code
   * fragment that can recover from the fault. Otherwise, TryHandleSignal will
   * return false.
   *
   * The parameters to this function correspond to those passed to a Linux
   * signal handler.
   *
   * \param signal_number The signal number.
   *
   * \param info A pointer to the siginfo_t structure provided to the signal
   * handler.
   *
   * \param context The third argument passed to the Linux signal handler, which
   * points to a ucontext_t structure.
   */
  V8_DEPRECATE_SOON("Use TryHandleWebAssemblyTrapPosix",
                    static bool TryHandleSignal(int signal_number, void* info,
                                                void* context));
#endif  // V8_OS_POSIX

  /**
   * Enable the default signal handler rather than using one provided by the
   * embedder.
   */
  V8_DEPRECATED("Use EnableWebAssemblyTrapHandler",
                static bool RegisterDefaultSignalHandler());

  /**
   * Activate trap-based bounds checking for WebAssembly.
   *
   * \param use_v8_signal_handler Whether V8 should install its own signal
   * handler or rely on the embedder's.
   */
  static bool EnableWebAssemblyTrapHandler(bool use_v8_signal_handler);

 private:
  V8();

  static internal::Address* GlobalizeReference(internal::Isolate* isolate,
                                               internal::Address* handle);
  static internal::Address* CopyPersistent(internal::Address* handle);
  static void DisposeGlobal(internal::Address* global_handle);
  static void MakeWeak(internal::Address* location, void* data,
                       WeakCallbackInfo<void>::Callback weak_callback,
                       WeakCallbackType type);
  static void MakeWeak(internal::Address** location_addr);
  static void* ClearWeak(internal::Address* location);
  static void AnnotateStrongRetainer(internal::Address* location,
                                     const char* label);
  static Value* Eternalize(Isolate* isolate, Value* handle);

  static void RegisterExternallyReferencedObject(internal::Address* location,
                                                 internal::Isolate* isolate);

  template <class K, class V, class T>
  friend class PersistentValueMapBase;

  static void FromJustIsNothing();
  static void ToLocalEmpty();
  static void InternalFieldOutOfBounds(int index);
  template <class T> friend class Local;
  template <class T>
  friend class MaybeLocal;
  template <class T>
  friend class Maybe;
  template <class T>
  friend class WeakCallbackInfo;
  template <class T> friend class Eternal;
  template <class T> friend class PersistentBase;
  template <class T, class M> friend class Persistent;
  friend class Context;
};

/**
 * Helper class to create a snapshot data blob.
 */
class V8_EXPORT SnapshotCreator {
 public:
  enum class FunctionCodeHandling { kClear, kKeep };

  /**
   * Initialize and enter an isolate, and set it up for serialization.
   * The isolate is either created from scratch or from an existing snapshot.
   * The caller keeps ownership of the argument snapshot.
   * \param existing_blob existing snapshot from which to create this one.
   * \param external_references a null-terminated array of external references
   *        that must be equivalent to CreateParams::external_references.
   */
  SnapshotCreator(Isolate* isolate,
                  const intptr_t* external_references = nullptr,
                  StartupData* existing_blob = nullptr);

  /**
   * Create and enter an isolate, and set it up for serialization.
   * The isolate is either created from scratch or from an existing snapshot.
   * The caller keeps ownership of the argument snapshot.
   * \param existing_blob existing snapshot from which to create this one.
   * \param external_references a null-terminated array of external references
   *        that must be equivalent to CreateParams::external_references.
   */
  SnapshotCreator(const intptr_t* external_references = nullptr,
                  StartupData* existing_blob = nullptr);

  ~SnapshotCreator();

  /**
   * \returns the isolate prepared by the snapshot creator.
   */
  Isolate* GetIsolate();

  /**
   * Set the default context to be included in the snapshot blob.
   * The snapshot will not contain the global proxy, and we expect one or a
   * global object template to create one, to be provided upon deserialization.
   *
   * \param callback optional callback to serialize internal fields.
   */
  void SetDefaultContext(Local<Context> context,
                         SerializeInternalFieldsCallback callback =
                             SerializeInternalFieldsCallback());

  /**
   * Add additional context to be included in the snapshot blob.
   * The snapshot will include the global proxy.
   *
   * \param callback optional callback to serialize internal fields.
   *
   * \returns the index of the context in the snapshot blob.
   */
  size_t AddContext(Local<Context> context,
                    SerializeInternalFieldsCallback callback =
                        SerializeInternalFieldsCallback());

  /**
   * Add a template to be included in the snapshot blob.
   * \returns the index of the template in the snapshot blob.
   */
  size_t AddTemplate(Local<Template> template_obj);

  /**
   * Attach arbitrary V8::Data to the context snapshot, which can be retrieved
   * via Context::GetDataFromSnapshot after deserialization. This data does not
   * survive when a new snapshot is created from an existing snapshot.
   * \returns the index for retrieval.
   */
  template <class T>
  V8_INLINE size_t AddData(Local<Context> context, Local<T> object);

  /**
   * Attach arbitrary V8::Data to the isolate snapshot, which can be retrieved
   * via Isolate::GetDataFromSnapshot after deserialization. This data does not
   * survive when a new snapshot is created from an existing snapshot.
   * \returns the index for retrieval.
   */
  template <class T>
  V8_INLINE size_t AddData(Local<T> object);

  /**
   * Created a snapshot data blob.
   * This must not be called from within a handle scope.
   * \param function_code_handling whether to include compiled function code
   *        in the snapshot.
   * \returns { nullptr, 0 } on failure, and a startup snapshot on success. The
   *        caller acquires ownership of the data array in the return value.
   */
  StartupData CreateBlob(FunctionCodeHandling function_code_handling);

  // Disallow copying and assigning.
  SnapshotCreator(const SnapshotCreator&) = delete;
  void operator=(const SnapshotCreator&) = delete;

 private:
  size_t AddData(Local<Context> context, internal::Address object);
  size_t AddData(internal::Address object);

  void* data_;
};

/**
 * A simple Maybe type, representing an object which may or may not have a
 * value, see https://hackage.haskell.org/package/base/docs/Data-Maybe.html.
 *
 * If an API method returns a Maybe<>, the API method can potentially fail
 * either because an exception is thrown, or because an exception is pending,
 * e.g. because a previous API call threw an exception that hasn't been caught
 * yet, or because a TerminateExecution exception was thrown. In that case, a
 * "Nothing" value is returned.
 */
template <class T>
class Maybe {
 public:
  V8_INLINE bool IsNothing() const { return !has_value_; }
  V8_INLINE bool IsJust() const { return has_value_; }

  /**
   * An alias for |FromJust|. Will crash if the Maybe<> is nothing.
   */
  V8_INLINE T ToChecked() const { return FromJust(); }

  /**
   * Converts this Maybe<> to a value of type T. If this Maybe<> is
   * nothing (empty), |false| is returned and |out| is left untouched.
   */
  V8_WARN_UNUSED_RESULT V8_INLINE bool To(T* out) const {
    if (V8_LIKELY(IsJust())) *out = value_;
    return IsJust();
  }

  /**
   * Converts this Maybe<> to a value of type T. If this Maybe<> is
   * nothing (empty), V8 will crash the process.
   */
  V8_INLINE T FromJust() const {
    if (V8_UNLIKELY(!IsJust())) V8::FromJustIsNothing();
    return value_;
  }

  /**
   * Converts this Maybe<> to a value of type T, using a default value if this
   * Maybe<> is nothing (empty).
   */
  V8_INLINE T FromMaybe(const T& default_value) const {
    return has_value_ ? value_ : default_value;
  }

  V8_INLINE bool operator==(const Maybe& other) const {
    return (IsJust() == other.IsJust()) &&
           (!IsJust() || FromJust() == other.FromJust());
  }

  V8_INLINE bool operator!=(const Maybe& other) const {
    return !operator==(other);
  }

 private:
  Maybe() : has_value_(false) {}
  explicit Maybe(const T& t) : has_value_(true), value_(t) {}

  bool has_value_;
  T value_;

  template <class U>
  friend Maybe<U> Nothing();
  template <class U>
  friend Maybe<U> Just(const U& u);
};

template <class T>
inline Maybe<T> Nothing() {
  return Maybe<T>();
}

template <class T>
inline Maybe<T> Just(const T& t) {
  return Maybe<T>(t);
}

// A template specialization of Maybe<T> for the case of T = void.
template <>
class Maybe<void> {
 public:
  V8_INLINE bool IsNothing() const { return !is_valid_; }
  V8_INLINE bool IsJust() const { return is_valid_; }

  V8_INLINE bool operator==(const Maybe& other) const {
    return IsJust() == other.IsJust();
  }

  V8_INLINE bool operator!=(const Maybe& other) const {
    return !operator==(other);
  }

 private:
  struct JustTag {};

  Maybe() : is_valid_(false) {}
  explicit Maybe(JustTag) : is_valid_(true) {}

  bool is_valid_;

  template <class U>
  friend Maybe<U> Nothing();
  friend Maybe<void> JustVoid();
};

inline Maybe<void> JustVoid() { return Maybe<void>(Maybe<void>::JustTag()); }

/**
 * An external exception handler.
 */
class V8_EXPORT TryCatch {
 public:
  /**
   * Creates a new try/catch block and registers it with v8.  Note that
   * all TryCatch blocks should be stack allocated because the memory
   * location itself is compared against JavaScript try/catch blocks.
   */
  explicit TryCatch(Isolate* isolate);

  /**
   * Unregisters and deletes this try/catch block.
   */
  ~TryCatch();

  /**
   * Returns true if an exception has been caught by this try/catch block.
   */
  bool HasCaught() const;

  /**
   * For certain types of exceptions, it makes no sense to continue execution.
   *
   * If CanContinue returns false, the correct action is to perform any C++
   * cleanup needed and then return.  If CanContinue returns false and
   * HasTerminated returns true, it is possible to call
   * CancelTerminateExecution in order to continue calling into the engine.
   */
  bool CanContinue() const;

  /**
   * Returns true if an exception has been caught due to script execution
   * being terminated.
   *
   * There is no JavaScript representation of an execution termination
   * exception.  Such exceptions are thrown when the TerminateExecution
   * methods are called to terminate a long-running script.
   *
   * If such an exception has been thrown, HasTerminated will return true,
   * indicating that it is possible to call CancelTerminateExecution in order
   * to continue calling into the engine.
   */
  bool HasTerminated() const;

  /**
   * Throws the exception caught by this TryCatch in a way that avoids
   * it being caught again by this same TryCatch.  As with ThrowException
   * it is illegal to execute any JavaScript operations after calling
   * ReThrow; the caller must return immediately to where the exception
   * is caught.
   */
  Local<Value> ReThrow();

  /**
   * Returns the exception caught by this try/catch block.  If no exception has
   * been caught an empty handle is returned.
   *
   * The returned handle is valid until this TryCatch block has been destroyed.
   */
  Local<Value> Exception() const;

  /**
   * Returns the .stack property of the thrown object.  If no .stack
   * property is present an empty handle is returned.
   */
  V8_WARN_UNUSED_RESULT MaybeLocal<Value> StackTrace(
      Local<Context> context) const;

  /**
   * Returns the message associated with this exception.  If there is
   * no message associated an empty handle is returned.
   *
   * The returned handle is valid until this TryCatch block has been
   * destroyed.
   */
  Local<v8::Message> Message() const;

  /**
   * Clears any exceptions that may have been caught by this try/catch block.
   * After this method has been called, HasCaught() will return false. Cancels
   * the scheduled exception if it is caught and ReThrow() is not called before.
   *
   * It is not necessary to clear a try/catch block before using it again; if
   * another exception is thrown the previously caught exception will just be
   * overwritten.  However, it is often a good idea since it makes it easier
   * to determine which operation threw a given exception.
   */
  void Reset();

  /**
   * Set verbosity of the external exception handler.
   *
   * By default, exceptions that are caught by an external exception
   * handler are not reported.  Call SetVerbose with true on an
   * external exception handler to have exceptions caught by the
   * handler reported as if they were not caught.
   */
  void SetVerbose(bool value);

  /**
   * Returns true if verbosity is enabled.
   */
  bool IsVerbose() const;

  /**
   * Set whether or not this TryCatch should capture a Message object
   * which holds source information about where the exception
   * occurred.  True by default.
   */
  void SetCaptureMessage(bool value);

  /**
   * There are cases when the raw address of C++ TryCatch object cannot be
   * used for comparisons with addresses into the JS stack. The cases are:
   * 1) ARM, ARM64 and MIPS simulators which have separate JS stack.
   * 2) Address sanitizer allocates local C++ object in the heap when
   *    UseAfterReturn mode is enabled.
   * This method returns address that can be used for comparisons with
   * addresses into the JS stack. When neither simulator nor ASAN's
   * UseAfterReturn is enabled, then the address returned will be the address
   * of the C++ try catch handler itself.
   */
  static void* JSStackComparableAddress(TryCatch* handler) {
    if (handler == nullptr) return nullptr;
    return handler->js_stack_comparable_address_;
  }

  TryCatch(const TryCatch&) = delete;
  void operator=(const TryCatch&) = delete;

 private:
  // Declaring operator new and delete as deleted is not spec compliant.
  // Therefore declare them private instead to disable dynamic alloc
  void* operator new(size_t size);
  void* operator new[](size_t size);
  void operator delete(void*, size_t);
  void operator delete[](void*, size_t);

  void ResetInternal();

  internal::Isolate* isolate_;
  TryCatch* next_;
  void* exception_;
  void* message_obj_;
  void* js_stack_comparable_address_;
  bool is_verbose_ : 1;
  bool can_continue_ : 1;
  bool capture_message_ : 1;
  bool rethrow_ : 1;
  bool has_terminated_ : 1;

  friend class internal::Isolate;
};


// --- Context ---


/**
 * A container for extension names.
 */
class V8_EXPORT ExtensionConfiguration {
 public:
  ExtensionConfiguration() : name_count_(0), names_(nullptr) {}
  ExtensionConfiguration(int name_count, const char* names[])
      : name_count_(name_count), names_(names) { }

  const char** begin() const { return &names_[0]; }
  const char** end()  const { return &names_[name_count_]; }

 private:
  const int name_count_;
  const char** names_;
};

/**
 * A sandboxed execution context with its own set of built-in objects
 * and functions.
 */
class V8_EXPORT Context {
 public:
  /**
   * Returns the global proxy object.
   *
   * Global proxy object is a thin wrapper whose prototype points to actual
   * context's global object with the properties like Object, etc. This is done
   * that way for security reasons (for more details see
   * https://wiki.mozilla.org/Gecko:SplitWindow).
   *
   * Please note that changes to global proxy object prototype most probably
   * would break VM---v8 expects only global object as a prototype of global
   * proxy object.
   */
  Local<Object> Global();

  /**
   * Detaches the global object from its context before
   * the global object can be reused to create a new context.
   */
  void DetachGlobal();

  /**
   * Creates a new context and returns a handle to the newly allocated
   * context.
   *
   * \param isolate The isolate in which to create the context.
   *
   * \param extensions An optional extension configuration containing
   * the extensions to be installed in the newly created context.
   *
   * \param global_template An optional object template from which the
   * global object for the newly created context will be created.
   *
   * \param global_object An optional global object to be reused for
   * the newly created context. This global object must have been
   * created by a previous call to Context::New with the same global
   * template. The state of the global object will be completely reset
   * and only object identify will remain.
   */
  static Local<Context> New(
      Isolate* isolate, ExtensionConfiguration* extensions = nullptr,
      MaybeLocal<ObjectTemplate> global_template = MaybeLocal<ObjectTemplate>(),
      MaybeLocal<Value> global_object = MaybeLocal<Value>(),
      DeserializeInternalFieldsCallback internal_fields_deserializer =
          DeserializeInternalFieldsCallback());

  /**
   * Create a new context from a (non-default) context snapshot. There
   * is no way to provide a global object template since we do not create
   * a new global object from template, but we can reuse a global object.
   *
   * \param isolate See v8::Context::New.
   *
   * \param context_snapshot_index The index of the context snapshot to
   * deserialize from. Use v8::Context::New for the default snapshot.
   *
   * \param embedder_fields_deserializer Optional callback to deserialize
   * internal fields. It should match the SerializeInternalFieldCallback used
   * to serialize.
   *
   * \param extensions See v8::Context::New.
   *
   * \param global_object See v8::Context::New.
   */

  static MaybeLocal<Context> FromSnapshot(
      Isolate* isolate, size_t context_snapshot_index,
      DeserializeInternalFieldsCallback embedder_fields_deserializer =
          DeserializeInternalFieldsCallback(),
      ExtensionConfiguration* extensions = nullptr,
      MaybeLocal<Value> global_object = MaybeLocal<Value>());

  /**
   * Returns an global object that isn't backed by an actual context.
   *
   * The global template needs to have access checks with handlers installed.
   * If an existing global object is passed in, the global object is detached
   * from its context.
   *
   * Note that this is different from a detached context where all accesses to
   * the global proxy will fail. Instead, the access check handlers are invoked.
   *
   * It is also not possible to detach an object returned by this method.
   * Instead, the access check handlers need to return nothing to achieve the
   * same effect.
   *
   * It is possible, however, to create a new context from the global object
   * returned by this method.
   */
  static MaybeLocal<Object> NewRemoteContext(
      Isolate* isolate, Local<ObjectTemplate> global_template,
      MaybeLocal<Value> global_object = MaybeLocal<Value>());

  /**
   * Sets the security token for the context.  To access an object in
   * another context, the security tokens must match.
   */
  void SetSecurityToken(Local<Value> token);

  /** Restores the security token to the default value. */
  void UseDefaultSecurityToken();

  /** Returns the security token of this context.*/
  Local<Value> GetSecurityToken();

  /**
   * Enter this context.  After entering a context, all code compiled
   * and run is compiled and run in this context.  If another context
   * is already entered, this old context is saved so it can be
   * restored when the new context is exited.
   */
  void Enter();

  /**
   * Exit this context.  Exiting the current context restores the
   * context that was in place when entering the current context.
   */
  void Exit();

  /** Returns an isolate associated with a current context. */
  Isolate* GetIsolate();

  /**
   * The field at kDebugIdIndex used to be reserved for the inspector.
   * It now serves no purpose.
   */
  enum EmbedderDataFields { kDebugIdIndex = 0 };

  /**
   * Return the number of fields allocated for embedder data.
   */
  uint32_t GetNumberOfEmbedderDataFields();

  /**
   * Gets the embedder data with the given index, which must have been set by a
   * previous call to SetEmbedderData with the same index.
   */
  V8_INLINE Local<Value> GetEmbedderData(int index);

  /**
   * Gets the binding object used by V8 extras. Extra natives get a reference
   * to this object and can use it to "export" functionality by adding
   * properties. Extra natives can also "import" functionality by accessing
   * properties added by the embedder using the V8 API.
   */
  Local<Object> GetExtrasBindingObject();

  /**
   * Sets the embedder data with the given index, growing the data as
   * needed. Note that index 0 currently has a special meaning for Chrome's
   * debugger.
   */
  void SetEmbedderData(int index, Local<Value> value);

  /**
   * Gets a 2-byte-aligned native pointer from the embedder data with the given
   * index, which must have been set by a previous call to
   * SetAlignedPointerInEmbedderData with the same index. Note that index 0
   * currently has a special meaning for Chrome's debugger.
   */
  V8_INLINE void* GetAlignedPointerFromEmbedderData(int index);

  /**
   * Sets a 2-byte-aligned native pointer in the embedder data with the given
   * index, growing the data as needed. Note that index 0 currently has a
   * special meaning for Chrome's debugger.
   */
  void SetAlignedPointerInEmbedderData(int index, void* value);

  /**
   * Control whether code generation from strings is allowed. Calling
   * this method with false will disable 'eval' and the 'Function'
   * constructor for code running in this context. If 'eval' or the
   * 'Function' constructor are used an exception will be thrown.
   *
   * If code generation from strings is not allowed the
   * V8::AllowCodeGenerationFromStrings callback will be invoked if
   * set before blocking the call to 'eval' or the 'Function'
   * constructor. If that callback returns true, the call will be
   * allowed, otherwise an exception will be thrown. If no callback is
   * set an exception will be thrown.
   */
  void AllowCodeGenerationFromStrings(bool allow);

  /**
   * Returns true if code generation from strings is allowed for the context.
   * For more details see AllowCodeGenerationFromStrings(bool) documentation.
   */
  bool IsCodeGenerationFromStringsAllowed();

  /**
   * Sets the error description for the exception that is thrown when
   * code generation from strings is not allowed and 'eval' or the 'Function'
   * constructor are called.
   */
  void SetErrorMessageForCodeGenerationFromStrings(Local<String> message);

  /**
   * Return data that was previously attached to the context snapshot via
   * SnapshotCreator, and removes the reference to it.
   * Repeated call with the same index returns an empty MaybeLocal.
   */
  template <class T>
  V8_INLINE MaybeLocal<T> GetDataFromSnapshotOnce(size_t index);

  /**
   * Stack-allocated class which sets the execution context for all
   * operations executed within a local scope.
   */
  class Scope {
   public:
    explicit V8_INLINE Scope(Local<Context> context) : context_(context) {
      context_->Enter();
    }
    V8_INLINE ~Scope() { context_->Exit(); }

   private:
    Local<Context> context_;
  };

  /**
   * Stack-allocated class to support the backup incumbent settings object
   * stack.
   * https://html.spec.whatwg.org/multipage/webappapis.html#backup-incumbent-settings-object-stack
   */
  class V8_EXPORT BackupIncumbentScope {
   public:
    /**
     * |backup_incumbent_context| is pushed onto the backup incumbent settings
     * object stack.
     */
    explicit BackupIncumbentScope(Local<Context> backup_incumbent_context);
    ~BackupIncumbentScope();

   private:
    friend class internal::Isolate;

    Local<Context> backup_incumbent_context_;
    const BackupIncumbentScope* prev_ = nullptr;
  };

 private:
  friend class Value;
  friend class Script;
  friend class Object;
  friend class Function;

  internal::Address* GetDataFromSnapshotOnce(size_t index);
  Local<Value> SlowGetEmbedderData(int index);
  void* SlowGetAlignedPointerFromEmbedderData(int index);
};


/**
 * Multiple threads in V8 are allowed, but only one thread at a time is allowed
 * to use any given V8 isolate, see the comments in the Isolate class. The
 * definition of 'using a V8 isolate' includes accessing handles or holding onto
 * object pointers obtained from V8 handles while in the particular V8 isolate.
 * It is up to the user of V8 to ensure, perhaps with locking, that this
 * constraint is not violated. In addition to any other synchronization
 * mechanism that may be used, the v8::Locker and v8::Unlocker classes must be
 * used to signal thread switches to V8.
 *
 * v8::Locker is a scoped lock object. While it's active, i.e. between its
 * construction and destruction, the current thread is allowed to use the locked
 * isolate. V8 guarantees that an isolate can be locked by at most one thread at
 * any time. In other words, the scope of a v8::Locker is a critical section.
 *
 * Sample usage:
* \code
 * ...
 * {
 *   v8::Locker locker(isolate);
 *   v8::Isolate::Scope isolate_scope(isolate);
 *   ...
 *   // Code using V8 and isolate goes here.
 *   ...
 * } // Destructor called here
 * \endcode
 *
 * If you wish to stop using V8 in a thread A you can do this either by
 * destroying the v8::Locker object as above or by constructing a v8::Unlocker
 * object:
 *
 * \code
 * {
 *   isolate->Exit();
 *   v8::Unlocker unlocker(isolate);
 *   ...
 *   // Code not using V8 goes here while V8 can run in another thread.
 *   ...
 * } // Destructor called here.
 * isolate->Enter();
 * \endcode
 *
 * The Unlocker object is intended for use in a long-running callback from V8,
 * where you want to release the V8 lock for other threads to use.
 *
 * The v8::Locker is a recursive lock, i.e. you can lock more than once in a
 * given thread. This can be useful if you have code that can be called either
 * from code that holds the lock or from code that does not. The Unlocker is
 * not recursive so you can not have several Unlockers on the stack at once, and
 * you can not use an Unlocker in a thread that is not inside a Locker's scope.
 *
 * An unlocker will unlock several lockers if it has to and reinstate the
 * correct depth of locking on its destruction, e.g.:
 *
 * \code
 * // V8 not locked.
 * {
 *   v8::Locker locker(isolate);
 *   Isolate::Scope isolate_scope(isolate);
 *   // V8 locked.
 *   {
 *     v8::Locker another_locker(isolate);
 *     // V8 still locked (2 levels).
 *     {
 *       isolate->Exit();
 *       v8::Unlocker unlocker(isolate);
 *       // V8 not locked.
 *     }
 *     isolate->Enter();
 *     // V8 locked again (2 levels).
 *   }
 *   // V8 still locked (1 level).
 * }
 * // V8 Now no longer locked.
 * \endcode
 */
class V8_EXPORT Unlocker {
 public:
  /**
   * Initialize Unlocker for a given Isolate.
   */
  V8_INLINE explicit Unlocker(Isolate* isolate) { Initialize(isolate); }

  ~Unlocker();
 private:
  void Initialize(Isolate* isolate);

  internal::Isolate* isolate_;
};


class V8_EXPORT Locker {
 public:
  /**
   * Initialize Locker for a given Isolate.
   */
  V8_INLINE explicit Locker(Isolate* isolate) { Initialize(isolate); }

  ~Locker();

  /**
   * Returns whether or not the locker for a given isolate, is locked by the
   * current thread.
   */
  static bool IsLocked(Isolate* isolate);

  /**
   * Returns whether v8::Locker is being used by this V8 instance.
   */
  static bool IsActive();

  // Disallow copying and assigning.
  Locker(const Locker&) = delete;
  void operator=(const Locker&) = delete;

 private:
  void Initialize(Isolate* isolate);

  bool has_lock_;
  bool top_level_;
  internal::Isolate* isolate_;
};

/**
 * Various helpers for skipping over V8 frames in a given stack.
 *
 * The unwinder API is only supported on the x64 architecture.
 */
class V8_EXPORT Unwinder {
 public:
  /**
   * Attempt to unwind the stack to the most recent C++ frame. This function is
   * signal-safe and does not access any V8 state and thus doesn't require an
   * Isolate.
   *
   * The unwinder needs to know the location of the JS Entry Stub (a piece of
   * code that is run when C++ code calls into generated JS code). This is used
   * for edge cases where the current frame is being constructed or torn down
   * when the stack sample occurs.
   *
   * The unwinder also needs the virtual memory range of all possible V8 code
   * objects. There are two ranges required - the heap code range and the range
   * for code embedded in the binary. The V8 API provides all required inputs
   * via an UnwindState object through the Isolate::GetUnwindState() API. These
   * values will not change after Isolate initialization, so the same
   * |unwind_state| can be used for multiple calls.
   *
   * \param unwind_state Input state for the Isolate that the stack comes from.
   * \param register_state The current registers. This is an in-out param that
   * will be overwritten with the register values after unwinding, on success.
   * \param stack_base Currently unused.
   *
   * \return True on success.
   */
  static bool TryUnwindV8Frames(const UnwindState& unwind_state,
                                RegisterState* register_state,
                                const void* stack_base);

  /**
   * Whether the PC is within the V8 code range represented by code_range or
   * embedded_code_range in |unwind_state|.
   *
   * If this returns false, then calling UnwindV8Frames() with the same PC
   * and unwind_state will always fail. If it returns true, then unwinding may
   * (but not necessarily) be successful.
   */
  static bool PCIsInV8(const UnwindState& unwind_state, void* pc);
};

// --- Implementation ---

template <class T>
Local<T> Local<T>::New(Isolate* isolate, Local<T> that) {
  return New(isolate, that.val_);
}

template <class T>
Local<T> Local<T>::New(Isolate* isolate, const PersistentBase<T>& that) {
  return New(isolate, that.val_);
}


template <class T>
Local<T> Local<T>::New(Isolate* isolate, T* that) {
  if (that == nullptr) return Local<T>();
  T* that_ptr = that;
  internal::Address* p = reinterpret_cast<internal::Address*>(that_ptr);
  return Local<T>(reinterpret_cast<T*>(HandleScope::CreateHandle(
      reinterpret_cast<internal::Isolate*>(isolate), *p)));
}


template<class T>
template<class S>
void Eternal<T>::Set(Isolate* isolate, Local<S> handle) {
  TYPE_CHECK(T, S);
  val_ = reinterpret_cast<T*>(
      V8::Eternalize(isolate, reinterpret_cast<Value*>(*handle)));
}

template <class T>
Local<T> Eternal<T>::Get(Isolate* isolate) const {
  // The eternal handle will never go away, so as with the roots, we don't even
  // need to open a handle.
  return Local<T>(val_);
}


template <class T>
Local<T> MaybeLocal<T>::ToLocalChecked() {
  if (V8_UNLIKELY(val_ == nullptr)) V8::ToLocalEmpty();
  return Local<T>(val_);
}


template <class T>
void* WeakCallbackInfo<T>::GetInternalField(int index) const {
#ifdef V8_ENABLE_CHECKS
  if (index < 0 || index >= kEmbedderFieldsInWeakCallback) {
    V8::InternalFieldOutOfBounds(index);
  }
#endif
  return embedder_fields_[index];
}


template <class T>
T* PersistentBase<T>::New(Isolate* isolate, T* that) {
  if (that == nullptr) return nullptr;
  internal::Address* p = reinterpret_cast<internal::Address*>(that);
  return reinterpret_cast<T*>(
      V8::GlobalizeReference(reinterpret_cast<internal::Isolate*>(isolate),
                             p));
}


template <class T, class M>
template <class S, class M2>
void Persistent<T, M>::Copy(const Persistent<S, M2>& that) {
  TYPE_CHECK(T, S);
  this->Reset();
  if (that.IsEmpty()) return;
  internal::Address* p = reinterpret_cast<internal::Address*>(that.val_);
  this->val_ = reinterpret_cast<T*>(V8::CopyPersistent(p));
  M::Copy(that, this);
}

template <class T>
bool PersistentBase<T>::IsIndependent() const {
  typedef internal::Internals I;
  if (this->IsEmpty()) return false;
  return I::GetNodeFlag(reinterpret_cast<internal::Address*>(this->val_),
                        I::kNodeIsIndependentShift);
}

template <class T>
bool PersistentBase<T>::IsNearDeath() const {
  typedef internal::Internals I;
  if (this->IsEmpty()) return false;
  uint8_t node_state =
      I::GetNodeState(reinterpret_cast<internal::Address*>(this->val_));
  return node_state == I::kNodeStateIsNearDeathValue ||
      node_state == I::kNodeStateIsPendingValue;
}


template <class T>
bool PersistentBase<T>::IsWeak() const {
  typedef internal::Internals I;
  if (this->IsEmpty()) return false;
  return I::GetNodeState(reinterpret_cast<internal::Address*>(this->val_)) ==
         I::kNodeStateIsWeakValue;
}


template <class T>
void PersistentBase<T>::Reset() {
  if (this->IsEmpty()) return;
  V8::DisposeGlobal(reinterpret_cast<internal::Address*>(this->val_));
  val_ = nullptr;
}


template <class T>
template <class S>
void PersistentBase<T>::Reset(Isolate* isolate, const Local<S>& other) {
  TYPE_CHECK(T, S);
  Reset();
  if (other.IsEmpty()) return;
  this->val_ = New(isolate, other.val_);
}


template <class T>
template <class S>
void PersistentBase<T>::Reset(Isolate* isolate,
                              const PersistentBase<S>& other) {
  TYPE_CHECK(T, S);
  Reset();
  if (other.IsEmpty()) return;
  this->val_ = New(isolate, other.val_);
}


template <class T>
template <typename P>
V8_INLINE void PersistentBase<T>::SetWeak(
    P* parameter, typename WeakCallbackInfo<P>::Callback callback,
    WeakCallbackType type) {
  typedef typename WeakCallbackInfo<void>::Callback Callback;
  V8::MakeWeak(reinterpret_cast<internal::Address*>(this->val_), parameter,
               reinterpret_cast<Callback>(callback), type);
}

template <class T>
void PersistentBase<T>::SetWeak() {
  V8::MakeWeak(reinterpret_cast<internal::Address**>(&this->val_));
}

template <class T>
template <typename P>
P* PersistentBase<T>::ClearWeak() {
  return reinterpret_cast<P*>(
      V8::ClearWeak(reinterpret_cast<internal::Address*>(this->val_)));
}

template <class T>
void PersistentBase<T>::AnnotateStrongRetainer(const char* label) {
  V8::AnnotateStrongRetainer(reinterpret_cast<internal::Address*>(this->val_),
                             label);
}

template <class T>
void PersistentBase<T>::RegisterExternalReference(Isolate* isolate) const {
  if (IsEmpty()) return;
  V8::RegisterExternallyReferencedObject(
      reinterpret_cast<internal::Address*>(this->val_),
      reinterpret_cast<internal::Isolate*>(isolate));
}

template <class T>
void PersistentBase<T>::MarkIndependent() {
  typedef internal::Internals I;
  if (this->IsEmpty()) return;
  I::UpdateNodeFlag(reinterpret_cast<internal::Address*>(this->val_), true,
                    I::kNodeIsIndependentShift);
}

template <class T>
void PersistentBase<T>::MarkActive() {
  typedef internal::Internals I;
  if (this->IsEmpty()) return;
  I::UpdateNodeFlag(reinterpret_cast<internal::Address*>(this->val_), true,
                    I::kNodeIsActiveShift);
}


template <class T>
void PersistentBase<T>::SetWrapperClassId(uint16_t class_id) {
  typedef internal::Internals I;
  if (this->IsEmpty()) return;
  internal::Address* obj = reinterpret_cast<internal::Address*>(this->val_);
  uint8_t* addr = reinterpret_cast<uint8_t*>(obj) + I::kNodeClassIdOffset;
  *reinterpret_cast<uint16_t*>(addr) = class_id;
}


template <class T>
uint16_t PersistentBase<T>::WrapperClassId() const {
  typedef internal::Internals I;
  if (this->IsEmpty()) return 0;
  internal::Address* obj = reinterpret_cast<internal::Address*>(this->val_);
  uint8_t* addr = reinterpret_cast<uint8_t*>(obj) + I::kNodeClassIdOffset;
  return *reinterpret_cast<uint16_t*>(addr);
}

template <typename T>
ReturnValue<T>::ReturnValue(internal::Address* slot) : value_(slot) {}

template<typename T>
template<typename S>
void ReturnValue<T>::Set(const Persistent<S>& handle) {
  TYPE_CHECK(T, S);
  if (V8_UNLIKELY(handle.IsEmpty())) {
    *value_ = GetDefaultValue();
  } else {
    *value_ = *reinterpret_cast<internal::Address*>(*handle);
  }
}

template <typename T>
template <typename S>
void ReturnValue<T>::Set(const Global<S>& handle) {
  TYPE_CHECK(T, S);
  if (V8_UNLIKELY(handle.IsEmpty())) {
    *value_ = GetDefaultValue();
  } else {
    *value_ = *reinterpret_cast<internal::Address*>(*handle);
  }
}

template <typename T>
template <typename S>
void ReturnValue<T>::Set(const Local<S> handle) {
  TYPE_CHECK(T, S);
  if (V8_UNLIKELY(handle.IsEmpty())) {
    *value_ = GetDefaultValue();
  } else {
    *value_ = *reinterpret_cast<internal::Address*>(*handle);
  }
}

template<typename T>
void ReturnValue<T>::Set(double i) {
  TYPE_CHECK(T, Number);
  Set(Number::New(GetIsolate(), i));
}

template<typename T>
void ReturnValue<T>::Set(int32_t i) {
  TYPE_CHECK(T, Integer);
  typedef internal::Internals I;
  if (V8_LIKELY(I::IsValidSmi(i))) {
    *value_ = I::IntToSmi(i);
    return;
  }
  Set(Integer::New(GetIsolate(), i));
}

template<typename T>
void ReturnValue<T>::Set(uint32_t i) {
  TYPE_CHECK(T, Integer);
  // Can't simply use INT32_MAX here for whatever reason.
  bool fits_into_int32_t = (i & (1U << 31)) == 0;
  if (V8_LIKELY(fits_into_int32_t)) {
    Set(static_cast<int32_t>(i));
    return;
  }
  Set(Integer::NewFromUnsigned(GetIsolate(), i));
}

template<typename T>
void ReturnValue<T>::Set(bool value) {
  TYPE_CHECK(T, Boolean);
  typedef internal::Internals I;
  int root_index;
  if (value) {
    root_index = I::kTrueValueRootIndex;
  } else {
    root_index = I::kFalseValueRootIndex;
  }
  *value_ = *I::GetRoot(GetIsolate(), root_index);
}

template<typename T>
void ReturnValue<T>::SetNull() {
  TYPE_CHECK(T, Primitive);
  typedef internal::Internals I;
  *value_ = *I::GetRoot(GetIsolate(), I::kNullValueRootIndex);
}

template<typename T>
void ReturnValue<T>::SetUndefined() {
  TYPE_CHECK(T, Primitive);
  typedef internal::Internals I;
  *value_ = *I::GetRoot(GetIsolate(), I::kUndefinedValueRootIndex);
}

template<typename T>
void ReturnValue<T>::SetEmptyString() {
  TYPE_CHECK(T, String);
  typedef internal::Internals I;
  *value_ = *I::GetRoot(GetIsolate(), I::kEmptyStringRootIndex);
}

template <typename T>
Isolate* ReturnValue<T>::GetIsolate() const {
  // Isolate is always the pointer below the default value on the stack.
  return *reinterpret_cast<Isolate**>(&value_[-2]);
}

template <typename T>
Local<Value> ReturnValue<T>::Get() const {
  typedef internal::Internals I;
  if (*value_ == *I::GetRoot(GetIsolate(), I::kTheHoleValueRootIndex))
    return Local<Value>(*Undefined(GetIsolate()));
  return Local<Value>::New(GetIsolate(), reinterpret_cast<Value*>(value_));
}

template <typename T>
template <typename S>
void ReturnValue<T>::Set(S* whatever) {
  // Uncompilable to prevent inadvertent misuse.
  TYPE_CHECK(S*, Primitive);
}

template <typename T>
internal::Address ReturnValue<T>::GetDefaultValue() {
  // Default value is always the pointer below value_ on the stack.
  return value_[-1];
}

template <typename T>
FunctionCallbackInfo<T>::FunctionCallbackInfo(internal::Address* implicit_args,
                                              internal::Address* values,
                                              int length)
    : implicit_args_(implicit_args), values_(values), length_(length) {}

template<typename T>
Local<Value> FunctionCallbackInfo<T>::operator[](int i) const {
  if (i < 0 || length_ <= i) return Local<Value>(*Undefined(GetIsolate()));
  return Local<Value>(reinterpret_cast<Value*>(values_ - i));
}


template<typename T>
Local<Object> FunctionCallbackInfo<T>::This() const {
  return Local<Object>(reinterpret_cast<Object*>(values_ + 1));
}


template<typename T>
Local<Object> FunctionCallbackInfo<T>::Holder() const {
  return Local<Object>(reinterpret_cast<Object*>(
      &implicit_args_[kHolderIndex]));
}

template <typename T>
Local<Value> FunctionCallbackInfo<T>::NewTarget() const {
  return Local<Value>(
      reinterpret_cast<Value*>(&implicit_args_[kNewTargetIndex]));
}

template <typename T>
Local<Value> FunctionCallbackInfo<T>::Data() const {
  return Local<Value>(reinterpret_cast<Value*>(&implicit_args_[kDataIndex]));
}


template<typename T>
Isolate* FunctionCallbackInfo<T>::GetIsolate() const {
  return *reinterpret_cast<Isolate**>(&implicit_args_[kIsolateIndex]);
}


template<typename T>
ReturnValue<T> FunctionCallbackInfo<T>::GetReturnValue() const {
  return ReturnValue<T>(&implicit_args_[kReturnValueIndex]);
}


template<typename T>
bool FunctionCallbackInfo<T>::IsConstructCall() const {
  return !NewTarget()->IsUndefined();
}


template<typename T>
int FunctionCallbackInfo<T>::Length() const {
  return length_;
}

ScriptOrigin::ScriptOrigin(Local<Value> resource_name,
                           Local<Integer> resource_line_offset,
                           Local<Integer> resource_column_offset,
                           Local<Boolean> resource_is_shared_cross_origin,
                           Local<Integer> script_id,
                           Local<Value> source_map_url,
                           Local<Boolean> resource_is_opaque,
                           Local<Boolean> is_wasm, Local<Boolean> is_module,
                           Local<PrimitiveArray> host_defined_options)
    : resource_name_(resource_name),
      resource_line_offset_(resource_line_offset),
      resource_column_offset_(resource_column_offset),
      options_(!resource_is_shared_cross_origin.IsEmpty() &&
                   resource_is_shared_cross_origin->IsTrue(),
               !resource_is_opaque.IsEmpty() && resource_is_opaque->IsTrue(),
               !is_wasm.IsEmpty() && is_wasm->IsTrue(),
               !is_module.IsEmpty() && is_module->IsTrue()),
      script_id_(script_id),
      source_map_url_(source_map_url),
      host_defined_options_(host_defined_options) {}

Local<Value> ScriptOrigin::ResourceName() const { return resource_name_; }

Local<PrimitiveArray> ScriptOrigin::HostDefinedOptions() const {
  return host_defined_options_;
}

Local<Integer> ScriptOrigin::ResourceLineOffset() const {
  return resource_line_offset_;
}


Local<Integer> ScriptOrigin::ResourceColumnOffset() const {
  return resource_column_offset_;
}


Local<Integer> ScriptOrigin::ScriptID() const { return script_id_; }


Local<Value> ScriptOrigin::SourceMapUrl() const { return source_map_url_; }

ScriptCompiler::Source::Source(Local<String> string, const ScriptOrigin& origin,
                               CachedData* data)
    : source_string(string),
      resource_name(origin.ResourceName()),
      resource_line_offset(origin.ResourceLineOffset()),
      resource_column_offset(origin.ResourceColumnOffset()),
      resource_options(origin.Options()),
      source_map_url(origin.SourceMapUrl()),
      host_defined_options(origin.HostDefinedOptions()),
      cached_data(data) {}

ScriptCompiler::Source::Source(Local<String> string,
                               CachedData* data)
    : source_string(string), cached_data(data) {}


ScriptCompiler::Source::~Source() {
  delete cached_data;
}


const ScriptCompiler::CachedData* ScriptCompiler::Source::GetCachedData()
    const {
  return cached_data;
}

const ScriptOriginOptions& ScriptCompiler::Source::GetResourceOptions() const {
  return resource_options;
}

Local<Boolean> Boolean::New(Isolate* isolate, bool value) {
  return value ? True(isolate) : False(isolate);
}

void Template::Set(Isolate* isolate, const char* name, Local<Data> value) {
  Set(String::NewFromUtf8(isolate, name, NewStringType::kInternalized)
          .ToLocalChecked(),
      value);
}

FunctionTemplate* FunctionTemplate::Cast(Data* data) {
#ifdef V8_ENABLE_CHECKS
  CheckCast(data);
#endif
  return reinterpret_cast<FunctionTemplate*>(data);
}

ObjectTemplate* ObjectTemplate::Cast(Data* data) {
#ifdef V8_ENABLE_CHECKS
  CheckCast(data);
#endif
  return reinterpret_cast<ObjectTemplate*>(data);
}

Signature* Signature::Cast(Data* data) {
#ifdef V8_ENABLE_CHECKS
  CheckCast(data);
#endif
  return reinterpret_cast<Signature*>(data);
}

AccessorSignature* AccessorSignature::Cast(Data* data) {
#ifdef V8_ENABLE_CHECKS
  CheckCast(data);
#endif
  return reinterpret_cast<AccessorSignature*>(data);
}

Local<Value> Object::GetInternalField(int index) {
#if !defined(V8_ENABLE_CHECKS) && !defined(V8_COMPRESS_POINTERS)
  typedef internal::Address A;
  typedef internal::Internals I;
  A obj = *reinterpret_cast<A*>(this);
  // Fast path: If the object is a plain JSObject, which is the common case, we
  // know where to find the internal fields and can return the value directly.
  auto instance_type = I::GetInstanceType(obj);
  if (instance_type == I::kJSObjectType ||
      instance_type == I::kJSApiObjectType ||
      instance_type == I::kJSSpecialApiObjectType) {
    int offset = I::kJSObjectHeaderSize + (I::kEmbedderDataSlotSize * index);
    A value = I::ReadField<A>(obj, offset);
    A* result = HandleScope::CreateHandle(
        reinterpret_cast<internal::NeverReadOnlySpaceObject*>(obj), value);
    return Local<Value>(reinterpret_cast<Value*>(result));
  }
#endif
  return SlowGetInternalField(index);
}


void* Object::GetAlignedPointerFromInternalField(int index) {
#if !defined(V8_ENABLE_CHECKS) && !defined(V8_COMPRESS_POINTERS)
  typedef internal::Address A;
  typedef internal::Internals I;
  A obj = *reinterpret_cast<A*>(this);
  // Fast path: If the object is a plain JSObject, which is the common case, we
  // know where to find the internal fields and can return the value directly.
  auto instance_type = I::GetInstanceType(obj);
  if (V8_LIKELY(instance_type == I::kJSObjectType ||
                instance_type == I::kJSApiObjectType ||
                instance_type == I::kJSSpecialApiObjectType)) {
    int offset = I::kJSObjectHeaderSize + (I::kEmbedderDataSlotSize * index);
    return I::ReadField<void*>(obj, offset);
  }
#endif
  return SlowGetAlignedPointerFromInternalField(index);
}

String* String::Cast(v8::Value* value) {
#ifdef V8_ENABLE_CHECKS
  CheckCast(value);
#endif
  return static_cast<String*>(value);
}


Local<String> String::Empty(Isolate* isolate) {
  typedef internal::Address S;
  typedef internal::Internals I;
  I::CheckInitialized(isolate);
  S* slot = I::GetRoot(isolate, I::kEmptyStringRootIndex);
  return Local<String>(reinterpret_cast<String*>(slot));
}


String::ExternalStringResource* String::GetExternalStringResource() const {
  typedef internal::Address A;
  typedef internal::Internals I;
  A obj = *reinterpret_cast<const A*>(this);

  ExternalStringResource* result;
  if (I::IsExternalTwoByteString(I::GetInstanceType(obj))) {
    void* value = I::ReadField<void*>(obj, I::kStringResourceOffset);
    result = reinterpret_cast<String::ExternalStringResource*>(value);
  } else {
    result = GetExternalStringResourceSlow();
  }
#ifdef V8_ENABLE_CHECKS
  VerifyExternalStringResource(result);
#endif
  return result;
}


String::ExternalStringResourceBase* String::GetExternalStringResourceBase(
    String::Encoding* encoding_out) const {
  typedef internal::Address A;
  typedef internal::Internals I;
  A obj = *reinterpret_cast<const A*>(this);
  int type = I::GetInstanceType(obj) & I::kFullStringRepresentationMask;
  *encoding_out = static_cast<Encoding>(type & I::kStringEncodingMask);
  ExternalStringResourceBase* resource;
  if (type == I::kExternalOneByteRepresentationTag ||
      type == I::kExternalTwoByteRepresentationTag) {
    void* value = I::ReadField<void*>(obj, I::kStringResourceOffset);
    resource = static_cast<ExternalStringResourceBase*>(value);
  } else {
    resource = GetExternalStringResourceBaseSlow(encoding_out);
  }
#ifdef V8_ENABLE_CHECKS
  VerifyExternalStringResourceBase(resource, *encoding_out);
#endif
  return resource;
}


bool Value::IsUndefined() const {
#ifdef V8_ENABLE_CHECKS
  return FullIsUndefined();
#else
  return QuickIsUndefined();
#endif
}

bool Value::QuickIsUndefined() const {
  typedef internal::Address A;
  typedef internal::Internals I;
  A obj = *reinterpret_cast<const A*>(this);
  if (!I::HasHeapObjectTag(obj)) return false;
  if (I::GetInstanceType(obj) != I::kOddballType) return false;
  return (I::GetOddballKind(obj) == I::kUndefinedOddballKind);
}


bool Value::IsNull() const {
#ifdef V8_ENABLE_CHECKS
  return FullIsNull();
#else
  return QuickIsNull();
#endif
}

bool Value::QuickIsNull() const {
  typedef internal::Address A;
  typedef internal::Internals I;
  A obj = *reinterpret_cast<const A*>(this);
  if (!I::HasHeapObjectTag(obj)) return false;
  if (I::GetInstanceType(obj) != I::kOddballType) return false;
  return (I::GetOddballKind(obj) == I::kNullOddballKind);
}

bool Value::IsNullOrUndefined() const {
#ifdef V8_ENABLE_CHECKS
  return FullIsNull() || FullIsUndefined();
#else
  return QuickIsNullOrUndefined();
#endif
}

bool Value::QuickIsNullOrUndefined() const {
  typedef internal::Address A;
  typedef internal::Internals I;
  A obj = *reinterpret_cast<const A*>(this);
  if (!I::HasHeapObjectTag(obj)) return false;
  if (I::GetInstanceType(obj) != I::kOddballType) return false;
  int kind = I::GetOddballKind(obj);
  return kind == I::kNullOddballKind || kind == I::kUndefinedOddballKind;
}

bool Value::IsString() const {
#ifdef V8_ENABLE_CHECKS
  return FullIsString();
#else
  return QuickIsString();
#endif
}

bool Value::QuickIsString() const {
  typedef internal::Address A;
  typedef internal::Internals I;
  A obj = *reinterpret_cast<const A*>(this);
  if (!I::HasHeapObjectTag(obj)) return false;
  return (I::GetInstanceType(obj) < I::kFirstNonstringType);
}


template <class T> Value* Value::Cast(T* value) {
  return static_cast<Value*>(value);
}


Boolean* Boolean::Cast(v8::Value* value) {
#ifdef V8_ENABLE_CHECKS
  CheckCast(value);
#endif
  return static_cast<Boolean*>(value);
}


Name* Name::Cast(v8::Value* value) {
#ifdef V8_ENABLE_CHECKS
  CheckCast(value);
#endif
  return static_cast<Name*>(value);
}


Symbol* Symbol::Cast(v8::Value* value) {
#ifdef V8_ENABLE_CHECKS
  CheckCast(value);
#endif
  return static_cast<Symbol*>(value);
}


Private* Private::Cast(Data* data) {
#ifdef V8_ENABLE_CHECKS
  CheckCast(data);
#endif
  return reinterpret_cast<Private*>(data);
}


Number* Number::Cast(v8::Value* value) {
#ifdef V8_ENABLE_CHECKS
  CheckCast(value);
#endif
  return static_cast<Number*>(value);
}


Integer* Integer::Cast(v8::Value* value) {
#ifdef V8_ENABLE_CHECKS
  CheckCast(value);
#endif
  return static_cast<Integer*>(value);
}


Int32* Int32::Cast(v8::Value* value) {
#ifdef V8_ENABLE_CHECKS
  CheckCast(value);
#endif
  return static_cast<Int32*>(value);
}


Uint32* Uint32::Cast(v8::Value* value) {
#ifdef V8_ENABLE_CHECKS
  CheckCast(value);
#endif
  return static_cast<Uint32*>(value);
}

BigInt* BigInt::Cast(v8::Value* value) {
#ifdef V8_ENABLE_CHECKS
  CheckCast(value);
#endif
  return static_cast<BigInt*>(value);
}

Date* Date::Cast(v8::Value* value) {
#ifdef V8_ENABLE_CHECKS
  CheckCast(value);
#endif
  return static_cast<Date*>(value);
}


StringObject* StringObject::Cast(v8::Value* value) {
#ifdef V8_ENABLE_CHECKS
  CheckCast(value);
#endif
  return static_cast<StringObject*>(value);
}


SymbolObject* SymbolObject::Cast(v8::Value* value) {
#ifdef V8_ENABLE_CHECKS
  CheckCast(value);
#endif
  return static_cast<SymbolObject*>(value);
}


NumberObject* NumberObject::Cast(v8::Value* value) {
#ifdef V8_ENABLE_CHECKS
  CheckCast(value);
#endif
  return static_cast<NumberObject*>(value);
}

BigIntObject* BigIntObject::Cast(v8::Value* value) {
#ifdef V8_ENABLE_CHECKS
  CheckCast(value);
#endif
  return static_cast<BigIntObject*>(value);
}

BooleanObject* BooleanObject::Cast(v8::Value* value) {
#ifdef V8_ENABLE_CHECKS
  CheckCast(value);
#endif
  return static_cast<BooleanObject*>(value);
}


RegExp* RegExp::Cast(v8::Value* value) {
#ifdef V8_ENABLE_CHECKS
  CheckCast(value);
#endif
  return static_cast<RegExp*>(value);
}


Object* Object::Cast(v8::Value* value) {
#ifdef V8_ENABLE_CHECKS
  CheckCast(value);
#endif
  return static_cast<Object*>(value);
}


Array* Array::Cast(v8::Value* value) {
#ifdef V8_ENABLE_CHECKS
  CheckCast(value);
#endif
  return static_cast<Array*>(value);
}


Map* Map::Cast(v8::Value* value) {
#ifdef V8_ENABLE_CHECKS
  CheckCast(value);
#endif
  return static_cast<Map*>(value);
}


Set* Set::Cast(v8::Value* value) {
#ifdef V8_ENABLE_CHECKS
  CheckCast(value);
#endif
  return static_cast<Set*>(value);
}


Promise* Promise::Cast(v8::Value* value) {
#ifdef V8_ENABLE_CHECKS
  CheckCast(value);
#endif
  return static_cast<Promise*>(value);
}


Proxy* Proxy::Cast(v8::Value* value) {
#ifdef V8_ENABLE_CHECKS
  CheckCast(value);
#endif
  return static_cast<Proxy*>(value);
}

WasmCompiledModule* WasmCompiledModule::Cast(v8::Value* value) {
#ifdef V8_ENABLE_CHECKS
  CheckCast(value);
#endif
  return static_cast<WasmCompiledModule*>(value);
}

Promise::Resolver* Promise::Resolver::Cast(v8::Value* value) {
#ifdef V8_ENABLE_CHECKS
  CheckCast(value);
#endif
  return static_cast<Promise::Resolver*>(value);
}


ArrayBuffer* ArrayBuffer::Cast(v8::Value* value) {
#ifdef V8_ENABLE_CHECKS
  CheckCast(value);
#endif
  return static_cast<ArrayBuffer*>(value);
}


ArrayBufferView* ArrayBufferView::Cast(v8::Value* value) {
#ifdef V8_ENABLE_CHECKS
  CheckCast(value);
#endif
  return static_cast<ArrayBufferView*>(value);
}


TypedArray* TypedArray::Cast(v8::Value* value) {
#ifdef V8_ENABLE_CHECKS
  CheckCast(value);
#endif
  return static_cast<TypedArray*>(value);
}


Uint8Array* Uint8Array::Cast(v8::Value* value) {
#ifdef V8_ENABLE_CHECKS
  CheckCast(value);
#endif
  return static_cast<Uint8Array*>(value);
}


Int8Array* Int8Array::Cast(v8::Value* value) {
#ifdef V8_ENABLE_CHECKS
  CheckCast(value);
#endif
  return static_cast<Int8Array*>(value);
}


Uint16Array* Uint16Array::Cast(v8::Value* value) {
#ifdef V8_ENABLE_CHECKS
  CheckCast(value);
#endif
  return static_cast<Uint16Array*>(value);
}


Int16Array* Int16Array::Cast(v8::Value* value) {
#ifdef V8_ENABLE_CHECKS
  CheckCast(value);
#endif
  return static_cast<Int16Array*>(value);
}


Uint32Array* Uint32Array::Cast(v8::Value* value) {
#ifdef V8_ENABLE_CHECKS
  CheckCast(value);
#endif
  return static_cast<Uint32Array*>(value);
}


Int32Array* Int32Array::Cast(v8::Value* value) {
#ifdef V8_ENABLE_CHECKS
  CheckCast(value);
#endif
  return static_cast<Int32Array*>(value);
}


Float32Array* Float32Array::Cast(v8::Value* value) {
#ifdef V8_ENABLE_CHECKS
  CheckCast(value);
#endif
  return static_cast<Float32Array*>(value);
}


Float64Array* Float64Array::Cast(v8::Value* value) {
#ifdef V8_ENABLE_CHECKS
  CheckCast(value);
#endif
  return static_cast<Float64Array*>(value);
}

BigInt64Array* BigInt64Array::Cast(v8::Value* value) {
#ifdef V8_ENABLE_CHECKS
  CheckCast(value);
#endif
  return static_cast<BigInt64Array*>(value);
}

BigUint64Array* BigUint64Array::Cast(v8::Value* value) {
#ifdef V8_ENABLE_CHECKS
  CheckCast(value);
#endif
  return static_cast<BigUint64Array*>(value);
}

Uint8ClampedArray* Uint8ClampedArray::Cast(v8::Value* value) {
#ifdef V8_ENABLE_CHECKS
  CheckCast(value);
#endif
  return static_cast<Uint8ClampedArray*>(value);
}


DataView* DataView::Cast(v8::Value* value) {
#ifdef V8_ENABLE_CHECKS
  CheckCast(value);
#endif
  return static_cast<DataView*>(value);
}


SharedArrayBuffer* SharedArrayBuffer::Cast(v8::Value* value) {
#ifdef V8_ENABLE_CHECKS
  CheckCast(value);
#endif
  return static_cast<SharedArrayBuffer*>(value);
}


Function* Function::Cast(v8::Value* value) {
#ifdef V8_ENABLE_CHECKS
  CheckCast(value);
#endif
  return static_cast<Function*>(value);
}


External* External::Cast(v8::Value* value) {
#ifdef V8_ENABLE_CHECKS
  CheckCast(value);
#endif
  return static_cast<External*>(value);
}


template<typename T>
Isolate* PropertyCallbackInfo<T>::GetIsolate() const {
  return *reinterpret_cast<Isolate**>(&args_[kIsolateIndex]);
}


template<typename T>
Local<Value> PropertyCallbackInfo<T>::Data() const {
  return Local<Value>(reinterpret_cast<Value*>(&args_[kDataIndex]));
}


template<typename T>
Local<Object> PropertyCallbackInfo<T>::This() const {
  return Local<Object>(reinterpret_cast<Object*>(&args_[kThisIndex]));
}


template<typename T>
Local<Object> PropertyCallbackInfo<T>::Holder() const {
  return Local<Object>(reinterpret_cast<Object*>(&args_[kHolderIndex]));
}


template<typename T>
ReturnValue<T> PropertyCallbackInfo<T>::GetReturnValue() const {
  return ReturnValue<T>(&args_[kReturnValueIndex]);
}

template <typename T>
bool PropertyCallbackInfo<T>::ShouldThrowOnError() const {
  typedef internal::Internals I;
  return args_[kShouldThrowOnErrorIndex] != I::IntToSmi(0);
}


Local<Primitive> Undefined(Isolate* isolate) {
  typedef internal::Address S;
  typedef internal::Internals I;
  I::CheckInitialized(isolate);
  S* slot = I::GetRoot(isolate, I::kUndefinedValueRootIndex);
  return Local<Primitive>(reinterpret_cast<Primitive*>(slot));
}


Local<Primitive> Null(Isolate* isolate) {
  typedef internal::Address S;
  typedef internal::Internals I;
  I::CheckInitialized(isolate);
  S* slot = I::GetRoot(isolate, I::kNullValueRootIndex);
  return Local<Primitive>(reinterpret_cast<Primitive*>(slot));
}


Local<Boolean> True(Isolate* isolate) {
  typedef internal::Address S;
  typedef internal::Internals I;
  I::CheckInitialized(isolate);
  S* slot = I::GetRoot(isolate, I::kTrueValueRootIndex);
  return Local<Boolean>(reinterpret_cast<Boolean*>(slot));
}


Local<Boolean> False(Isolate* isolate) {
  typedef internal::Address S;
  typedef internal::Internals I;
  I::CheckInitialized(isolate);
  S* slot = I::GetRoot(isolate, I::kFalseValueRootIndex);
  return Local<Boolean>(reinterpret_cast<Boolean*>(slot));
}


void Isolate::SetData(uint32_t slot, void* data) {
  typedef internal::Internals I;
  I::SetEmbedderData(this, slot, data);
}


void* Isolate::GetData(uint32_t slot) {
  typedef internal::Internals I;
  return I::GetEmbedderData(this, slot);
}


uint32_t Isolate::GetNumberOfDataSlots() {
  typedef internal::Internals I;
  return I::kNumIsolateDataSlots;
}

template <class T>
MaybeLocal<T> Isolate::GetDataFromSnapshotOnce(size_t index) {
  T* data = reinterpret_cast<T*>(GetDataFromSnapshotOnce(index));
  if (data) internal::PerformCastCheck(data);
  return Local<T>(data);
}

int64_t Isolate::AdjustAmountOfExternalAllocatedMemory(
    int64_t change_in_bytes) {
  typedef internal::Internals I;
  constexpr int64_t kMemoryReducerActivationLimit = 32 * 1024 * 1024;
  int64_t* external_memory = reinterpret_cast<int64_t*>(
      reinterpret_cast<uint8_t*>(this) + I::kExternalMemoryOffset);
  int64_t* external_memory_limit = reinterpret_cast<int64_t*>(
      reinterpret_cast<uint8_t*>(this) + I::kExternalMemoryLimitOffset);
  int64_t* external_memory_at_last_mc =
      reinterpret_cast<int64_t*>(reinterpret_cast<uint8_t*>(this) +
                                 I::kExternalMemoryAtLastMarkCompactOffset);

  const int64_t amount = *external_memory + change_in_bytes;
  *external_memory = amount;

  int64_t allocation_diff_since_last_mc =
      *external_memory - *external_memory_at_last_mc;
  // Only check memory pressure and potentially trigger GC if the amount of
  // external memory increased.
  if (allocation_diff_since_last_mc > kMemoryReducerActivationLimit) {
    CheckMemoryPressure();
  }

  if (change_in_bytes < 0) {
    const int64_t lower_limit = *external_memory_limit + change_in_bytes;
    if (lower_limit > I::kExternalAllocationSoftLimit)
      *external_memory_limit = lower_limit;
  } else if (change_in_bytes > 0 && amount > *external_memory_limit) {
    ReportExternalAllocationLimitReached();
  }
  return *external_memory;
}

Local<Value> Context::GetEmbedderData(int index) {
#if !defined(V8_ENABLE_CHECKS) && !defined(V8_COMPRESS_POINTERS)
  typedef internal::Address A;
  typedef internal::Internals I;
  auto* context = *reinterpret_cast<internal::NeverReadOnlySpaceObject**>(this);
  A* result =
      HandleScope::CreateHandle(context, I::ReadEmbedderData<A>(this, index));
  return Local<Value>(reinterpret_cast<Value*>(result));
#else
  return SlowGetEmbedderData(index);
#endif
}


void* Context::GetAlignedPointerFromEmbedderData(int index) {
#if !defined(V8_ENABLE_CHECKS) && !defined(V8_COMPRESS_POINTERS)
  typedef internal::Internals I;
  return I::ReadEmbedderData<void*>(this, index);
#else
  return SlowGetAlignedPointerFromEmbedderData(index);
#endif
}

template <class T>
MaybeLocal<T> Context::GetDataFromSnapshotOnce(size_t index) {
  T* data = reinterpret_cast<T*>(GetDataFromSnapshotOnce(index));
  if (data) internal::PerformCastCheck(data);
  return Local<T>(data);
}

template <class T>
size_t SnapshotCreator::AddData(Local<Context> context, Local<T> object) {
  T* object_ptr = *object;
  internal::Address* p = reinterpret_cast<internal::Address*>(object_ptr);
  return AddData(context, *p);
}

template <class T>
size_t SnapshotCreator::AddData(Local<T> object) {
  T* object_ptr = *object;
  internal::Address* p = reinterpret_cast<internal::Address*>(object_ptr);
  return AddData(*p);
}

/**
 * \example shell.cc
 * A simple shell that takes a list of expressions on the
 * command-line and executes them.
 */


/**
 * \example process.cc
 */


}  // namespace v8


#undef TYPE_CHECK


#endif  // INCLUDE_V8_H_<|MERGE_RESOLUTION|>--- conflicted
+++ resolved
@@ -41,8 +41,6 @@
   #define constexpr_func V8_INLINE static
 #endif
 
-<<<<<<< HEAD
-=======
 /**
  * Required so 'EmbedderHeapTracer' can friend 'gin::MultiHeapTracer'.  See the
  * note in 'EmbedderHeapTracer' for more information.
@@ -51,7 +49,6 @@
 class MultiHeapTracer;
 }
 
->>>>>>> 9c3345e7
 /**
  * The v8 JavaScript engine.
  */
