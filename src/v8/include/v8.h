--- conflicted
+++ resolved
@@ -1239,7 +1239,11 @@
     virtual size_t GetMoreData(const uint8_t** src) = 0;
 
     /**
-<<<<<<< HEAD
+     * Release data that was previously obtained from |GetMoreData|.
+     */
+    virtual void ReleaseData(const uint8_t* src) = 0;
+
+    /**
      * V8 calls this method to set a 'bookmark' at the current position in
      * the source stream, for the purpose of (maybe) later calling
      * ResetToBookmark. If ResetToBookmark is called later, then subsequent
@@ -1255,11 +1259,6 @@
      * V8 calls this to return to a previously set bookmark.
      */
     virtual void ResetToBookmark();
-=======
-     * Release data that was previously obtained from |GetMoreData|.
-     */
-    virtual void ReleaseData(const uint8_t* src) = 0;
->>>>>>> b23d14d8
   };
 
 
@@ -6265,7 +6264,15 @@
   static bool InitializeICU(const char* icu_data_file = NULL);
 
   /**
-<<<<<<< HEAD
+   * Initialize the ICU library bundled with V8 using the specified icu data.
+  */
+  static bool InitializeICUWithData(const void* icu_data);
+
+  // Return the handle handle to the Win32 heap used by the v8 module's C
+  // runtime system.
+  static intptr_t GetHeapHandle();
+
+  /**
    * Initialize the external startup data. The embedder only needs to
    * invoke this method when external startup data was enabled in a build.
    *
@@ -6284,16 +6291,6 @@
   static void InitializeExternalStartupData(const char* directory_path);
   static void InitializeExternalStartupData(const char* natives_blob,
                                             const char* snapshot_blob);
-=======
-   * Initialize the ICU library bundled with V8 using the specified icu data.
-  */
-  static bool InitializeICUWithData(const void* icu_data);
-
-  // Return the handle handle to the Win32 heap used by the v8 module's C
-  // runtime system.
-  static intptr_t GetHeapHandle();
-
->>>>>>> b23d14d8
   /**
    * Sets the v8::Platform to use. This should be invoked before V8 is
    * initialized.
