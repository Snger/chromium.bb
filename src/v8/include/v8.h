--- conflicted
+++ resolved
@@ -1092,13 +1092,6 @@
       BufferOwned
     };
 
-<<<<<<< HEAD
-    CachedData()
-        : data(NULL),
-          length(0),
-          rejected(false),
-          buffer_policy(BufferNotOwned) {}
-=======
     // SHEZ: These static functions need to be defined within V8 because we use
     // SHEZ: a separate heap for V8 and Blink.
     static CachedData* create();
@@ -1108,8 +1101,11 @@
 
     // SHEZ: These are made private to prevent their usage outside V8.
   private:
-    CachedData() : data(NULL), length(0), buffer_policy(BufferNotOwned) {}
->>>>>>> a6d56f29
+    CachedData()
+        : data(NULL),
+          length(0),
+          rejected(false),
+          buffer_policy(BufferNotOwned) {}
 
     // If buffer_policy is BufferNotOwned, the caller keeps the ownership of
     // data and guarantees that it stays alive until the CachedData object is
