--- conflicted
+++ resolved
@@ -28,38 +28,6 @@
 
 // We reserve the V8_* prefix for macros defined in V8 public API and
 // assume there are no name conflicts with the embedder's code.
-
-<<<<<<< HEAD
-=======
-#ifdef V8_OS_WIN
-
-// Setup for Windows DLL export/import. When building the V8 DLL the
-// BUILDING_V8_SHARED needs to be defined. When building a program which uses
-// the V8 DLL USING_V8_SHARED needs to be defined. When either building the V8
-// static library or building a program which uses the V8 static library neither
-// BUILDING_V8_SHARED nor USING_V8_SHARED should be defined.
-#ifdef BUILDING_V8_SHARED
-# define V8_EXPORT __declspec(dllexport)
-#elif defined(USING_V8_SHARED)
-# define V8_EXPORT __declspec(dllimport)
-#else
-# define V8_EXPORT
-#endif  // BUILDING_V8_SHARED
-
-#else  // V8_OS_WIN
-
-// Setup for Linux shared library export.
-#if V8_HAS_ATTRIBUTE_VISIBILITY
-# ifdef BUILDING_V8_SHARED
-#  define V8_EXPORT __attribute__ ((visibility("default")))
-# else
-#  define V8_EXPORT
-# endif
-#else
-# define V8_EXPORT
-#endif
-
-#endif  // V8_OS_WIN
 
 // https://en.wikipedia.org/wiki/Microsoft_Visual_C%2B%2B
 // MSVC++ 12.0  _MSC_VER == 1800 (Visual Studio 2013 version 12.0)
@@ -73,8 +41,6 @@
   #define constexpr_func V8_INLINE static
 #endif
 
-
->>>>>>> 2ef9aefd
 /**
  * The v8 JavaScript engine.
  */
@@ -176,105 +142,6 @@
 class StreamingDecoder;
 }  // namespace wasm
 
-<<<<<<< HEAD
-=======
-/**
- * Configuration of tagging scheme.
- */
-const int kApiPointerSize = sizeof(void*);  // NOLINT
-const int kApiDoubleSize = sizeof(double);  // NOLINT
-const int kApiIntSize = sizeof(int);        // NOLINT
-const int kApiInt64Size = sizeof(int64_t);  // NOLINT
-
-// Tag information for HeapObject.
-const int kHeapObjectTag = 1;
-const int kWeakHeapObjectTag = 3;
-const int kHeapObjectTagSize = 2;
-const intptr_t kHeapObjectTagMask = (1 << kHeapObjectTagSize) - 1;
-
-// Tag information for Smi.
-const int kSmiTag = 0;
-const int kSmiTagSize = 1;
-const intptr_t kSmiTagMask = (1 << kSmiTagSize) - 1;
-
-template <size_t tagged_ptr_size>
-struct SmiTagging;
-
-template <int kSmiShiftSize>
-V8_INLINE internal::Object* IntToSmi(int value) {
-  int smi_shift_bits = kSmiTagSize + kSmiShiftSize;
-  intptr_t tagged_value =
-      (static_cast<intptr_t>(value) << smi_shift_bits) | kSmiTag;
-  return reinterpret_cast<internal::Object*>(tagged_value);
-}
-
-// Smi constants for systems where tagged pointer is a 32-bit value.
-template <>
-struct SmiTagging<4> {
-  enum { kSmiShiftSize = 0, kSmiValueSize = 31 };
-  static int SmiShiftSize() { return kSmiShiftSize; }
-  static int SmiValueSize() { return kSmiValueSize; }
-  V8_INLINE static int SmiToInt(const internal::Object* value) {
-    int shift_bits = kSmiTagSize + kSmiShiftSize;
-    // Throw away top 32 bits and shift down (requires >> to be sign extending).
-    return static_cast<int>(reinterpret_cast<intptr_t>(value)) >> shift_bits;
-  }
-  V8_INLINE static internal::Object* IntToSmi(int value) {
-    return internal::IntToSmi<kSmiShiftSize>(value);
-  }
-  V8_INLINE static constexpr bool IsValidSmi(intptr_t value) {
-    // To be representable as an tagged small integer, the two
-    // most-significant bits of 'value' must be either 00 or 11 due to
-    // sign-extension. To check this we add 01 to the two
-    // most-significant bits, and check if the most-significant bit is 0
-    //
-    // CAUTION: The original code below:
-    // bool result = ((value + 0x40000000) & 0x80000000) == 0;
-    // may lead to incorrect results according to the C language spec, and
-    // in fact doesn't work correctly with gcc4.1.1 in some cases: The
-    // compiler may produce undefined results in case of signed integer
-    // overflow. The computation must be done w/ unsigned ints.
-    return static_cast<uintptr_t>(value) + 0x40000000U < 0x80000000U;
-  }
-};
-
-// Smi constants for systems where tagged pointer is a 64-bit value.
-template <>
-struct SmiTagging<8> {
-  enum { kSmiShiftSize = 31, kSmiValueSize = 32 };
-  static int SmiShiftSize() { return kSmiShiftSize; }
-  static int SmiValueSize() { return kSmiValueSize; }
-  V8_INLINE static int SmiToInt(const internal::Object* value) {
-    int shift_bits = kSmiTagSize + kSmiShiftSize;
-    // Shift down and throw away top 32 bits.
-    return static_cast<int>(reinterpret_cast<intptr_t>(value) >> shift_bits);
-  }
-  V8_INLINE static internal::Object* IntToSmi(int value) {
-    return internal::IntToSmi<kSmiShiftSize>(value);
-  }
-  V8_INLINE static constexpr bool IsValidSmi(intptr_t value) {
-    // To be representable as a long smi, the value must be a 32-bit integer.
-    return (value == static_cast<int32_t>(value));
-  }
-};
-
-#if V8_COMPRESS_POINTERS
-static_assert(
-    kApiPointerSize == kApiInt64Size,
-    "Pointer compression can be enabled only for 64-bit architectures");
-typedef SmiTagging<4> PlatformSmiTagging;
-#else
-typedef SmiTagging<kApiPointerSize> PlatformSmiTagging;
-#endif
-
-const int kSmiShiftSize = PlatformSmiTagging::kSmiShiftSize;
-const int kSmiValueSize = PlatformSmiTagging::kSmiValueSize;
-const int kSmiMinValue = (static_cast<unsigned int>(-1)) << (kSmiValueSize - 1);
-const int kSmiMaxValue = -(kSmiMinValue + 1);
-constexpr_func bool SmiValuesAre31Bits() { return kSmiValueSize == 31; }
-constexpr_func bool SmiValuesAre32Bits() { return kSmiValueSize == 32; }
-
->>>>>>> 2ef9aefd
 }  // namespace internal
 
 namespace debug {
