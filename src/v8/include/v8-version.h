--- conflicted
+++ resolved
@@ -9,13 +9,8 @@
 // NOTE these macros are used by some of the tool scripts and the build
 // system so their names cannot be changed without changing the scripts.
 #define V8_MAJOR_VERSION 4
-<<<<<<< HEAD
-#define V8_MINOR_VERSION 6
-#define V8_BUILD_NUMBER 85
-=======
 #define V8_MINOR_VERSION 7
 #define V8_BUILD_NUMBER 80
->>>>>>> 8a4399cd
 #define V8_PATCH_LEVEL 31
 
 // Use 1 for candidates and 0 otherwise.
