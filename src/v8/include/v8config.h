// Copyright 2013 the V8 project authors. All rights reserved.
// Redistribution and use in source and binary forms, with or without
// modification, are permitted provided that the following conditions are
// met:
//
//     * Redistributions of source code must retain the above copyright
//       notice, this list of conditions and the following disclaimer.
//     * Redistributions in binary form must reproduce the above
//       copyright notice, this list of conditions and the following
//       disclaimer in the documentation and/or other materials provided
//       with the distribution.
//     * Neither the name of Google Inc. nor the names of its
//       contributors may be used to endorse or promote products derived
//       from this software without specific prior written permission.
//
// THIS SOFTWARE IS PROVIDED BY THE COPYRIGHT HOLDERS AND CONTRIBUTORS
// "AS IS" AND ANY EXPRESS OR IMPLIED WARRANTIES, INCLUDING, BUT NOT
// LIMITED TO, THE IMPLIED WARRANTIES OF MERCHANTABILITY AND FITNESS FOR
// A PARTICULAR PURPOSE ARE DISCLAIMED. IN NO EVENT SHALL THE COPYRIGHT
// OWNER OR CONTRIBUTORS BE LIABLE FOR ANY DIRECT, INDIRECT, INCIDENTAL,
// SPECIAL, EXEMPLARY, OR CONSEQUENTIAL DAMAGES (INCLUDING, BUT NOT
// LIMITED TO, PROCUREMENT OF SUBSTITUTE GOODS OR SERVICES; LOSS OF USE,
// DATA, OR PROFITS; OR BUSINESS INTERRUPTION) HOWEVER CAUSED AND ON ANY
// THEORY OF LIABILITY, WHETHER IN CONTRACT, STRICT LIABILITY, OR TORT
// (INCLUDING NEGLIGENCE OR OTHERWISE) ARISING IN ANY WAY OUT OF THE USE
// OF THIS SOFTWARE, EVEN IF ADVISED OF THE POSSIBILITY OF SUCH DAMAGE.

#ifndef V8CONFIG_H_
#define V8CONFIG_H_

// Platform headers for feature detection below.
#if defined(__ANDROID__)
# include <sys/cdefs.h>
#elif defined(__APPLE__)
# include <TargetConditionals.h>
#elif defined(__linux__)
# include <features.h>
#endif


// This macro allows to test for the version of the GNU C library (or
// a compatible C library that masquerades as glibc). It evaluates to
// 0 if libc is not GNU libc or compatible.
// Use like:
//  #if V8_GLIBC_PREREQ(2, 3)
//   ...
//  #endif
#if defined(__GLIBC__) && defined(__GLIBC_MINOR__)
# define V8_GLIBC_PREREQ(major, minor)                                    \
    ((__GLIBC__ * 100 + __GLIBC_MINOR__) >= ((major) * 100 + (minor)))
#else
# define V8_GLIBC_PREREQ(major, minor) 0
#endif


// This macro allows to test for the version of the GNU C++ compiler.
// Note that this also applies to compilers that masquerade as GCC,
// for example clang and the Intel C++ compiler for Linux.
// Use like:
//  #if V8_GNUC_PREREQ(4, 3, 1)
//   ...
//  #endif
#if defined(__GNUC__) && defined(__GNUC_MINOR__) && defined(__GNUC_PATCHLEVEL__)
# define V8_GNUC_PREREQ(major, minor, patchlevel)                         \
    ((__GNUC__ * 10000 + __GNUC_MINOR__ * 100 + __GNUC_PATCHLEVEL__) >=   \
     ((major) * 10000 + (minor) * 100 + (patchlevel)))
#elif defined(__GNUC__) && defined(__GNUC_MINOR__)
# define V8_GNUC_PREREQ(major, minor, patchlevel)       \
    ((__GNUC__ * 10000 + __GNUC_MINOR__) >=             \
     ((major) * 10000 + (minor) * 100 + (patchlevel)))
#else
# define V8_GNUC_PREREQ(major, minor, patchlevel) 0
#endif



// -----------------------------------------------------------------------------
// Operating system detection
//
//  V8_OS_ANDROID       - Android
//  V8_OS_BSD           - BSDish (Mac OS X, Net/Free/Open/DragonFlyBSD)
//  V8_OS_CYGWIN        - Cygwin
//  V8_OS_DRAGONFLYBSD  - DragonFlyBSD
//  V8_OS_FREEBSD       - FreeBSD
//  V8_OS_LINUX         - Linux
//  V8_OS_MACOSX        - Mac OS X
//  V8_OS_NACL          - Native Client
//  V8_OS_NETBSD        - NetBSD
//  V8_OS_OPENBSD       - OpenBSD
//  V8_OS_POSIX         - POSIX compatible (mostly everything except Windows)
//  V8_OS_SOLARIS       - Sun Solaris and OpenSolaris
//  V8_OS_WIN           - Microsoft Windows

#if defined(__ANDROID__)
# define V8_OS_ANDROID 1
# define V8_OS_LINUX 1
# define V8_OS_POSIX 1
#elif defined(__APPLE__)
# define V8_OS_BSD 1
# define V8_OS_MACOSX 1
# define V8_OS_POSIX 1
#elif defined(__native_client__)
# define V8_OS_NACL 1
# define V8_OS_POSIX 1
#elif defined(__CYGWIN__)
# define V8_OS_CYGWIN 1
# define V8_OS_POSIX 1
#elif defined(__linux__)
# define V8_OS_LINUX 1
# define V8_OS_POSIX 1
#elif defined(__sun)
# define V8_OS_POSIX 1
# define V8_OS_SOLARIS 1
#elif defined(__FreeBSD__)
# define V8_OS_BSD 1
# define V8_OS_FREEBSD 1
# define V8_OS_POSIX 1
#elif defined(__DragonFly__)
# define V8_OS_BSD 1
# define V8_OS_DRAGONFLYBSD 1
# define V8_OS_POSIX 1
#elif defined(__NetBSD__)
# define V8_OS_BSD 1
# define V8_OS_NETBSD 1
# define V8_OS_POSIX 1
#elif defined(__OpenBSD__)
# define V8_OS_BSD 1
# define V8_OS_OPENBSD 1
# define V8_OS_POSIX 1
#elif defined(_WIN32)
# define V8_OS_WIN 1
#endif


// -----------------------------------------------------------------------------
// C library detection
//
//  V8_LIBC_BIONIC  - Bionic libc
//  V8_LIBC_BSD     - BSD libc derivate
//  V8_LIBC_GLIBC   - GNU C library
//  V8_LIBC_UCLIBC  - uClibc
//
// Note that testing for libc must be done using #if not #ifdef. For example,
// to test for the GNU C library, use:
//  #if V8_LIBC_GLIBC
//   ...
//  #endif

#if defined(__BIONIC__)
# define V8_LIBC_BIONIC 1
# define V8_LIBC_BSD 1
#elif defined(__UCLIBC__)
# define V8_LIBC_UCLIBC 1
#elif defined(__GLIBC__) || defined(__GNU_LIBRARY__)
# define V8_LIBC_GLIBC 1
#else
# define V8_LIBC_BSD V8_OS_BSD
#endif


// -----------------------------------------------------------------------------
// Compiler detection
//
//  V8_CC_CLANG   - Clang
//  V8_CC_GNU     - GNU C++
//  V8_CC_INTEL   - Intel C++
//  V8_CC_MINGW   - Minimalist GNU for Windows
//  V8_CC_MINGW32 - Minimalist GNU for Windows (mingw32)
//  V8_CC_MINGW64 - Minimalist GNU for Windows (mingw-w64)
//  V8_CC_MSVC    - Microsoft Visual C/C++
//
// C++11 feature detection
//
//  V8_HAS_CXX11_ALIGNAS        - alignas specifier supported
//  V8_HAS_CXX11_ALIGNOF        - alignof(type) operator supported
//  V8_HAS_CXX11_STATIC_ASSERT  - static_assert() supported
//  V8_HAS_CXX11_DELETE         - deleted functions supported
//  V8_HAS_CXX11_FINAL          - final marker supported
//  V8_HAS_CXX11_OVERRIDE       - override marker supported
//
// Compiler-specific feature detection
//
//  V8_HAS___ALIGNOF                    - __alignof(type) operator supported
//  V8_HAS___ALIGNOF__                  - __alignof__(type) operator supported
//  V8_HAS_ATTRIBUTE_ALIGNED            - __attribute__((aligned(n))) supported
//  V8_HAS_ATTRIBUTE_ALWAYS_INLINE      - __attribute__((always_inline))
//                                        supported
//  V8_HAS_ATTRIBUTE_DEPRECATED         - __attribute__((deprecated)) supported
//  V8_HAS_ATTRIBUTE_NOINLINE           - __attribute__((noinline)) supported
//  V8_HAS_ATTRIBUTE_UNUSED             - __attribute__((unused)) supported
//  V8_HAS_ATTRIBUTE_VISIBILITY         - __attribute__((visibility)) supported
//  V8_HAS_ATTRIBUTE_WARN_UNUSED_RESULT - __attribute__((warn_unused_result))
//                                        supported
//  V8_HAS_BUILTIN_EXPECT               - __builtin_expect() supported
//  V8_HAS_DECLSPEC_ALIGN               - __declspec(align(n)) supported
//  V8_HAS_DECLSPEC_DEPRECATED          - __declspec(deprecated) supported
//  V8_HAS_DECLSPEC_NOINLINE            - __declspec(noinline) supported
//  V8_HAS___FINAL                      - __final supported in non-C++11 mode
//  V8_HAS___FORCEINLINE                - __forceinline supported
//  V8_HAS_SEALED                       - MSVC style sealed marker supported
//
// Note that testing for compilers and/or features must be done using #if
// not #ifdef. For example, to test for Intel C++ Compiler, use:
//  #if V8_CC_INTEL
//   ...
//  #endif

#if defined(__clang__)

# define V8_CC_CLANG 1

// Clang defines __alignof__ as alias for __alignof
# define V8_HAS___ALIGNOF 1
# define V8_HAS___ALIGNOF__ V8_HAS___ALIGNOF

# define V8_HAS_ATTRIBUTE_ALIGNED (__has_attribute(aligned))
# define V8_HAS_ATTRIBUTE_ALWAYS_INLINE (__has_attribute(always_inline))
# define V8_HAS_ATTRIBUTE_DEPRECATED (__has_attribute(deprecated))
# define V8_HAS_ATTRIBUTE_NOINLINE (__has_attribute(noinline))
# define V8_HAS_ATTRIBUTE_UNUSED (__has_attribute(unused))
# define V8_HAS_ATTRIBUTE_VISIBILITY (__has_attribute(visibility))
# define V8_HAS_ATTRIBUTE_WARN_UNUSED_RESULT \
    (__has_attribute(warn_unused_result))

# define V8_HAS_BUILTIN_EXPECT (__has_builtin(__builtin_expect))

# define V8_HAS_CXX11_ALIGNAS (__has_feature(cxx_alignas))
# define V8_HAS_CXX11_STATIC_ASSERT (__has_feature(cxx_static_assert))
# define V8_HAS_CXX11_DELETE (__has_feature(cxx_deleted_functions))
# define V8_HAS_CXX11_FINAL (__has_feature(cxx_override_control))
# define V8_HAS_CXX11_OVERRIDE (__has_feature(cxx_override_control))

#elif defined(__GNUC__)

# define V8_CC_GNU 1
// Intel C++ also masquerades as GCC 3.2.0
# define V8_CC_INTEL (defined(__INTEL_COMPILER))
# define V8_CC_MINGW32 (defined(__MINGW32__))
# define V8_CC_MINGW64 (defined(__MINGW64__))
# define V8_CC_MINGW (V8_CC_MINGW32 || V8_CC_MINGW64)

# define V8_HAS___ALIGNOF__ (V8_GNUC_PREREQ(4, 3, 0))

# define V8_HAS_ATTRIBUTE_ALIGNED (V8_GNUC_PREREQ(2, 95, 0))
// always_inline is available in gcc 4.0 but not very reliable until 4.4.
// Works around "sorry, unimplemented: inlining failed" build errors with
// older compilers.
# define V8_HAS_ATTRIBUTE_ALWAYS_INLINE (V8_GNUC_PREREQ(4, 4, 0))
# define V8_HAS_ATTRIBUTE_DEPRECATED (V8_GNUC_PREREQ(3, 4, 0))
# define V8_HAS_ATTRIBUTE_DEPRECATED_MESSAGE (V8_GNUC_PREREQ(4, 5, 0))
# define V8_HAS_ATTRIBUTE_NOINLINE (V8_GNUC_PREREQ(3, 4, 0))
# define V8_HAS_ATTRIBUTE_UNUSED (V8_GNUC_PREREQ(2, 95, 0))
# define V8_HAS_ATTRIBUTE_VISIBILITY (V8_GNUC_PREREQ(4, 3, 0))
# define V8_HAS_ATTRIBUTE_WARN_UNUSED_RESULT \
    (!V8_CC_INTEL && V8_GNUC_PREREQ(4, 1, 0))

# define V8_HAS_BUILTIN_EXPECT (V8_GNUC_PREREQ(2, 96, 0))

// g++ requires -std=c++0x or -std=gnu++0x to support C++11 functionality
// without warnings (functionality used by the macros below).  These modes
// are detectable by checking whether __GXX_EXPERIMENTAL_CXX0X__ is defined or,
// more standardly, by checking whether __cplusplus has a C++11 or greater
// value. Current versions of g++ do not correctly set __cplusplus, so we check
// both for forward compatibility.
# if defined(__GXX_EXPERIMENTAL_CXX0X__) || __cplusplus >= 201103L
#  define V8_HAS_CXX11_ALIGNAS (V8_GNUC_PREREQ(4, 8, 0))
#  define V8_HAS_CXX11_ALIGNOF (V8_GNUC_PREREQ(4, 8, 0))
#  define V8_HAS_CXX11_STATIC_ASSERT (V8_GNUC_PREREQ(4, 3, 0))
#  define V8_HAS_CXX11_DELETE (V8_GNUC_PREREQ(4, 4, 0))
#  define V8_HAS_CXX11_OVERRIDE (V8_GNUC_PREREQ(4, 7, 0))
#  define V8_HAS_CXX11_FINAL (V8_GNUC_PREREQ(4, 7, 0))
# else
// '__final' is a non-C++11 GCC synonym for 'final', per GCC r176655.
#  define V8_HAS___FINAL (V8_GNUC_PREREQ(4, 7, 0))
# endif

#elif defined(_MSC_VER)

# define V8_CC_MSVC 1

# define V8_HAS___ALIGNOF 1

// Override control was added with Visual Studio 2005, but
// Visual Studio 2010 and earlier spell "final" as "sealed".
# define V8_HAS_CXX11_FINAL (_MSC_VER >= 1700)
# define V8_HAS_CXX11_OVERRIDE (_MSC_VER >= 1400)
# define V8_HAS_SEALED (_MSC_VER >= 1400)

# define V8_HAS_DECLSPEC_ALIGN 1
# define V8_HAS_DECLSPEC_DEPRECATED (_MSC_VER >= 1300)
# define V8_HAS_DECLSPEC_NOINLINE 1

# define V8_HAS___FORCEINLINE 1

#endif


// -----------------------------------------------------------------------------
// Helper macros

// A macro used to make better inlining. Don't bother for debug builds.
// Use like:
//   V8_INLINE int GetZero() { return 0; }
#if !defined(DEBUG) && V8_HAS_ATTRIBUTE_ALWAYS_INLINE
# define V8_INLINE inline __attribute__((always_inline))
#elif !defined(DEBUG) && V8_HAS___FORCEINLINE
# define V8_INLINE __forceinline
#else
# define V8_INLINE inline
#endif


// A macro used to tell the compiler to never inline a particular function.
// Don't bother for debug builds.
// Use like:
//   V8_NOINLINE int GetMinusOne() { return -1; }
#if !defined(DEBUG) && V8_HAS_ATTRIBUTE_NOINLINE
# define V8_NOINLINE __attribute__((noinline))
#elif !defined(DEBUG) && V8_HAS_DECLSPEC_NOINLINE
# define V8_NOINLINE __declspec(noinline)
#else
# define V8_NOINLINE /* NOT SUPPORTED */
#endif


// A macro to mark classes or functions as deprecated.
#if defined(V8_DEPRECATION_WARNINGS) && V8_HAS_ATTRIBUTE_DEPRECATED_MESSAGE
# define V8_DEPRECATED(message, declarator) \
declarator __attribute__((deprecated(message)))
#elif defined(V8_DEPRECATION_WARNINGS) && V8_HAS_ATTRIBUTE_DEPRECATED
# define V8_DEPRECATED(message, declarator) \
declarator __attribute__((deprecated))
#elif defined(V8_DEPRECATION_WARNINGS) && V8_HAS_DECLSPEC_DEPRECATED
# define V8_DEPRECATED(message, declarator) __declspec(deprecated) declarator
#else
# define V8_DEPRECATED(message, declarator) declarator
<<<<<<< HEAD
=======
#endif


// A macro to mark variables or types as unused, avoiding compiler warnings.
#if V8_HAS_ATTRIBUTE_UNUSED
# define V8_UNUSED __attribute__((unused))
#else
# define V8_UNUSED
>>>>>>> 8c15b39e
#endif


// Annotate a function indicating the caller must examine the return value.
// Use like:
//   int foo() V8_WARN_UNUSED_RESULT;
#if V8_HAS_ATTRIBUTE_WARN_UNUSED_RESULT
# define V8_WARN_UNUSED_RESULT __attribute__((warn_unused_result))
#else
# define V8_WARN_UNUSED_RESULT /* NOT SUPPORTED */
#endif


// A macro to provide the compiler with branch prediction information.
#if V8_HAS_BUILTIN_EXPECT
# define V8_UNLIKELY(condition) (__builtin_expect(!!(condition), 0))
# define V8_LIKELY(condition) (__builtin_expect(!!(condition), 1))
#else
# define V8_UNLIKELY(condition) (condition)
# define V8_LIKELY(condition) (condition)
#endif


// A macro to specify that a method is deleted from the corresponding class.
// Any attempt to use the method will always produce an error at compile time
// when this macro can be implemented (i.e. if the compiler supports C++11).
// If the current compiler does not support C++11, use of the annotated method
// will still cause an error, but the error will most likely occur at link time
// rather than at compile time. As a backstop, method declarations using this
// macro should be private.
// Use like:
//   class A {
//    private:
//     A(const A& other) V8_DELETE;
//     A& operator=(const A& other) V8_DELETE;
//   };
#if V8_HAS_CXX11_DELETE
# define V8_DELETE = delete
#else
# define V8_DELETE /* NOT SUPPORTED */
#endif


// Annotate a virtual method indicating it must be overriding a virtual
// method in the parent class.
// Use like:
//   virtual void bar() V8_OVERRIDE;
#if V8_HAS_CXX11_OVERRIDE
# define V8_OVERRIDE override
#else
# define V8_OVERRIDE /* NOT SUPPORTED */
#endif


// Annotate a virtual method indicating that subclasses must not override it,
// or annotate a class to indicate that it cannot be subclassed.
// Use like:
//   class B V8_FINAL : public A {};
//   virtual void bar() V8_FINAL;
#if V8_HAS_CXX11_FINAL
# define V8_FINAL final
#elif V8_HAS___FINAL
# define V8_FINAL __final
#elif V8_HAS_SEALED
# define V8_FINAL sealed
#else
# define V8_FINAL /* NOT SUPPORTED */
#endif


// This macro allows to specify memory alignment for structs, classes, etc.
// Use like:
//   class V8_ALIGNED(16) MyClass { ... };
//   V8_ALIGNED(32) int array[42];
#if V8_HAS_CXX11_ALIGNAS
# define V8_ALIGNED(n) alignas(n)
#elif V8_HAS_ATTRIBUTE_ALIGNED
# define V8_ALIGNED(n) __attribute__((aligned(n)))
#elif V8_HAS_DECLSPEC_ALIGN
# define V8_ALIGNED(n) __declspec(align(n))
#else
# define V8_ALIGNED(n) /* NOT SUPPORTED */
#endif


// This macro is similar to V8_ALIGNED(), but takes a type instead of size
// in bytes. If the compiler does not supports using the alignment of the
// |type|, it will align according to the |alignment| instead. For example,
// Visual Studio C++ cannot combine __declspec(align) and __alignof. The
// |alignment| must be a literal that is used as a kind of worst-case fallback
// alignment.
// Use like:
//   struct V8_ALIGNAS(AnotherClass, 16) NewClass { ... };
//   V8_ALIGNAS(double, 8) int array[100];
#if V8_HAS_CXX11_ALIGNAS
# define V8_ALIGNAS(type, alignment) alignas(type)
#elif V8_HAS___ALIGNOF__ && V8_HAS_ATTRIBUTE_ALIGNED
# define V8_ALIGNAS(type, alignment) __attribute__((aligned(__alignof__(type))))
#else
# define V8_ALIGNAS(type, alignment) V8_ALIGNED(alignment)
#endif


// This macro returns alignment in bytes (an integer power of two) required for
// any instance of the given type, which is either complete type, an array type,
// or a reference type.
// Use like:
//   size_t alignment = V8_ALIGNOF(double);
#if V8_HAS_CXX11_ALIGNOF
# define V8_ALIGNOF(type) alignof(type)
#elif V8_HAS___ALIGNOF
# define V8_ALIGNOF(type) __alignof(type)
#elif V8_HAS___ALIGNOF__
# define V8_ALIGNOF(type) __alignof__(type)
#else
// Note that alignment of a type within a struct can be less than the
// alignment of the type stand-alone (because of ancient ABIs), so this
// should only be used as a last resort.
namespace v8 { template <typename T> class AlignOfHelper { char c; T t; }; }
# define V8_ALIGNOF(type) (sizeof(::v8::AlignOfHelper<type>) - sizeof(type))
#endif

#endif  // V8CONFIG_H_<|MERGE_RESOLUTION|>--- conflicted
+++ resolved
@@ -334,8 +334,6 @@
 # define V8_DEPRECATED(message, declarator) __declspec(deprecated) declarator
 #else
 # define V8_DEPRECATED(message, declarator) declarator
-<<<<<<< HEAD
-=======
 #endif
 
 
@@ -344,7 +342,6 @@
 # define V8_UNUSED __attribute__((unused))
 #else
 # define V8_UNUSED
->>>>>>> 8c15b39e
 #endif
 
 
