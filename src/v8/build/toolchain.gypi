--- conflicted
+++ resolved
@@ -502,43 +502,9 @@
         'abstract': 1,
         'msvs_settings': {
           'VCCLCompilerTool': {
-<<<<<<< HEAD
             'Optimization': '0',
-            'conditions': [
-              ['component=="shared_library"', {
-                'RuntimeLibrary': '3',  # /MDd
-              }, {
-                'RuntimeLibrary': '1',  # /MTd
-=======
             'RuntimeLibrary': '1',  # /MTd
-
-            'conditions': [
-              ['v8_optimized_debug==0', {
-                'Optimization': '0',
-              }],
-              ['v8_optimized_debug==1', {
-                'Optimization': '1',
-                'InlineFunctionExpansion': '2',
-                'EnableIntrinsicFunctions': 'true',
-                'FavorSizeOrSpeed': '0',
-                'StringPooling': 'true',
-                'BasicRuntimeChecks': '0',
-              }],
-              ['v8_optimized_debug==2', {
-                'Optimization': '2',
-                'InlineFunctionExpansion': '2',
-                'EnableIntrinsicFunctions': 'true',
-                'FavorSizeOrSpeed': '0',
-                'StringPooling': 'true',
-                'BasicRuntimeChecks': '0',
-                'conditions': [
-                  ['v8_target_arch=="x64"', {
-                    # TODO(2207): remove this option once the bug is fixed.
-                    'WholeProgramOptimization': 'true',
-                  }],
-                ],
->>>>>>> d7784cd2
-              }],
+            'conditions': [
             ],
           },
           'VCLinkerTool': {
@@ -573,17 +539,13 @@
         'msvs_settings': {
           'VCCLCompilerTool': {
             'Optimization': '1',
+            'RuntimeLibrary': '1',  # /MTd
             'InlineFunctionExpansion': '2',
             'EnableIntrinsicFunctions': 'true',
             'FavorSizeOrSpeed': '0',
             'StringPooling': 'true',
             'BasicRuntimeChecks': '0',
             'conditions': [
-              ['component=="shared_library"', {
-                'RuntimeLibrary': '3',  # /MDd
-              }, {
-                'RuntimeLibrary': '1',  # /MTd
-              }],
             ],
           },
           'VCLinkerTool': {
@@ -627,17 +589,13 @@
         'msvs_settings': {
           'VCCLCompilerTool': {
             'Optimization': '2',
+            'RuntimeLibrary': '1',  # /MTd
             'InlineFunctionExpansion': '2',
             'EnableIntrinsicFunctions': 'true',
             'FavorSizeOrSpeed': '0',
             'StringPooling': 'true',
             'BasicRuntimeChecks': '0',
             'conditions': [
-              ['component=="shared_library"', {
-                'RuntimeLibrary': '3',  #/MDd
-              }, {
-                'RuntimeLibrary': '1',  #/MTd
-              }],
               ['v8_target_arch=="x64"', {
                 # TODO(2207): remove this option once the bug is fixed.
                 'WholeProgramOptimization': 'true',
