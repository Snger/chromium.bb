--- conflicted
+++ resolved
@@ -168,42 +168,9 @@
     FLAG_max_new_space_size = (1 << (kPageSizeBits - 10)) * 2;
   }
 
-<<<<<<< HEAD
-  if (FLAG_concurrent_recompilation &&
-      (FLAG_trace_hydrogen || FLAG_trace_hydrogen_stubs)) {
-    FLAG_concurrent_recompilation = false;
-    PrintF("Concurrent recompilation has been disabled for tracing.\n");
-  }
-
-  if (FLAG_sweeper_threads <= 0) {
-    if (FLAG_concurrent_sweeping) {
-      FLAG_sweeper_threads = SystemThreadManager::
-          NumberOfParallelSystemThreads(
-              SystemThreadManager::CONCURRENT_SWEEPING);
-    } else if (FLAG_parallel_sweeping) {
-      FLAG_sweeper_threads = SystemThreadManager::
-          NumberOfParallelSystemThreads(
-              SystemThreadManager::PARALLEL_SWEEPING);
-    }
-    if (FLAG_sweeper_threads == 0) {
-      FLAG_concurrent_sweeping = false;
-      FLAG_parallel_sweeping = false;
-    }
-  } else if (!FLAG_concurrent_sweeping && !FLAG_parallel_sweeping) {
-    FLAG_sweeper_threads = 0;
-  }
-
-  if (FLAG_concurrent_recompilation &&
-      SystemThreadManager::NumberOfParallelSystemThreads(
-          SystemThreadManager::PARALLEL_RECOMPILATION) == 0) {
-    FLAG_concurrent_recompilation = false;
-  }
-
-=======
 #ifdef V8_USE_DEFAULT_PLATFORM
   platform_ = new DefaultPlatform;
 #endif
->>>>>>> 8c15b39e
   Sampler::SetUp();
   CPU::SetUp();
   OS::PostSetUp();
