--- conflicted
+++ resolved
@@ -33,15 +33,9 @@
 // NOTE these macros are used by some of the tool scripts and the build
 // system so their names cannot be changed without changing the scripts.
 #define MAJOR_VERSION     3
-<<<<<<< HEAD
-#define MINOR_VERSION     22
-#define BUILD_NUMBER      24
-#define PATCH_LEVEL       17
-=======
 #define MINOR_VERSION     23
 #define BUILD_NUMBER      17
 #define PATCH_LEVEL       23
->>>>>>> 8c15b39e
 // Use 1 for candidates and 0 otherwise.
 // (Boolean macro values are not supported by all preprocessors.)
 #define IS_CANDIDATE_VERSION 0
