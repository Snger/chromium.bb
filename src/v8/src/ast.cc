--- conflicted
+++ resolved
@@ -579,94 +579,6 @@
 }
 
 
-<<<<<<< HEAD
-void Property::RecordTypeFeedback(TypeFeedbackOracle* oracle,
-                                  Zone* zone) {
-  // Record type feedback from the oracle in the AST.
-  is_uninitialized_ = oracle->LoadIsUninitialized(this);
-  if (is_uninitialized_) return;
-
-  is_pre_monomorphic_ = oracle->LoadIsPreMonomorphic(this);
-  is_monomorphic_ = oracle->LoadIsMonomorphicNormal(this);
-  ASSERT(!is_pre_monomorphic_ || !is_monomorphic_);
-  receiver_types_.Clear();
-  if (key()->IsPropertyName()) {
-    FunctionPrototypeStub proto_stub(Code::LOAD_IC);
-    if (oracle->LoadIsStub(this, &proto_stub)) {
-      is_function_prototype_ = true;
-    } else {
-      Literal* lit_key = key()->AsLiteral();
-      ASSERT(lit_key != NULL && lit_key->value()->IsString());
-      Handle<String> name = Handle<String>::cast(lit_key->value());
-      oracle->LoadReceiverTypes(this, name, &receiver_types_);
-    }
-  } else if (oracle->LoadIsBuiltin(this, Builtins::kKeyedLoadIC_String)) {
-    is_string_access_ = true;
-  } else if (is_monomorphic_) {
-    receiver_types_.Add(oracle->LoadMonomorphicReceiverType(this), zone);
-  } else if (oracle->LoadIsPolymorphic(this)) {
-    receiver_types_.Reserve(kMaxKeyedPolymorphism, zone);
-    oracle->CollectKeyedReceiverTypes(PropertyFeedbackId(), &receiver_types_);
-  }
-}
-
-
-void Assignment::RecordTypeFeedback(TypeFeedbackOracle* oracle,
-                                    Zone* zone) {
-  Property* prop = target()->AsProperty();
-  ASSERT(prop != NULL);
-  TypeFeedbackId id = AssignmentFeedbackId();
-  is_uninitialized_ = oracle->StoreIsUninitialized(id);
-  if (is_uninitialized_) return;
-
-  is_pre_monomorphic_ = oracle->StoreIsPreMonomorphic(id);
-  is_monomorphic_ = oracle->StoreIsMonomorphicNormal(id);
-  ASSERT(!is_pre_monomorphic_ || !is_monomorphic_);
-  receiver_types_.Clear();
-  if (prop->key()->IsPropertyName()) {
-    Literal* lit_key = prop->key()->AsLiteral();
-    ASSERT(lit_key != NULL && lit_key->value()->IsString());
-    Handle<String> name = Handle<String>::cast(lit_key->value());
-    oracle->StoreReceiverTypes(this, name, &receiver_types_);
-  } else if (is_monomorphic_) {
-    // Record receiver type for monomorphic keyed stores.
-    receiver_types_.Add(oracle->StoreMonomorphicReceiverType(id), zone);
-    store_mode_ = oracle->GetStoreMode(id);
-  } else if (oracle->StoreIsKeyedPolymorphic(id)) {
-    receiver_types_.Reserve(kMaxKeyedPolymorphism, zone);
-    oracle->CollectKeyedReceiverTypes(id, &receiver_types_);
-    store_mode_ = oracle->GetStoreMode(id);
-  }
-}
-
-
-void CountOperation::RecordTypeFeedback(TypeFeedbackOracle* oracle,
-                                        Zone* zone) {
-  TypeFeedbackId id = CountStoreFeedbackId();
-  is_monomorphic_ = oracle->StoreIsMonomorphicNormal(id);
-  receiver_types_.Clear();
-  if (is_monomorphic_) {
-    // Record receiver type for monomorphic keyed stores.
-    receiver_types_.Add(
-        oracle->StoreMonomorphicReceiverType(id), zone);
-  } else if (oracle->StoreIsKeyedPolymorphic(id)) {
-    receiver_types_.Reserve(kMaxKeyedPolymorphism, zone);
-    oracle->CollectKeyedReceiverTypes(id, &receiver_types_);
-  } else {
-    oracle->CollectPolymorphicStoreReceiverTypes(id, &receiver_types_);
-  }
-  store_mode_ = oracle->GetStoreMode(id);
-  type_ = oracle->IncrementType(this);
-}
-
-
-void CaseClause::RecordTypeFeedback(TypeFeedbackOracle* oracle) {
-  compare_type_ = oracle->ClauseType(CompareId());
-}
-
-
-=======
->>>>>>> 8c15b39e
 bool Call::ComputeTarget(Handle<Map> type, Handle<String> name) {
   // If there is an interceptor, we can't compute the target for a direct call.
   if (type->has_named_interceptor()) return false;
@@ -715,7 +627,6 @@
     if (!type->prototype()->IsJSObject()) return false;
     // Go up the prototype chain, recording where we are currently.
     holder_ = Handle<JSObject>(JSObject::cast(type->prototype()));
-    JSObject::TryMigrateInstance(holder_);
     type = Handle<Map>(holder()->map());
   }
 }
