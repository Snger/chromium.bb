// Copyright 2012 the V8 project authors. All rights reserved.
// Redistribution and use in source and binary forms, with or without
// modification, are permitted provided that the following conditions are
// met:
//
//     * Redistributions of source code must retain the above copyright
//       notice, this list of conditions and the following disclaimer.
//     * Redistributions in binary form must reproduce the above
//       copyright notice, this list of conditions and the following
//       disclaimer in the documentation and/or other materials provided
//       with the distribution.
//     * Neither the name of Google Inc. nor the names of its
//       contributors may be used to endorse or promote products derived
//       from this software without specific prior written permission.
//
// THIS SOFTWARE IS PROVIDED BY THE COPYRIGHT HOLDERS AND CONTRIBUTORS
// "AS IS" AND ANY EXPRESS OR IMPLIED WARRANTIES, INCLUDING, BUT NOT
// LIMITED TO, THE IMPLIED WARRANTIES OF MERCHANTABILITY AND FITNESS FOR
// A PARTICULAR PURPOSE ARE DISCLAIMED. IN NO EVENT SHALL THE COPYRIGHT
// OWNER OR CONTRIBUTORS BE LIABLE FOR ANY DIRECT, INDIRECT, INCIDENTAL,
// SPECIAL, EXEMPLARY, OR CONSEQUENTIAL DAMAGES (INCLUDING, BUT NOT
// LIMITED TO, PROCUREMENT OF SUBSTITUTE GOODS OR SERVICES; LOSS OF USE,
// DATA, OR PROFITS; OR BUSINESS INTERRUPTION) HOWEVER CAUSED AND ON ANY
// THEORY OF LIABILITY, WHETHER IN CONTRACT, STRICT LIABILITY, OR TORT
// (INCLUDING NEGLIGENCE OR OTHERWISE) ARISING IN ANY WAY OUT OF THE USE
// OF THIS SOFTWARE, EVEN IF ADVISED OF THE POSSIBILITY OF SUCH DAMAGE.

#include "v8.h"

#include "disassembler.h"
#include "disasm.h"
#include "jsregexp.h"
#include "objects-visiting.h"

namespace v8 {
namespace internal {

#ifdef OBJECT_PRINT

void MaybeObject::Print() {
  Print(stdout);
}


void MaybeObject::Print(FILE* out) {
  Object* this_as_object;
  if (ToObject(&this_as_object)) {
    if (this_as_object->IsSmi()) {
      Smi::cast(this_as_object)->SmiPrint(out);
    } else {
      HeapObject::cast(this_as_object)->HeapObjectPrint(out);
    }
  } else {
    Failure::cast(this)->FailurePrint(out);
  }
  Flush(out);
}


void MaybeObject::PrintLn() {
  PrintLn(stdout);
}


void MaybeObject::PrintLn(FILE* out) {
  Print(out);
  PrintF(out, "\n");
}


void HeapObject::PrintHeader(FILE* out, const char* id) {
  PrintF(out, "%p: [%s]\n", reinterpret_cast<void*>(this), id);
}


void HeapObject::HeapObjectPrint(FILE* out) {
  InstanceType instance_type = map()->instance_type();

  HandleScope scope(GetIsolate());
  if (instance_type < FIRST_NONSTRING_TYPE) {
    String::cast(this)->StringPrint(out);
    return;
  }

  switch (instance_type) {
    case SYMBOL_TYPE:
      Symbol::cast(this)->SymbolPrint(out);
      break;
    case MAP_TYPE:
      Map::cast(this)->MapPrint(out);
      break;
    case HEAP_NUMBER_TYPE:
      HeapNumber::cast(this)->HeapNumberPrint(out);
      break;
    case FIXED_DOUBLE_ARRAY_TYPE:
      FixedDoubleArray::cast(this)->FixedDoubleArrayPrint(out);
      break;
    case CONSTANT_POOL_ARRAY_TYPE:
      ConstantPoolArray::cast(this)->ConstantPoolArrayPrint(out);
      break;
    case FIXED_ARRAY_TYPE:
      FixedArray::cast(this)->FixedArrayPrint(out);
      break;
    case BYTE_ARRAY_TYPE:
      ByteArray::cast(this)->ByteArrayPrint(out);
      break;
    case FREE_SPACE_TYPE:
      FreeSpace::cast(this)->FreeSpacePrint(out);
      break;
    case EXTERNAL_PIXEL_ARRAY_TYPE:
      ExternalPixelArray::cast(this)->ExternalPixelArrayPrint(out);
      break;
    case EXTERNAL_BYTE_ARRAY_TYPE:
      ExternalByteArray::cast(this)->ExternalByteArrayPrint(out);
      break;
    case EXTERNAL_UNSIGNED_BYTE_ARRAY_TYPE:
      ExternalUnsignedByteArray::cast(this)
          ->ExternalUnsignedByteArrayPrint(out);
      break;
    case EXTERNAL_SHORT_ARRAY_TYPE:
      ExternalShortArray::cast(this)->ExternalShortArrayPrint(out);
      break;
    case EXTERNAL_UNSIGNED_SHORT_ARRAY_TYPE:
      ExternalUnsignedShortArray::cast(this)
          ->ExternalUnsignedShortArrayPrint(out);
      break;
    case EXTERNAL_INT_ARRAY_TYPE:
      ExternalIntArray::cast(this)->ExternalIntArrayPrint(out);
      break;
    case EXTERNAL_UNSIGNED_INT_ARRAY_TYPE:
      ExternalUnsignedIntArray::cast(this)->ExternalUnsignedIntArrayPrint(out);
      break;
    case EXTERNAL_FLOAT_ARRAY_TYPE:
      ExternalFloatArray::cast(this)->ExternalFloatArrayPrint(out);
      break;
    case EXTERNAL_DOUBLE_ARRAY_TYPE:
      ExternalDoubleArray::cast(this)->ExternalDoubleArrayPrint(out);
      break;
    case FILLER_TYPE:
      PrintF(out, "filler");
      break;
    case JS_OBJECT_TYPE:  // fall through
    case JS_CONTEXT_EXTENSION_OBJECT_TYPE:
    case JS_ARRAY_TYPE:
    case JS_GENERATOR_OBJECT_TYPE:
    case JS_REGEXP_TYPE:
      JSObject::cast(this)->JSObjectPrint(out);
      break;
    case ODDBALL_TYPE:
      Oddball::cast(this)->to_string()->Print(out);
      break;
    case JS_MODULE_TYPE:
      JSModule::cast(this)->JSModulePrint(out);
      break;
    case JS_FUNCTION_TYPE:
      JSFunction::cast(this)->JSFunctionPrint(out);
      break;
    case JS_GLOBAL_PROXY_TYPE:
      JSGlobalProxy::cast(this)->JSGlobalProxyPrint(out);
      break;
    case JS_GLOBAL_OBJECT_TYPE:
      JSGlobalObject::cast(this)->JSGlobalObjectPrint(out);
      break;
    case JS_BUILTINS_OBJECT_TYPE:
      JSBuiltinsObject::cast(this)->JSBuiltinsObjectPrint(out);
      break;
    case JS_VALUE_TYPE:
      PrintF(out, "Value wrapper around:");
      JSValue::cast(this)->value()->Print(out);
      break;
    case JS_DATE_TYPE:
      JSDate::cast(this)->JSDatePrint(out);
      break;
    case CODE_TYPE:
      Code::cast(this)->CodePrint(out);
      break;
    case JS_PROXY_TYPE:
      JSProxy::cast(this)->JSProxyPrint(out);
      break;
    case JS_FUNCTION_PROXY_TYPE:
      JSFunctionProxy::cast(this)->JSFunctionProxyPrint(out);
      break;
    case JS_SET_TYPE:
      JSSet::cast(this)->JSSetPrint(out);
      break;
    case JS_MAP_TYPE:
      JSMap::cast(this)->JSMapPrint(out);
      break;
    case JS_WEAK_MAP_TYPE:
      JSWeakMap::cast(this)->JSWeakMapPrint(out);
      break;
    case JS_WEAK_SET_TYPE:
      JSWeakSet::cast(this)->JSWeakSetPrint(out);
      break;
    case FOREIGN_TYPE:
      Foreign::cast(this)->ForeignPrint(out);
      break;
    case SHARED_FUNCTION_INFO_TYPE:
      SharedFunctionInfo::cast(this)->SharedFunctionInfoPrint(out);
      break;
    case JS_MESSAGE_OBJECT_TYPE:
      JSMessageObject::cast(this)->JSMessageObjectPrint(out);
      break;
    case CELL_TYPE:
      Cell::cast(this)->CellPrint(out);
      break;
    case PROPERTY_CELL_TYPE:
      PropertyCell::cast(this)->PropertyCellPrint(out);
      break;
    case JS_ARRAY_BUFFER_TYPE:
      JSArrayBuffer::cast(this)->JSArrayBufferPrint(out);
      break;
    case JS_TYPED_ARRAY_TYPE:
      JSTypedArray::cast(this)->JSTypedArrayPrint(out);
      break;
    case JS_DATA_VIEW_TYPE:
      JSDataView::cast(this)->JSDataViewPrint(out);
      break;
#define MAKE_STRUCT_CASE(NAME, Name, name) \
  case NAME##_TYPE:                        \
    Name::cast(this)->Name##Print(out);    \
    break;
  STRUCT_LIST(MAKE_STRUCT_CASE)
#undef MAKE_STRUCT_CASE

    default:
      PrintF(out, "UNKNOWN TYPE %d", map()->instance_type());
      UNREACHABLE();
      break;
  }
}


void ByteArray::ByteArrayPrint(FILE* out) {
  PrintF(out, "byte array, data starts at %p", GetDataStartAddress());
}


void FreeSpace::FreeSpacePrint(FILE* out) {
  PrintF(out, "free space, size %d", Size());
}


void ExternalPixelArray::ExternalPixelArrayPrint(FILE* out) {
  PrintF(out, "external pixel array");
}


void ExternalByteArray::ExternalByteArrayPrint(FILE* out) {
  PrintF(out, "external byte array");
}


void ExternalUnsignedByteArray::ExternalUnsignedByteArrayPrint(FILE* out) {
  PrintF(out, "external unsigned byte array");
}


void ExternalShortArray::ExternalShortArrayPrint(FILE* out) {
  PrintF(out, "external short array");
}


void ExternalUnsignedShortArray::ExternalUnsignedShortArrayPrint(FILE* out) {
  PrintF(out, "external unsigned short array");
}


void ExternalIntArray::ExternalIntArrayPrint(FILE* out) {
  PrintF(out, "external int array");
}


void ExternalUnsignedIntArray::ExternalUnsignedIntArrayPrint(FILE* out) {
  PrintF(out, "external unsigned int array");
}


void ExternalFloatArray::ExternalFloatArrayPrint(FILE* out) {
  PrintF(out, "external float array");
}


void ExternalDoubleArray::ExternalDoubleArrayPrint(FILE* out) {
  PrintF(out, "external double array");
}


void JSObject::PrintProperties(FILE* out) {
  if (HasFastProperties()) {
    DescriptorArray* descs = map()->instance_descriptors();
    for (int i = 0; i < map()->NumberOfOwnDescriptors(); i++) {
      PrintF(out, "   ");
      descs->GetKey(i)->NamePrint(out);
      PrintF(out, ": ");
      switch (descs->GetType(i)) {
        case FIELD: {
          int index = descs->GetFieldIndex(i);
          RawFastPropertyAt(index)->ShortPrint(out);
          PrintF(out, " (field at offset %d)\n", index);
          break;
        }
        case CONSTANT:
          descs->GetConstant(i)->ShortPrint(out);
          PrintF(out, " (constant)\n");
          break;
        case CALLBACKS:
          descs->GetCallbacksObject(i)->ShortPrint(out);
          PrintF(out, " (callback)\n");
          break;
        case NORMAL:  // only in slow mode
        case HANDLER:  // only in lookup results, not in descriptors
        case INTERCEPTOR:  // only in lookup results, not in descriptors
        // There are no transitions in the descriptor array.
        case TRANSITION:
        case NONEXISTENT:
          UNREACHABLE();
          break;
      }
    }
  } else {
    property_dictionary()->Print(out);
  }
}


void JSObject::PrintElements(FILE* out) {
  // Don't call GetElementsKind, its validation code can cause the printer to
  // fail when debugging.
  switch (map()->elements_kind()) {
    case FAST_HOLEY_SMI_ELEMENTS:
    case FAST_SMI_ELEMENTS:
    case FAST_HOLEY_ELEMENTS:
    case FAST_ELEMENTS: {
      // Print in array notation for non-sparse arrays.
      FixedArray* p = FixedArray::cast(elements());
      for (int i = 0; i < p->length(); i++) {
        PrintF(out, "   %d: ", i);
        p->get(i)->ShortPrint(out);
        PrintF(out, "\n");
      }
      break;
    }
    case FAST_HOLEY_DOUBLE_ELEMENTS:
    case FAST_DOUBLE_ELEMENTS: {
      // Print in array notation for non-sparse arrays.
      if (elements()->length() > 0) {
        FixedDoubleArray* p = FixedDoubleArray::cast(elements());
        for (int i = 0; i < p->length(); i++) {
          if (p->is_the_hole(i)) {
            PrintF(out, "   %d: <the hole>", i);
          } else {
            PrintF(out, "   %d: %g", i, p->get_scalar(i));
          }
          PrintF(out, "\n");
        }
      }
      break;
    }
    case EXTERNAL_PIXEL_ELEMENTS: {
      ExternalPixelArray* p = ExternalPixelArray::cast(elements());
      for (int i = 0; i < p->length(); i++) {
        PrintF(out, "   %d: %d\n", i, p->get_scalar(i));
      }
      break;
    }
    case EXTERNAL_BYTE_ELEMENTS: {
      ExternalByteArray* p = ExternalByteArray::cast(elements());
      for (int i = 0; i < p->length(); i++) {
        PrintF(out, "   %d: %d\n", i, static_cast<int>(p->get_scalar(i)));
      }
      break;
    }
    case EXTERNAL_UNSIGNED_BYTE_ELEMENTS: {
      ExternalUnsignedByteArray* p =
          ExternalUnsignedByteArray::cast(elements());
      for (int i = 0; i < p->length(); i++) {
        PrintF(out, "   %d: %d\n", i, static_cast<int>(p->get_scalar(i)));
      }
      break;
    }
    case EXTERNAL_SHORT_ELEMENTS: {
      ExternalShortArray* p = ExternalShortArray::cast(elements());
      for (int i = 0; i < p->length(); i++) {
        PrintF(out, "   %d: %d\n", i, static_cast<int>(p->get_scalar(i)));
      }
      break;
    }
    case EXTERNAL_UNSIGNED_SHORT_ELEMENTS: {
      ExternalUnsignedShortArray* p =
          ExternalUnsignedShortArray::cast(elements());
      for (int i = 0; i < p->length(); i++) {
        PrintF(out, "   %d: %d\n", i, static_cast<int>(p->get_scalar(i)));
      }
      break;
    }
    case EXTERNAL_INT_ELEMENTS: {
      ExternalIntArray* p = ExternalIntArray::cast(elements());
      for (int i = 0; i < p->length(); i++) {
        PrintF(out, "   %d: %d\n", i, static_cast<int>(p->get_scalar(i)));
      }
      break;
    }
    case EXTERNAL_UNSIGNED_INT_ELEMENTS: {
      ExternalUnsignedIntArray* p =
          ExternalUnsignedIntArray::cast(elements());
      for (int i = 0; i < p->length(); i++) {
        PrintF(out, "   %d: %d\n", i, static_cast<int>(p->get_scalar(i)));
      }
      break;
    }
    case EXTERNAL_FLOAT_ELEMENTS: {
      ExternalFloatArray* p = ExternalFloatArray::cast(elements());
      for (int i = 0; i < p->length(); i++) {
        PrintF(out, "   %d: %f\n", i, p->get_scalar(i));
      }
      break;
    }
    case EXTERNAL_DOUBLE_ELEMENTS: {
      ExternalDoubleArray* p = ExternalDoubleArray::cast(elements());
      for (int i = 0; i < p->length(); i++) {
        PrintF(out, "   %d: %f\n", i, p->get_scalar(i));
      }
      break;
    }
    case DICTIONARY_ELEMENTS:
      elements()->Print(out);
      break;
    case NON_STRICT_ARGUMENTS_ELEMENTS: {
      FixedArray* p = FixedArray::cast(elements());
      PrintF(out, "   parameter map:");
      for (int i = 2; i < p->length(); i++) {
        PrintF(out, " %d:", i - 2);
        p->get(i)->ShortPrint(out);
      }
      PrintF(out, "\n   context: ");
      p->get(0)->ShortPrint(out);
      PrintF(out, "\n   arguments: ");
      p->get(1)->ShortPrint(out);
      PrintF(out, "\n");
      break;
    }
  }
}


void JSObject::PrintTransitions(FILE* out) {
  if (!map()->HasTransitionArray()) return;
  TransitionArray* transitions = map()->transitions();
  for (int i = 0; i < transitions->number_of_transitions(); i++) {
    PrintF(out, "   ");
    transitions->GetKey(i)->NamePrint(out);
    PrintF(out, ": ");
    switch (transitions->GetTargetDetails(i).type()) {
      case FIELD: {
        PrintF(out, " (transition to field)\n");
        break;
      }
      case CONSTANT:
        PrintF(out, " (transition to constant)\n");
        break;
      case CALLBACKS:
        PrintF(out, " (transition to callback)\n");
        break;
      // Values below are never in the target descriptor array.
      case NORMAL:
      case HANDLER:
      case INTERCEPTOR:
      case TRANSITION:
      case NONEXISTENT:
        UNREACHABLE();
        break;
    }
  }
}


void JSObject::JSObjectPrint(FILE* out) {
  PrintF(out, "%p: [JSObject]\n", reinterpret_cast<void*>(this));
  PrintF(out, " - map = %p [", reinterpret_cast<void*>(map()));
  // Don't call GetElementsKind, its validation code can cause the printer to
  // fail when debugging.
  PrintElementsKind(out, this->map()->elements_kind());
  PrintF(out,
         "]\n - prototype = %p\n",
         reinterpret_cast<void*>(GetPrototype()));
  PrintF(out, " {\n");
  PrintProperties(out);
  PrintTransitions(out);
  PrintElements(out);
  PrintF(out, " }\n");
}


void JSModule::JSModulePrint(FILE* out) {
  HeapObject::PrintHeader(out, "JSModule");
  PrintF(out, " - map = %p\n", reinterpret_cast<void*>(map()));
  PrintF(out, " - context = ");
  context()->Print(out);
  PrintF(out, " - scope_info = ");
  scope_info()->ShortPrint(out);
  PrintElementsKind(out, this->map()->elements_kind());
  PrintF(out, " {\n");
  PrintProperties(out);
  PrintElements(out);
  PrintF(out, " }\n");
}


static const char* TypeToString(InstanceType type) {
  switch (type) {
#define TYPE_TO_STRING(TYPE) case TYPE: return #TYPE;
  INSTANCE_TYPE_LIST(TYPE_TO_STRING)
#undef TYPE_TO_STRING
  }
  UNREACHABLE();
  return "UNKNOWN";  // Keep the compiler happy.
}


void Symbol::SymbolPrint(FILE* out) {
  HeapObject::PrintHeader(out, "Symbol");
  PrintF(out, " - hash: %d\n", Hash());
  PrintF(out, " - name: ");
  name()->ShortPrint();
  PrintF(out, " - private: %d\n", is_private());
  PrintF(out, "\n");
}


void Map::MapPrint(FILE* out) {
  HeapObject::PrintHeader(out, "Map");
  PrintF(out, " - type: %s\n", TypeToString(instance_type()));
  PrintF(out, " - instance size: %d\n", instance_size());
  PrintF(out, " - inobject properties: %d\n", inobject_properties());
  PrintF(out, " - elements kind: ");
  PrintElementsKind(out, elements_kind());
  PrintF(out, "\n - pre-allocated property fields: %d\n",
      pre_allocated_property_fields());
  PrintF(out, " - unused property fields: %d\n", unused_property_fields());
  if (is_hidden_prototype()) {
    PrintF(out, " - hidden_prototype\n");
  }
  if (has_named_interceptor()) {
    PrintF(out, " - named_interceptor\n");
  }
  if (has_indexed_interceptor()) {
    PrintF(out, " - indexed_interceptor\n");
  }
  if (is_undetectable()) {
    PrintF(out, " - undetectable\n");
  }
  if (has_instance_call_handler()) {
    PrintF(out, " - instance_call_handler\n");
  }
  if (is_access_check_needed()) {
    PrintF(out, " - access_check_needed\n");
  }
  if (is_frozen()) {
    PrintF(out, " - frozen\n");
  } else if (!is_extensible()) {
    PrintF(out, " - sealed\n");
  }
  PrintF(out, " - back pointer: ");
  GetBackPointer()->ShortPrint(out);
  PrintF(out, "\n - instance descriptors %s#%i: ",
         owns_descriptors() ? "(own) " : "",
         NumberOfOwnDescriptors());
  instance_descriptors()->ShortPrint(out);
  if (HasTransitionArray()) {
    PrintF(out, "\n - transitions: ");
    transitions()->ShortPrint(out);
  }
  PrintF(out, "\n - prototype: ");
  prototype()->ShortPrint(out);
  PrintF(out, "\n - constructor: ");
  constructor()->ShortPrint(out);
  PrintF(out, "\n - code cache: ");
  code_cache()->ShortPrint(out);
  PrintF(out, "\n - dependent code: ");
  dependent_code()->ShortPrint(out);
  PrintF(out, "\n");
}


void CodeCache::CodeCachePrint(FILE* out) {
  HeapObject::PrintHeader(out, "CodeCache");
  PrintF(out, "\n - default_cache: ");
  default_cache()->ShortPrint(out);
  PrintF(out, "\n - normal_type_cache: ");
  normal_type_cache()->ShortPrint(out);
}


void PolymorphicCodeCache::PolymorphicCodeCachePrint(FILE* out) {
  HeapObject::PrintHeader(out, "PolymorphicCodeCache");
  PrintF(out, "\n - cache: ");
  cache()->ShortPrint(out);
}


void TypeFeedbackInfo::TypeFeedbackInfoPrint(FILE* out) {
  HeapObject::PrintHeader(out, "TypeFeedbackInfo");
  PrintF(out, " - ic_total_count: %d, ic_with_type_info_count: %d\n",
         ic_total_count(), ic_with_type_info_count());
  PrintF(out, " - type_feedback_cells: ");
  type_feedback_cells()->FixedArrayPrint(out);
}


void AliasedArgumentsEntry::AliasedArgumentsEntryPrint(FILE* out) {
  HeapObject::PrintHeader(out, "AliasedArgumentsEntry");
  PrintF(out, "\n - aliased_context_slot: %d", aliased_context_slot());
}


void FixedArray::FixedArrayPrint(FILE* out) {
  HeapObject::PrintHeader(out, "FixedArray");
  PrintF(out, " - length: %d", length());
  for (int i = 0; i < length(); i++) {
    PrintF(out, "\n  [%d]: ", i);
    get(i)->ShortPrint(out);
  }
  PrintF(out, "\n");
}


void FixedDoubleArray::FixedDoubleArrayPrint(FILE* out) {
  HeapObject::PrintHeader(out, "FixedDoubleArray");
  PrintF(out, " - length: %d", length());
  for (int i = 0; i < length(); i++) {
    if (is_the_hole(i)) {
      PrintF(out, "\n  [%d]: <the hole>", i);
    } else {
      PrintF(out, "\n  [%d]: %g", i, get_scalar(i));
    }
  }
  PrintF(out, "\n");
}


void ConstantPoolArray::ConstantPoolArrayPrint(FILE* out) {
  HeapObject::PrintHeader(out, "ConstantPoolArray");
  PrintF(out, " - length: %d", length());
  for (int i = 0; i < length(); i++) {
    if (i < first_ptr_index()) {
      PrintF(out, "\n  [%d]: double: %g", i, get_int64_entry_as_double(i));
    } else if (i < first_int32_index()) {
      PrintF(out, "\n  [%d]: pointer: %p", i,
             reinterpret_cast<void*>(get_ptr_entry(i)));
    } else {
      PrintF(out, "\n  [%d]: int32: %d", i, get_int32_entry(i));
    }
  }
  PrintF(out, "\n");
}


void JSValue::JSValuePrint(FILE* out) {
  HeapObject::PrintHeader(out, "ValueObject");
  value()->Print(out);
}


void JSMessageObject::JSMessageObjectPrint(FILE* out) {
  HeapObject::PrintHeader(out, "JSMessageObject");
  PrintF(out, " - type: ");
  type()->ShortPrint(out);
  PrintF(out, "\n - arguments: ");
  arguments()->ShortPrint(out);
  PrintF(out, "\n - start_position: %d", start_position());
  PrintF(out, "\n - end_position: %d", end_position());
  PrintF(out, "\n - script: ");
  script()->ShortPrint(out);
  PrintF(out, "\n - stack_trace: ");
  stack_trace()->ShortPrint(out);
  PrintF(out, "\n - stack_frames: ");
  stack_frames()->ShortPrint(out);
  PrintF(out, "\n");
}


void String::StringPrint(FILE* out) {
  if (StringShape(this).IsInternalized()) {
    PrintF(out, "#");
  } else if (StringShape(this).IsCons()) {
    PrintF(out, "c\"");
  } else {
    PrintF(out, "\"");
  }

  const char truncated_epilogue[] = "...<truncated>";
  int len = length();
  if (!FLAG_use_verbose_printer) {
    if (len > 100) {
      len = 100 - sizeof(truncated_epilogue);
    }
  }
  for (int i = 0; i < len; i++) {
    PrintF(out, "%c", Get(i));
  }
  if (len != length()) {
    PrintF(out, "%s", truncated_epilogue);
  }

  if (!StringShape(this).IsInternalized()) PrintF(out, "\"");
}


void Name::NamePrint(FILE* out) {
  if (IsString())
    String::cast(this)->StringPrint(out);
  else
    ShortPrint();
}


// This method is only meant to be called from gdb for debugging purposes.
// Since the string can also be in two-byte encoding, non-ASCII characters
// will be ignored in the output.
char* String::ToAsciiArray() {
  // Static so that subsequent calls frees previously allocated space.
  // This also means that previous results will be overwritten.
  static char* buffer = NULL;
  if (buffer != NULL) free(buffer);
  buffer = new char[length()+1];
  WriteToFlat(this, reinterpret_cast<uint8_t*>(buffer), 0, length());
  buffer[length()] = 0;
  return buffer;
}


static const char* const weekdays[] = {
  "???", "Sun", "Mon", "Tue", "Wed", "Thu", "Fri", "Sat"
};


void JSDate::JSDatePrint(FILE* out) {
  HeapObject::PrintHeader(out, "JSDate");
  PrintF(out, " - map = %p\n", reinterpret_cast<void*>(map()));
  PrintF(out, " - value = ");
  value()->Print(out);
  if (!year()->IsSmi()) {
    PrintF(out, " - time = NaN\n");
  } else {
    PrintF(out, " - time = %s %04d/%02d/%02d %02d:%02d:%02d\n",
           weekdays[weekday()->IsSmi() ? Smi::cast(weekday())->value() + 1 : 0],
           year()->IsSmi() ? Smi::cast(year())->value() : -1,
           month()->IsSmi() ? Smi::cast(month())->value() : -1,
           day()->IsSmi() ? Smi::cast(day())->value() : -1,
           hour()->IsSmi() ? Smi::cast(hour())->value() : -1,
           min()->IsSmi() ? Smi::cast(min())->value() : -1,
           sec()->IsSmi() ? Smi::cast(sec())->value() : -1);
  }
}


void JSProxy::JSProxyPrint(FILE* out) {
  HeapObject::PrintHeader(out, "JSProxy");
  PrintF(out, " - map = %p\n", reinterpret_cast<void*>(map()));
  PrintF(out, " - handler = ");
  handler()->Print(out);
  PrintF(out, " - hash = ");
  hash()->Print(out);
  PrintF(out, "\n");
}


void JSFunctionProxy::JSFunctionProxyPrint(FILE* out) {
  HeapObject::PrintHeader(out, "JSFunctionProxy");
  PrintF(out, " - map = %p\n", reinterpret_cast<void*>(map()));
  PrintF(out, " - handler = ");
  handler()->Print(out);
  PrintF(out, " - call_trap = ");
  call_trap()->Print(out);
  PrintF(out, " - construct_trap = ");
  construct_trap()->Print(out);
  PrintF(out, "\n");
}


void JSSet::JSSetPrint(FILE* out) {
  HeapObject::PrintHeader(out, "JSSet");
  PrintF(out, " - map = %p\n", reinterpret_cast<void*>(map()));
  PrintF(out, " - table = ");
  table()->ShortPrint(out);
  PrintF(out, "\n");
}


void JSMap::JSMapPrint(FILE* out) {
  HeapObject::PrintHeader(out, "JSMap");
  PrintF(out, " - map = %p\n", reinterpret_cast<void*>(map()));
  PrintF(out, " - table = ");
  table()->ShortPrint(out);
  PrintF(out, "\n");
}


void JSWeakMap::JSWeakMapPrint(FILE* out) {
  HeapObject::PrintHeader(out, "JSWeakMap");
  PrintF(out, " - map = %p\n", reinterpret_cast<void*>(map()));
  PrintF(out, " - table = ");
  table()->ShortPrint(out);
  PrintF(out, "\n");
}


void JSWeakSet::JSWeakSetPrint(FILE* out) {
  HeapObject::PrintHeader(out, "JSWeakSet");
  PrintF(out, " - map = %p\n", reinterpret_cast<void*>(map()));
  PrintF(out, " - table = ");
  table()->ShortPrint(out);
  PrintF(out, "\n");
}


void JSArrayBuffer::JSArrayBufferPrint(FILE* out) {
  HeapObject::PrintHeader(out, "JSArrayBuffer");
  PrintF(out, " - map = %p\n", reinterpret_cast<void*>(map()));
  PrintF(out, " - backing_store = %p\n", backing_store());
  PrintF(out, " - byte_length = ");
  byte_length()->ShortPrint(out);
  PrintF(out, "\n");
}


void JSTypedArray::JSTypedArrayPrint(FILE* out) {
  HeapObject::PrintHeader(out, "JSTypedArray");
  PrintF(out, " - map = %p\n", reinterpret_cast<void*>(map()));
  PrintF(out, " - buffer =");
  buffer()->ShortPrint(out);
  PrintF(out, "\n - byte_offset = ");
  byte_offset()->ShortPrint(out);
  PrintF(out, "\n - byte_length = ");
  byte_length()->ShortPrint(out);
  PrintF(out, "\n - length = ");
  length()->ShortPrint(out);
  PrintF(out, "\n");
  PrintElements(out);
}


void JSDataView::JSDataViewPrint(FILE* out) {
  HeapObject::PrintHeader(out, "JSDataView");
  PrintF(out, " - map = %p\n", reinterpret_cast<void*>(map()));
  PrintF(out, " - buffer =");
  buffer()->ShortPrint(out);
  PrintF(out, "\n - byte_offset = ");
  byte_offset()->ShortPrint(out);
  PrintF(out, "\n - byte_length = ");
  byte_length()->ShortPrint(out);
  PrintF(out, "\n");
}


void JSFunction::JSFunctionPrint(FILE* out) {
  HeapObject::PrintHeader(out, "Function");
  PrintF(out, " - map = %p\n", reinterpret_cast<void*>(map()));
  PrintF(out, " - initial_map = ");
  if (has_initial_map()) {
    initial_map()->ShortPrint(out);
  }
  PrintF(out, "\n - shared_info = ");
  shared()->ShortPrint(out);
  PrintF(out, "\n   - name = ");
  shared()->name()->Print(out);
  PrintF(out, "\n - context = ");
  context()->ShortPrint(out);
  if (shared()->bound()) {
    PrintF(out, "\n - bindings = ");
    function_bindings()->ShortPrint(out);
  } else {
    PrintF(out, "\n - literals = ");
    literals()->ShortPrint(out);
  }
  PrintF(out, "\n - code = ");
  code()->ShortPrint(out);
  PrintF(out, "\n");

  PrintProperties(out);
  PrintElements(out);

  PrintF(out, "\n");
}


void SharedFunctionInfo::SharedFunctionInfoPrint(FILE* out) {
  HeapObject::PrintHeader(out, "SharedFunctionInfo");
  PrintF(out, " - name: ");
  name()->ShortPrint(out);
  PrintF(out, "\n - expected_nof_properties: %d", expected_nof_properties());
  PrintF(out, "\n - instance class name = ");
  instance_class_name()->Print(out);
  PrintF(out, "\n - code = ");
  code()->ShortPrint(out);
  if (HasSourceCode()) {
    PrintF(out, "\n - source code = ");
    String* source = String::cast(Script::cast(script())->source());
    int start = start_position();
    int length = end_position() - start;
    SmartArrayPointer<char> source_string =
        source->ToCString(DISALLOW_NULLS,
                          FAST_STRING_TRAVERSAL,
                          start, length, NULL);
    PrintF(out, "%s", *source_string);
  }
  // Script files are often large, hard to read.
  // PrintF(out, "\n - script =");
  // script()->Print(out);
  PrintF(out, "\n - function token position = %d", function_token_position());
  PrintF(out, "\n - start position = %d", start_position());
  PrintF(out, "\n - end position = %d", end_position());
  PrintF(out, "\n - is expression = %d", is_expression());
  PrintF(out, "\n - debug info = ");
  debug_info()->ShortPrint(out);
  PrintF(out, "\n - length = %d", length());
  PrintF(out, "\n - optimized_code_map = ");
  optimized_code_map()->ShortPrint(out);
  PrintF(out, "\n");
}


void JSGlobalProxy::JSGlobalProxyPrint(FILE* out) {
  PrintF(out, "global_proxy ");
  JSObjectPrint(out);
  PrintF(out, "native context : ");
  native_context()->ShortPrint(out);
  PrintF(out, "\n");
}


void JSGlobalObject::JSGlobalObjectPrint(FILE* out) {
  PrintF(out, "global ");
  JSObjectPrint(out);
  PrintF(out, "native context : ");
  native_context()->ShortPrint(out);
  PrintF(out, "\n");
}


void JSBuiltinsObject::JSBuiltinsObjectPrint(FILE* out) {
  PrintF(out, "builtins ");
  JSObjectPrint(out);
}


void Cell::CellPrint(FILE* out) {
  HeapObject::PrintHeader(out, "Cell");
}


void PropertyCell::PropertyCellPrint(FILE* out) {
  HeapObject::PrintHeader(out, "PropertyCell");
}


void Code::CodePrint(FILE* out) {
  HeapObject::PrintHeader(out, "Code");
#ifdef ENABLE_DISASSEMBLER
  if (FLAG_use_verbose_printer) {
    Disassemble(NULL, out);
  }
#endif
}


void Foreign::ForeignPrint(FILE* out) {
  PrintF(out, "foreign address : %p", foreign_address());
}


void ExecutableAccessorInfo::ExecutableAccessorInfoPrint(FILE* out) {
  HeapObject::PrintHeader(out, "ExecutableAccessorInfo");
  PrintF(out, "\n - name: ");
  name()->ShortPrint(out);
  PrintF(out, "\n - flag: ");
  flag()->ShortPrint(out);
  PrintF(out, "\n - getter: ");
  getter()->ShortPrint(out);
  PrintF(out, "\n - setter: ");
  setter()->ShortPrint(out);
  PrintF(out, "\n - data: ");
  data()->ShortPrint(out);
}


void DeclaredAccessorInfo::DeclaredAccessorInfoPrint(FILE* out) {
  HeapObject::PrintHeader(out, "DeclaredAccessorInfo");
  PrintF(out, "\n - name: ");
  name()->ShortPrint(out);
  PrintF(out, "\n - flag: ");
  flag()->ShortPrint(out);
  PrintF(out, "\n - descriptor: ");
  descriptor()->ShortPrint(out);
}


void DeclaredAccessorDescriptor::DeclaredAccessorDescriptorPrint(FILE* out) {
  HeapObject::PrintHeader(out, "DeclaredAccessorDescriptor");
  PrintF(out, "\n - internal field: ");
  serialized_data()->ShortPrint(out);
}


void Box::BoxPrint(FILE* out) {
  HeapObject::PrintHeader(out, "Box");
  PrintF(out, "\n - value: ");
  value()->ShortPrint(out);
}


void AccessorPair::AccessorPairPrint(FILE* out) {
  HeapObject::PrintHeader(out, "AccessorPair");
  PrintF(out, "\n - getter: ");
  getter()->ShortPrint(out);
  PrintF(out, "\n - setter: ");
  setter()->ShortPrint(out);
  PrintF(out, "\n - flag: ");
  access_flags()->ShortPrint(out);
}


void AccessCheckInfo::AccessCheckInfoPrint(FILE* out) {
  HeapObject::PrintHeader(out, "AccessCheckInfo");
  PrintF(out, "\n - named_callback: ");
  named_callback()->ShortPrint(out);
  PrintF(out, "\n - indexed_callback: ");
  indexed_callback()->ShortPrint(out);
  PrintF(out, "\n - data: ");
  data()->ShortPrint(out);
}


void InterceptorInfo::InterceptorInfoPrint(FILE* out) {
  HeapObject::PrintHeader(out, "InterceptorInfo");
  PrintF(out, "\n - getter: ");
  getter()->ShortPrint(out);
  PrintF(out, "\n - setter: ");
  setter()->ShortPrint(out);
  PrintF(out, "\n - query: ");
  query()->ShortPrint(out);
  PrintF(out, "\n - deleter: ");
  deleter()->ShortPrint(out);
  PrintF(out, "\n - enumerator: ");
  enumerator()->ShortPrint(out);
  PrintF(out, "\n - data: ");
  data()->ShortPrint(out);
}


void CallHandlerInfo::CallHandlerInfoPrint(FILE* out) {
  HeapObject::PrintHeader(out, "CallHandlerInfo");
  PrintF(out, "\n - callback: ");
  callback()->ShortPrint(out);
  PrintF(out, "\n - data: ");
  data()->ShortPrint(out);
  PrintF(out, "\n - call_stub_cache: ");
}


void FunctionTemplateInfo::FunctionTemplateInfoPrint(FILE* out) {
  HeapObject::PrintHeader(out, "FunctionTemplateInfo");
  PrintF(out, "\n - class name: ");
  class_name()->ShortPrint(out);
  PrintF(out, "\n - tag: ");
  tag()->ShortPrint(out);
  PrintF(out, "\n - property_list: ");
  property_list()->ShortPrint(out);
  PrintF(out, "\n - serial_number: ");
  serial_number()->ShortPrint(out);
  PrintF(out, "\n - call_code: ");
  call_code()->ShortPrint(out);
  PrintF(out, "\n - property_accessors: ");
  property_accessors()->ShortPrint(out);
  PrintF(out, "\n - prototype_template: ");
  prototype_template()->ShortPrint(out);
  PrintF(out, "\n - parent_template: ");
  parent_template()->ShortPrint(out);
  PrintF(out, "\n - named_property_handler: ");
  named_property_handler()->ShortPrint(out);
  PrintF(out, "\n - indexed_property_handler: ");
  indexed_property_handler()->ShortPrint(out);
  PrintF(out, "\n - instance_template: ");
  instance_template()->ShortPrint(out);
  PrintF(out, "\n - signature: ");
  signature()->ShortPrint(out);
  PrintF(out, "\n - access_check_info: ");
  access_check_info()->ShortPrint(out);
  PrintF(out, "\n - hidden_prototype: %s",
         hidden_prototype() ? "true" : "false");
  PrintF(out, "\n - undetectable: %s", undetectable() ? "true" : "false");
  PrintF(out, "\n - need_access_check: %s",
         needs_access_check() ? "true" : "false");
}


void ObjectTemplateInfo::ObjectTemplateInfoPrint(FILE* out) {
  HeapObject::PrintHeader(out, "ObjectTemplateInfo");
  PrintF(out, " - tag: ");
  tag()->ShortPrint(out);
  PrintF(out, "\n - property_list: ");
  property_list()->ShortPrint(out);
  PrintF(out, "\n - property_accessors: ");
  property_accessors()->ShortPrint(out);
  PrintF(out, "\n - constructor: ");
  constructor()->ShortPrint(out);
  PrintF(out, "\n - internal_field_count: ");
  internal_field_count()->ShortPrint(out);
  PrintF(out, "\n");
}


void SignatureInfo::SignatureInfoPrint(FILE* out) {
  HeapObject::PrintHeader(out, "SignatureInfo");
  PrintF(out, "\n - receiver: ");
  receiver()->ShortPrint(out);
  PrintF(out, "\n - args: ");
  args()->ShortPrint(out);
}


void TypeSwitchInfo::TypeSwitchInfoPrint(FILE* out) {
  HeapObject::PrintHeader(out, "TypeSwitchInfo");
  PrintF(out, "\n - types: ");
  types()->ShortPrint(out);
}


void AllocationSite::AllocationSitePrint(FILE* out) {
  HeapObject::PrintHeader(out, "AllocationSite");
  PrintF(out, " - weak_next: ");
  weak_next()->ShortPrint(out);
  PrintF(out, "\n - dependent code: ");
  dependent_code()->ShortPrint(out);
  PrintF(out, "\n - nested site: ");
  nested_site()->ShortPrint(out);
<<<<<<< HEAD
  PrintF(out, "\n - transition_info: ");
  if (transition_info()->IsCell()) {
    Cell* cell = Cell::cast(transition_info());
    Object* cell_contents = cell->value();
    if (cell_contents->IsSmi()) {
      ElementsKind kind = static_cast<ElementsKind>(
          Smi::cast(cell_contents)->value());
      PrintF(out, "Array allocation with ElementsKind ");
      PrintElementsKind(out, kind);
      PrintF(out, "\n");
      return;
    }
=======
  PrintF(out, "\n - memento found count: ");
  memento_found_count()->ShortPrint(out);
  PrintF(out, "\n - memento create count: ");
  memento_create_count()->ShortPrint(out);
  PrintF(out, "\n - pretenure decision: ");
  pretenure_decision()->ShortPrint(out);
  PrintF(out, "\n - transition_info: ");
  if (transition_info()->IsSmi()) {
    ElementsKind kind = GetElementsKind();
    PrintF(out, "Array allocation with ElementsKind ");
    PrintElementsKind(out, kind);
    PrintF(out, "\n");
    return;
>>>>>>> 8c15b39e
  } else if (transition_info()->IsJSArray()) {
    PrintF(out, "Array literal ");
    transition_info()->ShortPrint(out);
    PrintF(out, "\n");
    return;
  }

  PrintF(out, "unknown transition_info");
  transition_info()->ShortPrint(out);
  PrintF(out, "\n");
}


void AllocationMemento::AllocationMementoPrint(FILE* out) {
  HeapObject::PrintHeader(out, "AllocationMemento");
  PrintF(out, " - allocation site: ");
  if (IsValid()) {
    GetAllocationSite()->Print();
  } else {
    PrintF(out, "<invalid>\n");
  }
}


void Script::ScriptPrint(FILE* out) {
  HeapObject::PrintHeader(out, "Script");
  PrintF(out, "\n - source: ");
  source()->ShortPrint(out);
  PrintF(out, "\n - name: ");
  name()->ShortPrint(out);
  PrintF(out, "\n - line_offset: ");
  line_offset()->ShortPrint(out);
  PrintF(out, "\n - column_offset: ");
  column_offset()->ShortPrint(out);
  PrintF(out, "\n - type: ");
  type()->ShortPrint(out);
  PrintF(out, "\n - id: ");
  id()->ShortPrint(out);
  PrintF(out, "\n - data: ");
  data()->ShortPrint(out);
  PrintF(out, "\n - context data: ");
  context_data()->ShortPrint(out);
  PrintF(out, "\n - wrapper: ");
  wrapper()->ShortPrint(out);
  PrintF(out, "\n - compilation type: %d", compilation_type());
  PrintF(out, "\n - line ends: ");
  line_ends()->ShortPrint(out);
  PrintF(out, "\n - eval from shared: ");
  eval_from_shared()->ShortPrint(out);
  PrintF(out, "\n - eval from instructions offset: ");
  eval_from_instructions_offset()->ShortPrint(out);
  PrintF(out, "\n");
}


#ifdef ENABLE_DEBUGGER_SUPPORT
void DebugInfo::DebugInfoPrint(FILE* out) {
  HeapObject::PrintHeader(out, "DebugInfo");
  PrintF(out, "\n - shared: ");
  shared()->ShortPrint(out);
  PrintF(out, "\n - original_code: ");
  original_code()->ShortPrint(out);
  PrintF(out, "\n - code: ");
  code()->ShortPrint(out);
  PrintF(out, "\n - break_points: ");
  break_points()->Print(out);
}


void BreakPointInfo::BreakPointInfoPrint(FILE* out) {
  HeapObject::PrintHeader(out, "BreakPointInfo");
  PrintF(out, "\n - code_position: %d", code_position()->value());
  PrintF(out, "\n - source_position: %d", source_position()->value());
  PrintF(out, "\n - statement_position: %d", statement_position()->value());
  PrintF(out, "\n - break_point_objects: ");
  break_point_objects()->ShortPrint(out);
}
#endif  // ENABLE_DEBUGGER_SUPPORT


void DescriptorArray::PrintDescriptors(FILE* out) {
  PrintF(out, "Descriptor array  %d\n", number_of_descriptors());
  for (int i = 0; i < number_of_descriptors(); i++) {
    PrintF(out, " %d: ", i);
    Descriptor desc;
    Get(i, &desc);
    desc.Print(out);
  }
  PrintF(out, "\n");
}


void TransitionArray::PrintTransitions(FILE* out) {
  PrintF(out, "Transition array  %d\n", number_of_transitions());
  for (int i = 0; i < number_of_transitions(); i++) {
    PrintF(out, " %d: ", i);
    GetKey(i)->NamePrint(out);
    PrintF(out, ": ");
    switch (GetTargetDetails(i).type()) {
      case FIELD: {
        PrintF(out, " (transition to field)\n");
        break;
      }
      case CONSTANT:
        PrintF(out, " (transition to constant)\n");
        break;
      case CALLBACKS:
        PrintF(out, " (transition to callback)\n");
        break;
      // Values below are never in the target descriptor array.
      case NORMAL:
      case HANDLER:
      case INTERCEPTOR:
      case TRANSITION:
      case NONEXISTENT:
        UNREACHABLE();
        break;
    }
  }
  PrintF(out, "\n");
}


#endif  // OBJECT_PRINT


} }  // namespace v8::internal<|MERGE_RESOLUTION|>--- conflicted
+++ resolved
@@ -1135,20 +1135,6 @@
   dependent_code()->ShortPrint(out);
   PrintF(out, "\n - nested site: ");
   nested_site()->ShortPrint(out);
-<<<<<<< HEAD
-  PrintF(out, "\n - transition_info: ");
-  if (transition_info()->IsCell()) {
-    Cell* cell = Cell::cast(transition_info());
-    Object* cell_contents = cell->value();
-    if (cell_contents->IsSmi()) {
-      ElementsKind kind = static_cast<ElementsKind>(
-          Smi::cast(cell_contents)->value());
-      PrintF(out, "Array allocation with ElementsKind ");
-      PrintElementsKind(out, kind);
-      PrintF(out, "\n");
-      return;
-    }
-=======
   PrintF(out, "\n - memento found count: ");
   memento_found_count()->ShortPrint(out);
   PrintF(out, "\n - memento create count: ");
@@ -1162,7 +1148,6 @@
     PrintElementsKind(out, kind);
     PrintF(out, "\n");
     return;
->>>>>>> 8c15b39e
   } else if (transition_info()->IsJSArray()) {
     PrintF(out, "Array literal ");
     transition_info()->ShortPrint(out);
