// Copyright 2014 the V8 project authors. All rights reserved.
// Use of this source code is governed by a BSD-style license that can be
// found in the LICENSE file.

#ifndef V8_HEAP_GC_IDLE_TIME_HANDLER_H_
#define V8_HEAP_GC_IDLE_TIME_HANDLER_H_

#include "src/globals.h"

namespace v8 {
namespace internal {

enum GCIdleTimeActionType {
  DONE,
  DO_NOTHING,
  DO_INCREMENTAL_MARKING,
  DO_SCAVENGE,
  DO_FULL_GC,
  DO_FINALIZE_SWEEPING
};


class GCIdleTimeAction {
 public:
  static GCIdleTimeAction Done() {
    GCIdleTimeAction result;
    result.type = DONE;
    result.parameter = 0;
    result.additional_work = false;
    return result;
  }

  static GCIdleTimeAction Nothing() {
    GCIdleTimeAction result;
    result.type = DO_NOTHING;
    result.parameter = 0;
    result.additional_work = false;
    return result;
  }

  static GCIdleTimeAction IncrementalMarking(intptr_t step_size) {
    GCIdleTimeAction result;
    result.type = DO_INCREMENTAL_MARKING;
    result.parameter = step_size;
    result.additional_work = false;
    return result;
  }

  static GCIdleTimeAction Scavenge() {
    GCIdleTimeAction result;
    result.type = DO_SCAVENGE;
    result.parameter = 0;
    result.additional_work = false;
    return result;
  }

  static GCIdleTimeAction FullGC() {
    GCIdleTimeAction result;
    result.type = DO_FULL_GC;
    result.parameter = 0;
    result.additional_work = false;
    return result;
  }

  static GCIdleTimeAction FinalizeSweeping() {
    GCIdleTimeAction result;
    result.type = DO_FINALIZE_SWEEPING;
    result.parameter = 0;
    result.additional_work = false;
    return result;
  }

  void Print();

  GCIdleTimeActionType type;
  intptr_t parameter;
  bool additional_work;
};


class GCTracer;

// The idle time handler makes decisions about which garbage collection
// operations are executing during IdleNotification.
class GCIdleTimeHandler {
 public:
  // If we haven't recorded any incremental marking events yet, we carefully
  // mark with a conservative lower bound for the marking speed.
  static const size_t kInitialConservativeMarkingSpeed = 100 * KB;

  // Maximum marking step size returned by EstimateMarkingStepSize.
  static const size_t kMaximumMarkingStepSize = 700 * MB;

  // We have to make sure that we finish the IdleNotification before
  // idle_time_in_ms. Hence, we conservatively prune our workload estimate.
  static const double kConservativeTimeRatio;

  // If we haven't recorded any mark-compact events yet, we use
  // conservative lower bound for the mark-compact speed.
  static const size_t kInitialConservativeMarkCompactSpeed = 2 * MB;

  // If we haven't recorded any final incremental mark-compact events yet, we
  // use conservative lower bound for the mark-compact speed.
  static const size_t kInitialConservativeFinalIncrementalMarkCompactSpeed =
      2 * MB;

  // Maximum mark-compact time returned by EstimateMarkCompactTime.
  static const size_t kMaxMarkCompactTimeInMs;

  // Maximum final incremental mark-compact time returned by
  // EstimateFinalIncrementalMarkCompactTime.
  static const size_t kMaxFinalIncrementalMarkCompactTimeInMs;

  // This is the maximum scheduled idle time. Note that it can be more than
  // 16.66 ms when there is currently no rendering going on.
  static const size_t kMaxScheduledIdleTime = 50;

  // The maximum idle time when frames are rendered is 16.66ms.
  static const size_t kMaxFrameRenderingIdleTime = 17;

  static const int kMinBackgroundIdleTime = 900;

  // We conservatively assume that in the next kTimeUntilNextIdleEvent ms
  // no idle notification happens.
  static const size_t kTimeUntilNextIdleEvent = 100;

  // If we haven't recorded any scavenger events yet, we use a conservative
  // lower bound for the scavenger speed.
  static const size_t kInitialConservativeScavengeSpeed = 100 * KB;

  // The minimum size of allocated new space objects to trigger a scavenge.
  static const size_t kMinimumNewSpaceSizeToPerformScavenge = MB / 2;

  // If contexts are disposed at a higher rate a full gc is triggered.
  static const double kHighContextDisposalRate;

  // Incremental marking step time.
  static const size_t kIncrementalMarkingStepTimeInMs = 1;

  static const size_t kMinTimeForOverApproximatingWeakClosureInMs;

  // Number of times we will return a Nothing action in the current mode
  // despite having idle time available before we returning a Done action to
  // ensure we don't keep scheduling idle tasks and making no progress.
  static const int kMaxNoProgressIdleTimes = 10;

  class HeapState {
   public:
    void Print();

    int contexts_disposed;
    double contexts_disposal_rate;
    size_t size_of_objects;
    bool incremental_marking_stopped;
    bool sweeping_in_progress;
    bool sweeping_completed;
    bool has_low_allocation_rate;
    size_t mark_compact_speed_in_bytes_per_ms;
    size_t incremental_marking_speed_in_bytes_per_ms;
    size_t final_incremental_mark_compact_speed_in_bytes_per_ms;
    size_t scavenge_speed_in_bytes_per_ms;
    size_t used_new_space_size;
    size_t new_space_capacity;
    size_t new_space_allocation_throughput_in_bytes_per_ms;
  };

  GCIdleTimeHandler() : idle_times_which_made_no_progress_(0) {}

  GCIdleTimeAction Compute(double idle_time_in_ms, HeapState heap_state);

  void ResetNoProgressCounter() { idle_times_which_made_no_progress_ = 0; }

  static size_t EstimateMarkingStepSize(size_t idle_time_in_ms,
                                        size_t marking_speed_in_bytes_per_ms);

  static size_t EstimateMarkCompactTime(
      size_t size_of_objects, size_t mark_compact_speed_in_bytes_per_ms);

  static size_t EstimateFinalIncrementalMarkCompactTime(
      size_t size_of_objects, size_t mark_compact_speed_in_bytes_per_ms);

  static bool ShouldDoMarkCompact(size_t idle_time_in_ms,
                                  size_t size_of_objects,
                                  size_t mark_compact_speed_in_bytes_per_ms);

  static bool ShouldDoContextDisposalMarkCompact(int context_disposed,
                                                 double contexts_disposal_rate);

  static bool ShouldDoFinalIncrementalMarkCompact(
      size_t idle_time_in_ms, size_t size_of_objects,
      size_t final_incremental_mark_compact_speed_in_bytes_per_ms);

  static bool ShouldDoOverApproximateWeakClosure(size_t idle_time_in_ms);

  static bool ShouldDoScavenge(
      size_t idle_time_in_ms, size_t new_space_size, size_t used_new_space_size,
      size_t scavenger_speed_in_bytes_per_ms,
      size_t new_space_allocation_throughput_in_bytes_per_ms);

<<<<<<< HEAD
  bool ShouldGrowHeapSlowly() {
    return mode() == kDone;
  }

  enum Mode { kReduceLatency, kReduceMemory, kDone };

  Mode mode() { return mode_; }

 private:
  bool IsMutatorActive(int contexts_disposed, int gcs);
  bool IsMutatorIdle(int long_idle_notifications,
                     int background_idle_notifications, int gcs);
  void UpdateCounters(double idle_time_in_ms);
  void ResetCounters();
  Mode NextMode(const HeapState& heap_state);
  GCIdleTimeAction Action(double idle_time_in_ms, const HeapState& heap_state,
                          bool reduce_memory);
  GCIdleTimeAction NothingOrDone(double idle_time_in_ms);

  int idle_mark_compacts_;
  int mark_compacts_;
  int scavenges_;
  // The number of long idle notifications with no GC happening
  // between the notifications.
  int long_idle_notifications_;
  // The number of background idle notifications with no GC happening
  // between the notifications.
  int background_idle_notifications_;
  // Idle notifications with no progress in the current mode.
  int idle_times_which_made_no_progress_per_mode_;

  Mode mode_;
=======
 private:
  GCIdleTimeAction NothingOrDone(double idle_time_in_ms);

  // Idle notifications with no progress.
  int idle_times_which_made_no_progress_;
>>>>>>> 617677b2

  DISALLOW_COPY_AND_ASSIGN(GCIdleTimeHandler);
};

}  // namespace internal
}  // namespace v8

#endif  // V8_HEAP_GC_IDLE_TIME_HANDLER_H_<|MERGE_RESOLUTION|>--- conflicted
+++ resolved
@@ -197,46 +197,11 @@
       size_t scavenger_speed_in_bytes_per_ms,
       size_t new_space_allocation_throughput_in_bytes_per_ms);
 
-<<<<<<< HEAD
-  bool ShouldGrowHeapSlowly() {
-    return mode() == kDone;
-  }
-
-  enum Mode { kReduceLatency, kReduceMemory, kDone };
-
-  Mode mode() { return mode_; }
-
- private:
-  bool IsMutatorActive(int contexts_disposed, int gcs);
-  bool IsMutatorIdle(int long_idle_notifications,
-                     int background_idle_notifications, int gcs);
-  void UpdateCounters(double idle_time_in_ms);
-  void ResetCounters();
-  Mode NextMode(const HeapState& heap_state);
-  GCIdleTimeAction Action(double idle_time_in_ms, const HeapState& heap_state,
-                          bool reduce_memory);
-  GCIdleTimeAction NothingOrDone(double idle_time_in_ms);
-
-  int idle_mark_compacts_;
-  int mark_compacts_;
-  int scavenges_;
-  // The number of long idle notifications with no GC happening
-  // between the notifications.
-  int long_idle_notifications_;
-  // The number of background idle notifications with no GC happening
-  // between the notifications.
-  int background_idle_notifications_;
-  // Idle notifications with no progress in the current mode.
-  int idle_times_which_made_no_progress_per_mode_;
-
-  Mode mode_;
-=======
  private:
   GCIdleTimeAction NothingOrDone(double idle_time_in_ms);
 
   // Idle notifications with no progress.
   int idle_times_which_made_no_progress_;
->>>>>>> 617677b2
 
   DISALLOW_COPY_AND_ASSIGN(GCIdleTimeHandler);
 };
