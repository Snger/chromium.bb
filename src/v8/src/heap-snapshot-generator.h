// Copyright 2013 the V8 project authors. All rights reserved.
// Redistribution and use in source and binary forms, with or without
// modification, are permitted provided that the following conditions are
// met:
//
//     * Redistributions of source code must retain the above copyright
//       notice, this list of conditions and the following disclaimer.
//     * Redistributions in binary form must reproduce the above
//       copyright notice, this list of conditions and the following
//       disclaimer in the documentation and/or other materials provided
//       with the distribution.
//     * Neither the name of Google Inc. nor the names of its
//       contributors may be used to endorse or promote products derived
//       from this software without specific prior written permission.
//
// THIS SOFTWARE IS PROVIDED BY THE COPYRIGHT HOLDERS AND CONTRIBUTORS
// "AS IS" AND ANY EXPRESS OR IMPLIED WARRANTIES, INCLUDING, BUT NOT
// LIMITED TO, THE IMPLIED WARRANTIES OF MERCHANTABILITY AND FITNESS FOR
// A PARTICULAR PURPOSE ARE DISCLAIMED. IN NO EVENT SHALL THE COPYRIGHT
// OWNER OR CONTRIBUTORS BE LIABLE FOR ANY DIRECT, INDIRECT, INCIDENTAL,
// SPECIAL, EXEMPLARY, OR CONSEQUENTIAL DAMAGES (INCLUDING, BUT NOT
// LIMITED TO, PROCUREMENT OF SUBSTITUTE GOODS OR SERVICES; LOSS OF USE,
// DATA, OR PROFITS; OR BUSINESS INTERRUPTION) HOWEVER CAUSED AND ON ANY
// THEORY OF LIABILITY, WHETHER IN CONTRACT, STRICT LIABILITY, OR TORT
// (INCLUDING NEGLIGENCE OR OTHERWISE) ARISING IN ANY WAY OUT OF THE USE
// OF THIS SOFTWARE, EVEN IF ADVISED OF THE POSSIBILITY OF SUCH DAMAGE.

#ifndef V8_HEAP_SNAPSHOT_GENERATOR_H_
#define V8_HEAP_SNAPSHOT_GENERATOR_H_

#include "profile-generator-inl.h"

namespace v8 {
namespace internal {

class AllocationTracker;
class AllocationTraceNode;
class HeapEntry;
class HeapSnapshot;

class HeapGraphEdge BASE_EMBEDDED {
 public:
  enum Type {
    kContextVariable = v8::HeapGraphEdge::kContextVariable,
    kElement = v8::HeapGraphEdge::kElement,
    kProperty = v8::HeapGraphEdge::kProperty,
    kInternal = v8::HeapGraphEdge::kInternal,
    kHidden = v8::HeapGraphEdge::kHidden,
    kShortcut = v8::HeapGraphEdge::kShortcut,
    kWeak = v8::HeapGraphEdge::kWeak
  };

  HeapGraphEdge() { }
  HeapGraphEdge(Type type, const char* name, int from, int to);
  HeapGraphEdge(Type type, int index, int from, int to);
  void ReplaceToIndexWithEntry(HeapSnapshot* snapshot);

  Type type() const { return static_cast<Type>(type_); }
  int index() const {
    ASSERT(type_ == kElement || type_ == kHidden || type_ == kWeak);
    return index_;
  }
  const char* name() const {
    ASSERT(type_ == kContextVariable
        || type_ == kProperty
        || type_ == kInternal
        || type_ == kShortcut);
    return name_;
  }
  INLINE(HeapEntry* from() const);
  HeapEntry* to() const { return to_entry_; }

 private:
  INLINE(HeapSnapshot* snapshot() const);

  unsigned type_ : 3;
  int from_index_ : 29;
  union {
    // During entries population |to_index_| is used for storing the index,
    // afterwards it is replaced with a pointer to the entry.
    int to_index_;
    HeapEntry* to_entry_;
  };
  union {
    int index_;
    const char* name_;
  };
};


// HeapEntry instances represent an entity from the heap (or a special
// virtual node, e.g. root).
class HeapEntry BASE_EMBEDDED {
 public:
  enum Type {
    kHidden = v8::HeapGraphNode::kHidden,
    kArray = v8::HeapGraphNode::kArray,
    kString = v8::HeapGraphNode::kString,
    kObject = v8::HeapGraphNode::kObject,
    kCode = v8::HeapGraphNode::kCode,
    kClosure = v8::HeapGraphNode::kClosure,
    kRegExp = v8::HeapGraphNode::kRegExp,
    kHeapNumber = v8::HeapGraphNode::kHeapNumber,
    kNative = v8::HeapGraphNode::kNative,
    kSynthetic = v8::HeapGraphNode::kSynthetic,
    kConsString = v8::HeapGraphNode::kConsString,
    kSlicedString = v8::HeapGraphNode::kSlicedString
  };
  static const int kNoEntry;

  HeapEntry() { }
  HeapEntry(HeapSnapshot* snapshot,
            Type type,
            const char* name,
            SnapshotObjectId id,
            int self_size);

  HeapSnapshot* snapshot() { return snapshot_; }
  Type type() { return static_cast<Type>(type_); }
  const char* name() { return name_; }
  void set_name(const char* name) { name_ = name; }
  inline SnapshotObjectId id() { return id_; }
  int self_size() { return self_size_; }
  INLINE(int index() const);
  int children_count() const { return children_count_; }
  INLINE(int set_children_index(int index));
  void add_child(HeapGraphEdge* edge) {
    children_arr()[children_count_++] = edge;
  }
  Vector<HeapGraphEdge*> children() {
    return Vector<HeapGraphEdge*>(children_arr(), children_count_); }

  void SetIndexedReference(
      HeapGraphEdge::Type type, int index, HeapEntry* entry);
  void SetNamedReference(
      HeapGraphEdge::Type type, const char* name, HeapEntry* entry);

  void Print(
      const char* prefix, const char* edge_name, int max_depth, int indent);

  Handle<HeapObject> GetHeapObject();

 private:
  INLINE(HeapGraphEdge** children_arr());
  const char* TypeAsString();

  unsigned type_: 4;
  int children_count_: 28;
  int children_index_;
  int self_size_;
  SnapshotObjectId id_;
  HeapSnapshot* snapshot_;
  const char* name_;
};


class HeapSnapshotsCollection;

// HeapSnapshot represents a single heap snapshot. It is stored in
// HeapSnapshotsCollection, which is also a factory for
// HeapSnapshots. All HeapSnapshots share strings copied from JS heap
// to be able to return them even if they were collected.
// HeapSnapshotGenerator fills in a HeapSnapshot.
class HeapSnapshot {
 public:
  HeapSnapshot(HeapSnapshotsCollection* collection,
               const char* title,
               unsigned uid);
  void Delete();

  HeapSnapshotsCollection* collection() { return collection_; }
  const char* title() { return title_; }
  unsigned uid() { return uid_; }
  size_t RawSnapshotSize() const;
  HeapEntry* root() { return &entries_[root_index_]; }
  HeapEntry* gc_roots() { return &entries_[gc_roots_index_]; }
  HeapEntry* natives_root() { return &entries_[natives_root_index_]; }
  HeapEntry* gc_subroot(int index) {
    return &entries_[gc_subroot_indexes_[index]];
  }
  List<HeapEntry>& entries() { return entries_; }
  List<HeapGraphEdge>& edges() { return edges_; }
  List<HeapGraphEdge*>& children() { return children_; }
  void RememberLastJSObjectId();
  SnapshotObjectId max_snapshot_js_object_id() const {
    return max_snapshot_js_object_id_;
  }

  HeapEntry* AddEntry(HeapEntry::Type type,
                      const char* name,
                      SnapshotObjectId id,
                      int size);
  HeapEntry* AddRootEntry();
  HeapEntry* AddGcRootsEntry();
  HeapEntry* AddGcSubrootEntry(int tag);
  HeapEntry* AddNativesRootEntry();
  HeapEntry* GetEntryById(SnapshotObjectId id);
  List<HeapEntry*>* GetSortedEntriesList();
  void FillChildren();

  void Print(int max_depth);
  void PrintEntriesSize();

 private:
  HeapSnapshotsCollection* collection_;
  const char* title_;
  unsigned uid_;
  int root_index_;
  int gc_roots_index_;
  int natives_root_index_;
  int gc_subroot_indexes_[VisitorSynchronization::kNumberOfSyncTags];
  List<HeapEntry> entries_;
  List<HeapGraphEdge> edges_;
  List<HeapGraphEdge*> children_;
  List<HeapEntry*> sorted_entries_;
  SnapshotObjectId max_snapshot_js_object_id_;

  friend class HeapSnapshotTester;

  DISALLOW_COPY_AND_ASSIGN(HeapSnapshot);
};


class HeapObjectsMap {
 public:
  explicit HeapObjectsMap(Heap* heap);

  Heap* heap() const { return heap_; }

  void SnapshotGenerationFinished();
  SnapshotObjectId FindEntry(Address addr);
  SnapshotObjectId FindOrAddEntry(Address addr,
                                  unsigned int size,
                                  bool accessed = true);
  void MoveObject(Address from, Address to, int size);
<<<<<<< HEAD
  void NewObject(Address addr, int size);
=======
>>>>>>> 8c15b39e
  void UpdateObjectSize(Address addr, int size);
  SnapshotObjectId last_assigned_id() const {
    return next_id_ - kObjectIdStep;
  }

  void StopHeapObjectsTracking();
  SnapshotObjectId PushHeapObjectsStats(OutputStream* stream);
  size_t GetUsedMemorySize() const;

  static SnapshotObjectId GenerateId(Heap* heap, v8::RetainedObjectInfo* info);
  static inline SnapshotObjectId GetNthGcSubrootId(int delta);

  static const int kObjectIdStep = 2;
  static const SnapshotObjectId kInternalRootObjectId;
  static const SnapshotObjectId kGcRootsObjectId;
  static const SnapshotObjectId kNativesRootObjectId;
  static const SnapshotObjectId kGcRootsFirstSubrootId;
  static const SnapshotObjectId kFirstAvailableObjectId;

  int FindUntrackedObjects();

  void UpdateHeapObjectsMap();

 private:
  struct EntryInfo {
  EntryInfo(SnapshotObjectId id, Address addr, unsigned int size)
      : id(id), addr(addr), size(size), accessed(true) { }
  EntryInfo(SnapshotObjectId id, Address addr, unsigned int size, bool accessed)
      : id(id), addr(addr), size(size), accessed(accessed) { }
    SnapshotObjectId id;
    Address addr;
    unsigned int size;
    bool accessed;
  };
  struct TimeInterval {
    explicit TimeInterval(SnapshotObjectId id) : id(id), size(0), count(0) { }
    SnapshotObjectId id;
    uint32_t size;
    uint32_t count;
  };

  void RemoveDeadEntries();

  SnapshotObjectId next_id_;
  HashMap entries_map_;
  List<EntryInfo> entries_;
  List<TimeInterval> time_intervals_;
  Heap* heap_;

  DISALLOW_COPY_AND_ASSIGN(HeapObjectsMap);
};


class HeapSnapshotsCollection {
 public:
  explicit HeapSnapshotsCollection(Heap* heap);
  ~HeapSnapshotsCollection();

  Heap* heap() const { return ids_.heap(); }

  SnapshotObjectId PushHeapObjectsStats(OutputStream* stream) {
    return ids_.PushHeapObjectsStats(stream);
  }
<<<<<<< HEAD
  void StartHeapObjectsTracking();
=======
  void StartHeapObjectsTracking(bool track_allocations);
>>>>>>> 8c15b39e
  void StopHeapObjectsTracking();

  HeapSnapshot* NewSnapshot(const char* name, unsigned uid);
  void SnapshotGenerationFinished(HeapSnapshot* snapshot);
  List<HeapSnapshot*>* snapshots() { return &snapshots_; }
  void RemoveSnapshot(HeapSnapshot* snapshot);

  StringsStorage* names() { return &names_; }
  AllocationTracker* allocation_tracker() { return allocation_tracker_; }

  SnapshotObjectId FindObjectId(Address object_addr) {
    return ids_.FindEntry(object_addr);
  }
  SnapshotObjectId GetObjectId(Address object_addr, int object_size) {
    return ids_.FindOrAddEntry(object_addr, object_size);
  }
  Handle<HeapObject> FindHeapObjectById(SnapshotObjectId id);
  void ObjectMoveEvent(Address from, Address to, int size) {
    ids_.MoveObject(from, to, size);
  }
<<<<<<< HEAD
  void NewObjectEvent(Address addr, int size);
=======
  void AllocationEvent(Address addr, int size);
>>>>>>> 8c15b39e
  void UpdateObjectSizeEvent(Address addr, int size) {
    ids_.UpdateObjectSize(addr, size);
  }
  SnapshotObjectId last_assigned_id() const {
    return ids_.last_assigned_id();
  }
  size_t GetUsedMemorySize() const;

  int FindUntrackedObjects() { return ids_.FindUntrackedObjects(); }

<<<<<<< HEAD
  void UpdateHeapObjectsMap() { ids_.UpdateHeapObjectsMap(); }

=======
>>>>>>> 8c15b39e
 private:
  List<HeapSnapshot*> snapshots_;
  StringsStorage names_;
  // Mapping from HeapObject addresses to objects' uids.
  HeapObjectsMap ids_;
  AllocationTracker* allocation_tracker_;

  DISALLOW_COPY_AND_ASSIGN(HeapSnapshotsCollection);
};


// A typedef for referencing anything that can be snapshotted living
// in any kind of heap memory.
typedef void* HeapThing;


// An interface that creates HeapEntries by HeapThings.
class HeapEntriesAllocator {
 public:
  virtual ~HeapEntriesAllocator() { }
  virtual HeapEntry* AllocateEntry(HeapThing ptr) = 0;
};


// The HeapEntriesMap instance is used to track a mapping between
// real heap objects and their representations in heap snapshots.
class HeapEntriesMap {
 public:
  HeapEntriesMap();

  int Map(HeapThing thing);
  void Pair(HeapThing thing, int entry);

 private:
  static uint32_t Hash(HeapThing thing) {
    return ComputeIntegerHash(
        static_cast<uint32_t>(reinterpret_cast<uintptr_t>(thing)),
        v8::internal::kZeroHashSeed);
  }
  static bool HeapThingsMatch(HeapThing key1, HeapThing key2) {
    return key1 == key2;
  }

  HashMap entries_;

  friend class HeapObjectsSet;

  DISALLOW_COPY_AND_ASSIGN(HeapEntriesMap);
};


class HeapObjectsSet {
 public:
  HeapObjectsSet();
  void Clear();
  bool Contains(Object* object);
  void Insert(Object* obj);
  const char* GetTag(Object* obj);
  void SetTag(Object* obj, const char* tag);
  bool is_empty() const { return entries_.occupancy() == 0; }

 private:
  HashMap entries_;

  DISALLOW_COPY_AND_ASSIGN(HeapObjectsSet);
};


// An interface used to populate a snapshot with nodes and edges.
class SnapshotFillerInterface {
 public:
  virtual ~SnapshotFillerInterface() { }
  virtual HeapEntry* AddEntry(HeapThing ptr,
                              HeapEntriesAllocator* allocator) = 0;
  virtual HeapEntry* FindEntry(HeapThing ptr) = 0;
  virtual HeapEntry* FindOrAddEntry(HeapThing ptr,
                                    HeapEntriesAllocator* allocator) = 0;
  virtual void SetIndexedReference(HeapGraphEdge::Type type,
                                   int parent_entry,
                                   int index,
                                   HeapEntry* child_entry) = 0;
  virtual void SetIndexedAutoIndexReference(HeapGraphEdge::Type type,
                                            int parent_entry,
                                            HeapEntry* child_entry) = 0;
  virtual void SetNamedReference(HeapGraphEdge::Type type,
                                 int parent_entry,
                                 const char* reference_name,
                                 HeapEntry* child_entry) = 0;
  virtual void SetNamedAutoIndexReference(HeapGraphEdge::Type type,
                                          int parent_entry,
                                          HeapEntry* child_entry) = 0;
};


class SnapshottingProgressReportingInterface {
 public:
  virtual ~SnapshottingProgressReportingInterface() { }
  virtual void ProgressStep() = 0;
  virtual bool ProgressReport(bool force) = 0;
};


// An implementation of V8 heap graph extractor.
class V8HeapExplorer : public HeapEntriesAllocator {
 public:
  V8HeapExplorer(HeapSnapshot* snapshot,
                 SnapshottingProgressReportingInterface* progress,
                 v8::HeapProfiler::ObjectNameResolver* resolver);
  virtual ~V8HeapExplorer();
  virtual HeapEntry* AllocateEntry(HeapThing ptr);
  void AddRootEntries(SnapshotFillerInterface* filler);
  int EstimateObjectsCount(HeapIterator* iterator);
  bool IterateAndExtractReferences(SnapshotFillerInterface* filler);
  void TagGlobalObjects();
  void TagCodeObject(Code* code);
  void TagCodeObject(Code* code, const char* external_name);

  static String* GetConstructorName(JSObject* object);

  static HeapObject* const kInternalRootObject;

 private:
  HeapEntry* AddEntry(HeapObject* object);
  HeapEntry* AddEntry(HeapObject* object,
                      HeapEntry::Type type,
                      const char* name);
  const char* GetSystemEntryName(HeapObject* object);

  void ExtractReferences(HeapObject* obj);
  void ExtractJSGlobalProxyReferences(int entry, JSGlobalProxy* proxy);
  void ExtractJSObjectReferences(int entry, JSObject* js_obj);
  void ExtractStringReferences(int entry, String* obj);
  void ExtractContextReferences(int entry, Context* context);
  void ExtractMapReferences(int entry, Map* map);
  void ExtractSharedFunctionInfoReferences(int entry,
                                           SharedFunctionInfo* shared);
  void ExtractScriptReferences(int entry, Script* script);
  void ExtractAccessorPairReferences(int entry, AccessorPair* accessors);
  void ExtractCodeCacheReferences(int entry, CodeCache* code_cache);
  void ExtractCodeReferences(int entry, Code* code);
  void ExtractCellReferences(int entry, Cell* cell);
  void ExtractPropertyCellReferences(int entry, PropertyCell* cell);
  void ExtractAllocationSiteReferences(int entry, AllocationSite* site);
  void ExtractClosureReferences(JSObject* js_obj, int entry);
  void ExtractPropertyReferences(JSObject* js_obj, int entry);
  bool ExtractAccessorPairProperty(JSObject* js_obj, int entry,
                                   Object* key, Object* callback_obj);
  void ExtractElementReferences(JSObject* js_obj, int entry);
  void ExtractInternalReferences(JSObject* js_obj, int entry);
  bool IsEssentialObject(Object* object);
  void SetContextReference(HeapObject* parent_obj,
                           int parent,
                           String* reference_name,
                           Object* child,
                           int field_offset);
  void SetNativeBindReference(HeapObject* parent_obj,
                              int parent,
                              const char* reference_name,
                              Object* child);
  void SetElementReference(HeapObject* parent_obj,
                           int parent,
                           int index,
                           Object* child);
  void SetInternalReference(HeapObject* parent_obj,
                            int parent,
                            const char* reference_name,
                            Object* child,
                            int field_offset = -1);
  void SetInternalReference(HeapObject* parent_obj,
                            int parent,
                            int index,
                            Object* child,
                            int field_offset = -1);
  void SetHiddenReference(HeapObject* parent_obj,
                          int parent,
                          int index,
                          Object* child);
  void SetWeakReference(HeapObject* parent_obj,
                        int parent,
                        int index,
                        Object* child_obj,
                        int field_offset);
  void SetPropertyReference(HeapObject* parent_obj,
                            int parent,
                            Name* reference_name,
                            Object* child,
                            const char* name_format_string = NULL,
                            int field_offset = -1);
  void SetUserGlobalReference(Object* user_global);
  void SetRootGcRootsReference();
  void SetGcRootsReference(VisitorSynchronization::SyncTag tag);
  void SetGcSubrootReference(
      VisitorSynchronization::SyncTag tag, bool is_weak, Object* child);
  const char* GetStrongGcSubrootName(Object* object);
  void TagObject(Object* obj, const char* tag);

  HeapEntry* GetEntry(Object* obj);

  static inline HeapObject* GetNthGcSubrootObject(int delta);
  static inline int GetGcSubrootOrder(HeapObject* subroot);

  Heap* heap_;
  HeapSnapshot* snapshot_;
  HeapSnapshotsCollection* collection_;
  SnapshottingProgressReportingInterface* progress_;
  SnapshotFillerInterface* filler_;
  HeapObjectsSet objects_tags_;
  HeapObjectsSet strong_gc_subroot_names_;
  HeapObjectsSet user_roots_;
  v8::HeapProfiler::ObjectNameResolver* global_object_name_resolver_;

  static HeapObject* const kGcRootsObject;
  static HeapObject* const kFirstGcSubrootObject;
  static HeapObject* const kLastGcSubrootObject;

  friend class IndexedReferencesExtractor;
  friend class GcSubrootsEnumerator;
  friend class RootsReferencesExtractor;

  DISALLOW_COPY_AND_ASSIGN(V8HeapExplorer);
};


class NativeGroupRetainedObjectInfo;


// An implementation of retained native objects extractor.
class NativeObjectsExplorer {
 public:
  NativeObjectsExplorer(HeapSnapshot* snapshot,
                        SnapshottingProgressReportingInterface* progress);
  virtual ~NativeObjectsExplorer();
  void AddRootEntries(SnapshotFillerInterface* filler);
  int EstimateObjectsCount();
  bool IterateAndExtractReferences(SnapshotFillerInterface* filler);

 private:
  void FillRetainedObjects();
  void FillImplicitReferences();
  List<HeapObject*>* GetListMaybeDisposeInfo(v8::RetainedObjectInfo* info);
  void SetNativeRootReference(v8::RetainedObjectInfo* info);
  void SetRootNativeRootsReference();
  void SetWrapperNativeReferences(HeapObject* wrapper,
                                      v8::RetainedObjectInfo* info);
  void VisitSubtreeWrapper(Object** p, uint16_t class_id);

  static uint32_t InfoHash(v8::RetainedObjectInfo* info) {
    return ComputeIntegerHash(static_cast<uint32_t>(info->GetHash()),
                              v8::internal::kZeroHashSeed);
  }
  static bool RetainedInfosMatch(void* key1, void* key2) {
    return key1 == key2 ||
        (reinterpret_cast<v8::RetainedObjectInfo*>(key1))->IsEquivalent(
            reinterpret_cast<v8::RetainedObjectInfo*>(key2));
  }
  INLINE(static bool StringsMatch(void* key1, void* key2)) {
    return strcmp(reinterpret_cast<char*>(key1),
                  reinterpret_cast<char*>(key2)) == 0;
  }

  NativeGroupRetainedObjectInfo* FindOrAddGroupInfo(const char* label);

  Isolate* isolate_;
  HeapSnapshot* snapshot_;
  HeapSnapshotsCollection* collection_;
  SnapshottingProgressReportingInterface* progress_;
  bool embedder_queried_;
  HeapObjectsSet in_groups_;
  // RetainedObjectInfo* -> List<HeapObject*>*
  HashMap objects_by_info_;
  HashMap native_groups_;
  HeapEntriesAllocator* synthetic_entries_allocator_;
  HeapEntriesAllocator* native_entries_allocator_;
  // Used during references extraction.
  SnapshotFillerInterface* filler_;

  static HeapThing const kNativesRootObject;

  friend class GlobalHandlesExtractor;

  DISALLOW_COPY_AND_ASSIGN(NativeObjectsExplorer);
};


class HeapSnapshotGenerator : public SnapshottingProgressReportingInterface {
 public:
  HeapSnapshotGenerator(HeapSnapshot* snapshot,
                        v8::ActivityControl* control,
                        v8::HeapProfiler::ObjectNameResolver* resolver,
                        Heap* heap);
  bool GenerateSnapshot();

 private:
  bool FillReferences();
  void ProgressStep();
  bool ProgressReport(bool force = false);
  void SetProgressTotal(int iterations_count);

  HeapSnapshot* snapshot_;
  v8::ActivityControl* control_;
  V8HeapExplorer v8_heap_explorer_;
  NativeObjectsExplorer dom_explorer_;
  // Mapping from HeapThing pointers to HeapEntry* pointers.
  HeapEntriesMap entries_;
  // Used during snapshot generation.
  int progress_counter_;
  int progress_total_;
  Heap* heap_;

  DISALLOW_COPY_AND_ASSIGN(HeapSnapshotGenerator);
};

class OutputStreamWriter;

class HeapSnapshotJSONSerializer {
 public:
  explicit HeapSnapshotJSONSerializer(HeapSnapshot* snapshot)
      : snapshot_(snapshot),
        strings_(StringsMatch),
        next_node_id_(1),
        next_string_id_(1),
        writer_(NULL) {
  }
  void Serialize(v8::OutputStream* stream);

 private:
  INLINE(static bool StringsMatch(void* key1, void* key2)) {
    return strcmp(reinterpret_cast<char*>(key1),
                  reinterpret_cast<char*>(key2)) == 0;
  }

  INLINE(static uint32_t StringHash(const void* string)) {
    const char* s = reinterpret_cast<const char*>(string);
    int len = static_cast<int>(strlen(s));
    return StringHasher::HashSequentialString(
        s, len, v8::internal::kZeroHashSeed);
  }

  int GetStringId(const char* s);
  int entry_index(HeapEntry* e) { return e->index() * kNodeFieldsCount; }
  void SerializeEdge(HeapGraphEdge* edge, bool first_edge);
  void SerializeEdges();
  void SerializeImpl();
  void SerializeNode(HeapEntry* entry);
  void SerializeNodes();
  void SerializeSnapshot();
  void SerializeTraceTree();
  void SerializeTraceNode(AllocationTraceNode* node);
  void SerializeTraceNodeInfos();
  void SerializeString(const unsigned char* s);
  void SerializeStrings();

  static const int kEdgeFieldsCount;
  static const int kNodeFieldsCount;

  HeapSnapshot* snapshot_;
  HashMap strings_;
  int next_node_id_;
  int next_string_id_;
  OutputStreamWriter* writer_;

  friend class HeapSnapshotJSONSerializerEnumerator;
  friend class HeapSnapshotJSONSerializerIterator;

  DISALLOW_COPY_AND_ASSIGN(HeapSnapshotJSONSerializer);
};


} }  // namespace v8::internal

#endif  // V8_HEAP_SNAPSHOT_GENERATOR_H_<|MERGE_RESOLUTION|>--- conflicted
+++ resolved
@@ -233,10 +233,6 @@
                                   unsigned int size,
                                   bool accessed = true);
   void MoveObject(Address from, Address to, int size);
-<<<<<<< HEAD
-  void NewObject(Address addr, int size);
-=======
->>>>>>> 8c15b39e
   void UpdateObjectSize(Address addr, int size);
   SnapshotObjectId last_assigned_id() const {
     return next_id_ - kObjectIdStep;
@@ -300,11 +296,7 @@
   SnapshotObjectId PushHeapObjectsStats(OutputStream* stream) {
     return ids_.PushHeapObjectsStats(stream);
   }
-<<<<<<< HEAD
-  void StartHeapObjectsTracking();
-=======
   void StartHeapObjectsTracking(bool track_allocations);
->>>>>>> 8c15b39e
   void StopHeapObjectsTracking();
 
   HeapSnapshot* NewSnapshot(const char* name, unsigned uid);
@@ -325,11 +317,7 @@
   void ObjectMoveEvent(Address from, Address to, int size) {
     ids_.MoveObject(from, to, size);
   }
-<<<<<<< HEAD
-  void NewObjectEvent(Address addr, int size);
-=======
   void AllocationEvent(Address addr, int size);
->>>>>>> 8c15b39e
   void UpdateObjectSizeEvent(Address addr, int size) {
     ids_.UpdateObjectSize(addr, size);
   }
@@ -340,11 +328,6 @@
 
   int FindUntrackedObjects() { return ids_.FindUntrackedObjects(); }
 
-<<<<<<< HEAD
-  void UpdateHeapObjectsMap() { ids_.UpdateHeapObjectsMap(); }
-
-=======
->>>>>>> 8c15b39e
  private:
   List<HeapSnapshot*> snapshots_;
   StringsStorage names_;
