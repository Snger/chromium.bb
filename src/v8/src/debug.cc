// Copyright 2012 the V8 project authors. All rights reserved.
// Redistribution and use in source and binary forms, with or without
// modification, are permitted provided that the following conditions are
// met:
//
//     * Redistributions of source code must retain the above copyright
//       notice, this list of conditions and the following disclaimer.
//     * Redistributions in binary form must reproduce the above
//       copyright notice, this list of conditions and the following
//       disclaimer in the documentation and/or other materials provided
//       with the distribution.
//     * Neither the name of Google Inc. nor the names of its
//       contributors may be used to endorse or promote products derived
//       from this software without specific prior written permission.
//
// THIS SOFTWARE IS PROVIDED BY THE COPYRIGHT HOLDERS AND CONTRIBUTORS
// "AS IS" AND ANY EXPRESS OR IMPLIED WARRANTIES, INCLUDING, BUT NOT
// LIMITED TO, THE IMPLIED WARRANTIES OF MERCHANTABILITY AND FITNESS FOR
// A PARTICULAR PURPOSE ARE DISCLAIMED. IN NO EVENT SHALL THE COPYRIGHT
// OWNER OR CONTRIBUTORS BE LIABLE FOR ANY DIRECT, INDIRECT, INCIDENTAL,
// SPECIAL, EXEMPLARY, OR CONSEQUENTIAL DAMAGES (INCLUDING, BUT NOT
// LIMITED TO, PROCUREMENT OF SUBSTITUTE GOODS OR SERVICES; LOSS OF USE,
// DATA, OR PROFITS; OR BUSINESS INTERRUPTION) HOWEVER CAUSED AND ON ANY
// THEORY OF LIABILITY, WHETHER IN CONTRACT, STRICT LIABILITY, OR TORT
// (INCLUDING NEGLIGENCE OR OTHERWISE) ARISING IN ANY WAY OUT OF THE USE
// OF THIS SOFTWARE, EVEN IF ADVISED OF THE POSSIBILITY OF SUCH DAMAGE.

#include "v8.h"

#include "api.h"
#include "arguments.h"
#include "bootstrapper.h"
#include "code-stubs.h"
#include "codegen.h"
#include "compilation-cache.h"
#include "compiler.h"
#include "debug.h"
#include "deoptimizer.h"
#include "execution.h"
#include "full-codegen.h"
#include "global-handles.h"
#include "ic.h"
#include "ic-inl.h"
#include "isolate-inl.h"
#include "list.h"
#include "messages.h"
#include "natives.h"
#include "stub-cache.h"
#include "log.h"

#include "../include/v8-debug.h"

namespace v8 {
namespace internal {

#ifdef ENABLE_DEBUGGER_SUPPORT


Debug::Debug(Isolate* isolate)
    : has_break_points_(false),
      script_cache_(NULL),
      debug_info_list_(NULL),
      disable_break_(false),
      break_on_exception_(false),
      break_on_uncaught_exception_(false),
      debug_break_return_(NULL),
      debug_break_slot_(NULL),
      isolate_(isolate) {
  memset(registers_, 0, sizeof(JSCallerSavedBuffer));
}


Debug::~Debug() {
}


static void PrintLn(v8::Local<v8::Value> value) {
  v8::Local<v8::String> s = value->ToString();
  ScopedVector<char> data(s->Utf8Length() + 1);
  if (data.start() == NULL) {
    V8::FatalProcessOutOfMemory("PrintLn");
    return;
  }
  s->WriteUtf8(data.start());
  PrintF("%s\n", data.start());
}


static Handle<Code> ComputeCallDebugPrepareStepIn(Isolate* isolate,
                                                  int argc,
                                                  Code::Kind kind) {
  return isolate->stub_cache()->ComputeCallDebugPrepareStepIn(argc, kind);
}


static v8::Handle<v8::Context> GetDebugEventContext(Isolate* isolate) {
  Handle<Context> context = isolate->debug()->debugger_entry()->GetContext();
  // Isolate::context() may have been NULL when "script collected" event
  // occured.
  if (context.is_null()) return v8::Local<v8::Context>();
  Handle<Context> native_context(context->native_context());
  return v8::Utils::ToLocal(native_context);
}


BreakLocationIterator::BreakLocationIterator(Handle<DebugInfo> debug_info,
                                             BreakLocatorType type) {
  debug_info_ = debug_info;
  type_ = type;
  reloc_iterator_ = NULL;
  reloc_iterator_original_ = NULL;
  Reset();  // Initialize the rest of the member variables.
}


BreakLocationIterator::~BreakLocationIterator() {
  ASSERT(reloc_iterator_ != NULL);
  ASSERT(reloc_iterator_original_ != NULL);
  delete reloc_iterator_;
  delete reloc_iterator_original_;
}


void BreakLocationIterator::Next() {
  DisallowHeapAllocation no_gc;
  ASSERT(!RinfoDone());

  // Iterate through reloc info for code and original code stopping at each
  // breakable code target.
  bool first = break_point_ == -1;
  while (!RinfoDone()) {
    if (!first) RinfoNext();
    first = false;
    if (RinfoDone()) return;

    // Whenever a statement position or (plain) position is passed update the
    // current value of these.
    if (RelocInfo::IsPosition(rmode())) {
      if (RelocInfo::IsStatementPosition(rmode())) {
        statement_position_ = static_cast<int>(
            rinfo()->data() - debug_info_->shared()->start_position());
      }
      // Always update the position as we don't want that to be before the
      // statement position.
      position_ = static_cast<int>(
          rinfo()->data() - debug_info_->shared()->start_position());
      ASSERT(position_ >= 0);
      ASSERT(statement_position_ >= 0);
    }

    if (IsDebugBreakSlot()) {
      // There is always a possible break point at a debug break slot.
      break_point_++;
      return;
    } else if (RelocInfo::IsCodeTarget(rmode())) {
      // Check for breakable code target. Look in the original code as setting
      // break points can cause the code targets in the running (debugged) code
      // to be of a different kind than in the original code.
      Address target = original_rinfo()->target_address();
      Code* code = Code::GetCodeFromTargetAddress(target);
      if ((code->is_inline_cache_stub() &&
           !code->is_binary_op_stub() &&
           !code->is_compare_ic_stub() &&
           !code->is_to_boolean_ic_stub()) ||
          RelocInfo::IsConstructCall(rmode())) {
        break_point_++;
        return;
      }
      if (code->kind() == Code::STUB) {
        if (IsDebuggerStatement()) {
          break_point_++;
          return;
        }
        if (type_ == ALL_BREAK_LOCATIONS) {
          if (Debug::IsBreakStub(code)) {
            break_point_++;
            return;
          }
        } else {
          ASSERT(type_ == SOURCE_BREAK_LOCATIONS);
          if (Debug::IsSourceBreakStub(code)) {
            break_point_++;
            return;
          }
        }
      }
    }

    // Check for break at return.
    if (RelocInfo::IsJSReturn(rmode())) {
      // Set the positions to the end of the function.
      if (debug_info_->shared()->HasSourceCode()) {
        position_ = debug_info_->shared()->end_position() -
                    debug_info_->shared()->start_position() - 1;
      } else {
        position_ = 0;
      }
      statement_position_ = position_;
      break_point_++;
      return;
    }
  }
}


void BreakLocationIterator::Next(int count) {
  while (count > 0) {
    Next();
    count--;
  }
}


// Find the break point at the supplied address, or the closest one before
// the address.
void BreakLocationIterator::FindBreakLocationFromAddress(Address pc) {
  // Run through all break points to locate the one closest to the address.
  int closest_break_point = 0;
  int distance = kMaxInt;
  while (!Done()) {
    // Check if this break point is closer that what was previously found.
    if (this->pc() <= pc && pc - this->pc() < distance) {
      closest_break_point = break_point();
      distance = static_cast<int>(pc - this->pc());
      // Check whether we can't get any closer.
      if (distance == 0) break;
    }
    Next();
  }

  // Move to the break point found.
  Reset();
  Next(closest_break_point);
}


// Find the break point closest to the supplied source position.
void BreakLocationIterator::FindBreakLocationFromPosition(int position,
    BreakPositionAlignment alignment) {
  // Run through all break points to locate the one closest to the source
  // position.
  int closest_break_point = 0;
  int distance = kMaxInt;

  while (!Done()) {
    int next_position;
    switch (alignment) {
    case STATEMENT_ALIGNED:
      next_position = this->statement_position();
      break;
    case BREAK_POSITION_ALIGNED:
      next_position = this->position();
      break;
    default:
      UNREACHABLE();
      next_position = this->statement_position();
    }
    // Check if this break point is closer that what was previously found.
    if (position <= next_position && next_position - position < distance) {
      closest_break_point = break_point();
      distance = next_position - position;
      // Check whether we can't get any closer.
      if (distance == 0) break;
    }
    Next();
  }

  // Move to the break point found.
  Reset();
  Next(closest_break_point);
}


void BreakLocationIterator::Reset() {
  // Create relocation iterators for the two code objects.
  if (reloc_iterator_ != NULL) delete reloc_iterator_;
  if (reloc_iterator_original_ != NULL) delete reloc_iterator_original_;
  reloc_iterator_ = new RelocIterator(
      debug_info_->code(),
      ~RelocInfo::ModeMask(RelocInfo::CODE_AGE_SEQUENCE));
  reloc_iterator_original_ = new RelocIterator(
      debug_info_->original_code(),
      ~RelocInfo::ModeMask(RelocInfo::CODE_AGE_SEQUENCE));

  // Position at the first break point.
  break_point_ = -1;
  position_ = 1;
  statement_position_ = 1;
  Next();
}


bool BreakLocationIterator::Done() const {
  return RinfoDone();
}


void BreakLocationIterator::SetBreakPoint(Handle<Object> break_point_object) {
  // If there is not already a real break point here patch code with debug
  // break.
  if (!HasBreakPoint()) {
    SetDebugBreak();
  }
  ASSERT(IsDebugBreak() || IsDebuggerStatement());
  // Set the break point information.
  DebugInfo::SetBreakPoint(debug_info_, code_position(),
                           position(), statement_position(),
                           break_point_object);
}


void BreakLocationIterator::ClearBreakPoint(Handle<Object> break_point_object) {
  // Clear the break point information.
  DebugInfo::ClearBreakPoint(debug_info_, code_position(), break_point_object);
  // If there are no more break points here remove the debug break.
  if (!HasBreakPoint()) {
    ClearDebugBreak();
    ASSERT(!IsDebugBreak());
  }
}


void BreakLocationIterator::SetOneShot() {
  // Debugger statement always calls debugger. No need to modify it.
  if (IsDebuggerStatement()) {
    return;
  }

  // If there is a real break point here no more to do.
  if (HasBreakPoint()) {
    ASSERT(IsDebugBreak());
    return;
  }

  // Patch code with debug break.
  SetDebugBreak();
}


void BreakLocationIterator::ClearOneShot() {
  // Debugger statement always calls debugger. No need to modify it.
  if (IsDebuggerStatement()) {
    return;
  }

  // If there is a real break point here no more to do.
  if (HasBreakPoint()) {
    ASSERT(IsDebugBreak());
    return;
  }

  // Patch code removing debug break.
  ClearDebugBreak();
  ASSERT(!IsDebugBreak());
}


void BreakLocationIterator::SetDebugBreak() {
  // Debugger statement always calls debugger. No need to modify it.
  if (IsDebuggerStatement()) {
    return;
  }

  // If there is already a break point here just return. This might happen if
  // the same code is flooded with break points twice. Flooding the same
  // function twice might happen when stepping in a function with an exception
  // handler as the handler and the function is the same.
  if (IsDebugBreak()) {
    return;
  }

  if (RelocInfo::IsJSReturn(rmode())) {
    // Patch the frame exit code with a break point.
    SetDebugBreakAtReturn();
  } else if (IsDebugBreakSlot()) {
    // Patch the code in the break slot.
    SetDebugBreakAtSlot();
  } else {
    // Patch the IC call.
    SetDebugBreakAtIC();
  }
  ASSERT(IsDebugBreak());
}


void BreakLocationIterator::ClearDebugBreak() {
  // Debugger statement always calls debugger. No need to modify it.
  if (IsDebuggerStatement()) {
    return;
  }

  if (RelocInfo::IsJSReturn(rmode())) {
    // Restore the frame exit code.
    ClearDebugBreakAtReturn();
  } else if (IsDebugBreakSlot()) {
    // Restore the code in the break slot.
    ClearDebugBreakAtSlot();
  } else {
    // Patch the IC call.
    ClearDebugBreakAtIC();
  }
  ASSERT(!IsDebugBreak());
}


bool BreakLocationIterator::IsStepInLocation(Isolate* isolate) {
  if (RelocInfo::IsConstructCall(original_rmode())) {
    return true;
  } else if (RelocInfo::IsCodeTarget(rmode())) {
    HandleScope scope(debug_info_->GetIsolate());
    Address target = original_rinfo()->target_address();
    Handle<Code> target_code(Code::GetCodeFromTargetAddress(target));
    if (target_code->kind() == Code::STUB) {
      return target_code->major_key() == CodeStub::CallFunction;
    }
    return target_code->is_call_stub() || target_code->is_keyed_call_stub();
  } else {
    return false;
  }
}


void BreakLocationIterator::PrepareStepIn(Isolate* isolate) {
  HandleScope scope(isolate);

  // Step in can only be prepared if currently positioned on an IC call,
  // construct call or CallFunction stub call.
  Address target = rinfo()->target_address();
  Handle<Code> target_code(Code::GetCodeFromTargetAddress(target));
  if (target_code->is_call_stub() || target_code->is_keyed_call_stub()) {
    // Step in through IC call is handled by the runtime system. Therefore make
    // sure that the any current IC is cleared and the runtime system is
    // called. If the executing code has a debug break at the location change
    // the call in the original code as it is the code there that will be
    // executed in place of the debug break call.
    Handle<Code> stub = ComputeCallDebugPrepareStepIn(
        isolate, target_code->arguments_count(), target_code->kind());
    if (IsDebugBreak()) {
      original_rinfo()->set_target_address(stub->entry());
    } else {
      rinfo()->set_target_address(stub->entry());
    }
  } else {
#ifdef DEBUG
    // All the following stuff is needed only for assertion checks so the code
    // is wrapped in ifdef.
    Handle<Code> maybe_call_function_stub = target_code;
    if (IsDebugBreak()) {
      Address original_target = original_rinfo()->target_address();
      maybe_call_function_stub =
          Handle<Code>(Code::GetCodeFromTargetAddress(original_target));
    }
    bool is_call_function_stub =
        (maybe_call_function_stub->kind() == Code::STUB &&
         maybe_call_function_stub->major_key() == CodeStub::CallFunction);

    // Step in through construct call requires no changes to the running code.
    // Step in through getters/setters should already be prepared as well
    // because caller of this function (Debug::PrepareStep) is expected to
    // flood the top frame's function with one shot breakpoints.
    // Step in through CallFunction stub should also be prepared by caller of
    // this function (Debug::PrepareStep) which should flood target function
    // with breakpoints.
    ASSERT(RelocInfo::IsConstructCall(rmode()) ||
           target_code->is_inline_cache_stub() ||
           is_call_function_stub);
#endif
  }
}


// Check whether the break point is at a position which will exit the function.
bool BreakLocationIterator::IsExit() const {
  return (RelocInfo::IsJSReturn(rmode()));
}


bool BreakLocationIterator::HasBreakPoint() {
  return debug_info_->HasBreakPoint(code_position());
}


// Check whether there is a debug break at the current position.
bool BreakLocationIterator::IsDebugBreak() {
  if (RelocInfo::IsJSReturn(rmode())) {
    return IsDebugBreakAtReturn();
  } else if (IsDebugBreakSlot()) {
    return IsDebugBreakAtSlot();
  } else {
    return Debug::IsDebugBreak(rinfo()->target_address());
  }
}


void BreakLocationIterator::SetDebugBreakAtIC() {
  // Patch the original code with the current address as the current address
  // might have changed by the inline caching since the code was copied.
  original_rinfo()->set_target_address(rinfo()->target_address());

  RelocInfo::Mode mode = rmode();
  if (RelocInfo::IsCodeTarget(mode)) {
    Address target = rinfo()->target_address();
    Handle<Code> target_code(Code::GetCodeFromTargetAddress(target));

    // Patch the code to invoke the builtin debug break function matching the
    // calling convention used by the call site.
    Handle<Code> dbgbrk_code(Debug::FindDebugBreak(target_code, mode));
    rinfo()->set_target_address(dbgbrk_code->entry());
  }
}


void BreakLocationIterator::ClearDebugBreakAtIC() {
  // Patch the code to the original invoke.
  rinfo()->set_target_address(original_rinfo()->target_address());
}


bool BreakLocationIterator::IsDebuggerStatement() {
  return RelocInfo::DEBUG_BREAK == rmode();
}


bool BreakLocationIterator::IsDebugBreakSlot() {
  return RelocInfo::DEBUG_BREAK_SLOT == rmode();
}


Object* BreakLocationIterator::BreakPointObjects() {
  return debug_info_->GetBreakPointObjects(code_position());
}


// Clear out all the debug break code. This is ONLY supposed to be used when
// shutting down the debugger as it will leave the break point information in
// DebugInfo even though the code is patched back to the non break point state.
void BreakLocationIterator::ClearAllDebugBreak() {
  while (!Done()) {
    ClearDebugBreak();
    Next();
  }
}


bool BreakLocationIterator::RinfoDone() const {
  ASSERT(reloc_iterator_->done() == reloc_iterator_original_->done());
  return reloc_iterator_->done();
}


void BreakLocationIterator::RinfoNext() {
  reloc_iterator_->next();
  reloc_iterator_original_->next();
#ifdef DEBUG
  ASSERT(reloc_iterator_->done() == reloc_iterator_original_->done());
  if (!reloc_iterator_->done()) {
    ASSERT(rmode() == original_rmode());
  }
#endif
}


// Threading support.
void Debug::ThreadInit() {
  thread_local_.break_count_ = 0;
  thread_local_.break_id_ = 0;
  thread_local_.break_frame_id_ = StackFrame::NO_ID;
  thread_local_.last_step_action_ = StepNone;
  thread_local_.last_statement_position_ = RelocInfo::kNoPosition;
  thread_local_.step_count_ = 0;
  thread_local_.last_fp_ = 0;
  thread_local_.queued_step_count_ = 0;
  thread_local_.step_into_fp_ = 0;
  thread_local_.step_out_fp_ = 0;
  thread_local_.after_break_target_ = 0;
  // TODO(isolates): frames_are_dropped_?
  thread_local_.debugger_entry_ = NULL;
  thread_local_.pending_interrupts_ = 0;
  thread_local_.restarter_frame_function_pointer_ = NULL;
}


char* Debug::ArchiveDebug(char* storage) {
  char* to = storage;
  OS::MemCopy(to, reinterpret_cast<char*>(&thread_local_), sizeof(ThreadLocal));
  to += sizeof(ThreadLocal);
  OS::MemCopy(to, reinterpret_cast<char*>(&registers_), sizeof(registers_));
  ThreadInit();
  ASSERT(to <= storage + ArchiveSpacePerThread());
  return storage + ArchiveSpacePerThread();
}


char* Debug::RestoreDebug(char* storage) {
  char* from = storage;
  OS::MemCopy(
      reinterpret_cast<char*>(&thread_local_), from, sizeof(ThreadLocal));
  from += sizeof(ThreadLocal);
  OS::MemCopy(reinterpret_cast<char*>(&registers_), from, sizeof(registers_));
  ASSERT(from <= storage + ArchiveSpacePerThread());
  return storage + ArchiveSpacePerThread();
}


int Debug::ArchiveSpacePerThread() {
  return sizeof(ThreadLocal) + sizeof(JSCallerSavedBuffer);
}


// Frame structure (conforms InternalFrame structure):
//   -- code
//   -- SMI maker
//   -- function (slot is called "context")
//   -- frame base
Object** Debug::SetUpFrameDropperFrame(StackFrame* bottom_js_frame,
                                       Handle<Code> code) {
  ASSERT(bottom_js_frame->is_java_script());

  Address fp = bottom_js_frame->fp();

  // Move function pointer into "context" slot.
  Memory::Object_at(fp + StandardFrameConstants::kContextOffset) =
      Memory::Object_at(fp + JavaScriptFrameConstants::kFunctionOffset);

  Memory::Object_at(fp + InternalFrameConstants::kCodeOffset) = *code;
  Memory::Object_at(fp + StandardFrameConstants::kMarkerOffset) =
      Smi::FromInt(StackFrame::INTERNAL);

  return reinterpret_cast<Object**>(&Memory::Object_at(
      fp + StandardFrameConstants::kContextOffset));
}

const int Debug::kFrameDropperFrameSize = 4;


void ScriptCache::Add(Handle<Script> script) {
  GlobalHandles* global_handles = isolate_->global_handles();
  // Create an entry in the hash map for the script.
  int id = script->id()->value();
  HashMap::Entry* entry =
      HashMap::Lookup(reinterpret_cast<void*>(id), Hash(id), true);
  if (entry->value != NULL) {
    ASSERT(*script == *reinterpret_cast<Script**>(entry->value));
    return;
  }
  // Globalize the script object, make it weak and use the location of the
  // global handle as the value in the hash map.
  Handle<Script> script_ =
      Handle<Script>::cast(
          (global_handles->Create(*script)));
  global_handles->MakeWeak(reinterpret_cast<Object**>(script_.location()),
                           this,
                           ScriptCache::HandleWeakScript);
  entry->value = script_.location();
}


Handle<FixedArray> ScriptCache::GetScripts() {
  Factory* factory = isolate_->factory();
  Handle<FixedArray> instances = factory->NewFixedArray(occupancy());
  int count = 0;
  for (HashMap::Entry* entry = Start(); entry != NULL; entry = Next(entry)) {
    ASSERT(entry->value != NULL);
    if (entry->value != NULL) {
      instances->set(count, *reinterpret_cast<Script**>(entry->value));
      count++;
    }
  }
  return instances;
}


void ScriptCache::ProcessCollectedScripts() {
  Debugger* debugger = isolate_->debugger();
  for (int i = 0; i < collected_scripts_.length(); i++) {
    debugger->OnScriptCollected(collected_scripts_[i]);
  }
  collected_scripts_.Clear();
}


void ScriptCache::Clear() {
  GlobalHandles* global_handles = isolate_->global_handles();
  // Iterate the script cache to get rid of all the weak handles.
  for (HashMap::Entry* entry = Start(); entry != NULL; entry = Next(entry)) {
    ASSERT(entry != NULL);
    Object** location = reinterpret_cast<Object**>(entry->value);
    ASSERT((*location)->IsScript());
    global_handles->ClearWeakness(location);
    global_handles->Destroy(location);
  }
  // Clear the content of the hash map.
  HashMap::Clear();
}


void ScriptCache::HandleWeakScript(v8::Isolate* isolate,
                                   v8::Persistent<v8::Value>* obj,
                                   void* data) {
  ScriptCache* script_cache = reinterpret_cast<ScriptCache*>(data);
  // Find the location of the global handle.
  Script** location =
      reinterpret_cast<Script**>(Utils::OpenPersistent(*obj).location());
  ASSERT((*location)->IsScript());

  // Remove the entry from the cache.
  int id = (*location)->id()->value();
  script_cache->Remove(reinterpret_cast<void*>(id), Hash(id));
  script_cache->collected_scripts_.Add(id);

  // Clear the weak handle.
  obj->Reset();
}


void Debug::SetUp(bool create_heap_objects) {
  ThreadInit();
  if (create_heap_objects) {
    // Get code to handle debug break on return.
    debug_break_return_ =
        isolate_->builtins()->builtin(Builtins::kReturn_DebugBreak);
    ASSERT(debug_break_return_->IsCode());
    // Get code to handle debug break in debug break slots.
    debug_break_slot_ =
        isolate_->builtins()->builtin(Builtins::kSlot_DebugBreak);
    ASSERT(debug_break_slot_->IsCode());
  }
}


void Debug::HandleWeakDebugInfo(v8::Isolate* isolate,
                                v8::Persistent<v8::Value>* obj,
                                void* data) {
  Debug* debug = reinterpret_cast<Isolate*>(isolate)->debug();
  DebugInfoListNode* node = reinterpret_cast<DebugInfoListNode*>(data);
  // We need to clear all breakpoints associated with the function to restore
  // original code and avoid patching the code twice later because
  // the function will live in the heap until next gc, and can be found by
  // Debug::FindSharedFunctionInfoInScript.
  BreakLocationIterator it(node->debug_info(), ALL_BREAK_LOCATIONS);
  it.ClearAllDebugBreak();
  debug->RemoveDebugInfo(node->debug_info());
#ifdef DEBUG
  node = debug->debug_info_list_;
  while (node != NULL) {
    ASSERT(node != reinterpret_cast<DebugInfoListNode*>(data));
    node = node->next();
  }
#endif
}


DebugInfoListNode::DebugInfoListNode(DebugInfo* debug_info): next_(NULL) {
  GlobalHandles* global_handles = debug_info->GetIsolate()->global_handles();
  // Globalize the request debug info object and make it weak.
  debug_info_ = Handle<DebugInfo>::cast(
      (global_handles->Create(debug_info)));
  global_handles->MakeWeak(reinterpret_cast<Object**>(debug_info_.location()),
                           this,
                           Debug::HandleWeakDebugInfo);
}


DebugInfoListNode::~DebugInfoListNode() {
  debug_info_->GetIsolate()->global_handles()->Destroy(
      reinterpret_cast<Object**>(debug_info_.location()));
}


bool Debug::CompileDebuggerScript(Isolate* isolate, int index) {
  Factory* factory = isolate->factory();
  HandleScope scope(isolate);

  // Bail out if the index is invalid.
  if (index == -1) {
    return false;
  }

  // Find source and name for the requested script.
  Handle<String> source_code =
      isolate->bootstrapper()->NativesSourceLookup(index);
  Vector<const char> name = Natives::GetScriptName(index);
  Handle<String> script_name = factory->NewStringFromAscii(name);
  Handle<Context> context = isolate->native_context();

  // Compile the script.
  Handle<SharedFunctionInfo> function_info;
  function_info = Compiler::Compile(source_code,
                                    script_name,
                                    0, 0,
                                    false,
                                    context,
                                    NULL, NULL,
                                    Handle<String>::null(),
                                    NATIVES_CODE);

  // Silently ignore stack overflows during compilation.
  if (function_info.is_null()) {
    ASSERT(isolate->has_pending_exception());
    isolate->clear_pending_exception();
    return false;
  }

  // Execute the shared function in the debugger context.
  bool caught_exception;
  Handle<JSFunction> function =
      factory->NewFunctionFromSharedFunctionInfo(function_info, context);

  Handle<Object> exception =
      Execution::TryCall(function,
                         Handle<Object>(context->global_object(), isolate),
                         0,
                         NULL,
                         &caught_exception);

  // Check for caught exceptions.
  if (caught_exception) {
    ASSERT(!isolate->has_pending_exception());
    MessageLocation computed_location;
    isolate->ComputeLocation(&computed_location);
    Handle<Object> message = MessageHandler::MakeMessageObject(
        isolate, "error_loading_debugger", &computed_location,
        Vector<Handle<Object> >::empty(), Handle<String>(), Handle<JSArray>());
    ASSERT(!isolate->has_pending_exception());
    if (!exception.is_null()) {
      isolate->set_pending_exception(*exception);
      MessageHandler::ReportMessage(isolate, NULL, message);
      isolate->clear_pending_exception();
    }
    return false;
  }

  // Mark this script as native and return successfully.
  Handle<Script> script(Script::cast(function->shared()->script()));
  script->set_type(Smi::FromInt(Script::TYPE_NATIVE));
  return true;
}


bool Debug::Load() {
  // Return if debugger is already loaded.
  if (IsLoaded()) return true;

  Debugger* debugger = isolate_->debugger();

  // Bail out if we're already in the process of compiling the native
  // JavaScript source code for the debugger.
  if (debugger->compiling_natives() ||
      debugger->is_loading_debugger())
    return false;
  debugger->set_loading_debugger(true);

  // Disable breakpoints and interrupts while compiling and running the
  // debugger scripts including the context creation code.
  DisableBreak disable(isolate_, true);
  PostponeInterruptsScope postpone(isolate_);

  // Create the debugger context.
  HandleScope scope(isolate_);
  Handle<Context> context =
      isolate_->bootstrapper()->CreateEnvironment(
          Handle<Object>::null(),
          v8::Handle<ObjectTemplate>(),
          NULL);

  // Fail if no context could be created.
  if (context.is_null()) return false;

  // Use the debugger context.
  SaveContext save(isolate_);
  isolate_->set_context(*context);

  // Expose the builtins object in the debugger context.
  Handle<String> key = isolate_->factory()->InternalizeOneByteString(
      STATIC_ASCII_VECTOR("builtins"));
  Handle<GlobalObject> global = Handle<GlobalObject>(context->global_object());
  RETURN_IF_EMPTY_HANDLE_VALUE(
      isolate_,
      JSReceiver::SetProperty(global,
                              key,
                              Handle<Object>(global->builtins(), isolate_),
                              NONE,
                              kNonStrictMode),
      false);

  // Compile the JavaScript for the debugger in the debugger context.
  debugger->set_compiling_natives(true);
  bool caught_exception =
      !CompileDebuggerScript(isolate_, Natives::GetIndex("mirror")) ||
      !CompileDebuggerScript(isolate_, Natives::GetIndex("debug"));

  if (FLAG_enable_liveedit) {
    caught_exception = caught_exception ||
        !CompileDebuggerScript(isolate_, Natives::GetIndex("liveedit"));
  }

  debugger->set_compiling_natives(false);

  // Make sure we mark the debugger as not loading before we might
  // return.
  debugger->set_loading_debugger(false);

  // Check for caught exceptions.
  if (caught_exception) return false;

  // Debugger loaded, create debugger context global handle.
  debug_context_ = Handle<Context>::cast(
      isolate_->global_handles()->Create(*context));

  return true;
}


void Debug::Unload() {
  // Return debugger is not loaded.
  if (!IsLoaded()) {
    return;
  }

  // Clear the script cache.
  DestroyScriptCache();

  // Clear debugger context global handle.
  isolate_->global_handles()->Destroy(
      reinterpret_cast<Object**>(debug_context_.location()));
  debug_context_ = Handle<Context>();
}


// Set the flag indicating that preemption happened during debugging.
void Debug::PreemptionWhileInDebugger() {
  ASSERT(InDebugger());
  Debug::set_interrupts_pending(PREEMPT);
}


void Debug::Iterate(ObjectVisitor* v) {
  v->VisitPointer(BitCast<Object**>(&(debug_break_return_)));
  v->VisitPointer(BitCast<Object**>(&(debug_break_slot_)));
}


Object* Debug::Break(Arguments args) {
  Heap* heap = isolate_->heap();
  HandleScope scope(isolate_);
  ASSERT(args.length() == 0);

  thread_local_.frame_drop_mode_ = FRAMES_UNTOUCHED;

  // Get the top-most JavaScript frame.
  JavaScriptFrameIterator it(isolate_);
  JavaScriptFrame* frame = it.frame();

  // Just continue if breaks are disabled or debugger cannot be loaded.
  if (disable_break() || !Load()) {
    SetAfterBreakTarget(frame);
    return heap->undefined_value();
  }

  // Enter the debugger.
  EnterDebugger debugger(isolate_);
  if (debugger.FailedToEnter()) {
    return heap->undefined_value();
  }

  // Postpone interrupt during breakpoint processing.
  PostponeInterruptsScope postpone(isolate_);

  // Get the debug info (create it if it does not exist).
  Handle<SharedFunctionInfo> shared =
      Handle<SharedFunctionInfo>(frame->function()->shared());
  Handle<DebugInfo> debug_info = GetDebugInfo(shared);

  // Find the break point where execution has stopped.
  BreakLocationIterator break_location_iterator(debug_info,
                                                ALL_BREAK_LOCATIONS);
  // pc points to the instruction after the current one, possibly a break
  // location as well. So the "- 1" to exclude it from the search.
  break_location_iterator.FindBreakLocationFromAddress(frame->pc() - 1);

  // Check whether step next reached a new statement.
  if (!StepNextContinue(&break_location_iterator, frame)) {
    // Decrease steps left if performing multiple steps.
    if (thread_local_.step_count_ > 0) {
      thread_local_.step_count_--;
    }
  }

  // If there is one or more real break points check whether any of these are
  // triggered.
  Handle<Object> break_points_hit(heap->undefined_value(), isolate_);
  if (break_location_iterator.HasBreakPoint()) {
    Handle<Object> break_point_objects =
        Handle<Object>(break_location_iterator.BreakPointObjects(), isolate_);
    break_points_hit = CheckBreakPoints(break_point_objects);
  }

  // If step out is active skip everything until the frame where we need to step
  // out to is reached, unless real breakpoint is hit.
  if (StepOutActive() && frame->fp() != step_out_fp() &&
      break_points_hit->IsUndefined() ) {
      // Step count should always be 0 for StepOut.
      ASSERT(thread_local_.step_count_ == 0);
  } else if (!break_points_hit->IsUndefined() ||
             (thread_local_.last_step_action_ != StepNone &&
              thread_local_.step_count_ == 0)) {
    // Notify debugger if a real break point is triggered or if performing
    // single stepping with no more steps to perform. Otherwise do another step.

    // Clear all current stepping setup.
    ClearStepping();

    if (thread_local_.queued_step_count_ > 0) {
      // Perform queued steps
      int step_count = thread_local_.queued_step_count_;

      // Clear queue
      thread_local_.queued_step_count_ = 0;

      PrepareStep(StepNext, step_count, StackFrame::NO_ID);
    } else {
      // Notify the debug event listeners.
      isolate_->debugger()->OnDebugBreak(break_points_hit, false);
    }
  } else if (thread_local_.last_step_action_ != StepNone) {
    // Hold on to last step action as it is cleared by the call to
    // ClearStepping.
    StepAction step_action = thread_local_.last_step_action_;
    int step_count = thread_local_.step_count_;

    // If StepNext goes deeper in code, StepOut until original frame
    // and keep step count queued up in the meantime.
    if (step_action == StepNext && frame->fp() < thread_local_.last_fp_) {
      // Count frames until target frame
      int count = 0;
      JavaScriptFrameIterator it(isolate_);
      while (!it.done() && it.frame()->fp() < thread_local_.last_fp_) {
        count++;
        it.Advance();
      }

      // Check that we indeed found the frame we are looking for.
      CHECK(!it.done() && (it.frame()->fp() == thread_local_.last_fp_));
      if (step_count > 1) {
        // Save old count and action to continue stepping after StepOut.
        thread_local_.queued_step_count_ = step_count - 1;
      }

      // Set up for StepOut to reach target frame.
      step_action = StepOut;
      step_count = count;
    }

    // Clear all current stepping setup.
    ClearStepping();

    // Set up for the remaining steps.
    PrepareStep(step_action, step_count, StackFrame::NO_ID);
  }

  if (thread_local_.frame_drop_mode_ == FRAMES_UNTOUCHED) {
    SetAfterBreakTarget(frame);
  } else if (thread_local_.frame_drop_mode_ ==
      FRAME_DROPPED_IN_IC_CALL) {
    // We must have been calling IC stub. Do not go there anymore.
    Code* plain_return = isolate_->builtins()->builtin(
        Builtins::kPlainReturn_LiveEdit);
    thread_local_.after_break_target_ = plain_return->entry();
  } else if (thread_local_.frame_drop_mode_ ==
      FRAME_DROPPED_IN_DEBUG_SLOT_CALL) {
    // Debug break slot stub does not return normally, instead it manually
    // cleans the stack and jumps. We should patch the jump address.
    Code* plain_return = isolate_->builtins()->builtin(
        Builtins::kFrameDropper_LiveEdit);
    thread_local_.after_break_target_ = plain_return->entry();
  } else if (thread_local_.frame_drop_mode_ ==
      FRAME_DROPPED_IN_DIRECT_CALL) {
    // Nothing to do, after_break_target is not used here.
  } else if (thread_local_.frame_drop_mode_ ==
      FRAME_DROPPED_IN_RETURN_CALL) {
    Code* plain_return = isolate_->builtins()->builtin(
        Builtins::kFrameDropper_LiveEdit);
    thread_local_.after_break_target_ = plain_return->entry();
  } else {
    UNREACHABLE();
  }

  return heap->undefined_value();
}


RUNTIME_FUNCTION(Object*, Debug_Break) {
  return isolate->debug()->Break(args);
}


// Check the break point objects for whether one or more are actually
// triggered. This function returns a JSArray with the break point objects
// which is triggered.
Handle<Object> Debug::CheckBreakPoints(Handle<Object> break_point_objects) {
  Factory* factory = isolate_->factory();

  // Count the number of break points hit. If there are multiple break points
  // they are in a FixedArray.
  Handle<FixedArray> break_points_hit;
  int break_points_hit_count = 0;
  ASSERT(!break_point_objects->IsUndefined());
  if (break_point_objects->IsFixedArray()) {
    Handle<FixedArray> array(FixedArray::cast(*break_point_objects));
    break_points_hit = factory->NewFixedArray(array->length());
    for (int i = 0; i < array->length(); i++) {
      Handle<Object> o(array->get(i), isolate_);
      if (CheckBreakPoint(o)) {
        break_points_hit->set(break_points_hit_count++, *o);
      }
    }
  } else {
    break_points_hit = factory->NewFixedArray(1);
    if (CheckBreakPoint(break_point_objects)) {
      break_points_hit->set(break_points_hit_count++, *break_point_objects);
    }
  }

  // Return undefined if no break points were triggered.
  if (break_points_hit_count == 0) {
    return factory->undefined_value();
  }
  // Return break points hit as a JSArray.
  Handle<JSArray> result = factory->NewJSArrayWithElements(break_points_hit);
  result->set_length(Smi::FromInt(break_points_hit_count));
  return result;
}


// Check whether a single break point object is triggered.
bool Debug::CheckBreakPoint(Handle<Object> break_point_object) {
  Factory* factory = isolate_->factory();
  HandleScope scope(isolate_);

  // Ignore check if break point object is not a JSObject.
  if (!break_point_object->IsJSObject()) return true;

  // Get the function IsBreakPointTriggered (defined in debug-debugger.js).
  Handle<String> is_break_point_triggered_string =
      factory->InternalizeOneByteString(
          STATIC_ASCII_VECTOR("IsBreakPointTriggered"));
  Handle<JSFunction> check_break_point =
    Handle<JSFunction>(JSFunction::cast(
        debug_context()->global_object()->GetPropertyNoExceptionThrown(
            *is_break_point_triggered_string)));

  // Get the break id as an object.
  Handle<Object> break_id = factory->NewNumberFromInt(Debug::break_id());

  // Call HandleBreakPointx.
  bool caught_exception;
  Handle<Object> argv[] = { break_id, break_point_object };
  Handle<Object> result = Execution::TryCall(check_break_point,
                                             isolate_->js_builtins_object(),
                                             ARRAY_SIZE(argv),
                                             argv,
                                             &caught_exception);

  // If exception or non boolean result handle as not triggered
  if (caught_exception || !result->IsBoolean()) {
    return false;
  }

  // Return whether the break point is triggered.
  ASSERT(!result.is_null());
  return (*result)->IsTrue();
}


// Check whether the function has debug information.
bool Debug::HasDebugInfo(Handle<SharedFunctionInfo> shared) {
  return !shared->debug_info()->IsUndefined();
}


// Return the debug info for this function. EnsureDebugInfo must be called
// prior to ensure the debug info has been generated for shared.
Handle<DebugInfo> Debug::GetDebugInfo(Handle<SharedFunctionInfo> shared) {
  ASSERT(HasDebugInfo(shared));
  return Handle<DebugInfo>(DebugInfo::cast(shared->debug_info()));
}


void Debug::SetBreakPoint(Handle<JSFunction> function,
                          Handle<Object> break_point_object,
                          int* source_position) {
  HandleScope scope(isolate_);

  PrepareForBreakPoints();

  // Make sure the function is compiled and has set up the debug info.
  Handle<SharedFunctionInfo> shared(function->shared());
  if (!EnsureDebugInfo(shared, function)) {
    // Return if retrieving debug info failed.
    return;
  }

  Handle<DebugInfo> debug_info = GetDebugInfo(shared);
  // Source positions starts with zero.
  ASSERT(*source_position >= 0);

  // Find the break point and change it.
  BreakLocationIterator it(debug_info, SOURCE_BREAK_LOCATIONS);
  it.FindBreakLocationFromPosition(*source_position, STATEMENT_ALIGNED);
  it.SetBreakPoint(break_point_object);

  *source_position = it.position();

  // At least one active break point now.
  ASSERT(debug_info->GetBreakPointCount() > 0);
}


bool Debug::SetBreakPointForScript(Handle<Script> script,
                                   Handle<Object> break_point_object,
                                   int* source_position,
                                   BreakPositionAlignment alignment) {
  HandleScope scope(isolate_);

  PrepareForBreakPoints();

  // Obtain shared function info for the function.
  Object* result = FindSharedFunctionInfoInScript(script, *source_position);
  if (result->IsUndefined()) return false;

  // Make sure the function has set up the debug info.
  Handle<SharedFunctionInfo> shared(SharedFunctionInfo::cast(result));
  if (!EnsureDebugInfo(shared, Handle<JSFunction>::null())) {
    // Return if retrieving debug info failed.
    return false;
  }

  // Find position within function. The script position might be before the
  // source position of the first function.
  int position;
  if (shared->start_position() > *source_position) {
    position = 0;
  } else {
    position = *source_position - shared->start_position();
  }

  Handle<DebugInfo> debug_info = GetDebugInfo(shared);
  // Source positions starts with zero.
  ASSERT(position >= 0);

  // Find the break point and change it.
  BreakLocationIterator it(debug_info, SOURCE_BREAK_LOCATIONS);
  it.FindBreakLocationFromPosition(position, alignment);
  it.SetBreakPoint(break_point_object);

  *source_position = it.position() + shared->start_position();

  // At least one active break point now.
  ASSERT(debug_info->GetBreakPointCount() > 0);
  return true;
}


void Debug::ClearBreakPoint(Handle<Object> break_point_object) {
  HandleScope scope(isolate_);

  DebugInfoListNode* node = debug_info_list_;
  while (node != NULL) {
    Object* result = DebugInfo::FindBreakPointInfo(node->debug_info(),
                                                   break_point_object);
    if (!result->IsUndefined()) {
      // Get information in the break point.
      BreakPointInfo* break_point_info = BreakPointInfo::cast(result);
      Handle<DebugInfo> debug_info = node->debug_info();

      // Find the break point and clear it.
      BreakLocationIterator it(debug_info, SOURCE_BREAK_LOCATIONS);
      it.FindBreakLocationFromAddress(debug_info->code()->entry() +
          break_point_info->code_position()->value());
      it.ClearBreakPoint(break_point_object);

      // If there are no more break points left remove the debug info for this
      // function.
      if (debug_info->GetBreakPointCount() == 0) {
        RemoveDebugInfo(debug_info);
      }

      return;
    }
    node = node->next();
  }
}


void Debug::ClearAllBreakPoints() {
  DebugInfoListNode* node = debug_info_list_;
  while (node != NULL) {
    // Remove all debug break code.
    BreakLocationIterator it(node->debug_info(), ALL_BREAK_LOCATIONS);
    it.ClearAllDebugBreak();
    node = node->next();
  }

  // Remove all debug info.
  while (debug_info_list_ != NULL) {
    RemoveDebugInfo(debug_info_list_->debug_info());
  }
}


void Debug::FloodWithOneShot(Handle<JSFunction> function) {
  PrepareForBreakPoints();

  // Make sure the function is compiled and has set up the debug info.
  Handle<SharedFunctionInfo> shared(function->shared());
  if (!EnsureDebugInfo(shared, function)) {
    // Return if we failed to retrieve the debug info.
    return;
  }

  // Flood the function with break points.
  BreakLocationIterator it(GetDebugInfo(shared), ALL_BREAK_LOCATIONS);
  while (!it.Done()) {
    it.SetOneShot();
    it.Next();
  }
}


void Debug::FloodBoundFunctionWithOneShot(Handle<JSFunction> function) {
  Handle<FixedArray> new_bindings(function->function_bindings());
  Handle<Object> bindee(new_bindings->get(JSFunction::kBoundFunctionIndex),
                        isolate_);

  if (!bindee.is_null() && bindee->IsJSFunction() &&
      !JSFunction::cast(*bindee)->IsBuiltin()) {
    Handle<JSFunction> bindee_function(JSFunction::cast(*bindee));
    Debug::FloodWithOneShot(bindee_function);
  }
}


void Debug::FloodHandlerWithOneShot() {
  // Iterate through the JavaScript stack looking for handlers.
  StackFrame::Id id = break_frame_id();
  if (id == StackFrame::NO_ID) {
    // If there is no JavaScript stack don't do anything.
    return;
  }
  for (JavaScriptFrameIterator it(isolate_, id); !it.done(); it.Advance()) {
    JavaScriptFrame* frame = it.frame();
    if (frame->HasHandler()) {
      // Flood the function with the catch block with break points
      FloodWithOneShot(Handle<JSFunction>(frame->function()));
      return;
    }
  }
}


void Debug::ChangeBreakOnException(ExceptionBreakType type, bool enable) {
  if (type == BreakUncaughtException) {
    break_on_uncaught_exception_ = enable;
  } else {
    break_on_exception_ = enable;
  }
}


bool Debug::IsBreakOnException(ExceptionBreakType type) {
  if (type == BreakUncaughtException) {
    return break_on_uncaught_exception_;
  } else {
    return break_on_exception_;
  }
}


void Debug::PrepareStep(StepAction step_action,
                        int step_count,
                        StackFrame::Id frame_id) {
  HandleScope scope(isolate_);

  PrepareForBreakPoints();

  ASSERT(Debug::InDebugger());

  // Remember this step action and count.
  thread_local_.last_step_action_ = step_action;
  if (step_action == StepOut) {
    // For step out target frame will be found on the stack so there is no need
    // to set step counter for it. It's expected to always be 0 for StepOut.
    thread_local_.step_count_ = 0;
  } else {
    thread_local_.step_count_ = step_count;
  }

  // Get the frame where the execution has stopped and skip the debug frame if
  // any. The debug frame will only be present if execution was stopped due to
  // hitting a break point. In other situations (e.g. unhandled exception) the
  // debug frame is not present.
  StackFrame::Id id = break_frame_id();
  if (id == StackFrame::NO_ID) {
    // If there is no JavaScript stack don't do anything.
    return;
  }
  if (frame_id != StackFrame::NO_ID) {
    id = frame_id;
  }
  JavaScriptFrameIterator frames_it(isolate_, id);
  JavaScriptFrame* frame = frames_it.frame();

  // First of all ensure there is one-shot break points in the top handler
  // if any.
  FloodHandlerWithOneShot();

  // If the function on the top frame is unresolved perform step out. This will
  // be the case when calling unknown functions and having the debugger stopped
  // in an unhandled exception.
  if (!frame->function()->IsJSFunction()) {
    // Step out: Find the calling JavaScript frame and flood it with
    // breakpoints.
    frames_it.Advance();
    // Fill the function to return to with one-shot break points.
    JSFunction* function = frames_it.frame()->function();
    FloodWithOneShot(Handle<JSFunction>(function));
    return;
  }

  // Get the debug info (create it if it does not exist).
  Handle<JSFunction> function(frame->function());
  Handle<SharedFunctionInfo> shared(function->shared());
  if (!EnsureDebugInfo(shared, function)) {
    // Return if ensuring debug info failed.
    return;
  }
  Handle<DebugInfo> debug_info = GetDebugInfo(shared);

  // Find the break location where execution has stopped.
  BreakLocationIterator it(debug_info, ALL_BREAK_LOCATIONS);
  // pc points to the instruction after the current one, possibly a break
  // location as well. So the "- 1" to exclude it from the search.
  it.FindBreakLocationFromAddress(frame->pc() - 1);

  // Compute whether or not the target is a call target.
  bool is_load_or_store = false;
  bool is_inline_cache_stub = false;
  bool is_at_restarted_function = false;
  Handle<Code> call_function_stub;

  if (thread_local_.restarter_frame_function_pointer_ == NULL) {
    if (RelocInfo::IsCodeTarget(it.rinfo()->rmode())) {
      bool is_call_target = false;
      Address target = it.rinfo()->target_address();
      Code* code = Code::GetCodeFromTargetAddress(target);
      if (code->is_call_stub() || code->is_keyed_call_stub()) {
        is_call_target = true;
      }
      if (code->is_inline_cache_stub()) {
        is_inline_cache_stub = true;
        is_load_or_store = !is_call_target;
      }

      // Check if target code is CallFunction stub.
      Code* maybe_call_function_stub = code;
      // If there is a breakpoint at this line look at the original code to
      // check if it is a CallFunction stub.
      if (it.IsDebugBreak()) {
        Address original_target = it.original_rinfo()->target_address();
        maybe_call_function_stub =
            Code::GetCodeFromTargetAddress(original_target);
      }
      if (maybe_call_function_stub->kind() == Code::STUB &&
          maybe_call_function_stub->major_key() == CodeStub::CallFunction) {
        // Save reference to the code as we may need it to find out arguments
        // count for 'step in' later.
        call_function_stub = Handle<Code>(maybe_call_function_stub);
      }
    }
  } else {
    is_at_restarted_function = true;
  }

  // If this is the last break code target step out is the only possibility.
  if (it.IsExit() || step_action == StepOut) {
    if (step_action == StepOut) {
      // Skip step_count frames starting with the current one.
      while (step_count-- > 0 && !frames_it.done()) {
        frames_it.Advance();
      }
    } else {
      ASSERT(it.IsExit());
      frames_it.Advance();
    }
    // Skip builtin functions on the stack.
    while (!frames_it.done() && frames_it.frame()->function()->IsBuiltin()) {
      frames_it.Advance();
    }
    // Step out: If there is a JavaScript caller frame, we need to
    // flood it with breakpoints.
    if (!frames_it.done()) {
      // Fill the function to return to with one-shot break points.
      JSFunction* function = frames_it.frame()->function();
      FloodWithOneShot(Handle<JSFunction>(function));
      // Set target frame pointer.
      ActivateStepOut(frames_it.frame());
    }
  } else if (!(is_inline_cache_stub || RelocInfo::IsConstructCall(it.rmode()) ||
               !call_function_stub.is_null() || is_at_restarted_function)
             || step_action == StepNext || step_action == StepMin) {
    // Step next or step min.

    // Fill the current function with one-shot break points.
    FloodWithOneShot(function);

    // Remember source position and frame to handle step next.
    thread_local_.last_statement_position_ =
        debug_info->code()->SourceStatementPosition(frame->pc());
    thread_local_.last_fp_ = frame->UnpaddedFP();
  } else {
    // If there's restarter frame on top of the stack, just get the pointer
    // to function which is going to be restarted.
    if (is_at_restarted_function) {
      Handle<JSFunction> restarted_function(
          JSFunction::cast(*thread_local_.restarter_frame_function_pointer_));
      FloodWithOneShot(restarted_function);
    } else if (!call_function_stub.is_null()) {
      // If it's CallFunction stub ensure target function is compiled and flood
      // it with one shot breakpoints.

      // Find out number of arguments from the stub minor key.
      // Reverse lookup required as the minor key cannot be retrieved
      // from the code object.
      Handle<Object> obj(
          isolate_->heap()->code_stubs()->SlowReverseLookup(
              *call_function_stub),
          isolate_);
      ASSERT(!obj.is_null());
      ASSERT(!(*obj)->IsUndefined());
      ASSERT(obj->IsSmi());
      // Get the STUB key and extract major and minor key.
      uint32_t key = Smi::cast(*obj)->value();
      // Argc in the stub is the number of arguments passed - not the
      // expected arguments of the called function.
      int call_function_arg_count =
          CallFunctionStub::ExtractArgcFromMinorKey(
              CodeStub::MinorKeyFromKey(key));
      ASSERT(call_function_stub->major_key() ==
             CodeStub::MajorKeyFromKey(key));

      // Find target function on the expression stack.
      // Expression stack looks like this (top to bottom):
      // argN
      // ...
      // arg0
      // Receiver
      // Function to call
      int expressions_count = frame->ComputeExpressionsCount();
      ASSERT(expressions_count - 2 - call_function_arg_count >= 0);
      Object* fun = frame->GetExpression(
          expressions_count - 2 - call_function_arg_count);
      if (fun->IsJSFunction()) {
        Handle<JSFunction> js_function(JSFunction::cast(fun));
        if (js_function->shared()->bound()) {
          Debug::FloodBoundFunctionWithOneShot(js_function);
        } else if (!js_function->IsBuiltin()) {
          // Don't step into builtins.
          // It will also compile target function if it's not compiled yet.
          FloodWithOneShot(js_function);
        }
      }
    }

    // Fill the current function with one-shot break points even for step in on
    // a call target as the function called might be a native function for
    // which step in will not stop. It also prepares for stepping in
    // getters/setters.
    FloodWithOneShot(function);

    if (is_load_or_store) {
      // Remember source position and frame to handle step in getter/setter. If
      // there is a custom getter/setter it will be handled in
      // Object::Get/SetPropertyWithCallback, otherwise the step action will be
      // propagated on the next Debug::Break.
      thread_local_.last_statement_position_ =
          debug_info->code()->SourceStatementPosition(frame->pc());
      thread_local_.last_fp_ = frame->UnpaddedFP();
    }

    // Step in or Step in min
    it.PrepareStepIn(isolate_);
    ActivateStepIn(frame);
  }
}


// Check whether the current debug break should be reported to the debugger. It
// is used to have step next and step in only report break back to the debugger
// if on a different frame or in a different statement. In some situations
// there will be several break points in the same statement when the code is
// flooded with one-shot break points. This function helps to perform several
// steps before reporting break back to the debugger.
bool Debug::StepNextContinue(BreakLocationIterator* break_location_iterator,
                             JavaScriptFrame* frame) {
  // StepNext and StepOut shouldn't bring us deeper in code, so last frame
  // shouldn't be a parent of current frame.
  if (thread_local_.last_step_action_ == StepNext ||
      thread_local_.last_step_action_ == StepOut) {
    if (frame->fp() < thread_local_.last_fp_) return true;
  }

  // If the step last action was step next or step in make sure that a new
  // statement is hit.
  if (thread_local_.last_step_action_ == StepNext ||
      thread_local_.last_step_action_ == StepIn) {
    // Never continue if returning from function.
    if (break_location_iterator->IsExit()) return false;

    // Continue if we are still on the same frame and in the same statement.
    int current_statement_position =
        break_location_iterator->code()->SourceStatementPosition(frame->pc());
    return thread_local_.last_fp_ == frame->UnpaddedFP() &&
        thread_local_.last_statement_position_ == current_statement_position;
  }

  // No step next action - don't continue.
  return false;
}


// Check whether the code object at the specified address is a debug break code
// object.
bool Debug::IsDebugBreak(Address addr) {
  Code* code = Code::GetCodeFromTargetAddress(addr);
  return code->is_debug_stub() && code->extra_ic_state() == DEBUG_BREAK;
}


// Check whether a code stub with the specified major key is a possible break
// point location when looking for source break locations.
bool Debug::IsSourceBreakStub(Code* code) {
  CodeStub::Major major_key = CodeStub::GetMajorKey(code);
  return major_key == CodeStub::CallFunction;
}


// Check whether a code stub with the specified major key is a possible break
// location.
bool Debug::IsBreakStub(Code* code) {
  CodeStub::Major major_key = CodeStub::GetMajorKey(code);
  return major_key == CodeStub::CallFunction;
}


// Find the builtin to use for invoking the debug break
Handle<Code> Debug::FindDebugBreak(Handle<Code> code, RelocInfo::Mode mode) {
  Isolate* isolate = code->GetIsolate();

  // Find the builtin debug break function matching the calling convention
  // used by the call site.
  if (code->is_inline_cache_stub()) {
    switch (code->kind()) {
      case Code::CALL_IC:
      case Code::KEYED_CALL_IC:
        return isolate->stub_cache()->ComputeCallDebugBreak(
            code->arguments_count(), code->kind());

      case Code::LOAD_IC:
        return isolate->builtins()->LoadIC_DebugBreak();

      case Code::STORE_IC:
        return isolate->builtins()->StoreIC_DebugBreak();

      case Code::KEYED_LOAD_IC:
        return isolate->builtins()->KeyedLoadIC_DebugBreak();

      case Code::KEYED_STORE_IC:
        return isolate->builtins()->KeyedStoreIC_DebugBreak();

      case Code::COMPARE_NIL_IC:
        return isolate->builtins()->CompareNilIC_DebugBreak();

      default:
        UNREACHABLE();
    }
  }
  if (RelocInfo::IsConstructCall(mode)) {
    if (code->has_function_cache()) {
      return isolate->builtins()->CallConstructStub_Recording_DebugBreak();
    } else {
      return isolate->builtins()->CallConstructStub_DebugBreak();
    }
  }
  if (code->kind() == Code::STUB) {
    ASSERT(code->major_key() == CodeStub::CallFunction);
    if (code->has_function_cache()) {
      return isolate->builtins()->CallFunctionStub_Recording_DebugBreak();
    } else {
      return isolate->builtins()->CallFunctionStub_DebugBreak();
    }
  }

  UNREACHABLE();
  return Handle<Code>::null();
}


// Simple function for returning the source positions for active break points.
Handle<Object> Debug::GetSourceBreakLocations(
    Handle<SharedFunctionInfo> shared,
    BreakPositionAlignment position_alignment) {
  Isolate* isolate = shared->GetIsolate();
  Heap* heap = isolate->heap();
  if (!HasDebugInfo(shared)) {
    return Handle<Object>(heap->undefined_value(), isolate);
  }
  Handle<DebugInfo> debug_info = GetDebugInfo(shared);
  if (debug_info->GetBreakPointCount() == 0) {
    return Handle<Object>(heap->undefined_value(), isolate);
  }
  Handle<FixedArray> locations =
      isolate->factory()->NewFixedArray(debug_info->GetBreakPointCount());
  int count = 0;
  for (int i = 0; i < debug_info->break_points()->length(); i++) {
    if (!debug_info->break_points()->get(i)->IsUndefined()) {
      BreakPointInfo* break_point_info =
          BreakPointInfo::cast(debug_info->break_points()->get(i));
      if (break_point_info->GetBreakPointCount() > 0) {
        Smi* position;
        switch (position_alignment) {
        case STATEMENT_ALIGNED:
          position = break_point_info->statement_position();
          break;
        case BREAK_POSITION_ALIGNED:
          position = break_point_info->source_position();
          break;
        default:
          UNREACHABLE();
          position = break_point_info->statement_position();
        }

        locations->set(count++, position);
      }
    }
  }
  return locations;
}


void Debug::NewBreak(StackFrame::Id break_frame_id) {
  thread_local_.break_frame_id_ = break_frame_id;
  thread_local_.break_id_ = ++thread_local_.break_count_;
}


void Debug::SetBreak(StackFrame::Id break_frame_id, int break_id) {
  thread_local_.break_frame_id_ = break_frame_id;
  thread_local_.break_id_ = break_id;
}


// Handle stepping into a function.
void Debug::HandleStepIn(Handle<JSFunction> function,
                         Handle<Object> holder,
                         Address fp,
                         bool is_constructor) {
  Isolate* isolate = function->GetIsolate();
  // If the frame pointer is not supplied by the caller find it.
  if (fp == 0) {
    StackFrameIterator it(isolate);
    it.Advance();
    // For constructor functions skip another frame.
    if (is_constructor) {
      ASSERT(it.frame()->is_construct());
      it.Advance();
    }
    fp = it.frame()->fp();
  }

  // Flood the function with one-shot break points if it is called from where
  // step into was requested.
  if (fp == step_in_fp()) {
    if (function->shared()->bound()) {
      // Handle Function.prototype.bind
      Debug::FloodBoundFunctionWithOneShot(function);
    } else if (!function->IsBuiltin()) {
      // Don't allow step into functions in the native context.
      if (function->shared()->code() ==
          isolate->builtins()->builtin(Builtins::kFunctionApply) ||
          function->shared()->code() ==
          isolate->builtins()->builtin(Builtins::kFunctionCall)) {
        // Handle function.apply and function.call separately to flood the
        // function to be called and not the code for Builtins::FunctionApply or
        // Builtins::FunctionCall. The receiver of call/apply is the target
        // function.
        if (!holder.is_null() && holder->IsJSFunction()) {
          Handle<JSFunction> js_function = Handle<JSFunction>::cast(holder);
          if (!js_function->IsBuiltin()) {
            Debug::FloodWithOneShot(js_function);
          } else if (js_function->shared()->bound()) {
            // Handle Function.prototype.bind
            Debug::FloodBoundFunctionWithOneShot(js_function);
          }
        }
      } else {
        Debug::FloodWithOneShot(function);
      }
    }
  }
}


void Debug::ClearStepping() {
  // Clear the various stepping setup.
  ClearOneShot();
  ClearStepIn();
  ClearStepOut();
  ClearStepNext();

  // Clear multiple step counter.
  thread_local_.step_count_ = 0;
}


// Clears all the one-shot break points that are currently set. Normally this
// function is called each time a break point is hit as one shot break points
// are used to support stepping.
void Debug::ClearOneShot() {
  // The current implementation just runs through all the breakpoints. When the
  // last break point for a function is removed that function is automatically
  // removed from the list.

  DebugInfoListNode* node = debug_info_list_;
  while (node != NULL) {
    BreakLocationIterator it(node->debug_info(), ALL_BREAK_LOCATIONS);
    while (!it.Done()) {
      it.ClearOneShot();
      it.Next();
    }
    node = node->next();
  }
}


void Debug::ActivateStepIn(StackFrame* frame) {
  ASSERT(!StepOutActive());
  thread_local_.step_into_fp_ = frame->UnpaddedFP();
}


void Debug::ClearStepIn() {
  thread_local_.step_into_fp_ = 0;
}


void Debug::ActivateStepOut(StackFrame* frame) {
  ASSERT(!StepInActive());
  thread_local_.step_out_fp_ = frame->UnpaddedFP();
}


void Debug::ClearStepOut() {
  thread_local_.step_out_fp_ = 0;
}


void Debug::ClearStepNext() {
  thread_local_.last_step_action_ = StepNone;
  thread_local_.last_statement_position_ = RelocInfo::kNoPosition;
  thread_local_.last_fp_ = 0;
}


// Helper function to compile full code for debugging. This code will
// have debug break slots and deoptimization information. Deoptimization
// information is required in case that an optimized version of this
// function is still activated on the stack. It will also make sure that
// the full code is compiled with the same flags as the previous version,
// that is flags which can change the code generated. The current method
// of mapping from already compiled full code without debug break slots
// to full code with debug break slots depends on the generated code is
// otherwise exactly the same.
static bool CompileFullCodeForDebugging(Handle<JSFunction> function,
                                        Handle<Code> current_code) {
  ASSERT(!current_code->has_debug_break_slots());

  CompilationInfoWithZone info(function);
  info.MarkCompilingForDebugging(current_code);
  ASSERT(!info.shared_info()->is_compiled());
  ASSERT(!info.isolate()->has_pending_exception());

  // Use compile lazy which will end up compiling the full code in the
  // configuration configured above.
  bool result = Compiler::CompileLazy(&info);
  ASSERT(result != info.isolate()->has_pending_exception());
  info.isolate()->clear_pending_exception();
#if DEBUG
  if (result) {
    Handle<Code> new_code(function->shared()->code());
    ASSERT(new_code->has_debug_break_slots());
    ASSERT(current_code->is_compiled_optimizable() ==
           new_code->is_compiled_optimizable());
  }
#endif
  return result;
}


static void CollectActiveFunctionsFromThread(
    Isolate* isolate,
    ThreadLocalTop* top,
    List<Handle<JSFunction> >* active_functions,
    Object* active_code_marker) {
  // Find all non-optimized code functions with activation frames
  // on the stack. This includes functions which have optimized
  // activations (including inlined functions) on the stack as the
  // non-optimized code is needed for the lazy deoptimization.
  for (JavaScriptFrameIterator it(isolate, top); !it.done(); it.Advance()) {
    JavaScriptFrame* frame = it.frame();
    if (frame->is_optimized()) {
      List<JSFunction*> functions(FLAG_max_inlining_levels + 1);
      frame->GetFunctions(&functions);
      for (int i = 0; i < functions.length(); i++) {
        JSFunction* function = functions[i];
        active_functions->Add(Handle<JSFunction>(function));
        function->shared()->code()->set_gc_metadata(active_code_marker);
      }
    } else if (frame->function()->IsJSFunction()) {
      JSFunction* function = frame->function();
      ASSERT(frame->LookupCode()->kind() == Code::FUNCTION);
      active_functions->Add(Handle<JSFunction>(function));
      function->shared()->code()->set_gc_metadata(active_code_marker);
    }
  }
}


static void RedirectActivationsToRecompiledCodeOnThread(
    Isolate* isolate,
    ThreadLocalTop* top) {
  for (JavaScriptFrameIterator it(isolate, top); !it.done(); it.Advance()) {
    JavaScriptFrame* frame = it.frame();

    if (frame->is_optimized() || !frame->function()->IsJSFunction()) continue;

    JSFunction* function = frame->function();

    ASSERT(frame->LookupCode()->kind() == Code::FUNCTION);

    Handle<Code> frame_code(frame->LookupCode());
    if (frame_code->has_debug_break_slots()) continue;

    Handle<Code> new_code(function->shared()->code());
    if (new_code->kind() != Code::FUNCTION ||
        !new_code->has_debug_break_slots()) {
      continue;
    }

    // Iterate over the RelocInfo in the original code to compute the sum of the
    // constant pools sizes. (See Assembler::CheckConstPool())
    // Note that this is only useful for architectures using constant pools.
    int constpool_mask = RelocInfo::ModeMask(RelocInfo::CONST_POOL);
    int frame_const_pool_size = 0;
    for (RelocIterator it(*frame_code, constpool_mask); !it.done(); it.next()) {
      RelocInfo* info = it.rinfo();
      if (info->pc() >= frame->pc()) break;
      frame_const_pool_size += static_cast<int>(info->data());
    }
    intptr_t frame_offset =
      frame->pc() - frame_code->instruction_start() - frame_const_pool_size;

    // Iterate over the RelocInfo for new code to find the number of bytes
    // generated for debug slots and constant pools.
    int debug_break_slot_bytes = 0;
    int new_code_const_pool_size = 0;
    int mask = RelocInfo::ModeMask(RelocInfo::DEBUG_BREAK_SLOT) |
               RelocInfo::ModeMask(RelocInfo::CONST_POOL);
    for (RelocIterator it(*new_code, mask); !it.done(); it.next()) {
      // Check if the pc in the new code with debug break
      // slots is before this slot.
      RelocInfo* info = it.rinfo();
      intptr_t new_offset = info->pc() - new_code->instruction_start() -
                            new_code_const_pool_size - debug_break_slot_bytes;
      if (new_offset >= frame_offset) {
        break;
      }

      if (RelocInfo::IsDebugBreakSlot(info->rmode())) {
        debug_break_slot_bytes += Assembler::kDebugBreakSlotLength;
      } else {
        ASSERT(RelocInfo::IsConstPool(info->rmode()));
        // The size of the constant pool is encoded in the data.
        new_code_const_pool_size += static_cast<int>(info->data());
      }
    }

    // Compute the equivalent pc in the new code.
    byte* new_pc = new_code->instruction_start() + frame_offset +
                   debug_break_slot_bytes + new_code_const_pool_size;

    if (FLAG_trace_deopt) {
      PrintF("Replacing code %08" V8PRIxPTR " - %08" V8PRIxPTR " (%d) "
             "with %08" V8PRIxPTR " - %08" V8PRIxPTR " (%d) "
             "for debugging, "
             "changing pc from %08" V8PRIxPTR " to %08" V8PRIxPTR "\n",
             reinterpret_cast<intptr_t>(
                 frame_code->instruction_start()),
             reinterpret_cast<intptr_t>(
                 frame_code->instruction_start()) +
             frame_code->instruction_size(),
             frame_code->instruction_size(),
             reinterpret_cast<intptr_t>(new_code->instruction_start()),
             reinterpret_cast<intptr_t>(new_code->instruction_start()) +
             new_code->instruction_size(),
             new_code->instruction_size(),
             reinterpret_cast<intptr_t>(frame->pc()),
             reinterpret_cast<intptr_t>(new_pc));
    }

    // Patch the return address to return into the code with
    // debug break slots.
    frame->set_pc(new_pc);
  }
}


class ActiveFunctionsCollector : public ThreadVisitor {
 public:
  explicit ActiveFunctionsCollector(List<Handle<JSFunction> >* active_functions,
                                    Object* active_code_marker)
      : active_functions_(active_functions),
        active_code_marker_(active_code_marker) { }

  void VisitThread(Isolate* isolate, ThreadLocalTop* top) {
    CollectActiveFunctionsFromThread(isolate,
                                     top,
                                     active_functions_,
                                     active_code_marker_);
  }

 private:
  List<Handle<JSFunction> >* active_functions_;
  Object* active_code_marker_;
};


class ActiveFunctionsRedirector : public ThreadVisitor {
 public:
  void VisitThread(Isolate* isolate, ThreadLocalTop* top) {
    RedirectActivationsToRecompiledCodeOnThread(isolate, top);
  }
};


void Debug::PrepareForBreakPoints() {
  // If preparing for the first break point make sure to deoptimize all
  // functions as debugging does not work with optimized code.
  if (!has_break_points_) {
    if (isolate_->concurrent_recompilation_enabled()) {
      isolate_->optimizing_compiler_thread()->Flush();
    }

    Deoptimizer::DeoptimizeAll(isolate_);

    Handle<Code> lazy_compile =
        Handle<Code>(isolate_->builtins()->builtin(Builtins::kLazyCompile));

    // There will be at least one break point when we are done.
    has_break_points_ = true;

    // Keep the list of activated functions in a handlified list as it
    // is used both in GC and non-GC code.
    List<Handle<JSFunction> > active_functions(100);

    {
      // We are going to iterate heap to find all functions without
      // debug break slots.
      Heap* heap = isolate_->heap();
      heap->CollectAllGarbage(Heap::kMakeHeapIterableMask,
                              "preparing for breakpoints");

      // Ensure no GC in this scope as we are going to use gc_metadata
      // field in the Code object to mark active functions.
      DisallowHeapAllocation no_allocation;

      Object* active_code_marker = heap->the_hole_value();

      CollectActiveFunctionsFromThread(isolate_,
                                       isolate_->thread_local_top(),
                                       &active_functions,
                                       active_code_marker);
      ActiveFunctionsCollector active_functions_collector(&active_functions,
                                                          active_code_marker);
      isolate_->thread_manager()->IterateArchivedThreads(
          &active_functions_collector);

      // Scan the heap for all non-optimized functions which have no
      // debug break slots and are not active or inlined into an active
      // function and mark them for lazy compilation.
      HeapIterator iterator(heap);
      HeapObject* obj = NULL;
      while (((obj = iterator.next()) != NULL)) {
        if (obj->IsJSFunction()) {
          JSFunction* function = JSFunction::cast(obj);
          SharedFunctionInfo* shared = function->shared();

          if (!shared->allows_lazy_compilation()) continue;
          if (!shared->script()->IsScript()) continue;
          if (function->IsBuiltin()) continue;
          if (shared->code()->gc_metadata() == active_code_marker) continue;

          Code::Kind kind = function->code()->kind();
          if (kind == Code::FUNCTION &&
              !function->code()->has_debug_break_slots()) {
            function->set_code(*lazy_compile);
            function->shared()->set_code(*lazy_compile);
          } else if (kind == Code::BUILTIN &&
              (function->IsInRecompileQueue() ||
               function->IsMarkedForLazyRecompilation() ||
               function->IsMarkedForConcurrentRecompilation())) {
            // Abort in-flight compilation.
            Code* shared_code = function->shared()->code();
            if (shared_code->kind() == Code::FUNCTION &&
                shared_code->has_debug_break_slots()) {
              function->set_code(shared_code);
            } else {
              function->set_code(*lazy_compile);
              function->shared()->set_code(*lazy_compile);
            }
          }
        }
      }

      // Clear gc_metadata field.
      for (int i = 0; i < active_functions.length(); i++) {
        Handle<JSFunction> function = active_functions[i];
        function->shared()->code()->set_gc_metadata(Smi::FromInt(0));
      }
    }

    // Now recompile all functions with activation frames and and
    // patch the return address to run in the new compiled code.
    for (int i = 0; i < active_functions.length(); i++) {
      Handle<JSFunction> function = active_functions[i];
      Handle<SharedFunctionInfo> shared(function->shared());

      if (function->code()->kind() == Code::FUNCTION &&
          function->code()->has_debug_break_slots()) {
        // Nothing to do. Function code already had debug break slots.
        continue;
      }

      // If recompilation is not possible just skip it.
      if (shared->is_toplevel() ||
          !shared->allows_lazy_compilation() ||
          shared->code()->kind() == Code::BUILTIN) {
        continue;
      }

      // Make sure that the shared full code is compiled with debug
      // break slots.
      if (!shared->code()->has_debug_break_slots()) {
        // Try to compile the full code with debug break slots. If it
        // fails just keep the current code.
        Handle<Code> current_code(function->shared()->code());
        shared->set_code(*lazy_compile);
        bool prev_force_debugger_active =
            isolate_->debugger()->force_debugger_active();
        isolate_->debugger()->set_force_debugger_active(true);
        ASSERT(current_code->kind() == Code::FUNCTION);
        CompileFullCodeForDebugging(function, current_code);
        isolate_->debugger()->set_force_debugger_active(
            prev_force_debugger_active);
        if (!shared->is_compiled()) {
          shared->set_code(*current_code);
          continue;
        }
      }

      // Keep function code in sync with shared function info.
      function->set_code(shared->code());
    }

    RedirectActivationsToRecompiledCodeOnThread(isolate_,
                                                isolate_->thread_local_top());

    ActiveFunctionsRedirector active_functions_redirector;
    isolate_->thread_manager()->IterateArchivedThreads(
          &active_functions_redirector);
  }
}


Object* Debug::FindSharedFunctionInfoInScript(Handle<Script> script,
                                              int position) {
  // Iterate the heap looking for SharedFunctionInfo generated from the
  // script. The inner most SharedFunctionInfo containing the source position
  // for the requested break point is found.
  // NOTE: This might require several heap iterations. If the SharedFunctionInfo
  // which is found is not compiled it is compiled and the heap is iterated
  // again as the compilation might create inner functions from the newly
  // compiled function and the actual requested break point might be in one of
  // these functions.
  // NOTE: The below fix-point iteration depends on all functions that cannot be
  // compiled lazily without a context to not be compiled at all. Compilation
  // will be triggered at points where we do not need a context.
  bool done = false;
  // The current candidate for the source position:
  int target_start_position = RelocInfo::kNoPosition;
  Handle<JSFunction> target_function;
  Handle<SharedFunctionInfo> target;
  Heap* heap = isolate_->heap();
  while (!done) {
    { // Extra scope for iterator and no-allocation.
      heap->EnsureHeapIsIterable();
      DisallowHeapAllocation no_alloc_during_heap_iteration;
      HeapIterator iterator(heap);
      for (HeapObject* obj = iterator.next();
           obj != NULL; obj = iterator.next()) {
        bool found_next_candidate = false;
        Handle<JSFunction> function;
        Handle<SharedFunctionInfo> shared;
        if (obj->IsJSFunction()) {
          function = Handle<JSFunction>(JSFunction::cast(obj));
          shared = Handle<SharedFunctionInfo>(function->shared());
          ASSERT(shared->allows_lazy_compilation() || shared->is_compiled());
          found_next_candidate = true;
        } else if (obj->IsSharedFunctionInfo()) {
          shared = Handle<SharedFunctionInfo>(SharedFunctionInfo::cast(obj));
          // Skip functions that we cannot compile lazily without a context,
          // which is not available here, because there is no closure.
          found_next_candidate = shared->is_compiled() ||
              shared->allows_lazy_compilation_without_context();
        }
        if (!found_next_candidate) continue;
        if (shared->script() == *script) {
          // If the SharedFunctionInfo found has the requested script data and
          // contains the source position it is a candidate.
          int start_position = shared->function_token_position();
          if (start_position == RelocInfo::kNoPosition) {
            start_position = shared->start_position();
          }
          if (start_position <= position &&
              position <= shared->end_position()) {
            // If there is no candidate or this function is within the current
            // candidate this is the new candidate.
            if (target.is_null()) {
              target_start_position = start_position;
              target_function = function;
              target = shared;
            } else {
              if (target_start_position == start_position &&
                  shared->end_position() == target->end_position()) {
                // If a top-level function contains only one function
                // declaration the source for the top-level and the function
                // is the same. In that case prefer the non top-level function.
                if (!shared->is_toplevel()) {
                  target_start_position = start_position;
                  target_function = function;
                  target = shared;
                }
              } else if (target_start_position <= start_position &&
                         shared->end_position() <= target->end_position()) {
                // This containment check includes equality as a function
                // inside a top-level function can share either start or end
                // position with the top-level function.
                target_start_position = start_position;
                target_function = function;
                target = shared;
              }
            }
          }
        }
      }  // End for loop.
    }  // End no-allocation scope.

    if (target.is_null()) return heap->undefined_value();

    // There will be at least one break point when we are done.
    has_break_points_ = true;

    // If the candidate found is compiled we are done.
    done = target->is_compiled();
    if (!done) {
      // If the candidate is not compiled, compile it to reveal any inner
      // functions which might contain the requested source position. This
      // will compile all inner functions that cannot be compiled without a
      // context, because Compiler::BuildFunctionInfo checks whether the
      // debugger is active.
      if (target_function.is_null()) {
        SharedFunctionInfo::CompileLazy(target, KEEP_EXCEPTION);
      } else {
        JSFunction::CompileLazy(target_function, KEEP_EXCEPTION);
      }
    }
  }  // End while loop.

  return *target;
}


// Ensures the debug information is present for shared.
bool Debug::EnsureDebugInfo(Handle<SharedFunctionInfo> shared,
                            Handle<JSFunction> function) {
  Isolate* isolate = shared->GetIsolate();

  // Return if we already have the debug info for shared.
  if (HasDebugInfo(shared)) {
    ASSERT(shared->is_compiled());
    return true;
  }

  // There will be at least one break point when we are done.
  has_break_points_ = true;

  // Ensure function is compiled. Return false if this failed.
  if (!function.is_null() &&
      !JSFunction::EnsureCompiled(function, CLEAR_EXCEPTION)) {
    return false;
  }

  // Create the debug info object.
  Handle<DebugInfo> debug_info = isolate->factory()->NewDebugInfo(shared);

  // Add debug info to the list.
  DebugInfoListNode* node = new DebugInfoListNode(*debug_info);
  node->set_next(debug_info_list_);
  debug_info_list_ = node;

  return true;
}


void Debug::RemoveDebugInfo(Handle<DebugInfo> debug_info) {
  ASSERT(debug_info_list_ != NULL);
  // Run through the debug info objects to find this one and remove it.
  DebugInfoListNode* prev = NULL;
  DebugInfoListNode* current = debug_info_list_;
  while (current != NULL) {
    if (*current->debug_info() == *debug_info) {
      // Unlink from list. If prev is NULL we are looking at the first element.
      if (prev == NULL) {
        debug_info_list_ = current->next();
      } else {
        prev->set_next(current->next());
      }
      current->debug_info()->shared()->set_debug_info(
              isolate_->heap()->undefined_value());
      delete current;

      // If there are no more debug info objects there are not more break
      // points.
      has_break_points_ = debug_info_list_ != NULL;

      return;
    }
    // Move to next in list.
    prev = current;
    current = current->next();
  }
  UNREACHABLE();
}


void Debug::SetAfterBreakTarget(JavaScriptFrame* frame) {
  HandleScope scope(isolate_);

  PrepareForBreakPoints();

  // Get the executing function in which the debug break occurred.
  Handle<JSFunction> function(JSFunction::cast(frame->function()));
  Handle<SharedFunctionInfo> shared(function->shared());
  if (!EnsureDebugInfo(shared, function)) {
    // Return if we failed to retrieve the debug info.
    return;
  }
  Handle<DebugInfo> debug_info = GetDebugInfo(shared);
  Handle<Code> code(debug_info->code());
  Handle<Code> original_code(debug_info->original_code());
#ifdef DEBUG
  // Get the code which is actually executing.
  Handle<Code> frame_code(frame->LookupCode());
  ASSERT(frame_code.is_identical_to(code));
#endif

  // Find the call address in the running code. This address holds the call to
  // either a DebugBreakXXX or to the debug break return entry code if the
  // break point is still active after processing the break point.
  Address addr = frame->pc() - Assembler::kPatchDebugBreakSlotReturnOffset;

  // Check if the location is at JS exit or debug break slot.
  bool at_js_return = false;
  bool break_at_js_return_active = false;
  bool at_debug_break_slot = false;
  RelocIterator it(debug_info->code());
  while (!it.done() && !at_js_return && !at_debug_break_slot) {
    if (RelocInfo::IsJSReturn(it.rinfo()->rmode())) {
      at_js_return = (it.rinfo()->pc() ==
          addr - Assembler::kPatchReturnSequenceAddressOffset);
      break_at_js_return_active = it.rinfo()->IsPatchedReturnSequence();
    }
    if (RelocInfo::IsDebugBreakSlot(it.rinfo()->rmode())) {
      at_debug_break_slot = (it.rinfo()->pc() ==
          addr - Assembler::kPatchDebugBreakSlotAddressOffset);
    }
    it.next();
  }

  // Handle the jump to continue execution after break point depending on the
  // break location.
  if (at_js_return) {
    // If the break point as return is still active jump to the corresponding
    // place in the original code. If not the break point was removed during
    // break point processing.
    if (break_at_js_return_active) {
      addr +=  original_code->instruction_start() - code->instruction_start();
    }

    // Move back to where the call instruction sequence started.
    thread_local_.after_break_target_ =
        addr - Assembler::kPatchReturnSequenceAddressOffset;
  } else if (at_debug_break_slot) {
    // Address of where the debug break slot starts.
    addr = addr - Assembler::kPatchDebugBreakSlotAddressOffset;

    // Continue just after the slot.
    thread_local_.after_break_target_ = addr + Assembler::kDebugBreakSlotLength;
  } else if (IsDebugBreak(Assembler::target_address_at(addr))) {
    // We now know that there is still a debug break call at the target address,
    // so the break point is still there and the original code will hold the
    // address to jump to in order to complete the call which is replaced by a
    // call to DebugBreakXXX.

    // Find the corresponding address in the original code.
    addr += original_code->instruction_start() - code->instruction_start();

    // Install jump to the call address in the original code. This will be the
    // call which was overwritten by the call to DebugBreakXXX.
    thread_local_.after_break_target_ = Assembler::target_address_at(addr);
  } else {
    // There is no longer a break point present. Don't try to look in the
    // original code as the running code will have the right address. This takes
    // care of the case where the last break point is removed from the function
    // and therefore no "original code" is available.
    thread_local_.after_break_target_ = Assembler::target_address_at(addr);
  }
}


bool Debug::IsBreakAtReturn(JavaScriptFrame* frame) {
  HandleScope scope(isolate_);

  // If there are no break points this cannot be break at return, as
  // the debugger statement and stack guard bebug break cannot be at
  // return.
  if (!has_break_points_) {
    return false;
  }

  PrepareForBreakPoints();

  // Get the executing function in which the debug break occurred.
  Handle<JSFunction> function(JSFunction::cast(frame->function()));
  Handle<SharedFunctionInfo> shared(function->shared());
  if (!EnsureDebugInfo(shared, function)) {
    // Return if we failed to retrieve the debug info.
    return false;
  }
  Handle<DebugInfo> debug_info = GetDebugInfo(shared);
  Handle<Code> code(debug_info->code());
#ifdef DEBUG
  // Get the code which is actually executing.
  Handle<Code> frame_code(frame->LookupCode());
  ASSERT(frame_code.is_identical_to(code));
#endif

  // Find the call address in the running code.
  Address addr = frame->pc() - Assembler::kPatchDebugBreakSlotReturnOffset;

  // Check if the location is at JS return.
  RelocIterator it(debug_info->code());
  while (!it.done()) {
    if (RelocInfo::IsJSReturn(it.rinfo()->rmode())) {
      return (it.rinfo()->pc() ==
          addr - Assembler::kPatchReturnSequenceAddressOffset);
    }
    it.next();
  }
  return false;
}


void Debug::FramesHaveBeenDropped(StackFrame::Id new_break_frame_id,
                                  FrameDropMode mode,
                                  Object** restarter_frame_function_pointer) {
  if (mode != CURRENTLY_SET_MODE) {
    thread_local_.frame_drop_mode_ = mode;
  }
  thread_local_.break_frame_id_ = new_break_frame_id;
  thread_local_.restarter_frame_function_pointer_ =
      restarter_frame_function_pointer;
}


const int Debug::FramePaddingLayout::kInitialSize = 1;


// Any even value bigger than kInitialSize as needed for stack scanning.
const int Debug::FramePaddingLayout::kPaddingValue = kInitialSize + 1;


bool Debug::IsDebugGlobal(GlobalObject* global) {
  return IsLoaded() && global == debug_context()->global_object();
}


void Debug::ClearMirrorCache() {
  PostponeInterruptsScope postpone(isolate_);
  HandleScope scope(isolate_);
  ASSERT(isolate_->context() == *Debug::debug_context());

  // Clear the mirror cache.
  Handle<String> function_name = isolate_->factory()->InternalizeOneByteString(
      STATIC_ASCII_VECTOR("ClearMirrorCache"));
  Handle<Object> fun(
      isolate_->global_object()->GetPropertyNoExceptionThrown(*function_name),
      isolate_);
  ASSERT(fun->IsJSFunction());
  bool caught_exception;
  Execution::TryCall(Handle<JSFunction>::cast(fun),
      Handle<JSObject>(Debug::debug_context()->global_object()),
      0, NULL, &caught_exception);
}


void Debug::CreateScriptCache() {
  Heap* heap = isolate_->heap();
  HandleScope scope(isolate_);

  // Perform two GCs to get rid of all unreferenced scripts. The first GC gets
  // rid of all the cached script wrappers and the second gets rid of the
  // scripts which are no longer referenced.  The second also sweeps precisely,
  // which saves us doing yet another GC to make the heap iterable.
  heap->CollectAllGarbage(Heap::kNoGCFlags, "Debug::CreateScriptCache");
  heap->CollectAllGarbage(Heap::kMakeHeapIterableMask,
                          "Debug::CreateScriptCache");

  ASSERT(script_cache_ == NULL);
  script_cache_ = new ScriptCache(isolate_);

  // Scan heap for Script objects.
  int count = 0;
  HeapIterator iterator(heap);
  DisallowHeapAllocation no_allocation;

  for (HeapObject* obj = iterator.next(); obj != NULL; obj = iterator.next()) {
    if (obj->IsScript() && Script::cast(obj)->HasValidSource()) {
      script_cache_->Add(Handle<Script>(Script::cast(obj)));
      count++;
    }
  }
}


void Debug::DestroyScriptCache() {
  // Get rid of the script cache if it was created.
  if (script_cache_ != NULL) {
    delete script_cache_;
    script_cache_ = NULL;
  }
}


void Debug::AddScriptToScriptCache(Handle<Script> script) {
  if (script_cache_ != NULL) {
    script_cache_->Add(script);
  }
}


Handle<FixedArray> Debug::GetLoadedScripts() {
  // Create and fill the script cache when the loaded scripts is requested for
  // the first time.
  if (script_cache_ == NULL) {
    CreateScriptCache();
  }

  // If the script cache is not active just return an empty array.
  ASSERT(script_cache_ != NULL);
  if (script_cache_ == NULL) {
    isolate_->factory()->NewFixedArray(0);
  }

  // Perform GC to get unreferenced scripts evicted from the cache before
  // returning the content.
  isolate_->heap()->CollectAllGarbage(Heap::kNoGCFlags,
                                      "Debug::GetLoadedScripts");

  // Get the scripts from the cache.
  return script_cache_->GetScripts();
}


void Debug::AfterGarbageCollection() {
  // Generate events for collected scripts.
  if (script_cache_ != NULL) {
    script_cache_->ProcessCollectedScripts();
  }
}


Debugger::Debugger(Isolate* isolate)
    : debugger_access_(isolate->debugger_access()),
      event_listener_(Handle<Object>()),
      event_listener_data_(Handle<Object>()),
      compiling_natives_(false),
      is_loading_debugger_(false),
      live_edit_enabled_(true),
      never_unload_debugger_(false),
      force_debugger_active_(false),
      message_handler_(NULL),
      debugger_unload_pending_(false),
      host_dispatch_handler_(NULL),
      debug_message_dispatch_handler_(NULL),
      message_dispatch_helper_thread_(NULL),
      host_dispatch_period_(TimeDelta::FromMilliseconds(100)),
      agent_(NULL),
      command_queue_(isolate->logger(), kQueueInitialSize),
      command_received_(0),
      event_command_queue_(isolate->logger(), kQueueInitialSize),
      isolate_(isolate) {
}


Debugger::~Debugger() {}


Handle<Object> Debugger::MakeJSObject(Vector<const char> constructor_name,
                                      int argc,
                                      Handle<Object> argv[],
                                      bool* caught_exception) {
  ASSERT(isolate_->context() == *isolate_->debug()->debug_context());

  // Create the execution state object.
  Handle<String> constructor_str =
      isolate_->factory()->InternalizeUtf8String(constructor_name);
  Handle<Object> constructor(
      isolate_->global_object()->GetPropertyNoExceptionThrown(*constructor_str),
      isolate_);
  ASSERT(constructor->IsJSFunction());
  if (!constructor->IsJSFunction()) {
    *caught_exception = true;
    return isolate_->factory()->undefined_value();
  }
  Handle<Object> js_object = Execution::TryCall(
      Handle<JSFunction>::cast(constructor),
      Handle<JSObject>(isolate_->debug()->debug_context()->global_object()),
      argc,
      argv,
      caught_exception);
  return js_object;
}


Handle<Object> Debugger::MakeExecutionState(bool* caught_exception) {
  // Create the execution state object.
  Handle<Object> break_id = isolate_->factory()->NewNumberFromInt(
      isolate_->debug()->break_id());
  Handle<Object> argv[] = { break_id };
  return MakeJSObject(CStrVector("MakeExecutionState"),
                      ARRAY_SIZE(argv),
                      argv,
                      caught_exception);
}


Handle<Object> Debugger::MakeBreakEvent(Handle<Object> exec_state,
                                        Handle<Object> break_points_hit,
                                        bool* caught_exception) {
  // Create the new break event object.
  Handle<Object> argv[] = { exec_state, break_points_hit };
  return MakeJSObject(CStrVector("MakeBreakEvent"),
                      ARRAY_SIZE(argv),
                      argv,
                      caught_exception);
}


Handle<Object> Debugger::MakeExceptionEvent(Handle<Object> exec_state,
                                            Handle<Object> exception,
                                            bool uncaught,
                                            bool* caught_exception) {
  Factory* factory = isolate_->factory();
  // Create the new exception event object.
  Handle<Object> argv[] = { exec_state,
                            exception,
                            factory->ToBoolean(uncaught) };
  return MakeJSObject(CStrVector("MakeExceptionEvent"),
                      ARRAY_SIZE(argv),
                      argv,
                      caught_exception);
}


Handle<Object> Debugger::MakeNewFunctionEvent(Handle<Object> function,
                                              bool* caught_exception) {
  // Create the new function event object.
  Handle<Object> argv[] = { function };
  return MakeJSObject(CStrVector("MakeNewFunctionEvent"),
                      ARRAY_SIZE(argv),
                      argv,
                      caught_exception);
}


Handle<Object> Debugger::MakeCompileEvent(Handle<Script> script,
                                          bool before,
                                          bool* caught_exception) {
  Factory* factory = isolate_->factory();
  // Create the compile event object.
  Handle<Object> exec_state = MakeExecutionState(caught_exception);
  Handle<Object> script_wrapper = GetScriptWrapper(script);
  Handle<Object> argv[] = { exec_state,
                            script_wrapper,
                            factory->ToBoolean(before) };
  return MakeJSObject(CStrVector("MakeCompileEvent"),
                      ARRAY_SIZE(argv),
                      argv,
                      caught_exception);
}


Handle<Object> Debugger::MakeScriptCollectedEvent(int id,
                                                  bool* caught_exception) {
  // Create the script collected event object.
  Handle<Object> exec_state = MakeExecutionState(caught_exception);
  Handle<Object> id_object = Handle<Smi>(Smi::FromInt(id), isolate_);
  Handle<Object> argv[] = { exec_state, id_object };

  return MakeJSObject(CStrVector("MakeScriptCollectedEvent"),
                      ARRAY_SIZE(argv),
                      argv,
                      caught_exception);
}


void Debugger::OnException(Handle<Object> exception, bool uncaught) {
  HandleScope scope(isolate_);
  Debug* debug = isolate_->debug();

  // Bail out based on state or if there is no listener for this event
  if (debug->InDebugger()) return;
  if (!Debugger::EventActive(v8::Exception)) return;

  // Bail out if exception breaks are not active
  if (uncaught) {
    // Uncaught exceptions are reported by either flags.
    if (!(debug->break_on_uncaught_exception() ||
          debug->break_on_exception())) return;
  } else {
    // Caught exceptions are reported is activated.
    if (!debug->break_on_exception()) return;
  }

  // Enter the debugger.
  EnterDebugger debugger(isolate_);
  if (debugger.FailedToEnter()) return;

  // Clear all current stepping setup.
  debug->ClearStepping();
  // Create the event data object.
  bool caught_exception = false;
  Handle<Object> exec_state = MakeExecutionState(&caught_exception);
  Handle<Object> event_data;
  if (!caught_exception) {
    event_data = MakeExceptionEvent(exec_state, exception, uncaught,
                                    &caught_exception);
  }
  // Bail out and don't call debugger if exception.
  if (caught_exception) {
    return;
  }

  // Process debug event.
  ProcessDebugEvent(v8::Exception, Handle<JSObject>::cast(event_data), false);
  // Return to continue execution from where the exception was thrown.
}


void Debugger::OnDebugBreak(Handle<Object> break_points_hit,
                            bool auto_continue) {
  HandleScope scope(isolate_);

  // Debugger has already been entered by caller.
  ASSERT(isolate_->context() == *isolate_->debug()->debug_context());

  // Bail out if there is no listener for this event
  if (!Debugger::EventActive(v8::Break)) return;

  // Debugger must be entered in advance.
  ASSERT(isolate_->context() == *isolate_->debug()->debug_context());

  // Create the event data object.
  bool caught_exception = false;
  Handle<Object> exec_state = MakeExecutionState(&caught_exception);
  Handle<Object> event_data;
  if (!caught_exception) {
    event_data = MakeBreakEvent(exec_state, break_points_hit,
                                &caught_exception);
  }
  // Bail out and don't call debugger if exception.
  if (caught_exception) {
    return;
  }

  // Process debug event.
  ProcessDebugEvent(v8::Break,
                    Handle<JSObject>::cast(event_data),
                    auto_continue);
}


void Debugger::OnBeforeCompile(Handle<Script> script) {
  HandleScope scope(isolate_);

  // Bail out based on state or if there is no listener for this event
  if (isolate_->debug()->InDebugger()) return;
  if (compiling_natives()) return;
  if (!EventActive(v8::BeforeCompile)) return;

  // Enter the debugger.
  EnterDebugger debugger(isolate_);
  if (debugger.FailedToEnter()) return;

  // Create the event data object.
  bool caught_exception = false;
  Handle<Object> event_data = MakeCompileEvent(script, true, &caught_exception);
  // Bail out and don't call debugger if exception.
  if (caught_exception) {
    return;
  }

  // Process debug event.
  ProcessDebugEvent(v8::BeforeCompile,
                    Handle<JSObject>::cast(event_data),
                    true);
}


// Handle debugger actions when a new script is compiled.
void Debugger::OnAfterCompile(Handle<Script> script,
                              AfterCompileFlags after_compile_flags) {
  HandleScope scope(isolate_);
  Debug* debug = isolate_->debug();

  // Add the newly compiled script to the script cache.
  debug->AddScriptToScriptCache(script);

  // No more to do if not debugging.
  if (!IsDebuggerActive()) return;

  // No compile events while compiling natives.
  if (compiling_natives()) return;

  // Store whether in debugger before entering debugger.
  bool in_debugger = debug->InDebugger();

  // Enter the debugger.
  EnterDebugger debugger(isolate_);
  if (debugger.FailedToEnter()) return;

  // If debugging there might be script break points registered for this
  // script. Make sure that these break points are set.

  // Get the function UpdateScriptBreakPoints (defined in debug-debugger.js).
  Handle<String> update_script_break_points_string =
      isolate_->factory()->InternalizeOneByteString(
          STATIC_ASCII_VECTOR("UpdateScriptBreakPoints"));
  Handle<Object> update_script_break_points =
      Handle<Object>(
          debug->debug_context()->global_object()->GetPropertyNoExceptionThrown(
              *update_script_break_points_string),
          isolate_);
  if (!update_script_break_points->IsJSFunction()) {
    return;
  }
  ASSERT(update_script_break_points->IsJSFunction());

  // Wrap the script object in a proper JS object before passing it
  // to JavaScript.
  Handle<JSValue> wrapper = GetScriptWrapper(script);

  // Call UpdateScriptBreakPoints expect no exceptions.
  bool caught_exception;
  Handle<Object> argv[] = { wrapper };
  Execution::TryCall(Handle<JSFunction>::cast(update_script_break_points),
                     isolate_->js_builtins_object(),
                     ARRAY_SIZE(argv),
                     argv,
                     &caught_exception);
  if (caught_exception) {
    return;
  }
  // Bail out based on state or if there is no listener for this event
  if (in_debugger && (after_compile_flags & SEND_WHEN_DEBUGGING) == 0) return;
  if (!Debugger::EventActive(v8::AfterCompile)) return;

  // Create the compile state object.
  Handle<Object> event_data = MakeCompileEvent(script,
                                               false,
                                               &caught_exception);
  // Bail out and don't call debugger if exception.
  if (caught_exception) {
    return;
  }
  // Process debug event.
  ProcessDebugEvent(v8::AfterCompile,
                    Handle<JSObject>::cast(event_data),
                    true);
}


void Debugger::OnScriptCollected(int id) {
  HandleScope scope(isolate_);

  // No more to do if not debugging.
  if (isolate_->debug()->InDebugger()) return;
  if (!IsDebuggerActive()) return;
  if (!Debugger::EventActive(v8::ScriptCollected)) return;

  // Enter the debugger.
  EnterDebugger debugger(isolate_);
  if (debugger.FailedToEnter()) return;

  // Create the script collected state object.
  bool caught_exception = false;
  Handle<Object> event_data = MakeScriptCollectedEvent(id,
                                                       &caught_exception);
  // Bail out and don't call debugger if exception.
  if (caught_exception) {
    return;
  }

  // Process debug event.
  ProcessDebugEvent(v8::ScriptCollected,
                    Handle<JSObject>::cast(event_data),
                    true);
}


void Debugger::ProcessDebugEvent(v8::DebugEvent event,
                                 Handle<JSObject> event_data,
                                 bool auto_continue) {
  HandleScope scope(isolate_);

  // Clear any pending debug break if this is a real break.
  if (!auto_continue) {
    isolate_->debug()->clear_interrupt_pending(DEBUGBREAK);
  }

  // Create the execution state.
  bool caught_exception = false;
  Handle<Object> exec_state = MakeExecutionState(&caught_exception);
  if (caught_exception) {
    return;
  }
  // First notify the message handler if any.
  if (message_handler_ != NULL) {
    NotifyMessageHandler(event,
                         Handle<JSObject>::cast(exec_state),
                         event_data,
                         auto_continue);
  }
  // Notify registered debug event listener. This can be either a C or
  // a JavaScript function. Don't call event listener for v8::Break
  // here, if it's only a debug command -- they will be processed later.
  if ((event != v8::Break || !auto_continue) && !event_listener_.is_null()) {
    CallEventCallback(event, exec_state, event_data, NULL);
  }
  // Process pending debug commands.
  if (event == v8::Break) {
    while (!event_command_queue_.IsEmpty()) {
      CommandMessage command = event_command_queue_.Get();
      if (!event_listener_.is_null()) {
        CallEventCallback(v8::BreakForCommand,
                          exec_state,
                          event_data,
                          command.client_data());
      }
      command.Dispose();
    }
  }
}


void Debugger::CallEventCallback(v8::DebugEvent event,
                                 Handle<Object> exec_state,
                                 Handle<Object> event_data,
                                 v8::Debug::ClientData* client_data) {
  if (event_listener_->IsForeign()) {
    CallCEventCallback(event, exec_state, event_data, client_data);
  } else {
    CallJSEventCallback(event, exec_state, event_data);
  }
}


void Debugger::CallCEventCallback(v8::DebugEvent event,
                                  Handle<Object> exec_state,
                                  Handle<Object> event_data,
                                  v8::Debug::ClientData* client_data) {
  Handle<Foreign> callback_obj(Handle<Foreign>::cast(event_listener_));
  v8::Debug::EventCallback2 callback =
      FUNCTION_CAST<v8::Debug::EventCallback2>(
          callback_obj->foreign_address());
  EventDetailsImpl event_details(
      event,
      Handle<JSObject>::cast(exec_state),
      Handle<JSObject>::cast(event_data),
      event_listener_data_,
      client_data);
  callback(event_details);
}


void Debugger::CallJSEventCallback(v8::DebugEvent event,
                                   Handle<Object> exec_state,
                                   Handle<Object> event_data) {
  ASSERT(event_listener_->IsJSFunction());
  Handle<JSFunction> fun(Handle<JSFunction>::cast(event_listener_));

  // Invoke the JavaScript debug event listener.
  Handle<Object> argv[] = { Handle<Object>(Smi::FromInt(event), isolate_),
                            exec_state,
                            event_data,
                            event_listener_data_ };
  bool caught_exception;
  Execution::TryCall(fun,
                     isolate_->global_object(),
                     ARRAY_SIZE(argv),
                     argv,
                     &caught_exception);
  // Silently ignore exceptions from debug event listeners.
}


Handle<Context> Debugger::GetDebugContext() {
  never_unload_debugger_ = true;
  EnterDebugger debugger(isolate_);
  return isolate_->debug()->debug_context();
}


void Debugger::UnloadDebugger() {
  Debug* debug = isolate_->debug();

  // Make sure that there are no breakpoints left.
  debug->ClearAllBreakPoints();

  // Unload the debugger if feasible.
  if (!never_unload_debugger_) {
    debug->Unload();
  }

  // Clear the flag indicating that the debugger should be unloaded.
  debugger_unload_pending_ = false;
}


void Debugger::NotifyMessageHandler(v8::DebugEvent event,
                                    Handle<JSObject> exec_state,
                                    Handle<JSObject> event_data,
                                    bool auto_continue) {
  v8::Isolate* isolate = reinterpret_cast<v8::Isolate*>(isolate_);
  HandleScope scope(isolate_);

  if (!isolate_->debug()->Load()) return;

  // Process the individual events.
  bool sendEventMessage = false;
  switch (event) {
    case v8::Break:
    case v8::BreakForCommand:
      sendEventMessage = !auto_continue;
      break;
    case v8::Exception:
      sendEventMessage = true;
      break;
    case v8::BeforeCompile:
      break;
    case v8::AfterCompile:
      sendEventMessage = true;
      break;
    case v8::ScriptCollected:
      sendEventMessage = true;
      break;
    case v8::NewFunction:
      break;
    default:
      UNREACHABLE();
  }

  // The debug command interrupt flag might have been set when the command was
  // added. It should be enough to clear the flag only once while we are in the
  // debugger.
  ASSERT(isolate_->debug()->InDebugger());
  isolate_->stack_guard()->Continue(DEBUGCOMMAND);

  // Notify the debugger that a debug event has occurred unless auto continue is
  // active in which case no event is send.
  if (sendEventMessage) {
    MessageImpl message = MessageImpl::NewEvent(
        event,
        auto_continue,
        Handle<JSObject>::cast(exec_state),
        Handle<JSObject>::cast(event_data));
    InvokeMessageHandler(message);
  }

  // If auto continue don't make the event cause a break, but process messages
  // in the queue if any. For script collected events don't even process
  // messages in the queue as the execution state might not be what is expected
  // by the client.
  if ((auto_continue && !HasCommands()) || event == v8::ScriptCollected) {
    return;
  }

  v8::TryCatch try_catch;

  // DebugCommandProcessor goes here.
  v8::Local<v8::Object> cmd_processor;
  {
    v8::Local<v8::Object> api_exec_state =
        v8::Utils::ToLocal(Handle<JSObject>::cast(exec_state));
    v8::Local<v8::String> fun_name = v8::String::NewFromUtf8(
        isolate, "debugCommandProcessor");
    v8::Local<v8::Function> fun =
        v8::Local<v8::Function>::Cast(api_exec_state->Get(fun_name));

<<<<<<< HEAD
    v8::Handle<v8::Boolean> running = v8::Boolean::New(auto_continue);
=======
    v8::Handle<v8::Boolean> running = v8::Boolean::New(isolate, auto_continue);
>>>>>>> 8c15b39e
    static const int kArgc = 1;
    v8::Handle<Value> argv[kArgc] = { running };
    cmd_processor = v8::Local<v8::Object>::Cast(
        fun->Call(api_exec_state, kArgc, argv));
    if (try_catch.HasCaught()) {
      PrintLn(try_catch.Exception());
      return;
    }
  }

  bool running = auto_continue;

  // Process requests from the debugger.
  while (true) {
    // Wait for new command in the queue.
    if (Debugger::host_dispatch_handler_) {
      // In case there is a host dispatch - do periodic dispatches.
      if (!command_received_.WaitFor(host_dispatch_period_)) {
        // Timout expired, do the dispatch.
        Debugger::host_dispatch_handler_();
        continue;
      }
    } else {
      // In case there is no host dispatch - just wait.
      command_received_.Wait();
    }

    // Get the command from the queue.
    CommandMessage command = command_queue_.Get();
    isolate_->logger()->DebugTag(
        "Got request from command queue, in interactive loop.");
    if (!Debugger::IsDebuggerActive()) {
      // Delete command text and user data.
      command.Dispose();
      return;
    }

    // Invoke JavaScript to process the debug request.
    v8::Local<v8::String> fun_name;
    v8::Local<v8::Function> fun;
    v8::Local<v8::Value> request;
    v8::TryCatch try_catch;
    fun_name = v8::String::NewFromUtf8(isolate, "processDebugRequest");
    fun = v8::Local<v8::Function>::Cast(cmd_processor->Get(fun_name));

    request = v8::String::NewFromTwoByte(isolate, command.text().start(),
                                         v8::String::kNormalString,
                                         command.text().length());
    static const int kArgc = 1;
    v8::Handle<Value> argv[kArgc] = { request };
    v8::Local<v8::Value> response_val = fun->Call(cmd_processor, kArgc, argv);

    // Get the response.
    v8::Local<v8::String> response;
    if (!try_catch.HasCaught()) {
      // Get response string.
      if (!response_val->IsUndefined()) {
        response = v8::Local<v8::String>::Cast(response_val);
      } else {
        response = v8::String::NewFromUtf8(isolate, "");
      }

      // Log the JSON request/response.
      if (FLAG_trace_debug_json) {
        PrintLn(request);
        PrintLn(response);
      }

      // Get the running state.
      fun_name = v8::String::NewFromUtf8(isolate, "isRunning");
      fun = v8::Local<v8::Function>::Cast(cmd_processor->Get(fun_name));
      static const int kArgc = 1;
      v8::Handle<Value> argv[kArgc] = { response };
      v8::Local<v8::Value> running_val = fun->Call(cmd_processor, kArgc, argv);
      if (!try_catch.HasCaught()) {
        running = running_val->ToBoolean()->Value();
      }
    } else {
      // In case of failure the result text is the exception text.
      response = try_catch.Exception()->ToString();
    }

    // Return the result.
    MessageImpl message = MessageImpl::NewResponse(
        event,
        running,
        Handle<JSObject>::cast(exec_state),
        Handle<JSObject>::cast(event_data),
        Handle<String>(Utils::OpenHandle(*response)),
        command.client_data());
    InvokeMessageHandler(message);
    command.Dispose();

    // Return from debug event processing if either the VM is put into the
    // running state (through a continue command) or auto continue is active
    // and there are no more commands queued.
    if (running && !HasCommands()) {
      return;
    }
  }
}


void Debugger::SetEventListener(Handle<Object> callback,
                                Handle<Object> data) {
  HandleScope scope(isolate_);
  GlobalHandles* global_handles = isolate_->global_handles();

  // Clear the global handles for the event listener and the event listener data
  // object.
  if (!event_listener_.is_null()) {
    global_handles->Destroy(
        reinterpret_cast<Object**>(event_listener_.location()));
    event_listener_ = Handle<Object>();
  }
  if (!event_listener_data_.is_null()) {
    global_handles->Destroy(
        reinterpret_cast<Object**>(event_listener_data_.location()));
    event_listener_data_ = Handle<Object>();
  }

  // If there is a new debug event listener register it together with its data
  // object.
  if (!callback->IsUndefined() && !callback->IsNull()) {
    event_listener_ = Handle<Object>::cast(
        global_handles->Create(*callback));
    if (data.is_null()) {
      data = isolate_->factory()->undefined_value();
    }
    event_listener_data_ = Handle<Object>::cast(
        global_handles->Create(*data));
  }

  ListenersChanged();
}


void Debugger::SetMessageHandler(v8::Debug::MessageHandler2 handler) {
  LockGuard<RecursiveMutex> with(debugger_access_);

  message_handler_ = handler;
  ListenersChanged();
  if (handler == NULL) {
    // Send an empty command to the debugger if in a break to make JavaScript
    // run again if the debugger is closed.
    if (isolate_->debug()->InDebugger()) {
      ProcessCommand(Vector<const uint16_t>::empty());
    }
  }
}


void Debugger::ListenersChanged() {
  if (IsDebuggerActive()) {
    // Disable the compilation cache when the debugger is active.
    isolate_->compilation_cache()->Disable();
    debugger_unload_pending_ = false;
  } else {
    isolate_->compilation_cache()->Enable();
    // Unload the debugger if event listener and message handler cleared.
    // Schedule this for later, because we may be in non-V8 thread.
    debugger_unload_pending_ = true;
  }
}


void Debugger::SetHostDispatchHandler(v8::Debug::HostDispatchHandler handler,
                                      TimeDelta period) {
  host_dispatch_handler_ = handler;
  host_dispatch_period_ = period;
}


void Debugger::SetDebugMessageDispatchHandler(
    v8::Debug::DebugMessageDispatchHandler handler, bool provide_locker) {
  LockGuard<Mutex> lock_guard(&dispatch_handler_access_);
  debug_message_dispatch_handler_ = handler;

  if (provide_locker && message_dispatch_helper_thread_ == NULL) {
    message_dispatch_helper_thread_ = new MessageDispatchHelperThread(isolate_);
    message_dispatch_helper_thread_->Start();
  }
}


// Calls the registered debug message handler. This callback is part of the
// public API.
void Debugger::InvokeMessageHandler(MessageImpl message) {
  LockGuard<RecursiveMutex> with(debugger_access_);

  if (message_handler_ != NULL) {
    message_handler_(message);
  }
}


// Puts a command coming from the public API on the queue.  Creates
// a copy of the command string managed by the debugger.  Up to this
// point, the command data was managed by the API client.  Called
// by the API client thread.
void Debugger::ProcessCommand(Vector<const uint16_t> command,
                              v8::Debug::ClientData* client_data) {
  // Need to cast away const.
  CommandMessage message = CommandMessage::New(
      Vector<uint16_t>(const_cast<uint16_t*>(command.start()),
                       command.length()),
      client_data);
  isolate_->logger()->DebugTag("Put command on command_queue.");
  command_queue_.Put(message);
  command_received_.Signal();

  // Set the debug command break flag to have the command processed.
  if (!isolate_->debug()->InDebugger()) {
    isolate_->stack_guard()->DebugCommand();
  }

  MessageDispatchHelperThread* dispatch_thread;
  {
    LockGuard<Mutex> lock_guard(&dispatch_handler_access_);
    dispatch_thread = message_dispatch_helper_thread_;
  }

  if (dispatch_thread == NULL) {
    CallMessageDispatchHandler();
  } else {
    dispatch_thread->Schedule();
  }
}


bool Debugger::HasCommands() {
  return !command_queue_.IsEmpty();
}


void Debugger::EnqueueDebugCommand(v8::Debug::ClientData* client_data) {
  CommandMessage message = CommandMessage::New(Vector<uint16_t>(), client_data);
  event_command_queue_.Put(message);

  // Set the debug command break flag to have the command processed.
  if (!isolate_->debug()->InDebugger()) {
    isolate_->stack_guard()->DebugCommand();
  }
}


bool Debugger::IsDebuggerActive() {
  LockGuard<RecursiveMutex> with(debugger_access_);

  return message_handler_ != NULL ||
      !event_listener_.is_null() ||
      force_debugger_active_;
}


Handle<Object> Debugger::Call(Handle<JSFunction> fun,
                              Handle<Object> data,
                              bool* pending_exception) {
  // When calling functions in the debugger prevent it from beeing unloaded.
  Debugger::never_unload_debugger_ = true;

  // Enter the debugger.
  EnterDebugger debugger(isolate_);
  if (debugger.FailedToEnter()) {
    return isolate_->factory()->undefined_value();
  }

  // Create the execution state.
  bool caught_exception = false;
  Handle<Object> exec_state = MakeExecutionState(&caught_exception);
  if (caught_exception) {
    return isolate_->factory()->undefined_value();
  }

  Handle<Object> argv[] = { exec_state, data };
  Handle<Object> result = Execution::Call(
      isolate_,
      fun,
      Handle<Object>(isolate_->debug()->debug_context_->global_proxy(),
                     isolate_),
      ARRAY_SIZE(argv),
      argv,
      pending_exception);
  return result;
}


static void StubMessageHandler2(const v8::Debug::Message& message) {
  // Simply ignore message.
}


bool Debugger::StartAgent(const char* name, int port,
                          bool wait_for_connection) {
  if (wait_for_connection) {
    // Suspend V8 if it is already running or set V8 to suspend whenever
    // it starts.
    // Provide stub message handler; V8 auto-continues each suspend
    // when there is no message handler; we doesn't need it.
    // Once become suspended, V8 will stay so indefinitely long, until remote
    // debugger connects and issues "continue" command.
    Debugger::message_handler_ = StubMessageHandler2;
    v8::Debug::DebugBreak();
  }

  if (agent_ == NULL) {
    agent_ = new DebuggerAgent(isolate_, name, port);
    agent_->Start();
  }
  return true;
}


void Debugger::StopAgent() {
  if (agent_ != NULL) {
    agent_->Shutdown();
    agent_->Join();
    delete agent_;
    agent_ = NULL;
  }
}


void Debugger::WaitForAgent() {
  if (agent_ != NULL)
    agent_->WaitUntilListening();
}


void Debugger::CallMessageDispatchHandler() {
  v8::Debug::DebugMessageDispatchHandler handler;
  {
    LockGuard<Mutex> lock_guard(&dispatch_handler_access_);
    handler = Debugger::debug_message_dispatch_handler_;
  }
  if (handler != NULL) {
    handler();
  }
}


EnterDebugger::EnterDebugger(Isolate* isolate)
    : isolate_(isolate),
      prev_(isolate_->debug()->debugger_entry()),
      it_(isolate_),
      has_js_frames_(!it_.done()),
      save_(isolate_) {
  Debug* debug = isolate_->debug();
  ASSERT(prev_ != NULL || !debug->is_interrupt_pending(PREEMPT));
  ASSERT(prev_ != NULL || !debug->is_interrupt_pending(DEBUGBREAK));

  // Link recursive debugger entry.
  debug->set_debugger_entry(this);

  // Store the previous break id and frame id.
  break_id_ = debug->break_id();
  break_frame_id_ = debug->break_frame_id();

  // Create the new break info. If there is no JavaScript frames there is no
  // break frame id.
  if (has_js_frames_) {
    debug->NewBreak(it_.frame()->id());
  } else {
    debug->NewBreak(StackFrame::NO_ID);
  }

  // Make sure that debugger is loaded and enter the debugger context.
  load_failed_ = !debug->Load();
  if (!load_failed_) {
    // NOTE the member variable save which saves the previous context before
    // this change.
    isolate_->set_context(*debug->debug_context());
  }
}


EnterDebugger::~EnterDebugger() {
  Debug* debug = isolate_->debug();

  // Restore to the previous break state.
  debug->SetBreak(break_frame_id_, break_id_);

  // Check for leaving the debugger.
  if (!load_failed_ && prev_ == NULL) {
    // Clear mirror cache when leaving the debugger. Skip this if there is a
    // pending exception as clearing the mirror cache calls back into
    // JavaScript. This can happen if the v8::Debug::Call is used in which
    // case the exception should end up in the calling code.
    if (!isolate_->has_pending_exception()) {
      // Try to avoid any pending debug break breaking in the clear mirror
      // cache JavaScript code.
      if (isolate_->stack_guard()->IsDebugBreak()) {
        debug->set_interrupts_pending(DEBUGBREAK);
        isolate_->stack_guard()->Continue(DEBUGBREAK);
      }
      debug->ClearMirrorCache();
    }

    // Request preemption and debug break when leaving the last debugger entry
    // if any of these where recorded while debugging.
    if (debug->is_interrupt_pending(PREEMPT)) {
      // This re-scheduling of preemption is to avoid starvation in some
      // debugging scenarios.
      debug->clear_interrupt_pending(PREEMPT);
      isolate_->stack_guard()->Preempt();
    }
    if (debug->is_interrupt_pending(DEBUGBREAK)) {
      debug->clear_interrupt_pending(DEBUGBREAK);
      isolate_->stack_guard()->DebugBreak();
    }

    // If there are commands in the queue when leaving the debugger request
    // that these commands are processed.
    if (isolate_->debugger()->HasCommands()) {
      isolate_->stack_guard()->DebugCommand();
    }

    // If leaving the debugger with the debugger no longer active unload it.
    if (!isolate_->debugger()->IsDebuggerActive()) {
      isolate_->debugger()->UnloadDebugger();
    }
  }

  // Leaving this debugger entry.
  debug->set_debugger_entry(prev_);
}


MessageImpl MessageImpl::NewEvent(DebugEvent event,
                                  bool running,
                                  Handle<JSObject> exec_state,
                                  Handle<JSObject> event_data) {
  MessageImpl message(true, event, running,
                      exec_state, event_data, Handle<String>(), NULL);
  return message;
}


MessageImpl MessageImpl::NewResponse(DebugEvent event,
                                     bool running,
                                     Handle<JSObject> exec_state,
                                     Handle<JSObject> event_data,
                                     Handle<String> response_json,
                                     v8::Debug::ClientData* client_data) {
  MessageImpl message(false, event, running,
                      exec_state, event_data, response_json, client_data);
  return message;
}


MessageImpl::MessageImpl(bool is_event,
                         DebugEvent event,
                         bool running,
                         Handle<JSObject> exec_state,
                         Handle<JSObject> event_data,
                         Handle<String> response_json,
                         v8::Debug::ClientData* client_data)
    : is_event_(is_event),
      event_(event),
      running_(running),
      exec_state_(exec_state),
      event_data_(event_data),
      response_json_(response_json),
      client_data_(client_data) {}


bool MessageImpl::IsEvent() const {
  return is_event_;
}


bool MessageImpl::IsResponse() const {
  return !is_event_;
}


DebugEvent MessageImpl::GetEvent() const {
  return event_;
}


bool MessageImpl::WillStartRunning() const {
  return running_;
}


v8::Handle<v8::Object> MessageImpl::GetExecutionState() const {
  return v8::Utils::ToLocal(exec_state_);
}


v8::Isolate* MessageImpl::GetIsolate() const {
  return reinterpret_cast<v8::Isolate*>(exec_state_->GetIsolate());
}


v8::Handle<v8::Object> MessageImpl::GetEventData() const {
  return v8::Utils::ToLocal(event_data_);
}


v8::Handle<v8::String> MessageImpl::GetJSON() const {
  v8::EscapableHandleScope scope(
      reinterpret_cast<v8::Isolate*>(event_data_->GetIsolate()));

  if (IsEvent()) {
    // Call toJSONProtocol on the debug event object.
    Handle<Object> fun = GetProperty(event_data_, "toJSONProtocol");
    if (!fun->IsJSFunction()) {
      return v8::Handle<v8::String>();
    }
    bool caught_exception;
    Handle<Object> json = Execution::TryCall(Handle<JSFunction>::cast(fun),
                                             event_data_,
                                             0, NULL, &caught_exception);
    if (caught_exception || !json->IsString()) {
      return v8::Handle<v8::String>();
    }
    return scope.Escape(v8::Utils::ToLocal(Handle<String>::cast(json)));
  } else {
    return v8::Utils::ToLocal(response_json_);
  }
}


v8::Handle<v8::Context> MessageImpl::GetEventContext() const {
  Isolate* isolate = event_data_->GetIsolate();
  v8::Handle<v8::Context> context = GetDebugEventContext(isolate);
  // Isolate::context() may be NULL when "script collected" event occures.
  ASSERT(!context.IsEmpty() || event_ == v8::ScriptCollected);
  return context;
}


v8::Debug::ClientData* MessageImpl::GetClientData() const {
  return client_data_;
}


EventDetailsImpl::EventDetailsImpl(DebugEvent event,
                                   Handle<JSObject> exec_state,
                                   Handle<JSObject> event_data,
                                   Handle<Object> callback_data,
                                   v8::Debug::ClientData* client_data)
    : event_(event),
      exec_state_(exec_state),
      event_data_(event_data),
      callback_data_(callback_data),
      client_data_(client_data) {}


DebugEvent EventDetailsImpl::GetEvent() const {
  return event_;
}


v8::Handle<v8::Object> EventDetailsImpl::GetExecutionState() const {
  return v8::Utils::ToLocal(exec_state_);
}


v8::Handle<v8::Object> EventDetailsImpl::GetEventData() const {
  return v8::Utils::ToLocal(event_data_);
}


v8::Handle<v8::Context> EventDetailsImpl::GetEventContext() const {
  return GetDebugEventContext(exec_state_->GetIsolate());
}


v8::Handle<v8::Value> EventDetailsImpl::GetCallbackData() const {
  return v8::Utils::ToLocal(callback_data_);
}


v8::Debug::ClientData* EventDetailsImpl::GetClientData() const {
  return client_data_;
}


CommandMessage::CommandMessage() : text_(Vector<uint16_t>::empty()),
                                   client_data_(NULL) {
}


CommandMessage::CommandMessage(const Vector<uint16_t>& text,
                               v8::Debug::ClientData* data)
    : text_(text),
      client_data_(data) {
}


CommandMessage::~CommandMessage() {
}


void CommandMessage::Dispose() {
  text_.Dispose();
  delete client_data_;
  client_data_ = NULL;
}


CommandMessage CommandMessage::New(const Vector<uint16_t>& command,
                                   v8::Debug::ClientData* data) {
  return CommandMessage(command.Clone(), data);
}


CommandMessageQueue::CommandMessageQueue(int size) : start_(0), end_(0),
                                                     size_(size) {
  messages_ = NewArray<CommandMessage>(size);
}


CommandMessageQueue::~CommandMessageQueue() {
  while (!IsEmpty()) {
    CommandMessage m = Get();
    m.Dispose();
  }
  DeleteArray(messages_);
}


CommandMessage CommandMessageQueue::Get() {
  ASSERT(!IsEmpty());
  int result = start_;
  start_ = (start_ + 1) % size_;
  return messages_[result];
}


void CommandMessageQueue::Put(const CommandMessage& message) {
  if ((end_ + 1) % size_ == start_) {
    Expand();
  }
  messages_[end_] = message;
  end_ = (end_ + 1) % size_;
}


void CommandMessageQueue::Expand() {
  CommandMessageQueue new_queue(size_ * 2);
  while (!IsEmpty()) {
    new_queue.Put(Get());
  }
  CommandMessage* array_to_free = messages_;
  *this = new_queue;
  new_queue.messages_ = array_to_free;
  // Make the new_queue empty so that it doesn't call Dispose on any messages.
  new_queue.start_ = new_queue.end_;
  // Automatic destructor called on new_queue, freeing array_to_free.
}


LockingCommandMessageQueue::LockingCommandMessageQueue(Logger* logger, int size)
    : logger_(logger), queue_(size) {}


bool LockingCommandMessageQueue::IsEmpty() const {
  LockGuard<Mutex> lock_guard(&mutex_);
  return queue_.IsEmpty();
}


CommandMessage LockingCommandMessageQueue::Get() {
  LockGuard<Mutex> lock_guard(&mutex_);
  CommandMessage result = queue_.Get();
  logger_->DebugEvent("Get", result.text());
  return result;
}


void LockingCommandMessageQueue::Put(const CommandMessage& message) {
  LockGuard<Mutex> lock_guard(&mutex_);
  queue_.Put(message);
  logger_->DebugEvent("Put", message.text());
}


void LockingCommandMessageQueue::Clear() {
  LockGuard<Mutex> lock_guard(&mutex_);
  queue_.Clear();
}


MessageDispatchHelperThread::MessageDispatchHelperThread(Isolate* isolate)
    : Thread("v8:MsgDispHelpr"),
      isolate_(isolate), sem_(0),
      already_signalled_(false) {
}


void MessageDispatchHelperThread::Schedule() {
  {
    LockGuard<Mutex> lock_guard(&mutex_);
    if (already_signalled_) {
      return;
    }
    already_signalled_ = true;
  }
  sem_.Signal();
}


void MessageDispatchHelperThread::Run() {
  while (true) {
    sem_.Wait();
    {
      LockGuard<Mutex> lock_guard(&mutex_);
      already_signalled_ = false;
    }
    {
      Locker locker(reinterpret_cast<v8::Isolate*>(isolate_));
      isolate_->debugger()->CallMessageDispatchHandler();
    }
  }
}

#endif  // ENABLE_DEBUGGER_SUPPORT

} }  // namespace v8::internal<|MERGE_RESOLUTION|>--- conflicted
+++ resolved
@@ -3137,11 +3137,7 @@
     v8::Local<v8::Function> fun =
         v8::Local<v8::Function>::Cast(api_exec_state->Get(fun_name));
 
-<<<<<<< HEAD
-    v8::Handle<v8::Boolean> running = v8::Boolean::New(auto_continue);
-=======
     v8::Handle<v8::Boolean> running = v8::Boolean::New(isolate, auto_continue);
->>>>>>> 8c15b39e
     static const int kArgc = 1;
     v8::Handle<Value> argv[kArgc] = { running };
     cmd_processor = v8::Local<v8::Object>::Cast(
