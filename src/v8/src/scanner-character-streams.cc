// Copyright 2011 the V8 project authors. All rights reserved.
// Use of this source code is governed by a BSD-style license that can be
// found in the LICENSE file.

#include "src/v8.h"

#include "src/scanner-character-streams.h"

#include "include/v8.h"
#include "src/handles.h"
#include "src/unicode-inl.h"

namespace v8 {
namespace internal {

namespace {

size_t CopyCharsHelper(uint16_t* dest, size_t length, const uint8_t* src,
                       size_t* src_pos, size_t src_length,
                       ScriptCompiler::StreamedSource::Encoding encoding) {
  // It's possible that this will be called with length 0, but don't assume that
  // the functions this calls handle it gracefully.
  if (length == 0) return 0;

  if (encoding == ScriptCompiler::StreamedSource::UTF8) {
    return v8::internal::Utf8ToUtf16CharacterStream::CopyChars(
        dest, length, src, src_pos, src_length);
  }

  size_t to_fill = length;
  if (to_fill > src_length - *src_pos) to_fill = src_length - *src_pos;

  if (encoding == ScriptCompiler::StreamedSource::ONE_BYTE) {
    v8::internal::CopyChars<uint8_t, uint16_t>(dest, src + *src_pos, to_fill);
  } else {
    DCHECK(encoding == ScriptCompiler::StreamedSource::TWO_BYTE);
    v8::internal::CopyChars<uint16_t, uint16_t>(
        dest, reinterpret_cast<const uint16_t*>(src + *src_pos), to_fill);
  }
  *src_pos += to_fill;
  return to_fill;
}

}  // namespace


// ----------------------------------------------------------------------------
// BufferedUtf16CharacterStreams

BufferedUtf16CharacterStream::BufferedUtf16CharacterStream()
    : Utf16CharacterStream(),
      pushback_limit_(NULL) {
  // Initialize buffer as being empty. First read will fill the buffer.
  buffer_cursor_ = buffer_;
  buffer_end_ = buffer_;
}


BufferedUtf16CharacterStream::~BufferedUtf16CharacterStream() { }

void BufferedUtf16CharacterStream::PushBack(uc32 character) {
  if (character == kEndOfInput) {
    pos_--;
    return;
  }
  if (pushback_limit_ == NULL && buffer_cursor_ > buffer_) {
    // buffer_ is writable, buffer_cursor_ is const pointer.
    buffer_[--buffer_cursor_ - buffer_] = static_cast<uc16>(character);
    pos_--;
    return;
  }
  SlowPushBack(static_cast<uc16>(character));
}


void BufferedUtf16CharacterStream::SlowPushBack(uc16 character) {
  // In pushback mode, the end of the buffer contains pushback,
  // and the start of the buffer (from buffer start to pushback_limit_)
  // contains valid data that comes just after the pushback.
  // We NULL the pushback_limit_ if pushing all the way back to the
  // start of the buffer.

  if (pushback_limit_ == NULL) {
    // Enter pushback mode.
    pushback_limit_ = buffer_end_;
    buffer_end_ = buffer_ + kBufferSize;
    buffer_cursor_ = buffer_end_;
  }
  // Ensure that there is room for at least one pushback.
  DCHECK(buffer_cursor_ > buffer_);
  DCHECK(pos_ > 0);
  buffer_[--buffer_cursor_ - buffer_] = character;
  if (buffer_cursor_ == buffer_) {
    pushback_limit_ = NULL;
  } else if (buffer_cursor_ < pushback_limit_) {
    pushback_limit_ = buffer_cursor_;
  }
  pos_--;
}


bool BufferedUtf16CharacterStream::ReadBlock() {
  buffer_cursor_ = buffer_;
  if (pushback_limit_ != NULL) {
    // Leave pushback mode.
    buffer_end_ = pushback_limit_;
    pushback_limit_ = NULL;
    // If there were any valid characters left at the
    // start of the buffer, use those.
    if (buffer_cursor_ < buffer_end_) return true;
    // Otherwise read a new block.
  }
  size_t length = FillBuffer(pos_);
  buffer_end_ = buffer_ + length;
  return length > 0;
}


size_t BufferedUtf16CharacterStream::SlowSeekForward(size_t delta) {
  // Leave pushback mode (i.e., ignore that there might be valid data
  // in the buffer before the pushback_limit_ point).
  pushback_limit_ = NULL;
  return BufferSeekForward(delta);
}


// ----------------------------------------------------------------------------
// GenericStringUtf16CharacterStream


GenericStringUtf16CharacterStream::GenericStringUtf16CharacterStream(
    Handle<String> data, size_t start_position, size_t end_position)
    : string_(data), length_(end_position), bookmark_(kNoBookmark) {
  DCHECK(end_position >= start_position);
  pos_ = start_position;
}


GenericStringUtf16CharacterStream::~GenericStringUtf16CharacterStream() { }


bool GenericStringUtf16CharacterStream::SetBookmark() {
  bookmark_ = pos_;
  return true;
}


void GenericStringUtf16CharacterStream::ResetToBookmark() {
  DCHECK(bookmark_ != kNoBookmark);
  pos_ = bookmark_;
  buffer_cursor_ = buffer_;
  buffer_end_ = buffer_ + FillBuffer(pos_);
}


size_t GenericStringUtf16CharacterStream::BufferSeekForward(size_t delta) {
  size_t old_pos = pos_;
  pos_ = Min(pos_ + delta, length_);
  ReadBlock();
  return pos_ - old_pos;
}


size_t GenericStringUtf16CharacterStream::FillBuffer(size_t from_pos) {
  if (from_pos >= length_) return 0;
  size_t length = kBufferSize;
  if (from_pos + length > length_) {
    length = length_ - from_pos;
  }
  String::WriteToFlat<uc16>(*string_, buffer_, static_cast<int>(from_pos),
                            static_cast<int>(from_pos + length));
  return length;
}


// ----------------------------------------------------------------------------
// Utf8ToUtf16CharacterStream
Utf8ToUtf16CharacterStream::Utf8ToUtf16CharacterStream(const byte* data,
                                                       size_t length)
    : BufferedUtf16CharacterStream(),
      raw_data_(data),
      raw_data_length_(length),
      raw_data_pos_(0),
      raw_character_position_(0) {
  ReadBlock();
}


Utf8ToUtf16CharacterStream::~Utf8ToUtf16CharacterStream() { }


size_t Utf8ToUtf16CharacterStream::CopyChars(uint16_t* dest, size_t length,
                                             const byte* src, size_t* src_pos,
                                             size_t src_length) {
  static const unibrow::uchar kMaxUtf16Character = 0xffff;
  size_t i = 0;
  // Because of the UTF-16 lead and trail surrogates, we stop filling the buffer
  // one character early (in the normal case), because we need to have at least
  // two free spaces in the buffer to be sure that the next character will fit.
  while (i < length - 1) {
    if (*src_pos == src_length) break;
    unibrow::uchar c = src[*src_pos];
    if (c <= unibrow::Utf8::kMaxOneByteChar) {
      *src_pos = *src_pos + 1;
    } else {
      c = unibrow::Utf8::CalculateValue(src + *src_pos, src_length - *src_pos,
                                        src_pos);
    }
    if (c > kMaxUtf16Character) {
      dest[i++] = unibrow::Utf16::LeadSurrogate(c);
      dest[i++] = unibrow::Utf16::TrailSurrogate(c);
    } else {
      dest[i++] = static_cast<uc16>(c);
    }
  }
  return i;
}


size_t Utf8ToUtf16CharacterStream::BufferSeekForward(size_t delta) {
  size_t old_pos = pos_;
  size_t target_pos = pos_ + delta;
  SetRawPosition(target_pos);
  pos_ = raw_character_position_;
  ReadBlock();
  return pos_ - old_pos;
}


size_t Utf8ToUtf16CharacterStream::FillBuffer(size_t char_position) {
  SetRawPosition(char_position);
  if (raw_character_position_ != char_position) {
    // char_position was not a valid position in the stream (hit the end
    // while spooling to it).
    return 0u;
  }
  size_t i = CopyChars(buffer_, kBufferSize, raw_data_, &raw_data_pos_,
                       raw_data_length_);
  raw_character_position_ = char_position + i;
  return i;
}


static const byte kUtf8MultiByteMask = 0xC0;
static const byte kUtf8MultiByteCharFollower = 0x80;


#ifdef DEBUG
static const byte kUtf8MultiByteCharStart = 0xC0;
static bool IsUtf8MultiCharacterStart(byte first_byte) {
  return (first_byte & kUtf8MultiByteMask) == kUtf8MultiByteCharStart;
}
#endif


static bool IsUtf8MultiCharacterFollower(byte later_byte) {
  return (later_byte & kUtf8MultiByteMask) == kUtf8MultiByteCharFollower;
}


// Move the cursor back to point at the preceding UTF-8 character start
// in the buffer.
static inline void Utf8CharacterBack(const byte* buffer, size_t* cursor) {
  byte character = buffer[--*cursor];
  if (character > unibrow::Utf8::kMaxOneByteChar) {
    DCHECK(IsUtf8MultiCharacterFollower(character));
    // Last byte of a multi-byte character encoding. Step backwards until
    // pointing to the first byte of the encoding, recognized by having the
    // top two bits set.
    while (IsUtf8MultiCharacterFollower(buffer[--*cursor])) { }
    DCHECK(IsUtf8MultiCharacterStart(buffer[*cursor]));
  }
}


// Move the cursor forward to point at the next following UTF-8 character start
// in the buffer.
static inline void Utf8CharacterForward(const byte* buffer, size_t* cursor) {
  byte character = buffer[(*cursor)++];
  if (character > unibrow::Utf8::kMaxOneByteChar) {
    // First character of a multi-byte character encoding.
    // The number of most-significant one-bits determines the length of the
    // encoding:
    //  110..... - (0xCx, 0xDx) one additional byte (minimum).
    //  1110.... - (0xEx) two additional bytes.
    //  11110... - (0xFx) three additional bytes (maximum).
    DCHECK(IsUtf8MultiCharacterStart(character));
    // Additional bytes is:
    // 1 if value in range 0xC0 .. 0xDF.
    // 2 if value in range 0xE0 .. 0xEF.
    // 3 if value in range 0xF0 .. 0xF7.
    // Encode that in a single value.
    size_t additional_bytes =
        ((0x3211u) >> (((character - 0xC0) >> 2) & 0xC)) & 0x03;
    *cursor += additional_bytes;
    DCHECK(!IsUtf8MultiCharacterFollower(buffer[1 + additional_bytes]));
  }
}


// This can't set a raw position between two surrogate pairs, since there
// is no position in the UTF8 stream that corresponds to that.  This assumes
// that the surrogate pair is correctly coded as a 4 byte UTF-8 sequence.  If
// it is illegally coded as two 3 byte sequences then there is no problem here.
void Utf8ToUtf16CharacterStream::SetRawPosition(size_t target_position) {
  if (raw_character_position_ > target_position) {
    // Spool backwards in utf8 buffer.
    do {
      size_t old_pos = raw_data_pos_;
      Utf8CharacterBack(raw_data_, &raw_data_pos_);
      raw_character_position_--;
      DCHECK(old_pos - raw_data_pos_ <= 4);
      // Step back over both code units for surrogate pairs.
      if (old_pos - raw_data_pos_ == 4) raw_character_position_--;
    } while (raw_character_position_ > target_position);
    // No surrogate pair splitting.
    DCHECK(raw_character_position_ == target_position);
    return;
  }
  // Spool forwards in the utf8 buffer.
  while (raw_character_position_ < target_position) {
    if (raw_data_pos_ == raw_data_length_) return;
    size_t old_pos = raw_data_pos_;
    Utf8CharacterForward(raw_data_, &raw_data_pos_);
    raw_character_position_++;
    DCHECK(raw_data_pos_ - old_pos <= 4);
    if (raw_data_pos_ - old_pos == 4) raw_character_position_++;
  }
  // No surrogate pair splitting.
  DCHECK(raw_character_position_ == target_position);
}


size_t ExternalStreamingStream::FillBuffer(size_t position) {
  // Ignore "position" which is the position in the decoded data. Instead,
  // ExternalStreamingStream keeps track of the position in the raw data.
  size_t data_in_buffer = 0;
  // Note that the UTF-8 decoder might not be able to fill the buffer
  // completely; it will typically leave the last character empty (see
  // Utf8ToUtf16CharacterStream::CopyChars).
  while (data_in_buffer < kBufferSize - 1) {
    if (current_data_ == NULL) {
      // GetSomeData will wait until the embedder has enough data. Here's an
      // interface between the API which uses size_t (which is the correct type
      // here) and the internal parts which use size_t.
      current_data_length_ = source_stream_->GetMoreData(&current_data_);
      current_data_offset_ = 0;
      bool data_ends = current_data_length_ == 0;

      // A caveat: a data chunk might end with bytes from an incomplete UTF-8
      // character (the rest of the bytes will be in the next chunk).
      if (encoding_ == ScriptCompiler::StreamedSource::UTF8) {
        HandleUtf8SplitCharacters(&data_in_buffer);
        if (!data_ends && current_data_offset_ == current_data_length_) {
          // The data stream didn't end, but we used all the data in the
          // chunk. This will only happen when the chunk was really small. We
          // don't handle the case where a UTF-8 character is split over several
          // chunks; in that case V8 won't crash, but it will be a parse error.
<<<<<<< HEAD
          FlushCurrent();
=======
          source_stream_->ReleaseData(current_data_);
          current_data_ = NULL;
          current_data_length_ = 0;
          current_data_offset_ = 0;
>>>>>>> b23d14d8
          continue;  // Request a new chunk.
        }
      }

      // Did the data stream end?
      if (data_ends) {
        DCHECK(utf8_split_char_buffer_length_ == 0);
        return data_in_buffer;
      }
    }

    // Fill the buffer from current_data_.
    size_t new_offset = 0;
    size_t new_chars_in_buffer =
        CopyCharsHelper(buffer_ + data_in_buffer, kBufferSize - data_in_buffer,
                        current_data_ + current_data_offset_, &new_offset,
                        current_data_length_ - current_data_offset_, encoding_);
    data_in_buffer += new_chars_in_buffer;
    current_data_offset_ += new_offset;
    DCHECK(data_in_buffer <= kBufferSize);

    // Did we use all the data in the data chunk?
    if (current_data_offset_ == current_data_length_) {
<<<<<<< HEAD
      FlushCurrent();
=======
      source_stream_->ReleaseData(current_data_);
      current_data_ = NULL;
      current_data_length_ = 0;
      current_data_offset_ = 0;
>>>>>>> b23d14d8
    }
  }
  return data_in_buffer;
}


bool ExternalStreamingStream::SetBookmark() {
  // Bookmarking for this stream is a bit more complex than expected, since
  // the stream state is distributed over several places:
  // - pos_ (inherited from Utf16CharacterStream)
  // - buffer_cursor_ and buffer_end_ (also from Utf16CharacterStream)
  // - buffer_ (from BufferedUtf16CharacterStream)
  // - current_data_ (+ .._offset_ and .._length) (this class)
  // - utf8_split_char_buffer_* (a partial utf8 symbol at the block boundary)
  //
  // The underlying source_stream_ instance likely could re-construct this
  // local data for us, but with the given interfaces we have no way of
  // accomplishing this. Thus, we'll have to save all data locally.
  //
  // What gets saved where:
  // - pos_  =>  bookmark_
  // - buffer_[buffer_cursor_ .. buffer_end_]  =>  bookmark_buffer_
  // - current_data_[.._offset_ .. .._length_]  =>  bookmark_data_
  // - utf8_split_char_buffer_* => bookmark_utf8_split...

  bookmark_ = pos_;

  size_t buffer_length = buffer_end_ - buffer_cursor_;
  bookmark_buffer_.Dispose();
  bookmark_buffer_ = Vector<uint16_t>::New(static_cast<int>(buffer_length));
  CopyCharsUnsigned(bookmark_buffer_.start(), buffer_cursor_, buffer_length);

  size_t data_length = current_data_length_ - current_data_offset_;
  bookmark_data_.Dispose();
  bookmark_data_ = Vector<uint8_t>::New(static_cast<int>(data_length));
  CopyBytes(bookmark_data_.start(), current_data_ + current_data_offset_,
            data_length);

  bookmark_utf8_split_char_buffer_length_ = utf8_split_char_buffer_length_;
  for (size_t i = 0; i < utf8_split_char_buffer_length_; i++) {
    bookmark_utf8_split_char_buffer_[i] = utf8_split_char_buffer_[i];
  }

  return source_stream_->SetBookmark();
}


void ExternalStreamingStream::ResetToBookmark() {
  source_stream_->ResetToBookmark();
  FlushCurrent();

  pos_ = bookmark_;

  // bookmark_data_* => current_data_*
  // (current_data_ assumes ownership of its memory.)
  uint8_t* data = new uint8_t[bookmark_data_.length()];
  current_data_offset_ = 0;
  current_data_length_ = bookmark_data_.length();
  CopyCharsUnsigned(data, bookmark_data_.begin(), bookmark_data_.length());
  delete[] current_data_;
  current_data_ = data;

  // bookmark_buffer_ needs to be copied to buffer_.
  CopyCharsUnsigned(buffer_, bookmark_buffer_.begin(),
                    bookmark_buffer_.length());
  buffer_cursor_ = buffer_;
  buffer_end_ = buffer_ + bookmark_buffer_.length();

  // utf8 split char buffer
  utf8_split_char_buffer_length_ = bookmark_utf8_split_char_buffer_length_;
  for (size_t i = 0; i < bookmark_utf8_split_char_buffer_length_; i++) {
    utf8_split_char_buffer_[i] = bookmark_utf8_split_char_buffer_[i];
  }
}


void ExternalStreamingStream::FlushCurrent() {
  delete[] current_data_;
  current_data_ = NULL;
  current_data_length_ = 0;
  current_data_offset_ = 0;
}


void ExternalStreamingStream::HandleUtf8SplitCharacters(
    size_t* data_in_buffer) {
  // Note the following property of UTF-8 which makes this function possible:
  // Given any byte, we can always read its local environment (in both
  // directions) to find out the (possibly multi-byte) character it belongs
  // to. Single byte characters are of the form 0b0XXXXXXX. The first byte of a
  // multi-byte character is of the form 0b110XXXXX, 0b1110XXXX or
  // 0b11110XXX. The continuation bytes are of the form 0b10XXXXXX.

  // First check if we have leftover data from the last chunk.
  unibrow::uchar c;
  if (utf8_split_char_buffer_length_ > 0) {
    // Move the bytes which are part of the split character (which started in
    // the previous chunk) into utf8_split_char_buffer_. Note that the
    // continuation bytes are of the form 0b10XXXXXX, thus c >> 6 == 2.
    while (current_data_offset_ < current_data_length_ &&
           utf8_split_char_buffer_length_ < 4 &&
           (c = current_data_[current_data_offset_]) >> 6 == 2) {
      utf8_split_char_buffer_[utf8_split_char_buffer_length_] = c;
      ++utf8_split_char_buffer_length_;
      ++current_data_offset_;
    }

    // Convert the data in utf8_split_char_buffer_.
    size_t new_offset = 0;
    size_t new_chars_in_buffer =
        CopyCharsHelper(buffer_ + *data_in_buffer,
                        kBufferSize - *data_in_buffer, utf8_split_char_buffer_,
                        &new_offset, utf8_split_char_buffer_length_, encoding_);
    *data_in_buffer += new_chars_in_buffer;
    // Make sure we used all the data.
    DCHECK(new_offset == utf8_split_char_buffer_length_);
    DCHECK(*data_in_buffer <= kBufferSize);

    utf8_split_char_buffer_length_ = 0;
  }

  // Move bytes which are part of an incomplete character from the end of the
  // current chunk to utf8_split_char_buffer_. They will be converted when the
  // next data chunk arrives. Note that all valid UTF-8 characters are at most 4
  // bytes long, but if the data is invalid, we can have character values bigger
  // than unibrow::Utf8::kMaxOneByteChar for more than 4 consecutive bytes.
  while (current_data_length_ > current_data_offset_ &&
         (c = current_data_[current_data_length_ - 1]) >
             unibrow::Utf8::kMaxOneByteChar &&
         utf8_split_char_buffer_length_ < 4) {
    --current_data_length_;
    ++utf8_split_char_buffer_length_;
    if (c >= (3 << 6)) {
      // 3 << 6 = 0b11000000; this is the first byte of the multi-byte
      // character. No need to copy the previous characters into the conversion
      // buffer (even if they're multi-byte).
      break;
    }
  }
  CHECK(utf8_split_char_buffer_length_ <= 4);
  for (size_t i = 0; i < utf8_split_char_buffer_length_; ++i) {
    utf8_split_char_buffer_[i] = current_data_[current_data_length_ + i];
  }
}


// ----------------------------------------------------------------------------
// ExternalTwoByteStringUtf16CharacterStream

ExternalTwoByteStringUtf16CharacterStream::
    ~ExternalTwoByteStringUtf16CharacterStream() { }


ExternalTwoByteStringUtf16CharacterStream::
    ExternalTwoByteStringUtf16CharacterStream(
        Handle<ExternalTwoByteString> data, int start_position,
        int end_position)
    : Utf16CharacterStream(),
      source_(data),
      raw_data_(data->GetTwoByteData(start_position)),
      bookmark_(kNoBookmark) {
  buffer_cursor_ = raw_data_,
  buffer_end_ = raw_data_ + (end_position - start_position);
  pos_ = start_position;
}


bool ExternalTwoByteStringUtf16CharacterStream::SetBookmark() {
  bookmark_ = pos_;
  return true;
}


void ExternalTwoByteStringUtf16CharacterStream::ResetToBookmark() {
  DCHECK(bookmark_ != kNoBookmark);
  pos_ = bookmark_;
  buffer_cursor_ = raw_data_ + bookmark_;
}
}  // namespace internal
}  // namespace v8<|MERGE_RESOLUTION|>--- conflicted
+++ resolved
@@ -356,14 +356,7 @@
           // chunk. This will only happen when the chunk was really small. We
           // don't handle the case where a UTF-8 character is split over several
           // chunks; in that case V8 won't crash, but it will be a parse error.
-<<<<<<< HEAD
           FlushCurrent();
-=======
-          source_stream_->ReleaseData(current_data_);
-          current_data_ = NULL;
-          current_data_length_ = 0;
-          current_data_offset_ = 0;
->>>>>>> b23d14d8
           continue;  // Request a new chunk.
         }
       }
@@ -387,14 +380,7 @@
 
     // Did we use all the data in the data chunk?
     if (current_data_offset_ == current_data_length_) {
-<<<<<<< HEAD
       FlushCurrent();
-=======
-      source_stream_->ReleaseData(current_data_);
-      current_data_ = NULL;
-      current_data_length_ = 0;
-      current_data_offset_ = 0;
->>>>>>> b23d14d8
     }
   }
   return data_in_buffer;
@@ -472,7 +458,7 @@
 
 
 void ExternalStreamingStream::FlushCurrent() {
-  delete[] current_data_;
+  source_stream_->ReleaseData(current_data_);
   current_data_ = NULL;
   current_data_length_ = 0;
   current_data_offset_ = 0;
