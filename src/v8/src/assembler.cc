--- conflicted
+++ resolved
@@ -1329,17 +1329,6 @@
 }
 
 
-<<<<<<< HEAD
-ExternalReference ExternalReference::record_object_allocation_function(
-  Isolate* isolate) {
-  return ExternalReference(
-      Redirect(isolate,
-               FUNCTION_ADDR(HeapProfiler::RecordObjectAllocationFromMasm)));
-}
-
-
-=======
->>>>>>> 8c15b39e
 ExternalReference ExternalReference::address_of_uint32_bias() {
   return ExternalReference(
       reinterpret_cast<void*>(&double_constants.uint32_bias));
