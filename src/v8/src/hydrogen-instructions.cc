// Copyright 2012 the V8 project authors. All rights reserved.
// Redistribution and use in source and binary forms, with or without
// modification, are permitted provided that the following conditions are
// met:
//
//     * Redistributions of source code must retain the above copyright
//       notice, this list of conditions and the following disclaimer.
//     * Redistributions in binary form must reproduce the above
//       copyright notice, this list of conditions and the following
//       disclaimer in the documentation and/or other materials provided
//       with the distribution.
//     * Neither the name of Google Inc. nor the names of its
//       contributors may be used to endorse or promote products derived
//       from this software without specific prior written permission.
//
// THIS SOFTWARE IS PROVIDED BY THE COPYRIGHT HOLDERS AND CONTRIBUTORS
// "AS IS" AND ANY EXPRESS OR IMPLIED WARRANTIES, INCLUDING, BUT NOT
// LIMITED TO, THE IMPLIED WARRANTIES OF MERCHANTABILITY AND FITNESS FOR
// A PARTICULAR PURPOSE ARE DISCLAIMED. IN NO EVENT SHALL THE COPYRIGHT
// OWNER OR CONTRIBUTORS BE LIABLE FOR ANY DIRECT, INDIRECT, INCIDENTAL,
// SPECIAL, EXEMPLARY, OR CONSEQUENTIAL DAMAGES (INCLUDING, BUT NOT
// LIMITED TO, PROCUREMENT OF SUBSTITUTE GOODS OR SERVICES; LOSS OF USE,
// DATA, OR PROFITS; OR BUSINESS INTERRUPTION) HOWEVER CAUSED AND ON ANY
// THEORY OF LIABILITY, WHETHER IN CONTRACT, STRICT LIABILITY, OR TORT
// (INCLUDING NEGLIGENCE OR OTHERWISE) ARISING IN ANY WAY OUT OF THE USE
// OF THIS SOFTWARE, EVEN IF ADVISED OF THE POSSIBILITY OF SUCH DAMAGE.

#include "v8.h"

#include "double.h"
#include "factory.h"
#include "hydrogen-infer-representation.h"

#if V8_TARGET_ARCH_IA32
#include "ia32/lithium-ia32.h"
#elif V8_TARGET_ARCH_X64
#include "x64/lithium-x64.h"
#elif V8_TARGET_ARCH_ARM
#include "arm/lithium-arm.h"
#elif V8_TARGET_ARCH_MIPS
#include "mips/lithium-mips.h"
#else
#error Unsupported target architecture.
#endif

namespace v8 {
namespace internal {

#define DEFINE_COMPILE(type)                                         \
  LInstruction* H##type::CompileToLithium(LChunkBuilder* builder) {  \
    return builder->Do##type(this);                                  \
  }
HYDROGEN_CONCRETE_INSTRUCTION_LIST(DEFINE_COMPILE)
#undef DEFINE_COMPILE


int HValue::LoopWeight() const {
  const int w = FLAG_loop_weight;
  static const int weights[] = { 1, w, w*w, w*w*w, w*w*w*w };
  return weights[Min(block()->LoopNestingDepth(),
                     static_cast<int>(ARRAY_SIZE(weights)-1))];
}


Isolate* HValue::isolate() const {
  ASSERT(block() != NULL);
  return block()->isolate();
}


void HValue::AssumeRepresentation(Representation r) {
  if (CheckFlag(kFlexibleRepresentation)) {
    ChangeRepresentation(r);
    // The representation of the value is dictated by type feedback and
    // will not be changed later.
    ClearFlag(kFlexibleRepresentation);
  }
}


void HValue::InferRepresentation(HInferRepresentationPhase* h_infer) {
  ASSERT(CheckFlag(kFlexibleRepresentation));
  Representation new_rep = RepresentationFromInputs();
  UpdateRepresentation(new_rep, h_infer, "inputs");
  new_rep = RepresentationFromUses();
  UpdateRepresentation(new_rep, h_infer, "uses");
  if (representation().IsSmi() && HasNonSmiUse()) {
    UpdateRepresentation(
        Representation::Integer32(), h_infer, "use requirements");
  }
}


Representation HValue::RepresentationFromUses() {
  if (HasNoUses()) return Representation::None();

  // Array of use counts for each representation.
  int use_count[Representation::kNumRepresentations] = { 0 };

  for (HUseIterator it(uses()); !it.Done(); it.Advance()) {
    HValue* use = it.value();
    Representation rep = use->observed_input_representation(it.index());
    if (rep.IsNone()) continue;
    if (FLAG_trace_representation) {
      PrintF("#%d %s is used by #%d %s as %s%s\n",
             id(), Mnemonic(), use->id(), use->Mnemonic(), rep.Mnemonic(),
             (use->CheckFlag(kTruncatingToInt32) ? "-trunc" : ""));
    }
    use_count[rep.kind()] += use->LoopWeight();
  }
  if (IsPhi()) HPhi::cast(this)->AddIndirectUsesTo(&use_count[0]);
  int tagged_count = use_count[Representation::kTagged];
  int double_count = use_count[Representation::kDouble];
  int int32_count = use_count[Representation::kInteger32];
  int smi_count = use_count[Representation::kSmi];

  if (tagged_count > 0) return Representation::Tagged();
  if (double_count > 0) return Representation::Double();
  if (int32_count > 0) return Representation::Integer32();
  if (smi_count > 0) return Representation::Smi();

  return Representation::None();
}


void HValue::UpdateRepresentation(Representation new_rep,
                                  HInferRepresentationPhase* h_infer,
                                  const char* reason) {
  Representation r = representation();
  if (new_rep.is_more_general_than(r)) {
    if (CheckFlag(kCannotBeTagged) && new_rep.IsTagged()) return;
    if (FLAG_trace_representation) {
      PrintF("Changing #%d %s representation %s -> %s based on %s\n",
             id(), Mnemonic(), r.Mnemonic(), new_rep.Mnemonic(), reason);
    }
    ChangeRepresentation(new_rep);
    AddDependantsToWorklist(h_infer);
  }
}


void HValue::AddDependantsToWorklist(HInferRepresentationPhase* h_infer) {
  for (HUseIterator it(uses()); !it.Done(); it.Advance()) {
    h_infer->AddToWorklist(it.value());
  }
  for (int i = 0; i < OperandCount(); ++i) {
    h_infer->AddToWorklist(OperandAt(i));
  }
}


static int32_t ConvertAndSetOverflow(Representation r,
                                     int64_t result,
                                     bool* overflow) {
  if (r.IsSmi()) {
    if (result > Smi::kMaxValue) {
      *overflow = true;
      return Smi::kMaxValue;
    }
    if (result < Smi::kMinValue) {
      *overflow = true;
      return Smi::kMinValue;
    }
  } else {
    if (result > kMaxInt) {
      *overflow = true;
      return kMaxInt;
    }
    if (result < kMinInt) {
      *overflow = true;
      return kMinInt;
    }
  }
  return static_cast<int32_t>(result);
}


static int32_t AddWithoutOverflow(Representation r,
                                  int32_t a,
                                  int32_t b,
                                  bool* overflow) {
  int64_t result = static_cast<int64_t>(a) + static_cast<int64_t>(b);
  return ConvertAndSetOverflow(r, result, overflow);
}


static int32_t SubWithoutOverflow(Representation r,
                                  int32_t a,
                                  int32_t b,
                                  bool* overflow) {
  int64_t result = static_cast<int64_t>(a) - static_cast<int64_t>(b);
  return ConvertAndSetOverflow(r, result, overflow);
}


static int32_t MulWithoutOverflow(const Representation& r,
                                  int32_t a,
                                  int32_t b,
                                  bool* overflow) {
  int64_t result = static_cast<int64_t>(a) * static_cast<int64_t>(b);
  return ConvertAndSetOverflow(r, result, overflow);
}


int32_t Range::Mask() const {
  if (lower_ == upper_) return lower_;
  if (lower_ >= 0) {
    int32_t res = 1;
    while (res < upper_) {
      res = (res << 1) | 1;
    }
    return res;
  }
  return 0xffffffff;
}


void Range::AddConstant(int32_t value) {
  if (value == 0) return;
  bool may_overflow = false;  // Overflow is ignored here.
  Representation r = Representation::Integer32();
  lower_ = AddWithoutOverflow(r, lower_, value, &may_overflow);
  upper_ = AddWithoutOverflow(r, upper_, value, &may_overflow);
#ifdef DEBUG
  Verify();
#endif
}


void Range::Intersect(Range* other) {
  upper_ = Min(upper_, other->upper_);
  lower_ = Max(lower_, other->lower_);
  bool b = CanBeMinusZero() && other->CanBeMinusZero();
  set_can_be_minus_zero(b);
}


void Range::Union(Range* other) {
  upper_ = Max(upper_, other->upper_);
  lower_ = Min(lower_, other->lower_);
  bool b = CanBeMinusZero() || other->CanBeMinusZero();
  set_can_be_minus_zero(b);
}


void Range::CombinedMax(Range* other) {
  upper_ = Max(upper_, other->upper_);
  lower_ = Max(lower_, other->lower_);
  set_can_be_minus_zero(CanBeMinusZero() || other->CanBeMinusZero());
}


void Range::CombinedMin(Range* other) {
  upper_ = Min(upper_, other->upper_);
  lower_ = Min(lower_, other->lower_);
  set_can_be_minus_zero(CanBeMinusZero() || other->CanBeMinusZero());
}


void Range::Sar(int32_t value) {
  int32_t bits = value & 0x1F;
  lower_ = lower_ >> bits;
  upper_ = upper_ >> bits;
  set_can_be_minus_zero(false);
}


void Range::Shl(int32_t value) {
  int32_t bits = value & 0x1F;
  int old_lower = lower_;
  int old_upper = upper_;
  lower_ = lower_ << bits;
  upper_ = upper_ << bits;
  if (old_lower != lower_ >> bits || old_upper != upper_ >> bits) {
    upper_ = kMaxInt;
    lower_ = kMinInt;
  }
  set_can_be_minus_zero(false);
}


bool Range::AddAndCheckOverflow(const Representation& r, Range* other) {
  bool may_overflow = false;
  lower_ = AddWithoutOverflow(r, lower_, other->lower(), &may_overflow);
  upper_ = AddWithoutOverflow(r, upper_, other->upper(), &may_overflow);
  KeepOrder();
#ifdef DEBUG
  Verify();
#endif
  return may_overflow;
}


bool Range::SubAndCheckOverflow(const Representation& r, Range* other) {
  bool may_overflow = false;
  lower_ = SubWithoutOverflow(r, lower_, other->upper(), &may_overflow);
  upper_ = SubWithoutOverflow(r, upper_, other->lower(), &may_overflow);
  KeepOrder();
#ifdef DEBUG
  Verify();
#endif
  return may_overflow;
}


void Range::KeepOrder() {
  if (lower_ > upper_) {
    int32_t tmp = lower_;
    lower_ = upper_;
    upper_ = tmp;
  }
}


#ifdef DEBUG
void Range::Verify() const {
  ASSERT(lower_ <= upper_);
}
#endif


bool Range::MulAndCheckOverflow(const Representation& r, Range* other) {
  bool may_overflow = false;
  int v1 = MulWithoutOverflow(r, lower_, other->lower(), &may_overflow);
  int v2 = MulWithoutOverflow(r, lower_, other->upper(), &may_overflow);
  int v3 = MulWithoutOverflow(r, upper_, other->lower(), &may_overflow);
  int v4 = MulWithoutOverflow(r, upper_, other->upper(), &may_overflow);
  lower_ = Min(Min(v1, v2), Min(v3, v4));
  upper_ = Max(Max(v1, v2), Max(v3, v4));
#ifdef DEBUG
  Verify();
#endif
  return may_overflow;
}


const char* HType::ToString() {
  // Note: The c1visualizer syntax for locals allows only a sequence of the
  // following characters: A-Za-z0-9_-|:
  switch (type_) {
    case kNone: return "none";
    case kTagged: return "tagged";
    case kTaggedPrimitive: return "primitive";
    case kTaggedNumber: return "number";
    case kSmi: return "smi";
    case kHeapNumber: return "heap-number";
    case kString: return "string";
    case kBoolean: return "boolean";
    case kNonPrimitive: return "non-primitive";
    case kJSArray: return "array";
    case kJSObject: return "object";
  }
  UNREACHABLE();
  return "unreachable";
}


HType HType::TypeFromValue(Handle<Object> value) {
  HType result = HType::Tagged();
  if (value->IsSmi()) {
    result = HType::Smi();
  } else if (value->IsHeapNumber()) {
    result = HType::HeapNumber();
  } else if (value->IsString()) {
    result = HType::String();
  } else if (value->IsBoolean()) {
    result = HType::Boolean();
  } else if (value->IsJSObject()) {
    result = HType::JSObject();
  } else if (value->IsJSArray()) {
    result = HType::JSArray();
  }
  return result;
}


bool HValue::IsDefinedAfter(HBasicBlock* other) const {
  return block()->block_id() > other->block_id();
}


HUseListNode* HUseListNode::tail() {
  // Skip and remove dead items in the use list.
  while (tail_ != NULL && tail_->value()->CheckFlag(HValue::kIsDead)) {
    tail_ = tail_->tail_;
  }
  return tail_;
}


bool HValue::CheckUsesForFlag(Flag f) const {
  for (HUseIterator it(uses()); !it.Done(); it.Advance()) {
    if (it.value()->IsSimulate()) continue;
    if (!it.value()->CheckFlag(f)) return false;
  }
  return true;
}


bool HValue::CheckUsesForFlag(Flag f, HValue** value) const {
  for (HUseIterator it(uses()); !it.Done(); it.Advance()) {
    if (it.value()->IsSimulate()) continue;
    if (!it.value()->CheckFlag(f)) {
      *value = it.value();
      return false;
    }
  }
  return true;
}


bool HValue::HasAtLeastOneUseWithFlagAndNoneWithout(Flag f) const {
  bool return_value = false;
  for (HUseIterator it(uses()); !it.Done(); it.Advance()) {
    if (it.value()->IsSimulate()) continue;
    if (!it.value()->CheckFlag(f)) return false;
    return_value = true;
  }
  return return_value;
}


HUseIterator::HUseIterator(HUseListNode* head) : next_(head) {
  Advance();
}


void HUseIterator::Advance() {
  current_ = next_;
  if (current_ != NULL) {
    next_ = current_->tail();
    value_ = current_->value();
    index_ = current_->index();
  }
}


int HValue::UseCount() const {
  int count = 0;
  for (HUseIterator it(uses()); !it.Done(); it.Advance()) ++count;
  return count;
}


HUseListNode* HValue::RemoveUse(HValue* value, int index) {
  HUseListNode* previous = NULL;
  HUseListNode* current = use_list_;
  while (current != NULL) {
    if (current->value() == value && current->index() == index) {
      if (previous == NULL) {
        use_list_ = current->tail();
      } else {
        previous->set_tail(current->tail());
      }
      break;
    }

    previous = current;
    current = current->tail();
  }

#ifdef DEBUG
  // Do not reuse use list nodes in debug mode, zap them.
  if (current != NULL) {
    HUseListNode* temp =
        new(block()->zone())
        HUseListNode(current->value(), current->index(), NULL);
    current->Zap();
    current = temp;
  }
#endif
  return current;
}


bool HValue::Equals(HValue* other) {
  if (other->opcode() != opcode()) return false;
  if (!other->representation().Equals(representation())) return false;
  if (!other->type_.Equals(type_)) return false;
  if (other->flags() != flags()) return false;
  if (OperandCount() != other->OperandCount()) return false;
  for (int i = 0; i < OperandCount(); ++i) {
    if (OperandAt(i)->id() != other->OperandAt(i)->id()) return false;
  }
  bool result = DataEquals(other);
  ASSERT(!result || Hashcode() == other->Hashcode());
  return result;
}


intptr_t HValue::Hashcode() {
  intptr_t result = opcode();
  int count = OperandCount();
  for (int i = 0; i < count; ++i) {
    result = result * 19 + OperandAt(i)->id() + (result >> 7);
  }
  return result;
}


const char* HValue::Mnemonic() const {
  switch (opcode()) {
#define MAKE_CASE(type) case k##type: return #type;
    HYDROGEN_CONCRETE_INSTRUCTION_LIST(MAKE_CASE)
#undef MAKE_CASE
    case kPhi: return "Phi";
    default: return "";
  }
}


bool HValue::CanReplaceWithDummyUses() {
  return FLAG_unreachable_code_elimination &&
      !(block()->IsReachable() ||
        IsBlockEntry() ||
        IsControlInstruction() ||
        IsSimulate() ||
        IsEnterInlined() ||
        IsLeaveInlined());
}


bool HValue::IsInteger32Constant() {
  return IsConstant() && HConstant::cast(this)->HasInteger32Value();
}


int32_t HValue::GetInteger32Constant() {
  return HConstant::cast(this)->Integer32Value();
}


bool HValue::EqualsInteger32Constant(int32_t value) {
  return IsInteger32Constant() && GetInteger32Constant() == value;
}


void HValue::SetOperandAt(int index, HValue* value) {
  RegisterUse(index, value);
  InternalSetOperandAt(index, value);
}


void HValue::DeleteAndReplaceWith(HValue* other) {
  // We replace all uses first, so Delete can assert that there are none.
  if (other != NULL) ReplaceAllUsesWith(other);
  Kill();
  DeleteFromGraph();
}


void HValue::ReplaceAllUsesWith(HValue* other) {
  while (use_list_ != NULL) {
    HUseListNode* list_node = use_list_;
    HValue* value = list_node->value();
    ASSERT(!value->block()->IsStartBlock());
    value->InternalSetOperandAt(list_node->index(), other);
    use_list_ = list_node->tail();
    list_node->set_tail(other->use_list_);
    other->use_list_ = list_node;
  }
}


void HValue::Kill() {
  // Instead of going through the entire use list of each operand, we only
  // check the first item in each use list and rely on the tail() method to
  // skip dead items, removing them lazily next time we traverse the list.
  SetFlag(kIsDead);
  for (int i = 0; i < OperandCount(); ++i) {
    HValue* operand = OperandAt(i);
    if (operand == NULL) continue;
    HUseListNode* first = operand->use_list_;
    if (first != NULL && first->value()->CheckFlag(kIsDead)) {
      operand->use_list_ = first->tail();
    }
  }
}


void HValue::SetBlock(HBasicBlock* block) {
  ASSERT(block_ == NULL || block == NULL);
  block_ = block;
  if (id_ == kNoNumber && block != NULL) {
    id_ = block->graph()->GetNextValueID(this);
  }
}


void HValue::PrintTypeTo(StringStream* stream) {
  if (!representation().IsTagged() || type().Equals(HType::Tagged())) return;
  stream->Add(" type:%s", type().ToString());
}


void HValue::PrintRangeTo(StringStream* stream) {
  if (range() == NULL || range()->IsMostGeneric()) return;
  // Note: The c1visualizer syntax for locals allows only a sequence of the
  // following characters: A-Za-z0-9_-|:
  stream->Add(" range:%d_%d%s",
              range()->lower(),
              range()->upper(),
              range()->CanBeMinusZero() ? "_m0" : "");
}


void HValue::PrintChangesTo(StringStream* stream) {
  GVNFlagSet changes_flags = ChangesFlags();
  if (changes_flags.IsEmpty()) return;
  stream->Add(" changes[");
  if (changes_flags == AllSideEffectsFlagSet()) {
    stream->Add("*");
  } else {
    bool add_comma = false;
#define PRINT_DO(type)                            \
    if (changes_flags.Contains(kChanges##type)) { \
      if (add_comma) stream->Add(",");            \
      add_comma = true;                           \
      stream->Add(#type);                         \
    }
    GVN_TRACKED_FLAG_LIST(PRINT_DO);
    GVN_UNTRACKED_FLAG_LIST(PRINT_DO);
#undef PRINT_DO
  }
  stream->Add("]");
}


void HValue::PrintNameTo(StringStream* stream) {
  stream->Add("%s%d", representation_.Mnemonic(), id());
}


bool HValue::HasMonomorphicJSObjectType() {
  return !GetMonomorphicJSObjectMap().is_null();
}


bool HValue::UpdateInferredType() {
  HType type = CalculateInferredType();
  bool result = (!type.Equals(type_));
  type_ = type;
  return result;
}


void HValue::RegisterUse(int index, HValue* new_value) {
  HValue* old_value = OperandAt(index);
  if (old_value == new_value) return;

  HUseListNode* removed = NULL;
  if (old_value != NULL) {
    removed = old_value->RemoveUse(this, index);
  }

  if (new_value != NULL) {
    if (removed == NULL) {
      new_value->use_list_ = new(new_value->block()->zone()) HUseListNode(
          this, index, new_value->use_list_);
    } else {
      removed->set_tail(new_value->use_list_);
      new_value->use_list_ = removed;
    }
  }
}


void HValue::AddNewRange(Range* r, Zone* zone) {
  if (!HasRange()) ComputeInitialRange(zone);
  if (!HasRange()) range_ = new(zone) Range();
  ASSERT(HasRange());
  r->StackUpon(range_);
  range_ = r;
}


void HValue::RemoveLastAddedRange() {
  ASSERT(HasRange());
  ASSERT(range_->next() != NULL);
  range_ = range_->next();
}


void HValue::ComputeInitialRange(Zone* zone) {
  ASSERT(!HasRange());
  range_ = InferRange(zone);
  ASSERT(HasRange());
}


void HInstruction::PrintTo(StringStream* stream) {
  PrintMnemonicTo(stream);
  PrintDataTo(stream);
  PrintRangeTo(stream);
  PrintChangesTo(stream);
  PrintTypeTo(stream);
  if (CheckFlag(HValue::kHasNoObservableSideEffects)) {
    stream->Add(" [noOSE]");
  }
}


void HInstruction::PrintDataTo(StringStream *stream) {
  for (int i = 0; i < OperandCount(); ++i) {
    if (i > 0) stream->Add(" ");
    OperandAt(i)->PrintNameTo(stream);
  }
}


void HInstruction::PrintMnemonicTo(StringStream* stream) {
  stream->Add("%s ", Mnemonic());
}


void HInstruction::Unlink() {
  ASSERT(IsLinked());
  ASSERT(!IsControlInstruction());  // Must never move control instructions.
  ASSERT(!IsBlockEntry());  // Doesn't make sense to delete these.
  ASSERT(previous_ != NULL);
  previous_->next_ = next_;
  if (next_ == NULL) {
    ASSERT(block()->last() == this);
    block()->set_last(previous_);
  } else {
    next_->previous_ = previous_;
  }
  clear_block();
}


void HInstruction::InsertBefore(HInstruction* next) {
  ASSERT(!IsLinked());
  ASSERT(!next->IsBlockEntry());
  ASSERT(!IsControlInstruction());
  ASSERT(!next->block()->IsStartBlock());
  ASSERT(next->previous_ != NULL);
  HInstruction* prev = next->previous();
  prev->next_ = this;
  next->previous_ = this;
  next_ = next;
  previous_ = prev;
  SetBlock(next->block());
  if (position() == RelocInfo::kNoPosition &&
      next->position() != RelocInfo::kNoPosition) {
    set_position(next->position());
  }
}


void HInstruction::InsertAfter(HInstruction* previous) {
  ASSERT(!IsLinked());
  ASSERT(!previous->IsControlInstruction());
  ASSERT(!IsControlInstruction() || previous->next_ == NULL);
  HBasicBlock* block = previous->block();
  // Never insert anything except constants into the start block after finishing
  // it.
  if (block->IsStartBlock() && block->IsFinished() && !IsConstant()) {
    ASSERT(block->end()->SecondSuccessor() == NULL);
    InsertAfter(block->end()->FirstSuccessor()->first());
    return;
  }

  // If we're inserting after an instruction with side-effects that is
  // followed by a simulate instruction, we need to insert after the
  // simulate instruction instead.
  HInstruction* next = previous->next_;
  if (previous->HasObservableSideEffects() && next != NULL) {
    ASSERT(next->IsSimulate());
    previous = next;
    next = previous->next_;
  }

  previous_ = previous;
  next_ = next;
  SetBlock(block);
  previous->next_ = this;
  if (next != NULL) next->previous_ = this;
  if (block->last() == previous) {
    block->set_last(this);
  }
  if (position() == RelocInfo::kNoPosition &&
      previous->position() != RelocInfo::kNoPosition) {
    set_position(previous->position());
  }
}


#ifdef DEBUG
void HInstruction::Verify() {
  // Verify that input operands are defined before use.
  HBasicBlock* cur_block = block();
  for (int i = 0; i < OperandCount(); ++i) {
    HValue* other_operand = OperandAt(i);
    if (other_operand == NULL) continue;
    HBasicBlock* other_block = other_operand->block();
    if (cur_block == other_block) {
      if (!other_operand->IsPhi()) {
        HInstruction* cur = this->previous();
        while (cur != NULL) {
          if (cur == other_operand) break;
          cur = cur->previous();
        }
        // Must reach other operand in the same block!
        ASSERT(cur == other_operand);
      }
    } else {
      // If the following assert fires, you may have forgotten an
      // AddInstruction.
      ASSERT(other_block->Dominates(cur_block));
    }
  }

  // Verify that instructions that may have side-effects are followed
  // by a simulate instruction.
  if (HasObservableSideEffects() && !IsOsrEntry()) {
    ASSERT(next()->IsSimulate());
  }

  // Verify that instructions that can be eliminated by GVN have overridden
  // HValue::DataEquals.  The default implementation is UNREACHABLE.  We
  // don't actually care whether DataEquals returns true or false here.
  if (CheckFlag(kUseGVN)) DataEquals(this);

  // Verify that all uses are in the graph.
  for (HUseIterator use = uses(); !use.Done(); use.Advance()) {
    if (use.value()->IsInstruction()) {
      ASSERT(HInstruction::cast(use.value())->IsLinked());
    }
  }
}
#endif


void HDummyUse::PrintDataTo(StringStream* stream) {
  value()->PrintNameTo(stream);
}


void HEnvironmentMarker::PrintDataTo(StringStream* stream) {
  stream->Add("%s var[%d]", kind() == BIND ? "bind" : "lookup", index());
}


void HUnaryCall::PrintDataTo(StringStream* stream) {
  value()->PrintNameTo(stream);
  stream->Add(" ");
  stream->Add("#%d", argument_count());
}


void HBinaryCall::PrintDataTo(StringStream* stream) {
  first()->PrintNameTo(stream);
  stream->Add(" ");
  second()->PrintNameTo(stream);
  stream->Add(" ");
  stream->Add("#%d", argument_count());
}


void HBoundsCheck::ApplyIndexChange() {
  if (skip_check()) return;

  DecompositionResult decomposition;
  bool index_is_decomposable = index()->TryDecompose(&decomposition);
  if (index_is_decomposable) {
    ASSERT(decomposition.base() == base());
    if (decomposition.offset() == offset() &&
        decomposition.scale() == scale()) return;
  } else {
    return;
  }

  ReplaceAllUsesWith(index());

  HValue* current_index = decomposition.base();
  int actual_offset = decomposition.offset() + offset();
  int actual_scale = decomposition.scale() + scale();

  Zone* zone = block()->graph()->zone();
  HValue* context = block()->graph()->GetInvalidContext();
  if (actual_offset != 0) {
    HConstant* add_offset = HConstant::New(zone, context, actual_offset);
    add_offset->InsertBefore(this);
    HInstruction* add = HAdd::New(zone, context,
                                  current_index, add_offset);
    add->InsertBefore(this);
    add->AssumeRepresentation(index()->representation());
    add->ClearFlag(kCanOverflow);
    current_index = add;
  }

  if (actual_scale != 0) {
    HConstant* sar_scale = HConstant::New(zone, context, actual_scale);
    sar_scale->InsertBefore(this);
    HInstruction* sar = HSar::New(zone, context,
                                  current_index, sar_scale);
    sar->InsertBefore(this);
    sar->AssumeRepresentation(index()->representation());
    current_index = sar;
  }

  SetOperandAt(0, current_index);

  base_ = NULL;
  offset_ = 0;
  scale_ = 0;
}


void HBoundsCheck::PrintDataTo(StringStream* stream) {
  index()->PrintNameTo(stream);
  stream->Add(" ");
  length()->PrintNameTo(stream);
  if (base() != NULL && (offset() != 0 || scale() != 0)) {
    stream->Add(" base: ((");
    if (base() != index()) {
      index()->PrintNameTo(stream);
    } else {
      stream->Add("index");
    }
    stream->Add(" + %d) >> %d)", offset(), scale());
  }
  if (skip_check()) {
    stream->Add(" [DISABLED]");
  }
}


void HBoundsCheck::InferRepresentation(HInferRepresentationPhase* h_infer) {
  ASSERT(CheckFlag(kFlexibleRepresentation));
  HValue* actual_index = index()->ActualValue();
  HValue* actual_length = length()->ActualValue();
  Representation index_rep = actual_index->representation();
  Representation length_rep = actual_length->representation();
  if (index_rep.IsTagged() && actual_index->type().IsSmi()) {
    index_rep = Representation::Smi();
  }
  if (length_rep.IsTagged() && actual_length->type().IsSmi()) {
    length_rep = Representation::Smi();
  }
  Representation r = index_rep.generalize(length_rep);
  if (r.is_more_general_than(Representation::Integer32())) {
    r = Representation::Integer32();
  }
  UpdateRepresentation(r, h_infer, "boundscheck");
}


Range* HBoundsCheck::InferRange(Zone* zone) {
  Representation r = representation();
  if (r.IsSmiOrInteger32() && length()->HasRange()) {
    int upper = length()->range()->upper() - (allow_equality() ? 0 : 1);
    int lower = 0;

    Range* result = new(zone) Range(lower, upper);
    if (index()->HasRange()) {
      result->Intersect(index()->range());
    }

    // In case of Smi representation, clamp result to Smi::kMaxValue.
    if (r.IsSmi()) result->ClampToSmi();
    return result;
  }
  return HValue::InferRange(zone);
}


void HBoundsCheckBaseIndexInformation::PrintDataTo(StringStream* stream) {
  stream->Add("base: ");
  base_index()->PrintNameTo(stream);
  stream->Add(", check: ");
  base_index()->PrintNameTo(stream);
}


void HCallConstantFunction::PrintDataTo(StringStream* stream) {
  if (IsApplyFunction()) {
    stream->Add("optimized apply ");
  } else {
    stream->Add("%o ", function()->shared()->DebugName());
  }
  stream->Add("#%d", argument_count());
}


void HCallNamed::PrintDataTo(StringStream* stream) {
  stream->Add("%o ", *name());
  HUnaryCall::PrintDataTo(stream);
}


void HCallGlobal::PrintDataTo(StringStream* stream) {
  stream->Add("%o ", *name());
  HUnaryCall::PrintDataTo(stream);
}


void HCallKnownGlobal::PrintDataTo(StringStream* stream) {
  stream->Add("%o ", target()->shared()->DebugName());
  stream->Add("#%d", argument_count());
}


void HCallNewArray::PrintDataTo(StringStream* stream) {
  stream->Add(ElementsKindToString(elements_kind()));
  stream->Add(" ");
  HBinaryCall::PrintDataTo(stream);
}


void HCallRuntime::PrintDataTo(StringStream* stream) {
  stream->Add("%o ", *name());
  if (save_doubles() == kSaveFPRegs) {
    stream->Add("[save doubles] ");
  }
  stream->Add("#%d", argument_count());
}


void HClassOfTestAndBranch::PrintDataTo(StringStream* stream) {
  stream->Add("class_of_test(");
  value()->PrintNameTo(stream);
  stream->Add(", \"%o\")", *class_name());
}


void HWrapReceiver::PrintDataTo(StringStream* stream) {
  receiver()->PrintNameTo(stream);
  stream->Add(" ");
  function()->PrintNameTo(stream);
}


void HAccessArgumentsAt::PrintDataTo(StringStream* stream) {
  arguments()->PrintNameTo(stream);
  stream->Add("[");
  index()->PrintNameTo(stream);
  stream->Add("], length ");
  length()->PrintNameTo(stream);
}


void HControlInstruction::PrintDataTo(StringStream* stream) {
  stream->Add(" goto (");
  bool first_block = true;
  for (HSuccessorIterator it(this); !it.Done(); it.Advance()) {
    stream->Add(first_block ? "B%d" : ", B%d", it.Current()->block_id());
    first_block = false;
  }
  stream->Add(")");
}


void HUnaryControlInstruction::PrintDataTo(StringStream* stream) {
  value()->PrintNameTo(stream);
  HControlInstruction::PrintDataTo(stream);
}


void HReturn::PrintDataTo(StringStream* stream) {
  value()->PrintNameTo(stream);
  stream->Add(" (pop ");
  parameter_count()->PrintNameTo(stream);
  stream->Add(" values)");
}


Representation HBranch::observed_input_representation(int index) {
  static const ToBooleanStub::Types tagged_types(
      ToBooleanStub::NULL_TYPE |
      ToBooleanStub::SPEC_OBJECT |
      ToBooleanStub::STRING |
      ToBooleanStub::SYMBOL);
  if (expected_input_types_.ContainsAnyOf(tagged_types)) {
    return Representation::Tagged();
  }
  if (expected_input_types_.Contains(ToBooleanStub::UNDEFINED)) {
    if (expected_input_types_.Contains(ToBooleanStub::HEAP_NUMBER)) {
      return Representation::Double();
    }
    return Representation::Tagged();
  }
  if (expected_input_types_.Contains(ToBooleanStub::HEAP_NUMBER)) {
    return Representation::Double();
  }
  if (expected_input_types_.Contains(ToBooleanStub::SMI)) {
    return Representation::Smi();
  }
  return Representation::None();
}


bool HBranch::KnownSuccessorBlock(HBasicBlock** block) {
  HValue* value = this->value();
  if (value->EmitAtUses()) {
    ASSERT(value->IsConstant());
    ASSERT(!value->representation().IsDouble());
    *block = HConstant::cast(value)->BooleanValue()
        ? FirstSuccessor()
        : SecondSuccessor();
    return true;
  }
  *block = NULL;
  return false;
}


void HCompareMap::PrintDataTo(StringStream* stream) {
  value()->PrintNameTo(stream);
  stream->Add(" (%p)", *map().handle());
  HControlInstruction::PrintDataTo(stream);
}


const char* HUnaryMathOperation::OpName() const {
  switch (op()) {
    case kMathFloor: return "floor";
    case kMathRound: return "round";
    case kMathAbs: return "abs";
    case kMathLog: return "log";
    case kMathSin: return "sin";
    case kMathCos: return "cos";
    case kMathTan: return "tan";
    case kMathExp: return "exp";
    case kMathSqrt: return "sqrt";
    case kMathPowHalf: return "pow-half";
    default:
      UNREACHABLE();
      return NULL;
  }
}


Range* HUnaryMathOperation::InferRange(Zone* zone) {
  Representation r = representation();
  if (r.IsSmiOrInteger32() && value()->HasRange()) {
    if (op() == kMathAbs) {
      int upper = value()->range()->upper();
      int lower = value()->range()->lower();
      bool spans_zero = value()->range()->CanBeZero();
      // Math.abs(kMinInt) overflows its representation, on which the
      // instruction deopts. Hence clamp it to kMaxInt.
      int abs_upper = upper == kMinInt ? kMaxInt : abs(upper);
      int abs_lower = lower == kMinInt ? kMaxInt : abs(lower);
      Range* result =
          new(zone) Range(spans_zero ? 0 : Min(abs_lower, abs_upper),
                          Max(abs_lower, abs_upper));
      // In case of Smi representation, clamp Math.abs(Smi::kMinValue) to
      // Smi::kMaxValue.
      if (r.IsSmi()) result->ClampToSmi();
      return result;
    }
  }
  return HValue::InferRange(zone);
}


void HUnaryMathOperation::PrintDataTo(StringStream* stream) {
  const char* name = OpName();
  stream->Add("%s ", name);
  value()->PrintNameTo(stream);
}


void HUnaryOperation::PrintDataTo(StringStream* stream) {
  value()->PrintNameTo(stream);
}


void HHasInstanceTypeAndBranch::PrintDataTo(StringStream* stream) {
  value()->PrintNameTo(stream);
  switch (from_) {
    case FIRST_JS_RECEIVER_TYPE:
      if (to_ == LAST_TYPE) stream->Add(" spec_object");
      break;
    case JS_REGEXP_TYPE:
      if (to_ == JS_REGEXP_TYPE) stream->Add(" reg_exp");
      break;
    case JS_ARRAY_TYPE:
      if (to_ == JS_ARRAY_TYPE) stream->Add(" array");
      break;
    case JS_FUNCTION_TYPE:
      if (to_ == JS_FUNCTION_TYPE) stream->Add(" function");
      break;
    default:
      break;
  }
}


void HTypeofIsAndBranch::PrintDataTo(StringStream* stream) {
  value()->PrintNameTo(stream);
  stream->Add(" == %o", *type_literal_);
  HControlInstruction::PrintDataTo(stream);
}


bool HTypeofIsAndBranch::KnownSuccessorBlock(HBasicBlock** block) {
  if (value()->representation().IsSpecialization()) {
    if (compares_number_type()) {
      *block = FirstSuccessor();
    } else {
      *block = SecondSuccessor();
    }
    return true;
  }
  *block = NULL;
  return false;
}


void HCheckMapValue::PrintDataTo(StringStream* stream) {
  value()->PrintNameTo(stream);
  stream->Add(" ");
  map()->PrintNameTo(stream);
}


void HForInPrepareMap::PrintDataTo(StringStream* stream) {
  enumerable()->PrintNameTo(stream);
}


void HForInCacheArray::PrintDataTo(StringStream* stream) {
  enumerable()->PrintNameTo(stream);
  stream->Add(" ");
  map()->PrintNameTo(stream);
  stream->Add("[%d]", idx_);
}


void HLoadFieldByIndex::PrintDataTo(StringStream* stream) {
  object()->PrintNameTo(stream);
  stream->Add(" ");
  index()->PrintNameTo(stream);
}


static bool MatchLeftIsOnes(HValue* l, HValue* r, HValue** negated) {
  if (!l->EqualsInteger32Constant(~0)) return false;
  *negated = r;
  return true;
}


static bool MatchNegationViaXor(HValue* instr, HValue** negated) {
  if (!instr->IsBitwise()) return false;
  HBitwise* b = HBitwise::cast(instr);
  return (b->op() == Token::BIT_XOR) &&
      (MatchLeftIsOnes(b->left(), b->right(), negated) ||
       MatchLeftIsOnes(b->right(), b->left(), negated));
}


static bool MatchDoubleNegation(HValue* instr, HValue** arg) {
  HValue* negated;
  return MatchNegationViaXor(instr, &negated) &&
      MatchNegationViaXor(negated, arg);
}


HValue* HBitwise::Canonicalize() {
  if (!representation().IsSmiOrInteger32()) return this;
  // If x is an int32, then x & -1 == x, x | 0 == x and x ^ 0 == x.
  int32_t nop_constant = (op() == Token::BIT_AND) ? -1 : 0;
  if (left()->EqualsInteger32Constant(nop_constant) &&
      !right()->CheckFlag(kUint32)) {
    return right();
  }
  if (right()->EqualsInteger32Constant(nop_constant) &&
      !left()->CheckFlag(kUint32)) {
    return left();
  }
  // Optimize double negation, a common pattern used for ToInt32(x).
  HValue* arg;
  if (MatchDoubleNegation(this, &arg) && !arg->CheckFlag(kUint32)) {
    return arg;
  }
  return this;
}


Representation HAdd::RepresentationFromInputs() {
  Representation left_rep = left()->representation();
  if (left_rep.IsExternal()) {
    return Representation::External();
  }
  return HArithmeticBinaryOperation::RepresentationFromInputs();
}


Representation HAdd::RequiredInputRepresentation(int index) {
  if (index == 2) {
    Representation left_rep = left()->representation();
    if (left_rep.IsExternal()) {
      return Representation::Integer32();
    }
  }
  return HArithmeticBinaryOperation::RequiredInputRepresentation(index);
}


static bool IsIdentityOperation(HValue* arg1, HValue* arg2, int32_t identity) {
  return arg1->representation().IsSpecialization() &&
    arg2->EqualsInteger32Constant(identity);
}


HValue* HAdd::Canonicalize() {
  // Adding 0 is an identity operation except in case of -0: -0 + 0 = +0
  if (IsIdentityOperation(left(), right(), 0) &&
      !left()->representation().IsDouble()) {  // Left could be -0.
    return left();
  }
  if (IsIdentityOperation(right(), left(), 0) &&
      !left()->representation().IsDouble()) {  // Right could be -0.
    return right();
  }
  return this;
}


HValue* HSub::Canonicalize() {
  if (IsIdentityOperation(left(), right(), 0)) return left();
  return this;
}


HValue* HMul::Canonicalize() {
  if (IsIdentityOperation(left(), right(), 1)) return left();
  if (IsIdentityOperation(right(), left(), 1)) return right();
  return this;
}


bool HMul::MulMinusOne() {
  if (left()->EqualsInteger32Constant(-1) ||
      right()->EqualsInteger32Constant(-1)) {
    return true;
  }

  return false;
}


HValue* HMod::Canonicalize() {
  return this;
}


HValue* HDiv::Canonicalize() {
  if (IsIdentityOperation(left(), right(), 1)) return left();
  return this;
}


HValue* HChange::Canonicalize() {
  return (from().Equals(to())) ? value() : this;
}


HValue* HWrapReceiver::Canonicalize() {
  if (HasNoUses()) return NULL;
  if (receiver()->type().IsJSObject()) {
    return receiver();
  }
  return this;
}


void HTypeof::PrintDataTo(StringStream* stream) {
  value()->PrintNameTo(stream);
}


HInstruction* HForceRepresentation::New(Zone* zone, HValue* context,
       HValue* value, Representation required_representation) {
  if (FLAG_fold_constants && value->IsConstant()) {
    HConstant* c = HConstant::cast(value);
    if (c->HasNumberValue()) {
      double double_res = c->DoubleValue();
      if (TypeInfo::IsInt32Double(double_res)) {
        return HConstant::New(zone, context,
                              static_cast<int32_t>(double_res),
                              required_representation);
      }
    }
  }
  return new(zone) HForceRepresentation(value, required_representation);
}


void HForceRepresentation::PrintDataTo(StringStream* stream) {
  stream->Add("%s ", representation().Mnemonic());
  value()->PrintNameTo(stream);
}


void HChange::PrintDataTo(StringStream* stream) {
  HUnaryOperation::PrintDataTo(stream);
  stream->Add(" %s to %s", from().Mnemonic(), to().Mnemonic());

  if (CanTruncateToInt32()) stream->Add(" truncating-int32");
  if (CheckFlag(kBailoutOnMinusZero)) stream->Add(" -0?");
  if (CheckFlag(kAllowUndefinedAsNaN)) stream->Add(" allow-undefined-as-nan");
}


static HValue* SimplifiedDividendForMathFloorOfDiv(HValue* dividend) {
  // A value with an integer representation does not need to be transformed.
  if (dividend->representation().IsInteger32()) {
    return dividend;
  }
  // A change from an integer32 can be replaced by the integer32 value.
  if (dividend->IsChange() &&
      HChange::cast(dividend)->from().IsInteger32()) {
    return HChange::cast(dividend)->value();
  }
  return NULL;
}


HValue* HUnaryMathOperation::Canonicalize() {
  if (op() == kMathRound || op() == kMathFloor) {
    HValue* val = value();
    if (val->IsChange()) val = HChange::cast(val)->value();

    // If the input is smi or integer32 then we replace the instruction with its
    // input.
    if (val->representation().IsSmiOrInteger32()) {
      if (!val->representation().Equals(representation())) {
        HChange* result = new(block()->zone()) HChange(
            val, representation(), false, false);
        result->InsertBefore(this);
        return result;
      }
      return val;
    }
  }

  if (op() == kMathFloor) {
    HValue* val = value();
    if (val->IsDiv() && (val->UseCount() == 1)) {
      HDiv* hdiv = HDiv::cast(val);
      HValue* left = hdiv->left();
      HValue* right = hdiv->right();
      // Try to simplify left and right values of the division.
      HValue* new_left = SimplifiedDividendForMathFloorOfDiv(left);
      if (new_left == NULL &&
          hdiv->observed_input_representation(1).IsSmiOrInteger32()) {
        new_left = new(block()->zone()) HChange(
            left, Representation::Integer32(), false, false);
        HChange::cast(new_left)->InsertBefore(this);
      }
      HValue* new_right =
          LChunkBuilder::SimplifiedDivisorForMathFloorOfDiv(right);
      if (new_right == NULL &&
#if V8_TARGET_ARCH_ARM
          CpuFeatures::IsSupported(SUDIV) &&
#endif
          hdiv->observed_input_representation(2).IsSmiOrInteger32()) {
        new_right = new(block()->zone()) HChange(
            right, Representation::Integer32(), false, false);
        HChange::cast(new_right)->InsertBefore(this);
      }

      // Return if left or right are not optimizable.
      if ((new_left == NULL) || (new_right == NULL)) return this;

      // Insert the new values in the graph.
      if (new_left->IsInstruction() &&
          !HInstruction::cast(new_left)->IsLinked()) {
        HInstruction::cast(new_left)->InsertBefore(this);
      }
      if (new_right->IsInstruction() &&
          !HInstruction::cast(new_right)->IsLinked()) {
        HInstruction::cast(new_right)->InsertBefore(this);
      }
      HMathFloorOfDiv* instr =
          HMathFloorOfDiv::New(block()->zone(), context(), new_left, new_right);
      instr->InsertBefore(this);
      return instr;
    }
  }
  return this;
}


HValue* HCheckInstanceType::Canonicalize() {
  if (check_ == IS_STRING && value()->type().IsString()) {
    return value();
  }

  if (check_ == IS_INTERNALIZED_STRING && value()->IsConstant()) {
    if (HConstant::cast(value())->HasInternalizedStringValue()) {
      return value();
    }
  }
  return this;
}


void HCheckInstanceType::GetCheckInterval(InstanceType* first,
                                          InstanceType* last) {
  ASSERT(is_interval_check());
  switch (check_) {
    case IS_SPEC_OBJECT:
      *first = FIRST_SPEC_OBJECT_TYPE;
      *last = LAST_SPEC_OBJECT_TYPE;
      return;
    case IS_JS_ARRAY:
      *first = *last = JS_ARRAY_TYPE;
      return;
    default:
      UNREACHABLE();
  }
}


void HCheckInstanceType::GetCheckMaskAndTag(uint8_t* mask, uint8_t* tag) {
  ASSERT(!is_interval_check());
  switch (check_) {
    case IS_STRING:
      *mask = kIsNotStringMask;
      *tag = kStringTag;
      return;
    case IS_INTERNALIZED_STRING:
      *mask = kIsNotInternalizedMask;
      *tag = kInternalizedTag;
      return;
    default:
      UNREACHABLE();
  }
}


void HCheckMaps::HandleSideEffectDominator(GVNFlag side_effect,
                                           HValue* dominator) {
  ASSERT(side_effect == kChangesMaps);
  // TODO(mstarzinger): For now we specialize on HStoreNamedField, but once
  // type information is rich enough we should generalize this to any HType
  // for which the map is known.
  if (HasNoUses() && dominator->IsStoreNamedField()) {
    HStoreNamedField* store = HStoreNamedField::cast(dominator);
    if (!store->has_transition() || store->object() != value()) return;
    HConstant* transition = HConstant::cast(store->transition());
    if (map_set_.Contains(transition->GetUnique())) {
      DeleteAndReplaceWith(NULL);
      return;
    }
  }
}


void HCheckMaps::PrintDataTo(StringStream* stream) {
  value()->PrintNameTo(stream);
  stream->Add(" [%p", *map_set_.at(0).handle());
  for (int i = 1; i < map_set_.size(); ++i) {
    stream->Add(",%p", *map_set_.at(i).handle());
  }
  stream->Add("]%s", CanOmitMapChecks() ? "(omitted)" : "");
}


void HCheckValue::PrintDataTo(StringStream* stream) {
  value()->PrintNameTo(stream);
  stream->Add(" ");
  object().handle()->ShortPrint(stream);
}


HValue* HCheckValue::Canonicalize() {
  return (value()->IsConstant() &&
          HConstant::cast(value())->GetUnique() == object_)
      ? NULL
      : this;
}


const char* HCheckInstanceType::GetCheckName() {
  switch (check_) {
    case IS_SPEC_OBJECT: return "object";
    case IS_JS_ARRAY: return "array";
    case IS_STRING: return "string";
    case IS_INTERNALIZED_STRING: return "internalized_string";
  }
  UNREACHABLE();
  return "";
}


void HCheckInstanceType::PrintDataTo(StringStream* stream) {
  stream->Add("%s ", GetCheckName());
  HUnaryOperation::PrintDataTo(stream);
}


void HCallStub::PrintDataTo(StringStream* stream) {
  stream->Add("%s ",
              CodeStub::MajorName(major_key_, false));
  HUnaryCall::PrintDataTo(stream);
}


void HUnknownOSRValue::PrintDataTo(StringStream *stream) {
  const char* type = "expression";
  if (environment_->is_local_index(index_)) type = "local";
  if (environment_->is_special_index(index_)) type = "special";
  if (environment_->is_parameter_index(index_)) type = "parameter";
  stream->Add("%s @ %d", type, index_);
}


void HInstanceOf::PrintDataTo(StringStream* stream) {
  left()->PrintNameTo(stream);
  stream->Add(" ");
  right()->PrintNameTo(stream);
  stream->Add(" ");
  context()->PrintNameTo(stream);
}


Range* HValue::InferRange(Zone* zone) {
  Range* result;
  if (representation().IsSmi() || type().IsSmi()) {
    result = new(zone) Range(Smi::kMinValue, Smi::kMaxValue);
    result->set_can_be_minus_zero(false);
  } else {
    result = new(zone) Range();
    result->set_can_be_minus_zero(!CheckFlag(kAllUsesTruncatingToInt32));
    // TODO(jkummerow): The range cannot be minus zero when the upper type
    // bound is Integer32.
  }
  return result;
}


Range* HChange::InferRange(Zone* zone) {
  Range* input_range = value()->range();
  if (from().IsInteger32() && !value()->CheckFlag(HInstruction::kUint32) &&
      (to().IsSmi() ||
       (to().IsTagged() &&
        input_range != NULL &&
        input_range->IsInSmiRange()))) {
    set_type(HType::Smi());
    ClearGVNFlag(kChangesNewSpacePromotion);
  }
  Range* result = (input_range != NULL)
      ? input_range->Copy(zone)
      : HValue::InferRange(zone);
  result->set_can_be_minus_zero(!to().IsSmiOrInteger32() ||
                                !(CheckFlag(kAllUsesTruncatingToInt32) ||
                                  CheckFlag(kAllUsesTruncatingToSmi)));
  if (to().IsSmi()) result->ClampToSmi();
  return result;
}


Range* HConstant::InferRange(Zone* zone) {
  if (has_int32_value_) {
    Range* result = new(zone) Range(int32_value_, int32_value_);
    result->set_can_be_minus_zero(false);
    return result;
  }
  return HValue::InferRange(zone);
}


int HPhi::position() const {
  return block()->first()->position();
}


Range* HPhi::InferRange(Zone* zone) {
  Representation r = representation();
  if (r.IsSmiOrInteger32()) {
    if (block()->IsLoopHeader()) {
      Range* range = r.IsSmi()
          ? new(zone) Range(Smi::kMinValue, Smi::kMaxValue)
          : new(zone) Range(kMinInt, kMaxInt);
      return range;
    } else {
      Range* range = OperandAt(0)->range()->Copy(zone);
      for (int i = 1; i < OperandCount(); ++i) {
        range->Union(OperandAt(i)->range());
      }
      return range;
    }
  } else {
    return HValue::InferRange(zone);
  }
}


Range* HAdd::InferRange(Zone* zone) {
  Representation r = representation();
  if (r.IsSmiOrInteger32()) {
    Range* a = left()->range();
    Range* b = right()->range();
    Range* res = a->Copy(zone);
    if (!res->AddAndCheckOverflow(r, b) ||
        (r.IsInteger32() && CheckFlag(kAllUsesTruncatingToInt32)) ||
        (r.IsSmi() && CheckFlag(kAllUsesTruncatingToSmi))) {
      ClearFlag(kCanOverflow);
    }
    res->set_can_be_minus_zero(!CheckFlag(kAllUsesTruncatingToSmi) &&
                               !CheckFlag(kAllUsesTruncatingToInt32) &&
                               a->CanBeMinusZero() && b->CanBeMinusZero());
    return res;
  } else {
    return HValue::InferRange(zone);
  }
}


Range* HSub::InferRange(Zone* zone) {
  Representation r = representation();
  if (r.IsSmiOrInteger32()) {
    Range* a = left()->range();
    Range* b = right()->range();
    Range* res = a->Copy(zone);
    if (!res->SubAndCheckOverflow(r, b) ||
        (r.IsInteger32() && CheckFlag(kAllUsesTruncatingToInt32)) ||
        (r.IsSmi() && CheckFlag(kAllUsesTruncatingToSmi))) {
      ClearFlag(kCanOverflow);
    }
    res->set_can_be_minus_zero(!CheckFlag(kAllUsesTruncatingToSmi) &&
                               !CheckFlag(kAllUsesTruncatingToInt32) &&
                               a->CanBeMinusZero() && b->CanBeZero());
    return res;
  } else {
    return HValue::InferRange(zone);
  }
}


Range* HMul::InferRange(Zone* zone) {
  Representation r = representation();
  if (r.IsSmiOrInteger32()) {
    Range* a = left()->range();
    Range* b = right()->range();
    Range* res = a->Copy(zone);
    if (!res->MulAndCheckOverflow(r, b) ||
        (((r.IsInteger32() && CheckFlag(kAllUsesTruncatingToInt32)) ||
         (r.IsSmi() && CheckFlag(kAllUsesTruncatingToSmi))) &&
         MulMinusOne())) {
      // Truncated int multiplication is too precise and therefore not the
      // same as converting to Double and back.
      // Handle truncated integer multiplication by -1 special.
      ClearFlag(kCanOverflow);
    }
    res->set_can_be_minus_zero(!CheckFlag(kAllUsesTruncatingToSmi) &&
                               !CheckFlag(kAllUsesTruncatingToInt32) &&
                               ((a->CanBeZero() && b->CanBeNegative()) ||
                                (a->CanBeNegative() && b->CanBeZero())));
    return res;
  } else {
    return HValue::InferRange(zone);
  }
}


Range* HDiv::InferRange(Zone* zone) {
  if (representation().IsInteger32()) {
    Range* a = left()->range();
    Range* b = right()->range();
    Range* result = new(zone) Range();
    result->set_can_be_minus_zero(!CheckFlag(kAllUsesTruncatingToInt32) &&
                                  (a->CanBeMinusZero() ||
                                   (a->CanBeZero() && b->CanBeNegative())));
    if (!a->Includes(kMinInt) ||
        !b->Includes(-1) ||
        CheckFlag(kAllUsesTruncatingToInt32)) {
      // It is safe to clear kCanOverflow when kAllUsesTruncatingToInt32.
      ClearFlag(HValue::kCanOverflow);
    }

    if (!b->CanBeZero()) {
      ClearFlag(HValue::kCanBeDivByZero);
    }
    return result;
  } else {
    return HValue::InferRange(zone);
  }
}


Range* HMod::InferRange(Zone* zone) {
  if (representation().IsInteger32()) {
    Range* a = left()->range();
    Range* b = right()->range();

    // The magnitude of the modulus is bounded by the right operand. Note that
    // apart for the cases involving kMinInt, the calculation below is the same
    // as Max(Abs(b->lower()), Abs(b->upper())) - 1.
    int32_t positive_bound = -(Min(NegAbs(b->lower()), NegAbs(b->upper())) + 1);

    // The result of the modulo operation has the sign of its left operand.
    bool left_can_be_negative = a->CanBeMinusZero() || a->CanBeNegative();
    Range* result = new(zone) Range(left_can_be_negative ? -positive_bound : 0,
                                    a->CanBePositive() ? positive_bound : 0);

    result->set_can_be_minus_zero(!CheckFlag(kAllUsesTruncatingToInt32) &&
                                  left_can_be_negative);

    if (!a->Includes(kMinInt) || !b->Includes(-1)) {
      ClearFlag(HValue::kCanOverflow);
    }

    if (!b->CanBeZero()) {
      ClearFlag(HValue::kCanBeDivByZero);
    }
    return result;
  } else {
    return HValue::InferRange(zone);
  }
}


InductionVariableData* InductionVariableData::ExaminePhi(HPhi* phi) {
  if (phi->block()->loop_information() == NULL) return NULL;
  if (phi->OperandCount() != 2) return NULL;
  int32_t candidate_increment;

  candidate_increment = ComputeIncrement(phi, phi->OperandAt(0));
  if (candidate_increment != 0) {
    return new(phi->block()->graph()->zone())
        InductionVariableData(phi, phi->OperandAt(1), candidate_increment);
  }

  candidate_increment = ComputeIncrement(phi, phi->OperandAt(1));
  if (candidate_increment != 0) {
    return new(phi->block()->graph()->zone())
        InductionVariableData(phi, phi->OperandAt(0), candidate_increment);
  }

  return NULL;
}


/*
 * This function tries to match the following patterns (and all the relevant
 * variants related to |, & and + being commutative):
 * base | constant_or_mask
 * base & constant_and_mask
 * (base + constant_offset) & constant_and_mask
 * (base - constant_offset) & constant_and_mask
 */
void InductionVariableData::DecomposeBitwise(
    HValue* value,
    BitwiseDecompositionResult* result) {
  HValue* base = IgnoreOsrValue(value);
  result->base = value;

  if (!base->representation().IsInteger32()) return;

  if (base->IsBitwise()) {
    bool allow_offset = false;
    int32_t mask = 0;

    HBitwise* bitwise = HBitwise::cast(base);
    if (bitwise->right()->IsInteger32Constant()) {
      mask = bitwise->right()->GetInteger32Constant();
      base = bitwise->left();
    } else if (bitwise->left()->IsInteger32Constant()) {
      mask = bitwise->left()->GetInteger32Constant();
      base = bitwise->right();
    } else {
      return;
    }
    if (bitwise->op() == Token::BIT_AND) {
      result->and_mask = mask;
      allow_offset = true;
    } else if (bitwise->op() == Token::BIT_OR) {
      result->or_mask = mask;
    } else {
      return;
    }

    result->context = bitwise->context();

    if (allow_offset) {
      if (base->IsAdd()) {
        HAdd* add = HAdd::cast(base);
        if (add->right()->IsInteger32Constant()) {
          base = add->left();
        } else if (add->left()->IsInteger32Constant()) {
          base = add->right();
        }
      } else if (base->IsSub()) {
        HSub* sub = HSub::cast(base);
        if (sub->right()->IsInteger32Constant()) {
          base = sub->left();
        }
      }
    }

    result->base = base;
  }
}


void InductionVariableData::AddCheck(HBoundsCheck* check,
                                     int32_t upper_limit) {
  ASSERT(limit_validity() != NULL);
  if (limit_validity() != check->block() &&
      !limit_validity()->Dominates(check->block())) return;
  if (!phi()->block()->current_loop()->IsNestedInThisLoop(
      check->block()->current_loop())) return;

  ChecksRelatedToLength* length_checks = checks();
  while (length_checks != NULL) {
    if (length_checks->length() == check->length()) break;
    length_checks = length_checks->next();
  }
  if (length_checks == NULL) {
    length_checks = new(check->block()->zone())
        ChecksRelatedToLength(check->length(), checks());
    checks_ = length_checks;
  }

  length_checks->AddCheck(check, upper_limit);
}


void InductionVariableData::ChecksRelatedToLength::CloseCurrentBlock() {
  if (checks() != NULL) {
    InductionVariableCheck* c = checks();
    HBasicBlock* current_block = c->check()->block();
    while (c != NULL && c->check()->block() == current_block) {
      c->set_upper_limit(current_upper_limit_);
      c = c->next();
    }
  }
}


void InductionVariableData::ChecksRelatedToLength::UseNewIndexInCurrentBlock(
    Token::Value token,
    int32_t mask,
    HValue* index_base,
    HValue* context) {
  ASSERT(first_check_in_block() != NULL);
  HValue* previous_index = first_check_in_block()->index();
  ASSERT(context != NULL);

  Zone* zone = index_base->block()->graph()->zone();
  set_added_constant(HConstant::New(zone, context, mask));
  if (added_index() != NULL) {
    added_constant()->InsertBefore(added_index());
  } else {
    added_constant()->InsertBefore(first_check_in_block());
  }

  if (added_index() == NULL) {
    first_check_in_block()->ReplaceAllUsesWith(first_check_in_block()->index());
    HInstruction* new_index =  HBitwise::New(zone, context, token, index_base,
                                             added_constant());
    ASSERT(new_index->IsBitwise());
    new_index->ClearAllSideEffects();
    new_index->AssumeRepresentation(Representation::Integer32());
    set_added_index(HBitwise::cast(new_index));
    added_index()->InsertBefore(first_check_in_block());
  }
  ASSERT(added_index()->op() == token);

  added_index()->SetOperandAt(1, index_base);
  added_index()->SetOperandAt(2, added_constant());
  first_check_in_block()->SetOperandAt(0, added_index());
  if (previous_index->UseCount() == 0) {
    previous_index->DeleteAndReplaceWith(NULL);
  }
}

void InductionVariableData::ChecksRelatedToLength::AddCheck(
    HBoundsCheck* check,
    int32_t upper_limit) {
  BitwiseDecompositionResult decomposition;
  InductionVariableData::DecomposeBitwise(check->index(), &decomposition);

  if (first_check_in_block() == NULL ||
      first_check_in_block()->block() != check->block()) {
    CloseCurrentBlock();

    first_check_in_block_ = check;
    set_added_index(NULL);
    set_added_constant(NULL);
    current_and_mask_in_block_ = decomposition.and_mask;
    current_or_mask_in_block_ = decomposition.or_mask;
    current_upper_limit_ = upper_limit;

    InductionVariableCheck* new_check = new(check->block()->graph()->zone())
        InductionVariableCheck(check, checks_, upper_limit);
    checks_ = new_check;
    return;
  }

  if (upper_limit > current_upper_limit()) {
    current_upper_limit_ = upper_limit;
  }

  if (decomposition.and_mask != 0 &&
      current_or_mask_in_block() == 0) {
    if (current_and_mask_in_block() == 0 ||
        decomposition.and_mask > current_and_mask_in_block()) {
      UseNewIndexInCurrentBlock(Token::BIT_AND,
                                decomposition.and_mask,
                                decomposition.base,
                                decomposition.context);
      current_and_mask_in_block_ = decomposition.and_mask;
    }
    check->set_skip_check();
  }
  if (current_and_mask_in_block() == 0) {
    if (decomposition.or_mask > current_or_mask_in_block()) {
      UseNewIndexInCurrentBlock(Token::BIT_OR,
                                decomposition.or_mask,
                                decomposition.base,
                                decomposition.context);
      current_or_mask_in_block_ = decomposition.or_mask;
    }
    check->set_skip_check();
  }

  if (!check->skip_check()) {
    InductionVariableCheck* new_check = new(check->block()->graph()->zone())
        InductionVariableCheck(check, checks_, upper_limit);
    checks_ = new_check;
  }
}


/*
 * This method detects if phi is an induction variable, with phi_operand as
 * its "incremented" value (the other operand would be the "base" value).
 *
 * It cheks is phi_operand has the form "phi + constant".
 * If yes, the constant is the increment that the induction variable gets at
 * every loop iteration.
 * Otherwise it returns 0.
 */
int32_t InductionVariableData::ComputeIncrement(HPhi* phi,
                                                HValue* phi_operand) {
  if (!phi_operand->representation().IsInteger32()) return 0;

  if (phi_operand->IsAdd()) {
    HAdd* operation = HAdd::cast(phi_operand);
    if (operation->left() == phi &&
        operation->right()->IsInteger32Constant()) {
      return operation->right()->GetInteger32Constant();
    } else if (operation->right() == phi &&
               operation->left()->IsInteger32Constant()) {
      return operation->left()->GetInteger32Constant();
    }
  } else if (phi_operand->IsSub()) {
    HSub* operation = HSub::cast(phi_operand);
    if (operation->left() == phi &&
        operation->right()->IsInteger32Constant()) {
      return -operation->right()->GetInteger32Constant();
    }
  }

  return 0;
}


/*
 * Swaps the information in "update" with the one contained in "this".
 * The swapping is important because this method is used while doing a
 * dominator tree traversal, and "update" will retain the old data that
 * will be restored while backtracking.
 */
void InductionVariableData::UpdateAdditionalLimit(
    InductionVariableLimitUpdate* update) {
  ASSERT(update->updated_variable == this);
  if (update->limit_is_upper) {
    swap(&additional_upper_limit_, &update->limit);
    swap(&additional_upper_limit_is_included_, &update->limit_is_included);
  } else {
    swap(&additional_lower_limit_, &update->limit);
    swap(&additional_lower_limit_is_included_, &update->limit_is_included);
  }
}


int32_t InductionVariableData::ComputeUpperLimit(int32_t and_mask,
                                                 int32_t or_mask) {
  // Should be Smi::kMaxValue but it must fit 32 bits; lower is safe anyway.
  const int32_t MAX_LIMIT = 1 << 30;

  int32_t result = MAX_LIMIT;

  if (limit() != NULL &&
      limit()->IsInteger32Constant()) {
    int32_t limit_value = limit()->GetInteger32Constant();
    if (!limit_included()) {
      limit_value--;
    }
    if (limit_value < result) result = limit_value;
  }

  if (additional_upper_limit() != NULL &&
      additional_upper_limit()->IsInteger32Constant()) {
    int32_t limit_value = additional_upper_limit()->GetInteger32Constant();
    if (!additional_upper_limit_is_included()) {
      limit_value--;
    }
    if (limit_value < result) result = limit_value;
  }

  if (and_mask > 0 && and_mask < MAX_LIMIT) {
    if (and_mask < result) result = and_mask;
    return result;
  }

  // Add the effect of the or_mask.
  result |= or_mask;

  return result >= MAX_LIMIT ? kNoLimit : result;
}


HValue* InductionVariableData::IgnoreOsrValue(HValue* v) {
  if (!v->IsPhi()) return v;
  HPhi* phi = HPhi::cast(v);
  if (phi->OperandCount() != 2) return v;
  if (phi->OperandAt(0)->block()->is_osr_entry()) {
    return phi->OperandAt(1);
  } else if (phi->OperandAt(1)->block()->is_osr_entry()) {
    return phi->OperandAt(0);
  } else {
    return v;
  }
}


InductionVariableData* InductionVariableData::GetInductionVariableData(
    HValue* v) {
  v = IgnoreOsrValue(v);
  if (v->IsPhi()) {
    return HPhi::cast(v)->induction_variable_data();
  }
  return NULL;
}


/*
 * Check if a conditional branch to "current_branch" with token "token" is
 * the branch that keeps the induction loop running (and, conversely, will
 * terminate it if the "other_branch" is taken).
 *
 * Three conditions must be met:
 * - "current_branch" must be in the induction loop.
 * - "other_branch" must be out of the induction loop.
 * - "token" and the induction increment must be "compatible": the token should
 *   be a condition that keeps the execution inside the loop until the limit is
 *   reached.
 */
bool InductionVariableData::CheckIfBranchIsLoopGuard(
    Token::Value token,
    HBasicBlock* current_branch,
    HBasicBlock* other_branch) {
  if (!phi()->block()->current_loop()->IsNestedInThisLoop(
      current_branch->current_loop())) {
    return false;
  }

  if (phi()->block()->current_loop()->IsNestedInThisLoop(
      other_branch->current_loop())) {
    return false;
  }

  if (increment() > 0 && (token == Token::LT || token == Token::LTE)) {
    return true;
  }
  if (increment() < 0 && (token == Token::GT || token == Token::GTE)) {
    return true;
  }
  if (Token::IsInequalityOp(token) && (increment() == 1 || increment() == -1)) {
    return true;
  }

  return false;
}


void InductionVariableData::ComputeLimitFromPredecessorBlock(
    HBasicBlock* block,
    LimitFromPredecessorBlock* result) {
  if (block->predecessors()->length() != 1) return;
  HBasicBlock* predecessor = block->predecessors()->at(0);
  HInstruction* end = predecessor->last();

  if (!end->IsCompareNumericAndBranch()) return;
  HCompareNumericAndBranch* branch = HCompareNumericAndBranch::cast(end);

  Token::Value token = branch->token();
  if (!Token::IsArithmeticCompareOp(token)) return;

  HBasicBlock* other_target;
  if (block == branch->SuccessorAt(0)) {
    other_target = branch->SuccessorAt(1);
  } else {
    other_target = branch->SuccessorAt(0);
    token = Token::NegateCompareOp(token);
    ASSERT(block == branch->SuccessorAt(1));
  }

  InductionVariableData* data;

  data = GetInductionVariableData(branch->left());
  HValue* limit = branch->right();
  if (data == NULL) {
    data = GetInductionVariableData(branch->right());
    token = Token::ReverseCompareOp(token);
    limit = branch->left();
  }

  if (data != NULL) {
    result->variable = data;
    result->token = token;
    result->limit = limit;
    result->other_target = other_target;
  }
}


/*
 * Compute the limit that is imposed on an induction variable when entering
 * "block" (if any).
 * If the limit is the "proper" induction limit (the one that makes the loop
 * terminate when the induction variable reaches it) it is stored directly in
 * the induction variable data.
 * Otherwise the limit is written in "additional_limit" and the method
 * returns true.
 */
bool InductionVariableData::ComputeInductionVariableLimit(
    HBasicBlock* block,
    InductionVariableLimitUpdate* additional_limit) {
  LimitFromPredecessorBlock limit;
  ComputeLimitFromPredecessorBlock(block, &limit);
  if (!limit.LimitIsValid()) return false;

  if (limit.variable->CheckIfBranchIsLoopGuard(limit.token,
                                               block,
                                               limit.other_target)) {
    limit.variable->limit_ = limit.limit;
    limit.variable->limit_included_ = limit.LimitIsIncluded();
    limit.variable->limit_validity_ = block;
    limit.variable->induction_exit_block_ = block->predecessors()->at(0);
    limit.variable->induction_exit_target_ = limit.other_target;
    return false;
  } else {
    additional_limit->updated_variable = limit.variable;
    additional_limit->limit = limit.limit;
    additional_limit->limit_is_upper = limit.LimitIsUpper();
    additional_limit->limit_is_included = limit.LimitIsIncluded();
    return true;
  }
}


Range* HMathMinMax::InferRange(Zone* zone) {
  if (representation().IsSmiOrInteger32()) {
    Range* a = left()->range();
    Range* b = right()->range();
    Range* res = a->Copy(zone);
    if (operation_ == kMathMax) {
      res->CombinedMax(b);
    } else {
      ASSERT(operation_ == kMathMin);
      res->CombinedMin(b);
    }
    return res;
  } else {
    return HValue::InferRange(zone);
  }
}


void HPhi::PrintTo(StringStream* stream) {
  stream->Add("[");
  for (int i = 0; i < OperandCount(); ++i) {
    HValue* value = OperandAt(i);
    stream->Add(" ");
    value->PrintNameTo(stream);
    stream->Add(" ");
  }
  stream->Add(" uses:%d_%ds_%di_%dd_%dt",
              UseCount(),
              smi_non_phi_uses() + smi_indirect_uses(),
              int32_non_phi_uses() + int32_indirect_uses(),
              double_non_phi_uses() + double_indirect_uses(),
              tagged_non_phi_uses() + tagged_indirect_uses());
  PrintRangeTo(stream);
  PrintTypeTo(stream);
  stream->Add("]");
}


void HPhi::AddInput(HValue* value) {
  inputs_.Add(NULL, value->block()->zone());
  SetOperandAt(OperandCount() - 1, value);
  // Mark phis that may have 'arguments' directly or indirectly as an operand.
  if (!CheckFlag(kIsArguments) && value->CheckFlag(kIsArguments)) {
    SetFlag(kIsArguments);
  }
}


bool HPhi::HasRealUses() {
  for (HUseIterator it(uses()); !it.Done(); it.Advance()) {
    if (!it.value()->IsPhi()) return true;
  }
  return false;
}


HValue* HPhi::GetRedundantReplacement() {
  HValue* candidate = NULL;
  int count = OperandCount();
  int position = 0;
  while (position < count && candidate == NULL) {
    HValue* current = OperandAt(position++);
    if (current != this) candidate = current;
  }
  while (position < count) {
    HValue* current = OperandAt(position++);
    if (current != this && current != candidate) return NULL;
  }
  ASSERT(candidate != this);
  return candidate;
}


void HPhi::DeleteFromGraph() {
  ASSERT(block() != NULL);
  block()->RemovePhi(this);
  ASSERT(block() == NULL);
}


void HPhi::InitRealUses(int phi_id) {
  // Initialize real uses.
  phi_id_ = phi_id;
  // Compute a conservative approximation of truncating uses before inferring
  // representations. The proper, exact computation will be done later, when
  // inserting representation changes.
  SetFlag(kTruncatingToSmi);
  SetFlag(kTruncatingToInt32);
  for (HUseIterator it(uses()); !it.Done(); it.Advance()) {
    HValue* value = it.value();
    if (!value->IsPhi()) {
      Representation rep = value->observed_input_representation(it.index());
      non_phi_uses_[rep.kind()] += value->LoopWeight();
      if (FLAG_trace_representation) {
        PrintF("#%d Phi is used by real #%d %s as %s\n",
               id(), value->id(), value->Mnemonic(), rep.Mnemonic());
      }
      if (!value->IsSimulate()) {
        if (!value->CheckFlag(kTruncatingToSmi)) {
          ClearFlag(kTruncatingToSmi);
        }
        if (!value->CheckFlag(kTruncatingToInt32)) {
          ClearFlag(kTruncatingToInt32);
        }
      }
    }
  }
}


void HPhi::AddNonPhiUsesFrom(HPhi* other) {
  if (FLAG_trace_representation) {
    PrintF("adding to #%d Phi uses of #%d Phi: s%d i%d d%d t%d\n",
           id(), other->id(),
           other->non_phi_uses_[Representation::kSmi],
           other->non_phi_uses_[Representation::kInteger32],
           other->non_phi_uses_[Representation::kDouble],
           other->non_phi_uses_[Representation::kTagged]);
  }

  for (int i = 0; i < Representation::kNumRepresentations; i++) {
    indirect_uses_[i] += other->non_phi_uses_[i];
  }
}


void HPhi::AddIndirectUsesTo(int* dest) {
  for (int i = 0; i < Representation::kNumRepresentations; i++) {
    dest[i] += indirect_uses_[i];
  }
}


void HSimulate::MergeWith(ZoneList<HSimulate*>* list) {
  while (!list->is_empty()) {
    HSimulate* from = list->RemoveLast();
    ZoneList<HValue*>* from_values = &from->values_;
    for (int i = 0; i < from_values->length(); ++i) {
      if (from->HasAssignedIndexAt(i)) {
        int index = from->GetAssignedIndexAt(i);
        if (HasValueForIndex(index)) continue;
        AddAssignedValue(index, from_values->at(i));
      } else {
        if (pop_count_ > 0) {
          pop_count_--;
        } else {
          AddPushedValue(from_values->at(i));
        }
      }
    }
    pop_count_ += from->pop_count_;
    from->DeleteAndReplaceWith(NULL);
  }
}


void HSimulate::PrintDataTo(StringStream* stream) {
  stream->Add("id=%d", ast_id().ToInt());
  if (pop_count_ > 0) stream->Add(" pop %d", pop_count_);
  if (values_.length() > 0) {
    if (pop_count_ > 0) stream->Add(" /");
    for (int i = values_.length() - 1; i >= 0; --i) {
      if (HasAssignedIndexAt(i)) {
        stream->Add(" var[%d] = ", GetAssignedIndexAt(i));
      } else {
        stream->Add(" push ");
      }
      values_[i]->PrintNameTo(stream);
      if (i > 0) stream->Add(",");
    }
  }
}


void HSimulate::ReplayEnvironment(HEnvironment* env) {
  ASSERT(env != NULL);
  env->set_ast_id(ast_id());
  env->Drop(pop_count());
  for (int i = values()->length() - 1; i >= 0; --i) {
    HValue* value = values()->at(i);
    if (HasAssignedIndexAt(i)) {
      env->Bind(GetAssignedIndexAt(i), value);
    } else {
      env->Push(value);
    }
  }
}


static void ReplayEnvironmentNested(const ZoneList<HValue*>* values,
                                    HCapturedObject* other) {
  for (int i = 0; i < values->length(); ++i) {
    HValue* value = values->at(i);
    if (value->IsCapturedObject()) {
      if (HCapturedObject::cast(value)->capture_id() == other->capture_id()) {
        values->at(i) = other;
      } else {
        ReplayEnvironmentNested(HCapturedObject::cast(value)->values(), other);
      }
    }
  }
}


// Replay captured objects by replacing all captured objects with the
// same capture id in the current and all outer environments.
void HCapturedObject::ReplayEnvironment(HEnvironment* env) {
  ASSERT(env != NULL);
  while (env != NULL) {
    ReplayEnvironmentNested(env->values(), this);
    env = env->outer();
  }
}


void HCapturedObject::PrintDataTo(StringStream* stream) {
  stream->Add("#%d ", capture_id());
  HDematerializedObject::PrintDataTo(stream);
}


void HEnterInlined::RegisterReturnTarget(HBasicBlock* return_target,
                                         Zone* zone) {
  ASSERT(return_target->IsInlineReturnTarget());
  return_targets_.Add(return_target, zone);
}


void HEnterInlined::PrintDataTo(StringStream* stream) {
  SmartArrayPointer<char> name = function()->debug_name()->ToCString();
  stream->Add("%s, id=%d", *name, function()->id().ToInt());
}


static bool IsInteger32(double value) {
  double roundtrip_value = static_cast<double>(static_cast<int32_t>(value));
  return BitCast<int64_t>(roundtrip_value) == BitCast<int64_t>(value);
}


HConstant::HConstant(Handle<Object> handle, Representation r)
  : HTemplateInstruction<0>(HType::TypeFromValue(handle)),
    object_(Unique<Object>::CreateUninitialized(handle)),
    has_smi_value_(false),
    has_int32_value_(false),
    has_double_value_(false),
    has_external_reference_value_(false),
    is_internalized_string_(false),
    is_not_in_new_space_(true),
    is_cell_(false),
    boolean_value_(handle->BooleanValue()) {
  if (handle->IsHeapObject()) {
    Heap* heap = Handle<HeapObject>::cast(handle)->GetHeap();
    is_not_in_new_space_ = !heap->InNewSpace(*handle);
  }
  if (handle->IsNumber()) {
    double n = handle->Number();
    has_int32_value_ = IsInteger32(n);
    int32_value_ = DoubleToInt32(n);
    has_smi_value_ = has_int32_value_ && Smi::IsValid(int32_value_);
    double_value_ = n;
    has_double_value_ = true;
    // TODO(titzer): if this heap number is new space, tenure a new one.
  } else {
    is_internalized_string_ = handle->IsInternalizedString();
  }

  is_cell_ = !handle.is_null() &&
      (handle->IsCell() || handle->IsPropertyCell());
  Initialize(r);
}


HConstant::HConstant(Unique<Object> unique,
                     Representation r,
                     HType type,
                     bool is_internalize_string,
                     bool is_not_in_new_space,
                     bool is_cell,
                     bool boolean_value)
  : HTemplateInstruction<0>(type),
    object_(unique),
    has_smi_value_(false),
    has_int32_value_(false),
    has_double_value_(false),
    has_external_reference_value_(false),
    is_internalized_string_(is_internalize_string),
    is_not_in_new_space_(is_not_in_new_space),
    is_cell_(is_cell),
    boolean_value_(boolean_value) {
  ASSERT(!unique.handle().is_null());
  ASSERT(!type.IsTaggedNumber());
  Initialize(r);
}


HConstant::HConstant(int32_t integer_value,
                     Representation r,
                     bool is_not_in_new_space,
                     Unique<Object> object)
  : object_(object),
    has_smi_value_(Smi::IsValid(integer_value)),
    has_int32_value_(true),
    has_double_value_(true),
    has_external_reference_value_(false),
    is_internalized_string_(false),
    is_not_in_new_space_(is_not_in_new_space),
    is_cell_(false),
    boolean_value_(integer_value != 0),
    int32_value_(integer_value),
    double_value_(FastI2D(integer_value)) {
  set_type(has_smi_value_ ? HType::Smi() : HType::TaggedNumber());
  Initialize(r);
}


HConstant::HConstant(double double_value,
                     Representation r,
                     bool is_not_in_new_space,
                     Unique<Object> object)
  : object_(object),
    has_int32_value_(IsInteger32(double_value)),
    has_double_value_(true),
    has_external_reference_value_(false),
    is_internalized_string_(false),
    is_not_in_new_space_(is_not_in_new_space),
    is_cell_(false),
    boolean_value_(double_value != 0 && !std::isnan(double_value)),
    int32_value_(DoubleToInt32(double_value)),
    double_value_(double_value) {
  has_smi_value_ = has_int32_value_ && Smi::IsValid(int32_value_);
  set_type(has_smi_value_ ? HType::Smi() : HType::TaggedNumber());
  Initialize(r);
}


HConstant::HConstant(ExternalReference reference)
  : HTemplateInstruction<0>(HType::None()),
    object_(Unique<Object>(Handle<Object>::null())),
    has_smi_value_(false),
    has_int32_value_(false),
    has_double_value_(false),
    has_external_reference_value_(true),
    is_internalized_string_(false),
    is_not_in_new_space_(true),
    is_cell_(false),
    boolean_value_(true),
    external_reference_value_(reference) {
  Initialize(Representation::External());
}


void HConstant::Initialize(Representation r) {
  if (r.IsNone()) {
    if (has_smi_value_ && SmiValuesAre31Bits()) {
      r = Representation::Smi();
    } else if (has_int32_value_) {
      r = Representation::Integer32();
    } else if (has_double_value_) {
      r = Representation::Double();
    } else if (has_external_reference_value_) {
      r = Representation::External();
    } else {
      Handle<Object> object = object_.handle();
      if (object->IsJSObject()) {
        // Try to eagerly migrate JSObjects that have deprecated maps.
        Handle<JSObject> js_object = Handle<JSObject>::cast(object);
        if (js_object->map()->is_deprecated()) {
          JSObject::TryMigrateInstance(js_object);
        }
      }
      r = Representation::Tagged();
    }
  }
  set_representation(r);
  SetFlag(kUseGVN);
}


bool HConstant::EmitAtUses() {
  ASSERT(IsLinked());
  if (block()->graph()->has_osr() &&
      block()->graph()->IsStandardConstant(this)) {
    // TODO(titzer): this seems like a hack that should be fixed by custom OSR.
    return true;
  }
  if (UseCount() == 0) return true;
  if (IsCell()) return false;
  if (representation().IsDouble()) return false;
  return true;
}


HConstant* HConstant::CopyToRepresentation(Representation r, Zone* zone) const {
  if (r.IsSmi() && !has_smi_value_) return NULL;
  if (r.IsInteger32() && !has_int32_value_) return NULL;
  if (r.IsDouble() && !has_double_value_) return NULL;
  if (r.IsExternal() && !has_external_reference_value_) return NULL;
  if (has_int32_value_) {
    return new(zone) HConstant(int32_value_, r, is_not_in_new_space_, object_);
  }
  if (has_double_value_) {
    return new(zone) HConstant(double_value_, r, is_not_in_new_space_, object_);
  }
  if (has_external_reference_value_) {
    return new(zone) HConstant(external_reference_value_);
  }
  ASSERT(!object_.handle().is_null());
  return new(zone) HConstant(object_,
                             r,
                             type_,
                             is_internalized_string_,
                             is_not_in_new_space_,
                             is_cell_,
                             boolean_value_);
}


Maybe<HConstant*> HConstant::CopyToTruncatedInt32(Zone* zone) {
  HConstant* res = NULL;
  if (has_int32_value_) {
    res = new(zone) HConstant(int32_value_,
                              Representation::Integer32(),
                              is_not_in_new_space_,
                              object_);
  } else if (has_double_value_) {
    res = new(zone) HConstant(DoubleToInt32(double_value_),
                              Representation::Integer32(),
                              is_not_in_new_space_,
                              object_);
  }
  return Maybe<HConstant*>(res != NULL, res);
}


Maybe<HConstant*> HConstant::CopyToTruncatedNumber(Zone* zone) {
  HConstant* res = NULL;
  Handle<Object> handle = this->handle(zone->isolate());
  if (handle->IsBoolean()) {
    res = handle->BooleanValue() ?
      new(zone) HConstant(1) : new(zone) HConstant(0);
  } else if (handle->IsUndefined()) {
    res = new(zone) HConstant(OS::nan_value());
  } else if (handle->IsNull()) {
    res = new(zone) HConstant(0);
  }
  return Maybe<HConstant*>(res != NULL, res);
}


void HConstant::PrintDataTo(StringStream* stream) {
  if (has_int32_value_) {
    stream->Add("%d ", int32_value_);
  } else if (has_double_value_) {
    stream->Add("%f ", FmtElm(double_value_));
  } else if (has_external_reference_value_) {
    stream->Add("%p ", reinterpret_cast<void*>(
            external_reference_value_.address()));
  } else {
    handle(Isolate::Current())->ShortPrint(stream);
  }
  if (!is_not_in_new_space_) {
    stream->Add("[new space] ");
  }
}


void HBinaryOperation::PrintDataTo(StringStream* stream) {
  left()->PrintNameTo(stream);
  stream->Add(" ");
  right()->PrintNameTo(stream);
  if (CheckFlag(kCanOverflow)) stream->Add(" !");
  if (CheckFlag(kBailoutOnMinusZero)) stream->Add(" -0?");
}


void HBinaryOperation::InferRepresentation(HInferRepresentationPhase* h_infer) {
  ASSERT(CheckFlag(kFlexibleRepresentation));
  Representation new_rep = RepresentationFromInputs();
  UpdateRepresentation(new_rep, h_infer, "inputs");

  if (representation().IsSmi() && HasNonSmiUse()) {
    UpdateRepresentation(
        Representation::Integer32(), h_infer, "use requirements");
  }

  if (observed_output_representation_.IsNone()) {
    new_rep = RepresentationFromUses();
    UpdateRepresentation(new_rep, h_infer, "uses");
  } else {
    new_rep = RepresentationFromOutput();
    UpdateRepresentation(new_rep, h_infer, "output");
  }
}


Representation HBinaryOperation::RepresentationFromInputs() {
  // Determine the worst case of observed input representations and
  // the currently assumed output representation.
  Representation rep = representation();
  for (int i = 1; i <= 2; ++i) {
    rep = rep.generalize(observed_input_representation(i));
  }
  // If any of the actual input representation is more general than what we
  // have so far but not Tagged, use that representation instead.
  Representation left_rep = left()->representation();
  Representation right_rep = right()->representation();
  if (!left_rep.IsTagged()) rep = rep.generalize(left_rep);
  if (!right_rep.IsTagged()) rep = rep.generalize(right_rep);

  return rep;
}


bool HBinaryOperation::IgnoreObservedOutputRepresentation(
    Representation current_rep) {
  return ((current_rep.IsInteger32() && CheckUsesForFlag(kTruncatingToInt32)) ||
          (current_rep.IsSmi() && CheckUsesForFlag(kTruncatingToSmi))) &&
         // Mul in Integer32 mode would be too precise.
         (!this->IsMul() || HMul::cast(this)->MulMinusOne());
}


Representation HBinaryOperation::RepresentationFromOutput() {
  Representation rep = representation();
  // Consider observed output representation, but ignore it if it's Double,
  // this instruction is not a division, and all its uses are truncating
  // to Integer32.
  if (observed_output_representation_.is_more_general_than(rep) &&
      !IgnoreObservedOutputRepresentation(rep)) {
    return observed_output_representation_;
  }
  return Representation::None();
}


void HBinaryOperation::AssumeRepresentation(Representation r) {
  set_observed_input_representation(1, r);
  set_observed_input_representation(2, r);
  HValue::AssumeRepresentation(r);
}


void HMathMinMax::InferRepresentation(HInferRepresentationPhase* h_infer) {
  ASSERT(CheckFlag(kFlexibleRepresentation));
  Representation new_rep = RepresentationFromInputs();
  UpdateRepresentation(new_rep, h_infer, "inputs");
  // Do not care about uses.
}


Range* HBitwise::InferRange(Zone* zone) {
  if (op() == Token::BIT_XOR) {
    if (left()->HasRange() && right()->HasRange()) {
      // The maximum value has the high bit, and all bits below, set:
      // (1 << high) - 1.
      // If the range can be negative, the minimum int is a negative number with
      // the high bit, and all bits below, unset:
      // -(1 << high).
      // If it cannot be negative, conservatively choose 0 as minimum int.
      int64_t left_upper = left()->range()->upper();
      int64_t left_lower = left()->range()->lower();
      int64_t right_upper = right()->range()->upper();
      int64_t right_lower = right()->range()->lower();

      if (left_upper < 0) left_upper = ~left_upper;
      if (left_lower < 0) left_lower = ~left_lower;
      if (right_upper < 0) right_upper = ~right_upper;
      if (right_lower < 0) right_lower = ~right_lower;

      int high = MostSignificantBit(
          static_cast<uint32_t>(
              left_upper | left_lower | right_upper | right_lower));

      int64_t limit = 1;
      limit <<= high;
      int32_t min = (left()->range()->CanBeNegative() ||
                     right()->range()->CanBeNegative())
                    ? static_cast<int32_t>(-limit) : 0;
      return new(zone) Range(min, static_cast<int32_t>(limit - 1));
    }
    Range* result = HValue::InferRange(zone);
    result->set_can_be_minus_zero(false);
    return result;
  }
  const int32_t kDefaultMask = static_cast<int32_t>(0xffffffff);
  int32_t left_mask = (left()->range() != NULL)
      ? left()->range()->Mask()
      : kDefaultMask;
  int32_t right_mask = (right()->range() != NULL)
      ? right()->range()->Mask()
      : kDefaultMask;
  int32_t result_mask = (op() == Token::BIT_AND)
      ? left_mask & right_mask
      : left_mask | right_mask;
  if (result_mask >= 0) return new(zone) Range(0, result_mask);

  Range* result = HValue::InferRange(zone);
  result->set_can_be_minus_zero(false);
  return result;
}


Range* HSar::InferRange(Zone* zone) {
  if (right()->IsConstant()) {
    HConstant* c = HConstant::cast(right());
    if (c->HasInteger32Value()) {
      Range* result = (left()->range() != NULL)
          ? left()->range()->Copy(zone)
          : new(zone) Range();
      result->Sar(c->Integer32Value());
      return result;
    }
  }
  return HValue::InferRange(zone);
}


Range* HShr::InferRange(Zone* zone) {
  if (right()->IsConstant()) {
    HConstant* c = HConstant::cast(right());
    if (c->HasInteger32Value()) {
      int shift_count = c->Integer32Value() & 0x1f;
      if (left()->range()->CanBeNegative()) {
        // Only compute bounds if the result always fits into an int32.
        return (shift_count >= 1)
            ? new(zone) Range(0,
                              static_cast<uint32_t>(0xffffffff) >> shift_count)
            : new(zone) Range();
      } else {
        // For positive inputs we can use the >> operator.
        Range* result = (left()->range() != NULL)
            ? left()->range()->Copy(zone)
            : new(zone) Range();
        result->Sar(c->Integer32Value());
        return result;
      }
    }
  }
  return HValue::InferRange(zone);
}


Range* HShl::InferRange(Zone* zone) {
  if (right()->IsConstant()) {
    HConstant* c = HConstant::cast(right());
    if (c->HasInteger32Value()) {
      Range* result = (left()->range() != NULL)
          ? left()->range()->Copy(zone)
          : new(zone) Range();
      result->Shl(c->Integer32Value());
      return result;
    }
  }
  return HValue::InferRange(zone);
}


Range* HLoadNamedField::InferRange(Zone* zone) {
<<<<<<< HEAD
  if (access().representation().IsByte()) {
    return new(zone) Range(0, 255);
=======
  if (access().representation().IsInteger8()) {
    return new(zone) Range(kMinInt8, kMaxInt8);
  }
  if (access().representation().IsUInteger8()) {
    return new(zone) Range(kMinUInt8, kMaxUInt8);
  }
  if (access().representation().IsInteger16()) {
    return new(zone) Range(kMinInt16, kMaxInt16);
  }
  if (access().representation().IsUInteger16()) {
    return new(zone) Range(kMinUInt16, kMaxUInt16);
>>>>>>> 8c15b39e
  }
  if (access().IsStringLength()) {
    return new(zone) Range(0, String::kMaxLength);
  }
  return HValue::InferRange(zone);
}


Range* HLoadKeyed::InferRange(Zone* zone) {
  switch (elements_kind()) {
    case EXTERNAL_BYTE_ELEMENTS:
      return new(zone) Range(kMinInt8, kMaxInt8);
    case EXTERNAL_UNSIGNED_BYTE_ELEMENTS:
    case EXTERNAL_PIXEL_ELEMENTS:
      return new(zone) Range(kMinUInt8, kMaxUInt8);
    case EXTERNAL_SHORT_ELEMENTS:
      return new(zone) Range(kMinInt16, kMaxInt16);
    case EXTERNAL_UNSIGNED_SHORT_ELEMENTS:
      return new(zone) Range(kMinUInt16, kMaxUInt16);
    default:
      return HValue::InferRange(zone);
  }
}


void HCompareGeneric::PrintDataTo(StringStream* stream) {
  stream->Add(Token::Name(token()));
  stream->Add(" ");
  HBinaryOperation::PrintDataTo(stream);
}


void HStringCompareAndBranch::PrintDataTo(StringStream* stream) {
  stream->Add(Token::Name(token()));
  stream->Add(" ");
  HControlInstruction::PrintDataTo(stream);
}


void HCompareNumericAndBranch::PrintDataTo(StringStream* stream) {
  stream->Add(Token::Name(token()));
  stream->Add(" ");
  left()->PrintNameTo(stream);
  stream->Add(" ");
  right()->PrintNameTo(stream);
  HControlInstruction::PrintDataTo(stream);
}


void HCompareObjectEqAndBranch::PrintDataTo(StringStream* stream) {
  left()->PrintNameTo(stream);
  stream->Add(" ");
  right()->PrintNameTo(stream);
  HControlInstruction::PrintDataTo(stream);
}


bool HCompareObjectEqAndBranch::KnownSuccessorBlock(HBasicBlock** block) {
  if (left()->IsConstant() && right()->IsConstant()) {
    bool comparison_result =
        HConstant::cast(left())->Equals(HConstant::cast(right()));
    *block = comparison_result
        ? FirstSuccessor()
        : SecondSuccessor();
    return true;
  }
  *block = NULL;
  return false;
}


void HCompareHoleAndBranch::InferRepresentation(
    HInferRepresentationPhase* h_infer) {
  ChangeRepresentation(value()->representation());
<<<<<<< HEAD
=======
}


bool HCompareMinusZeroAndBranch::KnownSuccessorBlock(HBasicBlock** block) {
  if (value()->representation().IsSmiOrInteger32()) {
    // A Smi or Integer32 cannot contain minus zero.
    *block = SecondSuccessor();
    return true;
  }
  *block = NULL;
  return false;
}


void HCompareMinusZeroAndBranch::InferRepresentation(
    HInferRepresentationPhase* h_infer) {
  ChangeRepresentation(value()->representation());
>>>>>>> 8c15b39e
}



void HGoto::PrintDataTo(StringStream* stream) {
  stream->Add("B%d", SuccessorAt(0)->block_id());
}


void HCompareNumericAndBranch::InferRepresentation(
    HInferRepresentationPhase* h_infer) {
  Representation left_rep = left()->representation();
  Representation right_rep = right()->representation();
  Representation observed_left = observed_input_representation(0);
  Representation observed_right = observed_input_representation(1);

  Representation rep = Representation::None();
  rep = rep.generalize(observed_left);
  rep = rep.generalize(observed_right);
  if (rep.IsNone() || rep.IsSmiOrInteger32()) {
    if (!left_rep.IsTagged()) rep = rep.generalize(left_rep);
    if (!right_rep.IsTagged()) rep = rep.generalize(right_rep);
  } else {
    rep = Representation::Double();
  }

  if (rep.IsDouble()) {
    // According to the ES5 spec (11.9.3, 11.8.5), Equality comparisons (==, ===
    // and !=) have special handling of undefined, e.g. undefined == undefined
    // is 'true'. Relational comparisons have a different semantic, first
    // calling ToPrimitive() on their arguments.  The standard Crankshaft
    // tagged-to-double conversion to ensure the HCompareNumericAndBranch's
    // inputs are doubles caused 'undefined' to be converted to NaN. That's
    // compatible out-of-the box with ordered relational comparisons (<, >, <=,
    // >=). However, for equality comparisons (and for 'in' and 'instanceof'),
    // it is not consistent with the spec. For example, it would cause undefined
    // == undefined (should be true) to be evaluated as NaN == NaN
    // (false). Therefore, any comparisons other than ordered relational
    // comparisons must cause a deopt when one of their arguments is undefined.
    // See also v8:1434
    if (Token::IsOrderedRelationalCompareOp(token_)) {
      SetFlag(kAllowUndefinedAsNaN);
    }
  }
  ChangeRepresentation(rep);
}


void HParameter::PrintDataTo(StringStream* stream) {
  stream->Add("%u", index());
}


void HLoadNamedField::PrintDataTo(StringStream* stream) {
  object()->PrintNameTo(stream);
  access_.PrintTo(stream);
}


HCheckMaps* HCheckMaps::New(Zone* zone,
                            HValue* context,
                            HValue* value,
                            Handle<Map> map,
                            CompilationInfo* info,
                            HValue* typecheck) {
  HCheckMaps* check_map = new(zone) HCheckMaps(value, zone, typecheck);
  check_map->Add(map, zone);
  if (map->CanOmitMapChecks() &&
      value->IsConstant() &&
      HConstant::cast(value)->HasMap(map)) {
    // TODO(titzer): collect dependent map checks into a list.
    check_map->omit_ = true;
    if (map->CanTransition()) {
      map->AddDependentCompilationInfo(
          DependentCode::kPrototypeCheckGroup, info);
    }
  }
  return check_map;
}


void HLoadNamedGeneric::PrintDataTo(StringStream* stream) {
  object()->PrintNameTo(stream);
  stream->Add(".");
  stream->Add(*String::cast(*name())->ToCString());
}


void HLoadKeyed::PrintDataTo(StringStream* stream) {
  if (!is_external()) {
    elements()->PrintNameTo(stream);
  } else {
    ASSERT(elements_kind() >= FIRST_EXTERNAL_ARRAY_ELEMENTS_KIND &&
           elements_kind() <= LAST_EXTERNAL_ARRAY_ELEMENTS_KIND);
    elements()->PrintNameTo(stream);
    stream->Add(".");
    stream->Add(ElementsKindToString(elements_kind()));
  }

  stream->Add("[");
  key()->PrintNameTo(stream);
  if (IsDehoisted()) {
    stream->Add(" + %d]", index_offset());
  } else {
    stream->Add("]");
  }

  if (HasDependency()) {
    stream->Add(" ");
    dependency()->PrintNameTo(stream);
  }

  if (RequiresHoleCheck()) {
    stream->Add(" check_hole");
  }
}


bool HLoadKeyed::UsesMustHandleHole() const {
  if (IsFastPackedElementsKind(elements_kind())) {
    return false;
  }

  if (IsExternalArrayElementsKind(elements_kind())) {
    return false;
  }

  if (hole_mode() == ALLOW_RETURN_HOLE) {
    if (IsFastDoubleElementsKind(elements_kind())) {
      return AllUsesCanTreatHoleAsNaN();
    }
    return true;
  }

  if (IsFastDoubleElementsKind(elements_kind())) {
    return false;
  }

  // Holes are only returned as tagged values.
  if (!representation().IsTagged()) {
    return false;
  }

  for (HUseIterator it(uses()); !it.Done(); it.Advance()) {
    HValue* use = it.value();
    if (!use->IsChange()) return false;
  }

  return true;
}


bool HLoadKeyed::AllUsesCanTreatHoleAsNaN() const {
  return IsFastDoubleElementsKind(elements_kind()) &&
      CheckUsesForFlag(HValue::kAllowUndefinedAsNaN);
}


bool HLoadKeyed::RequiresHoleCheck() const {
  if (IsFastPackedElementsKind(elements_kind())) {
    return false;
  }

  if (IsExternalArrayElementsKind(elements_kind())) {
    return false;
  }

  return !UsesMustHandleHole();
}


void HLoadKeyedGeneric::PrintDataTo(StringStream* stream) {
  object()->PrintNameTo(stream);
  stream->Add("[");
  key()->PrintNameTo(stream);
  stream->Add("]");
}


HValue* HLoadKeyedGeneric::Canonicalize() {
  // Recognize generic keyed loads that use property name generated
  // by for-in statement as a key and rewrite them into fast property load
  // by index.
  if (key()->IsLoadKeyed()) {
    HLoadKeyed* key_load = HLoadKeyed::cast(key());
    if (key_load->elements()->IsForInCacheArray()) {
      HForInCacheArray* names_cache =
          HForInCacheArray::cast(key_load->elements());

      if (names_cache->enumerable() == object()) {
        HForInCacheArray* index_cache =
            names_cache->index_cache();
        HCheckMapValue* map_check =
            HCheckMapValue::New(block()->graph()->zone(),
                                block()->graph()->GetInvalidContext(),
                                object(),
                                names_cache->map());
        HInstruction* index = HLoadKeyed::New(
            block()->graph()->zone(),
            block()->graph()->GetInvalidContext(),
            index_cache,
            key_load->key(),
            key_load->key(),
            key_load->elements_kind());
        map_check->InsertBefore(this);
        index->InsertBefore(this);
        HLoadFieldByIndex* load = new(block()->zone()) HLoadFieldByIndex(
            object(), index);
        load->InsertBefore(this);
        return load;
      }
    }
  }

  return this;
}


void HStoreNamedGeneric::PrintDataTo(StringStream* stream) {
  object()->PrintNameTo(stream);
  stream->Add(".");
  ASSERT(name()->IsString());
  stream->Add(*String::cast(*name())->ToCString());
  stream->Add(" = ");
  value()->PrintNameTo(stream);
}


void HStoreNamedField::PrintDataTo(StringStream* stream) {
  object()->PrintNameTo(stream);
  access_.PrintTo(stream);
  stream->Add(" = ");
  value()->PrintNameTo(stream);
  if (NeedsWriteBarrier()) {
    stream->Add(" (write-barrier)");
  }
  if (has_transition()) {
    stream->Add(" (transition map %p)", *transition_map());
  }
}


void HStoreKeyed::PrintDataTo(StringStream* stream) {
  if (!is_external()) {
    elements()->PrintNameTo(stream);
  } else {
    elements()->PrintNameTo(stream);
    stream->Add(".");
    stream->Add(ElementsKindToString(elements_kind()));
    ASSERT(elements_kind() >= FIRST_EXTERNAL_ARRAY_ELEMENTS_KIND &&
           elements_kind() <= LAST_EXTERNAL_ARRAY_ELEMENTS_KIND);
  }

  stream->Add("[");
  key()->PrintNameTo(stream);
  if (IsDehoisted()) {
    stream->Add(" + %d] = ", index_offset());
  } else {
    stream->Add("] = ");
  }

  value()->PrintNameTo(stream);
}


void HStoreKeyedGeneric::PrintDataTo(StringStream* stream) {
  object()->PrintNameTo(stream);
  stream->Add("[");
  key()->PrintNameTo(stream);
  stream->Add("] = ");
  value()->PrintNameTo(stream);
}


void HTransitionElementsKind::PrintDataTo(StringStream* stream) {
  object()->PrintNameTo(stream);
  ElementsKind from_kind = original_map().handle()->elements_kind();
  ElementsKind to_kind = transitioned_map().handle()->elements_kind();
  stream->Add(" %p [%s] -> %p [%s]",
              *original_map().handle(),
              ElementsAccessor::ForKind(from_kind)->name(),
              *transitioned_map().handle(),
              ElementsAccessor::ForKind(to_kind)->name());
  if (IsSimpleMapChangeTransition(from_kind, to_kind)) stream->Add(" (simple)");
}


void HLoadGlobalCell::PrintDataTo(StringStream* stream) {
  stream->Add("[%p]", *cell().handle());
  if (!details_.IsDontDelete()) stream->Add(" (deleteable)");
  if (details_.IsReadOnly()) stream->Add(" (read-only)");
}


bool HLoadGlobalCell::RequiresHoleCheck() const {
  if (details_.IsDontDelete() && !details_.IsReadOnly()) return false;
  for (HUseIterator it(uses()); !it.Done(); it.Advance()) {
    HValue* use = it.value();
    if (!use->IsChange()) return true;
  }
  return false;
}


void HLoadGlobalGeneric::PrintDataTo(StringStream* stream) {
  stream->Add("%o ", *name());
}


void HInnerAllocatedObject::PrintDataTo(StringStream* stream) {
  base_object()->PrintNameTo(stream);
  stream->Add(" offset %d", offset());
}


void HStoreGlobalCell::PrintDataTo(StringStream* stream) {
  stream->Add("[%p] = ", *cell().handle());
  value()->PrintNameTo(stream);
  if (!details_.IsDontDelete()) stream->Add(" (deleteable)");
  if (details_.IsReadOnly()) stream->Add(" (read-only)");
}


void HStoreGlobalGeneric::PrintDataTo(StringStream* stream) {
  stream->Add("%o = ", *name());
  value()->PrintNameTo(stream);
}


void HLoadContextSlot::PrintDataTo(StringStream* stream) {
  value()->PrintNameTo(stream);
  stream->Add("[%d]", slot_index());
}


void HStoreContextSlot::PrintDataTo(StringStream* stream) {
  context()->PrintNameTo(stream);
  stream->Add("[%d] = ", slot_index());
  value()->PrintNameTo(stream);
}


// Implementation of type inference and type conversions. Calculates
// the inferred type of this instruction based on the input operands.

HType HValue::CalculateInferredType() {
  return type_;
}


HType HPhi::CalculateInferredType() {
  if (OperandCount() == 0) return HType::Tagged();
  HType result = OperandAt(0)->type();
  for (int i = 1; i < OperandCount(); ++i) {
    HType current = OperandAt(i)->type();
    result = result.Combine(current);
  }
  return result;
}


HType HChange::CalculateInferredType() {
  if (from().IsDouble() && to().IsTagged()) return HType::HeapNumber();
  return type();
}


Representation HUnaryMathOperation::RepresentationFromInputs() {
  Representation rep = representation();
  // If any of the actual input representation is more general than what we
  // have so far but not Tagged, use that representation instead.
  Representation input_rep = value()->representation();
  if (!input_rep.IsTagged()) {
    rep = rep.generalize(input_rep);
  }
  return rep;
}


void HAllocate::HandleSideEffectDominator(GVNFlag side_effect,
                                          HValue* dominator) {
  ASSERT(side_effect == kChangesNewSpacePromotion);
  Zone* zone = block()->zone();
  if (!FLAG_use_allocation_folding) return;

  // Try to fold allocations together with their dominating allocations.
  if (!dominator->IsAllocate()) {
    if (FLAG_trace_allocation_folding) {
      PrintF("#%d (%s) cannot fold into #%d (%s)\n",
          id(), Mnemonic(), dominator->id(), dominator->Mnemonic());
    }
    return;
  }

  HAllocate* dominator_allocate = HAllocate::cast(dominator);
  HValue* dominator_size = dominator_allocate->size();
  HValue* current_size = size();

  // TODO(hpayer): Add support for non-constant allocation in dominator.
  if (!current_size->IsInteger32Constant() ||
      !dominator_size->IsInteger32Constant()) {
    if (FLAG_trace_allocation_folding) {
      PrintF("#%d (%s) cannot fold into #%d (%s), dynamic allocation size\n",
          id(), Mnemonic(), dominator->id(), dominator->Mnemonic());
    }
    return;
  }

  dominator_allocate = GetFoldableDominator(dominator_allocate);
  if (dominator_allocate == NULL) {
    return;
  }

  ASSERT((IsNewSpaceAllocation() &&
         dominator_allocate->IsNewSpaceAllocation()) ||
         (IsOldDataSpaceAllocation() &&
         dominator_allocate->IsOldDataSpaceAllocation()) ||
         (IsOldPointerSpaceAllocation() &&
         dominator_allocate->IsOldPointerSpaceAllocation()));

  // First update the size of the dominator allocate instruction.
  dominator_size = dominator_allocate->size();
  int32_t original_object_size =
      HConstant::cast(dominator_size)->GetInteger32Constant();
  int32_t dominator_size_constant = original_object_size;
  int32_t current_size_constant =
      HConstant::cast(current_size)->GetInteger32Constant();
  int32_t new_dominator_size = dominator_size_constant + current_size_constant;

  if (MustAllocateDoubleAligned()) {
    if (!dominator_allocate->MustAllocateDoubleAligned()) {
      dominator_allocate->MakeDoubleAligned();
    }
    if ((dominator_size_constant & kDoubleAlignmentMask) != 0) {
      dominator_size_constant += kDoubleSize / 2;
      new_dominator_size += kDoubleSize / 2;
    }
  }

  if (new_dominator_size > isolate()->heap()->MaxRegularSpaceAllocationSize()) {
    if (FLAG_trace_allocation_folding) {
      PrintF("#%d (%s) cannot fold into #%d (%s) due to size: %d\n",
          id(), Mnemonic(), dominator_allocate->id(),
          dominator_allocate->Mnemonic(), new_dominator_size);
    }
    return;
  }

  HInstruction* new_dominator_size_constant = HConstant::CreateAndInsertBefore(
      zone,
      context(),
      new_dominator_size,
      Representation::None(),
      dominator_allocate);
  dominator_allocate->UpdateSize(new_dominator_size_constant);

#ifdef VERIFY_HEAP
  if (FLAG_verify_heap && dominator_allocate->IsNewSpaceAllocation()) {
    dominator_allocate->MakePrefillWithFiller();
  } else {
    // TODO(hpayer): This is a short-term hack to make allocation mementos
    // work again in new space.
    dominator_allocate->ClearNextMapWord(original_object_size);
  }
#else
  // TODO(hpayer): This is a short-term hack to make allocation mementos
  // work again in new space.
  dominator_allocate->ClearNextMapWord(original_object_size);
#endif

  dominator_allocate->clear_next_map_word_ = clear_next_map_word_;

  // After that replace the dominated allocate instruction.
  HInstruction* dominated_allocate_instr =
      HInnerAllocatedObject::New(zone,
                                 context(),
                                 dominator_allocate,
                                 dominator_size,
                                 type());
  dominated_allocate_instr->InsertBefore(this);
  DeleteAndReplaceWith(dominated_allocate_instr);
  if (FLAG_trace_allocation_folding) {
    PrintF("#%d (%s) folded into #%d (%s)\n",
        id(), Mnemonic(), dominator_allocate->id(),
        dominator_allocate->Mnemonic());
  }
}


HAllocate* HAllocate::GetFoldableDominator(HAllocate* dominator) {
  if (!IsFoldable(dominator)) {
    // We cannot hoist old space allocations over new space allocations.
    if (IsNewSpaceAllocation() || dominator->IsNewSpaceAllocation()) {
      if (FLAG_trace_allocation_folding) {
        PrintF("#%d (%s) cannot fold into #%d (%s), new space hoisting\n",
            id(), Mnemonic(), dominator->id(), dominator->Mnemonic());
      }
      return NULL;
    }

    HAllocate* dominator_dominator = dominator->dominating_allocate_;

    // We can hoist old data space allocations over an old pointer space
    // allocation and vice versa. For that we have to check the dominator
    // of the dominator allocate instruction.
    if (dominator_dominator == NULL) {
      dominating_allocate_ = dominator;
      if (FLAG_trace_allocation_folding) {
        PrintF("#%d (%s) cannot fold into #%d (%s), different spaces\n",
            id(), Mnemonic(), dominator->id(), dominator->Mnemonic());
      }
      return NULL;
    }

    // We can just fold old space allocations that are in the same basic block,
    // since it is not guaranteed that we fill up the whole allocated old
    // space memory.
    // TODO(hpayer): Remove this limitation and add filler maps for each each
    // allocation as soon as we have store elimination.
    if (block()->block_id() != dominator_dominator->block()->block_id()) {
      if (FLAG_trace_allocation_folding) {
        PrintF("#%d (%s) cannot fold into #%d (%s), different basic blocks\n",
            id(), Mnemonic(), dominator_dominator->id(),
            dominator_dominator->Mnemonic());
      }
      return NULL;
    }

    ASSERT((IsOldDataSpaceAllocation() &&
           dominator_dominator->IsOldDataSpaceAllocation()) ||
           (IsOldPointerSpaceAllocation() &&
           dominator_dominator->IsOldPointerSpaceAllocation()));

    int32_t current_size = HConstant::cast(size())->GetInteger32Constant();
    HStoreNamedField* dominator_free_space_size =
        dominator->filler_free_space_size_;
    if (dominator_free_space_size != NULL) {
      // We already hoisted one old space allocation, i.e., we already installed
      // a filler map. Hence, we just have to update the free space size.
      dominator->UpdateFreeSpaceFiller(current_size);
    } else {
      // This is the first old space allocation that gets hoisted. We have to
      // install a filler map since the follwing allocation may cause a GC.
      dominator->CreateFreeSpaceFiller(current_size);
    }

    // We can hoist the old space allocation over the actual dominator.
    return dominator_dominator;
  }
  return dominator;
}


void HAllocate::UpdateFreeSpaceFiller(int32_t free_space_size) {
  ASSERT(filler_free_space_size_ != NULL);
  Zone* zone = block()->zone();
  // We must explicitly force Smi representation here because on x64 we
  // would otherwise automatically choose int32, but the actual store
  // requires a Smi-tagged value.
  HConstant* new_free_space_size = HConstant::CreateAndInsertBefore(
      zone,
      context(),
      filler_free_space_size_->value()->GetInteger32Constant() +
          free_space_size,
      Representation::Smi(),
      filler_free_space_size_);
  filler_free_space_size_->UpdateValue(new_free_space_size);
}


void HAllocate::CreateFreeSpaceFiller(int32_t free_space_size) {
  ASSERT(filler_free_space_size_ == NULL);
  Zone* zone = block()->zone();
  HInstruction* free_space_instr =
      HInnerAllocatedObject::New(zone, context(), dominating_allocate_,
      dominating_allocate_->size(), type());
  free_space_instr->InsertBefore(this);
  HConstant* filler_map = HConstant::New(
      zone,
      context(),
      isolate()->factory()->free_space_map());
  filler_map->FinalizeUniqueness();  // TODO(titzer): should be init'd a'ready
  filler_map->InsertAfter(free_space_instr);
  HInstruction* store_map = HStoreNamedField::New(zone, context(),
      free_space_instr, HObjectAccess::ForMap(), filler_map);
  store_map->SetFlag(HValue::kHasNoObservableSideEffects);
  store_map->InsertAfter(filler_map);

  // We must explicitly force Smi representation here because on x64 we
  // would otherwise automatically choose int32, but the actual store
  // requires a Smi-tagged value.
  HConstant* filler_size = HConstant::CreateAndInsertAfter(
      zone, context(), free_space_size, Representation::Smi(), store_map);
  // Must force Smi representation for x64 (see comment above).
  HObjectAccess access =
      HObjectAccess::ForJSObjectOffset(FreeSpace::kSizeOffset,
          Representation::Smi());
  HStoreNamedField* store_size = HStoreNamedField::New(zone, context(),
      free_space_instr, access, filler_size);
  store_size->SetFlag(HValue::kHasNoObservableSideEffects);
  store_size->InsertAfter(filler_size);
  filler_free_space_size_ = store_size;
}


void HAllocate::ClearNextMapWord(int offset) {
  if (clear_next_map_word_) {
    Zone* zone = block()->zone();
    HObjectAccess access = HObjectAccess::ForJSObjectOffset(offset);
    HStoreNamedField* clear_next_map =
        HStoreNamedField::New(zone, context(), this, access,
            block()->graph()->GetConstantNull());
    clear_next_map->ClearAllSideEffects();
    clear_next_map->InsertAfter(this);
  }
}


void HAllocate::PrintDataTo(StringStream* stream) {
  size()->PrintNameTo(stream);
  stream->Add(" (");
  if (IsNewSpaceAllocation()) stream->Add("N");
  if (IsOldPointerSpaceAllocation()) stream->Add("P");
  if (IsOldDataSpaceAllocation()) stream->Add("D");
  if (MustAllocateDoubleAligned()) stream->Add("A");
  if (MustPrefillWithFiller()) stream->Add("F");
  stream->Add(")");
}


HValue* HUnaryMathOperation::EnsureAndPropagateNotMinusZero(
    BitVector* visited) {
  visited->Add(id());
  if (representation().IsSmiOrInteger32() &&
      !value()->representation().Equals(representation())) {
    if (value()->range() == NULL || value()->range()->CanBeMinusZero()) {
      SetFlag(kBailoutOnMinusZero);
    }
  }
  if (RequiredInputRepresentation(0).IsSmiOrInteger32() &&
      representation().Equals(RequiredInputRepresentation(0))) {
    return value();
  }
  return NULL;
}


HValue* HChange::EnsureAndPropagateNotMinusZero(BitVector* visited) {
  visited->Add(id());
  if (from().IsSmiOrInteger32()) return NULL;
  if (CanTruncateToInt32()) return NULL;
  if (value()->range() == NULL || value()->range()->CanBeMinusZero()) {
    SetFlag(kBailoutOnMinusZero);
  }
  ASSERT(!from().IsSmiOrInteger32() || !to().IsSmiOrInteger32());
  return NULL;
}


HValue* HForceRepresentation::EnsureAndPropagateNotMinusZero(
    BitVector* visited) {
  visited->Add(id());
  return value();
}


HValue* HMod::EnsureAndPropagateNotMinusZero(BitVector* visited) {
  visited->Add(id());
  if (range() == NULL || range()->CanBeMinusZero()) {
    SetFlag(kBailoutOnMinusZero);
    return left();
  }
  return NULL;
}


HValue* HDiv::EnsureAndPropagateNotMinusZero(BitVector* visited) {
  visited->Add(id());
  if (range() == NULL || range()->CanBeMinusZero()) {
    SetFlag(kBailoutOnMinusZero);
  }
  return NULL;
}


HValue* HMathFloorOfDiv::EnsureAndPropagateNotMinusZero(BitVector* visited) {
  visited->Add(id());
  SetFlag(kBailoutOnMinusZero);
  return NULL;
}


HValue* HMul::EnsureAndPropagateNotMinusZero(BitVector* visited) {
  visited->Add(id());
  if (range() == NULL || range()->CanBeMinusZero()) {
    SetFlag(kBailoutOnMinusZero);
  }
  return NULL;
}


HValue* HSub::EnsureAndPropagateNotMinusZero(BitVector* visited) {
  visited->Add(id());
  // Propagate to the left argument. If the left argument cannot be -0, then
  // the result of the add operation cannot be either.
  if (range() == NULL || range()->CanBeMinusZero()) {
    return left();
  }
  return NULL;
}


HValue* HAdd::EnsureAndPropagateNotMinusZero(BitVector* visited) {
  visited->Add(id());
  // Propagate to the left argument. If the left argument cannot be -0, then
  // the result of the sub operation cannot be either.
  if (range() == NULL || range()->CanBeMinusZero()) {
    return left();
  }
  return NULL;
}


bool HStoreKeyed::NeedsCanonicalization() {
  // If value is an integer or smi or comes from the result of a keyed load or
  // constant then it is either be a non-hole value or in the case of a constant
  // the hole is only being stored explicitly: no need for canonicalization.
  //
  // The exception to that is keyed loads from external float or double arrays:
  // these can load arbitrary representation of NaN.

  if (value()->IsConstant()) {
    return false;
  }

  if (value()->IsLoadKeyed()) {
    return IsExternalFloatOrDoubleElementsKind(
        HLoadKeyed::cast(value())->elements_kind());
  }

  if (value()->IsChange()) {
    if (HChange::cast(value())->from().IsSmiOrInteger32()) {
      return false;
    }
    if (HChange::cast(value())->value()->type().IsSmi()) {
      return false;
    }
  }
  return true;
}


#define H_CONSTANT_INT(val)                                                    \
HConstant::New(zone, context, static_cast<int32_t>(val))
#define H_CONSTANT_DOUBLE(val)                                                 \
HConstant::New(zone, context, static_cast<double>(val))

#define DEFINE_NEW_H_SIMPLE_ARITHMETIC_INSTR(HInstr, op)                       \
HInstruction* HInstr::New(                                                     \
    Zone* zone, HValue* context, HValue* left, HValue* right) {                \
  if (FLAG_fold_constants && left->IsConstant() && right->IsConstant()) {      \
    HConstant* c_left = HConstant::cast(left);                                 \
    HConstant* c_right = HConstant::cast(right);                               \
    if ((c_left->HasNumberValue() && c_right->HasNumberValue())) {             \
      double double_res = c_left->DoubleValue() op c_right->DoubleValue();     \
      if (TypeInfo::IsInt32Double(double_res)) {                               \
        return H_CONSTANT_INT(double_res);                                     \
      }                                                                        \
      return H_CONSTANT_DOUBLE(double_res);                                    \
    }                                                                          \
  }                                                                            \
  return new(zone) HInstr(context, left, right);                               \
}


DEFINE_NEW_H_SIMPLE_ARITHMETIC_INSTR(HAdd, +)
DEFINE_NEW_H_SIMPLE_ARITHMETIC_INSTR(HMul, *)
DEFINE_NEW_H_SIMPLE_ARITHMETIC_INSTR(HSub, -)

#undef DEFINE_NEW_H_SIMPLE_ARITHMETIC_INSTR


HInstruction* HStringAdd::New(Zone* zone,
                              HValue* context,
                              HValue* left,
                              HValue* right,
                              StringAddFlags flags) {
  if (FLAG_fold_constants && left->IsConstant() && right->IsConstant()) {
    HConstant* c_right = HConstant::cast(right);
    HConstant* c_left = HConstant::cast(left);
    if (c_left->HasStringValue() && c_right->HasStringValue()) {
      Handle<String> concat = zone->isolate()->factory()->NewFlatConcatString(
          c_left->StringValue(), c_right->StringValue());
      return HConstant::New(zone, context, concat);
    }
  }
  return new(zone) HStringAdd(context, left, right, flags);
}


HInstruction* HStringCharFromCode::New(
    Zone* zone, HValue* context, HValue* char_code) {
  if (FLAG_fold_constants && char_code->IsConstant()) {
    HConstant* c_code = HConstant::cast(char_code);
    Isolate* isolate = zone->isolate();
    if (c_code->HasNumberValue()) {
      if (std::isfinite(c_code->DoubleValue())) {
        uint32_t code = c_code->NumberValueAsInteger32() & 0xffff;
        return HConstant::New(zone, context,
            LookupSingleCharacterStringFromCode(isolate, code));
      }
      return HConstant::New(zone, context, isolate->factory()->empty_string());
    }
  }
  return new(zone) HStringCharFromCode(context, char_code);
}


HInstruction* HUnaryMathOperation::New(
    Zone* zone, HValue* context, HValue* value, BuiltinFunctionId op) {
  do {
    if (!FLAG_fold_constants) break;
    if (!value->IsConstant()) break;
    HConstant* constant = HConstant::cast(value);
    if (!constant->HasNumberValue()) break;
    double d = constant->DoubleValue();
    if (std::isnan(d)) {  // NaN poisons everything.
      return H_CONSTANT_DOUBLE(OS::nan_value());
    }
    if (std::isinf(d)) {  // +Infinity and -Infinity.
      switch (op) {
        case kMathSin:
        case kMathCos:
        case kMathTan:
          return H_CONSTANT_DOUBLE(OS::nan_value());
        case kMathExp:
          return H_CONSTANT_DOUBLE((d > 0.0) ? d : 0.0);
        case kMathLog:
        case kMathSqrt:
          return H_CONSTANT_DOUBLE((d > 0.0) ? d : OS::nan_value());
        case kMathPowHalf:
        case kMathAbs:
          return H_CONSTANT_DOUBLE((d > 0.0) ? d : -d);
        case kMathRound:
        case kMathFloor:
          return H_CONSTANT_DOUBLE(d);
        default:
          UNREACHABLE();
          break;
      }
    }
    switch (op) {
      case kMathSin:
        return H_CONSTANT_DOUBLE(fast_sin(d));
      case kMathCos:
        return H_CONSTANT_DOUBLE(fast_cos(d));
      case kMathTan:
        return H_CONSTANT_DOUBLE(fast_tan(d));
      case kMathExp:
        return H_CONSTANT_DOUBLE(fast_exp(d));
      case kMathLog:
        return H_CONSTANT_DOUBLE(fast_log(d));
      case kMathSqrt:
        return H_CONSTANT_DOUBLE(fast_sqrt(d));
      case kMathPowHalf:
        return H_CONSTANT_DOUBLE(power_double_double(d, 0.5));
      case kMathAbs:
        return H_CONSTANT_DOUBLE((d >= 0.0) ? d + 0.0 : -d);
      case kMathRound:
        // -0.5 .. -0.0 round to -0.0.
        if ((d >= -0.5 && Double(d).Sign() < 0)) return H_CONSTANT_DOUBLE(-0.0);
        // Doubles are represented as Significant * 2 ^ Exponent. If the
        // Exponent is not negative, the double value is already an integer.
        if (Double(d).Exponent() >= 0) return H_CONSTANT_DOUBLE(d);
        return H_CONSTANT_DOUBLE(floor(d + 0.5));
      case kMathFloor:
        return H_CONSTANT_DOUBLE(floor(d));
      default:
        UNREACHABLE();
        break;
    }
  } while (false);
  return new(zone) HUnaryMathOperation(context, value, op);
}


HInstruction* HPower::New(Zone* zone,
                          HValue* context,
                          HValue* left,
                          HValue* right) {
  if (FLAG_fold_constants && left->IsConstant() && right->IsConstant()) {
    HConstant* c_left = HConstant::cast(left);
    HConstant* c_right = HConstant::cast(right);
    if (c_left->HasNumberValue() && c_right->HasNumberValue()) {
      double result = power_helper(c_left->DoubleValue(),
                                   c_right->DoubleValue());
      return H_CONSTANT_DOUBLE(std::isnan(result) ?  OS::nan_value() : result);
    }
  }
  return new(zone) HPower(left, right);
}


HInstruction* HMathMinMax::New(
    Zone* zone, HValue* context, HValue* left, HValue* right, Operation op) {
  if (FLAG_fold_constants && left->IsConstant() && right->IsConstant()) {
    HConstant* c_left = HConstant::cast(left);
    HConstant* c_right = HConstant::cast(right);
    if (c_left->HasNumberValue() && c_right->HasNumberValue()) {
      double d_left = c_left->DoubleValue();
      double d_right = c_right->DoubleValue();
      if (op == kMathMin) {
        if (d_left > d_right) return H_CONSTANT_DOUBLE(d_right);
        if (d_left < d_right) return H_CONSTANT_DOUBLE(d_left);
        if (d_left == d_right) {
          // Handle +0 and -0.
          return H_CONSTANT_DOUBLE((Double(d_left).Sign() == -1) ? d_left
                                                                 : d_right);
        }
      } else {
        if (d_left < d_right) return H_CONSTANT_DOUBLE(d_right);
        if (d_left > d_right) return H_CONSTANT_DOUBLE(d_left);
        if (d_left == d_right) {
          // Handle +0 and -0.
          return H_CONSTANT_DOUBLE((Double(d_left).Sign() == -1) ? d_right
                                                                 : d_left);
        }
      }
      // All comparisons failed, must be NaN.
      return H_CONSTANT_DOUBLE(OS::nan_value());
    }
  }
  return new(zone) HMathMinMax(context, left, right, op);
}


HInstruction* HMod::New(Zone* zone,
                        HValue* context,
                        HValue* left,
                        HValue* right) {
  if (FLAG_fold_constants && left->IsConstant() && right->IsConstant()) {
    HConstant* c_left = HConstant::cast(left);
    HConstant* c_right = HConstant::cast(right);
    if (c_left->HasInteger32Value() && c_right->HasInteger32Value()) {
      int32_t dividend = c_left->Integer32Value();
      int32_t divisor = c_right->Integer32Value();
      if (dividend == kMinInt && divisor == -1) {
        return H_CONSTANT_DOUBLE(-0.0);
      }
      if (divisor != 0) {
        int32_t res = dividend % divisor;
        if ((res == 0) && (dividend < 0)) {
          return H_CONSTANT_DOUBLE(-0.0);
        }
        return H_CONSTANT_INT(res);
      }
    }
  }
  return new(zone) HMod(context, left, right);
}


HInstruction* HDiv::New(
    Zone* zone, HValue* context, HValue* left, HValue* right) {
  // If left and right are constant values, try to return a constant value.
  if (FLAG_fold_constants && left->IsConstant() && right->IsConstant()) {
    HConstant* c_left = HConstant::cast(left);
    HConstant* c_right = HConstant::cast(right);
    if ((c_left->HasNumberValue() && c_right->HasNumberValue())) {
      if (c_right->DoubleValue() != 0) {
        double double_res = c_left->DoubleValue() / c_right->DoubleValue();
        if (TypeInfo::IsInt32Double(double_res)) {
          return H_CONSTANT_INT(double_res);
        }
        return H_CONSTANT_DOUBLE(double_res);
      } else {
        int sign = Double(c_left->DoubleValue()).Sign() *
                   Double(c_right->DoubleValue()).Sign();  // Right could be -0.
        return H_CONSTANT_DOUBLE(sign * V8_INFINITY);
      }
    }
  }
  return new(zone) HDiv(context, left, right);
}


HInstruction* HBitwise::New(
    Zone* zone, HValue* context, Token::Value op, HValue* left, HValue* right) {
  if (FLAG_fold_constants && left->IsConstant() && right->IsConstant()) {
    HConstant* c_left = HConstant::cast(left);
    HConstant* c_right = HConstant::cast(right);
    if ((c_left->HasNumberValue() && c_right->HasNumberValue())) {
      int32_t result;
      int32_t v_left = c_left->NumberValueAsInteger32();
      int32_t v_right = c_right->NumberValueAsInteger32();
      switch (op) {
        case Token::BIT_XOR:
          result = v_left ^ v_right;
          break;
        case Token::BIT_AND:
          result = v_left & v_right;
          break;
        case Token::BIT_OR:
          result = v_left | v_right;
          break;
        default:
          result = 0;  // Please the compiler.
          UNREACHABLE();
      }
      return H_CONSTANT_INT(result);
    }
  }
  return new(zone) HBitwise(context, op, left, right);
}


#define DEFINE_NEW_H_BITWISE_INSTR(HInstr, result)                             \
HInstruction* HInstr::New(                                                     \
    Zone* zone, HValue* context, HValue* left, HValue* right) {                \
  if (FLAG_fold_constants && left->IsConstant() && right->IsConstant()) {      \
    HConstant* c_left = HConstant::cast(left);                                 \
    HConstant* c_right = HConstant::cast(right);                               \
    if ((c_left->HasNumberValue() && c_right->HasNumberValue())) {             \
      return H_CONSTANT_INT(result);                                           \
    }                                                                          \
  }                                                                            \
  return new(zone) HInstr(context, left, right);                               \
}


DEFINE_NEW_H_BITWISE_INSTR(HSar,
c_left->NumberValueAsInteger32() >> (c_right->NumberValueAsInteger32() & 0x1f))
DEFINE_NEW_H_BITWISE_INSTR(HShl,
c_left->NumberValueAsInteger32() << (c_right->NumberValueAsInteger32() & 0x1f))

#undef DEFINE_NEW_H_BITWISE_INSTR


HInstruction* HShr::New(
    Zone* zone, HValue* context, HValue* left, HValue* right) {
  if (FLAG_fold_constants && left->IsConstant() && right->IsConstant()) {
    HConstant* c_left = HConstant::cast(left);
    HConstant* c_right = HConstant::cast(right);
    if ((c_left->HasNumberValue() && c_right->HasNumberValue())) {
      int32_t left_val = c_left->NumberValueAsInteger32();
      int32_t right_val = c_right->NumberValueAsInteger32() & 0x1f;
      if ((right_val == 0) && (left_val < 0)) {
        return H_CONSTANT_DOUBLE(static_cast<uint32_t>(left_val));
      }
      return H_CONSTANT_INT(static_cast<uint32_t>(left_val) >> right_val);
    }
  }
  return new(zone) HShr(context, left, right);
}


HInstruction* HSeqStringGetChar::New(Zone* zone,
                                     HValue* context,
                                     String::Encoding encoding,
                                     HValue* string,
                                     HValue* index) {
  if (FLAG_fold_constants && string->IsConstant() && index->IsConstant()) {
    HConstant* c_string = HConstant::cast(string);
    HConstant* c_index = HConstant::cast(index);
    if (c_string->HasStringValue() && c_index->HasInteger32Value()) {
      Handle<String> s = c_string->StringValue();
      int32_t i = c_index->Integer32Value();
      ASSERT_LE(0, i);
      ASSERT_LT(i, s->length());
      return H_CONSTANT_INT(s->Get(i));
    }
  }
  return new(zone) HSeqStringGetChar(encoding, string, index);
}


#undef H_CONSTANT_INT
#undef H_CONSTANT_DOUBLE


void HBitwise::PrintDataTo(StringStream* stream) {
  stream->Add(Token::Name(op_));
  stream->Add(" ");
  HBitwiseBinaryOperation::PrintDataTo(stream);
}


void HPhi::SimplifyConstantInputs() {
  // Convert constant inputs to integers when all uses are truncating.
  // This must happen before representation inference takes place.
  if (!CheckUsesForFlag(kTruncatingToInt32)) return;
  for (int i = 0; i < OperandCount(); ++i) {
    if (!OperandAt(i)->IsConstant()) return;
  }
  HGraph* graph = block()->graph();
  for (int i = 0; i < OperandCount(); ++i) {
    HConstant* operand = HConstant::cast(OperandAt(i));
    if (operand->HasInteger32Value()) {
      continue;
    } else if (operand->HasDoubleValue()) {
      HConstant* integer_input =
          HConstant::New(graph->zone(), graph->GetInvalidContext(),
                         DoubleToInt32(operand->DoubleValue()));
      integer_input->InsertAfter(operand);
      SetOperandAt(i, integer_input);
    } else if (operand->HasBooleanValue()) {
      SetOperandAt(i, operand->BooleanValue() ? graph->GetConstant1()
                                              : graph->GetConstant0());
    } else if (operand->ImmortalImmovable()) {
      SetOperandAt(i, graph->GetConstant0());
    }
  }
  // Overwrite observed input representations because they are likely Tagged.
  for (HUseIterator it(uses()); !it.Done(); it.Advance()) {
    HValue* use = it.value();
    if (use->IsBinaryOperation()) {
      HBinaryOperation::cast(use)->set_observed_input_representation(
          it.index(), Representation::Smi());
    }
  }
}


void HPhi::InferRepresentation(HInferRepresentationPhase* h_infer) {
  ASSERT(CheckFlag(kFlexibleRepresentation));
  Representation new_rep = RepresentationFromInputs();
  UpdateRepresentation(new_rep, h_infer, "inputs");
  new_rep = RepresentationFromUses();
  UpdateRepresentation(new_rep, h_infer, "uses");
  new_rep = RepresentationFromUseRequirements();
  UpdateRepresentation(new_rep, h_infer, "use requirements");
}


Representation HPhi::RepresentationFromInputs() {
  Representation r = Representation::None();
  for (int i = 0; i < OperandCount(); ++i) {
    r = r.generalize(OperandAt(i)->KnownOptimalRepresentation());
  }
  return r;
}


// Returns a representation if all uses agree on the same representation.
// Integer32 is also returned when some uses are Smi but others are Integer32.
Representation HValue::RepresentationFromUseRequirements() {
  Representation rep = Representation::None();
  for (HUseIterator it(uses()); !it.Done(); it.Advance()) {
    // Ignore the use requirement from never run code
    if (it.value()->block()->IsUnreachable()) continue;

    // We check for observed_input_representation elsewhere.
    Representation use_rep =
        it.value()->RequiredInputRepresentation(it.index());
    if (rep.IsNone()) {
      rep = use_rep;
      continue;
    }
    if (use_rep.IsNone() || rep.Equals(use_rep)) continue;
    if (rep.generalize(use_rep).IsInteger32()) {
      rep = Representation::Integer32();
      continue;
    }
    return Representation::None();
  }
  return rep;
}


bool HValue::HasNonSmiUse() {
  for (HUseIterator it(uses()); !it.Done(); it.Advance()) {
    // We check for observed_input_representation elsewhere.
    Representation use_rep =
        it.value()->RequiredInputRepresentation(it.index());
    if (!use_rep.IsNone() &&
        !use_rep.IsSmi() &&
        !use_rep.IsTagged()) {
      return true;
    }
  }
  return false;
}


// Node-specific verification code is only included in debug mode.
#ifdef DEBUG

void HPhi::Verify() {
  ASSERT(OperandCount() == block()->predecessors()->length());
  for (int i = 0; i < OperandCount(); ++i) {
    HValue* value = OperandAt(i);
    HBasicBlock* defining_block = value->block();
    HBasicBlock* predecessor_block = block()->predecessors()->at(i);
    ASSERT(defining_block == predecessor_block ||
           defining_block->Dominates(predecessor_block));
  }
}


void HSimulate::Verify() {
  HInstruction::Verify();
  ASSERT(HasAstId());
}


void HCheckHeapObject::Verify() {
  HInstruction::Verify();
  ASSERT(HasNoUses());
}


void HCheckValue::Verify() {
  HInstruction::Verify();
  ASSERT(HasNoUses());
}

#endif


HObjectAccess HObjectAccess::ForFixedArrayHeader(int offset) {
  ASSERT(offset >= 0);
  ASSERT(offset < FixedArray::kHeaderSize);
  if (offset == FixedArray::kLengthOffset) return ForFixedArrayLength();
  return HObjectAccess(kInobject, offset);
}


HObjectAccess HObjectAccess::ForJSObjectOffset(int offset,
    Representation representation) {
  ASSERT(offset >= 0);
  Portion portion = kInobject;

  if (offset == JSObject::kElementsOffset) {
    portion = kElementsPointer;
  } else if (offset == JSObject::kMapOffset) {
    portion = kMaps;
  }
  return HObjectAccess(portion, offset, representation);
}


HObjectAccess HObjectAccess::ForContextSlot(int index) {
  ASSERT(index >= 0);
  Portion portion = kInobject;
  int offset = Context::kHeaderSize + index * kPointerSize;
  ASSERT_EQ(offset, Context::SlotOffset(index) + kHeapObjectTag);
  return HObjectAccess(portion, offset, Representation::Tagged());
}


HObjectAccess HObjectAccess::ForJSArrayOffset(int offset) {
  ASSERT(offset >= 0);
  Portion portion = kInobject;

  if (offset == JSObject::kElementsOffset) {
    portion = kElementsPointer;
  } else if (offset == JSArray::kLengthOffset) {
    portion = kArrayLengths;
  } else if (offset == JSObject::kMapOffset) {
    portion = kMaps;
  }
  return HObjectAccess(portion, offset);
}


HObjectAccess HObjectAccess::ForBackingStoreOffset(int offset,
    Representation representation) {
  ASSERT(offset >= 0);
  return HObjectAccess(kBackingStore, offset, representation);
}


HObjectAccess HObjectAccess::ForField(Handle<Map> map,
    LookupResult *lookup, Handle<String> name) {
  ASSERT(lookup->IsField() || lookup->IsTransitionToField());
  int index;
  Representation representation;
  if (lookup->IsField()) {
    index = lookup->GetLocalFieldIndexFromMap(*map);
    representation = lookup->representation();
  } else {
    Map* transition = lookup->GetTransitionTarget();
    int descriptor = transition->LastAdded();
    index = transition->instance_descriptors()->GetFieldIndex(descriptor) -
        map->inobject_properties();
    PropertyDetails details =
        transition->instance_descriptors()->GetDetails(descriptor);
    representation = details.representation();
  }
  if (index < 0) {
    // Negative property indices are in-object properties, indexed
    // from the end of the fixed part of the object.
    int offset = (index * kPointerSize) + map->instance_size();
    return HObjectAccess(kInobject, offset, representation);
  } else {
    // Non-negative property indices are in the properties array.
    int offset = (index * kPointerSize) + FixedArray::kHeaderSize;
    return HObjectAccess(kBackingStore, offset, representation, name);
  }
}


HObjectAccess HObjectAccess::ForCellPayload(Isolate* isolate) {
  return HObjectAccess(
      kInobject, Cell::kValueOffset, Representation::Tagged(),
      Handle<String>(isolate->heap()->cell_value_string()));
}


void HObjectAccess::SetGVNFlags(HValue *instr, bool is_store) {
  // set the appropriate GVN flags for a given load or store instruction
  if (is_store) {
    // track dominating allocations in order to eliminate write barriers
    instr->SetGVNFlag(kDependsOnNewSpacePromotion);
    instr->SetFlag(HValue::kTrackSideEffectDominators);
  } else {
    // try to GVN loads, but don't hoist above map changes
    instr->SetFlag(HValue::kUseGVN);
    instr->SetGVNFlag(kDependsOnMaps);
  }

  switch (portion()) {
    case kArrayLengths:
      instr->SetGVNFlag(is_store
          ? kChangesArrayLengths : kDependsOnArrayLengths);
      break;
    case kStringLengths:
      instr->SetGVNFlag(is_store
          ? kChangesStringLengths : kDependsOnStringLengths);
      break;
    case kInobject:
      instr->SetGVNFlag(is_store
          ? kChangesInobjectFields : kDependsOnInobjectFields);
      break;
    case kDouble:
      instr->SetGVNFlag(is_store
          ? kChangesDoubleFields : kDependsOnDoubleFields);
      break;
    case kBackingStore:
      instr->SetGVNFlag(is_store
          ? kChangesBackingStoreFields : kDependsOnBackingStoreFields);
      break;
    case kElementsPointer:
      instr->SetGVNFlag(is_store
          ? kChangesElementsPointer : kDependsOnElementsPointer);
      break;
    case kMaps:
      instr->SetGVNFlag(is_store
          ? kChangesMaps : kDependsOnMaps);
      break;
    case kExternalMemory:
      instr->SetGVNFlag(is_store
          ? kChangesExternalMemory : kDependsOnExternalMemory);
      break;
  }
}


void HObjectAccess::PrintTo(StringStream* stream) {
  stream->Add(".");

  switch (portion()) {
    case kArrayLengths:
    case kStringLengths:
      stream->Add("%length");
      break;
    case kElementsPointer:
      stream->Add("%elements");
      break;
    case kMaps:
      stream->Add("%map");
      break;
    case kDouble:  // fall through
    case kInobject:
      if (!name_.is_null()) stream->Add(*String::cast(*name_)->ToCString());
      stream->Add("[in-object]");
      break;
    case kBackingStore:
      if (!name_.is_null()) stream->Add(*String::cast(*name_)->ToCString());
      stream->Add("[backing-store]");
      break;
    case kExternalMemory:
      stream->Add("[external-memory]");
      break;
  }

  stream->Add("@%d", offset());
}

} }  // namespace v8::internal<|MERGE_RESOLUTION|>--- conflicted
+++ resolved
@@ -2920,10 +2920,6 @@
 
 
 Range* HLoadNamedField::InferRange(Zone* zone) {
-<<<<<<< HEAD
-  if (access().representation().IsByte()) {
-    return new(zone) Range(0, 255);
-=======
   if (access().representation().IsInteger8()) {
     return new(zone) Range(kMinInt8, kMaxInt8);
   }
@@ -2935,7 +2931,6 @@
   }
   if (access().representation().IsUInteger16()) {
     return new(zone) Range(kMinUInt16, kMaxUInt16);
->>>>>>> 8c15b39e
   }
   if (access().IsStringLength()) {
     return new(zone) Range(0, String::kMaxLength);
@@ -3010,8 +3005,6 @@
 void HCompareHoleAndBranch::InferRepresentation(
     HInferRepresentationPhase* h_infer) {
   ChangeRepresentation(value()->representation());
-<<<<<<< HEAD
-=======
 }
 
 
@@ -3029,7 +3022,6 @@
 void HCompareMinusZeroAndBranch::InferRepresentation(
     HInferRepresentationPhase* h_infer) {
   ChangeRepresentation(value()->representation());
->>>>>>> 8c15b39e
 }
 
 
