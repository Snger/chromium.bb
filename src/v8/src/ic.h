--- conflicted
+++ resolved
@@ -92,13 +92,6 @@
   IC(FrameDepth depth, Isolate* isolate);
   virtual ~IC() {}
 
-<<<<<<< HEAD
-  // Get the call-site target; used for determining the state.
-  Handle<Code> target() const { return target_; }
-  Code* raw_target() const { return GetTargetAtAddress(address()); }
-
-=======
->>>>>>> 8c15b39e
   State state() const { return state_; }
   inline Address address() const;
 
@@ -147,13 +140,6 @@
 
   // Determines which map must be used for keeping the code stub.
   // These methods should not be called with undefined or null.
-<<<<<<< HEAD
-  static inline InlineCacheHolderFlag GetCodeCacheForObject(Object* object,
-                                                            JSObject* holder);
-  static inline JSObject* GetCodeCacheHolder(Isolate* isolate,
-                                             Object* object,
-                                             InlineCacheHolderFlag holder);
-=======
   static inline InlineCacheHolderFlag GetCodeCacheForObject(Object* object);
   // TODO(verwaest): This currently returns a HeapObject rather than JSObject*
   // since loading the IC for loading the length from strings are stored on
@@ -180,12 +166,6 @@
   static Handle<Map> TypeToMap(Type* type, Isolate* isolate);
   static Type* MapToType(Handle<Map> type);
   static Handle<Type> CurrentTypeOf(Handle<Object> object, Isolate* isolate);
->>>>>>> 8c15b39e
-
-  static bool IsCleared(Code* code) {
-    InlineCacheState state = code->ic_state();
-    return state == UNINITIALIZED || state == PREMONOMORPHIC;
-  }
 
  protected:
   // Get the call-site target; used for determining the state.
@@ -227,32 +207,6 @@
 
   // Compute the handler either by compiling or by retrieving a cached version.
   Handle<Code> ComputeHandler(LookupResult* lookup,
-<<<<<<< HEAD
-                              Handle<JSObject> receiver,
-                              Handle<String> name,
-                              Handle<Object> value = Handle<Code>::null());
-  virtual Handle<Code> CompileHandler(LookupResult* lookup,
-                                      Handle<JSObject> receiver,
-                                      Handle<String> name,
-                                      Handle<Object> value) {
-    UNREACHABLE();
-    return Handle<Code>::null();
-  }
-  void UpdateMonomorphicIC(Handle<HeapObject> receiver,
-                           Handle<Code> handler,
-                           Handle<String> name);
-
-  bool UpdatePolymorphicIC(Handle<HeapObject> receiver,
-                           Handle<String> name,
-                           Handle<Code> code);
-
-  void CopyICToMegamorphicCache(Handle<String> name);
-  bool IsTransitionedMapOfMonomorphicTarget(Map* receiver_map);
-  void PatchCache(Handle<HeapObject> receiver,
-                  Handle<String> name,
-                  Handle<Code> code);
-  virtual void UpdateMegamorphicCache(Map* map, Name* name, Code* code);
-=======
                               Handle<Object> object,
                               Handle<String> name,
                               Handle<Object> value = Handle<Code>::null());
@@ -280,7 +234,6 @@
   void PatchCache(Handle<Type> type,
                   Handle<String> name,
                   Handle<Code> code);
->>>>>>> 8c15b39e
   virtual Code::Kind kind() const {
     UNREACHABLE();
     return Code::STUB;
@@ -297,10 +250,6 @@
     UNREACHABLE();
     return Handle<Code>::null();
   }
-  virtual StrictModeFlag strict_mode() const { return kNonStrictMode; }
-  bool TryRemoveInvalidPrototypeDependentStub(Handle<Object> receiver,
-                                              Handle<String> name);
-  void TryRemoveInvalidHandlers(Handle<Map> map, Handle<String> name);
 
   bool TryRemoveInvalidPrototypeDependentStub(Handle<Object> receiver,
                                               Handle<String> name);
@@ -365,11 +314,6 @@
   CallICBase(Code::Kind kind, Isolate* isolate)
       : IC(EXTRA_CALL_FRAME, isolate), kind_(kind) {}
 
-<<<<<<< HEAD
-  virtual Code::ExtraICState extra_ic_state() { return Code::kNoExtraICState; }
-
-=======
->>>>>>> 8c15b39e
   // Compute a monomorphic stub if possible, otherwise return a null handle.
   Handle<Code> ComputeMonomorphicStub(LookupResult* lookup,
                                       Handle<Object> object,
@@ -407,9 +351,6 @@
   virtual Handle<Code> megamorphic_stub();
   virtual Handle<Code> pre_monomorphic_stub();
 
-  virtual Handle<Code> megamorphic_stub();
-  virtual Handle<Code> pre_monomorphic_stub();
-
   Code::Kind kind_;
 
   friend class IC;
@@ -448,17 +389,10 @@
   bool TryUpdateExtraICState(LookupResult* lookup, Handle<Object> object);
 
  protected:
-<<<<<<< HEAD
-  virtual Code::ExtraICState extra_ic_state() { return extra_ic_state_; }
-
- private:
-  Code::ExtraICState extra_ic_state_;
-=======
   virtual ExtraICState extra_ic_state() { return extra_ic_state_; }
 
  private:
   ExtraICState extra_ic_state_;
->>>>>>> 8c15b39e
 };
 
 
@@ -525,16 +459,10 @@
                     Handle<String> name);
 
   virtual Handle<Code> CompileHandler(LookupResult* lookup,
-<<<<<<< HEAD
-                                      Handle<JSObject> receiver,
-                                      Handle<String> name,
-                                      Handle<Object> unused);
-=======
                                       Handle<Object> object,
                                       Handle<String> name,
                                       Handle<Object> unused,
                                       InlineCacheHolderFlag cache_holder);
->>>>>>> 8c15b39e
 
  private:
   // Stub accessors.
@@ -569,12 +497,7 @@
   }
 
   MUST_USE_RESULT MaybeObject* Load(Handle<Object> object,
-<<<<<<< HEAD
-                                    Handle<Object> key,
-                                    ICMissMode force_generic);
-=======
                                     Handle<Object> key);
->>>>>>> 8c15b39e
 
   // Code generator routines.
   static void GenerateMiss(MacroAssembler* masm);
@@ -610,11 +533,7 @@
     return isolate()->builtins()->KeyedLoadIC_Slow();
   }
 
-<<<<<<< HEAD
-  virtual void UpdateMegamorphicCache(Map* map, Name* name, Code* code) { }
-=======
   virtual void UpdateMegamorphicCache(Type* type, Name* name, Code* code) { }
->>>>>>> 8c15b39e
 
  private:
   // Stub accessors.
@@ -645,15 +564,6 @@
 
 class StoreIC: public IC {
  public:
-<<<<<<< HEAD
-  StoreIC(FrameDepth depth, Isolate* isolate)
-      : IC(depth, isolate),
-        strict_mode_(Code::GetStrictMode(target()->extra_ic_state())) {
-    ASSERT(target()->is_store_stub() || target()->is_keyed_store_stub());
-  }
-
-  virtual StrictModeFlag strict_mode() const { return strict_mode_; }
-=======
   // ExtraICState bits
   class StrictModeState: public BitField<StrictModeFlag, 0, 1> {};
   static ExtraICState ComputeExtraICState(StrictModeFlag flag) {
@@ -676,7 +586,6 @@
   }
 
   StrictModeFlag strict_mode() const { return strict_mode_; }
->>>>>>> 8c15b39e
 
   // Code generators for stub routines. Only called once at startup.
   static void GenerateSlow(MacroAssembler* masm);
@@ -717,12 +626,7 @@
   }
 
   virtual Handle<Code> slow_stub() const {
-<<<<<<< HEAD
-    if (strict_mode() == kStrictMode) {
-      return isolate()->builtins()->StoreIC_Slow_Strict();
-    } else {
-      return isolate()->builtins()->StoreIC_Slow();
-    }
+    return isolate()->builtins()->StoreIC_Slow();
   }
 
   virtual Handle<Code> pre_monomorphic_stub() {
@@ -738,32 +642,6 @@
     }
   }
 
-  virtual Handle<Code> global_proxy_stub() {
-    if (strict_mode() == kStrictMode) {
-      return isolate()->builtins()->StoreIC_GlobalProxy_Strict();
-    } else {
-      return isolate()->builtins()->StoreIC_GlobalProxy();
-    }
-  }
-
-=======
-    return isolate()->builtins()->StoreIC_Slow();
-  }
-
-  virtual Handle<Code> pre_monomorphic_stub() {
-    return pre_monomorphic_stub(isolate(), strict_mode());
-  }
-
-  static Handle<Code> pre_monomorphic_stub(Isolate* isolate,
-                                           StrictModeFlag strict_mode) {
-    if (strict_mode == kStrictMode) {
-      return isolate->builtins()->StoreIC_PreMonomorphic_Strict();
-    } else {
-      return isolate->builtins()->StoreIC_PreMonomorphic();
-    }
-  }
-
->>>>>>> 8c15b39e
   // Update the inline cache and the global stub cache based on the
   // lookup result.
   void UpdateCaches(LookupResult* lookup,
@@ -771,11 +649,6 @@
                     Handle<String> name,
                     Handle<Object> value);
   virtual Handle<Code> CompileHandler(LookupResult* lookup,
-<<<<<<< HEAD
-                                      Handle<JSObject> receiver,
-                                      Handle<String> name,
-                                      Handle<Object> value);
-=======
                                       Handle<Object> object,
                                       Handle<String> name,
                                       Handle<Object> value,
@@ -784,7 +657,6 @@
   virtual ExtraICState extra_ic_state() {
     return ComputeExtraICState(strict_mode());
   }
->>>>>>> 8c15b39e
 
  private:
   void set_target(Code* code) {
@@ -865,8 +737,11 @@
  protected:
   virtual Code::Kind kind() const { return Code::KEYED_STORE_IC; }
 
-<<<<<<< HEAD
-  virtual void UpdateMegamorphicCache(Map* map, Name* name, Code* code) { }
+  virtual void UpdateMegamorphicCache(Type* type, Name* name, Code* code) { }
+
+  virtual ExtraICState extra_ic_state() {
+    return ComputeExtraICState(strict_mode(), STANDARD_STORE);
+  }
 
   virtual Handle<Code> pre_monomorphic_stub() {
     return pre_monomorphic_stub(isolate(), strict_mode());
@@ -880,34 +755,8 @@
     }
   }
   virtual Handle<Code> slow_stub() const {
-    if (strict_mode() == kStrictMode) {
-      return isolate()->builtins()->KeyedStoreIC_Slow_Strict();
-    } else {
-      return isolate()->builtins()->KeyedStoreIC_Slow();
-    }
-  }
-=======
-  virtual void UpdateMegamorphicCache(Type* type, Name* name, Code* code) { }
-
-  virtual ExtraICState extra_ic_state() {
-    return ComputeExtraICState(strict_mode(), STANDARD_STORE);
-  }
-
-  virtual Handle<Code> pre_monomorphic_stub() {
-    return pre_monomorphic_stub(isolate(), strict_mode());
-  }
-  static Handle<Code> pre_monomorphic_stub(Isolate* isolate,
-                                           StrictModeFlag strict_mode) {
-    if (strict_mode == kStrictMode) {
-      return isolate->builtins()->KeyedStoreIC_PreMonomorphic_Strict();
-    } else {
-      return isolate->builtins()->KeyedStoreIC_PreMonomorphic();
-    }
-  }
-  virtual Handle<Code> slow_stub() const {
     return isolate()->builtins()->KeyedStoreIC_Slow();
   }
->>>>>>> 8c15b39e
   virtual Handle<Code> megamorphic_stub() {
     if (strict_mode() == kStrictMode) {
       return isolate()->builtins()->KeyedStoreIC_Generic_Strict();
@@ -922,11 +771,7 @@
  private:
   void set_target(Code* code) {
     // Strict mode must be preserved across IC patching.
-<<<<<<< HEAD
-    ASSERT(Code::GetStrictMode(code->extra_ic_state()) == strict_mode());
-=======
     ASSERT(GetStrictMode(code->extra_ic_state()) == strict_mode());
->>>>>>> 8c15b39e
     IC::set_target(code);
   }
 
@@ -982,11 +827,6 @@
       ASSERT_LE(op, LAST_TOKEN);
     }
 
-<<<<<<< HEAD
-  explicit BinaryOpIC(Isolate* isolate) : IC(EXTRA_CALL_FRAME, isolate) { }
-
-  static Builtins::JavaScript TokenToJSBuiltin(Token::Value op);
-=======
     InlineCacheState GetICState() const {
       if (Max(left_kind_, right_kind_) == NONE) {
         return ::v8::internal::UNINITIALIZED;
@@ -1004,7 +844,6 @@
 
     static void GenerateAheadOfTime(
         Isolate*, void (*Generate)(Isolate*, const State&));
->>>>>>> 8c15b39e
 
     bool CanReuseDoubleBox() const {
       return (result_kind_ > SMI && result_kind_ <= NUMBER) &&
@@ -1014,8 +853,6 @@
             right_kind_ > SMI && right_kind_ <= NUMBER));
     }
 
-<<<<<<< HEAD
-=======
     bool HasSideEffects() const {
       return Max(left_kind_, right_kind_) == GENERIC;
     }
@@ -1081,7 +918,6 @@
 
   static Builtins::JavaScript TokenToJSBuiltin(Token::Value op);
 
->>>>>>> 8c15b39e
   MUST_USE_RESULT MaybeObject* Transition(Handle<Object> left,
                                           Handle<Object> right);
 };
