--- conflicted
+++ resolved
@@ -217,14 +217,7 @@
   ASSERT(AllowHandleAllocation::IsAllowed());
   ASSERT(AllowHeapAllocation::IsAllowed());
   ASSERT(gc_state_ == NOT_IN_GC);
-<<<<<<< HEAD
-  ASSERT(space != NEW_SPACE ||
-         retry_space == OLD_POINTER_SPACE ||
-         retry_space == OLD_DATA_SPACE ||
-         retry_space == LO_SPACE);
-=======
   HeapProfiler* profiler = isolate_->heap_profiler();
->>>>>>> 8c15b39e
 #ifdef DEBUG
   if (FLAG_gc_interval >= 0 &&
       !disallow_allocation_failure_ &&
@@ -520,16 +513,7 @@
     return;
   }
 
-<<<<<<< HEAD
-  if (FLAG_trace_track_allocation_sites && object->IsJSObject()) {
-    if (AllocationMemento::FindForJSObject(JSObject::cast(object), true) !=
-        NULL) {
-      object->GetIsolate()->heap()->allocation_mementos_found_++;
-    }
-  }
-=======
   UpdateAllocationSiteFeedback(object);
->>>>>>> 8c15b39e
 
   // AllocationMementos are unrooted and shouldn't survive a scavenge
   ASSERT(object->map() != object->GetHeap()->allocation_memento_map());
