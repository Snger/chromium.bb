// Copyright 2012 the V8 project authors. All rights reserved.
// Redistribution and use in source and binary forms, with or without
// modification, are permitted provided that the following conditions are
// met:
//
//     * Redistributions of source code must retain the above copyright
//       notice, this list of conditions and the following disclaimer.
//     * Redistributions in binary form must reproduce the above
//       copyright notice, this list of conditions and the following
//       disclaimer in the documentation and/or other materials provided
//       with the distribution.
//     * Neither the name of Google Inc. nor the names of its
//       contributors may be used to endorse or promote products derived
//       from this software without specific prior written permission.
//
// THIS SOFTWARE IS PROVIDED BY THE COPYRIGHT HOLDERS AND CONTRIBUTORS
// "AS IS" AND ANY EXPRESS OR IMPLIED WARRANTIES, INCLUDING, BUT NOT
// LIMITED TO, THE IMPLIED WARRANTIES OF MERCHANTABILITY AND FITNESS FOR
// A PARTICULAR PURPOSE ARE DISCLAIMED. IN NO EVENT SHALL THE COPYRIGHT
// OWNER OR CONTRIBUTORS BE LIABLE FOR ANY DIRECT, INDIRECT, INCIDENTAL,
// SPECIAL, EXEMPLARY, OR CONSEQUENTIAL DAMAGES (INCLUDING, BUT NOT
// LIMITED TO, PROCUREMENT OF SUBSTITUTE GOODS OR SERVICES; LOSS OF USE,
// DATA, OR PROFITS; OR BUSINESS INTERRUPTION) HOWEVER CAUSED AND ON ANY
// THEORY OF LIABILITY, WHETHER IN CONTRACT, STRICT LIABILITY, OR TORT
// (INCLUDING NEGLIGENCE OR OTHERWISE) ARISING IN ANY WAY OUT OF THE USE
// OF THIS SOFTWARE, EVEN IF ADVISED OF THE POSSIBILITY OF SUCH DAMAGE.

#ifndef V8_TYPE_INFO_H_
#define V8_TYPE_INFO_H_

#include "allocation.h"
#include "globals.h"
#include "types.h"
#include "zone-inl.h"

namespace v8 {
namespace internal {

const int kMaxKeyedPolymorphism = 4;

//         Unknown
//           |   \____________
//           |                |
//      Primitive       Non-primitive
//           |   \_______     |
//           |           |    |
//        Number       String |
//         /   \         |    |
//    Double  Integer32  |   /
//        |      |      /   /
//        |     Smi    /   /
//        |      |    / __/
//        Uninitialized.

class TypeInfo {
 public:
  TypeInfo() : type_(kUninitialized) { }

  static TypeInfo Unknown() { return TypeInfo(kUnknown); }
  // We know it's a primitive type.
  static TypeInfo Primitive() { return TypeInfo(kPrimitive); }
  // We know it's a number of some sort.
  static TypeInfo Number() { return TypeInfo(kNumber); }
  // We know it's a signed 32 bit integer.
  static TypeInfo Integer32() { return TypeInfo(kInteger32); }
  // We know it's a Smi.
  static TypeInfo Smi() { return TypeInfo(kSmi); }
  // We know it's a heap number.
  static TypeInfo Double() { return TypeInfo(kDouble); }
  // We know it's a string.
  static TypeInfo String() { return TypeInfo(kString); }
  // We know it's an internalized string.
  static TypeInfo InternalizedString() { return TypeInfo(kInternalizedString); }
  // We know it's a non-primitive (object) type.
  static TypeInfo NonPrimitive() { return TypeInfo(kNonPrimitive); }
  // We haven't started collecting info yet.
  static TypeInfo Uninitialized() { return TypeInfo(kUninitialized); }

  int ToInt() {
    return type_;
  }

  static TypeInfo FromInt(int bit_representation) {
    Type t = static_cast<Type>(bit_representation);
    ASSERT(t == kUnknown ||
           t == kPrimitive ||
           t == kNumber ||
           t == kInteger32 ||
           t == kSmi ||
           t == kDouble ||
           t == kString ||
           t == kNonPrimitive);
    return TypeInfo(t);
  }

  // Return the weakest (least precise) common type.
  static TypeInfo Combine(TypeInfo a, TypeInfo b) {
    return TypeInfo(static_cast<Type>(a.type_ & b.type_));
  }


  // Integer32 is an integer that can be represented as a signed
  // 32-bit integer. It has to be
  // in the range [-2^31, 2^31 - 1]. We also have to check for negative 0
  // as it is not an Integer32.
  static inline bool IsInt32Double(double value) {
    const DoubleRepresentation minus_zero(-0.0);
    DoubleRepresentation rep(value);
    if (rep.bits == minus_zero.bits) return false;
    if (value >= kMinInt && value <= kMaxInt &&
        value == static_cast<int32_t>(value)) {
      return true;
    }
    return false;
  }

  static TypeInfo FromValue(Handle<Object> value);

  bool Equals(const TypeInfo& other) {
    return type_ == other.type_;
  }

  inline bool IsUnknown() {
    ASSERT(type_ != kUninitialized);
    return type_ == kUnknown;
  }

  inline bool IsPrimitive() {
    ASSERT(type_ != kUninitialized);
    return ((type_ & kPrimitive) == kPrimitive);
  }

  inline bool IsNumber() {
    ASSERT(type_ != kUninitialized);
    return ((type_ & kNumber) == kNumber);
  }

  inline bool IsSmi() {
    ASSERT(type_ != kUninitialized);
    return ((type_ & kSmi) == kSmi);
  }

  inline bool IsInternalizedString() {
    ASSERT(type_ != kUninitialized);
    return ((type_ & kInternalizedString) == kInternalizedString);
  }

  inline bool IsNonInternalizedString() {
    ASSERT(type_ != kUninitialized);
    return ((type_ & kInternalizedString) == kString);
  }

  inline bool IsInteger32() {
    ASSERT(type_ != kUninitialized);
    return ((type_ & kInteger32) == kInteger32);
  }

  inline bool IsDouble() {
    ASSERT(type_ != kUninitialized);
    return ((type_ & kDouble) == kDouble);
  }

  inline bool IsString() {
    ASSERT(type_ != kUninitialized);
    return ((type_ & kString) == kString);
  }

  inline bool IsNonPrimitive() {
    ASSERT(type_ != kUninitialized);
    return ((type_ & kNonPrimitive) == kNonPrimitive);
  }

  inline bool IsUninitialized() {
    return type_ == kUninitialized;
  }

  const char* ToString() {
    switch (type_) {
      case kUnknown: return "Unknown";
      case kPrimitive: return "Primitive";
      case kNumber: return "Number";
      case kInteger32: return "Integer32";
      case kSmi: return "Smi";
      case kInternalizedString: return "InternalizedString";
      case kDouble: return "Double";
      case kString: return "String";
      case kNonPrimitive: return "Object";
      case kUninitialized: return "Uninitialized";
    }
    UNREACHABLE();
    return "Unreachable code";
  }

 private:
  enum Type {
    kUnknown = 0,                // 0000000
    kPrimitive = 0x10,           // 0010000
    kNumber = 0x11,              // 0010001
    kInteger32 = 0x13,           // 0010011
    kSmi = 0x17,                 // 0010111
    kDouble = 0x19,              // 0011001
    kString = 0x30,              // 0110000
    kInternalizedString = 0x32,  // 0110010
    kNonPrimitive = 0x40,        // 1000000
    kUninitialized = 0x7f        // 1111111
  };

  explicit inline TypeInfo(Type t) : type_(t) { }

  Type type_;
};


enum StringStubFeedback {
  DEFAULT_STRING_STUB = 0,
  STRING_INDEX_OUT_OF_BOUNDS = 1
};


// Forward declarations.
class CompilationInfo;
class ICStub;
class SmallMapList;


class TypeFeedbackOracle: public ZoneObject {
 public:
  TypeFeedbackOracle(Handle<Code> code,
                     Handle<Context> native_context,
                     Isolate* isolate,
                     Zone* zone);

<<<<<<< HEAD
  bool LoadIsMonomorphicNormal(Property* expr);
  bool LoadIsUninitialized(Property* expr);
  bool LoadIsPreMonomorphic(Property* expr);
  bool LoadIsPolymorphic(Property* expr);
  bool StoreIsUninitialized(TypeFeedbackId ast_id);
  bool StoreIsMonomorphicNormal(TypeFeedbackId ast_id);
  bool StoreIsPreMonomorphic(TypeFeedbackId ast_id);
  bool StoreIsKeyedPolymorphic(TypeFeedbackId ast_id);
  bool CallIsMonomorphic(Call* expr);
  bool CallNewIsMonomorphic(CallNew* expr);
  bool ObjectLiteralStoreIsMonomorphic(ObjectLiteralProperty* prop);
=======
  bool LoadIsUninitialized(TypeFeedbackId id);
  bool LoadIsPreMonomorphic(TypeFeedbackId id);
  bool StoreIsUninitialized(TypeFeedbackId id);
  bool StoreIsPreMonomorphic(TypeFeedbackId id);
  bool StoreIsKeyedPolymorphic(TypeFeedbackId id);
  bool CallIsMonomorphic(TypeFeedbackId aid);
  bool KeyedArrayCallIsHoley(TypeFeedbackId id);
  bool CallNewIsMonomorphic(TypeFeedbackId id);
>>>>>>> 8c15b39e

  // TODO(1571) We can't use ForInStatement::ForInType as the return value due
  // to various cycles in our headers.
  // TODO(rossberg): once all oracle access is removed from ast.cc, it should
  // be possible.
  byte ForInType(TypeFeedbackId id);

  KeyedAccessStoreMode GetStoreMode(TypeFeedbackId id);

  void CallReceiverTypes(TypeFeedbackId id,
                         Handle<String> name,
                         int arity,
                         CallKind call_kind,
                         SmallMapList* types);
  void PropertyReceiverTypes(TypeFeedbackId id,
                             Handle<String> name,
                             SmallMapList* receiver_types,
                             bool* is_prototype);
  void KeyedPropertyReceiverTypes(TypeFeedbackId id,
                                  SmallMapList* receiver_types,
                                  bool* is_string);
  void AssignmentReceiverTypes(TypeFeedbackId id,
                               Handle<String> name,
                               SmallMapList* receiver_types);
  void KeyedAssignmentReceiverTypes(TypeFeedbackId id,
                                    SmallMapList* receiver_types,
                                    KeyedAccessStoreMode* store_mode);
  void CountReceiverTypes(TypeFeedbackId id,
                          SmallMapList* receiver_types);

  void CollectReceiverTypes(TypeFeedbackId id,
                            SmallMapList* types);

  static bool CanRetainOtherContext(Map* map, Context* native_context);
  static bool CanRetainOtherContext(JSFunction* function,
                                    Context* native_context);

  CheckType GetCallCheckType(TypeFeedbackId id);
  Handle<JSFunction> GetCallTarget(TypeFeedbackId id);
  Handle<JSFunction> GetCallNewTarget(TypeFeedbackId id);
  Handle<Cell> GetCallNewAllocationInfoCell(TypeFeedbackId id);

  bool LoadIsBuiltin(TypeFeedbackId id, Builtins::Name builtin_id);
  bool LoadIsStub(TypeFeedbackId id, ICStub* stub);

  // TODO(1571) We can't use ToBooleanStub::Types as the return value because
  // of various cycles in our headers. Death to tons of implementations in
  // headers!! :-P
  byte ToBooleanTypes(TypeFeedbackId id);

  // Get type information for arithmetic operations and compares.
  void BinaryType(TypeFeedbackId id,
                  Handle<Type>* left,
                  Handle<Type>* right,
                  Handle<Type>* result,
                  Maybe<int>* fixed_right_arg,
                  Token::Value operation);

  void CompareType(TypeFeedbackId id,
                   Handle<Type>* left,
                   Handle<Type>* right,
                   Handle<Type>* combined);

  Handle<Type> CountType(TypeFeedbackId id);

<<<<<<< HEAD
  Handle<Type> IncrementType(CountOperation* expr);
=======
  Handle<Type> ClauseType(TypeFeedbackId id);
>>>>>>> 8c15b39e

  Zone* zone() const { return zone_; }
  Isolate* isolate() const { return isolate_; }

 private:
  void CollectReceiverTypes(TypeFeedbackId id,
                            Handle<String> name,
                            Code::Flags flags,
                            SmallMapList* types);

  void SetInfo(TypeFeedbackId id, Object* target);

  void BuildDictionary(Handle<Code> code);
  void GetRelocInfos(Handle<Code> code, ZoneList<RelocInfo>* infos);
  void CreateDictionary(Handle<Code> code, ZoneList<RelocInfo>* infos);
  void RelocateRelocInfos(ZoneList<RelocInfo>* infos,
                          byte* old_start,
                          byte* new_start);
  void ProcessRelocInfos(ZoneList<RelocInfo>* infos);
  void ProcessTypeFeedbackCells(Handle<Code> code);

  // Returns an element from the backing store. Returns undefined if
  // there is no information.
  Handle<Object> GetInfo(TypeFeedbackId id);

  // Return the cell that contains type feedback.
  Handle<Cell> GetInfoCell(TypeFeedbackId id);

 private:
  Handle<Context> native_context_;
  Isolate* isolate_;
  Zone* zone_;
  Handle<UnseededNumberDictionary> dictionary_;

  DISALLOW_COPY_AND_ASSIGN(TypeFeedbackOracle);
};

} }  // namespace v8::internal

#endif  // V8_TYPE_INFO_H_<|MERGE_RESOLUTION|>--- conflicted
+++ resolved
@@ -230,19 +230,6 @@
                      Isolate* isolate,
                      Zone* zone);
 
-<<<<<<< HEAD
-  bool LoadIsMonomorphicNormal(Property* expr);
-  bool LoadIsUninitialized(Property* expr);
-  bool LoadIsPreMonomorphic(Property* expr);
-  bool LoadIsPolymorphic(Property* expr);
-  bool StoreIsUninitialized(TypeFeedbackId ast_id);
-  bool StoreIsMonomorphicNormal(TypeFeedbackId ast_id);
-  bool StoreIsPreMonomorphic(TypeFeedbackId ast_id);
-  bool StoreIsKeyedPolymorphic(TypeFeedbackId ast_id);
-  bool CallIsMonomorphic(Call* expr);
-  bool CallNewIsMonomorphic(CallNew* expr);
-  bool ObjectLiteralStoreIsMonomorphic(ObjectLiteralProperty* prop);
-=======
   bool LoadIsUninitialized(TypeFeedbackId id);
   bool LoadIsPreMonomorphic(TypeFeedbackId id);
   bool StoreIsUninitialized(TypeFeedbackId id);
@@ -251,7 +238,6 @@
   bool CallIsMonomorphic(TypeFeedbackId aid);
   bool KeyedArrayCallIsHoley(TypeFeedbackId id);
   bool CallNewIsMonomorphic(TypeFeedbackId id);
->>>>>>> 8c15b39e
 
   // TODO(1571) We can't use ForInStatement::ForInType as the return value due
   // to various cycles in our headers.
@@ -317,11 +303,7 @@
 
   Handle<Type> CountType(TypeFeedbackId id);
 
-<<<<<<< HEAD
-  Handle<Type> IncrementType(CountOperation* expr);
-=======
   Handle<Type> ClauseType(TypeFeedbackId id);
->>>>>>> 8c15b39e
 
   Zone* zone() const { return zone_; }
   Isolate* isolate() const { return isolate_; }
