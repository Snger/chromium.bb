// Copyright 2014 the V8 project authors. All rights reserved.
// Use of this source code is governed by a BSD-style license that can be
// found in the LICENSE file.

#include "src/runtime/runtime-utils.h"

#include "src/arguments.h"
#include "src/bootstrapper.h"
#include "src/debug/debug.h"
#include "src/messages.h"
#include "src/runtime/runtime.h"

namespace v8 {
namespace internal {


MaybeHandle<Name> Runtime::ToName(Isolate* isolate, Handle<Object> key) {
  if (key->IsName()) {
    return Handle<Name>::cast(key);
  } else {
    Handle<Object> converted;
    ASSIGN_RETURN_ON_EXCEPTION(isolate, converted,
                               Execution::ToString(isolate, key), Name);
    return Handle<Name>::cast(converted);
  }
}


MaybeHandle<Object> Runtime::GetObjectProperty(Isolate* isolate,
                                               Handle<Object> object,
                                               Handle<Object> key,
                                               LanguageMode language_mode) {
  if (object->IsUndefined() || object->IsNull()) {
    THROW_NEW_ERROR(
        isolate,
        NewTypeError(MessageTemplate::kNonObjectPropertyLoad, key, object),
        Object);
  }

  // Check if the given key is an array index.
  uint32_t index = 0;
  if (key->ToArrayIndex(&index)) {
    return Object::GetElement(isolate, object, index, language_mode);
  }

  // Convert the key to a name - possibly by calling back into JavaScript.
  Handle<Name> name;
  ASSIGN_RETURN_ON_EXCEPTION(isolate, name, ToName(isolate, key), Object);

  // Check if the name is trivially convertible to an index and get
  // the element if so.
  // TODO(verwaest): Make sure GetProperty(LookupIterator*) can handle this, and
  // remove the special casing here.
  if (name->AsArrayIndex(&index)) {
    return Object::GetElement(isolate, object, index);
  } else {
    return Object::GetProperty(object, name, language_mode);
  }
}


MaybeHandle<Object> Runtime::KeyedGetObjectProperty(
    Isolate* isolate, Handle<Object> receiver_obj, Handle<Object> key_obj,
    LanguageMode language_mode) {
  // Fast cases for getting named properties of the receiver JSObject
  // itself.
  //
  // The global proxy objects has to be excluded since LookupOwn on
  // the global proxy object can return a valid result even though the
  // global proxy object never has properties.  This is the case
  // because the global proxy object forwards everything to its hidden
  // prototype including own lookups.
  //
  // Additionally, we need to make sure that we do not cache results
  // for objects that require access checks.
  if (receiver_obj->IsJSObject()) {
    if (!receiver_obj->IsJSGlobalProxy() &&
        !receiver_obj->IsAccessCheckNeeded() && key_obj->IsName()) {
      DisallowHeapAllocation no_allocation;
      Handle<JSObject> receiver = Handle<JSObject>::cast(receiver_obj);
      Handle<Name> key = Handle<Name>::cast(key_obj);
      if (receiver->IsGlobalObject()) {
        // Attempt dictionary lookup.
        GlobalDictionary* dictionary = receiver->global_dictionary();
        int entry = dictionary->FindEntry(key);
        if (entry != GlobalDictionary::kNotFound) {
          DCHECK(dictionary->ValueAt(entry)->IsPropertyCell());
          PropertyCell* cell = PropertyCell::cast(dictionary->ValueAt(entry));
          if (cell->property_details().type() == DATA) {
            Object* value = cell->value();
            if (!value->IsTheHole()) return Handle<Object>(value, isolate);
            // If value is the hole (meaning, absent) do the general lookup.
          }
        }
      } else if (!receiver->HasFastProperties()) {
        // Attempt dictionary lookup.
        NameDictionary* dictionary = receiver->property_dictionary();
        int entry = dictionary->FindEntry(key);
        if ((entry != NameDictionary::kNotFound) &&
            (dictionary->DetailsAt(entry).type() == DATA)) {
          Object* value = dictionary->ValueAt(entry);
          return Handle<Object>(value, isolate);
        }
      }
    } else if (key_obj->IsSmi()) {
      // JSObject without a name key. If the key is a Smi, check for a
      // definite out-of-bounds access to elements, which is a strong indicator
      // that subsequent accesses will also call the runtime. Proactively
      // transition elements to FAST_*_ELEMENTS to avoid excessive boxing of
      // doubles for those future calls in the case that the elements would
      // become FAST_DOUBLE_ELEMENTS.
      Handle<JSObject> js_object = Handle<JSObject>::cast(receiver_obj);
      ElementsKind elements_kind = js_object->GetElementsKind();
      if (IsFastDoubleElementsKind(elements_kind)) {
        if (Smi::cast(*key_obj)->value() >= js_object->elements()->length()) {
          elements_kind = IsFastHoleyElementsKind(elements_kind)
                              ? FAST_HOLEY_ELEMENTS
                              : FAST_ELEMENTS;
          JSObject::TransitionElementsKind(js_object, elements_kind);
        }
      } else {
        DCHECK(IsFastSmiOrObjectElementsKind(elements_kind) ||
               !IsFastElementsKind(elements_kind));
      }
    }
  } else if (receiver_obj->IsString() && key_obj->IsSmi()) {
    // Fast case for string indexing using [] with a smi index.
    Handle<String> str = Handle<String>::cast(receiver_obj);
    int index = Handle<Smi>::cast(key_obj)->value();
    if (index >= 0 && index < str->length()) {
      Factory* factory = isolate->factory();
      return factory->LookupSingleCharacterStringFromCode(
          String::Flatten(str)->Get(index));
    }
  }

  // Fall back to GetObjectProperty.
  return GetObjectProperty(isolate, receiver_obj, key_obj, language_mode);
}


MaybeHandle<Object> Runtime::DeleteObjectProperty(Isolate* isolate,
                                                  Handle<JSReceiver> receiver,
                                                  Handle<Object> key,
                                                  LanguageMode language_mode) {
  // Check if the given key is an array index.
  uint32_t index = 0;
  if (key->ToArrayIndex(&index)) {
    return JSReceiver::DeleteElement(receiver, index, language_mode);
  }

  Handle<Name> name;
  ASSIGN_RETURN_ON_EXCEPTION(isolate, name, ToName(isolate, key), Object);

  return JSReceiver::DeletePropertyOrElement(receiver, name, language_mode);
}


MaybeHandle<Object> Runtime::SetObjectProperty(Isolate* isolate,
                                               Handle<Object> object,
                                               Handle<Object> key,
                                               Handle<Object> value,
                                               LanguageMode language_mode) {
  if (object->IsUndefined() || object->IsNull()) {
    THROW_NEW_ERROR(
        isolate,
        NewTypeError(MessageTemplate::kNonObjectPropertyStore, key, object),
        Object);
  }

  // Check if the given key is an array index.
  uint32_t index = 0;
  if (key->ToArrayIndex(&index)) {
    return Object::SetElement(isolate, object, index, value, language_mode);
  }

  Handle<Name> name;
  ASSIGN_RETURN_ON_EXCEPTION(isolate, name, ToName(isolate, key), Object);

  LookupIterator it = LookupIterator::PropertyOrElement(isolate, object, name);
  return Object::SetProperty(&it, value, language_mode,
                             Object::MAY_BE_STORE_FROM_KEYED);
}


MaybeHandle<Object> Runtime::GetPrototype(Isolate* isolate,
                                          Handle<Object> obj) {
  // We don't expect access checks to be needed on JSProxy objects.
  DCHECK(!obj->IsAccessCheckNeeded() || obj->IsJSObject());
  PrototypeIterator iter(isolate, obj, PrototypeIterator::START_AT_RECEIVER);
  do {
    if (PrototypeIterator::GetCurrent(iter)->IsAccessCheckNeeded() &&
        !isolate->MayAccess(
            Handle<JSObject>::cast(PrototypeIterator::GetCurrent(iter)))) {
      return isolate->factory()->null_value();
    }
    iter.AdvanceIgnoringProxies();
    if (PrototypeIterator::GetCurrent(iter)->IsJSProxy()) {
      return PrototypeIterator::GetCurrent(iter);
    }
  } while (!iter.IsAtEnd(PrototypeIterator::END_AT_NON_HIDDEN));
  return PrototypeIterator::GetCurrent(iter);
}


RUNTIME_FUNCTION(Runtime_GetPrototype) {
  HandleScope scope(isolate);
  DCHECK(args.length() == 1);
  CONVERT_ARG_HANDLE_CHECKED(Object, obj, 0);
  Handle<Object> result;
  ASSIGN_RETURN_FAILURE_ON_EXCEPTION(isolate, result,
                                     Runtime::GetPrototype(isolate, obj));
  return *result;
}


RUNTIME_FUNCTION(Runtime_InternalSetPrototype) {
  HandleScope scope(isolate);
  DCHECK(args.length() == 2);
  CONVERT_ARG_HANDLE_CHECKED(JSObject, obj, 0);
  CONVERT_ARG_HANDLE_CHECKED(Object, prototype, 1);
  DCHECK(!obj->IsAccessCheckNeeded());
  DCHECK(!obj->map()->is_observed());
  Handle<Object> result;
  ASSIGN_RETURN_FAILURE_ON_EXCEPTION(
      isolate, result, JSObject::SetPrototype(obj, prototype, false));
  return *result;
}


RUNTIME_FUNCTION(Runtime_SetPrototype) {
  HandleScope scope(isolate);
  DCHECK(args.length() == 2);
  CONVERT_ARG_HANDLE_CHECKED(JSObject, obj, 0);
  CONVERT_ARG_HANDLE_CHECKED(Object, prototype, 1);
  if (obj->IsAccessCheckNeeded() && !isolate->MayAccess(obj)) {
    isolate->ReportFailedAccessCheck(obj);
    RETURN_FAILURE_IF_SCHEDULED_EXCEPTION(isolate);
    return isolate->heap()->undefined_value();
  }
  if (obj->map()->is_observed()) {
    Handle<Object> old_value =
        Object::GetPrototypeSkipHiddenPrototypes(isolate, obj);
    Handle<Object> result;
    ASSIGN_RETURN_FAILURE_ON_EXCEPTION(
        isolate, result, JSObject::SetPrototype(obj, prototype, true));

    Handle<Object> new_value =
        Object::GetPrototypeSkipHiddenPrototypes(isolate, obj);
    if (!new_value->SameValue(*old_value)) {
      RETURN_FAILURE_ON_EXCEPTION(
          isolate, JSObject::EnqueueChangeRecord(
                       obj, "setPrototype", isolate->factory()->proto_string(),
                       old_value));
    }
    return *result;
  }
  Handle<Object> result;
  ASSIGN_RETURN_FAILURE_ON_EXCEPTION(
      isolate, result, JSObject::SetPrototype(obj, prototype, true));
  return *result;
}


RUNTIME_FUNCTION(Runtime_IsInPrototypeChain) {
  SealHandleScope shs(isolate);
  DCHECK(args.length() == 2);
  // See ECMA-262, section 15.3.5.3, page 88 (steps 5 - 8).
  CONVERT_ARG_CHECKED(Object, O, 0);
  CONVERT_ARG_CHECKED(Object, V, 1);
  return isolate->heap()->ToBoolean(V->HasInPrototypeChain(isolate, O));
}


// Enumerator used as indices into the array returned from GetOwnProperty
enum PropertyDescriptorIndices {
  IS_ACCESSOR_INDEX,
  VALUE_INDEX,
  GETTER_INDEX,
  SETTER_INDEX,
  WRITABLE_INDEX,
  ENUMERABLE_INDEX,
  CONFIGURABLE_INDEX,
  DESCRIPTOR_SIZE
};


MUST_USE_RESULT static MaybeHandle<Object> GetOwnProperty(Isolate* isolate,
                                                          Handle<JSObject> obj,
                                                          Handle<Name> name) {
  Heap* heap = isolate->heap();
  Factory* factory = isolate->factory();

  PropertyAttributes attrs;
  // Get attributes.
  LookupIterator it = LookupIterator::PropertyOrElement(isolate, obj, name,
                                                        LookupIterator::HIDDEN);
  Maybe<PropertyAttributes> maybe = JSObject::GetPropertyAttributes(&it);

  if (!maybe.IsJust()) return MaybeHandle<Object>();
  attrs = maybe.FromJust();
  if (attrs == ABSENT) return factory->undefined_value();

  DCHECK(!isolate->has_pending_exception());
  Handle<FixedArray> elms = factory->NewFixedArray(DESCRIPTOR_SIZE);
  elms->set(ENUMERABLE_INDEX, heap->ToBoolean((attrs & DONT_ENUM) == 0));
  elms->set(CONFIGURABLE_INDEX, heap->ToBoolean((attrs & DONT_DELETE) == 0));

  bool is_accessor_pair = it.state() == LookupIterator::ACCESSOR &&
                          it.GetAccessors()->IsAccessorPair();
  elms->set(IS_ACCESSOR_INDEX, heap->ToBoolean(is_accessor_pair));

  if (is_accessor_pair) {
    Handle<AccessorPair> accessors =
        Handle<AccessorPair>::cast(it.GetAccessors());
    Handle<Object> getter(accessors->GetComponent(ACCESSOR_GETTER), isolate);
    Handle<Object> setter(accessors->GetComponent(ACCESSOR_SETTER), isolate);
    elms->set(GETTER_INDEX, *getter);
    elms->set(SETTER_INDEX, *setter);
  } else {
    Handle<Object> value;
    ASSIGN_RETURN_ON_EXCEPTION(isolate, value, Object::GetProperty(&it),
                               Object);
    elms->set(WRITABLE_INDEX, heap->ToBoolean((attrs & READ_ONLY) == 0));
    elms->set(VALUE_INDEX, *value);
  }

  return factory->NewJSArrayWithElements(elms);
}


// Returns an array with the property description:
//  if args[1] is not a property on args[0]
//          returns undefined
//  if args[1] is a data property on args[0]
//         [false, value, Writeable, Enumerable, Configurable]
//  if args[1] is an accessor on args[0]
//         [true, GetFunction, SetFunction, Enumerable, Configurable]
RUNTIME_FUNCTION(Runtime_GetOwnProperty) {
  HandleScope scope(isolate);
  DCHECK(args.length() == 2);
  CONVERT_ARG_HANDLE_CHECKED(JSObject, obj, 0);
  CONVERT_ARG_HANDLE_CHECKED(Name, name, 1);
  Handle<Object> result;
  ASSIGN_RETURN_FAILURE_ON_EXCEPTION(isolate, result,
                                     GetOwnProperty(isolate, obj, name));
  return *result;
}


RUNTIME_FUNCTION(Runtime_PreventExtensions) {
  HandleScope scope(isolate);
  DCHECK(args.length() == 1);
  CONVERT_ARG_HANDLE_CHECKED(JSObject, obj, 0);
  Handle<Object> result;
  ASSIGN_RETURN_FAILURE_ON_EXCEPTION(isolate, result,
                                     JSObject::PreventExtensions(obj));
  return *result;
}


RUNTIME_FUNCTION(Runtime_IsExtensible) {
  SealHandleScope shs(isolate);
  DCHECK(args.length() == 1);
  CONVERT_ARG_CHECKED(JSObject, obj, 0);
  return isolate->heap()->ToBoolean(obj->IsExtensible());
}


RUNTIME_FUNCTION(Runtime_OptimizeObjectForAddingMultipleProperties) {
  HandleScope scope(isolate);
  DCHECK(args.length() == 2);
  CONVERT_ARG_HANDLE_CHECKED(JSObject, object, 0);
  CONVERT_SMI_ARG_CHECKED(properties, 1);
  // Conservative upper limit to prevent fuzz tests from going OOM.
  RUNTIME_ASSERT(properties <= 100000);
  if (object->HasFastProperties() && !object->IsJSGlobalProxy()) {
    JSObject::NormalizeProperties(object, KEEP_INOBJECT_PROPERTIES, properties,
                                  "OptimizeForAdding");
  }
  return *object;
}


RUNTIME_FUNCTION(Runtime_ObjectFreeze) {
  HandleScope scope(isolate);
  DCHECK(args.length() == 1);
  CONVERT_ARG_HANDLE_CHECKED(JSObject, object, 0);

  // %ObjectFreeze is a fast path and these cases are handled elsewhere.
  RUNTIME_ASSERT(!object->HasSloppyArgumentsElements() &&
                 !object->map()->is_observed() && !object->IsJSProxy());

  Handle<Object> result;
  ASSIGN_RETURN_FAILURE_ON_EXCEPTION(isolate, result, JSObject::Freeze(object));
  return *result;
}


RUNTIME_FUNCTION(Runtime_ObjectSeal) {
  HandleScope scope(isolate);
  DCHECK(args.length() == 1);
  CONVERT_ARG_HANDLE_CHECKED(JSObject, object, 0);

  // %ObjectSeal is a fast path and these cases are handled elsewhere.
  RUNTIME_ASSERT(!object->HasSloppyArgumentsElements() &&
                 !object->map()->is_observed() && !object->IsJSProxy());

  Handle<Object> result;
  ASSIGN_RETURN_FAILURE_ON_EXCEPTION(isolate, result, JSObject::Seal(object));
  return *result;
}


RUNTIME_FUNCTION(Runtime_LoadGlobalViaContext) {
  HandleScope scope(isolate);
  DCHECK_EQ(1, args.length());
  CONVERT_SMI_ARG_CHECKED(slot, 0);

  // Go up context chain to the script context.
  Handle<Context> script_context(isolate->context()->script_context(), isolate);
  DCHECK(script_context->IsScriptContext());
  DCHECK(script_context->get(slot)->IsPropertyCell());

  // Lookup the named property on the global object.
  Handle<ScopeInfo> scope_info(ScopeInfo::cast(script_context->extension()),
                               isolate);
  Handle<Name> name(scope_info->ContextSlotName(slot), isolate);
  Handle<GlobalObject> global_object(script_context->global_object(), isolate);
  LookupIterator it(global_object, name, LookupIterator::HIDDEN);

  // Switch to fast mode only if there is a data property and it's not on
  // a hidden prototype.
  if (it.state() == LookupIterator::DATA &&
      it.GetHolder<Object>().is_identical_to(global_object)) {
    // Now update the cell in the script context.
    Handle<PropertyCell> cell = it.GetPropertyCell();
    script_context->set(slot, *cell);
  } else {
    // This is not a fast case, so keep this access in a slow mode.
    // Store empty_property_cell here to release the outdated property cell.
    script_context->set(slot, isolate->heap()->empty_property_cell());
  }

  Handle<Object> result;
  ASSIGN_RETURN_FAILURE_ON_EXCEPTION(isolate, result, Object::GetProperty(&it));
  return *result;
}


namespace {

Object* StoreGlobalViaContext(Isolate* isolate, int slot, Handle<Object> value,
                              LanguageMode language_mode) {
  // Go up context chain to the script context.
  Handle<Context> script_context(isolate->context()->script_context(), isolate);
  DCHECK(script_context->IsScriptContext());
  DCHECK(script_context->get(slot)->IsPropertyCell());

  // Lookup the named property on the global object.
  Handle<ScopeInfo> scope_info(ScopeInfo::cast(script_context->extension()),
                               isolate);
  Handle<Name> name(scope_info->ContextSlotName(slot), isolate);
  Handle<GlobalObject> global_object(script_context->global_object(), isolate);
  LookupIterator it(global_object, name, LookupIterator::HIDDEN);

  // Switch to fast mode only if there is a data property and it's not on
  // a hidden prototype.
  if (it.state() == LookupIterator::DATA &&
      it.GetHolder<Object>().is_identical_to(global_object)) {
    // Now update cell in the script context.
    Handle<PropertyCell> cell = it.GetPropertyCell();
    script_context->set(slot, *cell);
  } else {
    // This is not a fast case, so keep this access in a slow mode.
    // Store empty_property_cell here to release the outdated property cell.
    script_context->set(slot, isolate->heap()->empty_property_cell());
  }

  Handle<Object> result;
  ASSIGN_RETURN_FAILURE_ON_EXCEPTION(
      isolate, result,
      Object::SetProperty(&it, value, language_mode,
                          Object::CERTAINLY_NOT_STORE_FROM_KEYED));
  return *result;
}

}  // namespace


RUNTIME_FUNCTION(Runtime_StoreGlobalViaContext_Sloppy) {
  HandleScope scope(isolate);
  DCHECK_EQ(2, args.length());
  CONVERT_SMI_ARG_CHECKED(slot, 0);
  CONVERT_ARG_HANDLE_CHECKED(Object, value, 1);

  return StoreGlobalViaContext(isolate, slot, value, SLOPPY);
}


RUNTIME_FUNCTION(Runtime_StoreGlobalViaContext_Strict) {
  HandleScope scope(isolate);
  DCHECK_EQ(2, args.length());
  CONVERT_SMI_ARG_CHECKED(slot, 0);
  CONVERT_ARG_HANDLE_CHECKED(Object, value, 1);

  return StoreGlobalViaContext(isolate, slot, value, STRICT);
}


RUNTIME_FUNCTION(Runtime_GetProperty) {
  HandleScope scope(isolate);
  DCHECK(args.length() == 2);

  CONVERT_ARG_HANDLE_CHECKED(Object, object, 0);
  CONVERT_ARG_HANDLE_CHECKED(Object, key, 1);

  Handle<Object> result;
  ASSIGN_RETURN_FAILURE_ON_EXCEPTION(
      isolate, result,
      Runtime::GetObjectProperty(isolate, object, key, SLOPPY));
  return *result;
}


RUNTIME_FUNCTION(Runtime_GetPropertyStrong) {
  HandleScope scope(isolate);
  DCHECK(args.length() == 2);

  CONVERT_ARG_HANDLE_CHECKED(Object, object, 0);
  CONVERT_ARG_HANDLE_CHECKED(Object, key, 1);

  Handle<Object> result;
  ASSIGN_RETURN_FAILURE_ON_EXCEPTION(
      isolate, result,
      Runtime::GetObjectProperty(isolate, object, key, STRONG));
  return *result;
}


// KeyedGetProperty is called from KeyedLoadIC::GenerateGeneric.
RUNTIME_FUNCTION(Runtime_KeyedGetProperty) {
  HandleScope scope(isolate);
  DCHECK(args.length() == 2);

  CONVERT_ARG_HANDLE_CHECKED(Object, receiver_obj, 0);
  CONVERT_ARG_HANDLE_CHECKED(Object, key_obj, 1);

  Handle<Object> result;
  ASSIGN_RETURN_FAILURE_ON_EXCEPTION(
      isolate, result,
      Runtime::KeyedGetObjectProperty(isolate, receiver_obj, key_obj, SLOPPY));
  return *result;
}


RUNTIME_FUNCTION(Runtime_KeyedGetPropertyStrong) {
  HandleScope scope(isolate);
  DCHECK(args.length() == 2);

  CONVERT_ARG_HANDLE_CHECKED(Object, receiver_obj, 0);
  CONVERT_ARG_HANDLE_CHECKED(Object, key_obj, 1);

  Handle<Object> result;
  ASSIGN_RETURN_FAILURE_ON_EXCEPTION(
      isolate, result,
      Runtime::KeyedGetObjectProperty(isolate, receiver_obj, key_obj, STRONG));
  return *result;
}


RUNTIME_FUNCTION(Runtime_AddNamedProperty) {
  HandleScope scope(isolate);
  RUNTIME_ASSERT(args.length() == 4);

  CONVERT_ARG_HANDLE_CHECKED(JSObject, object, 0);
  CONVERT_ARG_HANDLE_CHECKED(Name, name, 1);
  CONVERT_ARG_HANDLE_CHECKED(Object, value, 2);
  CONVERT_PROPERTY_ATTRIBUTES_CHECKED(attrs, 3);

#ifdef DEBUG
  uint32_t index = 0;
  DCHECK(!name->ToArrayIndex(&index));
  LookupIterator it(object, name, LookupIterator::OWN_SKIP_INTERCEPTOR);
  Maybe<PropertyAttributes> maybe = JSReceiver::GetPropertyAttributes(&it);
  if (!maybe.IsJust()) return isolate->heap()->exception();
  RUNTIME_ASSERT(!it.IsFound());
#endif

  Handle<Object> result;
  ASSIGN_RETURN_FAILURE_ON_EXCEPTION(
      isolate, result,
      JSObject::SetOwnPropertyIgnoreAttributes(object, name, value, attrs));
  return *result;
}


// Adds an element to an array.
// This is used to create an indexed data property into an array.
RUNTIME_FUNCTION(Runtime_AddElement) {
  HandleScope scope(isolate);
  RUNTIME_ASSERT(args.length() == 3);

  CONVERT_ARG_HANDLE_CHECKED(JSObject, object, 0);
  CONVERT_ARG_HANDLE_CHECKED(Object, key, 1);
  CONVERT_ARG_HANDLE_CHECKED(Object, value, 2);

  uint32_t index = 0;
  CHECK(key->ToArrayIndex(&index));

#ifdef DEBUG
  LookupIterator it(isolate, object, index,
                    LookupIterator::OWN_SKIP_INTERCEPTOR);
  Maybe<PropertyAttributes> maybe = JSReceiver::GetPropertyAttributes(&it);
  if (!maybe.IsJust()) return isolate->heap()->exception();
  RUNTIME_ASSERT(!it.IsFound());

  if (object->IsJSArray()) {
    Handle<JSArray> array = Handle<JSArray>::cast(object);
    RUNTIME_ASSERT(!JSArray::WouldChangeReadOnlyLength(array, index));
  }
#endif

  Handle<Object> result;
  ASSIGN_RETURN_FAILURE_ON_EXCEPTION(
      isolate, result,
      JSObject::SetOwnElementIgnoreAttributes(object, index, value, NONE));
  return *result;
}


RUNTIME_FUNCTION(Runtime_AppendElement) {
  HandleScope scope(isolate);
  RUNTIME_ASSERT(args.length() == 2);

  CONVERT_ARG_HANDLE_CHECKED(JSArray, array, 0);
  CONVERT_ARG_HANDLE_CHECKED(Object, value, 1);

  uint32_t index;
  CHECK(array->length()->ToArrayIndex(&index));

  Handle<Object> result;
  ASSIGN_RETURN_FAILURE_ON_EXCEPTION(
      isolate, result, JSObject::AddDataElement(array, index, value, NONE));
  JSObject::ValidateElements(array);
  return *array;
}


RUNTIME_FUNCTION(Runtime_SetProperty) {
  HandleScope scope(isolate);
  RUNTIME_ASSERT(args.length() == 4);

  CONVERT_ARG_HANDLE_CHECKED(Object, object, 0);
  CONVERT_ARG_HANDLE_CHECKED(Object, key, 1);
  CONVERT_ARG_HANDLE_CHECKED(Object, value, 2);
  CONVERT_LANGUAGE_MODE_ARG_CHECKED(language_mode_arg, 3);
  LanguageMode language_mode = language_mode_arg;

  Handle<Object> result;
  ASSIGN_RETURN_FAILURE_ON_EXCEPTION(
      isolate, result,
      Runtime::SetObjectProperty(isolate, object, key, value, language_mode));
  return *result;
}


namespace {

// ES6 section 12.5.4.
Object* DeleteProperty(Isolate* isolate, Handle<Object> object,
                       Handle<Object> key, LanguageMode language_mode) {
  Handle<JSReceiver> receiver;
  if (!JSReceiver::ToObject(isolate, object).ToHandle(&receiver)) {
    THROW_NEW_ERROR_RETURN_FAILURE(
        isolate, NewTypeError(MessageTemplate::kUndefinedOrNullToObject));
  }
  Handle<Object> result;
  ASSIGN_RETURN_FAILURE_ON_EXCEPTION(
      isolate, result,
      Runtime::DeleteObjectProperty(isolate, receiver, key, language_mode));
  return *result;
}

}  // namespace


RUNTIME_FUNCTION(Runtime_DeleteProperty_Sloppy) {
  HandleScope scope(isolate);
  DCHECK_EQ(2, args.length());
  CONVERT_ARG_HANDLE_CHECKED(Object, object, 0);
  CONVERT_ARG_HANDLE_CHECKED(Object, key, 1);
  return DeleteProperty(isolate, object, key, SLOPPY);
}


RUNTIME_FUNCTION(Runtime_DeleteProperty_Strict) {
  HandleScope scope(isolate);
  DCHECK_EQ(2, args.length());
  CONVERT_ARG_HANDLE_CHECKED(Object, object, 0);
  CONVERT_ARG_HANDLE_CHECKED(Object, key, 1);
  return DeleteProperty(isolate, object, key, STRICT);
}


static Object* HasOwnPropertyImplementation(Isolate* isolate,
                                            Handle<JSObject> object,
                                            Handle<Name> key) {
  Maybe<bool> maybe = JSReceiver::HasOwnProperty(object, key);
  if (!maybe.IsJust()) return isolate->heap()->exception();
  if (maybe.FromJust()) return isolate->heap()->true_value();
  // Handle hidden prototypes.  If there's a hidden prototype above this thing
  // then we have to check it for properties, because they are supposed to
  // look like they are on this object.
  PrototypeIterator iter(isolate, object);
  if (!iter.IsAtEnd() &&
      Handle<JSObject>::cast(PrototypeIterator::GetCurrent(iter))
          ->map()
          ->is_hidden_prototype()) {
    // TODO(verwaest): The recursion is not necessary for keys that are array
    // indices. Removing this.
    return HasOwnPropertyImplementation(
        isolate, Handle<JSObject>::cast(PrototypeIterator::GetCurrent(iter)),
        key);
  }
  RETURN_FAILURE_IF_SCHEDULED_EXCEPTION(isolate);
  return isolate->heap()->false_value();
}


RUNTIME_FUNCTION(Runtime_HasOwnProperty) {
  HandleScope scope(isolate);
  DCHECK(args.length() == 2);
  CONVERT_ARG_HANDLE_CHECKED(Object, object, 0)
  CONVERT_ARG_HANDLE_CHECKED(Name, key, 1);

  uint32_t index;
  const bool key_is_array_index = key->AsArrayIndex(&index);

  // Only JS objects can have properties.
  if (object->IsJSObject()) {
    Handle<JSObject> js_obj = Handle<JSObject>::cast(object);
    // Fast case: either the key is a real named property or it is not
    // an array index and there are no interceptors or hidden
    // prototypes.
    Maybe<bool> maybe = Nothing<bool>();
    if (key_is_array_index) {
      maybe = JSObject::HasOwnElement(js_obj, index);
    } else {
      maybe = JSObject::HasRealNamedProperty(js_obj, key);
    }
    if (!maybe.IsJust()) return isolate->heap()->exception();
    DCHECK(!isolate->has_pending_exception());
    if (maybe.FromJust()) {
      return isolate->heap()->true_value();
    }
    Map* map = js_obj->map();
    if (!key_is_array_index && !map->has_named_interceptor() &&
        !HeapObject::cast(map->prototype())->map()->is_hidden_prototype()) {
      return isolate->heap()->false_value();
    }
    // Slow case.
    return HasOwnPropertyImplementation(isolate, Handle<JSObject>(js_obj),
                                        Handle<Name>(key));
  } else if (object->IsString() && key_is_array_index) {
    // Well, there is one exception:  Handle [] on strings.
    Handle<String> string = Handle<String>::cast(object);
    if (index < static_cast<uint32_t>(string->length())) {
      return isolate->heap()->true_value();
    }
  }
  return isolate->heap()->false_value();
}


RUNTIME_FUNCTION(Runtime_HasProperty) {
  HandleScope scope(isolate);
  DCHECK(args.length() == 2);
  CONVERT_ARG_HANDLE_CHECKED(JSReceiver, receiver, 0);
  CONVERT_ARG_HANDLE_CHECKED(Name, key, 1);

  Maybe<bool> maybe = JSReceiver::HasProperty(receiver, key);
  if (!maybe.IsJust()) return isolate->heap()->exception();
  return isolate->heap()->ToBoolean(maybe.FromJust());
}


RUNTIME_FUNCTION(Runtime_HasElement) {
  HandleScope scope(isolate);
  DCHECK(args.length() == 2);
  CONVERT_ARG_HANDLE_CHECKED(JSReceiver, receiver, 0);
  CONVERT_SMI_ARG_CHECKED(index, 1);

  Maybe<bool> maybe = JSReceiver::HasElement(receiver, index);
  if (!maybe.IsJust()) return isolate->heap()->exception();
  return isolate->heap()->ToBoolean(maybe.FromJust());
}


RUNTIME_FUNCTION(Runtime_IsPropertyEnumerable) {
  HandleScope scope(isolate);
  DCHECK(args.length() == 2);

  CONVERT_ARG_HANDLE_CHECKED(JSObject, object, 0);
  CONVERT_ARG_HANDLE_CHECKED(Name, key, 1);

  Maybe<PropertyAttributes> maybe =
      JSReceiver::GetOwnPropertyAttributes(object, key);
  if (!maybe.IsJust()) return isolate->heap()->exception();
  if (maybe.FromJust() == ABSENT) maybe = Just(DONT_ENUM);
  return isolate->heap()->ToBoolean((maybe.FromJust() & DONT_ENUM) == 0);
}


// Returns either a FixedArray or, if the given object has an enum cache that
// contains all enumerable properties of the object and its prototypes have
// none, the map of the object. This is used to speed up the check for
// deletions during a for-in.
RUNTIME_FUNCTION(Runtime_GetPropertyNamesFast) {
  SealHandleScope shs(isolate);
  DCHECK(args.length() == 1);

  CONVERT_ARG_CHECKED(JSReceiver, raw_object, 0);

  if (raw_object->IsSimpleEnum()) return raw_object->map();

  HandleScope scope(isolate);
  Handle<JSReceiver> object(raw_object);
  Handle<FixedArray> content;
  ASSIGN_RETURN_FAILURE_ON_EXCEPTION(
      isolate, content,
      JSReceiver::GetKeys(object, JSReceiver::INCLUDE_PROTOS));

  // Test again, since cache may have been built by preceding call.
  if (object->IsSimpleEnum()) return object->map();

  return *content;
}


// Return the names of the own named properties.
// args[0]: object
// args[1]: PropertyAttributes as int
RUNTIME_FUNCTION(Runtime_GetOwnPropertyNames) {
  HandleScope scope(isolate);
  DCHECK(args.length() == 2);
  if (!args[0]->IsJSObject()) {
    return isolate->heap()->undefined_value();
  }
  CONVERT_ARG_HANDLE_CHECKED(JSObject, object, 0);
  CONVERT_SMI_ARG_CHECKED(filter_value, 1);
  PropertyAttributes filter = static_cast<PropertyAttributes>(filter_value);

  // Find the number of own properties for each of the objects.
  int total_property_count = 0;
  for (PrototypeIterator iter(isolate, object,
                              PrototypeIterator::START_AT_RECEIVER);
       !iter.IsAtEnd(PrototypeIterator::END_AT_NON_HIDDEN); iter.Advance()) {
    Handle<JSObject> jsproto =
        Handle<JSObject>::cast(PrototypeIterator::GetCurrent(iter));
    total_property_count += jsproto->NumberOfOwnProperties(filter);
  }

  // Allocate an array with storage for all the property names.
  Handle<FixedArray> names =
      isolate->factory()->NewFixedArray(total_property_count);

  // Get the property names.
  int next_copy_index = 0;
  int hidden_strings = 0;
  Handle<Object> hidden_string = isolate->factory()->hidden_string();
  for (PrototypeIterator iter(isolate, object,
                              PrototypeIterator::START_AT_RECEIVER);
       !iter.IsAtEnd(PrototypeIterator::END_AT_NON_HIDDEN); iter.Advance()) {
    Handle<JSObject> jsproto =
        Handle<JSObject>::cast(PrototypeIterator::GetCurrent(iter));
    int own = jsproto->GetOwnPropertyNames(*names, next_copy_index, filter);
    // Names from hidden prototypes may already have been added
    // for inherited function template instances. Count the duplicates
    // and stub them out; the final copy pass at the end ignores holes.
    for (int j = next_copy_index; j < next_copy_index + own; j++) {
      Object* name_from_hidden_proto = names->get(j);
      if (isolate->IsInternallyUsedPropertyName(name_from_hidden_proto)) {
        hidden_strings++;
      } else {
        for (int k = 0; k < next_copy_index; k++) {
          Object* name = names->get(k);
          if (name_from_hidden_proto == name) {
            names->set(j, *hidden_string);
            hidden_strings++;
            break;
          }
        }
      }
    }
    next_copy_index += own;
  }

  CHECK_EQ(total_property_count, next_copy_index);

  if (object->IsAccessCheckNeeded() && !isolate->MayAccess(object)) {
    for (int i = 0; i < total_property_count; i++) {
      Handle<Name> name(Name::cast(names->get(i)));
      if (name.is_identical_to(hidden_string)) continue;
      LookupIterator it(object, name, LookupIterator::HIDDEN_SKIP_INTERCEPTOR);
      if (!JSObject::AllCanRead(&it)) {
        names->set(i, *hidden_string);
        hidden_strings++;
      }
    }
  }

  // Filter out name of hidden properties object and
  // hidden prototype duplicates.
  if (hidden_strings > 0) {
    if (hidden_strings == total_property_count) {
      names = isolate->factory()->empty_fixed_array();
    } else {
      int i;
      for (i = 0; i < total_property_count; i++) {
        Object* name = names->get(i);
        if (name == *hidden_string) break;
      }
      int dest_pos = i;
      for (; i < total_property_count; i++) {
        Object* name = names->get(i);
        if (name == *hidden_string) continue;
        names->set(dest_pos++, name);
      }

      isolate->heap()->RightTrimFixedArray<Heap::CONCURRENT_TO_SWEEPER>(
          *names, hidden_strings);
    }
  }

  return *isolate->factory()->NewJSArrayWithElements(names);
}


// Return the names of the own indexed properties.
// args[0]: object
RUNTIME_FUNCTION(Runtime_GetOwnElementNames) {
  HandleScope scope(isolate);
  DCHECK(args.length() == 1);
  if (!args[0]->IsJSObject()) {
    return isolate->heap()->undefined_value();
  }
  CONVERT_ARG_HANDLE_CHECKED(JSObject, obj, 0);

  int n = obj->NumberOfOwnElements(NONE);
  Handle<FixedArray> names = isolate->factory()->NewFixedArray(n);
  obj->GetOwnElementKeys(*names, NONE);
  return *isolate->factory()->NewJSArrayWithElements(names);
}


// Return information on whether an object has a named or indexed interceptor.
// args[0]: object
RUNTIME_FUNCTION(Runtime_GetInterceptorInfo) {
  HandleScope scope(isolate);
  DCHECK(args.length() == 1);
  if (!args[0]->IsJSObject()) {
    return Smi::FromInt(0);
  }
  CONVERT_ARG_HANDLE_CHECKED(JSObject, obj, 0);

  int result = 0;
  if (obj->HasNamedInterceptor()) result |= 2;
  if (obj->HasIndexedInterceptor()) result |= 1;

  return Smi::FromInt(result);
}


// Return property names from named interceptor.
// args[0]: object
RUNTIME_FUNCTION(Runtime_GetNamedInterceptorPropertyNames) {
  HandleScope scope(isolate);
  DCHECK(args.length() == 1);
  CONVERT_ARG_HANDLE_CHECKED(JSObject, obj, 0);

  if (obj->HasNamedInterceptor()) {
    Handle<JSObject> result;
    if (JSObject::GetKeysForNamedInterceptor(obj, obj).ToHandle(&result)) {
      return *result;
    }
  }
  return isolate->heap()->undefined_value();
}


// Return element names from indexed interceptor.
// args[0]: object
RUNTIME_FUNCTION(Runtime_GetIndexedInterceptorElementNames) {
  HandleScope scope(isolate);
  DCHECK(args.length() == 1);
  CONVERT_ARG_HANDLE_CHECKED(JSObject, obj, 0);

  if (obj->HasIndexedInterceptor()) {
    Handle<JSObject> result;
    if (JSObject::GetKeysForIndexedInterceptor(obj, obj).ToHandle(&result)) {
      return *result;
    }
  }
  return isolate->heap()->undefined_value();
}


RUNTIME_FUNCTION(Runtime_OwnKeys) {
  HandleScope scope(isolate);
  DCHECK(args.length() == 1);
  CONVERT_ARG_CHECKED(JSObject, raw_object, 0);
  Handle<JSObject> object(raw_object);

  Handle<FixedArray> contents;
  ASSIGN_RETURN_FAILURE_ON_EXCEPTION(
      isolate, contents, JSReceiver::GetKeys(object, JSReceiver::OWN_ONLY));

  // Some fast paths through GetKeysInFixedArrayFor reuse a cached
  // property array and since the result is mutable we have to create
  // a fresh clone on each invocation.
  int length = contents->length();
  Handle<FixedArray> copy = isolate->factory()->NewFixedArray(length);
  for (int i = 0; i < length; i++) {
    Object* entry = contents->get(i);
    if (entry->IsString()) {
      copy->set(i, entry);
    } else {
      DCHECK(entry->IsNumber());
      HandleScope scope(isolate);
      Handle<Object> entry_handle(entry, isolate);
      Handle<Object> entry_str =
          isolate->factory()->NumberToString(entry_handle);
      copy->set(i, *entry_str);
    }
  }
  return *isolate->factory()->NewJSArrayWithElements(copy);
}


RUNTIME_FUNCTION(Runtime_ToFastProperties) {
  HandleScope scope(isolate);
  DCHECK(args.length() == 1);
  CONVERT_ARG_HANDLE_CHECKED(Object, object, 0);
  if (object->IsJSObject() && !object->IsGlobalObject()) {
    JSObject::MigrateSlowToFast(Handle<JSObject>::cast(object), 0,
                                "RuntimeToFastProperties");
  }
  return *object;
}


RUNTIME_FUNCTION(Runtime_NewStringWrapper) {
  HandleScope scope(isolate);
  DCHECK(args.length() == 1);
  CONVERT_ARG_HANDLE_CHECKED(String, value, 0);
  return *Object::ToObject(isolate, value).ToHandleChecked();
}


RUNTIME_FUNCTION(Runtime_AllocateHeapNumber) {
  HandleScope scope(isolate);
  DCHECK(args.length() == 0);
  return *isolate->factory()->NewHeapNumber(0);
}


static Object* Runtime_NewObjectHelper(Isolate* isolate,
                                       Handle<Object> constructor,
                                       Handle<Object> original_constructor,
                                       Handle<AllocationSite> site) {
  // If the constructor isn't a proper function we throw a type error.
  if (!constructor->IsJSFunction()) {
    THROW_NEW_ERROR_RETURN_FAILURE(
        isolate, NewTypeError(MessageTemplate::kNotConstructor, constructor));
  }

  Handle<JSFunction> function = Handle<JSFunction>::cast(constructor);

  CHECK(original_constructor->IsJSFunction());
  Handle<JSFunction> original_function =
      Handle<JSFunction>::cast(original_constructor);


  // If function should not have prototype, construction is not allowed. In this
  // case generated code bailouts here, since function has no initial_map.
  if (!function->should_have_prototype() && !function->shared()->bound()) {
    THROW_NEW_ERROR_RETURN_FAILURE(
        isolate, NewTypeError(MessageTemplate::kNotConstructor, constructor));
  }

  Debug* debug = isolate->debug();
  // Handle stepping into constructors if step into is active.
  if (debug->StepInActive()) debug->HandleStepIn(function, true);

  if (function->has_initial_map()) {
    if (function->initial_map()->instance_type() == JS_FUNCTION_TYPE) {
      // The 'Function' function ignores the receiver object when
      // called using 'new' and creates a new JSFunction object that
      // is returned.  The receiver object is only used for error
      // reporting if an error occurs when constructing the new
      // JSFunction. Factory::NewJSObject() should not be used to
      // allocate JSFunctions since it does not properly initialize
      // the shared part of the function. Since the receiver is
      // ignored anyway, we use the global object as the receiver
      // instead of a new JSFunction object. This way, errors are
      // reported the same way whether or not 'Function' is called
      // using 'new'.
      return isolate->global_proxy();
    }
  }

  // The function should be compiled for the optimization hints to be
  // available.
  Compiler::EnsureCompiled(function, CLEAR_EXCEPTION);

  Handle<JSObject> result;
  if (site.is_null()) {
    result = isolate->factory()->NewJSObject(function);
  } else {
    result = isolate->factory()->NewJSObjectWithMemento(function, site);
  }

  // Set up the prototoype using original function.
  // TODO(dslomov): instead of setting the __proto__,
  // use and cache the correct map.
  if (*original_function != *function) {
    if (original_function->has_instance_prototype()) {
      Handle<Object> prototype =
          handle(original_function->instance_prototype(), isolate);
      RETURN_FAILURE_ON_EXCEPTION(
          isolate, JSObject::SetPrototype(result, prototype, false));
    }
  }

  isolate->counters()->constructed_objects()->Increment();
  isolate->counters()->constructed_objects_runtime()->Increment();

  return *result;
}


RUNTIME_FUNCTION(Runtime_NewObject) {
  HandleScope scope(isolate);
  DCHECK(args.length() == 2);
  CONVERT_ARG_HANDLE_CHECKED(Object, constructor, 0);
  CONVERT_ARG_HANDLE_CHECKED(Object, original_constructor, 1);
  return Runtime_NewObjectHelper(isolate, constructor, original_constructor,
                                 Handle<AllocationSite>::null());
}


RUNTIME_FUNCTION(Runtime_NewObjectWithAllocationSite) {
  HandleScope scope(isolate);
  DCHECK(args.length() == 3);
  CONVERT_ARG_HANDLE_CHECKED(Object, original_constructor, 2);
  CONVERT_ARG_HANDLE_CHECKED(Object, constructor, 1);
  CONVERT_ARG_HANDLE_CHECKED(Object, feedback, 0);
  Handle<AllocationSite> site;
  if (feedback->IsAllocationSite()) {
    // The feedback can be an AllocationSite or undefined.
    site = Handle<AllocationSite>::cast(feedback);
  }
  return Runtime_NewObjectHelper(isolate, constructor, original_constructor,
                                 site);
}


RUNTIME_FUNCTION(Runtime_FinalizeInstanceSize) {
  HandleScope scope(isolate);
  DCHECK(args.length() == 1);

  CONVERT_ARG_HANDLE_CHECKED(JSFunction, function, 0);
  function->CompleteInobjectSlackTracking();

  return isolate->heap()->undefined_value();
}


RUNTIME_FUNCTION(Runtime_GlobalProxy) {
  SealHandleScope shs(isolate);
  DCHECK(args.length() == 1);
  CONVERT_ARG_CHECKED(JSFunction, function, 0);
  return function->context()->global_proxy();
}


RUNTIME_FUNCTION(Runtime_LookupAccessor) {
  HandleScope scope(isolate);
  DCHECK(args.length() == 3);
  CONVERT_ARG_HANDLE_CHECKED(JSReceiver, receiver, 0);
  CONVERT_ARG_HANDLE_CHECKED(Name, name, 1);
  CONVERT_SMI_ARG_CHECKED(flag, 2);
  AccessorComponent component = flag == 0 ? ACCESSOR_GETTER : ACCESSOR_SETTER;
  if (!receiver->IsJSObject()) return isolate->heap()->undefined_value();
  Handle<Object> result;
  ASSIGN_RETURN_FAILURE_ON_EXCEPTION(
      isolate, result,
      JSObject::GetAccessor(Handle<JSObject>::cast(receiver), name, component));
  return *result;
}


RUNTIME_FUNCTION(Runtime_LoadMutableDouble) {
  HandleScope scope(isolate);
  DCHECK(args.length() == 2);
  CONVERT_ARG_HANDLE_CHECKED(JSObject, object, 0);
  CONVERT_ARG_HANDLE_CHECKED(Smi, index, 1);
  RUNTIME_ASSERT((index->value() & 1) == 1);
  FieldIndex field_index =
      FieldIndex::ForLoadByFieldIndex(object->map(), index->value());
  if (field_index.is_inobject()) {
    RUNTIME_ASSERT(field_index.property_index() <
                   object->map()->GetInObjectProperties());
  } else {
    RUNTIME_ASSERT(field_index.outobject_array_index() <
                   object->properties()->length());
  }
  return *JSObject::FastPropertyAt(object, Representation::Double(),
                                   field_index);
}


RUNTIME_FUNCTION(Runtime_TryMigrateInstance) {
  HandleScope scope(isolate);
  DCHECK(args.length() == 1);
  CONVERT_ARG_HANDLE_CHECKED(Object, object, 0);
  if (!object->IsJSObject()) return Smi::FromInt(0);
  Handle<JSObject> js_object = Handle<JSObject>::cast(object);
  if (!js_object->map()->is_deprecated()) return Smi::FromInt(0);
  // This call must not cause lazy deopts, because it's called from deferred
  // code where we can't handle lazy deopts for lack of a suitable bailout
  // ID. So we just try migration and signal failure if necessary,
  // which will also trigger a deopt.
  if (!JSObject::TryMigrateInstance(js_object)) return Smi::FromInt(0);
  return *object;
}


RUNTIME_FUNCTION(Runtime_IsJSGlobalProxy) {
  SealHandleScope shs(isolate);
  DCHECK(args.length() == 1);
  CONVERT_ARG_CHECKED(Object, obj, 0);
  return isolate->heap()->ToBoolean(obj->IsJSGlobalProxy());
}


static bool IsValidAccessor(Handle<Object> obj) {
  return obj->IsUndefined() || obj->IsSpecFunction() || obj->IsNull();
}


// Implements part of 8.12.9 DefineOwnProperty.
// There are 3 cases that lead here:
// Step 4b - define a new accessor property.
// Steps 9c & 12 - replace an existing data property with an accessor property.
// Step 12 - update an existing accessor property with an accessor or generic
//           descriptor.
RUNTIME_FUNCTION(Runtime_DefineAccessorPropertyUnchecked) {
  HandleScope scope(isolate);
  DCHECK(args.length() == 5);
  CONVERT_ARG_HANDLE_CHECKED(JSObject, obj, 0);
  RUNTIME_ASSERT(!obj->IsNull());
  CONVERT_ARG_HANDLE_CHECKED(Name, name, 1);
  CONVERT_ARG_HANDLE_CHECKED(Object, getter, 2);
  RUNTIME_ASSERT(IsValidAccessor(getter));
  CONVERT_ARG_HANDLE_CHECKED(Object, setter, 3);
  RUNTIME_ASSERT(IsValidAccessor(setter));
  CONVERT_PROPERTY_ATTRIBUTES_CHECKED(attrs, 4);

  RETURN_FAILURE_ON_EXCEPTION(
      isolate, JSObject::DefineAccessor(obj, name, getter, setter, attrs));
  return isolate->heap()->undefined_value();
}


// Implements part of 8.12.9 DefineOwnProperty.
// There are 3 cases that lead here:
// Step 4a - define a new data property.
// Steps 9b & 12 - replace an existing accessor property with a data property.
// Step 12 - update an existing data property with a data or generic
//           descriptor.
RUNTIME_FUNCTION(Runtime_DefineDataPropertyUnchecked) {
  HandleScope scope(isolate);
  DCHECK(args.length() == 4);
  CONVERT_ARG_HANDLE_CHECKED(JSObject, object, 0);
  CONVERT_ARG_HANDLE_CHECKED(Name, name, 1);
  CONVERT_ARG_HANDLE_CHECKED(Object, value, 2);
  CONVERT_PROPERTY_ATTRIBUTES_CHECKED(attrs, 3);

  LookupIterator it = LookupIterator::PropertyOrElement(isolate, object, name,
                                                        LookupIterator::OWN);
  if (it.state() == LookupIterator::ACCESS_CHECK && !it.HasAccess()) {
    return isolate->heap()->undefined_value();
  }

  Handle<Object> result;
  ASSIGN_RETURN_FAILURE_ON_EXCEPTION(
      isolate, result, JSObject::DefineOwnPropertyIgnoreAttributes(
                           &it, value, attrs, JSObject::DONT_FORCE_FIELD));

  return *result;
}


// Return property without being observable by accessors or interceptors.
RUNTIME_FUNCTION(Runtime_GetDataProperty) {
  HandleScope scope(isolate);
  DCHECK(args.length() == 2);
  CONVERT_ARG_HANDLE_CHECKED(JSReceiver, object, 0);
  CONVERT_ARG_HANDLE_CHECKED(Name, name, 1);
  return *JSReceiver::GetDataProperty(object, name);
}


RUNTIME_FUNCTION(Runtime_HasFastPackedElements) {
  SealHandleScope shs(isolate);
  DCHECK(args.length() == 1);
  CONVERT_ARG_CHECKED(HeapObject, obj, 0);
  return isolate->heap()->ToBoolean(
      IsFastPackedElementsKind(obj->map()->elements_kind()));
}


RUNTIME_FUNCTION(Runtime_ValueOf) {
  SealHandleScope shs(isolate);
  DCHECK(args.length() == 1);
  CONVERT_ARG_CHECKED(Object, obj, 0);
  if (!obj->IsJSValue()) return obj;
  return JSValue::cast(obj)->value();
}


RUNTIME_FUNCTION(Runtime_SetValueOf) {
  SealHandleScope shs(isolate);
  DCHECK(args.length() == 2);
  CONVERT_ARG_CHECKED(Object, obj, 0);
  CONVERT_ARG_CHECKED(Object, value, 1);
  if (!obj->IsJSValue()) return value;
  JSValue::cast(obj)->set_value(value);
  return value;
}


RUNTIME_FUNCTION(Runtime_JSValueGetValue) {
  SealHandleScope shs(isolate);
  DCHECK(args.length() == 1);
  CONVERT_ARG_CHECKED(JSValue, obj, 0);
  return JSValue::cast(obj)->value();
}


RUNTIME_FUNCTION(Runtime_HeapObjectGetMap) {
  SealHandleScope shs(isolate);
  DCHECK(args.length() == 1);
  CONVERT_ARG_CHECKED(HeapObject, obj, 0);
  return obj->map();
}


RUNTIME_FUNCTION(Runtime_MapGetInstanceType) {
  SealHandleScope shs(isolate);
  DCHECK(args.length() == 1);
  CONVERT_ARG_CHECKED(Map, map, 0);
  return Smi::FromInt(map->instance_type());
}


RUNTIME_FUNCTION(Runtime_ObjectEquals) {
  SealHandleScope shs(isolate);
  DCHECK(args.length() == 2);
  CONVERT_ARG_CHECKED(Object, obj1, 0);
  CONVERT_ARG_CHECKED(Object, obj2, 1);
  return isolate->heap()->ToBoolean(obj1 == obj2);
}


RUNTIME_FUNCTION(Runtime_IsObject) {
  SealHandleScope shs(isolate);
  DCHECK(args.length() == 1);
  CONVERT_ARG_CHECKED(Object, obj, 0);
  if (!obj->IsHeapObject()) return isolate->heap()->false_value();
  if (obj->IsNull()) return isolate->heap()->true_value();
  if (obj->IsUndetectableObject()) return isolate->heap()->false_value();
  Map* map = HeapObject::cast(obj)->map();
  bool is_non_callable_spec_object =
      map->instance_type() >= FIRST_NONCALLABLE_SPEC_OBJECT_TYPE &&
      map->instance_type() <= LAST_NONCALLABLE_SPEC_OBJECT_TYPE;
  return isolate->heap()->ToBoolean(is_non_callable_spec_object);
}


RUNTIME_FUNCTION(Runtime_IsSpecObject) {
  SealHandleScope shs(isolate);
  DCHECK(args.length() == 1);
  CONVERT_ARG_CHECKED(Object, obj, 0);
  return isolate->heap()->ToBoolean(obj->IsSpecObject());
}


RUNTIME_FUNCTION(Runtime_IsStrong) {
  SealHandleScope shs(isolate);
  DCHECK(args.length() == 1);
  CONVERT_ARG_CHECKED(Object, obj, 0);
  return isolate->heap()->ToBoolean(obj->IsJSReceiver() &&
                                    JSReceiver::cast(obj)->map()->is_strong());
}


RUNTIME_FUNCTION(Runtime_ClassOf) {
  SealHandleScope shs(isolate);
  DCHECK(args.length() == 1);
  CONVERT_ARG_CHECKED(Object, obj, 0);
  if (!obj->IsJSReceiver()) return isolate->heap()->null_value();
  return JSReceiver::cast(obj)->class_name();
}


RUNTIME_FUNCTION(Runtime_DefineGetterPropertyUnchecked) {
  HandleScope scope(isolate);
  DCHECK(args.length() == 4);
  CONVERT_ARG_HANDLE_CHECKED(JSObject, object, 0);
  CONVERT_ARG_HANDLE_CHECKED(Name, name, 1);
  CONVERT_ARG_HANDLE_CHECKED(JSFunction, getter, 2);
  CONVERT_PROPERTY_ATTRIBUTES_CHECKED(attrs, 3);

  RETURN_FAILURE_ON_EXCEPTION(
      isolate,
      JSObject::DefineAccessor(object, name, getter,
                               isolate->factory()->null_value(), attrs));
  return isolate->heap()->undefined_value();
}


RUNTIME_FUNCTION(Runtime_DefineSetterPropertyUnchecked) {
  HandleScope scope(isolate);
  DCHECK(args.length() == 4);
  CONVERT_ARG_HANDLE_CHECKED(JSObject, object, 0);
  CONVERT_ARG_HANDLE_CHECKED(Name, name, 1);
  CONVERT_ARG_HANDLE_CHECKED(JSFunction, setter, 2);
  CONVERT_PROPERTY_ATTRIBUTES_CHECKED(attrs, 3);

  RETURN_FAILURE_ON_EXCEPTION(
      isolate,
      JSObject::DefineAccessor(object, name, isolate->factory()->null_value(),
                               setter, attrs));
  return isolate->heap()->undefined_value();
}


<<<<<<< HEAD
=======
RUNTIME_FUNCTION(Runtime_ToObject) {
  HandleScope scope(isolate);
  DCHECK_EQ(1, args.length());
  CONVERT_ARG_HANDLE_CHECKED(Object, object, 0);
  Handle<JSReceiver> receiver;
  if (JSReceiver::ToObject(isolate, object).ToHandle(&receiver)) {
    return *receiver;
  }
  THROW_NEW_ERROR_RETURN_FAILURE(
      isolate, NewTypeError(MessageTemplate::kUndefinedOrNullToObject));
}


RUNTIME_FUNCTION(Runtime_StrictEquals) {
  SealHandleScope scope(isolate);
  DCHECK_EQ(2, args.length());
  CONVERT_ARG_CHECKED(Object, x, 0);
  CONVERT_ARG_CHECKED(Object, y, 1);
  // TODO(bmeurer): Change this at some point to return true/false instead.
  return Smi::FromInt(x->StrictEquals(y) ? EQUAL : NOT_EQUAL);
}


>>>>>>> db960c73
RUNTIME_FUNCTION(Runtime_IsAccessCheckNeeded) {
  SealHandleScope shs(isolate);
  DCHECK_EQ(1, args.length());
  CONVERT_ARG_CHECKED(Object, object, 0);
  return isolate->heap()->ToBoolean(object->IsAccessCheckNeeded());
}
}  // namespace internal
}  // namespace v8<|MERGE_RESOLUTION|>--- conflicted
+++ resolved
@@ -1448,8 +1448,6 @@
 }
 
 
-<<<<<<< HEAD
-=======
 RUNTIME_FUNCTION(Runtime_ToObject) {
   HandleScope scope(isolate);
   DCHECK_EQ(1, args.length());
@@ -1473,7 +1471,6 @@
 }
 
 
->>>>>>> db960c73
 RUNTIME_FUNCTION(Runtime_IsAccessCheckNeeded) {
   SealHandleScope shs(isolate);
   DCHECK_EQ(1, args.length());
