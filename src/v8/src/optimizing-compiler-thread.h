// Copyright 2012 the V8 project authors. All rights reserved.
// Redistribution and use in source and binary forms, with or without
// modification, are permitted provided that the following conditions are
// met:
//
//     * Redistributions of source code must retain the above copyright
//       notice, this list of conditions and the following disclaimer.
//     * Redistributions in binary form must reproduce the above
//       copyright notice, this list of conditions and the following
//       disclaimer in the documentation and/or other materials provided
//       with the distribution.
//     * Neither the name of Google Inc. nor the names of its
//       contributors may be used to endorse or promote products derived
//       from this software without specific prior written permission.
//
// THIS SOFTWARE IS PROVIDED BY THE COPYRIGHT HOLDERS AND CONTRIBUTORS
// "AS IS" AND ANY EXPRESS OR IMPLIED WARRANTIES, INCLUDING, BUT NOT
// LIMITED TO, THE IMPLIED WARRANTIES OF MERCHANTABILITY AND FITNESS FOR
// A PARTICULAR PURPOSE ARE DISCLAIMED. IN NO EVENT SHALL THE COPYRIGHT
// OWNER OR CONTRIBUTORS BE LIABLE FOR ANY DIRECT, INDIRECT, INCIDENTAL,
// SPECIAL, EXEMPLARY, OR CONSEQUENTIAL DAMAGES (INCLUDING, BUT NOT
// LIMITED TO, PROCUREMENT OF SUBSTITUTE GOODS OR SERVICES; LOSS OF USE,
// DATA, OR PROFITS; OR BUSINESS INTERRUPTION) HOWEVER CAUSED AND ON ANY
// THEORY OF LIABILITY, WHETHER IN CONTRACT, STRICT LIABILITY, OR TORT
// (INCLUDING NEGLIGENCE OR OTHERWISE) ARISING IN ANY WAY OUT OF THE USE
// OF THIS SOFTWARE, EVEN IF ADVISED OF THE POSSIBILITY OF SUCH DAMAGE.

#ifndef V8_OPTIMIZING_COMPILER_THREAD_H_
#define V8_OPTIMIZING_COMPILER_THREAD_H_

#include "atomicops.h"
#include "flags.h"
#include "list.h"
#include "platform.h"
#include "platform/mutex.h"
#include "platform/time.h"
#include "unbound-queue-inl.h"

namespace v8 {
namespace internal {

class HOptimizedGraphBuilder;
class RecompileJob;
class SharedFunctionInfo;

class OptimizingCompilerThread : public Thread {
 public:
  explicit OptimizingCompilerThread(Isolate *isolate) :
      Thread("OptimizingCompilerThread"),
#ifdef DEBUG
      thread_id_(0),
#endif
      isolate_(isolate),
      stop_semaphore_(0),
      input_queue_semaphore_(0),
      input_queue_capacity_(FLAG_concurrent_recompilation_queue_length),
      input_queue_length_(0),
      input_queue_shift_(0),
      osr_buffer_capacity_(FLAG_concurrent_recompilation_queue_length + 4),
      osr_buffer_cursor_(0),
      osr_hits_(0),
      osr_attempts_(0),
      blocked_jobs_(0) {
    NoBarrier_Store(&stop_thread_, static_cast<AtomicWord>(CONTINUE));
    input_queue_ = NewArray<RecompileJob*>(input_queue_capacity_);
    if (FLAG_concurrent_osr) {
      // Allocate and mark OSR buffer slots as empty.
      osr_buffer_ = NewArray<RecompileJob*>(osr_buffer_capacity_);
      for (int i = 0; i < osr_buffer_capacity_; i++) osr_buffer_[i] = NULL;
    }
  }

  ~OptimizingCompilerThread();

  void Run();
  void Stop();
  void Flush();
  void QueueForOptimization(RecompileJob* optimizing_compiler);
  void Unblock();
  void InstallOptimizedFunctions();
  RecompileJob* FindReadyOSRCandidate(Handle<JSFunction> function,
                                      uint32_t osr_pc_offset);
  bool IsQueuedForOSR(Handle<JSFunction> function, uint32_t osr_pc_offset);

  bool IsQueuedForOSR(JSFunction* function);

  inline bool IsQueueAvailable() {
    LockGuard<Mutex> access_input_queue(&input_queue_mutex_);
    return input_queue_length_ < input_queue_capacity_;
  }

  inline void AgeBufferedOsrJobs() {
    // Advance cursor of the cyclic buffer to next empty slot or stale OSR job.
    // Dispose said OSR job in the latter case.  Calling this on every GC
    // should make sure that we do not hold onto stale jobs indefinitely.
    AddToOsrBuffer(NULL);
<<<<<<< HEAD
=======
  }

  static bool Enabled(int max_available) {
    return (FLAG_concurrent_recompilation && max_available > 1);
>>>>>>> 8c15b39e
  }

#ifdef DEBUG
  static bool IsOptimizerThread(Isolate* isolate);
  bool IsOptimizerThread();
#endif

 private:
  enum StopFlag { CONTINUE, STOP, FLUSH };

  void FlushInputQueue(bool restore_function_code);
  void FlushOutputQueue(bool restore_function_code);
  void FlushOsrBuffer(bool restore_function_code);
  void CompileNext();
  RecompileJob* NextInput();

  // Add a recompilation task for OSR to the cyclic buffer, awaiting OSR entry.
  // Tasks evicted from the cyclic buffer are discarded.
  void AddToOsrBuffer(RecompileJob* compiler);

  inline int InputQueueIndex(int i) {
    int result = (i + input_queue_shift_) % input_queue_capacity_;
    ASSERT_LE(0, result);
    ASSERT_LT(result, input_queue_capacity_);
    return result;
  }

#ifdef DEBUG
  int thread_id_;
  Mutex thread_id_mutex_;
#endif

  Isolate* isolate_;
  Semaphore stop_semaphore_;
  Semaphore input_queue_semaphore_;

  // Circular queue of incoming recompilation tasks (including OSR).
  RecompileJob** input_queue_;
  int input_queue_capacity_;
  int input_queue_length_;
  int input_queue_shift_;
  Mutex input_queue_mutex_;

  // Queue of recompilation tasks ready to be installed (excluding OSR).
  UnboundQueue<RecompileJob*> output_queue_;

  // Cyclic buffer of recompilation tasks for OSR.
  RecompileJob** osr_buffer_;
  int osr_buffer_capacity_;
  int osr_buffer_cursor_;

  volatile AtomicWord stop_thread_;
  TimeDelta time_spent_compiling_;
  TimeDelta time_spent_total_;

  int osr_hits_;
  int osr_attempts_;

  int blocked_jobs_;
};

} }  // namespace v8::internal

#endif  // V8_OPTIMIZING_COMPILER_THREAD_H_<|MERGE_RESOLUTION|>--- conflicted
+++ resolved
@@ -94,13 +94,10 @@
     // Dispose said OSR job in the latter case.  Calling this on every GC
     // should make sure that we do not hold onto stale jobs indefinitely.
     AddToOsrBuffer(NULL);
-<<<<<<< HEAD
-=======
   }
 
   static bool Enabled(int max_available) {
     return (FLAG_concurrent_recompilation && max_available > 1);
->>>>>>> 8c15b39e
   }
 
 #ifdef DEBUG
