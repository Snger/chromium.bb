// Copyright 2012 the V8 project authors. All rights reserved.
// Redistribution and use in source and binary forms, with or without
// modification, are permitted provided that the following conditions are
// met:
//
//     * Redistributions of source code must retain the above copyright
//       notice, this list of conditions and the following disclaimer.
//     * Redistributions in binary form must reproduce the above
//       copyright notice, this list of conditions and the following
//       disclaimer in the documentation and/or other materials provided
//       with the distribution.
//     * Neither the name of Google Inc. nor the names of its
//       contributors may be used to endorse or promote products derived
//       from this software without specific prior written permission.
//
// THIS SOFTWARE IS PROVIDED BY THE COPYRIGHT HOLDERS AND CONTRIBUTORS
// "AS IS" AND ANY EXPRESS OR IMPLIED WARRANTIES, INCLUDING, BUT NOT
// LIMITED TO, THE IMPLIED WARRANTIES OF MERCHANTABILITY AND FITNESS FOR
// A PARTICULAR PURPOSE ARE DISCLAIMED. IN NO EVENT SHALL THE COPYRIGHT
// OWNER OR CONTRIBUTORS BE LIABLE FOR ANY DIRECT, INDIRECT, INCIDENTAL,
// SPECIAL, EXEMPLARY, OR CONSEQUENTIAL DAMAGES (INCLUDING, BUT NOT
// LIMITED TO, PROCUREMENT OF SUBSTITUTE GOODS OR SERVICES; LOSS OF USE,
// DATA, OR PROFITS; OR BUSINESS INTERRUPTION) HOWEVER CAUSED AND ON ANY
// THEORY OF LIABILITY, WHETHER IN CONTRACT, STRICT LIABILITY, OR TORT
// (INCLUDING NEGLIGENCE OR OTHERWISE) ARISING IN ANY WAY OUT OF THE USE
// OF THIS SOFTWARE, EVEN IF ADVISED OF THE POSSIBILITY OF SUCH DAMAGE.

// This file defines all of the flags.  It is separated into different section,
// for Debug, Release, Logging and Profiling, etc.  To add a new flag, find the
// correct section, and use one of the DEFINE_ macros, without a trailing ';'.
//
// This include does not have a guard, because it is a template-style include,
// which can be included multiple times in different modes.  It expects to have
// a mode defined before it's included.  The modes are FLAG_MODE_... below:

// We want to declare the names of the variables for the header file.  Normally
// this will just be an extern declaration, but for a readonly flag we let the
// compiler make better optimizations by giving it the value.
#if defined(FLAG_MODE_DECLARE)
#define FLAG_FULL(ftype, ctype, nam, def, cmt) \
  extern ctype FLAG_##nam;
#define FLAG_READONLY(ftype, ctype, nam, def, cmt) \
  static ctype const FLAG_##nam = def;

// We want to supply the actual storage and value for the flag variable in the
// .cc file.  We only do this for writable flags.
#elif defined(FLAG_MODE_DEFINE)
#define FLAG_FULL(ftype, ctype, nam, def, cmt) \
  ctype FLAG_##nam = def;

// We need to define all of our default values so that the Flag structure can
// access them by pointer.  These are just used internally inside of one .cc,
// for MODE_META, so there is no impact on the flags interface.
#elif defined(FLAG_MODE_DEFINE_DEFAULTS)
#define FLAG_FULL(ftype, ctype, nam, def, cmt) \
  static ctype const FLAGDEFAULT_##nam = def;

// We want to write entries into our meta data table, for internal parsing and
// printing / etc in the flag parser code.  We only do this for writable flags.
#elif defined(FLAG_MODE_META)
#define FLAG_FULL(ftype, ctype, nam, def, cmt) \
  { Flag::TYPE_##ftype, #nam, &FLAG_##nam, &FLAGDEFAULT_##nam, cmt, false },
#define FLAG_ALIAS(ftype, ctype, alias, nam) \
  { Flag::TYPE_##ftype, #alias, &FLAG_##nam, &FLAGDEFAULT_##nam, \
    "alias for --"#nam, false },

// We produce the code to set flags when it is implied by another flag.
#elif defined(FLAG_MODE_DEFINE_IMPLICATIONS)
#define DEFINE_implication(whenflag, thenflag) \
  if (FLAG_##whenflag) FLAG_##thenflag = true;

#else
#error No mode supplied when including flags.defs
#endif

// Dummy defines for modes where it is not relevant.
#ifndef FLAG_FULL
#define FLAG_FULL(ftype, ctype, nam, def, cmt)
#endif

#ifndef FLAG_READONLY
#define FLAG_READONLY(ftype, ctype, nam, def, cmt)
#endif

#ifndef FLAG_ALIAS
#define FLAG_ALIAS(ftype, ctype, alias, nam)
#endif

#ifndef DEFINE_implication
#define DEFINE_implication(whenflag, thenflag)
#endif

#define COMMA ,

#ifdef FLAG_MODE_DECLARE
// Structure used to hold a collection of arguments to the JavaScript code.
struct JSArguments {
public:
  inline const char*& operator[] (int idx) const {
    return argv[idx];
  }
  static JSArguments Create(int argc, const char** argv) {
    JSArguments args;
    args.argc = argc;
    args.argv = argv;
    return args;
  }
  int argc;
  const char** argv;
};

struct MaybeBoolFlag {
  static MaybeBoolFlag Create(bool has_value, bool value) {
    MaybeBoolFlag flag;
    flag.has_value = has_value;
    flag.value = value;
    return flag;
  }
  bool has_value;
  bool value;
};
#endif

#if (defined CAN_USE_VFP3_INSTRUCTIONS) || !(defined ARM_TEST)
# define ENABLE_VFP3_DEFAULT true
#else
# define ENABLE_VFP3_DEFAULT false
#endif
#if (defined CAN_USE_ARMV7_INSTRUCTIONS) || !(defined ARM_TEST)
# define ENABLE_ARMV7_DEFAULT true
#else
# define ENABLE_ARMV7_DEFAULT false
#endif
#if (defined CAN_USE_VFP32DREGS) || !(defined ARM_TEST)
# define ENABLE_32DREGS_DEFAULT true
#else
# define ENABLE_32DREGS_DEFAULT false
#endif

#define DEFINE_bool(nam, def, cmt)   FLAG(BOOL, bool, nam, def, cmt)
#define DEFINE_maybe_bool(nam, cmt)  FLAG(MAYBE_BOOL, MaybeBoolFlag, nam,  \
                                          { false COMMA false }, cmt)
#define DEFINE_int(nam, def, cmt)    FLAG(INT, int, nam, def, cmt)
#define DEFINE_float(nam, def, cmt)  FLAG(FLOAT, double, nam, def, cmt)
#define DEFINE_string(nam, def, cmt) FLAG(STRING, const char*, nam, def, cmt)
#define DEFINE_args(nam, cmt)        FLAG(ARGS, JSArguments, nam, \
                                          { 0 COMMA NULL }, cmt)

#define DEFINE_ALIAS_bool(alias, nam)  FLAG_ALIAS(BOOL, bool, alias, nam)
#define DEFINE_ALIAS_int(alias, nam)   FLAG_ALIAS(INT, int, alias, nam)
#define DEFINE_ALIAS_float(alias, nam) FLAG_ALIAS(FLOAT, double, alias, nam)
#define DEFINE_ALIAS_string(alias, nam) \
  FLAG_ALIAS(STRING, const char*, alias, nam)
#define DEFINE_ALIAS_args(alias, nam)  FLAG_ALIAS(ARGS, JSArguments, alias, nam)

//
// Flags in all modes.
//
#define FLAG FLAG_FULL

// Flags for language modes and experimental language features.
DEFINE_bool(use_strict, false, "enforce strict mode")
DEFINE_bool(es5_readonly, true,
            "activate correct semantics for inheriting readonliness")
DEFINE_bool(es52_globals, true,
            "activate new semantics for global var declarations")

DEFINE_bool(harmony_typeof, false, "enable harmony semantics for typeof")
DEFINE_bool(harmony_scoping, false, "enable harmony block scoping")
DEFINE_bool(harmony_modules, false,
            "enable harmony modules (implies block scoping)")
DEFINE_bool(harmony_symbols, false,
            "enable harmony symbols (a.k.a. private names)")
DEFINE_bool(harmony_promises, false, "enable harmony promises")
DEFINE_bool(harmony_proxies, false, "enable harmony proxies")
DEFINE_bool(harmony_collections, false,
            "enable harmony collections (sets, maps, and weak maps)")
DEFINE_bool(harmony_observation, false,
            "enable harmony object observation (implies harmony collections")
DEFINE_bool(harmony_generators, false, "enable harmony generators")
DEFINE_bool(harmony_iteration, false, "enable harmony iteration (for-of)")
DEFINE_bool(harmony_numeric_literals, false,
            "enable harmony numeric literals (0o77, 0b11)")
DEFINE_bool(harmony_strings, false, "enable harmony string")
DEFINE_bool(harmony_arrays, false, "enable harmony arrays")
DEFINE_bool(harmony_maths, false, "enable harmony math functions")
DEFINE_bool(harmony, false, "enable all harmony features (except typeof)")
DEFINE_implication(harmony, harmony_scoping)
DEFINE_implication(harmony, harmony_modules)
DEFINE_implication(harmony, harmony_symbols)
DEFINE_implication(harmony, harmony_promises)
DEFINE_implication(harmony, harmony_proxies)
DEFINE_implication(harmony, harmony_collections)
DEFINE_implication(harmony, harmony_observation)
DEFINE_implication(harmony, harmony_generators)
DEFINE_implication(harmony, harmony_iteration)
DEFINE_implication(harmony, harmony_numeric_literals)
DEFINE_implication(harmony, harmony_strings)
DEFINE_implication(harmony, harmony_arrays)
DEFINE_implication(harmony, harmony_maths)
<<<<<<< HEAD
=======
DEFINE_implication(harmony_promises, harmony_collections)
>>>>>>> 8c15b39e
DEFINE_implication(harmony_modules, harmony_scoping)
DEFINE_implication(harmony_observation, harmony_collections)

// Flags for experimental implementation features.
DEFINE_bool(packed_arrays, true, "optimizes arrays that have no holes")
DEFINE_bool(smi_only_arrays, true, "tracks arrays with only smi values")
<<<<<<< HEAD
=======
DEFINE_bool(compiled_keyed_dictionary_loads, true,
            "use optimizing compiler to generate keyed dictionary load stubs")
>>>>>>> 8c15b39e
DEFINE_bool(clever_optimizations, true,
            "Optimize object size, Array shift, DOM strings and string +")
DEFINE_bool(pretenuring, true, "allocate objects in old space")
// TODO(hpayer): We will remove this flag as soon as we have pretenuring
// support for specific allocation sites.
DEFINE_bool(pretenuring_call_new, false, "pretenure call new")
DEFINE_bool(allocation_site_pretenuring, false,
            "pretenure with allocation sites")
<<<<<<< HEAD
=======
DEFINE_bool(trace_pretenuring, false,
            "trace pretenuring decisions of HAllocate instructions")
>>>>>>> 8c15b39e
DEFINE_bool(track_fields, true, "track fields with only smi values")
DEFINE_bool(track_double_fields, true, "track fields with double values")
DEFINE_bool(track_heap_object_fields, true, "track fields with heap values")
DEFINE_bool(track_computed_fields, true, "track computed boilerplate fields")
DEFINE_implication(track_double_fields, track_fields)
DEFINE_implication(track_heap_object_fields, track_fields)
DEFINE_implication(track_computed_fields, track_fields)
DEFINE_bool(smi_binop, true, "support smi representation in binary operations")

// Flags for optimization types.
DEFINE_bool(optimize_for_size, false,
            "Enables optimizations which favor memory size over execution "
            "speed.")

// Flags for data representation optimizations
DEFINE_bool(unbox_double_arrays, true, "automatically unbox arrays of doubles")
DEFINE_bool(string_slices, true, "use string slices")

// Flags for Crankshaft.
DEFINE_bool(crankshaft, true, "use crankshaft")
DEFINE_string(hydrogen_filter, "*", "optimization filter")
DEFINE_bool(use_range, true, "use hydrogen range analysis")
DEFINE_bool(use_gvn, true, "use hydrogen global value numbering")
DEFINE_bool(use_canonicalizing, true, "use hydrogen instruction canonicalizing")
DEFINE_bool(use_inlining, true, "use function inlining")
DEFINE_bool(use_escape_analysis, false, "use hydrogen escape analysis")
DEFINE_bool(use_allocation_folding, true, "use allocation folding")
DEFINE_int(max_inlining_levels, 5, "maximum number of inlining levels")
DEFINE_int(max_inlined_source_size, 600,
           "maximum source size in bytes considered for a single inlining")
DEFINE_int(max_inlined_nodes, 196,
           "maximum number of AST nodes considered for a single inlining")
DEFINE_int(max_inlined_nodes_cumulative, 400,
           "maximum cumulative number of AST nodes considered for inlining")
DEFINE_bool(loop_invariant_code_motion, true, "loop invariant code motion")
DEFINE_bool(fast_math, true, "faster (but maybe less accurate) math functions")
DEFINE_bool(collect_megamorphic_maps_from_stub_cache, true,
            "crankshaft harvests type feedback from stub cache")
DEFINE_bool(hydrogen_stats, false, "print statistics for hydrogen")
DEFINE_bool(trace_check_elimination, false, "trace check elimination phase")
DEFINE_bool(trace_hydrogen, false, "trace generated hydrogen to file")
DEFINE_string(trace_hydrogen_filter, "*", "hydrogen tracing filter")
DEFINE_bool(trace_hydrogen_stubs, false, "trace generated hydrogen for stubs")
DEFINE_string(trace_hydrogen_file, NULL, "trace hydrogen to given file name")
DEFINE_string(trace_phase, "HLZ", "trace generated IR for specified phases")
DEFINE_bool(trace_inlining, false, "trace inlining decisions")
DEFINE_bool(trace_load_elimination, false, "trace load elimination")
DEFINE_bool(trace_alloc, false, "trace register allocator")
DEFINE_bool(trace_all_uses, false, "trace all use positions")
DEFINE_bool(trace_range, false, "trace range analysis")
DEFINE_bool(trace_gvn, false, "trace global value numbering")
DEFINE_bool(trace_representation, false, "trace representation types")
DEFINE_bool(trace_escape_analysis, false, "trace hydrogen escape analysis")
DEFINE_bool(trace_allocation_folding, false, "trace allocation folding")
DEFINE_bool(trace_track_allocation_sites, false,
            "trace the tracking of allocation sites")
DEFINE_bool(trace_migration, false, "trace object migration")
DEFINE_bool(trace_generalization, false, "trace map generalization")
DEFINE_bool(stress_pointer_maps, false, "pointer map for every instruction")
DEFINE_bool(stress_environments, false, "environment for every instruction")
DEFINE_int(deopt_every_n_times, 0,
           "deoptimize every n times a deopt point is passed")
DEFINE_int(deopt_every_n_garbage_collections, 0,
           "deoptimize every n garbage collections")
DEFINE_bool(print_deopt_stress, false, "print number of possible deopt points")
DEFINE_bool(trap_on_deopt, false, "put a break point before deoptimizing")
DEFINE_bool(trap_on_stub_deopt, false,
            "put a break point before deoptimizing a stub")
DEFINE_bool(deoptimize_uncommon_cases, true, "deoptimize uncommon cases")
DEFINE_bool(polymorphic_inlining, true, "polymorphic inlining")
DEFINE_bool(use_osr, true, "use on-stack replacement")
DEFINE_bool(array_bounds_checks_elimination, true,
            "perform array bounds checks elimination")
DEFINE_bool(array_bounds_checks_hoisting, false,
            "perform array bounds checks hoisting")
DEFINE_bool(array_index_dehoisting, true,
            "perform array index dehoisting")
DEFINE_bool(analyze_environment_liveness, true,
            "analyze liveness of environment slots and zap dead values")
<<<<<<< HEAD
DEFINE_bool(load_elimination, false, "use load elimination")
=======
DEFINE_bool(load_elimination, true, "use load elimination")
>>>>>>> 8c15b39e
DEFINE_bool(check_elimination, false, "use check elimination")
DEFINE_bool(dead_code_elimination, true, "use dead code elimination")
DEFINE_bool(fold_constants, true, "use constant folding")
DEFINE_bool(trace_dead_code_elimination, false, "trace dead code elimination")
DEFINE_bool(unreachable_code_elimination, true, "eliminate unreachable code")
DEFINE_bool(track_allocation_sites, true,
            "Use allocation site info to reduce transitions")
DEFINE_bool(trace_osr, false, "trace on-stack replacement")
DEFINE_int(stress_runs, 0, "number of stress runs")
DEFINE_bool(optimize_closures, true, "optimize closures")
DEFINE_bool(lookup_sample_by_shared, true,
            "when picking a function to optimize, watch for shared function "
            "info, not JSFunction itself")
DEFINE_bool(cache_optimized_code, true,
            "cache optimized code for closures")
DEFINE_bool(flush_optimized_code_cache, true,
            "flushes the cache of optimized code for closures on every GC")
DEFINE_bool(inline_construct, true, "inline constructor calls")
DEFINE_bool(inline_arguments, true, "inline functions with arguments object")
DEFINE_bool(inline_accessors, true, "inline JavaScript accessors")
DEFINE_int(loop_weight, 1, "loop weight for representation inference")
<<<<<<< HEAD
DEFINE_int(escape_analysis_iterations, 1,
=======
DEFINE_int(escape_analysis_iterations, 2,
>>>>>>> 8c15b39e
           "maximum number of escape analysis fix-point iterations")

DEFINE_bool(optimize_for_in, true,
            "optimize functions containing for-in loops")
DEFINE_bool(opt_safe_uint32_operations, true,
            "allow uint32 values on optimize frames if they are used only in "
            "safe operations")

DEFINE_bool(concurrent_recompilation, true,
            "optimizing hot functions asynchronously on a separate thread")
DEFINE_bool(trace_concurrent_recompilation, false,
            "track concurrent recompilation")
DEFINE_int(concurrent_recompilation_queue_length, 8,
           "the length of the concurrent compilation queue")
DEFINE_int(concurrent_recompilation_delay, 0,
           "artificial compilation delay in ms")
DEFINE_bool(block_concurrent_recompilation, false,
            "block queued jobs until released")
DEFINE_bool(concurrent_osr, false,
            "concurrent on-stack replacement")
DEFINE_implication(concurrent_osr, concurrent_recompilation)

DEFINE_bool(omit_map_checks_for_leaf_maps, true,
            "do not emit check maps for constant values that have a leaf map, "
            "deoptimize the optimized code if the layout of the maps changes.")

DEFINE_bool(new_string_add, false, "enable new string addition")

// Experimental profiler changes.
DEFINE_bool(experimental_profiler, true, "enable all profiler experiments")
DEFINE_bool(watch_ic_patching, false, "profiler considers IC stability")
DEFINE_int(frame_count, 1, "number of stack frames inspected by the profiler")
DEFINE_bool(self_optimization, false,
            "primitive functions trigger their own optimization")
DEFINE_bool(direct_self_opt, false,
            "call recompile stub directly when self-optimizing")
DEFINE_bool(retry_self_opt, false, "re-try self-optimization if it failed")
DEFINE_bool(interrupt_at_exit, false,
            "insert an interrupt check at function exit")
DEFINE_bool(weighted_back_edges, false,
            "weight back edges by jump distance for interrupt triggering")
           // 0x1700 fits in the immediate field of an ARM instruction.
DEFINE_int(interrupt_budget, 0x1700,
           "execution budget before interrupt is triggered")
DEFINE_int(type_info_threshold, 25,
           "percentage of ICs that must have type info to allow optimization")
DEFINE_int(self_opt_count, 130, "call count before self-optimization")

DEFINE_implication(experimental_profiler, watch_ic_patching)
DEFINE_implication(experimental_profiler, self_optimization)
// Not implying direct_self_opt here because it seems to be a bad idea.
DEFINE_implication(experimental_profiler, retry_self_opt)
DEFINE_implication(experimental_profiler, interrupt_at_exit)
DEFINE_implication(experimental_profiler, weighted_back_edges)

DEFINE_bool(trace_opt_verbose, false, "extra verbose compilation tracing")
DEFINE_implication(trace_opt_verbose, trace_opt)

// assembler-ia32.cc / assembler-arm.cc / assembler-x64.cc
DEFINE_bool(debug_code, false,
            "generate extra code (assertions) for debugging")
DEFINE_bool(code_comments, false, "emit comments in code disassembly")
DEFINE_bool(enable_sse2, true,
            "enable use of SSE2 instructions if available")
DEFINE_bool(enable_sse3, true,
            "enable use of SSE3 instructions if available")
DEFINE_bool(enable_sse4_1, true,
            "enable use of SSE4.1 instructions if available")
DEFINE_bool(enable_cmov, true,
            "enable use of CMOV instruction if available")
DEFINE_bool(enable_sahf, true,
            "enable use of SAHF instruction if available (X64 only)")
DEFINE_bool(enable_vfp3, ENABLE_VFP3_DEFAULT,
            "enable use of VFP3 instructions if available")
DEFINE_bool(enable_armv7, ENABLE_ARMV7_DEFAULT,
            "enable use of ARMv7 instructions if available (ARM only)")
DEFINE_bool(enable_neon, true,
            "enable use of NEON instructions if available (ARM only)")
DEFINE_bool(enable_sudiv, true,
            "enable use of SDIV and UDIV instructions if available (ARM only)")
DEFINE_bool(enable_movw_movt, false,
            "enable loading 32-bit constant by means of movw/movt "
            "instruction pairs (ARM only)")
DEFINE_bool(enable_unaligned_accesses, true,
            "enable unaligned accesses for ARMv7 (ARM only)")
DEFINE_bool(enable_32dregs, ENABLE_32DREGS_DEFAULT,
            "enable use of d16-d31 registers on ARM - this requires VFP3")
DEFINE_bool(enable_vldr_imm, false,
            "enable use of constant pools for double immediate (ARM only)")

// bootstrapper.cc
DEFINE_string(expose_natives_as, NULL, "expose natives in global object")
DEFINE_string(expose_debug_as, NULL, "expose debug in global object")
#ifdef ADDRESS_SANITIZER
DEFINE_bool(expose_free_buffer, false, "expose freeBuffer extension")
#endif
DEFINE_bool(expose_gc, false, "expose gc extension")
DEFINE_string(expose_gc_as, NULL,
              "expose gc extension under the specified name")
DEFINE_implication(expose_gc_as, expose_gc)
DEFINE_bool(expose_externalize_string, false,
            "expose externalize string extension")
DEFINE_int(stack_trace_limit, 10, "number of stack frames to capture")
DEFINE_bool(builtins_in_stack_traces, false,
            "show built-in functions in stack traces")
DEFINE_bool(disable_native_files, false, "disable builtin natives files")

// builtins-ia32.cc
DEFINE_bool(inline_new, true, "use fast inline allocation")

// checks.cc
DEFINE_bool(stack_trace_on_abort, true,
            "print a stack trace if an assertion failure occurs")

// codegen-ia32.cc / codegen-arm.cc
DEFINE_bool(trace_codegen, false,
            "print name of functions for which code is generated")
DEFINE_bool(trace, false, "trace function calls")
DEFINE_bool(mask_constants_with_cookie, true,
            "use random jit cookie to mask large constants")

// codegen.cc
DEFINE_bool(lazy, true, "use lazy compilation")
DEFINE_bool(trace_opt, false, "trace lazy optimization")
DEFINE_bool(trace_opt_stats, false, "trace lazy optimization statistics")
DEFINE_bool(opt, true, "use adaptive optimizations")
DEFINE_bool(always_opt, false, "always try to optimize functions")
DEFINE_bool(always_osr, false, "always try to OSR functions")
DEFINE_bool(prepare_always_opt, false, "prepare for turning on always opt")
DEFINE_bool(trace_deopt, false, "trace optimize function deoptimization")
DEFINE_bool(trace_stub_failures, false,
            "trace deoptimization of generated code stubs")

// compiler.cc
DEFINE_int(min_preparse_length, 1024,
           "minimum length for automatic enable preparsing")
DEFINE_bool(always_full_compiler, false,
            "try to use the dedicated run-once backend for all code")
DEFINE_int(max_opt_count, 10,
           "maximum number of optimization attempts before giving up.")

// compilation-cache.cc
DEFINE_bool(compilation_cache, true, "enable compilation cache")

DEFINE_bool(cache_prototype_transitions, true, "cache prototype transitions")

// cpu-profiler.cc
DEFINE_int(cpu_profiler_sampling_interval, 1000,
           "CPU profiler sampling interval in microseconds")

// debug.cc
DEFINE_bool(trace_debug_json, false, "trace debugging JSON request/response")
DEFINE_bool(trace_js_array_abuse, false,
            "trace out-of-bounds accesses to JS arrays")
DEFINE_bool(trace_external_array_abuse, false,
            "trace out-of-bounds-accesses to external arrays")
DEFINE_bool(trace_array_abuse, false,
            "trace out-of-bounds accesses to all arrays")
DEFINE_implication(trace_array_abuse, trace_js_array_abuse)
DEFINE_implication(trace_array_abuse, trace_external_array_abuse)
DEFINE_bool(debugger_auto_break, true,
            "automatically set the debug break flag when debugger commands are "
            "in the queue")
DEFINE_bool(enable_liveedit, true, "enable liveedit experimental feature")
DEFINE_bool(break_on_abort, true, "always cause a debug break before aborting")

// execution.cc
// Slightly less than 1MB on 64-bit, since Windows' default stack size for
// the main execution thread is 1MB for both 32 and 64-bit.
DEFINE_int(stack_size, kPointerSize * 123,
           "default size of stack region v8 is allowed to use (in kBytes)")

// frames.cc
DEFINE_int(max_stack_trace_source_length, 300,
           "maximum length of function source code printed in a stack trace.")

// full-codegen.cc
DEFINE_bool(always_inline_smi_code, false,
            "always inline smi code in non-opt code")

// heap.cc
DEFINE_int(max_new_space_size, 0, "max size of the new generation (in kBytes)")
DEFINE_int(max_old_space_size, 0, "max size of the old generation (in Mbytes)")
DEFINE_int(max_executable_size, 0, "max size of executable memory (in Mbytes)")
DEFINE_bool(gc_global, false, "always perform global GCs")
DEFINE_int(gc_interval, -1, "garbage collect after <n> allocations")
DEFINE_bool(trace_gc, false,
            "print one trace line following each garbage collection")
DEFINE_bool(trace_gc_nvp, false,
            "print one detailed trace line in name=value format "
            "after each garbage collection")
DEFINE_bool(trace_gc_ignore_scavenger, false,
            "do not print trace line after scavenger collection")
DEFINE_bool(print_cumulative_gc_stat, false,
            "print cumulative GC statistics in name=value format on exit")
DEFINE_bool(print_max_heap_committed, false,
            "print statistics of the maximum memory committed for the heap "
            "in name=value format on exit")
DEFINE_bool(trace_gc_verbose, false,
            "print more details following each garbage collection")
DEFINE_bool(trace_fragmentation, false,
            "report fragmentation for old pointer and data pages")
DEFINE_bool(trace_external_memory, false,
            "print amount of external allocated memory after each time "
            "it is adjusted.")
DEFINE_bool(collect_maps, true,
            "garbage collect maps from which no objects can be reached")
DEFINE_bool(weak_embedded_maps_in_optimized_code, true,
            "make maps embedded in optimized code weak")
DEFINE_bool(weak_embedded_objects_in_optimized_code, true,
            "make objects embedded in optimized code weak")
DEFINE_bool(flush_code, true,
            "flush code that we expect not to use again (during full gc)")
DEFINE_bool(flush_code_incrementally, true,
            "flush code that we expect not to use again (incrementally)")
DEFINE_bool(trace_code_flushing, false, "trace code flushing progress")
DEFINE_bool(age_code, true,
            "track un-executed functions to age code and flush only "
            "old code (required for code flushing)")
DEFINE_bool(incremental_marking, true, "use incremental marking")
DEFINE_bool(incremental_marking_steps, true, "do incremental marking steps")
DEFINE_bool(trace_incremental_marking, false,
            "trace progress of the incremental marking")
DEFINE_bool(track_gc_object_stats, false,
            "track object counts and memory usage")
DEFINE_bool(parallel_sweeping, true, "enable parallel sweeping")
DEFINE_bool(concurrent_sweeping, false, "enable concurrent sweeping")
DEFINE_int(sweeper_threads, 0,
           "number of parallel and concurrent sweeping threads")
#ifdef VERIFY_HEAP
DEFINE_bool(verify_heap, false, "verify heap pointers before and after GC")
#endif


// heap-snapshot-generator.cc
DEFINE_bool(heap_profiler_trace_objects, false,
            "Dump heap object allocations/movements/size_updates")


// v8.cc
DEFINE_bool(use_idle_notification, true,
            "Use idle notification to reduce memory footprint.")
// ic.cc
DEFINE_bool(use_ic, true, "use inline caching")

// macro-assembler-ia32.cc
DEFINE_bool(native_code_counters, false,
            "generate extra code for manipulating stats counters")

// mark-compact.cc
DEFINE_bool(always_compact, false, "Perform compaction on every full GC")
DEFINE_bool(lazy_sweeping, true,
            "Use lazy sweeping for old pointer and data spaces")
DEFINE_bool(never_compact, false,
            "Never perform compaction on full GC - testing only")
DEFINE_bool(compact_code_space, true,
            "Compact code space on full non-incremental collections")
DEFINE_bool(incremental_code_compaction, true,
            "Compact code space on full incremental collections")
DEFINE_bool(cleanup_code_caches_at_gc, true,
            "Flush inline caches prior to mark compact collection and "
            "flush code caches in maps during mark compact cycle.")
DEFINE_bool(use_marking_progress_bar, true,
            "Use a progress bar to scan large objects in increments when "
            "incremental marking is active.")
DEFINE_int(random_seed, 0,
           "Default seed for initializing random generator "
           "(0, the default, means to use system random).")

// objects.cc
DEFINE_bool(use_verbose_printer, true, "allows verbose printing")

// parser.cc
DEFINE_bool(allow_natives_syntax, false, "allow natives syntax")
DEFINE_bool(trace_parse, false, "trace parsing and preparsing")

// simulator-arm.cc and simulator-mips.cc
DEFINE_bool(trace_sim, false, "Trace simulator execution")
DEFINE_bool(check_icache, false,
            "Check icache flushes in ARM and MIPS simulator")
DEFINE_int(stop_sim_at, 0, "Simulator stop after x number of instructions")
DEFINE_int(sim_stack_alignment, 8,
           "Stack alingment in bytes in simulator (4 or 8, 8 is default)")

// isolate.cc
DEFINE_bool(abort_on_uncaught_exception, false,
            "abort program (dump core) when an uncaught exception is thrown")
DEFINE_bool(trace_exception, false,
            "print stack trace when throwing exceptions")
<<<<<<< HEAD
DEFINE_bool(preallocate_message_memory, false,
            "preallocate some memory to build stack traces.")
=======
>>>>>>> 8c15b39e
DEFINE_bool(randomize_hashes, true,
            "randomize hashes to avoid predictable hash collisions "
            "(with snapshots this option cannot override the baked-in seed)")
DEFINE_int(hash_seed, 0,
           "Fixed seed to use to hash property keys (0 means random)"
           "(with snapshots this option cannot override the baked-in seed)")

// snapshot-common.cc
DEFINE_bool(profile_deserialization, false,
            "Print the time it takes to deserialize the snapshot.")
<<<<<<< HEAD

// v8.cc
DEFINE_bool(preemption, false,
            "activate a 100ms timer that switches between V8 threads")
=======
>>>>>>> 8c15b39e

// Regexp
DEFINE_bool(regexp_optimization, true, "generate optimized regexp code")

// Testing flags test/cctest/test-{flags,api,serialization}.cc
DEFINE_bool(testing_bool_flag, true, "testing_bool_flag")
DEFINE_maybe_bool(testing_maybe_bool_flag, "testing_maybe_bool_flag")
DEFINE_int(testing_int_flag, 13, "testing_int_flag")
DEFINE_float(testing_float_flag, 2.5, "float-flag")
DEFINE_string(testing_string_flag, "Hello, world!", "string-flag")
DEFINE_int(testing_prng_seed, 42, "Seed used for threading test randomness")
#ifdef _WIN32
DEFINE_string(testing_serialization_file, "C:\\Windows\\Temp\\serdes",
              "file in which to testing_serialize heap")
#else
DEFINE_string(testing_serialization_file, "/tmp/serdes",
              "file in which to serialize heap")
#endif

// mksnapshot.cc
DEFINE_string(extra_code, NULL, "A filename with extra code to be included in"
                  " the snapshot (mksnapshot only)")

// code-stubs-hydrogen.cc
DEFINE_bool(profile_hydrogen_code_stub_compilation, false,
            "Print the time it takes to lazily compile hydrogen code stubs.")

//
// Dev shell flags
//

DEFINE_bool(help, false, "Print usage message, including flags, on console")
DEFINE_bool(dump_counters, false, "Dump counters on exit")

#ifdef ENABLE_DEBUGGER_SUPPORT
DEFINE_bool(debugger, false, "Enable JavaScript debugger")
DEFINE_bool(remote_debugger, false, "Connect JavaScript debugger to the "
                                    "debugger agent in another process")
DEFINE_bool(debugger_agent, false, "Enable debugger agent")
DEFINE_int(debugger_port, 5858, "Port to use for remote debugging")
#endif  // ENABLE_DEBUGGER_SUPPORT

DEFINE_string(map_counters, "", "Map counters to a file")
DEFINE_args(js_arguments,
            "Pass all remaining arguments to the script. Alias for \"--\".")

#if defined(WEBOS__)
DEFINE_bool(debug_compile_events, false, "Enable debugger compile events")
DEFINE_bool(debug_script_collected_events, false,
            "Enable debugger script collected events")
#else
DEFINE_bool(debug_compile_events, true, "Enable debugger compile events")
DEFINE_bool(debug_script_collected_events, true,
            "Enable debugger script collected events")
#endif


//
// GDB JIT integration flags.
//

DEFINE_bool(gdbjit, false, "enable GDBJIT interface (disables compacting GC)")
DEFINE_bool(gdbjit_full, false, "enable GDBJIT interface for all code objects")
DEFINE_bool(gdbjit_dump, false, "dump elf objects with debug info to disk")
DEFINE_string(gdbjit_dump_filter, "",
              "dump only objects containing this substring")

// mark-compact.cc
DEFINE_bool(force_marking_deque_overflows, false,
            "force overflows of marking deque by reducing it's size "
            "to 64 words")

DEFINE_bool(stress_compaction, false,
            "stress the GC compactor to flush out bugs (implies "
            "--force_marking_deque_overflows)")

//
// Debug only flags
//
#undef FLAG
#ifdef DEBUG
#define FLAG FLAG_FULL
#else
#define FLAG FLAG_READONLY
#endif

// checks.cc
#ifdef ENABLE_SLOW_ASSERTS
DEFINE_bool(enable_slow_asserts, false,
            "enable asserts that are slow to execute")
#endif

// codegen-ia32.cc / codegen-arm.cc / macro-assembler-*.cc
DEFINE_bool(print_source, false, "pretty print source code")
DEFINE_bool(print_builtin_source, false,
            "pretty print source code for builtins")
DEFINE_bool(print_ast, false, "print source AST")
DEFINE_bool(print_builtin_ast, false, "print source AST for builtins")
DEFINE_string(stop_at, "", "function name where to insert a breakpoint")
DEFINE_bool(trap_on_abort, false, "replace aborts by breakpoints")

// compiler.cc
DEFINE_bool(print_builtin_scopes, false, "print scopes for builtins")
DEFINE_bool(print_scopes, false, "print scopes")

// contexts.cc
DEFINE_bool(trace_contexts, false, "trace contexts operations")

// heap.cc
DEFINE_bool(gc_greedy, false, "perform GC prior to some allocations")
DEFINE_bool(gc_verbose, false, "print stuff during garbage collection")
DEFINE_bool(heap_stats, false, "report heap statistics before and after GC")
DEFINE_bool(code_stats, false, "report code statistics after GC")
DEFINE_bool(verify_native_context_separation, false,
            "verify that code holds on to at most one native context after GC")
DEFINE_bool(print_handles, false, "report handles after GC")
DEFINE_bool(print_global_handles, false, "report global handles after GC")

// ic.cc
DEFINE_bool(trace_ic, false, "trace inline cache state transitions")

// interface.cc
DEFINE_bool(print_interfaces, false, "print interfaces")
DEFINE_bool(print_interface_details, false, "print interface inference details")
DEFINE_int(print_interface_depth, 5, "depth for printing interfaces")

// objects.cc
DEFINE_bool(trace_normalization, false,
            "prints when objects are turned into dictionaries.")

// runtime.cc
DEFINE_bool(trace_lazy, false, "trace lazy compilation")

// spaces.cc
DEFINE_bool(collect_heap_spill_statistics, false,
            "report heap spill statistics along with heap_stats "
            "(requires heap_stats)")

DEFINE_bool(trace_isolates, false, "trace isolate state changes")

// Regexp
DEFINE_bool(regexp_possessive_quantifier, false,
            "enable possessive quantifier syntax for testing")
DEFINE_bool(trace_regexp_bytecodes, false, "trace regexp bytecode execution")
DEFINE_bool(trace_regexp_assembler, false,
            "trace regexp macro assembler calls.")

//
// Logging and profiling flags
//
#undef FLAG
#define FLAG FLAG_FULL

// log.cc
DEFINE_bool(log, false,
            "Minimal logging (no API, code, GC, suspect, or handles samples).")
DEFINE_bool(log_all, false, "Log all events to the log file.")
DEFINE_bool(log_runtime, false, "Activate runtime system %Log call.")
DEFINE_bool(log_api, false, "Log API events to the log file.")
DEFINE_bool(log_code, false,
            "Log code events to the log file without profiling.")
DEFINE_bool(log_gc, false,
            "Log heap samples on garbage collection for the hp2ps tool.")
DEFINE_bool(log_handles, false, "Log global handle events.")
DEFINE_bool(log_snapshot_positions, false,
            "log positions of (de)serialized objects in the snapshot.")
DEFINE_bool(log_suspect, false, "Log suspect operations.")
DEFINE_bool(prof, false,
            "Log statistical profiling information (implies --log-code).")
DEFINE_bool(prof_browser_mode, true,
            "Used with --prof, turns on browser-compatible mode for profiling.")
DEFINE_bool(log_regexp, false, "Log regular expression execution.")
DEFINE_string(logfile, "v8.log", "Specify the name of the log file.")
DEFINE_bool(logfile_per_isolate, true, "Separate log files for each isolate.")
DEFINE_bool(ll_prof, false, "Enable low-level linux profiler.")
DEFINE_bool(perf_basic_prof, false,
            "Enable perf linux profiler (basic support).")
DEFINE_bool(perf_jit_prof, false,
            "Enable perf linux profiler (experimental annotate support).")
DEFINE_string(gc_fake_mmap, "/tmp/__v8_gc__",
              "Specify the name of the file for fake gc mmap used in ll_prof")
DEFINE_bool(log_internal_timer_events, false, "Time internal events.")
DEFINE_bool(log_timer_events, false,
            "Time events including external callbacks.")
DEFINE_implication(log_timer_events, log_internal_timer_events)
DEFINE_implication(log_internal_timer_events, prof)

DEFINE_bool(redirect_code_traces, false,
            "output deopt information and disassembly into file "
            "code-<pid>-<isolate id>.asm")
DEFINE_string(redirect_code_traces_to, NULL,
            "output deopt information and disassembly into the given file")

//
// Disassembler only flags
//
#undef FLAG
#ifdef ENABLE_DISASSEMBLER
#define FLAG FLAG_FULL
#else
#define FLAG FLAG_READONLY
#endif

// elements.cc
DEFINE_bool(trace_elements_transitions, false, "trace elements transitions")

DEFINE_bool(trace_creation_allocation_sites, false,
            "trace the creation of allocation sites")

// code-stubs.cc
DEFINE_bool(print_code_stubs, false, "print code stubs")
DEFINE_bool(test_secondary_stub_cache, false,
            "test secondary stub cache by disabling the primary one")

DEFINE_bool(test_primary_stub_cache, false,
            "test primary stub cache by disabling the secondary one")


// codegen-ia32.cc / codegen-arm.cc
DEFINE_bool(print_code, false, "print generated code")
DEFINE_bool(print_opt_code, false, "print optimized code")
DEFINE_bool(print_unopt_code, false, "print unoptimized code before "
            "printing optimized code based on it")
DEFINE_bool(print_code_verbose, false, "print more information for code")
DEFINE_bool(print_builtin_code, false, "print generated code for builtins")
DEFINE_bool(emit_opt_code_positions, false,
            "annotate optimize code with source code positions")

#ifdef ENABLE_DISASSEMBLER
DEFINE_bool(sodium, false, "print generated code output suitable for use with "
            "the Sodium code viewer")

DEFINE_implication(sodium, print_code_stubs)
DEFINE_implication(sodium, print_code)
DEFINE_implication(sodium, print_opt_code)
DEFINE_implication(sodium, emit_opt_code_positions)
DEFINE_implication(sodium, code_comments)

DEFINE_bool(print_all_code, false, "enable all flags related to printing code")
DEFINE_implication(print_all_code, print_code)
DEFINE_implication(print_all_code, print_opt_code)
DEFINE_implication(print_all_code, print_unopt_code)
DEFINE_implication(print_all_code, print_code_verbose)
DEFINE_implication(print_all_code, print_builtin_code)
DEFINE_implication(print_all_code, print_code_stubs)
DEFINE_implication(print_all_code, code_comments)
#ifdef DEBUG
DEFINE_implication(print_all_code, trace_codegen)
#endif
#endif

//
// Read-only flags
//
#undef FLAG
#define FLAG FLAG_READONLY

// assembler-arm.h
DEFINE_bool(enable_ool_constant_pool, false,
            "enable use of out-of-line constant pools (ARM only)")

// Cleanup...
#undef FLAG_FULL
#undef FLAG_READONLY
#undef FLAG
#undef FLAG_ALIAS

#undef DEFINE_bool
#undef DEFINE_maybe_bool
#undef DEFINE_int
#undef DEFINE_string
#undef DEFINE_float
#undef DEFINE_args
#undef DEFINE_implication
#undef DEFINE_ALIAS_bool
#undef DEFINE_ALIAS_int
#undef DEFINE_ALIAS_string
#undef DEFINE_ALIAS_float
#undef DEFINE_ALIAS_args

#undef FLAG_MODE_DECLARE
#undef FLAG_MODE_DEFINE
#undef FLAG_MODE_DEFINE_DEFAULTS
#undef FLAG_MODE_META
#undef FLAG_MODE_DEFINE_IMPLICATIONS

#undef COMMA<|MERGE_RESOLUTION|>--- conflicted
+++ resolved
@@ -198,21 +198,15 @@
 DEFINE_implication(harmony, harmony_strings)
 DEFINE_implication(harmony, harmony_arrays)
 DEFINE_implication(harmony, harmony_maths)
-<<<<<<< HEAD
-=======
 DEFINE_implication(harmony_promises, harmony_collections)
->>>>>>> 8c15b39e
 DEFINE_implication(harmony_modules, harmony_scoping)
 DEFINE_implication(harmony_observation, harmony_collections)
 
 // Flags for experimental implementation features.
 DEFINE_bool(packed_arrays, true, "optimizes arrays that have no holes")
 DEFINE_bool(smi_only_arrays, true, "tracks arrays with only smi values")
-<<<<<<< HEAD
-=======
 DEFINE_bool(compiled_keyed_dictionary_loads, true,
             "use optimizing compiler to generate keyed dictionary load stubs")
->>>>>>> 8c15b39e
 DEFINE_bool(clever_optimizations, true,
             "Optimize object size, Array shift, DOM strings and string +")
 DEFINE_bool(pretenuring, true, "allocate objects in old space")
@@ -221,11 +215,8 @@
 DEFINE_bool(pretenuring_call_new, false, "pretenure call new")
 DEFINE_bool(allocation_site_pretenuring, false,
             "pretenure with allocation sites")
-<<<<<<< HEAD
-=======
 DEFINE_bool(trace_pretenuring, false,
             "trace pretenuring decisions of HAllocate instructions")
->>>>>>> 8c15b39e
 DEFINE_bool(track_fields, true, "track fields with only smi values")
 DEFINE_bool(track_double_fields, true, "track fields with double values")
 DEFINE_bool(track_heap_object_fields, true, "track fields with heap values")
@@ -305,11 +296,7 @@
             "perform array index dehoisting")
 DEFINE_bool(analyze_environment_liveness, true,
             "analyze liveness of environment slots and zap dead values")
-<<<<<<< HEAD
-DEFINE_bool(load_elimination, false, "use load elimination")
-=======
 DEFINE_bool(load_elimination, true, "use load elimination")
->>>>>>> 8c15b39e
 DEFINE_bool(check_elimination, false, "use check elimination")
 DEFINE_bool(dead_code_elimination, true, "use dead code elimination")
 DEFINE_bool(fold_constants, true, "use constant folding")
@@ -331,11 +318,7 @@
 DEFINE_bool(inline_arguments, true, "inline functions with arguments object")
 DEFINE_bool(inline_accessors, true, "inline JavaScript accessors")
 DEFINE_int(loop_weight, 1, "loop weight for representation inference")
-<<<<<<< HEAD
-DEFINE_int(escape_analysis_iterations, 1,
-=======
 DEFINE_int(escape_analysis_iterations, 2,
->>>>>>> 8c15b39e
            "maximum number of escape analysis fix-point iterations")
 
 DEFINE_bool(optimize_for_in, true,
@@ -625,11 +608,6 @@
             "abort program (dump core) when an uncaught exception is thrown")
 DEFINE_bool(trace_exception, false,
             "print stack trace when throwing exceptions")
-<<<<<<< HEAD
-DEFINE_bool(preallocate_message_memory, false,
-            "preallocate some memory to build stack traces.")
-=======
->>>>>>> 8c15b39e
 DEFINE_bool(randomize_hashes, true,
             "randomize hashes to avoid predictable hash collisions "
             "(with snapshots this option cannot override the baked-in seed)")
@@ -640,13 +618,6 @@
 // snapshot-common.cc
 DEFINE_bool(profile_deserialization, false,
             "Print the time it takes to deserialize the snapshot.")
-<<<<<<< HEAD
-
-// v8.cc
-DEFINE_bool(preemption, false,
-            "activate a 100ms timer that switches between V8 threads")
-=======
->>>>>>> 8c15b39e
 
 // Regexp
 DEFINE_bool(regexp_optimization, true, "generate optimized regexp code")
