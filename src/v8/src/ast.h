--- conflicted
+++ resolved
@@ -158,12 +158,7 @@
  public:
   explicit ICSlotCache(Zone* zone)
       : zone_(zone),
-<<<<<<< HEAD
-        hash_map_(HashMap::PointersMatch,
-                  FLAG_vector_ics ? ZoneHashMap::kDefaultHashMapCapacity : 0,
-=======
         hash_map_(HashMap::PointersMatch, ZoneHashMap::kDefaultHashMapCapacity,
->>>>>>> 617677b2
                   ZoneAllocationPolicy(zone)) {}
 
   void Put(Variable* variable, FeedbackVectorICSlot slot) {
