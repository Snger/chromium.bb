// Copyright 2011 the V8 project authors. All rights reserved.
// Redistribution and use in source and binary forms, with or without
// modification, are permitted provided that the following conditions are
// met:
//
//     * Redistributions of source code must retain the above copyright
//       notice, this list of conditions and the following disclaimer.
//     * Redistributions in binary form must reproduce the above
//       copyright notice, this list of conditions and the following
//       disclaimer in the documentation and/or other materials provided
//       with the distribution.
//     * Neither the name of Google Inc. nor the names of its
//       contributors may be used to endorse or promote products derived
//       from this software without specific prior written permission.
//
// THIS SOFTWARE IS PROVIDED BY THE COPYRIGHT HOLDERS AND CONTRIBUTORS
// "AS IS" AND ANY EXPRESS OR IMPLIED WARRANTIES, INCLUDING, BUT NOT
// LIMITED TO, THE IMPLIED WARRANTIES OF MERCHANTABILITY AND FITNESS FOR
// A PARTICULAR PURPOSE ARE DISCLAIMED. IN NO EVENT SHALL THE COPYRIGHT
// OWNER OR CONTRIBUTORS BE LIABLE FOR ANY DIRECT, INDIRECT, INCIDENTAL,
// SPECIAL, EXEMPLARY, OR CONSEQUENTIAL DAMAGES (INCLUDING, BUT NOT
// LIMITED TO, PROCUREMENT OF SUBSTITUTE GOODS OR SERVICES; LOSS OF USE,
// DATA, OR PROFITS; OR BUSINESS INTERRUPTION) HOWEVER CAUSED AND ON ANY
// THEORY OF LIABILITY, WHETHER IN CONTRACT, STRICT LIABILITY, OR TORT
// (INCLUDING NEGLIGENCE OR OTHERWISE) ARISING IN ANY WAY OUT OF THE USE
// OF THIS SOFTWARE, EVEN IF ADVISED OF THE POSSIBILITY OF SUCH DAMAGE.

#include "v8.h"

#include "macro-assembler.h"
#include "mark-compact.h"
#include "msan.h"
#include "platform.h"

namespace v8 {
namespace internal {


// ----------------------------------------------------------------------------
// HeapObjectIterator

HeapObjectIterator::HeapObjectIterator(PagedSpace* space) {
  // You can't actually iterate over the anchor page.  It is not a real page,
  // just an anchor for the double linked page list.  Initialize as if we have
  // reached the end of the anchor page, then the first iteration will move on
  // to the first page.
  Initialize(space,
             NULL,
             NULL,
             kAllPagesInSpace,
             NULL);
}


HeapObjectIterator::HeapObjectIterator(PagedSpace* space,
                                       HeapObjectCallback size_func) {
  // You can't actually iterate over the anchor page.  It is not a real page,
  // just an anchor for the double linked page list.  Initialize the current
  // address and end as NULL, then the first iteration will move on
  // to the first page.
  Initialize(space,
             NULL,
             NULL,
             kAllPagesInSpace,
             size_func);
}


HeapObjectIterator::HeapObjectIterator(Page* page,
                                       HeapObjectCallback size_func) {
  Space* owner = page->owner();
  ASSERT(owner == page->heap()->old_pointer_space() ||
         owner == page->heap()->old_data_space() ||
         owner == page->heap()->map_space() ||
         owner == page->heap()->cell_space() ||
         owner == page->heap()->property_cell_space() ||
         owner == page->heap()->code_space());
  Initialize(reinterpret_cast<PagedSpace*>(owner),
             page->area_start(),
             page->area_end(),
             kOnePageOnly,
             size_func);
  ASSERT(page->WasSweptPrecisely());
}


void HeapObjectIterator::Initialize(PagedSpace* space,
                                    Address cur, Address end,
                                    HeapObjectIterator::PageMode mode,
                                    HeapObjectCallback size_f) {
  // Check that we actually can iterate this space.
  ASSERT(!space->was_swept_conservatively());

  space_ = space;
  cur_addr_ = cur;
  cur_end_ = end;
  page_mode_ = mode;
  size_func_ = size_f;
}


// We have hit the end of the page and should advance to the next block of
// objects.  This happens at the end of the page.
bool HeapObjectIterator::AdvanceToNextPage() {
  ASSERT(cur_addr_ == cur_end_);
  if (page_mode_ == kOnePageOnly) return false;
  Page* cur_page;
  if (cur_addr_ == NULL) {
    cur_page = space_->anchor();
  } else {
    cur_page = Page::FromAddress(cur_addr_ - 1);
    ASSERT(cur_addr_ == cur_page->area_end());
  }
  cur_page = cur_page->next_page();
  if (cur_page == space_->anchor()) return false;
  cur_addr_ = cur_page->area_start();
  cur_end_ = cur_page->area_end();
  ASSERT(cur_page->WasSweptPrecisely());
  return true;
}


// -----------------------------------------------------------------------------
// CodeRange


CodeRange::CodeRange(Isolate* isolate)
    : isolate_(isolate),
      code_range_(NULL),
      free_list_(0),
      allocation_list_(0),
      current_allocation_block_index_(0) {
}


bool CodeRange::SetUp(const size_t requested) {
  ASSERT(code_range_ == NULL);

  code_range_ = new VirtualMemory(requested);
  CHECK(code_range_ != NULL);
  if (!code_range_->IsReserved()) {
    delete code_range_;
    code_range_ = NULL;
    return false;
  }

  // We are sure that we have mapped a block of requested addresses.
  ASSERT(code_range_->size() == requested);
  LOG(isolate_, NewEvent("CodeRange", code_range_->address(), requested));
  Address base = reinterpret_cast<Address>(code_range_->address());
  Address aligned_base =
      RoundUp(reinterpret_cast<Address>(code_range_->address()),
              MemoryChunk::kAlignment);
  size_t size = code_range_->size() - (aligned_base - base);
  allocation_list_.Add(FreeBlock(aligned_base, size));
  current_allocation_block_index_ = 0;
  return true;
}


int CodeRange::CompareFreeBlockAddress(const FreeBlock* left,
                                       const FreeBlock* right) {
  // The entire point of CodeRange is that the difference between two
  // addresses in the range can be represented as a signed 32-bit int,
  // so the cast is semantically correct.
  return static_cast<int>(left->start - right->start);
}


void CodeRange::GetNextAllocationBlock(size_t requested) {
  for (current_allocation_block_index_++;
       current_allocation_block_index_ < allocation_list_.length();
       current_allocation_block_index_++) {
    if (requested <= allocation_list_[current_allocation_block_index_].size) {
      return;  // Found a large enough allocation block.
    }
  }

  // Sort and merge the free blocks on the free list and the allocation list.
  free_list_.AddAll(allocation_list_);
  allocation_list_.Clear();
  free_list_.Sort(&CompareFreeBlockAddress);
  for (int i = 0; i < free_list_.length();) {
    FreeBlock merged = free_list_[i];
    i++;
    // Add adjacent free blocks to the current merged block.
    while (i < free_list_.length() &&
           free_list_[i].start == merged.start + merged.size) {
      merged.size += free_list_[i].size;
      i++;
    }
    if (merged.size > 0) {
      allocation_list_.Add(merged);
    }
  }
  free_list_.Clear();

  for (current_allocation_block_index_ = 0;
       current_allocation_block_index_ < allocation_list_.length();
       current_allocation_block_index_++) {
    if (requested <= allocation_list_[current_allocation_block_index_].size) {
      return;  // Found a large enough allocation block.
    }
  }

  // Code range is full or too fragmented.
  V8::FatalProcessOutOfMemory("CodeRange::GetNextAllocationBlock");
}


Address CodeRange::AllocateRawMemory(const size_t requested_size,
                                     const size_t commit_size,
                                     size_t* allocated) {
  ASSERT(commit_size <= requested_size);
  ASSERT(current_allocation_block_index_ < allocation_list_.length());
  if (requested_size > allocation_list_[current_allocation_block_index_].size) {
    // Find an allocation block large enough.  This function call may
    // call V8::FatalProcessOutOfMemory if it cannot find a large enough block.
    GetNextAllocationBlock(requested_size);
  }
  // Commit the requested memory at the start of the current allocation block.
  size_t aligned_requested = RoundUp(requested_size, MemoryChunk::kAlignment);
  FreeBlock current = allocation_list_[current_allocation_block_index_];
  if (aligned_requested >= (current.size - Page::kPageSize)) {
    // Don't leave a small free block, useless for a large object or chunk.
    *allocated = current.size;
  } else {
    *allocated = aligned_requested;
  }
  ASSERT(*allocated <= current.size);
  ASSERT(IsAddressAligned(current.start, MemoryChunk::kAlignment));
  if (!isolate_->memory_allocator()->CommitExecutableMemory(code_range_,
                                                            current.start,
                                                            commit_size,
                                                            *allocated)) {
    *allocated = 0;
    return NULL;
  }
  allocation_list_[current_allocation_block_index_].start += *allocated;
  allocation_list_[current_allocation_block_index_].size -= *allocated;
  if (*allocated == current.size) {
    GetNextAllocationBlock(0);  // This block is used up, get the next one.
  }
  return current.start;
}


bool CodeRange::CommitRawMemory(Address start, size_t length) {
  return isolate_->memory_allocator()->CommitMemory(start, length, EXECUTABLE);
}


bool CodeRange::UncommitRawMemory(Address start, size_t length) {
  return code_range_->Uncommit(start, length);
}


void CodeRange::FreeRawMemory(Address address, size_t length) {
  ASSERT(IsAddressAligned(address, MemoryChunk::kAlignment));
  free_list_.Add(FreeBlock(address, length));
  code_range_->Uncommit(address, length);
}


void CodeRange::TearDown() {
    delete code_range_;  // Frees all memory in the virtual memory range.
    code_range_ = NULL;
    free_list_.Free();
    allocation_list_.Free();
}


// -----------------------------------------------------------------------------
// MemoryAllocator
//

MemoryAllocator::MemoryAllocator(Isolate* isolate)
    : isolate_(isolate),
      capacity_(0),
      capacity_executable_(0),
      size_(0),
      size_executable_(0),
      lowest_ever_allocated_(reinterpret_cast<void*>(-1)),
      highest_ever_allocated_(reinterpret_cast<void*>(0)) {
}


bool MemoryAllocator::SetUp(intptr_t capacity, intptr_t capacity_executable) {
  capacity_ = RoundUp(capacity, Page::kPageSize);
  capacity_executable_ = RoundUp(capacity_executable, Page::kPageSize);
  ASSERT_GE(capacity_, capacity_executable_);

  size_ = 0;
  size_executable_ = 0;

  return true;
}


void MemoryAllocator::TearDown() {
  // Check that spaces were torn down before MemoryAllocator.
  ASSERT(size_ == 0);
  // TODO(gc) this will be true again when we fix FreeMemory.
  // ASSERT(size_executable_ == 0);
  capacity_ = 0;
  capacity_executable_ = 0;
}


bool MemoryAllocator::CommitMemory(Address base,
                                   size_t size,
                                   Executability executable) {
  if (!VirtualMemory::CommitRegion(base, size, executable == EXECUTABLE)) {
    return false;
  }
  UpdateAllocatedSpaceLimits(base, base + size);
  return true;
}


void MemoryAllocator::FreeMemory(VirtualMemory* reservation,
                                 Executability executable) {
  // TODO(gc) make code_range part of memory allocator?
  ASSERT(reservation->IsReserved());
  size_t size = reservation->size();
  ASSERT(size_ >= size);
  size_ -= size;

  isolate_->counters()->memory_allocated()->Decrement(static_cast<int>(size));

  if (executable == EXECUTABLE) {
    ASSERT(size_executable_ >= size);
    size_executable_ -= size;
  }
  // Code which is part of the code-range does not have its own VirtualMemory.
  ASSERT(!isolate_->code_range()->contains(
      static_cast<Address>(reservation->address())));
  ASSERT(executable == NOT_EXECUTABLE || !isolate_->code_range()->exists());
  reservation->Release();
}


void MemoryAllocator::FreeMemory(Address base,
                                 size_t size,
                                 Executability executable) {
  // TODO(gc) make code_range part of memory allocator?
  ASSERT(size_ >= size);
  size_ -= size;

  isolate_->counters()->memory_allocated()->Decrement(static_cast<int>(size));

  if (executable == EXECUTABLE) {
    ASSERT(size_executable_ >= size);
    size_executable_ -= size;
  }
  if (isolate_->code_range()->contains(static_cast<Address>(base))) {
    ASSERT(executable == EXECUTABLE);
    isolate_->code_range()->FreeRawMemory(base, size);
  } else {
    ASSERT(executable == NOT_EXECUTABLE || !isolate_->code_range()->exists());
    bool result = VirtualMemory::ReleaseRegion(base, size);
    USE(result);
    ASSERT(result);
  }
}


Address MemoryAllocator::ReserveAlignedMemory(size_t size,
                                              size_t alignment,
                                              VirtualMemory* controller) {
  VirtualMemory reservation(size, alignment);

  if (!reservation.IsReserved()) return NULL;
  size_ += reservation.size();
  Address base = RoundUp(static_cast<Address>(reservation.address()),
                         alignment);
  controller->TakeControl(&reservation);
  return base;
}


Address MemoryAllocator::AllocateAlignedMemory(size_t reserve_size,
                                               size_t commit_size,
                                               size_t alignment,
                                               Executability executable,
                                               VirtualMemory* controller) {
  ASSERT(commit_size <= reserve_size);
  VirtualMemory reservation;
  Address base = ReserveAlignedMemory(reserve_size, alignment, &reservation);
  if (base == NULL) return NULL;

  if (executable == EXECUTABLE) {
    if (!CommitExecutableMemory(&reservation,
                                base,
                                commit_size,
                                reserve_size)) {
      base = NULL;
    }
  } else {
    if (reservation.Commit(base, commit_size, false)) {
      UpdateAllocatedSpaceLimits(base, base + commit_size);
    } else {
      base = NULL;
    }
  }

  if (base == NULL) {
    // Failed to commit the body. Release the mapping and any partially
    // commited regions inside it.
    reservation.Release();
    return NULL;
  }

  controller->TakeControl(&reservation);
  return base;
}


void Page::InitializeAsAnchor(PagedSpace* owner) {
  set_owner(owner);
  set_prev_page(this);
  set_next_page(this);
}


NewSpacePage* NewSpacePage::Initialize(Heap* heap,
                                       Address start,
                                       SemiSpace* semi_space) {
  Address area_start = start + NewSpacePage::kObjectStartOffset;
  Address area_end = start + Page::kPageSize;

  MemoryChunk* chunk = MemoryChunk::Initialize(heap,
                                               start,
                                               Page::kPageSize,
                                               area_start,
                                               area_end,
                                               NOT_EXECUTABLE,
                                               semi_space);
  chunk->set_next_chunk(NULL);
  chunk->set_prev_chunk(NULL);
  chunk->initialize_scan_on_scavenge(true);
  bool in_to_space = (semi_space->id() != kFromSpace);
  chunk->SetFlag(in_to_space ? MemoryChunk::IN_TO_SPACE
                             : MemoryChunk::IN_FROM_SPACE);
  ASSERT(!chunk->IsFlagSet(in_to_space ? MemoryChunk::IN_FROM_SPACE
                                       : MemoryChunk::IN_TO_SPACE));
  NewSpacePage* page = static_cast<NewSpacePage*>(chunk);
  heap->incremental_marking()->SetNewSpacePageFlags(page);
  return page;
}


void NewSpacePage::InitializeAsAnchor(SemiSpace* semi_space) {
  set_owner(semi_space);
  set_next_chunk(this);
  set_prev_chunk(this);
  // Flags marks this invalid page as not being in new-space.
  // All real new-space pages will be in new-space.
  SetFlags(0, ~0);
}


MemoryChunk* MemoryChunk::Initialize(Heap* heap,
                                     Address base,
                                     size_t size,
                                     Address area_start,
                                     Address area_end,
                                     Executability executable,
                                     Space* owner) {
  MemoryChunk* chunk = FromAddress(base);

  ASSERT(base == chunk->address());

  chunk->heap_ = heap;
  chunk->size_ = size;
  chunk->area_start_ = area_start;
  chunk->area_end_ = area_end;
  chunk->flags_ = 0;
  chunk->set_owner(owner);
  chunk->InitializeReservedMemory();
  chunk->slots_buffer_ = NULL;
  chunk->skip_list_ = NULL;
  chunk->write_barrier_counter_ = kWriteBarrierCounterGranularity;
  chunk->progress_bar_ = 0;
  chunk->high_water_mark_ = static_cast<int>(area_start - base);
  chunk->parallel_sweeping_ = 0;
  chunk->available_in_small_free_list_ = 0;
  chunk->available_in_medium_free_list_ = 0;
  chunk->available_in_large_free_list_ = 0;
  chunk->available_in_huge_free_list_ = 0;
  chunk->non_available_small_blocks_ = 0;
  chunk->ResetLiveBytes();
  Bitmap::Clear(chunk);
  chunk->initialize_scan_on_scavenge(false);
  chunk->SetFlag(WAS_SWEPT_PRECISELY);

  ASSERT(OFFSET_OF(MemoryChunk, flags_) == kFlagsOffset);
  ASSERT(OFFSET_OF(MemoryChunk, live_byte_count_) == kLiveBytesOffset);

  if (executable == EXECUTABLE) {
    chunk->SetFlag(IS_EXECUTABLE);
  }

  if (owner == heap->old_data_space()) {
    chunk->SetFlag(CONTAINS_ONLY_DATA);
  }

  return chunk;
}


// Commit MemoryChunk area to the requested size.
bool MemoryChunk::CommitArea(size_t requested) {
  size_t guard_size = IsFlagSet(IS_EXECUTABLE) ?
                      MemoryAllocator::CodePageGuardSize() : 0;
  size_t header_size = area_start() - address() - guard_size;
  size_t commit_size = RoundUp(header_size + requested, OS::CommitPageSize());
  size_t committed_size = RoundUp(header_size + (area_end() - area_start()),
                                  OS::CommitPageSize());

  if (commit_size > committed_size) {
    // Commit size should be less or equal than the reserved size.
    ASSERT(commit_size <= size() - 2 * guard_size);
    // Append the committed area.
    Address start = address() + committed_size + guard_size;
    size_t length = commit_size - committed_size;
    if (reservation_.IsReserved()) {
      Executability executable = IsFlagSet(IS_EXECUTABLE)
          ? EXECUTABLE : NOT_EXECUTABLE;
      if (!heap()->isolate()->memory_allocator()->CommitMemory(
              start, length, executable)) {
        return false;
      }
    } else {
      CodeRange* code_range = heap_->isolate()->code_range();
      ASSERT(code_range->exists() && IsFlagSet(IS_EXECUTABLE));
      if (!code_range->CommitRawMemory(start, length)) return false;
    }

    if (Heap::ShouldZapGarbage()) {
      heap_->isolate()->memory_allocator()->ZapBlock(start, length);
    }
  } else if (commit_size < committed_size) {
    ASSERT(commit_size > 0);
    // Shrink the committed area.
    size_t length = committed_size - commit_size;
    Address start = address() + committed_size + guard_size - length;
    if (reservation_.IsReserved()) {
      if (!reservation_.Uncommit(start, length)) return false;
    } else {
      CodeRange* code_range = heap_->isolate()->code_range();
      ASSERT(code_range->exists() && IsFlagSet(IS_EXECUTABLE));
      if (!code_range->UncommitRawMemory(start, length)) return false;
    }
  }

  area_end_ = area_start_ + requested;
  return true;
}


void MemoryChunk::InsertAfter(MemoryChunk* other) {
  next_chunk_ = other->next_chunk_;
  prev_chunk_ = other;

  // This memory barrier is needed since concurrent sweeper threads may iterate
  // over the list of pages while a new page is inserted.
  // TODO(hpayer): find a cleaner way to guarantee that the page list can be
  // expanded concurrently
  MemoryBarrier();

  // The following two write operations can take effect in arbitrary order
  // since pages are always iterated by the sweeper threads in LIFO order, i.e,
  // the inserted page becomes visible for the sweeper threads after
  // other->next_chunk_ = this;
  other->next_chunk_->prev_chunk_ = this;
  other->next_chunk_ = this;
}


void MemoryChunk::Unlink() {
  if (!InNewSpace() && IsFlagSet(SCAN_ON_SCAVENGE)) {
    heap_->decrement_scan_on_scavenge_pages();
    ClearFlag(SCAN_ON_SCAVENGE);
  }
  next_chunk_->prev_chunk_ = prev_chunk_;
  prev_chunk_->next_chunk_ = next_chunk_;
  prev_chunk_ = NULL;
  next_chunk_ = NULL;
}


MemoryChunk* MemoryAllocator::AllocateChunk(intptr_t reserve_area_size,
                                            intptr_t commit_area_size,
                                            Executability executable,
                                            Space* owner) {
  ASSERT(commit_area_size <= reserve_area_size);

  size_t chunk_size;
  Heap* heap = isolate_->heap();
  Address base = NULL;
  VirtualMemory reservation;
  Address area_start = NULL;
  Address area_end = NULL;

  //
  // MemoryChunk layout:
  //
  //             Executable
  // +----------------------------+<- base aligned with MemoryChunk::kAlignment
  // |           Header           |
  // +----------------------------+<- base + CodePageGuardStartOffset
  // |           Guard            |
  // +----------------------------+<- area_start_
  // |           Area             |
  // +----------------------------+<- area_end_ (area_start + commit_area_size)
  // |   Committed but not used   |
  // +----------------------------+<- aligned at OS page boundary
  // | Reserved but not committed |
  // +----------------------------+<- aligned at OS page boundary
  // |           Guard            |
  // +----------------------------+<- base + chunk_size
  //
  //           Non-executable
  // +----------------------------+<- base aligned with MemoryChunk::kAlignment
  // |          Header            |
  // +----------------------------+<- area_start_ (base + kObjectStartOffset)
  // |           Area             |
  // +----------------------------+<- area_end_ (area_start + commit_area_size)
  // |  Committed but not used    |
  // +----------------------------+<- aligned at OS page boundary
  // | Reserved but not committed |
  // +----------------------------+<- base + chunk_size
  //

  if (executable == EXECUTABLE) {
    chunk_size = RoundUp(CodePageAreaStartOffset() + reserve_area_size,
                         OS::CommitPageSize()) + CodePageGuardSize();

    // Check executable memory limit.
    if (size_executable_ + chunk_size > capacity_executable_) {
      LOG(isolate_,
          StringEvent("MemoryAllocator::AllocateRawMemory",
                      "V8 Executable Allocation capacity exceeded"));
      return NULL;
    }

    // Size of header (not executable) plus area (executable).
    size_t commit_size = RoundUp(CodePageGuardStartOffset() + commit_area_size,
                                 OS::CommitPageSize());
    // Allocate executable memory either from code range or from the
    // OS.
    if (isolate_->code_range()->exists()) {
      base = isolate_->code_range()->AllocateRawMemory(chunk_size,
                                                       commit_size,
                                                       &chunk_size);
      ASSERT(IsAligned(reinterpret_cast<intptr_t>(base),
                       MemoryChunk::kAlignment));
      if (base == NULL) return NULL;
      size_ += chunk_size;
      // Update executable memory size.
      size_executable_ += chunk_size;
    } else {
      base = AllocateAlignedMemory(chunk_size,
                                   commit_size,
                                   MemoryChunk::kAlignment,
                                   executable,
                                   &reservation);
      if (base == NULL) return NULL;
      // Update executable memory size.
      size_executable_ += reservation.size();
    }

    if (Heap::ShouldZapGarbage()) {
      ZapBlock(base, CodePageGuardStartOffset());
      ZapBlock(base + CodePageAreaStartOffset(), commit_area_size);
    }

    area_start = base + CodePageAreaStartOffset();
    area_end = area_start + commit_area_size;
  } else {
    chunk_size = RoundUp(MemoryChunk::kObjectStartOffset + reserve_area_size,
                         OS::CommitPageSize());
    size_t commit_size = RoundUp(MemoryChunk::kObjectStartOffset +
                                 commit_area_size, OS::CommitPageSize());
    base = AllocateAlignedMemory(chunk_size,
                                 commit_size,
                                 MemoryChunk::kAlignment,
                                 executable,
                                 &reservation);

    if (base == NULL) return NULL;

    if (Heap::ShouldZapGarbage()) {
      ZapBlock(base, Page::kObjectStartOffset + commit_area_size);
    }

    area_start = base + Page::kObjectStartOffset;
    area_end = area_start + commit_area_size;
  }

  // Use chunk_size for statistics and callbacks because we assume that they
  // treat reserved but not-yet committed memory regions of chunks as allocated.
  isolate_->counters()->memory_allocated()->
      Increment(static_cast<int>(chunk_size));

  LOG(isolate_, NewEvent("MemoryChunk", base, chunk_size));
  if (owner != NULL) {
    ObjectSpace space = static_cast<ObjectSpace>(1 << owner->identity());
    PerformAllocationCallback(space, kAllocationActionAllocate, chunk_size);
  }

  MemoryChunk* result = MemoryChunk::Initialize(heap,
                                                base,
                                                chunk_size,
                                                area_start,
                                                area_end,
                                                executable,
                                                owner);
  result->set_reserved_memory(&reservation);
  MSAN_MEMORY_IS_INITIALIZED(base, chunk_size);
  return result;
}


void Page::ResetFreeListStatistics() {
  non_available_small_blocks_ = 0;
  available_in_small_free_list_ = 0;
  available_in_medium_free_list_ = 0;
  available_in_large_free_list_ = 0;
  available_in_huge_free_list_ = 0;
}


Page* MemoryAllocator::AllocatePage(intptr_t size,
                                    PagedSpace* owner,
                                    Executability executable) {
  MemoryChunk* chunk = AllocateChunk(size, size, executable, owner);

  if (chunk == NULL) return NULL;

  return Page::Initialize(isolate_->heap(), chunk, executable, owner);
}


LargePage* MemoryAllocator::AllocateLargePage(intptr_t object_size,
                                              Space* owner,
                                              Executability executable) {
  MemoryChunk* chunk = AllocateChunk(object_size,
                                     object_size,
                                     executable,
                                     owner);
  if (chunk == NULL) return NULL;
  return LargePage::Initialize(isolate_->heap(), chunk);
}


void MemoryAllocator::Free(MemoryChunk* chunk) {
  LOG(isolate_, DeleteEvent("MemoryChunk", chunk));
  if (chunk->owner() != NULL) {
    ObjectSpace space =
        static_cast<ObjectSpace>(1 << chunk->owner()->identity());
    PerformAllocationCallback(space, kAllocationActionFree, chunk->size());
  }

  isolate_->heap()->RememberUnmappedPage(
      reinterpret_cast<Address>(chunk), chunk->IsEvacuationCandidate());

  delete chunk->slots_buffer();
  delete chunk->skip_list();

  VirtualMemory* reservation = chunk->reserved_memory();
  if (reservation->IsReserved()) {
    FreeMemory(reservation, chunk->executable());
  } else {
    FreeMemory(chunk->address(),
               chunk->size(),
               chunk->executable());
  }
}


bool MemoryAllocator::CommitBlock(Address start,
                                  size_t size,
                                  Executability executable) {
  if (!CommitMemory(start, size, executable)) return false;

  if (Heap::ShouldZapGarbage()) {
    ZapBlock(start, size);
  }

  isolate_->counters()->memory_allocated()->Increment(static_cast<int>(size));
  return true;
}


bool MemoryAllocator::UncommitBlock(Address start, size_t size) {
  if (!VirtualMemory::UncommitRegion(start, size)) return false;
  isolate_->counters()->memory_allocated()->Decrement(static_cast<int>(size));
  return true;
}


void MemoryAllocator::ZapBlock(Address start, size_t size) {
  for (size_t s = 0; s + kPointerSize <= size; s += kPointerSize) {
    Memory::Address_at(start + s) = kZapValue;
  }
}


void MemoryAllocator::PerformAllocationCallback(ObjectSpace space,
                                                AllocationAction action,
                                                size_t size) {
  for (int i = 0; i < memory_allocation_callbacks_.length(); ++i) {
    MemoryAllocationCallbackRegistration registration =
      memory_allocation_callbacks_[i];
    if ((registration.space & space) == space &&
        (registration.action & action) == action)
      registration.callback(space, action, static_cast<int>(size));
  }
}


bool MemoryAllocator::MemoryAllocationCallbackRegistered(
    MemoryAllocationCallback callback) {
  for (int i = 0; i < memory_allocation_callbacks_.length(); ++i) {
    if (memory_allocation_callbacks_[i].callback == callback) return true;
  }
  return false;
}


void MemoryAllocator::AddMemoryAllocationCallback(
    MemoryAllocationCallback callback,
    ObjectSpace space,
    AllocationAction action) {
  ASSERT(callback != NULL);
  MemoryAllocationCallbackRegistration registration(callback, space, action);
  ASSERT(!MemoryAllocator::MemoryAllocationCallbackRegistered(callback));
  return memory_allocation_callbacks_.Add(registration);
}


void MemoryAllocator::RemoveMemoryAllocationCallback(
     MemoryAllocationCallback callback) {
  ASSERT(callback != NULL);
  for (int i = 0; i < memory_allocation_callbacks_.length(); ++i) {
    if (memory_allocation_callbacks_[i].callback == callback) {
      memory_allocation_callbacks_.Remove(i);
      return;
    }
  }
  UNREACHABLE();
}


#ifdef DEBUG
void MemoryAllocator::ReportStatistics() {
  float pct = static_cast<float>(capacity_ - size_) / capacity_;
  PrintF("  capacity: %" V8_PTR_PREFIX "d"
             ", used: %" V8_PTR_PREFIX "d"
             ", available: %%%d\n\n",
         capacity_, size_, static_cast<int>(pct*100));
}
#endif


int MemoryAllocator::CodePageGuardStartOffset() {
  // We are guarding code pages: the first OS page after the header
  // will be protected as non-writable.
  return RoundUp(Page::kObjectStartOffset, OS::CommitPageSize());
}


int MemoryAllocator::CodePageGuardSize() {
  return static_cast<int>(OS::CommitPageSize());
}


int MemoryAllocator::CodePageAreaStartOffset() {
  // We are guarding code pages: the first OS page after the header
  // will be protected as non-writable.
  return CodePageGuardStartOffset() + CodePageGuardSize();
}


int MemoryAllocator::CodePageAreaEndOffset() {
  // We are guarding code pages: the last OS page will be protected as
  // non-writable.
  return Page::kPageSize - static_cast<int>(OS::CommitPageSize());
}


bool MemoryAllocator::CommitExecutableMemory(VirtualMemory* vm,
                                             Address start,
                                             size_t commit_size,
                                             size_t reserved_size) {
  // Commit page header (not executable).
  if (!vm->Commit(start,
                  CodePageGuardStartOffset(),
                  false)) {
    return false;
  }

  // Create guard page after the header.
  if (!vm->Guard(start + CodePageGuardStartOffset())) {
    return false;
  }

  // Commit page body (executable).
  if (!vm->Commit(start + CodePageAreaStartOffset(),
                  commit_size - CodePageGuardStartOffset(),
                  true)) {
    return false;
  }

  // Create guard page before the end.
  if (!vm->Guard(start + reserved_size - CodePageGuardSize())) {
    return false;
  }

  UpdateAllocatedSpaceLimits(start,
                             start + CodePageAreaStartOffset() +
                             commit_size - CodePageGuardStartOffset());
  return true;
}


// -----------------------------------------------------------------------------
// MemoryChunk implementation

void MemoryChunk::IncrementLiveBytesFromMutator(Address address, int by) {
  MemoryChunk* chunk = MemoryChunk::FromAddress(address);
  if (!chunk->InNewSpace() && !static_cast<Page*>(chunk)->WasSwept()) {
    static_cast<PagedSpace*>(chunk->owner())->IncrementUnsweptFreeBytes(-by);
  }
  chunk->IncrementLiveBytes(by);
}


// -----------------------------------------------------------------------------
// PagedSpace implementation

PagedSpace::PagedSpace(Heap* heap,
                       intptr_t max_capacity,
                       AllocationSpace id,
                       Executability executable)
    : Space(heap, id, executable),
      free_list_(this),
      was_swept_conservatively_(false),
      first_unswept_page_(Page::FromAddress(NULL)),
      unswept_free_bytes_(0) {
  if (id == CODE_SPACE) {
    area_size_ = heap->isolate()->memory_allocator()->
        CodePageAreaSize();
  } else {
    area_size_ = Page::kPageSize - Page::kObjectStartOffset;
  }
  max_capacity_ = (RoundDown(max_capacity, Page::kPageSize) / Page::kPageSize)
      * AreaSize();
  accounting_stats_.Clear();

  allocation_info_.set_top(NULL);
  allocation_info_.set_limit(NULL);

  anchor_.InitializeAsAnchor(this);
}


bool PagedSpace::SetUp() {
  return true;
}


bool PagedSpace::HasBeenSetUp() {
  return true;
}


void PagedSpace::TearDown() {
  PageIterator iterator(this);
  while (iterator.has_next()) {
    heap()->isolate()->memory_allocator()->Free(iterator.next());
  }
  anchor_.set_next_page(&anchor_);
  anchor_.set_prev_page(&anchor_);
  accounting_stats_.Clear();
}


size_t PagedSpace::CommittedPhysicalMemory() {
  if (!VirtualMemory::HasLazyCommits()) return CommittedMemory();
  MemoryChunk::UpdateHighWaterMark(allocation_info_.top());
  size_t size = 0;
  PageIterator it(this);
  while (it.has_next()) {
    size += it.next()->CommittedPhysicalMemory();
  }
  return size;
}


MaybeObject* PagedSpace::FindObject(Address addr) {
  // Note: this function can only be called on precisely swept spaces.
  ASSERT(!heap()->mark_compact_collector()->in_use());

  if (!Contains(addr)) return Failure::Exception();

  Page* p = Page::FromAddress(addr);
  HeapObjectIterator it(p, NULL);
  for (HeapObject* obj = it.Next(); obj != NULL; obj = it.Next()) {
    Address cur = obj->address();
    Address next = cur + obj->Size();
    if ((cur <= addr) && (addr < next)) return obj;
  }

  UNREACHABLE();
  return Failure::Exception();
}


bool PagedSpace::CanExpand() {
  ASSERT(max_capacity_ % AreaSize() == 0);

  if (Capacity() == max_capacity_) return false;

  ASSERT(Capacity() < max_capacity_);

  // Are we going to exceed capacity for this space?
  if ((Capacity() + Page::kPageSize) > max_capacity_) return false;

  return true;
}


bool PagedSpace::Expand() {
  if (!CanExpand()) return false;

  intptr_t size = AreaSize();

  if (anchor_.next_page() == &anchor_) {
    size = SizeOfFirstPage();
  }

  Page* p = heap()->isolate()->memory_allocator()->AllocatePage(
      size, this, executable());
  if (p == NULL) return false;

  ASSERT(Capacity() <= max_capacity_);

  p->InsertAfter(anchor_.prev_page());

  return true;
}


intptr_t PagedSpace::SizeOfFirstPage() {
  int size = 0;
  switch (identity()) {
    case OLD_POINTER_SPACE:
      size = 72 * kPointerSize * KB;
      break;
    case OLD_DATA_SPACE:
      size = 192 * KB;
      break;
    case MAP_SPACE:
      size = 16 * kPointerSize * KB;
      break;
    case CELL_SPACE:
      size = 16 * kPointerSize * KB;
      break;
    case PROPERTY_CELL_SPACE:
      size = 8 * kPointerSize * KB;
      break;
    case CODE_SPACE:
      if (heap()->isolate()->code_range()->exists()) {
        // When code range exists, code pages are allocated in a special way
        // (from the reserved code range). That part of the code is not yet
        // upgraded to handle small pages.
        size = AreaSize();
      } else {
#if V8_TARGET_ARCH_MIPS
        // TODO(plind): Investigate larger code stubs size on MIPS.
        size = 480 * KB;
#else
        size = 416 * KB;
#endif
      }
      break;
    default:
      UNREACHABLE();
  }
  return Min(size, AreaSize());
}


int PagedSpace::CountTotalPages() {
  PageIterator it(this);
  int count = 0;
  while (it.has_next()) {
    it.next();
    count++;
  }
  return count;
}


void PagedSpace::ObtainFreeListStatistics(Page* page, SizeStats* sizes) {
  sizes->huge_size_ = page->available_in_huge_free_list();
  sizes->small_size_ = page->available_in_small_free_list();
  sizes->medium_size_ = page->available_in_medium_free_list();
  sizes->large_size_ = page->available_in_large_free_list();
}


void PagedSpace::ResetFreeListStatistics() {
  PageIterator page_iterator(this);
  while (page_iterator.has_next()) {
    Page* page = page_iterator.next();
    page->ResetFreeListStatistics();
  }
}


void PagedSpace::IncreaseCapacity(int size) {
  accounting_stats_.ExpandSpace(size);
}


void PagedSpace::ReleasePage(Page* page, bool unlink) {
  ASSERT(page->LiveBytes() == 0);
  ASSERT(AreaSize() == page->area_size());

  // Adjust list of unswept pages if the page is the head of the list.
  if (first_unswept_page_ == page) {
    first_unswept_page_ = page->next_page();
    if (first_unswept_page_ == anchor()) {
      first_unswept_page_ = Page::FromAddress(NULL);
    }
  }

  if (page->WasSwept()) {
    intptr_t size = free_list_.EvictFreeListItems(page);
    accounting_stats_.AllocateBytes(size);
    ASSERT_EQ(AreaSize(), static_cast<int>(size));
  } else {
    DecreaseUnsweptFreeBytes(page);
  }

  if (Page::FromAllocationTop(allocation_info_.top()) == page) {
    allocation_info_.set_top(NULL);
    allocation_info_.set_limit(NULL);
  }

  if (unlink) {
    page->Unlink();
  }
  if (page->IsFlagSet(MemoryChunk::CONTAINS_ONLY_DATA)) {
    heap()->isolate()->memory_allocator()->Free(page);
  } else {
    heap()->QueueMemoryChunkForFree(page);
  }

  ASSERT(Capacity() > 0);
  accounting_stats_.ShrinkSpace(AreaSize());
}


#ifdef DEBUG
void PagedSpace::Print() { }
#endif

#ifdef VERIFY_HEAP
void PagedSpace::Verify(ObjectVisitor* visitor) {
  // We can only iterate over the pages if they were swept precisely.
  if (was_swept_conservatively_) return;

  bool allocation_pointer_found_in_space =
      (allocation_info_.top() == allocation_info_.limit());
  PageIterator page_iterator(this);
  while (page_iterator.has_next()) {
    Page* page = page_iterator.next();
    CHECK(page->owner() == this);
    if (page == Page::FromAllocationTop(allocation_info_.top())) {
      allocation_pointer_found_in_space = true;
    }
    CHECK(page->WasSweptPrecisely());
    HeapObjectIterator it(page, NULL);
    Address end_of_previous_object = page->area_start();
    Address top = page->area_end();
    int black_size = 0;
    for (HeapObject* object = it.Next(); object != NULL; object = it.Next()) {
      CHECK(end_of_previous_object <= object->address());

      // The first word should be a map, and we expect all map pointers to
      // be in map space.
      Map* map = object->map();
      CHECK(map->IsMap());
      CHECK(heap()->map_space()->Contains(map));

      // Perform space-specific object verification.
      VerifyObject(object);

      // The object itself should look OK.
      object->Verify();

      // All the interior pointers should be contained in the heap.
      int size = object->Size();
      object->IterateBody(map->instance_type(), size, visitor);
      if (Marking::IsBlack(Marking::MarkBitFrom(object))) {
        black_size += size;
      }

      CHECK(object->address() + size <= top);
      end_of_previous_object = object->address() + size;
    }
    CHECK_LE(black_size, page->LiveBytes());
  }
  CHECK(allocation_pointer_found_in_space);
}
#endif  // VERIFY_HEAP

// -----------------------------------------------------------------------------
// NewSpace implementation


bool NewSpace::SetUp(int reserved_semispace_capacity,
                     int maximum_semispace_capacity) {
  // Set up new space based on the preallocated memory block defined by
  // start and size. The provided space is divided into two semi-spaces.
  // To support fast containment testing in the new space, the size of
  // this chunk must be a power of two and it must be aligned to its size.
  int initial_semispace_capacity = heap()->InitialSemiSpaceSize();

  size_t size = 2 * reserved_semispace_capacity;
  Address base =
      heap()->isolate()->memory_allocator()->ReserveAlignedMemory(
          size, size, &reservation_);
  if (base == NULL) return false;

  chunk_base_ = base;
  chunk_size_ = static_cast<uintptr_t>(size);
  LOG(heap()->isolate(), NewEvent("InitialChunk", chunk_base_, chunk_size_));

  ASSERT(initial_semispace_capacity <= maximum_semispace_capacity);
  ASSERT(IsPowerOf2(maximum_semispace_capacity));

  // Allocate and set up the histogram arrays if necessary.
  allocated_histogram_ = NewArray<HistogramInfo>(LAST_TYPE + 1);
  promoted_histogram_ = NewArray<HistogramInfo>(LAST_TYPE + 1);

#define SET_NAME(name) allocated_histogram_[name].set_name(#name); \
                       promoted_histogram_[name].set_name(#name);
  INSTANCE_TYPE_LIST(SET_NAME)
#undef SET_NAME

  ASSERT(reserved_semispace_capacity == heap()->ReservedSemiSpaceSize());
  ASSERT(static_cast<intptr_t>(chunk_size_) >=
         2 * heap()->ReservedSemiSpaceSize());
  ASSERT(IsAddressAligned(chunk_base_, 2 * reserved_semispace_capacity, 0));

  to_space_.SetUp(chunk_base_,
                  initial_semispace_capacity,
                  maximum_semispace_capacity);
  from_space_.SetUp(chunk_base_ + reserved_semispace_capacity,
                    initial_semispace_capacity,
                    maximum_semispace_capacity);
  if (!to_space_.Commit()) {
    return false;
  }
  ASSERT(!from_space_.is_committed());  // No need to use memory yet.

  start_ = chunk_base_;
  address_mask_ = ~(2 * reserved_semispace_capacity - 1);
  object_mask_ = address_mask_ | kHeapObjectTagMask;
  object_expected_ = reinterpret_cast<uintptr_t>(start_) | kHeapObjectTag;

  ResetAllocationInfo();

  return true;
}


void NewSpace::TearDown() {
  if (allocated_histogram_) {
    DeleteArray(allocated_histogram_);
    allocated_histogram_ = NULL;
  }
  if (promoted_histogram_) {
    DeleteArray(promoted_histogram_);
    promoted_histogram_ = NULL;
  }

  start_ = NULL;
  allocation_info_.set_top(NULL);
  allocation_info_.set_limit(NULL);

  to_space_.TearDown();
  from_space_.TearDown();

  LOG(heap()->isolate(), DeleteEvent("InitialChunk", chunk_base_));

  ASSERT(reservation_.IsReserved());
  heap()->isolate()->memory_allocator()->FreeMemory(&reservation_,
                                                    NOT_EXECUTABLE);
  chunk_base_ = NULL;
  chunk_size_ = 0;
}


void NewSpace::Flip() {
  SemiSpace::Swap(&from_space_, &to_space_);
}


void NewSpace::Grow() {
  // Double the semispace size but only up to maximum capacity.
  ASSERT(Capacity() < MaximumCapacity());
  int new_capacity = Min(MaximumCapacity(), 2 * static_cast<int>(Capacity()));
  if (to_space_.GrowTo(new_capacity)) {
    // Only grow from space if we managed to grow to-space.
    if (!from_space_.GrowTo(new_capacity)) {
      // If we managed to grow to-space but couldn't grow from-space,
      // attempt to shrink to-space.
      if (!to_space_.ShrinkTo(from_space_.Capacity())) {
        // We are in an inconsistent state because we could not
        // commit/uncommit memory from new space.
        V8::FatalProcessOutOfMemory("Failed to grow new space.");
      }
    }
  }
  ASSERT_SEMISPACE_ALLOCATION_INFO(allocation_info_, to_space_);
}


void NewSpace::Shrink() {
  int new_capacity = Max(InitialCapacity(), 2 * SizeAsInt());
  int rounded_new_capacity = RoundUp(new_capacity, Page::kPageSize);
  if (rounded_new_capacity < Capacity() &&
      to_space_.ShrinkTo(rounded_new_capacity))  {
    // Only shrink from-space if we managed to shrink to-space.
    from_space_.Reset();
    if (!from_space_.ShrinkTo(rounded_new_capacity)) {
      // If we managed to shrink to-space but couldn't shrink from
      // space, attempt to grow to-space again.
      if (!to_space_.GrowTo(from_space_.Capacity())) {
        // We are in an inconsistent state because we could not
        // commit/uncommit memory from new space.
        V8::FatalProcessOutOfMemory("Failed to shrink new space.");
      }
    }
  }
<<<<<<< HEAD
  allocation_info_.set_limit(to_space_.page_high());
=======
>>>>>>> 8c15b39e
  ASSERT_SEMISPACE_ALLOCATION_INFO(allocation_info_, to_space_);
}


void NewSpace::UpdateAllocationInfo() {
  MemoryChunk::UpdateHighWaterMark(allocation_info_.top());
  allocation_info_.set_top(to_space_.page_low());
  allocation_info_.set_limit(to_space_.page_high());
<<<<<<< HEAD

  // Lower limit during incremental marking.
  if (heap()->incremental_marking()->IsMarking() &&
      inline_allocation_limit_step() != 0) {
    Address new_limit =
        allocation_info_.top() + inline_allocation_limit_step();
    allocation_info_.set_limit(Min(new_limit, allocation_info_.limit()));
  }
=======
  UpdateInlineAllocationLimit(0);
>>>>>>> 8c15b39e
  ASSERT_SEMISPACE_ALLOCATION_INFO(allocation_info_, to_space_);
}


void NewSpace::ResetAllocationInfo() {
  to_space_.Reset();
  UpdateAllocationInfo();
  pages_used_ = 0;
  // Clear all mark-bits in the to-space.
  NewSpacePageIterator it(&to_space_);
  while (it.has_next()) {
    Bitmap::Clear(it.next());
  }
}


void NewSpace::UpdateInlineAllocationLimit(int size_in_bytes) {
  if (heap()->inline_allocation_disabled()) {
    // Lowest limit when linear allocation was disabled.
    Address high = to_space_.page_high();
    Address new_top = allocation_info_.top() + size_in_bytes;
    allocation_info_.set_limit(Min(new_top, high));
  } else if (inline_allocation_limit_step() == 0) {
    // Normal limit is the end of the current page.
    allocation_info_.set_limit(to_space_.page_high());
  } else {
    // Lower limit during incremental marking.
    Address high = to_space_.page_high();
    Address new_top = allocation_info_.top() + size_in_bytes;
    Address new_limit = new_top + inline_allocation_limit_step_;
    allocation_info_.set_limit(Min(new_limit, high));
  }
  ASSERT_SEMISPACE_ALLOCATION_INFO(allocation_info_, to_space_);
}


bool NewSpace::AddFreshPage() {
  Address top = allocation_info_.top();
  if (NewSpacePage::IsAtStart(top)) {
    // The current page is already empty. Don't try to make another.

    // We should only get here if someone asks to allocate more
    // than what can be stored in a single page.
    // TODO(gc): Change the limit on new-space allocation to prevent this
    // from happening (all such allocations should go directly to LOSpace).
    return false;
  }
  if (!to_space_.AdvancePage()) {
    // Failed to get a new page in to-space.
    return false;
  }

  // Clear remainder of current page.
  Address limit = NewSpacePage::FromLimit(top)->area_end();
  if (heap()->gc_state() == Heap::SCAVENGE) {
    heap()->promotion_queue()->SetNewLimit(limit);
    heap()->promotion_queue()->ActivateGuardIfOnTheSamePage();
  }

  int remaining_in_page = static_cast<int>(limit - top);
  heap()->CreateFillerObjectAt(top, remaining_in_page);
  pages_used_++;
  UpdateAllocationInfo();

  return true;
}


MaybeObject* NewSpace::SlowAllocateRaw(int size_in_bytes) {
  Address old_top = allocation_info_.top();
<<<<<<< HEAD
  Address new_top = old_top + size_in_bytes;
  Address high = to_space_.page_high();
  if (allocation_info_.limit() < high) {
    // Incremental marking has lowered the limit to get a
    // chance to do a step.
    Address new_limit = Min(
        allocation_info_.limit() + inline_allocation_limit_step_,
        high);
    allocation_info_.set_limit(new_limit);
=======
  Address high = to_space_.page_high();
  if (allocation_info_.limit() < high) {
    // Either the limit has been lowered because linear allocation was disabled
    // or because incremental marking wants to get a chance to do a step. Set
    // the new limit accordingly.
    Address new_top = old_top + size_in_bytes;
>>>>>>> 8c15b39e
    int bytes_allocated = static_cast<int>(new_top - top_on_previous_step_);
    heap()->incremental_marking()->Step(
        bytes_allocated, IncrementalMarking::GC_VIA_STACK_GUARD);
    UpdateInlineAllocationLimit(size_in_bytes);
    top_on_previous_step_ = new_top;
    return AllocateRaw(size_in_bytes);
  } else if (AddFreshPage()) {
    // Switched to new page. Try allocating again.
    int bytes_allocated = static_cast<int>(old_top - top_on_previous_step_);
    heap()->incremental_marking()->Step(
        bytes_allocated, IncrementalMarking::GC_VIA_STACK_GUARD);
    top_on_previous_step_ = to_space_.page_low();
    return AllocateRaw(size_in_bytes);
  } else {
    return Failure::RetryAfterGC();
  }
}


#ifdef VERIFY_HEAP
// We do not use the SemiSpaceIterator because verification doesn't assume
// that it works (it depends on the invariants we are checking).
void NewSpace::Verify() {
  // The allocation pointer should be in the space or at the very end.
  ASSERT_SEMISPACE_ALLOCATION_INFO(allocation_info_, to_space_);

  // There should be objects packed in from the low address up to the
  // allocation pointer.
  Address current = to_space_.first_page()->area_start();
  CHECK_EQ(current, to_space_.space_start());

  while (current != top()) {
    if (!NewSpacePage::IsAtEnd(current)) {
      // The allocation pointer should not be in the middle of an object.
      CHECK(!NewSpacePage::FromLimit(current)->ContainsLimit(top()) ||
            current < top());

      HeapObject* object = HeapObject::FromAddress(current);

      // The first word should be a map, and we expect all map pointers to
      // be in map space.
      Map* map = object->map();
      CHECK(map->IsMap());
      CHECK(heap()->map_space()->Contains(map));

      // The object should not be code or a map.
      CHECK(!object->IsMap());
      CHECK(!object->IsCode());

      // The object itself should look OK.
      object->Verify();

      // All the interior pointers should be contained in the heap.
      VerifyPointersVisitor visitor;
      int size = object->Size();
      object->IterateBody(map->instance_type(), size, &visitor);

      current += size;
    } else {
      // At end of page, switch to next page.
      NewSpacePage* page = NewSpacePage::FromLimit(current)->next_page();
      // Next page should be valid.
      CHECK(!page->is_anchor());
      current = page->area_start();
    }
  }

  // Check semi-spaces.
  CHECK_EQ(from_space_.id(), kFromSpace);
  CHECK_EQ(to_space_.id(), kToSpace);
  from_space_.Verify();
  to_space_.Verify();
}
#endif

// -----------------------------------------------------------------------------
// SemiSpace implementation

void SemiSpace::SetUp(Address start,
                      int initial_capacity,
                      int maximum_capacity) {
  // Creates a space in the young generation. The constructor does not
  // allocate memory from the OS.  A SemiSpace is given a contiguous chunk of
  // memory of size 'capacity' when set up, and does not grow or shrink
  // otherwise.  In the mark-compact collector, the memory region of the from
  // space is used as the marking stack. It requires contiguous memory
  // addresses.
  ASSERT(maximum_capacity >= Page::kPageSize);
  initial_capacity_ = RoundDown(initial_capacity, Page::kPageSize);
  capacity_ = initial_capacity;
  maximum_capacity_ = RoundDown(maximum_capacity, Page::kPageSize);
  maximum_committed_ = 0;
  committed_ = false;
  start_ = start;
  address_mask_ = ~(maximum_capacity - 1);
  object_mask_ = address_mask_ | kHeapObjectTagMask;
  object_expected_ = reinterpret_cast<uintptr_t>(start) | kHeapObjectTag;
  age_mark_ = start_;
}


void SemiSpace::TearDown() {
  start_ = NULL;
  capacity_ = 0;
}


bool SemiSpace::Commit() {
  ASSERT(!is_committed());
  int pages = capacity_ / Page::kPageSize;
  if (!heap()->isolate()->memory_allocator()->CommitBlock(start_,
                                                          capacity_,
                                                          executable())) {
    return false;
  }

  NewSpacePage* current = anchor();
  for (int i = 0; i < pages; i++) {
    NewSpacePage* new_page =
      NewSpacePage::Initialize(heap(), start_ + i * Page::kPageSize, this);
    new_page->InsertAfter(current);
    current = new_page;
  }

  SetCapacity(capacity_);
  committed_ = true;
  Reset();
  return true;
}


bool SemiSpace::Uncommit() {
  ASSERT(is_committed());
  Address start = start_ + maximum_capacity_ - capacity_;
  if (!heap()->isolate()->memory_allocator()->UncommitBlock(start, capacity_)) {
    return false;
  }
  anchor()->set_next_page(anchor());
  anchor()->set_prev_page(anchor());

  committed_ = false;
  return true;
}


size_t SemiSpace::CommittedPhysicalMemory() {
  if (!is_committed()) return 0;
  size_t size = 0;
  NewSpacePageIterator it(this);
  while (it.has_next()) {
    size += it.next()->CommittedPhysicalMemory();
  }
  return size;
}


bool SemiSpace::GrowTo(int new_capacity) {
  if (!is_committed()) {
    if (!Commit()) return false;
  }
  ASSERT((new_capacity & Page::kPageAlignmentMask) == 0);
  ASSERT(new_capacity <= maximum_capacity_);
  ASSERT(new_capacity > capacity_);
  int pages_before = capacity_ / Page::kPageSize;
  int pages_after = new_capacity / Page::kPageSize;

  size_t delta = new_capacity - capacity_;

  ASSERT(IsAligned(delta, OS::AllocateAlignment()));
  if (!heap()->isolate()->memory_allocator()->CommitBlock(
      start_ + capacity_, delta, executable())) {
    return false;
  }
  SetCapacity(new_capacity);
  NewSpacePage* last_page = anchor()->prev_page();
  ASSERT(last_page != anchor());
  for (int i = pages_before; i < pages_after; i++) {
    Address page_address = start_ + i * Page::kPageSize;
    NewSpacePage* new_page = NewSpacePage::Initialize(heap(),
                                                      page_address,
                                                      this);
    new_page->InsertAfter(last_page);
    Bitmap::Clear(new_page);
    // Duplicate the flags that was set on the old page.
    new_page->SetFlags(last_page->GetFlags(),
                       NewSpacePage::kCopyOnFlipFlagsMask);
    last_page = new_page;
  }
  return true;
}


bool SemiSpace::ShrinkTo(int new_capacity) {
  ASSERT((new_capacity & Page::kPageAlignmentMask) == 0);
  ASSERT(new_capacity >= initial_capacity_);
  ASSERT(new_capacity < capacity_);
  if (is_committed()) {
    size_t delta = capacity_ - new_capacity;
    ASSERT(IsAligned(delta, OS::AllocateAlignment()));

    MemoryAllocator* allocator = heap()->isolate()->memory_allocator();
    if (!allocator->UncommitBlock(start_ + new_capacity, delta)) {
      return false;
    }

    int pages_after = new_capacity / Page::kPageSize;
    NewSpacePage* new_last_page =
        NewSpacePage::FromAddress(start_ + (pages_after - 1) * Page::kPageSize);
    new_last_page->set_next_page(anchor());
    anchor()->set_prev_page(new_last_page);
    ASSERT((current_page_ >= first_page()) && (current_page_ <= new_last_page));
  }

  SetCapacity(new_capacity);

  return true;
}


void SemiSpace::FlipPages(intptr_t flags, intptr_t mask) {
  anchor_.set_owner(this);
  // Fixup back-pointers to anchor. Address of anchor changes
  // when we swap.
  anchor_.prev_page()->set_next_page(&anchor_);
  anchor_.next_page()->set_prev_page(&anchor_);

  bool becomes_to_space = (id_ == kFromSpace);
  id_ = becomes_to_space ? kToSpace : kFromSpace;
  NewSpacePage* page = anchor_.next_page();
  while (page != &anchor_) {
    page->set_owner(this);
    page->SetFlags(flags, mask);
    if (becomes_to_space) {
      page->ClearFlag(MemoryChunk::IN_FROM_SPACE);
      page->SetFlag(MemoryChunk::IN_TO_SPACE);
      page->ClearFlag(MemoryChunk::NEW_SPACE_BELOW_AGE_MARK);
      page->ResetLiveBytes();
    } else {
      page->SetFlag(MemoryChunk::IN_FROM_SPACE);
      page->ClearFlag(MemoryChunk::IN_TO_SPACE);
    }
    ASSERT(page->IsFlagSet(MemoryChunk::SCAN_ON_SCAVENGE));
    ASSERT(page->IsFlagSet(MemoryChunk::IN_TO_SPACE) ||
           page->IsFlagSet(MemoryChunk::IN_FROM_SPACE));
    page = page->next_page();
  }
}


void SemiSpace::Reset() {
  ASSERT(anchor_.next_page() != &anchor_);
  current_page_ = anchor_.next_page();
}


void SemiSpace::Swap(SemiSpace* from, SemiSpace* to) {
  // We won't be swapping semispaces without data in them.
  ASSERT(from->anchor_.next_page() != &from->anchor_);
  ASSERT(to->anchor_.next_page() != &to->anchor_);

  // Swap bits.
  SemiSpace tmp = *from;
  *from = *to;
  *to = tmp;

  // Fixup back-pointers to the page list anchor now that its address
  // has changed.
  // Swap to/from-space bits on pages.
  // Copy GC flags from old active space (from-space) to new (to-space).
  intptr_t flags = from->current_page()->GetFlags();
  to->FlipPages(flags, NewSpacePage::kCopyOnFlipFlagsMask);

  from->FlipPages(0, 0);
}


void SemiSpace::SetCapacity(int new_capacity) {
  capacity_ = new_capacity;
  if (capacity_ > maximum_committed_) {
    maximum_committed_ = capacity_;
  }
}


void SemiSpace::set_age_mark(Address mark) {
  ASSERT(NewSpacePage::FromLimit(mark)->semi_space() == this);
  age_mark_ = mark;
  // Mark all pages up to the one containing mark.
  NewSpacePageIterator it(space_start(), mark);
  while (it.has_next()) {
    it.next()->SetFlag(MemoryChunk::NEW_SPACE_BELOW_AGE_MARK);
  }
}


#ifdef DEBUG
void SemiSpace::Print() { }
#endif

#ifdef VERIFY_HEAP
void SemiSpace::Verify() {
  bool is_from_space = (id_ == kFromSpace);
  NewSpacePage* page = anchor_.next_page();
  CHECK(anchor_.semi_space() == this);
  while (page != &anchor_) {
    CHECK(page->semi_space() == this);
    CHECK(page->InNewSpace());
    CHECK(page->IsFlagSet(is_from_space ? MemoryChunk::IN_FROM_SPACE
                                        : MemoryChunk::IN_TO_SPACE));
    CHECK(!page->IsFlagSet(is_from_space ? MemoryChunk::IN_TO_SPACE
                                         : MemoryChunk::IN_FROM_SPACE));
    CHECK(page->IsFlagSet(MemoryChunk::POINTERS_TO_HERE_ARE_INTERESTING));
    if (!is_from_space) {
      // The pointers-from-here-are-interesting flag isn't updated dynamically
      // on from-space pages, so it might be out of sync with the marking state.
      if (page->heap()->incremental_marking()->IsMarking()) {
        CHECK(page->IsFlagSet(MemoryChunk::POINTERS_FROM_HERE_ARE_INTERESTING));
      } else {
        CHECK(!page->IsFlagSet(
            MemoryChunk::POINTERS_FROM_HERE_ARE_INTERESTING));
      }
      // TODO(gc): Check that the live_bytes_count_ field matches the
      // black marking on the page (if we make it match in new-space).
    }
    CHECK(page->IsFlagSet(MemoryChunk::SCAN_ON_SCAVENGE));
    CHECK(page->prev_page()->next_page() == page);
    page = page->next_page();
  }
}
#endif

#ifdef DEBUG
void SemiSpace::AssertValidRange(Address start, Address end) {
  // Addresses belong to same semi-space
  NewSpacePage* page = NewSpacePage::FromLimit(start);
  NewSpacePage* end_page = NewSpacePage::FromLimit(end);
  SemiSpace* space = page->semi_space();
  CHECK_EQ(space, end_page->semi_space());
  // Start address is before end address, either on same page,
  // or end address is on a later page in the linked list of
  // semi-space pages.
  if (page == end_page) {
    CHECK(start <= end);
  } else {
    while (page != end_page) {
      page = page->next_page();
      CHECK_NE(page, space->anchor());
    }
  }
}
#endif


// -----------------------------------------------------------------------------
// SemiSpaceIterator implementation.
SemiSpaceIterator::SemiSpaceIterator(NewSpace* space) {
  Initialize(space->bottom(), space->top(), NULL);
}


SemiSpaceIterator::SemiSpaceIterator(NewSpace* space,
                                     HeapObjectCallback size_func) {
  Initialize(space->bottom(), space->top(), size_func);
}


SemiSpaceIterator::SemiSpaceIterator(NewSpace* space, Address start) {
  Initialize(start, space->top(), NULL);
}


SemiSpaceIterator::SemiSpaceIterator(Address from, Address to) {
  Initialize(from, to, NULL);
}


void SemiSpaceIterator::Initialize(Address start,
                                   Address end,
                                   HeapObjectCallback size_func) {
  SemiSpace::AssertValidRange(start, end);
  current_ = start;
  limit_ = end;
  size_func_ = size_func;
}


#ifdef DEBUG
// heap_histograms is shared, always clear it before using it.
static void ClearHistograms(Isolate* isolate) {
  // We reset the name each time, though it hasn't changed.
#define DEF_TYPE_NAME(name) isolate->heap_histograms()[name].set_name(#name);
  INSTANCE_TYPE_LIST(DEF_TYPE_NAME)
#undef DEF_TYPE_NAME

#define CLEAR_HISTOGRAM(name) isolate->heap_histograms()[name].clear();
  INSTANCE_TYPE_LIST(CLEAR_HISTOGRAM)
#undef CLEAR_HISTOGRAM

  isolate->js_spill_information()->Clear();
}


static void ClearCodeKindStatistics(int* code_kind_statistics) {
  for (int i = 0; i < Code::NUMBER_OF_KINDS; i++) {
    code_kind_statistics[i] = 0;
  }
}


static void ReportCodeKindStatistics(int* code_kind_statistics) {
  PrintF("\n   Code kind histograms: \n");
  for (int i = 0; i < Code::NUMBER_OF_KINDS; i++) {
    if (code_kind_statistics[i] > 0) {
      PrintF("     %-20s: %10d bytes\n",
             Code::Kind2String(static_cast<Code::Kind>(i)),
             code_kind_statistics[i]);
    }
  }
  PrintF("\n");
}


static int CollectHistogramInfo(HeapObject* obj) {
  Isolate* isolate = obj->GetIsolate();
  InstanceType type = obj->map()->instance_type();
  ASSERT(0 <= type && type <= LAST_TYPE);
  ASSERT(isolate->heap_histograms()[type].name() != NULL);
  isolate->heap_histograms()[type].increment_number(1);
  isolate->heap_histograms()[type].increment_bytes(obj->Size());

  if (FLAG_collect_heap_spill_statistics && obj->IsJSObject()) {
    JSObject::cast(obj)->IncrementSpillStatistics(
        isolate->js_spill_information());
  }

  return obj->Size();
}


static void ReportHistogram(Isolate* isolate, bool print_spill) {
  PrintF("\n  Object Histogram:\n");
  for (int i = 0; i <= LAST_TYPE; i++) {
    if (isolate->heap_histograms()[i].number() > 0) {
      PrintF("    %-34s%10d (%10d bytes)\n",
             isolate->heap_histograms()[i].name(),
             isolate->heap_histograms()[i].number(),
             isolate->heap_histograms()[i].bytes());
    }
  }
  PrintF("\n");

  // Summarize string types.
  int string_number = 0;
  int string_bytes = 0;
#define INCREMENT(type, size, name, camel_name)      \
    string_number += isolate->heap_histograms()[type].number(); \
    string_bytes += isolate->heap_histograms()[type].bytes();
  STRING_TYPE_LIST(INCREMENT)
#undef INCREMENT
  if (string_number > 0) {
    PrintF("    %-34s%10d (%10d bytes)\n\n", "STRING_TYPE", string_number,
           string_bytes);
  }

  if (FLAG_collect_heap_spill_statistics && print_spill) {
    isolate->js_spill_information()->Print();
  }
}
#endif  // DEBUG


// Support for statistics gathering for --heap-stats and --log-gc.
void NewSpace::ClearHistograms() {
  for (int i = 0; i <= LAST_TYPE; i++) {
    allocated_histogram_[i].clear();
    promoted_histogram_[i].clear();
  }
}


// Because the copying collector does not touch garbage objects, we iterate
// the new space before a collection to get a histogram of allocated objects.
// This only happens when --log-gc flag is set.
void NewSpace::CollectStatistics() {
  ClearHistograms();
  SemiSpaceIterator it(this);
  for (HeapObject* obj = it.Next(); obj != NULL; obj = it.Next())
    RecordAllocation(obj);
}


static void DoReportStatistics(Isolate* isolate,
                               HistogramInfo* info, const char* description) {
  LOG(isolate, HeapSampleBeginEvent("NewSpace", description));
  // Lump all the string types together.
  int string_number = 0;
  int string_bytes = 0;
#define INCREMENT(type, size, name, camel_name)       \
    string_number += info[type].number();             \
    string_bytes += info[type].bytes();
  STRING_TYPE_LIST(INCREMENT)
#undef INCREMENT
  if (string_number > 0) {
    LOG(isolate,
        HeapSampleItemEvent("STRING_TYPE", string_number, string_bytes));
  }

  // Then do the other types.
  for (int i = FIRST_NONSTRING_TYPE; i <= LAST_TYPE; ++i) {
    if (info[i].number() > 0) {
      LOG(isolate,
          HeapSampleItemEvent(info[i].name(), info[i].number(),
                              info[i].bytes()));
    }
  }
  LOG(isolate, HeapSampleEndEvent("NewSpace", description));
}


void NewSpace::ReportStatistics() {
#ifdef DEBUG
  if (FLAG_heap_stats) {
    float pct = static_cast<float>(Available()) / Capacity();
    PrintF("  capacity: %" V8_PTR_PREFIX "d"
               ", available: %" V8_PTR_PREFIX "d, %%%d\n",
           Capacity(), Available(), static_cast<int>(pct*100));
    PrintF("\n  Object Histogram:\n");
    for (int i = 0; i <= LAST_TYPE; i++) {
      if (allocated_histogram_[i].number() > 0) {
        PrintF("    %-34s%10d (%10d bytes)\n",
               allocated_histogram_[i].name(),
               allocated_histogram_[i].number(),
               allocated_histogram_[i].bytes());
      }
    }
    PrintF("\n");
  }
#endif  // DEBUG

  if (FLAG_log_gc) {
    Isolate* isolate = heap()->isolate();
    DoReportStatistics(isolate, allocated_histogram_, "allocated");
    DoReportStatistics(isolate, promoted_histogram_, "promoted");
  }
}


void NewSpace::RecordAllocation(HeapObject* obj) {
  InstanceType type = obj->map()->instance_type();
  ASSERT(0 <= type && type <= LAST_TYPE);
  allocated_histogram_[type].increment_number(1);
  allocated_histogram_[type].increment_bytes(obj->Size());
}


void NewSpace::RecordPromotion(HeapObject* obj) {
  InstanceType type = obj->map()->instance_type();
  ASSERT(0 <= type && type <= LAST_TYPE);
  promoted_histogram_[type].increment_number(1);
  promoted_histogram_[type].increment_bytes(obj->Size());
}


size_t NewSpace::CommittedPhysicalMemory() {
  if (!VirtualMemory::HasLazyCommits()) return CommittedMemory();
  MemoryChunk::UpdateHighWaterMark(allocation_info_.top());
  size_t size = to_space_.CommittedPhysicalMemory();
  if (from_space_.is_committed()) {
    size += from_space_.CommittedPhysicalMemory();
  }
  return size;
}


// -----------------------------------------------------------------------------
// Free lists for old object spaces implementation

void FreeListNode::set_size(Heap* heap, int size_in_bytes) {
  ASSERT(size_in_bytes > 0);
  ASSERT(IsAligned(size_in_bytes, kPointerSize));

  // We write a map and possibly size information to the block.  If the block
  // is big enough to be a FreeSpace with at least one extra word (the next
  // pointer), we set its map to be the free space map and its size to an
  // appropriate array length for the desired size from HeapObject::Size().
  // If the block is too small (eg, one or two words), to hold both a size
  // field and a next pointer, we give it a filler map that gives it the
  // correct size.
  if (size_in_bytes > FreeSpace::kHeaderSize) {
    set_map_no_write_barrier(heap->raw_unchecked_free_space_map());
    // Can't use FreeSpace::cast because it fails during deserialization.
    FreeSpace* this_as_free_space = reinterpret_cast<FreeSpace*>(this);
    this_as_free_space->set_size(size_in_bytes);
  } else if (size_in_bytes == kPointerSize) {
    set_map_no_write_barrier(heap->raw_unchecked_one_pointer_filler_map());
  } else if (size_in_bytes == 2 * kPointerSize) {
    set_map_no_write_barrier(heap->raw_unchecked_two_pointer_filler_map());
  } else {
    UNREACHABLE();
  }
  // We would like to ASSERT(Size() == size_in_bytes) but this would fail during
  // deserialization because the free space map is not done yet.
}


FreeListNode* FreeListNode::next() {
  ASSERT(IsFreeListNode(this));
  if (map() == GetHeap()->raw_unchecked_free_space_map()) {
    ASSERT(map() == NULL || Size() >= kNextOffset + kPointerSize);
    return reinterpret_cast<FreeListNode*>(
        Memory::Address_at(address() + kNextOffset));
  } else {
    return reinterpret_cast<FreeListNode*>(
        Memory::Address_at(address() + kPointerSize));
  }
}


FreeListNode** FreeListNode::next_address() {
  ASSERT(IsFreeListNode(this));
  if (map() == GetHeap()->raw_unchecked_free_space_map()) {
    ASSERT(Size() >= kNextOffset + kPointerSize);
    return reinterpret_cast<FreeListNode**>(address() + kNextOffset);
  } else {
    return reinterpret_cast<FreeListNode**>(address() + kPointerSize);
  }
}


void FreeListNode::set_next(FreeListNode* next) {
  ASSERT(IsFreeListNode(this));
  // While we are booting the VM the free space map will actually be null.  So
  // we have to make sure that we don't try to use it for anything at that
  // stage.
  if (map() == GetHeap()->raw_unchecked_free_space_map()) {
    ASSERT(map() == NULL || Size() >= kNextOffset + kPointerSize);
    Memory::Address_at(address() + kNextOffset) =
        reinterpret_cast<Address>(next);
  } else {
    Memory::Address_at(address() + kPointerSize) =
        reinterpret_cast<Address>(next);
  }
}


intptr_t FreeListCategory::Concatenate(FreeListCategory* category) {
  intptr_t free_bytes = 0;
  if (category->top_ != NULL) {
    ASSERT(category->end_ != NULL);
    // This is safe (not going to deadlock) since Concatenate operations
    // are never performed on the same free lists at the same time in
    // reverse order.
    LockGuard<Mutex> target_lock_guard(mutex());
    LockGuard<Mutex> source_lock_guard(category->mutex());
    free_bytes = category->available();
    if (end_ == NULL) {
      end_ = category->end();
    } else {
      category->end()->set_next(top_);
    }
    top_ = category->top();
    available_ += category->available();
    category->Reset();
  }
  return free_bytes;
}


void FreeListCategory::Reset() {
  top_ = NULL;
  end_ = NULL;
  available_ = 0;
}


intptr_t FreeListCategory::EvictFreeListItemsInList(Page* p) {
  int sum = 0;
  FreeListNode** n = &top_;
  while (*n != NULL) {
    if (Page::FromAddress((*n)->address()) == p) {
      FreeSpace* free_space = reinterpret_cast<FreeSpace*>(*n);
      sum += free_space->Size();
      *n = (*n)->next();
    } else {
      n = (*n)->next_address();
    }
  }
  if (top_ == NULL) {
    end_ = NULL;
  }
  available_ -= sum;
  return sum;
}


FreeListNode* FreeListCategory::PickNodeFromList(int *node_size) {
  FreeListNode* node = top_;

  if (node == NULL) return NULL;

  while (node != NULL &&
         Page::FromAddress(node->address())->IsEvacuationCandidate()) {
    available_ -= reinterpret_cast<FreeSpace*>(node)->Size();
    node = node->next();
  }

  if (node != NULL) {
    set_top(node->next());
    *node_size = reinterpret_cast<FreeSpace*>(node)->Size();
    available_ -= *node_size;
  } else {
    set_top(NULL);
  }

  if (top() == NULL) {
    set_end(NULL);
  }

  return node;
}


FreeListNode* FreeListCategory::PickNodeFromList(int size_in_bytes,
                                                 int *node_size) {
  FreeListNode* node = PickNodeFromList(node_size);
  if (node != NULL && *node_size < size_in_bytes) {
    Free(node, *node_size);
    *node_size = 0;
    return NULL;
  }
  return node;
}


void FreeListCategory::Free(FreeListNode* node, int size_in_bytes) {
  node->set_next(top_);
  top_ = node;
  if (end_ == NULL) {
    end_ = node;
  }
  available_ += size_in_bytes;
}


void FreeListCategory::RepairFreeList(Heap* heap) {
  FreeListNode* n = top_;
  while (n != NULL) {
    Map** map_location = reinterpret_cast<Map**>(n->address());
    if (*map_location == NULL) {
      *map_location = heap->free_space_map();
    } else {
      ASSERT(*map_location == heap->free_space_map());
    }
    n = n->next();
  }
}


FreeList::FreeList(PagedSpace* owner)
    : owner_(owner), heap_(owner->heap()) {
  Reset();
}


intptr_t FreeList::Concatenate(FreeList* free_list) {
  intptr_t free_bytes = 0;
  free_bytes += small_list_.Concatenate(free_list->small_list());
  free_bytes += medium_list_.Concatenate(free_list->medium_list());
  free_bytes += large_list_.Concatenate(free_list->large_list());
  free_bytes += huge_list_.Concatenate(free_list->huge_list());
  return free_bytes;
}


void FreeList::Reset() {
  small_list_.Reset();
  medium_list_.Reset();
  large_list_.Reset();
  huge_list_.Reset();
}


int FreeList::Free(Address start, int size_in_bytes) {
  if (size_in_bytes == 0) return 0;

  FreeListNode* node = FreeListNode::FromAddress(start);
  node->set_size(heap_, size_in_bytes);
  Page* page = Page::FromAddress(start);

  // Early return to drop too-small blocks on the floor.
  if (size_in_bytes < kSmallListMin) {
    page->add_non_available_small_blocks(size_in_bytes);
    return size_in_bytes;
  }

  // Insert other blocks at the head of a free list of the appropriate
  // magnitude.
  if (size_in_bytes <= kSmallListMax) {
    small_list_.Free(node, size_in_bytes);
    page->add_available_in_small_free_list(size_in_bytes);
  } else if (size_in_bytes <= kMediumListMax) {
    medium_list_.Free(node, size_in_bytes);
    page->add_available_in_medium_free_list(size_in_bytes);
  } else if (size_in_bytes <= kLargeListMax) {
    large_list_.Free(node, size_in_bytes);
    page->add_available_in_large_free_list(size_in_bytes);
  } else {
    huge_list_.Free(node, size_in_bytes);
    page->add_available_in_huge_free_list(size_in_bytes);
  }

  ASSERT(IsVeryLong() || available() == SumFreeLists());
  return 0;
}


FreeListNode* FreeList::FindNodeFor(int size_in_bytes, int* node_size) {
  FreeListNode* node = NULL;
  Page* page = NULL;

  if (size_in_bytes <= kSmallAllocationMax) {
    node = small_list_.PickNodeFromList(node_size);
    if (node != NULL) {
      ASSERT(size_in_bytes <= *node_size);
      page = Page::FromAddress(node->address());
      page->add_available_in_small_free_list(-(*node_size));
      ASSERT(IsVeryLong() || available() == SumFreeLists());
      return node;
    }
  }

  if (size_in_bytes <= kMediumAllocationMax) {
    node = medium_list_.PickNodeFromList(node_size);
    if (node != NULL) {
      ASSERT(size_in_bytes <= *node_size);
      page = Page::FromAddress(node->address());
      page->add_available_in_medium_free_list(-(*node_size));
      ASSERT(IsVeryLong() || available() == SumFreeLists());
      return node;
    }
  }

  if (size_in_bytes <= kLargeAllocationMax) {
    node = large_list_.PickNodeFromList(node_size);
    if (node != NULL) {
      ASSERT(size_in_bytes <= *node_size);
      page = Page::FromAddress(node->address());
      page->add_available_in_large_free_list(-(*node_size));
      ASSERT(IsVeryLong() || available() == SumFreeLists());
      return node;
    }
  }

  int huge_list_available = huge_list_.available();
  for (FreeListNode** cur = huge_list_.GetTopAddress();
       *cur != NULL;
       cur = (*cur)->next_address()) {
    FreeListNode* cur_node = *cur;
    while (cur_node != NULL &&
           Page::FromAddress(cur_node->address())->IsEvacuationCandidate()) {
      int size = reinterpret_cast<FreeSpace*>(cur_node)->Size();
      huge_list_available -= size;
      page = Page::FromAddress(cur_node->address());
      page->add_available_in_huge_free_list(-size);
      cur_node = cur_node->next();
    }

    *cur = cur_node;
    if (cur_node == NULL) {
      huge_list_.set_end(NULL);
      break;
    }

    ASSERT((*cur)->map() == heap_->raw_unchecked_free_space_map());
    FreeSpace* cur_as_free_space = reinterpret_cast<FreeSpace*>(*cur);
    int size = cur_as_free_space->Size();
    if (size >= size_in_bytes) {
      // Large enough node found.  Unlink it from the list.
      node = *cur;
      *cur = node->next();
      *node_size = size;
      huge_list_available -= size;
      page = Page::FromAddress(node->address());
      page->add_available_in_huge_free_list(-size);
      break;
    }
  }

  if (huge_list_.top() == NULL) {
    huge_list_.set_end(NULL);
  }
  huge_list_.set_available(huge_list_available);

  if (node != NULL) {
    ASSERT(IsVeryLong() || available() == SumFreeLists());
    return node;
  }

  if (size_in_bytes <= kSmallListMax) {
    node = small_list_.PickNodeFromList(size_in_bytes, node_size);
    if (node != NULL) {
      ASSERT(size_in_bytes <= *node_size);
      page = Page::FromAddress(node->address());
      page->add_available_in_small_free_list(-(*node_size));
    }
  } else if (size_in_bytes <= kMediumListMax) {
    node = medium_list_.PickNodeFromList(size_in_bytes, node_size);
    if (node != NULL) {
      ASSERT(size_in_bytes <= *node_size);
      page = Page::FromAddress(node->address());
      page->add_available_in_medium_free_list(-(*node_size));
    }
  } else if (size_in_bytes <= kLargeListMax) {
    node = large_list_.PickNodeFromList(size_in_bytes, node_size);
    if (node != NULL) {
      ASSERT(size_in_bytes <= *node_size);
      page = Page::FromAddress(node->address());
      page->add_available_in_large_free_list(-(*node_size));
    }
  }

  ASSERT(IsVeryLong() || available() == SumFreeLists());
  return node;
}


// Allocation on the old space free list.  If it succeeds then a new linear
// allocation space has been set up with the top and limit of the space.  If
// the allocation fails then NULL is returned, and the caller can perform a GC
// or allocate a new page before retrying.
HeapObject* FreeList::Allocate(int size_in_bytes) {
  ASSERT(0 < size_in_bytes);
  ASSERT(size_in_bytes <= kMaxBlockSize);
  ASSERT(IsAligned(size_in_bytes, kPointerSize));
  // Don't free list allocate if there is linear space available.
  ASSERT(owner_->limit() - owner_->top() < size_in_bytes);

  int old_linear_size = static_cast<int>(owner_->limit() - owner_->top());
  // Mark the old linear allocation area with a free space map so it can be
  // skipped when scanning the heap.  This also puts it back in the free list
  // if it is big enough.
  owner_->Free(owner_->top(), old_linear_size);

  owner_->heap()->incremental_marking()->OldSpaceStep(
      size_in_bytes - old_linear_size);

  int new_node_size = 0;
  FreeListNode* new_node = FindNodeFor(size_in_bytes, &new_node_size);
  if (new_node == NULL) {
    owner_->SetTopAndLimit(NULL, NULL);
    return NULL;
  }

  int bytes_left = new_node_size - size_in_bytes;
  ASSERT(bytes_left >= 0);

#ifdef DEBUG
  for (int i = 0; i < size_in_bytes / kPointerSize; i++) {
    reinterpret_cast<Object**>(new_node->address())[i] =
        Smi::FromInt(kCodeZapValue);
  }
#endif

  // The old-space-step might have finished sweeping and restarted marking.
  // Verify that it did not turn the page of the new node into an evacuation
  // candidate.
  ASSERT(!MarkCompactCollector::IsOnEvacuationCandidate(new_node));

  const int kThreshold = IncrementalMarking::kAllocatedThreshold;

  // Memory in the linear allocation area is counted as allocated.  We may free
  // a little of this again immediately - see below.
  owner_->Allocate(new_node_size);

  if (owner_->heap()->inline_allocation_disabled()) {
    // Keep the linear allocation area empty if requested to do so, just
    // return area back to the free list instead.
    owner_->Free(new_node->address() + size_in_bytes, bytes_left);
    ASSERT(owner_->top() == NULL && owner_->limit() == NULL);
  } else if (bytes_left > kThreshold &&
             owner_->heap()->incremental_marking()->IsMarkingIncomplete() &&
             FLAG_incremental_marking_steps) {
    int linear_size = owner_->RoundSizeDownToObjectAlignment(kThreshold);
    // We don't want to give too large linear areas to the allocator while
    // incremental marking is going on, because we won't check again whether
    // we want to do another increment until the linear area is used up.
    owner_->Free(new_node->address() + size_in_bytes + linear_size,
                 new_node_size - size_in_bytes - linear_size);
    owner_->SetTopAndLimit(new_node->address() + size_in_bytes,
                           new_node->address() + size_in_bytes + linear_size);
  } else if (bytes_left > 0) {
    // Normally we give the rest of the node to the allocator as its new
    // linear allocation area.
    owner_->SetTopAndLimit(new_node->address() + size_in_bytes,
                           new_node->address() + new_node_size);
  } else {
    // TODO(gc) Try not freeing linear allocation region when bytes_left
    // are zero.
    owner_->SetTopAndLimit(NULL, NULL);
  }

  return new_node;
}


intptr_t FreeList::EvictFreeListItems(Page* p) {
  intptr_t sum = huge_list_.EvictFreeListItemsInList(p);
  p->set_available_in_huge_free_list(0);

  if (sum < p->area_size()) {
    sum += small_list_.EvictFreeListItemsInList(p) +
        medium_list_.EvictFreeListItemsInList(p) +
        large_list_.EvictFreeListItemsInList(p);
    p->set_available_in_small_free_list(0);
    p->set_available_in_medium_free_list(0);
    p->set_available_in_large_free_list(0);
  }

  return sum;
}


void FreeList::RepairLists(Heap* heap) {
  small_list_.RepairFreeList(heap);
  medium_list_.RepairFreeList(heap);
  large_list_.RepairFreeList(heap);
  huge_list_.RepairFreeList(heap);
}


#ifdef DEBUG
intptr_t FreeListCategory::SumFreeList() {
  intptr_t sum = 0;
  FreeListNode* cur = top_;
  while (cur != NULL) {
    ASSERT(cur->map() == cur->GetHeap()->raw_unchecked_free_space_map());
    FreeSpace* cur_as_free_space = reinterpret_cast<FreeSpace*>(cur);
    sum += cur_as_free_space->Size();
    cur = cur->next();
  }
  return sum;
}


static const int kVeryLongFreeList = 500;


int FreeListCategory::FreeListLength() {
  int length = 0;
  FreeListNode* cur = top_;
  while (cur != NULL) {
    length++;
    cur = cur->next();
    if (length == kVeryLongFreeList) return length;
  }
  return length;
}


bool FreeList::IsVeryLong() {
  if (small_list_.FreeListLength() == kVeryLongFreeList) return  true;
  if (medium_list_.FreeListLength() == kVeryLongFreeList) return  true;
  if (large_list_.FreeListLength() == kVeryLongFreeList) return  true;
  if (huge_list_.FreeListLength() == kVeryLongFreeList) return  true;
  return false;
}


// This can take a very long time because it is linear in the number of entries
// on the free list, so it should not be called if FreeListLength returns
// kVeryLongFreeList.
intptr_t FreeList::SumFreeLists() {
  intptr_t sum = small_list_.SumFreeList();
  sum += medium_list_.SumFreeList();
  sum += large_list_.SumFreeList();
  sum += huge_list_.SumFreeList();
  return sum;
}
#endif


// -----------------------------------------------------------------------------
// OldSpace implementation

<<<<<<< HEAD
bool NewSpace::ReserveSpace(int bytes) {
  // We can't reliably unpack a partial snapshot that needs more new space
  // space than the minimum NewSpace size.  The limit can be set lower than
  // the end of new space either because there is more space on the next page
  // or because we have lowered the limit in order to get periodic incremental
  // marking.  The most reliable way to ensure that there is linear space is
  // to do the allocation, then rewind the limit.
  ASSERT(bytes <= InitialCapacity());
  MaybeObject* maybe = AllocateRaw(bytes);
  Object* object = NULL;
  if (!maybe->ToObject(&object)) return false;
  HeapObject* allocation = HeapObject::cast(object);
  Address top = allocation_info_.top();
  if ((top - bytes) == allocation->address()) {
    allocation_info_.set_top(allocation->address());
    return true;
  }
  // There may be a borderline case here where the allocation succeeded, but
  // the limit and top have moved on to a new page.  In that case we try again.
  return ReserveSpace(bytes);
}


=======
>>>>>>> 8c15b39e
void PagedSpace::PrepareForMarkCompact() {
  // We don't have a linear allocation area while sweeping.  It will be restored
  // on the first allocation after the sweep.
  EmptyAllocationInfo();

  // Stop lazy sweeping and clear marking bits for unswept pages.
  if (first_unswept_page_ != NULL) {
    Page* p = first_unswept_page_;
    do {
      // Do not use ShouldBeSweptLazily predicate here.
      // New evacuation candidates were selected but they still have
      // to be swept before collection starts.
      if (!p->WasSwept()) {
        Bitmap::Clear(p);
        if (FLAG_gc_verbose) {
          PrintF("Sweeping 0x%" V8PRIxPTR " lazily abandoned.\n",
                 reinterpret_cast<intptr_t>(p));
        }
      }
      p = p->next_page();
    } while (p != anchor());
  }
  first_unswept_page_ = Page::FromAddress(NULL);
  unswept_free_bytes_ = 0;

  // Clear the free list before a full GC---it will be rebuilt afterward.
  free_list_.Reset();
}


<<<<<<< HEAD
bool PagedSpace::ReserveSpace(int size_in_bytes) {
  ASSERT(size_in_bytes <= AreaSize());
  ASSERT(size_in_bytes == RoundSizeDownToObjectAlignment(size_in_bytes));
  Address current_top = allocation_info_.top();
  Address new_top = current_top + size_in_bytes;
  if (new_top <= allocation_info_.limit()) return true;

  HeapObject* new_area = free_list_.Allocate(size_in_bytes);
  if (new_area == NULL) new_area = SlowAllocateRaw(size_in_bytes);
  if (new_area == NULL) return false;

  int old_linear_size = static_cast<int>(limit() - top());
  // Mark the old linear allocation area with a free space so it can be
  // skipped when scanning the heap.  This also puts it back in the free list
  // if it is big enough.
  Free(top(), old_linear_size);

  SetTop(new_area->address(), new_area->address() + size_in_bytes);
  return true;
}


=======
>>>>>>> 8c15b39e
intptr_t PagedSpace::SizeOfObjects() {
  ASSERT(!heap()->IsSweepingComplete() || (unswept_free_bytes_ == 0));
  return Size() - unswept_free_bytes_ - (limit() - top());
}


// After we have booted, we have created a map which represents free space
// on the heap.  If there was already a free list then the elements on it
// were created with the wrong FreeSpaceMap (normally NULL), so we need to
// fix them.
void PagedSpace::RepairFreeListsAfterBoot() {
  free_list_.RepairLists(heap());
}


bool PagedSpace::AdvanceSweeper(intptr_t bytes_to_sweep) {
  if (IsLazySweepingComplete()) return true;

  intptr_t freed_bytes = 0;
  Page* p = first_unswept_page_;
  do {
    Page* next_page = p->next_page();
    if (ShouldBeSweptLazily(p)) {
      if (FLAG_gc_verbose) {
        PrintF("Sweeping 0x%" V8PRIxPTR " lazily advanced.\n",
               reinterpret_cast<intptr_t>(p));
      }
      DecreaseUnsweptFreeBytes(p);
      freed_bytes +=
          MarkCompactCollector::
              SweepConservatively<MarkCompactCollector::SWEEP_SEQUENTIALLY>(
                  this, NULL, p);
    }
    p = next_page;
  } while (p != anchor() && freed_bytes < bytes_to_sweep);

  if (p == anchor()) {
    first_unswept_page_ = Page::FromAddress(NULL);
  } else {
    first_unswept_page_ = p;
  }

  heap()->FreeQueuedChunks();

  return IsLazySweepingComplete();
}


void PagedSpace::EvictEvacuationCandidatesFromFreeLists() {
  if (allocation_info_.top() >= allocation_info_.limit()) return;

  if (Page::FromAllocationTop(allocation_info_.top())->
      IsEvacuationCandidate()) {
    // Create filler object to keep page iterable if it was iterable.
    int remaining =
        static_cast<int>(allocation_info_.limit() - allocation_info_.top());
    heap()->CreateFillerObjectAt(allocation_info_.top(), remaining);

    allocation_info_.set_top(NULL);
    allocation_info_.set_limit(NULL);
  }
}


bool PagedSpace::EnsureSweeperProgress(intptr_t size_in_bytes) {
  MarkCompactCollector* collector = heap()->mark_compact_collector();
  if (collector->AreSweeperThreadsActivated()) {
    if (collector->IsConcurrentSweepingInProgress()) {
      if (collector->StealMemoryFromSweeperThreads(this) < size_in_bytes) {
        if (!collector->sequential_sweeping()) {
          collector->WaitUntilSweepingCompleted();
          return true;
        }
      }
      return false;
    }
    return true;
  } else {
    return AdvanceSweeper(size_in_bytes);
  }
}


HeapObject* PagedSpace::SlowAllocateRaw(int size_in_bytes) {
  // Allocation in this space has failed.

  // If there are unswept pages advance lazy sweeper a bounded number of times
  // until we find a size_in_bytes contiguous piece of memory
  const int kMaxSweepingTries = 5;
  bool sweeping_complete = false;

  for (int i = 0; i < kMaxSweepingTries && !sweeping_complete; i++) {
    sweeping_complete = EnsureSweeperProgress(size_in_bytes);

    // Retry the free list allocation.
    HeapObject* object = free_list_.Allocate(size_in_bytes);
    if (object != NULL) return object;
  }

  // Free list allocation failed and there is no next page.  Fail if we have
  // hit the old generation size limit that should cause a garbage
  // collection.
  if (!heap()->always_allocate() &&
      heap()->OldGenerationAllocationLimitReached()) {
    return NULL;
  }

  // Try to expand the space and allocate in the new next page.
  if (Expand()) {
    ASSERT(CountTotalPages() > 1 || size_in_bytes <= free_list_.available());
    return free_list_.Allocate(size_in_bytes);
  }

  // Last ditch, sweep all the remaining pages to try to find space.  This may
  // cause a pause.
  if (!IsLazySweepingComplete()) {
    EnsureSweeperProgress(kMaxInt);

    // Retry the free list allocation.
    HeapObject* object = free_list_.Allocate(size_in_bytes);
    if (object != NULL) return object;
  }

  // Finally, fail.
  return NULL;
}


#ifdef DEBUG
void PagedSpace::ReportCodeStatistics(Isolate* isolate) {
  CommentStatistic* comments_statistics =
      isolate->paged_space_comments_statistics();
  ReportCodeKindStatistics(isolate->code_kind_statistics());
  PrintF("Code comment statistics (\"   [ comment-txt   :    size/   "
         "count  (average)\"):\n");
  for (int i = 0; i <= CommentStatistic::kMaxComments; i++) {
    const CommentStatistic& cs = comments_statistics[i];
    if (cs.size > 0) {
      PrintF("   %-30s: %10d/%6d     (%d)\n", cs.comment, cs.size, cs.count,
             cs.size/cs.count);
    }
  }
  PrintF("\n");
}


void PagedSpace::ResetCodeStatistics(Isolate* isolate) {
  CommentStatistic* comments_statistics =
      isolate->paged_space_comments_statistics();
  ClearCodeKindStatistics(isolate->code_kind_statistics());
  for (int i = 0; i < CommentStatistic::kMaxComments; i++) {
    comments_statistics[i].Clear();
  }
  comments_statistics[CommentStatistic::kMaxComments].comment = "Unknown";
  comments_statistics[CommentStatistic::kMaxComments].size = 0;
  comments_statistics[CommentStatistic::kMaxComments].count = 0;
}


// Adds comment to 'comment_statistics' table. Performance OK as long as
// 'kMaxComments' is small
static void EnterComment(Isolate* isolate, const char* comment, int delta) {
  CommentStatistic* comments_statistics =
      isolate->paged_space_comments_statistics();
  // Do not count empty comments
  if (delta <= 0) return;
  CommentStatistic* cs = &comments_statistics[CommentStatistic::kMaxComments];
  // Search for a free or matching entry in 'comments_statistics': 'cs'
  // points to result.
  for (int i = 0; i < CommentStatistic::kMaxComments; i++) {
    if (comments_statistics[i].comment == NULL) {
      cs = &comments_statistics[i];
      cs->comment = comment;
      break;
    } else if (strcmp(comments_statistics[i].comment, comment) == 0) {
      cs = &comments_statistics[i];
      break;
    }
  }
  // Update entry for 'comment'
  cs->size += delta;
  cs->count += 1;
}


// Call for each nested comment start (start marked with '[ xxx', end marked
// with ']'.  RelocIterator 'it' must point to a comment reloc info.
static void CollectCommentStatistics(Isolate* isolate, RelocIterator* it) {
  ASSERT(!it->done());
  ASSERT(it->rinfo()->rmode() == RelocInfo::COMMENT);
  const char* tmp = reinterpret_cast<const char*>(it->rinfo()->data());
  if (tmp[0] != '[') {
    // Not a nested comment; skip
    return;
  }

  // Search for end of nested comment or a new nested comment
  const char* const comment_txt =
      reinterpret_cast<const char*>(it->rinfo()->data());
  const byte* prev_pc = it->rinfo()->pc();
  int flat_delta = 0;
  it->next();
  while (true) {
    // All nested comments must be terminated properly, and therefore exit
    // from loop.
    ASSERT(!it->done());
    if (it->rinfo()->rmode() == RelocInfo::COMMENT) {
      const char* const txt =
          reinterpret_cast<const char*>(it->rinfo()->data());
      flat_delta += static_cast<int>(it->rinfo()->pc() - prev_pc);
      if (txt[0] == ']') break;  // End of nested  comment
      // A new comment
      CollectCommentStatistics(isolate, it);
      // Skip code that was covered with previous comment
      prev_pc = it->rinfo()->pc();
    }
    it->next();
  }
  EnterComment(isolate, comment_txt, flat_delta);
}


// Collects code size statistics:
// - by code kind
// - by code comment
void PagedSpace::CollectCodeStatistics() {
  Isolate* isolate = heap()->isolate();
  HeapObjectIterator obj_it(this);
  for (HeapObject* obj = obj_it.Next(); obj != NULL; obj = obj_it.Next()) {
    if (obj->IsCode()) {
      Code* code = Code::cast(obj);
      isolate->code_kind_statistics()[code->kind()] += code->Size();
      RelocIterator it(code);
      int delta = 0;
      const byte* prev_pc = code->instruction_start();
      while (!it.done()) {
        if (it.rinfo()->rmode() == RelocInfo::COMMENT) {
          delta += static_cast<int>(it.rinfo()->pc() - prev_pc);
          CollectCommentStatistics(isolate, &it);
          prev_pc = it.rinfo()->pc();
        }
        it.next();
      }

      ASSERT(code->instruction_start() <= prev_pc &&
             prev_pc <= code->instruction_end());
      delta += static_cast<int>(code->instruction_end() - prev_pc);
      EnterComment(isolate, "NoComment", delta);
    }
  }
}


void PagedSpace::ReportStatistics() {
  int pct = static_cast<int>(Available() * 100 / Capacity());
  PrintF("  capacity: %" V8_PTR_PREFIX "d"
             ", waste: %" V8_PTR_PREFIX "d"
             ", available: %" V8_PTR_PREFIX "d, %%%d\n",
         Capacity(), Waste(), Available(), pct);

  if (was_swept_conservatively_) return;
  ClearHistograms(heap()->isolate());
  HeapObjectIterator obj_it(this);
  for (HeapObject* obj = obj_it.Next(); obj != NULL; obj = obj_it.Next())
    CollectHistogramInfo(obj);
  ReportHistogram(heap()->isolate(), true);
}
#endif


// -----------------------------------------------------------------------------
// MapSpace implementation
// TODO(mvstanton): this is weird...the compiler can't make a vtable unless
// there is at least one non-inlined virtual function. I would prefer to hide
// the VerifyObject definition behind VERIFY_HEAP.

void MapSpace::VerifyObject(HeapObject* object) {
  CHECK(object->IsMap());
}


// -----------------------------------------------------------------------------
// CellSpace and PropertyCellSpace implementation
// TODO(mvstanton): this is weird...the compiler can't make a vtable unless
// there is at least one non-inlined virtual function. I would prefer to hide
// the VerifyObject definition behind VERIFY_HEAP.

void CellSpace::VerifyObject(HeapObject* object) {
  CHECK(object->IsCell());
}


void PropertyCellSpace::VerifyObject(HeapObject* object) {
  CHECK(object->IsPropertyCell());
}


// -----------------------------------------------------------------------------
// LargeObjectIterator

LargeObjectIterator::LargeObjectIterator(LargeObjectSpace* space) {
  current_ = space->first_page_;
  size_func_ = NULL;
}


LargeObjectIterator::LargeObjectIterator(LargeObjectSpace* space,
                                         HeapObjectCallback size_func) {
  current_ = space->first_page_;
  size_func_ = size_func;
}


HeapObject* LargeObjectIterator::Next() {
  if (current_ == NULL) return NULL;

  HeapObject* object = current_->GetObject();
  current_ = current_->next_page();
  return object;
}


// -----------------------------------------------------------------------------
// LargeObjectSpace
static bool ComparePointers(void* key1, void* key2) {
    return key1 == key2;
}


LargeObjectSpace::LargeObjectSpace(Heap* heap,
                                   intptr_t max_capacity,
                                   AllocationSpace id)
    : Space(heap, id, NOT_EXECUTABLE),  // Managed on a per-allocation basis
      max_capacity_(max_capacity),
      first_page_(NULL),
      size_(0),
      page_count_(0),
      objects_size_(0),
      chunk_map_(ComparePointers, 1024) {}


bool LargeObjectSpace::SetUp() {
  first_page_ = NULL;
  size_ = 0;
  maximum_committed_ = 0;
  page_count_ = 0;
  objects_size_ = 0;
  chunk_map_.Clear();
  return true;
}


void LargeObjectSpace::TearDown() {
  while (first_page_ != NULL) {
    LargePage* page = first_page_;
    first_page_ = first_page_->next_page();
    LOG(heap()->isolate(), DeleteEvent("LargeObjectChunk", page->address()));

    ObjectSpace space = static_cast<ObjectSpace>(1 << identity());
    heap()->isolate()->memory_allocator()->PerformAllocationCallback(
        space, kAllocationActionFree, page->size());
    heap()->isolate()->memory_allocator()->Free(page);
  }
  SetUp();
}


MaybeObject* LargeObjectSpace::AllocateRaw(int object_size,
                                           Executability executable) {
  // Check if we want to force a GC before growing the old space further.
  // If so, fail the allocation.
  if (!heap()->always_allocate() &&
      heap()->OldGenerationAllocationLimitReached()) {
    return Failure::RetryAfterGC(identity());
  }

  if (Size() + object_size > max_capacity_) {
    return Failure::RetryAfterGC(identity());
  }

  LargePage* page = heap()->isolate()->memory_allocator()->
      AllocateLargePage(object_size, this, executable);
  if (page == NULL) return Failure::RetryAfterGC(identity());
  ASSERT(page->area_size() >= object_size);

  size_ += static_cast<int>(page->size());
  objects_size_ += object_size;
  page_count_++;
  page->set_next_page(first_page_);
  first_page_ = page;

  if (size_ > maximum_committed_) {
    maximum_committed_ = size_;
  }

  // Register all MemoryChunk::kAlignment-aligned chunks covered by
  // this large page in the chunk map.
  uintptr_t base = reinterpret_cast<uintptr_t>(page) / MemoryChunk::kAlignment;
  uintptr_t limit = base + (page->size() - 1) / MemoryChunk::kAlignment;
  for (uintptr_t key = base; key <= limit; key++) {
    HashMap::Entry* entry = chunk_map_.Lookup(reinterpret_cast<void*>(key),
                                              static_cast<uint32_t>(key),
                                              true);
    ASSERT(entry != NULL);
    entry->value = page;
  }

  HeapObject* object = page->GetObject();

  if (Heap::ShouldZapGarbage()) {
    // Make the object consistent so the heap can be verified in OldSpaceStep.
    // We only need to do this in debug builds or if verify_heap is on.
    reinterpret_cast<Object**>(object->address())[0] =
        heap()->fixed_array_map();
    reinterpret_cast<Object**>(object->address())[1] = Smi::FromInt(0);
  }

  heap()->incremental_marking()->OldSpaceStep(object_size);
  return object;
}


size_t LargeObjectSpace::CommittedPhysicalMemory() {
  if (!VirtualMemory::HasLazyCommits()) return CommittedMemory();
  size_t size = 0;
  LargePage* current = first_page_;
  while (current != NULL) {
    size += current->CommittedPhysicalMemory();
    current = current->next_page();
  }
  return size;
}


// GC support
MaybeObject* LargeObjectSpace::FindObject(Address a) {
  LargePage* page = FindPage(a);
  if (page != NULL) {
    return page->GetObject();
  }
  return Failure::Exception();
}


LargePage* LargeObjectSpace::FindPage(Address a) {
  uintptr_t key = reinterpret_cast<uintptr_t>(a) / MemoryChunk::kAlignment;
  HashMap::Entry* e = chunk_map_.Lookup(reinterpret_cast<void*>(key),
                                        static_cast<uint32_t>(key),
                                        false);
  if (e != NULL) {
    ASSERT(e->value != NULL);
    LargePage* page = reinterpret_cast<LargePage*>(e->value);
    ASSERT(page->is_valid());
    if (page->Contains(a)) {
      return page;
    }
  }
  return NULL;
}


void LargeObjectSpace::FreeUnmarkedObjects() {
  LargePage* previous = NULL;
  LargePage* current = first_page_;
  while (current != NULL) {
    HeapObject* object = current->GetObject();
    // Can this large page contain pointers to non-trivial objects.  No other
    // pointer object is this big.
    bool is_pointer_object = object->IsFixedArray();
    MarkBit mark_bit = Marking::MarkBitFrom(object);
    if (mark_bit.Get()) {
      mark_bit.Clear();
      Page::FromAddress(object->address())->ResetProgressBar();
      Page::FromAddress(object->address())->ResetLiveBytes();
      previous = current;
      current = current->next_page();
    } else {
      LargePage* page = current;
      // Cut the chunk out from the chunk list.
      current = current->next_page();
      if (previous == NULL) {
        first_page_ = current;
      } else {
        previous->set_next_page(current);
      }

      // Free the chunk.
      heap()->mark_compact_collector()->ReportDeleteIfNeeded(
          object, heap()->isolate());
      size_ -= static_cast<int>(page->size());
      objects_size_ -= object->Size();
      page_count_--;

      // Remove entries belonging to this page.
      // Use variable alignment to help pass length check (<= 80 characters)
      // of single line in tools/presubmit.py.
      const intptr_t alignment = MemoryChunk::kAlignment;
      uintptr_t base = reinterpret_cast<uintptr_t>(page)/alignment;
      uintptr_t limit = base + (page->size()-1)/alignment;
      for (uintptr_t key = base; key <= limit; key++) {
        chunk_map_.Remove(reinterpret_cast<void*>(key),
                          static_cast<uint32_t>(key));
      }

      if (is_pointer_object) {
        heap()->QueueMemoryChunkForFree(page);
      } else {
        heap()->isolate()->memory_allocator()->Free(page);
      }
    }
  }
  heap()->FreeQueuedChunks();
}


bool LargeObjectSpace::Contains(HeapObject* object) {
  Address address = object->address();
  MemoryChunk* chunk = MemoryChunk::FromAddress(address);

  bool owned = (chunk->owner() == this);

  SLOW_ASSERT(!owned || !FindObject(address)->IsFailure());

  return owned;
}


#ifdef VERIFY_HEAP
// We do not assume that the large object iterator works, because it depends
// on the invariants we are checking during verification.
void LargeObjectSpace::Verify() {
  for (LargePage* chunk = first_page_;
       chunk != NULL;
       chunk = chunk->next_page()) {
    // Each chunk contains an object that starts at the large object page's
    // object area start.
    HeapObject* object = chunk->GetObject();
    Page* page = Page::FromAddress(object->address());
    CHECK(object->address() == page->area_start());

    // The first word should be a map, and we expect all map pointers to be
    // in map space.
    Map* map = object->map();
    CHECK(map->IsMap());
    CHECK(heap()->map_space()->Contains(map));

    // We have only code, sequential strings, external strings
    // (sequential strings that have been morphed into external
    // strings), fixed arrays, and byte arrays in large object space.
    CHECK(object->IsCode() || object->IsSeqString() ||
           object->IsExternalString() || object->IsFixedArray() ||
           object->IsFixedDoubleArray() || object->IsByteArray());

    // The object itself should look OK.
    object->Verify();

    // Byte arrays and strings don't have interior pointers.
    if (object->IsCode()) {
      VerifyPointersVisitor code_visitor;
      object->IterateBody(map->instance_type(),
                          object->Size(),
                          &code_visitor);
    } else if (object->IsFixedArray()) {
      FixedArray* array = FixedArray::cast(object);
      for (int j = 0; j < array->length(); j++) {
        Object* element = array->get(j);
        if (element->IsHeapObject()) {
          HeapObject* element_object = HeapObject::cast(element);
          CHECK(heap()->Contains(element_object));
          CHECK(element_object->map()->IsMap());
        }
      }
    }
  }
}
#endif


#ifdef DEBUG
void LargeObjectSpace::Print() {
  LargeObjectIterator it(this);
  for (HeapObject* obj = it.Next(); obj != NULL; obj = it.Next()) {
    obj->Print();
  }
}


void LargeObjectSpace::ReportStatistics() {
  PrintF("  size: %" V8_PTR_PREFIX "d\n", size_);
  int num_objects = 0;
  ClearHistograms(heap()->isolate());
  LargeObjectIterator it(this);
  for (HeapObject* obj = it.Next(); obj != NULL; obj = it.Next()) {
    num_objects++;
    CollectHistogramInfo(obj);
  }

  PrintF("  number of objects %d, "
         "size of objects %" V8_PTR_PREFIX "d\n", num_objects, objects_size_);
  if (num_objects > 0) ReportHistogram(heap()->isolate(), false);
}


void LargeObjectSpace::CollectCodeStatistics() {
  Isolate* isolate = heap()->isolate();
  LargeObjectIterator obj_it(this);
  for (HeapObject* obj = obj_it.Next(); obj != NULL; obj = obj_it.Next()) {
    if (obj->IsCode()) {
      Code* code = Code::cast(obj);
      isolate->code_kind_statistics()[code->kind()] += code->Size();
    }
  }
}


void Page::Print() {
  // Make a best-effort to print the objects in the page.
  PrintF("Page@%p in %s\n",
         this->address(),
         AllocationSpaceName(this->owner()->identity()));
  printf(" --------------------------------------\n");
  HeapObjectIterator objects(this, heap()->GcSafeSizeOfOldObjectFunction());
  unsigned mark_size = 0;
  for (HeapObject* object = objects.Next();
       object != NULL;
       object = objects.Next()) {
    bool is_marked = Marking::MarkBitFrom(object).Get();
    PrintF(" %c ", (is_marked ? '!' : ' '));  // Indent a little.
    if (is_marked) {
      mark_size += heap()->GcSafeSizeOfOldObjectFunction()(object);
    }
    object->ShortPrint();
    PrintF("\n");
  }
  printf(" --------------------------------------\n");
  printf(" Marked: %x, LiveCount: %x\n", mark_size, LiveBytes());
}

#endif  // DEBUG

} }  // namespace v8::internal<|MERGE_RESOLUTION|>--- conflicted
+++ resolved
@@ -1350,10 +1350,6 @@
       }
     }
   }
-<<<<<<< HEAD
-  allocation_info_.set_limit(to_space_.page_high());
-=======
->>>>>>> 8c15b39e
   ASSERT_SEMISPACE_ALLOCATION_INFO(allocation_info_, to_space_);
 }
 
@@ -1362,18 +1358,7 @@
   MemoryChunk::UpdateHighWaterMark(allocation_info_.top());
   allocation_info_.set_top(to_space_.page_low());
   allocation_info_.set_limit(to_space_.page_high());
-<<<<<<< HEAD
-
-  // Lower limit during incremental marking.
-  if (heap()->incremental_marking()->IsMarking() &&
-      inline_allocation_limit_step() != 0) {
-    Address new_limit =
-        allocation_info_.top() + inline_allocation_limit_step();
-    allocation_info_.set_limit(Min(new_limit, allocation_info_.limit()));
-  }
-=======
   UpdateInlineAllocationLimit(0);
->>>>>>> 8c15b39e
   ASSERT_SEMISPACE_ALLOCATION_INFO(allocation_info_, to_space_);
 }
 
@@ -1444,24 +1429,12 @@
 
 MaybeObject* NewSpace::SlowAllocateRaw(int size_in_bytes) {
   Address old_top = allocation_info_.top();
-<<<<<<< HEAD
-  Address new_top = old_top + size_in_bytes;
-  Address high = to_space_.page_high();
-  if (allocation_info_.limit() < high) {
-    // Incremental marking has lowered the limit to get a
-    // chance to do a step.
-    Address new_limit = Min(
-        allocation_info_.limit() + inline_allocation_limit_step_,
-        high);
-    allocation_info_.set_limit(new_limit);
-=======
   Address high = to_space_.page_high();
   if (allocation_info_.limit() < high) {
     // Either the limit has been lowered because linear allocation was disabled
     // or because incremental marking wants to get a chance to do a step. Set
     // the new limit accordingly.
     Address new_top = old_top + size_in_bytes;
->>>>>>> 8c15b39e
     int bytes_allocated = static_cast<int>(new_top - top_on_previous_step_);
     heap()->incremental_marking()->Step(
         bytes_allocated, IncrementalMarking::GC_VIA_STACK_GUARD);
@@ -2546,32 +2519,6 @@
 // -----------------------------------------------------------------------------
 // OldSpace implementation
 
-<<<<<<< HEAD
-bool NewSpace::ReserveSpace(int bytes) {
-  // We can't reliably unpack a partial snapshot that needs more new space
-  // space than the minimum NewSpace size.  The limit can be set lower than
-  // the end of new space either because there is more space on the next page
-  // or because we have lowered the limit in order to get periodic incremental
-  // marking.  The most reliable way to ensure that there is linear space is
-  // to do the allocation, then rewind the limit.
-  ASSERT(bytes <= InitialCapacity());
-  MaybeObject* maybe = AllocateRaw(bytes);
-  Object* object = NULL;
-  if (!maybe->ToObject(&object)) return false;
-  HeapObject* allocation = HeapObject::cast(object);
-  Address top = allocation_info_.top();
-  if ((top - bytes) == allocation->address()) {
-    allocation_info_.set_top(allocation->address());
-    return true;
-  }
-  // There may be a borderline case here where the allocation succeeded, but
-  // the limit and top have moved on to a new page.  In that case we try again.
-  return ReserveSpace(bytes);
-}
-
-
-=======
->>>>>>> 8c15b39e
 void PagedSpace::PrepareForMarkCompact() {
   // We don't have a linear allocation area while sweeping.  It will be restored
   // on the first allocation after the sweep.
@@ -2602,31 +2549,6 @@
 }
 
 
-<<<<<<< HEAD
-bool PagedSpace::ReserveSpace(int size_in_bytes) {
-  ASSERT(size_in_bytes <= AreaSize());
-  ASSERT(size_in_bytes == RoundSizeDownToObjectAlignment(size_in_bytes));
-  Address current_top = allocation_info_.top();
-  Address new_top = current_top + size_in_bytes;
-  if (new_top <= allocation_info_.limit()) return true;
-
-  HeapObject* new_area = free_list_.Allocate(size_in_bytes);
-  if (new_area == NULL) new_area = SlowAllocateRaw(size_in_bytes);
-  if (new_area == NULL) return false;
-
-  int old_linear_size = static_cast<int>(limit() - top());
-  // Mark the old linear allocation area with a free space so it can be
-  // skipped when scanning the heap.  This also puts it back in the free list
-  // if it is big enough.
-  Free(top(), old_linear_size);
-
-  SetTop(new_area->address(), new_area->address() + size_in_bytes);
-  return true;
-}
-
-
-=======
->>>>>>> 8c15b39e
 intptr_t PagedSpace::SizeOfObjects() {
   ASSERT(!heap()->IsSweepingComplete() || (unswept_free_bytes_ == 0));
   return Size() - unswept_free_bytes_ - (limit() - top());
