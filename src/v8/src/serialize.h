// Copyright 2012 the V8 project authors. All rights reserved.
// Redistribution and use in source and binary forms, with or without
// modification, are permitted provided that the following conditions are
// met:
//
//     * Redistributions of source code must retain the above copyright
//       notice, this list of conditions and the following disclaimer.
//     * Redistributions in binary form must reproduce the above
//       copyright notice, this list of conditions and the following
//       disclaimer in the documentation and/or other materials provided
//       with the distribution.
//     * Neither the name of Google Inc. nor the names of its
//       contributors may be used to endorse or promote products derived
//       from this software without specific prior written permission.
//
// THIS SOFTWARE IS PROVIDED BY THE COPYRIGHT HOLDERS AND CONTRIBUTORS
// "AS IS" AND ANY EXPRESS OR IMPLIED WARRANTIES, INCLUDING, BUT NOT
// LIMITED TO, THE IMPLIED WARRANTIES OF MERCHANTABILITY AND FITNESS FOR
// A PARTICULAR PURPOSE ARE DISCLAIMED. IN NO EVENT SHALL THE COPYRIGHT
// OWNER OR CONTRIBUTORS BE LIABLE FOR ANY DIRECT, INDIRECT, INCIDENTAL,
// SPECIAL, EXEMPLARY, OR CONSEQUENTIAL DAMAGES (INCLUDING, BUT NOT
// LIMITED TO, PROCUREMENT OF SUBSTITUTE GOODS OR SERVICES; LOSS OF USE,
// DATA, OR PROFITS; OR BUSINESS INTERRUPTION) HOWEVER CAUSED AND ON ANY
// THEORY OF LIABILITY, WHETHER IN CONTRACT, STRICT LIABILITY, OR TORT
// (INCLUDING NEGLIGENCE OR OTHERWISE) ARISING IN ANY WAY OUT OF THE USE
// OF THIS SOFTWARE, EVEN IF ADVISED OF THE POSSIBILITY OF SUCH DAMAGE.

#ifndef V8_SERIALIZE_H_
#define V8_SERIALIZE_H_

#include "hashmap.h"

namespace v8 {
namespace internal {

// A TypeCode is used to distinguish different kinds of external reference.
// It is a single bit to make testing for types easy.
enum TypeCode {
  UNCLASSIFIED,        // One-of-a-kind references.
  BUILTIN,
  RUNTIME_FUNCTION,
  IC_UTILITY,
  DEBUG_ADDRESS,
  STATS_COUNTER,
  TOP_ADDRESS,
  C_BUILTIN,
  EXTENSION,
  ACCESSOR,
  RUNTIME_ENTRY,
  STUB_CACHE_TABLE,
  LAZY_DEOPTIMIZATION
};

const int kTypeCodeCount = LAZY_DEOPTIMIZATION + 1;
const int kFirstTypeCode = UNCLASSIFIED;

const int kReferenceIdBits = 16;
const int kReferenceIdMask = (1 << kReferenceIdBits) - 1;
const int kReferenceTypeShift = kReferenceIdBits;
const int kDebugRegisterBits = 4;
const int kDebugIdShift = kDebugRegisterBits;

const int kDeoptTableSerializeEntryCount = 8;

// ExternalReferenceTable is a helper class that defines the relationship
// between external references and their encodings. It is used to build
// hashmaps in ExternalReferenceEncoder and ExternalReferenceDecoder.
class ExternalReferenceTable {
 public:
  static ExternalReferenceTable* instance(Isolate* isolate);

  ~ExternalReferenceTable() { }

  int size() const { return refs_.length(); }

  Address address(int i) { return refs_[i].address; }

  uint32_t code(int i) { return refs_[i].code; }

  const char* name(int i) { return refs_[i].name; }

  int max_id(int code) { return max_id_[code]; }

 private:
  explicit ExternalReferenceTable(Isolate* isolate) : refs_(64) {
      PopulateTable(isolate);
  }

  struct ExternalReferenceEntry {
    Address address;
    uint32_t code;
    const char* name;
  };

  void PopulateTable(Isolate* isolate);

  // For a few types of references, we can get their address from their id.
  void AddFromId(TypeCode type,
                 uint16_t id,
                 const char* name,
                 Isolate* isolate);

  // For other types of references, the caller will figure out the address.
  void Add(Address address, TypeCode type, uint16_t id, const char* name);

  List<ExternalReferenceEntry> refs_;
  int max_id_[kTypeCodeCount];
};


class ExternalReferenceEncoder {
 public:
  explicit ExternalReferenceEncoder(Isolate* isolate);

  uint32_t Encode(Address key) const;

  const char* NameOfAddress(Address key) const;

 private:
  HashMap encodings_;
  static uint32_t Hash(Address key) {
    return static_cast<uint32_t>(reinterpret_cast<uintptr_t>(key) >> 2);
  }

  int IndexOf(Address key) const;

  static bool Match(void* key1, void* key2) { return key1 == key2; }

  void Put(Address key, int index);

  Isolate* isolate_;
};


class ExternalReferenceDecoder {
 public:
  explicit ExternalReferenceDecoder(Isolate* isolate);
  ~ExternalReferenceDecoder();

  Address Decode(uint32_t key) const {
    if (key == 0) return NULL;
    return *Lookup(key);
  }

 private:
  Address** encodings_;

  Address* Lookup(uint32_t key) const {
    int type = key >> kReferenceTypeShift;
    ASSERT(kFirstTypeCode <= type && type < kTypeCodeCount);
    int id = key & kReferenceIdMask;
    return &encodings_[type][id];
  }

  void Put(uint32_t key, Address value) {
    *Lookup(key) = value;
  }

  Isolate* isolate_;
};


class SnapshotByteSource {
 public:
  SnapshotByteSource(const byte* array, int length)
    : data_(array), length_(length), position_(0) { }

  bool HasMore() { return position_ < length_; }

  int Get() {
    ASSERT(position_ < length_);
    return data_[position_++];
  }

  int32_t GetUnalignedInt() {
#if defined(V8_HOST_CAN_READ_UNALIGNED) &&  __BYTE_ORDER == __LITTLE_ENDIAN
    int32_t answer;
    ASSERT(position_ + sizeof(answer) <= length_ + 0u);
    answer = *reinterpret_cast<const int32_t*>(data_ + position_);
#else
    int32_t answer = data_[position_];
    answer |= data_[position_ + 1] << 8;
    answer |= data_[position_ + 2] << 16;
    answer |= data_[position_ + 3] << 24;
#endif
    return answer;
  }

  void Advance(int by) { position_ += by; }

  inline void CopyRaw(byte* to, int number_of_bytes);

  inline int GetInt();

  bool AtEOF();

  int position() { return position_; }

 private:
  const byte* data_;
  int length_;
  int position_;
};


// The Serializer/Deserializer class is a common superclass for Serializer and
// Deserializer which is used to store common constants and methods used by
// both.
class SerializerDeserializer: public ObjectVisitor {
 public:
  static void Iterate(Isolate* isolate, ObjectVisitor* visitor);

  static int nop() { return kNop; }

 protected:
  // Where the pointed-to object can be found:
  enum Where {
    kNewObject = 0,                 // Object is next in snapshot.
    // 1-6                             One per space.
    kRootArray = 0x9,               // Object is found in root array.
    kPartialSnapshotCache = 0xa,    // Object is in the cache.
    kExternalReference = 0xb,       // Pointer to an external reference.
    kSkip = 0xc,                    // Skip n bytes.
    kNop = 0xd,                     // Does nothing, used to pad.
    // 0xe-0xf                         Free.
    kBackref = 0x10,                // Object is described relative to end.
    // 0x11-0x16                       One per space.
    kBackrefWithSkip = 0x18,        // Object is described relative to end.
    // 0x19-0x1e                       One per space.
    // 0x20-0x3f                       Used by misc. tags below.
    kPointedToMask = 0x3f
  };

  // How to code the pointer to the object.
  enum HowToCode {
    kPlain = 0,                          // Straight pointer.
    // What this means depends on the architecture:
    kFromCode = 0x40,                    // A pointer inlined in code.
    kHowToCodeMask = 0x40
  };

  // For kRootArrayConstants
  enum WithSkip {
    kNoSkipDistance = 0,
    kHasSkipDistance = 0x40,
    kWithSkipMask = 0x40
  };

  // Where to point within the object.
  enum WhereToPoint {
    kStartOfObject = 0,
    kInnerPointer = 0x80,  // First insn in code object or payload of cell.
    kWhereToPointMask = 0x80
  };

  // Misc.
  // Raw data to be copied from the snapshot.  This byte code does not advance
  // the current pointer, which is used for code objects, where we write the
  // entire code in one memcpy, then fix up stuff with kSkip and other byte
  // codes that overwrite data.
  static const int kRawData = 0x20;
  // Some common raw lengths: 0x21-0x3f.  These autoadvance the current pointer.
  // A tag emitted at strategic points in the snapshot to delineate sections.
  // If the deserializer does not find these at the expected moments then it
  // is an indication that the snapshot and the VM do not fit together.
  // Examine the build process for architecture, version or configuration
  // mismatches.
  static const int kSynchronize = 0x70;
  // Used for the source code of the natives, which is in the executable, but
  // is referred to from external strings in the snapshot.
  static const int kNativesStringResource = 0x71;
  static const int kRepeat = 0x72;
  static const int kConstantRepeat = 0x73;
  // 0x73-0x7f            Repeat last word (subtract 0x72 to get the count).
  static const int kMaxRepeats = 0x7f - 0x72;
  static int CodeForRepeats(int repeats) {
    ASSERT(repeats >= 1 && repeats <= kMaxRepeats);
    return 0x72 + repeats;
  }
  static int RepeatsForCode(int byte_code) {
    ASSERT(byte_code >= kConstantRepeat && byte_code <= 0x7f);
    return byte_code - 0x72;
  }
  static const int kRootArrayConstants = 0xa0;
  // 0xa0-0xbf            Things from the first 32 elements of the root array.
  static const int kRootArrayNumberOfConstantEncodings = 0x20;
  static int RootArrayConstantFromByteCode(int byte_code) {
    return byte_code & 0x1f;
  }

  static const int kNumberOfSpaces = LO_SPACE;
  static const int kAnyOldSpace = -1;

  // A bitmask for getting the space out of an instruction.
  static const int kSpaceMask = 7;
};


int SnapshotByteSource::GetInt() {
  // This way of variable-length encoding integers does not suffer from branch
  // mispredictions.
  uint32_t answer = GetUnalignedInt();
  int bytes = answer & 3;
  Advance(bytes);
  uint32_t mask = 0xffffffffu;
  mask >>= 32 - (bytes << 3);
  answer &= mask;
  answer >>= 2;
  return answer;
}


void SnapshotByteSource::CopyRaw(byte* to, int number_of_bytes) {
  OS::MemCopy(to, data_ + position_, number_of_bytes);
  position_ += number_of_bytes;
}


// A Deserializer reads a snapshot and reconstructs the Object graph it defines.
class Deserializer: public SerializerDeserializer {
 public:
  // Create a deserializer from a snapshot byte source.
  explicit Deserializer(SnapshotByteSource* source);

  virtual ~Deserializer();

  // Deserialize the snapshot into an empty heap.
  void Deserialize(Isolate* isolate);

  // Deserialize a single object and the objects reachable from it.
  void DeserializePartial(Isolate* isolate, Object** root);

  void set_reservation(int space_number, int reservation) {
    ASSERT(space_number >= 0);
    ASSERT(space_number <= LAST_SPACE);
    reservations_[space_number] = reservation;
  }

 private:
  virtual void VisitPointers(Object** start, Object** end);

  virtual void VisitRuntimeEntry(RelocInfo* rinfo) {
    UNREACHABLE();
  }

  // Allocation sites are present in the snapshot, and must be linked into
  // a list at deserialization time.
  void RelinkAllocationSite(AllocationSite* site);

  // Fills in some heap data in an area from start to end (non-inclusive).  The
  // space id is used for the write barrier.  The object_address is the address
  // of the object we are writing into, or NULL if we are not writing into an
  // object, i.e. if we are writing a series of tagged values that are not on
  // the heap.
  void ReadChunk(
      Object** start, Object** end, int space, Address object_address);
  void ReadObject(int space_number, Object** write_back);

  // This routine both allocates a new object, and also keeps
  // track of where objects have been allocated so that we can
  // fix back references when deserializing.
  Address Allocate(int space_index, int size) {
    Address address = high_water_[space_index];
    high_water_[space_index] = address + size;
    HeapProfiler* profiler = isolate_->heap_profiler();
    if (profiler->is_tracking_allocations()) {
<<<<<<< HEAD
      profiler->NewObjectEvent(address, size);
=======
      profiler->AllocationEvent(address, size);
>>>>>>> 8c15b39e
    }
    return address;
  }

  // This returns the address of an object that has been described in the
  // snapshot as being offset bytes back in a particular space.
  HeapObject* GetAddressFromEnd(int space) {
    int offset = source_->GetInt();
    offset <<= kObjectAlignmentBits;
    return HeapObject::FromAddress(high_water_[space] - offset);
  }

  void FlushICacheForNewCodeObjects();

  // Cached current isolate.
  Isolate* isolate_;

  SnapshotByteSource* source_;
  // This is the address of the next object that will be allocated in each
  // space.  It is used to calculate the addresses of back-references.
  Address high_water_[LAST_SPACE + 1];

  int reservations_[LAST_SPACE + 1];
  static const intptr_t kUninitializedReservation = -1;

  ExternalReferenceDecoder* external_reference_decoder_;

  DISALLOW_COPY_AND_ASSIGN(Deserializer);
};


class SnapshotByteSink {
 public:
  virtual ~SnapshotByteSink() { }
  virtual void Put(int byte, const char* description) = 0;
  virtual void PutSection(int byte, const char* description) {
    Put(byte, description);
  }
  void PutInt(uintptr_t integer, const char* description);
  virtual int Position() = 0;
};


// Mapping objects to their location after deserialization.
// This is used during building, but not at runtime by V8.
class SerializationAddressMapper {
 public:
  SerializationAddressMapper()
      : no_allocation_(),
        serialization_map_(new HashMap(&SerializationMatchFun)) { }

  ~SerializationAddressMapper() {
    delete serialization_map_;
  }

  bool IsMapped(HeapObject* obj) {
    return serialization_map_->Lookup(Key(obj), Hash(obj), false) != NULL;
  }

  int MappedTo(HeapObject* obj) {
    ASSERT(IsMapped(obj));
    return static_cast<int>(reinterpret_cast<intptr_t>(
        serialization_map_->Lookup(Key(obj), Hash(obj), false)->value));
  }

  void AddMapping(HeapObject* obj, int to) {
    ASSERT(!IsMapped(obj));
    HashMap::Entry* entry =
        serialization_map_->Lookup(Key(obj), Hash(obj), true);
    entry->value = Value(to);
  }

 private:
  static bool SerializationMatchFun(void* key1, void* key2) {
    return key1 == key2;
  }

  static uint32_t Hash(HeapObject* obj) {
    return static_cast<int32_t>(reinterpret_cast<intptr_t>(obj->address()));
  }

  static void* Key(HeapObject* obj) {
    return reinterpret_cast<void*>(obj->address());
  }

  static void* Value(int v) {
    return reinterpret_cast<void*>(v);
  }

  DisallowHeapAllocation no_allocation_;
  HashMap* serialization_map_;
  DISALLOW_COPY_AND_ASSIGN(SerializationAddressMapper);
};


class CodeAddressMap;

// There can be only one serializer per V8 process.
class Serializer : public SerializerDeserializer {
 public:
  Serializer(Isolate* isolate, SnapshotByteSink* sink);
  ~Serializer();
  void VisitPointers(Object** start, Object** end);
  // You can call this after serialization to find out how much space was used
  // in each space.
  int CurrentAllocationAddress(int space) {
    ASSERT(space < kNumberOfSpaces);
    return fullness_[space];
  }

  Isolate* isolate() const { return isolate_; }
  static void Enable(Isolate* isolate);
  static void Disable();

  // Call this when you have made use of the fact that there is no serialization
  // going on.
  static void TooLateToEnableNow() { too_late_to_enable_now_ = true; }
  static bool enabled() { return serialization_enabled_; }
  SerializationAddressMapper* address_mapper() { return &address_mapper_; }
  void PutRoot(int index,
               HeapObject* object,
               HowToCode how,
               WhereToPoint where,
               int skip);

 protected:
  static const int kInvalidRootIndex = -1;

  int RootIndex(HeapObject* heap_object, HowToCode from);
  virtual bool ShouldBeInThePartialSnapshotCache(HeapObject* o) = 0;
  intptr_t root_index_wave_front() { return root_index_wave_front_; }
  void set_root_index_wave_front(intptr_t value) {
    ASSERT(value >= root_index_wave_front_);
    root_index_wave_front_ = value;
  }

  class ObjectSerializer : public ObjectVisitor {
   public:
    ObjectSerializer(Serializer* serializer,
                     Object* o,
                     SnapshotByteSink* sink,
                     HowToCode how_to_code,
                     WhereToPoint where_to_point)
      : serializer_(serializer),
        object_(HeapObject::cast(o)),
        sink_(sink),
        reference_representation_(how_to_code + where_to_point),
        bytes_processed_so_far_(0),
        code_object_(o->IsCode()),
        code_has_been_output_(false) { }
    void Serialize();
    void VisitPointers(Object** start, Object** end);
    void VisitEmbeddedPointer(RelocInfo* target);
    void VisitExternalReference(Address* p);
    void VisitExternalReference(RelocInfo* rinfo);
    void VisitCodeTarget(RelocInfo* target);
    void VisitCodeEntry(Address entry_address);
    void VisitCell(RelocInfo* rinfo);
    void VisitRuntimeEntry(RelocInfo* reloc);
    // Used for seralizing the external strings that hold the natives source.
    void VisitExternalAsciiString(
        v8::String::ExternalAsciiStringResource** resource);
    // We can't serialize a heap with external two byte strings.
    void VisitExternalTwoByteString(
        v8::String::ExternalStringResource** resource) {
      UNREACHABLE();
    }

   private:
    enum ReturnSkip { kCanReturnSkipInsteadOfSkipping, kIgnoringReturn };
    // This function outputs or skips the raw data between the last pointer and
    // up to the current position.  It optionally can just return the number of
    // bytes to skip instead of performing a skip instruction, in case the skip
    // can be merged into the next instruction.
    int OutputRawData(Address up_to, ReturnSkip return_skip = kIgnoringReturn);

    Serializer* serializer_;
    HeapObject* object_;
    SnapshotByteSink* sink_;
    int reference_representation_;
    int bytes_processed_so_far_;
    bool code_object_;
    bool code_has_been_output_;
  };

  virtual void SerializeObject(Object* o,
                               HowToCode how_to_code,
                               WhereToPoint where_to_point,
                               int skip) = 0;
  void SerializeReferenceToPreviousObject(
      int space,
      int address,
      HowToCode how_to_code,
      WhereToPoint where_to_point,
      int skip);
  void InitializeAllocators();
  // This will return the space for an object.
  static int SpaceOfObject(HeapObject* object);
  int Allocate(int space, int size);
  int EncodeExternalReference(Address addr) {
    return external_reference_encoder_->Encode(addr);
  }

  int SpaceAreaSize(int space);

  // Some roots should not be serialized, because their actual value depends on
  // absolute addresses and they are reset after deserialization, anyway.
  bool ShouldBeSkipped(Object** current);

  Isolate* isolate_;
  // Keep track of the fullness of each space in order to generate
  // relative addresses for back references.
  int fullness_[LAST_SPACE + 1];
  SnapshotByteSink* sink_;
  int current_root_index_;
  ExternalReferenceEncoder* external_reference_encoder_;
  static bool serialization_enabled_;
  // Did we already make use of the fact that serialization was not enabled?
  static bool too_late_to_enable_now_;
  SerializationAddressMapper address_mapper_;
  intptr_t root_index_wave_front_;
  void Pad();

  friend class ObjectSerializer;
  friend class Deserializer;

 private:
  static CodeAddressMap* code_address_map_;
  DISALLOW_COPY_AND_ASSIGN(Serializer);
};


class PartialSerializer : public Serializer {
 public:
  PartialSerializer(Isolate* isolate,
                    Serializer* startup_snapshot_serializer,
                    SnapshotByteSink* sink)
    : Serializer(isolate, sink),
      startup_serializer_(startup_snapshot_serializer) {
    set_root_index_wave_front(Heap::kStrongRootListLength);
  }

  // Serialize the objects reachable from a single object pointer.
  virtual void Serialize(Object** o);
  virtual void SerializeObject(Object* o,
                               HowToCode how_to_code,
                               WhereToPoint where_to_point,
                               int skip);

 protected:
  virtual int PartialSnapshotCacheIndex(HeapObject* o);
  virtual bool ShouldBeInThePartialSnapshotCache(HeapObject* o) {
    // Scripts should be referred only through shared function infos.  We can't
    // allow them to be part of the partial snapshot because they contain a
    // unique ID, and deserializing several partial snapshots containing script
    // would cause dupes.
    ASSERT(!o->IsScript());
    return o->IsName() || o->IsSharedFunctionInfo() ||
           o->IsHeapNumber() || o->IsCode() ||
           o->IsScopeInfo() ||
           o->map() ==
               startup_serializer_->isolate()->heap()->fixed_cow_array_map();
  }

 private:
  Serializer* startup_serializer_;
  DISALLOW_COPY_AND_ASSIGN(PartialSerializer);
};


class StartupSerializer : public Serializer {
 public:
  StartupSerializer(Isolate* isolate, SnapshotByteSink* sink)
    : Serializer(isolate, sink) {
    // Clear the cache of objects used by the partial snapshot.  After the
    // strong roots have been serialized we can create a partial snapshot
    // which will repopulate the cache with objects needed by that partial
    // snapshot.
    isolate->set_serialize_partial_snapshot_cache_length(0);
  }
  // Serialize the current state of the heap.  The order is:
  // 1) Strong references.
  // 2) Partial snapshot cache.
  // 3) Weak references (e.g. the string table).
  virtual void SerializeStrongReferences();
  virtual void SerializeObject(Object* o,
                               HowToCode how_to_code,
                               WhereToPoint where_to_point,
                               int skip);
  void SerializeWeakReferences();
  void Serialize() {
    SerializeStrongReferences();
    SerializeWeakReferences();
    Pad();
  }

 private:
  virtual bool ShouldBeInThePartialSnapshotCache(HeapObject* o) {
    return false;
  }
};


} }  // namespace v8::internal

#endif  // V8_SERIALIZE_H_<|MERGE_RESOLUTION|>--- conflicted
+++ resolved
@@ -364,11 +364,7 @@
     high_water_[space_index] = address + size;
     HeapProfiler* profiler = isolate_->heap_profiler();
     if (profiler->is_tracking_allocations()) {
-<<<<<<< HEAD
-      profiler->NewObjectEvent(address, size);
-=======
       profiler->AllocationEvent(address, size);
->>>>>>> 8c15b39e
     }
     return address;
   }
