--- conflicted
+++ resolved
@@ -109,47 +109,11 @@
 }
 
 
-<<<<<<< HEAD
-bool TypeFeedbackOracle::LoadIsMonomorphicNormal(Property* expr) {
-  Handle<Object> map_or_code = GetInfo(expr->PropertyFeedbackId());
-  if (map_or_code->IsMap()) return true;
-  if (map_or_code->IsCode()) {
-    Handle<Code> code = Handle<Code>::cast(map_or_code);
-    bool preliminary_checks = code->is_keyed_load_stub() &&
-        code->ic_state() == MONOMORPHIC &&
-        Code::ExtractTypeFromFlags(code->flags()) == Code::NORMAL;
-    if (!preliminary_checks) return false;
-    Map* map = code->FindFirstMap();
-    if (map == NULL) return false;
-    map = map->CurrentMapForDeprecated();
-    return map != NULL && !CanRetainOtherContext(map, *native_context_);
-  }
-  return false;
-}
-
-
-bool TypeFeedbackOracle::LoadIsPreMonomorphic(Property* expr) {
-  Handle<Object> map_or_code = GetInfo(expr->PropertyFeedbackId());
-  if (map_or_code->IsCode()) {
-    Handle<Code> code = Handle<Code>::cast(map_or_code);
-    return code->is_inline_cache_stub() && code->ic_state() == PREMONOMORPHIC;
-  }
-  return false;
-}
-
-
-bool TypeFeedbackOracle::LoadIsPolymorphic(Property* expr) {
-  Handle<Object> map_or_code = GetInfo(expr->PropertyFeedbackId());
-  if (map_or_code->IsCode()) {
-    Handle<Code> code = Handle<Code>::cast(map_or_code);
-    return code->is_keyed_load_stub() && code->ic_state() == POLYMORPHIC;
-=======
 bool TypeFeedbackOracle::LoadIsPreMonomorphic(TypeFeedbackId id) {
   Handle<Object> maybe_code = GetInfo(id);
   if (maybe_code->IsCode()) {
     Handle<Code> code = Handle<Code>::cast(maybe_code);
     return code->is_inline_cache_stub() && code->ic_state() == PREMONOMORPHIC;
->>>>>>> 8c15b39e
   }
   return false;
 }
@@ -167,16 +131,6 @@
   Handle<Object> maybe_code = GetInfo(ast_id);
   if (maybe_code->IsCode()) {
     Handle<Code> code = Handle<Code>::cast(maybe_code);
-    return code->ic_state() == PREMONOMORPHIC;
-  }
-  return false;
-}
-
-
-bool TypeFeedbackOracle::StoreIsPreMonomorphic(TypeFeedbackId ast_id) {
-  Handle<Object> map_or_code = GetInfo(ast_id);
-  if (map_or_code->IsCode()) {
-    Handle<Code> code = Handle<Code>::cast(map_or_code);
     return code->ic_state() == PREMONOMORPHIC;
   }
   return false;
@@ -235,31 +189,7 @@
 }
 
 
-<<<<<<< HEAD
-void TypeFeedbackOracle::LoadReceiverTypes(Property* expr,
-                                           Handle<String> name,
-                                           SmallMapList* types) {
-  Code::Flags flags = Code::ComputeFlags(
-      Code::HANDLER, MONOMORPHIC, Code::kNoExtraICState,
-      Code::NORMAL, Code::LOAD_IC);
-  CollectReceiverTypes(expr->PropertyFeedbackId(), name, flags, types);
-}
-
-
-void TypeFeedbackOracle::StoreReceiverTypes(Assignment* expr,
-                                            Handle<String> name,
-                                            SmallMapList* types) {
-  Code::Flags flags = Code::ComputeFlags(
-      Code::HANDLER, MONOMORPHIC, Code::kNoExtraICState,
-      Code::NORMAL, Code::STORE_IC);
-  CollectReceiverTypes(expr->AssignmentFeedbackId(), name, flags, types);
-}
-
-
-void TypeFeedbackOracle::CallReceiverTypes(Call* expr,
-=======
 void TypeFeedbackOracle::CallReceiverTypes(TypeFeedbackId id,
->>>>>>> 8c15b39e
                                            Handle<String> name,
                                            int arity,
                                            CallKind call_kind,
@@ -367,15 +297,6 @@
                                     Handle<Type>* right,
                                     Handle<Type>* result,
                                     Maybe<int>* fixed_right_arg,
-<<<<<<< HEAD
-                                    Token::Value operation) {
-  Handle<Object> object = GetInfo(id);
-  if (!object->IsCode()) {
-    // For some binary ops we don't have ICs, e.g. Token::COMMA, but for the
-    // operations covered by the BinaryOpStub we should always have them.
-    ASSERT(!(operation >= BinaryOpStub::FIRST_TOKEN &&
-             operation <= BinaryOpStub::LAST_TOKEN));
-=======
                                     Token::Value op) {
   Handle<Object> object = GetInfo(id);
   if (!object->IsCode()) {
@@ -383,7 +304,6 @@
     // operations covered by the BinaryOpIC we should always have them.
     ASSERT(op < BinaryOpIC::State::FIRST_TOKEN ||
            op > BinaryOpIC::State::LAST_TOKEN);
->>>>>>> 8c15b39e
     *left = *right = *result = handle(Type::None(), isolate_);
     *fixed_right_arg = Maybe<int>();
     return;
@@ -393,22 +313,10 @@
   BinaryOpIC::State state(code->extended_extra_ic_state());
   ASSERT_EQ(op, state.op());
 
-<<<<<<< HEAD
-  BinaryOpStub stub(code->extended_extra_ic_state());
-
-  // Sanity check.
-  ASSERT(stub.operation() == operation);
-
-  *left = stub.GetLeftType(isolate());
-  *right = stub.GetRightType(isolate());
-  *result = stub.GetResultType(isolate());
-  *fixed_right_arg = stub.fixed_right_arg();
-=======
   *left = state.GetLeftType(isolate());
   *right = state.GetRightType(isolate());
   *result = state.GetResultType(isolate());
   *fixed_right_arg = state.fixed_right_arg();
->>>>>>> 8c15b39e
 }
 
 
@@ -424,17 +332,6 @@
 }
 
 
-<<<<<<< HEAD
-Handle<Type> TypeFeedbackOracle::IncrementType(CountOperation* expr) {
-  Handle<Object> object = GetInfo(expr->CountBinOpFeedbackId());
-  Handle<Type> unknown(Type::None(), isolate_);
-  if (!object->IsCode()) return unknown;
-  Handle<Code> code = Handle<Code>::cast(object);
-  if (!code->is_binary_op_stub()) return unknown;
-
-  BinaryOpStub stub(code->extended_extra_ic_state());
-  return stub.GetLeftType(isolate());
-=======
 Handle<Type> TypeFeedbackOracle::CountType(TypeFeedbackId id) {
   Handle<Object> object = GetInfo(id);
   if (!object->IsCode()) return handle(Type::None(), isolate_);
@@ -457,7 +354,6 @@
         Code::NORMAL, Code::LOAD_IC);
     CollectReceiverTypes(id, name, flags, receiver_types);
   }
->>>>>>> 8c15b39e
 }
 
 
