// Copyright 2013 the V8 project authors. All rights reserved.
// Redistribution and use in source and binary forms, with or without
// modification, are permitted provided that the following conditions are
// met:
//
//     * Redistributions of source code must retain the above copyright
//       notice, this list of conditions and the following disclaimer.
//     * Redistributions in binary form must reproduce the above
//       copyright notice, this list of conditions and the following
//       disclaimer in the documentation and/or other materials provided
//       with the distribution.
//     * Neither the name of Google Inc. nor the names of its
//       contributors may be used to endorse or promote products derived
//       from this software without specific prior written permission.
//
// THIS SOFTWARE IS PROVIDED BY THE COPYRIGHT HOLDERS AND CONTRIBUTORS
// "AS IS" AND ANY EXPRESS OR IMPLIED WARRANTIES, INCLUDING, BUT NOT
// LIMITED TO, THE IMPLIED WARRANTIES OF MERCHANTABILITY AND FITNESS FOR
// A PARTICULAR PURPOSE ARE DISCLAIMED. IN NO EVENT SHALL THE COPYRIGHT
// OWNER OR CONTRIBUTORS BE LIABLE FOR ANY DIRECT, INDIRECT, INCIDENTAL,
// SPECIAL, EXEMPLARY, OR CONSEQUENTIAL DAMAGES (INCLUDING, BUT NOT
// LIMITED TO, PROCUREMENT OF SUBSTITUTE GOODS OR SERVICES; LOSS OF USE,
// DATA, OR PROFITS; OR BUSINESS INTERRUPTION) HOWEVER CAUSED AND ON ANY
// THEORY OF LIABILITY, WHETHER IN CONTRACT, STRICT LIABILITY, OR TORT
// (INCLUDING NEGLIGENCE OR OTHERWISE) ARISING IN ANY WAY OUT OF THE USE
// OF THIS SOFTWARE, EVEN IF ADVISED OF THE POSSIBILITY OF SUCH DAMAGE.

"use strict";

// This file relies on the fact that the following declaration has been made
// in runtime.js:
// var $Array = global.Array;
var $ArrayBuffer = global.ArrayBuffer;


// --------------- Typed Arrays ---------------------
macro TYPED_ARRAYS(FUNCTION)
// arrayIds below should be synchronized with Runtime_TypedArrayInitialize.
FUNCTION(1, Uint8Array, 1)
FUNCTION(2, Int8Array, 1)
FUNCTION(3, Uint16Array, 2)
FUNCTION(4, Int16Array, 2)
FUNCTION(5, Uint32Array, 4)
FUNCTION(6, Int32Array, 4)
FUNCTION(7, Float32Array, 4)
FUNCTION(8, Float64Array, 8)
FUNCTION(9, Uint8ClampedArray, 1)
endmacro

macro TYPED_ARRAY_CONSTRUCTOR(ARRAY_ID, NAME, ELEMENT_SIZE)
  function NAMEConstructByArrayBuffer(obj, buffer, byteOffset, length) {
    var bufferByteLength = %ArrayBufferGetByteLength(buffer);
    var offset;
    if (IS_UNDEFINED(byteOffset)) {
      offset = 0;
    } else {
      offset = ToPositiveInteger(byteOffset, "invalid_typed_array_length");

      if (offset % ELEMENT_SIZE !== 0) {
        throw MakeRangeError("invalid_typed_array_alignment",
            "start offset", "NAME", ELEMENT_SIZE);
      }
      if (offset > bufferByteLength) {
        throw MakeRangeError("invalid_typed_array_offset");
      }
    }

    var newByteLength;
    var newLength;
    if (IS_UNDEFINED(length)) {
      if (bufferByteLength % ELEMENT_SIZE !== 0) {
        throw MakeRangeError("invalid_typed_array_alignment",
          "byte length", "NAME", ELEMENT_SIZE);
      }
      newByteLength = bufferByteLength - offset;
      newLength = newByteLength / ELEMENT_SIZE;
    } else {
      var newLength = ToPositiveInteger(length, "invalid_typed_array_length");
      newByteLength = newLength * ELEMENT_SIZE;
    }
    if ((offset + newByteLength > bufferByteLength)
        || (newLength > %MaxSmi())) {
      throw MakeRangeError("invalid_typed_array_length");
    }
    %TypedArrayInitialize(obj, ARRAY_ID, buffer, offset, newByteLength);
  }

  function NAMEConstructByLength(obj, length) {
    var l = IS_UNDEFINED(length) ?
      0 : ToPositiveInteger(length, "invalid_typed_array_length");
    if (l > %MaxSmi()) {
      throw MakeRangeError("invalid_typed_array_length");
    }
<<<<<<< HEAD
    var byteLength = l * elementSize;
    var buffer = new $ArrayBuffer(byteLength);
    %TypedArrayInitialize(obj, arrayId, buffer, 0, byteLength);
=======
    var byteLength = l * ELEMENT_SIZE;
    var buffer = new $ArrayBuffer(byteLength);
    %TypedArrayInitialize(obj, ARRAY_ID, buffer, 0, byteLength);
>>>>>>> 8c15b39e
  }

  function NAMEConstructByArrayLike(obj, arrayLike) {
    var length = arrayLike.length;
    var l = ToPositiveInteger(length, "invalid_typed_array_length");
<<<<<<< HEAD
    if(!%TypedArrayInitializeFromArrayLike(obj, arrayId, arrayLike, l)) {
=======
    if (l > %MaxSmi()) {
      throw MakeRangeError("invalid_typed_array_length");
    }
    if(!%TypedArrayInitializeFromArrayLike(obj, ARRAY_ID, arrayLike, l)) {
>>>>>>> 8c15b39e
      for (var i = 0; i < l; i++) {
        // It is crucial that we let any execptions from arrayLike[i]
        // propagate outside the function.
        obj[i] = arrayLike[i];
      }
    }
  }

  function NAMEConstructor(arg1, arg2, arg3) {

    if (%_IsConstructCall()) {
      if (IS_ARRAYBUFFER(arg1)) {
        NAMEConstructByArrayBuffer(this, arg1, arg2, arg3);
      } else if (IS_NUMBER(arg1) || IS_STRING(arg1) ||
                 IS_BOOLEAN(arg1) || IS_UNDEFINED(arg1)) {
        NAMEConstructByLength(this, arg1);
      } else {
        NAMEConstructByArrayLike(this, arg1);
      }
    } else {
      throw MakeTypeError("constructor_not_function", ["NAME"])
    }
  }
endmacro

TYPED_ARRAYS(TYPED_ARRAY_CONSTRUCTOR)

function TypedArrayGetBuffer() {
  return %TypedArrayGetBuffer(this);
}

function TypedArrayGetByteLength() {
  return %TypedArrayGetByteLength(this);
}

function TypedArrayGetByteOffset() {
  return %TypedArrayGetByteOffset(this);
}

function TypedArrayGetLength() {
  return %TypedArrayGetLength(this);
}

function CreateSubArray(elementSize, constructor) {
  return function(begin, end) {
    var srcLength = %TypedArrayGetLength(this);
    var beginInt = TO_INTEGER(begin);
    if (beginInt < 0) {
      beginInt = MathMax(0, srcLength + beginInt);
    } else {
      beginInt = MathMin(srcLength, beginInt);
    }

    var endInt = IS_UNDEFINED(end) ? srcLength : TO_INTEGER(end);
    if (endInt < 0) {
      endInt = MathMax(0, srcLength + endInt);
    } else {
      endInt = MathMin(endInt, srcLength);
    }
    if (endInt < beginInt) {
      endInt = beginInt;
    }
    var newLength = endInt - beginInt;
    var beginByteOffset =
        %TypedArrayGetByteOffset(this) + beginInt * elementSize;
    return new constructor(%TypedArrayGetBuffer(this),
                           beginByteOffset, newLength);
  }
}

function TypedArraySetFromArrayLike(target, source, sourceLength, offset) {
  if (offset > 0) {
    for (var i = 0; i < sourceLength; i++) {
      target[offset + i] = source[i];
    }
  }
  else {
    for (var i = 0; i < sourceLength; i++) {
      target[i] = source[i];
    }
  }
}

function TypedArraySetFromOverlappingTypedArray(target, source, offset) {
  var sourceElementSize = source.BYTES_PER_ELEMENT;
  var targetElementSize = target.BYTES_PER_ELEMENT;
  var sourceLength = source.length;

  // Copy left part.
  function CopyLeftPart() {
    // First un-mutated byte after the next write
    var targetPtr = target.byteOffset + (offset + 1) * targetElementSize;
    // Next read at sourcePtr. We do not care for memory changing before
    // sourcePtr - we have already copied it.
    var sourcePtr = source.byteOffset;
    for (var leftIndex = 0;
         leftIndex < sourceLength && targetPtr <= sourcePtr;
         leftIndex++) {
      target[offset + leftIndex] = source[leftIndex];
      targetPtr += targetElementSize;
      sourcePtr += sourceElementSize;
    }
    return leftIndex;
  }
  var leftIndex = CopyLeftPart();

  // Copy rigth part;
  function CopyRightPart() {
    // First unmutated byte before the next write
    var targetPtr =
      target.byteOffset + (offset + sourceLength - 1) * targetElementSize;
    // Next read before sourcePtr. We do not care for memory changing after
    // sourcePtr - we have already copied it.
    var sourcePtr =
      source.byteOffset + sourceLength * sourceElementSize;
    for(var rightIndex = sourceLength - 1;
        rightIndex >= leftIndex && targetPtr >= sourcePtr;
        rightIndex--) {
      target[offset + rightIndex] = source[rightIndex];
      targetPtr -= targetElementSize;
      sourcePtr -= sourceElementSize;
    }
    return rightIndex;
  }
  var rightIndex = CopyRightPart();

  var temp = new $Array(rightIndex + 1 - leftIndex);
  for (var i = leftIndex; i <= rightIndex; i++) {
    temp[i - leftIndex] = source[i];
  }
  for (i = leftIndex; i <= rightIndex; i++) {
    target[offset + i] = temp[i - leftIndex];
  }
}

function TypedArraySet(obj, offset) {
  var intOffset = IS_UNDEFINED(offset) ? 0 : TO_INTEGER(offset);
  if (intOffset < 0) {
    throw MakeTypeError("typed_array_set_negative_offset");
  }
  switch (%TypedArraySetFastCases(this, obj, intOffset)) {
    // These numbers should be synchronized with runtime.cc.
    case 0: // TYPED_ARRAY_SET_TYPED_ARRAY_SAME_TYPE
      return;
    case 1: // TYPED_ARRAY_SET_TYPED_ARRAY_OVERLAPPING
      TypedArraySetFromOverlappingTypedArray(this, obj, intOffset);
      return;
    case 2: // TYPED_ARRAY_SET_TYPED_ARRAY_NONOVERLAPPING
      TypedArraySetFromArrayLike(this, obj, obj.length, intOffset);
      return;
    case 3: // TYPED_ARRAY_SET_NON_TYPED_ARRAY
      var l = obj.length;
      if (IS_UNDEFINED(l)) {
        if (IS_NUMBER(obj)) {
            // For number as a first argument, throw TypeError
            // instead of silently ignoring the call, so that
            // the user knows (s)he did something wrong.
            // (Consistent with Firefox and Blink/WebKit)
            throw MakeTypeError("invalid_argument");
        }
        return;
      }
      if (intOffset + l > this.length) {
        throw MakeRangeError("typed_array_set_source_too_large");
      }
      TypedArraySetFromArrayLike(this, obj, l, intOffset);
      return;
  }
}

// -------------------------------------------------------------------

function SetupTypedArray(constructor, fun, elementSize) {
  %CheckIsBootstrapping();
  %SetCode(constructor, fun);
  %FunctionSetPrototype(constructor, new $Object());

  %SetProperty(constructor, "BYTES_PER_ELEMENT", elementSize,
               READ_ONLY | DONT_ENUM | DONT_DELETE);
  %SetProperty(constructor.prototype,
               "constructor", constructor, DONT_ENUM);
  %SetProperty(constructor.prototype,
               "BYTES_PER_ELEMENT", elementSize,
               READ_ONLY | DONT_ENUM | DONT_DELETE);
  InstallGetter(constructor.prototype, "buffer", TypedArrayGetBuffer);
  InstallGetter(constructor.prototype, "byteOffset", TypedArrayGetByteOffset);
  InstallGetter(constructor.prototype, "byteLength", TypedArrayGetByteLength);
  InstallGetter(constructor.prototype, "length", TypedArrayGetLength);

  InstallFunctions(constructor.prototype, DONT_ENUM, $Array(
        "subarray", CreateSubArray(elementSize, constructor),
        "set", TypedArraySet
  ));
}

macro SETUP_TYPED_ARRAY(ARRAY_ID, NAME, ELEMENT_SIZE)
  SetupTypedArray (global.NAME, NAMEConstructor, ELEMENT_SIZE);
endmacro

TYPED_ARRAYS(SETUP_TYPED_ARRAY)

// --------------------------- DataView -----------------------------

var $DataView = global.DataView;

function DataViewConstructor(buffer, byteOffset, byteLength) { // length = 3
  if (%_IsConstructCall()) {
    if (!IS_ARRAYBUFFER(buffer)) {
      throw MakeTypeError('data_view_not_array_buffer', []);
    }
    var bufferByteLength = %ArrayBufferGetByteLength(buffer);
    var offset = IS_UNDEFINED(byteOffset) ?
      0 : ToPositiveInteger(byteOffset, 'invalid_data_view_offset');
    if (offset > bufferByteLength) {
      throw MakeRangeError('invalid_data_view_offset');
    }
    var length = IS_UNDEFINED(byteLength) ?
      bufferByteLength - offset : TO_INTEGER(byteLength);
    if (length < 0 || offset + length > bufferByteLength) {
      throw new MakeRangeError('invalid_data_view_length');
    }
    %DataViewInitialize(this, buffer, offset, length);
  } else {
    throw MakeTypeError('constructor_not_function', ["DataView"]);
  }
}

function DataViewGetBuffer() {
  if (!IS_DATAVIEW(this)) {
    throw MakeTypeError('incompatible_method_receiver',
                        ['DataView.buffer', this]);
  }
  return %DataViewGetBuffer(this);
}

function DataViewGetByteOffset() {
  if (!IS_DATAVIEW(this)) {
    throw MakeTypeError('incompatible_method_receiver',
                        ['DataView.byteOffset', this]);
  }
  return %DataViewGetByteOffset(this);
}

function DataViewGetByteLength() {
  if (!IS_DATAVIEW(this)) {
    throw MakeTypeError('incompatible_method_receiver',
                        ['DataView.byteLength', this]);
  }
  return %DataViewGetByteLength(this);
}

macro DATA_VIEW_TYPES(FUNCTION)
  FUNCTION(Int8)
  FUNCTION(Uint8)
  FUNCTION(Int16)
  FUNCTION(Uint16)
  FUNCTION(Int32)
  FUNCTION(Uint32)
  FUNCTION(Float32)
  FUNCTION(Float64)
endmacro

function ToPositiveDataViewOffset(offset) {
  return ToPositiveInteger(offset, 'invalid_data_view_accessor_offset');
}


macro DATA_VIEW_GETTER_SETTER(TYPENAME)
function DataViewGetTYPENAME(offset, little_endian) {
  if (!IS_DATAVIEW(this)) {
    throw MakeTypeError('incompatible_method_receiver',
                        ['DataView.getTYPENAME', this]);
  }
  if (%_ArgumentsLength() < 1) {
    throw MakeTypeError('invalid_argument');
  }
  return %DataViewGetTYPENAME(this,
                          ToPositiveDataViewOffset(offset),
                          !!little_endian);
}

function DataViewSetTYPENAME(offset, value, little_endian) {
  if (!IS_DATAVIEW(this)) {
    throw MakeTypeError('incompatible_method_receiver',
                        ['DataView.setTYPENAME', this]);
  }
  if (%_ArgumentsLength() < 2) {
    throw MakeTypeError('invalid_argument');
  }
  %DataViewSetTYPENAME(this,
                   ToPositiveDataViewOffset(offset),
                   TO_NUMBER_INLINE(value),
                   !!little_endian);
}
endmacro

DATA_VIEW_TYPES(DATA_VIEW_GETTER_SETTER)

function SetupDataView() {
  %CheckIsBootstrapping();

  // Setup the DataView constructor.
  %SetCode($DataView, DataViewConstructor);
  %FunctionSetPrototype($DataView, new $Object);

  // Set up constructor property on the DataView prototype.
  %SetProperty($DataView.prototype, "constructor", $DataView, DONT_ENUM);

  InstallGetter($DataView.prototype, "buffer", DataViewGetBuffer);
  InstallGetter($DataView.prototype, "byteOffset", DataViewGetByteOffset);
  InstallGetter($DataView.prototype, "byteLength", DataViewGetByteLength);

  InstallFunctions($DataView.prototype, DONT_ENUM, $Array(
      "getInt8", DataViewGetInt8,
      "setInt8", DataViewSetInt8,

      "getUint8", DataViewGetUint8,
      "setUint8", DataViewSetUint8,

      "getInt16", DataViewGetInt16,
      "setInt16", DataViewSetInt16,

      "getUint16", DataViewGetUint16,
      "setUint16", DataViewSetUint16,

      "getInt32", DataViewGetInt32,
      "setInt32", DataViewSetInt32,

      "getUint32", DataViewGetUint32,
      "setUint32", DataViewSetUint32,

      "getFloat32", DataViewGetFloat32,
      "setFloat32", DataViewSetFloat32,

      "getFloat64", DataViewGetFloat64,
      "setFloat64", DataViewSetFloat64
  ));
}

SetupDataView();<|MERGE_RESOLUTION|>--- conflicted
+++ resolved
@@ -91,28 +91,18 @@
     if (l > %MaxSmi()) {
       throw MakeRangeError("invalid_typed_array_length");
     }
-<<<<<<< HEAD
-    var byteLength = l * elementSize;
-    var buffer = new $ArrayBuffer(byteLength);
-    %TypedArrayInitialize(obj, arrayId, buffer, 0, byteLength);
-=======
     var byteLength = l * ELEMENT_SIZE;
     var buffer = new $ArrayBuffer(byteLength);
     %TypedArrayInitialize(obj, ARRAY_ID, buffer, 0, byteLength);
->>>>>>> 8c15b39e
   }
 
   function NAMEConstructByArrayLike(obj, arrayLike) {
     var length = arrayLike.length;
     var l = ToPositiveInteger(length, "invalid_typed_array_length");
-<<<<<<< HEAD
-    if(!%TypedArrayInitializeFromArrayLike(obj, arrayId, arrayLike, l)) {
-=======
     if (l > %MaxSmi()) {
       throw MakeRangeError("invalid_typed_array_length");
     }
     if(!%TypedArrayInitializeFromArrayLike(obj, ARRAY_ID, arrayLike, l)) {
->>>>>>> 8c15b39e
       for (var i = 0; i < l; i++) {
         // It is crucial that we let any execptions from arrayLike[i]
         // propagate outside the function.
