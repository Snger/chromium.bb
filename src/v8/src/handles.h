--- conflicted
+++ resolved
@@ -296,19 +296,6 @@
     Handle<JSFunction> constructor,
     Handle<JSGlobalProxy> global);
 
-<<<<<<< HEAD
-Handle<ObjectHashSet> ObjectHashSetAdd(Handle<ObjectHashSet> table,
-                                       Handle<Object> key);
-
-Handle<ObjectHashSet> ObjectHashSetRemove(Handle<ObjectHashSet> table,
-                                          Handle<Object> key);
-
-Handle<ObjectHashTable> PutIntoObjectHashTable(Handle<ObjectHashTable> table,
-                                               Handle<Object> key,
-                                               Handle<Object> value);
-
-=======
->>>>>>> 8c15b39e
 void AddWeakObjectToCodeDependency(Heap* heap,
                                    Handle<Object> object,
                                    Handle<Code> code);
