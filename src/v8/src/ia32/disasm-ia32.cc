--- conflicted
+++ resolved
@@ -1042,17 +1042,6 @@
                            NameOfXMMRegister(regop),
                            NameOfXMMRegister(rm));
             data++;
-<<<<<<< HEAD
-          } else if (f0byte == 0x54) {
-            data += 2;
-            int mod, regop, rm;
-            get_modrm(*data, &mod, &regop, &rm);
-            AppendToBuffer("andps %s,%s",
-                           NameOfXMMRegister(regop),
-                           NameOfXMMRegister(rm));
-            data++;
-          } else if (f0byte == 0x57) {
-=======
           } else if (f0byte >= 0x53 && f0byte <= 0x5F) {
             const char* const pseudo_op[] = {
               "rcpps",
@@ -1070,7 +1059,6 @@
               "maxps",
             };
 
->>>>>>> 8c15b39e
             data += 2;
             int mod, regop, rm;
             get_modrm(*data, &mod, &regop, &rm);
