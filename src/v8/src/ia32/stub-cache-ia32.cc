--- conflicted
+++ resolved
@@ -460,23 +460,7 @@
 // Generates call to API function.
 static void GenerateFastApiCall(MacroAssembler* masm,
                                 const CallOptimization& optimization,
-<<<<<<< HEAD
-                                int argc,
-                                bool restore_context) {
-  // ----------- S t a t e -------------
-  //  -- esp[0]              : return address
-  //  -- esp[4] - esp[28]    : FunctionCallbackInfo, incl.
-  //                         :  object passing the type check
-  //                            (set by CheckPrototypes)
-  //  -- esp[32]             : last argument
-  //  -- ...
-  //  -- esp[(argc + 7) * 4] : first argument
-  //  -- esp[(argc + 8) * 4] : receiver
-  // -----------------------------------
-
-=======
                                 int argc) {
->>>>>>> 8c15b39e
   typedef FunctionCallbackArguments FCA;
   // Save calling context.
   __ mov(Operand(esp, (1 + FCA::kContextSaveIndex) * kPointerSize), esi);
@@ -508,8 +492,6 @@
   // Prepare arguments.
   STATIC_ASSERT(kFastApiCallArguments == 7);
   __ lea(eax, Operand(esp, 1 * kPointerSize));
-<<<<<<< HEAD
-=======
 
   GenerateFastApiCallBody(masm, optimization, argc, false);
 }
@@ -614,7 +596,6 @@
   //  -- eax : receiver address
   // -----------------------------------
   typedef FunctionCallbackArguments FCA;
->>>>>>> 8c15b39e
 
   // API function gets reference to the v8::Arguments. If CPU profiler
   // is enabled wrapper function will be called and we need to pass
@@ -659,43 +640,6 @@
                               return_value_operand,
                               restore_context ?
                                   &context_restore_operand : NULL);
-<<<<<<< HEAD
-}
-
-
-// Generate call to api function.
-static void GenerateFastApiCall(MacroAssembler* masm,
-                                const CallOptimization& optimization,
-                                Register receiver,
-                                Register scratch,
-                                int argc,
-                                Register* values) {
-  ASSERT(optimization.is_simple_api_call());
-  ASSERT(!receiver.is(scratch));
-
-  const int stack_space = kFastApiCallArguments + argc + 1;
-  const int kHolderIndex = FunctionCallbackArguments::kHolderIndex + 1;
-  // Copy return value.
-  __ mov(scratch, Operand(esp, 0));
-  // Assign stack space for the call arguments.
-  __ sub(esp, Immediate(stack_space * kPointerSize));
-  // Move the return address on top of the stack.
-  __ mov(Operand(esp, 0), scratch);
-  // Write holder to stack frame.
-  __ mov(Operand(esp, kHolderIndex * kPointerSize), receiver);
-  // Write receiver to stack frame.
-  int index = stack_space;
-  __ mov(Operand(esp, index-- * kPointerSize), receiver);
-  // Write the arguments to stack frame.
-  for (int i = 0; i < argc; i++) {
-    ASSERT(!receiver.is(values[i]));
-    ASSERT(!scratch.is(values[i]));
-    __ mov(Operand(esp, index-- * kPointerSize), values[i]);
-  }
-
-  GenerateFastApiCall(masm, optimization, argc, true);
-=======
->>>>>>> 8c15b39e
 }
 
 
@@ -809,7 +753,7 @@
 
     // Invoke function.
     if (can_do_fast_api_call) {
-      GenerateFastApiCall(masm, optimization, arguments_.immediate(), false);
+      GenerateFastApiCall(masm, optimization, arguments_.immediate());
     } else {
       Handle<JSFunction> fun = optimization.constant_function();
       stub_compiler_->GenerateJumpFunction(object, fun);
@@ -1250,11 +1194,7 @@
                                        int save_at_depth,
                                        Label* miss,
                                        PrototypeCheckType check) {
-<<<<<<< HEAD
-  const int kHolderIndex = FunctionCallbackArguments::kHolderIndex + 1;
-=======
   Handle<Map> receiver_map(IC::TypeToMap(*type, isolate()));
->>>>>>> 8c15b39e
   // Make sure that the type feedback oracle harvests the receiver map.
   // TODO(svenpanne) Remove this hack when all ICs are reworked.
   __ mov(scratch1, receiver_map);
@@ -1369,13 +1309,7 @@
 }
 
 
-<<<<<<< HEAD
-void LoadStubCompiler::HandlerFrontendFooter(Handle<Name> name,
-                                             Label* success,
-                                             Label* miss) {
-=======
 void LoadStubCompiler::HandlerFrontendFooter(Handle<Name> name, Label* miss) {
->>>>>>> 8c15b39e
   if (!miss->is_unused()) {
     Label success;
     __ jmp(&success);
@@ -1386,13 +1320,7 @@
 }
 
 
-<<<<<<< HEAD
-void StoreStubCompiler::HandlerFrontendFooter(Handle<Name> name,
-                                              Label* success,
-                                              Label* miss) {
-=======
 void StoreStubCompiler::HandlerFrontendFooter(Handle<Name> name, Label* miss) {
->>>>>>> 8c15b39e
   if (!miss->is_unused()) {
     Label success;
     __ jmp(&success);
@@ -1404,11 +1332,7 @@
 
 
 Register LoadStubCompiler::CallbackHandlerFrontend(
-<<<<<<< HEAD
-    Handle<JSObject> object,
-=======
     Handle<Type> type,
->>>>>>> 8c15b39e
     Register object_reg,
     Handle<JSObject> holder,
     Handle<Name> name,
@@ -2522,7 +2446,7 @@
 
   // esp[2 * kPointerSize] is uninitialized, esp[3 * kPointerSize] contains
   // duplicate of return address and will be overwritten.
-  GenerateFastApiCall(masm(), optimization, argc, false);
+  GenerateFastApiCall(masm(), optimization, argc);
 
   __ bind(&miss);
   __ add(esp, Immediate(kFastApiCallArguments * kPointerSize));
