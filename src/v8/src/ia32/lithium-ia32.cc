--- conflicted
+++ resolved
@@ -1411,15 +1411,10 @@
 LInstruction* LChunkBuilder::DoCallFunction(HCallFunction* instr) {
   LOperand* context = UseFixed(instr->context(), esi);
   LOperand* function = UseFixed(instr->function(), edi);
-<<<<<<< HEAD
-  LCallFunction* result = new(zone()) LCallFunction(context, function);
-  return MarkAsCall(DefineFixed(result, eax), instr);
-=======
   LCallFunction* call = new(zone()) LCallFunction(context, function);
   LInstruction* result = DefineFixed(call, eax);
   if (instr->IsTailCall()) return result;
   return MarkAsCall(result, instr);
->>>>>>> 8c15b39e
 }
 
 
@@ -1771,8 +1766,6 @@
     HCompareHoleAndBranch* instr) {
   LOperand* value = UseRegisterAtStart(instr->value());
   return new(zone()) LCmpHoleAndBranch(value);
-<<<<<<< HEAD
-=======
 }
 
 
@@ -1783,7 +1776,6 @@
   LOperand* value = UseRegister(instr->value());
   LOperand* scratch = TempRegister();
   return new(zone()) LCompareMinusZeroAndBranch(value, scratch);
->>>>>>> 8c15b39e
 }
 
 
@@ -2476,12 +2468,8 @@
       !(FLAG_track_double_fields && instr->field_representation().IsDouble());
 
   LOperand* val;
-<<<<<<< HEAD
-  if (instr->field_representation().IsByte()) {
-=======
   if (instr->field_representation().IsInteger8() ||
       instr->field_representation().IsUInteger8()) {
->>>>>>> 8c15b39e
     // mov_b requires a byte register (i.e. any of eax, ebx, ecx, edx).
     // Just force the value to be in eax and we're safe here.
     val = UseFixed(instr->value(), eax);
