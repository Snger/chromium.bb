--- conflicted
+++ resolved
@@ -872,12 +872,8 @@
 
 class AccessorPair;
 class AllocationSite;
-<<<<<<< HEAD
-class AllocationSiteContext;
-=======
 class AllocationSiteCreationContext;
 class AllocationSiteUsageContext;
->>>>>>> 8c15b39e
 class DictionaryElementsAccessor;
 class ElementsAccessor;
 class Failure;
@@ -2201,18 +2197,6 @@
   // Migrates the given object only if the target map is already available,
   // or returns an empty handle if such a map is not yet available.
   static Handle<Object> TryMigrateInstance(Handle<JSObject> instance);
-<<<<<<< HEAD
-
-  // Can cause GC.
-  MUST_USE_RESULT MaybeObject* SetLocalPropertyIgnoreAttributesTrampoline(
-      Name* key,
-      Object* value,
-      PropertyAttributes attributes,
-      ValueType value_type = OPTIMAL_REPRESENTATION,
-      StoreMode mode = ALLOW_AS_CONSTANT,
-      ExtensibilityCheck extensibility_check = PERFORM_EXTENSIBILITY_CHECK);
-=======
->>>>>>> 8c15b39e
 
   // Retrieve a value in a normalized object given a lookup result.
   // Handles the special representation of JS global objects.
@@ -2482,10 +2466,6 @@
                                      ElementsKind to_kind);
 
   MUST_USE_RESULT MaybeObject* TransitionElementsKind(ElementsKind to_kind);
-<<<<<<< HEAD
-  MUST_USE_RESULT MaybeObject* UpdateAllocationSite(ElementsKind to_kind);
-=======
->>>>>>> 8c15b39e
 
   // TODO(mstarzinger): Both public because of ConvertAnsSetLocalProperty().
   static void MigrateToMap(Handle<JSObject> object, Handle<Map> new_map);
@@ -2553,18 +2533,6 @@
 
   // Called the first time an object is observed with ES7 Object.observe.
   static void SetObserved(Handle<JSObject> object);
-<<<<<<< HEAD
-
-  // Copy object.
-  static Handle<JSObject> Copy(Handle<JSObject> object,
-                               Handle<AllocationSite> site);
-  static Handle<JSObject> Copy(Handle<JSObject> object);
-  static Handle<JSObject> DeepCopy(Handle<JSObject> object,
-                                   AllocationSiteContext* site_context);
-  static Handle<JSObject> DeepWalk(Handle<JSObject> object,
-                                   AllocationSiteContext* site_context);
-
-=======
 
   // Copy object.
   enum DeepCopyHints {
@@ -2579,7 +2547,6 @@
   static Handle<JSObject> DeepWalk(Handle<JSObject> object,
                                    AllocationSiteCreationContext* site_context);
 
->>>>>>> 8c15b39e
   // Casting.
   static inline JSObject* cast(Object* obj);
 
@@ -2690,13 +2657,10 @@
   friend class JSReceiver;
   friend class Object;
 
-<<<<<<< HEAD
-=======
   static void UpdateAllocationSite(Handle<JSObject> object,
                                    ElementsKind to_kind);
   MUST_USE_RESULT MaybeObject* UpdateAllocationSite(ElementsKind to_kind);
 
->>>>>>> 8c15b39e
   // Used from Object::GetProperty().
   static Handle<Object> GetPropertyWithFailedAccessCheck(
       Handle<JSObject> object,
@@ -2740,13 +2704,6 @@
       StrictModeFlag strict_mode,
       bool check_prototype,
       SetPropertyMode set_mode);
-<<<<<<< HEAD
-  MUST_USE_RESULT MaybeObject* SetElementWithCallbackSetterInPrototypes(
-      uint32_t index,
-      Object* value,
-      bool* found,
-      StrictModeFlag strict_mode);
-=======
   static Handle<Object> SetElementWithCallbackSetterInPrototypes(
       Handle<JSObject> object,
       uint32_t index,
@@ -2767,7 +2724,6 @@
       Handle<Object> value,
       StrictModeFlag strict_mode,
       bool check_prototype = true);
->>>>>>> 8c15b39e
 
   // Searches the prototype chain for property 'name'. If it is found and
   // has a setter, invoke it and set '*done' to true. If it is found and is
@@ -5089,24 +5045,8 @@
   // Types of stubs.
   enum StubType {
     NORMAL,
-<<<<<<< HEAD
-    FIELD,
-    CONSTANT,
-    CALLBACKS,
-    INTERCEPTOR,
-    TRANSITION,
-    NONEXISTENT
-  };
-
-  typedef int ExtraICState;
-
-  static const ExtraICState kNoExtraICState = 0;
-=======
     FAST
   };
-
-  static const int kPrologueOffsetNotSet = -1;
->>>>>>> 8c15b39e
 
   static const int kPrologueOffsetNotSet = -1;
 
@@ -5209,12 +5149,9 @@
   inline bool is_compare_nil_ic_stub() { return kind() == COMPARE_NIL_IC; }
   inline bool is_to_boolean_ic_stub() { return kind() == TO_BOOLEAN_IC; }
   inline bool is_keyed_stub();
-<<<<<<< HEAD
-=======
 
   inline void set_raw_kind_specific_flags1(int value);
   inline void set_raw_kind_specific_flags2(int value);
->>>>>>> 8c15b39e
 
   // [major_key]: For kind STUB or BINARY_OP_IC, the major key.
   inline int major_key();
@@ -5319,27 +5256,6 @@
 
   void ReplaceNthCell(int n, Cell* replace_with);
 
-<<<<<<< HEAD
-  class ExtraICStateStrictMode: public BitField<StrictModeFlag, 0, 1> {};
-  class ExtraICStateKeyedAccessStoreMode:
-      public BitField<KeyedAccessStoreMode, 1, 4> {};  // NOLINT
-
-  static inline StrictModeFlag GetStrictMode(ExtraICState extra_ic_state) {
-    return ExtraICStateStrictMode::decode(extra_ic_state);
-  }
-
-  static inline KeyedAccessStoreMode GetKeyedAccessStoreMode(
-      ExtraICState extra_ic_state) {
-    return ExtraICStateKeyedAccessStoreMode::decode(extra_ic_state);
-  }
-
-  static inline ExtraICState ComputeExtraICState(
-      KeyedAccessStoreMode store_mode,
-      StrictModeFlag strict_mode) {
-    return ExtraICStateKeyedAccessStoreMode::encode(store_mode) |
-        ExtraICStateStrictMode::encode(strict_mode);
-  }
-=======
   // The entire code object including its header is copied verbatim to the
   // snapshot so that it can be written in one, fast, memcpy during
   // deserialization. The deserializer will overwrite some pointers, rather
@@ -5348,7 +5264,6 @@
   // which would make snapshot production non-reproducible. This method wipes
   // out the to-be-overwritten header data for reproducible snapshots.
   inline void WipeOutHeader();
->>>>>>> 8c15b39e
 
   // Flags operations.
   static inline Flags ComputeFlags(
@@ -5455,11 +5370,7 @@
     kAfterLastCodeAge,
     kFirstCodeAge = kNotExecutedCodeAge,
     kLastCodeAge = kAfterLastCodeAge - 1,
-<<<<<<< HEAD
-    kCodeAgeCount = kAfterLastCodeAge - 1,
-=======
     kCodeAgeCount = kAfterLastCodeAge - kNotExecutedCodeAge - 1,
->>>>>>> 8c15b39e
     kIsOldCodeAge = kSexagenarianCodeAge,
     kPreAgedCodeAge = kIsOldCodeAge - 1
   };
@@ -5475,12 +5386,9 @@
   static bool IsYoungSequence(byte* sequence);
   bool IsOld();
   Age GetAge();
-<<<<<<< HEAD
-=======
   // Gets the raw code age, including psuedo code-age values such as
   // kNotExecutedCodeAge and kExecutedOnceCodeAge.
   Age GetRawAge();
->>>>>>> 8c15b39e
   static inline Code* GetPreAgedCodeAgeStub(Isolate* isolate) {
     return GetCodeAgeStub(isolate, kNotExecutedCodeAge, NO_MARKING_PARITY);
   }
@@ -8221,31 +8129,16 @@
   // walked in a particular order. So [[1, 2], 1, 2] will have one
   // nested_site, but [[1, 2], 3, [4]] will have a list of two.
   DECL_ACCESSORS(nested_site, Object)
-<<<<<<< HEAD
-=======
   DECL_ACCESSORS(memento_found_count, Smi)
   DECL_ACCESSORS(memento_create_count, Smi)
   // TODO(mvstanton): we don't need a whole integer to record pretenure
   // decision. Consider sharing space with memento_found_count.
   DECL_ACCESSORS(pretenure_decision, Smi)
->>>>>>> 8c15b39e
   DECL_ACCESSORS(dependent_code, DependentCode)
   DECL_ACCESSORS(weak_next, Object)
 
   inline void Initialize();
 
-<<<<<<< HEAD
-  bool HasNestedSites() {
-    return nested_site()->IsAllocationSite();
-  }
-
-  // This method is expensive, it should only be called for reporting.
-  bool IsNestedSite();
-
-  ElementsKind GetElementsKind() {
-    ASSERT(!SitePointsToLiteral());
-    return static_cast<ElementsKind>(Smi::cast(transition_info())->value());
-=======
   // This method is expensive, it should only be called for reporting.
   bool IsNestedSite();
 
@@ -8279,7 +8172,6 @@
     ASSERT(!SitePointsToLiteral());
     int value = Smi::cast(transition_info())->value();
     return ElementsKindBits::decode(value);
->>>>>>> 8c15b39e
   }
 
   void SetElementsKind(ElementsKind kind) {
@@ -8288,8 +8180,6 @@
                         SKIP_WRITE_BARRIER);
   }
 
-<<<<<<< HEAD
-=======
   bool CanInlineCall() {
     int value = Smi::cast(transition_info())->value();
     return DoNotInlineBit::decode(value) == 0;
@@ -8301,7 +8191,6 @@
                         SKIP_WRITE_BARRIER);
   }
 
->>>>>>> 8c15b39e
   bool SitePointsToLiteral() {
     // If transition_info is a smi, then it represents an ElementsKind
     // for a constructed array. Otherwise, it must be a boilerplate
@@ -8330,9 +8219,6 @@
 
   static const int kTransitionInfoOffset = HeapObject::kHeaderSize;
   static const int kNestedSiteOffset = kTransitionInfoOffset + kPointerSize;
-<<<<<<< HEAD
-  static const int kDependentCodeOffset = kNestedSiteOffset + kPointerSize;
-=======
   static const int kMementoFoundCountOffset = kNestedSiteOffset + kPointerSize;
   static const int kMementoCreateCountOffset =
       kMementoFoundCountOffset + kPointerSize;
@@ -8340,7 +8226,6 @@
       kMementoCreateCountOffset + kPointerSize;
   static const int kDependentCodeOffset =
       kPretenureDecisionOffset + kPointerSize;
->>>>>>> 8c15b39e
   static const int kWeakNextOffset = kDependentCodeOffset + kPointerSize;
   static const int kSize = kWeakNextOffset + kPointerSize;
 
