--- conflicted
+++ resolved
@@ -276,22 +276,10 @@
   FixedArrayBase* new_elms = FixedArrayBase::cast(HeapObject::FromAddress(
       elms->address() + size_delta));
   HeapProfiler* profiler = heap->isolate()->heap_profiler();
-<<<<<<< HEAD
-  if (profiler->is_profiling()) {
-    profiler->ObjectMoveEvent(elms->address(),
-                              new_elms->address(),
-                              new_elms->Size());
-    if (profiler->is_tracking_allocations()) {
-      // Report filler object as a new allocation.
-      // Otherwise it will become an untracked object.
-      profiler->NewObjectEvent(elms->address(), elms->Size());
-    }
-=======
   if (profiler->is_tracking_object_moves()) {
     profiler->ObjectMoveEvent(elms->address(),
                               new_elms->address(),
                               new_elms->Size());
->>>>>>> 8c15b39e
   }
   return new_elms;
 }
@@ -1393,11 +1381,6 @@
 }
 
 
-static void Generate_StoreIC_Slow_Strict(MacroAssembler* masm) {
-  StoreIC::GenerateSlow(masm);
-}
-
-
 static void Generate_StoreIC_Initialize(MacroAssembler* masm) {
   StoreIC::GenerateInitialize(masm);
 }
@@ -1471,11 +1454,6 @@
 
 
 static void Generate_KeyedStoreIC_Slow(MacroAssembler* masm) {
-  KeyedStoreIC::GenerateSlow(masm);
-}
-
-
-static void Generate_KeyedStoreIC_Slow_Strict(MacroAssembler* masm) {
   KeyedStoreIC::GenerateSlow(masm);
 }
 
@@ -1662,22 +1640,14 @@
     functions->extra_args = NO_EXTRA_ARGUMENTS;                             \
     ++functions;
 
-<<<<<<< HEAD
-#define DEF_FUNCTION_PTR_H(aname, kind, extra)                              \
-=======
 #define DEF_FUNCTION_PTR_H(aname, kind)                                     \
->>>>>>> 8c15b39e
     functions->generator = FUNCTION_ADDR(Generate_##aname);                 \
     functions->c_code = NULL;                                               \
     functions->s_name = #aname;                                             \
     functions->name = k##aname;                                             \
     functions->flags = Code::ComputeFlags(                                  \
-<<<<<<< HEAD
-        Code::HANDLER, MONOMORPHIC, extra, Code::NORMAL, Code::kind);       \
-=======
         Code::HANDLER, MONOMORPHIC, kNoExtraICState,                        \
         Code::NORMAL, Code::kind);                                          \
->>>>>>> 8c15b39e
     functions->extra_args = NO_EXTRA_ARGUMENTS;                             \
     ++functions;
 
@@ -1809,11 +1779,7 @@
       reinterpret_cast<Code**>(builtin_address(k##name));   \
   return Handle<Code>(code_address);                        \
 }
-<<<<<<< HEAD
-#define DEFINE_BUILTIN_ACCESSOR_H(name, kind, extra)        \
-=======
 #define DEFINE_BUILTIN_ACCESSOR_H(name, kind)               \
->>>>>>> 8c15b39e
 Handle<Code> Builtins::name() {                             \
   Code** code_address =                                     \
       reinterpret_cast<Code**>(builtin_address(k##name));   \
