--- conflicted
+++ resolved
@@ -324,15 +324,9 @@
 }
 
 
-<<<<<<< HEAD
-class HOptimizedGraphBuilderWithPotisions: public HOptimizedGraphBuilder {
- public:
-  explicit HOptimizedGraphBuilderWithPotisions(CompilationInfo* info)
-=======
 class HOptimizedGraphBuilderWithPositions: public HOptimizedGraphBuilder {
  public:
   explicit HOptimizedGraphBuilderWithPositions(CompilationInfo* info)
->>>>>>> 8c15b39e
       : HOptimizedGraphBuilder(info) {
   }
 
@@ -474,11 +468,7 @@
   AstTyper::Run(info());
 
   graph_builder_ = FLAG_emit_opt_code_positions
-<<<<<<< HEAD
-      ? new(info()->zone()) HOptimizedGraphBuilderWithPotisions(info())
-=======
       ? new(info()->zone()) HOptimizedGraphBuilderWithPositions(info())
->>>>>>> 8c15b39e
       : new(info()->zone()) HOptimizedGraphBuilder(info());
 
   Timer t(this, &time_taken_to_create_graph_);
@@ -713,7 +703,6 @@
             lit->is_generator(),
             info->code(),
             ScopeInfo::Create(info->scope(), info->zone()));
-<<<<<<< HEAD
 
     ASSERT_EQ(RelocInfo::kNoPosition, lit->function_token_position());
     Compiler::SetFunctionInfo(result, lit, true, script);
@@ -749,43 +738,6 @@
     SetExpectedNofPropertiesFromEstimate(result,
                                          lit->expected_property_count());
 
-=======
-
-    ASSERT_EQ(RelocInfo::kNoPosition, lit->function_token_position());
-    Compiler::SetFunctionInfo(result, lit, true, script);
-
-    if (script->name()->IsString()) {
-      PROFILE(isolate, CodeCreateEvent(
-          info->is_eval()
-          ? Logger::EVAL_TAG
-              : Logger::ToNativeByScript(Logger::SCRIPT_TAG, *script),
-                *info->code(),
-                *result,
-                info,
-                String::cast(script->name())));
-      GDBJIT(AddCode(Handle<String>(String::cast(script->name())),
-                     script,
-                     info->code(),
-                     info));
-    } else {
-      PROFILE(isolate, CodeCreateEvent(
-          info->is_eval()
-          ? Logger::EVAL_TAG
-              : Logger::ToNativeByScript(Logger::SCRIPT_TAG, *script),
-                *info->code(),
-                *result,
-                info,
-                isolate->heap()->empty_string()));
-      GDBJIT(AddCode(Handle<String>(), script, info->code(), info));
-    }
-
-    // Hint to the runtime system used when allocating space for initial
-    // property space by setting the expected number of properties for
-    // the instances of the function.
-    SetExpectedNofPropertiesFromEstimate(result,
-                                         lit->expected_property_count());
-
->>>>>>> 8c15b39e
     script->set_compilation_state(Script::COMPILATION_STATE_COMPILED);
   }
 
