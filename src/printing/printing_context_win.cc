// Copyright (c) 2012 The Chromium Authors. All rights reserved.
// Use of this source code is governed by a BSD-style license that can be
// found in the LICENSE file.

#include "printing/printing_context_win.h"

#include <winspool.h>

#include <algorithm>

#include "base/i18n/file_util_icu.h"
#include "base/i18n/time_formatting.h"
#include "base/message_loop/message_loop.h"
#include "base/metrics/histogram.h"
#include "base/strings/utf_string_conversions.h"
#include "base/time/time.h"
#include "base/values.h"
#include "base/win/metro.h"
#include "printing/backend/print_backend.h"
#include "printing/backend/printing_info_win.h"
#include "printing/backend/win_helper.h"
#include "printing/print_job_constants.h"
#include "printing/print_settings_initializer_win.h"
#include "printing/printed_document.h"
#include "printing/printing_utils.h"
#include "printing/units.h"
#include "skia/ext/platform_device.h"
#include "win8/util/win8_util.h"

#if defined(USE_AURA)
#include "ui/aura/remote_root_window_host_win.h"
#include "ui/aura/root_window.h"
#include "ui/aura/window.h"
#endif

using base::Time;

namespace {

HWND GetRootWindow(gfx::NativeView view) {
  HWND window = NULL;
#if defined(USE_AURA)
  if (view)
<<<<<<< HEAD
    window = view->GetDispatcher()->GetAcceleratedWidget();
=======
    window = view->GetDispatcher()->host()->GetAcceleratedWidget();
>>>>>>> 8c15b39e
#else
  if (view && IsWindow(view)) {
    window = GetAncestor(view, GA_ROOTOWNER);
  }
#endif
  if (!window) {
    // TODO(maruel):  bug 1214347 Get the right browser window instead.
    return GetDesktopWindow();
  }
  return window;
}

}  // anonymous namespace

namespace printing {

class PrintingContextWin::CallbackHandler : public IPrintDialogCallback,
                                            public IObjectWithSite {
 public:
  CallbackHandler(PrintingContextWin& owner, HWND owner_hwnd)
      : owner_(owner),
        owner_hwnd_(owner_hwnd),
        services_(NULL) {
  }

  ~CallbackHandler() {
    if (services_)
      services_->Release();
  }

  IUnknown* ToIUnknown() {
    return static_cast<IUnknown*>(static_cast<IPrintDialogCallback*>(this));
  }

  // IUnknown
  virtual HRESULT WINAPI QueryInterface(REFIID riid, void**object) {
    if (riid == IID_IUnknown) {
      *object = ToIUnknown();
    } else if (riid == IID_IPrintDialogCallback) {
      *object = static_cast<IPrintDialogCallback*>(this);
    } else if (riid == IID_IObjectWithSite) {
      *object = static_cast<IObjectWithSite*>(this);
    } else {
      return E_NOINTERFACE;
    }
    return S_OK;
  }

  // No real ref counting.
  virtual ULONG WINAPI AddRef() {
    return 1;
  }
  virtual ULONG WINAPI Release() {
    return 1;
  }

  // IPrintDialogCallback methods
  virtual HRESULT WINAPI InitDone() {
    return S_OK;
  }

  virtual HRESULT WINAPI SelectionChange() {
    if (services_) {
      // TODO(maruel): Get the devmode for the new printer with
      // services_->GetCurrentDevMode(&devmode, &size), send that information
      // back to our client and continue. The client needs to recalculate the
      // number of rendered pages and send back this information here.
    }
    return S_OK;
  }

  virtual HRESULT WINAPI HandleMessage(HWND dialog,
                                       UINT message,
                                       WPARAM wparam,
                                       LPARAM lparam,
                                       LRESULT* result) {
    // Cheap way to retrieve the window handle.
    if (!owner_.dialog_box_) {
      // The handle we receive is the one of the groupbox in the General tab. We
      // need to get the grand-father to get the dialog box handle.
      owner_.dialog_box_ = GetAncestor(dialog, GA_ROOT);
      // Trick to enable the owner window. This can cause issues with navigation
      // events so it may have to be disabled if we don't fix the side-effects.
      EnableWindow(owner_hwnd_, TRUE);
    }
    return S_FALSE;
  }

  virtual HRESULT WINAPI SetSite(IUnknown* site) {
    if (!site) {
      DCHECK(services_);
      services_->Release();
      services_ = NULL;
      // The dialog box is destroying, PrintJob::Worker don't need the handle
      // anymore.
      owner_.dialog_box_ = NULL;
    } else {
      DCHECK(services_ == NULL);
      HRESULT hr = site->QueryInterface(IID_IPrintDialogServices,
                                        reinterpret_cast<void**>(&services_));
      DCHECK(SUCCEEDED(hr));
    }
    return S_OK;
  }

  virtual HRESULT WINAPI GetSite(REFIID riid, void** site) {
    return E_NOTIMPL;
  }

 private:
  PrintingContextWin& owner_;
  HWND owner_hwnd_;
  IPrintDialogServices* services_;

  DISALLOW_COPY_AND_ASSIGN(CallbackHandler);
};

// static
PrintingContext* PrintingContext::Create(const std::string& app_locale) {
  return static_cast<PrintingContext*>(new PrintingContextWin(app_locale));
}

PrintingContextWin::PrintingContextWin(const std::string& app_locale)
    : PrintingContext(app_locale),
      context_(NULL),
      dialog_box_(NULL),
      print_dialog_func_(&PrintDlgEx) {
}

PrintingContextWin::~PrintingContextWin() {
  ReleaseContext();
}

void PrintingContextWin::AskUserForSettings(
    gfx::NativeView view, int max_pages, bool has_selection,
    const PrintSettingsCallback& callback) {
  DCHECK(!in_print_job_);
  // TODO(scottmg): Possibly this has to move into the threaded runner too?
  if (win8::IsSingleWindowMetroMode()) {
    // The system dialog can not be opened while running in Metro.
    // But we can programatically launch the Metro print device charm though.
    HMODULE metro_module = base::win::GetMetroModule();
    if (metro_module != NULL) {
      typedef void (*MetroShowPrintUI)();
      MetroShowPrintUI metro_show_print_ui =
          reinterpret_cast<MetroShowPrintUI>(
              ::GetProcAddress(metro_module, "MetroShowPrintUI"));
      if (metro_show_print_ui) {
        // TODO(mad): Remove this once we can send user metrics from the metro
        // driver. crbug.com/142330
        UMA_HISTOGRAM_ENUMERATION("Metro.Print", 1, 2);
        metro_show_print_ui();
      }
    }
    return callback.Run(CANCEL);
  }
  dialog_box_dismissed_ = false;

  HWND window = GetRootWindow(view);
  DCHECK(window);

  // Show the OS-dependent dialog box.
  // If the user press
  // - OK, the settings are reset and reinitialized with the new settings. OK is
  //   returned.
  // - Apply then Cancel, the settings are reset and reinitialized with the new
  //   settings. CANCEL is returned.
  // - Cancel, the settings are not changed, the previous setting, if it was
  //   initialized before, are kept. CANCEL is returned.
  // On failure, the settings are reset and FAILED is returned.
  PRINTDLGEX* dialog_options =
      reinterpret_cast<PRINTDLGEX*>(malloc(sizeof(PRINTDLGEX)));
  ZeroMemory(dialog_options, sizeof(PRINTDLGEX));
  dialog_options->lStructSize = sizeof(PRINTDLGEX);
  dialog_options->hwndOwner = window;
  // Disable options we don't support currently.
  // TODO(maruel):  Reuse the previously loaded settings!
  dialog_options->Flags = PD_RETURNDC | PD_USEDEVMODECOPIESANDCOLLATE |
                          PD_NOCURRENTPAGE | PD_HIDEPRINTTOFILE;
  if (!has_selection)
    dialog_options->Flags |= PD_NOSELECTION;

  const size_t max_page_ranges = 32;
  PRINTPAGERANGE* ranges = new PRINTPAGERANGE[max_page_ranges];
  dialog_options->lpPageRanges = ranges;
  dialog_options->nStartPage = START_PAGE_GENERAL;
  if (max_pages) {
    // Default initialize to print all the pages.
    memset(ranges, 0, sizeof(ranges));
    ranges[0].nFromPage = 1;
    ranges[0].nToPage = max_pages;
    dialog_options->nPageRanges = 1;
    dialog_options->nMaxPageRanges = max_page_ranges;
    dialog_options->nMinPage = 1;
    dialog_options->nMaxPage = max_pages;
  } else {
    // No need to bother, we don't know how many pages are available.
    dialog_options->Flags |= PD_NOPAGENUMS;
  }

  callback_ = callback;
  print_settings_dialog_ = new ui::PrintSettingsDialogWin(this);
  print_settings_dialog_->GetPrintSettings(
      print_dialog_func_, window, dialog_options);
}

PrintingContext::Result PrintingContextWin::UseDefaultSettings() {
  DCHECK(!in_print_job_);

  PRINTDLG dialog_options = { sizeof(PRINTDLG) };
  dialog_options.Flags = PD_RETURNDC | PD_RETURNDEFAULT;
  if (PrintDlg(&dialog_options))
    return ParseDialogResult(dialog_options);

  // No default printer configured, do we have any printers at all?
  DWORD bytes_needed = 0;
  DWORD count_returned = 0;
  (void)::EnumPrinters(PRINTER_ENUM_LOCAL|PRINTER_ENUM_CONNECTIONS,
                       NULL, 2, NULL, 0, &bytes_needed, &count_returned);
  if (bytes_needed) {
    DCHECK(bytes_needed >= count_returned * sizeof(PRINTER_INFO_2));
    scoped_ptr<BYTE[]> printer_info_buffer(new BYTE[bytes_needed]);
    BOOL ret = ::EnumPrinters(PRINTER_ENUM_LOCAL|PRINTER_ENUM_CONNECTIONS,
                              NULL, 2, printer_info_buffer.get(),
                              bytes_needed, &bytes_needed,
                              &count_returned);
    if (ret && count_returned) {  // have printers
      // Open the first successfully found printer.
      for (DWORD count = 0; count < count_returned; ++count) {
        PRINTER_INFO_2* info_2 = reinterpret_cast<PRINTER_INFO_2*>(
            printer_info_buffer.get() + count * sizeof(PRINTER_INFO_2));
        std::wstring printer_name = info_2->pPrinterName;
        if (info_2->pDevMode == NULL || printer_name.length() == 0)
          continue;
        if (!AllocateContext(printer_name, info_2->pDevMode, &context_))
          break;
        if (InitializeSettings(*info_2->pDevMode, printer_name,
                               NULL, 0, false)) {
          break;
        }
        ReleaseContext();
      }
      if (context_)
        return OK;
    }
  }

  ResetSettings();
  return FAILED;
}

gfx::Size PrintingContextWin::GetPdfPaperSizeDeviceUnits() {
  // Default fallback to Letter size.
  gfx::SizeF paper_size(kLetterWidthInch, kLetterHeightInch);

  // Get settings from locale. Paper type buffer length is at most 4.
  const int paper_type_buffer_len = 4;
  wchar_t paper_type_buffer[paper_type_buffer_len] = {0};
  GetLocaleInfo(LOCALE_USER_DEFAULT, LOCALE_IPAPERSIZE, paper_type_buffer,
                paper_type_buffer_len);
  if (wcslen(paper_type_buffer)) {  // The call succeeded.
    int paper_code = _wtoi(paper_type_buffer);
    switch (paper_code) {
      case DMPAPER_LEGAL:
        paper_size.SetSize(kLegalWidthInch, kLegalHeightInch);
        break;
      case DMPAPER_A4:
        paper_size.SetSize(kA4WidthInch, kA4HeightInch);
        break;
      case DMPAPER_A3:
        paper_size.SetSize(kA3WidthInch, kA3HeightInch);
        break;
      default:  // DMPAPER_LETTER is used for default fallback.
        break;
    }
  }
  return gfx::Size(
      paper_size.width() * settings_.device_units_per_inch(),
      paper_size.height() * settings_.device_units_per_inch());
}

PrintingContext::Result PrintingContextWin::UpdatePrinterSettings(
    bool external_preview) {
  DCHECK(!in_print_job_);
  DCHECK(!external_preview) << "Not implemented";

  ScopedPrinterHandle printer;
  LPWSTR device_name_wide =
      const_cast<wchar_t*>(settings_.device_name().c_str());
  if (!printer.OpenPrinter(device_name_wide))
    return OnError();

  // Make printer changes local to Chrome.
  // See MSDN documentation regarding DocumentProperties.
  scoped_ptr<uint8[]> buffer;
  DEVMODE* dev_mode = NULL;
  LONG buffer_size = DocumentProperties(NULL, printer, device_name_wide,
                                        NULL, NULL, 0);
  if (buffer_size > 0) {
    buffer.reset(new uint8[buffer_size]);
    memset(buffer.get(), 0, buffer_size);
    if (DocumentProperties(NULL, printer, device_name_wide,
                           reinterpret_cast<PDEVMODE>(buffer.get()), NULL,
                           DM_OUT_BUFFER) == IDOK) {
      dev_mode = reinterpret_cast<PDEVMODE>(buffer.get());
    }
  }
  if (dev_mode == NULL) {
    buffer.reset();
    return OnError();
  }

  if (settings_.color() == GRAY)
    dev_mode->dmColor = DMCOLOR_MONOCHROME;
  else
    dev_mode->dmColor = DMCOLOR_COLOR;

  dev_mode->dmCopies = std::max(settings_.copies(), 1);
  if (dev_mode->dmCopies > 1) { // do not change collate unless multiple copies
    dev_mode->dmCollate = settings_.collate() ? DMCOLLATE_TRUE :
                                                DMCOLLATE_FALSE;
  }
  switch (settings_.duplex_mode()) {
    case LONG_EDGE:
      dev_mode->dmDuplex = DMDUP_VERTICAL;
      break;
    case SHORT_EDGE:
      dev_mode->dmDuplex = DMDUP_HORIZONTAL;
      break;
    case SIMPLEX:
      dev_mode->dmDuplex = DMDUP_SIMPLEX;
      break;
    default:  // UNKNOWN_DUPLEX_MODE
      break;
  }
  dev_mode->dmOrientation = settings_.landscape() ? DMORIENT_LANDSCAPE :
                                                    DMORIENT_PORTRAIT;

  // Update data using DocumentProperties.
  if (DocumentProperties(NULL, printer, device_name_wide, dev_mode, dev_mode,
                         DM_IN_BUFFER | DM_OUT_BUFFER) != IDOK) {
    return OnError();
  }

  // Set printer then refresh printer settings.
  if (!AllocateContext(settings_.device_name(), dev_mode, &context_)) {
    return OnError();
  }
  PrintSettingsInitializerWin::InitPrintSettings(context_, *dev_mode,
                                                 &settings_);
  return OK;
}

PrintingContext::Result PrintingContextWin::InitWithSettings(
    const PrintSettings& settings) {
  DCHECK(!in_print_job_);

  settings_ = settings;

  // TODO(maruel): settings_.ToDEVMODE()
  ScopedPrinterHandle printer;
  if (!printer.OpenPrinter(settings_.device_name().c_str())) {
    return FAILED;
  }

  Result status = OK;

  if (!GetPrinterSettings(printer, settings_.device_name()))
    status = FAILED;

  if (status != OK)
    ResetSettings();
  return status;
}

PrintingContext::Result PrintingContextWin::NewDocument(
    const base::string16& document_name) {
  DCHECK(!in_print_job_);
  if (!context_)
    return OnError();

  // Set the flag used by the AbortPrintJob dialog procedure.
  abort_printing_ = false;

  in_print_job_ = true;

  // Register the application's AbortProc function with GDI.
  if (SP_ERROR == SetAbortProc(context_, &AbortProc))
    return OnError();

  DCHECK(SimplifyDocumentTitle(document_name) == document_name);
  DOCINFO di = { sizeof(DOCINFO) };
  const std::wstring& document_name_wide = UTF16ToWide(document_name);
  di.lpszDocName = document_name_wide.c_str();

  // Is there a debug dump directory specified? If so, force to print to a file.
  base::FilePath debug_dump_path = PrintedDocument::debug_dump_path();
  if (!debug_dump_path.empty()) {
    // Create a filename.
    std::wstring filename;
    Time now(Time::Now());
    filename = base::TimeFormatShortDateNumeric(now);
    filename += L"_";
    filename += base::TimeFormatTimeOfDay(now);
    filename += L"_";
    filename += UTF16ToWide(document_name);
    filename += L"_";
    filename += L"buffer.prn";
    file_util::ReplaceIllegalCharactersInPath(&filename, '_');
    debug_dump_path.Append(filename);
    di.lpszOutput = debug_dump_path.value().c_str();
  }

  // No message loop running in unit tests.
  DCHECK(!base::MessageLoop::current() ||
         !base::MessageLoop::current()->NestableTasksAllowed());

  // Begin a print job by calling the StartDoc function.
  // NOTE: StartDoc() starts a message loop. That causes a lot of problems with
  // IPC. Make sure recursive task processing is disabled.
  if (StartDoc(context_, &di) <= 0)
    return OnError();

  return OK;
}

PrintingContext::Result PrintingContextWin::NewPage() {
  if (abort_printing_)
    return CANCEL;
  DCHECK(context_);
  DCHECK(in_print_job_);

  // Intentional No-op. NativeMetafile::SafePlayback takes care of calling
  // ::StartPage().

  return OK;
}

PrintingContext::Result PrintingContextWin::PageDone() {
  if (abort_printing_)
    return CANCEL;
  DCHECK(in_print_job_);

  // Intentional No-op. NativeMetafile::SafePlayback takes care of calling
  // ::EndPage().

  return OK;
}

PrintingContext::Result PrintingContextWin::DocumentDone() {
  if (abort_printing_)
    return CANCEL;
  DCHECK(in_print_job_);
  DCHECK(context_);

  // Inform the driver that document has ended.
  if (EndDoc(context_) <= 0)
    return OnError();

  ResetSettings();
  return OK;
}

void PrintingContextWin::Cancel() {
  abort_printing_ = true;
  in_print_job_ = false;
  if (context_)
    CancelDC(context_);
  if (dialog_box_) {
    DestroyWindow(dialog_box_);
    dialog_box_dismissed_ = true;
  }
}

void PrintingContextWin::ReleaseContext() {
  if (context_) {
    DeleteDC(context_);
    context_ = NULL;
  }
}

gfx::NativeDrawingContext PrintingContextWin::context() const {
  return context_;
}

void PrintingContextWin::PrintSettingsConfirmed(PRINTDLGEX* dialog_options) {
  // TODO(maruel):  Support PD_PRINTTOFILE.
  callback_.Run(ParseDialogResultEx(*dialog_options));
  delete [] dialog_options->lpPageRanges;
  free(dialog_options);
}

void PrintingContextWin::PrintSettingsCancelled(PRINTDLGEX* dialog_options) {
  ResetSettings();
  callback_.Run(FAILED);
  delete [] dialog_options->lpPageRanges;
  free(dialog_options);
}

// static
BOOL PrintingContextWin::AbortProc(HDC hdc, int nCode) {
  if (nCode) {
    // TODO(maruel):  Need a way to find the right instance to set. Should
    // leverage PrintJobManager here?
    // abort_printing_ = true;
  }
  return true;
}

bool PrintingContextWin::InitializeSettings(const DEVMODE& dev_mode,
                                            const std::wstring& new_device_name,
                                            const PRINTPAGERANGE* ranges,
                                            int number_ranges,
                                            bool selection_only) {
  skia::InitializeDC(context_);
  DCHECK(GetDeviceCaps(context_, CLIPCAPS));
  DCHECK(GetDeviceCaps(context_, RASTERCAPS) & RC_STRETCHDIB);
  DCHECK(GetDeviceCaps(context_, RASTERCAPS) & RC_BITMAP64);
  // Some printers don't advertise these.
  // DCHECK(GetDeviceCaps(context_, RASTERCAPS) & RC_SCALING);
  // DCHECK(GetDeviceCaps(context_, SHADEBLENDCAPS) & SB_CONST_ALPHA);
  // DCHECK(GetDeviceCaps(context_, SHADEBLENDCAPS) & SB_PIXEL_ALPHA);

  // StretchDIBits() support is needed for printing.
  if (!(GetDeviceCaps(context_, RASTERCAPS) & RC_STRETCHDIB) ||
      !(GetDeviceCaps(context_, RASTERCAPS) & RC_BITMAP64)) {
    NOTREACHED();
    ResetSettings();
    return false;
  }

  DCHECK(!in_print_job_);
  DCHECK(context_);
  PageRanges ranges_vector;
  if (!selection_only) {
    // Convert the PRINTPAGERANGE array to a PrintSettings::PageRanges vector.
    ranges_vector.reserve(number_ranges);
    for (int i = 0; i < number_ranges; ++i) {
      PageRange range;
      // Transfer from 1-based to 0-based.
      range.from = ranges[i].nFromPage - 1;
      range.to = ranges[i].nToPage - 1;
      ranges_vector.push_back(range);
    }
  }

  settings_.set_ranges(ranges_vector);
  settings_.set_device_name(new_device_name);
  settings_.set_selection_only(selection_only);
  PrintSettingsInitializerWin::InitPrintSettings(context_, dev_mode,
                                                 &settings_);

  return true;
}

bool PrintingContextWin::GetPrinterSettings(HANDLE printer,
                                            const std::wstring& device_name) {
  DCHECK(!in_print_job_);

  UserDefaultDevMode user_settings;

  if (!user_settings.Init(printer) ||
      !AllocateContext(device_name, user_settings.get(), &context_)) {
    ResetSettings();
    return false;
  }

  return InitializeSettings(*user_settings.get(), device_name, NULL, 0, false);
}

// static
bool PrintingContextWin::AllocateContext(const std::wstring& device_name,
                                         const DEVMODE* dev_mode,
                                         gfx::NativeDrawingContext* context) {
  *context = CreateDC(L"WINSPOOL", device_name.c_str(), NULL, dev_mode);
  DCHECK(*context);
  return *context != NULL;
}

PrintingContext::Result PrintingContextWin::ParseDialogResultEx(
    const PRINTDLGEX& dialog_options) {
  // If the user clicked OK or Apply then Cancel, but not only Cancel.
  if (dialog_options.dwResultAction != PD_RESULT_CANCEL) {
    // Start fresh.
    ResetSettings();

    DEVMODE* dev_mode = NULL;
    if (dialog_options.hDevMode) {
      dev_mode =
          reinterpret_cast<DEVMODE*>(GlobalLock(dialog_options.hDevMode));
      DCHECK(dev_mode);
    }

    std::wstring device_name;
    if (dialog_options.hDevNames) {
      DEVNAMES* dev_names =
          reinterpret_cast<DEVNAMES*>(GlobalLock(dialog_options.hDevNames));
      DCHECK(dev_names);
      if (dev_names) {
        device_name = reinterpret_cast<const wchar_t*>(dev_names) +
                      dev_names->wDeviceOffset;
        GlobalUnlock(dialog_options.hDevNames);
      }
    }

    bool success = false;
    if (dev_mode && !device_name.empty()) {
      context_ = dialog_options.hDC;
      PRINTPAGERANGE* page_ranges = NULL;
      DWORD num_page_ranges = 0;
      bool print_selection_only = false;
      if (dialog_options.Flags & PD_PAGENUMS) {
        page_ranges = dialog_options.lpPageRanges;
        num_page_ranges = dialog_options.nPageRanges;
      }
      if (dialog_options.Flags & PD_SELECTION) {
        print_selection_only = true;
      }
      success = InitializeSettings(*dev_mode,
                                   device_name,
                                   page_ranges,
                                   num_page_ranges,
                                   print_selection_only);
    }

    if (!success && dialog_options.hDC) {
      DeleteDC(dialog_options.hDC);
      context_ = NULL;
    }

    if (dev_mode) {
      GlobalUnlock(dialog_options.hDevMode);
    }
  } else {
    if (dialog_options.hDC) {
      DeleteDC(dialog_options.hDC);
    }
  }

  if (dialog_options.hDevMode != NULL)
    GlobalFree(dialog_options.hDevMode);
  if (dialog_options.hDevNames != NULL)
    GlobalFree(dialog_options.hDevNames);

  switch (dialog_options.dwResultAction) {
    case PD_RESULT_PRINT:
      return context_ ? OK : FAILED;
    case PD_RESULT_APPLY:
      return context_ ? CANCEL : FAILED;
    case PD_RESULT_CANCEL:
      return CANCEL;
    default:
      return FAILED;
  }
}

PrintingContext::Result PrintingContextWin::ParseDialogResult(
    const PRINTDLG& dialog_options) {
  // If the user clicked OK or Apply then Cancel, but not only Cancel.
  // Start fresh.
  ResetSettings();

  DEVMODE* dev_mode = NULL;
  if (dialog_options.hDevMode) {
    dev_mode =
        reinterpret_cast<DEVMODE*>(GlobalLock(dialog_options.hDevMode));
    DCHECK(dev_mode);
  }

  std::wstring device_name;
  if (dialog_options.hDevNames) {
    DEVNAMES* dev_names =
        reinterpret_cast<DEVNAMES*>(GlobalLock(dialog_options.hDevNames));
    DCHECK(dev_names);
    if (dev_names) {
      device_name =
          reinterpret_cast<const wchar_t*>(
              reinterpret_cast<const wchar_t*>(dev_names) +
                  dev_names->wDeviceOffset);
      GlobalUnlock(dialog_options.hDevNames);
    }
  }

  bool success = false;
  if (dev_mode && !device_name.empty()) {
    context_ = dialog_options.hDC;
    success = InitializeSettings(*dev_mode, device_name, NULL, 0, false);
  }

  if (!success && dialog_options.hDC) {
    DeleteDC(dialog_options.hDC);
    context_ = NULL;
  }

  if (dev_mode) {
    GlobalUnlock(dialog_options.hDevMode);
  }

  if (dialog_options.hDevMode != NULL)
    GlobalFree(dialog_options.hDevMode);
  if (dialog_options.hDevNames != NULL)
    GlobalFree(dialog_options.hDevNames);

  return context_ ? OK : FAILED;
}

}  // namespace printing<|MERGE_RESOLUTION|>--- conflicted
+++ resolved
@@ -41,11 +41,7 @@
   HWND window = NULL;
 #if defined(USE_AURA)
   if (view)
-<<<<<<< HEAD
-    window = view->GetDispatcher()->GetAcceleratedWidget();
-=======
     window = view->GetDispatcher()->host()->GetAcceleratedWidget();
->>>>>>> 8c15b39e
 #else
   if (view && IsWindow(view)) {
     window = GetAncestor(view, GA_ROOTOWNER);
