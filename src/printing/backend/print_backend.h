--- conflicted
+++ resolved
@@ -97,12 +97,6 @@
   // Returns true if printer_name points to a valid printer.
   virtual bool IsValidPrinter(const std::string& printer_name) = 0;
 
-<<<<<<< HEAD
-  // Simplify title to resolve issue with some drivers.
-  static base::string16 SimplifyDocumentTitle(const base::string16& title);
-
-=======
->>>>>>> 8c15b39e
   // Allocate a print backend. If |print_backend_settings| is NULL, default
   // settings will be used.
   // Return NULL if no print backend available.
