// Copyright (c) 2011 The Chromium Authors. All rights reserved.
// Use of this source code is governed by a BSD-style license that can be
// found in the LICENSE file.

#include "printing/printing_context.h"

#include "base/logging.h"
#include "base/values.h"
#include "printing/page_setup.h"
#include "printing/page_size_margins.h"
#include "printing/print_settings_initializer.h"
#include "printing/units.h"

namespace printing {

namespace {
const float kCloudPrintMarginInch = 0.25;
}

PrintingContext::PrintingContext(const std::string& app_locale)
    : dialog_box_dismissed_(false),
      in_print_job_(false),
      abort_printing_(false),
      app_locale_(app_locale) {
}

PrintingContext::~PrintingContext() {
}

void PrintingContext::set_margin_type(MarginType type) {
  DCHECK(type != CUSTOM_MARGINS);
  settings_.set_margin_type(type);
}

void PrintingContext::ResetSettings() {
  ReleaseContext();

  settings_.Clear();

  in_print_job_ = false;
  dialog_box_dismissed_ = false;
  abort_printing_ = false;
}

PrintingContext::Result PrintingContext::OnError() {
  ResetSettings();
  return abort_printing_ ? CANCEL : FAILED;
}

PrintingContext::Result PrintingContext::UpdatePrintSettings(
    const base::DictionaryValue& job_settings,
    const PageRanges& ranges) {
  ResetSettings();

  if (!PrintSettingsInitializer::InitSettings(job_settings, ranges,
                                              &settings_)) {
    NOTREACHED();
    return OnError();
  }

  bool print_to_pdf = false;
  bool is_cloud_dialog = false;
<<<<<<< HEAD

  if (!job_settings.GetBoolean(kSettingPrintToPDF, &print_to_pdf) ||
      !job_settings.GetBoolean(kSettingCloudPrintDialog, &is_cloud_dialog)) {
=======
  bool print_with_privet = false;

  if (!job_settings.GetBoolean(kSettingPrintToPDF, &print_to_pdf) ||
      !job_settings.GetBoolean(kSettingCloudPrintDialog, &is_cloud_dialog) ||
      !job_settings.GetBoolean(kSettingPrintWithPrivet, &print_with_privet)) {
>>>>>>> 8c15b39e
    NOTREACHED();
    return OnError();
  }

  bool print_to_cloud = job_settings.HasKey(kSettingCloudPrintId);
  bool open_in_external_preview =
      job_settings.HasKey(kSettingOpenPDFInPreview);

<<<<<<< HEAD
  if (!open_in_external_preview &&
      (print_to_pdf || print_to_cloud || is_cloud_dialog)) {
=======
  if (!open_in_external_preview && (print_to_pdf || print_to_cloud ||
                                    is_cloud_dialog || print_with_privet)) {
>>>>>>> 8c15b39e
    settings_.set_dpi(kDefaultPdfDpi);
    // Cloud print should get size and rect from capabilities received from
    // server.
    gfx::Size paper_size(GetPdfPaperSizeDeviceUnits());
    gfx::Rect paper_rect(0, 0, paper_size.width(), paper_size.height());
<<<<<<< HEAD
    if (print_to_cloud) {
=======
    if (print_to_cloud || print_with_privet) {
>>>>>>> 8c15b39e
      paper_rect.Inset(
          kCloudPrintMarginInch * settings_.device_units_per_inch(),
          kCloudPrintMarginInch * settings_.device_units_per_inch());
    }
    DCHECK_EQ(settings_.device_units_per_inch(), kDefaultPdfDpi);
    settings_.SetPrinterPrintableArea(paper_size, paper_rect, true);
    return OK;
  }

  return UpdatePrinterSettings(open_in_external_preview);
}

}  // namespace printing<|MERGE_RESOLUTION|>--- conflicted
+++ resolved
@@ -60,17 +60,11 @@
 
   bool print_to_pdf = false;
   bool is_cloud_dialog = false;
-<<<<<<< HEAD
-
-  if (!job_settings.GetBoolean(kSettingPrintToPDF, &print_to_pdf) ||
-      !job_settings.GetBoolean(kSettingCloudPrintDialog, &is_cloud_dialog)) {
-=======
   bool print_with_privet = false;
 
   if (!job_settings.GetBoolean(kSettingPrintToPDF, &print_to_pdf) ||
       !job_settings.GetBoolean(kSettingCloudPrintDialog, &is_cloud_dialog) ||
       !job_settings.GetBoolean(kSettingPrintWithPrivet, &print_with_privet)) {
->>>>>>> 8c15b39e
     NOTREACHED();
     return OnError();
   }
@@ -79,23 +73,14 @@
   bool open_in_external_preview =
       job_settings.HasKey(kSettingOpenPDFInPreview);
 
-<<<<<<< HEAD
-  if (!open_in_external_preview &&
-      (print_to_pdf || print_to_cloud || is_cloud_dialog)) {
-=======
   if (!open_in_external_preview && (print_to_pdf || print_to_cloud ||
                                     is_cloud_dialog || print_with_privet)) {
->>>>>>> 8c15b39e
     settings_.set_dpi(kDefaultPdfDpi);
     // Cloud print should get size and rect from capabilities received from
     // server.
     gfx::Size paper_size(GetPdfPaperSizeDeviceUnits());
     gfx::Rect paper_rect(0, 0, paper_size.width(), paper_size.height());
-<<<<<<< HEAD
-    if (print_to_cloud) {
-=======
     if (print_to_cloud || print_with_privet) {
->>>>>>> 8c15b39e
       paper_rect.Inset(
           kCloudPrintMarginInch * settings_.device_units_per_inch(),
           kCloudPrintMarginInch * settings_.device_units_per_inch());
