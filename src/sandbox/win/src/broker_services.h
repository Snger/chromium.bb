// Copyright (c) 2012 The Chromium Authors. All rights reserved.
// Use of this source code is governed by a BSD-style license that can be
// found in the LICENSE file.

#ifndef SANDBOX_WIN_SRC_BROKER_SERVICES_H_
#define SANDBOX_WIN_SRC_BROKER_SERVICES_H_

#include <list>
#include <map>
#include <set>
#include <utility>
#include "base/basictypes.h"
#include "base/compiler_specific.h"
#include "base/win/scoped_handle.h"
#include "sandbox/win/src/crosscall_server.h"
#include "sandbox/win/src/job.h"
#include "sandbox/win/src/sandbox.h"
#include "sandbox/win/src/sharedmem_ipc_server.h"
#include "sandbox/win/src/win2k_threadpool.h"
#include "sandbox/win/src/win_utils.h"

namespace {

struct JobTracker;
struct PeerTracker;

}  // namespace

namespace sandbox {

class PolicyBase;

// BrokerServicesBase ---------------------------------------------------------
// Broker implementation version 0
//
// This is an implementation of the interface BrokerServices and
// of the associated TargetProcess interface. In this implementation
// TargetProcess is a friend of BrokerServices where the later manages a
// collection of the former.
class BrokerServicesBase final : public BrokerServices,
                                 public SingletonBase<BrokerServicesBase> {
 public:
  BrokerServicesBase();

  ~BrokerServicesBase();

  // BrokerServices interface.
  ResultCode Init() override;
  TargetPolicy* CreatePolicy() override;
  ResultCode SpawnTarget(const wchar_t* exe_path,
                         const wchar_t* command_line,
                         TargetPolicy* policy,
                         PROCESS_INFORMATION* target) override;
  ResultCode WaitForAllTargets() override;
  ResultCode AddTargetPeer(HANDLE peer_process) override;
  ResultCode InstallAppContainer(const wchar_t* sid,
                                 const wchar_t* name) override;
  ResultCode UninstallAppContainer(const wchar_t* sid) override;

  // Checks if the supplied process ID matches one of the broker's active
  // target processes
  // Returns:
  //   true if there is an active target process for this ID, otherwise false.
  bool IsActiveTarget(DWORD process_id);

 private:
  struct TokenPair;
  typedef std::list<JobTracker*> JobTrackerList;
  typedef std::map<DWORD, PeerTracker*> PeerTrackerMap;
  typedef std::map<uint32_t, TokenPair*> TokenCacheMap;

  // The routine that the worker thread executes. It is in charge of
  // notifications and cleanup-related tasks.
  static DWORD WINAPI TargetEventsThread(PVOID param);

  // Removes a target peer from the process list if it expires.
  static VOID CALLBACK RemovePeer(PVOID parameter, BOOLEAN timeout);

  // The completion port used by the job objects to communicate events to
  // the worker thread.
  base::win::ScopedHandle job_port_;

  // Handle to a manual-reset event that is signaled when the total target
  // process count reaches zero.
  base::win::ScopedHandle no_targets_;

  // Handle to the worker thread that reacts to job notifications.
  base::win::ScopedHandle job_thread_;

  // Lock used to protect the list of targets from being modified by 2
  // threads at the same time.
  CRITICAL_SECTION lock_;

  // provides a pool of threads that are used to wait on the IPC calls.
  ThreadProvider* thread_pool_;

  // List of the trackers for closing and cleanup purposes.
  JobTrackerList tracker_list_;

  // Maps peer process IDs to the saved handle and wait event.
  // Prevents peer callbacks from accessing the broker after destruction.
  PeerTrackerMap peer_map_;

  // Provides a fast lookup to identify sandboxed processes that belong to a
  // job. Consult |jobless_process_handles_| for handles of pocess without job.
  std::set<DWORD> child_process_ids_;

<<<<<<< HEAD
=======
  TokenCacheMap token_cache_;

#if SANDBOX_DLL
  // Stores the module name where sandbox.lib is linked into.
  scoped_ptr<wchar_t, base::FreeDeleter> module_path_;
#endif

>>>>>>> 1ef418e1
  DISALLOW_COPY_AND_ASSIGN(BrokerServicesBase);
};

}  // namespace sandbox


#endif  // SANDBOX_WIN_SRC_BROKER_SERVICES_H_<|MERGE_RESOLUTION|>--- conflicted
+++ resolved
@@ -105,16 +105,11 @@
   // job. Consult |jobless_process_handles_| for handles of pocess without job.
   std::set<DWORD> child_process_ids_;
 
-<<<<<<< HEAD
-=======
-  TokenCacheMap token_cache_;
-
 #if SANDBOX_DLL
   // Stores the module name where sandbox.lib is linked into.
   scoped_ptr<wchar_t, base::FreeDeleter> module_path_;
 #endif
 
->>>>>>> 1ef418e1
   DISALLOW_COPY_AND_ASSIGN(BrokerServicesBase);
 };
 
