// Copyright (c) 2013 The Chromium Authors. All rights reserved.
// Use of this source code is governed by a BSD-style license that can be
// found in the LICENSE file.

#include "sandbox/win/src/sync_dispatcher.h"

#include "base/win/windows_version.h"
#include "sandbox/win/src/crosscall_client.h"
#include "sandbox/win/src/interception.h"
#include "sandbox/win/src/interceptors.h"
#include "sandbox/win/src/ipc_tags.h"
#include "sandbox/win/src/policy_broker.h"
#include "sandbox/win/src/policy_params.h"
#include "sandbox/win/src/sandbox.h"
#include "sandbox/win/src/sync_interception.h"
#include "sandbox/win/src/sync_policy.h"

namespace sandbox {

SyncDispatcher::SyncDispatcher(PolicyBase* policy_base)
    : policy_base_(policy_base) {
  static const IPCCall create_params = {
    {IPC_CREATEEVENT_TAG, WCHAR_TYPE, ULONG_TYPE, ULONG_TYPE},
    reinterpret_cast<CallbackGeneric>(&SyncDispatcher::CreateEvent)
  };

  static const IPCCall open_params = {
    {IPC_OPENEVENT_TAG, WCHAR_TYPE, ULONG_TYPE},
    reinterpret_cast<CallbackGeneric>(&SyncDispatcher::OpenEvent)
  };

  ipc_calls_.push_back(create_params);
  ipc_calls_.push_back(open_params);
}

bool SyncDispatcher::SetupService(InterceptionManager* manager,
                                  int service) {
  if (IPC_CREATEEVENT_TAG == service) {
    return INTERCEPT_NT(manager, NtCreateEvent, CREATE_EVENT_ID, 24);
  } else if (IPC_OPENEVENT_TAG == service) {
    return INTERCEPT_NT(manager, NtOpenEvent, OPEN_EVENT_ID, 16);
  }
  return false;
}

<<<<<<< HEAD
bool SyncDispatcher::CreateEvent(IPCInfo* ipc, std::wstring* name,
=======
bool SyncDispatcher::CreateEvent(IPCInfo* ipc, base::string16* name,
>>>>>>> 8c15b39e
                                 DWORD event_type, DWORD initial_state) {
  const wchar_t* event_name = name->c_str();
  CountedParameterSet<NameBased> params;
  params[NameBased::NAME] = ParamPickerMake(event_name);

  EvalResult result = policy_base_->EvalPolicy(IPC_CREATEEVENT_TAG,
                                               params.GetBase());
  HANDLE handle = NULL;
  DWORD ret = SyncPolicy::CreateEventAction(result, *ipc->client_info, *name,
                                            event_type, initial_state,
                                            &handle);
  // Return operation status on the IPC.
  ipc->return_info.nt_status = ret;
  ipc->return_info.handle = handle;
  return true;
}

<<<<<<< HEAD
bool SyncDispatcher::OpenEvent(IPCInfo* ipc, std::wstring* name,
=======
bool SyncDispatcher::OpenEvent(IPCInfo* ipc, base::string16* name,
>>>>>>> 8c15b39e
                               DWORD desired_access) {
  const wchar_t* event_name = name->c_str();

  CountedParameterSet<OpenEventParams> params;
  params[OpenEventParams::NAME] = ParamPickerMake(event_name);
  params[OpenEventParams::ACCESS] = ParamPickerMake(desired_access);

  EvalResult result = policy_base_->EvalPolicy(IPC_OPENEVENT_TAG,
                                               params.GetBase());
  HANDLE handle = NULL;
  DWORD ret = SyncPolicy::OpenEventAction(result, *ipc->client_info, *name,
                                          desired_access, &handle);
  // Return operation status on the IPC.
  ipc->return_info.win32_result = ret;
  ipc->return_info.handle = handle;
  return true;
}

}  // namespace sandbox<|MERGE_RESOLUTION|>--- conflicted
+++ resolved
@@ -43,11 +43,7 @@
   return false;
 }
 
-<<<<<<< HEAD
-bool SyncDispatcher::CreateEvent(IPCInfo* ipc, std::wstring* name,
-=======
 bool SyncDispatcher::CreateEvent(IPCInfo* ipc, base::string16* name,
->>>>>>> 8c15b39e
                                  DWORD event_type, DWORD initial_state) {
   const wchar_t* event_name = name->c_str();
   CountedParameterSet<NameBased> params;
@@ -65,11 +61,7 @@
   return true;
 }
 
-<<<<<<< HEAD
-bool SyncDispatcher::OpenEvent(IPCInfo* ipc, std::wstring* name,
-=======
 bool SyncDispatcher::OpenEvent(IPCInfo* ipc, base::string16* name,
->>>>>>> 8c15b39e
                                DWORD desired_access) {
   const wchar_t* event_name = name->c_str();
 
