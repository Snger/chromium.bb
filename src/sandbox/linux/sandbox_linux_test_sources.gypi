# Copyright (c) 2012 The Chromium Authors. All rights reserved.
# Use of this source code is governed by a BSD-style license that can be
# found in the LICENSE file.

# Tests need to be compiled in the same link unit, so we have to list them
# in a separate .gypi file.
{
  'dependencies': [
    'sandbox',
    'sandbox_linux_test_utils',
    'sandbox_services',
    '../base/base.gyp:base',
<<<<<<< HEAD
=======
    '../testing/gtest.gyp:gtest',
>>>>>>> 85c1c8d2
  ],
  'include_dirs': [
    '../..',
  ],
  'sources': [
    'services/proc_util_unittest.cc',
    'services/scoped_process_unittest.cc',
    'services/resource_limits_unittests.cc',
    'services/syscall_wrappers_unittest.cc',
    'services/thread_helpers_unittests.cc',
    'services/yama_unittests.cc',
    'syscall_broker/broker_file_permission_unittest.cc',
    'syscall_broker/broker_process_unittest.cc',
    'tests/main.cc',
    'tests/scoped_temporary_file.cc',
    'tests/scoped_temporary_file.h',
    'tests/scoped_temporary_file_unittest.cc',
    'tests/test_utils_unittest.cc',
    'tests/unit_tests_unittest.cc',
  ],
  'conditions': [
    [ 'compile_suid_client==1', {
      'sources': [
        'suid/client/setuid_sandbox_client_unittest.cc',
        'suid/client/setuid_sandbox_host_unittest.cc',
      ],
    }],
    [ 'use_seccomp_bpf==1', {
      'sources': [
        'bpf_dsl/bpf_dsl_unittest.cc',
        'bpf_dsl/codegen_unittest.cc',
        'bpf_dsl/cons_unittest.cc',
        'bpf_dsl/syscall_set_unittest.cc',
        'integration_tests/bpf_dsl_seccomp_unittest.cc',
        'integration_tests/seccomp_broker_process_unittest.cc',
        'seccomp-bpf-helpers/baseline_policy_unittest.cc',
        'seccomp-bpf-helpers/syscall_parameters_restrictions_unittests.cc',
        'seccomp-bpf/bpf_tests_unittest.cc',
        'seccomp-bpf/errorcode_unittest.cc',
        'seccomp-bpf/sandbox_bpf_unittest.cc',
        'seccomp-bpf/syscall_unittest.cc',
        'seccomp-bpf/trap_unittest.cc',
      ],
    }],
    [ 'compile_credentials==1', {
      'sources': [
        'integration_tests/namespace_unix_domain_socket_unittest.cc',
        'services/credentials_unittest.cc',
        'services/namespace_utils_unittest.cc',
      ],
      'dependencies': [
        '../build/linux/system.gyp:libcap'
      ],
      'conditions': [
        [ 'use_base_test_suite==1', {
          'sources': [
            'services/namespace_sandbox_unittest.cc',
          ]
        }]
      ],
    }],
    [ 'use_base_test_suite==1', {
      'dependencies': [
        '../base/base.gyp:test_support_base',
      ],
      'defines': [
        'SANDBOX_USES_BASE_TEST_SUITE',
      ],
    }],
  ],
}<|MERGE_RESOLUTION|>--- conflicted
+++ resolved
@@ -10,10 +10,6 @@
     'sandbox_linux_test_utils',
     'sandbox_services',
     '../base/base.gyp:base',
-<<<<<<< HEAD
-=======
-    '../testing/gtest.gyp:gtest',
->>>>>>> 85c1c8d2
   ],
   'include_dirs': [
     '../..',
@@ -77,7 +73,6 @@
     }],
     [ 'use_base_test_suite==1', {
       'dependencies': [
-        '../base/base.gyp:test_support_base',
       ],
       'defines': [
         'SANDBOX_USES_BASE_TEST_SUITE',
