// Copyright (c) 2012 The Chromium Authors. All rights reserved.
// Use of this source code is governed by a BSD-style license that can be
// found in the LICENSE file.

#include "ui/compositor/layer.h"

#include <algorithm>

#include "base/auto_reset.h"
#include "base/command_line.h"
#include "base/json/json_writer.h"
#include "base/lazy_instance.h"
#include "base/logging.h"
#include "base/memory/scoped_ptr.h"
#include "base/trace_event/trace_event.h"
#include "cc/base/scoped_ptr_algorithm.h"
#include "cc/layers/delegated_renderer_layer.h"
#include "cc/layers/nine_patch_layer.h"
#include "cc/layers/picture_layer.h"
#include "cc/layers/solid_color_layer.h"
#include "cc/layers/surface_layer.h"
#include "cc/layers/texture_layer.h"
#include "cc/output/copy_output_request.h"
#include "cc/output/delegated_frame_data.h"
#include "cc/output/filter_operation.h"
#include "cc/output/filter_operations.h"
#include "cc/resources/transferable_resource.h"
#include "cc/trees/layer_tree_settings.h"
#include "ui/compositor/compositor_switches.h"
#include "ui/compositor/dip_util.h"
#include "ui/compositor/layer_animator.h"
#include "ui/compositor/paint_context.h"
#include "ui/gfx/animation/animation.h"
#include "ui/gfx/canvas.h"
#include "ui/gfx/display.h"
#include "ui/gfx/geometry/point3_f.h"
#include "ui/gfx/geometry/point_conversions.h"
#include "ui/gfx/geometry/size_conversions.h"
#include "ui/gfx/interpolated_transform.h"

namespace {

const ui::Layer* GetRoot(const ui::Layer* layer) {
  while (layer->parent())
    layer = layer->parent();
  return layer;
}

base::LazyInstance<cc::LayerSettings> g_ui_layer_settings =
    LAZY_INSTANCE_INITIALIZER;

}  // namespace

namespace ui {

Layer::Layer()
    : type_(LAYER_TEXTURED),
      compositor_(NULL),
      parent_(NULL),
      visible_(true),
      force_render_surface_(false),
      fills_bounds_opaquely_(true),
      fills_bounds_completely_(false),
      background_blur_radius_(0),
      layer_saturation_(0.0f),
      layer_brightness_(0.0f),
      layer_grayscale_(0.0f),
      layer_inverted_(false),
      layer_mask_(NULL),
      layer_mask_back_link_(NULL),
      zoom_(1),
      zoom_inset_(0),
      delegate_(NULL),
      owner_(NULL),
      cc_layer_(NULL),
      device_scale_factor_(1.0f) {
  CreateCcLayer();
}

Layer::Layer(LayerType type)
    : type_(type),
      compositor_(NULL),
      parent_(NULL),
      visible_(true),
      force_render_surface_(false),
      fills_bounds_opaquely_(true),
      fills_bounds_completely_(false),
      background_blur_radius_(0),
      layer_saturation_(0.0f),
      layer_brightness_(0.0f),
      layer_grayscale_(0.0f),
      layer_inverted_(false),
      layer_mask_(NULL),
      layer_mask_back_link_(NULL),
      zoom_(1),
      zoom_inset_(0),
      delegate_(NULL),
      owner_(NULL),
      cc_layer_(NULL),
      device_scale_factor_(1.0f) {
  CreateCcLayer();
}

Layer::~Layer() {
  // Destroying the animator may cause observers to use the layer (and
  // indirectly the WebLayer). Destroy the animator first so that the WebLayer
  // is still around.
  if (animator_.get())
    animator_->SetDelegate(NULL);
  animator_ = NULL;
  if (compositor_)
    compositor_->SetRootLayer(NULL);
  if (parent_)
    parent_->Remove(this);
  if (layer_mask_)
    SetMaskLayer(NULL);
  if (layer_mask_back_link_)
    layer_mask_back_link_->SetMaskLayer(NULL);
  for (size_t i = 0; i < children_.size(); ++i)
    children_[i]->parent_ = NULL;

  cc_layer_->RemoveLayerAnimationEventObserver(this);
  cc_layer_->RemoveFromParent();
}

// static
const cc::LayerSettings& Layer::UILayerSettings() {
  return g_ui_layer_settings.Get();
}

// static
void Layer::InitializeUILayerSettings() {
  base::CommandLine* command_line = base::CommandLine::ForCurrentProcess();
  if (command_line->HasSwitch(switches::kUIEnableCompositorAnimationTimelines))
    g_ui_layer_settings.Get().use_compositor_animation_timelines = true;
}

const Compositor* Layer::GetCompositor() const {
  return GetRoot(this)->compositor_;
}

float Layer::opacity() const {
  return cc_layer_->opacity();
}

void Layer::SetCompositor(Compositor* compositor,
                          scoped_refptr<cc::Layer> root_layer) {
  // This function must only be called to set the compositor on the root ui
  // layer.
  DCHECK(compositor);
  DCHECK(!compositor_);
  DCHECK(compositor->root_layer() == this);
  DCHECK(!parent_);

  compositor_ = compositor;
  OnDeviceScaleFactorChanged(compositor->device_scale_factor());
  AddAnimatorsInTreeToCollection(compositor_->layer_animator_collection());

  root_layer->AddChild(cc_layer_);
  SendPendingThreadedAnimations();
}

void Layer::ResetCompositor() {
  DCHECK(!parent_);
  if (compositor_)
    RemoveAnimatorsInTreeFromCollection(
        compositor_->layer_animator_collection());
  compositor_ = nullptr;
}

void Layer::Add(Layer* child) {
  DCHECK(!child->compositor_);
  if (child->parent_)
    child->parent_->Remove(child);
  child->parent_ = this;
  children_.push_back(child);
  cc_layer_->AddChild(child->cc_layer_);
  child->OnDeviceScaleFactorChanged(device_scale_factor_);
  if (GetCompositor())
    child->SendPendingThreadedAnimations();
  LayerAnimatorCollection* collection = GetLayerAnimatorCollection();
  if (collection)
    child->AddAnimatorsInTreeToCollection(collection);
}

void Layer::Remove(Layer* child) {
  // Current bounds are used to calculate offsets when layers are reparented.
  // Stop (and complete) an ongoing animation to update the bounds immediately.
  LayerAnimator* child_animator = child->animator_.get();
  if (child_animator)
    child_animator->StopAnimatingProperty(ui::LayerAnimationElement::BOUNDS);
  LayerAnimatorCollection* collection = GetLayerAnimatorCollection();
  if (collection)
    child->RemoveAnimatorsInTreeFromCollection(collection);

  std::vector<Layer*>::iterator i =
      std::find(children_.begin(), children_.end(), child);
  DCHECK(i != children_.end());
  children_.erase(i);
  child->parent_ = NULL;
  child->cc_layer_->RemoveFromParent();
}

void Layer::StackAtTop(Layer* child) {
  if (children_.size() <= 1 || child == children_.back())
    return;  // Already in front.
  StackAbove(child, children_.back());
}

void Layer::StackAbove(Layer* child, Layer* other) {
  StackRelativeTo(child, other, true);
}

void Layer::StackAtBottom(Layer* child) {
  if (children_.size() <= 1 || child == children_.front())
    return;  // Already on bottom.
  StackBelow(child, children_.front());
}

void Layer::StackBelow(Layer* child, Layer* other) {
  StackRelativeTo(child, other, false);
}

bool Layer::Contains(const Layer* other) const {
  for (const Layer* parent = other; parent; parent = parent->parent()) {
    if (parent == this)
      return true;
  }
  return false;
}

void Layer::SetAnimator(LayerAnimator* animator) {
  if (animator)
    animator->SetDelegate(this);
  animator_ = animator;
}

LayerAnimator* Layer::GetAnimator() {
  if (!animator_.get())
    SetAnimator(LayerAnimator::CreateDefaultAnimator());
  return animator_.get();
}

void Layer::SetTransform(const gfx::Transform& transform) {
  GetAnimator()->SetTransform(transform);
}

gfx::Transform Layer::GetTargetTransform() const {
  if (animator_.get() && animator_->IsAnimatingProperty(
      LayerAnimationElement::TRANSFORM)) {
    return animator_->GetTargetTransform();
  }
  return transform();
}

void Layer::SetBounds(const gfx::Rect& bounds) {
  GetAnimator()->SetBounds(bounds);
}

void Layer::SetSubpixelPositionOffset(const gfx::Vector2dF& offset) {
  subpixel_position_offset_ = offset;
  RecomputePosition();
}

gfx::Rect Layer::GetTargetBounds() const {
  if (animator_.get() && animator_->IsAnimatingProperty(
      LayerAnimationElement::BOUNDS)) {
    return animator_->GetTargetBounds();
  }
  return bounds_;
}

void Layer::SetMasksToBounds(bool masks_to_bounds) {
  cc_layer_->SetMasksToBounds(masks_to_bounds);
}

bool Layer::GetMasksToBounds() const {
  return cc_layer_->masks_to_bounds();
}

void Layer::SetOpacity(float opacity) {
  GetAnimator()->SetOpacity(opacity);
}

float Layer::GetCombinedOpacity() const {
  float opacity = this->opacity();
  Layer* current = this->parent_;
  while (current) {
    opacity *= current->opacity();
    current = current->parent_;
  }
  return opacity;
}

void Layer::SetBackgroundBlur(int blur_radius) {
  background_blur_radius_ = blur_radius;

  SetLayerBackgroundFilters();
}

void Layer::SetLayerSaturation(float saturation) {
  layer_saturation_ = saturation;
  SetLayerFilters();
}

void Layer::SetLayerBrightness(float brightness) {
  GetAnimator()->SetBrightness(brightness);
}

float Layer::GetTargetBrightness() const {
  if (animator_.get() && animator_->IsAnimatingProperty(
      LayerAnimationElement::BRIGHTNESS)) {
    return animator_->GetTargetBrightness();
  }
  return layer_brightness();
}

void Layer::SetLayerGrayscale(float grayscale) {
  GetAnimator()->SetGrayscale(grayscale);
}

float Layer::GetTargetGrayscale() const {
  if (animator_.get() && animator_->IsAnimatingProperty(
      LayerAnimationElement::GRAYSCALE)) {
    return animator_->GetTargetGrayscale();
  }
  return layer_grayscale();
}

void Layer::SetLayerInverted(bool inverted) {
  layer_inverted_ = inverted;
  SetLayerFilters();
}

void Layer::SetMaskLayer(Layer* layer_mask) {
  // The provided mask should not have a layer mask itself.
  DCHECK(!layer_mask ||
         (!layer_mask->layer_mask_layer() &&
          layer_mask->children().empty() &&
          !layer_mask->layer_mask_back_link_));
  DCHECK(!layer_mask_back_link_);
  if (layer_mask_ == layer_mask)
    return;
  // We need to de-reference the currently linked object so that no problem
  // arises if the mask layer gets deleted before this object.
  if (layer_mask_)
    layer_mask_->layer_mask_back_link_ = NULL;
  layer_mask_ = layer_mask;
  cc_layer_->SetMaskLayer(layer_mask ? layer_mask->cc_layer_ : NULL);
  // We need to reference the linked object so that it can properly break the
  // link to us when it gets deleted.
  if (layer_mask) {
    layer_mask->layer_mask_back_link_ = this;
    layer_mask->OnDeviceScaleFactorChanged(device_scale_factor_);
  }
}

void Layer::SetBackgroundZoom(float zoom, int inset) {
  zoom_ = zoom;
  zoom_inset_ = inset;

  SetLayerBackgroundFilters();
}

void Layer::SetAlphaShape(scoped_ptr<SkRegion> region) {
  alpha_shape_ = region.Pass();

  SetLayerFilters();
}

void Layer::SetLayerFilters() {
  cc::FilterOperations filters;
  if (layer_saturation_) {
    filters.Append(cc::FilterOperation::CreateSaturateFilter(
        layer_saturation_));
  }
  if (layer_grayscale_) {
    filters.Append(cc::FilterOperation::CreateGrayscaleFilter(
        layer_grayscale_));
  }
  if (layer_inverted_)
    filters.Append(cc::FilterOperation::CreateInvertFilter(1.0));
  // Brightness goes last, because the resulting colors neeed clamping, which
  // cause further color matrix filters to be applied separately. In this order,
  // they all can be combined in a single pass.
  if (layer_brightness_) {
    filters.Append(cc::FilterOperation::CreateSaturatingBrightnessFilter(
        layer_brightness_));
  }
  if (alpha_shape_) {
    filters.Append(cc::FilterOperation::CreateAlphaThresholdFilter(
            *alpha_shape_, 0.f, 0.f));
  }

  cc_layer_->SetFilters(filters);
}

void Layer::SetLayerBackgroundFilters() {
  cc::FilterOperations filters;
  if (zoom_ != 1)
    filters.Append(cc::FilterOperation::CreateZoomFilter(zoom_, zoom_inset_));

  if (background_blur_radius_) {
    filters.Append(cc::FilterOperation::CreateBlurFilter(
        background_blur_radius_));
  }

  cc_layer_->SetBackgroundFilters(filters);
}

float Layer::GetTargetOpacity() const {
  if (animator_.get() && animator_->IsAnimatingProperty(
      LayerAnimationElement::OPACITY))
    return animator_->GetTargetOpacity();
  return opacity();
}

void Layer::SetVisible(bool visible) {
  GetAnimator()->SetVisibility(visible);
}

bool Layer::GetTargetVisibility() const {
  if (animator_.get() && animator_->IsAnimatingProperty(
      LayerAnimationElement::VISIBILITY))
    return animator_->GetTargetVisibility();
  return visible_;
}

bool Layer::IsDrawn() const {
  const Layer* layer = this;
  while (layer && layer->visible_)
    layer = layer->parent_;
  return layer == NULL;
}

bool Layer::ShouldDraw() const {
  return type_ != LAYER_NOT_DRAWN && GetCombinedOpacity() > 0.0f;
}

// static
void Layer::ConvertPointToLayer(const Layer* source,
                                const Layer* target,
                                gfx::Point* point) {
  if (source == target)
    return;

  const Layer* root_layer = GetRoot(source);
  CHECK_EQ(root_layer, GetRoot(target));

  if (source != root_layer)
    source->ConvertPointForAncestor(root_layer, point);
  if (target != root_layer)
    target->ConvertPointFromAncestor(root_layer, point);
}

bool Layer::GetTargetTransformRelativeTo(const Layer* ancestor,
                                         gfx::Transform* transform) const {
  const Layer* p = this;
  for (; p && p != ancestor; p = p->parent()) {
    gfx::Transform translation;
    translation.Translate(static_cast<float>(p->bounds().x()),
                          static_cast<float>(p->bounds().y()));
    // Use target transform so that result will be correct once animation is
    // finished.
    if (!p->GetTargetTransform().IsIdentity())
      transform->ConcatTransform(p->GetTargetTransform());
    transform->ConcatTransform(translation);
  }
  return p == ancestor;
}

void Layer::SetFillsBoundsOpaquely(bool fills_bounds_opaquely) {
  if (fills_bounds_opaquely_ == fills_bounds_opaquely)
    return;

  fills_bounds_opaquely_ = fills_bounds_opaquely;

  cc_layer_->SetContentsOpaque(fills_bounds_opaquely);
}

void Layer::SetFillsBoundsCompletely(bool fills_bounds_completely) {
  fills_bounds_completely_ = fills_bounds_completely;
}

void Layer::SwitchToLayer(scoped_refptr<cc::Layer> new_layer) {
  // Finish animations being handled by cc_layer_.
  if (animator_.get()) {
    animator_->StopAnimatingProperty(LayerAnimationElement::TRANSFORM);
    animator_->StopAnimatingProperty(LayerAnimationElement::OPACITY);
  }

  if (texture_layer_.get())
    texture_layer_->ClearClient();
  // TODO(piman): delegated_renderer_layer_ cleanup.

  cc_layer_->RemoveAllChildren();
  if (cc_layer_->parent()) {
    cc_layer_->parent()->ReplaceChild(cc_layer_, new_layer);
  }
  cc_layer_->SetLayerClient(NULL);
  cc_layer_->RemoveLayerAnimationEventObserver(this);
  new_layer->SetOpacity(cc_layer_->opacity());
  new_layer->SetTransform(cc_layer_->transform());
  new_layer->SetPosition(cc_layer_->position());
  new_layer->SetBackgroundColor(cc_layer_->background_color());

  cc_layer_ = new_layer.get();
  content_layer_ = NULL;
  solid_color_layer_ = NULL;
  texture_layer_ = NULL;
  delegated_renderer_layer_ = NULL;
  surface_layer_ = NULL;

  cc_layer_->AddLayerAnimationEventObserver(this);
  for (size_t i = 0; i < children_.size(); ++i) {
    DCHECK(children_[i]->cc_layer_);
    cc_layer_->AddChild(children_[i]->cc_layer_);
  }
  cc_layer_->SetLayerClient(this);
  cc_layer_->SetTransformOrigin(gfx::Point3F());
  cc_layer_->SetContentsOpaque(fills_bounds_opaquely_);
  cc_layer_->SetForceRenderSurface(force_render_surface_);
  cc_layer_->SetIsDrawable(type_ != LAYER_NOT_DRAWN);
  cc_layer_->SetHideLayerAndSubtree(!visible_);

  SetLayerFilters();
  SetLayerBackgroundFilters();
}

void Layer::SwitchCCLayerForTest() {
  scoped_refptr<cc::Layer> new_layer =
      cc::PictureLayer::Create(UILayerSettings(), this);
  SwitchToLayer(new_layer);
  content_layer_ = new_layer;
}

void Layer::SetTextureMailbox(
    const cc::TextureMailbox& mailbox,
    scoped_ptr<cc::SingleReleaseCallback> release_callback,
    gfx::Size texture_size_in_dip) {
  DCHECK(type_ == LAYER_TEXTURED || type_ == LAYER_SOLID_COLOR);
  DCHECK(mailbox.IsValid());
  DCHECK(release_callback);
  if (!texture_layer_.get()) {
    scoped_refptr<cc::TextureLayer> new_layer =
        cc::TextureLayer::CreateForMailbox(UILayerSettings(), this);
    new_layer->SetFlipped(true);
    SwitchToLayer(new_layer);
    texture_layer_ = new_layer;
    // Reset the frame_size_in_dip_ so that SetTextureSize() will not early out,
    // the frame_size_in_dip_ was for a previous (different) |texture_layer_|.
    frame_size_in_dip_ = gfx::Size();
  }
  if (mailbox_release_callback_)
    mailbox_release_callback_->Run(0, false);
  mailbox_release_callback_ = release_callback.Pass();
  mailbox_ = mailbox;
  SetTextureSize(texture_size_in_dip);
}

void Layer::SetTextureSize(gfx::Size texture_size_in_dip) {
  DCHECK(texture_layer_.get());
  if (frame_size_in_dip_ == texture_size_in_dip)
    return;
  frame_size_in_dip_ = texture_size_in_dip;
  RecomputeDrawsContentAndUVRect();
  texture_layer_->SetNeedsDisplay();
}

void Layer::SetTextureFlipped(bool flipped) {
  DCHECK(texture_layer_.get());
  texture_layer_->SetFlipped(flipped);
}

bool Layer::TextureFlipped() const {
  DCHECK(texture_layer_.get());
  return texture_layer_->flipped();
}

void Layer::SetShowDelegatedContent(cc::DelegatedFrameProvider* frame_provider,
                                    gfx::Size frame_size_in_dip) {
  DCHECK(type_ == LAYER_TEXTURED || type_ == LAYER_SOLID_COLOR);

  scoped_refptr<cc::DelegatedRendererLayer> new_layer =
      cc::DelegatedRendererLayer::Create(UILayerSettings(), frame_provider);
  SwitchToLayer(new_layer);
  delegated_renderer_layer_ = new_layer;

  frame_size_in_dip_ = frame_size_in_dip;
  RecomputeDrawsContentAndUVRect();
}

void Layer::SetShowSurface(
    cc::SurfaceId surface_id,
    const cc::SurfaceLayer::SatisfyCallback& satisfy_callback,
    const cc::SurfaceLayer::RequireCallback& require_callback,
    gfx::Size surface_size,
    float scale,
    gfx::Size frame_size_in_dip) {
  DCHECK(type_ == LAYER_TEXTURED || type_ == LAYER_SOLID_COLOR);

  scoped_refptr<cc::SurfaceLayer> new_layer = cc::SurfaceLayer::Create(
      UILayerSettings(), satisfy_callback, require_callback);
  new_layer->SetSurfaceId(surface_id, scale, surface_size);
  SwitchToLayer(new_layer);
  surface_layer_ = new_layer;

  frame_size_in_dip_ = frame_size_in_dip;
  RecomputeDrawsContentAndUVRect();
}

void Layer::SetShowSolidColorContent() {
  DCHECK_EQ(type_, LAYER_SOLID_COLOR);

  if (solid_color_layer_.get())
    return;

  scoped_refptr<cc::SolidColorLayer> new_layer =
      cc::SolidColorLayer::Create(UILayerSettings());
  SwitchToLayer(new_layer);
  solid_color_layer_ = new_layer;

  mailbox_ = cc::TextureMailbox();
  if (mailbox_release_callback_) {
    mailbox_release_callback_->Run(0, false);
    mailbox_release_callback_.reset();
  }
  RecomputeDrawsContentAndUVRect();
}

void Layer::UpdateNinePatchLayerImage(const gfx::ImageSkia& image) {
  DCHECK(type_ == LAYER_NINE_PATCH && nine_patch_layer_.get());
  nine_patch_layer_image_ = image;
  SkBitmap bitmap = nine_patch_layer_image_.GetRepresentation(
      device_scale_factor_).sk_bitmap();
  SkBitmap bitmap_copy;
  if (bitmap.isImmutable()) {
    bitmap_copy = bitmap;
  } else {
    // UIResourceBitmap requires an immutable copy of the input |bitmap|.
    bitmap.copyTo(&bitmap_copy);
    bitmap_copy.setImmutable();
  }
  nine_patch_layer_->SetBitmap(bitmap_copy);
}

void Layer::UpdateNinePatchLayerAperture(const gfx::Rect& aperture_in_dip) {
  DCHECK(type_ == LAYER_NINE_PATCH && nine_patch_layer_.get());
  nine_patch_layer_aperture_ = aperture_in_dip;
  gfx::Rect aperture_in_pixel = ConvertRectToPixel(this, aperture_in_dip);
  nine_patch_layer_->SetAperture(aperture_in_pixel);
}

void Layer::UpdateNinePatchLayerBorder(const gfx::Rect& border) {
  DCHECK(type_ == LAYER_NINE_PATCH && nine_patch_layer_.get());
  nine_patch_layer_->SetBorder(border);
}

void Layer::SetColor(SkColor color) { GetAnimator()->SetColor(color); }

SkColor Layer::GetTargetColor() {
  if (GetAnimator()->IsAnimatingProperty(LayerAnimationElement::COLOR))
    return GetAnimator()->GetTargetColor();
  return cc_layer_->background_color();
}

SkColor Layer::background_color() const {
  return cc_layer_->background_color();
}

bool Layer::SchedulePaint(const gfx::Rect& invalid_rect) {
  if ((type_ == LAYER_SOLID_COLOR && !texture_layer_.get()) ||
      type_ == LAYER_NINE_PATCH || (!delegate_ && !mailbox_.IsValid()))
    return false;

  damaged_region_.Union(invalid_rect);
  ScheduleDraw();
  return true;
}

void Layer::ScheduleDraw() {
  Compositor* compositor = GetCompositor();
  if (compositor)
    compositor->ScheduleDraw();
}

void Layer::SendDamagedRects() {
  if (damaged_region_.IsEmpty())
    return;
  if (!delegate_ && !mailbox_.IsValid())
    return;

  for (cc::Region::Iterator iter(damaged_region_); iter.has_rect(); iter.next())
    cc_layer_->SetNeedsDisplayRect(iter.rect());
}

void Layer::ClearDamagedRects() {
  damaged_region_.Clear();
}

void Layer::CompleteAllAnimations() {
  typedef std::vector<scoped_refptr<LayerAnimator> > LayerAnimatorVector;
  LayerAnimatorVector animators;
  CollectAnimators(&animators);
  for (LayerAnimatorVector::const_iterator it = animators.begin();
       it != animators.end();
       ++it) {
    (*it)->StopAnimating();
  }
}

void Layer::SuppressPaint() {
  if (!delegate_)
    return;
  delegate_ = NULL;
  for (size_t i = 0; i < children_.size(); ++i)
    children_[i]->SuppressPaint();
}

void Layer::OnDeviceScaleFactorChanged(float device_scale_factor) {
  if (device_scale_factor_ == device_scale_factor)
    return;
  if (animator_.get())
    animator_->StopAnimatingProperty(LayerAnimationElement::TRANSFORM);
  device_scale_factor_ = device_scale_factor;
  RecomputeDrawsContentAndUVRect();
  RecomputePosition();
  if (nine_patch_layer_) {
    UpdateNinePatchLayerImage(nine_patch_layer_image_);
    UpdateNinePatchLayerAperture(nine_patch_layer_aperture_);
  }
  SchedulePaint(gfx::Rect(bounds_.size()));
  if (delegate_)
    delegate_->OnDeviceScaleFactorChanged(device_scale_factor);
  for (size_t i = 0; i < children_.size(); ++i)
    children_[i]->OnDeviceScaleFactorChanged(device_scale_factor);
  if (layer_mask_)
    layer_mask_->OnDeviceScaleFactorChanged(device_scale_factor);
}

void Layer::OnDelegatedFrameDamage(const gfx::Rect& damage_rect_in_dip) {
  DCHECK(delegated_renderer_layer_.get() || surface_layer_.get());
  if (!delegate_)
    return;
  delegate_->OnDelegatedFrameDamage(damage_rect_in_dip);
}

void Layer::RequestCopyOfOutput(scoped_ptr<cc::CopyOutputRequest> request) {
  cc_layer_->RequestCopyOfOutput(request.Pass());
}

void Layer::PaintContents(
    SkCanvas* sk_canvas,
    const gfx::Rect& clip,
    ContentLayerClient::PaintingControlSetting painting_control) {
  // The old non-slimming paint path is not used in ui::Compositor.
  NOTREACHED();
}

scoped_refptr<cc::DisplayItemList> Layer::PaintContentsToDisplayList(
    const gfx::Rect& clip,
    ContentLayerClient::PaintingControlSetting painting_control) {
  TRACE_EVENT1("ui", "Layer::PaintContentsToDisplayList", "name", name_);
  gfx::Rect local_bounds(bounds().size());
  gfx::Rect invalidation(
      gfx::IntersectRects(damaged_region_.bounds(), local_bounds));
  DCHECK(clip.Contains(invalidation));
  ClearDamagedRects();
  const bool use_cached_picture = false;
  scoped_refptr<cc::DisplayItemList> display_list =
      cc::DisplayItemList::Create(clip, use_cached_picture);
  if (delegate_) {
    delegate_->OnPaintLayer(
        PaintContext(display_list.get(), device_scale_factor_, invalidation));
  }
  display_list->Finalize();
  return display_list;
}

bool Layer::FillsBoundsCompletely() const { return fills_bounds_completely_; }

bool Layer::PrepareTextureMailbox(
    cc::TextureMailbox* mailbox,
    scoped_ptr<cc::SingleReleaseCallback>* release_callback,
    bool use_shared_memory) {
  if (!mailbox_release_callback_)
    return false;
  *mailbox = mailbox_;
  *release_callback = mailbox_release_callback_.Pass();
  return true;
}

void Layer::SetForceRenderSurface(bool force) {
  if (force_render_surface_ == force)
    return;

  force_render_surface_ = force;
  cc_layer_->SetForceRenderSurface(force_render_surface_);
}

class LayerDebugInfo : public base::trace_event::ConvertableToTraceFormat {
 public:
  explicit LayerDebugInfo(std::string name) : name_(name) { }
  void AppendAsTraceFormat(std::string* out) const override {
    base::DictionaryValue dictionary;
    dictionary.SetString("layer_name", name_);
    base::JSONWriter::Write(dictionary, out);
  }

 private:
  ~LayerDebugInfo() override {}
  std::string name_;
};

scoped_refptr<base::trace_event::ConvertableToTraceFormat>
Layer::TakeDebugInfo() {
  return new LayerDebugInfo(name_);
}

void Layer::OnAnimationStarted(const cc::AnimationEvent& event) {
  if (animator_.get())
    animator_->OnThreadedAnimationStarted(event);
}

void Layer::CollectAnimators(
    std::vector<scoped_refptr<LayerAnimator> >* animators) {
  if (IsAnimating())
    animators->push_back(animator_);
  std::for_each(children_.begin(), children_.end(),
                std::bind2nd(std::mem_fun(&Layer::CollectAnimators),
                             animators));
}

void Layer::StackRelativeTo(Layer* child, Layer* other, bool above) {
  DCHECK_NE(child, other);
  DCHECK_EQ(this, child->parent());
  DCHECK_EQ(this, other->parent());

  const size_t child_i =
      std::find(children_.begin(), children_.end(), child) - children_.begin();
  const size_t other_i =
      std::find(children_.begin(), children_.end(), other) - children_.begin();
  if ((above && child_i == other_i + 1) || (!above && child_i + 1 == other_i))
    return;

  const size_t dest_i =
      above ?
      (child_i < other_i ? other_i : other_i + 1) :
      (child_i < other_i ? other_i - 1 : other_i);
  children_.erase(children_.begin() + child_i);
  children_.insert(children_.begin() + dest_i, child);

  child->cc_layer_->RemoveFromParent();
  cc_layer_->InsertChild(child->cc_layer_, dest_i);
}

bool Layer::ConvertPointForAncestor(const Layer* ancestor,
                                    gfx::Point* point) const {
  gfx::Transform transform;
  bool result = GetTargetTransformRelativeTo(ancestor, &transform);
  gfx::Point3F p(*point);
  transform.TransformPoint(&p);
  *point = gfx::ToFlooredPoint(p.AsPointF());
  return result;
}

bool Layer::ConvertPointFromAncestor(const Layer* ancestor,
                                     gfx::Point* point) const {
  gfx::Transform transform;
  bool result = GetTargetTransformRelativeTo(ancestor, &transform);
  gfx::Point3F p(*point);
  transform.TransformPointReverse(&p);
  *point = gfx::ToFlooredPoint(p.AsPointF());
  return result;
}

void Layer::SetBoundsFromAnimation(const gfx::Rect& bounds) {
  if (bounds == bounds_)
    return;

  base::Closure closure;
  if (delegate_)
    closure = delegate_->PrepareForLayerBoundsChange();
  bool was_move = bounds_.size() == bounds.size();
  bounds_ = bounds;

  RecomputeDrawsContentAndUVRect();
  RecomputePosition();

  if (!closure.is_null())
    closure.Run();

  if (was_move) {
    // Don't schedule a draw if we're invisible. We'll schedule one
    // automatically when we get visible.
    if (IsDrawn())
      ScheduleDraw();
  } else {
    // Always schedule a paint, even if we're invisible.
    SchedulePaint(gfx::Rect(bounds.size()));
  }
}

void Layer::SetTransformFromAnimation(const gfx::Transform& transform) {
  cc_layer_->SetTransform(transform);
}

void Layer::SetOpacityFromAnimation(float opacity) {
  cc_layer_->SetOpacity(opacity);
  ScheduleDraw();
}

void Layer::SetVisibilityFromAnimation(bool visible) {
  if (visible_ == visible)
    return;

  visible_ = visible;
  cc_layer_->SetHideLayerAndSubtree(!visible_);
}

void Layer::SetBrightnessFromAnimation(float brightness) {
  layer_brightness_ = brightness;
  SetLayerFilters();
}

void Layer::SetGrayscaleFromAnimation(float grayscale) {
  layer_grayscale_ = grayscale;
  SetLayerFilters();
}

void Layer::SetColorFromAnimation(SkColor color) {
  DCHECK_EQ(type_, LAYER_SOLID_COLOR);
  cc_layer_->SetBackgroundColor(color);
  SetFillsBoundsOpaquely(SkColorGetA(color) == 0xFF);
}

void Layer::ScheduleDrawForAnimation() {
  ScheduleDraw();
}

const gfx::Rect& Layer::GetBoundsForAnimation() const {
  return bounds();
}

gfx::Transform Layer::GetTransformForAnimation() const {
  return transform();
}

float Layer::GetOpacityForAnimation() const {
  return opacity();
}

bool Layer::GetVisibilityForAnimation() const {
  return visible();
}

float Layer::GetBrightnessForAnimation() const {
  return layer_brightness();
}

float Layer::GetGrayscaleForAnimation() const {
  return layer_grayscale();
}

SkColor Layer::GetColorForAnimation() const {
  // WebColor is equivalent to SkColor, per WebColor.h.
  // The NULL check is here since this is invoked regardless of whether we have
  // been configured as LAYER_SOLID_COLOR.
  return solid_color_layer_.get() ?
      solid_color_layer_->background_color() : SK_ColorBLACK;
}

float Layer::GetDeviceScaleFactor() const {
  return device_scale_factor_;
}

void Layer::AddThreadedAnimation(scoped_ptr<cc::Animation> animation) {
  DCHECK(cc_layer_);
  // Until this layer has a compositor (and hence cc_layer_ has a
  // LayerTreeHost), addAnimation will fail.
  if (GetCompositor())
    cc_layer_->AddAnimation(animation.Pass());
  else
    pending_threaded_animations_.push_back(animation.Pass());
}

namespace{

struct HasAnimationId {
  HasAnimationId(int id): id_(id) {
  }

  bool operator()(cc::Animation* animation) const {
    return animation->id() == id_;
  }

 private:
  int id_;
};

}

void Layer::RemoveThreadedAnimation(int animation_id) {
  DCHECK(cc_layer_);
  if (pending_threaded_animations_.size() == 0) {
    cc_layer_->RemoveAnimation(animation_id);
    return;
  }

  pending_threaded_animations_.erase(
      cc::remove_if(&pending_threaded_animations_,
                    pending_threaded_animations_.begin(),
                    pending_threaded_animations_.end(),
                    HasAnimationId(animation_id)),
      pending_threaded_animations_.end());
}

LayerAnimatorCollection* Layer::GetLayerAnimatorCollection() {
  Compositor* compositor = GetCompositor();
  return compositor ? compositor->layer_animator_collection() : NULL;
}

void Layer::SendPendingThreadedAnimations() {
  for (cc::ScopedPtrVector<cc::Animation>::iterator it =
           pending_threaded_animations_.begin();
       it != pending_threaded_animations_.end();
       ++it)
    cc_layer_->AddAnimation(pending_threaded_animations_.take(it));

  pending_threaded_animations_.clear();

  for (size_t i = 0; i < children_.size(); ++i)
    children_[i]->SendPendingThreadedAnimations();
}

void Layer::CreateCcLayer() {
<<<<<<< HEAD
  if (type_ == LAYER_SOLID_COLOR) {
    solid_color_layer_ = cc::SolidColorLayer::Create(UILayerSettings());
=======
  if (type_ == LAYER_SOLID_COLOR || type_ == LAYER_NOT_DRAWN) {
    solid_color_layer_ = cc::SolidColorLayer::Create();
>>>>>>> b23d14d8
    cc_layer_ = solid_color_layer_.get();
  } else if (type_ == LAYER_NINE_PATCH) {
    nine_patch_layer_ = cc::NinePatchLayer::Create(UILayerSettings());
    cc_layer_ = nine_patch_layer_.get();
  } else {
    content_layer_ = cc::PictureLayer::Create(UILayerSettings(), this);
    cc_layer_ = content_layer_.get();
  }
  cc_layer_->SetTransformOrigin(gfx::Point3F());
  cc_layer_->SetContentsOpaque(true);
  cc_layer_->SetIsDrawable(type_ != LAYER_NOT_DRAWN);
  cc_layer_->AddLayerAnimationEventObserver(this);
  cc_layer_->SetLayerClient(this);
  RecomputePosition();
}

gfx::Transform Layer::transform() const {
  return cc_layer_->transform();
}

void Layer::RecomputeDrawsContentAndUVRect() {
  DCHECK(cc_layer_);
  gfx::Size size(bounds_.size());
  if (texture_layer_.get()) {
    size.SetToMin(frame_size_in_dip_);
    gfx::PointF uv_top_left(0.f, 0.f);
    gfx::PointF uv_bottom_right(
        static_cast<float>(size.width()) / frame_size_in_dip_.width(),
        static_cast<float>(size.height()) / frame_size_in_dip_.height());
    texture_layer_->SetUV(uv_top_left, uv_bottom_right);
  } else if (delegated_renderer_layer_.get() || surface_layer_.get()) {
    size.SetToMin(frame_size_in_dip_);
  }
  cc_layer_->SetBounds(size);
}

void Layer::RecomputePosition() {
  cc_layer_->SetPosition(bounds_.origin() + subpixel_position_offset_);
}

void Layer::AddAnimatorsInTreeToCollection(
    LayerAnimatorCollection* collection) {
  DCHECK(collection);
  if (IsAnimating())
    animator_->AddToCollection(collection);
  std::for_each(
      children_.begin(),
      children_.end(),
      std::bind2nd(std::mem_fun(&Layer::AddAnimatorsInTreeToCollection),
                   collection));
}

void Layer::RemoveAnimatorsInTreeFromCollection(
    LayerAnimatorCollection* collection) {
  DCHECK(collection);
  if (IsAnimating())
    animator_->RemoveFromCollection(collection);
  std::for_each(
      children_.begin(),
      children_.end(),
      std::bind2nd(std::mem_fun(&Layer::RemoveAnimatorsInTreeFromCollection),
                   collection));
}

bool Layer::IsAnimating() const {
  return animator_.get() && animator_->is_animating();
}

}  // namespace ui<|MERGE_RESOLUTION|>--- conflicted
+++ resolved
@@ -1034,13 +1034,8 @@
 }
 
 void Layer::CreateCcLayer() {
-<<<<<<< HEAD
-  if (type_ == LAYER_SOLID_COLOR) {
+  if (type_ == LAYER_SOLID_COLOR || type_ == LAYER_NOT_DRAWN) {
     solid_color_layer_ = cc::SolidColorLayer::Create(UILayerSettings());
-=======
-  if (type_ == LAYER_SOLID_COLOR || type_ == LAYER_NOT_DRAWN) {
-    solid_color_layer_ = cc::SolidColorLayer::Create();
->>>>>>> b23d14d8
     cc_layer_ = solid_color_layer_.get();
   } else if (type_ == LAYER_NINE_PATCH) {
     nine_patch_layer_ = cc::NinePatchLayer::Create(UILayerSettings());
