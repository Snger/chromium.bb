--- conflicted
+++ resolved
@@ -294,11 +294,7 @@
                                base::TimeDelta interval);
 
   // LayerTreeHostClient implementation.
-<<<<<<< HEAD
-  virtual void WillBeginMainFrame() OVERRIDE {}
-=======
   virtual void WillBeginMainFrame(int frame_id) OVERRIDE {}
->>>>>>> 8c15b39e
   virtual void DidBeginMainFrame() OVERRIDE {}
   virtual void Animate(double frame_begin_time) OVERRIDE {}
   virtual void Layout() OVERRIDE;
@@ -313,15 +309,12 @@
   virtual void DidCompleteSwapBuffers() OVERRIDE;
   virtual scoped_refptr<cc::ContextProvider>
       OffscreenContextProvider() OVERRIDE;
-<<<<<<< HEAD
-=======
 
   // cc::LayerTreeHostSingleThreadClient implementation.
   virtual void ScheduleComposite() OVERRIDE;
   virtual void ScheduleAnimation() OVERRIDE;
   virtual void DidPostSwapBuffers() OVERRIDE;
   virtual void DidAbortSwapBuffers() OVERRIDE;
->>>>>>> 8c15b39e
 
   int last_started_frame() { return last_started_frame_; }
   int last_ended_frame() { return last_ended_frame_; }
