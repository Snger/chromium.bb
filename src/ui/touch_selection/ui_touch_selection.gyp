--- conflicted
+++ resolved
@@ -96,61 +96,7 @@
     },
   ],
   'conditions': [
-<<<<<<< HEAD
-    ['test_isolation_mode != "noop"', {
-=======
-    ['OS == "android"', {
-      'targets': [
-        {
-          'target_name': 'selection_event_type_java',
-          'type': 'none',
-          'variables': {
-            'source_file': 'selection_event_type.h',
-          },
-          'includes': [ '../../build/android/java_cpp_enum.gypi' ],
-        },
-        {
-          'target_name': 'touch_handle_orientation_java',
-          'type': 'none',
-          'variables': {
-            'source_file': 'touch_handle_orientation.h',
-          },
-          'includes': [ '../../build/android/java_cpp_enum.gypi' ],
-        },
-        {
-          'target_name': 'ui_touch_selection_unittests_apk',
-          'type': 'none',
-          'dependencies': [
-            'ui_touch_selection_unittests',
-          ],
-          'variables': {
-            'test_suite_name': 'ui_touch_selection_unittests',
-          },
-          'includes': [ '../../build/apk_test.gypi' ],
-        },
-      ],
-      'conditions': [
-        ['test_isolation_mode != "noop"', {
-          'targets': [
-            {
-              'target_name': 'ui_touch_selection_unittests_apk_run',
-              'type': 'none',
-              'dependencies': [
-                'ui_touch_selection_unittests_apk',
-              ],
-              'includes': [
-                '../../build/isolate.gypi',
-              ],
-              'sources': [
-                'ui_touch_selection_unittests_apk.isolate',
-              ],
-            },
-          ]
-        }],
-      ],
-    }],  # OS == "android"
     ['test_isolation_mode != "noop" and OS != "android"', {
->>>>>>> 7d9bce92
       'targets': [
         {
           'target_name': 'ui_touch_selection_unittests_run',
