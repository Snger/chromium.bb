--- conflicted
+++ resolved
@@ -224,20 +224,6 @@
   native_event_ = native_event;
 }
 
-<<<<<<< HEAD
-void Event::InitLatencyInfo() {
-  latency_.AddLatencyNumberWithTimestamp(INPUT_EVENT_LATENCY_ORIGINAL_COMPONENT,
-                                         0,
-                                         0,
-                                         base::TimeTicks::FromInternalValue(
-                                             time_stamp_.ToInternalValue()),
-                                         1,
-                                         true);
-  latency_.AddLatencyNumber(INPUT_EVENT_LATENCY_UI_COMPONENT, 0, 0);
-}
-
-=======
->>>>>>> 8c15b39e
 ////////////////////////////////////////////////////////////////////////////////
 // CancelModeEvent
 
@@ -541,8 +527,6 @@
       key_code_(key_code),
       is_char_(is_char),
       character_(GetCharacterFromKeyCode(key_code, flags)) {
-<<<<<<< HEAD
-=======
 }
 
 KeyEvent::KeyEvent(EventType type,
@@ -555,7 +539,6 @@
       code_(code),
       is_char_(is_char),
       character_(GetCharacterFromKeyCode(key_code, flags)) {
->>>>>>> 8c15b39e
 }
 
 uint16 KeyEvent::GetCharacter() const {
@@ -577,30 +560,12 @@
     ch = GetCharacterFromXEvent(native_event());
   return ch ? ch : GetCharacterFromKeyCode(key_code_, flags());
 #else
-<<<<<<< HEAD
-  NOTIMPLEMENTED();
-  return 0;
-#endif
-}
-
-KeyEvent* KeyEvent::Copy() const {
-#if defined(USE_OZONE)
-  KeyEvent* copy = new KeyEvent(*this);
-#else
-  KeyEvent* copy = HasNativeEvent() ?
-      new KeyEvent(::CopyNativeEvent(native_event()), is_char()) :
-      new KeyEvent(*this);
-#endif
-#if defined(USE_X11)
-  copy->set_delete_native_event(true);
-=======
   if (native_event()) {
     DCHECK(EventTypeFromNative(native_event()) == ET_KEY_PRESSED ||
            EventTypeFromNative(native_event()) == ET_KEY_RELEASED);
   }
 
   return GetCharacterFromKeyCode(key_code_, flags());
->>>>>>> 8c15b39e
 #endif
 }
 
