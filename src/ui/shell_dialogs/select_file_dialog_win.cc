--- conflicted
+++ resolved
@@ -600,11 +600,7 @@
     }
   }
   HWND owner = owning_window && owning_window->GetRootWindow()
-<<<<<<< HEAD
-               ? owning_window->GetDispatcher()->GetAcceleratedWidget() : NULL;
-=======
       ? owning_window->GetDispatcher()->host()->GetAcceleratedWidget() : NULL;
->>>>>>> 8c15b39e
 #else
   HWND owner = owning_window;
 #endif
@@ -626,11 +622,7 @@
 #if defined(USE_AURA)
   if (!owning_window->GetRootWindow())
     return false;
-<<<<<<< HEAD
-  HWND owner = owning_window->GetDispatcher()->GetAcceleratedWidget();
-=======
   HWND owner = owning_window->GetDispatcher()->host()->GetAcceleratedWidget();
->>>>>>> 8c15b39e
 #else
   HWND owner = owning_window;
 #endif
