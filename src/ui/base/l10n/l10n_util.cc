--- conflicted
+++ resolved
@@ -253,20 +253,12 @@
 // means text such as "Google Chrome foo bar..." will be layed out LTR even
 // if "foo bar" is RTL. So this function prepends the necessary RLM in such
 // cases.
-<<<<<<< HEAD
-void AdjustParagraphDirectionality(string16* paragraph) {
-#if defined(OS_POSIX) && !defined(OS_MACOSX) && !defined(OS_ANDROID)
-  if (base::i18n::IsRTL() &&
-      base::i18n::StringContainsStrongRTLChars(*paragraph)) {
-    paragraph->insert(0, 1, static_cast<char16>(base::i18n::kRightToLeftMark));
-=======
 void AdjustParagraphDirectionality(base::string16* paragraph) {
 #if defined(OS_POSIX) && !defined(OS_MACOSX) && !defined(OS_ANDROID)
   if (base::i18n::IsRTL() &&
       base::i18n::StringContainsStrongRTLChars(*paragraph)) {
     paragraph->insert(0, 1,
                       static_cast<base::char16>(base::i18n::kRightToLeftMark));
->>>>>>> 8c15b39e
   }
 #endif
 }
@@ -680,15 +672,9 @@
   return str;
 }
 
-<<<<<<< HEAD
-string16 GetStringFUTF16(int message_id,
-                         const std::vector<string16>& replacements,
-                         std::vector<size_t>* offsets) {
-=======
 base::string16 GetStringFUTF16(int message_id,
                                const std::vector<base::string16>& replacements,
                                std::vector<size_t>* offsets) {
->>>>>>> 8c15b39e
   // TODO(tc): We could save a string copy if we got the raw string as
   // a StringPiece and were able to call ReplaceStringPlaceholders with
   // a StringPiece format string and base::string16 substitution strings.  In
@@ -816,11 +802,7 @@
   std::vector<size_t> offsets;
   std::vector<base::string16> replacements;
   replacements.push_back(a);
-<<<<<<< HEAD
-  string16 result = GetStringFUTF16(message_id, replacements, &offsets);
-=======
   base::string16 result = GetStringFUTF16(message_id, replacements, &offsets);
->>>>>>> 8c15b39e
   DCHECK(offsets.size() == 1);
   *offset = offsets[0];
   return result;
