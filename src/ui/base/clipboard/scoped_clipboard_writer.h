// Copyright (c) 2012 The Chromium Authors. All rights reserved.
// Use of this source code is governed by a BSD-style license that can be
// found in the LICENSE file.

// This file declares the ScopedClipboardWriter class, a wrapper around
// the Clipboard class which simplifies writing data to the system clipboard.
// Upon deletion the class atomically writes all data to |clipboard_|,
// avoiding any potential race condition with other processes that are also
// writing to the system clipboard.

#ifndef UI_BASE_CLIPBOARD_SCOPED_CLIPBOARD_WRITER_H_
#define UI_BASE_CLIPBOARD_SCOPED_CLIPBOARD_WRITER_H_

#include <string>

#include "base/strings/string16.h"
#include "ui/base/clipboard/clipboard.h"
#include "ui/base/ui_export.h"

class Pickle;

namespace ui {

// This class is a wrapper for |Clipboard| that handles packing data
// into a Clipboard::ObjectMap.
// NB: You should probably NOT be using this class if you include
// webkit_glue.h. Use ScopedClipboardWriterGlue instead.
class UI_EXPORT ScopedClipboardWriter {
 public:
  // Create an instance that is a simple wrapper around clipboard.
  ScopedClipboardWriter(Clipboard* clipboard, ClipboardType type);

  ~ScopedClipboardWriter();

  // Converts |text| to UTF-8 and adds it to the clipboard.
  void WriteText(const base::string16& text);

  // Converts the text of the URL to UTF-8 and adds it to the clipboard, then
  // notifies the Clipboard that we just wrote a URL.
  void WriteURL(const base::string16& text);

  // Adds HTML to the clipboard.  The url parameter is optional, but especially
  // useful if the HTML fragment contains relative links.
  void WriteHTML(const base::string16& markup, const std::string& source_url);

  // Adds RTF to the clipboard.
  void WriteRTF(const std::string& rtf_data);

  // Adds a bookmark to the clipboard.
  void WriteBookmark(const base::string16& bookmark_title,
                     const std::string& url);

  // Adds an html hyperlink (<a href>) to the clipboard. |anchor_text| and
  // |url| will be escaped as needed.
<<<<<<< HEAD
  void WriteHyperlink(const string16& anchor_text, const std::string& url);
=======
  void WriteHyperlink(const base::string16& anchor_text,
                      const std::string& url);
>>>>>>> 8c15b39e

  // Used by WebKit to determine whether WebKit wrote the clipboard last
  void WriteWebSmartPaste();

  // Adds arbitrary pickled data to clipboard.
  void WritePickledData(const Pickle& pickle,
                        const Clipboard::FormatType& format);

  // Removes all objects that would be written to the clipboard.
  void Reset();

 protected:
  // Converts |text| to UTF-8 and adds it to the clipboard.  If it's a URL, we
  // also notify the clipboard of that fact.
  void WriteTextOrURL(const base::string16& text, bool is_url);

  // We accumulate the data passed to the various targets in the |objects_|
  // vector, and pass it to Clipboard::WriteObjects() during object destruction.
  Clipboard::ObjectMap objects_;
  Clipboard* clipboard_;
  ClipboardType type_;

  // We keep around the UTF-8 text of the URL in order to pass it to
  // Clipboard::DidWriteURL().
  std::string url_text_;

 private:
  DISALLOW_COPY_AND_ASSIGN(ScopedClipboardWriter);
};

}  // namespace ui

#endif  // UI_BASE_CLIPBOARD_SCOPED_CLIPBOARD_WRITER_H_
<|MERGE_RESOLUTION|>--- conflicted
+++ resolved
@@ -52,12 +52,8 @@
 
   // Adds an html hyperlink (<a href>) to the clipboard. |anchor_text| and
   // |url| will be escaped as needed.
-<<<<<<< HEAD
-  void WriteHyperlink(const string16& anchor_text, const std::string& url);
-=======
   void WriteHyperlink(const base::string16& anchor_text,
                       const std::string& url);
->>>>>>> 8c15b39e
 
   // Used by WebKit to determine whether WebKit wrote the clipboard last
   void WriteWebSmartPaste();
