--- conflicted
+++ resolved
@@ -210,15 +210,9 @@
   static void DestroyClipboardForCurrentThread();
 
   // Write a bunch of objects to the system clipboard. Copies are made of the
-<<<<<<< HEAD
-  // contents of |objects|. On Windows they are copied to the system clipboard.
-  // On linux they are copied into a structure owned by the Clipboard object and
-  // kept until the system clipboard is set again.
-=======
   // contents of |objects|.
   // Note: If you're thinking about calling this, you should probably be using
   // ScopedClipboardWriter instead.
->>>>>>> 8c15b39e
   void WriteObjects(ClipboardType type, const ObjectMap& objects);
 
   // Returns a sequence number which uniquely identifies clipboard state.
@@ -233,19 +227,11 @@
   void Clear(ClipboardType type);
 
   void ReadAvailableTypes(ClipboardType type,
-<<<<<<< HEAD
-                          std::vector<string16>* types,
-                          bool* contains_filenames) const;
-
-  // Reads UNICODE text from the clipboard, if available.
-  void ReadText(ClipboardType type, string16* result) const;
-=======
                           std::vector<base::string16>* types,
                           bool* contains_filenames) const;
 
   // Reads UNICODE text from the clipboard, if available.
   void ReadText(ClipboardType type, base::string16* result) const;
->>>>>>> 8c15b39e
 
   // Reads ASCII text from the clipboard, if available.
   void ReadAsciiText(ClipboardType type, std::string* result) const;
@@ -255,11 +241,7 @@
   // markup indicating the beginning and end of the actual fragment. Otherwise,
   // they will contain 0 and markup->size().
   void ReadHTML(ClipboardType type,
-<<<<<<< HEAD
-                string16* markup,
-=======
                 base::string16* markup,
->>>>>>> 8c15b39e
                 std::string* src_url,
                 uint32* fragment_start,
                 uint32* fragment_end) const;
@@ -272,13 +254,8 @@
   SkBitmap ReadImage(ClipboardType type) const;
 
   void ReadCustomData(ClipboardType clipboard_type,
-<<<<<<< HEAD
-                      const string16& type,
-                      string16* result) const;
-=======
                       const base::string16& type,
                       base::string16* result) const;
->>>>>>> 8c15b39e
 
   // Reads a bookmark from the clipboard, if available.
   void ReadBookmark(base::string16* title, std::string* url) const;
