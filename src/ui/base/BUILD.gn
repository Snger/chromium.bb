# Copyright 2014 The Chromium Authors. All rights reserved.
# Use of this source code is governed by a BSD-style license that can be
# found in the LICENSE file.

import("//build/buildflag_header.gni")
import("//build/config/compiler/compiler.gni")
import("//build/config/jumbo.gni")
import("//build/config/linux/pangocairo/pangocairo.gni")
import("//build/config/sanitizers/sanitizers.gni")
import("//build/config/ui.gni")
import("//build/util/branding.gni")
import("//testing/test.gni")
import("//ui/base/ui_features.gni")
import("//ui/ozone/ozone.gni")

if (is_android) {
  import("//build/config/android/config.gni")
  import("//build/config/android/rules.gni")
} else if (is_mac) {
  import("//build/config/mac/rules.gni")
}

build_ime = !is_ios

# As part of building Chrome on iOS, it is necessary to run a tool on
# the host to load datapack and generate output in a format defined
# by the platform (this is to support notifications).
#
# Introduce a standalone target that can build on both 'host' and 'target'
# toolchains that just builds the support to load datapacks. The dependencies
# should be kept minimal to not have to build too many targets with multiple
# toolchains.
component("ui_data_pack") {
  sources = [
    "resource/data_pack.cc",
    "resource/data_pack.h",
    "resource/data_pack_export.h",
    "resource/resource_handle.h",
    "resource/scale_factor.cc",
    "resource/scale_factor.h",
  ]

  deps = [
    "//base",
  ]

  defines = [ "UI_DATA_PACK_IMPLEMENTATION" ]

  configs += [
    # TODO(jschuh): crbug.com/167187 fix size_t to int truncations.
    "//build/config/compiler:no_size_t_to_int_warning",
    "//build/config/compiler:wexit_time_destructors",
  ]
}

buildflag_header("ui_features") {
  header = "ui_features.h"
  flags = [
    "ENABLE_HIDPI=$enable_hidpi",
    "ENABLE_MESSAGE_CENTER=$enable_message_center",
    "ENABLE_MUS=$enable_mus",
    "USE_ATK=$use_atk",
    "USE_XKBCOMMON=$use_xkbcommon",
    "HAS_NATIVE_ACCESSIBILITY=$has_native_accessibility",
  ]
}

jumbo_component("base") {
  output_name = "ui_base"

  sources = [
    "accelerators/media_keys_listener.cc",
    "accelerators/media_keys_listener.h",
    "accelerators/menu_label_accelerator_util.cc",
    "accelerators/menu_label_accelerator_util.h",
    "accelerators/menu_label_accelerator_util_linux.cc",
    "accelerators/menu_label_accelerator_util_linux.h",
    "accelerators/platform_accelerator_cocoa.h",
    "accelerators/platform_accelerator_cocoa.mm",
    "class_property.cc",
    "class_property.h",
    "clipboard/clipboard_android.cc",
    "clipboard/clipboard_android.h",
    "clipboard/clipboard_mac.h",
    "clipboard/clipboard_mac.mm",
    "clipboard/clipboard_types.h",
    "clipboard/clipboard_util_mac.h",
    "clipboard/clipboard_util_mac.mm",
    "clipboard/clipboard_util_win.cc",
    "clipboard/clipboard_util_win.h",
    "clipboard/clipboard_win.cc",
    "clipboard/clipboard_win.h",
    "clipboard/custom_data_helper_mac.mm",
    "cocoa/accessibility_focus_overrider.h",
    "cocoa/accessibility_focus_overrider.mm",
    "cocoa/animation_utils.h",
    "cocoa/appkit_utils.h",
    "cocoa/appkit_utils.mm",
    "cocoa/base_view.h",
    "cocoa/base_view.mm",
    "cocoa/cocoa_base_utils.h",
    "cocoa/cocoa_base_utils.mm",
    "cocoa/command_dispatcher.h",
    "cocoa/command_dispatcher.mm",
    "cocoa/constrained_window/constrained_window_animation.h",
    "cocoa/constrained_window/constrained_window_animation.mm",
    "cocoa/controls/button_utils.h",
    "cocoa/controls/button_utils.mm",
    "cocoa/controls/textfield_utils.h",
    "cocoa/controls/textfield_utils.mm",
    "cocoa/defaults_utils.h",
    "cocoa/defaults_utils.mm",
    "cocoa/find_pasteboard.h",
    "cocoa/find_pasteboard.mm",
    "cocoa/flipped_view.h",
    "cocoa/flipped_view.mm",
    "cocoa/focus_tracker.h",
    "cocoa/focus_tracker.mm",
    "cocoa/focus_window_set.h",
    "cocoa/focus_window_set.mm",
    "cocoa/menu_controller.h",
    "cocoa/menu_controller.mm",
    "cocoa/nib_loading.h",
    "cocoa/nib_loading.mm",
    "cocoa/ns_view_ids.h",
    "cocoa/ns_view_ids.mm",
    "cocoa/quartz_util.h",
    "cocoa/quartz_util.mm",
    "cocoa/remote_accessibility_api.h",
    "cocoa/remote_accessibility_api.mm",
    "cocoa/remote_layer_api.h",
    "cocoa/remote_layer_api.mm",
    "cocoa/secure_password_input.h",
    "cocoa/secure_password_input.mm",
    "cocoa/text_services_context_menu.cc",
    "cocoa/text_services_context_menu.h",
    "cocoa/tool_tip_base_view.h",
    "cocoa/tool_tip_base_view.mm",
    "cocoa/touch_bar_forward_declarations.h",
    "cocoa/touch_bar_forward_declarations.mm",
    "cocoa/touch_bar_util.h",
    "cocoa/touch_bar_util.mm",
    "cocoa/tracking_area.h",
    "cocoa/tracking_area.mm",
    "cocoa/underlay_opengl_hosting_window.h",
    "cocoa/underlay_opengl_hosting_window.mm",
    "cocoa/user_interface_item_command_handler.h",
    "cocoa/views_hostable.h",
    "cocoa/weak_ptr_nsobject.h",
    "cocoa/weak_ptr_nsobject.mm",
    "cocoa/window_size_constants.h",
    "cocoa/window_size_constants.mm",
    "cursor/cursor.cc",
    "cursor/cursor.h",
    "cursor/cursor_android.cc",
    "cursor/cursor_data.cc",
    "cursor/cursor_data.h",
    "cursor/cursor_loader.h",
    "cursor/cursor_type.h",
    "cursor/cursor_win.cc",
    "default_style.h",
    "device_form_factor.h",
    "device_form_factor_android.cc",
    "device_form_factor_desktop.cc",
    "device_form_factor_ios.mm",
    "dragdrop/download_file_interface.h",
    "dragdrop/drag_drop_types.h",
    "dragdrop/drag_drop_types_mac.mm",
    "dragdrop/drag_drop_types_win.cc",
    "dragdrop/drag_source_win.cc",
    "dragdrop/drag_source_win.h",
    "dragdrop/drop_target_event.cc",
    "dragdrop/drop_target_event.h",
    "dragdrop/drop_target_win.cc",
    "dragdrop/drop_target_win.h",
    "dragdrop/os_exchange_data.cc",
    "dragdrop/os_exchange_data.h",
    "dragdrop/os_exchange_data_provider_builder_mac.h",
    "dragdrop/os_exchange_data_provider_builder_mac.mm",
    "dragdrop/os_exchange_data_provider_factory.cc",
    "dragdrop/os_exchange_data_provider_factory.h",
    "dragdrop/os_exchange_data_provider_mac.h",
    "dragdrop/os_exchange_data_provider_mac.mm",
    "dragdrop/os_exchange_data_provider_win.cc",
    "dragdrop/os_exchange_data_provider_win.h",
    "hit_test.h",
    "l10n/formatter.cc",
    "l10n/formatter.h",
    "l10n/l10n_font_util.cc",
    "l10n/l10n_font_util.h",
    "l10n/l10n_util.cc",
    "l10n/l10n_util.h",
    "l10n/l10n_util_android.cc",
    "l10n/l10n_util_android.h",
    "l10n/l10n_util_collator.h",
    "l10n/l10n_util_mac.h",
    "l10n/l10n_util_mac.mm",
    "l10n/l10n_util_win.cc",
    "l10n/l10n_util_win.h",
    "l10n/time_format.cc",
    "l10n/time_format.h",
    "layout.cc",
    "layout.h",
    "material_design/material_design_controller.cc",
    "material_design/material_design_controller.h",
    "material_design/material_design_controller_observer.h",
    "models/button_menu_item_model.cc",
    "models/button_menu_item_model.h",
    "models/combobox_model.cc",
    "models/combobox_model.h",
    "models/combobox_model_observer.h",
    "models/dialog_model.cc",
    "models/dialog_model.h",
    "models/list_model.h",
    "models/list_model_observer.h",
    "models/list_selection_model.cc",
    "models/list_selection_model.h",
    "models/menu_model.cc",
    "models/menu_model.h",
    "models/menu_model_delegate.h",
    "models/menu_separator_types.h",
    "models/simple_combobox_model.cc",
    "models/simple_combobox_model.h",
    "models/simple_menu_model.cc",
    "models/simple_menu_model.h",
    "models/table_model.cc",
    "models/table_model.h",
    "models/table_model_observer.h",
    "models/tree_model.cc",
    "models/tree_model.h",
    "models/tree_node_iterator.h",
    "models/tree_node_model.h",
    "nine_image_painter_factory.cc",
    "nine_image_painter_factory.h",
    "page_transition_types.cc",
    "page_transition_types.h",
    "platform_window_defaults.cc",
    "platform_window_defaults.h",
    "property_data.h",
    "resource/resource_bundle.cc",
    "resource/resource_bundle.h",
    "resource/resource_bundle_android.cc",
    "resource/resource_bundle_android.h",
    "resource/resource_bundle_auralinux.cc",
    "resource/resource_bundle_ios.mm",
    "resource/resource_bundle_mac.mm",
    "resource/resource_bundle_win.cc",
    "resource/resource_bundle_win.h",
    "resource/resource_data_dll_win.cc",
    "resource/resource_data_dll_win.h",
    "resource/whitelist.h",
    "template_expressions.cc",
    "template_expressions.h",
    "theme_provider.cc",
    "theme_provider.h",
    "ui_base_export.h",
    "ui_base_exports.cc",
    "ui_base_features.cc",
    "ui_base_features.h",
    "ui_base_paths.cc",
    "ui_base_paths.h",
    "ui_base_switches.cc",
    "ui_base_switches.h",
    "ui_base_switches_util.cc",
    "ui_base_switches_util.h",
    "ui_base_types.cc",
    "ui_base_types.h",
    "user_activity/user_activity_detector.cc",
    "user_activity/user_activity_detector.h",
    "user_activity/user_activity_observer.h",
    "view_prop.cc",
    "view_prop.h",
    "webui/i18n_source_stream.cc",
    "webui/i18n_source_stream.h",
    "webui/jstemplate_builder.cc",
    "webui/jstemplate_builder.h",
    "webui/web_ui_util.cc",
    "webui/web_ui_util.h",
    "win/accessibility_ids_win.h",
    "win/accessibility_misc_utils.cc",
    "win/accessibility_misc_utils.h",
    "win/atl_module.h",
    "win/direct_manipulation.cc",
    "win/direct_manipulation.h",
    "win/foreground_helper.cc",
    "win/foreground_helper.h",
    "win/hidden_window.cc",
    "win/hidden_window.h",
    "win/hwnd_metrics.cc",
    "win/hwnd_metrics.h",
    "win/hwnd_subclass.cc",
    "win/hwnd_subclass.h",
    "win/internal_constants.cc",
    "win/internal_constants.h",
    "win/lock_state.cc",
    "win/lock_state.h",
    "win/message_box_win.cc",
    "win/message_box_win.h",
    "win/mouse_wheel_util.cc",
    "win/mouse_wheel_util.h",
<<<<<<< HEAD
=======
    "win/open_file_name_win.cc",
    "win/open_file_name_win.h",
    "win/rubberband_windows.cc",
    "win/rubberband_windows.h",
>>>>>>> 8e7b0dd5
    "win/scoped_ole_initializer.cc",
    "win/scoped_ole_initializer.h",
    "win/shell.cc",
    "win/shell.h",
    "win/touch_input.cc",
    "win/touch_input.h",
    "win/window_event_target.cc",
    "win/window_event_target.h",
    "window_open_disposition.cc",
    "window_open_disposition.h",
  ]

  if (is_posix) {
    sources += [ "l10n/l10n_util_posix.cc" ]
  }

  if (!is_ios) {
    sources += [
      "accelerators/accelerator.cc",
      "accelerators/accelerator.h",
      "accelerators/accelerator_history.cc",
      "accelerators/accelerator_history.h",
      "accelerators/accelerator_manager.cc",
      "accelerators/accelerator_manager.h",
      "base_window.cc",
      "base_window.h",
      "clipboard/clipboard.cc",
      "clipboard/clipboard.h",
      "clipboard/clipboard_constants.cc",
      "clipboard/clipboard_monitor.cc",
      "clipboard/clipboard_monitor.h",
      "clipboard/clipboard_observer.h",
      "clipboard/custom_data_helper.cc",
      "clipboard/custom_data_helper.h",
      "clipboard/scoped_clipboard_writer.cc",
      "clipboard/scoped_clipboard_writer.h",
      "cocoa/bubble_closer.h",
      "cocoa/bubble_closer.mm",
      "cursor/cursor_util.cc",
      "cursor/cursor_util.h",
      "default_theme_provider.cc",
      "default_theme_provider.h",
      "dragdrop/cocoa_dnd_util.h",
      "dragdrop/cocoa_dnd_util.mm",
      "dragdrop/file_info.cc",
      "dragdrop/file_info.h",
      "emoji/emoji_panel_helper.h",
      "idle/idle.cc",
      "idle/idle.h",
      "idle/idle_chromeos.cc",
      "idle/idle_linux.cc",
      "idle/idle_mac.mm",
      "idle/idle_win.cc",
      "pointer/pointer_device.h",
      "pointer/pointer_device_util.cc",
      "pointer/touch_editing_controller.cc",
      "pointer/touch_editing_controller.h",
      "text/bytes_formatting.cc",
      "text/bytes_formatting.h",
    ]
  }

  if (is_mac) {
    sources += [ "emoji/emoji_panel_helper_mac.mm" ]
  } else if (is_win) {
    sources += [ "emoji/emoji_panel_helper_win.cc" ]
  } else if (is_chromeos) {
    sources += [ "emoji/emoji_panel_helper_chromeos.cc" ]
  } else {
    # Empty implementation for all other platforms.
    sources += [ "emoji/emoji_panel_helper.cc" ]
  }

  if (is_mac) {
    sources += [ "accelerators/media_keys_listener_mac.mm" ]
  } else {
    sources += [ "accelerators/media_keys_listener_stub.cc" ]
  }

  if (is_win) {
    sources += [ "pointer/pointer_device_win.cc" ]
  } else if (is_android) {
    sources += [ "pointer/pointer_device_android.cc" ]
  } else if (is_ios) {
    sources += [ "pointer/pointer_device_ios.cc" ]
  } else if (is_linux) {
    sources += [ "pointer/pointer_device_linux.cc" ]
  } else {
    # Empty implementation for all other cases.
    sources += [ "pointer/pointer_device.cc" ]
    sources -= [ "pointer/pointer_device_util.cc" ]
  }

  if (is_fuchsia) {
    sources += [
      "idle/idle_fuchsia.cc",
      "l10n/l10n_util_posix.cc",
      "resource/resource_bundle_fuchsia.cc",
    ]
  }

  configs += [
    # TODO(jschuh): crbug.com/167187 fix size_t to int truncations.
    "//build/config/compiler:no_size_t_to_int_warning",
    "//build/config/compiler:wexit_time_destructors",
  ]

  defines = [ "UI_BASE_IMPLEMENTATION" ]

  public_deps = [
    ":ui_data_pack",
    ":ui_features",
    "//base",
    "//skia",
    "//ui/gfx",
    "//ui/gfx/geometry",
  ]
  deps = [
    "//base:base_static",
    "//base:i18n",
    "//base/third_party/dynamic_annotations",
    "//net",
    "//third_party/icu",
    "//third_party/zlib:zlib",
    "//ui/display",
    "//ui/events",
    "//ui/events/devices",
    "//ui/resources",
    "//ui/strings",
    "//url",
  ]

  if (!is_ios) {
    # iOS does not use Chromium-specific code for event handling.
    public_deps += [
      "//ui/events:events_base",
      "//ui/events/platform",
    ]
  }

  if (is_ios) {
    set_sources_assignment_filter([])
    sources += [
      "l10n/l10n_util_mac.h",
      "l10n/l10n_util_mac.mm",
    ]
    public_deps += [ "//ui/events:event_constants" ]

    set_sources_assignment_filter(sources_assignment_filter)
  }

  if (toolkit_views) {
    deps += [ "//ui/events" ]
  }

  if (use_x11) {
    public_deps += [ "//ui/base/x" ]
    configs += [ "//build/config/linux:x11" ]

    if (!is_chromeos) {
      sources += [
        "idle/idle_query_x11.cc",
        "idle/idle_query_x11.h",
        "idle/screensaver_window_finder_x11.cc",
        "idle/screensaver_window_finder_x11.h",
      ]
      configs += [ "//build/config/linux:xscrnsaver" ]
      deps += [ "//ui/gfx/x" ]
    }
  }

  if (use_x11 && use_aura) {
    sources += [
      "cursor/cursor_loader_x11.cc",
      "cursor/cursor_loader_x11.h",
      "cursor/cursor_x11.cc",
      "x/selection_owner.cc",
      "x/selection_owner.h",
      "x/selection_requestor.cc",
      "x/selection_requestor.h",
      "x/selection_utils.cc",
      "x/selection_utils.h",
    ]
    deps += [
      "//ui/events/platform/x11",
      "//ui/gfx/x",
    ]

    if (!is_chromeos) {
      # These Aura X11 files aren't used on ChromeOS.
      sources += [
        "dragdrop/os_exchange_data_provider_aurax11.cc",
        "dragdrop/os_exchange_data_provider_aurax11.h",
      ]
    }
  }

  if (use_aura) {
    deps += [ "//ui/events" ]
    sources += [ "window_tracker_template.h" ]
  } else {
    sources -= [
      "cursor/cursor.cc",
      "cursor/cursor.h",
    ]
  }

  if (!use_aura || !is_linux) {
    sources -= [ "resource/resource_bundle_auralinux.cc" ]
  }

  if (is_linux) {
    deps += [ "//third_party/fontconfig" ]
  }

  if (use_glib) {
    configs += [ "//build/config/linux:glib" ]
    sources += [
      "glib/glib_integers.h",
      "glib/glib_signal.h",
      "glib/scoped_gobject.h",
    ]
  }

  if (is_chromeos) {
    deps += [ "//chromeos" ]
    sources -= [ "idle/idle_linux.cc" ]
  }

  if (is_chromeos || (use_aura && is_linux && !use_x11)) {
    sources += [
      "dragdrop/os_exchange_data_provider_aura.cc",
      "dragdrop/os_exchange_data_provider_aura.h",
    ]
  }

  libs = []
  if (is_win) {
    sources += [
      "cursor/cursor_loader_win.cc",
      "cursor/cursor_loader_win.h",
    ]
    deps += [ "//third_party/wtl" ]
    cflags = [ "/wd4324" ]  # Structure was padded due to __declspec(align()), which is
                            # uninteresting.

    ldflags = [
      "/DELAYLOAD:d2d1.dll",
      "/DELAYLOAD:d3d10_1.dll",
      "/DELAYLOAD:dwmapi.dll",
    ]
    libs += [
      "d2d1.lib",
      "d3d10_1.lib",
      "dwmapi.lib",
      "d2d1.lib",
      "dwmapi.lib",
      "oleacc.lib",
    ]
  } else {
    if (!use_aura) {
      sources -= [
        "view_prop.cc",
        "view_prop.h",
      ]
    }
  }

  if (is_mac) {
    deps += [ "//third_party/mozilla" ]

    libs += [
      "Accelerate.framework",
      "AppKit.framework",
      "QuartzCore.framework",
      "AudioUnit.framework",
      "Carbon.framework",
      "CoreVideo.framework",
      "Foundation.framework",
    ]
  }

  if (use_ozone) {
    sources += [
      "cursor/cursor_loader_ozone.cc",
      "cursor/cursor_loader_ozone.h",
      "cursor/cursor_ozone.cc",
      "cursor/ozone/bitmap_cursor_factory_ozone.cc",
      "cursor/ozone/bitmap_cursor_factory_ozone.h",
    ]

    deps += [
      "//ui/events/ozone:events_ozone_layout",
      "//ui/ozone:ozone_base",
    ]

    if (!is_fuchsia) {
      deps += [ "//ui/events/ozone:events_ozone_evdev" ]
    }
  }

  if (!toolkit_views && !use_aura) {
    sources -= [
      "dragdrop/drag_drop_types.h",
      "dragdrop/drop_target_event.cc",
      "dragdrop/drop_target_event.h",
      "dragdrop/os_exchange_data.cc",
      "dragdrop/os_exchange_data.h",
      "dragdrop/os_exchange_data_provider_factory.cc",
      "dragdrop/os_exchange_data_provider_factory.h",
      "nine_image_painter_factory.cc",
      "nine_image_painter_factory.h",
    ]
  }

  if (is_android) {
    deps += [ ":ui_base_jni_headers" ]
    libs += [ "jnigraphics" ]

    sources -= [
      "cursor/cursor_android.cc",
      "default_theme_provider.cc",
      "idle/idle.cc",
      "idle/idle.h",
      "l10n/l10n_font_util.cc",
      "models/button_menu_item_model.cc",
      "models/dialog_model.cc",
      "pointer/touch_editing_controller.cc",
      "theme_provider.cc",
      "ui_base_types.cc",
    ]
  }

  if (use_aura) {
    # Aura clipboard.
    if (use_x11 && is_desktop_linux) {
      sources += [
        "clipboard/clipboard_aurax11.cc",
        "clipboard/clipboard_aurax11.h",
      ]
    } else if (!is_win) {
      # This file is used for all non-X11, non-Windows aura Builds.
      sources += [
        "clipboard/clipboard_aura.cc",
        "clipboard/clipboard_aura.h",
      ]
    }

    # Cursor
    sources += [
      "cursor/cursors_aura.cc",
      "cursor/cursors_aura.h",
      "cursor/image_cursors.cc",
      "cursor/image_cursors.h",
    ]
  }

  if (is_android || is_ios) {
    sources -= [ "device_form_factor_desktop.cc" ]
  }
}

jumbo_static_library("test_support") {
  testonly = true
  sources = [
    "test/material_design_controller_test_api.cc",
    "test/material_design_controller_test_api.h",
    "test/ui_controls.h",
    "test/ui_controls_aura.cc",
    "test/ui_controls_aura.h",
    "test/ui_controls_internal_win.cc",
    "test/ui_controls_internal_win.h",
    "test/ui_controls_mac.mm",
    "test/ui_controls_win.cc",
  ]

  if (!is_ios) {
    sources += [
      "accelerators/test_accelerator_target.cc",
      "accelerators/test_accelerator_target.h",
      "test/cocoa_helper.h",
      "test/cocoa_helper.mm",
      "test/menu_test_observer.h",
      "test/menu_test_observer.mm",
      "test/nswindow_fullscreen_notification_waiter.h",
      "test/nswindow_fullscreen_notification_waiter.mm",
      "test/scoped_fake_full_keyboard_access.h",
      "test/scoped_fake_full_keyboard_access.mm",
      "test/scoped_fake_nswindow_focus.h",
      "test/scoped_fake_nswindow_focus.mm",
      "test/scoped_fake_nswindow_fullscreen.h",
      "test/scoped_fake_nswindow_fullscreen.mm",
      "test/scoped_preferred_scroller_style_mac.h",
      "test/scoped_preferred_scroller_style_mac.mm",
      "test/test_clipboard.cc",
      "test/test_clipboard.h",
      "test/view_tree_validator.h",
      "test/view_tree_validator.mm",
      "test/windowed_nsnotification_observer.h",
      "test/windowed_nsnotification_observer.mm",
    ]
  } else {
    sources += [
      "test/ios/keyboard_appearance_listener.h",
      "test/ios/keyboard_appearance_listener.mm",
      "test/ios/ui_image_test_utils.h",
      "test/ios/ui_image_test_utils.mm",
    ]
  }

  public_deps = [
    ":base",
  ]
  deps = [
    "//base",
    "//base/test:test_config",
    "//base/test:test_support",
    "//skia",
    "//testing/gtest",
    "//ui/base:ui_data_pack",
    "//ui/display:test_support",
    "//ui/events:events_base",
    "//ui/events:test_support",
    "//ui/gfx",
    "//ui/gfx/geometry",
  ]

  if (build_ime) {
    sources += [
      "ime/dummy_input_method.cc",
      "ime/dummy_input_method.h",
      "ime/dummy_text_input_client.cc",
      "ime/dummy_text_input_client.h",
      "ime/win/mock_tsf_bridge.cc",
      "ime/win/mock_tsf_bridge.h",
    ]

    deps += [
      "//ui/base/ime",
      "//ui/events",
    ]
  }

  if (is_chromeos) {
    sources += [
      "ime/chromeos/input_method_whitelist.cc",
      "ime/chromeos/input_method_whitelist.h",
      "ime/chromeos/mock_input_method_manager.cc",
      "ime/chromeos/mock_input_method_manager.h",
    ]
    deps += [
      # Generates a header used by input_method_whitelist.cc
      "//chromeos/ime:gencode",
    ]
  }

  if (!use_aura) {
    sources -= [
      "test/ui_controls_aura.cc",
      "test/ui_controls_aura.h",
    ]
  } else if (is_win) {
    sources -= [ "test/ui_controls_win.cc" ]
  }
}

if (is_android) {
  generate_jni("ui_base_jni_headers") {
    sources = [
      "../android/java/src/org/chromium/ui/base/Clipboard.java",
      "../android/java/src/org/chromium/ui/base/DeviceFormFactor.java",
      "../android/java/src/org/chromium/ui/base/LocalizationUtils.java",
      "../android/java/src/org/chromium/ui/base/ResourceBundle.java",
      "../android/java/src/org/chromium/ui/base/SelectFileDialog.java",
      "../android/java/src/org/chromium/ui/base/TouchDevice.java",
    ]
    jni_package = "base"
  }
}

bundle_data("ui_base_unittests_bundle_data") {
  testonly = true
  sources = [
    "test/data/data_pack_unittest/truncated-header.pak",
  ]
  outputs = [
    "{{bundle_resources_dir}}/" +
        "{{source_root_relative_dir}}/{{source_file_part}}",
  ]
}

test("ui_base_unittests") {
  sources = [
    "class_property_unittest.cc",
    "clipboard/clipboard_mac_unittest.mm",
    "clipboard/clipboard_util_mac_unittest.mm",
    "l10n/l10n_util_mac_unittest.mm",
    "l10n/l10n_util_unittest.cc",
    "l10n/time_format_unittest.cc",
    "layout_unittest.cc",
    "material_design/material_design_controller_unittest.cc",
    "models/simple_menu_model_unittest.cc",
    "models/tree_node_iterator_unittest.cc",
    "resource/data_pack_literal.cc",
    "resource/data_pack_literal.h",
    "resource/data_pack_unittest.cc",
    "resource/resource_bundle_unittest.cc",
    "resource/scale_factor_unittest.cc",
    "template_expressions_unittest.cc",
    "test/page_transition_types_unittest.cc",
    "test/run_all_unittests.cc",
    "user_activity/user_activity_detector_unittest.cc",
    "webui/i18n_source_stream_unittest.cc",
  ]
  if (!is_ios) {
    sources += [
      "test/scoped_fake_nswindow_fullscreen_unittest.mm",
      "test/test_clipboard_unittest.cc",
      "test/view_tree_validator_unittest.mm",
    ]
  }

  data = []
  data_deps = []

  if (is_android) {
    sources -= [ "user_activity/user_activity_detector_unittest.cc" ]
  }

  if (is_ios) {
    # Compile this Mac file on iOS as well.
    set_sources_assignment_filter([])
    sources += [
      "l10n/l10n_util_mac_unittest.mm",
      "test/ios/ui_image_test_utils_unittest.mm",
    ]
    set_sources_assignment_filter(sources_assignment_filter)
  } else {  # !is_ios
    sources += [
      "accelerators/accelerator_history_unittest.cc",
      "accelerators/accelerator_manager_unittest.cc",
      "accelerators/accelerator_unittest.cc",
      "accelerators/menu_label_accelerator_util_linux_unittest.cc",
      "accelerators/menu_label_accelerator_util_unittest.cc",
      "accelerators/platform_accelerator_cocoa_unittest.mm",
      "clipboard/custom_data_helper_unittest.cc",
      "cocoa/base_view_unittest.mm",
      "cocoa/bubble_closer_unittest.mm",
      "cocoa/cocoa_base_utils_unittest.mm",
      "cocoa/constrained_window/constrained_window_animation_unittest.mm",
      "cocoa/focus_tracker_unittest.mm",
      "cocoa/menu_controller_unittest.mm",
      "cocoa/touch_bar_util_unittest.mm",
      "cocoa/tracking_area_unittest.mm",
      "cocoa/weak_ptr_nsobject_unittest.mm",
      "models/list_model_unittest.cc",
      "models/list_selection_model_unittest.cc",
      "models/tree_node_model_unittest.cc",
      "test/data/resource.h",
      "text/bytes_formatting_unittest.cc",
      "webui/web_ui_util_unittest.cc",
    ]
  }

  if (build_ime) {
    sources += [
      "ime/candidate_window_unittest.cc",
      "ime/chromeos/character_composer_unittest.cc",
      "ime/chromeos/extension_ime_util_unittest.cc",
      "ime/chromeos/ime_keyboard_unittest.cc",
      "ime/chromeos/input_method_util_unittest.cc",
      "ime/composition_text_unittest.cc",
      "ime/input_method_base_unittest.cc",
      "ime/input_method_chromeos_unittest.cc",
      "ime/win/imm32_manager_unittest.cc",
      "ime/win/on_screen_keyboard_display_manager_unittest.cc",
      "ime/win/tsf_input_scope_unittest.cc",
      "ime/win/tsf_text_store_unittest.cc",
    ]
    if (is_linux && use_aura && !is_chromeos) {
      if (use_x11 || use_ozone) {
        sources += [ "ime/input_method_auralinux_unittest.cc" ]
      } else {
        sources += [ "ime/input_method_minimal_unittest.cc" ]
      }
    }
    if (use_x11) {
      sources += [ "ime/composition_text_util_pango_unittest.cc" ]
    }
  }

  # TODO(jschuh): crbug.com/167187 fix size_t to int truncations.
  configs += [ "//build/config/compiler:no_size_t_to_int_warning" ]

  deps = [
    ":ui_base_unittests_bundle_data",
    "//base",
    "//base/test:test_support",
    "//mojo/core/embedder",
    "//net",
    "//net:test_support",
    "//skia",
    "//testing/gmock",
    "//testing/gtest",
    "//third_party/icu",
    "//ui/base",
    "//ui/base:test_support",
    "//ui/base:ui_data_pack",
    "//ui/display",
    "//ui/events:events_base",
    "//ui/events:test_support",
    "//ui/gfx:test_support",
    "//ui/resources",
    "//ui/resources:ui_test_pak",
    "//ui/strings",
    "//url",
  ]

  if (build_ime) {
    deps += [ "//ui/base/ime" ]
  }

  if (is_ios) {
    deps += [ "//ui/resources:ui_test_pak_bundle_data" ]
  } else {
    deps += [ "//ui/base/accelerators/mojo:unittests" ]
  }

  if (is_win) {
    sources += [
      "dragdrop/os_exchange_data_win_unittest.cc",
      "win/direct_manipulation_unittest.cc",
      "win/hwnd_subclass_unittest.cc",
    ]

    ldflags = [
      "/DELAYLOAD:d2d1.dll",
      "/DELAYLOAD:d3d10_1.dll",
    ]
    libs = [
      "d2d1.lib",
      "d3d10_1.lib",
      "imm32.lib",
      "oleacc.lib",
    ]
  }

  if (is_win) {
    sources += [ "view_prop_unittest.cc" ]
  }

  if (is_android) {
    deps += [
      "//chrome:resources",
      "//ui/android:ui_java",
    ]
  }

  if (use_pangocairo) {
    configs += [ "//build/config/linux/pangocairo" ]
  }

  if (use_x11) {
    sources += [ "cursor/cursor_loader_x11_unittest.cc" ]

    configs += [ "//build/config/linux:x11" ]

    deps += [
      "//ui/events/platform/x11",
      "//ui/gfx/x",
    ]
  }

  if (is_mac) {
    deps += [
      ":ui_unittests_framework",
      "//third_party/mozilla",
    ]
  }

  if (use_aura || toolkit_views) {
    sources += [ "dragdrop/os_exchange_data_unittest.cc" ]

    deps += [
      "//ui/events",
      "//ui/events/platform",
    ]
  }

  if (use_x11) {
    sources += [
      "dragdrop/os_exchange_data_provider_aurax11_unittest.cc",
      "x/selection_requestor_unittest.cc",
    ]
  }

  if (is_chromeos) {
    deps += [
      "//chromeos",
      "//ui/events:dom_keycode_converter",
    ]
  }

  if (is_android || is_linux || is_mac || is_win || is_fuchsia) {
    # TODO(brettw): We should be able to depend on //ui/resources:ui_test_pak
    # instead of depending directly on the non-test .pak files, but depending
    # on ui_test_pak seems to have no effect.
    data += [
      "test/data/data_pack_unittest/truncated-header.pak",
      "$root_out_dir/ui_test.pak",  # TODO(brettw): remove this line.
    ]
    data_deps += [
      "//ui/resources:ui_test_pak",  # TODO(brettw): this does nothing.
      "//third_party/mesa_headers",
    ]
  }
  if (is_linux || is_win || is_fuchsia) {
    data += [
      # TODO(brettw): Remove these two lines.
      "$root_out_dir/ui/en-US.pak",
      "$root_gen_dir/ui/resources/ui_resources_100_percent.pak",
    ]
  }
  if (is_mac) {
    data += [ "$root_out_dir/ui_unittests Framework.framework/" ]

    if (is_asan && symbol_level == 0) {
      # TODO(crbug.com/330301): make this conditional on mac_strip_release.
      # data += [ "$root_out_dir/ui_base_unittests.dSYM/" ]
    }
  }
}

if (is_mac) {
  mac_framework_bundle("ui_unittests_framework") {
    testonly = true
    framework_version = "U"
    framework_contents = [ "Resources" ]
    deps = [
      "//ui/resources:ui_test_pak_bundle_data",
    ]
    info_plist = "test/framework-Info.plist"
    extra_substitutions = [ "CHROMIUM_BUNDLE_ID=$chrome_mac_bundle_id" ]
    output_name = "ui_unittests Framework"
  }
}

if (is_win) {
  # This source set is used by both //chrome/browser and
  # //chrome/installer/setup.  It must have minimal dependencies for the latter
  # (e.g., no skia).
  source_set("fullscreen_win") {
    sources = [
      "fullscreen_win.cc",
      "fullscreen_win.h",
    ]
  }
}<|MERGE_RESOLUTION|>--- conflicted
+++ resolved
@@ -298,13 +298,8 @@
     "win/message_box_win.h",
     "win/mouse_wheel_util.cc",
     "win/mouse_wheel_util.h",
-<<<<<<< HEAD
-=======
-    "win/open_file_name_win.cc",
-    "win/open_file_name_win.h",
     "win/rubberband_windows.cc",
     "win/rubberband_windows.h",
->>>>>>> 8e7b0dd5
     "win/scoped_ole_initializer.cc",
     "win/scoped_ole_initializer.h",
     "win/shell.cc",
