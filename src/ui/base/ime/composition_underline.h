--- conflicted
+++ resolved
@@ -7,33 +7,15 @@
 
 #include <vector>
 
-<<<<<<< HEAD
-=======
 #include "base/basictypes.h"
 #include "third_party/skia/include/core/SkColor.h"
 
->>>>>>> ffa4bd44
 namespace ui {
 
 // Intentionally keep sync with blink::WebCompositionUnderline defined in:
 // third_party/WebKit/public/web/WebCompositionUnderline.h
 struct CompositionUnderline {
   CompositionUnderline()
-<<<<<<< HEAD
-    : start_offset(0),
-      end_offset(0),
-      thick(false) {}
-
-  CompositionUnderline(unsigned s, unsigned e, bool t)
-    : start_offset(s),
-      end_offset(e),
-      thick(t) {}
-
-  bool operator==(const CompositionUnderline& rhs) const {
-    return (this->start_offset == rhs.start_offset) &&
-        (this->end_offset == rhs.end_offset) &&
-        (this->thick == rhs.thick);
-=======
       : start_offset(0),
         end_offset(0),
         thick(false),
@@ -57,22 +39,14 @@
            (this->end_offset == rhs.end_offset) &&
            (this->thick == rhs.thick) &&
            (this->background_color == rhs.background_color);
->>>>>>> ffa4bd44
   }
 
   bool operator!=(const CompositionUnderline& rhs) const {
     return !(*this == rhs);
   }
 
-<<<<<<< HEAD
-  // Though use of unsigned is discouraged, we use it here to make sure it's
-  // identical to blink::WebCompositionUnderline.
-  unsigned start_offset;
-  unsigned end_offset;
-=======
   uint32 start_offset;
   uint32 end_offset;
->>>>>>> ffa4bd44
   bool thick;
   SkColor background_color;
 };
