// Copyright (c) 2013 The Chromium Authors. All rights reserved.
// Use of this source code is governed by a BSD-style license that can be
// found in the LICENSE file.

#ifndef UI_BASE_IME_INPUT_METHOD_OBSERVER_H_
#define UI_BASE_IME_INPUT_METHOD_OBSERVER_H_

#include "ui/base/ui_export.h"

namespace ui {

class InputMethod;
class TextInputClient;

class UI_EXPORT InputMethodObserver {
 public:
  virtual ~InputMethodObserver() {}

  // Called whenever the text input type is changed for the focused client.
  // Currently only used by the mock input method for testing.
  virtual void OnTextInputTypeChanged(const TextInputClient* client) = 0;

  // Called when the top-level system window gets keyboard focus. Currently
  // only used by the mock input method for testing.
  virtual void OnFocus() = 0;

  // Called when the top-level system window loses keyboard focus. Currently
  // only used by the mock input method for testing.
  virtual void OnBlur() = 0;

<<<<<<< HEAD
  // Called when the focused window receives native IME messages that are not
  // translated into other predefined event callbacks. Currently this method is
  // used only for IME testing on Windows.
  virtual void OnUntranslatedIMEMessage(const base::NativeEvent& event) = 0;

=======
>>>>>>> 8c15b39e
  // Called whenever the caret bounds is changed for the input client.
  // Currently only used by the mock input method for testing.
  virtual void OnCaretBoundsChanged(const TextInputClient* client) = 0;

<<<<<<< HEAD
  // Called whenever the input locale is changed for the focused client.
  // This method is currently used only on Windows and only for testing.
  virtual void OnInputLocaleChanged() = 0;

=======
>>>>>>> 8c15b39e
  // Called when either:
  //  - the TextInputClient is changed (e.g. by a change of focus)
  //  - the TextInputType of the TextInputClient changes
  virtual void OnTextInputStateChanged(const TextInputClient* client) = 0;

  // Called when the observed InputMethod is being destroyed.
  virtual void OnInputMethodDestroyed(const InputMethod* input_method) = 0;
};

}  // namespace ui

#endif  // UI_BASE_IME_INPUT_METHOD_OBSERVER_H_<|MERGE_RESOLUTION|>--- conflicted
+++ resolved
@@ -28,25 +28,10 @@
   // only used by the mock input method for testing.
   virtual void OnBlur() = 0;
 
-<<<<<<< HEAD
-  // Called when the focused window receives native IME messages that are not
-  // translated into other predefined event callbacks. Currently this method is
-  // used only for IME testing on Windows.
-  virtual void OnUntranslatedIMEMessage(const base::NativeEvent& event) = 0;
-
-=======
->>>>>>> 8c15b39e
   // Called whenever the caret bounds is changed for the input client.
   // Currently only used by the mock input method for testing.
   virtual void OnCaretBoundsChanged(const TextInputClient* client) = 0;
 
-<<<<<<< HEAD
-  // Called whenever the input locale is changed for the focused client.
-  // This method is currently used only on Windows and only for testing.
-  virtual void OnInputLocaleChanged() = 0;
-
-=======
->>>>>>> 8c15b39e
   // Called when either:
   //  - the TextInputClient is changed (e.g. by a change of focus)
   //  - the TextInputType of the TextInputClient changes
