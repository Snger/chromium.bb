// Copyright (c) 2012 The Chromium Authors. All rights reserved.
// Use of this source code is governed by a BSD-style license that can be
// found in the LICENSE file.

#ifndef UI_VIEWS_WIDGET_DESKTOP_AURA_DESKTOP_WINDOW_TREE_HOST_H_
#define UI_VIEWS_WIDGET_DESKTOP_AURA_DESKTOP_WINDOW_TREE_HOST_H_

#include <memory>

#include "ui/aura/window_event_dispatcher.h"
#include "ui/base/ui_base_types.h"
#include "ui/views/views_export.h"
#include "ui/views/widget/widget.h"

namespace aura {
class WindowTreeHost;
class Window;

namespace client {
class DragDropClient;
}
}  // namespace aura

namespace gfx {
class ImageSkia;
class Rect;
}

namespace ui {
class NativeTheme;
}

namespace views {
namespace corewm {
class Tooltip;
}

namespace internal {
class NativeWidgetDelegate;
}

class DesktopNativeCursorManager;
class DesktopNativeWidgetAura;

class VIEWS_EXPORT DesktopWindowTreeHost {
 public:
  virtual ~DesktopWindowTreeHost() {}

  static DesktopWindowTreeHost* Create(
      internal::NativeWidgetDelegate* native_widget_delegate,
      DesktopNativeWidgetAura* desktop_native_widget_aura);

  // Return the NativeTheme to use for |window|. WARNING: |window| may be NULL.
  static ui::NativeTheme* GetNativeTheme(aura::Window* window);

  // Sets up resources needed before the WindowEventDispatcher has been created.
  virtual void Init(aura::Window* content_window,
                    const Widget::InitParams& params) = 0;

  // Invoked once the DesktopNativeWidgetAura has been created.
  virtual void OnNativeWidgetCreated(const Widget::InitParams& params) = 0;

  // Creates and returns the Tooltip implementation to use. Return value is
  // owned by DesktopNativeWidgetAura and lives as long as
  // DesktopWindowTreeHost.
  virtual std::unique_ptr<corewm::Tooltip> CreateTooltip() = 0;

  // Creates and returns the DragDropClient implementation to use. Return value
  // is owned by DesktopNativeWidgetAura and lives as long as
  // DesktopWindowTreeHost.
  virtual std::unique_ptr<aura::client::DragDropClient> CreateDragDropClient(
      DesktopNativeCursorManager* cursor_manager) = 0;

  virtual void Close() = 0;
  virtual void CloseNow() = 0;

  virtual aura::WindowTreeHost* AsWindowTreeHost() = 0;

  virtual void ShowWindowWithState(ui::WindowShowState show_state) = 0;
  virtual void ShowMaximizedWithBounds(const gfx::Rect& restored_bounds) = 0;

  virtual bool IsVisible() const = 0;

  virtual void SetSize(const gfx::Size& size) = 0;
  virtual void StackAbove(aura::Window* window) = 0;
  virtual void StackAtTop() = 0;
  virtual void CenterWindow(const gfx::Size& size) = 0;
  virtual void GetWindowPlacement(gfx::Rect* bounds,
                                  ui::WindowShowState* show_state) const = 0;
  virtual gfx::Rect GetWindowBoundsInScreen() const = 0;
  virtual gfx::Rect GetClientAreaBoundsInScreen() const = 0;
  virtual gfx::Rect GetRestoredBounds() const = 0;
  virtual std::string GetWorkspace() const = 0;

  virtual gfx::Rect GetWorkAreaBoundsInScreen() const = 0;

  // Sets the shape of the root window. If |native_region| is NULL then the
  // window reverts to rectangular.
  virtual void SetShape(std::unique_ptr<SkRegion> native_region) = 0;

  virtual void Activate() = 0;
  virtual void Deactivate() = 0;
  virtual bool IsActive() const = 0;
  virtual void Maximize() = 0;
  virtual void Minimize() = 0;
  virtual void Restore() = 0;
  virtual bool IsMaximized() const = 0;
  virtual bool IsMinimized() const = 0;

  virtual bool HasCapture() const = 0;

  virtual void SetAlwaysOnTop(bool always_on_top) = 0;
  virtual bool IsAlwaysOnTop() const = 0;

  virtual void SetVisibleOnAllWorkspaces(bool always_visible) = 0;
  virtual bool IsVisibleOnAllWorkspaces() const = 0;

  // Returns true if the title changed.
  virtual bool SetWindowTitle(const base::string16& title) = 0;

  virtual void ClearNativeFocus() = 0;

  virtual Widget::MoveLoopResult RunMoveLoop(
      const gfx::Vector2d& drag_offset,
      Widget::MoveLoopSource source,
      Widget::MoveLoopEscapeBehavior escape_behavior) = 0;
  virtual void EndMoveLoop() = 0;

  virtual void SetVisibilityChangedAnimationsEnabled(bool value) = 0;

  // Determines whether the window should use native title bar and borders.
  virtual bool ShouldUseNativeFrame() const = 0;
  // Determines whether the window contents should be rendered transparently
  // (for example, so that they can overhang onto the window title bar).
  virtual bool ShouldWindowContentsBeTransparent() const = 0;
  virtual void FrameTypeChanged() = 0;
<<<<<<< HEAD
  virtual void CompositionChanged() = 0;
=======
  virtual void CompositionChanged() {};
>>>>>>> b93d8d4e

  virtual void SetFullscreen(bool fullscreen) = 0;
  virtual bool IsFullscreen() const = 0;

  virtual void SetOpacity(float opacity) = 0;

  virtual void SetWindowIcons(const gfx::ImageSkia& window_icon,
                              const gfx::ImageSkia& app_icon) = 0;

  virtual void InitModalType(ui::ModalType modal_type) = 0;

  virtual void FlashFrame(bool flash_frame) = 0;

  virtual void OnRootViewLayout() = 0;

  // Returns true if the Widget was closed but is still showing because of
  // animations.
  virtual bool IsAnimatingClosed() const = 0;

  // Returns true if the Widget supports translucency.
  virtual bool IsTranslucentWindowOpacitySupported() const = 0;

  // Called when the window's size constraints change.
  virtual void SizeConstraintsChanged() = 0;
};

}  // namespace views

#endif  // UI_VIEWS_WIDGET_DESKTOP_AURA_DESKTOP_WINDOW_TREE_HOST_H_<|MERGE_RESOLUTION|>--- conflicted
+++ resolved
@@ -134,11 +134,7 @@
   // (for example, so that they can overhang onto the window title bar).
   virtual bool ShouldWindowContentsBeTransparent() const = 0;
   virtual void FrameTypeChanged() = 0;
-<<<<<<< HEAD
-  virtual void CompositionChanged() = 0;
-=======
   virtual void CompositionChanged() {};
->>>>>>> b93d8d4e
 
   virtual void SetFullscreen(bool fullscreen) = 0;
   virtual bool IsFullscreen() const = 0;
