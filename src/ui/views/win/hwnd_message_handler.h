// Copyright (c) 2012 The Chromium Authors. All rights reserved.
// Use of this source code is governed by a BSD-style license that can be
// found in the LICENSE file.

#ifndef UI_VIEWS_WIN_HWND_MESSAGE_HANDLER_H_
#define UI_VIEWS_WIN_HWND_MESSAGE_HANDLER_H_

#include <windows.h>
#include <atlbase.h>
#include <atlapp.h>
#include <atlmisc.h>

#include <set>
#include <vector>

#include "base/basictypes.h"
#include "base/compiler_specific.h"
#include "base/memory/scoped_ptr.h"
#include "base/memory/weak_ptr.h"
#include "base/message_loop/message_loop.h"
#include "base/strings/string16.h"
#include "base/win/scoped_gdi_object.h"
#include "base/win/win_util.h"
#include "ui/base/accessibility/accessibility_types.h"
#include "ui/base/ui_base_types.h"
#include "ui/events/event.h"
#include "ui/gfx/rect.h"
#include "ui/gfx/sequential_id_generator.h"
#include "ui/gfx/win/window_impl.h"
#include "ui/views/ime/input_method_delegate.h"
#include "ui/views/views_export.h"

namespace gfx {
class Canvas;
class ImageSkia;
class Insets;
}

namespace views {

class FullscreenHandler;
class HWNDMessageHandlerDelegate;
class InputMethod;

// These two messages aren't defined in winuser.h, but they are sent to windows
// with captions. They appear to paint the window caption and frame.
// Unfortunately if you override the standard non-client rendering as we do
// with CustomFrameWindow, sometimes Windows (not deterministically
// reproducibly but definitely frequently) will send these messages to the
// window and paint the standard caption/title over the top of the custom one.
// So we need to handle these messages in CustomFrameWindow to prevent this
// from happening.
const int WM_NCUAHDRAWCAPTION = 0xAE;
const int WM_NCUAHDRAWFRAME = 0xAF;

// IsMsgHandled() and BEGIN_SAFE_MSG_MAP_EX are a modified version of
// BEGIN_MSG_MAP_EX. The main difference is it adds a WeakPtrFactory member
// (|weak_factory_|) that is used in _ProcessWindowMessage() and changing
// IsMsgHandled() from a member function to a define that checks if the weak
// factory is still valid in addition to the member. Together these allow for
// |this| to be deleted during dispatch.
#define IsMsgHandled() !ref.get() || msg_handled_

#define BEGIN_SAFE_MSG_MAP_EX(the_class) \
 private: \
  base::WeakPtrFactory<the_class> weak_factory_; \
  BOOL msg_handled_; \
\
 public: \
  /* "handled" management for cracked handlers */ \
  void SetMsgHandled(BOOL handled) { \
    msg_handled_ = handled; \
  } \
  BOOL ProcessWindowMessage(HWND hwnd, \
                            UINT msg, \
                            WPARAM w_param, \
                            LPARAM l_param, \
                            LRESULT& l_result, \
                            DWORD msg_map_id = 0) { \
    BOOL old_msg_handled = msg_handled_; \
    BOOL ret = _ProcessWindowMessage(hwnd, msg, w_param, l_param, l_result, \
                                     msg_map_id); \
    msg_handled_ = old_msg_handled; \
    return ret; \
  } \
  BOOL _ProcessWindowMessage(HWND hWnd, \
                             UINT uMsg, \
                             WPARAM wParam, \
                             LPARAM lParam, \
                             LRESULT& lResult, \
                             DWORD dwMsgMapID) { \
    base::WeakPtr<HWNDMessageHandler> ref(weak_factory_.GetWeakPtr()); \
    BOOL bHandled = TRUE; \
    hWnd; \
    uMsg; \
    wParam; \
    lParam; \
    lResult; \
    bHandled; \
    switch(dwMsgMapID) { \
      case 0:

// An object that handles messages for a HWND that implements the views
// "Custom Frame" look. The purpose of this class is to isolate the windows-
// specific message handling from the code that wraps it. It is intended to be
// used by both a views::NativeWidget and an aura::RootWindowHost
// implementation.
// TODO(beng): This object should eventually *become* the WindowImpl.
class VIEWS_EXPORT HWNDMessageHandler :
    public gfx::WindowImpl,
    public internal::InputMethodDelegate,
    public base::MessageLoopForUI::Observer {
 public:
  explicit HWNDMessageHandler(HWNDMessageHandlerDelegate* delegate);
  ~HWNDMessageHandler();

  void Init(HWND parent, const gfx::Rect& bounds);
  void InitModalType(ui::ModalType modal_type);

  void Close();
  void CloseNow();

  gfx::Rect GetWindowBoundsInScreen() const;
  gfx::Rect GetClientAreaBoundsInScreen() const;
  gfx::Rect GetRestoredBounds() const;
  // This accounts for the case where the widget size is the client size.
  gfx::Rect GetClientAreaBounds() const;

  void GetWindowPlacement(gfx::Rect* bounds,
                          ui::WindowShowState* show_state) const;

  void SetBounds(const gfx::Rect& bounds_in_pixels);
  void SetSize(const gfx::Size& size);
  void CenterWindow(const gfx::Size& size);

  void SetRegion(HRGN rgn);

  void StackAbove(HWND other_hwnd);
  void StackAtTop();

  void Show();
  void ShowWindowWithState(ui::WindowShowState show_state);
  // TODO(beng): distinguish from ShowWindowWithState().
  void Show(int show_state);
  void ShowMaximizedWithBounds(const gfx::Rect& bounds);
  void Hide();

  void Maximize();
  void Minimize();
  void Restore();

  void Activate();
  void Deactivate();

  void SetAlwaysOnTop(bool on_top);

  bool IsVisible() const;
  bool IsActive() const;
  bool IsMinimized() const;
  bool IsMaximized() const;
  bool IsAlwaysOnTop() const;

  bool RunMoveLoop(const gfx::Vector2d& drag_offset, bool hide_on_escape);
  void EndMoveLoop();

  // Tells the HWND its client area has changed.
  void SendFrameChanged();

  void FlashFrame(bool flash);

  void ClearNativeFocus();

  void SetCapture();
  void ReleaseCapture();
  bool HasCapture() const;

  FullscreenHandler* fullscreen_handler() { return fullscreen_handler_.get(); }

  void SetVisibilityChangedAnimationsEnabled(bool enabled);

  // Returns true if the title changed.
  bool SetTitle(const string16& title);

  void SetCursor(HCURSOR cursor);

  void FrameTypeChanged();

  void SchedulePaintInRect(const gfx::Rect& rect);
  void SetOpacity(BYTE opacity);

  void SetWindowIcons(const gfx::ImageSkia& window_icon,
                      const gfx::ImageSkia& app_icon);

  void set_remove_standard_frame(bool remove_standard_frame) {
    remove_standard_frame_ = remove_standard_frame;
  }

  void set_use_system_default_icon(bool use_system_default_icon) {
    use_system_default_icon_ = use_system_default_icon;
  }

 private:
  typedef std::set<DWORD> TouchIDs;

  // Overridden from internal::InputMethodDelegate:
  virtual void DispatchKeyEventPostIME(const ui::KeyEvent& key) OVERRIDE;

  // Overridden from WindowImpl:
  virtual HICON GetDefaultWindowIcon() const OVERRIDE;
  virtual LRESULT OnWndProc(UINT message,
                            WPARAM w_param,
                            LPARAM l_param) OVERRIDE;

  // Overridden from MessageLoopForUI::Observer:
  virtual base::EventStatus WillProcessEvent(
      const base::NativeEvent& event) OVERRIDE;
  virtual void DidProcessEvent(const base::NativeEvent& event) OVERRIDE;

  // Returns the auto-hide edges of the appbar. See Appbar::GetAutohideEdges()
  // for details. If the edges change OnAppbarAutohideEdgesChanged() is called.
  int GetAppbarAutohideEdges(HMONITOR monitor);

  // Callback if the autohide edges have changed. See Appbar for details.
  void OnAppbarAutohideEdgesChanged();

  // Can be called after the delegate has had the opportunity to set focus and
  // did not do so.
  void SetInitialFocus();

  // Called after the WM_ACTIVATE message has been processed by the default
  // windows procedure.
  void PostProcessActivateMessage(int activation_state, bool minimized);

  // Enables disabled owner windows that may have been disabled due to this
  // window's modality.
  void RestoreEnabledIfNecessary();

  // Executes the specified SC_command.
  void ExecuteSystemMenuCommand(int command);

  // Start tracking all mouse events so that this window gets sent mouse leave
  // messages too.
  void TrackMouseEvents(DWORD mouse_tracking_flags);

  // Responds to the client area changing size, either at window creation time
  // or subsequently.
  void ClientAreaSizeChanged();

  // Returns the insets of the client area relative to the non-client area of
  // the window.
  bool GetClientAreaInsets(gfx::Insets* insets) const;

  // Resets the window region for the current widget bounds if necessary.
  // If |force| is true, the window region is reset to NULL even for native
  // frame windows.
  void ResetWindowRegion(bool force, bool redraw);

  // Enables or disables rendering of the non-client (glass) area by DWM,
  // under Vista and above, depending on whether the caller has requested a
  // custom frame.
  void UpdateDwmNcRenderingPolicy();

  // Calls DefWindowProc, safely wrapping the call in a ScopedRedrawLock to
  // prevent frame flicker. DefWindowProc handling can otherwise render the
  // classic-look window title bar directly.
  LRESULT DefWindowProcWithRedrawLock(UINT message,
                                      WPARAM w_param,
                                      LPARAM l_param);

  // Notifies any owned windows that we're closing.
  void NotifyOwnedWindowsParentClosing();

  // Lock or unlock the window from being able to redraw itself in response to
  // updates to its invalid region.
  class ScopedRedrawLock;
  void LockUpdates(bool force);
  void UnlockUpdates(bool force);

  // Stops ignoring SetWindowPos() requests (see below).
  void StopIgnoringPosChanges() { ignore_window_pos_changes_ = false; }

  // Synchronously paints the invalid contents of the Widget.
  void RedrawInvalidRect();

  // Synchronously updates the invalid contents of the Widget. Valid for
  // layered windows only.
  void RedrawLayeredWindowContents();

  // Attempts to force the window to be redrawn, ensuring that it gets
  // onscreen.
  void ForceRedrawWindow(int attempts);

  // Message Handlers ----------------------------------------------------------

  BEGIN_SAFE_MSG_MAP_EX(HWNDMessageHandler)
    // Range handlers must go first!
    MESSAGE_RANGE_HANDLER_EX(WM_MOUSEFIRST, WM_MOUSELAST, OnMouseRange)
    MESSAGE_RANGE_HANDLER_EX(WM_NCMOUSEMOVE, WM_NCXBUTTONDBLCLK, OnMouseRange)

    // CustomFrameWindow hacks
    MESSAGE_HANDLER_EX(WM_NCUAHDRAWCAPTION, OnNCUAHDrawCaption)
    MESSAGE_HANDLER_EX(WM_NCUAHDRAWFRAME, OnNCUAHDrawFrame)

    // Vista and newer
    MESSAGE_HANDLER_EX(WM_DWMCOMPOSITIONCHANGED, OnDwmCompositionChanged)

    // Non-atlcrack.h handlers
    MESSAGE_HANDLER_EX(WM_GETOBJECT, OnGetObject)

    // Mouse events.
    MESSAGE_HANDLER_EX(WM_MOUSEACTIVATE, OnMouseActivate)
    MESSAGE_HANDLER_EX(WM_MOUSELEAVE, OnMouseRange)
    MESSAGE_HANDLER_EX(WM_NCMOUSELEAVE, OnMouseRange)
    MESSAGE_HANDLER_EX(WM_SETCURSOR, OnSetCursor);

    // Key events.
    MESSAGE_HANDLER_EX(WM_KEYDOWN, OnKeyEvent)
    MESSAGE_HANDLER_EX(WM_KEYUP, OnKeyEvent)
    MESSAGE_HANDLER_EX(WM_SYSKEYDOWN, OnKeyEvent)
    MESSAGE_HANDLER_EX(WM_SYSKEYUP, OnKeyEvent)

    // IME Events.
    MESSAGE_HANDLER_EX(WM_IME_SETCONTEXT, OnImeMessages)
    MESSAGE_HANDLER_EX(WM_IME_STARTCOMPOSITION, OnImeMessages)
    MESSAGE_HANDLER_EX(WM_IME_COMPOSITION, OnImeMessages)
    MESSAGE_HANDLER_EX(WM_IME_ENDCOMPOSITION, OnImeMessages)
    MESSAGE_HANDLER_EX(WM_IME_REQUEST, OnImeMessages)
    MESSAGE_HANDLER_EX(WM_IME_NOTIFY, OnImeMessages)
    MESSAGE_HANDLER_EX(WM_CHAR, OnImeMessages)
    MESSAGE_HANDLER_EX(WM_SYSCHAR, OnImeMessages)
    MESSAGE_HANDLER_EX(WM_DEADCHAR, OnImeMessages)
    MESSAGE_HANDLER_EX(WM_SYSDEADCHAR, OnImeMessages)

    // Scroll events
    MESSAGE_HANDLER_EX(WM_VSCROLL, OnScrollMessage)
    MESSAGE_HANDLER_EX(WM_HSCROLL, OnScrollMessage)

    // Touch Events.
    MESSAGE_HANDLER_EX(WM_TOUCH, OnTouchEvent)

    // Uses the general handler macro since the specific handler macro
    // MSG_WM_NCACTIVATE would convert WPARAM type to BOOL type. The high
    // word of WPARAM could be set when the window is minimized or restored.
    MESSAGE_HANDLER_EX(WM_NCACTIVATE, OnNCActivate)

    // This list is in _ALPHABETICAL_ order! OR I WILL HURT YOU.
    MSG_WM_ACTIVATEAPP(OnActivateApp)
    MSG_WM_APPCOMMAND(OnAppCommand)
    MSG_WM_CANCELMODE(OnCancelMode)
    MSG_WM_CAPTURECHANGED(OnCaptureChanged)
    MSG_WM_CLOSE(OnClose)
    MSG_WM_COMMAND(OnCommand)
    MSG_WM_CREATE(OnCreate)
    MSG_WM_DESTROY(OnDestroy)
    MSG_WM_DISPLAYCHANGE(OnDisplayChange)
    MSG_WM_ENTERSIZEMOVE(OnEnterSizeMove)
    MSG_WM_ERASEBKGND(OnEraseBkgnd)
    MSG_WM_EXITSIZEMOVE(OnExitSizeMove)
    MSG_WM_GETMINMAXINFO(OnGetMinMaxInfo)
    MSG_WM_INITMENU(OnInitMenu)
    MSG_WM_INPUTLANGCHANGE(OnInputLangChange)
    MSG_WM_KILLFOCUS(OnKillFocus)
    MSG_WM_MOVE(OnMove)
    MSG_WM_MOVING(OnMoving)
    MSG_WM_NCCALCSIZE(OnNCCalcSize)
    MSG_WM_NCHITTEST(OnNCHitTest)
    MSG_WM_NCPAINT(OnNCPaint)
    MSG_WM_NOTIFY(OnNotify)
    MSG_WM_PAINT(OnPaint)
    MSG_WM_SETFOCUS(OnSetFocus)
    MSG_WM_SETICON(OnSetIcon)
    MSG_WM_SETTEXT(OnSetText)
    MSG_WM_SETTINGCHANGE(OnSettingChange)
    MSG_WM_SIZE(OnSize)
    MSG_WM_SYSCOMMAND(OnSysCommand)
    MSG_WM_THEMECHANGED(OnThemeChanged)
    MSG_WM_WINDOWPOSCHANGED(OnWindowPosChanged)
    MSG_WM_WINDOWPOSCHANGING(OnWindowPosChanging)
    MSG_WM_WTSSESSION_CHANGE(OnSessionChange)
  END_MSG_MAP()

  // Message Handlers.
  // This list is in _ALPHABETICAL_ order!
  // TODO(beng): Once this object becomes the WindowImpl, these methods can
  //             be made private.
  void OnActivateApp(BOOL active, DWORD thread_id);
  // TODO(beng): return BOOL is temporary until this object becomes a
  //             WindowImpl.
  BOOL OnAppCommand(HWND window, short command, WORD device, int keystate);
  void OnCancelMode();
  void OnCaptureChanged(HWND window);
  void OnClose();
  void OnCommand(UINT notification_code, int command, HWND window);
  LRESULT OnCreate(CREATESTRUCT* create_struct);
  void OnDestroy();
  void OnDisplayChange(UINT bits_per_pixel, const CSize& screen_size);
  LRESULT OnDwmCompositionChanged(UINT msg, WPARAM w_param, LPARAM l_param);
  void OnEnterSizeMove();
  LRESULT OnEraseBkgnd(HDC dc);
  void OnExitSizeMove();
  void OnGetMinMaxInfo(MINMAXINFO* minmax_info);
  LRESULT OnGetObject(UINT message, WPARAM w_param, LPARAM l_param);
  LRESULT OnImeMessages(UINT message, WPARAM w_param, LPARAM l_param);
  void OnInitMenu(HMENU menu);
  void OnInputLangChange(DWORD character_set, HKL input_language_id);
  LRESULT OnKeyEvent(UINT message, WPARAM w_param, LPARAM l_param);
  void OnKillFocus(HWND focused_window);
  LRESULT OnMouseActivate(UINT message, WPARAM w_param, LPARAM l_param);
  LRESULT OnMouseRange(UINT message, WPARAM w_param, LPARAM l_param);
  void OnMove(const CPoint& point);
  void OnMoving(UINT param, const RECT* new_bounds);
  LRESULT OnNCActivate(UINT message, WPARAM w_param, LPARAM l_param);
  LRESULT OnNCCalcSize(BOOL mode, LPARAM l_param);
  LRESULT OnNCHitTest(const CPoint& point);
  void OnNCPaint(HRGN rgn);
  LRESULT OnNCUAHDrawCaption(UINT message, WPARAM w_param, LPARAM l_param);
  LRESULT OnNCUAHDrawFrame(UINT message, WPARAM w_param, LPARAM l_param);
  LRESULT OnNotify(int w_param, NMHDR* l_param);
  void OnPaint(HDC dc);
  LRESULT OnReflectedMessage(UINT message, WPARAM w_param, LPARAM l_param);
  LRESULT OnScrollMessage(UINT message, WPARAM w_param, LPARAM l_param);
  void OnSessionChange(WPARAM status_code, PWTSSESSION_NOTIFICATION session_id);
  LRESULT OnSetCursor(UINT message, WPARAM w_param, LPARAM l_param);
  void OnSetFocus(HWND last_focused_window);
  LRESULT OnSetIcon(UINT size_type, HICON new_icon);
  LRESULT OnSetText(const wchar_t* text);
  void OnSettingChange(UINT flags, const wchar_t* section);
  void OnSize(UINT param, const CSize& size);
  void OnSysCommand(UINT notification_code, const CPoint& point);
  void OnThemeChanged();
  LRESULT OnTouchEvent(UINT message, WPARAM w_param, LPARAM l_param);
  void OnWindowPosChanging(WINDOWPOS* window_pos);
  void OnWindowPosChanged(WINDOWPOS* window_pos);

  typedef std::vector<ui::TouchEvent> TouchEvents;
  // Helper to handle the list of touch events passed in. We need this because
  // touch events on windows don't fire if we enter a modal loop in the context
  // of a touch event.
  void HandleTouchEvents(const TouchEvents& touch_events);

  HWNDMessageHandlerDelegate* delegate_;

  scoped_ptr<FullscreenHandler> fullscreen_handler_;

  // Set to true in Close() and false is CloseNow().
  bool waiting_for_close_now_;

  bool remove_standard_frame_;

  bool use_system_default_icon_;

  // Whether the focus should be restored next time we get enabled.  Needed to
  // restore focus correctly when Windows modal dialogs are displayed.
  bool restore_focus_when_enabled_;

  // Whether all ancestors have been enabled. This is only used if is_modal_ is
  // true.
  bool restored_enabled_;

<<<<<<< HEAD
=======
  // Whether or not the cursor has been overridden by WM_SETCURSOR.  When this
  // is true, |SetCursor| will be a no-op.
  bool is_cursor_overridden_;

>>>>>>> 91940a09
  // The current cursor.
  HCURSOR current_cursor_;

  // The last cursor that was active before the current one was selected. Saved
  // so that we can restore it.
  HCURSOR previous_cursor_;

  // Event handling ------------------------------------------------------------

  // The flags currently being used with TrackMouseEvent to track mouse
  // messages. 0 if there is no active tracking. The value of this member is
  // used when tracking is canceled.
  DWORD active_mouse_tracking_flags_;

  // Set to true when the user presses the right mouse button on the caption
  // area. We need this so we can correctly show the context menu on mouse-up.
  bool is_right_mouse_pressed_on_caption_;

  // Set to true when the delegate is performing NC drag operations.
  bool is_delegate_nc_dragging_;

  // The NC hit-test code that is in effect while NC dragging.
  int nc_dragging_hittest_code_;

  // The set of touch devices currently down.
  TouchIDs touch_ids_;

  // ScopedRedrawLock ----------------------------------------------------------

  // Represents the number of ScopedRedrawLocks active against this widget.
  // If this is greater than zero, the widget should be locked against updates.
  int lock_updates_count_;

  // Window resizing -----------------------------------------------------------

  // When true, this flag makes us discard incoming SetWindowPos() requests that
  // only change our position/size.  (We still allow changes to Z-order,
  // activation, etc.)
  bool ignore_window_pos_changes_;

  // The last-seen monitor containing us, and its rect and work area.  These are
  // used to catch updates to the rect and work area and react accordingly.
  HMONITOR last_monitor_;
  gfx::Rect last_monitor_rect_, last_work_area_;

  // Layered windows -----------------------------------------------------------

  // Should we keep an off-screen buffer? This is false by default, set to true
  // when WS_EX_LAYERED is specified before the native window is created.
  //
  // NOTE: this is intended to be used with a layered window (a window with an
  // extended window style of WS_EX_LAYERED). If you are using a layered window
  // and NOT changing the layered alpha or anything else, then leave this value
  // alone. OTOH if you are invoking SetLayeredWindowAttributes then you'll
  // most likely want to set this to false, or after changing the alpha toggle
  // the extended style bit to false than back to true. See MSDN for more
  // details.
  bool use_layered_buffer_;

  // The default alpha to be applied to the layered window.
  BYTE layered_alpha_;

  // A canvas that contains the window contents in the case of a layered
  // window.
  scoped_ptr<gfx::Canvas> layered_window_contents_;

  // We must track the invalid rect ourselves, for two reasons:
  // For layered windows, Windows will not do this properly with
  // InvalidateRect()/GetUpdateRect(). (In fact, it'll return misleading
  // information from GetUpdateRect()).
  // We also need to keep track of the invalid rectangle for the RootView should
  // we need to paint the non-client area. The data supplied to WM_NCPAINT seems
  // to be insufficient.
  gfx::Rect invalid_rect_;

  // Set to true when waiting for RedrawLayeredWindowContents().
  bool waiting_for_redraw_layered_window_contents_;

  // True the first time nccalc is called on a sizable widget
  bool is_first_nccalc_;

  // Copy of custom window region specified via SetRegion(), if any.
  base::win::ScopedRegion custom_window_region_;

  // A factory used to lookup appbar autohide edges.
  base::WeakPtrFactory<HWNDMessageHandler> autohide_factory_;

  // Generates touch-ids for touch-events.
  ui::SequentialIDGenerator id_generator_;

  // Indicates if the window needs the WS_VSCROLL and WS_HSCROLL styles.
  bool needs_scroll_styles_;

  // Set to true if we are in the context of a sizing operation.
  bool in_size_loop_;

  DISALLOW_COPY_AND_ASSIGN(HWNDMessageHandler);
};

// This window property if set on the window does not activate the window for a
// touch based WM_MOUSEACTIVATE message.
const wchar_t kIgnoreTouchMouseActivateForWindow[] =
    L"Chrome.IgnoreMouseActivate";

}  // namespace views

#endif  // UI_VIEWS_WIN_HWND_MESSAGE_HANDLER_H_<|MERGE_RESOLUTION|>--- conflicted
+++ resolved
@@ -457,13 +457,10 @@
   // true.
   bool restored_enabled_;
 
-<<<<<<< HEAD
-=======
   // Whether or not the cursor has been overridden by WM_SETCURSOR.  When this
   // is true, |SetCursor| will be a no-op.
   bool is_cursor_overridden_;
 
->>>>>>> 91940a09
   // The current cursor.
   HCURSOR current_cursor_;
 
