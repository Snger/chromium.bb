--- conflicted
+++ resolved
@@ -396,10 +396,7 @@
       use_system_default_icon_(false),
       restore_focus_when_enabled_(false),
       restored_enabled_(false),
-<<<<<<< HEAD
-=======
       is_cursor_overridden_(false),
->>>>>>> 91940a09
       current_cursor_(NULL),
       previous_cursor_(NULL),
       active_mouse_tracking_flags_(0),
@@ -2174,25 +2171,17 @@
       cursor = IDC_SIZENESW;
       break;
     case HTCLIENT:
-<<<<<<< HEAD
-      SetCursor(current_cursor_);
-      return 1;
-=======
       is_cursor_overridden_ = false;
       SetCursor(current_cursor_);
       return 1;
     case LOWORD(HTERROR):  // Use HTERROR's LOWORD value for valid comparison.
       SetMsgHandled(FALSE);
       break;
->>>>>>> 91940a09
     default:
       // Use the default value, IDC_ARROW.
       break;
   }
-<<<<<<< HEAD
-=======
   is_cursor_overridden_ = true;
->>>>>>> 91940a09
   ::SetCursor(LoadCursor(NULL, cursor));
   return 1;
 }
