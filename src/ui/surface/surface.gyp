--- conflicted
+++ resolved
@@ -61,11 +61,7 @@
         '<(DEPTH)/base/third_party/dynamic_annotations/dynamic_annotations.gyp:dynamic_annotations',
         '<(DEPTH)/media/media.gyp:media',
         '<(DEPTH)/skia/skia.gyp:skia',
-<<<<<<< HEAD
-        '<(DEPTH)/ui/events/events.gyp:events',
-=======
         '<(DEPTH)/ui/events/events.gyp:events_base',
->>>>>>> 8c15b39e
         '<(DEPTH)/ui/gfx/gfx.gyp:gfx',
         '<(DEPTH)/ui/gl/gl.gyp:gl',
         '<(DEPTH)/ui/ui.gyp:ui',
@@ -105,11 +101,7 @@
             '<(DEPTH)/base/base.gyp:run_all_unittests',
             '<(DEPTH)/media/media.gyp:media',
             '<(DEPTH)/skia/skia.gyp:skia',
-<<<<<<< HEAD
-            '<(DEPTH)/ui/events/events.gyp:events',
-=======
             '<(DEPTH)/ui/events/events.gyp:events_base',
->>>>>>> 8c15b39e
             '<(DEPTH)/ui/gfx/gfx.gyp:gfx',
             '<(DEPTH)/ui/ui.gyp:ui',
             'surface',
