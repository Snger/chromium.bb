--- conflicted
+++ resolved
@@ -24,10 +24,7 @@
 #include "ui/compositor/layer_type.h"
 #include "ui/events/event_constants.h"
 #include "ui/events/event_target.h"
-<<<<<<< HEAD
-=======
 #include "ui/events/event_targeter.h"
->>>>>>> 8c15b39e
 #include "ui/events/gestures/gesture_types.h"
 #include "ui/gfx/insets.h"
 #include "ui/gfx/native_widget_types.h"
@@ -451,20 +448,6 @@
   // Called when this window's parent has changed.
   void OnParentChanged();
 
-<<<<<<< HEAD
-  // Populates |ancestors| with all transient ancestors of |window| that are
-  // children of |this|. Returns true if any ancestors were found, false if not.
-  bool GetAllTransientAncestors(Window* window, Windows* ancestors) const;
-
-  // Replaces two windows |window1| and |window2| with their possible transient
-  // ancestors that are still siblings (have a common transient parent).
-  // |window1| and |window2| are not modified if such ancestors cannot be found.
-  void FindCommonSiblings(Window** window1, Window** window2) const;
-
-  // Returns true when |ancestor| is a transient ancestor of |this|.
-  bool HasTransientAncestor(const Window* ancestor) const;
-
-=======
   // Returns true when |ancestor| is a transient ancestor of |this|.
   bool HasTransientAncestor(const Window* ancestor) const;
 
@@ -473,7 +456,6 @@
   void SkipNullDelegatesForStacking(StackDirection direction,
                                     Window** target) const;
 
->>>>>>> 8c15b39e
   // Determines the real location for stacking |child| and invokes
   // StackChildRelativeToImpl().
   void StackChildRelativeTo(Window* child,
@@ -552,8 +534,6 @@
   // Returns true if the mouse is currently within our bounds.
   bool ContainsMouse();
 
-<<<<<<< HEAD
-=======
   // Returns the first ancestor (starting at |this|) with a layer. |offset| is
   // set to the offset from |this| to the first ancestor with a layer. |offset|
   // may be NULL.
@@ -569,7 +549,6 @@
   // is relative to the parent Window.
   gfx::Rect bounds_;
 
->>>>>>> 8c15b39e
   WindowEventDispatcher* dispatcher_;
 
   client::WindowType type_;
