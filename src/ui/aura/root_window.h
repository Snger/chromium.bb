// Copyright (c) 2012 The Chromium Authors. All rights reserved.
// Use of this source code is governed by a BSD-style license that can be
// found in the LICENSE file.

#ifndef UI_AURA_ROOT_WINDOW_H_
#define UI_AURA_ROOT_WINDOW_H_

#include <vector>

#include "base/basictypes.h"
#include "base/gtest_prod_util.h"
#include "base/memory/ref_counted.h"
#include "base/memory/scoped_ptr.h"
#include "base/memory/weak_ptr.h"
#include "base/message_loop/message_loop.h"
#include "ui/aura/aura_export.h"
#include "ui/aura/client/capture_delegate.h"
#include "ui/aura/window_tree_host.h"
#include "ui/aura/window_tree_host_delegate.h"
#include "ui/base/cursor/cursor.h"
#include "ui/compositor/compositor.h"
#include "ui/compositor/layer_animation_observer.h"
#include "ui/events/event_constants.h"
<<<<<<< HEAD
#include "ui/events/event_dispatcher.h"
=======
#include "ui/events/event_processor.h"
#include "ui/events/event_targeter.h"
>>>>>>> 8c15b39e
#include "ui/events/gestures/gesture_recognizer.h"
#include "ui/events/gestures/gesture_types.h"
#include "ui/gfx/native_widget_types.h"
#include "ui/gfx/point.h"
#include "ui/gfx/transform.h"

namespace gfx {
class Size;
class Transform;
}

namespace ui {
class GestureEvent;
class GestureRecognizer;
class KeyEvent;
class LayerAnimationSequence;
class MouseEvent;
class ScrollEvent;
class TouchEvent;
class ViewProp;
}

namespace aura {
class RootWindow;
class RootWindowHost;
class RootWindowObserver;
class RootWindowTransformer;
class TestScreen;
<<<<<<< HEAD

// RootWindow is responsible for hosting a set of windows.
class AURA_EXPORT RootWindow : public Window,
                               public ui::EventDispatcherDelegate,
=======
class WindowTargeter;

// RootWindow is responsible for hosting a set of windows.
class AURA_EXPORT RootWindow : public ui::EventProcessor,
>>>>>>> 8c15b39e
                               public ui::GestureEventHelper,
                               public ui::LayerAnimationObserver,
                               public aura::client::CaptureDelegate,
                               public aura::RootWindowHostDelegate {
 public:
  struct AURA_EXPORT CreateParams {
    // CreateParams with initial_bounds and default host in pixel.
    explicit CreateParams(const gfx::Rect& initial_bounds);
    ~CreateParams() {}

    gfx::Rect initial_bounds;

    // A host to use in place of the default one that RootWindow will create.
    // NULL by default.
    RootWindowHost* host;
  };

  explicit RootWindow(const CreateParams& params);
  virtual ~RootWindow();

  // Returns the RootWindowHost for the specified accelerated widget, or NULL
  // if there is none associated.
  static RootWindow* GetForAcceleratedWidget(gfx::AcceleratedWidget widget);

  Window* window() {
    return const_cast<Window*>(const_cast<const RootWindow*>(this)->window());
  }
  const Window* window() const { return window_.get(); }
  RootWindowHost* host() {
    return const_cast<RootWindowHost*>(
        const_cast<const RootWindow*>(this)->host());
  }
  const RootWindowHost* host() const { return host_.get(); }
  ui::Compositor* compositor() { return compositor_.get(); }
  gfx::NativeCursor last_cursor() const { return last_cursor_; }
  Window* mouse_pressed_handler() { return mouse_pressed_handler_; }
  Window* mouse_moved_handler() { return mouse_moved_handler_; }

  // Initializes the root window.
  void Init();

  // Stop listening events in preparation for shutdown.
  void PrepareForShutdown();

  // Repost event for re-processing. Used when exiting context menus.
  // We only support the ET_MOUSE_PRESSED and ET_GESTURE_TAP_DOWN event
  // types (although the latter is currently a no-op).
  void RepostEvent(const ui::LocatedEvent& event);

  RootWindowHostDelegate* AsRootWindowHostDelegate();

  // Gets/sets the size of the host window.
  void SetHostSize(const gfx::Size& size_in_pixel);

  // Sets the bounds of the host window.
  void SetHostBounds(const gfx::Rect& size_in_pizel);

  // Sets the currently-displayed cursor. If the cursor was previously hidden
  // via ShowCursor(false), it will remain hidden until ShowCursor(true) is
  // called, at which point the cursor that was last set via SetCursor() will be
  // used.
  void SetCursor(gfx::NativeCursor cursor);

  // Invoked when the cursor's visibility has changed.
  void OnCursorVisibilityChanged(bool visible);

  // Invoked when the mouse events get enabled or disabled.
  void OnMouseEventsEnableStateChanged(bool enabled);

  // Moves the cursor to the specified location relative to the root window.
  void MoveCursorTo(const gfx::Point& location);

  // Moves the cursor to the |host_location| given in host coordinates.
  void MoveCursorToHostLocation(const gfx::Point& host_location);

<<<<<<< HEAD
  // Clips the cursor movement to the root_window.
  bool ConfineCursorToWindow();

  // Restores the cursor movement beyond the root window.
  void UnConfineCursor();

=======
>>>>>>> 8c15b39e
  // Draw the damage_rect.
  void ScheduleRedrawRect(const gfx::Rect& damage_rect);

  // Returns a target window for the given gesture event.
  Window* GetGestureTarget(ui::GestureEvent* event);

  // Handles a gesture event. Returns true if handled. Unlike the other
  // event-dispatching function (e.g. for touch/mouse/keyboard events), gesture
  // events are dispatched from GestureRecognizer instead of RootWindowHost.
  void DispatchGestureEvent(ui::GestureEvent* event);

  // Invoked when |window| is being destroyed.
  void OnWindowDestroying(Window* window);

  // Invoked when |window|'s bounds have changed. |contained_mouse| indicates if
  // the bounds before change contained the |last_moust_location()|.
  void OnWindowBoundsChanged(Window* window, bool contained_mouse);

  // Dispatches OnMouseExited to the |window| which is hiding if nessessary.
  void DispatchMouseExitToHidingWindow(Window* window);

  // Dispatches a ui::ET_MOUSE_EXITED event at |point|.
  void DispatchMouseExitAtPoint(const gfx::Point& point);

  // Invoked when |window|'s visibility has changed.
  void OnWindowVisibilityChanged(Window* window, bool is_visible);

  // Invoked when |window|'s tranfrom has changed. |contained_mouse|
  // indicates if the bounds before change contained the
  // |last_moust_location()|.
  void OnWindowTransformed(Window* window, bool contained_mouse);

  // Invoked when the keyboard mapping (in X11 terms: the mapping between
  // keycodes and keysyms) has changed.
  void OnKeyboardMappingChanged();

  // The system windowing system has sent a request that we close our window.
  void OnRootWindowHostCloseRequested();

  // Add/remove observer. There is no need to remove the observer if
  // the root window is being deleted. In particular, you SHOULD NOT remove
  // in |WindowObserver::OnWindowDestroying| of the observer observing
  // the root window because it is too late to remove it.
  void AddRootWindowObserver(RootWindowObserver* observer);
  void RemoveRootWindowObserver(RootWindowObserver* observer);

  // Converts |point| from the root window's coordinate system to the
  // host window's.
  void ConvertPointToHost(gfx::Point* point) const;

  // Converts |point| from the host window's coordinate system to the
  // root window's.
  void ConvertPointFromHost(gfx::Point* point) const;

  // Gesture Recognition -------------------------------------------------------

  // When a touch event is dispatched to a Window, it may want to process the
  // touch event asynchronously. In such cases, the window should consume the
  // event during the event dispatch. Once the event is properly processed, the
  // window should let the RootWindow know about the result of the event
  // processing, so that gesture events can be properly created and dispatched.
  void ProcessedTouchEvent(ui::TouchEvent* event,
                           Window* window,
                           ui::EventResult result);

<<<<<<< HEAD
  // Returns the accelerated widget from the RootWindowHost.
  gfx::AcceleratedWidget GetAcceleratedWidget();

  // Toggles the host's full screen state.
  void ToggleFullScreen();

=======
>>>>>>> 8c15b39e
  // These methods are used to defer the processing of mouse/touch events
  // related to resize. A client (typically a RenderWidgetHostViewAura) can call
  // HoldPointerMoves when an resize is initiated and then ReleasePointerMoves
  // once the resize is completed.
  //
  // More than one hold can be invoked and each hold must be cancelled by a
  // release before we resume normal operation.
  void HoldPointerMoves();
  void ReleasePointerMoves();

  // Gets the last location seen in a mouse event in this root window's
  // coordinates. This may return a point outside the root window's bounds.
  gfx::Point GetLastMouseLocationInRoot() const;

<<<<<<< HEAD
  // Exposes RootWindowHost::QueryMouseLocation() for test purposes.
  bool QueryMouseLocationForTest(gfx::Point* point) const;

  void SetRootWindowTransformer(scoped_ptr<RootWindowTransformer> transformer);
  gfx::Transform GetRootTransform() const;

  // Overridden from Window:
  virtual Window* GetRootWindow() OVERRIDE;
  virtual const Window* GetRootWindow() const OVERRIDE;
  virtual void SetTransform(const gfx::Transform& transform) OVERRIDE;
  virtual bool CanFocus() const OVERRIDE;
  virtual bool CanReceiveEvents() const OVERRIDE;
=======
  void SetRootWindowTransformer(scoped_ptr<RootWindowTransformer> transformer);
  gfx::Transform GetRootTransform() const;

  void SetTransform(const gfx::Transform& transform);
>>>>>>> 8c15b39e

 private:
  FRIEND_TEST_ALL_PREFIXES(RootWindowTest, KeepTranslatedEventInRoot);

  friend class Window;
  friend class TestScreen;

  // The parameter for OnWindowHidden() to specify why window is hidden.
  enum WindowHiddenReason {
    WINDOW_DESTROYED,  // Window is destroyed.
    WINDOW_HIDDEN,     // Window is hidden.
    WINDOW_MOVING,     // Window is temporarily marked as hidden due to move
                       // across root windows.
  };

  // Updates the event with the appropriate transform for the device scale
  // factor. The RootWindowHostDelegate dispatches events in the physical pixel
  // coordinate. But the event processing from RootWindow onwards happen in
  // device-independent pixel coordinate. So it is necessary to update the event
  // received from the host.
  void TransformEventForDeviceScaleFactor(ui::LocatedEvent* event);

  // Moves the cursor to the specified location. This method is internally used
  // by MoveCursorTo() and MoveCursorToHostLocation().
  void MoveCursorToInternal(const gfx::Point& root_location,
                            const gfx::Point& host_location);

  // Dispatches the specified event type (intended for enter/exit) to the
  // |mouse_moved_handler_|.
  ui::EventDispatchDetails DispatchMouseEnterOrExit(
      const ui::MouseEvent& event,
      ui::EventType type) WARN_UNUSED_RESULT;
  ui::EventDispatchDetails ProcessGestures(
      ui::GestureRecognizer::Gestures* gestures) WARN_UNUSED_RESULT;

  // Called when a Window is attached or detached from the RootWindow.
  void OnWindowAddedToRootWindow(Window* window);
  void OnWindowRemovedFromRootWindow(Window* window, Window* new_root);

  // Called when a window becomes invisible, either by being removed
  // from root window hierarchy, via SetVisible(false) or being destroyed.
  // |reason| specifies what triggered the hiding.
  void OnWindowHidden(Window* invisible, WindowHiddenReason reason);

  // Cleans up the state of gestures for all windows in |window| (including
  // |window| itself). This includes cancelling active touch points.
  void CleanupGestureState(Window* window);

  // Updates the root window's size using |host_size|, current
  // transform and insets.
  void UpdateRootWindowSize(const gfx::Size& host_size);

<<<<<<< HEAD
  // Overridden from ui::EventTarget:
  virtual ui::EventTarget* GetParentTarget() OVERRIDE;

  // Overridden from ui::LayerDelegate:
  virtual void OnDeviceScaleFactorChanged(float device_scale_factor) OVERRIDE;

=======
>>>>>>> 8c15b39e
  // Overridden from aura::client::CaptureDelegate:
  virtual void UpdateCapture(Window* old_capture, Window* new_capture) OVERRIDE;
  virtual void OnOtherRootGotCapture() OVERRIDE;
  virtual void SetNativeCapture() OVERRIDE;
  virtual void ReleaseNativeCapture() OVERRIDE;

<<<<<<< HEAD
=======
  // Overridden from ui::EventProcessor:
  virtual ui::EventTarget* GetRootTarget() OVERRIDE;
  virtual void PrepareEventForDispatch(ui::Event* event) OVERRIDE;

>>>>>>> 8c15b39e
  // Overridden from ui::EventDispatcherDelegate.
  virtual bool CanDispatchToTarget(ui::EventTarget* target) OVERRIDE;
  virtual ui::EventDispatchDetails PreDispatchEvent(ui::EventTarget* target,
                                                    ui::Event* event) OVERRIDE;
  virtual ui::EventDispatchDetails PostDispatchEvent(
      ui::EventTarget* target, const ui::Event& event) OVERRIDE;

  // Overridden from ui::GestureEventHelper.
  virtual bool CanDispatchToConsumer(ui::GestureConsumer* consumer) OVERRIDE;
  virtual void DispatchPostponedGestureEvent(ui::GestureEvent* event) OVERRIDE;
  virtual void DispatchCancelTouchEvent(ui::TouchEvent* event) OVERRIDE;

  // Overridden from ui::LayerAnimationObserver:
  virtual void OnLayerAnimationEnded(
      ui::LayerAnimationSequence* animation) OVERRIDE;
  virtual void OnLayerAnimationScheduled(
      ui::LayerAnimationSequence* animation) OVERRIDE;
  virtual void OnLayerAnimationAborted(
      ui::LayerAnimationSequence* animation) OVERRIDE;

  // Overridden from aura::RootWindowHostDelegate:
  virtual bool OnHostKeyEvent(ui::KeyEvent* event) OVERRIDE;
  virtual bool OnHostMouseEvent(ui::MouseEvent* event) OVERRIDE;
  virtual bool OnHostScrollEvent(ui::ScrollEvent* event) OVERRIDE;
  virtual bool OnHostTouchEvent(ui::TouchEvent* event) OVERRIDE;
  virtual void OnHostCancelMode() OVERRIDE;
  virtual void OnHostActivated() OVERRIDE;
  virtual void OnHostLostWindowCapture() OVERRIDE;
  virtual void OnHostLostMouseGrab() OVERRIDE;
  virtual void OnHostPaint(const gfx::Rect& damage_rect) OVERRIDE;
  virtual void OnHostMoved(const gfx::Point& origin) OVERRIDE;
  virtual void OnHostResized(const gfx::Size& size) OVERRIDE;
  virtual float GetDeviceScaleFactor() OVERRIDE;
  virtual RootWindow* AsRootWindow() OVERRIDE;
  virtual const RootWindow* AsRootWindow() const OVERRIDE;
  virtual ui::EventProcessor* GetEventProcessor() OVERRIDE;

  ui::EventDispatchDetails OnHostMouseEventImpl(ui::MouseEvent* event)
      WARN_UNUSED_RESULT;

  // We hold and aggregate mouse drags and touch moves as a way of throttling
  // resizes when HoldMouseMoves() is called. The following methods are used to
  // dispatch held and newly incoming mouse and touch events, typically when an
  // event other than one of these needs dispatching or a matching
  // ReleaseMouseMoves()/ReleaseTouchMoves() is called.  NOTE: because these
  // methods dispatch events from RootWindowHost the coordinates are in terms of
  // the root.
<<<<<<< HEAD
  bool DispatchMouseEventImpl(ui::MouseEvent* event);
  void DispatchMouseEventRepost(ui::MouseEvent* event);
  bool DispatchMouseEventToTarget(ui::MouseEvent* event, Window* target);
  bool DispatchTouchEventImpl(ui::TouchEvent* event);
  void DispatchHeldEvents();

=======
  ui::EventDispatchDetails DispatchMouseEventImpl(ui::MouseEvent* event)
      WARN_UNUSED_RESULT;
  ui::EventDispatchDetails DispatchMouseEventRepost(ui::MouseEvent* event)
      WARN_UNUSED_RESULT;
  ui::EventDispatchDetails DispatchMouseEventToTarget(ui::MouseEvent* event,
                                                      Window* target)
      WARN_UNUSED_RESULT;
  ui::EventDispatchDetails DispatchTouchEventImpl(ui::TouchEvent* event)
      WARN_UNUSED_RESULT;
  ui::EventDispatchDetails DispatchHeldEvents() WARN_UNUSED_RESULT;
  // Creates and dispatches synthesized mouse move event using the
  // current mouse location.
  ui::EventDispatchDetails SynthesizeMouseMoveEvent() WARN_UNUSED_RESULT;

  void SynthesizeMouseMoveEventAsync();

>>>>>>> 8c15b39e
  // Posts a task to send synthesized mouse move event if there
  // is no a pending task.
  void PostMouseMoveEventAfterWindowChange();

  gfx::Transform GetInverseRootTransform() const;

  void PreDispatchLocatedEvent(Window* target, ui::LocatedEvent* event);

  // TODO(beng): evaluate the ideal ownership model.
  scoped_ptr<Window> window_;

<<<<<<< HEAD
=======
  scoped_ptr<ui::Compositor> compositor_;

  scoped_ptr<RootWindowHost> host_;

>>>>>>> 8c15b39e
  // Touch ids that are currently down.
  uint32 touch_ids_down_;

  // Last cursor set.  Used for testing.
  gfx::NativeCursor last_cursor_;

  ObserverList<RootWindowObserver> observers_;

  Window* mouse_pressed_handler_;
  Window* mouse_moved_handler_;
  Window* event_dispatch_target_;
<<<<<<< HEAD
=======
  Window* old_dispatch_target_;
>>>>>>> 8c15b39e

  bool synthesize_mouse_move_;
  bool waiting_on_compositing_end_;
  bool draw_on_compositing_end_;

  bool defer_draw_scheduling_;

  // How many move holds are outstanding. We try to defer dispatching
  // touch/mouse moves while the count is > 0.
  int move_hold_count_;
  scoped_ptr<ui::LocatedEvent> held_move_event_;

  // Allowing for reposting of events. Used when exiting context menus.
  scoped_ptr<ui::LocatedEvent>  held_repostable_event_;
<<<<<<< HEAD
=======

  // Set when dispatching a held event.
  bool dispatching_held_event_;
>>>>>>> 8c15b39e

  scoped_ptr<ui::ViewProp> prop_;

  scoped_ptr<RootWindowTransformer> transformer_;

<<<<<<< HEAD
  // Used for references we don't need to invalidate.
  base::WeakPtrFactory<RootWindow> weak_factory_;
=======
  // Used to schedule reposting an event.
  base::WeakPtrFactory<RootWindow> repost_event_factory_;
>>>>>>> 8c15b39e

  // Used to schedule DispatchHeldEvents() when |move_hold_count_| goes to 0.
  base::WeakPtrFactory<RootWindow> held_event_factory_;

  DISALLOW_COPY_AND_ASSIGN(RootWindow);
};

}  // namespace aura

#endif  // UI_AURA_ROOT_WINDOW_H_<|MERGE_RESOLUTION|>--- conflicted
+++ resolved
@@ -21,12 +21,8 @@
 #include "ui/compositor/compositor.h"
 #include "ui/compositor/layer_animation_observer.h"
 #include "ui/events/event_constants.h"
-<<<<<<< HEAD
-#include "ui/events/event_dispatcher.h"
-=======
 #include "ui/events/event_processor.h"
 #include "ui/events/event_targeter.h"
->>>>>>> 8c15b39e
 #include "ui/events/gestures/gesture_recognizer.h"
 #include "ui/events/gestures/gesture_types.h"
 #include "ui/gfx/native_widget_types.h"
@@ -55,17 +51,10 @@
 class RootWindowObserver;
 class RootWindowTransformer;
 class TestScreen;
-<<<<<<< HEAD
-
-// RootWindow is responsible for hosting a set of windows.
-class AURA_EXPORT RootWindow : public Window,
-                               public ui::EventDispatcherDelegate,
-=======
 class WindowTargeter;
 
 // RootWindow is responsible for hosting a set of windows.
 class AURA_EXPORT RootWindow : public ui::EventProcessor,
->>>>>>> 8c15b39e
                                public ui::GestureEventHelper,
                                public ui::LayerAnimationObserver,
                                public aura::client::CaptureDelegate,
@@ -141,15 +130,6 @@
   // Moves the cursor to the |host_location| given in host coordinates.
   void MoveCursorToHostLocation(const gfx::Point& host_location);
 
-<<<<<<< HEAD
-  // Clips the cursor movement to the root_window.
-  bool ConfineCursorToWindow();
-
-  // Restores the cursor movement beyond the root window.
-  void UnConfineCursor();
-
-=======
->>>>>>> 8c15b39e
   // Draw the damage_rect.
   void ScheduleRedrawRect(const gfx::Rect& damage_rect);
 
@@ -215,15 +195,6 @@
                            Window* window,
                            ui::EventResult result);
 
-<<<<<<< HEAD
-  // Returns the accelerated widget from the RootWindowHost.
-  gfx::AcceleratedWidget GetAcceleratedWidget();
-
-  // Toggles the host's full screen state.
-  void ToggleFullScreen();
-
-=======
->>>>>>> 8c15b39e
   // These methods are used to defer the processing of mouse/touch events
   // related to resize. A client (typically a RenderWidgetHostViewAura) can call
   // HoldPointerMoves when an resize is initiated and then ReleasePointerMoves
@@ -238,25 +209,10 @@
   // coordinates. This may return a point outside the root window's bounds.
   gfx::Point GetLastMouseLocationInRoot() const;
 
-<<<<<<< HEAD
-  // Exposes RootWindowHost::QueryMouseLocation() for test purposes.
-  bool QueryMouseLocationForTest(gfx::Point* point) const;
-
   void SetRootWindowTransformer(scoped_ptr<RootWindowTransformer> transformer);
   gfx::Transform GetRootTransform() const;
 
-  // Overridden from Window:
-  virtual Window* GetRootWindow() OVERRIDE;
-  virtual const Window* GetRootWindow() const OVERRIDE;
-  virtual void SetTransform(const gfx::Transform& transform) OVERRIDE;
-  virtual bool CanFocus() const OVERRIDE;
-  virtual bool CanReceiveEvents() const OVERRIDE;
-=======
-  void SetRootWindowTransformer(scoped_ptr<RootWindowTransformer> transformer);
-  gfx::Transform GetRootTransform() const;
-
   void SetTransform(const gfx::Transform& transform);
->>>>>>> 8c15b39e
 
  private:
   FRIEND_TEST_ALL_PREFIXES(RootWindowTest, KeepTranslatedEventInRoot);
@@ -309,28 +265,16 @@
   // transform and insets.
   void UpdateRootWindowSize(const gfx::Size& host_size);
 
-<<<<<<< HEAD
-  // Overridden from ui::EventTarget:
-  virtual ui::EventTarget* GetParentTarget() OVERRIDE;
-
-  // Overridden from ui::LayerDelegate:
-  virtual void OnDeviceScaleFactorChanged(float device_scale_factor) OVERRIDE;
-
-=======
->>>>>>> 8c15b39e
   // Overridden from aura::client::CaptureDelegate:
   virtual void UpdateCapture(Window* old_capture, Window* new_capture) OVERRIDE;
   virtual void OnOtherRootGotCapture() OVERRIDE;
   virtual void SetNativeCapture() OVERRIDE;
   virtual void ReleaseNativeCapture() OVERRIDE;
 
-<<<<<<< HEAD
-=======
   // Overridden from ui::EventProcessor:
   virtual ui::EventTarget* GetRootTarget() OVERRIDE;
   virtual void PrepareEventForDispatch(ui::Event* event) OVERRIDE;
 
->>>>>>> 8c15b39e
   // Overridden from ui::EventDispatcherDelegate.
   virtual bool CanDispatchToTarget(ui::EventTarget* target) OVERRIDE;
   virtual ui::EventDispatchDetails PreDispatchEvent(ui::EventTarget* target,
@@ -378,14 +322,6 @@
   // ReleaseMouseMoves()/ReleaseTouchMoves() is called.  NOTE: because these
   // methods dispatch events from RootWindowHost the coordinates are in terms of
   // the root.
-<<<<<<< HEAD
-  bool DispatchMouseEventImpl(ui::MouseEvent* event);
-  void DispatchMouseEventRepost(ui::MouseEvent* event);
-  bool DispatchMouseEventToTarget(ui::MouseEvent* event, Window* target);
-  bool DispatchTouchEventImpl(ui::TouchEvent* event);
-  void DispatchHeldEvents();
-
-=======
   ui::EventDispatchDetails DispatchMouseEventImpl(ui::MouseEvent* event)
       WARN_UNUSED_RESULT;
   ui::EventDispatchDetails DispatchMouseEventRepost(ui::MouseEvent* event)
@@ -402,7 +338,6 @@
 
   void SynthesizeMouseMoveEventAsync();
 
->>>>>>> 8c15b39e
   // Posts a task to send synthesized mouse move event if there
   // is no a pending task.
   void PostMouseMoveEventAfterWindowChange();
@@ -414,13 +349,10 @@
   // TODO(beng): evaluate the ideal ownership model.
   scoped_ptr<Window> window_;
 
-<<<<<<< HEAD
-=======
   scoped_ptr<ui::Compositor> compositor_;
 
   scoped_ptr<RootWindowHost> host_;
 
->>>>>>> 8c15b39e
   // Touch ids that are currently down.
   uint32 touch_ids_down_;
 
@@ -432,10 +364,7 @@
   Window* mouse_pressed_handler_;
   Window* mouse_moved_handler_;
   Window* event_dispatch_target_;
-<<<<<<< HEAD
-=======
   Window* old_dispatch_target_;
->>>>>>> 8c15b39e
 
   bool synthesize_mouse_move_;
   bool waiting_on_compositing_end_;
@@ -450,24 +379,16 @@
 
   // Allowing for reposting of events. Used when exiting context menus.
   scoped_ptr<ui::LocatedEvent>  held_repostable_event_;
-<<<<<<< HEAD
-=======
 
   // Set when dispatching a held event.
   bool dispatching_held_event_;
->>>>>>> 8c15b39e
 
   scoped_ptr<ui::ViewProp> prop_;
 
   scoped_ptr<RootWindowTransformer> transformer_;
 
-<<<<<<< HEAD
-  // Used for references we don't need to invalidate.
-  base::WeakPtrFactory<RootWindow> weak_factory_;
-=======
   // Used to schedule reposting an event.
   base::WeakPtrFactory<RootWindow> repost_event_factory_;
->>>>>>> 8c15b39e
 
   // Used to schedule DispatchHeldEvents() when |move_hold_count_| goes to 0.
   base::WeakPtrFactory<RootWindow> held_event_factory_;
