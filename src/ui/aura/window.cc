--- conflicted
+++ resolved
@@ -39,7 +39,6 @@
 
 namespace aura {
 
-<<<<<<< HEAD
 namespace {
 
 WindowLayerType UILayerTypeToWindowLayerType(ui::LayerType layer_type) {
@@ -213,14 +212,12 @@
   DISALLOW_COPY_AND_ASSIGN(ScopedCursorHider);
 };
 
-=======
 // HACK(SHEZ): Adding this default implementation here so that we don't have to
 // HACK(SHEZ): go modifying all the WindowDelegate implementations.
 bool WindowDelegate::ShouldTryFocusOnMouseDown() const {
   return true;
 }
 
->>>>>>> 91940a09
 Window::Window(WindowDelegate* delegate)
     : dispatcher_(NULL),
       type_(client::WINDOW_TYPE_UNKNOWN),
