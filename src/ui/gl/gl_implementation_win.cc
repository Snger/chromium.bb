--- conflicted
+++ resolved
@@ -230,29 +230,17 @@
         }
 #endif
 
-<<<<<<< HEAD
-      if (!using_swift_shader) {
-        SetTraceFunctionPointersFunc set_trace_function_pointers =
-            reinterpret_cast<SetTraceFunctionPointersFunc>(
-                base::GetFunctionPointerFromNativeLibrary(
-                    gles_library, "SetTraceFunctionPointers"));
-        if (set_trace_function_pointers) {
-          set_trace_function_pointers(&AngleGetTraceCategoryEnabledFlag,
-                                      &AngleAddTraceEvent);
-        }
-      }
-
-      GLGetProcAddressProc get_proc_address =
-          reinterpret_cast<GLGetProcAddressProc>(
-              base::GetFunctionPointerFromNativeLibrary(
-                  egl_library, "eglGetProcAddress"));
-      if (!get_proc_address) {
-        LOG(ERROR) << "eglGetProcAddress not found.";
-        base::UnloadNativeLibrary(egl_library);
-        base::UnloadNativeLibrary(gles_library);
-        return false;
-      }
-=======
+        if (!using_swift_shader) {
+          SetTraceFunctionPointersFunc set_trace_function_pointers =
+              reinterpret_cast<SetTraceFunctionPointersFunc>(
+                  base::GetFunctionPointerFromNativeLibrary(
+                      gles_library, "SetTraceFunctionPointers"));
+          if (set_trace_function_pointers) {
+            set_trace_function_pointers(&AngleGetTraceCategoryEnabledFlag,
+                                        &AngleAddTraceEvent);
+          }
+        }
+
         GLGetProcAddressProc get_proc_address =
             reinterpret_cast<GLGetProcAddressProc>(
                 base::GetFunctionPointerFromNativeLibrary(
@@ -263,7 +251,6 @@
           base::UnloadNativeLibrary(gles_library);
           return false;
         }
->>>>>>> 8b2384ad
 
         SetGLGetProcAddressProc(get_proc_address);
         AddGLNativeLibrary(egl_library);
