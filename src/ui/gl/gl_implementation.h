--- conflicted
+++ resolved
@@ -80,19 +80,8 @@
 void UnloadGLNativeLibraries();
 
 // Set an additional function that will be called to find GL entry points.
-<<<<<<< HEAD
 // Exported so that tests may set the function used in the mock implementation.
 GL_EXPORT void SetGLGetProcAddressProc(GLGetProcAddressProc proc);
-
-// Find an entry point in the current GL implementation. Note that the function
-// may return a non-null pointer to something else than the GL function if an
-// unsupported function is queried. Spec-compliant eglGetProcAddress and
-// glxGetProcAddress are allowed to return garbage for unsupported functions,
-// and when querying functions from the EGL library supplied by Android, it may
-// return a function that prints a log message about the function being
-// unsupported.
-=======
-void SetGLGetProcAddressProc(GLGetProcAddressProc proc);
 
 // Sets the name of the blpangle DLL.  If this is set, then we will use this
 // DLL instead of libEGL.dll and libGLESv2.dll.
@@ -102,13 +91,13 @@
 // DLL instead of libEGL.dll and libGLESv2.dll.
 const char* GetBLPAngleDLLName();
 
-// Find a core (non-extension) entry point in the current GL implementation. On
-// EGL based implementations core entry points will not be queried through
-// GLGetProcAddressProc.
-void* GetGLCoreProcAddress(const char* name);
-
-// Find an entry point in the current GL implementation.
->>>>>>> 0adf6396
+// Find an entry point in the current GL implementation. Note that the function
+// may return a non-null pointer to something else than the GL function if an
+// unsupported function is queried. Spec-compliant eglGetProcAddress and
+// glxGetProcAddress are allowed to return garbage for unsupported functions,
+// and when querying functions from the EGL library supplied by Android, it may
+// return a function that prints a log message about the function being
+// unsupported.
 void* GetGLProcAddress(const char* name);
 
 // Return information about the GL window system binding implementation (e.g.,
