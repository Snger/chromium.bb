// Copyright (c) 2012 The Chromium Authors. All rights reserved.
// Use of this source code is governed by a BSD-style license that can be
// found in the LICENSE file.

#include "ui/gl/gl_image.h"

#include "base/logging.h"

namespace gfx {

GLImage::GLImage() {}

bool GLImage::BindTexImage(unsigned target) {
  NOTIMPLEMENTED();
  return false;
}

void GLImage::ReleaseTexImage(unsigned target) {
  NOTIMPLEMENTED();
}

void GLImage::WillUseTexImage() {
  NOTIMPLEMENTED();
}

void GLImage::DidUseTexImage() {
  NOTIMPLEMENTED();
}

<<<<<<< HEAD
=======
void GLImage::SetReleaseAfterUse() {
  // Default no-op implementation for workaround.
}

>>>>>>> 8c15b39e
GLImage::~GLImage() {}

}  // namespace gfx<|MERGE_RESOLUTION|>--- conflicted
+++ resolved
@@ -27,13 +27,10 @@
   NOTIMPLEMENTED();
 }
 
-<<<<<<< HEAD
-=======
 void GLImage::SetReleaseAfterUse() {
   // Default no-op implementation for workaround.
 }
 
->>>>>>> 8c15b39e
 GLImage::~GLImage() {}
 
 }  // namespace gfx