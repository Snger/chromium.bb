// Copyright (c) 2012 The Chromium Authors. All rights reserved.
// Use of this source code is governed by a BSD-style license that can be
// found in the LICENSE file.
//
// This file defines utility functions for eliding and formatting UI text.

#ifndef UI_GFX_TEXT_ELIDER_H_
#define UI_GFX_TEXT_ELIDER_H_

#include <string>
#include <vector>

#include "base/basictypes.h"
#include "base/strings/string16.h"
#include "third_party/icu/source/common/unicode/uchar.h"
#include "third_party/icu/source/i18n/unicode/coll.h"
#include "ui/gfx/gfx_export.h"

class GURL;

namespace base {
class FilePath;
}

namespace gfx {
class Font;
class FontList;

GFX_EXPORT extern const char kEllipsis[];
<<<<<<< HEAD
GFX_EXPORT extern const char16 kEllipsisUTF16[];
=======
GFX_EXPORT extern const base::char16 kEllipsisUTF16[];
>>>>>>> 8c15b39e

// Elides a well-formed email address (e.g. username@domain.com) to fit into
// |available_pixel_width| using the specified |font_list|.
// This function guarantees that the string returned will contain at least one
// character, other than the ellipses, on either side of the '@'. If it is
// impossible to achieve these requirements: only an ellipsis will be returned.
// If possible: this elides only the username portion of the |email|. Otherwise,
// the domain is elided in the middle so that it splits the available width
// equally with the elided username (should the username be short enough that it
// doesn't need half the available width: the elided domain will occupy that
// extra width).
<<<<<<< HEAD
GFX_EXPORT string16 ElideEmail(const string16& email,
                               const gfx::FontList& font_list,
                               float available_pixel_width);
// Obsolete version.  Use the above version which takes gfx::FontList.
GFX_EXPORT string16 ElideEmail(const string16& email,
                               const gfx::Font& font,
                               float available_pixel_width);
=======
GFX_EXPORT base::string16 ElideEmail(const base::string16& email,
                                     const gfx::FontList& font_list,
                                     float available_pixel_width);
>>>>>>> 8c15b39e

// This function takes a GURL object and elides it. It returns a string
// which composed of parts from subdomain, domain, path, filename and query.
// A "..." is added automatically at the end if the elided string is bigger
// than the |available_pixel_width|. For |available_pixel_width| == 0, a
// formatted, but un-elided, string is returned. |languages| is a comma
// separated list of ISO 639 language codes and is used to determine what
// characters are understood by a user. It should come from
// |prefs::kAcceptLanguages|.
//
// Note: in RTL locales, if the URL returned by this function is going to be
// displayed in the UI, then it is likely that the string needs to be marked
// as an LTR string (using base::i18n::WrapStringWithLTRFormatting()) so that it
// is displayed properly in an RTL context. Please refer to
// http://crbug.com/6487 for more information.
<<<<<<< HEAD
GFX_EXPORT string16 ElideUrl(const GURL& url,
                             const gfx::FontList& font_list,
                             float available_pixel_width,
                             const std::string& languages);
// Obsolete version.  Use the above version which takes gfx::FontList.
GFX_EXPORT string16 ElideUrl(const GURL& url,
                             const gfx::Font& font,
                             float available_pixel_width,
                             const std::string& languages);
=======
GFX_EXPORT base::string16 ElideUrl(const GURL& url,
                                   const gfx::FontList& font_list,
                                   float available_pixel_width,
                                   const std::string& languages);
>>>>>>> 8c15b39e

enum ElideBehavior {
  // Add ellipsis at the end of the string.
  ELIDE_AT_END,
  // Add ellipsis in the middle of the string.
  ELIDE_IN_MIDDLE,
  // Truncate the end of the string.
  TRUNCATE_AT_END
};

// Elides |text| to fit in |available_pixel_width| according to the specified
// |elide_behavior|.
<<<<<<< HEAD
GFX_EXPORT string16 ElideText(const string16& text,
                              const gfx::FontList& font_list,
                              float available_pixel_width,
                              ElideBehavior elide_behavior);
// Obsolete version.  Use the above version which takes gfx::FontList.
GFX_EXPORT string16 ElideText(const string16& text,
                              const gfx::Font& font,
                              float available_pixel_width,
                              ElideBehavior elide_behavior);
=======
GFX_EXPORT base::string16 ElideText(const base::string16& text,
                                    const gfx::FontList& font_list,
                                    float available_pixel_width,
                                    ElideBehavior elide_behavior);
// Obsolete version.  Use the above version which takes gfx::FontList.
GFX_EXPORT base::string16 ElideText(const base::string16& text,
                                    const gfx::Font& font,
                                    float available_pixel_width,
                                    ElideBehavior elide_behavior);
>>>>>>> 8c15b39e

// Elide a filename to fit a given pixel width, with an emphasis on not hiding
// the extension unless we have to. If filename contains a path, the path will
// be removed if filename doesn't fit into available_pixel_width. The elided
// filename is forced to have LTR directionality, which means that in RTL UI
// the elided filename is wrapped with LRE (Left-To-Right Embedding) mark and
// PDF (Pop Directional Formatting) mark.
<<<<<<< HEAD
GFX_EXPORT string16 ElideFilename(const base::FilePath& filename,
                                  const gfx::FontList& font_list,
                                  float available_pixel_width);
// Obsolete version.  Use the above version which takes gfx::FontList.
GFX_EXPORT string16 ElideFilename(const base::FilePath& filename,
                                  const gfx::Font& font,
                                  float available_pixel_width);
=======
GFX_EXPORT base::string16 ElideFilename(const base::FilePath& filename,
                                        const gfx::FontList& font_list,
                                        float available_pixel_width);
>>>>>>> 8c15b39e

// SortedDisplayURL maintains a string from a URL suitable for display to the
// use. SortedDisplayURL also provides a function used for comparing two
// SortedDisplayURLs for use in visually ordering the SortedDisplayURLs.
//
// SortedDisplayURL is relatively cheap and supports value semantics.
class GFX_EXPORT SortedDisplayURL {
 public:
  SortedDisplayURL(const GURL& url, const std::string& languages);
  SortedDisplayURL();
  ~SortedDisplayURL();

  // Compares this SortedDisplayURL to |url| using |collator|. Returns a value
  // < 0, = 1 or > 0 as to whether this url is less then, equal to or greater
  // than the supplied url.
  int Compare(const SortedDisplayURL& other, icu::Collator* collator) const;

  // Returns the display string for the URL.
  const base::string16& display_url() const { return display_url_; }

 private:
  // Returns everything after the host. This is used by Compare if the hosts
  // match.
  base::string16 AfterHost() const;

  // Host name minus 'www.'. Used by Compare.
  base::string16 sort_host_;

  // End of the prefix (spec and separator) in display_url_.
  size_t prefix_end_;

  base::string16 display_url_;

  DISALLOW_COPY_AND_ASSIGN(SortedDisplayURL);
};

// Functions to elide strings when the font information is unknown.  As
// opposed to the above functions, the ElideString() and
// ElideRectangleString() functions operate in terms of character units,
// not pixels.

// If the size of |input| is more than |max_len|, this function returns
// true and |input| is shortened into |output| by removing chars in the
// middle (they are replaced with up to 3 dots, as size permits).
// Ex: ElideString(ASCIIToUTF16("Hello"), 10, &str) puts Hello in str and
// returns false.  ElideString(ASCIIToUTF16("Hello my name is Tom"), 10, &str)
// puts "Hell...Tom" in str and returns true.
// TODO(tsepez): Doesn't handle UTF-16 surrogate pairs properly.
// TODO(tsepez): Doesn't handle bidi properly.
<<<<<<< HEAD
GFX_EXPORT bool ElideString(const string16& input, int max_len,
                            string16* output);
=======
GFX_EXPORT bool ElideString(const base::string16& input, int max_len,
                            base::string16* output);
>>>>>>> 8c15b39e

// Reformat |input| into |output| so that it fits into a |max_rows| by
// |max_cols| rectangle of characters.  Input newlines are respected, but
// lines that are too long are broken into pieces.  If |strict| is true,
// we break first at naturally occuring whitespace boundaries, otherwise
// we assume some other mechanism will do this in approximately the same
// spot after the fact.  If the word itself is too long, we always break
// intra-word (respecting UTF-16 surrogate pairs) as necssary. Truncation
// (indicated by an added 3 dots) occurs if the result is still too long.
//  Returns true if the input had to be truncated (and not just reformatted).
<<<<<<< HEAD
GFX_EXPORT bool ElideRectangleString(const string16& input, size_t max_rows,
                                     size_t max_cols, bool strict,
                                     string16* output);
=======
GFX_EXPORT bool ElideRectangleString(const base::string16& input,
                                     size_t max_rows,
                                     size_t max_cols,
                                     bool strict,
                                     base::string16* output);
>>>>>>> 8c15b39e

// Specifies the word wrapping behavior of |ElideRectangleText()| when a word
// would exceed the available width.
enum WordWrapBehavior {
  // Words that are too wide will be put on a new line, but will not be
  // truncated or elided.
  IGNORE_LONG_WORDS,

  // Words that are too wide will be put on a new line and will be truncated to
  // the available width.
  TRUNCATE_LONG_WORDS,

  // Words that are too wide will be put on a new line and will be elided to the
  // available width.
  ELIDE_LONG_WORDS,

  // Words that are too wide will be put on a new line and will be wrapped over
  // multiple lines.
  WRAP_LONG_WORDS,
};

// Indicates whether the |available_pixel_width| by |available_pixel_height|
// rectangle passed to |ElideRectangleText()| had insufficient space to
// accommodate the given |text|, leading to elision or truncation.
enum ReformattingResultFlags {
  INSUFFICIENT_SPACE_HORIZONTAL = 1 << 0,
  INSUFFICIENT_SPACE_VERTICAL = 1 << 1,
};

// Reformats |text| into output vector |lines| so that the resulting text fits
// into an |available_pixel_width| by |available_pixel_height| rectangle with
// the specified |font_list|. Input newlines are respected, but lines that are
// too long are broken into pieces. For words that are too wide to fit on a
// single line, the wrapping behavior can be specified with the |wrap_behavior|
// param. Returns a combination of |ReformattingResultFlags| that indicate
// whether the given rectangle had insufficient space to accommodate |texŧ|,
// leading to elision or truncation (and not just reformatting).
<<<<<<< HEAD
GFX_EXPORT int ElideRectangleText(const string16& text,
=======
GFX_EXPORT int ElideRectangleText(const base::string16& text,
>>>>>>> 8c15b39e
                                  const gfx::FontList& font_list,
                                  float available_pixel_width,
                                  int available_pixel_height,
                                  WordWrapBehavior wrap_behavior,
<<<<<<< HEAD
                                  std::vector<string16>* lines);
// Obsolete version.  Use the above version which takes gfx::FontList.
GFX_EXPORT int ElideRectangleText(const string16& text,
                                  const gfx::Font& font,
                                  float available_pixel_width,
                                  int available_pixel_height,
                                  WordWrapBehavior wrap_behavior,
                                  std::vector<string16>* lines);
=======
                                  std::vector<base::string16>* lines);
>>>>>>> 8c15b39e

// Truncates the string to length characters. This breaks the string at
// the first word break before length, adding the horizontal ellipsis
// character (unicode character 0x2026) to render ...
// The supplied string is returned if the string has length characters or
// less.
<<<<<<< HEAD
GFX_EXPORT string16 TruncateString(const string16& string, size_t length);
=======
GFX_EXPORT base::string16 TruncateString(const base::string16& string,
                                         size_t length);
>>>>>>> 8c15b39e

}  // namespace gfx

#endif  // UI_GFX_TEXT_ELIDER_H_<|MERGE_RESOLUTION|>--- conflicted
+++ resolved
@@ -27,11 +27,7 @@
 class FontList;
 
 GFX_EXPORT extern const char kEllipsis[];
-<<<<<<< HEAD
-GFX_EXPORT extern const char16 kEllipsisUTF16[];
-=======
 GFX_EXPORT extern const base::char16 kEllipsisUTF16[];
->>>>>>> 8c15b39e
 
 // Elides a well-formed email address (e.g. username@domain.com) to fit into
 // |available_pixel_width| using the specified |font_list|.
@@ -43,19 +39,9 @@
 // equally with the elided username (should the username be short enough that it
 // doesn't need half the available width: the elided domain will occupy that
 // extra width).
-<<<<<<< HEAD
-GFX_EXPORT string16 ElideEmail(const string16& email,
-                               const gfx::FontList& font_list,
-                               float available_pixel_width);
-// Obsolete version.  Use the above version which takes gfx::FontList.
-GFX_EXPORT string16 ElideEmail(const string16& email,
-                               const gfx::Font& font,
-                               float available_pixel_width);
-=======
 GFX_EXPORT base::string16 ElideEmail(const base::string16& email,
                                      const gfx::FontList& font_list,
                                      float available_pixel_width);
->>>>>>> 8c15b39e
 
 // This function takes a GURL object and elides it. It returns a string
 // which composed of parts from subdomain, domain, path, filename and query.
@@ -71,22 +57,10 @@
 // as an LTR string (using base::i18n::WrapStringWithLTRFormatting()) so that it
 // is displayed properly in an RTL context. Please refer to
 // http://crbug.com/6487 for more information.
-<<<<<<< HEAD
-GFX_EXPORT string16 ElideUrl(const GURL& url,
-                             const gfx::FontList& font_list,
-                             float available_pixel_width,
-                             const std::string& languages);
-// Obsolete version.  Use the above version which takes gfx::FontList.
-GFX_EXPORT string16 ElideUrl(const GURL& url,
-                             const gfx::Font& font,
-                             float available_pixel_width,
-                             const std::string& languages);
-=======
 GFX_EXPORT base::string16 ElideUrl(const GURL& url,
                                    const gfx::FontList& font_list,
                                    float available_pixel_width,
                                    const std::string& languages);
->>>>>>> 8c15b39e
 
 enum ElideBehavior {
   // Add ellipsis at the end of the string.
@@ -99,17 +73,6 @@
 
 // Elides |text| to fit in |available_pixel_width| according to the specified
 // |elide_behavior|.
-<<<<<<< HEAD
-GFX_EXPORT string16 ElideText(const string16& text,
-                              const gfx::FontList& font_list,
-                              float available_pixel_width,
-                              ElideBehavior elide_behavior);
-// Obsolete version.  Use the above version which takes gfx::FontList.
-GFX_EXPORT string16 ElideText(const string16& text,
-                              const gfx::Font& font,
-                              float available_pixel_width,
-                              ElideBehavior elide_behavior);
-=======
 GFX_EXPORT base::string16 ElideText(const base::string16& text,
                                     const gfx::FontList& font_list,
                                     float available_pixel_width,
@@ -119,7 +82,6 @@
                                     const gfx::Font& font,
                                     float available_pixel_width,
                                     ElideBehavior elide_behavior);
->>>>>>> 8c15b39e
 
 // Elide a filename to fit a given pixel width, with an emphasis on not hiding
 // the extension unless we have to. If filename contains a path, the path will
@@ -127,19 +89,9 @@
 // filename is forced to have LTR directionality, which means that in RTL UI
 // the elided filename is wrapped with LRE (Left-To-Right Embedding) mark and
 // PDF (Pop Directional Formatting) mark.
-<<<<<<< HEAD
-GFX_EXPORT string16 ElideFilename(const base::FilePath& filename,
-                                  const gfx::FontList& font_list,
-                                  float available_pixel_width);
-// Obsolete version.  Use the above version which takes gfx::FontList.
-GFX_EXPORT string16 ElideFilename(const base::FilePath& filename,
-                                  const gfx::Font& font,
-                                  float available_pixel_width);
-=======
 GFX_EXPORT base::string16 ElideFilename(const base::FilePath& filename,
                                         const gfx::FontList& font_list,
                                         float available_pixel_width);
->>>>>>> 8c15b39e
 
 // SortedDisplayURL maintains a string from a URL suitable for display to the
 // use. SortedDisplayURL also provides a function used for comparing two
@@ -189,13 +141,8 @@
 // puts "Hell...Tom" in str and returns true.
 // TODO(tsepez): Doesn't handle UTF-16 surrogate pairs properly.
 // TODO(tsepez): Doesn't handle bidi properly.
-<<<<<<< HEAD
-GFX_EXPORT bool ElideString(const string16& input, int max_len,
-                            string16* output);
-=======
 GFX_EXPORT bool ElideString(const base::string16& input, int max_len,
                             base::string16* output);
->>>>>>> 8c15b39e
 
 // Reformat |input| into |output| so that it fits into a |max_rows| by
 // |max_cols| rectangle of characters.  Input newlines are respected, but
@@ -206,17 +153,11 @@
 // intra-word (respecting UTF-16 surrogate pairs) as necssary. Truncation
 // (indicated by an added 3 dots) occurs if the result is still too long.
 //  Returns true if the input had to be truncated (and not just reformatted).
-<<<<<<< HEAD
-GFX_EXPORT bool ElideRectangleString(const string16& input, size_t max_rows,
-                                     size_t max_cols, bool strict,
-                                     string16* output);
-=======
 GFX_EXPORT bool ElideRectangleString(const base::string16& input,
                                      size_t max_rows,
                                      size_t max_cols,
                                      bool strict,
                                      base::string16* output);
->>>>>>> 8c15b39e
 
 // Specifies the word wrapping behavior of |ElideRectangleText()| when a word
 // would exceed the available width.
@@ -254,39 +195,20 @@
 // param. Returns a combination of |ReformattingResultFlags| that indicate
 // whether the given rectangle had insufficient space to accommodate |texŧ|,
 // leading to elision or truncation (and not just reformatting).
-<<<<<<< HEAD
-GFX_EXPORT int ElideRectangleText(const string16& text,
-=======
 GFX_EXPORT int ElideRectangleText(const base::string16& text,
->>>>>>> 8c15b39e
                                   const gfx::FontList& font_list,
                                   float available_pixel_width,
                                   int available_pixel_height,
                                   WordWrapBehavior wrap_behavior,
-<<<<<<< HEAD
-                                  std::vector<string16>* lines);
-// Obsolete version.  Use the above version which takes gfx::FontList.
-GFX_EXPORT int ElideRectangleText(const string16& text,
-                                  const gfx::Font& font,
-                                  float available_pixel_width,
-                                  int available_pixel_height,
-                                  WordWrapBehavior wrap_behavior,
-                                  std::vector<string16>* lines);
-=======
                                   std::vector<base::string16>* lines);
->>>>>>> 8c15b39e
 
 // Truncates the string to length characters. This breaks the string at
 // the first word break before length, adding the horizontal ellipsis
 // character (unicode character 0x2026) to render ...
 // The supplied string is returned if the string has length characters or
 // less.
-<<<<<<< HEAD
-GFX_EXPORT string16 TruncateString(const string16& string, size_t length);
-=======
 GFX_EXPORT base::string16 TruncateString(const base::string16& string,
                                          size_t length);
->>>>>>> 8c15b39e
 
 }  // namespace gfx
 
