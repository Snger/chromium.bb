--- conflicted
+++ resolved
@@ -12,11 +12,7 @@
 
 // Returns false if s[index-1] is a high surrogate and s[index] is a low
 // surrogate, true otherwise.
-<<<<<<< HEAD
-GFX_EXPORT bool IsValidCodePointIndex(const string16& s, size_t index);
-=======
 GFX_EXPORT bool IsValidCodePointIndex(const base::string16& s, size_t index);
->>>>>>> 8c15b39e
 
 // |UTF16IndexToOffset| returns the number of code points between |base| and
 // |pos| in the given string. |UTF16OffsetToIndex| returns the index that is
@@ -41,17 +37,10 @@
 //   Always,
 //     UTF16IndexToOffset(s, base, UTF16OffsetToIndex(s, base, ofs)) == ofs
 //     UTF16IndexToOffset(s, i, j) == -UTF16IndexToOffset(s, j, i)
-<<<<<<< HEAD
-GFX_EXPORT ptrdiff_t UTF16IndexToOffset(const string16& s,
-                                        size_t base,
-                                        size_t pos);
-GFX_EXPORT size_t UTF16OffsetToIndex(const string16& s,
-=======
 GFX_EXPORT ptrdiff_t UTF16IndexToOffset(const base::string16& s,
                                         size_t base,
                                         size_t pos);
 GFX_EXPORT size_t UTF16OffsetToIndex(const base::string16& s,
->>>>>>> 8c15b39e
                                      size_t base,
                                      ptrdiff_t offset);
 
