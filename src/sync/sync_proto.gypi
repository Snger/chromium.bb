# Copyright 2013 The Chromium Authors. All rights reserved.
# Use of this source code is governed by a BSD-style license that can be
# found in the LICENSE file.

{
  'include_dirs': [
    '..',
  ],
  'defines': [
    'SYNC_IMPLEMENTATION',
  ],
  'sources': [
    'protocol/app_notification_specifics.proto',
    'protocol/app_setting_specifics.proto',
    'protocol/app_specifics.proto',
<<<<<<< HEAD
=======
    'protocol/app_list_specifics.proto',
>>>>>>> 8c15b39e
    'protocol/article_specifics.proto',
    'protocol/autofill_specifics.proto',
    'protocol/bookmark_specifics.proto',
    'protocol/client_commands.proto',
    'protocol/client_debug_info.proto',
    'protocol/device_info_specifics.proto',
    'protocol/dictionary_specifics.proto',
    'protocol/encryption.proto',
    'protocol/experiments_specifics.proto',
    'protocol/extension_setting_specifics.proto',
    'protocol/extension_specifics.proto',
    'protocol/favicon_image_specifics.proto',
    'protocol/favicon_tracking_specifics.proto',
    'protocol/get_updates_caller_info.proto',
    'protocol/history_delete_directive_specifics.proto',
    'protocol/nigori_specifics.proto',
    'protocol/managed_user_setting_specifics.proto',
    'protocol/managed_user_specifics.proto',
    'protocol/password_specifics.proto',
    'protocol/preference_specifics.proto',
    'protocol/priority_preference_specifics.proto',
    'protocol/search_engine_specifics.proto',
    'protocol/session_specifics.proto',
    'protocol/sync.proto',
    'protocol/sync_enums.proto',
    'protocol/synced_notification_data.proto',
    'protocol/synced_notification_render.proto',
    'protocol/synced_notification_specifics.proto',
    'protocol/test.proto',
    'protocol/theme_specifics.proto',
    'protocol/typed_url_specifics.proto',
    'protocol/unique_position.proto',
  ],
  'variables': {
    'proto_in_dir': './protocol',
    'proto_out_dir': 'sync/protocol',
    'cc_generator_options': 'dllexport_decl=SYNC_EXPORT:',
    'cc_include': 'sync/base/sync_export.h',
  },
  'includes': [
    '../build/protoc.gypi'
  ],
}<|MERGE_RESOLUTION|>--- conflicted
+++ resolved
@@ -13,10 +13,7 @@
     'protocol/app_notification_specifics.proto',
     'protocol/app_setting_specifics.proto',
     'protocol/app_specifics.proto',
-<<<<<<< HEAD
-=======
     'protocol/app_list_specifics.proto',
->>>>>>> 8c15b39e
     'protocol/article_specifics.proto',
     'protocol/autofill_specifics.proto',
     'protocol/bookmark_specifics.proto',
