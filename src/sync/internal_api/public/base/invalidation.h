--- conflicted
+++ resolved
@@ -42,54 +42,6 @@
 
   invalidation::ObjectId object_id() const;
   bool is_unknown_version() const;
-<<<<<<< HEAD
-
-  // Safe to call only if is_unknown_version() returns false.
-  int64 version() const;
-
-  // Safe to call only if is_unknown_version() returns false.
-  const std::string& payload() const;
-
-  const AckHandle& ack_handle() const;
-
-  // TODO(rlarocque): Remove this method and use AckHandlers instead.
-  void set_ack_handle(const AckHandle& ack_handle);
-
-  // Functions from the alternative ack tracking framework.
-  // Currently unused.
-  void set_ack_handler(syncer::WeakHandle<AckHandler> ack_handler);
-  bool SupportsAcknowledgement() const;
-  void Acknowledge() const;
-
-  // Drops an invalidation.
-  //
-  // The drop record will be tracked by the specified
-  // DroppedInvalidationTracker.  The caller should hang on to this tracker.  It
-  // will need to use it when it recovers from this drop event.  See the
-  // documentation of DroppedInvalidationTracker for more details.
-  void Drop(DroppedInvalidationTracker* tracker) const;
-
-  scoped_ptr<base::DictionaryValue> ToValue() const;
-  std::string ToString() const;
-
- private:
-  Invalidation(const invalidation::ObjectId& id,
-               bool is_unknown_version,
-               int64 version,
-               const std::string& payload,
-               AckHandle ack_handle);
-
-  // The ObjectId to which this invalidation belongs.
-  invalidation::ObjectId id_;
-
-  // This flag is set to true if this is an unknown version invalidation.
-  bool is_unknown_version_;
-
-  // The version number of this invalidation.  Should not be accessed if this is
-  // an unkown version invalidation.
-  int64 version_;
-
-=======
 
   // Safe to call only if is_unknown_version() returns false.
   int64 version() const;
@@ -159,7 +111,6 @@
   // an unkown version invalidation.
   int64 version_;
 
->>>>>>> 8c15b39e
   // The payaload associated with this invalidation.  Should not be accessed if
   // this is an unknown version invalidation.
   std::string payload_;
