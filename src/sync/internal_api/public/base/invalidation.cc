// Copyright 2012 The Chromium Authors. All rights reserved.
// Use of this source code is governed by a BSD-style license that can be
// found in the LICENSE file.

#include "sync/internal_api/public/base/invalidation.h"

#include <cstddef>

#include "base/json/json_string_value_serializer.h"
#include "base/rand_util.h"
#include "base/strings/string_number_conversions.h"
#include "base/values.h"
#include "sync/notifier/ack_handler.h"
#include "sync/notifier/dropped_invalidation_tracker.h"
#include "sync/notifier/invalidation_util.h"

namespace syncer {

namespace {
const char kObjectIdKey[] = "objectId";
const char kIsUnknownVersionKey[] = "isUnknownVersion";
const char kVersionKey[] = "version";
const char kPayloadKey[] = "payload";
const int64 kInvalidVersion = -1;
}

Invalidation Invalidation::Init(
    const invalidation::ObjectId& id,
    int64 version,
    const std::string& payload) {
  return Invalidation(id, false, version, payload, AckHandle::CreateUnique());
}

Invalidation Invalidation::InitUnknownVersion(
    const invalidation::ObjectId& id) {
  return Invalidation(id, true, kInvalidVersion,
                      std::string(), AckHandle::CreateUnique());
}

Invalidation Invalidation::InitFromDroppedInvalidation(
    const Invalidation& dropped) {
  return Invalidation(dropped.id_, true, kInvalidVersion,
                      std::string(), dropped.ack_handle_);
}

scoped_ptr<Invalidation> Invalidation::InitFromValue(
    const base::DictionaryValue& value) {
  invalidation::ObjectId id;

  const base::DictionaryValue* object_id_dict;
  if (!value.GetDictionary(kObjectIdKey, &object_id_dict)
      || !ObjectIdFromValue(*object_id_dict, &id)) {
    DLOG(WARNING) << "Failed to parse id";
    return scoped_ptr<Invalidation>();
  }
  bool is_unknown_version;
  if (!value.GetBoolean(kIsUnknownVersionKey, &is_unknown_version)) {
    DLOG(WARNING) << "Failed to parse is_unknown_version flag";
    return scoped_ptr<Invalidation>();
  }
  if (is_unknown_version) {
    return scoped_ptr<Invalidation>(new Invalidation(
        id,
        true,
        kInvalidVersion,
        std::string(),
        AckHandle::CreateUnique()));
  } else {
    int64 version;
    std::string version_as_string;
    if (!value.GetString(kVersionKey, &version_as_string)
        || !base::StringToInt64(version_as_string, &version)) {
      DLOG(WARNING) << "Failed to parse version";
      return scoped_ptr<Invalidation>();
    }
    std::string payload;
    if (!value.GetString(kPayloadKey, &payload)) {
      DLOG(WARNING) << "Failed to parse payload";
      return scoped_ptr<Invalidation>();
    }
    return scoped_ptr<Invalidation>(new Invalidation(
        id,
        false,
        version,
        payload,
        AckHandle::CreateUnique()));
  }
<<<<<<< HEAD
}

Invalidation::~Invalidation() {}

invalidation::ObjectId Invalidation::object_id() const {
  return id_;
}

bool Invalidation::is_unknown_version() const {
  return is_unknown_version_;
}

int64 Invalidation::version() const {
  DCHECK(!is_unknown_version_);
  return version_;
}

const std::string& Invalidation::payload() const {
  DCHECK(!is_unknown_version_);
  return payload_;
}

const AckHandle& Invalidation::ack_handle() const {
  return ack_handle_;
}

void Invalidation::set_ack_handle(const AckHandle& ack_handle) {
  ack_handle_ = ack_handle;
}

void Invalidation::set_ack_handler(syncer::WeakHandle<AckHandler> handler) {
  ack_handler_ = handler;
}

bool Invalidation::SupportsAcknowledgement() const {
  return ack_handler_.IsInitialized();
}

void Invalidation::Acknowledge() const {
  if (SupportsAcknowledgement()) {
    ack_handler_.Call(FROM_HERE,
                      &AckHandler::Acknowledge,
                      id_,
                      ack_handle_);
  }
}

void Invalidation::Drop(DroppedInvalidationTracker* tracker) const {
  DCHECK(tracker->object_id() == object_id());
  tracker->RecordDropEvent(ack_handler_, ack_handle_);
  ack_handler_.Call(FROM_HERE,
                    &AckHandler::Drop,
                    id_,
                    ack_handle_);
=======
}

Invalidation::~Invalidation() {}

invalidation::ObjectId Invalidation::object_id() const {
  return id_;
}

bool Invalidation::is_unknown_version() const {
  return is_unknown_version_;
}

int64 Invalidation::version() const {
  DCHECK(!is_unknown_version_);
  return version_;
}

const std::string& Invalidation::payload() const {
  DCHECK(!is_unknown_version_);
  return payload_;
}

const AckHandle& Invalidation::ack_handle() const {
  return ack_handle_;
}

void Invalidation::set_ack_handler(syncer::WeakHandle<AckHandler> handler) {
  ack_handler_ = handler;
}

bool Invalidation::SupportsAcknowledgement() const {
  return ack_handler_.IsInitialized();
}

void Invalidation::Acknowledge() const {
  if (SupportsAcknowledgement()) {
    ack_handler_.Call(FROM_HERE,
                      &AckHandler::Acknowledge,
                      id_,
                      ack_handle_);
  }
}

void Invalidation::Drop(DroppedInvalidationTracker* tracker) const {
  DCHECK(tracker->object_id() == object_id());
  tracker->RecordDropEvent(ack_handler_, ack_handle_);
  if (SupportsAcknowledgement()) {
    ack_handler_.Call(FROM_HERE,
                      &AckHandler::Drop,
                      id_,
                      ack_handle_);
  }
>>>>>>> 8c15b39e
}

bool Invalidation::Equals(const Invalidation& other) const {
  return id_ == other.id_
      && is_unknown_version_ == other.is_unknown_version_
      && version_ == other.version_
      && payload_ == other.payload_;
}

scoped_ptr<base::DictionaryValue> Invalidation::ToValue() const {
  scoped_ptr<base::DictionaryValue> value(new base::DictionaryValue());
  value->Set(kObjectIdKey, ObjectIdToValue(id_).release());
  if (is_unknown_version_) {
    value->SetBoolean(kIsUnknownVersionKey, true);
  } else {
    value->SetBoolean(kIsUnknownVersionKey, false);
    value->SetString(kVersionKey, base::Int64ToString(version_));
    value->SetString(kPayloadKey, payload_);
  }
  return value.Pass();
}

std::string Invalidation::ToString() const {
  std::string output;
  JSONStringValueSerializer serializer(&output);
  serializer.set_pretty_print(true);
  serializer.Serialize(*ToValue().get());
  return output;
}

Invalidation::Invalidation(
    const invalidation::ObjectId& id,
    bool is_unknown_version,
    int64 version,
    const std::string& payload,
    AckHandle ack_handle)
  : id_(id),
    is_unknown_version_(is_unknown_version),
    version_(version),
    payload_(payload),
    ack_handle_(ack_handle) {}

}  // namespace syncer<|MERGE_RESOLUTION|>--- conflicted
+++ resolved
@@ -85,62 +85,6 @@
         payload,
         AckHandle::CreateUnique()));
   }
-<<<<<<< HEAD
-}
-
-Invalidation::~Invalidation() {}
-
-invalidation::ObjectId Invalidation::object_id() const {
-  return id_;
-}
-
-bool Invalidation::is_unknown_version() const {
-  return is_unknown_version_;
-}
-
-int64 Invalidation::version() const {
-  DCHECK(!is_unknown_version_);
-  return version_;
-}
-
-const std::string& Invalidation::payload() const {
-  DCHECK(!is_unknown_version_);
-  return payload_;
-}
-
-const AckHandle& Invalidation::ack_handle() const {
-  return ack_handle_;
-}
-
-void Invalidation::set_ack_handle(const AckHandle& ack_handle) {
-  ack_handle_ = ack_handle;
-}
-
-void Invalidation::set_ack_handler(syncer::WeakHandle<AckHandler> handler) {
-  ack_handler_ = handler;
-}
-
-bool Invalidation::SupportsAcknowledgement() const {
-  return ack_handler_.IsInitialized();
-}
-
-void Invalidation::Acknowledge() const {
-  if (SupportsAcknowledgement()) {
-    ack_handler_.Call(FROM_HERE,
-                      &AckHandler::Acknowledge,
-                      id_,
-                      ack_handle_);
-  }
-}
-
-void Invalidation::Drop(DroppedInvalidationTracker* tracker) const {
-  DCHECK(tracker->object_id() == object_id());
-  tracker->RecordDropEvent(ack_handler_, ack_handle_);
-  ack_handler_.Call(FROM_HERE,
-                    &AckHandler::Drop,
-                    id_,
-                    ack_handle_);
-=======
 }
 
 Invalidation::~Invalidation() {}
@@ -193,7 +137,6 @@
                       id_,
                       ack_handle_);
   }
->>>>>>> 8c15b39e
 }
 
 bool Invalidation::Equals(const Invalidation& other) const {
