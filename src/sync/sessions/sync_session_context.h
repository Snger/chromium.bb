// Copyright 2012 The Chromium Authors. All rights reserved.
// Use of this source code is governed by a BSD-style license that can be
// found in the LICENSE file.

// SyncSessionContext encapsulates the contextual information and engine
// components specific to a SyncSession.  Unlike the SyncSession, the context
// can be reused across several sync cycles.
//
// The context does not take ownership of its pointer members.  It's up to
// the surrounding classes to ensure those members remain valid while the
// context is in use.
//
// It can only be used from the SyncerThread.

#ifndef SYNC_SESSIONS_SYNC_SESSION_CONTEXT_H_
#define SYNC_SESSIONS_SYNC_SESSION_CONTEXT_H_

#include <map>
#include <string>
#include <vector>

#include "base/stl_util.h"
#include "sync/base/sync_export.h"
#include "sync/engine/sync_directory_commit_contributor.h"
#include "sync/engine/sync_directory_update_handler.h"
#include "sync/engine/sync_engine_event.h"
#include "sync/engine/syncer_types.h"
#include "sync/engine/traffic_recorder.h"
#include "sync/internal_api/public/engine/model_safe_worker.h"
#include "sync/protocol/sync.pb.h"
#include "sync/sessions/debug_info_getter.h"

namespace syncer {

class ExtensionsActivity;
class ServerConnectionManager;

namespace syncable {
class Directory;
}

// Default number of items a client can commit in a single message.
static const int kDefaultMaxCommitBatchSize = 25;

namespace sessions {
class TestScopedSessionEventListener;

class SYNC_EXPORT_PRIVATE SyncSessionContext {
 public:
  SyncSessionContext(ServerConnectionManager* connection_manager,
                     syncable::Directory* directory,
                     const std::vector<ModelSafeWorker*>& workers,
                     ExtensionsActivity* extensions_activity,
                     const std::vector<SyncEngineEventListener*>& listeners,
                     DebugInfoGetter* debug_info_getter,
                     TrafficRecorder* traffic_recorder,
                     bool keystore_encryption_enabled,
                     bool client_enabled_pre_commit_update_avoidance,
                     const std::string& invalidator_client_id);

  ~SyncSessionContext();

  ServerConnectionManager* connection_manager() {
    return connection_manager_;
  }
  syncable::Directory* directory() {
    return directory_;
  }

  ModelTypeSet enabled_types() const {
    return enabled_types_;
  }

  void set_routing_info(const ModelSafeRoutingInfo& routing_info);

  UpdateHandlerMap* update_handler_map() {
    return &update_handler_map_;
<<<<<<< HEAD
  }

  CommitContributorMap* commit_contributor_map() {
    return &commit_contributor_map_;
=======
>>>>>>> 8c15b39e
  }

  CommitContributorMap* commit_contributor_map() {
    return &commit_contributor_map_;
  }

  ExtensionsActivity* extensions_activity() {
    return extensions_activity_.get();
  }

  DebugInfoGetter* debug_info_getter() {
    return debug_info_getter_;
  }

  // Talk notification status.
  void set_notifications_enabled(bool enabled) {
    notifications_enabled_ = enabled;
  }
  bool notifications_enabled() { return notifications_enabled_; }

  // Account name, set once a directory has been opened.
  void set_account_name(const std::string& name) {
    DCHECK(account_name_.empty());
    account_name_ = name;
  }
  const std::string& account_name() const { return account_name_; }

  void set_max_commit_batch_size(int batch_size) {
    max_commit_batch_size_ = batch_size;
  }
  int32 max_commit_batch_size() const { return max_commit_batch_size_; }

  void NotifyListeners(const SyncEngineEvent& event) {
    FOR_EACH_OBSERVER(SyncEngineEventListener, listeners_,
                      OnSyncEngineEvent(event));
  }

  TrafficRecorder* traffic_recorder() {
    return traffic_recorder_;
  }

  bool keystore_encryption_enabled() const {
    return keystore_encryption_enabled_;
  }

  void set_hierarchy_conflict_detected(bool value) {
    client_status_.set_hierarchy_conflict_detected(value);
  }

  const sync_pb::ClientStatus& client_status() const {
    return client_status_;
  }

  const std::string& invalidator_client_id() const {
    return invalidator_client_id_;
  }

  bool ShouldFetchUpdatesBeforeCommit() const {
    return !(server_enabled_pre_commit_update_avoidance_ ||
             client_enabled_pre_commit_update_avoidance_);
  }

  void set_server_enabled_pre_commit_update_avoidance(bool value) {
    server_enabled_pre_commit_update_avoidance_ = value;
  }

 private:
  // Rather than force clients to set and null-out various context members, we
  // extend our encapsulation boundary to scoped helpers that take care of this
  // once they are allocated. See definitions of these below.
  friend class TestScopedSessionEventListener;

  ObserverList<SyncEngineEventListener> listeners_;

  ServerConnectionManager* const connection_manager_;
  syncable::Directory* const directory_;

  // The set of enabled types.  Derrived from the routing info set with
  // set_routing_info().
  ModelTypeSet enabled_types_;

  // A map of 'update handlers', one for each enabled type.
  // This must be kept in sync with the routing info.  Our temporary solution to
  // that problem is to initialize this map in set_routing_info().
  UpdateHandlerMap update_handler_map_;

  // Deleter for the |update_handler_map_|.
  STLValueDeleter<UpdateHandlerMap> update_handler_deleter_;

  // A map of 'commit contributors', one for each enabled type.
  // This must be kept in sync with the routing info.  Our temporary solution to
  // that problem is to initialize this map in set_routing_info().
  CommitContributorMap commit_contributor_map_;

  // Deleter for the |commit_contributor_map_|.
  STLValueDeleter<CommitContributorMap> commit_contributor_deleter_;

  // A map of 'update handlers', one for each enabled type.
  // This must be kept in sync with the routing info.  Our temporary solution to
  // that problem is to initialize this map in set_routing_info().
  UpdateHandlerMap update_handler_map_;

  // Deleter for the |update_handler_map_|.
  STLValueDeleter<UpdateHandlerMap> update_handler_deleter_;

  // A map of 'commit contributors', one for each enabled type.
  // This must be kept in sync with the routing info.  Our temporary solution to
  // that problem is to initialize this map in set_routing_info().
  CommitContributorMap commit_contributor_map_;

  // Deleter for the |commit_contributor_map_|.
  STLValueDeleter<CommitContributorMap> commit_contributor_deleter_;

  // The set of ModelSafeWorkers.  Used to execute tasks of various threads.
  std::map<ModelSafeGroup, scoped_refptr<ModelSafeWorker> > workers_;

  // We use this to stuff extensions activity into CommitMessages so the server
  // can correlate commit traffic with extension-related bookmark mutations.
  scoped_refptr<ExtensionsActivity> extensions_activity_;

  // Kept up to date with talk events to determine whether notifications are
  // enabled. True only if the notification channel is authorized and open.
  bool notifications_enabled_;

  // The name of the account being synced.
  std::string account_name_;

  // The server limits the number of items a client can commit in one batch.
  int max_commit_batch_size_;

  // We use this to get debug info to send to the server for debugging
  // client behavior on server side.
  DebugInfoGetter* const debug_info_getter_;

  TrafficRecorder* traffic_recorder_;

  // Satus information to be sent up to the server.
  sync_pb::ClientStatus client_status_;

  // Temporary variable while keystore encryption is behind a flag. True if
  // we should attempt performing keystore encryption related work, false if
  // the experiment is not enabled.
  bool keystore_encryption_enabled_;

  // This is a copy of the identifier the that the invalidations client used to
  // register itself with the invalidations server during startup.  We need to
  // provide this to the sync server when we make changes to enable it to
  // prevent us from receiving notifications of changes we make ourselves.
  const std::string invalidator_client_id_;

  // Flag to enable or disable the no pre-commit GetUpdates experiment.  When
  // this flag is set to false, the syncer has the option of not performing at
  // GetUpdates request when there is nothing to fetch.
  bool server_enabled_pre_commit_update_avoidance_;

  // If true, indicates that we've been passed a command-line flag to force
  // enable the pre-commit update avoidance experiment described above.
  const bool client_enabled_pre_commit_update_avoidance_;

  DISALLOW_COPY_AND_ASSIGN(SyncSessionContext);
};

}  // namespace sessions
}  // namespace syncer

#endif  // SYNC_SESSIONS_SYNC_SESSION_CONTEXT_H_<|MERGE_RESOLUTION|>--- conflicted
+++ resolved
@@ -75,13 +75,6 @@
 
   UpdateHandlerMap* update_handler_map() {
     return &update_handler_map_;
-<<<<<<< HEAD
-  }
-
-  CommitContributorMap* commit_contributor_map() {
-    return &commit_contributor_map_;
-=======
->>>>>>> 8c15b39e
   }
 
   CommitContributorMap* commit_contributor_map() {
@@ -179,22 +172,6 @@
   // Deleter for the |commit_contributor_map_|.
   STLValueDeleter<CommitContributorMap> commit_contributor_deleter_;
 
-  // A map of 'update handlers', one for each enabled type.
-  // This must be kept in sync with the routing info.  Our temporary solution to
-  // that problem is to initialize this map in set_routing_info().
-  UpdateHandlerMap update_handler_map_;
-
-  // Deleter for the |update_handler_map_|.
-  STLValueDeleter<UpdateHandlerMap> update_handler_deleter_;
-
-  // A map of 'commit contributors', one for each enabled type.
-  // This must be kept in sync with the routing info.  Our temporary solution to
-  // that problem is to initialize this map in set_routing_info().
-  CommitContributorMap commit_contributor_map_;
-
-  // Deleter for the |commit_contributor_map_|.
-  STLValueDeleter<CommitContributorMap> commit_contributor_deleter_;
-
   // The set of ModelSafeWorkers.  Used to execute tasks of various threads.
   std::map<ModelSafeGroup, scoped_refptr<ModelSafeWorker> > workers_;
 
