// Copyright 2012 The Chromium Authors. All rights reserved.
// Use of this source code is governed by a BSD-style license that can be
// found in the LICENSE file.

#include "sync/engine/commit.h"

#include "base/debug/trace_event.h"
#include "sync/engine/commit_util.h"
#include "sync/engine/sync_directory_commit_contribution.h"
#include "sync/engine/syncer.h"
#include "sync/engine/syncer_proto_util.h"
#include "sync/sessions/sync_session.h"

namespace syncer {

Commit::Commit(
    const std::map<ModelType, SyncDirectoryCommitContribution*>& contributions,
    const sync_pb::ClientToServerMessage& message,
    ExtensionsActivity::Records extensions_activity_buffer)
  : contributions_(contributions),
    deleter_(&contributions_),
    message_(message),
    extensions_activity_buffer_(extensions_activity_buffer),
    cleaned_up_(false) {
}

Commit::~Commit() {
  DCHECK(cleaned_up_);
}

Commit* Commit::Init(
    ModelTypeSet requested_types,
    size_t max_entries,
    const std::string& account_name,
    const std::string& cache_guid,
    CommitContributorMap* contributor_map,
    ExtensionsActivity* extensions_activity) {
  // Gather per-type contributions.
  ContributionMap contributions;
  size_t num_entries = 0;
  for (ModelTypeSet::Iterator it = requested_types.First();
       it.Good(); it.Inc()) {
    CommitContributorMap::iterator cm_it = contributor_map->find(it.Get());
    if (cm_it == contributor_map->end()) {
      NOTREACHED()
          << "Could not find requested type " << ModelTypeToString(it.Get())
          << " in contributor map.";
      continue;
    }
    size_t spaces_remaining = max_entries - num_entries;
    SyncDirectoryCommitContribution* contribution =
        cm_it->second->GetContribution(spaces_remaining);
    if (contribution) {
      num_entries += contribution->GetNumEntries();
      contributions.insert(std::make_pair(it.Get(), contribution));
    }
    if (num_entries == max_entries) {
      break;  // No point in continuting to iterate in this case.
    }
  }

  // Give up if no one had anything to commit.
  if (contributions.empty())
    return NULL;

  sync_pb::ClientToServerMessage message;
  message.set_message_contents(sync_pb::ClientToServerMessage::COMMIT);
  message.set_share(account_name);

  sync_pb::CommitMessage* commit_message = message.mutable_commit();
  commit_message->set_cache_guid(cache_guid);

  // Set extensions activity if bookmark commits are present.
  ExtensionsActivity::Records extensions_activity_buffer;
  ContributionMap::iterator it = contributions.find(syncer::BOOKMARKS);
  if (it != contributions.end() && it->second->GetNumEntries() != 0) {
    commit_util::AddExtensionsActivityToMessage(
        extensions_activity,
        &extensions_activity_buffer,
        commit_message);
  }

  // Set the client config params.
  ModelTypeSet enabled_types;
  for (CommitContributorMap::iterator it = contributor_map->begin();
       it != contributor_map->end(); ++it) {
    enabled_types.Put(it->first);
  }
  commit_util::AddClientConfigParamsToMessage(enabled_types,
                                                    commit_message);

  // Finally, serialize all our contributions.
  for (std::map<ModelType, SyncDirectoryCommitContribution*>::iterator it =
           contributions.begin(); it != contributions.end(); ++it) {
    it->second->AddToCommitMessage(&message);
  }

  // If we made it this far, then we've successfully prepared a commit message.
  return new Commit(contributions, message, extensions_activity_buffer);
}

SyncerError Commit::PostAndProcessResponse(
    sessions::SyncSession* session,
    sessions::StatusController* status,
    ExtensionsActivity* extensions_activity) {
  ModelTypeSet request_types;
  for (ContributionMap::const_iterator it = contributions_.begin();
       it != contributions_.end(); ++it) {
    request_types.Put(it->first);
  }
  session->mutable_status_controller()->set_commit_request_types(request_types);
<<<<<<< HEAD

  DVLOG(1) << "Sending commit message.";
  TRACE_EVENT_BEGIN0("sync", "PostCommit");
  const SyncerError post_result = SyncerProtoUtil::PostClientToServerMessage(
      &message_, &response_, session);
  TRACE_EVENT_END0("sync", "PostCommit");

  if (post_result != SYNCER_OK) {
    LOG(WARNING) << "Post commit failed";
    return post_result;
  }

  if (!response_.has_commit()) {
    LOG(WARNING) << "Commit response has no commit body!";
    return SERVER_RESPONSE_VALIDATION_FAILED;
  }

  size_t message_entries = message_.commit().entries_size();
  size_t response_entries = response_.commit().entryresponse_size();
  if (message_entries != response_entries) {
    LOG(ERROR)
       << "Commit response has wrong number of entries! "
       << "Expected: " << message_entries << ", "
       << "Got: " << response_entries;
    return SERVER_RESPONSE_VALIDATION_FAILED;
=======

  if (session->context()->debug_info_getter()) {
    sync_pb::DebugInfo* debug_info = message_.mutable_debug_info();
    session->context()->debug_info_getter()->GetDebugInfo(debug_info);
  }

  DVLOG(1) << "Sending commit message.";
  TRACE_EVENT_BEGIN0("sync", "PostCommit");
  const SyncerError post_result = SyncerProtoUtil::PostClientToServerMessage(
      &message_, &response_, session);
  TRACE_EVENT_END0("sync", "PostCommit");

  if (post_result != SYNCER_OK) {
    LOG(WARNING) << "Post commit failed";
    return post_result;
  }

  if (!response_.has_commit()) {
    LOG(WARNING) << "Commit response has no commit body!";
    return SERVER_RESPONSE_VALIDATION_FAILED;
  }

  size_t message_entries = message_.commit().entries_size();
  size_t response_entries = response_.commit().entryresponse_size();
  if (message_entries != response_entries) {
    LOG(ERROR)
       << "Commit response has wrong number of entries! "
       << "Expected: " << message_entries << ", "
       << "Got: " << response_entries;
    return SERVER_RESPONSE_VALIDATION_FAILED;
  }

  if (session->context()->debug_info_getter()) {
    // Clear debug info now that we have successfully sent it to the server.
    DVLOG(1) << "Clearing client debug info.";
    session->context()->debug_info_getter()->ClearDebugInfo();
>>>>>>> 8c15b39e
  }

  // Let the contributors process the responses to each of their requests.
  SyncerError processing_result = SYNCER_OK;
  for (std::map<ModelType, SyncDirectoryCommitContribution*>::iterator it =
       contributions_.begin(); it != contributions_.end(); ++it) {
    TRACE_EVENT1("sync", "ProcessCommitResponse",
                 "type", ModelTypeToString(it->first));
    SyncerError type_result =
        it->second->ProcessCommitResponse(response_, status);
    if (processing_result == SYNCER_OK && type_result != SYNCER_OK) {
      processing_result = type_result;
    }
  }

  // Handle bookmarks' special extensions activity stats.
  if (session->status_controller().
          model_neutral_state().num_successful_bookmark_commits == 0) {
    extensions_activity->PutRecords(extensions_activity_buffer_);
  }

  return processing_result;
}

void Commit::CleanUp() {
  for (ContributionMap::iterator it = contributions_.begin();
       it != contributions_.end(); ++it) {
    it->second->CleanUp();
  }
  cleaned_up_ = true;
}

}  // namespace syncer<|MERGE_RESOLUTION|>--- conflicted
+++ resolved
@@ -109,33 +109,6 @@
     request_types.Put(it->first);
   }
   session->mutable_status_controller()->set_commit_request_types(request_types);
-<<<<<<< HEAD
-
-  DVLOG(1) << "Sending commit message.";
-  TRACE_EVENT_BEGIN0("sync", "PostCommit");
-  const SyncerError post_result = SyncerProtoUtil::PostClientToServerMessage(
-      &message_, &response_, session);
-  TRACE_EVENT_END0("sync", "PostCommit");
-
-  if (post_result != SYNCER_OK) {
-    LOG(WARNING) << "Post commit failed";
-    return post_result;
-  }
-
-  if (!response_.has_commit()) {
-    LOG(WARNING) << "Commit response has no commit body!";
-    return SERVER_RESPONSE_VALIDATION_FAILED;
-  }
-
-  size_t message_entries = message_.commit().entries_size();
-  size_t response_entries = response_.commit().entryresponse_size();
-  if (message_entries != response_entries) {
-    LOG(ERROR)
-       << "Commit response has wrong number of entries! "
-       << "Expected: " << message_entries << ", "
-       << "Got: " << response_entries;
-    return SERVER_RESPONSE_VALIDATION_FAILED;
-=======
 
   if (session->context()->debug_info_getter()) {
     sync_pb::DebugInfo* debug_info = message_.mutable_debug_info();
@@ -172,7 +145,6 @@
     // Clear debug info now that we have successfully sent it to the server.
     DVLOG(1) << "Clearing client debug info.";
     session->context()->debug_info_getter()->ClearDebugInfo();
->>>>>>> 8c15b39e
   }
 
   // Let the contributors process the responses to each of their requests.
