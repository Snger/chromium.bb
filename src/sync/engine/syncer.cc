// Copyright (c) 2012 The Chromium Authors. All rights reserved.
// Use of this source code is governed by a BSD-style license that can be
// found in the LICENSE file.

#include "sync/engine/syncer.h"

#include "base/debug/trace_event.h"
#include "base/location.h"
#include "base/logging.h"
#include "base/message_loop/message_loop.h"
#include "base/time/time.h"
#include "build/build_config.h"
#include "sync/engine/apply_control_data_updates.h"
<<<<<<< HEAD
#include "sync/engine/apply_updates_and_resolve_conflicts_command.h"
=======
>>>>>>> 8c15b39e
#include "sync/engine/commit.h"
#include "sync/engine/conflict_resolver.h"
#include "sync/engine/download.h"
#include "sync/engine/net/server_connection_manager.h"
#include "sync/engine/syncer_types.h"
#include "sync/internal_api/public/base/cancelation_signal.h"
#include "sync/internal_api/public/base/unique_position.h"
#include "sync/internal_api/public/util/syncer_error.h"
#include "sync/sessions/nudge_tracker.h"
#include "sync/syncable/directory.h"
#include "sync/syncable/mutable_entry.h"
#include "sync/syncable/syncable-inl.h"

using base::Time;
using base::TimeDelta;
using sync_pb::ClientCommand;

namespace syncer {

// TODO(akalin): We may want to propagate this switch up
// eventually.
#if defined(OS_ANDROID) || defined(OS_IOS)
static const bool kCreateMobileBookmarksFolder = true;
#else
static const bool kCreateMobileBookmarksFolder = false;
#endif

using sessions::StatusController;
using sessions::SyncSession;
using sessions::NudgeTracker;

Syncer::Syncer(syncer::CancelationSignal* cancelation_signal)
    : cancelation_signal_(cancelation_signal) {
}

Syncer::~Syncer() {}

bool Syncer::ExitRequested() {
  return cancelation_signal_->IsSignalled();
}

bool Syncer::NormalSyncShare(ModelTypeSet request_types,
                             const NudgeTracker& nudge_tracker,
                             SyncSession* session) {
  HandleCycleBegin(session);
  VLOG(1) << "Downloading types " << ModelTypeSetToString(request_types);
  if (nudge_tracker.IsGetUpdatesRequired() ||
      session->context()->ShouldFetchUpdatesBeforeCommit()) {
    if (!DownloadAndApplyUpdates(
            request_types,
            session,
            base::Bind(&download::BuildNormalDownloadUpdates,
                       session,
                       kCreateMobileBookmarksFolder,
                       request_types,
                       base::ConstRef(nudge_tracker)))) {
      return HandleCycleEnd(session, nudge_tracker.updates_source());
    }
  }

  VLOG(1) << "Committing from types " << ModelTypeSetToString(request_types);
  SyncerError commit_result = BuildAndPostCommits(request_types, session);
  session->mutable_status_controller()->set_commit_result(commit_result);

  return HandleCycleEnd(session, nudge_tracker.updates_source());
}

bool Syncer::ConfigureSyncShare(
    ModelTypeSet request_types,
    sync_pb::GetUpdatesCallerInfo::GetUpdatesSource source,
    SyncSession* session) {
  HandleCycleBegin(session);
  VLOG(1) << "Configuring types " << ModelTypeSetToString(request_types);
  DownloadAndApplyUpdates(
      request_types,
      session,
      base::Bind(&download::BuildDownloadUpdatesForConfigure,
                 session,
                 kCreateMobileBookmarksFolder,
                 source,
                 request_types));
  return HandleCycleEnd(session, source);
}

bool Syncer::PollSyncShare(ModelTypeSet request_types,
                           SyncSession* session) {
  HandleCycleBegin(session);
  VLOG(1) << "Polling types " << ModelTypeSetToString(request_types);
  DownloadAndApplyUpdates(
      request_types,
      session,
      base::Bind(&download::BuildDownloadUpdatesForPoll,
                 session,
                 kCreateMobileBookmarksFolder,
                 request_types));
  return HandleCycleEnd(session, sync_pb::GetUpdatesCallerInfo::PERIODIC);
}

void Syncer::ApplyUpdates(SyncSession* session) {
  TRACE_EVENT0("sync", "ApplyUpdates");

  ApplyControlDataUpdates(session->context()->directory());

  UpdateHandlerMap* handler_map = session->context()->update_handler_map();
  for (UpdateHandlerMap::iterator it = handler_map->begin();
       it != handler_map->end(); ++it) {
    it->second->ApplyUpdates(session->mutable_status_controller());
  }

  session->context()->set_hierarchy_conflict_detected(
      session->status_controller().num_hierarchy_conflicts() > 0);

  session->SendEventNotification(SyncEngineEvent::STATUS_CHANGED);
}

bool Syncer::DownloadAndApplyUpdates(
    ModelTypeSet request_types,
    SyncSession* session,
    base::Callback<void(sync_pb::ClientToServerMessage*)> build_fn) {
  SyncerError download_result = UNSET;
  do {
    TRACE_EVENT0("sync", "DownloadUpdates");
    sync_pb::ClientToServerMessage msg;
    build_fn.Run(&msg);
<<<<<<< HEAD
    SyncerError download_result =
        ExecuteDownloadUpdates(request_types, session, &msg);
=======
    download_result =
        download::ExecuteDownloadUpdates(request_types, session, &msg);
>>>>>>> 8c15b39e
    session->mutable_status_controller()->set_last_download_updates_result(
        download_result);
  } while (download_result == SERVER_MORE_TO_DOWNLOAD);

  // Exit without applying if we're shutting down or an error was detected.
  if (download_result != SYNCER_OK)
    return false;
  if (ExitRequested())
    return false;

  ApplyUpdates(session);
  if (ExitRequested())
    return false;
  return true;
}

SyncerError Syncer::BuildAndPostCommits(ModelTypeSet requested_types,
                                        sessions::SyncSession* session) {
  // The ExitRequested() check is unnecessary, since we should start getting
  // errors from the ServerConnectionManager if an exist has been requested.
  // However, it doesn't hurt to check it anyway.
  while (!ExitRequested()) {
    scoped_ptr<Commit> commit(
        Commit::Init(
            requested_types,
            session->context()->max_commit_batch_size(),
            session->context()->account_name(),
            session->context()->directory()->cache_guid(),
            session->context()->commit_contributor_map(),
            session->context()->extensions_activity()));
    if (!commit) {
      break;
    }

    SyncerError error = commit->PostAndProcessResponse(
        session,
        session->mutable_status_controller(),
        session->context()->extensions_activity());
    commit->CleanUp();
    if (error != SYNCER_OK) {
      return error;
    }
  }

  return SYNCER_OK;
}

void Syncer::HandleCycleBegin(SyncSession* session) {
  session->mutable_status_controller()->UpdateStartTime();
  session->SendEventNotification(SyncEngineEvent::SYNC_CYCLE_BEGIN);
}

bool Syncer::HandleCycleEnd(
    SyncSession* session,
    sync_pb::GetUpdatesCallerInfo::GetUpdatesSource source) {
  if (!ExitRequested()) {
    session->SendSyncCycleEndEventNotification(source);
    return true;
  } else {
    return false;
  }
}

}  // namespace syncer<|MERGE_RESOLUTION|>--- conflicted
+++ resolved
@@ -11,10 +11,6 @@
 #include "base/time/time.h"
 #include "build/build_config.h"
 #include "sync/engine/apply_control_data_updates.h"
-<<<<<<< HEAD
-#include "sync/engine/apply_updates_and_resolve_conflicts_command.h"
-=======
->>>>>>> 8c15b39e
 #include "sync/engine/commit.h"
 #include "sync/engine/conflict_resolver.h"
 #include "sync/engine/download.h"
@@ -139,13 +135,8 @@
     TRACE_EVENT0("sync", "DownloadUpdates");
     sync_pb::ClientToServerMessage msg;
     build_fn.Run(&msg);
-<<<<<<< HEAD
-    SyncerError download_result =
-        ExecuteDownloadUpdates(request_types, session, &msg);
-=======
     download_result =
         download::ExecuteDownloadUpdates(request_types, session, &msg);
->>>>>>> 8c15b39e
     session->mutable_status_controller()->set_last_download_updates_result(
         download_result);
   } while (download_result == SERVER_MORE_TO_DOWNLOAD);
