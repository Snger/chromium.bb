// Copyright 2013 The Chromium Authors. All rights reserved.
// Use of this source code is governed by a BSD-style license that can be
// found in the LICENSE file.

#ifndef GIN_PUBLIC_GIN_EMBEDDERS_H_
#define GIN_PUBLIC_GIN_EMBEDDERS_H_

namespace gin {

// The GinEmbedder is used to identify the owner of embedder data stored on
// v8 objects, and is used as in index into the embedder data slots of a
// v8::Isolate.

enum GinEmbedder {
  kEmbedderNativeGin,
  kEmbedderBlink,
  kEmbedderPDFium,
<<<<<<< HEAD
  kEmbedderFuchsia,
=======

  kEmbedderUnknown
>>>>>>> 9c3345e7
};

}  // namespace gin

#endif  // GIN_PUBLIC_GIN_EMBEDDERS_H_<|MERGE_RESOLUTION|>--- conflicted
+++ resolved
@@ -15,12 +15,8 @@
   kEmbedderNativeGin,
   kEmbedderBlink,
   kEmbedderPDFium,
-<<<<<<< HEAD
   kEmbedderFuchsia,
-=======
-
   kEmbedderUnknown
->>>>>>> 9c3345e7
 };
 
 }  // namespace gin
