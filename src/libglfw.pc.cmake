prefix=@CMAKE_INSTALL_PREFIX@
exec_prefix=${prefix}
includedir=${prefix}/include
libdir=${exec_prefix}/lib

Name: GLFW
Description: A portable library for OpenGL, window and input
Version: 3.0.0
URL: http://www.glfw.org/
<<<<<<< HEAD
Requires.private: gl x11 @GLFW_PKGLIBS@
Libs: -L${libdir} -lglfw
Libs.private: @GLFW_LIBRARIES@
=======
Requires.private: @GLFW_PKG_DEPS@
Libs: -L${libdir} -lglfw
Libs.private: @GLFW_PKG_LIBS@
>>>>>>> 7fb702a2
Cflags: -I${includedir}<|MERGE_RESOLUTION|>--- conflicted
+++ resolved
@@ -7,13 +7,7 @@
 Description: A portable library for OpenGL, window and input
 Version: 3.0.0
 URL: http://www.glfw.org/
-<<<<<<< HEAD
-Requires.private: gl x11 @GLFW_PKGLIBS@
-Libs: -L${libdir} -lglfw
-Libs.private: @GLFW_LIBRARIES@
-=======
 Requires.private: @GLFW_PKG_DEPS@
 Libs: -L${libdir} -lglfw
 Libs.private: @GLFW_PKG_LIBS@
->>>>>>> 7fb702a2
 Cflags: -I${includedir}