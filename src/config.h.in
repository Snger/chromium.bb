//========================================================================
// GLFW - An OpenGL library
// Platform:    Any
// API version: 3.0
// WWW:         http://www.glfw.org/
//------------------------------------------------------------------------
// Copyright (c) 2010 Camilla Berglund <elmindreda@elmindreda.org>
//
// This software is provided 'as-is', without any express or implied
// warranty. In no event will the authors be held liable for any damages
// arising from the use of this software.
//
// Permission is granted to anyone to use this software for any purpose,
// including commercial applications, and to alter it and redistribute it
// freely, subject to the following restrictions:
//
// 1. The origin of this software must not be misrepresented; you must not
//    claim that you wrote the original software. If you use this software
//    in a product, an acknowledgment in the product documentation would
//    be appreciated but is not required.
//
// 2. Altered source versions must be plainly marked as such, and must not
//    be misrepresented as being the original software.
//
// 3. This notice may not be removed or altered from any source
//    distribution.
//
//========================================================================
// As config.h.in, this file is used by CMake to produce the config.h shared
// configuration header file.  If you are adding a feature requiring
// conditional compilation, this is the proper place to add the macros.
//========================================================================
// As config.h, this file defines compile-time build options and macros for
// all platforms supported by GLFW.  As this is a generated file, don't modify
// it.  Instead, you should modify the config.h.in file.
//========================================================================

// Define this to 1 if building GLFW for X11/GLX
#cmakedefine _GLFW_X11_GLX
// Define this to 1 if building GLFW for X11/EGL
#cmakedefine _GLFW_X11_EGL
// Define this to 1 if building GLFW for Win32/WGL
#cmakedefine _GLFW_WIN32_WGL
// Define this to 1 if building GLFW for Cocoa/NSOpenGL
#cmakedefine _GLFW_COCOA_NSGL

// Define this to 1 if building as a shared library / dynamic library / DLL
#cmakedefine _GLFW_BUILD_DLL

// Define this to 1 to disable dynamic loading of winmm
#cmakedefine _GLFW_NO_DLOAD_WINMM

// Define this to 1 if XRandR is available
#cmakedefine _GLFW_HAS_XRANDR
// Define this to 1 if Xf86VidMode is available
#cmakedefine _GLFW_HAS_XF86VIDMODE

// Define this to 1 if Xkb is available
#cmakedefine _GLFW_HAS_XKB

// Define this to 1 if glXGetProcAddress is available
#cmakedefine _GLFW_HAS_GLXGETPROCADDRESS
// Define this to 1 if glXGetProcAddressARB is available
#cmakedefine _GLFW_HAS_GLXGETPROCADDRESSARB
// Define this to 1 if glXGetProcAddressEXT is available
#cmakedefine _GLFW_HAS_GLXGETPROCADDRESSEXT

<<<<<<< HEAD
// Define this to 1 if eglGetProcAddress is available
#cmakedefine _GLFW_HAS_EGLGETPROCADDRESS 1

// Define this to 1 if the Linux joystick API is available
#cmakedefine _GLFW_HAS_LINUX_JOYSTICKS

=======
>>>>>>> fc697218
// The GLFW version as used by glfwGetVersionString
#define _GLFW_VERSION_FULL "@GLFW_VERSION_FULL@"
<|MERGE_RESOLUTION|>--- conflicted
+++ resolved
@@ -65,14 +65,8 @@
 // Define this to 1 if glXGetProcAddressEXT is available
 #cmakedefine _GLFW_HAS_GLXGETPROCADDRESSEXT
 
-<<<<<<< HEAD
 // Define this to 1 if eglGetProcAddress is available
-#cmakedefine _GLFW_HAS_EGLGETPROCADDRESS 1
+#cmakedefine _GLFW_HAS_EGLGETPROCADDRESS
 
-// Define this to 1 if the Linux joystick API is available
-#cmakedefine _GLFW_HAS_LINUX_JOYSTICKS
-
-=======
->>>>>>> fc697218
 // The GLFW version as used by glfwGetVersionString
 #define _GLFW_VERSION_FULL "@GLFW_VERSION_FULL@"
