// Copyright (c) 2012 The Chromium Authors. All rights reserved.
// Use of this source code is governed by a BSD-style license that can be
// found in the LICENSE file.

#include "base/logging.h"

#if defined(OS_WIN)
#include <io.h>
#include <windows.h>
typedef HANDLE FileHandle;
typedef HANDLE MutexHandle;
// Windows warns on using write().  It prefers _write().
#define write(fd, buf, count) _write(fd, buf, static_cast<unsigned int>(count))
// Windows doesn't define STDERR_FILENO.  Define it here.
#define STDERR_FILENO 2
#elif defined(OS_MACOSX)
#include <mach/mach.h>
#include <mach/mach_time.h>
#include <mach-o/dyld.h>
#elif defined(OS_POSIX)
#if defined(OS_NACL)
#include <sys/time.h>  // timespec doesn't seem to be in <time.h>
#else
#include <sys/syscall.h>
#endif
#include <time.h>
#endif

#if defined(OS_POSIX)
#include <errno.h>
#include <pthread.h>
#include <stdio.h>
#include <stdlib.h>
#include <string.h>
#include <unistd.h>
#define MAX_PATH PATH_MAX
typedef FILE* FileHandle;
typedef pthread_mutex_t* MutexHandle;
#endif

#include <algorithm>
#include <cstring>
#include <ctime>
#include <iomanip>
#include <ostream>
#include <string>

#include "base/at_exit.h"
#include "base/base_switches.h"
#include "base/command_line.h"
#include "base/debug/alias.h"
#include "base/debug/debugger.h"
#include "base/debug/stack_trace.h"
#include "base/posix/eintr_wrapper.h"
#include "base/strings/string_piece.h"
#include "base/strings/string_util.h"
#include "base/strings/stringprintf.h"
#include "base/strings/utf_string_conversions.h"
#include "base/synchronization/lock_impl.h"
#include "base/threading/platform_thread.h"
#include "base/vlog.h"
#if defined(OS_POSIX)
#include "base/posix/safe_strerror.h"
#endif

#if defined(OS_ANDROID)
#include <android/log.h>
#endif

namespace logging {

namespace {

VlogInfo* g_vlog_info = nullptr;
VlogInfo* g_vlog_info_prev = nullptr;

const char* const log_severity_names[LOG_NUM_SEVERITIES] = {
  "INFO", "WARNING", "ERROR", "FATAL" };

const char* log_severity_name(int severity) {
  if (severity >= 0 && severity < LOG_NUM_SEVERITIES)
    return log_severity_names[severity];
  return "UNKNOWN";
}

int g_min_log_level = 0;

LoggingDestination g_logging_destination = LOG_DEFAULT;

// For LOG_ERROR and above, always print to stderr.
const int kAlwaysPrintErrorLevel = LOG_ERROR;

// Which log file to use? This is initialized by InitLogging or
// will be lazily initialized to the default value when it is
// first needed.
#if defined(OS_WIN)
typedef std::wstring PathString;
#else
typedef std::string PathString;
#endif
PathString* g_log_file_name = nullptr;

// This file is lazily opened and the handle may be nullptr
FileHandle g_log_file = nullptr;

// What should be prepended to each message?
bool g_log_process_id = false;
bool g_log_thread_id = false;
bool g_log_timestamp = true;
bool g_log_tickcount = false;

// Should we pop up fatal debug messages in a dialog?
bool show_error_dialogs = false;

// An assert handler override specified by the client to be called instead of
// the debug message dialog and process termination.
LogAssertHandlerFunction log_assert_handler = nullptr;
// A log message handler that gets notified of every log message we process.
LogMessageHandlerFunction log_message_handler = nullptr;
// Another log message handler that gets notified of every log message we
// process.  This takes precedence over 'log_message_handler'.
LogMessageHandlerFunction wtk2_log_message_handler = nullptr;

// Helper functions to wrap platform differences.

int32 CurrentProcessId() {
#if defined(OS_WIN)
  return GetCurrentProcessId();
#elif defined(OS_POSIX)
  return getpid();
#endif
}

uint64 TickCount() {
#if defined(OS_WIN)
  return GetTickCount();
#elif defined(OS_MACOSX)
  return mach_absolute_time();
#elif defined(OS_NACL)
  // NaCl sadly does not have _POSIX_TIMERS enabled in sys/features.h
  // So we have to use clock() for now.
  return clock();
#elif defined(OS_POSIX)
  struct timespec ts;
  clock_gettime(CLOCK_MONOTONIC, &ts);

  uint64 absolute_micro =
    static_cast<int64>(ts.tv_sec) * 1000000 +
    static_cast<int64>(ts.tv_nsec) / 1000;

  return absolute_micro;
#endif
}

void DeleteFilePath(const PathString& log_name) {
#if defined(OS_WIN)
  DeleteFile(log_name.c_str());
#elif defined(OS_NACL)
  // Do nothing; unlink() isn't supported on NaCl.
#else
  unlink(log_name.c_str());
#endif
}

PathString GetDefaultLogFile() {
#if defined(OS_WIN)
  // On Windows we use the same path as the exe.
  wchar_t module_name[MAX_PATH];
  GetModuleFileName(nullptr, module_name, MAX_PATH);

  PathString log_name = module_name;
  PathString::size_type last_backslash = log_name.rfind('\\', log_name.size());
  if (last_backslash != PathString::npos)
    log_name.erase(last_backslash + 1);
  log_name += L"debug.log";
  return log_name;
#elif defined(OS_POSIX)
  // On other platforms we just use the current directory.
  return PathString("debug.log");
#endif
}

// This class acts as a wrapper for locking the logging files.
// LoggingLock::Init() should be called from the main thread before any logging
// is done. Then whenever logging, be sure to have a local LoggingLock
// instance on the stack. This will ensure that the lock is unlocked upon
// exiting the frame.
// LoggingLocks can not be nested.
class LoggingLock {
 public:
  LoggingLock() {
    LockLogging();
  }

  ~LoggingLock() {
    UnlockLogging();
  }

  static void Init(LogLockingState lock_log, const PathChar* new_log_file) {
    if (initialized)
      return;
    lock_log_file = lock_log;
    if (lock_log_file == LOCK_LOG_FILE) {
#if defined(OS_WIN)
      if (!log_mutex) {
        std::wstring safe_name;
        if (new_log_file)
          safe_name = new_log_file;
        else
          safe_name = GetDefaultLogFile();
        // \ is not a legal character in mutex names so we replace \ with /
        std::replace(safe_name.begin(), safe_name.end(), '\\', '/');
        std::wstring t(L"Global\\");
        t.append(safe_name);
        log_mutex = ::CreateMutex(nullptr, FALSE, t.c_str());

        if (log_mutex == nullptr) {
#if DEBUG
          // Keep the error code for debugging
          int error = GetLastError();  // NOLINT
          base::debug::BreakDebugger();
#endif
          // Return nicely without putting initialized to true.
          return;
        }
      }
#endif
    } else {
      log_lock = new base::internal::LockImpl();
    }
    initialized = true;
  }

 private:
  static void LockLogging() {
    if (lock_log_file == LOCK_LOG_FILE) {
#if defined(OS_WIN)
      ::WaitForSingleObject(log_mutex, INFINITE);
      // WaitForSingleObject could have returned WAIT_ABANDONED. We don't
      // abort the process here. UI tests might be crashy sometimes,
      // and aborting the test binary only makes the problem worse.
      // We also don't use LOG macros because that might lead to an infinite
      // loop. For more info see http://crbug.com/18028.
#elif defined(OS_POSIX)
      pthread_mutex_lock(&log_mutex);
#endif
    } else {
      // use the lock
      log_lock->Lock();
    }
  }

  static void UnlockLogging() {
    if (lock_log_file == LOCK_LOG_FILE) {
#if defined(OS_WIN)
      ReleaseMutex(log_mutex);
#elif defined(OS_POSIX)
      pthread_mutex_unlock(&log_mutex);
#endif
    } else {
      log_lock->Unlock();
    }
  }

  // The lock is used if log file locking is false. It helps us avoid problems
  // with multiple threads writing to the log file at the same time.  Use
  // LockImpl directly instead of using Lock, because Lock makes logging calls.
  static base::internal::LockImpl* log_lock;

  // When we don't use a lock, we are using a global mutex. We need to do this
  // because LockFileEx is not thread safe.
#if defined(OS_WIN)
  static MutexHandle log_mutex;
#elif defined(OS_POSIX)
  static pthread_mutex_t log_mutex;
#endif

  static bool initialized;
  static LogLockingState lock_log_file;
};

// static
bool LoggingLock::initialized = false;
// static
base::internal::LockImpl* LoggingLock::log_lock = nullptr;
// static
LogLockingState LoggingLock::lock_log_file = LOCK_LOG_FILE;

#if defined(OS_WIN)
// static
MutexHandle LoggingLock::log_mutex = nullptr;
#elif defined(OS_POSIX)
pthread_mutex_t LoggingLock::log_mutex = PTHREAD_MUTEX_INITIALIZER;
#endif

// Called by logging functions to ensure that |g_log_file| is initialized
// and can be used for writing. Returns false if the file could not be
// initialized. |g_log_file| will be nullptr in this case.
bool InitializeLogFileHandle() {
  if (g_log_file)
    return true;

  if (!g_log_file_name) {
    // Nobody has called InitLogging to specify a debug log file, so here we
    // initialize the log file name to a default.
    g_log_file_name = new PathString(GetDefaultLogFile());
  }

  if ((g_logging_destination & LOG_TO_FILE) != 0) {
#if defined(OS_WIN)
    g_log_file = CreateFile(g_log_file_name->c_str(), GENERIC_WRITE,
                            FILE_SHARE_READ | FILE_SHARE_WRITE, nullptr,
                            OPEN_ALWAYS, FILE_ATTRIBUTE_NORMAL, nullptr);
    if (g_log_file == INVALID_HANDLE_VALUE || g_log_file == nullptr) {
      // try the current directory
      g_log_file = CreateFile(L".\\debug.log", GENERIC_WRITE,
                              FILE_SHARE_READ | FILE_SHARE_WRITE, nullptr,
                              OPEN_ALWAYS, FILE_ATTRIBUTE_NORMAL, nullptr);
      if (g_log_file == INVALID_HANDLE_VALUE || g_log_file == nullptr) {
        g_log_file = nullptr;
        return false;
      }
    }
    SetFilePointer(g_log_file, 0, 0, FILE_END);
#elif defined(OS_POSIX)
    g_log_file = fopen(g_log_file_name->c_str(), "a");
    if (g_log_file == nullptr)
      return false;
#endif
  }

  return true;
}

void CloseFile(FileHandle log) {
#if defined(OS_WIN)
  CloseHandle(log);
#else
  fclose(log);
#endif
}

void CloseLogFileUnlocked() {
  if (!g_log_file)
    return;

  CloseFile(g_log_file);
  g_log_file = nullptr;
}

}  // namespace

LoggingSettings::LoggingSettings()
    : logging_dest(LOG_DEFAULT),
      log_file(nullptr),
      lock_log(LOCK_LOG_FILE),
      delete_old(APPEND_TO_OLD_LOG_FILE) {}

bool BaseInitLoggingImpl(const LoggingSettings& settings) {
#if defined(OS_NACL)
  // Can log only to the system debug log.
  CHECK_EQ(settings.logging_dest & ~LOG_TO_SYSTEM_DEBUG_LOG, 0);
#endif
  base::CommandLine* command_line = base::CommandLine::ForCurrentProcess();
  // Don't bother initializing |g_vlog_info| unless we use one of the
  // vlog switches.
  if (command_line->HasSwitch(switches::kV) ||
      command_line->HasSwitch(switches::kVModule)) {
    // NOTE: If |g_vlog_info| has already been initialized, it might be in use
    // by another thread. Don't delete the old VLogInfo, just create a second
    // one. We keep track of both to avoid memory leak warnings.
    CHECK(!g_vlog_info_prev);
    g_vlog_info_prev = g_vlog_info;

    g_vlog_info =
        new VlogInfo(command_line->GetSwitchValueASCII(switches::kV),
                     command_line->GetSwitchValueASCII(switches::kVModule),
                     &g_min_log_level);
  }

  g_logging_destination = settings.logging_dest;

  // ignore file options unless logging to file is set.
  if ((g_logging_destination & LOG_TO_FILE) == 0)
    return true;

  LoggingLock::Init(settings.lock_log, settings.log_file);
  LoggingLock logging_lock;

  // Calling InitLogging twice or after some log call has already opened the
  // default log file will re-initialize to the new options.
  CloseLogFileUnlocked();

  if (!g_log_file_name)
    g_log_file_name = new PathString();
  *g_log_file_name = settings.log_file;
  if (settings.delete_old == DELETE_OLD_LOG_FILE)
    DeleteFilePath(*g_log_file_name);

  return InitializeLogFileHandle();
}

void SetMinLogLevel(int level) {
  g_min_log_level = std::min(LOG_FATAL, level);
}

int GetMinLogLevel() {
  return g_min_log_level;
}

int GetVlogVerbosity() {
  return std::max(-1, LOG_INFO - GetMinLogLevel());
}

int GetVlogLevelHelper(const char* file, size_t N) {
  DCHECK_GT(N, 0U);
  // Note: |g_vlog_info| may change on a different thread during startup
  // (but will always be valid or nullptr).
  VlogInfo* vlog_info = g_vlog_info;
  return vlog_info ?
      vlog_info->GetVlogLevel(base::StringPiece(file, N - 1)) :
      GetVlogVerbosity();
}

void SetLogItems(bool enable_process_id, bool enable_thread_id,
                 bool enable_timestamp, bool enable_tickcount) {
  g_log_process_id = enable_process_id;
  g_log_thread_id = enable_thread_id;
  g_log_timestamp = enable_timestamp;
  g_log_tickcount = enable_tickcount;
}

void SetShowErrorDialogs(bool enable_dialogs) {
  show_error_dialogs = enable_dialogs;
}

void SetLogAssertHandler(LogAssertHandlerFunction handler) {
  log_assert_handler = handler;
}

void SetLogMessageHandler(LogMessageHandlerFunction handler) {
  log_message_handler = handler;
}

LogMessageHandlerFunction GetLogMessageHandler() {
  return log_message_handler;
}

void SetWtk2LogMessageHandler(LogMessageHandlerFunction handler) {
  wtk2_log_message_handler = handler;
}

LogMessageHandlerFunction GetWtk2LogMessageHandler() {
  return wtk2_log_message_handler;
}

// Explicit instantiations for commonly used comparisons.
template std::string* MakeCheckOpString<int, int>(
    const int&, const int&, const char* names);
template std::string* MakeCheckOpString<unsigned long, unsigned long>(
    const unsigned long&, const unsigned long&, const char* names);
template std::string* MakeCheckOpString<unsigned long, unsigned int>(
    const unsigned long&, const unsigned int&, const char* names);
template std::string* MakeCheckOpString<unsigned int, unsigned long>(
    const unsigned int&, const unsigned long&, const char* names);
template std::string* MakeCheckOpString<std::string, std::string>(
    const std::string&, const std::string&, const char* name);

#if !defined(NDEBUG)
// Displays a message box to the user with the error message in it.
// Used for fatal messages, where we close the app simultaneously.
// This is for developers only; we don't use this in circumstances
// (like release builds) where users could see it, since users don't
// understand these messages anyway.
void DisplayDebugMessageInDialog(const std::string& str) {
  if (str.empty())
    return;

  if (!show_error_dialogs)
    return;

#if defined(OS_WIN)
  // For Windows programs, it's possible that the message loop is
  // messed up on a fatal error, and creating a MessageBox will cause
  // that message loop to be run. Instead, we try to spawn another
  // process that displays its command line. We look for "Debug
  // Message.exe" in the same directory as the application. If it
  // exists, we use it, otherwise, we use a regular message box.
  wchar_t prog_name[MAX_PATH];
  GetModuleFileNameW(nullptr, prog_name, MAX_PATH);
  wchar_t* backslash = wcsrchr(prog_name, '\\');
  if (backslash)
    backslash[1] = 0;
  wcscat_s(prog_name, MAX_PATH, L"debug_message.exe");

  std::wstring cmdline = base::UTF8ToWide(str);
  if (cmdline.empty())
    return;

  STARTUPINFO startup_info;
  memset(&startup_info, 0, sizeof(startup_info));
  startup_info.cb = sizeof(startup_info);

  PROCESS_INFORMATION process_info;
  if (CreateProcessW(prog_name, &cmdline[0], nullptr, nullptr, false, 0,
                     nullptr, nullptr, &startup_info, &process_info)) {
    WaitForSingleObject(process_info.hProcess, INFINITE);
    CloseHandle(process_info.hThread);
    CloseHandle(process_info.hProcess);
  } else {
    // debug process broken, let's just do a message box
    MessageBoxW(nullptr, &cmdline[0], L"Fatal error",
                MB_OK | MB_ICONHAND | MB_TOPMOST);
  }
#else
  // We intentionally don't implement a dialog on other platforms.
  // You can just look at stderr.
#endif  // defined(OS_WIN)
}
#endif  // !defined(NDEBUG)

#if defined(OS_WIN)
LogMessage::SaveLastError::SaveLastError() : last_error_(::GetLastError()) {
}

LogMessage::SaveLastError::~SaveLastError() {
  ::SetLastError(last_error_);
}
#endif  // defined(OS_WIN)

LogMessage::LogMessage(const char* file, int line, LogSeverity severity)
    : severity_(severity), file_(file), line_(line) {
  Init(file, line);
}

LogMessage::LogMessage(const char* file, int line, const char* condition)
    : severity_(LOG_FATAL), file_(file), line_(line) {
  Init(file, line);
  stream_ << "Check failed: " << condition << ". ";
}

LogMessage::LogMessage(const char* file, int line, std::string* result)
    : severity_(LOG_FATAL), file_(file), line_(line) {
  Init(file, line);
  stream_ << "Check failed: " << *result;
  delete result;
}

LogMessage::LogMessage(const char* file, int line, LogSeverity severity,
                       std::string* result)
    : severity_(severity), file_(file), line_(line) {
  Init(file, line);
  stream_ << "Check failed: " << *result;
  delete result;
}

LogMessage::~LogMessage() {
<<<<<<< HEAD
#if !defined(OFFICIAL_BUILD) && !defined(OS_NACL) && !defined(__UCLIBC__)
  if (severity_ == LOG_FATAL) {
=======
#if !defined(NDEBUG) && !defined(OS_NACL) && !defined(__UCLIBC__)
  if (severity_ == LOG_FATAL && base::AtExitManager::IsInitialized()) {
>>>>>>> 4f0e965c
    // Include a stack trace on a fatal.
    base::debug::StackTrace trace;
    stream_ << std::endl;  // Newline to separate from log message.
    trace.OutputToStream(&stream_);
  }
#endif

  // Give the wtk2 log message handler first dibs on the message.
  bool wtk2_handled = false;
  if (wtk2_log_message_handler &&
      wtk2_log_message_handler(severity_, file_, line_,
                               message_start_, stream_.str())) {
    // The handler took care of it, no further processing.
    // Unless the severity is fatal!  Then we want to crash (further below).
    wtk2_handled = true;
    if (severity_ != LOG_FATAL)
        return;
  }

  stream_ << std::endl;
  std::string str_newline(stream_.str());

  // Give any log message handler first dibs on the message.
  if (!wtk2_handled && log_message_handler &&
      log_message_handler(severity_, file_, line_,
                          message_start_, str_newline)) {
    // The handler took care of it, no further processing.
    return;
  }

  if (!wtk2_handled && (g_logging_destination & LOG_TO_SYSTEM_DEBUG_LOG) != 0) {
#if defined(OS_WIN)
    OutputDebugStringA(str_newline.c_str());
#elif defined(OS_ANDROID)
    android_LogPriority priority =
        (severity_ < 0) ? ANDROID_LOG_VERBOSE : ANDROID_LOG_UNKNOWN;
    switch (severity_) {
      case LOG_INFO:
        priority = ANDROID_LOG_INFO;
        break;
      case LOG_WARNING:
        priority = ANDROID_LOG_WARN;
        break;
      case LOG_ERROR:
        priority = ANDROID_LOG_ERROR;
        break;
      case LOG_FATAL:
        priority = ANDROID_LOG_FATAL;
        break;
    }
    __android_log_write(priority, "chromium", str_newline.c_str());
#endif
    ignore_result(fwrite(str_newline.data(), str_newline.size(), 1, stderr));
    fflush(stderr);
  } else if (!wtk2_handled && severity_ >= kAlwaysPrintErrorLevel) {
    // When we're only outputting to a log file, above a certain log level, we
    // should still output to stderr so that we can better detect and diagnose
    // problems with unit tests, especially on the buildbots.
    ignore_result(fwrite(str_newline.data(), str_newline.size(), 1, stderr));
    fflush(stderr);
  }

  // write to log file
  if (!wtk2_handled && (g_logging_destination & LOG_TO_FILE) != 0) {
    // We can have multiple threads and/or processes, so try to prevent them
    // from clobbering each other's writes.
    // If the client app did not call InitLogging, and the lock has not
    // been created do it now. We do this on demand, but if two threads try
    // to do this at the same time, there will be a race condition to create
    // the lock. This is why InitLogging should be called from the main
    // thread at the beginning of execution.
    LoggingLock::Init(LOCK_LOG_FILE, nullptr);
    LoggingLock logging_lock;
    if (InitializeLogFileHandle()) {
#if defined(OS_WIN)
      SetFilePointer(g_log_file, 0, 0, SEEK_END);
      DWORD num_written;
      WriteFile(g_log_file,
                static_cast<const void*>(str_newline.c_str()),
                static_cast<DWORD>(str_newline.length()),
                &num_written,
                nullptr);
#else
      ignore_result(fwrite(
          str_newline.data(), str_newline.size(), 1, g_log_file));
      fflush(g_log_file);
#endif
    }
  }

  if (severity_ == LOG_FATAL) {
    // Ensure the first characters of the string are on the stack so they
    // are contained in minidumps for diagnostic purposes.
    char str_stack[1024];
    str_newline.copy(str_stack, arraysize(str_stack));
    base::debug::Alias(str_stack);

    if (log_assert_handler) {
      // Make a copy of the string for the handler out of paranoia.
      log_assert_handler(std::string(stream_.str()));
    } else {
      // Don't use the string with the newline, get a fresh version to send to
      // the debug message process. We also don't display assertions to the
      // user in release mode. The enduser can't do anything with this
      // information, and displaying message boxes when the application is
      // hosed can cause additional problems.
#ifndef NDEBUG
      DisplayDebugMessageInDialog(stream_.str());
#endif
      // Crash the process to generate a dump.
      base::debug::BreakDebugger();
    }
  }
}

// writes the common header info to the stream
void LogMessage::Init(const char* file, int line) {
  base::StringPiece filename(file);
  size_t last_slash_pos = filename.find_last_of("\\/");
  if (last_slash_pos != base::StringPiece::npos)
    filename.remove_prefix(last_slash_pos + 1);

  // TODO(darin): It might be nice if the columns were fixed width.

  stream_ <<  '[';
  if (g_log_process_id)
    stream_ << CurrentProcessId() << ':';
  if (g_log_thread_id)
    stream_ << base::PlatformThread::CurrentId() << ':';
  if (g_log_timestamp) {
    time_t t = time(nullptr);
    struct tm local_time = {0};
#ifdef _MSC_VER
    localtime_s(&local_time, &t);
#else
    localtime_r(&t, &local_time);
#endif
    struct tm* tm_time = &local_time;
    stream_ << std::setfill('0')
            << std::setw(2) << 1 + tm_time->tm_mon
            << std::setw(2) << tm_time->tm_mday
            << '/'
            << std::setw(2) << tm_time->tm_hour
            << std::setw(2) << tm_time->tm_min
            << std::setw(2) << tm_time->tm_sec
            << ':';
  }
  if (g_log_tickcount)
    stream_ << TickCount() << ':';
  if (severity_ >= 0)
    stream_ << log_severity_name(severity_);
  else
    stream_ << "VERBOSE" << -severity_;

  stream_ << ":" << filename << "(" << line << ")] ";

  message_start_ = stream_.str().length();
}

#if defined(OS_WIN)
// This has already been defined in the header, but defining it again as DWORD
// ensures that the type used in the header is equivalent to DWORD. If not,
// the redefinition is a compile error.
typedef DWORD SystemErrorCode;
#endif

SystemErrorCode GetLastSystemErrorCode() {
#if defined(OS_WIN)
  return ::GetLastError();
#elif defined(OS_POSIX)
  return errno;
#else
#error Not implemented
#endif
}

#if defined(OS_WIN)
BASE_EXPORT std::string SystemErrorCodeToString(SystemErrorCode error_code) {
  const int kErrorMessageBufferSize = 256;
  char msgbuf[kErrorMessageBufferSize];
  DWORD flags = FORMAT_MESSAGE_FROM_SYSTEM | FORMAT_MESSAGE_IGNORE_INSERTS;
  DWORD len = FormatMessageA(flags, nullptr, error_code, 0, msgbuf,
                             arraysize(msgbuf), nullptr);
  if (len) {
    // Messages returned by system end with line breaks.
    return base::CollapseWhitespaceASCII(msgbuf, true) +
        base::StringPrintf(" (0x%X)", error_code);
  }
  return base::StringPrintf("Error (0x%X) while retrieving error. (0x%X)",
                            GetLastError(), error_code);
}
#elif defined(OS_POSIX)
BASE_EXPORT std::string SystemErrorCodeToString(SystemErrorCode error_code) {
  return base::safe_strerror(error_code);
}
#else
#error Not implemented
#endif  // defined(OS_WIN)


#if defined(OS_WIN)
Win32ErrorLogMessage::Win32ErrorLogMessage(const char* file,
                                           int line,
                                           LogSeverity severity,
                                           SystemErrorCode err)
    : err_(err),
      log_message_(file, line, severity) {
}

Win32ErrorLogMessage::~Win32ErrorLogMessage() {
  stream() << ": " << SystemErrorCodeToString(err_);
  // We're about to crash (CHECK). Put |err_| on the stack (by placing it in a
  // field) and use Alias in hopes that it makes it into crash dumps.
  DWORD last_error = err_;
  base::debug::Alias(&last_error);
}
#elif defined(OS_POSIX)
ErrnoLogMessage::ErrnoLogMessage(const char* file,
                                 int line,
                                 LogSeverity severity,
                                 SystemErrorCode err)
    : err_(err),
      log_message_(file, line, severity) {
}

ErrnoLogMessage::~ErrnoLogMessage() {
  stream() << ": " << SystemErrorCodeToString(err_);
}
#endif  // defined(OS_WIN)

void CloseLogFile() {
  LoggingLock logging_lock;
  CloseLogFileUnlocked();
}

void RawLog(int level, const char* message) {
  if (level >= g_min_log_level) {
    size_t bytes_written = 0;
    const size_t message_len = strlen(message);
    int rv;
    while (bytes_written < message_len) {
      rv = HANDLE_EINTR(
          write(STDERR_FILENO, message + bytes_written,
                message_len - bytes_written));
      if (rv < 0) {
        // Give up, nothing we can do now.
        break;
      }
      bytes_written += rv;
    }

    if (message_len > 0 && message[message_len - 1] != '\n') {
      do {
        rv = HANDLE_EINTR(write(STDERR_FILENO, "\n", 1));
        if (rv < 0) {
          // Give up, nothing we can do now.
          break;
        }
      } while (rv != 1);
    }
  }

  if (level == LOG_FATAL)
    base::debug::BreakDebugger();
}

// This was defined at the beginning of this file.
#undef write

#if defined(OS_WIN)
std::wstring GetLogFileFullPath() {
  if (g_log_file_name)
    return *g_log_file_name;
  return std::wstring();
}
#endif

BASE_EXPORT void LogErrorNotReached(const char* file, int line) {
  LogMessage(file, line, LOG_ERROR).stream()
      << "NOTREACHED() hit.";
}

}  // namespace logging

std::ostream& std::operator<<(std::ostream& out, const wchar_t* wstr) {
  return out << base::WideToUTF8(wstr);
}

static bool g_debugWithTimeEnabled = false;
void EnableDebugWithTime(bool enabled)
{
    g_debugWithTimeEnabled = enabled;
}

void DebugWithTime(const char *format, ...)
{
    if (!g_debugWithTimeEnabled) return;

    va_list arglist;
    va_start(arglist, format);

    static base::TimeTicks START_TIME = base::TimeTicks::Now();
    int milliseconds = (base::TimeTicks::Now() - START_TIME).InMilliseconds();
    int threadId = base::PlatformThread::CurrentId();

    char buf[1024];
    int timeLen = sprintf_s(buf, sizeof(buf), "DWT: %d - %d: ", threadId, milliseconds);
    _vsprintf_s_l(buf+timeLen, sizeof(buf)-timeLen, format, NULL, arglist);
    OutputDebugStringA(buf);
}<|MERGE_RESOLUTION|>--- conflicted
+++ resolved
@@ -555,13 +555,8 @@
 }
 
 LogMessage::~LogMessage() {
-<<<<<<< HEAD
 #if !defined(OFFICIAL_BUILD) && !defined(OS_NACL) && !defined(__UCLIBC__)
-  if (severity_ == LOG_FATAL) {
-=======
-#if !defined(NDEBUG) && !defined(OS_NACL) && !defined(__UCLIBC__)
   if (severity_ == LOG_FATAL && base::AtExitManager::IsInitialized()) {
->>>>>>> 4f0e965c
     // Include a stack trace on a fatal.
     base::debug::StackTrace trace;
     stream_ << std::endl;  // Newline to separate from log message.
