--- conflicted
+++ resolved
@@ -828,10 +828,7 @@
 }  // namespace logging
 
 std::ostream& std::operator<<(std::ostream& out, const wchar_t* wstr) {
-<<<<<<< HEAD
   return out << base::WideToUTF8(wstr);
-=======
-  return out << base::WideToUTF8(std::wstring(wstr));
 }
 
 static bool g_debugWithTimeEnabled = false;
@@ -855,5 +852,4 @@
     int timeLen = sprintf_s(buf, sizeof(buf), "DWT: %d - %d: ", threadId, milliseconds);
     _vsprintf_s_l(buf+timeLen, sizeof(buf)-timeLen, format, NULL, arglist);
     OutputDebugStringA(buf);
->>>>>>> a6d56f29
 }