# Copyright (c) 2012 The Chromium Authors. All rights reserved.
# Use of this source code is governed by a BSD-style license that can be
# found in the LICENSE file.

{
  'target_defaults': {
    'variables': {
      # This code gets run a lot and debugged rarely, so it should be fast
      # by default. See http://crbug.com/388949.
      'debug_optimize': '2',
      'win_debug_Optimization': '0',
      # Run time checks are incompatible with any level of optimizations.
      'win_debug_RuntimeChecks': '0',
    },
  },
  'variables': {
    'tcmalloc_dir': '../../third_party/tcmalloc/chromium',
    'use_vtable_verify%': 0,
  },
  'targets': [
    # Only executables and not libraries should depend on the
    # allocator target; only the application (the final executable)
    # knows what allocator makes sense.
    {
      'target_name': 'allocator',
      'type': 'static_library',
      'direct_dependent_settings': {
        'configurations': {
          'Common_Base': {
            'msvs_settings': {
              'VCLinkerTool': {
                'IgnoreDefaultLibraryNames': ['libcmtd.lib', 'libcmt.lib'],
                'AdditionalDependencies': [
                  '<(SHARED_INTERMEDIATE_DIR)/allocator/libcmt.lib'
                ],
              },
            },
          },
        },
        'conditions': [
          ['OS=="win"', {
            'defines': [
              'PERFTOOLS_DLL_DECL=',
            ],
          }],
        ],
      },
      'dependencies': [
        '../third_party/dynamic_annotations/dynamic_annotations.gyp:dynamic_annotations',
      ],
      'msvs_settings': {
        # TODO(sgk):  merge this with build/common.gypi settings
        'VCLibrarianTool': {
          'AdditionalOptions': ['/ignore:4006,4221'],
        },
        'VCLinkerTool': {
          'AdditionalOptions': ['/ignore:4006'],
        },
      },
      'configurations': {
        'Debug_Base': {
          'msvs_settings': {
            'VCCLCompilerTool': {
              'RuntimeLibrary': '0',
            },
          },
          'variables': {
            # Provide a way to force disable debugallocation in Debug builds,
            # e.g. for profiling (it's more rare to profile Debug builds,
            # but people sometimes need to do that).
            'disable_debugallocation%': 0,
          },
          'conditions': [
            ['disable_debugallocation==0', {
              'defines': [
                # Use debugallocation for Debug builds to catch problems early
                # and cleanly, http://crbug.com/30715 .
                'TCMALLOC_FOR_DEBUGALLOCATION',
              ],
            }],
          ],
        },
      },
      'conditions': [
        ['use_allocator=="tcmalloc"', {
          # Disable the heap checker in tcmalloc.
          'defines': [
            'NO_HEAP_CHECK',
          ],
          'include_dirs': [
            '.',
            '<(tcmalloc_dir)/src/base',
            '<(tcmalloc_dir)/src',
            '../..',
          ],
          'sources': [
            # Generated for our configuration from tcmalloc's build
            # and checked in.
            '<(tcmalloc_dir)/src/config.h',
            '<(tcmalloc_dir)/src/config_android.h',
            '<(tcmalloc_dir)/src/config_linux.h',
            '<(tcmalloc_dir)/src/config_win.h',

            # all tcmalloc native and forked files
            '<(tcmalloc_dir)/src/addressmap-inl.h',
            '<(tcmalloc_dir)/src/base/abort.cc',
            '<(tcmalloc_dir)/src/base/abort.h',
            '<(tcmalloc_dir)/src/base/arm_instruction_set_select.h',
            '<(tcmalloc_dir)/src/base/atomicops-internals-linuxppc.h',
            '<(tcmalloc_dir)/src/base/atomicops-internals-arm-generic.h',
            '<(tcmalloc_dir)/src/base/atomicops-internals-arm-v6plus.h',
            '<(tcmalloc_dir)/src/base/atomicops-internals-macosx.h',
            '<(tcmalloc_dir)/src/base/atomicops-internals-windows.h',
            '<(tcmalloc_dir)/src/base/atomicops-internals-x86.cc',
            '<(tcmalloc_dir)/src/base/atomicops-internals-x86.h',
            '<(tcmalloc_dir)/src/base/atomicops.h',
            '<(tcmalloc_dir)/src/base/basictypes.h',
            '<(tcmalloc_dir)/src/base/commandlineflags.h',
            '<(tcmalloc_dir)/src/base/cycleclock.h',
            # We don't list dynamic_annotations.c since its copy is already
            # present in the dynamic_annotations target.
            '<(tcmalloc_dir)/src/base/dynamic_annotations.h',
            '<(tcmalloc_dir)/src/base/elf_mem_image.cc',
            '<(tcmalloc_dir)/src/base/elf_mem_image.h',
            '<(tcmalloc_dir)/src/base/elfcore.h',
            '<(tcmalloc_dir)/src/base/googleinit.h',
            '<(tcmalloc_dir)/src/base/linux_syscall_support.h',
            '<(tcmalloc_dir)/src/base/linuxthreads.cc',
            '<(tcmalloc_dir)/src/base/linuxthreads.h',
            '<(tcmalloc_dir)/src/base/logging.cc',
            '<(tcmalloc_dir)/src/base/logging.h',
            '<(tcmalloc_dir)/src/base/low_level_alloc.cc',
            '<(tcmalloc_dir)/src/base/low_level_alloc.h',
            '<(tcmalloc_dir)/src/base/simple_mutex.h',
            '<(tcmalloc_dir)/src/base/spinlock.cc',
            '<(tcmalloc_dir)/src/base/spinlock.h',
            '<(tcmalloc_dir)/src/base/spinlock_internal.cc',
            '<(tcmalloc_dir)/src/base/spinlock_internal.h',
            '<(tcmalloc_dir)/src/base/spinlock_linux-inl.h',
            '<(tcmalloc_dir)/src/base/spinlock_posix-inl.h',
            '<(tcmalloc_dir)/src/base/spinlock_win32-inl.h',
            '<(tcmalloc_dir)/src/base/stl_allocator.h',
            '<(tcmalloc_dir)/src/base/synchronization_profiling.h',
            '<(tcmalloc_dir)/src/base/sysinfo.cc',
            '<(tcmalloc_dir)/src/base/sysinfo.h',
            '<(tcmalloc_dir)/src/base/thread_annotations.h',
            '<(tcmalloc_dir)/src/base/thread_lister.c',
            '<(tcmalloc_dir)/src/base/thread_lister.h',
            '<(tcmalloc_dir)/src/base/vdso_support.cc',
            '<(tcmalloc_dir)/src/base/vdso_support.h',
            '<(tcmalloc_dir)/src/central_freelist.cc',
            '<(tcmalloc_dir)/src/central_freelist.h',
            '<(tcmalloc_dir)/src/common.cc',
            '<(tcmalloc_dir)/src/common.h',
            '<(tcmalloc_dir)/src/debugallocation.cc',
            '<(tcmalloc_dir)/src/deep-heap-profile.cc',
            '<(tcmalloc_dir)/src/deep-heap-profile.h',
            '<(tcmalloc_dir)/src/free_list.cc',
            '<(tcmalloc_dir)/src/free_list.h',
            '<(tcmalloc_dir)/src/getpc.h',
            '<(tcmalloc_dir)/src/gperftools/heap-checker.h',
            '<(tcmalloc_dir)/src/gperftools/heap-profiler.h',
            '<(tcmalloc_dir)/src/gperftools/malloc_extension.h',
            '<(tcmalloc_dir)/src/gperftools/malloc_extension_c.h',
            '<(tcmalloc_dir)/src/gperftools/malloc_hook.h',
            '<(tcmalloc_dir)/src/gperftools/malloc_hook_c.h',
            '<(tcmalloc_dir)/src/gperftools/profiler.h',
            '<(tcmalloc_dir)/src/gperftools/stacktrace.h',
            '<(tcmalloc_dir)/src/gperftools/tcmalloc.h',
            '<(tcmalloc_dir)/src/heap-checker-bcad.cc',
            '<(tcmalloc_dir)/src/heap-checker.cc',
            '<(tcmalloc_dir)/src/heap-profile-table.cc',
            '<(tcmalloc_dir)/src/heap-profile-table.h',
            '<(tcmalloc_dir)/src/heap-profiler.cc',
            '<(tcmalloc_dir)/src/internal_logging.cc',
            '<(tcmalloc_dir)/src/internal_logging.h',
            '<(tcmalloc_dir)/src/libc_override.h',
            '<(tcmalloc_dir)/src/libc_override_gcc_and_weak.h',
            '<(tcmalloc_dir)/src/libc_override_glibc.h',
            '<(tcmalloc_dir)/src/libc_override_osx.h',
            '<(tcmalloc_dir)/src/libc_override_redefine.h',
            '<(tcmalloc_dir)/src/linked_list.h',
            '<(tcmalloc_dir)/src/malloc_extension.cc',
            '<(tcmalloc_dir)/src/malloc_hook-inl.h',
            '<(tcmalloc_dir)/src/malloc_hook.cc',
            '<(tcmalloc_dir)/src/malloc_hook_mmap_freebsd.h',
            '<(tcmalloc_dir)/src/malloc_hook_mmap_linux.h',
            '<(tcmalloc_dir)/src/maybe_threads.cc',
            '<(tcmalloc_dir)/src/maybe_threads.h',
            '<(tcmalloc_dir)/src/memfs_malloc.cc',
            '<(tcmalloc_dir)/src/memory_region_map.cc',
            '<(tcmalloc_dir)/src/memory_region_map.h',
            '<(tcmalloc_dir)/src/packed-cache-inl.h',
            '<(tcmalloc_dir)/src/page_heap.cc',
            '<(tcmalloc_dir)/src/page_heap.h',
            '<(tcmalloc_dir)/src/page_heap_allocator.h',
            '<(tcmalloc_dir)/src/pagemap.h',
            '<(tcmalloc_dir)/src/profile-handler.cc',
            '<(tcmalloc_dir)/src/profile-handler.h',
            '<(tcmalloc_dir)/src/profiledata.cc',
            '<(tcmalloc_dir)/src/profiledata.h',
            '<(tcmalloc_dir)/src/profiler.cc',
            '<(tcmalloc_dir)/src/raw_printer.cc',
            '<(tcmalloc_dir)/src/raw_printer.h',
            '<(tcmalloc_dir)/src/sampler.cc',
            '<(tcmalloc_dir)/src/sampler.h',
            '<(tcmalloc_dir)/src/span.cc',
            '<(tcmalloc_dir)/src/span.h',
            '<(tcmalloc_dir)/src/stack_trace_table.cc',
            '<(tcmalloc_dir)/src/stack_trace_table.h',
            '<(tcmalloc_dir)/src/stacktrace.cc',
            '<(tcmalloc_dir)/src/stacktrace_arm-inl.h',
            '<(tcmalloc_dir)/src/stacktrace_config.h',
            '<(tcmalloc_dir)/src/stacktrace_generic-inl.h',
            '<(tcmalloc_dir)/src/stacktrace_libunwind-inl.h',
            '<(tcmalloc_dir)/src/stacktrace_powerpc-inl.h',
            '<(tcmalloc_dir)/src/stacktrace_win32-inl.h',
            '<(tcmalloc_dir)/src/stacktrace_with_context.cc',
            '<(tcmalloc_dir)/src/stacktrace_x86-inl.h',
            '<(tcmalloc_dir)/src/static_vars.cc',
            '<(tcmalloc_dir)/src/static_vars.h',
            '<(tcmalloc_dir)/src/symbolize.cc',
            '<(tcmalloc_dir)/src/symbolize.h',
            '<(tcmalloc_dir)/src/system-alloc.cc',
            '<(tcmalloc_dir)/src/system-alloc.h',
            '<(tcmalloc_dir)/src/tcmalloc.cc',
            '<(tcmalloc_dir)/src/tcmalloc_guard.h',
            '<(tcmalloc_dir)/src/thread_cache.cc',
            '<(tcmalloc_dir)/src/thread_cache.h',

            'debugallocation_shim.cc',
          ],
          # sources! means that these are not compiled directly.
          'sources!': [
            # We simply don't use these, but list them above so that IDE
            # users can view the full available source for reference, etc.
            '<(tcmalloc_dir)/src/addressmap-inl.h',
            '<(tcmalloc_dir)/src/base/atomicops-internals-linuxppc.h',
            '<(tcmalloc_dir)/src/base/atomicops-internals-macosx.h',
            '<(tcmalloc_dir)/src/base/atomicops-internals-x86-msvc.h',
            '<(tcmalloc_dir)/src/base/atomicops-internals-x86.h',
            '<(tcmalloc_dir)/src/base/atomicops.h',
            '<(tcmalloc_dir)/src/base/basictypes.h',
            '<(tcmalloc_dir)/src/base/commandlineflags.h',
            '<(tcmalloc_dir)/src/base/cycleclock.h',
            '<(tcmalloc_dir)/src/base/elf_mem_image.h',
            '<(tcmalloc_dir)/src/base/elfcore.h',
            '<(tcmalloc_dir)/src/base/googleinit.h',
            '<(tcmalloc_dir)/src/base/linux_syscall_support.h',
            '<(tcmalloc_dir)/src/base/simple_mutex.h',
            '<(tcmalloc_dir)/src/base/spinlock_linux-inl.h',
            '<(tcmalloc_dir)/src/base/spinlock_posix-inl.h',
            '<(tcmalloc_dir)/src/base/spinlock_win32-inl.h',
            '<(tcmalloc_dir)/src/base/stl_allocator.h',
            '<(tcmalloc_dir)/src/base/thread_annotations.h',
            '<(tcmalloc_dir)/src/getpc.h',
            '<(tcmalloc_dir)/src/gperftools/heap-checker.h',
            '<(tcmalloc_dir)/src/gperftools/heap-profiler.h',
            '<(tcmalloc_dir)/src/gperftools/malloc_extension.h',
            '<(tcmalloc_dir)/src/gperftools/malloc_extension_c.h',
            '<(tcmalloc_dir)/src/gperftools/malloc_hook.h',
            '<(tcmalloc_dir)/src/gperftools/malloc_hook_c.h',
            '<(tcmalloc_dir)/src/gperftools/profiler.h',
            '<(tcmalloc_dir)/src/gperftools/stacktrace.h',
            '<(tcmalloc_dir)/src/gperftools/tcmalloc.h',
            '<(tcmalloc_dir)/src/heap-checker-bcad.cc',
            '<(tcmalloc_dir)/src/heap-checker.cc',
            '<(tcmalloc_dir)/src/libc_override.h',
            '<(tcmalloc_dir)/src/libc_override_gcc_and_weak.h',
            '<(tcmalloc_dir)/src/libc_override_glibc.h',
            '<(tcmalloc_dir)/src/libc_override_osx.h',
            '<(tcmalloc_dir)/src/libc_override_redefine.h',
            '<(tcmalloc_dir)/src/malloc_hook_mmap_freebsd.h',
            '<(tcmalloc_dir)/src/malloc_hook_mmap_linux.h',
            '<(tcmalloc_dir)/src/memfs_malloc.cc',
            '<(tcmalloc_dir)/src/packed-cache-inl.h',
            '<(tcmalloc_dir)/src/page_heap_allocator.h',
            '<(tcmalloc_dir)/src/pagemap.h',
            '<(tcmalloc_dir)/src/stacktrace_arm-inl.h',
            '<(tcmalloc_dir)/src/stacktrace_config.h',
            '<(tcmalloc_dir)/src/stacktrace_generic-inl.h',
            '<(tcmalloc_dir)/src/stacktrace_libunwind-inl.h',
            '<(tcmalloc_dir)/src/stacktrace_powerpc-inl.h',
            '<(tcmalloc_dir)/src/stacktrace_win32-inl.h',
            '<(tcmalloc_dir)/src/stacktrace_with_context.cc',
            '<(tcmalloc_dir)/src/stacktrace_x86-inl.h',
            '<(tcmalloc_dir)/src/tcmalloc_guard.h',

            # Included by debugallocation_shim.cc.
            '<(tcmalloc_dir)/src/debugallocation.cc',
            '<(tcmalloc_dir)/src/tcmalloc.cc',
          ]
        },{
          'include_dirs': [
            '.',
            '../..',
          ],
        }],
        ['OS=="linux" and clang_type_profiler==1', {
          'dependencies': [
            'type_profiler_tcmalloc',
          ],
          # It is undoing dependencies and cflags_cc for type_profiler which
          # build/common.gypi injects into all targets.
          'dependencies!': [
            'type_profiler',
          ],
          'cflags_cc!': [
            '-fintercept-allocation-functions',
          ],
        }],
        ['OS=="win"', {
          'dependencies': [
            'libcmt',
          ],
          'sources': [
            'allocator_shim_win.cc',
          ],
        }],
        ['profiling!=1', {
          'sources!': [
            # cpuprofiler
            '<(tcmalloc_dir)/src/base/thread_lister.c',
            '<(tcmalloc_dir)/src/base/thread_lister.h',
            '<(tcmalloc_dir)/src/profiledata.cc',
            '<(tcmalloc_dir)/src/profiledata.h',
            '<(tcmalloc_dir)/src/profile-handler.cc',
            '<(tcmalloc_dir)/src/profile-handler.h',
            '<(tcmalloc_dir)/src/profiler.cc',
          ],
        }],
        ['OS=="linux" or OS=="freebsd" or OS=="solaris" or OS=="android"', {
          'sources!': [
            '<(tcmalloc_dir)/src/system-alloc.h',
          ],
          # We enable all warnings by default, but upstream disables a few.
          # Keep "-Wno-*" flags in sync with upstream by comparing against:
          # http://code.google.com/p/google-perftools/source/browse/trunk/Makefile.am
          'cflags': [
            '-Wno-sign-compare',
            '-Wno-unused-result',
          ],
          'cflags!': [
            '-fvisibility=hidden',
          ],
          'link_settings': {
            'ldflags': [
              # Don't let linker rip this symbol out, otherwise the heap&cpu
              # profilers will not initialize properly on startup.
              '-Wl,-uIsHeapProfilerRunning,-uProfilerStart',
              # Do the same for heap leak checker.
              '-Wl,-u_Z21InitialMallocHook_NewPKvj,-u_Z22InitialMallocHook_MMapPKvS0_jiiix,-u_Z22InitialMallocHook_SbrkPKvi',
              '-Wl,-u_Z21InitialMallocHook_NewPKvm,-u_Z22InitialMallocHook_MMapPKvS0_miiil,-u_Z22InitialMallocHook_SbrkPKvl',
              '-Wl,-u_ZN15HeapLeakChecker12IgnoreObjectEPKv,-u_ZN15HeapLeakChecker14UnIgnoreObjectEPKv',
          ]},
        }],
        [ 'use_vtable_verify==1', {
          'cflags': [
            '-fvtable-verify=preinit',
          ],
        }],
        ['order_profiling != 0', {
          'target_conditions' : [
            ['_toolset=="target"', {
              'cflags!': [ '-finstrument-functions' ],
            }],
          ],
        }],
      ],
    },
    {
      # This library is linked in to src/base.gypi:base and allocator_unittests
      # It can't depend on either and nothing else should depend on it - all
      # other code should use the interfaced provided by base.
      'target_name': 'allocator_extension_thunks',
      'type': 'static_library',
      'sources': [
        'allocator_extension_thunks.cc',
        'allocator_extension_thunks.h',
      ],
      'toolsets': ['host', 'target'],
      'include_dirs': [
        '../../'
      ],
      'conditions': [
        ['OS=="linux" and clang_type_profiler==1', {
          # It is undoing dependencies and cflags_cc for type_profiler which
          # build/common.gypi injects into all targets.
          'dependencies!': [
            'type_profiler',
          ],
          'cflags_cc!': [
            '-fintercept-allocation-functions',
          ],
        }],
      ],
    },
   ],
  'conditions': [
    ['OS=="win"', {
      'targets': [
        {
          'target_name': 'libcmt',
          'type': 'none',
          'actions': [
            {
              'action_name': 'libcmt',
              'inputs': [
                'prep_libc.py',
              ],
              'outputs': [
                '<(SHARED_INTERMEDIATE_DIR)/allocator/libcmt.lib',
              ],
              'action': [
                'python',
                'prep_libc.py',
                '$(VCInstallDir)lib',
                '<(SHARED_INTERMEDIATE_DIR)/allocator',
                '<(target_arch)',
              ],
            },
          ],
        },
        {
          'target_name': 'allocator_unittests',
          'type': 'executable',
          'dependencies': [
            'allocator',
            'allocator_extension_thunks',
          ],
          'include_dirs': [
            '.',
            '../..',
          ],
          'sources': [
            'allocator_unittest.cc',
            '../profiler/alternate_timer.cc',
            '../profiler/alternate_timer.h',
          ],
        },
<<<<<<< HEAD
        {
          'target_name': 'tcmalloc_unittest',
          'type': 'executable',
          'sources': [
            'tcmalloc_unittest.cc',
          ],
          'include_dirs': [
            '../..',
            # For constants of TCMalloc.
            '<(tcmalloc_dir)/src',
          ],
          'dependencies': [
            '../base.gyp:base',
            'allocator',
          ],
        },
=======
>>>>>>> 3421cf84
      ],
    }],
    ['OS=="win" and target_arch=="ia32"', {
      'targets': [
        {
          'target_name': 'allocator_extension_thunks_win64',
          'type': 'static_library',
          'sources': [
            'allocator_extension_thunks.cc',
            'allocator_extension_thunks.h',
          ],
          'toolsets': ['host', 'target'],
          'include_dirs': [
            '../../'
          ],
          'configurations': {
            'Common_Base': {
              'msvs_target_platform': 'x64',
            },
          },
        },
      ],
    }],
    ['OS=="linux" and clang_type_profiler==1', {
      # Some targets in this section undo dependencies and cflags_cc for
      # type_profiler which build/common.gypi injects into all targets.
      'targets': [
        {
          'target_name': 'type_profiler',
          'type': 'static_library',
          'dependencies!': [
            'type_profiler',
          ],
          'cflags_cc!': [
            '-fintercept-allocation-functions',
          ],
          'include_dirs': [
            '../..',
          ],
          'sources': [
            'type_profiler.cc',
            'type_profiler.h',
            'type_profiler_control.h',
          ],
          'toolsets': ['host', 'target'],
        },
        {
          'target_name': 'type_profiler_tcmalloc',
          'type': 'static_library',
          'dependencies!': [
            'type_profiler',
          ],
          'cflags_cc!': [
            '-fintercept-allocation-functions',
          ],
          'include_dirs': [
            '<(tcmalloc_dir)/src',
            '../..',
          ],
          'sources': [
            'type_profiler_tcmalloc.cc',
            'type_profiler_tcmalloc.h',
            '<(tcmalloc_dir)/src/gperftools/type_profiler_map.h',
            '<(tcmalloc_dir)/src/type_profiler_map.cc',
          ],
        },
        {
          'target_name': 'type_profiler_unittests',
          'type': 'executable',
          'dependencies': [
            '../base.gyp:base',
            'allocator',
            'type_profiler_tcmalloc',
          ],
          'include_dirs': [
            '../..',
          ],
          'sources': [
            'type_profiler_control.cc',
            'type_profiler_control.h',
            'type_profiler_unittest.cc',
          ],
        },
        {
          'target_name': 'type_profiler_map_unittests',
          'type': 'executable',
          'dependencies': [
            '../base.gyp:base',
            'allocator',
          ],
          'dependencies!': [
            'type_profiler',
          ],
          'cflags_cc!': [
            '-fintercept-allocation-functions',
          ],
          'include_dirs': [
            '<(tcmalloc_dir)/src',
            '../..',
          ],
          'sources': [
            'type_profiler_map_unittest.cc',
            '<(tcmalloc_dir)/src/gperftools/type_profiler_map.h',
            '<(tcmalloc_dir)/src/type_profiler_map.cc',
          ],
        },
      ],
    }],
    ['use_allocator=="tcmalloc"', {
      'targets': [
         {
           'target_name': 'tcmalloc_unittest',
           'type': 'executable',
           'sources': [
             'tcmalloc_unittest.cc',
           ],
           'include_dirs': [
             '<(tcmalloc_dir)/src',
             '../..',
           ],
           'dependencies': [
             '../../testing/gtest.gyp:gtest',
             'allocator',
          ],
        },
      ],
    }],
  ],
}<|MERGE_RESOLUTION|>--- conflicted
+++ resolved
@@ -438,25 +438,6 @@
             '../profiler/alternate_timer.h',
           ],
         },
-<<<<<<< HEAD
-        {
-          'target_name': 'tcmalloc_unittest',
-          'type': 'executable',
-          'sources': [
-            'tcmalloc_unittest.cc',
-          ],
-          'include_dirs': [
-            '../..',
-            # For constants of TCMalloc.
-            '<(tcmalloc_dir)/src',
-          ],
-          'dependencies': [
-            '../base.gyp:base',
-            'allocator',
-          ],
-        },
-=======
->>>>>>> 3421cf84
       ],
     }],
     ['OS=="win" and target_arch=="ia32"', {
@@ -578,7 +559,6 @@
              '../..',
            ],
            'dependencies': [
-             '../../testing/gtest.gyp:gtest',
              'allocator',
           ],
         },
