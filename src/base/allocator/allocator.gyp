--- conflicted
+++ resolved
@@ -295,7 +295,6 @@
             '.',
             '../..',
           ],
-<<<<<<< HEAD
         }],
         ['OS=="linux" and clang_type_profiler==1', {
           'dependencies': [
@@ -310,22 +309,6 @@
             '-fintercept-allocation-functions',
           ],
         }],
-=======
-        }],
-        ['OS=="linux" and clang_type_profiler==1', {
-          'dependencies': [
-            'type_profiler_tcmalloc',
-          ],
-          # It is undoing dependencies and cflags_cc for type_profiler which
-          # build/common.gypi injects into all targets.
-          'dependencies!': [
-            'type_profiler',
-          ],
-          'cflags_cc!': [
-            '-fintercept-allocation-functions',
-          ],
-        }],
->>>>>>> dd3f5914
         ['OS=="win"', {
           'dependencies': [
             'libcmt',
