// Copyright 2013 The Chromium Authors. All rights reserved.
// Use of this source code is governed by a BSD-style license that can be
// found in the LICENSE file.

#ifndef BASE_MESSAGE_LOOP_MESSAGE_LOOP_H_
#define BASE_MESSAGE_LOOP_MESSAGE_LOOP_H_

#include <queue>
#include <string>

#include "base/base_export.h"
#include "base/basictypes.h"
#include "base/callback_forward.h"
#include "base/location.h"
#include "base/memory/ref_counted.h"
#include "base/memory/scoped_ptr.h"
#include "base/message_loop/incoming_task_queue.h"
#include "base/message_loop/message_loop_proxy.h"
#include "base/message_loop/message_loop_proxy_impl.h"
#include "base/message_loop/message_pump.h"
#include "base/observer_list.h"
#include "base/pending_task.h"
#include "base/sequenced_task_runner_helpers.h"
#include "base/synchronization/lock.h"
#include "base/time/time.h"
#include "base/tracking_info.h"

// TODO(sky): these includes should not be necessary. Nuke them.
#if defined(OS_WIN)
#include "base/message_loop/message_pump_win.h"
#elif defined(OS_IOS)
#include "base/message_loop/message_pump_io_ios.h"
#elif defined(OS_POSIX)
#include "base/message_loop/message_pump_libevent.h"
#endif

namespace base {

class HistogramBase;
class MessagePumpObserver;
class RunLoop;
class ThreadTaskRunnerHandle;
class WaitableEvent;

// A MessageLoop is used to process events for a particular thread.  There is
// at most one MessageLoop instance per thread.
//
// Events include at a minimum Task instances submitted to PostTask and its
// variants.  Depending on the type of message pump used by the MessageLoop
// other events such as UI messages may be processed.  On Windows APC calls (as
// time permits) and signals sent to a registered set of HANDLEs may also be
// processed.
//
// NOTE: Unless otherwise specified, a MessageLoop's methods may only be called
// on the thread where the MessageLoop's Run method executes.
//
// NOTE: MessageLoop has task reentrancy protection.  This means that if a
// task is being processed, a second task cannot start until the first task is
// finished.  Reentrancy can happen when processing a task, and an inner
// message pump is created.  That inner pump then processes native messages
// which could implicitly start an inner task.  Inner message pumps are created
// with dialogs (DialogBox), common dialogs (GetOpenFileName), OLE functions
// (DoDragDrop), printer functions (StartDoc) and *many* others.
//
// Sample workaround when inner task processing is needed:
//   HRESULT hr;
//   {
//     MessageLoop::ScopedNestableTaskAllower allow(MessageLoop::current());
//     hr = DoDragDrop(...); // Implicitly runs a modal message loop.
//   }
//   // Process |hr| (the result returned by DoDragDrop()).
//
// Please be SURE your task is reentrant (nestable) and all global variables
// are stable and accessible before calling SetNestableTasksAllowed(true).
//
class BASE_EXPORT MessageLoop : public MessagePump::Delegate {
 public:
  // A MessageLoop has a particular type, which indicates the set of
  // asynchronous events it may process in addition to tasks and timers.
  //
  // TYPE_DEFAULT
  //   This type of ML only supports tasks and timers.
  //
  // TYPE_UI
  //   This type of ML also supports native UI events (e.g., Windows messages).
  //   See also MessageLoopForUI.
  //
  // TYPE_IO
  //   This type of ML also supports asynchronous IO.  See also
  //   MessageLoopForIO.
  //
  // TYPE_JAVA
  //   This type of ML is backed by a Java message handler which is responsible
  //   for running the tasks added to the ML. This is only for use on Android.
  //   TYPE_JAVA behaves in essence like TYPE_UI, except during construction
  //   where it does not use the main thread specific pump factory.
  //
  // TYPE_CUSTOM
  //   MessagePump was supplied to constructor.
  //
  enum Type {
    TYPE_DEFAULT,
    TYPE_UI,
    TYPE_CUSTOM,
    TYPE_IO,
#if defined(OS_ANDROID)
    TYPE_JAVA,
#endif // defined(OS_ANDROID)
  };

  // Normally, it is not necessary to instantiate a MessageLoop.  Instead, it
  // is typical to make use of the current thread's MessageLoop instance.
  explicit MessageLoop(Type type = TYPE_DEFAULT);
  // Creates a TYPE_CUSTOM MessageLoop with the supplied MessagePump, which must
  // be non-NULL.
  explicit MessageLoop(scoped_ptr<base::MessagePump> pump);
  virtual ~MessageLoop();

  // Returns the MessageLoop object for the current thread, or null if none.
  static MessageLoop* current();

  static void EnableHistogrammer(bool enable_histogrammer);

  typedef scoped_ptr<MessagePump> (MessagePumpFactory)();
  // Uses the given base::MessagePumpForUIFactory to override the default
  // MessagePump implementation for 'TYPE_UI'. Returns true if the factory
  // was successfully registered.
  static bool InitMessagePumpForUIFactory(MessagePumpFactory* factory);

  // Creates the default MessagePump based on |type|. Caller owns return
  // value.
  static scoped_ptr<MessagePump> CreateMessagePumpForType(Type type);
  // A DestructionObserver is notified when the current MessageLoop is being
  // destroyed.  These observers are notified prior to MessageLoop::current()
  // being changed to return NULL.  This gives interested parties the chance to
  // do final cleanup that depends on the MessageLoop.
  //
  // NOTE: Any tasks posted to the MessageLoop during this notification will
  // not be run.  Instead, they will be deleted.
  //
  class BASE_EXPORT DestructionObserver {
   public:
    virtual void WillDestroyCurrentMessageLoop() = 0;

   protected:
    virtual ~DestructionObserver();
  };

  // Add a DestructionObserver, which will start receiving notifications
  // immediately.
  void AddDestructionObserver(DestructionObserver* destruction_observer);

  // Remove a DestructionObserver.  It is safe to call this method while a
  // DestructionObserver is receiving a notification callback.
  void RemoveDestructionObserver(DestructionObserver* destruction_observer);

  // The "PostTask" family of methods call the task's Run method asynchronously
  // from within a message loop at some point in the future.
  //
  // With the PostTask variant, tasks are invoked in FIFO order, inter-mixed
  // with normal UI or IO event processing.  With the PostDelayedTask variant,
  // tasks are called after at least approximately 'delay_ms' have elapsed.
  //
  // The NonNestable variants work similarly except that they promise never to
  // dispatch the task from a nested invocation of MessageLoop::Run.  Instead,
  // such tasks get deferred until the top-most MessageLoop::Run is executing.
  //
  // The MessageLoop takes ownership of the Task, and deletes it after it has
  // been Run().
  //
  // PostTask(from_here, task) is equivalent to
  // PostDelayedTask(from_here, task, 0).
  //
  // NOTE: These methods may be called on any thread.  The Task will be invoked
  // on the thread that executes MessageLoop::Run().
  void PostTask(const tracked_objects::Location& from_here,
                const Closure& task);

  void PostDelayedTask(const tracked_objects::Location& from_here,
                       const Closure& task,
                       TimeDelta delay);

  void PostNonNestableTask(const tracked_objects::Location& from_here,
                           const Closure& task);

  void PostNonNestableDelayedTask(const tracked_objects::Location& from_here,
                                  const Closure& task,
                                  TimeDelta delay);

  // A variant on PostTask that deletes the given object.  This is useful
  // if the object needs to live until the next run of the MessageLoop (for
  // example, deleting a RenderProcessHost from within an IPC callback is not
  // good).
  //
  // NOTE: This method may be called on any thread.  The object will be deleted
  // on the thread that executes MessageLoop::Run().  If this is not the same
  // as the thread that calls PostDelayedTask(FROM_HERE, ), then T MUST inherit
  // from RefCountedThreadSafe<T>!
  template <class T>
  void DeleteSoon(const tracked_objects::Location& from_here, const T* object) {
    base::subtle::DeleteHelperInternal<T, void>::DeleteViaSequencedTaskRunner(
        this, from_here, object);
  }

  // A variant on PostTask that releases the given reference counted object
  // (by calling its Release method).  This is useful if the object needs to
  // live until the next run of the MessageLoop, or if the object needs to be
  // released on a particular thread.
  //
  // NOTE: This method may be called on any thread.  The object will be
  // released (and thus possibly deleted) on the thread that executes
  // MessageLoop::Run().  If this is not the same as the thread that calls
  // PostDelayedTask(FROM_HERE, ), then T MUST inherit from
  // RefCountedThreadSafe<T>!
  template <class T>
  void ReleaseSoon(const tracked_objects::Location& from_here,
                   const T* object) {
    base::subtle::ReleaseHelperInternal<T, void>::ReleaseViaSequencedTaskRunner(
        this, from_here, object);
  }

  // Deprecated: use RunLoop instead.
  // Run the message loop.
  void Run();

  // Deprecated: use RunLoop instead.
  // Process all pending tasks, windows messages, etc., but don't wait/sleep.
  // Return as soon as all items that can be run are taken care of.
  void RunUntilIdle();

  // TODO(jbates) remove this. crbug.com/131220. See QuitWhenIdle().
  void Quit() { QuitWhenIdle(); }

  // Deprecated: use RunLoop instead.
  //
  // Signals the Run method to return when it becomes idle. It will continue to
  // process pending messages and future messages as long as they are enqueued.
  // Warning: if the MessageLoop remains busy, it may never quit. Only use this
  // Quit method when looping procedures (such as web pages) have been shut
  // down.
  //
  // This method may only be called on the same thread that called Run, and Run
  // must still be on the call stack.
  //
  // Use QuitClosure variants if you need to Quit another thread's MessageLoop,
  // but note that doing so is fairly dangerous if the target thread makes
  // nested calls to MessageLoop::Run.  The problem being that you won't know
  // which nested run loop you are quitting, so be careful!
  void QuitWhenIdle();

  // Deprecated: use RunLoop instead.
  //
  // This method is a variant of Quit, that does not wait for pending messages
  // to be processed before returning from Run.
  void QuitNow();

  // TODO(jbates) remove this. crbug.com/131220. See QuitWhenIdleClosure().
  static Closure QuitClosure() { return QuitWhenIdleClosure(); }

  // Deprecated: use RunLoop instead.
  // Construct a Closure that will call QuitWhenIdle(). Useful to schedule an
  // arbitrary MessageLoop to QuitWhenIdle.
  static Closure QuitWhenIdleClosure();

  // Returns true if this loop is |type|. This allows subclasses (especially
  // those in tests) to specialize how they are identified.
  virtual bool IsType(Type type) const;

  // Returns the type passed to the constructor.
  Type type() const { return type_; }

  // Optional call to connect the thread name with this loop.
  void set_thread_name(const std::string& thread_name) {
    DCHECK(thread_name_.empty()) << "Should not rename this thread!";
    thread_name_ = thread_name;
  }
  const std::string& thread_name() const { return thread_name_; }

  // Gets the message loop proxy associated with this message loop.
  scoped_refptr<MessageLoopProxy> message_loop_proxy() {
    return message_loop_proxy_;
  }

  // Enables or disables the recursive task processing. This happens in the case
  // of recursive message loops. Some unwanted message loop may occurs when
  // using common controls or printer functions. By default, recursive task
  // processing is disabled.
  //
  // Please utilize |ScopedNestableTaskAllower| instead of calling these methods
  // directly.  In general nestable message loops are to be avoided.  They are
  // dangerous and difficult to get right, so please use with extreme caution.
  //
  // The specific case where tasks get queued is:
  // - The thread is running a message loop.
  // - It receives a task #1 and execute it.
  // - The task #1 implicitly start a message loop, like a MessageBox in the
  //   unit test. This can also be StartDoc or GetSaveFileName.
  // - The thread receives a task #2 before or while in this second message
  //   loop.
  // - With NestableTasksAllowed set to true, the task #2 will run right away.
  //   Otherwise, it will get executed right after task #1 completes at "thread
  //   message loop level".
  void SetNestableTasksAllowed(bool allowed);
  bool NestableTasksAllowed() const;

  // Enables nestable tasks on |loop| while in scope.
  class ScopedNestableTaskAllower {
   public:
    explicit ScopedNestableTaskAllower(MessageLoop* loop)
        : loop_(loop),
          old_state_(loop_->NestableTasksAllowed()) {
      loop_->SetNestableTasksAllowed(true);
    }
    ~ScopedNestableTaskAllower() {
      loop_->SetNestableTasksAllowed(old_state_);
    }

   private:
    MessageLoop* loop_;
    bool old_state_;
  };

  // Returns true if we are currently running a nested message loop.
  bool IsNested();

  // A TaskObserver is an object that receives task notifications from the
  // MessageLoop.
  //
  // NOTE: A TaskObserver implementation should be extremely fast!
  class BASE_EXPORT TaskObserver {
   public:
    TaskObserver();

    // This method is called before processing a task.
    virtual void WillProcessTask(const PendingTask& pending_task) = 0;

    // This method is called after processing a task.
    virtual void DidProcessTask(const PendingTask& pending_task) = 0;

   protected:
    virtual ~TaskObserver();
  };

  // These functions can only be called on the same thread that |this| is
  // running on.
  void AddTaskObserver(TaskObserver* task_observer);
  void RemoveTaskObserver(TaskObserver* task_observer);

  // When we go into high resolution timer mode, we will stay in hi-res mode
  // for at least 1s.
  static const int kHighResolutionTimerModeLeaseTimeMs = 1000;

#if defined(OS_WIN)
  void set_os_modal_loop(bool os_modal_loop) {
    os_modal_loop_ = os_modal_loop;
  }

  bool os_modal_loop() const {
    return os_modal_loop_;
  }

  void set_ipc_sync_messages_should_peek(bool ipc_sync_messages_should_peek) {
    ipc_sync_messages_should_peek_ = ipc_sync_messages_should_peek;
  }

  bool ipc_sync_messages_should_peek() const {
    return ipc_sync_messages_should_peek_;
  }
#endif  // OS_WIN

  // Can only be called from the thread that owns the MessageLoop.
  bool is_running() const;

  void PrepareRunHandler();

  // Returns true if the message loop has high resolution timers enabled.
  // Provided for testing.
  bool IsHighResolutionTimerEnabledForTesting();

  // Returns true if the message loop is "idle". Provided for testing.
  bool IsIdleForTesting();

  //----------------------------------------------------------------------------
<<<<<<< HEAD
=======

#if defined(OS_WIN)
  MessagePumpWin* pump_win() {
    return static_cast<MessagePumpWin*>(pump_.get());
  }
#elif defined(OS_POSIX) && !defined(OS_IOS)
  MessagePumpLibevent* pump_libevent() {
    return static_cast<MessagePumpLibevent*>(pump_.get());
  }
#if defined(TOOLKIT_GTK)
  friend class MessagePumpX11;
  MessagePumpX11* pump_gpu() {
    DCHECK_EQ(TYPE_GPU, type());
    return static_cast<MessagePumpX11*>(pump_.get());
  }
#endif
#endif

>>>>>>> d7784cd2
 protected:
  scoped_ptr<MessagePump> pump_;

 private:
  friend class internal::IncomingTaskQueue;
  friend class RunLoop;

  // Configures various members for the two constructors.
  void Init();

  // Invokes the actual run loop using the message pump.
  void RunHandler();

  // Called to process any delayed non-nestable tasks.
  bool ProcessNextDelayedNonNestableTask();

  // Runs the specified PendingTask.
  void RunTask(const PendingTask& pending_task);

  // Calls RunTask or queues the pending_task on the deferred task list if it
  // cannot be run right now.  Returns true if the task was run.
  bool DeferOrRunPendingTask(const PendingTask& pending_task);

  // Adds the pending task to delayed_work_queue_.
  void AddToDelayedWorkQueue(const PendingTask& pending_task);

  // Delete tasks that haven't run yet without running them.  Used in the
  // destructor to make sure all the task's destructors get called.  Returns
  // true if some work was done.
  bool DeletePendingTasks();

  // Creates a process-wide unique ID to represent this task in trace events.
  // This will be mangled with a Process ID hash to reduce the likelyhood of
  // colliding with MessageLoop pointers on other processes.
  uint64 GetTaskTraceID(const PendingTask& task);

  // Loads tasks from the incoming queue to |work_queue_| if the latter is
  // empty.
  void ReloadWorkQueue();

  // Wakes up the message pump. Can be called on any thread. The caller is
  // responsible for synchronizing ScheduleWork() calls.
  void ScheduleWork(bool was_empty);

  // Start recording histogram info about events and action IF it was enabled
  // and IF the statistics recorder can accept a registration of our histogram.
  void StartHistogrammer();

  // Add occurrence of event to our histogram, so that we can see what is being
  // done in a specific MessageLoop instance (i.e., specific thread).
  // If message_histogram_ is NULL, this is a no-op.
  void HistogramEvent(int event);

  // MessagePump::Delegate methods:
  virtual bool DoWork() OVERRIDE;
  virtual bool DoDelayedWork(TimeTicks* next_delayed_work_time) OVERRIDE;
  virtual bool DoIdleWork() OVERRIDE;
  virtual void GetQueueingInformation(size_t* queue_size,
                                      TimeDelta* queueing_delay) OVERRIDE;

  const Type type_;

  // A list of tasks that need to be processed by this instance.  Note that
  // this queue is only accessed (push/pop) by our current thread.
  TaskQueue work_queue_;

  // Contains delayed tasks, sorted by their 'delayed_run_time' property.
  DelayedTaskQueue delayed_work_queue_;

  // A recent snapshot of Time::Now(), used to check delayed_work_queue_.
  TimeTicks recent_time_;

  // A queue of non-nestable tasks that we had to defer because when it came
  // time to execute them we were in a nested message loop.  They will execute
  // once we're out of nested message loops.
  TaskQueue deferred_non_nestable_work_queue_;

  ObserverList<DestructionObserver> destruction_observers_;

  // A recursion block that prevents accidentally running additional tasks when
  // insider a (accidentally induced?) nested message pump.
  bool nestable_tasks_allowed_;

#if defined(OS_WIN)
  // Should be set to true before calling Windows APIs like TrackPopupMenu, etc
  // which enter a modal message loop.
  bool os_modal_loop_;

  // Should be set to true if IPC sync messages should PeekMessage periodically.
  bool ipc_sync_messages_should_peek_;
#endif

  std::string thread_name_;
  // A profiling histogram showing the counts of various messages and events.
  HistogramBase* message_histogram_;

  RunLoop* run_loop_;

  ObserverList<TaskObserver> task_observers_;

  scoped_refptr<internal::IncomingTaskQueue> incoming_task_queue_;

  // The message loop proxy associated with this message loop.
  scoped_refptr<internal::MessageLoopProxyImpl> message_loop_proxy_;
  scoped_ptr<ThreadTaskRunnerHandle> thread_task_runner_handle_;

  template <class T, class R> friend class base::subtle::DeleteHelperInternal;
  template <class T, class R> friend class base::subtle::ReleaseHelperInternal;

  void DeleteSoonInternal(const tracked_objects::Location& from_here,
                          void(*deleter)(const void*),
                          const void* object);
  void ReleaseSoonInternal(const tracked_objects::Location& from_here,
                           void(*releaser)(const void*),
                           const void* object);

  DISALLOW_COPY_AND_ASSIGN(MessageLoop);
};

#if !defined(OS_NACL)

//-----------------------------------------------------------------------------
// MessageLoopForUI extends MessageLoop with methods that are particular to a
// MessageLoop instantiated with TYPE_UI.
//
// This class is typically used like so:
//   MessageLoopForUI::current()->...call some method...
//
class BASE_EXPORT MessageLoopForUI : public MessageLoop {
 public:
  MessageLoopForUI() : MessageLoop(TYPE_UI) {
  }

  // Returns the MessageLoopForUI of the current thread.
  static MessageLoopForUI* current() {
    MessageLoop* loop = MessageLoop::current();
    DCHECK(loop);
    DCHECK_EQ(MessageLoop::TYPE_UI, loop->type());
    return static_cast<MessageLoopForUI*>(loop);
  }

  static bool IsCurrent() {
    MessageLoop* loop = MessageLoop::current();
    return loop && loop->type() == MessageLoop::TYPE_UI;
  }

#if defined(OS_IOS)
  // On iOS, the main message loop cannot be Run().  Instead call Attach(),
  // which connects this MessageLoop to the UI thread's CFRunLoop and allows
  // PostTask() to work.
  void Attach();
#endif

#if defined(OS_ANDROID)
  // On Android, the UI message loop is handled by Java side. So Run() should
  // never be called. Instead use Start(), which will forward all the native UI
  // events to the Java message loop.
  void Start();
#endif

#if defined(OS_WIN)
  typedef MessagePumpObserver Observer;

  // Please see message_pump_win for definitions of these methods.
  void AddObserver(Observer* observer);
  void RemoveObserver(Observer* observer);
#endif

#if defined(USE_OZONE) || (defined(OS_CHROMEOS) && !defined(USE_GLIB))
  // Please see MessagePumpLibevent for definition.
  bool WatchFileDescriptor(
      int fd,
      bool persistent,
      MessagePumpLibevent::Mode mode,
      MessagePumpLibevent::FileDescriptorWatcher* controller,
      MessagePumpLibevent::Watcher* delegate);
#endif
};

// Do not add any member variables to MessageLoopForUI!  This is important b/c
// MessageLoopForUI is often allocated via MessageLoop(TYPE_UI).  Any extra
// data that you need should be stored on the MessageLoop's pump_ instance.
COMPILE_ASSERT(sizeof(MessageLoop) == sizeof(MessageLoopForUI),
               MessageLoopForUI_should_not_have_extra_member_variables);

#endif  // !defined(OS_NACL)

//-----------------------------------------------------------------------------
// MessageLoopForIO extends MessageLoop with methods that are particular to a
// MessageLoop instantiated with TYPE_IO.
//
// This class is typically used like so:
//   MessageLoopForIO::current()->...call some method...
//
class BASE_EXPORT MessageLoopForIO : public MessageLoop {
 public:
  MessageLoopForIO() : MessageLoop(TYPE_IO) {
  }

  // Returns the MessageLoopForIO of the current thread.
  static MessageLoopForIO* current() {
    MessageLoop* loop = MessageLoop::current();
    DCHECK_EQ(MessageLoop::TYPE_IO, loop->type());
    return static_cast<MessageLoopForIO*>(loop);
  }

  static bool IsCurrent() {
    MessageLoop* loop = MessageLoop::current();
    return loop && loop->type() == MessageLoop::TYPE_IO;
  }

#if !defined(OS_NACL)

#if defined(OS_WIN)
  typedef MessagePumpForIO::IOHandler IOHandler;
  typedef MessagePumpForIO::IOContext IOContext;
  typedef MessagePumpForIO::IOObserver IOObserver;
#elif defined(OS_IOS)
  typedef MessagePumpIOSForIO::Watcher Watcher;
  typedef MessagePumpIOSForIO::FileDescriptorWatcher
      FileDescriptorWatcher;
  typedef MessagePumpIOSForIO::IOObserver IOObserver;

  enum Mode {
    WATCH_READ = MessagePumpIOSForIO::WATCH_READ,
    WATCH_WRITE = MessagePumpIOSForIO::WATCH_WRITE,
    WATCH_READ_WRITE = MessagePumpIOSForIO::WATCH_READ_WRITE
  };
#elif defined(OS_POSIX)
  typedef MessagePumpLibevent::Watcher Watcher;
  typedef MessagePumpLibevent::FileDescriptorWatcher
      FileDescriptorWatcher;
  typedef MessagePumpLibevent::IOObserver IOObserver;

  enum Mode {
    WATCH_READ = MessagePumpLibevent::WATCH_READ,
    WATCH_WRITE = MessagePumpLibevent::WATCH_WRITE,
    WATCH_READ_WRITE = MessagePumpLibevent::WATCH_READ_WRITE
  };
#endif

  void AddIOObserver(IOObserver* io_observer);
  void RemoveIOObserver(IOObserver* io_observer);

#if defined(OS_WIN)
  // Please see MessagePumpWin for definitions of these methods.
  void RegisterIOHandler(HANDLE file, IOHandler* handler);
  bool RegisterJobObject(HANDLE job, IOHandler* handler);
  bool WaitForIOCompletion(DWORD timeout, IOHandler* filter);
#elif defined(OS_POSIX)
  // Please see MessagePumpIOSForIO/MessagePumpLibevent for definition.
  bool WatchFileDescriptor(int fd,
                           bool persistent,
                           Mode mode,
                           FileDescriptorWatcher *controller,
                           Watcher *delegate);
#endif  // defined(OS_IOS) || defined(OS_POSIX)
#endif  // !defined(OS_NACL)
};

// Do not add any member variables to MessageLoopForIO!  This is important b/c
// MessageLoopForIO is often allocated via MessageLoop(TYPE_IO).  Any extra
// data that you need should be stored on the MessageLoop's pump_ instance.
COMPILE_ASSERT(sizeof(MessageLoop) == sizeof(MessageLoopForIO),
               MessageLoopForIO_should_not_have_extra_member_variables);

}  // namespace base

#endif  // BASE_MESSAGE_LOOP_MESSAGE_LOOP_H_<|MERGE_RESOLUTION|>--- conflicted
+++ resolved
@@ -380,28 +380,11 @@
   // Returns true if the message loop is "idle". Provided for testing.
   bool IsIdleForTesting();
 
+  MessagePump* get_pump() {
+    return pump_.get();
+  }
+
   //----------------------------------------------------------------------------
-<<<<<<< HEAD
-=======
-
-#if defined(OS_WIN)
-  MessagePumpWin* pump_win() {
-    return static_cast<MessagePumpWin*>(pump_.get());
-  }
-#elif defined(OS_POSIX) && !defined(OS_IOS)
-  MessagePumpLibevent* pump_libevent() {
-    return static_cast<MessagePumpLibevent*>(pump_.get());
-  }
-#if defined(TOOLKIT_GTK)
-  friend class MessagePumpX11;
-  MessagePumpX11* pump_gpu() {
-    DCHECK_EQ(TYPE_GPU, type());
-    return static_cast<MessagePumpX11*>(pump_.get());
-  }
-#endif
-#endif
-
->>>>>>> d7784cd2
  protected:
   scoped_ptr<MessagePump> pump_;
 
