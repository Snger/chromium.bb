// Copyright 2013 The Chromium Authors. All rights reserved.
// Use of this source code is governed by a BSD-style license that can be
// found in the LICENSE file.

#ifndef BASE_MESSAGE_LOOP_MESSAGE_LOOP_H_
#define BASE_MESSAGE_LOOP_MESSAGE_LOOP_H_

#include <memory>
#include <queue>
#include <string>

#include "base/base_export.h"
#include "base/callback_forward.h"
#include "base/gtest_prod_util.h"
#include "base/macros.h"
#include "base/memory/scoped_refptr.h"
#include "base/message_loop/message_loop_current.h"
#include "base/message_loop/message_pump.h"
#include "base/message_loop/pending_task_queue.h"
#include "base/message_loop/timer_slack.h"
#include "base/pending_task.h"
#include "base/run_loop.h"
#include "base/synchronization/lock.h"
#include "base/threading/sequence_local_storage_map.h"
#include "base/threading/thread_checker.h"
#include "base/time/time.h"
#include "build/build_config.h"

namespace base {
class MessageLoopImpl;

namespace sequence_manager {
class TaskQueue;
class LazyThreadControllerForTest;
namespace internal {
class SequenceManagerImpl;
class ThreadControllerImpl;
}
}  // namespace sequence_manager

// A MessageLoop is used to process events for a particular thread.  There is
// at most one MessageLoop instance per thread.
//
// Events include at a minimum Task instances submitted to the MessageLoop's
// TaskRunner. Depending on the Type of message pump used by the MessageLoop
// other events such as UI messages may be processed.  On Windows APC calls (as
// time permits) and signals sent to a registered set of HANDLEs may also be
// processed.
//
// The MessageLoop's API should only be used directly by its owner (and users
// which the owner opts to share a MessageLoop* with). Other ways to access
// subsets of the MessageLoop API:
//   - base::RunLoop : Drive the MessageLoop from the thread it's bound to.
//   - base::Thread/SequencedTaskRunnerHandle : Post back to the MessageLoop
//     from a task running on it.
//   - SequenceLocalStorageSlot : Bind external state to this MessageLoop.
//   - base::MessageLoopCurrent : Access statically exposed APIs of this
//     MessageLoop.
//   - Embedders may provide their own static accessors to post tasks on
//     specific loops (e.g. content::BrowserThreads).
//
// NOTE: Unless otherwise specified, a MessageLoop's methods may only be called
// on the thread where the MessageLoop's Run method executes.
//
// NOTE: MessageLoop has task reentrancy protection.  This means that if a
// task is being processed, a second task cannot start until the first task is
// finished.  Reentrancy can happen when processing a task, and an inner
// message pump is created.  That inner pump then processes native messages
// which could implicitly start an inner task.  Inner message pumps are created
// with dialogs (DialogBox), common dialogs (GetOpenFileName), OLE functions
// (DoDragDrop), printer functions (StartDoc) and *many* others.
//
// Sample workaround when inner task processing is needed:
//   HRESULT hr;
//   {
//     MessageLoopCurrent::ScopedNestableTaskAllower allow;
//     hr = DoDragDrop(...); // Implicitly runs a modal message loop.
//   }
//   // Process |hr| (the result returned by DoDragDrop()).
//
// Please be SURE your task is reentrant (nestable) and all global variables
// are stable and accessible before calling SetNestableTasksAllowed(true).

class BASE_EXPORT MessageLoopBase {
 public:
  MessageLoopBase() = default;
  virtual ~MessageLoopBase() = default;

  // A MessageLoop has a particular type, which indicates the set of
  // asynchronous events it may process in addition to tasks and timers.
  //
  // TYPE_DEFAULT
  //   This type of ML only supports tasks and timers.
  //
  // TYPE_UI
  //   This type of ML also supports native UI events (e.g., Windows messages).
  //   See also MessageLoopForUI.
  //
  // TYPE_IO
  //   This type of ML also supports asynchronous IO.  See also
  //   MessageLoopForIO.
  //
  // TYPE_JAVA
  //   This type of ML is backed by a Java message handler which is responsible
  //   for running the tasks added to the ML. This is only for use on Android.
  //   TYPE_JAVA behaves in essence like TYPE_UI, except during construction
  //   where it does not use the main thread specific pump factory.
  //
  // TYPE_CUSTOM
  //   MessagePump was supplied to constructor.
  //
  enum Type {
    TYPE_DEFAULT,
    TYPE_UI,
    TYPE_CUSTOM,
    TYPE_IO,
#if defined(OS_ANDROID)
    TYPE_JAVA,
#endif  // defined(OS_ANDROID)
  };

  // Returns true if this loop is |type|. This allows subclasses (especially
  // those in tests) to specialize how they are identified.
  virtual bool IsType(Type type) const = 0;

  // Returns the name of the thread this message loop is bound to. This function
  // is only valid when this message loop is running, BindToCurrentThread has
  // already been called and has an "happens-before" relationship with this call
  // (this relationship is obtained implicitly by the MessageLoop's task posting
  // system unless calling this very early).
  virtual std::string GetThreadName() const = 0;

  using DestructionObserver = MessageLoopCurrent::DestructionObserver;

  // Add a DestructionObserver, which will start receiving notifications
  // immediately.
  virtual void AddDestructionObserver(
      DestructionObserver* destruction_observer) = 0;

  // Remove a DestructionObserver.  It is safe to call this method while a
  // DestructionObserver is receiving a notification callback.
  virtual void RemoveDestructionObserver(
      DestructionObserver* destruction_observer) = 0;

  // TODO(altimin,yutak): Replace with base::TaskObserver.
  using TaskObserver = MessageLoopCurrent::TaskObserver;

  // These functions can only be called on the same thread that |this| is
  // running on.
  // These functions must not be called from a TaskObserver callback.
  virtual void AddTaskObserver(TaskObserver* task_observer) = 0;
  virtual void RemoveTaskObserver(TaskObserver* task_observer) = 0;

  // When this functionality is enabled, the queue time will be recorded for
  // posted tasks.
  virtual void SetAddQueueTimeToTasks(bool enable) = 0;

  // Returns true if this is the active MessageLoop for the current thread.
  virtual bool IsBoundToCurrentThread() const = 0;

  // Returns true if the message loop is idle (ignoring delayed tasks). This is
  // the same condition which triggers DoWork() to return false: i.e.
  // out of tasks which can be processed at the current run-level -- there might
  // be deferred non-nestable tasks remaining if currently in a nested run
  // level.
  virtual bool IsIdleForTesting() = 0;

  // Returns the MessagePump owned by this MessageLoop if any.
  virtual MessagePump* GetMessagePump() const = 0;

  // Sets a new TaskRunner for this message loop. If the message loop was
  // already bound, this must be called on the thread to which it is bound.
  // TODO(alexclarke): Remove this as part of https://crbug.com/825327.
  virtual void SetTaskRunner(
      scoped_refptr<SingleThreadTaskRunner> task_runner) = 0;

  // Gets the TaskRunner associated with this message loop.
  // TODO(alexclarke): Remove this as part of https://crbug.com/825327.
  virtual scoped_refptr<SingleThreadTaskRunner> GetTaskRunner() = 0;

  // Binds the MessageLoop to the current thread using |pump|.
  virtual void BindToCurrentThread(std::unique_ptr<MessagePump> pump) = 0;

  // Returns true if the MessageLoop retains any tasks inside it.
  virtual bool HasTasks() = 0;

  // Deletes all tasks associated with this MessageLoop. Note that the tasks
  // can post other tasks when destructed.
  virtual void DeletePendingTasks() = 0;

 protected:
  friend class MessageLoop;
  friend class MessageLoopForUI;
  friend class MessageLoopCurrent;
  friend class MessageLoopCurrentForIO;
  friend class MessageLoopCurrentForUI;
  friend class sequence_manager::internal::ThreadControllerImpl;

  // Explicitly allow or disallow task execution. Task execution is disallowed
  // implicitly when we enter a nested runloop.
  virtual void SetTaskExecutionAllowed(bool allowed) = 0;

  // Whether task execution is allowed at the moment.
  virtual bool IsTaskExecutionAllowed() const = 0;

#if defined(OS_IOS) || defined(OS_ANDROID)
  virtual void AttachToMessagePump() = 0;
#endif

  // Set the timer slack for this message loop.
  // TODO(alexclarke): Remove this as part of https://crbug.com/891670.
  virtual void SetTimerSlack(TimerSlack timer_slack) = 0;
};

class BASE_EXPORT MessageLoop {
 public:
  // For migration convenience we define the Type enum.
  using Type = MessageLoopBase::Type;
  static constexpr Type TYPE_DEFAULT = Type::TYPE_DEFAULT;
  static constexpr Type TYPE_UI = Type::TYPE_UI;
  static constexpr Type TYPE_CUSTOM = Type::TYPE_CUSTOM;
  static constexpr Type TYPE_IO = Type::TYPE_IO;
#if defined(OS_ANDROID)
  static constexpr Type TYPE_JAVA = Type::TYPE_JAVA;
#endif  // defined(OS_ANDROID)

  // Normally, it is not necessary to instantiate a MessageLoop.  Instead, it
  // is typical to make use of the current thread's MessageLoop instance.
  explicit MessageLoop(Type type = TYPE_DEFAULT);
  // Creates a TYPE_CUSTOM MessageLoop with the supplied MessagePump, which must
  // be non-NULL.
  explicit MessageLoop(std::unique_ptr<MessagePump> pump);

  virtual ~MessageLoop();

  using MessagePumpFactory = std::unique_ptr<MessagePump>();
  // Uses the given base::MessagePumpForUIFactory to override the default
  // MessagePump implementation for 'TYPE_UI'. Returns true if the factory
  // was successfully registered.
  static bool InitMessagePumpForUIFactory(MessagePumpFactory* factory);

  // Creates the default MessagePump based on |type|. Caller owns return
  // value.
  static std::unique_ptr<MessagePump> CreateMessagePumpForType(Type type);

  // Set the timer slack for this message loop.
  void SetTimerSlack(TimerSlack timer_slack);

  // Returns true if this loop is |type|. This allows subclasses (especially
  // those in tests) to specialize how they are identified.
  virtual bool IsType(Type type) const;

  // Returns the type passed to the constructor.
  Type type() const { return type_; }

  // Returns the name of the thread this message loop is bound to. This function
  // is only valid when this message loop is running, BindToCurrentThread has
  // already been called and has an "happens-before" relationship with this call
  // (this relationship is obtained implicitly by the MessageLoop's task posting
  // system unless calling this very early).
  std::string GetThreadName() const;

  // Sets a new TaskRunner for this message loop. If the message loop was
  // already bound, this must be called on the thread to which it is bound.
  void SetTaskRunner(scoped_refptr<SingleThreadTaskRunner> task_runner);

  // Gets the TaskRunner associated with this message loop.
  scoped_refptr<SingleThreadTaskRunner> task_runner() const;

  // TODO(yutak): Replace all the use sites with base::TaskObserver.
  using TaskObserver = MessageLoopCurrent::TaskObserver;

  // These functions can only be called on the same thread that |this| is
  // running on.
  // These functions must not be called from a TaskObserver callback.
  void AddTaskObserver(TaskObserver* task_observer);
  void RemoveTaskObserver(TaskObserver* task_observer);

  // Returns true if this is the active MessageLoop for the current thread.
  bool IsBoundToCurrentThread() const;

  // Returns true if the message loop is idle (ignoring delayed tasks). This is
  // the same condition which triggers DoWork() to return false: i.e.
  // out of tasks which can be processed at the current run-level -- there might
  // be deferred non-nestable tasks remaining if currently in a nested run
  // level.
<<<<<<< HEAD
  // TODO(alexclarke): Make this const when MessageLoopImpl goes away.
=======
#if defined(OS_WIN)
  void set_ipc_sync_messages_should_peek(bool ipc_sync_messages_should_peek) {
    ipc_sync_messages_should_peek_ = ipc_sync_messages_should_peek;
  }

  bool ipc_sync_messages_should_peek() const {
    return ipc_sync_messages_should_peek_;
  }
#endif  // OS_WIN

  // Returns true if the message loop is "idle". Provided for testing.
>>>>>>> 2ef9aefd
  bool IsIdleForTesting();

  MessageLoopBase* GetMessageLoopBase();

  enum class BackendType {
    MESSAGE_LOOP_IMPL,
    SEQUENCE_MANAGER,
  };

  //----------------------------------------------------------------------------
 protected:
  using MessagePumpFactoryCallback =
      OnceCallback<std::unique_ptr<MessagePump>()>;

  // Common protected constructor. Other constructors delegate the
  // initialization to this constructor.
  // A subclass can invoke this constructor to create a message_loop of a
  // specific type with a custom loop. The implementation does not call
  // BindToCurrentThread. If this constructor is invoked directly by a subclass,
  // then the subclass must subsequently bind the message loop.
  MessageLoop(Type type, MessagePumpFactoryCallback pump_factory);

  // Configure various members and bind this message loop to the current thread.
  void BindToCurrentThread();

  // A raw pointer to the MessagePump handed-off to |backend_|.
  // Valid for the lifetime of |backend_|.
  MessagePump* pump_;

  // The actual implentation of the MessageLoop — either MessageLoopImpl or
  // SequenceManager-based.
  const std::unique_ptr<MessageLoopBase> backend_;
  // SequenceManager-based backend requires an explicit initialisation of the
  // default task queue.
  scoped_refptr<sequence_manager::TaskQueue> default_task_queue_;

 private:
  friend class MessageLoopTaskRunnerTest;
  friend class MessageLoopTypedTest;
  friend class ScheduleWorkTest;
  friend class Thread;
  friend class sequence_manager::LazyThreadControllerForTest;
  friend class sequence_manager::internal::SequenceManagerImpl;
  FRIEND_TEST_ALL_PREFIXES(MessageLoopTest, DeleteUnboundLoop);

  friend class MessageLoopTaskRunnerTest;
  FRIEND_TEST_ALL_PREFIXES(MessageLoopTest, DeleteUnboundLoop);

  // Contstructor which allows to specify the backend explicitly.
  MessageLoop(Type type,
              MessagePumpFactoryCallback pump_factory,
              BackendType backend_type);

  // Creates a MessageLoop without binding to a thread.
  // If |type| is TYPE_CUSTOM non-null |pump_factory| must be also given
  // to create a message pump for this message loop.  Otherwise a default
  // message pump for the |type| is created.
  //
  // It is valid to call this to create a new message loop on one thread,
  // and then pass it to the thread where the message loop actually runs.
  // The message loop's BindToCurrentThread() method must be called on the
  // thread the message loop runs on, before calling Run().
  // Before BindToCurrentThread() is called, only Post*Task() functions can
  // be called on the message loop.
  static std::unique_ptr<MessageLoop> CreateUnbound(
      Type type,
      MessagePumpFactoryCallback pump_factory);

  // Initializers for |backend_| and related fields.
  std::unique_ptr<MessageLoopBase> CreateSequenceManager(Type type);
  std::unique_ptr<MessageLoopBase> CreateMessageLoopImpl(Type type);

  scoped_refptr<sequence_manager::TaskQueue> CreateDefaultTaskQueue(
      BackendType backend_type);

  // Returns |next_run_time| capped at 1 day from |recent_time_|. This is used
  // to mitigate https://crbug.com/850450 where some platforms are unhappy with
  // delays > 100,000,000 seconds. In practice, a diagnosis metric showed that
  // no sleep > 1 hour ever completes (always interrupted by an earlier
  // MessageLoop event) and 99% of completed sleeps are the ones scheduled for
  // <= 1 second. Details @ https://crrev.com/c/1142589.
  TimeTicks CapAtOneDay(TimeTicks next_run_time);

  std::unique_ptr<MessagePump> CreateMessagePump();

  const Type type_;

<<<<<<< HEAD
=======
#if defined(OS_WIN)
  // Tracks if we have requested high resolution timers. Its only use is to
  // turn off the high resolution timer upon loop destruction.
  bool in_high_res_mode_ = false;
#endif

  // A recent snapshot of Time::Now(), used to check delayed_work_queue_.
  TimeTicks recent_time_;

  ObserverList<DestructionObserver>::Unchecked destruction_observers_;

  // A boolean which prevents unintentional reentrant task execution (e.g. from
  // induced nested message loops). As such, nested message loops will only
  // process system messages (not application tasks) by default. A nested loop
  // layer must have been explicitly granted permission to be able to execute
  // application tasks. This is granted either by
  // RunLoop::Type::kNestableTasksAllowed when the loop is driven by the
  // application or by a ScopedNestableTaskAllower preceding a system call that
  // is known to generate a system-driven nested loop.
  bool task_execution_allowed_ = true;

#if defined(OS_WIN)
  // Should be set to true if IPC sync messages should PeekMessage periodically.
  bool ipc_sync_messages_should_peek_ = false;
#endif

>>>>>>> 2ef9aefd
  // pump_factory_.Run() is called to create a message pump for this loop
  // if |type_| is TYPE_CUSTOM and |pump_| is null.
  MessagePumpFactoryCallback pump_factory_;

  // Id of the thread this message loop is bound to. Initialized once when the
  // MessageLoop is bound to its thread and constant forever after.
  PlatformThreadId thread_id_ = kInvalidThreadId;

  // Verifies that calls are made on the thread on which BindToCurrentThread()
  // was invoked.
  THREAD_CHECKER(bound_thread_checker_);

  DISALLOW_COPY_AND_ASSIGN(MessageLoop);
};

#if !defined(OS_NACL)

//-----------------------------------------------------------------------------
// MessageLoopForUI extends MessageLoop with methods that are particular to a
// MessageLoop instantiated with TYPE_UI.
//
// By instantiating a MessageLoopForUI on the current thread, the owner enables
// native UI message pumping.
//
// MessageLoopCurrentForUI is exposed statically on its thread via
// MessageLoopCurrentForUI::Get() to provide additional functionality.
//
class BASE_EXPORT MessageLoopForUI : public MessageLoop {
 public:
  explicit MessageLoopForUI(Type type = TYPE_UI);

#if defined(OS_IOS)
  // On iOS, the main message loop cannot be Run().  Instead call Attach(),
  // which connects this MessageLoop to the UI thread's CFRunLoop and allows
  // PostTask() to work.
  void Attach();
#endif

#if defined(OS_ANDROID)
  // On Android there are cases where we want to abort immediately without
  // calling Quit(), in these cases we call Abort().
  void Abort();

  // True if this message pump has been aborted.
  bool IsAborted();

  // Since Run() is never called on Android, and the message loop is run by the
  // java Looper, quitting the RunLoop won't join the thread, so we need a
  // callback to run when the RunLoop goes idle to let the Java thread know when
  // it can safely quit.
  void QuitWhenIdle(base::OnceClosure callback);
#endif

#if defined(OS_WIN)
  // See method of the same name in the Windows MessagePumpForUI implementation.
  void EnableWmQuit();
#endif
};

// Do not add any member variables to MessageLoopForUI!  This is important b/c
// MessageLoopForUI is often allocated via MessageLoop(TYPE_UI).  Any extra
// data that you need should be stored on the MessageLoop's pump_ instance.
static_assert(sizeof(MessageLoop) == sizeof(MessageLoopForUI),
              "MessageLoopForUI should not have extra member variables");

#endif  // !defined(OS_NACL)

//-----------------------------------------------------------------------------
// MessageLoopForIO extends MessageLoop with methods that are particular to a
// MessageLoop instantiated with TYPE_IO.
//
// By instantiating a MessageLoopForIO on the current thread, the owner enables
// native async IO message pumping.
//
// MessageLoopCurrentForIO is exposed statically on its thread via
// MessageLoopCurrentForIO::Get() to provide additional functionality.
//
class BASE_EXPORT MessageLoopForIO : public MessageLoop {
 public:
  MessageLoopForIO() : MessageLoop(TYPE_IO) {}
};

// Do not add any member variables to MessageLoopForIO!  This is important b/c
// MessageLoopForIO is often allocated via MessageLoop(TYPE_IO).  Any extra
// data that you need should be stored on the MessageLoop's pump_ instance.
static_assert(sizeof(MessageLoop) == sizeof(MessageLoopForIO),
              "MessageLoopForIO should not have extra member variables");

}  // namespace base

#endif  // BASE_MESSAGE_LOOP_MESSAGE_LOOP_H_<|MERGE_RESOLUTION|>--- conflicted
+++ resolved
@@ -284,9 +284,9 @@
   // out of tasks which can be processed at the current run-level -- there might
   // be deferred non-nestable tasks remaining if currently in a nested run
   // level.
-<<<<<<< HEAD
   // TODO(alexclarke): Make this const when MessageLoopImpl goes away.
-=======
+  bool IsIdleForTesting();
+
 #if defined(OS_WIN)
   void set_ipc_sync_messages_should_peek(bool ipc_sync_messages_should_peek) {
     ipc_sync_messages_should_peek_ = ipc_sync_messages_should_peek;
@@ -296,10 +296,6 @@
     return ipc_sync_messages_should_peek_;
   }
 #endif  // OS_WIN
-
-  // Returns true if the message loop is "idle". Provided for testing.
->>>>>>> 2ef9aefd
-  bool IsIdleForTesting();
 
   MessageLoopBase* GetMessageLoopBase();
 
@@ -386,35 +382,11 @@
 
   const Type type_;
 
-<<<<<<< HEAD
-=======
-#if defined(OS_WIN)
-  // Tracks if we have requested high resolution timers. Its only use is to
-  // turn off the high resolution timer upon loop destruction.
-  bool in_high_res_mode_ = false;
-#endif
-
-  // A recent snapshot of Time::Now(), used to check delayed_work_queue_.
-  TimeTicks recent_time_;
-
-  ObserverList<DestructionObserver>::Unchecked destruction_observers_;
-
-  // A boolean which prevents unintentional reentrant task execution (e.g. from
-  // induced nested message loops). As such, nested message loops will only
-  // process system messages (not application tasks) by default. A nested loop
-  // layer must have been explicitly granted permission to be able to execute
-  // application tasks. This is granted either by
-  // RunLoop::Type::kNestableTasksAllowed when the loop is driven by the
-  // application or by a ScopedNestableTaskAllower preceding a system call that
-  // is known to generate a system-driven nested loop.
-  bool task_execution_allowed_ = true;
-
 #if defined(OS_WIN)
   // Should be set to true if IPC sync messages should PeekMessage periodically.
   bool ipc_sync_messages_should_peek_ = false;
 #endif
 
->>>>>>> 2ef9aefd
   // pump_factory_.Run() is called to create a message pump for this loop
   // if |type_| is TYPE_CUSTOM and |pump_| is null.
   MessagePumpFactoryCallback pump_factory_;
