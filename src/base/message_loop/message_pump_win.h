--- conflicted
+++ resolved
@@ -118,13 +118,8 @@
   // The application-defined code passed to the hook procedure.
   static const int kMessageFilterCode = 0x5001;
 
-<<<<<<< HEAD
-  MessagePumpForUI();
+  MessagePumpForUI(WNDPROC wnd_proc = NULL);
   ~MessagePumpForUI() override;
-=======
-  MessagePumpForUI(WNDPROC wnd_proc = NULL);
-  virtual ~MessagePumpForUI();
->>>>>>> 24e4b9d6
 
   // MessagePump methods:
   void ScheduleWork() override;
@@ -135,13 +130,8 @@
                                        UINT message,
                                        WPARAM wparam,
                                        LPARAM lparam);
-<<<<<<< HEAD
   void DoRunLoop() override;
-  void InitMessageWnd();
-=======
-  virtual void DoRunLoop();
   void InitMessageWnd(WNDPROC wnd_proc);
->>>>>>> 24e4b9d6
   void WaitForWork();
   void HandleWorkMessage();
   void HandleTimerMessage();
