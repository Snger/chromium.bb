// Copyright (c) 2011 The Chromium Authors. All rights reserved.
// Use of this source code is governed by a BSD-style license that can be
// found in the LICENSE file.

#include "base/memory/shared_memory.h"

#include <aclapi.h>

#include "base/logging.h"
#include "base/memory/scoped_ptr.h"
#include "base/rand_util.h"
#include "base/strings/stringprintf.h"
#include "base/strings/utf_string_conversions.h"

namespace {

// Returns the length of the memory section starting at the supplied address.
size_t GetMemorySectionSize(void* address) {
  MEMORY_BASIC_INFORMATION memory_info;
  if (!::VirtualQuery(address, &memory_info, sizeof(memory_info)))
    return 0;
  return memory_info.RegionSize - (static_cast<char*>(address) -
         static_cast<char*>(memory_info.AllocationBase));
}

}  // namespace.

namespace base {

SharedMemory::SharedMemory()
    : mapped_file_(NULL),
      mapped_size_(0),
      memory_(NULL),
      read_only_(false),
      requested_size_(0) {
}

SharedMemory::SharedMemory(const std::wstring& name)
    : name_(name),
      mapped_file_(NULL),
      mapped_size_(0),
      memory_(NULL),
      read_only_(false),
      requested_size_(0) {
}

SharedMemory::SharedMemory(const SharedMemoryHandle& handle, bool read_only)
    : mapped_file_(handle.GetHandle()),
      mapped_size_(0),
      memory_(NULL),
      read_only_(read_only),
      requested_size_(0) {
  DCHECK(!handle.IsValid() || handle.BelongsToCurrentProcess());
}

SharedMemory::SharedMemory(const SharedMemoryHandle& handle,
                           bool read_only,
                           ProcessHandle process)
    : mapped_file_(NULL),
      mapped_size_(0),
      memory_(NULL),
      read_only_(read_only),
      requested_size_(0) {
  ::DuplicateHandle(
      process, handle.GetHandle(), GetCurrentProcess(), &mapped_file_,
      read_only_ ? FILE_MAP_READ : FILE_MAP_READ | FILE_MAP_WRITE, FALSE, 0);
}

SharedMemory::~SharedMemory() {
  Unmap();
  Close();
}

// static
bool SharedMemory::IsHandleValid(const SharedMemoryHandle& handle) {
  return handle.IsValid();
}

// static
SharedMemoryHandle SharedMemory::NULLHandle() {
  return SharedMemoryHandle();
}

// static
void SharedMemory::CloseHandle(const SharedMemoryHandle& handle) {
  handle.Close();
}

// static
size_t SharedMemory::GetHandleLimit() {
  // Rounded down from value reported here:
  // http://blogs.technet.com/b/markrussinovich/archive/2009/09/29/3283844.aspx
  return static_cast<size_t>(1 << 23);
}

// static
SharedMemoryHandle SharedMemory::DuplicateHandle(
    const SharedMemoryHandle& handle) {
  DCHECK(handle.BelongsToCurrentProcess());
  HANDLE duped_handle;
  ProcessHandle process = GetCurrentProcess();
  BOOL success =
      ::DuplicateHandle(process, handle.GetHandle(), process, &duped_handle, 0,
                        FALSE, DUPLICATE_SAME_ACCESS);
  if (success)
<<<<<<< HEAD
    return SharedMemoryHandle(duped_handle, GetCurrentProcId());
  return SharedMemoryHandle();
=======
    return duped_handle;
  PLOG(ERROR) << "DuplicateHandle failed"
              << ", handle = " << handle;
  return NULLHandle();
>>>>>>> 1ef418e1
}

bool SharedMemory::CreateAndMapAnonymous(size_t size) {
  return CreateAnonymous(size) && Map(size);
}

bool SharedMemory::Create(const SharedMemoryCreateOptions& options) {
  // TODO(bsy,sehr): crbug.com/210609 NaCl forces us to round up 64k here,
  // wasting 32k per mapping on average.
  static const size_t kSectionMask = 65536 - 1;
  DCHECK(!options.executable);
  DCHECK(!mapped_file_);
  if (options.size == 0)
    return false;

  // Check maximum accounting for overflow.
  if (options.size >
      static_cast<size_t>(std::numeric_limits<int>::max()) - kSectionMask)
    return false;

  size_t rounded_size = (options.size + kSectionMask) & ~kSectionMask;
  name_ = options.name_deprecated ?
      ASCIIToUTF16(*options.name_deprecated) : L"";
  SECURITY_ATTRIBUTES sa = { sizeof(sa), NULL, FALSE };
  SECURITY_DESCRIPTOR sd;
  ACL dacl;

  if (options.share_read_only && name_.empty()) {
    // Add an empty DACL to enforce anonymous read-only sections.
    sa.lpSecurityDescriptor = &sd;
    if (!InitializeAcl(&dacl, sizeof(dacl), ACL_REVISION))
      return false;
    if (!InitializeSecurityDescriptor(&sd, SECURITY_DESCRIPTOR_REVISION))
      return false;
    if (!SetSecurityDescriptorDacl(&sd, TRUE, &dacl, FALSE))
      return false;

    // Windows ignores DACLs on certain unnamed objects (like shared sections).
    // So, we generate a random name when we need to enforce read-only.
    uint64_t rand_values[4];
    RandBytes(&rand_values, sizeof(rand_values));
    name_ = StringPrintf(L"CrSharedMem_%016x%016x%016x%016x",
                         rand_values[0], rand_values[1],
                         rand_values[2], rand_values[3]);
  }
  mapped_file_ = CreateFileMapping(INVALID_HANDLE_VALUE, &sa,
      PAGE_READWRITE, 0, static_cast<DWORD>(rounded_size),
      name_.empty() ? nullptr : name_.c_str());
  if (!mapped_file_) {
    PLOG(ERROR) << "CreateFileMapping failed"
                << ", name = " << name_
                << ", rounded_size = " << rounded_size;
    return false;
  }

  requested_size_ = options.size;

  // Check if the shared memory pre-exists.
  if (GetLastError() == ERROR_ALREADY_EXISTS) {
    // If the file already existed, set requested_size_ to 0 to show that
    // we don't know the size.
    requested_size_ = 0;
    if (!options.open_existing_deprecated) {
      Close();
      return false;
    }
  }

  return true;
}

bool SharedMemory::Delete(const std::string& name) {
  // intentionally empty -- there is nothing for us to do on Windows.
  return true;
}

bool SharedMemory::Open(const std::string& name, bool read_only) {
  DCHECK(!mapped_file_);

  name_ = ASCIIToUTF16(name);
  read_only_ = read_only;
  mapped_file_ = OpenFileMapping(
      read_only_ ? FILE_MAP_READ : FILE_MAP_READ | FILE_MAP_WRITE,
      false, name_.empty() ? NULL : name_.c_str());
  if (mapped_file_ != NULL) {
    // Note: size_ is not set in this case.
    return true;
  }
  PLOG(ERROR) << "OpenFileMapping failed"
              << ", name = " << name;
  return false;
}

bool SharedMemory::MapAt(off_t offset, size_t bytes) {
  if (mapped_file_ == NULL)
    return false;

  if (bytes > static_cast<size_t>(std::numeric_limits<int>::max()))
    return false;

  if (memory_)
    return false;

  memory_ = MapViewOfFile(mapped_file_,
                          read_only_ ? FILE_MAP_READ : FILE_MAP_READ |
                              FILE_MAP_WRITE,
                          static_cast<uint64>(offset) >> 32,
                          static_cast<DWORD>(offset),
                          bytes);
  if (memory_ != NULL) {
    DCHECK_EQ(0U, reinterpret_cast<uintptr_t>(memory_) &
        (SharedMemory::MAP_MINIMUM_ALIGNMENT - 1));
    mapped_size_ = GetMemorySectionSize(memory_);
    return true;
  }
  PLOG(ERROR) << "MapViewOfFile failed"
              << ", offset = " << offset
              << ", bytes = " << bytes
              << ", requested_size_ = " << requested_size_;
  return false;
}

bool SharedMemory::Unmap() {
  if (memory_ == NULL)
    return false;

  UnmapViewOfFile(memory_);
  memory_ = NULL;
  return true;
}

bool SharedMemory::ShareToProcessCommon(ProcessHandle process,
                                        SharedMemoryHandle* new_handle,
                                        bool close_self,
                                        ShareMode share_mode) {
  *new_handle = SharedMemoryHandle();
  DWORD access = FILE_MAP_READ;
  DWORD options = 0;
  HANDLE mapped_file = mapped_file_;
  HANDLE result;
  if (share_mode == SHARE_CURRENT_MODE && !read_only_)
    access |= FILE_MAP_WRITE;
  if (close_self) {
    // DUPLICATE_CLOSE_SOURCE causes DuplicateHandle to close mapped_file.
    options = DUPLICATE_CLOSE_SOURCE;
    mapped_file_ = NULL;
    Unmap();
  }

  if (process == GetCurrentProcess() && close_self) {
    *new_handle = SharedMemoryHandle(mapped_file, base::GetCurrentProcId());
    return true;
  }

  if (!::DuplicateHandle(GetCurrentProcess(), mapped_file, process, &result,
                         access, FALSE, options)) {
    PLOG(ERROR) << "DuplicateHandle failed"
                << ", mapped_file = " << mapped_file
                << ", process = " << process
                << ", access = " << access
                << ", options = " << options;
    return false;
  }
  *new_handle = SharedMemoryHandle(result, base::GetProcId(process));
  return true;
}


void SharedMemory::Close() {
  if (mapped_file_ != NULL) {
    ::CloseHandle(mapped_file_);
    mapped_file_ = NULL;
  }
}

SharedMemoryHandle SharedMemory::handle() const {
  return SharedMemoryHandle(mapped_file_, base::GetCurrentProcId());
}

}  // namespace base<|MERGE_RESOLUTION|>--- conflicted
+++ resolved
@@ -103,15 +103,10 @@
       ::DuplicateHandle(process, handle.GetHandle(), process, &duped_handle, 0,
                         FALSE, DUPLICATE_SAME_ACCESS);
   if (success)
-<<<<<<< HEAD
     return SharedMemoryHandle(duped_handle, GetCurrentProcId());
+  PLOG(ERROR) << "DuplicateHandle failed"
+              << ", handle = " << handle.GetHandle();
   return SharedMemoryHandle();
-=======
-    return duped_handle;
-  PLOG(ERROR) << "DuplicateHandle failed"
-              << ", handle = " << handle;
-  return NULLHandle();
->>>>>>> 1ef418e1
 }
 
 bool SharedMemory::CreateAndMapAnonymous(size_t size) {
