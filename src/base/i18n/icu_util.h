--- conflicted
+++ resolved
@@ -17,12 +17,7 @@
 #if !defined(OS_NACL)
 // Call this function to load ICU's data tables for the current process.  This
 // function should be called before ICU is used.
-<<<<<<< HEAD
-BASE_I18N_EXPORT bool InitializeICU();
-=======
 BASE_I18N_EXPORT bool InitializeICU(const void **data);
-#endif
->>>>>>> 24e4b9d6
 
 // Android and html_viewer use a file descriptor passed by browser process to
 // initialize ICU in render processes.
