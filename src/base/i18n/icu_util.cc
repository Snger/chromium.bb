// Copyright (c) 2012 The Chromium Authors. All rights reserved.
// Use of this source code is governed by a BSD-style license that can be
// found in the LICENSE file.

#include "base/i18n/icu_util.h"

#if defined(OS_WIN)
#include <windows.h>
#endif

#include <string>

#include "base/files/file_path.h"
#include "base/files/memory_mapped_file.h"
#include "base/logging.h"
#include "base/path_service.h"
#include "base/strings/string_util.h"
#include "base/strings/sys_string_conversions.h"
#include "third_party/icu/source/common/unicode/putil.h"
#include "third_party/icu/source/common/unicode/udata.h"

#if defined(OS_MACOSX)
#include "base/mac/foundation_util.h"
#endif

#define ICU_UTIL_DATA_FILE   0
#define ICU_UTIL_DATA_SHARED 1
#define ICU_UTIL_DATA_STATIC 2

namespace base {
namespace i18n {

// Use an unversioned file name to simplify a icu version update down the road.
// No need to change the filename in multiple places (gyp files, windows
// build pkg configurations, etc). 'l' stands for Little Endian.
// This variable is exported through the header file.
const char kIcuDataFileName[] = "icudtl.dat";
#if ICU_UTIL_DATA_IMPL == ICU_UTIL_DATA_SHARED
#define ICU_UTIL_DATA_SYMBOL "icudt" U_ICU_VERSION_SHORT "_dat"
#if defined(OS_WIN)
#define ICU_UTIL_DATA_SHARED_MODULE_NAME "icudt.dll"
#endif
#endif

namespace {

#if !defined(NDEBUG)
// Assert that we are not called more than once.  Even though calling this
// function isn't harmful (ICU can handle it), being called twice probably
// indicates a programming error.
#if !defined(OS_NACL)
bool g_called_once = false;
#endif
bool g_check_called_once = true;
#endif
}

#if defined(OS_ANDROID)
bool InitializeICUWithFileDescriptor(
    int data_fd,
    base::MemoryMappedFile::Region data_region) {
#if !defined(NDEBUG)
  DCHECK(!g_check_called_once || !g_called_once);
  g_called_once = true;
#endif

#if (ICU_UTIL_DATA_IMPL == ICU_UTIL_DATA_STATIC)
  // The ICU data is statically linked.
  return true;
#elif (ICU_UTIL_DATA_IMPL == ICU_UTIL_DATA_FILE)
  CR_DEFINE_STATIC_LOCAL(base::MemoryMappedFile, mapped_file, ());
  if (!mapped_file.IsValid()) {
    if (!mapped_file.Initialize(base::File(data_fd), data_region)) {
      LOG(ERROR) << "Couldn't mmap icu data file";
      return false;
    }
  }
  UErrorCode err = U_ZERO_ERROR;
  udata_setCommonData(const_cast<uint8*>(mapped_file.data()), &err);
  return err == U_ZERO_ERROR;
#endif // ICU_UTIL_DATA_FILE
}
#endif


<<<<<<< HEAD
#if !defined(OS_NACL)
bool InitializeICU() {
=======
bool InitializeICU(const void **data) {
>>>>>>> f5df926d
#if !defined(NDEBUG)
  DCHECK(!g_check_called_once || !g_called_once);
  g_called_once = true;
#endif

#if (ICU_UTIL_DATA_IMPL == ICU_UTIL_DATA_SHARED)
  // We expect to find the ICU data module alongside the current module.
  FilePath data_path;
  PathService::Get(base::DIR_MODULE, &data_path);
  data_path = data_path.AppendASCII(ICU_UTIL_DATA_SHARED_MODULE_NAME);

  HMODULE module = LoadLibrary(data_path.value().c_str());
  if (!module) {
    LOG(ERROR) << "Failed to load " << ICU_UTIL_DATA_SHARED_MODULE_NAME;
    return false;
  }

  FARPROC addr = GetProcAddress(module, ICU_UTIL_DATA_SYMBOL);
  if (!addr) {
    LOG(ERROR) << ICU_UTIL_DATA_SYMBOL << ": not found in "
               << ICU_UTIL_DATA_SHARED_MODULE_NAME;
    return false;
  }

  UErrorCode err = U_ZERO_ERROR;
  udata_setCommonData(reinterpret_cast<void*>(addr), &err);
  return err == U_ZERO_ERROR;
#elif (ICU_UTIL_DATA_IMPL == ICU_UTIL_DATA_STATIC)
  // The ICU data is statically linked.
  return true;
#elif (ICU_UTIL_DATA_IMPL == ICU_UTIL_DATA_FILE)
  // If the ICU data directory is set, ICU won't actually load the data until
  // it is needed.  This can fail if the process is sandboxed at that time.
  // Instead, we map the file in and hand off the data so the sandbox won't
  // cause any problems.

  // Chrome doesn't normally shut down ICU, so the mapped data shouldn't ever
  // be released.
  CR_DEFINE_STATIC_LOCAL(base::MemoryMappedFile, mapped_file, ());
  if (!mapped_file.IsValid()) {
#if !defined(OS_MACOSX)
    FilePath data_path;
#if defined(OS_WIN)
    // The data file will be in the same directory as the current module.
    bool path_ok = PathService::Get(base::DIR_MODULE, &data_path);
#elif defined(OS_ANDROID)
    bool path_ok = PathService::Get(base::DIR_ANDROID_APP_DATA, &data_path);
#else
    // For now, expect the data file to be alongside the executable.
    // This is sufficient while we work on unit tests, but will eventually
    // likely live in a data directory.
    bool path_ok = PathService::Get(base::DIR_EXE, &data_path);
#endif
    DCHECK(path_ok);
    data_path = data_path.AppendASCII(kIcuDataFileName);
#else
    // Assume it is in the framework bundle's Resources directory.
    base::ScopedCFTypeRef<CFStringRef> data_file_name(
        SysUTF8ToCFStringRef(kIcuDataFileName));
    FilePath data_path =
      base::mac::PathForFrameworkBundleResource(data_file_name);
    if (data_path.empty()) {
      LOG(ERROR) << kIcuDataFileName << " not found in bundle";
      return false;
    }
#endif  // OS check
    if (!mapped_file.Initialize(data_path)) {
      LOG(ERROR) << "Couldn't mmap " << data_path.AsUTF8Unsafe();
      return false;
    }
  }
  UErrorCode err = U_ZERO_ERROR;
  *data = mapped_file.data();
  udata_setCommonData(const_cast<uint8*>(mapped_file.data()), &err);
  return err == U_ZERO_ERROR;
#endif
}
#endif

void AllowMultipleInitializeCallsForTesting() {
#if !defined(NDEBUG)
  g_check_called_once = false;
#endif
}

}  // namespace i18n
}  // namespace base<|MERGE_RESOLUTION|>--- conflicted
+++ resolved
@@ -83,12 +83,8 @@
 #endif
 
 
-<<<<<<< HEAD
 #if !defined(OS_NACL)
-bool InitializeICU() {
-=======
 bool InitializeICU(const void **data) {
->>>>>>> f5df926d
 #if !defined(NDEBUG)
   DCHECK(!g_check_called_once || !g_called_once);
   g_called_once = true;
