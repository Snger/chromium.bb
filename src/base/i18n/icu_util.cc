// Copyright (c) 2012 The Chromium Authors. All rights reserved.
// Use of this source code is governed by a BSD-style license that can be
// found in the LICENSE file.

#include "base/i18n/icu_util.h"

#if defined(OS_WIN)
#include <windows.h>
#endif

#include <string>

#include "base/files/file_path.h"
#include "base/files/memory_mapped_file.h"
#include "base/logging.h"
#include "base/path_service.h"
#include "base/strings/string_util.h"
#include "base/strings/sys_string_conversions.h"
#include "third_party/icu/source/common/unicode/putil.h"
#include "third_party/icu/source/common/unicode/udata.h"

#if defined(OS_MACOSX)
#include "base/mac/foundation_util.h"
#endif

#define ICU_UTIL_DATA_FILE   0
#define ICU_UTIL_DATA_SHARED 1
#define ICU_UTIL_DATA_STATIC 2

#if ICU_UTIL_DATA_IMPL == ICU_UTIL_DATA_FILE
// Use an unversioned file name to simplify a icu version update down the road.
// No need to change the filename in multiple places (gyp files, windows
// build pkg configurations, etc). 'l' stands for Little Endian.
#define ICU_UTIL_DATA_FILE_NAME "icudtl.dat"
#elif ICU_UTIL_DATA_IMPL == ICU_UTIL_DATA_SHARED
#define ICU_UTIL_DATA_SYMBOL "icudt" U_ICU_VERSION_SHORT "_dat"
#if defined(OS_WIN)
#define ICU_UTIL_DATA_SHARED_MODULE_NAME "icudt.dll"
#endif
#endif

namespace base {
namespace i18n {

namespace {

#if !defined(NDEBUG)
// Assert that we are not called more than once.  Even though calling this
// function isn't harmful (ICU can handle it), being called twice probably
// indicates a programming error.
bool g_called_once = false;
bool g_check_called_once = true;
#endif
}

<<<<<<< HEAD

#if defined(OS_ANDROID)
bool InitializeICUWithFileDescriptor(int data_fd) {
#if !defined(NDEBUG)
  DCHECK(!g_check_called_once || !g_called_once);
  g_called_once = true;
#endif

#if (ICU_UTIL_DATA_IMPL == ICU_UTIL_DATA_STATIC)
  // The ICU data is statically linked.
  return true;
#elif (ICU_UTIL_DATA_IMPL == ICU_UTIL_DATA_FILE)
  CR_DEFINE_STATIC_LOCAL(base::MemoryMappedFile, mapped_file, ());
  if (!mapped_file.IsValid()) {
    if (!mapped_file.Initialize(base::File(data_fd))) {
      LOG(ERROR) << "Couldn't mmap icu data file";
      return false;
    }
  }
  UErrorCode err = U_ZERO_ERROR;
  udata_setCommonData(const_cast<uint8*>(mapped_file.data()), &err);
  return err == U_ZERO_ERROR;
#endif // ICU_UTIL_DATA_FILE
}
#endif


bool InitializeICU() {
=======
bool InitializeICU(const void **data) {
>>>>>>> b0c61495
#if !defined(NDEBUG)
  DCHECK(!g_check_called_once || !g_called_once);
  g_called_once = true;
#endif

#if (ICU_UTIL_DATA_IMPL == ICU_UTIL_DATA_SHARED)
  // We expect to find the ICU data module alongside the current module.
  FilePath data_path;
  PathService::Get(base::DIR_MODULE, &data_path);
  data_path = data_path.AppendASCII(ICU_UTIL_DATA_SHARED_MODULE_NAME);

  HMODULE module = LoadLibrary(data_path.value().c_str());
  if (!module) {
    LOG(ERROR) << "Failed to load " << ICU_UTIL_DATA_SHARED_MODULE_NAME;
    return false;
  }

  FARPROC addr = GetProcAddress(module, ICU_UTIL_DATA_SYMBOL);
  if (!addr) {
    LOG(ERROR) << ICU_UTIL_DATA_SYMBOL << ": not found in "
               << ICU_UTIL_DATA_SHARED_MODULE_NAME;
    return false;
  }

  UErrorCode err = U_ZERO_ERROR;
  udata_setCommonData(reinterpret_cast<void*>(addr), &err);
  return err == U_ZERO_ERROR;
#elif (ICU_UTIL_DATA_IMPL == ICU_UTIL_DATA_STATIC)
  // The ICU data is statically linked.
  return true;
#elif (ICU_UTIL_DATA_IMPL == ICU_UTIL_DATA_FILE)
  // If the ICU data directory is set, ICU won't actually load the data until
  // it is needed.  This can fail if the process is sandboxed at that time.
  // Instead, we map the file in and hand off the data so the sandbox won't
  // cause any problems.

  // Chrome doesn't normally shut down ICU, so the mapped data shouldn't ever
  // be released.
  CR_DEFINE_STATIC_LOCAL(base::MemoryMappedFile, mapped_file, ());
  if (!mapped_file.IsValid()) {
#if !defined(OS_MACOSX)
    FilePath data_path;
#if defined(OS_WIN)
    // The data file will be in the same directory as the current module.
    bool path_ok = PathService::Get(base::DIR_MODULE, &data_path);
#elif defined(OS_ANDROID)
    bool path_ok = PathService::Get(base::DIR_ANDROID_APP_DATA, &data_path);
#else
    // For now, expect the data file to be alongside the executable.
    // This is sufficient while we work on unit tests, but will eventually
    // likely live in a data directory.
    bool path_ok = PathService::Get(base::DIR_EXE, &data_path);
#endif
    DCHECK(path_ok);
    data_path = data_path.AppendASCII(ICU_UTIL_DATA_FILE_NAME);
#else
    // Assume it is in the framework bundle's Resources directory.
    FilePath data_path =
      base::mac::PathForFrameworkBundleResource(CFSTR(ICU_UTIL_DATA_FILE_NAME));
    if (data_path.empty()) {
      LOG(ERROR) << ICU_UTIL_DATA_FILE_NAME << " not found in bundle";
      return false;
    }
#endif  // OS check
    if (!mapped_file.Initialize(data_path)) {
      LOG(ERROR) << "Couldn't mmap " << data_path.AsUTF8Unsafe();
      return false;
    }
  }
  UErrorCode err = U_ZERO_ERROR;
  *data = mapped_file.data();
  udata_setCommonData(const_cast<uint8*>(mapped_file.data()), &err);
  return err == U_ZERO_ERROR;
#endif
}

void AllowMultipleInitializeCallsForTesting() {
#if !defined(NDEBUG)
  g_check_called_once = false;
#endif
}

}  // namespace i18n
}  // namespace base<|MERGE_RESOLUTION|>--- conflicted
+++ resolved
@@ -53,8 +53,6 @@
 #endif
 }
 
-<<<<<<< HEAD
-
 #if defined(OS_ANDROID)
 bool InitializeICUWithFileDescriptor(int data_fd) {
 #if !defined(NDEBUG)
@@ -81,10 +79,7 @@
 #endif
 
 
-bool InitializeICU() {
-=======
 bool InitializeICU(const void **data) {
->>>>>>> b0c61495
 #if !defined(NDEBUG)
   DCHECK(!g_check_called_once || !g_called_once);
   g_called_once = true;
