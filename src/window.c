//========================================================================
// GLFW - An OpenGL library
// Platform:    Any
// API version: 3.0
// WWW:         http://www.glfw.org/
//------------------------------------------------------------------------
// Copyright (c) 2002-2006 Marcus Geelnard
// Copyright (c) 2006-2010 Camilla Berglund <elmindreda@elmindreda.org>
// Copyright (c) 2012 Torsten Walluhn <tw@mad-cad.net>
//
// This software is provided 'as-is', without any express or implied
// warranty. In no event will the authors be held liable for any damages
// arising from the use of this software.
//
// Permission is granted to anyone to use this software for any purpose,
// including commercial applications, and to alter it and redistribute it
// freely, subject to the following restrictions:
//
// 1. The origin of this software must not be misrepresented; you must not
//    claim that you wrote the original software. If you use this software
//    in a product, an acknowledgment in the product documentation would
//    be appreciated but is not required.
//
// 2. Altered source versions must be plainly marked as such, and must not
//    be misrepresented as being the original software.
//
// 3. This notice may not be removed or altered from any source
//    distribution.
//
//========================================================================

#include "internal.h"

#include <string.h>
#include <stdlib.h>
#if defined(_MSC_VER)
 #include <malloc.h>
#endif


//========================================================================
// Return the maxiumum of the specified values
//========================================================================

static int Max(int a, int b)
{
    return (a > b) ? a : b;
}


//========================================================================
// Clear scroll offsets for all windows
//========================================================================

static void clearScrollOffsets(void)
{
    _GLFWwindow* window;

    for (window = _glfwLibrary.windowListHead;  window;  window = window->next)
    {
        window->scrollX = 0;
        window->scrollY = 0;
    }
}


//////////////////////////////////////////////////////////////////////////
//////                       GLFW internal API                      //////
//////////////////////////////////////////////////////////////////////////

//========================================================================
// Register window focus events
//========================================================================

void _glfwInputWindowFocus(_GLFWwindow* window, GLboolean focused)
{
    if (focused)
    {
        if (_glfwLibrary.focusedWindow != window)
        {
            _glfwLibrary.focusedWindow = window;

            if (window->windowFocusCallback)
                window->windowFocusCallback(window, focused);
        }
    }
    else
    {
        if (_glfwLibrary.focusedWindow == window)
        {
            int i;

            // Release all pressed keyboard keys
            for (i = 0;  i <= GLFW_KEY_LAST;  i++)
            {
                if (window->key[i] == GLFW_PRESS)
                    _glfwInputKey(window, i, GLFW_RELEASE);
            }

            // Release all pressed mouse buttons
            for (i = 0;  i <= GLFW_MOUSE_BUTTON_LAST;  i++)
            {
                if (window->mouseButton[i] == GLFW_PRESS)
                    _glfwInputMouseClick(window, i, GLFW_RELEASE);
            }

            _glfwLibrary.focusedWindow = NULL;

            if (window->windowFocusCallback)
                window->windowFocusCallback(window, focused);
        }
    }
}


//========================================================================
// Register window position events
//========================================================================

void _glfwInputWindowPos(_GLFWwindow* window, int x, int y)
{
    if (window->positionX == x && window->positionY == y)
        return;

    window->positionX = x;
    window->positionY = y;

    if (window->windowPosCallback)
        window->windowPosCallback(window, x, y);
}


//========================================================================
// Register window size events
//========================================================================

void _glfwInputWindowSize(_GLFWwindow* window, int width, int height)
{
    if (window->width == width && window->height == height)
        return;

    window->width = width;
    window->height = height;

    if (window->windowSizeCallback)
        window->windowSizeCallback(window, width, height);
}


//========================================================================
// Register window size events
//========================================================================

void _glfwInputWindowIconify(_GLFWwindow* window, int iconified)
{
    if (window->iconified == iconified)
        return;

    window->iconified = iconified;

    if (window->windowIconifyCallback)
        window->windowIconifyCallback(window, iconified);
}


//========================================================================
// Register window visibility events
//========================================================================

void _glfwInputWindowVisibility(_GLFWwindow* window, int visible)
{
    window->visible = visible;
}


//========================================================================
// Register window damage events
//========================================================================

void _glfwInputWindowDamage(_GLFWwindow* window)
{
    if (window->windowRefreshCallback)
        window->windowRefreshCallback(window);
}


//========================================================================
// Register window close request events
//========================================================================

void _glfwInputWindowCloseRequest(_GLFWwindow* window)
{
    if (window->windowCloseCallback)
        window->closeRequested = window->windowCloseCallback(window);
    else
        window->closeRequested = GL_TRUE;
}


//////////////////////////////////////////////////////////////////////////
//////                        GLFW public API                       //////
//////////////////////////////////////////////////////////////////////////

//========================================================================
// Create the GLFW window and its associated context
//========================================================================

GLFWAPI GLFWwindow glfwCreateWindow(int width, int height,
                                    const char* title,
                                    GLFWmonitor monitor,
                                    GLFWwindow share)
{
    _GLFWfbconfig fbconfig;
    _GLFWwndconfig wndconfig;
    _GLFWwindow* window;
    _GLFWwindow* previous;

    if (!_glfwInitialized)
    {
        _glfwInputError(GLFW_NOT_INITIALIZED, NULL);
        return NULL;
    }

    // We need to copy these values before doing anything that can fail, as the
    // window hints should be cleared after each call even if it fails

    // Set up desired framebuffer config
    fbconfig.redBits        = Max(_glfwLibrary.hints.redBits, 0);
    fbconfig.greenBits      = Max(_glfwLibrary.hints.greenBits, 0);
    fbconfig.blueBits       = Max(_glfwLibrary.hints.blueBits, 0);
    fbconfig.alphaBits      = Max(_glfwLibrary.hints.alphaBits, 0);
    fbconfig.depthBits      = Max(_glfwLibrary.hints.depthBits, 0);
    fbconfig.stencilBits    = Max(_glfwLibrary.hints.stencilBits, 0);
    fbconfig.accumRedBits   = Max(_glfwLibrary.hints.accumRedBits, 0);
    fbconfig.accumGreenBits = Max(_glfwLibrary.hints.accumGreenBits, 0);
    fbconfig.accumBlueBits  = Max(_glfwLibrary.hints.accumBlueBits, 0);
    fbconfig.accumAlphaBits = Max(_glfwLibrary.hints.accumAlphaBits, 0);
    fbconfig.auxBuffers     = Max(_glfwLibrary.hints.auxBuffers, 0);
    fbconfig.stereo         = _glfwLibrary.hints.stereo ? GL_TRUE : GL_FALSE;
    fbconfig.samples        = Max(_glfwLibrary.hints.samples, 0);
    fbconfig.sRGB           = _glfwLibrary.hints.sRGB ? GL_TRUE : GL_FALSE;

    // Set up desired window config
    wndconfig.title         = title;
    wndconfig.resizable     = _glfwLibrary.hints.resizable ? GL_TRUE : GL_FALSE;
    wndconfig.visible       = _glfwLibrary.hints.visible ? GL_TRUE : GL_FALSE;
    wndconfig.positionX     = _glfwLibrary.hints.positionX;
    wndconfig.positionY     = _glfwLibrary.hints.positionY;
    wndconfig.clientAPI     = _glfwLibrary.hints.clientAPI;
    wndconfig.glMajor       = _glfwLibrary.hints.glMajor;
    wndconfig.glMinor       = _glfwLibrary.hints.glMinor;
    wndconfig.glForward     = _glfwLibrary.hints.glForward ? GL_TRUE : GL_FALSE;
    wndconfig.glDebug       = _glfwLibrary.hints.glDebug ? GL_TRUE : GL_FALSE;
    wndconfig.glProfile     = _glfwLibrary.hints.glProfile;
    wndconfig.glRobustness  = _glfwLibrary.hints.glRobustness;
    wndconfig.monitor       = (_GLFWmonitor*) monitor;
    wndconfig.share         = (_GLFWwindow*) share;

    // Check the OpenGL bits of the window config
    if (!_glfwIsValidContextConfig(&wndconfig))
        return GL_FALSE;

    // Save the currently current context so it can be restored later
    previous = glfwGetCurrentContext();

<<<<<<< HEAD
=======
    if (mode != GLFW_WINDOWED && mode != GLFW_FULLSCREEN)
    {
        _glfwInputError(GLFW_INVALID_ENUM, "Invalid window mode");
        return GL_FALSE;
    }

>>>>>>> 17901948
    if (width <= 0 || height <= 0)
    {
        _glfwInputError(GLFW_INVALID_VALUE, "Invalid window size");
        return GL_FALSE;
    }

    window = (_GLFWwindow*) calloc(1, sizeof(_GLFWwindow));
    if (!window)
    {
        _glfwInputError(GLFW_OUT_OF_MEMORY, NULL);
        return NULL;
    }

    window->next = _glfwLibrary.windowListHead;
    _glfwLibrary.windowListHead = window;

    // Remember window settings
    window->width      = width;
    window->height     = height;
    window->resizable  = wndconfig.resizable;
    window->cursorMode = GLFW_CURSOR_NORMAL;
    window->monitor    = (_GLFWmonitor*) monitor;

    // Open the actual window and create its context
    if (!_glfwPlatformCreateWindow(window, &wndconfig, &fbconfig))
    {
        glfwDestroyWindow(window);
        glfwMakeContextCurrent(previous);
        return GL_FALSE;
    }

    glfwMakeContextCurrent(window);

    // Cache the actual (as opposed to requested) context parameters
    if (!_glfwRefreshContextParams())
    {
        glfwDestroyWindow(window);
        glfwMakeContextCurrent(previous);
        return GL_FALSE;
    }

    // Verify the context against the requested parameters
    if (!_glfwIsValidContext(&wndconfig))
    {
        glfwDestroyWindow(window);
        glfwMakeContextCurrent(previous);
        return GL_FALSE;
    }

    // Clearing the front buffer to black to avoid garbage pixels left over
    // from previous uses of our bit of VRAM
    glClear(GL_COLOR_BUFFER_BIT);
    _glfwPlatformSwapBuffers(window);

    // Restore the previously current context (or NULL)
    glfwMakeContextCurrent(previous);

    // The GLFW specification states that fullscreen windows have the cursor
    // captured by default
    if (wndconfig.monitor)
        glfwSetInputMode(window, GLFW_CURSOR_MODE, GLFW_CURSOR_CAPTURED);

    if (wndconfig.monitor == NULL && wndconfig.visible)
        glfwShowWindow(window);

    return window;
}


//========================================================================
// Reset all window hints to their default values
//========================================================================

void glfwDefaultWindowHints(void)
{
    if (!_glfwInitialized)
    {
        _glfwInputError(GLFW_NOT_INITIALIZED, NULL);
        return;
    }

    memset(&_glfwLibrary.hints, 0, sizeof(_glfwLibrary.hints));

    // The default is OpenGL with minimum version 1.0
    _glfwLibrary.hints.clientAPI = GLFW_OPENGL_API;
    _glfwLibrary.hints.glMajor = 1;
    _glfwLibrary.hints.glMinor = 0;

    // The default is to show the window and allow window resizing
    _glfwLibrary.hints.resizable = GL_TRUE;
    _glfwLibrary.hints.visible   = GL_TRUE;

    // The default window position is the upper left corner of the screen
    _glfwLibrary.hints.positionX = 0;
    _glfwLibrary.hints.positionY = 0;

    // The default is 24 bits of color, 24 bits of depth and 8 bits of stencil
    _glfwLibrary.hints.redBits     = 8;
    _glfwLibrary.hints.greenBits   = 8;
    _glfwLibrary.hints.blueBits    = 8;
    _glfwLibrary.hints.depthBits   = 24;
    _glfwLibrary.hints.stencilBits = 8;
}


//========================================================================
// Set hints for creating the window
//========================================================================

GLFWAPI void glfwWindowHint(int target, int hint)
{
    if (!_glfwInitialized)
    {
        _glfwInputError(GLFW_NOT_INITIALIZED, NULL);
        return;
    }

    switch (target)
    {
        case GLFW_RED_BITS:
            _glfwLibrary.hints.redBits = hint;
            break;
        case GLFW_GREEN_BITS:
            _glfwLibrary.hints.greenBits = hint;
            break;
        case GLFW_BLUE_BITS:
            _glfwLibrary.hints.blueBits = hint;
            break;
        case GLFW_ALPHA_BITS:
            _glfwLibrary.hints.alphaBits = hint;
            break;
        case GLFW_DEPTH_BITS:
            _glfwLibrary.hints.depthBits = hint;
            break;
        case GLFW_STENCIL_BITS:
            _glfwLibrary.hints.stencilBits = hint;
            break;
        case GLFW_ACCUM_RED_BITS:
            _glfwLibrary.hints.accumRedBits = hint;
            break;
        case GLFW_ACCUM_GREEN_BITS:
            _glfwLibrary.hints.accumGreenBits = hint;
            break;
        case GLFW_ACCUM_BLUE_BITS:
            _glfwLibrary.hints.accumBlueBits = hint;
            break;
        case GLFW_ACCUM_ALPHA_BITS:
            _glfwLibrary.hints.accumAlphaBits = hint;
            break;
        case GLFW_AUX_BUFFERS:
            _glfwLibrary.hints.auxBuffers = hint;
            break;
        case GLFW_STEREO:
            _glfwLibrary.hints.stereo = hint;
            break;
        case GLFW_RESIZABLE:
            _glfwLibrary.hints.resizable = hint;
            break;
        case GLFW_VISIBLE:
            _glfwLibrary.hints.visible = hint;
            break;
        case GLFW_POSITION_X:
            _glfwLibrary.hints.positionX = hint;
            break;
        case GLFW_POSITION_Y:
            _glfwLibrary.hints.positionY = hint;
            break;
        case GLFW_SAMPLES:
            _glfwLibrary.hints.samples = hint;
            break;
        case GLFW_SRGB_CAPABLE:
            _glfwLibrary.hints.sRGB = hint;
            break;
        case GLFW_CLIENT_API:
            _glfwLibrary.hints.clientAPI = hint;
            break;
        case GLFW_CONTEXT_VERSION_MAJOR:
            _glfwLibrary.hints.glMajor = hint;
            break;
        case GLFW_CONTEXT_VERSION_MINOR:
            _glfwLibrary.hints.glMinor = hint;
            break;
        case GLFW_CONTEXT_ROBUSTNESS:
            _glfwLibrary.hints.glRobustness = hint;
            break;
        case GLFW_OPENGL_FORWARD_COMPAT:
            _glfwLibrary.hints.glForward = hint;
            break;
        case GLFW_OPENGL_DEBUG_CONTEXT:
            _glfwLibrary.hints.glDebug = hint;
            break;
        case GLFW_OPENGL_PROFILE:
            _glfwLibrary.hints.glProfile = hint;
            break;
        default:
            _glfwInputError(GLFW_INVALID_ENUM, NULL);
            break;
    }
}


//========================================================================
// Properly kill the window / video display
//========================================================================

GLFWAPI void glfwDestroyWindow(GLFWwindow handle)
{
    _GLFWwindow* window = (_GLFWwindow*) handle;

    if (!_glfwInitialized)
    {
        _glfwInputError(GLFW_NOT_INITIALIZED, NULL);
        return;
    }

    // Allow closing of NULL (to match the behavior of free)
    if (window == NULL)
        return;

    // Clear all callbacks to avoid exposing a half torn-down window object
    window->windowPosCallback = NULL;
    window->windowSizeCallback = NULL;
    window->windowCloseCallback = NULL;
    window->windowRefreshCallback = NULL;
    window->windowFocusCallback = NULL;
    window->windowIconifyCallback = NULL;
    window->mouseButtonCallback = NULL;
    window->cursorPosCallback = NULL;
    window->cursorEnterCallback = NULL;
    window->scrollCallback = NULL;
    window->keyCallback = NULL;
    window->charCallback = NULL;

    // The window's context must not be current on another thread when the
    // window is destroyed
    if (window == _glfwPlatformGetCurrentContext())
        _glfwPlatformMakeContextCurrent(NULL);

    // Clear the focused window pointer if this is the focused window
    if (window == _glfwLibrary.focusedWindow)
        _glfwLibrary.focusedWindow = NULL;

    _glfwPlatformDestroyWindow(window);

    // Unlink window from global linked list
    {
        _GLFWwindow** prev = &_glfwLibrary.windowListHead;

        while (*prev != window)
            prev = &((*prev)->next);

        *prev = window->next;
    }

    free(window);
}


//========================================================================
// Set the window title
//========================================================================

GLFWAPI void glfwSetWindowTitle(GLFWwindow handle, const char* title)
{
    _GLFWwindow* window = (_GLFWwindow*) handle;

    if (!_glfwInitialized)
    {
        _glfwInputError(GLFW_NOT_INITIALIZED, NULL);
        return;
    }

    _glfwPlatformSetWindowTitle(window, title);
}


//========================================================================
// Get the window size
//========================================================================

GLFWAPI void glfwGetWindowSize(GLFWwindow handle, int* width, int* height)
{
    _GLFWwindow* window = (_GLFWwindow*) handle;

    if (!_glfwInitialized)
    {
        _glfwInputError(GLFW_NOT_INITIALIZED, NULL);
        return;
    }

    if (width != NULL)
        *width = window->width;

    if (height != NULL)
        *height = window->height;
}


//========================================================================
// Set the window size
//========================================================================

GLFWAPI void glfwSetWindowSize(GLFWwindow handle, int width, int height)
{
    _GLFWwindow* window = (_GLFWwindow*) handle;

    if (!_glfwInitialized)
    {
        _glfwInputError(GLFW_NOT_INITIALIZED, NULL);
        return;
    }

    if (window->iconified)
    {
        // TODO: Figure out if this is an error
        return;
    }

    // Don't do anything if the window size did not change
    if (width == window->width && height == window->height)
        return;

    _glfwPlatformSetWindowSize(window, width, height);
}


//========================================================================
// Window iconification
//========================================================================

GLFWAPI void glfwIconifyWindow(GLFWwindow handle)
{
    _GLFWwindow* window = (_GLFWwindow*) handle;

    if (!_glfwInitialized)
    {
        _glfwInputError(GLFW_NOT_INITIALIZED, NULL);
        return;
    }

    if (window->iconified)
        return;

    _glfwPlatformIconifyWindow(window);
}


//========================================================================
// Window un-iconification
//========================================================================

GLFWAPI void glfwRestoreWindow(GLFWwindow handle)
{
    _GLFWwindow* window = (_GLFWwindow*) handle;

    if (!_glfwInitialized)
    {
        _glfwInputError(GLFW_NOT_INITIALIZED, NULL);
        return;
    }

    if (!window->iconified)
        return;

    _glfwPlatformRestoreWindow(window);
}


//========================================================================
// Window show
//========================================================================

GLFWAPI void glfwShowWindow(GLFWwindow handle)
{
    _GLFWwindow* window = (_GLFWwindow*) handle;

    if (!_glfwInitialized)
    {
        _glfwInputError(GLFW_NOT_INITIALIZED, NULL);
        return;
    }

    if (window->monitor)
        return;

    _glfwPlatformShowWindow(window);
}


//========================================================================
// Window hide
//========================================================================

GLFWAPI void glfwHideWindow(GLFWwindow handle)
{
    _GLFWwindow* window = (_GLFWwindow*) handle;

    if (!_glfwInitialized)
    {
        _glfwInputError(GLFW_NOT_INITIALIZED, NULL);
        return;
    }

    if (window->monitor)
        return;

    _glfwPlatformHideWindow(window);
}


//========================================================================
// Get window parameter
//========================================================================

GLFWAPI int glfwGetWindowParam(GLFWwindow handle, int param)
{
    _GLFWwindow* window = (_GLFWwindow*) handle;

    if (!_glfwInitialized)
    {
        _glfwInputError(GLFW_NOT_INITIALIZED, NULL);
        return 0;
    }

    switch (param)
    {
        case GLFW_FOCUSED:
            return window == _glfwLibrary.focusedWindow;
        case GLFW_ICONIFIED:
            return window->iconified;
        case GLFW_SHOULD_CLOSE:
            return window->closeRequested;
        case GLFW_RESIZABLE:
            return window->resizable;
        case GLFW_VISIBLE:
            return window->visible;
        case GLFW_POSITION_X:
            return window->positionX;
        case GLFW_POSITION_Y:
            return window->positionY;
        case GLFW_CLIENT_API:
            return window->clientAPI;
        case GLFW_CONTEXT_VERSION_MAJOR:
            return window->glMajor;
        case GLFW_CONTEXT_VERSION_MINOR:
            return window->glMinor;
        case GLFW_CONTEXT_REVISION:
            return window->glRevision;
        case GLFW_CONTEXT_ROBUSTNESS:
            return window->glRobustness;
        case GLFW_OPENGL_FORWARD_COMPAT:
            return window->glForward;
        case GLFW_OPENGL_DEBUG_CONTEXT:
            return window->glDebug;
        case GLFW_OPENGL_PROFILE:
            return window->glProfile;
    }

    _glfwInputError(GLFW_INVALID_ENUM, NULL);
    return 0;
}


//========================================================================
// Get window monitor
//========================================================================

GLFWAPI GLFWmonitor glfwGetWindowMonitor(GLFWwindow handle)
{
    _GLFWwindow* window = (_GLFWwindow*) handle;

    if (!_glfwInitialized)
    {
        _glfwSetError(GLFW_NOT_INITIALIZED, NULL);
        return NULL;
    }

    return (GLFWmonitor) window->monitor;
}


//========================================================================
// Set the user pointer for the specified window
//========================================================================

GLFWAPI void glfwSetWindowUserPointer(GLFWwindow handle, void* pointer)
{
    _GLFWwindow* window = (_GLFWwindow*) handle;

    if (!_glfwInitialized)
    {
        _glfwInputError(GLFW_NOT_INITIALIZED, NULL);
        return;
    }

    window->userPointer = pointer;
}


//========================================================================
// Get the user pointer for the specified window
//========================================================================

GLFWAPI void* glfwGetWindowUserPointer(GLFWwindow handle)
{
    _GLFWwindow* window = (_GLFWwindow*) handle;

    if (!_glfwInitialized)
    {
        _glfwInputError(GLFW_NOT_INITIALIZED, NULL);
        return NULL;
    }

    return window->userPointer;
}


//========================================================================
// Set callback function for window position changes
//========================================================================

GLFWAPI void glfwSetWindowPosCallback(GLFWwindow handle, GLFWwindowposfun cbfun)
{
    _GLFWwindow* window = (_GLFWwindow*) handle;

    if (!_glfwInitialized)
    {
        _glfwInputError(GLFW_NOT_INITIALIZED, NULL);
        return;
    }

    window->windowPosCallback = cbfun;
}


//========================================================================
// Set callback function for window size changes
//========================================================================

GLFWAPI void glfwSetWindowSizeCallback(GLFWwindow handle, GLFWwindowsizefun cbfun)
{
    _GLFWwindow* window = (_GLFWwindow*) handle;

    if (!_glfwInitialized)
    {
        _glfwInputError(GLFW_NOT_INITIALIZED, NULL);
        return;
    }

    window->windowSizeCallback = cbfun;
}


//========================================================================
// Set callback function for window close events
//========================================================================

GLFWAPI void glfwSetWindowCloseCallback(GLFWwindow handle, GLFWwindowclosefun cbfun)
{
    _GLFWwindow* window = (_GLFWwindow*) handle;

    if (!_glfwInitialized)
    {
        _glfwInputError(GLFW_NOT_INITIALIZED, NULL);
        return;
    }

    window->windowCloseCallback = cbfun;
}


//========================================================================
// Set callback function for window refresh events
//========================================================================

GLFWAPI void glfwSetWindowRefreshCallback(GLFWwindow handle, GLFWwindowrefreshfun cbfun)
{
    _GLFWwindow* window = (_GLFWwindow*) handle;

    if (!_glfwInitialized)
    {
        _glfwInputError(GLFW_NOT_INITIALIZED, NULL);
        return;
    }

    window->windowRefreshCallback = cbfun;
}


//========================================================================
// Set callback function for window focus events
//========================================================================

GLFWAPI void glfwSetWindowFocusCallback(GLFWwindow handle, GLFWwindowfocusfun cbfun)
{
    _GLFWwindow* window = (_GLFWwindow*) handle;

    if (!_glfwInitialized)
    {
        _glfwInputError(GLFW_NOT_INITIALIZED, NULL);
        return;
    }

    window->windowFocusCallback = cbfun;
}


//========================================================================
// Set callback function for window iconification events
//========================================================================

GLFWAPI void glfwSetWindowIconifyCallback(GLFWwindow handle, GLFWwindowiconifyfun cbfun)
{
    _GLFWwindow* window = (_GLFWwindow*) handle;

    if (!_glfwInitialized)
    {
        _glfwInputError(GLFW_NOT_INITIALIZED, NULL);
        return;
    }

    window->windowIconifyCallback = cbfun;
}


//========================================================================
// Poll for new window and input events
//========================================================================

GLFWAPI void glfwPollEvents(void)
{
    if (!_glfwInitialized)
    {
        _glfwInputError(GLFW_NOT_INITIALIZED, NULL);
        return;
    }

    clearScrollOffsets();

    _glfwPlatformPollEvents();
}


//========================================================================
// Wait for new window and input events
//========================================================================

GLFWAPI void glfwWaitEvents(void)
{
    if (!_glfwInitialized)
    {
        _glfwInputError(GLFW_NOT_INITIALIZED, NULL);
        return;
    }

    clearScrollOffsets();

    _glfwPlatformWaitEvents();
}
<|MERGE_RESOLUTION|>--- conflicted
+++ resolved
@@ -263,15 +263,6 @@
     // Save the currently current context so it can be restored later
     previous = glfwGetCurrentContext();
 
-<<<<<<< HEAD
-=======
-    if (mode != GLFW_WINDOWED && mode != GLFW_FULLSCREEN)
-    {
-        _glfwInputError(GLFW_INVALID_ENUM, "Invalid window mode");
-        return GL_FALSE;
-    }
-
->>>>>>> 17901948
     if (width <= 0 || height <= 0)
     {
         _glfwInputError(GLFW_INVALID_VALUE, "Invalid window size");
@@ -745,7 +736,7 @@
 
     if (!_glfwInitialized)
     {
-        _glfwSetError(GLFW_NOT_INITIALIZED, NULL);
+        _glfwInputError(GLFW_NOT_INITIALIZED, NULL);
         return NULL;
     }
 
