//========================================================================
// GLFW - An OpenGL library
// Platform:    Any
// API version: 3.0
// WWW:         http://www.glfw.org/
//------------------------------------------------------------------------
// Copyright (c) 2002-2006 Marcus Geelnard
// Copyright (c) 2006-2010 Camilla Berglund <elmindreda@elmindreda.org>
// Copyright (c) 2012 Torsten Walluhn <tw@mad-cad.net>
//
// This software is provided 'as-is', without any express or implied
// warranty. In no event will the authors be held liable for any damages
// arising from the use of this software.
//
// Permission is granted to anyone to use this software for any purpose,
// including commercial applications, and to alter it and redistribute it
// freely, subject to the following restrictions:
//
// 1. The origin of this software must not be misrepresented; you must not
//    claim that you wrote the original software. If you use this software
//    in a product, an acknowledgment in the product documentation would
//    be appreciated but is not required.
//
// 2. Altered source versions must be plainly marked as such, and must not
//    be misrepresented as being the original software.
//
// 3. This notice may not be removed or altered from any source
//    distribution.
//
//========================================================================

#include "internal.h"

#include <string.h>
#include <stdlib.h>
#if defined(_MSC_VER)
 #include <malloc.h>
#endif


//========================================================================
// Return the maxiumum of the specified values
//========================================================================

static int Max(int a, int b)
{
    return (a > b) ? a : b;
}


//========================================================================
// Clear scroll offsets for all windows
//========================================================================

static void clearScrollOffsets(void)
{
    _GLFWwindow* window;

    for (window = _glfwLibrary.windowListHead;  window;  window = window->next)
    {
        window->scrollX = 0;
        window->scrollY = 0;
    }
}


//////////////////////////////////////////////////////////////////////////
//////                       GLFW internal API                      //////
//////////////////////////////////////////////////////////////////////////

//========================================================================
// Register window focus events
//========================================================================

void _glfwInputWindowFocus(_GLFWwindow* window, GLboolean focused)
{
    if (focused)
    {
        if (_glfwLibrary.focusedWindow != window)
        {
            _glfwLibrary.focusedWindow = window;

            if (window->windowFocusCallback)
                window->windowFocusCallback(window, focused);
        }
    }
    else
    {
        if (_glfwLibrary.focusedWindow == window)
        {
            int i;

            // Release all pressed keyboard keys
            for (i = 0;  i <= GLFW_KEY_LAST;  i++)
            {
                if (window->key[i] == GLFW_PRESS)
                    _glfwInputKey(window, i, GLFW_RELEASE);
            }

            // Release all pressed mouse buttons
            for (i = 0;  i <= GLFW_MOUSE_BUTTON_LAST;  i++)
            {
                if (window->mouseButton[i] == GLFW_PRESS)
                    _glfwInputMouseClick(window, i, GLFW_RELEASE);
            }

            _glfwLibrary.focusedWindow = NULL;

            if (window->windowFocusCallback)
                window->windowFocusCallback(window, focused);
        }
    }
}


//========================================================================
// Register window position events
//========================================================================

void _glfwInputWindowPos(_GLFWwindow* window, int x, int y)
{
    if (window->positionX == x && window->positionY == y)
        return;

    window->positionX = x;
    window->positionY = y;

    if (window->windowPosCallback)
        window->windowPosCallback(window, x, y);
}


//========================================================================
// Register window size events
//========================================================================

void _glfwInputWindowSize(_GLFWwindow* window, int width, int height)
{
    if (window->width == width && window->height == height)
        return;

    window->width = width;
    window->height = height;

    if (window->windowSizeCallback)
        window->windowSizeCallback(window, width, height);
}


//========================================================================
// Register window size events
//========================================================================

void _glfwInputWindowIconify(_GLFWwindow* window, int iconified)
{
    if (window->iconified == iconified)
        return;

    window->iconified = iconified;

    if (window->windowIconifyCallback)
        window->windowIconifyCallback(window, iconified);
}


//========================================================================
// Register window visibility events
//========================================================================

void _glfwInputWindowVisibility(_GLFWwindow* window, int visible)
{
    window->visible = visible;
}


//========================================================================
// Register window damage events
//========================================================================

void _glfwInputWindowDamage(_GLFWwindow* window)
{
    if (window->windowRefreshCallback)
        window->windowRefreshCallback(window);
}


//========================================================================
// Register window close request events
//========================================================================

void _glfwInputWindowCloseRequest(_GLFWwindow* window)
{
    if (window->windowCloseCallback)
        window->closeRequested = window->windowCloseCallback(window);
    else
        window->closeRequested = GL_TRUE;
}


//////////////////////////////////////////////////////////////////////////
//////                        GLFW public API                       //////
//////////////////////////////////////////////////////////////////////////

//========================================================================
// Create the GLFW window and its associated context
//========================================================================

GLFWAPI GLFWwindow glfwCreateWindow(int width, int height,
                                    const char* title,
                                    GLFWmonitor monitor,
                                    GLFWwindow share)
{
    _GLFWfbconfig fbconfig;
    _GLFWwndconfig wndconfig;
    _GLFWwindow* window;
    _GLFWwindow* previous;

    if (!_glfwInitialized)
    {
        _glfwSetError(GLFW_NOT_INITIALIZED, NULL);
        return NULL;
    }

    // We need to copy these values before doing anything that can fail, as the
    // window hints should be cleared after each call even if it fails

    // Set up desired framebuffer config
    fbconfig.redBits        = Max(_glfwLibrary.hints.redBits, 0);
    fbconfig.greenBits      = Max(_glfwLibrary.hints.greenBits, 0);
    fbconfig.blueBits       = Max(_glfwLibrary.hints.blueBits, 0);
    fbconfig.alphaBits      = Max(_glfwLibrary.hints.alphaBits, 0);
    fbconfig.depthBits      = Max(_glfwLibrary.hints.depthBits, 0);
    fbconfig.stencilBits    = Max(_glfwLibrary.hints.stencilBits, 0);
    fbconfig.accumRedBits   = Max(_glfwLibrary.hints.accumRedBits, 0);
    fbconfig.accumGreenBits = Max(_glfwLibrary.hints.accumGreenBits, 0);
    fbconfig.accumBlueBits  = Max(_glfwLibrary.hints.accumBlueBits, 0);
    fbconfig.accumAlphaBits = Max(_glfwLibrary.hints.accumAlphaBits, 0);
    fbconfig.auxBuffers     = Max(_glfwLibrary.hints.auxBuffers, 0);
    fbconfig.stereo         = _glfwLibrary.hints.stereo ? GL_TRUE : GL_FALSE;
    fbconfig.samples        = Max(_glfwLibrary.hints.samples, 0);
    fbconfig.sRGB           = _glfwLibrary.hints.sRGB ? GL_TRUE : GL_FALSE;

    // Set up desired window config
    wndconfig.title          = title;
    wndconfig.refreshRate    = Max(_glfwLibrary.hints.refreshRate, 0);
    wndconfig.resizable      = _glfwLibrary.hints.resizable ? GL_TRUE : GL_FALSE;
    wndconfig.visible        = _glfwLibrary.hints.visible ? GL_TRUE : GL_FALSE;
    wndconfig.positionX      = _glfwLibrary.hints.positionX;
    wndconfig.positionY      = _glfwLibrary.hints.positionY;
    wndconfig.clientAPI      = _glfwLibrary.hints.clientAPI;
    wndconfig.glMajor        = _glfwLibrary.hints.glMajor;
    wndconfig.glMinor        = _glfwLibrary.hints.glMinor;
    wndconfig.glForward      = _glfwLibrary.hints.glForward ? GL_TRUE : GL_FALSE;
    wndconfig.glDebug        = _glfwLibrary.hints.glDebug ? GL_TRUE : GL_FALSE;
    wndconfig.glProfile      = _glfwLibrary.hints.glProfile;
<<<<<<< HEAD
    wndconfig.glRobustness   = _glfwLibrary.hints.glRobustness ? GL_TRUE : GL_FALSE;
    wndconfig.monitor        = (_GLFWmonitor*) monitor;
=======
    wndconfig.glRobustness   = _glfwLibrary.hints.glRobustness;
>>>>>>> 1395ec22
    wndconfig.share          = (_GLFWwindow*) share;

    // Check the OpenGL bits of the window config
    if (!_glfwIsValidContextConfig(&wndconfig))
        return GL_FALSE;

    // Save the currently current context so it can be restored later
    previous = glfwGetCurrentContext();

<<<<<<< HEAD
=======
    if (mode != GLFW_WINDOWED && mode != GLFW_FULLSCREEN)
    {
        _glfwSetError(GLFW_INVALID_ENUM, "Invalid window mode");
        return GL_FALSE;
    }

>>>>>>> 1395ec22
    if (width <= 0 || height <= 0)
    {
        _glfwSetError(GLFW_INVALID_VALUE, "Invalid window size");
        return GL_FALSE;
    }

    window = (_GLFWwindow*) calloc(1, sizeof(_GLFWwindow));
    if (!window)
    {
        _glfwSetError(GLFW_OUT_OF_MEMORY, NULL);
        return NULL;
    }

    window->next = _glfwLibrary.windowListHead;
    _glfwLibrary.windowListHead = window;

    // Remember window settings
    window->width      = width;
    window->height     = height;
    window->resizable  = wndconfig.resizable;
    window->cursorMode = GLFW_CURSOR_NORMAL;
    window->monitor    = (_GLFWmonitor*) monitor;

    // Open the actual window and create its context
    if (!_glfwPlatformCreateWindow(window, &wndconfig, &fbconfig))
    {
        glfwDestroyWindow(window);
        glfwMakeContextCurrent(previous);
        return GL_FALSE;
    }

    // Cache the actual (as opposed to requested) window parameters
    _glfwPlatformRefreshWindowParams(window);

    glfwMakeContextCurrent(window);

    // Cache the actual (as opposed to requested) context parameters
    if (!_glfwRefreshContextParams())
    {
        glfwDestroyWindow(window);
        glfwMakeContextCurrent(previous);
        return GL_FALSE;
    }

    // Verify the context against the requested parameters
    if (!_glfwIsValidContext(&wndconfig))
    {
        glfwDestroyWindow(window);
        glfwMakeContextCurrent(previous);
        return GL_FALSE;
    }

    // Clearing the front buffer to black to avoid garbage pixels left over
    // from previous uses of our bit of VRAM
    glClear(GL_COLOR_BUFFER_BIT);
    _glfwPlatformSwapBuffers(window);

    // Restore the previously current context (or NULL)
    glfwMakeContextCurrent(previous);

    // The GLFW specification states that fullscreen windows have the cursor
    // captured by default
    if (wndconfig.monitor)
        glfwSetInputMode(window, GLFW_CURSOR_MODE, GLFW_CURSOR_CAPTURED);

    if (wndconfig.monitor == NULL && wndconfig.visible)
        glfwShowWindow(window);

    return window;
}


//========================================================================
// Reset all window hints to their default values
//========================================================================

void glfwDefaultWindowHints(void)
{
    if (!_glfwInitialized)
    {
        _glfwSetError(GLFW_NOT_INITIALIZED, NULL);
        return;
    }

    memset(&_glfwLibrary.hints, 0, sizeof(_glfwLibrary.hints));

    // The default is OpenGL with minimum version 1.0
    _glfwLibrary.hints.clientAPI = GLFW_OPENGL_API;
    _glfwLibrary.hints.glMajor = 1;
    _glfwLibrary.hints.glMinor = 0;

    // The default is to show the window and allow window resizing
    _glfwLibrary.hints.resizable = GL_TRUE;
    _glfwLibrary.hints.visible   = GL_TRUE;

    // The default window position is the upper left corner of the screen
    _glfwLibrary.hints.positionX = 0;
    _glfwLibrary.hints.positionY = 0;

    // The default is 24 bits of color, 24 bits of depth and 8 bits of stencil
    _glfwLibrary.hints.redBits     = 8;
    _glfwLibrary.hints.greenBits   = 8;
    _glfwLibrary.hints.blueBits    = 8;
    _glfwLibrary.hints.depthBits   = 24;
    _glfwLibrary.hints.stencilBits = 8;
}


//========================================================================
// Set hints for creating the window
//========================================================================

GLFWAPI void glfwWindowHint(int target, int hint)
{
    if (!_glfwInitialized)
    {
        _glfwSetError(GLFW_NOT_INITIALIZED, NULL);
        return;
    }

    switch (target)
    {
        case GLFW_RED_BITS:
            _glfwLibrary.hints.redBits = hint;
            break;
        case GLFW_GREEN_BITS:
            _glfwLibrary.hints.greenBits = hint;
            break;
        case GLFW_BLUE_BITS:
            _glfwLibrary.hints.blueBits = hint;
            break;
        case GLFW_ALPHA_BITS:
            _glfwLibrary.hints.alphaBits = hint;
            break;
        case GLFW_DEPTH_BITS:
            _glfwLibrary.hints.depthBits = hint;
            break;
        case GLFW_STENCIL_BITS:
            _glfwLibrary.hints.stencilBits = hint;
            break;
        case GLFW_REFRESH_RATE:
            _glfwLibrary.hints.refreshRate = hint;
            break;
        case GLFW_ACCUM_RED_BITS:
            _glfwLibrary.hints.accumRedBits = hint;
            break;
        case GLFW_ACCUM_GREEN_BITS:
            _glfwLibrary.hints.accumGreenBits = hint;
            break;
        case GLFW_ACCUM_BLUE_BITS:
            _glfwLibrary.hints.accumBlueBits = hint;
            break;
        case GLFW_ACCUM_ALPHA_BITS:
            _glfwLibrary.hints.accumAlphaBits = hint;
            break;
        case GLFW_AUX_BUFFERS:
            _glfwLibrary.hints.auxBuffers = hint;
            break;
        case GLFW_STEREO:
            _glfwLibrary.hints.stereo = hint;
            break;
        case GLFW_RESIZABLE:
            _glfwLibrary.hints.resizable = hint;
            break;
        case GLFW_VISIBLE:
            _glfwLibrary.hints.visible = hint;
            break;
        case GLFW_POSITION_X:
            _glfwLibrary.hints.positionX = hint;
            break;
        case GLFW_POSITION_Y:
            _glfwLibrary.hints.positionY = hint;
            break;
        case GLFW_FSAA_SAMPLES:
            _glfwLibrary.hints.samples = hint;
            break;
        case GLFW_SRGB_CAPABLE:
            _glfwLibrary.hints.sRGB = hint;
            break;
        case GLFW_CLIENT_API:
            _glfwLibrary.hints.clientAPI = hint;
            break;
        case GLFW_CONTEXT_VERSION_MAJOR:
            _glfwLibrary.hints.glMajor = hint;
            break;
        case GLFW_CONTEXT_VERSION_MINOR:
            _glfwLibrary.hints.glMinor = hint;
            break;
        case GLFW_CONTEXT_ROBUSTNESS:
            _glfwLibrary.hints.glRobustness = hint;
            break;
        case GLFW_OPENGL_FORWARD_COMPAT:
            _glfwLibrary.hints.glForward = hint;
            break;
        case GLFW_OPENGL_DEBUG_CONTEXT:
            _glfwLibrary.hints.glDebug = hint;
            break;
        case GLFW_OPENGL_PROFILE:
            _glfwLibrary.hints.glProfile = hint;
            break;
        default:
            _glfwSetError(GLFW_INVALID_ENUM, NULL);
            break;
    }
}


//========================================================================
// Properly kill the window / video display
//========================================================================

GLFWAPI void glfwDestroyWindow(GLFWwindow handle)
{
    _GLFWwindow* window = (_GLFWwindow*) handle;

    if (!_glfwInitialized)
    {
        _glfwSetError(GLFW_NOT_INITIALIZED, NULL);
        return;
    }

    // Allow closing of NULL (to match the behavior of free)
    if (window == NULL)
        return;

    // The window's context must not be current on another thread when the
    // window is destroyed
    if (window == _glfwPlatformGetCurrentContext())
        _glfwPlatformMakeContextCurrent(NULL);

    // Clear the focused window pointer if this is the focused window
    if (window == _glfwLibrary.focusedWindow)
        _glfwLibrary.focusedWindow = NULL;

    _glfwPlatformDestroyWindow(window);

    // Unlink window from global linked list
    {
        _GLFWwindow** prev = &_glfwLibrary.windowListHead;

        while (*prev != window)
            prev = &((*prev)->next);

        *prev = window->next;
    }

    free(window);
}


//========================================================================
// Set the window title
//========================================================================

GLFWAPI void glfwSetWindowTitle(GLFWwindow handle, const char* title)
{
    _GLFWwindow* window = (_GLFWwindow*) handle;

    if (!_glfwInitialized)
    {
        _glfwSetError(GLFW_NOT_INITIALIZED, NULL);
        return;
    }

    _glfwPlatformSetWindowTitle(window, title);
}


//========================================================================
// Get the window size
//========================================================================

GLFWAPI void glfwGetWindowSize(GLFWwindow handle, int* width, int* height)
{
    _GLFWwindow* window = (_GLFWwindow*) handle;

    if (!_glfwInitialized)
    {
        _glfwSetError(GLFW_NOT_INITIALIZED, NULL);
        return;
    }

    if (width != NULL)
        *width = window->width;

    if (height != NULL)
        *height = window->height;
}


//========================================================================
// Set the window size
//========================================================================

GLFWAPI void glfwSetWindowSize(GLFWwindow handle, int width, int height)
{
    _GLFWwindow* window = (_GLFWwindow*) handle;

    if (!_glfwInitialized)
    {
        _glfwSetError(GLFW_NOT_INITIALIZED, NULL);
        return;
    }

    if (window->iconified)
    {
        // TODO: Figure out if this is an error
        return;
    }

    // Don't do anything if the window size did not change
    if (width == window->width && height == window->height)
        return;

    _glfwPlatformSetWindowSize(window, width, height);

    if (window->monitor)
    {
        // Refresh window parameters (may have changed due to changed video
        // modes)
        _glfwPlatformRefreshWindowParams(window);
    }
}


//========================================================================
// Window iconification
//========================================================================

GLFWAPI void glfwIconifyWindow(GLFWwindow handle)
{
    _GLFWwindow* window = (_GLFWwindow*) handle;

    if (!_glfwInitialized)
    {
        _glfwSetError(GLFW_NOT_INITIALIZED, NULL);
        return;
    }

    if (window->iconified)
        return;

    _glfwPlatformIconifyWindow(window);
}


//========================================================================
// Window un-iconification
//========================================================================

GLFWAPI void glfwRestoreWindow(GLFWwindow handle)
{
    _GLFWwindow* window = (_GLFWwindow*) handle;

    if (!_glfwInitialized)
    {
        _glfwSetError(GLFW_NOT_INITIALIZED, NULL);
        return;
    }

    if (!window->iconified)
        return;

    _glfwPlatformRestoreWindow(window);

    if (window->monitor)
        _glfwPlatformRefreshWindowParams(window);
}


//========================================================================
// Window show
//========================================================================

GLFWAPI void glfwShowWindow(GLFWwindow handle)
{
    _GLFWwindow* window = (_GLFWwindow*) handle;

    if (!_glfwInitialized)
    {
        _glfwSetError(GLFW_NOT_INITIALIZED, NULL);
        return;
    }

    if (window->monitor)
        return;

    _glfwPlatformShowWindow(window);
}


//========================================================================
// Window hide
//========================================================================

GLFWAPI void glfwHideWindow(GLFWwindow handle)
{
    _GLFWwindow* window = (_GLFWwindow*) handle;

    if (!_glfwInitialized)
    {
        _glfwSetError(GLFW_NOT_INITIALIZED, NULL);
        return;
    }

    if (window->monitor)
        return;

    _glfwPlatformHideWindow(window);
}


//========================================================================
// Get window parameter
//========================================================================

GLFWAPI int glfwGetWindowParam(GLFWwindow handle, int param)
{
    _GLFWwindow* window = (_GLFWwindow*) handle;

    if (!_glfwInitialized)
    {
        _glfwSetError(GLFW_NOT_INITIALIZED, NULL);
        return 0;
    }

    switch (param)
    {
        case GLFW_FOCUSED:
            return window == _glfwLibrary.focusedWindow;
        case GLFW_ICONIFIED:
            return window->iconified;
        case GLFW_CLOSE_REQUESTED:
            return window->closeRequested;
        case GLFW_REFRESH_RATE:
            return window->refreshRate;
        case GLFW_RESIZABLE:
            return window->resizable;
        case GLFW_VISIBLE:
            return window->visible;
        case GLFW_POSITION_X:
            return window->positionX;
        case GLFW_POSITION_Y:
            return window->positionY;
        case GLFW_CLIENT_API:
            return window->clientAPI;
        case GLFW_CONTEXT_VERSION_MAJOR:
            return window->glMajor;
        case GLFW_CONTEXT_VERSION_MINOR:
            return window->glMinor;
        case GLFW_CONTEXT_REVISION:
            return window->glRevision;
        case GLFW_CONTEXT_ROBUSTNESS:
            return window->glRobustness;
        case GLFW_OPENGL_FORWARD_COMPAT:
            return window->glForward;
        case GLFW_OPENGL_DEBUG_CONTEXT:
            return window->glDebug;
        case GLFW_OPENGL_PROFILE:
            return window->glProfile;
    }

    _glfwSetError(GLFW_INVALID_ENUM, NULL);
    return 0;
}


//========================================================================
// Get window monitor
//========================================================================

GLFWAPI GLFWmonitor glfwGetWindowMonitor(GLFWwindow handle)
{
    _GLFWwindow* window = (_GLFWwindow*) handle;

    if (!_glfwInitialized)
    {
        _glfwSetError(GLFW_NOT_INITIALIZED, NULL);
        return NULL;
    }

    return (GLFWmonitor) window->monitor;
}


//========================================================================
// Set the user pointer for the specified window
//========================================================================

GLFWAPI void glfwSetWindowUserPointer(GLFWwindow handle, void* pointer)
{
    _GLFWwindow* window = (_GLFWwindow*) handle;

    if (!_glfwInitialized)
    {
        _glfwSetError(GLFW_NOT_INITIALIZED, NULL);
        return;
    }

    window->userPointer = pointer;
}


//========================================================================
// Get the user pointer for the specified window
//========================================================================

GLFWAPI void* glfwGetWindowUserPointer(GLFWwindow handle)
{
    _GLFWwindow* window = (_GLFWwindow*) handle;

    if (!_glfwInitialized)
    {
        _glfwSetError(GLFW_NOT_INITIALIZED, NULL);
        return NULL;
    }

    return window->userPointer;
}


//========================================================================
// Set callback function for window position changes
//========================================================================

GLFWAPI void glfwSetWindowPosCallback(GLFWwindow handle, GLFWwindowposfun cbfun)
{
    _GLFWwindow* window = (_GLFWwindow*) handle;

    if (!_glfwInitialized)
    {
        _glfwSetError(GLFW_NOT_INITIALIZED, NULL);
        return;
    }

    window->windowPosCallback = cbfun;
}


//========================================================================
// Set callback function for window size changes
//========================================================================

GLFWAPI void glfwSetWindowSizeCallback(GLFWwindow handle, GLFWwindowsizefun cbfun)
{
    _GLFWwindow* window = (_GLFWwindow*) handle;

    if (!_glfwInitialized)
    {
        _glfwSetError(GLFW_NOT_INITIALIZED, NULL);
        return;
    }

    window->windowSizeCallback = cbfun;
}


//========================================================================
// Set callback function for window close events
//========================================================================

GLFWAPI void glfwSetWindowCloseCallback(GLFWwindow handle, GLFWwindowclosefun cbfun)
{
    _GLFWwindow* window = (_GLFWwindow*) handle;

    if (!_glfwInitialized)
    {
        _glfwSetError(GLFW_NOT_INITIALIZED, NULL);
        return;
    }

    window->windowCloseCallback = cbfun;
}


//========================================================================
// Set callback function for window refresh events
//========================================================================

GLFWAPI void glfwSetWindowRefreshCallback(GLFWwindow handle, GLFWwindowrefreshfun cbfun)
{
    _GLFWwindow* window = (_GLFWwindow*) handle;

    if (!_glfwInitialized)
    {
        _glfwSetError(GLFW_NOT_INITIALIZED, NULL);
        return;
    }

    window->windowRefreshCallback = cbfun;
}


//========================================================================
// Set callback function for window focus events
//========================================================================

GLFWAPI void glfwSetWindowFocusCallback(GLFWwindow handle, GLFWwindowfocusfun cbfun)
{
    _GLFWwindow* window = (_GLFWwindow*) handle;

    if (!_glfwInitialized)
    {
        _glfwSetError(GLFW_NOT_INITIALIZED, NULL);
        return;
    }

    window->windowFocusCallback = cbfun;
}


//========================================================================
// Set callback function for window iconification events
//========================================================================

GLFWAPI void glfwSetWindowIconifyCallback(GLFWwindow handle, GLFWwindowiconifyfun cbfun)
{
    _GLFWwindow* window = (_GLFWwindow*) handle;

    if (!_glfwInitialized)
    {
        _glfwSetError(GLFW_NOT_INITIALIZED, NULL);
        return;
    }

    window->windowIconifyCallback = cbfun;
}


//========================================================================
// Poll for new window and input events
//========================================================================

GLFWAPI void glfwPollEvents(void)
{
    if (!_glfwInitialized)
    {
        _glfwSetError(GLFW_NOT_INITIALIZED, NULL);
        return;
    }

    clearScrollOffsets();

    _glfwPlatformPollEvents();
}


//========================================================================
// Wait for new window and input events
//========================================================================

GLFWAPI void glfwWaitEvents(void)
{
    if (!_glfwInitialized)
    {
        _glfwSetError(GLFW_NOT_INITIALIZED, NULL);
        return;
    }

    clearScrollOffsets();

    _glfwPlatformWaitEvents();
}
<|MERGE_RESOLUTION|>--- conflicted
+++ resolved
@@ -253,12 +253,8 @@
     wndconfig.glForward      = _glfwLibrary.hints.glForward ? GL_TRUE : GL_FALSE;
     wndconfig.glDebug        = _glfwLibrary.hints.glDebug ? GL_TRUE : GL_FALSE;
     wndconfig.glProfile      = _glfwLibrary.hints.glProfile;
-<<<<<<< HEAD
-    wndconfig.glRobustness   = _glfwLibrary.hints.glRobustness ? GL_TRUE : GL_FALSE;
+    wndconfig.glRobustness   = _glfwLibrary.hints.glRobustness;
     wndconfig.monitor        = (_GLFWmonitor*) monitor;
-=======
-    wndconfig.glRobustness   = _glfwLibrary.hints.glRobustness;
->>>>>>> 1395ec22
     wndconfig.share          = (_GLFWwindow*) share;
 
     // Check the OpenGL bits of the window config
@@ -268,15 +264,6 @@
     // Save the currently current context so it can be restored later
     previous = glfwGetCurrentContext();
 
-<<<<<<< HEAD
-=======
-    if (mode != GLFW_WINDOWED && mode != GLFW_FULLSCREEN)
-    {
-        _glfwSetError(GLFW_INVALID_ENUM, "Invalid window mode");
-        return GL_FALSE;
-    }
-
->>>>>>> 1395ec22
     if (width <= 0 || height <= 0)
     {
         _glfwSetError(GLFW_INVALID_VALUE, "Invalid window size");
