/* Copyright (c) 2010-2011 Xiph.Org Foundation, Skype Limited
   Written by Jean-Marc Valin and Koen Vos */
/*
   Redistribution and use in source and binary forms, with or without
   modification, are permitted provided that the following conditions
   are met:

   - Redistributions of source code must retain the above copyright
   notice, this list of conditions and the following disclaimer.

   - Redistributions in binary form must reproduce the above copyright
   notice, this list of conditions and the following disclaimer in the
   documentation and/or other materials provided with the distribution.

   THIS SOFTWARE IS PROVIDED BY THE COPYRIGHT HOLDERS AND CONTRIBUTORS
   ``AS IS'' AND ANY EXPRESS OR IMPLIED WARRANTIES, INCLUDING, BUT NOT
   LIMITED TO, THE IMPLIED WARRANTIES OF MERCHANTABILITY AND FITNESS FOR
   A PARTICULAR PURPOSE ARE DISCLAIMED. IN NO EVENT SHALL THE COPYRIGHT OWNER
   OR CONTRIBUTORS BE LIABLE FOR ANY DIRECT, INDIRECT, INCIDENTAL, SPECIAL,
   EXEMPLARY, OR CONSEQUENTIAL DAMAGES (INCLUDING, BUT NOT LIMITED TO,
   PROCUREMENT OF SUBSTITUTE GOODS OR SERVICES; LOSS OF USE, DATA, OR
   PROFITS; OR BUSINESS INTERRUPTION) HOWEVER CAUSED AND ON ANY THEORY OF
   LIABILITY, WHETHER IN CONTRACT, STRICT LIABILITY, OR TORT (INCLUDING
   NEGLIGENCE OR OTHERWISE) ARISING IN ANY WAY OUT OF THE USE OF THIS
   SOFTWARE, EVEN IF ADVISED OF THE POSSIBILITY OF SUCH DAMAGE.
*/

#ifdef HAVE_CONFIG_H
#include "config.h"
#endif

#include <stdarg.h>
#include "celt.h"
#include "entenc.h"
#include "modes.h"
#include "API.h"
#include "stack_alloc.h"
#include "float_cast.h"
#include "opus.h"
#include "arch.h"
#include "opus_private.h"
#include "os_support.h"
#include "analysis.h"
#include "mathops.h"
#include "tuning_parameters.h"
#ifdef FIXED_POINT
#include "fixed/structs_FIX.h"
#else
#include "float/structs_FLP.h"
#endif

#define MAX_ENCODER_BUFFER 480

struct OpusEncoder {
    int          celt_enc_offset;
    int          silk_enc_offset;
    silk_EncControlStruct silk_mode;
    int          application;
    int          channels;
    int          delay_compensation;
    int          force_channels;
    int          signal_type;
    int          user_bandwidth;
    int          max_bandwidth;
    int          user_forced_mode;
    int          voice_ratio;
    opus_int32   Fs;
    int          use_vbr;
    int          vbr_constraint;
    opus_int32   bitrate_bps;
    opus_int32   user_bitrate_bps;
    int          encoder_buffer;

#define OPUS_ENCODER_RESET_START stream_channels
    int          stream_channels;
    opus_int16   hybrid_stereo_width_Q14;
    opus_int32   variable_HP_smth2_Q15;
    opus_val32   hp_mem[4];
    int          mode;
    int          prev_mode;
    int          prev_channels;
    int          prev_framesize;
    int          bandwidth;
    int          silk_bw_switch;
    /* Sampling rate (at the API level) */
    int          first;
    opus_val16   delay_buffer[MAX_ENCODER_BUFFER*2];
#ifndef FIXED_POINT
    TonalityAnalysisState analysis;
#endif
    opus_uint32  rangeFinal;
};

/* Transition tables for the voice and music. First column is the
   middle (memoriless) threshold. The second column is the hysteresis
   (difference with the middle) */
static const opus_int32 mono_voice_bandwidth_thresholds[8] = {
        11000, 1000, /* NB<->MB */
        14000, 1000, /* MB<->WB */
        21000, 2000, /* WB<->SWB */
        29000, 2000, /* SWB<->FB */
};
static const opus_int32 mono_music_bandwidth_thresholds[8] = {
        14000, 1000, /* MB not allowed */
        18000, 2000, /* MB<->WB */
        24000, 2000, /* WB<->SWB */
        33000, 2000, /* SWB<->FB */
};
static const opus_int32 stereo_voice_bandwidth_thresholds[8] = {
        11000, 1000, /* NB<->MB */
        14000, 1000, /* MB<->WB */
        21000, 2000, /* WB<->SWB */
        32000, 2000, /* SWB<->FB */
};
static const opus_int32 stereo_music_bandwidth_thresholds[8] = {
        14000, 1000, /* MB not allowed */
        18000, 2000, /* MB<->WB */
        24000, 2000, /* WB<->SWB */
        48000, 2000, /* SWB<->FB */
};
/* Threshold bit-rates for switching between mono and stereo */
static const opus_int32 stereo_voice_threshold = 26000;
static const opus_int32 stereo_music_threshold = 36000;

/* Threshold bit-rate for switching between SILK/hybrid and CELT-only */
static const opus_int32 mode_thresholds[2][2] = {
      /* voice */ /* music */
      {  48000,      24000}, /* mono */
      {  48000,      24000}, /* stereo */
};

int opus_encoder_get_size(int channels)
{
    int silkEncSizeBytes, celtEncSizeBytes;
    int ret;
    if (channels<1 || channels > 2)
        return 0;
    ret = silk_Get_Encoder_Size( &silkEncSizeBytes );
    if (ret)
        return 0;
    silkEncSizeBytes = align(silkEncSizeBytes);
    celtEncSizeBytes = celt_encoder_get_size(channels);
    return align(sizeof(OpusEncoder))+silkEncSizeBytes+celtEncSizeBytes;
}

int opus_encoder_init(OpusEncoder* st, opus_int32 Fs, int channels, int application)
{
    void *silk_enc;
    CELTEncoder *celt_enc;
    int err;
    int ret, silkEncSizeBytes;

   if((Fs!=48000&&Fs!=24000&&Fs!=16000&&Fs!=12000&&Fs!=8000)||(channels!=1&&channels!=2)||
        (application != OPUS_APPLICATION_VOIP && application != OPUS_APPLICATION_AUDIO
        && application != OPUS_APPLICATION_RESTRICTED_LOWDELAY))
        return OPUS_BAD_ARG;

    OPUS_CLEAR((char*)st, opus_encoder_get_size(channels));
    /* Create SILK encoder */
    ret = silk_Get_Encoder_Size( &silkEncSizeBytes );
    if (ret)
        return OPUS_BAD_ARG;
    silkEncSizeBytes = align(silkEncSizeBytes);
    st->silk_enc_offset = align(sizeof(OpusEncoder));
    st->celt_enc_offset = st->silk_enc_offset+silkEncSizeBytes;
    silk_enc = (char*)st+st->silk_enc_offset;
    celt_enc = (CELTEncoder*)((char*)st+st->celt_enc_offset);

    st->stream_channels = st->channels = channels;

    st->Fs = Fs;

    ret = silk_InitEncoder( silk_enc, &st->silk_mode );
    if(ret)return OPUS_INTERNAL_ERROR;

    /* default SILK parameters */
    st->silk_mode.nChannelsAPI              = channels;
    st->silk_mode.nChannelsInternal         = channels;
    st->silk_mode.API_sampleRate            = st->Fs;
    st->silk_mode.maxInternalSampleRate     = 16000;
    st->silk_mode.minInternalSampleRate     = 8000;
    st->silk_mode.desiredInternalSampleRate = 16000;
    st->silk_mode.payloadSize_ms            = 20;
    st->silk_mode.bitRate                   = 25000;
    st->silk_mode.packetLossPercentage      = 0;
    st->silk_mode.complexity                = 10;
    st->silk_mode.useInBandFEC              = 0;
    st->silk_mode.useDTX                    = 0;
    st->silk_mode.useCBR                    = 0;

    /* Create CELT encoder */
    /* Initialize CELT encoder */
    err = celt_encoder_init(celt_enc, Fs, channels);
    if(err!=OPUS_OK)return OPUS_INTERNAL_ERROR;

    celt_encoder_ctl(celt_enc, CELT_SET_SIGNALLING(0));
    celt_encoder_ctl(celt_enc, OPUS_SET_COMPLEXITY(10));

    st->use_vbr = 1;
    /* Makes constrained VBR the default (safer for real-time use) */
    st->vbr_constraint = 1;
    st->user_bitrate_bps = OPUS_AUTO;
    st->bitrate_bps = 3000+Fs*channels;
    st->application = application;
    st->signal_type = OPUS_AUTO;
    st->user_bandwidth = OPUS_AUTO;
    st->max_bandwidth = OPUS_BANDWIDTH_FULLBAND;
    st->force_channels = OPUS_AUTO;
    st->user_forced_mode = OPUS_AUTO;
    st->voice_ratio = -1;
    st->encoder_buffer = st->Fs/100;

    /* Delay compensation of 4 ms (2.5 ms for SILK's extra look-ahead 
       + 1.5 ms for SILK resamplers and stereo prediction) */
    st->delay_compensation = st->Fs/250;

    st->hybrid_stereo_width_Q14 = 1 << 14;
    st->variable_HP_smth2_Q15 = silk_LSHIFT( silk_lin2log( VARIABLE_HP_MIN_CUTOFF_HZ ), 8 );
    st->first = 1;
    st->mode = MODE_HYBRID;
    st->bandwidth = OPUS_BANDWIDTH_FULLBAND;

    return OPUS_OK;
}

static int pad_frame(unsigned char *data, opus_int32 len, opus_int32 new_len)
{
   if (len == new_len)
      return 0;
   if (len > new_len)
      return 1;

   if ((data[0]&0x3)==0)
   {
      int i;
      int padding, nb_255s;

      padding = new_len - len;
      if (padding >= 2)
      {
         nb_255s = (padding-2)/255;

         for (i=len-1;i>=1;i--)
            data[i+nb_255s+2] = data[i];
         data[0] |= 0x3;
         data[1] = 0x41;
         for (i=0;i<nb_255s;i++)
            data[i+2] = 255;
         data[nb_255s+2] = padding-255*nb_255s-2;
         for (i=len+3+nb_255s;i<new_len;i++)
            data[i] = 0;
      } else {
         for (i=len-1;i>=1;i--)
            data[i+1] = data[i];
         data[0] |= 0x3;
         data[1] = 1;
      }
      return 0;
   } else {
      return 1;
   }
}

static unsigned char gen_toc(int mode, int framerate, int bandwidth, int channels)
{
   int period;
   unsigned char toc;
   period = 0;
   while (framerate < 400)
   {
       framerate <<= 1;
       period++;
   }
   if (mode == MODE_SILK_ONLY)
   {
       toc = (bandwidth-OPUS_BANDWIDTH_NARROWBAND)<<5;
       toc |= (period-2)<<3;
   } else if (mode == MODE_CELT_ONLY)
   {
       int tmp = bandwidth-OPUS_BANDWIDTH_MEDIUMBAND;
       if (tmp < 0)
           tmp = 0;
       toc = 0x80;
       toc |= tmp << 5;
       toc |= period<<3;
   } else /* Hybrid */
   {
       toc = 0x60;
       toc |= (bandwidth-OPUS_BANDWIDTH_SUPERWIDEBAND)<<4;
       toc |= (period-2)<<3;
   }
   toc |= (channels==2)<<2;
   return toc;
}

#ifndef FIXED_POINT
static void silk_biquad_float(
    const opus_val16      *in,            /* I:    Input signal                   */
    const opus_int32      *B_Q28,         /* I:    MA coefficients [3]            */
    const opus_int32      *A_Q28,         /* I:    AR coefficients [2]            */
    opus_val32            *S,             /* I/O:  State vector [2]               */
    opus_val16            *out,           /* O:    Output signal                  */
    const opus_int32      len,            /* I:    Signal length (must be even)   */
    int stride
)
{
    /* DIRECT FORM II TRANSPOSED (uses 2 element state vector) */
    opus_int   k;
    opus_val32 vout;
    opus_val32 inval;
    opus_val32 A[2], B[3];

    A[0] = (opus_val32)(A_Q28[0] * (1.f/((opus_int32)1<<28)));
    A[1] = (opus_val32)(A_Q28[1] * (1.f/((opus_int32)1<<28)));
    B[0] = (opus_val32)(B_Q28[0] * (1.f/((opus_int32)1<<28)));
    B[1] = (opus_val32)(B_Q28[1] * (1.f/((opus_int32)1<<28)));
    B[2] = (opus_val32)(B_Q28[2] * (1.f/((opus_int32)1<<28)));

    /* Negate A_Q28 values and split in two parts */

    for( k = 0; k < len; k++ ) {
        /* S[ 0 ], S[ 1 ]: Q12 */
        inval = in[ k*stride ];
        vout = S[ 0 ] + B[0]*inval;

        S[ 0 ] = S[1] - vout*A[0] + B[1]*inval;

        S[ 1 ] = - vout*A[1] + B[2]*inval;

        /* Scale back to Q0 and saturate */
        out[ k*stride ] = vout;
    }
}
#endif

static void hp_cutoff(const opus_val16 *in, opus_int32 cutoff_Hz, opus_val16 *out, opus_val32 *hp_mem, int len, int channels, opus_int32 Fs)
{
   opus_int32 B_Q28[ 3 ], A_Q28[ 2 ];
   opus_int32 Fc_Q19, r_Q28, r_Q22;

   silk_assert( cutoff_Hz <= silk_int32_MAX / SILK_FIX_CONST( 1.5 * 3.14159 / 1000, 19 ) );
   Fc_Q19 = silk_DIV32_16( silk_SMULBB( SILK_FIX_CONST( 1.5 * 3.14159 / 1000, 19 ), cutoff_Hz ), Fs/1000 );
   silk_assert( Fc_Q19 > 0 && Fc_Q19 < 32768 );

   r_Q28 = SILK_FIX_CONST( 1.0, 28 ) - silk_MUL( SILK_FIX_CONST( 0.92, 9 ), Fc_Q19 );

   /* b = r * [ 1; -2; 1 ]; */
   /* a = [ 1; -2 * r * ( 1 - 0.5 * Fc^2 ); r^2 ]; */
   B_Q28[ 0 ] = r_Q28;
   B_Q28[ 1 ] = silk_LSHIFT( -r_Q28, 1 );
   B_Q28[ 2 ] = r_Q28;

   /* -r * ( 2 - Fc * Fc ); */
   r_Q22  = silk_RSHIFT( r_Q28, 6 );
   A_Q28[ 0 ] = silk_SMULWW( r_Q22, silk_SMULWW( Fc_Q19, Fc_Q19 ) - SILK_FIX_CONST( 2.0,  22 ) );
   A_Q28[ 1 ] = silk_SMULWW( r_Q22, r_Q22 );

#ifdef FIXED_POINT
   silk_biquad_alt( in, B_Q28, A_Q28, hp_mem, out, len, channels );
   if( channels == 2 ) {
       silk_biquad_alt( in+1, B_Q28, A_Q28, hp_mem+2, out+1, len, channels );
   }
#else
   silk_biquad_float( in, B_Q28, A_Q28, hp_mem, out, len, channels );
   if( channels == 2 ) {
       silk_biquad_float( in+1, B_Q28, A_Q28, hp_mem+2, out+1, len, channels );
   }
#endif
}

#ifdef FIXED_POINT
static void dc_reject(const opus_val16 *in, opus_int32 cutoff_Hz, opus_val16 *out, opus_val32 *hp_mem, int len, int channels, opus_int32 Fs)
{
   int c, i;
   int shift;

   /* Approximates -round(log2(4.*cutoff_Hz/Fs)) */
   shift=celt_ilog2(Fs/(cutoff_Hz*3));
   for (c=0;c<channels;c++)
   {
      for (i=0;i<len;i++)
      {
         opus_val32 x, tmp, y;
         x = SHL32(EXTEND32(in[channels*i+c]), 15);
         /* First stage */
         tmp = x-hp_mem[2*c];
         hp_mem[2*c] = hp_mem[2*c] + PSHR32(x - hp_mem[2*c], shift);
         /* Second stage */
         y = tmp - hp_mem[2*c+1];
         hp_mem[2*c+1] = hp_mem[2*c+1] + PSHR32(tmp - hp_mem[2*c+1], shift);
         out[channels*i+c] = EXTRACT16(SATURATE(PSHR32(y, 15), 32767));
      }
   }
}

#else
static void dc_reject(const opus_val16 *in, opus_int32 cutoff_Hz, opus_val16 *out, opus_val32 *hp_mem, int len, int channels, opus_int32 Fs)
{
   int c, i;
   float coef;

   coef = 4.*cutoff_Hz/Fs;
   for (c=0;c<channels;c++)
   {
      for (i=0;i<len;i++)
      {
         opus_val32 x, tmp, y;
         x = in[channels*i+c];
         /* First stage */
         tmp = x-hp_mem[2*c];
         hp_mem[2*c] = hp_mem[2*c] + coef*(x - hp_mem[2*c]);
         /* Second stage */
         y = tmp - hp_mem[2*c+1];
         hp_mem[2*c+1] = hp_mem[2*c+1] + coef*(tmp - hp_mem[2*c+1]);
         out[channels*i+c] = y;
      }
   }
}
#endif

static void stereo_fade(const opus_val16 *in, opus_val16 *out, opus_val16 g1, opus_val16 g2,
        int overlap48, int frame_size, int channels, const opus_val16 *window, opus_int32 Fs)
{
    int i;
    int overlap;
    int inc;
    inc = 48000/Fs;
    overlap=overlap48/inc;
    g1 = Q15ONE-g1;
    g2 = Q15ONE-g2;
    for (i=0;i<overlap;i++)
    {
       opus_val32 diff;
       opus_val16 g, w;
       w = MULT16_16_Q15(window[i*inc], window[i*inc]);
       g = SHR32(MAC16_16(MULT16_16(w,g2),
             Q15ONE-w, g1), 15);
       diff = EXTRACT16(HALF32((opus_val32)in[i*channels] - (opus_val32)in[i*channels+1]));
       diff = MULT16_16_Q15(g, diff);
       out[i*channels] = out[i*channels] - diff;
       out[i*channels+1] = out[i*channels+1] + diff;
    }
    for (;i<frame_size;i++)
    {
       opus_val32 diff;
       diff = EXTRACT16(HALF32((opus_val32)in[i*channels] - (opus_val32)in[i*channels+1]));
       diff = MULT16_16_Q15(g2, diff);
       out[i*channels] = out[i*channels] - diff;
       out[i*channels+1] = out[i*channels+1] + diff;
    }
}

OpusEncoder *opus_encoder_create(opus_int32 Fs, int channels, int application, int *error)
{
   int ret;
   OpusEncoder *st;
   if((Fs!=48000&&Fs!=24000&&Fs!=16000&&Fs!=12000&&Fs!=8000)||(channels!=1&&channels!=2)||
       (application != OPUS_APPLICATION_VOIP && application != OPUS_APPLICATION_AUDIO
       && application != OPUS_APPLICATION_RESTRICTED_LOWDELAY))
   {
      if (error)
         *error = OPUS_BAD_ARG;
      return NULL;
   }
   st = (OpusEncoder *)opus_alloc(opus_encoder_get_size(channels));
   if (st == NULL)
   {
      if (error)
         *error = OPUS_ALLOC_FAIL;
      return NULL;
   }
   ret = opus_encoder_init(st, Fs, channels, application);
   if (error)
      *error = ret;
   if (ret != OPUS_OK)
   {
      opus_free(st);
      st = NULL;
   }
   return st;
}

static opus_int32 user_bitrate_to_bitrate(OpusEncoder *st, int frame_size, int max_data_bytes)
{
  if(!frame_size)frame_size=st->Fs/400;
  if (st->user_bitrate_bps==OPUS_AUTO)
    return 60*st->Fs/frame_size + st->Fs*st->channels;
  else if (st->user_bitrate_bps==OPUS_BITRATE_MAX)
    return max_data_bytes*8*st->Fs/frame_size;
  else
    return st->user_bitrate_bps;
}

#ifdef FIXED_POINT
#define opus_encode_native opus_encode
opus_int32 opus_encode(OpusEncoder *st, const opus_val16 *pcm, int frame_size,
                unsigned char *data, opus_int32 out_data_bytes)
#else
#define opus_encode_native opus_encode_float
opus_int32 opus_encode_float(OpusEncoder *st, const opus_val16 *pcm, int frame_size,
                      unsigned char *data, opus_int32 out_data_bytes)
#endif
{
    void *silk_enc;
    CELTEncoder *celt_enc;
    int i;
    int ret=0;
    opus_int32 nBytes;
    ec_enc enc;
    int bytes_target;
    int prefill=0;
    int start_band = 0;
    int redundancy = 0;
    int redundancy_bytes = 0; /* Number of bytes to use for redundancy frame */
    int celt_to_silk = 0;
    VARDECL(opus_val16, pcm_buf);
    int nb_compr_bytes;
    int to_celt = 0;
    opus_uint32 redundant_rng = 0;
    int cutoff_Hz, hp_freq_smth1;
    int voice_est; /* Probability of voice in Q7 */
    opus_int32 equiv_rate;
    int delay_compensation;
    int frame_rate;
    opus_int32 max_rate; /* Max bitrate we're allowed to use */
    int curr_bandwidth;
<<<<<<< HEAD
    opus_int32 max_data_bytes; /* Max number of bytes we're allowed to use */
=======
    opus_int32 max_data_bytes;
    int extra_buffer, total_buffer;
    int perform_analysis=0;
#ifndef FIXED_POINT
    AnalysisInfo analysis_info;
#endif
>>>>>>> 317ffc20
    VARDECL(opus_val16, tmp_prefill);

    ALLOC_STACK;

    max_data_bytes = IMIN(1276, out_data_bytes);

    st->rangeFinal = 0;
    if (400*frame_size != st->Fs && 200*frame_size != st->Fs && 100*frame_size != st->Fs &&
         50*frame_size != st->Fs &&  25*frame_size != st->Fs &&  50*frame_size != 3*st->Fs)
    {
       RESTORE_STACK;
       return OPUS_BAD_ARG;
    }
    if (max_data_bytes<=0)
    {
       RESTORE_STACK;
       return OPUS_BAD_ARG;
    }
    silk_enc = (char*)st+st->silk_enc_offset;
    celt_enc = (CELTEncoder*)((char*)st+st->celt_enc_offset);

#ifndef FIXED_POINT
    perform_analysis = st->silk_mode.complexity >= 7 && frame_size >= st->Fs/100 && st->Fs==48000;
#endif
    if (st->application == OPUS_APPLICATION_RESTRICTED_LOWDELAY)
       delay_compensation = 0;
    else
       delay_compensation = st->delay_compensation;
    if (perform_analysis)
    {
       total_buffer = IMAX(st->Fs/200, delay_compensation);
    } else {
       total_buffer = delay_compensation;
    }
    extra_buffer = total_buffer-delay_compensation;
    st->bitrate_bps = user_bitrate_to_bitrate(st, frame_size, max_data_bytes);

    frame_rate = st->Fs/frame_size;
    if (max_data_bytes<3 || st->bitrate_bps < 3*frame_rate*8
       || (frame_rate<50 && (max_data_bytes*frame_rate<300 || st->bitrate_bps < 2400)))
    {
       /*If the space is too low to do something useful, emit 'PLC' frames.*/
       int tocmode = st->mode;
       int bw = st->bandwidth == 0 ? OPUS_BANDWIDTH_NARROWBAND : st->bandwidth;
       if (tocmode==0)
          tocmode = MODE_SILK_ONLY;
       if (frame_rate>100)
          tocmode = MODE_CELT_ONLY;
       if (frame_rate < 50)
          tocmode = MODE_SILK_ONLY;
       if(tocmode==MODE_SILK_ONLY&&bw>OPUS_BANDWIDTH_WIDEBAND)
          bw=OPUS_BANDWIDTH_WIDEBAND;
       else if (tocmode==MODE_CELT_ONLY&&bw==OPUS_BANDWIDTH_MEDIUMBAND)
          bw=OPUS_BANDWIDTH_NARROWBAND;
       else if (bw<=OPUS_BANDWIDTH_SUPERWIDEBAND)
          bw=OPUS_BANDWIDTH_SUPERWIDEBAND;
       data[0] = gen_toc(tocmode, frame_rate, bw, st->stream_channels);
       RESTORE_STACK;
       return 1;
    }
    if (!st->use_vbr)
    {
       int cbrBytes;
       cbrBytes = IMIN( (st->bitrate_bps + 4*frame_rate)/(8*frame_rate) , max_data_bytes);
       st->bitrate_bps = cbrBytes * (8*frame_rate);
       max_data_bytes = cbrBytes;
    }
    max_rate = frame_rate*max_data_bytes*8;

    /* Equivalent 20-ms rate for mode/channel/bandwidth decisions */
    equiv_rate = st->bitrate_bps - 60*(st->Fs/frame_size - 50);

    if (st->signal_type == OPUS_SIGNAL_VOICE)
       voice_est = 127;
    else if (st->signal_type == OPUS_SIGNAL_MUSIC)
       voice_est = 0;
    else if (st->voice_ratio >= 0)
       voice_est = st->voice_ratio*327>>8;
    else if (st->application == OPUS_APPLICATION_VOIP)
       voice_est = 115;
    else
       voice_est = 48;

    if (st->force_channels!=OPUS_AUTO && st->channels == 2)
    {
        st->stream_channels = st->force_channels;
    } else {
#ifdef FUZZING
       /* Random mono/stereo decision */
       if (st->channels == 2 && (rand()&0x1F)==0)
          st->stream_channels = 3-st->stream_channels;
#else
       /* Rate-dependent mono-stereo decision */
       if (st->channels == 2)
       {
          opus_int32 stereo_threshold;
          stereo_threshold = stereo_music_threshold + ((voice_est*voice_est*(stereo_voice_threshold-stereo_music_threshold))>>14);
          if (st->stream_channels == 2)
             stereo_threshold -= 4000;
          else
             stereo_threshold += 4000;
          st->stream_channels = (equiv_rate > stereo_threshold) ? 2 : 1;
       } else {
          st->stream_channels = st->channels;
       }
#endif
    }

    /* Mode selection depending on application and signal type */
    if (st->application == OPUS_APPLICATION_RESTRICTED_LOWDELAY)
    {
       st->mode = MODE_CELT_ONLY;
    } else if (st->user_forced_mode == OPUS_AUTO)
    {
#ifdef FUZZING
       /* Random mode switching */
       if ((rand()&0xF)==0)
       {
          if ((rand()&0x1)==0)
             st->mode = MODE_CELT_ONLY;
          else
             st->mode = MODE_SILK_ONLY;
       } else {
          if (st->prev_mode==MODE_CELT_ONLY)
             st->mode = MODE_CELT_ONLY;
          else
             st->mode = MODE_SILK_ONLY;
       }
#else
       int chan;
       opus_int32 mode_voice, mode_music;
       opus_int32 threshold;

       chan = (st->channels==2) && st->force_channels!=1;
       mode_voice = mode_thresholds[chan][0];
       mode_music = mode_thresholds[chan][1];
       threshold = mode_music + ((voice_est*voice_est*(mode_voice-mode_music))>>14);

       /* Hysteresis */
       if (st->prev_mode == MODE_CELT_ONLY)
           threshold -= 4000;
       else if (st->prev_mode>0)
           threshold += 4000;

       st->mode = (equiv_rate >= threshold) ? MODE_CELT_ONLY: MODE_SILK_ONLY;

       /* When FEC is enabled and there's enough packet loss, use SILK */
       if (st->silk_mode.useInBandFEC && st->silk_mode.packetLossPercentage > (128-voice_est)>>4)
          st->mode = MODE_SILK_ONLY;
       /* When encoding voice and DTX is enabled, set the encoder to SILK mode (at least for now) */
       if (st->silk_mode.useDTX && voice_est > 100)
          st->mode = MODE_SILK_ONLY;
#endif
    } else {
       st->mode = st->user_forced_mode;
    }

    /* Override the chosen mode to make sure we meet the requested frame size */
    if (st->mode != MODE_CELT_ONLY && frame_size < st->Fs/100)
       st->mode = MODE_CELT_ONLY;

    if (st->stream_channels == 1 && st->prev_channels ==2 && st->silk_mode.toMono==0
          && st->mode != MODE_CELT_ONLY && st->prev_mode != MODE_CELT_ONLY)
    {
       /* Delay stereo->mono transition by two frames so that SILK can do a smooth downmix */
       st->silk_mode.toMono = 1;
       st->stream_channels = 2;
    } else {
       st->silk_mode.toMono = 0;
    }

    if (st->prev_mode > 0 &&
        ((st->mode != MODE_CELT_ONLY && st->prev_mode == MODE_CELT_ONLY) ||
    (st->mode == MODE_CELT_ONLY && st->prev_mode != MODE_CELT_ONLY)))
    {
        redundancy = 1;
        celt_to_silk = (st->mode != MODE_CELT_ONLY);
        if (!celt_to_silk)
        {
            /* Switch to SILK/hybrid if frame size is 10 ms or more*/
            if (frame_size >= st->Fs/100)
            {
                st->mode = st->prev_mode;
                to_celt = 1;
            } else {
                redundancy=0;
            }
        }
    }
    /* For the first frame at a new SILK bandwidth */
    if (st->silk_bw_switch)
    {
       redundancy = 1;
       celt_to_silk = 1;
       st->silk_bw_switch = 0;
    }

    if (redundancy)
    {
       /* Fair share of the max size allowed */
       redundancy_bytes = IMIN(257, max_data_bytes*(opus_int32)(st->Fs/200)/(frame_size+st->Fs/200));
       /* For VBR, target the actual bitrate (subject to the limit above) */
       if (st->use_vbr)
          redundancy_bytes = IMIN(redundancy_bytes, st->bitrate_bps/1600);
    }

    if (st->mode != MODE_CELT_ONLY && st->prev_mode == MODE_CELT_ONLY)
    {
        silk_EncControlStruct dummy;
        silk_InitEncoder( silk_enc, &dummy);
        prefill=1;
    }

    /* Automatic (rate-dependent) bandwidth selection */
    if (st->mode == MODE_CELT_ONLY || st->first || st->silk_mode.allowBandwidthSwitch)
    {
        const opus_int32 *voice_bandwidth_thresholds, *music_bandwidth_thresholds;
        opus_int32 bandwidth_thresholds[8];
        int bandwidth = OPUS_BANDWIDTH_FULLBAND;
        opus_int32 equiv_rate2;

        equiv_rate2 = equiv_rate;
        if (st->mode != MODE_CELT_ONLY)
        {
           /* Adjust the threshold +/- 10% depending on complexity */
           equiv_rate2 = equiv_rate2 * (45+st->silk_mode.complexity)/50;
           /* CBR is less efficient by ~1 kb/s */
           if (!st->use_vbr)
              equiv_rate2 -= 1000;
        }
        if (st->channels==2 && st->force_channels!=1)
        {
           voice_bandwidth_thresholds = stereo_voice_bandwidth_thresholds;
           music_bandwidth_thresholds = stereo_music_bandwidth_thresholds;
        } else {
           voice_bandwidth_thresholds = mono_voice_bandwidth_thresholds;
           music_bandwidth_thresholds = mono_music_bandwidth_thresholds;
        }
        /* Interpolate bandwidth thresholds depending on voice estimation */
        for (i=0;i<8;i++)
        {
           bandwidth_thresholds[i] = music_bandwidth_thresholds[i]
                    + ((voice_est*voice_est*(voice_bandwidth_thresholds[i]-music_bandwidth_thresholds[i]))>>14);
        }
        do {
            int threshold, hysteresis;
            threshold = bandwidth_thresholds[2*(bandwidth-OPUS_BANDWIDTH_MEDIUMBAND)];
            hysteresis = bandwidth_thresholds[2*(bandwidth-OPUS_BANDWIDTH_MEDIUMBAND)+1];
            if (!st->first)
            {
                if (st->bandwidth >= bandwidth)
                    threshold -= hysteresis;
                else
                    threshold += hysteresis;
            }
            if (equiv_rate2 >= threshold)
                break;
        } while (--bandwidth>OPUS_BANDWIDTH_NARROWBAND);
        st->bandwidth = bandwidth;
        /* Prevents any transition to SWB/FB until the SILK layer has fully
           switched to WB mode and turned the variable LP filter off */
        if (!st->first && st->mode != MODE_CELT_ONLY && !st->silk_mode.inWBmodeWithoutVariableLP && st->bandwidth > OPUS_BANDWIDTH_WIDEBAND)
            st->bandwidth = OPUS_BANDWIDTH_WIDEBAND;
    }

    if (st->bandwidth>st->max_bandwidth)
       st->bandwidth = st->max_bandwidth;

    if (st->user_bandwidth != OPUS_AUTO)
        st->bandwidth = st->user_bandwidth;

    /* This prevents us from using hybrid at unsafe CBR/max rates */
    if (st->mode != MODE_CELT_ONLY && max_rate < 15000)
    {
       st->bandwidth = IMIN(st->bandwidth, OPUS_BANDWIDTH_WIDEBAND);
    }

    /* Prevents Opus from wasting bits on frequencies that are above
       the Nyquist rate of the input signal */
    if (st->Fs <= 24000 && st->bandwidth > OPUS_BANDWIDTH_SUPERWIDEBAND)
        st->bandwidth = OPUS_BANDWIDTH_SUPERWIDEBAND;
    if (st->Fs <= 16000 && st->bandwidth > OPUS_BANDWIDTH_WIDEBAND)
        st->bandwidth = OPUS_BANDWIDTH_WIDEBAND;
    if (st->Fs <= 12000 && st->bandwidth > OPUS_BANDWIDTH_MEDIUMBAND)
        st->bandwidth = OPUS_BANDWIDTH_MEDIUMBAND;
    if (st->Fs <= 8000 && st->bandwidth > OPUS_BANDWIDTH_NARROWBAND)
        st->bandwidth = OPUS_BANDWIDTH_NARROWBAND;

    /* If max_data_bytes represents less than 8 kb/s, switch to CELT-only mode */
    if (max_data_bytes < (frame_rate > 50 ? 12000 : 8000)*frame_size / (st->Fs * 8))
       st->mode = MODE_CELT_ONLY;

    /* CELT mode doesn't support mediumband, use wideband instead */
    if (st->mode == MODE_CELT_ONLY && st->bandwidth == OPUS_BANDWIDTH_MEDIUMBAND)
        st->bandwidth = OPUS_BANDWIDTH_WIDEBAND;

    /* Can't support higher than wideband for >20 ms frames */
    if (frame_size > st->Fs/50 && (st->mode == MODE_CELT_ONLY || st->bandwidth > OPUS_BANDWIDTH_WIDEBAND))
    {
       VARDECL(unsigned char, tmp_data);
       int nb_frames;
       int bak_mode, bak_bandwidth, bak_channels, bak_to_mono;
       OpusRepacketizer rp;
       opus_int32 bytes_per_frame;


       nb_frames = frame_size > st->Fs/25 ? 3 : 2;
       bytes_per_frame = IMIN(1276,(out_data_bytes-3)/nb_frames);

       ALLOC(tmp_data, nb_frames*bytes_per_frame, unsigned char);

       opus_repacketizer_init(&rp);

       bak_mode = st->user_forced_mode;
       bak_bandwidth = st->user_bandwidth;
       bak_channels = st->force_channels;

       st->user_forced_mode = st->mode;
       st->user_bandwidth = st->bandwidth;
       st->force_channels = st->stream_channels;
       bak_to_mono = st->silk_mode.toMono;

       if (bak_to_mono)
          st->force_channels = 1;
       else
          st->prev_channels = st->stream_channels;
       for (i=0;i<nb_frames;i++)
       {
          int tmp_len;
          st->silk_mode.toMono = 0;
          /* When switching from SILK/Hybrid to CELT, only ask for a switch at the last frame */
          if (to_celt && i==nb_frames-1)
             st->user_forced_mode = MODE_CELT_ONLY;
          tmp_len = opus_encode_native(st, pcm+i*(st->channels*st->Fs/50), st->Fs/50, tmp_data+i*bytes_per_frame, bytes_per_frame);
          if (tmp_len<0)
          {
             RESTORE_STACK;
             return OPUS_INTERNAL_ERROR;
          }
          ret = opus_repacketizer_cat(&rp, tmp_data+i*bytes_per_frame, tmp_len);
          if (ret<0)
          {
             RESTORE_STACK;
             return OPUS_INTERNAL_ERROR;
          }
       }
       ret = opus_repacketizer_out(&rp, data, out_data_bytes);
       if (ret<0)
       {
          RESTORE_STACK;
          return OPUS_INTERNAL_ERROR;
       }
       st->user_forced_mode = bak_mode;
       st->user_bandwidth = bak_bandwidth;
       st->force_channels = bak_channels;
       st->silk_mode.toMono = bak_to_mono;
       RESTORE_STACK;
       return ret;
    }

    curr_bandwidth = st->bandwidth;

    /* Chooses the appropriate mode for speech
       *NEVER* switch to/from CELT-only mode here as this will invalidate some assumptions */
    if (st->mode == MODE_SILK_ONLY && curr_bandwidth > OPUS_BANDWIDTH_WIDEBAND)
        st->mode = MODE_HYBRID;
    if (st->mode == MODE_HYBRID && curr_bandwidth <= OPUS_BANDWIDTH_WIDEBAND)
        st->mode = MODE_SILK_ONLY;

    /* printf("%d %d %d %d\n", st->bitrate_bps, st->stream_channels, st->mode, curr_bandwidth); */
    bytes_target = IMIN(max_data_bytes-redundancy_bytes, st->bitrate_bps * frame_size / (st->Fs * 8)) - 1;

    data += 1;

    ec_enc_init(&enc, data, max_data_bytes-1);

    ALLOC(pcm_buf, (total_buffer+frame_size)*st->channels, opus_val16);
    for (i=0;i<total_buffer*st->channels;i++)
       pcm_buf[i] = st->delay_buffer[(st->encoder_buffer-total_buffer)*st->channels+i];

    if (st->mode == MODE_CELT_ONLY)
       hp_freq_smth1 = silk_LSHIFT( silk_lin2log( VARIABLE_HP_MIN_CUTOFF_HZ ), 8 );
    else
       hp_freq_smth1 = ((silk_encoder*)silk_enc)->state_Fxx[0].sCmn.variable_HP_smth1_Q15;

    st->variable_HP_smth2_Q15 = silk_SMLAWB( st->variable_HP_smth2_Q15,
          hp_freq_smth1 - st->variable_HP_smth2_Q15, SILK_FIX_CONST( VARIABLE_HP_SMTH_COEF2, 16 ) );

    /* convert from log scale to Hertz */
    cutoff_Hz = silk_log2lin( silk_RSHIFT( st->variable_HP_smth2_Q15, 8 ) );

    if (st->application == OPUS_APPLICATION_VOIP)
    {
       hp_cutoff(pcm, cutoff_Hz, &pcm_buf[total_buffer*st->channels], st->hp_mem, frame_size, st->channels, st->Fs);
    } else {
       dc_reject(pcm, 3, &pcm_buf[total_buffer*st->channels], st->hp_mem, frame_size, st->channels, st->Fs);
    }

#ifndef FIXED_POINT
    if (perform_analysis)
    {
       int nb_analysis_frames;
       nb_analysis_frames = frame_size/(st->Fs/100);
       for (i=0;i<nb_analysis_frames;i++)
          tonality_analysis(&st->analysis, &analysis_info, celt_enc, pcm_buf+i*(st->Fs/100)*st->channels, st->channels);
       if (st->signal_type == OPUS_AUTO)
          st->voice_ratio = floor(.5+100*(1-analysis_info.music_prob));
    } else {
       analysis_info.valid = 0;
       st->voice_ratio = -1;
    }
#endif

    /* SILK processing */
    if (st->mode != MODE_CELT_ONLY)
    {
#ifdef FIXED_POINT
       const opus_int16 *pcm_silk;
#else
       VARDECL(opus_int16, pcm_silk);
       ALLOC(pcm_silk, st->channels*frame_size, opus_int16);
#endif
        st->silk_mode.bitRate = 8*bytes_target*frame_rate;
        if( st->mode == MODE_HYBRID ) {
            st->silk_mode.bitRate /= st->stream_channels;
            if( curr_bandwidth == OPUS_BANDWIDTH_SUPERWIDEBAND ) {
                if( st->Fs == 100 * frame_size ) {
                    /* 24 kHz, 10 ms */
                    st->silk_mode.bitRate = ( ( st->silk_mode.bitRate + 2000 + st->use_vbr * 1000 ) * 2 ) / 3;
                } else {
                    /* 24 kHz, 20 ms */
                    st->silk_mode.bitRate = ( ( st->silk_mode.bitRate + 1000 + st->use_vbr * 1000 ) * 2 ) / 3;
                }
            } else {
                if( st->Fs == 100 * frame_size ) {
                    /* 48 kHz, 10 ms */
                    st->silk_mode.bitRate = ( st->silk_mode.bitRate + 8000 + st->use_vbr * 3000 ) / 2;
                } else {
                    /* 48 kHz, 20 ms */
                    st->silk_mode.bitRate = ( st->silk_mode.bitRate + 9000 + st->use_vbr * 1000 ) / 2;
                }
            }
            st->silk_mode.bitRate *= st->stream_channels;
            /* don't let SILK use more than 80% */
            if( st->silk_mode.bitRate > ( st->bitrate_bps - 8*st->Fs/frame_size ) * 4/5 ) {
                st->silk_mode.bitRate = ( st->bitrate_bps - 8*st->Fs/frame_size ) * 4/5;
            }
        }

        st->silk_mode.payloadSize_ms = 1000 * frame_size / st->Fs;
        st->silk_mode.nChannelsAPI = st->channels;
        st->silk_mode.nChannelsInternal = st->stream_channels;
        if (curr_bandwidth == OPUS_BANDWIDTH_NARROWBAND) {
            st->silk_mode.desiredInternalSampleRate = 8000;
        } else if (curr_bandwidth == OPUS_BANDWIDTH_MEDIUMBAND) {
            st->silk_mode.desiredInternalSampleRate = 12000;
        } else {
            silk_assert( st->mode == MODE_HYBRID || curr_bandwidth == OPUS_BANDWIDTH_WIDEBAND );
            st->silk_mode.desiredInternalSampleRate = 16000;
        }
        if( st->mode == MODE_HYBRID ) {
            /* Don't allow bandwidth reduction at lowest bitrates in hybrid mode */
            st->silk_mode.minInternalSampleRate = 16000;
        } else {
            st->silk_mode.minInternalSampleRate = 8000;
        }

        if (st->mode == MODE_SILK_ONLY)
        {
           opus_int32 effective_max_rate = max_rate;
           st->silk_mode.maxInternalSampleRate = 16000;
           if (frame_rate > 50)
              effective_max_rate = effective_max_rate*2/3;
           if (effective_max_rate < 13000)
           {
              st->silk_mode.maxInternalSampleRate = 12000;
              st->silk_mode.desiredInternalSampleRate = IMIN(12000, st->silk_mode.desiredInternalSampleRate);
           }
           if (effective_max_rate < 9600)
           {
              st->silk_mode.maxInternalSampleRate = 8000;
              st->silk_mode.desiredInternalSampleRate = IMIN(8000, st->silk_mode.desiredInternalSampleRate);
           }
        } else {
           st->silk_mode.maxInternalSampleRate = 16000;
        }

        st->silk_mode.useCBR = !st->use_vbr;

        /* Call SILK encoder for the low band */
        nBytes = IMIN(1275, max_data_bytes-1-redundancy_bytes);

        st->silk_mode.maxBits = nBytes*8;
        /* Only allow up to 90% of the bits for hybrid mode*/
        if (st->mode == MODE_HYBRID)
           st->silk_mode.maxBits = (opus_int32)st->silk_mode.maxBits*9/10;
        if (st->silk_mode.useCBR)
        {
           st->silk_mode.maxBits = (st->silk_mode.bitRate * frame_size / (st->Fs * 8))*8;
           /* Reduce the initial target to make it easier to reach the CBR rate */
           st->silk_mode.bitRate = IMAX(1, st->silk_mode.bitRate-2000);
        }

        if (prefill)
        {
            opus_int32 zero=0;
#ifdef FIXED_POINT
            pcm_silk = st->delay_buffer;
#else
            for (i=0;i<st->encoder_buffer*st->channels;i++)
                pcm_silk[i] = FLOAT2INT16(st->delay_buffer[i]);
#endif
            silk_Encode( silk_enc, &st->silk_mode, pcm_silk, st->encoder_buffer, NULL, &zero, 1 );
        }

#ifdef FIXED_POINT
        pcm_silk = pcm_buf+total_buffer*st->channels;
#else
        for (i=0;i<frame_size*st->channels;i++)
            pcm_silk[i] = FLOAT2INT16(pcm_buf[total_buffer*st->channels + i]);
#endif
        ret = silk_Encode( silk_enc, &st->silk_mode, pcm_silk, frame_size, &enc, &nBytes, 0 );
        if( ret ) {
            /*fprintf (stderr, "SILK encode error: %d\n", ret);*/
            /* Handle error */
           RESTORE_STACK;
           return OPUS_INTERNAL_ERROR;
        }
        if (nBytes==0)
        {
           st->rangeFinal = 0;
           data[-1] = gen_toc(st->mode, st->Fs/frame_size, curr_bandwidth, st->stream_channels);
           RESTORE_STACK;
           return 1;
        }
        /* Extract SILK internal bandwidth for signaling in first byte */
        if( st->mode == MODE_SILK_ONLY ) {
            if( st->silk_mode.internalSampleRate == 8000 ) {
               curr_bandwidth = OPUS_BANDWIDTH_NARROWBAND;
            } else if( st->silk_mode.internalSampleRate == 12000 ) {
               curr_bandwidth = OPUS_BANDWIDTH_MEDIUMBAND;
            } else if( st->silk_mode.internalSampleRate == 16000 ) {
               curr_bandwidth = OPUS_BANDWIDTH_WIDEBAND;
            }
        } else {
            silk_assert( st->silk_mode.internalSampleRate == 16000 );
        }

        st->silk_mode.opusCanSwitch = st->silk_mode.switchReady;
        /* FIXME: How do we allocate the redundancy for CBR? */
        if (st->silk_mode.opusCanSwitch)
        {
           redundancy = 1;
           celt_to_silk = 0;
           st->silk_bw_switch = 1;
        }
    }

    /* CELT processing */
    {
        int endband=21;

        switch(curr_bandwidth)
        {
            case OPUS_BANDWIDTH_NARROWBAND:
                endband = 13;
                break;
            case OPUS_BANDWIDTH_MEDIUMBAND:
            case OPUS_BANDWIDTH_WIDEBAND:
                endband = 17;
                break;
            case OPUS_BANDWIDTH_SUPERWIDEBAND:
                endband = 19;
                break;
            case OPUS_BANDWIDTH_FULLBAND:
                endband = 21;
                break;
        }
        celt_encoder_ctl(celt_enc, CELT_SET_END_BAND(endband));
        celt_encoder_ctl(celt_enc, CELT_SET_CHANNELS(st->stream_channels));
    }
    celt_encoder_ctl(celt_enc, OPUS_SET_BITRATE(OPUS_BITRATE_MAX));
    if (st->mode != MODE_SILK_ONLY)
    {
        celt_encoder_ctl(celt_enc, OPUS_SET_VBR(0));
        /* Allow prediction unless we decide to disable it later */
        celt_encoder_ctl(celt_enc, CELT_SET_PREDICTION(2));

        if (st->mode == MODE_HYBRID)
        {
            int len;

            len = (ec_tell(&enc)+7)>>3;
            if (redundancy)
               len += st->mode == MODE_HYBRID ? 3 : 1;
            if( st->use_vbr ) {
                nb_compr_bytes = len + bytes_target - (st->silk_mode.bitRate * frame_size) / (8 * st->Fs);
            } else {
                /* check if SILK used up too much */
                nb_compr_bytes = len > bytes_target ? len : bytes_target;
            }
        } else {
            if (st->use_vbr)
            {
                celt_encoder_ctl(celt_enc, OPUS_SET_VBR(1));
                celt_encoder_ctl(celt_enc, OPUS_SET_VBR_CONSTRAINT(st->vbr_constraint));
                celt_encoder_ctl(celt_enc, OPUS_SET_BITRATE(st->bitrate_bps));
                nb_compr_bytes = max_data_bytes-1-redundancy_bytes;
            } else {
                nb_compr_bytes = bytes_target;
            }
        }

    } else {
        nb_compr_bytes = 0;
    }

    ALLOC(tmp_prefill, st->channels*st->Fs/400, opus_val16);
    if (st->mode != MODE_SILK_ONLY && st->mode != st->prev_mode && st->prev_mode > 0)
    {
       for (i=0;i<st->channels*st->Fs/400;i++)
          tmp_prefill[i] = st->delay_buffer[(extra_buffer+st->encoder_buffer-total_buffer-st->Fs/400)*st->channels + i];
    }

    for (i=0;i<st->channels*(st->encoder_buffer-(frame_size+total_buffer));i++)
        st->delay_buffer[i] = st->delay_buffer[i+st->channels*frame_size];
    for (;i<st->encoder_buffer*st->channels;i++)
        st->delay_buffer[i] = pcm_buf[(frame_size+total_buffer-st->encoder_buffer)*st->channels+i];


    if (st->mode != MODE_HYBRID || st->stream_channels==1)
       st->silk_mode.stereoWidth_Q14 = 1<<14;
    if( st->channels == 2 ) {
        /* Apply stereo width reduction (at low bitrates) */
        if( st->hybrid_stereo_width_Q14 < (1 << 14) || st->silk_mode.stereoWidth_Q14 < (1 << 14) ) {
            opus_val16 g1, g2;
            const CELTMode *celt_mode;

            celt_encoder_ctl(celt_enc, CELT_GET_MODE(&celt_mode));
            g1 = st->hybrid_stereo_width_Q14;
            g2 = (opus_val16)(st->silk_mode.stereoWidth_Q14);
#ifdef FIXED_POINT
            g1 = g1==16384 ? Q15ONE : SHL16(g1,1);
            g2 = g2==16384 ? Q15ONE : SHL16(g2,1);
#else
            g1 *= (1.f/16384);
            g2 *= (1.f/16384);
#endif
            stereo_fade(pcm_buf+extra_buffer*st->channels, pcm_buf+extra_buffer*st->channels, g1, g2, celt_mode->overlap,
                  frame_size, st->channels, celt_mode->window, st->Fs);
            st->hybrid_stereo_width_Q14 = st->silk_mode.stereoWidth_Q14;
        }
    }

    if ( st->mode != MODE_CELT_ONLY && ec_tell(&enc)+17+20*(st->mode == MODE_HYBRID) <= 8*(max_data_bytes-1))
    {
        /* For SILK mode, the redundancy is inferred from the length */
        if (st->mode == MODE_HYBRID && (redundancy || ec_tell(&enc)+37 <= 8*nb_compr_bytes))
           ec_enc_bit_logp(&enc, redundancy, 12);
        if (redundancy)
        {
            int max_redundancy;
            ec_enc_bit_logp(&enc, celt_to_silk, 1);
            if (st->mode == MODE_HYBRID)
               max_redundancy = (max_data_bytes-1)-nb_compr_bytes-1;
            else
               max_redundancy = (max_data_bytes-1)-((ec_tell(&enc)+7)>>3);
            /* Target the same bit-rate for redundancy as for the rest,
               up to a max of 257 bytes */
            redundancy_bytes = IMIN(max_redundancy, st->bitrate_bps/1600);
            redundancy_bytes = IMIN(257, IMAX(2, redundancy_bytes));
            if (st->mode == MODE_HYBRID)
                ec_enc_uint(&enc, redundancy_bytes-2, 256);
        }
    } else {
        redundancy = 0;
    }

    if (!redundancy)
    {
       st->silk_bw_switch = 0;
       redundancy_bytes = 0;
    }
    if (st->mode != MODE_CELT_ONLY)start_band=17;

    if (st->mode == MODE_SILK_ONLY)
    {
        ret = (ec_tell(&enc)+7)>>3;
        ec_enc_done(&enc);
        nb_compr_bytes = ret;
    } else {
       nb_compr_bytes = IMIN((max_data_bytes-1)-redundancy_bytes, nb_compr_bytes);
       ec_enc_shrink(&enc, nb_compr_bytes);
    }


    /* 5 ms redundant frame for CELT->SILK */
    if (redundancy && celt_to_silk)
    {
        int err;
        celt_encoder_ctl(celt_enc, CELT_SET_START_BAND(0));
        celt_encoder_ctl(celt_enc, OPUS_SET_VBR(0));
        err = celt_encode_with_ec(celt_enc, pcm_buf+extra_buffer*st->channels, st->Fs/200, data+nb_compr_bytes, redundancy_bytes, NULL);
        if (err < 0)
        {
           RESTORE_STACK;
           return OPUS_INTERNAL_ERROR;
        }
        celt_encoder_ctl(celt_enc, OPUS_GET_FINAL_RANGE(&redundant_rng));
        celt_encoder_ctl(celt_enc, OPUS_RESET_STATE);
    }

    celt_encoder_ctl(celt_enc, CELT_SET_START_BAND(start_band));

    if (st->mode != MODE_SILK_ONLY)
    {
        if (st->mode != st->prev_mode && st->prev_mode > 0)
        {
           unsigned char dummy[2];
           celt_encoder_ctl(celt_enc, OPUS_RESET_STATE);

           /* Prefilling */
           celt_encode_with_ec(celt_enc, tmp_prefill, st->Fs/400, dummy, 2, NULL);
           celt_encoder_ctl(celt_enc, CELT_SET_PREDICTION(0));
        }
        /* If false, we already busted the budget and we'll end up with a "PLC packet" */
        if (ec_tell(&enc) <= 8*nb_compr_bytes)
        {
#ifndef FIXED_POINT
           if (perform_analysis)
              celt_encoder_ctl(celt_enc, CELT_SET_ANALYSIS(&analysis_info));
#endif
           ret = celt_encode_with_ec(celt_enc, pcm_buf+extra_buffer*st->channels, frame_size, NULL, nb_compr_bytes, &enc);
           if (ret < 0)
           {
              RESTORE_STACK;
              return OPUS_INTERNAL_ERROR;
           }
        }
    }

    /* 5 ms redundant frame for SILK->CELT */
    if (redundancy && !celt_to_silk)
    {
        int err;
        unsigned char dummy[2];
        int N2, N4;
        N2 = st->Fs/200;
        N4 = st->Fs/400;

        celt_encoder_ctl(celt_enc, OPUS_RESET_STATE);
        celt_encoder_ctl(celt_enc, CELT_SET_START_BAND(0));
        celt_encoder_ctl(celt_enc, CELT_SET_PREDICTION(0));

        /* NOTE: We could speed this up slightly (at the expense of code size) by just adding a function that prefills the buffer */
        celt_encode_with_ec(celt_enc, pcm_buf+st->channels*(extra_buffer+frame_size-N2-N4), N4, dummy, 2, NULL);

        err = celt_encode_with_ec(celt_enc, pcm_buf+st->channels*(extra_buffer+frame_size-N2), N2, data+nb_compr_bytes, redundancy_bytes, NULL);
        if (err < 0)
        {
           RESTORE_STACK;
           return OPUS_INTERNAL_ERROR;
        }
        celt_encoder_ctl(celt_enc, OPUS_GET_FINAL_RANGE(&redundant_rng));
    }



    /* Signalling the mode in the first byte */
    data--;
    data[0] = gen_toc(st->mode, st->Fs/frame_size, curr_bandwidth, st->stream_channels);

    st->rangeFinal = enc.rng ^ redundant_rng;

    if (to_celt)
        st->prev_mode = MODE_CELT_ONLY;
    else
        st->prev_mode = st->mode;
    st->prev_channels = st->stream_channels;
    st->prev_framesize = frame_size;

    st->first = 0;

    /* In the unlikely case that the SILK encoder busted its target, tell
       the decoder to call the PLC */
    if (ec_tell(&enc) > (max_data_bytes-1)*8)
    {
       if (max_data_bytes < 2)
       {
          RESTORE_STACK;
          return OPUS_BUFFER_TOO_SMALL;
       }
       data[1] = 0;
       ret = 1;
       st->rangeFinal = 0;
    } else if (st->mode==MODE_SILK_ONLY&&!redundancy)
    {
       /*When in LPC only mode it's perfectly
         reasonable to strip off trailing zero bytes as
         the required range decoder behavior is to
         fill these in. This can't be done when the MDCT
         modes are used because the decoder needs to know
         the actual length for allocation purposes.*/
       while(ret>2&&data[ret]==0)ret--;
    }
    /* Count ToC and redundancy */
    ret += 1+redundancy_bytes;
    if (!st->use_vbr && ret >= 3)
    {
       if (pad_frame(data, ret, max_data_bytes))
       {
          RESTORE_STACK;
          return OPUS_INTERNAL_ERROR;
       }
       ret = max_data_bytes;
    }
    RESTORE_STACK;
    return ret;
}

#ifdef FIXED_POINT

#ifndef DISABLE_FLOAT_API
opus_int32 opus_encode_float(OpusEncoder *st, const float *pcm, int frame_size,
      unsigned char *data, opus_int32 max_data_bytes)
{
   int i, ret;
   VARDECL(opus_int16, in);
   ALLOC_STACK;

   if(frame_size<0)
   {
      RESTORE_STACK;
      return OPUS_BAD_ARG;
   }

   ALLOC(in, frame_size*st->channels, opus_int16);

   for (i=0;i<frame_size*st->channels;i++)
      in[i] = FLOAT2INT16(pcm[i]);
   ret = opus_encode(st, in, frame_size, data, max_data_bytes);
   RESTORE_STACK;
   return ret;
}
#endif

#else
opus_int32 opus_encode(OpusEncoder *st, const opus_int16 *pcm, int frame_size,
      unsigned char *data, opus_int32 max_data_bytes)
{
   int i, ret;
   VARDECL(float, in);
   ALLOC_STACK;

   ALLOC(in, frame_size*st->channels, float);

   for (i=0;i<frame_size*st->channels;i++)
      in[i] = (1.0f/32768)*pcm[i];
   ret = opus_encode_float(st, in, frame_size, data, max_data_bytes);
   RESTORE_STACK;
   return ret;
}
#endif


int opus_encoder_ctl(OpusEncoder *st, int request, ...)
{
    int ret;
    CELTEncoder *celt_enc;
    va_list ap;

    ret = OPUS_OK;
    va_start(ap, request);

    celt_enc = (CELTEncoder*)((char*)st+st->celt_enc_offset);

    switch (request)
    {
        case OPUS_SET_APPLICATION_REQUEST:
        {
            opus_int32 value = va_arg(ap, opus_int32);
            if (   (value != OPUS_APPLICATION_VOIP && value != OPUS_APPLICATION_AUDIO
                 && value != OPUS_APPLICATION_RESTRICTED_LOWDELAY)
               || (!st->first && st->application != value))
            {
               ret = OPUS_BAD_ARG;
               break;
            }
            st->application = value;
        }
        break;
        case OPUS_GET_APPLICATION_REQUEST:
        {
            opus_int32 *value = va_arg(ap, opus_int32*);
            *value = st->application;
        }
        break;
        case OPUS_SET_BITRATE_REQUEST:
        {
            opus_int32 value = va_arg(ap, opus_int32);
            if (value != OPUS_AUTO && value != OPUS_BITRATE_MAX)
            {
                if (value <= 0)
                    goto bad_arg;
                else if (value <= 500)
                    value = 500;
                else if (value > (opus_int32)300000*st->channels)
                    value = (opus_int32)300000*st->channels;
            }
            st->user_bitrate_bps = value;
        }
        break;
        case OPUS_GET_BITRATE_REQUEST:
        {
            opus_int32 *value = va_arg(ap, opus_int32*);
            *value = user_bitrate_to_bitrate(st, st->prev_framesize, 1276);
        }
        break;
        case OPUS_SET_FORCE_CHANNELS_REQUEST:
        {
            opus_int32 value = va_arg(ap, opus_int32);
            if((value<1 || value>st->channels) && value != OPUS_AUTO)
                return OPUS_BAD_ARG;
            st->force_channels = value;
        }
        break;
        case OPUS_GET_FORCE_CHANNELS_REQUEST:
        {
            opus_int32 *value = va_arg(ap, opus_int32*);
            *value = st->force_channels;
        }
        break;
        case OPUS_SET_MAX_BANDWIDTH_REQUEST:
        {
            opus_int32 value = va_arg(ap, opus_int32);
            if (value < OPUS_BANDWIDTH_NARROWBAND || value > OPUS_BANDWIDTH_FULLBAND)
                return OPUS_BAD_ARG;
            st->max_bandwidth = value;
            if (st->max_bandwidth == OPUS_BANDWIDTH_NARROWBAND) {
                st->silk_mode.maxInternalSampleRate = 8000;
            } else if (st->max_bandwidth == OPUS_BANDWIDTH_MEDIUMBAND) {
                st->silk_mode.maxInternalSampleRate = 12000;
            } else {
                st->silk_mode.maxInternalSampleRate = 16000;
            }
        }
        break;
        case OPUS_GET_MAX_BANDWIDTH_REQUEST:
        {
            opus_int32 *value = va_arg(ap, opus_int32*);
            *value = st->max_bandwidth;
        }
        break;
        case OPUS_SET_BANDWIDTH_REQUEST:
        {
            opus_int32 value = va_arg(ap, opus_int32);
            if ((value < OPUS_BANDWIDTH_NARROWBAND || value > OPUS_BANDWIDTH_FULLBAND) && value != OPUS_AUTO)
                return OPUS_BAD_ARG;
            st->user_bandwidth = value;
            if (st->user_bandwidth == OPUS_BANDWIDTH_NARROWBAND) {
                st->silk_mode.maxInternalSampleRate = 8000;
            } else if (st->user_bandwidth == OPUS_BANDWIDTH_MEDIUMBAND) {
                st->silk_mode.maxInternalSampleRate = 12000;
            } else {
                st->silk_mode.maxInternalSampleRate = 16000;
            }
        }
        break;
        case OPUS_GET_BANDWIDTH_REQUEST:
        {
            opus_int32 *value = va_arg(ap, opus_int32*);
            *value = st->bandwidth;
        }
        break;
        case OPUS_SET_DTX_REQUEST:
        {
            opus_int32 value = va_arg(ap, opus_int32);
            if(value<0 || value>1)
                return OPUS_BAD_ARG;
            st->silk_mode.useDTX = value;
        }
        break;
        case OPUS_GET_DTX_REQUEST:
        {
            opus_int32 *value = va_arg(ap, opus_int32*);
            *value = st->silk_mode.useDTX;
        }
        break;
        case OPUS_SET_COMPLEXITY_REQUEST:
        {
            opus_int32 value = va_arg(ap, opus_int32);
            if(value<0 || value>10)
                return OPUS_BAD_ARG;
            st->silk_mode.complexity = value;
            celt_encoder_ctl(celt_enc, OPUS_SET_COMPLEXITY(value));
        }
        break;
        case OPUS_GET_COMPLEXITY_REQUEST:
        {
            opus_int32 *value = va_arg(ap, opus_int32*);
            *value = st->silk_mode.complexity;
        }
        break;
        case OPUS_SET_INBAND_FEC_REQUEST:
        {
            opus_int32 value = va_arg(ap, opus_int32);
            if(value<0 || value>1)
                return OPUS_BAD_ARG;
            st->silk_mode.useInBandFEC = value;
        }
        break;
        case OPUS_GET_INBAND_FEC_REQUEST:
        {
            opus_int32 *value = va_arg(ap, opus_int32*);
            *value = st->silk_mode.useInBandFEC;
        }
        break;
        case OPUS_SET_PACKET_LOSS_PERC_REQUEST:
        {
            opus_int32 value = va_arg(ap, opus_int32);
            if (value < 0 || value > 100)
                return OPUS_BAD_ARG;
            st->silk_mode.packetLossPercentage = value;
            celt_encoder_ctl(celt_enc, OPUS_SET_PACKET_LOSS_PERC(value));
        }
        break;
        case OPUS_GET_PACKET_LOSS_PERC_REQUEST:
        {
            opus_int32 *value = va_arg(ap, opus_int32*);
            *value = st->silk_mode.packetLossPercentage;
        }
        break;
        case OPUS_SET_VBR_REQUEST:
        {
            opus_int32 value = va_arg(ap, opus_int32);
            if(value<0 || value>1)
                return OPUS_BAD_ARG;
            st->use_vbr = value;
            st->silk_mode.useCBR = 1-value;
        }
        break;
        case OPUS_GET_VBR_REQUEST:
        {
            opus_int32 *value = va_arg(ap, opus_int32*);
            *value = st->use_vbr;
        }
        break;
        case OPUS_SET_VOICE_RATIO_REQUEST:
        {
            opus_int32 value = va_arg(ap, opus_int32);
            if (value>100 || value<-1)
                goto bad_arg;
            st->voice_ratio = value;
        }
        break;
        case OPUS_GET_VOICE_RATIO_REQUEST:
        {
            opus_int32 *value = va_arg(ap, opus_int32*);
            *value = st->voice_ratio;
        }
        break;
        case OPUS_SET_VBR_CONSTRAINT_REQUEST:
        {
            opus_int32 value = va_arg(ap, opus_int32);
            if(value<0 || value>1)
                return OPUS_BAD_ARG;
            st->vbr_constraint = value;
        }
        break;
        case OPUS_GET_VBR_CONSTRAINT_REQUEST:
        {
            opus_int32 *value = va_arg(ap, opus_int32*);
            *value = st->vbr_constraint;
        }
        break;
        case OPUS_SET_SIGNAL_REQUEST:
        {
            opus_int32 value = va_arg(ap, opus_int32);
            if(value!=OPUS_AUTO && value!=OPUS_SIGNAL_VOICE && value!=OPUS_SIGNAL_MUSIC)
                return OPUS_BAD_ARG;
            st->signal_type = value;
        }
        break;
        case OPUS_GET_SIGNAL_REQUEST:
        {
            opus_int32 *value = va_arg(ap, opus_int32*);
            *value = st->signal_type;
        }
        break;
        case OPUS_GET_LOOKAHEAD_REQUEST:
        {
            opus_int32 *value = va_arg(ap, opus_int32*);
            *value = st->Fs/400;
            if (st->application != OPUS_APPLICATION_RESTRICTED_LOWDELAY)
                *value += st->delay_compensation;
        }
        break;
        case OPUS_GET_SAMPLE_RATE_REQUEST:
        {
            opus_int32 *value = va_arg(ap, opus_int32*);
            if (value==NULL)
            {
                ret = OPUS_BAD_ARG;
                break;
            }
            *value = st->Fs;
        }
        break;
        case OPUS_GET_FINAL_RANGE_REQUEST:
        {
            opus_uint32 *value = va_arg(ap, opus_uint32*);
            *value = st->rangeFinal;
        }
        break;
        case OPUS_SET_LSB_DEPTH_REQUEST:
        {
            opus_int32 value = va_arg(ap, opus_int32);
            ret = celt_encoder_ctl(celt_enc, OPUS_SET_LSB_DEPTH(value));
        }
        break;
        case OPUS_GET_LSB_DEPTH_REQUEST:
        {
            opus_int32 *value = va_arg(ap, opus_int32*);
            celt_encoder_ctl(celt_enc, OPUS_GET_LSB_DEPTH(value));
        }
        break;
        case OPUS_RESET_STATE:
        {
           void *silk_enc;
           silk_EncControlStruct dummy;
           silk_enc = (char*)st+st->silk_enc_offset;

           OPUS_CLEAR((char*)&st->OPUS_ENCODER_RESET_START,
                 sizeof(OpusEncoder)-
                 ((char*)&st->OPUS_ENCODER_RESET_START - (char*)st));

           celt_encoder_ctl(celt_enc, OPUS_RESET_STATE);
           silk_InitEncoder( silk_enc, &dummy );
           st->stream_channels = st->channels;
           st->hybrid_stereo_width_Q14 = 1 << 14;
           st->first = 1;
           st->mode = MODE_HYBRID;
           st->bandwidth = OPUS_BANDWIDTH_FULLBAND;
           st->variable_HP_smth2_Q15 = silk_LSHIFT( silk_lin2log( VARIABLE_HP_MIN_CUTOFF_HZ ), 8 );
        }
        break;
        case OPUS_SET_FORCE_MODE_REQUEST:
        {
            opus_int32 value = va_arg(ap, opus_int32);
            if ((value < MODE_SILK_ONLY || value > MODE_CELT_ONLY) && value != OPUS_AUTO)
               goto bad_arg;
            st->user_forced_mode = value;
        }
        break;
        default:
            /* fprintf(stderr, "unknown opus_encoder_ctl() request: %d", request);*/
            ret = OPUS_UNIMPLEMENTED;
            break;
    }
    va_end(ap);
    return ret;
bad_arg:
    va_end(ap);
    return OPUS_BAD_ARG;
}

void opus_encoder_destroy(OpusEncoder *st)
{
    opus_free(st);
}<|MERGE_RESOLUTION|>--- conflicted
+++ resolved
@@ -524,16 +524,12 @@
     int frame_rate;
     opus_int32 max_rate; /* Max bitrate we're allowed to use */
     int curr_bandwidth;
-<<<<<<< HEAD
     opus_int32 max_data_bytes; /* Max number of bytes we're allowed to use */
-=======
-    opus_int32 max_data_bytes;
     int extra_buffer, total_buffer;
     int perform_analysis=0;
 #ifndef FIXED_POINT
     AnalysisInfo analysis_info;
 #endif
->>>>>>> 317ffc20
     VARDECL(opus_val16, tmp_prefill);
 
     ALLOC_STACK;
