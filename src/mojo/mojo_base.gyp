# Copyright 2014 The Chromium Authors. All rights reserved.
# Use of this source code is governed by a BSD-style license that can be
# found in the LICENSE file.

# Essential components (and their tests) that are needed to build
# Chrome should be here.  Other components that are useful only in
# Mojo land like mojo_shell should be in mojo.gyp.
{
  'includes': [
    '../third_party/mojo/mojo_variables.gypi',
  ],
  'targets': [
    {
      'target_name': 'mojo_base',
      'type': 'none',
      'dependencies': [
        # NOTE: If adding a new dependency here, please consider whether it
        # should also be added to the list of Mojo-related dependencies of
        # build/all.gyp:All on iOS, as All cannot depend on the mojo_base
        # target on iOS due to the presence of the js targets, which cause v8
        # to be built.
        'mojo_common_lib',
        'mojo_common_unittests',
      ],
      'conditions': [
        ['OS == "android"', {
          'dependencies': [
            '../third_party/mojo/mojo_public.gyp:mojo_bindings_java',
            '../third_party/mojo/mojo_public.gyp:mojo_public_java',
          ],
        }],
      ]
    },
    {
      'target_name': 'mojo_none',
      'type': 'none',
    },
    {
      # GN version: //mojo/common
      'target_name': 'mojo_common_lib',
      'type': '<(component)',
      'defines': [
        'MOJO_COMMON_IMPLEMENTATION',
      ],
      'dependencies': [
        '../base/base.gyp:base',
        '../url/url.gyp:url_lib',
        '../base/third_party/dynamic_annotations/dynamic_annotations.gyp:dynamic_annotations',
        '<(mojo_system_for_component)',
      ],
      'export_dependent_settings': [
        '../base/third_party/dynamic_annotations/dynamic_annotations.gyp:dynamic_annotations',
      ],
      'sources': [
        'common/common_type_converters.cc',
        'common/common_type_converters.h',
        'common/data_pipe_utils.cc',
        'common/data_pipe_utils.h',
        'common/handle_watcher.cc',
        'common/handle_watcher.h',
        'common/message_pump_mojo.cc',
        'common/message_pump_mojo.h',
        'common/message_pump_mojo_handler.h',
        'common/time_helper.cc',
        'common/time_helper.h',
      ],
    },
    {
      # GN version: //mojo/common:mojo_common_unittests
      'target_name': 'mojo_common_unittests',
      'type': 'executable',
      'dependencies': [
        '../base/base.gyp:base',
        '../base/base.gyp:base_message_loop_tests',
        '../url/url.gyp:url_lib',
        'mojo_common_lib',
        '../third_party/mojo/mojo_edk.gyp:mojo_system_impl',
        '../third_party/mojo/mojo_edk.gyp:mojo_common_test_support',
        '../third_party/mojo/mojo_edk.gyp:mojo_run_all_unittests',
        'mojo_environment_chromium',
        '../third_party/mojo/mojo_public.gyp:mojo_cpp_bindings',
        '../third_party/mojo/mojo_public.gyp:mojo_public_test_utils',
      ],
      'sources': [
        'common/common_type_converters_unittest.cc',
        'common/handle_watcher_unittest.cc',
        'common/message_pump_mojo_unittest.cc',
      ],
    },
    {
      # GN version: //mojo/environment:chromium
      'target_name': 'mojo_environment_chromium',
      'type': 'static_library',
      'dependencies': [
        'mojo_environment_chromium_impl',
        '../third_party/mojo/mojo_public.gyp:mojo_cpp_bindings',
      ],
      'sources': [
        'environment/environment.cc',
        # TODO(vtl): This is kind of ugly. (See TODO in logging.h.)
        "../third_party/mojo/src/mojo/public/cpp/environment/async_waiter.h",
        "../third_party/mojo/src/mojo/public/cpp/environment/lib/async_waiter.cc",
        "../third_party/mojo/src/mojo/public/cpp/environment/logging.h",
        "../third_party/mojo/src/mojo/public/cpp/environment/lib/logging.cc",
      ],
      'include_dirs': [
        '..',
        '../third_party/mojo/src',
      ],
      'direct_dependent_settings': {
        'include_dirs': [
          '../third_party/mojo/src',
        ],
      },
      'export_dependent_settings': [
        'mojo_environment_chromium_impl',
      ],
    },
    {
      # GN version: //mojo/environment:chromium_impl
      'target_name': 'mojo_environment_chromium_impl',
      'type': '<(component)',
      'defines': [
        'MOJO_ENVIRONMENT_IMPL_IMPLEMENTATION',
      ],
      'dependencies': [
        '../base/base.gyp:base',
        '../base/third_party/dynamic_annotations/dynamic_annotations.gyp:dynamic_annotations',
        'mojo_common_lib',
        '<(mojo_system_for_component)',
      ],
      'sources': [
        'environment/default_async_waiter_impl.cc',
        'environment/default_async_waiter_impl.h',
        'environment/default_logger_impl.cc',
        'environment/default_logger_impl.h',
        'environment/default_run_loop_impl.cc',
        'environment/default_run_loop_impl.h',
      ],
      'include_dirs': [
        '..',
        '../third_party/mojo/src',
      ],
      'direct_dependent_settings': {
        'include_dirs': [
          '../third_party/mojo/src',
        ],
      },
    },
    {
     # GN version: //mojo/application
     'target_name': 'mojo_application_chromium',
     'type': 'static_library',
     'sources': [
       'application/application_runner_chromium.cc',
       'application/application_runner_chromium.h',
      ],
      'dependencies': [
        'mojo_common_lib',
        'mojo_environment_chromium',
        '../third_party/mojo/mojo_public.gyp:mojo_application_base',
       ],
      'export_dependent_settings': [
        '../third_party/mojo/mojo_public.gyp:mojo_application_base',
       ],
    },
  ],
  'conditions': [
<<<<<<< HEAD
=======
    ['OS=="android"', {
      'targets': [
        {
          'target_name': 'mojo_jni_headers',
          'type': 'none',
          'dependencies': [
            'mojo_java_set_jni_headers',
          ],
          'sources': [
            'android/javatests/src/org/chromium/mojo/MojoTestCase.java',
            'android/javatests/src/org/chromium/mojo/bindings/ValidationTestUtil.java',
            'android/system/src/org/chromium/mojo/system/impl/CoreImpl.java',
          ],
          'variables': {
            'jni_gen_package': 'mojo',
          },
          'includes': [ '../build/jni_generator.gypi' ],
        },
        {
          'target_name': 'libmojo_system_java',
          'type': 'static_library',
          'dependencies': [
            '../base/base.gyp:base',
            '../base/third_party/dynamic_annotations/dynamic_annotations.gyp:dynamic_annotations',
            'mojo_common_lib',
            '../third_party/mojo/mojo_edk.gyp:mojo_system_impl',
            'mojo_environment_chromium',
            'mojo_jni_headers',
          ],
          'sources': [
            'android/system/core_impl.cc',
            'android/system/core_impl.h',
          ],
        },
        {
          'target_name': 'mojo_java_set_jni_headers',
          'type': 'none',
          'variables': {
            'jni_gen_package': 'mojo',
            'input_java_class': 'java/util/HashSet.class',
          },
          'includes': [ '../build/jar_file_jni_generator.gypi' ],
        },
        {
          'target_name': 'mojo_system_java',
          'type': 'none',
          'dependencies': [
            '../base/base.gyp:base_java',
            'libmojo_system_java',
            '../third_party/mojo/mojo_public.gyp:mojo_public_java',
          ],
          'variables': {
            'java_in_dir': '<(DEPTH)/mojo/android/system',
          },
          'includes': [ '../build/java.gypi' ],
        },
      ]
    }]
>>>>>>> 7a7efc61
  ]
}<|MERGE_RESOLUTION|>--- conflicted
+++ resolved
@@ -166,66 +166,5 @@
     },
   ],
   'conditions': [
-<<<<<<< HEAD
-=======
-    ['OS=="android"', {
-      'targets': [
-        {
-          'target_name': 'mojo_jni_headers',
-          'type': 'none',
-          'dependencies': [
-            'mojo_java_set_jni_headers',
-          ],
-          'sources': [
-            'android/javatests/src/org/chromium/mojo/MojoTestCase.java',
-            'android/javatests/src/org/chromium/mojo/bindings/ValidationTestUtil.java',
-            'android/system/src/org/chromium/mojo/system/impl/CoreImpl.java',
-          ],
-          'variables': {
-            'jni_gen_package': 'mojo',
-          },
-          'includes': [ '../build/jni_generator.gypi' ],
-        },
-        {
-          'target_name': 'libmojo_system_java',
-          'type': 'static_library',
-          'dependencies': [
-            '../base/base.gyp:base',
-            '../base/third_party/dynamic_annotations/dynamic_annotations.gyp:dynamic_annotations',
-            'mojo_common_lib',
-            '../third_party/mojo/mojo_edk.gyp:mojo_system_impl',
-            'mojo_environment_chromium',
-            'mojo_jni_headers',
-          ],
-          'sources': [
-            'android/system/core_impl.cc',
-            'android/system/core_impl.h',
-          ],
-        },
-        {
-          'target_name': 'mojo_java_set_jni_headers',
-          'type': 'none',
-          'variables': {
-            'jni_gen_package': 'mojo',
-            'input_java_class': 'java/util/HashSet.class',
-          },
-          'includes': [ '../build/jar_file_jni_generator.gypi' ],
-        },
-        {
-          'target_name': 'mojo_system_java',
-          'type': 'none',
-          'dependencies': [
-            '../base/base.gyp:base_java',
-            'libmojo_system_java',
-            '../third_party/mojo/mojo_public.gyp:mojo_public_java',
-          ],
-          'variables': {
-            'java_in_dir': '<(DEPTH)/mojo/android/system',
-          },
-          'includes': [ '../build/java.gypi' ],
-        },
-      ]
-    }]
->>>>>>> 7a7efc61
   ]
 }