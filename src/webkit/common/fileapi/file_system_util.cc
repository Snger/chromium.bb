// Copyright (c) 2012 The Chromium Authors. All rights reserved.
// Use of this source code is governed by a BSD-style license that can be
// found in the LICENSE file.

#include "webkit/common/fileapi/file_system_util.h"

#include <algorithm>

#include "base/files/file_path.h"
#include "base/logging.h"
#include "base/strings/string_util.h"
#include "base/strings/sys_string_conversions.h"
#include "base/strings/utf_string_conversions.h"
#include "net/base/net_errors.h"
#include "url/gurl.h"
#include "webkit/common/database/database_identifier.h"

namespace fileapi {

const char kPersistentDir[] = "/persistent";
const char kTemporaryDir[] = "/temporary";
const char kIsolatedDir[] = "/isolated";
const char kExternalDir[] = "/external";
const char kTestDir[] = "/test";

const base::FilePath::CharType VirtualPath::kRoot[] = FILE_PATH_LITERAL("/");
const base::FilePath::CharType VirtualPath::kSeparator = FILE_PATH_LITERAL('/');

// TODO(ericu): Consider removing support for '\', even on Windows, if possible.
// There's a lot of test code that will need reworking, and we may have trouble
// with base::FilePath elsewhere [e.g. DirName and other methods may also need
// replacement].
base::FilePath VirtualPath::BaseName(const base::FilePath& virtual_path) {
  base::FilePath::StringType path = virtual_path.value();

  // Keep everything after the final separator, but if the pathname is only
  // one character and it's a separator, leave it alone.
  while (path.size() > 1 && base::FilePath::IsSeparator(path[path.size() - 1]))
    path.resize(path.size() - 1);
  base::FilePath::StringType::size_type last_separator =
      path.find_last_of(base::FilePath::kSeparators);
  if (last_separator != base::FilePath::StringType::npos &&
      last_separator < path.size() - 1)
    path.erase(0, last_separator + 1);

  return base::FilePath(path);
}

base::FilePath VirtualPath::DirName(const base::FilePath& virtual_path) {
  typedef base::FilePath::StringType StringType;
  StringType  path = virtual_path.value();

  // The logic below is taken from that of base::FilePath::DirName, except
  // that this version never cares about '//' or drive-letters even on win32.

  // Strip trailing separators.
  while (path.size() > 1 && base::FilePath::IsSeparator(path[path.size() - 1]))
    path.resize(path.size() - 1);

  StringType::size_type last_separator =
      path.find_last_of(base::FilePath::kSeparators);
  if (last_separator == StringType::npos) {
    // path_ is in the current directory.
    return base::FilePath(base::FilePath::kCurrentDirectory);
  }
  if (last_separator == 0) {
    // path_ is in the root directory.
    return base::FilePath(path.substr(0, 1));
  }
  // path_ is somewhere else, trim the basename.
  path.resize(last_separator);

  // Strip trailing separators.
  while (path.size() > 1 && base::FilePath::IsSeparator(path[path.size() - 1]))
    path.resize(path.size() - 1);

  if (path.empty())
    return base::FilePath(base::FilePath::kCurrentDirectory);

  return base::FilePath(path);
}

void VirtualPath::GetComponents(
    const base::FilePath& path,
    std::vector<base::FilePath::StringType>* components) {
  typedef base::FilePath::StringType StringType;

  DCHECK(components);
  if (!components)
    return;
  components->clear();
  if (path.value().empty())
    return;

  StringType::size_type begin = 0, end = 0;
  while (begin < path.value().length() && end != StringType::npos) {
    end = path.value().find_first_of(base::FilePath::kSeparators, begin);
    StringType component = path.value().substr(
        begin, end == StringType::npos ? StringType::npos : end - begin);
    if (!component.empty() && component != base::FilePath::kCurrentDirectory)
      components->push_back(component);
    begin = end + 1;
  }
}

void VirtualPath::GetComponentsUTF8Unsafe(
    const base::FilePath& path,
    std::vector<std::string>* components) {
  DCHECK(components);
  if (!components)
    return;
  components->clear();

  std::vector<base::FilePath::StringType> stringtype_components;
  VirtualPath::GetComponents(path, &stringtype_components);
  std::vector<base::FilePath::StringType>::const_iterator it;
  for (it = stringtype_components.begin(); it != stringtype_components.end();
       ++it) {
    components->push_back(base::FilePath(*it).AsUTF8Unsafe());
  }
}

base::FilePath::StringType VirtualPath::GetNormalizedFilePath(
    const base::FilePath& path) {
  base::FilePath::StringType normalized_path = path.value();
  const size_t num_separators = base::FilePath::StringType(
      base::FilePath::kSeparators).length();
  for (size_t i = 0; i < num_separators; ++i) {
    std::replace(normalized_path.begin(), normalized_path.end(),
                 base::FilePath::kSeparators[i], kSeparator);
  }

  return (IsAbsolute(normalized_path)) ?
      normalized_path : base::FilePath::StringType(kRoot) + normalized_path;
}

bool VirtualPath::IsAbsolute(const base::FilePath::StringType& path) {
  return path.find(kRoot) == 0;
}

bool VirtualPath::IsRootPath(const base::FilePath& path) {
  std::vector<base::FilePath::StringType> components;
  VirtualPath::GetComponents(path, &components);
  return (path.empty() || components.empty() ||
          (components.size() == 1 &&
           components[0] == VirtualPath::kRoot));
}

GURL GetFileSystemRootURI(const GURL& origin_url, FileSystemType type) {
  // origin_url is based on a security origin, so http://foo.com or file:///
  // instead of the corresponding filesystem URL.
  DCHECK(!origin_url.SchemeIsFileSystem());

  std::string url = "filesystem:" + origin_url.GetWithEmptyPath().spec();
  switch (type) {
    case kFileSystemTypeTemporary:
      url += (kTemporaryDir + 1);  // We don't want the leading slash.
      return GURL(url + "/");
    case kFileSystemTypePersistent:
      url += (kPersistentDir + 1);  // We don't want the leading slash.
      return GURL(url + "/");
    case kFileSystemTypeExternal:
      url += (kExternalDir + 1);  // We don't want the leading slash.
      return GURL(url + "/");
    case kFileSystemTypeIsolated:
      url += (kIsolatedDir + 1);  // We don't want the leading slash.
      return GURL(url + "/");
    case kFileSystemTypeTest:
      url += (kTestDir + 1);  // We don't want the leading slash.
      return GURL(url + "/");
      // Internal types are always pointed via isolated or external URLs.
    default:
      NOTREACHED();
  }
  NOTREACHED();
  return GURL();
}

std::string GetFileSystemName(const GURL& origin_url, FileSystemType type) {
  std::string origin_identifier =
      webkit_database::GetIdentifierFromOrigin(origin_url);
  std::string type_string = GetFileSystemTypeString(type);
  DCHECK(!type_string.empty());
  return origin_identifier + ":" + type_string;
}

FileSystemType QuotaStorageTypeToFileSystemType(
    quota::StorageType storage_type) {
  switch (storage_type) {
    case quota::kStorageTypeTemporary:
      return kFileSystemTypeTemporary;
    case quota::kStorageTypePersistent:
      return kFileSystemTypePersistent;
    case quota::kStorageTypeSyncable:
      return kFileSystemTypeSyncable;
    case quota::kStorageTypeQuotaNotManaged:
    case quota::kStorageTypeUnknown:
      return kFileSystemTypeUnknown;
  }
  return kFileSystemTypeUnknown;
}

quota::StorageType FileSystemTypeToQuotaStorageType(FileSystemType type) {
  switch (type) {
    case kFileSystemTypeTemporary:
      return quota::kStorageTypeTemporary;
    case kFileSystemTypePersistent:
      return quota::kStorageTypePersistent;
    case kFileSystemTypeSyncable:
    case kFileSystemTypeSyncableForInternalSync:
      return quota::kStorageTypeSyncable;
    case kFileSystemTypePluginPrivate:
      return quota::kStorageTypeQuotaNotManaged;
    default:
      return quota::kStorageTypeUnknown;
  }
}

std::string GetFileSystemTypeString(FileSystemType type) {
  switch (type) {
    case kFileSystemTypeTemporary:
      return "Temporary";
    case kFileSystemTypePersistent:
      return "Persistent";
    case kFileSystemTypeIsolated:
      return "Isolated";
    case kFileSystemTypeExternal:
      return "External";
    case kFileSystemTypeTest:
      return "Test";
    case kFileSystemTypeNativeLocal:
      return "NativeLocal";
    case kFileSystemTypeRestrictedNativeLocal:
      return "RestrictedNativeLocal";
    case kFileSystemTypeDragged:
      return "Dragged";
    case kFileSystemTypeNativeMedia:
      return "NativeMedia";
    case kFileSystemTypeDeviceMedia:
      return "DeviceMedia";
    case kFileSystemTypePicasa:
      return "Picasa";
    case kFileSystemTypeItunes:
      return "Itunes";
    case kFileSystemTypeIphoto:
      return "Iphoto";
    case kFileSystemTypeDrive:
      return "Drive";
    case kFileSystemTypeSyncable:
    case kFileSystemTypeSyncableForInternalSync:
      return "Syncable";
    case kFileSystemTypeNativeForPlatformApp:
      return "NativeForPlatformApp";
    case kFileSystemTypeForTransientFile:
      return "TransientFile";
    case kFileSystemTypePluginPrivate:
      return "PluginPrivate";
    case kFileSystemInternalTypeEnumStart:
    case kFileSystemInternalTypeEnumEnd:
      NOTREACHED();
      // Fall through.
    case kFileSystemTypeUnknown:
      return "Unknown";
  }
  NOTREACHED();
  return std::string();
}

std::string FilePathToString(const base::FilePath& file_path) {
#if defined(OS_WIN)
  return UTF16ToUTF8(file_path.value());
#elif defined(OS_POSIX)
  return file_path.value();
#endif
}

base::FilePath StringToFilePath(const std::string& file_path_string) {
#if defined(OS_WIN)
  return base::FilePath(UTF8ToUTF16(file_path_string));
#elif defined(OS_POSIX)
  return base::FilePath(file_path_string);
#endif
}

blink::WebFileError PlatformFileErrorToWebFileError(
    base::PlatformFileError error_code) {
  switch (error_code) {
    case base::PLATFORM_FILE_ERROR_NOT_FOUND:
      return blink::WebFileErrorNotFound;
    case base::PLATFORM_FILE_ERROR_INVALID_OPERATION:
    case base::PLATFORM_FILE_ERROR_EXISTS:
    case base::PLATFORM_FILE_ERROR_NOT_EMPTY:
      return blink::WebFileErrorInvalidModification;
    case base::PLATFORM_FILE_ERROR_NOT_A_DIRECTORY:
    case base::PLATFORM_FILE_ERROR_NOT_A_FILE:
      return blink::WebFileErrorTypeMismatch;
    case base::PLATFORM_FILE_ERROR_ACCESS_DENIED:
      return blink::WebFileErrorNoModificationAllowed;
    case base::PLATFORM_FILE_ERROR_FAILED:
      return blink::WebFileErrorInvalidState;
    case base::PLATFORM_FILE_ERROR_ABORT:
      return blink::WebFileErrorAbort;
    case base::PLATFORM_FILE_ERROR_SECURITY:
      return blink::WebFileErrorSecurity;
    case base::PLATFORM_FILE_ERROR_NO_SPACE:
      return blink::WebFileErrorQuotaExceeded;
    case base::PLATFORM_FILE_ERROR_INVALID_URL:
      return blink::WebFileErrorEncoding;
    default:
      return blink::WebFileErrorInvalidModification;
  }
}

bool GetFileSystemPublicType(
    const std::string type_string,
<<<<<<< HEAD
    WebKit::WebFileSystemType* type) {
=======
    blink::WebFileSystemType* type) {
>>>>>>> 8c15b39e
  DCHECK(type);
  if (type_string == "Temporary") {
    *type = blink::WebFileSystemTypeTemporary;
    return true;
  }
  if (type_string == "Persistent") {
    *type = blink::WebFileSystemTypePersistent;
    return true;
  }
  if (type_string == "Isolated") {
    *type = blink::WebFileSystemTypeIsolated;
    return true;
  }
  if (type_string == "External") {
    *type = blink::WebFileSystemTypeExternal;
    return true;
  }
  NOTREACHED();
  return false;
}

std::string GetIsolatedFileSystemName(const GURL& origin_url,
                                      const std::string& filesystem_id) {
  std::string name(fileapi::GetFileSystemName(
      origin_url, fileapi::kFileSystemTypeIsolated));
  name.append("_");
  name.append(filesystem_id);
  return name;
}

bool CrackIsolatedFileSystemName(const std::string& filesystem_name,
                                 std::string* filesystem_id) {
  DCHECK(filesystem_id);

  // |filesystem_name| is of the form {origin}:isolated_{filesystem_id}.
  std::string start_token(":");
  start_token = start_token.append(
      GetFileSystemTypeString(kFileSystemTypeIsolated)).append("_");
  // WebKit uses different case in its constant for isolated file system
  // names, so we do a case insensitive compare by converting both strings
  // to uppercase.
  // TODO(benwells): Remove this when WebKit uses the same constant.
  start_token = StringToUpperASCII(start_token);
  std::string filesystem_name_upper = StringToUpperASCII(filesystem_name);
  size_t pos = filesystem_name_upper.find(start_token);
  if (pos == std::string::npos)
    return false;
  if (pos == 0)
    return false;

  *filesystem_id = filesystem_name.substr(pos + start_token.length(),
                                          std::string::npos);
  if (filesystem_id->empty())
    return false;

  return true;
}

bool ValidateIsolatedFileSystemId(const std::string& filesystem_id) {
  const size_t kExpectedFileSystemIdSize = 32;
  if (filesystem_id.size() != kExpectedFileSystemIdSize)
    return false;
  const std::string kExpectedChars("ABCDEF0123456789");
  return ContainsOnlyChars(filesystem_id, kExpectedChars);
}

std::string GetIsolatedFileSystemRootURIString(
    const GURL& origin_url,
    const std::string& filesystem_id,
    const std::string& optional_root_name) {
  std::string root = GetFileSystemRootURI(origin_url,
                                          kFileSystemTypeIsolated).spec();
  if (base::FilePath::FromUTF8Unsafe(filesystem_id).ReferencesParent())
    return std::string();
  root.append(filesystem_id);
  root.append("/");
  if (!optional_root_name.empty()) {
    if (base::FilePath::FromUTF8Unsafe(optional_root_name).ReferencesParent())
      return std::string();
    root.append(optional_root_name);
    root.append("/");
  }
  return root;
}

std::string GetExternalFileSystemRootURIString(
    const GURL& origin_url,
    const std::string& mount_name) {
  std::string root = GetFileSystemRootURI(origin_url,
                                          kFileSystemTypeExternal).spec();
  if (base::FilePath::FromUTF8Unsafe(mount_name).ReferencesParent())
    return std::string();
  root.append(mount_name);
  root.append("/");
  return root;
}

base::PlatformFileError NetErrorToPlatformFileError(int error) {
  switch (error) {
    case net::OK:
      return base::PLATFORM_FILE_OK;
    case net::ERR_ADDRESS_IN_USE:
      return base::PLATFORM_FILE_ERROR_IN_USE;
    case net::ERR_FILE_EXISTS:
      return base::PLATFORM_FILE_ERROR_EXISTS;
    case net::ERR_FILE_NOT_FOUND:
      return base::PLATFORM_FILE_ERROR_NOT_FOUND;
    case net::ERR_ACCESS_DENIED:
      return base::PLATFORM_FILE_ERROR_ACCESS_DENIED;
    case net::ERR_TOO_MANY_SOCKET_STREAMS:
      return base::PLATFORM_FILE_ERROR_TOO_MANY_OPENED;
    case net::ERR_OUT_OF_MEMORY:
      return base::PLATFORM_FILE_ERROR_NO_MEMORY;
    case net::ERR_FILE_NO_SPACE:
      return base::PLATFORM_FILE_ERROR_NO_SPACE;
    case net::ERR_INVALID_ARGUMENT:
    case net::ERR_INVALID_HANDLE:
      return base::PLATFORM_FILE_ERROR_INVALID_OPERATION;
    case net::ERR_ABORTED:
    case net::ERR_CONNECTION_ABORTED:
      return base::PLATFORM_FILE_ERROR_ABORT;
    case net::ERR_ADDRESS_INVALID:
    case net::ERR_INVALID_URL:
      return base::PLATFORM_FILE_ERROR_INVALID_URL;
    default:
      return base::PLATFORM_FILE_ERROR_FAILED;
  }
}

#if defined(OS_CHROMEOS)
FileSystemInfo GetFileSystemInfoForChromeOS(const GURL& origin_url) {
  FileSystemType mount_type = fileapi::kFileSystemTypeExternal;
  return FileSystemInfo(fileapi::GetFileSystemName(origin_url, mount_type),
                        fileapi::GetFileSystemRootURI(origin_url, mount_type),
                        mount_type);
}
#endif

}  // namespace fileapi<|MERGE_RESOLUTION|>--- conflicted
+++ resolved
@@ -313,11 +313,7 @@
 
 bool GetFileSystemPublicType(
     const std::string type_string,
-<<<<<<< HEAD
-    WebKit::WebFileSystemType* type) {
-=======
     blink::WebFileSystemType* type) {
->>>>>>> 8c15b39e
   DCHECK(type);
   if (type_string == "Temporary") {
     *type = blink::WebFileSystemTypeTemporary;
