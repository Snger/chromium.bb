// Copyright (c) 2012 The Chromium Authors. All rights reserved.
// Use of this source code is governed by a BSD-style license that can be
// found in the LICENSE file.

#include "webkit/child/webkitplatformsupport_impl.h"

#include <math.h>

#include <vector>

#include "base/allocator/allocator_extension.h"
#include "base/bind.h"
#include "base/files/file_path.h"
#include "base/memory/scoped_ptr.h"
#include "base/memory/singleton.h"
#include "base/message_loop/message_loop.h"
#include "base/metrics/histogram.h"
#include "base/metrics/sparse_histogram.h"
#include "base/metrics/stats_counters.h"
#include "base/platform_file.h"
#include "base/process/process_metrics.h"
#include "base/rand_util.h"
#include "base/strings/string_number_conversions.h"
#include "base/strings/string_util.h"
#include "base/strings/utf_string_conversions.h"
#include "base/synchronization/lock.h"
#include "base/sys_info.h"
#include "base/time/time.h"
#include "grit/blink_resources.h"
#include "grit/webkit_resources.h"
#include "grit/webkit_strings.h"
#include "net/base/data_url.h"
#include "net/base/mime_util.h"
#include "net/base/net_errors.h"
#include "third_party/WebKit/public/platform/WebCookie.h"
#include "third_party/WebKit/public/platform/WebData.h"
#include "third_party/WebKit/public/platform/WebDiscardableMemory.h"
#include "third_party/WebKit/public/platform/WebGestureCurve.h"
#include "third_party/WebKit/public/platform/WebPluginListBuilder.h"
#include "third_party/WebKit/public/platform/WebScreenInfo.h"
#include "third_party/WebKit/public/platform/WebString.h"
#include "third_party/WebKit/public/platform/WebURL.h"
#include "third_party/WebKit/public/platform/WebVector.h"
#include "third_party/WebKit/public/web/WebFrameClient.h"
#include "third_party/WebKit/public/web/WebInputEvent.h"
#include "ui/base/layout.h"
#include "webkit/child/webkit_child_helpers.h"
#include "webkit/child/websocketstreamhandle_impl.h"
#include "webkit/child/weburlloader_impl.h"
#include "webkit/common/user_agent/user_agent.h"

#if defined(OS_ANDROID)
#include "base/android/sys_utils.h"
#endif

#if !defined(NO_TCMALLOC) && defined(USE_TCMALLOC) && !defined(OS_WIN)
#include "third_party/tcmalloc/chromium/src/gperftools/heap-profiler.h"
#endif

using blink::WebAudioBus;
using blink::WebCookie;
using blink::WebData;
using blink::WebLocalizedString;
using blink::WebPluginListBuilder;
using blink::WebString;
using blink::WebSocketStreamHandle;
using blink::WebURL;
using blink::WebURLError;
using blink::WebURLLoader;
using blink::WebVector;

namespace {

// A simple class to cache the memory usage for a given amount of time.
class MemoryUsageCache {
 public:
  // Retrieves the Singleton.
  static MemoryUsageCache* GetInstance() {
    return Singleton<MemoryUsageCache>::get();
  }

  MemoryUsageCache() : memory_value_(0) { Init(); }
  ~MemoryUsageCache() {}

  void Init() {
    const unsigned int kCacheSeconds = 1;
    cache_valid_time_ = base::TimeDelta::FromSeconds(kCacheSeconds);
  }

  // Returns true if the cached value is fresh.
  // Returns false if the cached value is stale, or if |cached_value| is NULL.
  bool IsCachedValueValid(size_t* cached_value) {
    base::AutoLock scoped_lock(lock_);
    if (!cached_value)
      return false;
    if (base::Time::Now() - last_updated_time_ > cache_valid_time_)
      return false;
    *cached_value = memory_value_;
    return true;
  };

  // Setter for |memory_value_|, refreshes |last_updated_time_|.
  void SetMemoryValue(const size_t value) {
    base::AutoLock scoped_lock(lock_);
    memory_value_ = value;
    last_updated_time_ = base::Time::Now();
  }

 private:
  // The cached memory value.
  size_t memory_value_;

  // How long the cached value should remain valid.
  base::TimeDelta cache_valid_time_;

  // The last time the cached value was updated.
  base::Time last_updated_time_;

  base::Lock lock_;
};

}  // anonymous namespace

namespace webkit_glue {

static int ToMessageID(WebLocalizedString::Name name) {
  switch (name) {
    case WebLocalizedString::AXAMPMFieldText:
      return IDS_AX_AM_PM_FIELD_TEXT;
    case WebLocalizedString::AXButtonActionVerb:
      return IDS_AX_BUTTON_ACTION_VERB;
    case WebLocalizedString::AXCheckedCheckBoxActionVerb:
      return IDS_AX_CHECKED_CHECK_BOX_ACTION_VERB;
    case WebLocalizedString::AXDateTimeFieldEmptyValueText:
      return IDS_AX_DATE_TIME_FIELD_EMPTY_VALUE_TEXT;
    case WebLocalizedString::AXDayOfMonthFieldText:
      return IDS_AX_DAY_OF_MONTH_FIELD_TEXT;
    case WebLocalizedString::AXHeadingText:
      return IDS_AX_ROLE_HEADING;
    case WebLocalizedString::AXHourFieldText:
      return IDS_AX_HOUR_FIELD_TEXT;
    case WebLocalizedString::AXImageMapText:
      return IDS_AX_ROLE_IMAGE_MAP;
    case WebLocalizedString::AXLinkActionVerb:
      return IDS_AX_LINK_ACTION_VERB;
    case WebLocalizedString::AXLinkText:
      return IDS_AX_ROLE_LINK;
    case WebLocalizedString::AXListMarkerText:
      return IDS_AX_ROLE_LIST_MARKER;
    case WebLocalizedString::AXMediaDefault:
      return IDS_AX_MEDIA_DEFAULT;
    case WebLocalizedString::AXMediaAudioElement:
      return IDS_AX_MEDIA_AUDIO_ELEMENT;
    case WebLocalizedString::AXMediaVideoElement:
      return IDS_AX_MEDIA_VIDEO_ELEMENT;
    case WebLocalizedString::AXMediaMuteButton:
      return IDS_AX_MEDIA_MUTE_BUTTON;
    case WebLocalizedString::AXMediaUnMuteButton:
      return IDS_AX_MEDIA_UNMUTE_BUTTON;
    case WebLocalizedString::AXMediaPlayButton:
      return IDS_AX_MEDIA_PLAY_BUTTON;
    case WebLocalizedString::AXMediaPauseButton:
      return IDS_AX_MEDIA_PAUSE_BUTTON;
    case WebLocalizedString::AXMediaSlider:
      return IDS_AX_MEDIA_SLIDER;
    case WebLocalizedString::AXMediaSliderThumb:
      return IDS_AX_MEDIA_SLIDER_THUMB;
    case WebLocalizedString::AXMediaRewindButton:
      return IDS_AX_MEDIA_REWIND_BUTTON;
    case WebLocalizedString::AXMediaReturnToRealTime:
      return IDS_AX_MEDIA_RETURN_TO_REALTIME_BUTTON;
    case WebLocalizedString::AXMediaCurrentTimeDisplay:
      return IDS_AX_MEDIA_CURRENT_TIME_DISPLAY;
    case WebLocalizedString::AXMediaTimeRemainingDisplay:
      return IDS_AX_MEDIA_TIME_REMAINING_DISPLAY;
    case WebLocalizedString::AXMediaStatusDisplay:
      return IDS_AX_MEDIA_STATUS_DISPLAY;
    case WebLocalizedString::AXMediaEnterFullscreenButton:
      return IDS_AX_MEDIA_ENTER_FULL_SCREEN_BUTTON;
    case WebLocalizedString::AXMediaExitFullscreenButton:
      return IDS_AX_MEDIA_EXIT_FULL_SCREEN_BUTTON;
  case WebLocalizedString::AXMediaSeekForwardButton:
    return IDS_AX_MEDIA_SEEK_FORWARD_BUTTON;
    case WebLocalizedString::AXMediaSeekBackButton:
      return IDS_AX_MEDIA_SEEK_BACK_BUTTON;
    case WebLocalizedString::AXMediaShowClosedCaptionsButton:
      return IDS_AX_MEDIA_SHOW_CLOSED_CAPTIONS_BUTTON;
    case WebLocalizedString::AXMediaHideClosedCaptionsButton:
      return IDS_AX_MEDIA_HIDE_CLOSED_CAPTIONS_BUTTON;
    case WebLocalizedString::AXMediaAudioElementHelp:
      return IDS_AX_MEDIA_AUDIO_ELEMENT_HELP;
    case WebLocalizedString::AXMediaVideoElementHelp:
      return IDS_AX_MEDIA_VIDEO_ELEMENT_HELP;
    case WebLocalizedString::AXMediaMuteButtonHelp:
      return IDS_AX_MEDIA_MUTE_BUTTON_HELP;
    case WebLocalizedString::AXMediaUnMuteButtonHelp:
      return IDS_AX_MEDIA_UNMUTE_BUTTON_HELP;
    case WebLocalizedString::AXMediaPlayButtonHelp:
      return IDS_AX_MEDIA_PLAY_BUTTON_HELP;
    case WebLocalizedString::AXMediaPauseButtonHelp:
      return IDS_AX_MEDIA_PAUSE_BUTTON_HELP;
    case WebLocalizedString::AXMediaSliderHelp:
      return IDS_AX_MEDIA_SLIDER_HELP;
    case WebLocalizedString::AXMediaSliderThumbHelp:
      return IDS_AX_MEDIA_SLIDER_THUMB_HELP;
    case WebLocalizedString::AXMediaRewindButtonHelp:
      return IDS_AX_MEDIA_REWIND_BUTTON_HELP;
    case WebLocalizedString::AXMediaReturnToRealTimeHelp:
      return IDS_AX_MEDIA_RETURN_TO_REALTIME_BUTTON_HELP;
    case WebLocalizedString::AXMediaCurrentTimeDisplayHelp:
      return IDS_AX_MEDIA_CURRENT_TIME_DISPLAY_HELP;
    case WebLocalizedString::AXMediaTimeRemainingDisplayHelp:
      return IDS_AX_MEDIA_TIME_REMAINING_DISPLAY_HELP;
    case WebLocalizedString::AXMediaStatusDisplayHelp:
      return IDS_AX_MEDIA_STATUS_DISPLAY_HELP;
    case WebLocalizedString::AXMediaEnterFullscreenButtonHelp:
      return IDS_AX_MEDIA_ENTER_FULL_SCREEN_BUTTON_HELP;
    case WebLocalizedString::AXMediaExitFullscreenButtonHelp:
      return IDS_AX_MEDIA_EXIT_FULL_SCREEN_BUTTON_HELP;
  case WebLocalizedString::AXMediaSeekForwardButtonHelp:
    return IDS_AX_MEDIA_SEEK_FORWARD_BUTTON_HELP;
    case WebLocalizedString::AXMediaSeekBackButtonHelp:
      return IDS_AX_MEDIA_SEEK_BACK_BUTTON_HELP;
    case WebLocalizedString::AXMediaShowClosedCaptionsButtonHelp:
      return IDS_AX_MEDIA_SHOW_CLOSED_CAPTIONS_BUTTON_HELP;
    case WebLocalizedString::AXMediaHideClosedCaptionsButtonHelp:
      return IDS_AX_MEDIA_HIDE_CLOSED_CAPTIONS_BUTTON_HELP;
    case WebLocalizedString::AXMillisecondFieldText:
      return IDS_AX_MILLISECOND_FIELD_TEXT;
    case WebLocalizedString::AXMinuteFieldText:
      return IDS_AX_MINUTE_FIELD_TEXT;
    case WebLocalizedString::AXMonthFieldText:
      return IDS_AX_MONTH_FIELD_TEXT;
    case WebLocalizedString::AXRadioButtonActionVerb:
      return IDS_AX_RADIO_BUTTON_ACTION_VERB;
    case WebLocalizedString::AXSecondFieldText:
      return IDS_AX_SECOND_FIELD_TEXT;
    case WebLocalizedString::AXTextFieldActionVerb:
      return IDS_AX_TEXT_FIELD_ACTION_VERB;
    case WebLocalizedString::AXUncheckedCheckBoxActionVerb:
      return IDS_AX_UNCHECKED_CHECK_BOX_ACTION_VERB;
    case WebLocalizedString::AXWebAreaText:
      return IDS_AX_ROLE_WEB_AREA;
    case WebLocalizedString::AXWeekOfYearFieldText:
      return IDS_AX_WEEK_OF_YEAR_FIELD_TEXT;
    case WebLocalizedString::AXYearFieldText:
      return IDS_AX_YEAR_FIELD_TEXT;
    case WebLocalizedString::CalendarClear:
      return IDS_FORM_CALENDAR_CLEAR;
    case WebLocalizedString::CalendarToday:
      return IDS_FORM_CALENDAR_TODAY;
    case WebLocalizedString::DateFormatDayInMonthLabel:
      return IDS_FORM_DATE_FORMAT_DAY_IN_MONTH;
    case WebLocalizedString::DateFormatMonthLabel:
      return IDS_FORM_DATE_FORMAT_MONTH;
    case WebLocalizedString::DateFormatYearLabel:
      return IDS_FORM_DATE_FORMAT_YEAR;
    case WebLocalizedString::DetailsLabel:
      return IDS_DETAILS_WITHOUT_SUMMARY_LABEL;
    case WebLocalizedString::FileButtonChooseFileLabel:
      return IDS_FORM_FILE_BUTTON_LABEL;
    case WebLocalizedString::FileButtonChooseMultipleFilesLabel:
      return IDS_FORM_MULTIPLE_FILES_BUTTON_LABEL;
    case WebLocalizedString::FileButtonNoFileSelectedLabel:
      return IDS_FORM_FILE_NO_FILE_LABEL;
    case WebLocalizedString::InputElementAltText:
      return IDS_FORM_INPUT_ALT;
    case WebLocalizedString::KeygenMenuHighGradeKeySize:
      return IDS_KEYGEN_HIGH_GRADE_KEY;
    case WebLocalizedString::KeygenMenuMediumGradeKeySize:
      return IDS_KEYGEN_MED_GRADE_KEY;
    case WebLocalizedString::MissingPluginText:
      return IDS_PLUGIN_INITIALIZATION_ERROR;
    case WebLocalizedString::MultipleFileUploadText:
      return IDS_FORM_FILE_MULTIPLE_UPLOAD;
    case WebLocalizedString::OtherColorLabel:
      return IDS_FORM_OTHER_COLOR_LABEL;
    case WebLocalizedString::OtherDateLabel:
        return IDS_FORM_OTHER_DATE_LABEL;
    case WebLocalizedString::OtherMonthLabel:
      return IDS_FORM_OTHER_MONTH_LABEL;
    case WebLocalizedString::OtherTimeLabel:
      return IDS_FORM_OTHER_TIME_LABEL;
    case WebLocalizedString::OtherWeekLabel:
      return IDS_FORM_OTHER_WEEK_LABEL;
    case WebLocalizedString::PlaceholderForDayOfMonthField:
      return IDS_FORM_PLACEHOLDER_FOR_DAY_OF_MONTH_FIELD;
    case WebLocalizedString::PlaceholderForMonthField:
      return IDS_FORM_PLACEHOLDER_FOR_MONTH_FIELD;
    case WebLocalizedString::PlaceholderForYearField:
      return IDS_FORM_PLACEHOLDER_FOR_YEAR_FIELD;
    case WebLocalizedString::ResetButtonDefaultLabel:
      return IDS_FORM_RESET_LABEL;
    case WebLocalizedString::SearchableIndexIntroduction:
      return IDS_SEARCHABLE_INDEX_INTRO;
    case WebLocalizedString::SearchMenuClearRecentSearchesText:
      return IDS_RECENT_SEARCHES_CLEAR;
    case WebLocalizedString::SearchMenuNoRecentSearchesText:
      return IDS_RECENT_SEARCHES_NONE;
    case WebLocalizedString::SearchMenuRecentSearchesText:
      return IDS_RECENT_SEARCHES;
    case WebLocalizedString::SubmitButtonDefaultLabel:
      return IDS_FORM_SUBMIT_LABEL;
    case WebLocalizedString::ThisMonthButtonLabel:
      return IDS_FORM_THIS_MONTH_LABEL;
    case WebLocalizedString::ThisWeekButtonLabel:
      return IDS_FORM_THIS_WEEK_LABEL;
    case WebLocalizedString::ValidationBadInputForDateTime:
      return IDS_FORM_VALIDATION_BAD_INPUT_DATETIME;
    case WebLocalizedString::ValidationBadInputForNumber:
      return IDS_FORM_VALIDATION_BAD_INPUT_NUMBER;
    case WebLocalizedString::ValidationPatternMismatch:
      return IDS_FORM_VALIDATION_PATTERN_MISMATCH;
    case WebLocalizedString::ValidationRangeOverflow:
      return IDS_FORM_VALIDATION_RANGE_OVERFLOW;
    case WebLocalizedString::ValidationRangeOverflowDateTime:
      return IDS_FORM_VALIDATION_RANGE_OVERFLOW_DATETIME;
    case WebLocalizedString::ValidationRangeUnderflow:
      return IDS_FORM_VALIDATION_RANGE_UNDERFLOW;
    case WebLocalizedString::ValidationRangeUnderflowDateTime:
      return IDS_FORM_VALIDATION_RANGE_UNDERFLOW_DATETIME;
    case WebLocalizedString::ValidationStepMismatch:
      return IDS_FORM_VALIDATION_STEP_MISMATCH;
    case WebLocalizedString::ValidationStepMismatchCloseToLimit:
      return IDS_FORM_VALIDATION_STEP_MISMATCH_CLOSE_TO_LIMIT;
    case WebLocalizedString::ValidationTooLong:
      return IDS_FORM_VALIDATION_TOO_LONG;
    case WebLocalizedString::ValidationTypeMismatch:
      return IDS_FORM_VALIDATION_TYPE_MISMATCH;
    case WebLocalizedString::ValidationTypeMismatchForEmail:
      return IDS_FORM_VALIDATION_TYPE_MISMATCH_EMAIL;
    case WebLocalizedString::ValidationTypeMismatchForEmailEmpty:
      return IDS_FORM_VALIDATION_TYPE_MISMATCH_EMAIL_EMPTY;
    case WebLocalizedString::ValidationTypeMismatchForEmailEmptyDomain:
      return IDS_FORM_VALIDATION_TYPE_MISMATCH_EMAIL_EMPTY_DOMAIN;
    case WebLocalizedString::ValidationTypeMismatchForEmailEmptyLocal:
      return IDS_FORM_VALIDATION_TYPE_MISMATCH_EMAIL_EMPTY_LOCAL;
    case WebLocalizedString::ValidationTypeMismatchForEmailInvalidDomain:
      return IDS_FORM_VALIDATION_TYPE_MISMATCH_EMAIL_INVALID_DOMAIN;
    case WebLocalizedString::ValidationTypeMismatchForEmailInvalidDots:
      return IDS_FORM_VALIDATION_TYPE_MISMATCH_EMAIL_INVALID_DOTS;
    case WebLocalizedString::ValidationTypeMismatchForEmailInvalidLocal:
      return IDS_FORM_VALIDATION_TYPE_MISMATCH_EMAIL_INVALID_LOCAL;
    case WebLocalizedString::ValidationTypeMismatchForEmailNoAtSign:
      return IDS_FORM_VALIDATION_TYPE_MISMATCH_EMAIL_NO_AT_SIGN;
    case WebLocalizedString::ValidationTypeMismatchForMultipleEmail:
      return IDS_FORM_VALIDATION_TYPE_MISMATCH_MULTIPLE_EMAIL;
    case WebLocalizedString::ValidationTypeMismatchForURL:
      return IDS_FORM_VALIDATION_TYPE_MISMATCH_URL;
    case WebLocalizedString::ValidationValueMissing:
      return IDS_FORM_VALIDATION_VALUE_MISSING;
    case WebLocalizedString::ValidationValueMissingForCheckbox:
      return IDS_FORM_VALIDATION_VALUE_MISSING_CHECKBOX;
    case WebLocalizedString::ValidationValueMissingForFile:
      return IDS_FORM_VALIDATION_VALUE_MISSING_FILE;
    case WebLocalizedString::ValidationValueMissingForMultipleFile:
      return IDS_FORM_VALIDATION_VALUE_MISSING_MULTIPLE_FILE;
    case WebLocalizedString::ValidationValueMissingForRadio:
      return IDS_FORM_VALIDATION_VALUE_MISSING_RADIO;
    case WebLocalizedString::ValidationValueMissingForSelect:
      return IDS_FORM_VALIDATION_VALUE_MISSING_SELECT;
    case WebLocalizedString::WeekFormatTemplate:
      return IDS_FORM_INPUT_WEEK_TEMPLATE;
    case WebLocalizedString::WeekNumberLabel:
      return IDS_FORM_WEEK_NUMBER_LABEL;
    // This "default:" line exists to avoid compile warnings about enum
    // coverage when we add a new symbol to WebLocalizedString.h in WebKit.
    // After a planned WebKit patch is landed, we need to add a case statement
    // for the added symbol here.
    default:
      break;
  }
  return -1;
}

WebKitPlatformSupportImpl::WebKitPlatformSupportImpl()
    : main_loop_(base::MessageLoop::current()),
      shared_timer_func_(NULL),
      shared_timer_fire_time_(0.0),
      shared_timer_fire_time_was_set_while_suspended_(false),
      shared_timer_suspended_(0) {}

WebKitPlatformSupportImpl::~WebKitPlatformSupportImpl() {
}

WebURLLoader* WebKitPlatformSupportImpl::createURLLoader() {
  return new WebURLLoaderImpl(this);
}

WebSocketStreamHandle* WebKitPlatformSupportImpl::createSocketStreamHandle() {
  return new WebSocketStreamHandleImpl(this);
}

WebString WebKitPlatformSupportImpl::userAgent(const WebURL& url) {
  return WebString::fromUTF8(webkit_glue::GetUserAgent(url));
}

WebData WebKitPlatformSupportImpl::parseDataURL(
    const WebURL& url,
    WebString& mimetype_out,
    WebString& charset_out) {
  std::string mime_type, char_set, data;
  if (net::DataURL::Parse(url, &mime_type, &char_set, &data)
      && net::IsSupportedMimeType(mime_type)) {
    mimetype_out = WebString::fromUTF8(mime_type);
    charset_out = WebString::fromUTF8(char_set);
    return data;
  }
  return WebData();
}

WebURLError WebKitPlatformSupportImpl::cancelledError(
    const WebURL& unreachableURL) const {
  return WebURLLoaderImpl::CreateError(unreachableURL, net::ERR_ABORTED);
}

void WebKitPlatformSupportImpl::decrementStatsCounter(const char* name) {
  base::StatsCounter(name).Decrement();
}

void WebKitPlatformSupportImpl::incrementStatsCounter(const char* name) {
  base::StatsCounter(name).Increment();
}

void WebKitPlatformSupportImpl::histogramCustomCounts(
    const char* name, int sample, int min, int max, int bucket_count) {
  // Copied from histogram macro, but without the static variable caching
  // the histogram because name is dynamic.
  base::HistogramBase* counter =
      base::Histogram::FactoryGet(name, min, max, bucket_count,
          base::HistogramBase::kUmaTargetedHistogramFlag);
  DCHECK_EQ(name, counter->histogram_name());
  counter->Add(sample);
}

void WebKitPlatformSupportImpl::histogramEnumeration(
    const char* name, int sample, int boundary_value) {
  // Copied from histogram macro, but without the static variable caching
  // the histogram because name is dynamic.
  base::HistogramBase* counter =
      base::LinearHistogram::FactoryGet(name, 1, boundary_value,
          boundary_value + 1, base::HistogramBase::kUmaTargetedHistogramFlag);
  DCHECK_EQ(name, counter->histogram_name());
  counter->Add(sample);
}

void WebKitPlatformSupportImpl::histogramSparse(const char* name, int sample) {
  // For sparse histograms, we can use the macro, as it does not incorporate a
  // static.
  UMA_HISTOGRAM_SPARSE_SLOWLY(name, sample);
}

const unsigned char* WebKitPlatformSupportImpl::getTraceCategoryEnabledFlag(
    const char* category_group) {
  return TRACE_EVENT_API_GET_CATEGORY_GROUP_ENABLED(category_group);
}

long* WebKitPlatformSupportImpl::getTraceSamplingState(
    const unsigned thread_bucket) {
  switch (thread_bucket) {
    case 0:
      return reinterpret_cast<long*>(&TRACE_EVENT_API_THREAD_BUCKET(0));
    case 1:
      return reinterpret_cast<long*>(&TRACE_EVENT_API_THREAD_BUCKET(1));
    case 2:
      return reinterpret_cast<long*>(&TRACE_EVENT_API_THREAD_BUCKET(2));
    default:
      NOTREACHED() << "Unknown thread bucket type.";
  }
  return NULL;
}

COMPILE_ASSERT(
<<<<<<< HEAD
    sizeof(WebKit::Platform::TraceEventHandle) ==
        sizeof(base::debug::TraceEventHandle),
    TraceEventHandle_types_must_be_same_size);

WebKit::Platform::TraceEventHandle WebKitPlatformSupportImpl::addTraceEvent(
=======
    sizeof(blink::Platform::TraceEventHandle) ==
        sizeof(base::debug::TraceEventHandle),
    TraceEventHandle_types_must_be_same_size);

blink::Platform::TraceEventHandle WebKitPlatformSupportImpl::addTraceEvent(
>>>>>>> 8c15b39e
    char phase,
    const unsigned char* category_group_enabled,
    const char* name,
    unsigned long long id,
    int num_args,
    const char** arg_names,
    const unsigned char* arg_types,
    const unsigned long long* arg_values,
    unsigned char flags) {
  base::debug::TraceEventHandle handle = TRACE_EVENT_API_ADD_TRACE_EVENT(
      phase, category_group_enabled, name, id,
      num_args, arg_names, arg_types, arg_values, NULL, flags);
<<<<<<< HEAD
  WebKit::Platform::TraceEventHandle result;
=======
  blink::Platform::TraceEventHandle result;
>>>>>>> 8c15b39e
  memcpy(&result, &handle, sizeof(result));
  return result;
}

void WebKitPlatformSupportImpl::updateTraceEventDuration(
<<<<<<< HEAD
    TraceEventHandle handle) {
  base::debug::TraceEventHandle traceEventHandle;
  memcpy(&traceEventHandle, &handle, sizeof(handle));
  TRACE_EVENT_API_UPDATE_TRACE_EVENT_DURATION(traceEventHandle);
=======
    const unsigned char* category_group_enabled,
    const char* name,
    TraceEventHandle handle) {
  base::debug::TraceEventHandle traceEventHandle;
  memcpy(&traceEventHandle, &handle, sizeof(handle));
  TRACE_EVENT_API_UPDATE_TRACE_EVENT_DURATION(
      category_group_enabled, name, traceEventHandle);
>>>>>>> 8c15b39e
}

namespace {

WebData loadAudioSpatializationResource(WebKitPlatformSupportImpl* platform,
                                        const char* name) {
#ifdef IDR_AUDIO_SPATIALIZATION_COMPOSITE
  if (!strcmp(name, "Composite")) {
    base::StringPiece resource =
        platform->GetDataResource(IDR_AUDIO_SPATIALIZATION_COMPOSITE,
                                  ui::SCALE_FACTOR_NONE);
    return WebData(resource.data(), resource.size());
  }
#endif

#ifdef IDR_AUDIO_SPATIALIZATION_T000_P000
  const size_t kExpectedSpatializationNameLength = 31;
  if (strlen(name) != kExpectedSpatializationNameLength) {
    return WebData();
  }

  // Extract the azimuth and elevation from the resource name.
  int azimuth = 0;
  int elevation = 0;
  int values_parsed =
      sscanf(name, "IRC_Composite_C_R0195_T%3d_P%3d", &azimuth, &elevation);
  if (values_parsed != 2) {
    return WebData();
  }

  // The resource index values go through the elevations first, then azimuths.
  const int kAngleSpacing = 15;

  // 0 <= elevation <= 90 (or 315 <= elevation <= 345)
  // in increments of 15 degrees.
  int elevation_index =
      elevation <= 90 ? elevation / kAngleSpacing :
      7 + (elevation - 315) / kAngleSpacing;
  bool is_elevation_index_good = 0 <= elevation_index && elevation_index < 10;

  // 0 <= azimuth < 360 in increments of 15 degrees.
  int azimuth_index = azimuth / kAngleSpacing;
  bool is_azimuth_index_good = 0 <= azimuth_index && azimuth_index < 24;

  const int kNumberOfElevations = 10;
  const int kNumberOfAudioResources = 240;
  int resource_index = kNumberOfElevations * azimuth_index + elevation_index;
  bool is_resource_index_good = 0 <= resource_index &&
      resource_index < kNumberOfAudioResources;

  if (is_azimuth_index_good && is_elevation_index_good &&
      is_resource_index_good) {
    const int kFirstAudioResourceIndex = IDR_AUDIO_SPATIALIZATION_T000_P000;
    base::StringPiece resource =
        platform->GetDataResource(kFirstAudioResourceIndex + resource_index,
                                  ui::SCALE_FACTOR_NONE);
    return WebData(resource.data(), resource.size());
  }
#endif  // IDR_AUDIO_SPATIALIZATION_T000_P000

  NOTREACHED();
  return WebData();
}

struct DataResource {
  const char* name;
  int id;
  ui::ScaleFactor scale_factor;
};

const DataResource kDataResources[] = {
  { "missingImage", IDR_BROKENIMAGE, ui::SCALE_FACTOR_100P },
  { "missingImage@2x", IDR_BROKENIMAGE, ui::SCALE_FACTOR_200P },
  { "mediaplayerPause", IDR_MEDIAPLAYER_PAUSE_BUTTON, ui::SCALE_FACTOR_100P },
  { "mediaplayerPauseHover",
    IDR_MEDIAPLAYER_PAUSE_BUTTON_HOVER, ui::SCALE_FACTOR_100P },
  { "mediaplayerPauseDown",
    IDR_MEDIAPLAYER_PAUSE_BUTTON_DOWN, ui::SCALE_FACTOR_100P },
  { "mediaplayerPlay", IDR_MEDIAPLAYER_PLAY_BUTTON, ui::SCALE_FACTOR_100P },
  { "mediaplayerPlayHover",
    IDR_MEDIAPLAYER_PLAY_BUTTON_HOVER, ui::SCALE_FACTOR_100P },
  { "mediaplayerPlayDown",
    IDR_MEDIAPLAYER_PLAY_BUTTON_DOWN, ui::SCALE_FACTOR_100P },
  { "mediaplayerPlayDisabled",
    IDR_MEDIAPLAYER_PLAY_BUTTON_DISABLED, ui::SCALE_FACTOR_100P },
  { "mediaplayerSoundLevel3",
    IDR_MEDIAPLAYER_SOUND_LEVEL3_BUTTON, ui::SCALE_FACTOR_100P },
  { "mediaplayerSoundLevel3Hover",
    IDR_MEDIAPLAYER_SOUND_LEVEL3_BUTTON_HOVER, ui::SCALE_FACTOR_100P },
  { "mediaplayerSoundLevel3Down",
    IDR_MEDIAPLAYER_SOUND_LEVEL3_BUTTON_DOWN, ui::SCALE_FACTOR_100P },
  { "mediaplayerSoundLevel2",
    IDR_MEDIAPLAYER_SOUND_LEVEL2_BUTTON, ui::SCALE_FACTOR_100P },
  { "mediaplayerSoundLevel2Hover",
    IDR_MEDIAPLAYER_SOUND_LEVEL2_BUTTON_HOVER, ui::SCALE_FACTOR_100P },
  { "mediaplayerSoundLevel2Down",
    IDR_MEDIAPLAYER_SOUND_LEVEL2_BUTTON_DOWN, ui::SCALE_FACTOR_100P },
  { "mediaplayerSoundLevel1",
    IDR_MEDIAPLAYER_SOUND_LEVEL1_BUTTON, ui::SCALE_FACTOR_100P },
  { "mediaplayerSoundLevel1Hover",
    IDR_MEDIAPLAYER_SOUND_LEVEL1_BUTTON_HOVER, ui::SCALE_FACTOR_100P },
  { "mediaplayerSoundLevel1Down",
    IDR_MEDIAPLAYER_SOUND_LEVEL1_BUTTON_DOWN, ui::SCALE_FACTOR_100P },
  { "mediaplayerSoundLevel0",
    IDR_MEDIAPLAYER_SOUND_LEVEL0_BUTTON, ui::SCALE_FACTOR_100P },
  { "mediaplayerSoundLevel0Hover",
    IDR_MEDIAPLAYER_SOUND_LEVEL0_BUTTON_HOVER, ui::SCALE_FACTOR_100P },
  { "mediaplayerSoundLevel0Down",
    IDR_MEDIAPLAYER_SOUND_LEVEL0_BUTTON_DOWN, ui::SCALE_FACTOR_100P },
  { "mediaplayerSoundDisabled",
    IDR_MEDIAPLAYER_SOUND_DISABLED, ui::SCALE_FACTOR_100P },
  { "mediaplayerSliderThumb",
    IDR_MEDIAPLAYER_SLIDER_THUMB, ui::SCALE_FACTOR_100P },
  { "mediaplayerSliderThumbHover",
    IDR_MEDIAPLAYER_SLIDER_THUMB_HOVER, ui::SCALE_FACTOR_100P },
  { "mediaplayerSliderThumbDown",
    IDR_MEDIAPLAYER_SLIDER_THUMB_DOWN, ui::SCALE_FACTOR_100P },
  { "mediaplayerVolumeSliderThumb",
    IDR_MEDIAPLAYER_VOLUME_SLIDER_THUMB, ui::SCALE_FACTOR_100P },
  { "mediaplayerVolumeSliderThumbHover",
    IDR_MEDIAPLAYER_VOLUME_SLIDER_THUMB_HOVER, ui::SCALE_FACTOR_100P },
  { "mediaplayerVolumeSliderThumbDown",
    IDR_MEDIAPLAYER_VOLUME_SLIDER_THUMB_DOWN, ui::SCALE_FACTOR_100P },
  { "mediaplayerVolumeSliderThumbDisabled",
    IDR_MEDIAPLAYER_VOLUME_SLIDER_THUMB_DISABLED, ui::SCALE_FACTOR_100P },
  { "mediaplayerClosedCaption",
    IDR_MEDIAPLAYER_CLOSEDCAPTION_BUTTON, ui::SCALE_FACTOR_100P },
  { "mediaplayerClosedCaptionHover",
    IDR_MEDIAPLAYER_CLOSEDCAPTION_BUTTON_HOVER, ui::SCALE_FACTOR_100P },
  { "mediaplayerClosedCaptionDown",
    IDR_MEDIAPLAYER_CLOSEDCAPTION_BUTTON_DOWN, ui::SCALE_FACTOR_100P },
  { "mediaplayerClosedCaptionDisabled",
    IDR_MEDIAPLAYER_CLOSEDCAPTION_BUTTON_DISABLED, ui::SCALE_FACTOR_100P },
  { "mediaplayerFullscreen",
    IDR_MEDIAPLAYER_FULLSCREEN_BUTTON, ui::SCALE_FACTOR_100P },
  { "mediaplayerFullscreenHover",
    IDR_MEDIAPLAYER_FULLSCREEN_BUTTON_HOVER, ui::SCALE_FACTOR_100P },
  { "mediaplayerFullscreenDown",
    IDR_MEDIAPLAYER_FULLSCREEN_BUTTON_DOWN, ui::SCALE_FACTOR_100P },
  { "mediaplayerFullscreenDisabled",
    IDR_MEDIAPLAYER_FULLSCREEN_BUTTON_DISABLED, ui::SCALE_FACTOR_100P },
#if defined(OS_ANDROID)
  { "mediaplayerOverlayPlay",
    IDR_MEDIAPLAYER_OVERLAY_PLAY_BUTTON, ui::SCALE_FACTOR_100P },
#endif
#if defined(OS_MACOSX)
  { "overhangPattern", IDR_OVERHANG_PATTERN, ui::SCALE_FACTOR_100P },
  { "overhangShadow", IDR_OVERHANG_SHADOW, ui::SCALE_FACTOR_100P },
#endif
  { "panIcon", IDR_PAN_SCROLL_ICON, ui::SCALE_FACTOR_100P },
  { "searchCancel", IDR_SEARCH_CANCEL, ui::SCALE_FACTOR_100P },
  { "searchCancelPressed", IDR_SEARCH_CANCEL_PRESSED, ui::SCALE_FACTOR_100P },
  { "searchMagnifier", IDR_SEARCH_MAGNIFIER, ui::SCALE_FACTOR_100P },
  { "searchMagnifierResults",
    IDR_SEARCH_MAGNIFIER_RESULTS, ui::SCALE_FACTOR_100P },
  { "textAreaResizeCorner", IDR_TEXTAREA_RESIZER, ui::SCALE_FACTOR_100P },
  { "textAreaResizeCorner@2x", IDR_TEXTAREA_RESIZER, ui::SCALE_FACTOR_200P },
  { "inputSpeech", IDR_INPUT_SPEECH, ui::SCALE_FACTOR_100P },
  { "inputSpeechRecording", IDR_INPUT_SPEECH_RECORDING, ui::SCALE_FACTOR_100P },
  { "inputSpeechWaiting", IDR_INPUT_SPEECH_WAITING, ui::SCALE_FACTOR_100P },
  { "americanExpressCC", IDR_AUTOFILL_CC_AMEX, ui::SCALE_FACTOR_100P },
  { "dinersCC", IDR_AUTOFILL_CC_DINERS, ui::SCALE_FACTOR_100P },
  { "discoverCC", IDR_AUTOFILL_CC_DISCOVER, ui::SCALE_FACTOR_100P },
  { "genericCC", IDR_AUTOFILL_CC_GENERIC, ui::SCALE_FACTOR_100P },
  { "jcbCC", IDR_AUTOFILL_CC_JCB, ui::SCALE_FACTOR_100P },
  { "masterCardCC", IDR_AUTOFILL_CC_MASTERCARD, ui::SCALE_FACTOR_100P },
  { "visaCC", IDR_AUTOFILL_CC_VISA, ui::SCALE_FACTOR_100P },
  { "generatePassword", IDR_PASSWORD_GENERATION_ICON, ui::SCALE_FACTOR_100P },
  { "generatePasswordHover",
    IDR_PASSWORD_GENERATION_ICON_HOVER, ui::SCALE_FACTOR_100P },
  { "syntheticTouchCursor",
    IDR_SYNTHETIC_TOUCH_CURSOR, ui::SCALE_FACTOR_100P },
};

}  // namespace

WebData WebKitPlatformSupportImpl::loadResource(const char* name) {
  // Some clients will call into this method with an empty |name| when they have
  // optional resources.  For example, the PopupMenuChromium code can have icons
  // for some Autofill items but not for others.
  if (!strlen(name))
    return WebData();

  // Check the name prefix to see if it's an audio resource.
  if (StartsWithASCII(name, "IRC_Composite", true) ||
      StartsWithASCII(name, "Composite", true))
    return loadAudioSpatializationResource(this, name);

  // TODO(flackr): We should use a better than linear search here, a trie would
  // be ideal.
  for (size_t i = 0; i < arraysize(kDataResources); ++i) {
    if (!strcmp(name, kDataResources[i].name)) {
      base::StringPiece resource =
          GetDataResource(kDataResources[i].id,
                          kDataResources[i].scale_factor);
      return WebData(resource.data(), resource.size());
    }
  }

  NOTREACHED() << "Unknown image resource " << name;
  return WebData();
}

WebString WebKitPlatformSupportImpl::queryLocalizedString(
    WebLocalizedString::Name name) {
  int message_id = ToMessageID(name);
  if (message_id < 0)
    return WebString();
  return GetLocalizedString(message_id);
}

WebString WebKitPlatformSupportImpl::queryLocalizedString(
    WebLocalizedString::Name name, int numeric_value) {
  return queryLocalizedString(name, base::IntToString16(numeric_value));
}

WebString WebKitPlatformSupportImpl::queryLocalizedString(
    WebLocalizedString::Name name, const WebString& value) {
  int message_id = ToMessageID(name);
  if (message_id < 0)
    return WebString();
  return ReplaceStringPlaceholders(GetLocalizedString(message_id), value, NULL);
}

WebString WebKitPlatformSupportImpl::queryLocalizedString(
    WebLocalizedString::Name name,
    const WebString& value1,
    const WebString& value2) {
  int message_id = ToMessageID(name);
  if (message_id < 0)
    return WebString();
  std::vector<base::string16> values;
  values.reserve(2);
  values.push_back(value1);
  values.push_back(value2);
  return ReplaceStringPlaceholders(
      GetLocalizedString(message_id), values, NULL);
}

double WebKitPlatformSupportImpl::currentTime() {
  return base::Time::Now().ToDoubleT();
}

double WebKitPlatformSupportImpl::monotonicallyIncreasingTime() {
  return base::TimeTicks::Now().ToInternalValue() /
      static_cast<double>(base::Time::kMicrosecondsPerSecond);
}

void WebKitPlatformSupportImpl::cryptographicallyRandomValues(
    unsigned char* buffer, size_t length) {
  base::RandBytes(buffer, length);
}

void WebKitPlatformSupportImpl::setSharedTimerFiredFunction(void (*func)()) {
  shared_timer_func_ = func;
}

void WebKitPlatformSupportImpl::setSharedTimerFireInterval(
    double interval_seconds) {
  shared_timer_fire_time_ = interval_seconds + monotonicallyIncreasingTime();
  if (shared_timer_suspended_) {
    shared_timer_fire_time_was_set_while_suspended_ = true;
    return;
  }

  // By converting between double and int64 representation, we run the risk
  // of losing precision due to rounding errors. Performing computations in
  // microseconds reduces this risk somewhat. But there still is the potential
  // of us computing a fire time for the timer that is shorter than what we
  // need.
  // As the event loop will check event deadlines prior to actually firing
  // them, there is a risk of needlessly rescheduling events and of
  // needlessly looping if sleep times are too short even by small amounts.
  // This results in measurable performance degradation unless we use ceil() to
  // always round up the sleep times.
  int64 interval = static_cast<int64>(
      ceil(interval_seconds * base::Time::kMillisecondsPerSecond)
      * base::Time::kMicrosecondsPerMillisecond);

  if (interval < 0)
    interval = 0;

  shared_timer_.Stop();
  shared_timer_.Start(FROM_HERE, base::TimeDelta::FromMicroseconds(interval),
                      this, &WebKitPlatformSupportImpl::DoTimeout);
  OnStartSharedTimer(base::TimeDelta::FromMicroseconds(interval));
}

void WebKitPlatformSupportImpl::stopSharedTimer() {
  shared_timer_.Stop();
}

void WebKitPlatformSupportImpl::callOnMainThread(
    void (*func)(void*), void* context) {
  main_loop_->PostTask(FROM_HERE, base::Bind(func, context));
}

base::PlatformFile WebKitPlatformSupportImpl::databaseOpenFile(
    const blink::WebString& vfs_file_name, int desired_flags) {
  return base::kInvalidPlatformFileValue;
}

int WebKitPlatformSupportImpl::databaseDeleteFile(
    const blink::WebString& vfs_file_name, bool sync_dir) {
  return -1;
}

long WebKitPlatformSupportImpl::databaseGetFileAttributes(
    const blink::WebString& vfs_file_name) {
  return 0;
}

long long WebKitPlatformSupportImpl::databaseGetFileSize(
    const blink::WebString& vfs_file_name) {
  return 0;
}

long long WebKitPlatformSupportImpl::databaseGetSpaceAvailableForOrigin(
    const blink::WebString& origin_identifier) {
  return 0;
}

blink::WebString WebKitPlatformSupportImpl::signedPublicKeyAndChallengeString(
    unsigned key_size_index,
    const blink::WebString& challenge,
    const blink::WebURL& url) {
  return blink::WebString("");
}

static scoped_ptr<base::ProcessMetrics> CurrentProcessMetrics() {
  using base::ProcessMetrics;
#if defined(OS_MACOSX)
  return scoped_ptr<ProcessMetrics>(
      // The default port provider is sufficient to get data for the current
      // process.
      ProcessMetrics::CreateProcessMetrics(base::GetCurrentProcessHandle(),
                                           NULL));
#else
  return scoped_ptr<ProcessMetrics>(
      ProcessMetrics::CreateProcessMetrics(base::GetCurrentProcessHandle()));
#endif
}

static size_t getMemoryUsageMB(bool bypass_cache) {
  size_t current_mem_usage = 0;
  MemoryUsageCache* mem_usage_cache_singleton = MemoryUsageCache::GetInstance();
  if (!bypass_cache &&
      mem_usage_cache_singleton->IsCachedValueValid(&current_mem_usage))
    return current_mem_usage;

  current_mem_usage = MemoryUsageKB() >> 10;
  mem_usage_cache_singleton->SetMemoryValue(current_mem_usage);
  return current_mem_usage;
}

size_t WebKitPlatformSupportImpl::memoryUsageMB() {
  return getMemoryUsageMB(false);
}

size_t WebKitPlatformSupportImpl::actualMemoryUsageMB() {
  return getMemoryUsageMB(true);
}

size_t WebKitPlatformSupportImpl::physicalMemoryMB() {
  return static_cast<size_t>(base::SysInfo::AmountOfPhysicalMemoryMB());
}

size_t WebKitPlatformSupportImpl::numberOfProcessors() {
  return static_cast<size_t>(base::SysInfo::NumberOfProcessors());
}

void WebKitPlatformSupportImpl::startHeapProfiling(
  const blink::WebString& prefix) {
  // FIXME(morrita): Make this built on windows.
#if !defined(NO_TCMALLOC) && defined(USE_TCMALLOC) && !defined(OS_WIN)
  HeapProfilerStart(prefix.utf8().data());
#endif
}

void WebKitPlatformSupportImpl::stopHeapProfiling() {
#if !defined(NO_TCMALLOC) && defined(USE_TCMALLOC) && !defined(OS_WIN)
  HeapProfilerStop();
#endif
}

void WebKitPlatformSupportImpl::dumpHeapProfiling(
  const blink::WebString& reason) {
#if !defined(NO_TCMALLOC) && defined(USE_TCMALLOC) && !defined(OS_WIN)
  HeapProfilerDump(reason.utf8().data());
#endif
}

WebString WebKitPlatformSupportImpl::getHeapProfile() {
#if !defined(NO_TCMALLOC) && defined(USE_TCMALLOC) && !defined(OS_WIN)
  char* data = GetHeapProfile();
  WebString result = WebString::fromUTF8(std::string(data));
  free(data);
  return result;
#else
  return WebString();
#endif
}

bool WebKitPlatformSupportImpl::processMemorySizesInBytes(
    size_t* private_bytes,
    size_t* shared_bytes) {
  return CurrentProcessMetrics()->GetMemoryBytes(private_bytes, shared_bytes);
}

bool WebKitPlatformSupportImpl::memoryAllocatorWasteInBytes(size_t* size) {
  return base::allocator::GetAllocatorWasteSize(size);
}

size_t WebKitPlatformSupportImpl::maxDecodedImageBytes() {
#if defined(OS_ANDROID)
  if (base::android::SysUtils::IsLowEndDevice()) {
    // Limit image decoded size to 3M pixels on low end devices.
    // 4 is maximum number of bytes per pixel.
    return 3 * 1024 * 1024 * 4;
  }
  // For other devices, limit decoded image size based on the amount of physical
  // memory. For a device with 2GB physical memory the limit is 16M pixels.
  return base::SysInfo::AmountOfPhysicalMemory() / 32;
#else
  return noDecodedImageByteLimit;
#endif
}

void WebKitPlatformSupportImpl::SuspendSharedTimer() {
  ++shared_timer_suspended_;
}

void WebKitPlatformSupportImpl::ResumeSharedTimer() {
  // The shared timer may have fired or been adjusted while we were suspended.
  if (--shared_timer_suspended_ == 0 &&
      (!shared_timer_.IsRunning() ||
       shared_timer_fire_time_was_set_while_suspended_)) {
    shared_timer_fire_time_was_set_while_suspended_ = false;
    setSharedTimerFireInterval(
        shared_timer_fire_time_ - monotonicallyIncreasingTime());
  }
}

}  // namespace webkit_glue<|MERGE_RESOLUTION|>--- conflicted
+++ resolved
@@ -471,19 +471,11 @@
 }
 
 COMPILE_ASSERT(
-<<<<<<< HEAD
-    sizeof(WebKit::Platform::TraceEventHandle) ==
-        sizeof(base::debug::TraceEventHandle),
-    TraceEventHandle_types_must_be_same_size);
-
-WebKit::Platform::TraceEventHandle WebKitPlatformSupportImpl::addTraceEvent(
-=======
     sizeof(blink::Platform::TraceEventHandle) ==
         sizeof(base::debug::TraceEventHandle),
     TraceEventHandle_types_must_be_same_size);
 
 blink::Platform::TraceEventHandle WebKitPlatformSupportImpl::addTraceEvent(
->>>>>>> 8c15b39e
     char phase,
     const unsigned char* category_group_enabled,
     const char* name,
@@ -496,22 +488,12 @@
   base::debug::TraceEventHandle handle = TRACE_EVENT_API_ADD_TRACE_EVENT(
       phase, category_group_enabled, name, id,
       num_args, arg_names, arg_types, arg_values, NULL, flags);
-<<<<<<< HEAD
-  WebKit::Platform::TraceEventHandle result;
-=======
   blink::Platform::TraceEventHandle result;
->>>>>>> 8c15b39e
   memcpy(&result, &handle, sizeof(result));
   return result;
 }
 
 void WebKitPlatformSupportImpl::updateTraceEventDuration(
-<<<<<<< HEAD
-    TraceEventHandle handle) {
-  base::debug::TraceEventHandle traceEventHandle;
-  memcpy(&traceEventHandle, &handle, sizeof(handle));
-  TRACE_EVENT_API_UPDATE_TRACE_EVENT_DURATION(traceEventHandle);
-=======
     const unsigned char* category_group_enabled,
     const char* name,
     TraceEventHandle handle) {
@@ -519,7 +501,6 @@
   memcpy(&traceEventHandle, &handle, sizeof(handle));
   TRACE_EVENT_API_UPDATE_TRACE_EVENT_DURATION(
       category_group_enabled, name, traceEventHandle);
->>>>>>> 8c15b39e
 }
 
 namespace {
