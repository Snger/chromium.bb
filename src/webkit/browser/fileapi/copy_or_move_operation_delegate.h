--- conflicted
+++ resolved
@@ -48,10 +48,7 @@
     StreamCopyHelper(
         scoped_ptr<webkit_blob::FileStreamReader> reader,
         scoped_ptr<FileStreamWriter> writer,
-<<<<<<< HEAD
-=======
         bool need_flush,
->>>>>>> 8c15b39e
         int buffer_size,
         const FileSystemOperation::CopyFileProgressCallback&
             file_progress_callback,
@@ -75,13 +72,6 @@
     void DidWrite(const StatusCallback& callback,
                   scoped_refptr<net::DrainableIOBuffer> buffer, int result);
 
-<<<<<<< HEAD
-    scoped_ptr<webkit_blob::FileStreamReader> reader_;
-    scoped_ptr<FileStreamWriter> writer_;
-    FileSystemOperation::CopyFileProgressCallback file_progress_callback_;
-    scoped_refptr<net::IOBufferWithSize> io_buffer_;
-    int64 num_copied_bytes_;
-=======
     // Flushes the written content in |writer_|.
     void Flush(const StatusCallback& callback, bool is_eof);
     void DidFlush(const StatusCallback& callback, bool is_eof, int result);
@@ -93,7 +83,6 @@
     scoped_refptr<net::IOBufferWithSize> io_buffer_;
     int64 num_copied_bytes_;
     int64 previous_flush_offset_;
->>>>>>> 8c15b39e
     base::Time last_progress_callback_invocation_time_;
     base::TimeDelta min_progress_callback_invocation_span_;
     bool cancel_requested_;
