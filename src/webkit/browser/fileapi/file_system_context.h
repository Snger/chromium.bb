--- conflicted
+++ resolved
@@ -177,12 +177,6 @@
   // Used for DeleteFileSystem and OpenPluginPrivateFileSystem.
   typedef base::Callback<void(base::PlatformFileError result)> StatusCallback;
 
-  // Used for OpenPluginPrivateFileSystem.
-  typedef base::Callback<void(const GURL& root,
-                              const std::string& filesystem_id,
-                              base::PlatformFileError result)>
-      OpenPluginPrivateFileSystemCallback;
-
   // Opens the filesystem for the given |origin_url| and |type|, and dispatches
   // |callback| on completion.
   // If |create| is true this may actually set up a filesystem instance
@@ -268,16 +262,10 @@
   void OpenPluginPrivateFileSystem(
       const GURL& origin_url,
       FileSystemType type,
-<<<<<<< HEAD
-      const std::string& plugin_id,
-      OpenFileSystemMode mode,
-      const OpenPluginPrivateFileSystemCallback& callback);
-=======
       const std::string& filesystem_id,
       const std::string& plugin_id,
       OpenFileSystemMode mode,
       const StatusCallback& callback);
->>>>>>> 8c15b39e
 
  private:
   typedef std::map<FileSystemType, FileSystemBackend*>
