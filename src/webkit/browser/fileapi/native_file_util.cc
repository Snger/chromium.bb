--- conflicted
+++ resolved
@@ -256,11 +256,7 @@
     const base::FilePath& src_path,
     const base::FilePath& dest_path,
     FileSystemOperation::CopyOrMoveOption option,
-<<<<<<< HEAD
-    bool copy) {
-=======
     CopyOrMoveMode mode) {
->>>>>>> 8c15b39e
   base::PlatformFileInfo info;
   base::PlatformFileError error = NativeFileUtil::GetFileInfo(src_path, &info);
   if (error != base::PLATFORM_FILE_OK)
@@ -283,14 +279,6 @@
       return base::PLATFORM_FILE_ERROR_NOT_FOUND;
   }
 
-<<<<<<< HEAD
-  if (copy) {
-    if (!base::CopyFile(src_path, dest_path))
-      return base::PLATFORM_FILE_ERROR_FAILED;
-  } else {
-    if (!base::Move(src_path, dest_path))
-      return base::PLATFORM_FILE_ERROR_FAILED;
-=======
   switch (mode) {
     case COPY_NOSYNC:
       if (!base::CopyFile(src_path, dest_path))
@@ -304,17 +292,12 @@
       if (!base::Move(src_path, dest_path))
         return base::PLATFORM_FILE_ERROR_FAILED;
       break;
->>>>>>> 8c15b39e
   }
 
   // Preserve the last modified time. Do not return error here even if
   // the setting is failed, because the copy itself is successfully done.
   if (option == FileSystemOperation::OPTION_PRESERVE_LAST_MODIFIED)
-<<<<<<< HEAD
-    file_util::SetLastModifiedTime(dest_path, last_modified);
-=======
     base::TouchFile(dest_path, last_modified, last_modified);
->>>>>>> 8c15b39e
 
   return base::PLATFORM_FILE_OK;
 }
