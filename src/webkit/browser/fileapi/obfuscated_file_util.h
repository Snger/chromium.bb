--- conflicted
+++ resolved
@@ -230,10 +230,7 @@
 
   friend class ObfuscatedFileEnumerator;
   friend class ObfuscatedFileUtilTest;
-<<<<<<< HEAD
-=======
   friend class QuotaBackendImplTest;
->>>>>>> 8c15b39e
   FRIEND_TEST_ALL_PREFIXES(ObfuscatedFileUtilTest, MaybeDropDatabasesAliveCase);
   FRIEND_TEST_ALL_PREFIXES(ObfuscatedFileUtilTest,
                            MaybeDropDatabasesAlreadyDeletedCase);
