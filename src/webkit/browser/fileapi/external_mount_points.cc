--- conflicted
+++ resolved
@@ -248,11 +248,6 @@
 }
 
 void ExternalMountPoints::RevokeAllFileSystems() {
-<<<<<<< HEAD
-  base::AutoLock locker(lock_);
-  instance_map_.clear();
-  path_to_name_map_.clear();
-=======
   NameToInstance instance_map_copy;
   {
     base::AutoLock locker(lock_);
@@ -262,7 +257,6 @@
   }
   STLDeleteContainerPairSecondPointers(instance_map_copy.begin(),
                                        instance_map_copy.end());
->>>>>>> 8c15b39e
 }
 
 ExternalMountPoints::ExternalMountPoints() {}
