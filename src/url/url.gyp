# Copyright 2013 The Chromium Authors. All rights reserved.
# Use of this source code is governed by a BSD-style license that can be
# found in the LICENSE file.

{
  'variables': {
    'chromium_code': 1,
  },
  'includes': [
    'url_srcs.gypi',
  ],
  'targets': [
    {
      # Note, this target_name cannot be 'url', because that will generate
      # 'url.dll' for a Windows component build, and that will confuse Windows,
      # which has a system DLL with the same name.
      'target_name': 'url_lib',
      'type': '<(component)',
      'dependencies': [
        '../base/base.gyp:base',
        '../base/third_party/dynamic_annotations/dynamic_annotations.gyp:dynamic_annotations',
        '../third_party/icu/icu.gyp:icui18n',
        '../third_party/icu/icu.gyp:icuuc',
      ],
      'sources': [
        '<@(gurl_sources)',
      ],
      'direct_dependent_settings': {
        'include_dirs': [
          '..',
        ],
      },
      'defines': [
        'URL_IMPLEMENTATION',
      ],
      # TODO(jschuh): crbug.com/167187 fix size_t to int truncations.
      'msvs_disabled_warnings': [4267, ],
    },
    {
      'target_name': 'url_unittests',
      'type': 'executable',
      'dependencies': [
        '../base/base.gyp:run_all_unittests',
        '../third_party/icu/icu.gyp:icuuc',
        'url_lib',
      ],
      'sources': [
        'gurl_unittest.cc',
        'origin_unittest.cc',
        'url_canon_icu_unittest.cc',
        'url_canon_unittest.cc',
        'url_parse_unittest.cc',
        'url_test_utils.h',
        'url_util_unittest.cc',
      ],
      'conditions': [
        ['os_posix==1 and OS!="mac" and OS!="ios" and use_allocator!="none"',
          {
            'dependencies': [
              '../base/allocator/allocator.gyp:allocator',
            ],
          }
        ],
      ],
      # TODO(jschuh): crbug.com/167187 fix size_t to int truncations.
      'msvs_disabled_warnings': [4267, ],
    },
  ],
  'conditions': [
<<<<<<< HEAD
=======
    ['OS=="android"', {
      'targets': [
        {
          'target_name': 'url_jni_headers',
          'type': 'none',
          'sources': [
            'android/java/src/org/chromium/url/IDNStringUtil.java'
          ],
          'variables': {
            'jni_gen_package': 'url',
          },
          'includes': [ '../build/jni_generator.gypi' ],
        },
        {
          'target_name': 'url_java',
          'type': 'none',
          'variables': {
            'java_in_dir': '../url/android/java',
          },
          'dependencies': [
            '../base/base.gyp:base',
          ],
          'includes': [ '../build/java.gypi' ],
        },
        {
          # Same as url_lib but using ICU alternatives on Android.
          'target_name': 'url_lib_use_icu_alternatives_on_android',
          'type': '<(component)',
          'dependencies': [
            '../base/base.gyp:base',
            '../base/third_party/dynamic_annotations/dynamic_annotations.gyp:dynamic_annotations',
            'url_java',
            'url_jni_headers',
          ],
          'sources': [
            '<@(gurl_sources)',
            'url_canon_icu_alternatives_android.cc',
            'url_canon_icu_alternatives_android.h',
          ],
          'sources!': [
            'url_canon_icu.cc',
            'url_canon_icu.h',
          ],
          'direct_dependent_settings': {
            'include_dirs': [
              '..',
            ],
          },
          'defines': [
            'URL_IMPLEMENTATION',
            'USE_ICU_ALTERNATIVES_ON_ANDROID=1',
          ],
        },
      ],
    }],
>>>>>>> e28e808c
  ],
}<|MERGE_RESOLUTION|>--- conflicted
+++ resolved
@@ -67,63 +67,5 @@
     },
   ],
   'conditions': [
-<<<<<<< HEAD
-=======
-    ['OS=="android"', {
-      'targets': [
-        {
-          'target_name': 'url_jni_headers',
-          'type': 'none',
-          'sources': [
-            'android/java/src/org/chromium/url/IDNStringUtil.java'
-          ],
-          'variables': {
-            'jni_gen_package': 'url',
-          },
-          'includes': [ '../build/jni_generator.gypi' ],
-        },
-        {
-          'target_name': 'url_java',
-          'type': 'none',
-          'variables': {
-            'java_in_dir': '../url/android/java',
-          },
-          'dependencies': [
-            '../base/base.gyp:base',
-          ],
-          'includes': [ '../build/java.gypi' ],
-        },
-        {
-          # Same as url_lib but using ICU alternatives on Android.
-          'target_name': 'url_lib_use_icu_alternatives_on_android',
-          'type': '<(component)',
-          'dependencies': [
-            '../base/base.gyp:base',
-            '../base/third_party/dynamic_annotations/dynamic_annotations.gyp:dynamic_annotations',
-            'url_java',
-            'url_jni_headers',
-          ],
-          'sources': [
-            '<@(gurl_sources)',
-            'url_canon_icu_alternatives_android.cc',
-            'url_canon_icu_alternatives_android.h',
-          ],
-          'sources!': [
-            'url_canon_icu.cc',
-            'url_canon_icu.h',
-          ],
-          'direct_dependent_settings': {
-            'include_dirs': [
-              '..',
-            ],
-          },
-          'defines': [
-            'URL_IMPLEMENTATION',
-            'USE_ICU_ALTERNATIVES_ON_ANDROID=1',
-          ],
-        },
-      ],
-    }],
->>>>>>> e28e808c
   ],
 }