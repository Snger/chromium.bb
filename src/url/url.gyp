# Copyright 2013 The Chromium Authors. All rights reserved.
# Use of this source code is governed by a BSD-style license that can be
# found in the LICENSE file.

{
  'variables': {
    'chromium_code': 1,
  },
  'targets': [
    {
      # Note, this target_name cannot be 'url', because that will generate
      # 'url.dll' for a Windows component build, and that will confuse Windows,
      # which has a system DLL with the same name.
      'target_name': 'url_lib',
      'type': '<(component)',
      'dependencies': [
        '../base/base.gyp:base',
        '../base/third_party/dynamic_annotations/dynamic_annotations.gyp:dynamic_annotations',
<<<<<<< HEAD
        '../third_party/icu/icu.gyp:icudata',
=======
>>>>>>> 8c15b39e
        '../third_party/icu/icu.gyp:icui18n',
        '../third_party/icu/icu.gyp:icuuc',
      ],
      'sources': [
        'gurl.cc',
        'gurl.h',
        'third_party/mozilla/url_parse.cc',
        'third_party/mozilla/url_parse.h',
        'url_canon.h',
        'url_canon_etc.cc',
        'url_canon_filesystemurl.cc',
        'url_canon_fileurl.cc',
        'url_canon_host.cc',
        'url_canon_icu.cc',
        'url_canon_icu.h',
        'url_canon_internal.cc',
        'url_canon_internal.h',
        'url_canon_internal_file.h',
        'url_canon_ip.cc',
        'url_canon_ip.h',
        'url_canon_mailtourl.cc',
        'url_canon_path.cc',
        'url_canon_pathurl.cc',
        'url_canon_query.cc',
        'url_canon_relative.cc',
        'url_canon_stdstring.cc',
        'url_canon_stdstring.h',
        'url_canon_stdurl.cc',
        'url_file.h',
        'url_parse_file.cc',
        'url_parse_internal.h',
        'url_util.cc',
        'url_util.h',
      ],
      'direct_dependent_settings': {
        'include_dirs': [
          '..',
        ],
      },
      'defines': [
        'URL_IMPLEMENTATION',
      ],
      # TODO(jschuh): crbug.com/167187 fix size_t to int truncations.
      'msvs_disabled_warnings': [4267, ],
    },
    {
      'target_name': 'url_unittests',
      'type': 'executable',
      'dependencies': [
        '../base/base.gyp:base_i18n',
        '../base/base.gyp:run_all_unittests',
        '../third_party/icu/icu.gyp:icuuc',
        'url_lib',
      ],
      'sources': [
        'gurl_unittest.cc',
        'url_canon_unittest.cc',
        'url_parse_unittest.cc',
        'url_test_utils.h',
        'url_util_unittest.cc',
      ],
      'conditions': [
        ['os_posix==1 and OS!="mac" and OS!="ios"',
          {
            'conditions': [
              ['linux_use_tcmalloc==1',
                {
                  'dependencies': [
                    '../base/allocator/allocator.gyp:allocator',
                  ],
                }
              ],
            ],
          }
        ],
      ],
      # TODO(jschuh): crbug.com/167187 fix size_t to int truncations.
      'msvs_disabled_warnings': [4267, ],
    },
  ],
}<|MERGE_RESOLUTION|>--- conflicted
+++ resolved
@@ -16,10 +16,6 @@
       'dependencies': [
         '../base/base.gyp:base',
         '../base/third_party/dynamic_annotations/dynamic_annotations.gyp:dynamic_annotations',
-<<<<<<< HEAD
-        '../third_party/icu/icu.gyp:icudata',
-=======
->>>>>>> 8c15b39e
         '../third_party/icu/icu.gyp:icui18n',
         '../third_party/icu/icu.gyp:icuuc',
       ],
