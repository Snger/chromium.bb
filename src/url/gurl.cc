// Copyright 2013 The Chromium Authors. All rights reserved.
// Use of this source code is governed by a BSD-style license that can be
// found in the LICENSE file.

#ifdef WIN32
#include <windows.h>
#else
#include <pthread.h>
#endif

#include <algorithm>
#include <ostream>

#include "url/gurl.h"

#include "base/logging.h"
#include "url/url_canon_stdstring.h"
#include "url/url_util.h"

namespace {

static std::string* empty_string = NULL;
static GURL* empty_gurl = NULL;

#ifdef WIN32

// Returns a static reference to an empty string for returning a reference
// when there is no underlying string.
const std::string& EmptyStringForGURL() {
  // Avoid static object construction/destruction on startup/shutdown.
  if (!empty_string) {
    // Create the string. Be careful that we don't break in the case that this
    // is being called from multiple threads. Statics are not threadsafe.
    std::string* new_empty_string = new std::string;
    if (InterlockedCompareExchangePointer(
        reinterpret_cast<PVOID*>(&empty_string), new_empty_string, NULL)) {
      // The old value was non-NULL, so no replacement was done. Another
      // thread did the initialization out from under us.
      delete new_empty_string;
    }
  }
  return *empty_string;
}

#else

static pthread_once_t empty_string_once = PTHREAD_ONCE_INIT;
static pthread_once_t empty_gurl_once = PTHREAD_ONCE_INIT;

void EmptyStringForGURLOnce(void) {
  empty_string = new std::string;
}

const std::string& EmptyStringForGURL() {
  // Avoid static object construction/destruction on startup/shutdown.
  pthread_once(&empty_string_once, EmptyStringForGURLOnce);
  return *empty_string;
}

#endif  // WIN32

} // namespace

GURL::GURL() : is_valid_(false) {
}

GURL::GURL(const GURL& other)
    : spec_(other.spec_),
      is_valid_(other.is_valid_),
      parsed_(other.parsed_) {
  if (other.inner_url_)
    inner_url_.reset(new GURL(*other.inner_url_));
  // Valid filesystem urls should always have an inner_url_.
  DCHECK(!is_valid_ || !SchemeIsFileSystem() || inner_url_);
}

GURL::GURL(const std::string& url_string) {
<<<<<<< HEAD
  is_valid_ = InitCanonical(url_string, &spec_, &parsed_);
  if (is_valid_ && SchemeIsFileSystem()) {
    inner_url_.reset(
        new GURL(spec_.data(), parsed_.Length(),
                 *parsed_.inner_parsed(), true));
  }
}

GURL::GURL(const base::string16& url_string) {
  is_valid_ = InitCanonical(url_string, &spec_, &parsed_);
  if (is_valid_ && SchemeIsFileSystem()) {
    inner_url_.reset(
        new GURL(spec_.data(), parsed_.Length(),
                 *parsed_.inner_parsed(), true));
  }
=======
  InitCanonical(url_string, true);
}

GURL::GURL(const base::string16& url_string) {
  InitCanonical(url_string, true);
}

GURL::GURL(const std::string& url_string, RetainWhiteSpaceSelector) {
  InitCanonical(url_string, false);
>>>>>>> 8c15b39e
}

GURL::GURL(const char* canonical_spec, size_t canonical_spec_len,
           const url_parse::Parsed& parsed, bool is_valid)
    : spec_(canonical_spec, canonical_spec_len),
      is_valid_(is_valid),
      parsed_(parsed) {
  InitializeFromCanonicalSpec();
}

GURL::GURL(std::string canonical_spec,
           const url_parse::Parsed& parsed, bool is_valid)
    : is_valid_(is_valid),
      parsed_(parsed) {
  spec_.swap(canonical_spec);
  InitializeFromCanonicalSpec();
}

template<typename STR>
void GURL::InitCanonical(const STR& input_spec, bool trim_path_end) {
  // Reserve enough room in the output for the input, plus some extra so that
  // we have room if we have to escape a few things without reallocating.
  spec_.reserve(input_spec.size() + 32);
  url_canon::StdStringCanonOutput output(&spec_);
  is_valid_ = url_util::Canonicalize(
      input_spec.data(), static_cast<int>(input_spec.length()), trim_path_end,
      NULL, &output, &parsed_);

  output.Complete();  // Must be done before using string.
  if (is_valid_ && SchemeIsFileSystem()) {
    inner_url_.reset(new GURL(spec_.data(), parsed_.Length(),
                              *parsed_.inner_parsed(), true));
  }
}

void GURL::InitializeFromCanonicalSpec() {
  if (is_valid_ && SchemeIsFileSystem()) {
    inner_url_.reset(
        new GURL(spec_.data(), parsed_.Length(),
                 *parsed_.inner_parsed(), true));
  }

#ifndef NDEBUG
  // For testing purposes, check that the parsed canonical URL is identical to
  // what we would have produced. Skip checking for invalid URLs have no meaning
  // and we can't always canonicalize then reproducabely.
  if (is_valid_) {
    url_parse::Component scheme;
    // We can't do this check on the inner_url of a filesystem URL, as
    // canonical_spec actually points to the start of the outer URL, so we'd
    // end up with infinite recursion in this constructor.
    if (!url_util::FindAndCompareScheme(spec_.data(), spec_.length(),
                                        "filesystem", &scheme) ||
        scheme.begin == parsed_.scheme.begin) {
      // We need to retain trailing whitespace on path URLs, as the |parsed_|
      // spec we originally received may legitimately contain trailing white-
      // space on the path or  components e.g. if the #ref has been
      // removed from a "foo:hello #ref" URL (see http://crbug.com/291747).
      GURL test_url(spec_, RETAIN_TRAILING_PATH_WHITEPACE);

      DCHECK(test_url.is_valid_ == is_valid_);
      DCHECK(test_url.spec_ == spec_);

      DCHECK(test_url.parsed_.scheme == parsed_.scheme);
      DCHECK(test_url.parsed_.username == parsed_.username);
      DCHECK(test_url.parsed_.password == parsed_.password);
      DCHECK(test_url.parsed_.host == parsed_.host);
      DCHECK(test_url.parsed_.port == parsed_.port);
      DCHECK(test_url.parsed_.path == parsed_.path);
      DCHECK(test_url.parsed_.query == parsed_.query);
      DCHECK(test_url.parsed_.ref == parsed_.ref);
    }
  }
#endif
}

GURL::~GURL() {
}

GURL& GURL::operator=(GURL other) {
  Swap(&other);
  return *this;
}

const std::string& GURL::spec() const {
  if (is_valid_ || spec_.empty())
    return spec_;

  DCHECK(false) << "Trying to get the spec of an invalid URL!";
  return EmptyStringForGURL();
}

GURL GURL::Resolve(const std::string& relative) const {
  return ResolveWithCharsetConverter(relative, NULL);
}
GURL GURL::Resolve(const base::string16& relative) const {
  return ResolveWithCharsetConverter(relative, NULL);
}

// Note: code duplicated below (it's inconvenient to use a template here).
GURL GURL::ResolveWithCharsetConverter(
    const std::string& relative,
    url_canon::CharsetConverter* charset_converter) const {
  // Not allowed for invalid URLs.
  if (!is_valid_)
    return GURL();

  GURL result;

  // Reserve enough room in the output for the input, plus some extra so that
  // we have room if we have to escape a few things without reallocating.
  result.spec_.reserve(spec_.size() + 32);
  url_canon::StdStringCanonOutput output(&result.spec_);

  if (!url_util::ResolveRelative(
          spec_.data(), static_cast<int>(spec_.length()), parsed_,
          relative.data(), static_cast<int>(relative.length()),
          charset_converter, &output, &result.parsed_)) {
    // Error resolving, return an empty URL.
    return GURL();
  }

  output.Complete();
  result.is_valid_ = true;
  if (result.SchemeIsFileSystem()) {
    result.inner_url_.reset(
        new GURL(result.spec_.data(), result.parsed_.Length(),
                 *result.parsed_.inner_parsed(), true));
  }
  return result;
}

// Note: code duplicated above (it's inconvenient to use a template here).
GURL GURL::ResolveWithCharsetConverter(
    const base::string16& relative,
    url_canon::CharsetConverter* charset_converter) const {
  // Not allowed for invalid URLs.
  if (!is_valid_)
    return GURL();

  GURL result;

  // Reserve enough room in the output for the input, plus some extra so that
  // we have room if we have to escape a few things without reallocating.
  result.spec_.reserve(spec_.size() + 32);
  url_canon::StdStringCanonOutput output(&result.spec_);

  if (!url_util::ResolveRelative(
          spec_.data(), static_cast<int>(spec_.length()), parsed_,
          relative.data(), static_cast<int>(relative.length()),
          charset_converter, &output, &result.parsed_)) {
    // Error resolving, return an empty URL.
    return GURL();
  }

  output.Complete();
  result.is_valid_ = true;
  if (result.SchemeIsFileSystem()) {
    result.inner_url_.reset(
        new GURL(result.spec_.data(), result.parsed_.Length(),
                 *result.parsed_.inner_parsed(), true));
  }
  return result;
}

// Note: code duplicated below (it's inconvenient to use a template here).
GURL GURL::ReplaceComponents(
    const url_canon::Replacements<char>& replacements) const {
  GURL result;

  // Not allowed for invalid URLs.
  if (!is_valid_)
    return GURL();

  // Reserve enough room in the output for the input, plus some extra so that
  // we have room if we have to escape a few things without reallocating.
  result.spec_.reserve(spec_.size() + 32);
  url_canon::StdStringCanonOutput output(&result.spec_);

  result.is_valid_ = url_util::ReplaceComponents(
      spec_.data(), static_cast<int>(spec_.length()), parsed_, replacements,
      NULL, &output, &result.parsed_);

  output.Complete();
  if (result.is_valid_ && result.SchemeIsFileSystem()) {
    result.inner_url_.reset(new GURL(spec_.data(), result.parsed_.Length(),
                                     *result.parsed_.inner_parsed(), true));
  }
  return result;
}

// Note: code duplicated above (it's inconvenient to use a template here).
GURL GURL::ReplaceComponents(
    const url_canon::Replacements<base::char16>& replacements) const {
  GURL result;

  // Not allowed for invalid URLs.
  if (!is_valid_)
    return GURL();

  // Reserve enough room in the output for the input, plus some extra so that
  // we have room if we have to escape a few things without reallocating.
  result.spec_.reserve(spec_.size() + 32);
  url_canon::StdStringCanonOutput output(&result.spec_);

  result.is_valid_ = url_util::ReplaceComponents(
      spec_.data(), static_cast<int>(spec_.length()), parsed_, replacements,
      NULL, &output, &result.parsed_);

  output.Complete();
  if (result.is_valid_ && result.SchemeIsFileSystem()) {
    result.inner_url_.reset(new GURL(spec_.data(), result.parsed_.Length(),
                                     *result.parsed_.inner_parsed(), true));
  }
  return result;
}

GURL GURL::GetOrigin() const {
  // This doesn't make sense for invalid or nonstandard URLs, so return
  // the empty URL
  if (!is_valid_ || !IsStandard())
    return GURL();

  if (SchemeIsFileSystem())
    return inner_url_->GetOrigin();

  url_canon::Replacements<char> replacements;
  replacements.ClearUsername();
  replacements.ClearPassword();
  replacements.ClearPath();
  replacements.ClearQuery();
  replacements.ClearRef();

  return ReplaceComponents(replacements);
}

GURL GURL::GetWithEmptyPath() const {
  // This doesn't make sense for invalid or nonstandard URLs, so return
  // the empty URL.
  if (!is_valid_ || !IsStandard())
    return GURL();

  // We could optimize this since we know that the URL is canonical, and we are
  // appending a canonical path, so avoiding re-parsing.
  GURL other(*this);
  if (parsed_.path.len == 0)
    return other;

  // Clear everything after the path.
  other.parsed_.query.reset();
  other.parsed_.ref.reset();

  // Set the path, since the path is longer than one, we can just set the
  // first character and resize.
  other.spec_[other.parsed_.path.begin] = '/';
  other.parsed_.path.len = 1;
  other.spec_.resize(other.parsed_.path.begin + 1);
  return other;
}

bool GURL::IsStandard() const {
  return url_util::IsStandard(spec_.data(), parsed_.scheme);
}

bool GURL::SchemeIs(const char* lower_ascii_scheme) const {
  if (parsed_.scheme.len <= 0)
    return lower_ascii_scheme == NULL;
  return url_util::LowerCaseEqualsASCII(spec_.data() + parsed_.scheme.begin,
                                        spec_.data() + parsed_.scheme.end(),
                                        lower_ascii_scheme);
}

bool GURL::SchemeIsHTTPOrHTTPS() const {
  return SchemeIs("http") || SchemeIs("https");
}

bool GURL::SchemeIsWSOrWSS() const {
  return SchemeIs("ws") || SchemeIs("wss");
}

int GURL::IntPort() const {
  if (parsed_.port.is_nonempty())
    return url_parse::ParsePort(spec_.data(), parsed_.port);
  return url_parse::PORT_UNSPECIFIED;
}

int GURL::EffectiveIntPort() const {
  int int_port = IntPort();
  if (int_port == url_parse::PORT_UNSPECIFIED && IsStandard())
    return url_canon::DefaultPortForScheme(spec_.data() + parsed_.scheme.begin,
                                           parsed_.scheme.len);
  return int_port;
}

std::string GURL::ExtractFileName() const {
  url_parse::Component file_component;
  url_parse::ExtractFileName(spec_.data(), parsed_.path, &file_component);
  return ComponentString(file_component);
}

std::string GURL::PathForRequest() const {
  DCHECK(parsed_.path.len > 0) << "Canonical path for requests should be non-empty";
  if (parsed_.ref.len >= 0) {
    // Clip off the reference when it exists. The reference starts after the #
    // sign, so we have to subtract one to also remove it.
    return std::string(spec_, parsed_.path.begin,
                       parsed_.ref.begin - parsed_.path.begin - 1);
  }
  // Compute the actual path length, rather than depending on the spec's
  // terminator.  If we're an inner_url, our spec continues on into our outer
  // url's path/query/ref.
  int path_len = parsed_.path.len;
  if (parsed_.query.is_valid())
    path_len = parsed_.query.end() - parsed_.path.begin;

  return std::string(spec_, parsed_.path.begin, path_len);
}

std::string GURL::HostNoBrackets() const {
  // If host looks like an IPv6 literal, strip the square brackets.
  url_parse::Component h(parsed_.host);
  if (h.len >= 2 && spec_[h.begin] == '[' && spec_[h.end() - 1] == ']') {
    h.begin++;
    h.len -= 2;
  }
  return ComponentString(h);
}

std::string GURL::GetContent() const {
  return is_valid_ ? ComponentString(parsed_.GetContent()) : std::string();
}

bool GURL::HostIsIPAddress() const {
  if (!is_valid_ || spec_.empty())
     return false;

  url_canon::RawCanonOutputT<char, 128> ignored_output;
  url_canon::CanonHostInfo host_info;
  url_canon::CanonicalizeIPAddress(spec_.c_str(), parsed_.host,
                                   &ignored_output, &host_info);
  return host_info.IsIPAddress();
}

#ifdef WIN32

const GURL& GURL::EmptyGURL() {
  // Avoid static object construction/destruction on startup/shutdown.
  if (!empty_gurl) {
    // Create the string. Be careful that we don't break in the case that this
    // is being called from multiple threads.
    GURL* new_empty_gurl = new GURL;
    if (InterlockedCompareExchangePointer(
        reinterpret_cast<PVOID*>(&empty_gurl), new_empty_gurl, NULL)) {
      // The old value was non-NULL, so no replacement was done. Another
      // thread did the initialization out from under us.
      delete new_empty_gurl;
    }
  }
  return *empty_gurl;
}

#else

void EmptyGURLOnce(void) {
  empty_gurl = new GURL;
}

const GURL& GURL::EmptyGURL() {
  // Avoid static object construction/destruction on startup/shutdown.
  pthread_once(&empty_gurl_once, EmptyGURLOnce);
  return *empty_gurl;
}

#endif  // WIN32

bool GURL::DomainIs(const char* lower_ascii_domain,
                    int domain_len) const {
  // Return false if this URL is not valid or domain is empty.
  if (!is_valid_ || !domain_len)
    return false;

  // FileSystem URLs have empty parsed_.host, so check this first.
  if (SchemeIsFileSystem() && inner_url_)
    return inner_url_->DomainIs(lower_ascii_domain, domain_len);

  if (!parsed_.host.is_nonempty())
    return false;

  // Check whether the host name is end with a dot. If yes, treat it
  // the same as no-dot unless the input comparison domain is end
  // with dot.
  const char* last_pos = spec_.data() + parsed_.host.end() - 1;
  int host_len = parsed_.host.len;
  if ('.' == *last_pos && '.' != lower_ascii_domain[domain_len - 1]) {
    last_pos--;
    host_len--;
  }

  // Return false if host's length is less than domain's length.
  if (host_len < domain_len)
    return false;

  // Compare this url whether belong specific domain.
  const char* start_pos = spec_.data() + parsed_.host.begin +
                          host_len - domain_len;

  if (!url_util::LowerCaseEqualsASCII(start_pos,
                                      last_pos + 1,
                                      lower_ascii_domain,
                                      lower_ascii_domain + domain_len))
    return false;

  // Check whether host has right domain start with dot, make sure we got
  // right domain range. For example www.google.com has domain
  // "google.com" but www.iamnotgoogle.com does not.
  if ('.' != lower_ascii_domain[0] && host_len > domain_len &&
      '.' != *(start_pos - 1))
    return false;

  return true;
}

void GURL::Swap(GURL* other) {
  spec_.swap(other->spec_);
  std::swap(is_valid_, other->is_valid_);
  std::swap(parsed_, other->parsed_);
  inner_url_.swap(other->inner_url_);
}

std::ostream& operator<<(std::ostream& out, const GURL& url) {
  return out << url.possibly_invalid_spec();
}<|MERGE_RESOLUTION|>--- conflicted
+++ resolved
@@ -75,23 +75,6 @@
 }
 
 GURL::GURL(const std::string& url_string) {
-<<<<<<< HEAD
-  is_valid_ = InitCanonical(url_string, &spec_, &parsed_);
-  if (is_valid_ && SchemeIsFileSystem()) {
-    inner_url_.reset(
-        new GURL(spec_.data(), parsed_.Length(),
-                 *parsed_.inner_parsed(), true));
-  }
-}
-
-GURL::GURL(const base::string16& url_string) {
-  is_valid_ = InitCanonical(url_string, &spec_, &parsed_);
-  if (is_valid_ && SchemeIsFileSystem()) {
-    inner_url_.reset(
-        new GURL(spec_.data(), parsed_.Length(),
-                 *parsed_.inner_parsed(), true));
-  }
-=======
   InitCanonical(url_string, true);
 }
 
@@ -101,7 +84,6 @@
 
 GURL::GURL(const std::string& url_string, RetainWhiteSpaceSelector) {
   InitCanonical(url_string, false);
->>>>>>> 8c15b39e
 }
 
 GURL::GURL(const char* canonical_spec, size_t canonical_spec_len,
