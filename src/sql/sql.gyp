# Copyright (c) 2012 The Chromium Authors. All rights reserved.
# Use of this source code is governed by a BSD-style license that can be
# found in the LICENSE file.

{
  'variables': {
    'chromium_code': 1,
  },
  'targets': [
    {
      'target_name': 'sql',
      'type': '<(component)',
      'dependencies': [
        '../base/base.gyp:base',
        '../third_party/sqlite/sqlite.gyp:sqlite',
        '../base/third_party/dynamic_annotations/dynamic_annotations.gyp:dynamic_annotations',
      ],
      'export_dependent_settings': [
        '../base/base.gyp:base',
      ],
      'defines': [ 'SQL_IMPLEMENTATION' ],
      'sources': [
        'connection.cc',
        'connection.h',
        'error_delegate_util.cc',
        'error_delegate_util.h',
        'init_status.h',
        'meta_table.cc',
        'meta_table.h',
        'proxy.cc',
        'proxy.h',
        'recovery.cc',
        'recovery.h',
        'statement.cc',
        'statement.h',
        'transaction.cc',
        'transaction.h',
      ],
      'include_dirs': [
        '..',
      ],
      'direct_dependent_settings': {
        'include_dirs': [
          '..',
        ],
      },
      # TODO(jschuh): crbug.com/167187 fix size_t to int truncations.
      'msvs_disabled_warnings': [4267, ],
    },
    {
      'target_name': 'test_support_sql',
      'type': 'static_library',
      'dependencies': [
        'sql',
        '../base/base.gyp:base',
        '../third_party/sqlite/sqlite.gyp:sqlite',
      ],
      'export_dependent_settings': [
        'sql',
        '../base/base.gyp:base',
      ],
      'sources': [
        'test/error_callback_support.cc',
        'test/error_callback_support.h',
        'test/scoped_error_ignorer.cc',
        'test/scoped_error_ignorer.h',
        'test/test_helpers.cc',
        'test/test_helpers.h',
      ],
      'include_dirs': [
        '..',
      ],
      'direct_dependent_settings': {
        'include_dirs': [
          '..',
        ],
      },
    },
    {
      'target_name': 'sql_unittests',
      'type': '<(gtest_target_type)',
      'dependencies': [
        'sql',
        'test_support_sql',
        '../third_party/sqlite/sqlite.gyp:sqlite',
      ],
      'sources': [
        'connection_unittest.cc',
        'meta_table_unittest.cc',
        'recovery_unittest.cc',
        'sqlite_features_unittest.cc',
        'statement_unittest.cc',
        'test/paths.cc',
        'test/paths.h',
        'test/run_all_unittests.cc',
        'test/sql_test_base.cc',
        'test/sql_test_base.h',
        'test/sql_test_suite.cc',
        'test/sql_test_suite.h',
        'transaction_unittest.cc',
      ],
      'include_dirs': [
        '..',
      ],
      'conditions': [
        ['os_posix==1 and OS!="mac" and OS!="ios"', {
          'conditions': [
            ['use_allocator!="none"', {
              'dependencies': [
                '../base/allocator/allocator.gyp:allocator',
              ],
            }],
          ],
        }],
        ['OS == "android"', {
          'dependencies': [
            '../testing/android/native_test.gyp:native_test_native_code',
          ],
        }],
      ],
      # TODO(jschuh): crbug.com/167187 fix size_t to int truncations.
      'msvs_disabled_warnings': [4267, ],
    },
  ],
  'conditions': [
<<<<<<< HEAD
=======
    ['OS == "android"', {
      'targets': [
        {
          'target_name': 'sql_unittests_apk',
          'type': 'none',
          'dependencies': [
            'sql_unittests',
          ],
          'variables': {
            'test_suite_name': 'sql_unittests',
            'isolate_file': 'sql_unittests.isolate',
          },
          'includes': [ '../build/apk_test.gypi' ],
        },
      ],
    }],
    ['test_isolation_mode != "noop"', {
      'targets': [
        {
          'target_name': 'sql_unittests_run',
          'type': 'none',
          'dependencies': [
            'sql_unittests',
          ],
          'includes': [
            '../build/isolate.gypi',
          ],
          'sources': [
            'sql_unittests.isolate',
          ],
        },
      ],
    }],
>>>>>>> 564a35f2
  ],
}<|MERGE_RESOLUTION|>--- conflicted
+++ resolved
@@ -123,41 +123,5 @@
     },
   ],
   'conditions': [
-<<<<<<< HEAD
-=======
-    ['OS == "android"', {
-      'targets': [
-        {
-          'target_name': 'sql_unittests_apk',
-          'type': 'none',
-          'dependencies': [
-            'sql_unittests',
-          ],
-          'variables': {
-            'test_suite_name': 'sql_unittests',
-            'isolate_file': 'sql_unittests.isolate',
-          },
-          'includes': [ '../build/apk_test.gypi' ],
-        },
-      ],
-    }],
-    ['test_isolation_mode != "noop"', {
-      'targets': [
-        {
-          'target_name': 'sql_unittests_run',
-          'type': 'none',
-          'dependencies': [
-            'sql_unittests',
-          ],
-          'includes': [
-            '../build/isolate.gypi',
-          ],
-          'sources': [
-            'sql_unittests.isolate',
-          ],
-        },
-      ],
-    }],
->>>>>>> 564a35f2
   ],
 }