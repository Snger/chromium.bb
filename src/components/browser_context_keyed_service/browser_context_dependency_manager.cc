--- conflicted
+++ resolved
@@ -90,12 +90,9 @@
   for (size_t i = 0; i < construction_order.size(); i++) {
     BrowserContextKeyedBaseFactory* factory =
         static_cast<BrowserContextKeyedBaseFactory*>(construction_order[i]);
-<<<<<<< HEAD
-=======
 
     factory->RegisterUserPrefsOnBrowserContext(context);
 
->>>>>>> 91940a09
     if (is_testing_context && factory->ServiceIsNULLWhileTesting()) {
       factory->SetEmptyTestingFactory(context);
     } else if (factory->ServiceIsCreatedWithBrowserContext()) {
