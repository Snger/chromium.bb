--- conflicted
+++ resolved
@@ -91,12 +91,8 @@
     BrowserContextKeyedBaseFactory* factory =
         static_cast<BrowserContextKeyedBaseFactory*>(construction_order[i]);
 
-<<<<<<< HEAD
-    factory->RegisterUserPrefsOnBrowserContext(context);
-=======
     // TODO(SHEZ): Do we still need this?
     factory->RegisterUserPrefsOnBrowserContextForTest(context);
->>>>>>> 8c15b39e
 
     if (is_testing_context && factory->ServiceIsNULLWhileTesting()) {
       factory->SetEmptyTestingFactory(context);
