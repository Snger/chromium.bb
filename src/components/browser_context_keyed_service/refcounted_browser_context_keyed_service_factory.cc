--- conflicted
+++ resolved
@@ -78,12 +78,7 @@
       testing_factories_.find(context);
   if (jt != testing_factories_.end()) {
     if (jt->second) {
-<<<<<<< HEAD
-      if (!context->IsOffTheRecord())
-        RegisterUserPrefsOnBrowserContextForTest(context);
-=======
-      RegisterUserPrefsOnBrowserContext(context);
->>>>>>> 91940a09
+      RegisterUserPrefsOnBrowserContextForTest(context);
       service = jt->second(context);
     }
   } else {
