# Copyright 2015 The Chromium Authors. All rights reserved.
# Use of this source code is governed by a BSD-style license that can be
# found in the LICENSE file.

{
  'targets': [
    {
      # GN: //components/printing/common:printing_common
      'target_name': 'printing_common',
      'type': 'static_library',
      'dependencies': [
        '<(DEPTH)/base/base.gyp:base',
        '<(DEPTH)/ipc/ipc.gyp:ipc',
        '<(DEPTH)/printing/printing.gyp:printing',
        '<(DEPTH)/third_party/WebKit/public/blink.gyp:blink',
        '<(DEPTH)/ui/gfx/gfx.gyp:gfx',
      ],
      'sources': [
        "printing/common/print_messages.cc",
        "printing/common/print_messages.h",
        "printing/common/printing_param_traits_macros.h",
      ],
    },{
       # GN: //components/printing/common:printing_renderer
      'target_name': 'printing_renderer',
      'type': 'static_library',
      'dependencies': [
        '<(DEPTH)/base/base.gyp:base',
        '<(DEPTH)/content/content.gyp:content_common',
        '<(DEPTH)/content/content.gyp:content_renderer',
        '<(DEPTH)/net/net.gyp:net',
        '<(DEPTH)/printing/printing.gyp:printing',
        '<(DEPTH)/third_party/WebKit/public/blink.gyp:blink',
        '<(DEPTH)/ui/base/ui_base.gyp:ui_base',
        'components_resources.gyp:components_resources',
        'printing_common',
      ],
      'sources': [
        'printing/renderer/print_web_view_helper.cc',
        'printing/renderer/print_web_view_helper.h',
        'printing/renderer/print_web_view_helper_android.cc',
        'printing/renderer/print_web_view_helper_linux.cc',
        'printing/renderer/print_web_view_helper_mac.mm',
        'printing/renderer/print_web_view_helper_pdf_win.cc',
      ],
      # TODO(dgn): C4267: http://crbug.com/167187 size_t -> int
      'msvs_disabled_warnings': [ 4267 ],
    },{
      # GN: //components/printing/browser:printing_browser
      'target_name': 'printing_browser',
      'type': 'static_library',
      'dependencies': [
        '<(DEPTH)/printing/printing.gyp:printing',
        '<(DEPTH)/skia/skia.gyp:skia',
      ],
      'sources': [
        'printing/browser/print_manager.cc',
        'printing/browser/print_manager.h',
        'printing/browser/print_manager_utils.cc',
        'printing/browser/print_manager_utils.h',
      ],
    },{
      # GN: //components/printing/test:printing_test_support
      'target_name': 'printing_test_support',
      'type': 'static_library',
      'dependencies': [
<<<<<<< HEAD
=======
        '../skia/skia.gyp:skia',
        '<(DEPTH)/testing/gtest.gyp:gtest',
>>>>>>> b359cc8b
        'printing_renderer',
      ],
      'sources': [
        'printing/test/mock_printer.cc',
        'printing/test/mock_printer.h',
        'printing/test/print_mock_render_thread.cc',
        'printing/test/print_mock_render_thread.h',
        'printing/test/print_test_content_renderer_client.cc',
        'printing/test/print_test_content_renderer_client.h',
      ],
    },
  ],
}<|MERGE_RESOLUTION|>--- conflicted
+++ resolved
@@ -64,11 +64,7 @@
       'target_name': 'printing_test_support',
       'type': 'static_library',
       'dependencies': [
-<<<<<<< HEAD
-=======
         '../skia/skia.gyp:skia',
-        '<(DEPTH)/testing/gtest.gyp:gtest',
->>>>>>> b359cc8b
         'printing_renderer',
       ],
       'sources': [
