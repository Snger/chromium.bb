// Copyright (c) 2012 The Chromium Authors. All rights reserved.
// Use of this source code is governed by a BSD-style license that can be
// found in the LICENSE file.

#include "components/spellcheck/renderer/spellcheck.h"

#include <stddef.h>
#include <stdint.h>
#include <algorithm>
#include <utility>

#include "base/bind.h"
#include "base/command_line.h"
#include "base/location.h"
#include "base/logging.h"
#include "base/macros.h"
#include "base/single_thread_task_runner.h"
#include "base/stl_util.h"
#include "base/threading/thread_task_runner_handle.h"
#include "build/build_config.h"
#include "components/spellcheck/common/spellcheck_common.h"
#include "components/spellcheck/common/spellcheck_features.h"
#include "components/spellcheck/common/spellcheck_messages.h"
#include "components/spellcheck/common/spellcheck_result.h"
#include "components/spellcheck/common/spellcheck_switches.h"
#include "components/spellcheck/renderer/spellcheck_language.h"
#include "components/spellcheck/renderer/spellcheck_provider.h"
#include "components/spellcheck/spellcheck_build_features.h"
#include "content/public/renderer/render_thread.h"
#include "content/public/renderer/render_view.h"
#include "content/public/renderer/render_view_visitor.h"
#include "ipc/ipc_platform_file.h"
#include "third_party/WebKit/public/platform/WebString.h"
#include "third_party/WebKit/public/platform/WebVector.h"
#include "third_party/WebKit/public/web/WebTextCheckingCompletion.h"
#include "third_party/WebKit/public/web/WebTextCheckingResult.h"
#include "third_party/WebKit/public/web/WebTextDecorationType.h"
#include "third_party/WebKit/public/web/WebView.h"

using blink::WebVector;
using blink::WebString;
using blink::WebTextCheckingResult;
using blink::WebTextDecorationType;

namespace {
const int kNoOffset = 0;
const int kNoTag = 0;

class UpdateSpellcheckEnabled : public content::RenderViewVisitor {
 public:
  explicit UpdateSpellcheckEnabled(bool enabled) : enabled_(enabled) {}
  bool Visit(content::RenderView* render_view) override;

 private:
  bool enabled_;  // New spellcheck-enabled state.
  DISALLOW_COPY_AND_ASSIGN(UpdateSpellcheckEnabled);
};

bool UpdateSpellcheckEnabled::Visit(content::RenderView* render_view) {
  SpellCheckProvider* provider = SpellCheckProvider::Get(render_view);
  DCHECK(provider);
  provider->EnableSpellcheck(enabled_);
  return true;
}

class RequestSpellcheckForView : public content::RenderViewVisitor {
 public:
  RequestSpellcheckForView() {}
  bool Visit(content::RenderView* render_view) override;
 private:
  DISALLOW_COPY_AND_ASSIGN(RequestSpellcheckForView);
};

bool RequestSpellcheckForView::Visit(content::RenderView* render_view) {
  SpellCheckProvider* provider = SpellCheckProvider::Get(render_view);
  DCHECK(provider);
  provider->RequestSpellcheck();
  return true;
}

class DocumentMarkersCollector : public content::RenderViewVisitor {
 public:
  DocumentMarkersCollector() {}
  ~DocumentMarkersCollector() override {}
  const std::vector<uint32_t>& markers() const { return markers_; }
  bool Visit(content::RenderView* render_view) override;

 private:
  std::vector<uint32_t> markers_;
  DISALLOW_COPY_AND_ASSIGN(DocumentMarkersCollector);
};

bool DocumentMarkersCollector::Visit(content::RenderView* render_view) {
  if (!render_view || !render_view->GetWebView())
    return true;
  WebVector<uint32_t> markers;
  render_view->GetWebView()->spellingMarkers(&markers);
  for (size_t i = 0; i < markers.size(); ++i)
    markers_.push_back(markers[i]);
  // Visit all render views.
  return true;
}

class DocumentMarkersRemover : public content::RenderViewVisitor {
 public:
  explicit DocumentMarkersRemover(const std::set<std::string>& words);
  ~DocumentMarkersRemover() override {}
  bool Visit(content::RenderView* render_view) override;

 private:
  WebVector<WebString> words_;
  DISALLOW_COPY_AND_ASSIGN(DocumentMarkersRemover);
};

DocumentMarkersRemover::DocumentMarkersRemover(
    const std::set<std::string>& words)
    : words_(words.size()) {
  std::transform(words.begin(), words.end(), words_.begin(),
                 [](const std::string& w) { return WebString::fromUTF8(w); });
}

bool DocumentMarkersRemover::Visit(content::RenderView* render_view) {
  if (render_view && render_view->GetWebView())
    render_view->GetWebView()->removeSpellingMarkersUnderWords(words_);
  return true;
}

bool IsApostrophe(base::char16 c) {
  const base::char16 kApostrophe = 0x27;
  const base::char16 kRightSingleQuotationMark = 0x2019;
  return c == kApostrophe || c == kRightSingleQuotationMark;
}

// Makes sure that the apostrophes in the |spelling_suggestion| are the same
// type as in the |misspelled_word| and in the same order. Ignore differences in
// the number of apostrophes.
void PreserveOriginalApostropheTypes(const base::string16& misspelled_word,
                                     base::string16* spelling_suggestion) {
  auto it = spelling_suggestion->begin();
  for (const base::char16& c : misspelled_word) {
    if (IsApostrophe(c)) {
      it = std::find_if(it, spelling_suggestion->end(), IsApostrophe);
      if (it == spelling_suggestion->end())
        return;

      *it++ = c;
    }
  }
}

}  // namespace

class SpellCheck::SpellcheckRequest {
 public:
  SpellcheckRequest(const base::string16& text,
                    blink::WebTextCheckingCompletion* completion)
      : text_(text), completion_(completion) {
    DCHECK(completion);
  }
  ~SpellcheckRequest() {}

  base::string16 text() { return text_; }
  blink::WebTextCheckingCompletion* completion() { return completion_; }

 private:
  base::string16 text_;  // Text to be checked in this task.

  // The interface to send the misspelled ranges to WebKit.
  blink::WebTextCheckingCompletion* completion_;

  DISALLOW_COPY_AND_ASSIGN(SpellcheckRequest);
};


// Initializes SpellCheck object.
// spellcheck_enabled_ currently MUST be set to true, due to peculiarities of
// the initialization sequence.
// Since it defaults to true, newly created SpellCheckProviders will enable
// spellchecking. After the first word is typed, the provider requests a check,
// which in turn triggers the delayed initialization sequence in SpellCheck.
// This does send a message to the browser side, which triggers the creation
// of the SpellcheckService. That does create the observer for the preference
// responsible for enabling/disabling checking, which allows subsequent changes
// to that preference to be sent to all SpellCheckProviders.
// Setting |spellcheck_enabled_| to false by default prevents that mechanism,
// and as such the SpellCheckProviders will never be notified of different
// values.
// TODO(groby): Simplify this.
SpellCheck::SpellCheck()
    : spellcheck_enabled_(true) {
}

SpellCheck::~SpellCheck() {
}

void SpellCheck::FillSuggestions(
    const std::vector<std::vector<base::string16>>& suggestions_list,
    std::vector<base::string16>* optional_suggestions) {
  DCHECK(optional_suggestions);
  size_t num_languages = suggestions_list.size();

  // Compute maximum number of suggestions in a single language.
  size_t max_suggestions = 0;
  for (const auto& suggestions : suggestions_list)
    max_suggestions = std::max(max_suggestions, suggestions.size());

  for (size_t count = 0; count < (max_suggestions * num_languages); ++count) {
    size_t language = count % num_languages;
    size_t index = count / num_languages;

    if (suggestions_list[language].size() <= index)
      continue;

    const base::string16& suggestion = suggestions_list[language][index];
    // Only add the suggestion if it's unique.
    if (!base::ContainsValue(*optional_suggestions, suggestion)) {
      optional_suggestions->push_back(suggestion);
    }
    if (optional_suggestions->size() >= spellcheck::kMaxSuggestions) {
      break;
    }
  }
}

bool SpellCheck::OnControlMessageReceived(const IPC::Message& message) {
  bool handled = true;
  IPC_BEGIN_MESSAGE_MAP(SpellCheck, message)
    IPC_MESSAGE_HANDLER(SpellCheckMsg_Init, OnInit)
    IPC_MESSAGE_HANDLER(SpellCheckMsg_CustomDictionaryChanged,
                        OnCustomDictionaryChanged)
    IPC_MESSAGE_HANDLER(SpellCheckMsg_EnableSpellCheck, OnEnableSpellCheck)
    IPC_MESSAGE_HANDLER(SpellCheckMsg_RequestDocumentMarkers,
                        OnRequestDocumentMarkers)
    IPC_MESSAGE_UNHANDLED(handled = false)
  IPC_END_MESSAGE_MAP()

  return handled;
}

void SpellCheck::OnInit(
    const std::vector<SpellCheckBDictLanguage>& bdict_languages,
    const std::set<std::string>& custom_words) {
  languages_.clear();
  for (const auto& bdict_language : bdict_languages) {
    AddSpellcheckLanguage(
        IPC::PlatformFileForTransitToFile(bdict_language.file),
        bdict_language.language);
  }

  custom_dictionary_.Init(custom_words);
#if !BUILDFLAG(USE_BROWSER_SPELLCHECKER)
  PostDelayedSpellCheckTask(pending_request_param_.release());
#endif
}

void SpellCheck::OnCustomDictionaryChanged(
    const std::set<std::string>& words_added,
    const std::set<std::string>& words_removed) {
  custom_dictionary_.OnCustomDictionaryChanged(words_added, words_removed);
<<<<<<< HEAD
=======

  // blpwtk2: Request a full spellcheck of all the RenderViews in the process.
>>>>>>> c92189d4
  if (spellcheck_enabled_) {
    RequestSpellcheckForView requestor;
    content::RenderView::ForEach(&requestor);
  }
}

void SpellCheck::OnEnableSpellCheck(bool enable) {
  spellcheck_enabled_ = enable;
  UpdateSpellcheckEnabled updater(enable);
  content::RenderView::ForEach(&updater);
}

void SpellCheck::OnRequestDocumentMarkers() {
  DocumentMarkersCollector collector;
  content::RenderView::ForEach(&collector);
  content::RenderThread::Get()->Send(
      new SpellCheckHostMsg_RespondDocumentMarkers(collector.markers()));
}

// TODO(groby): Make sure we always have a spelling engine, even before
// AddSpellcheckLanguage() is called.
void SpellCheck::AddSpellcheckLanguage(base::File file,
                                       const std::string& language) {
  languages_.push_back(new SpellcheckLanguage());
  languages_.back()->Init(std::move(file), language);
}

bool SpellCheck::SpellCheckWord(
    const base::char16* text_begin,
    int position_in_text,
    int text_length,
    int tag,
    int* misspelling_start,
    int* misspelling_len,
    bool checkForContractions,
    std::vector<base::string16>* optional_suggestions) {
  DCHECK(text_length >= position_in_text);
  DCHECK(misspelling_start && misspelling_len) << "Out vars must be given.";

  // Do nothing if we need to delay initialization. (Rather than blocking,
  // report the word as correctly spelled.)
  if (InitializeIfNeeded())
    return true;

  // These are for holding misspelling or skippable word positions and lengths
  // between calls to SpellcheckLanguage::SpellCheckWord.
  int possible_misspelling_start;
  int possible_misspelling_len;
  // The longest sequence of text that all languages agree is skippable.
  int agreed_skippable_len;
  // A vector of vectors containing spelling suggestions from different
  // languages.
  std::vector<std::vector<base::string16>> suggestions_list;
  // A vector to hold a language's misspelling suggestions between spellcheck
  // calls.
  std::vector<base::string16> language_suggestions;

  // This loop only advances if all languages agree that a sequence of text is
  // skippable.
  for (; position_in_text <= text_length;
       position_in_text += agreed_skippable_len) {
    // Reseting |agreed_skippable_len| to the worst-case length each time
    // prevents some unnecessary iterations.
    agreed_skippable_len = text_length;
    *misspelling_start = 0;
    *misspelling_len = 0;
    suggestions_list.clear();

    for (ScopedVector<SpellcheckLanguage>::iterator language =
             languages_.begin();
         language != languages_.end();) {
      language_suggestions.clear();
      SpellcheckLanguage::SpellcheckWordResult result =
          (*language)->SpellCheckWord(
              text_begin, position_in_text, text_length, tag,
              &possible_misspelling_start, &possible_misspelling_len,
              checkForContractions,
              optional_suggestions ? &language_suggestions : nullptr);

      switch (result) {
        case SpellcheckLanguage::SpellcheckWordResult::IS_CORRECT:
          *misspelling_start = 0;
          *misspelling_len = 0;
          return true;
        case SpellcheckLanguage::SpellcheckWordResult::IS_SKIPPABLE:
          agreed_skippable_len =
              std::min(agreed_skippable_len, possible_misspelling_len);
          // If true, this means the spellchecker moved past a word that was
          // previously determined to be misspelled or skippable, which means
          // another spellcheck language marked it as correct.
          if (position_in_text != possible_misspelling_start) {
            *misspelling_len = 0;
            position_in_text = possible_misspelling_start;
            suggestions_list.clear();
            language = languages_.begin();
          } else {
            language++;
          }
          break;
        case SpellcheckLanguage::SpellcheckWordResult::IS_MISSPELLED:
          *misspelling_start = possible_misspelling_start;
          *misspelling_len = possible_misspelling_len;
          // If true, this means the spellchecker moved past a word that was
          // previously determined to be misspelled or skippable, which means
          // another spellcheck language marked it as correct.
          if (position_in_text != *misspelling_start) {
            suggestions_list.clear();
            language = languages_.begin();
            position_in_text = *misspelling_start;
          } else {
            suggestions_list.push_back(language_suggestions);
            language++;
          }
          break;
      }
    }

    // If |*misspelling_len| is non-zero, that means at least one language
    // marked a word misspelled and no other language considered it correct.
    if (*misspelling_len != 0) {
      if (custom_dictionary_.SpellCheckWord(text_begin,
                                            *misspelling_start,
                                            *misspelling_len)) {
        position_in_text = *misspelling_start;
        agreed_skippable_len = std::min(agreed_skippable_len, *misspelling_len);
        suggestions_list.clear();
        *misspelling_start = 0;
        *misspelling_len = 0;
        continue;
      }
      if (optional_suggestions)
        FillSuggestions(suggestions_list, optional_suggestions);
      return false;
    }
  }

  NOTREACHED();
  return true;
}

bool SpellCheck::SpellCheckParagraph(
    const base::string16& text,
    WebVector<WebTextCheckingResult>* results) {
#if !BUILDFLAG(USE_BROWSER_SPELLCHECKER)
  // Mac and Android have their own spell checkers,so this method won't be used
  DCHECK(results);
  std::vector<WebTextCheckingResult> textcheck_results;
  size_t length = text.length();
  size_t position_in_text = 0;

  // Spellcheck::SpellCheckWord() automatically breaks text into words and
  // checks the spellings of the extracted words. This function sets the
  // position and length of the first misspelled word and returns false when
  // the text includes misspelled words. Therefore, we just repeat calling the
  // function until it returns true to check the whole text.
  int misspelling_start = 0;
  int misspelling_length = 0;
  while (position_in_text <= length) {
    if (SpellCheckWord(text.c_str(),
                       position_in_text,
                       length,
                       kNoTag,
                       &misspelling_start,
                       &misspelling_length,
                       true,
                       NULL)) {
      results->assign(textcheck_results);
      return true;
    }

    if (!custom_dictionary_.SpellCheckWord(
            text, misspelling_start, misspelling_length)) {
      base::string16 replacement;
      textcheck_results.push_back(WebTextCheckingResult(
          blink::WebTextDecorationTypeSpelling,
          misspelling_start,
          misspelling_length,
          replacement));
    }
    position_in_text = misspelling_start + misspelling_length;
  }
  results->assign(textcheck_results);
  return false;
#else
  // This function is only invoked for spell checker functionality that runs
  // on the render thread. OSX and Android builds don't have that.
  NOTREACHED();
  return true;
#endif
}

// OSX and Android use their own spell checkers
#if !BUILDFLAG(USE_BROWSER_SPELLCHECKER)
void SpellCheck::RequestTextChecking(
    const base::string16& text,
    blink::WebTextCheckingCompletion* completion) {
  // Clean up the previous request before starting a new request.
  if (pending_request_param_.get())
    pending_request_param_->completion()->didCancelCheckingText();

  pending_request_param_.reset(new SpellcheckRequest(
      text, completion));
  // We will check this text after we finish loading the hunspell dictionary.
  if (InitializeIfNeeded())
    return;

  PostDelayedSpellCheckTask(pending_request_param_.release());
}
#endif

bool SpellCheck::InitializeIfNeeded() {
  if (languages_.empty())
    return true;

  bool initialize_if_needed = false;
  for (SpellcheckLanguage* language : languages_)
    initialize_if_needed |= language->InitializeIfNeeded();

  return initialize_if_needed;
}

// OSX and Android don't have |pending_request_param_|
#if !BUILDFLAG(USE_BROWSER_SPELLCHECKER)
void SpellCheck::PostDelayedSpellCheckTask(SpellcheckRequest* request) {
  if (!request)
    return;

  base::ThreadTaskRunnerHandle::Get()->PostTask(
      FROM_HERE, base::Bind(&SpellCheck::PerformSpellCheck, AsWeakPtr(),
                            base::Owned(request)));
}
#endif

// Mac and Android use their platform engines instead.
#if !BUILDFLAG(USE_BROWSER_SPELLCHECKER)
void SpellCheck::PerformSpellCheck(SpellcheckRequest* param) {
  DCHECK(param);

  if (languages_.empty() ||
      std::find_if(languages_.begin(), languages_.end(),
                   [](SpellcheckLanguage* language) {
                     return !language->IsEnabled();
                   }) != languages_.end()) {
    param->completion()->didCancelCheckingText();
  } else {
    WebVector<blink::WebTextCheckingResult> results;
    SpellCheckParagraph(param->text(), &results);
    param->completion()->didFinishCheckingText(results);
  }
}
#endif

void SpellCheck::CreateTextCheckingResults(
    ResultFilter filter,
    int line_offset,
    const base::string16& line_text,
    const std::vector<SpellCheckResult>& spellcheck_results,
    WebVector<WebTextCheckingResult>* textcheck_results) {
  DCHECK(!line_text.empty());

  std::vector<WebTextCheckingResult> results;
  for (const SpellCheckResult& spellcheck_result : spellcheck_results) {
    DCHECK_LE(static_cast<size_t>(spellcheck_result.location),
              line_text.length());
    DCHECK_LE(static_cast<size_t>(spellcheck_result.location +
                                  spellcheck_result.length),
              line_text.length());

    const base::string16& misspelled_word =
        line_text.substr(spellcheck_result.location, spellcheck_result.length);
    base::string16 replacement = spellcheck_result.replacement;
    SpellCheckResult::Decoration decoration = spellcheck_result.decoration;

    // Ignore words in custom dictionary.
    if (custom_dictionary_.SpellCheckWord(misspelled_word, 0,
                                          misspelled_word.length())) {
      continue;
    }

    // Use the same types of appostrophes as in the mispelled word.
    PreserveOriginalApostropheTypes(misspelled_word, &replacement);

    // Ignore misspellings due the typographical apostrophe.
    if (misspelled_word == replacement)
      continue;

    if (filter == USE_NATIVE_CHECKER) {
      // Double-check misspelled words with out spellchecker and attach grammar
      // markers to them if our spellchecker tells us they are correct words,
      // i.e. they are probably contextually-misspelled words.
      int unused_misspelling_start = 0;
      int unused_misspelling_length = 0;
      if (decoration == SpellCheckResult::SPELLING &&
          SpellCheckWord(misspelled_word.c_str(), kNoOffset,
                         misspelled_word.length(), kNoTag,
                         &unused_misspelling_start, &unused_misspelling_length,
                         true, nullptr)) {
        decoration = SpellCheckResult::GRAMMAR;
      }
    }

    results.push_back(WebTextCheckingResult(
        static_cast<WebTextDecorationType>(decoration),
        line_offset + spellcheck_result.location, spellcheck_result.length,
        replacement, spellcheck_result.hash));
  }

  textcheck_results->assign(results);
}

bool SpellCheck::IsSpellcheckEnabled() {
#if defined(OS_ANDROID)
  if (!spellcheck::IsAndroidSpellCheckFeatureEnabled()) return false;
#endif
  return spellcheck_enabled_;
}<|MERGE_RESOLUTION|>--- conflicted
+++ resolved
@@ -257,11 +257,8 @@
     const std::set<std::string>& words_added,
     const std::set<std::string>& words_removed) {
   custom_dictionary_.OnCustomDictionaryChanged(words_added, words_removed);
-<<<<<<< HEAD
-=======
 
   // blpwtk2: Request a full spellcheck of all the RenderViews in the process.
->>>>>>> c92189d4
   if (spellcheck_enabled_) {
     RequestSpellcheckForView requestor;
     content::RenderView::ForEach(&requestor);
