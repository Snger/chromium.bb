// Copyright (c) 2012 The Chromium Authors. All rights reserved.
// Use of this source code is governed by a BSD-style license that can be
// found in the LICENSE file.

// Multiply-included message header, no traditional include guard.
#include <string>
#include <vector>

#include "base/basictypes.h"
#include "base/sync_socket.h"
#include "ipc/ipc_channel_handle.h"
#include "ipc/ipc_message_macros.h"
#include "ipc/ipc_message_utils.h"
#include "ipc/ipc_platform_file.h"

#define IPC_MESSAGE_START TracingMsgStart

// Sent to all child processes to enable trace event recording.
IPC_MESSAGE_CONTROL4(TracingMsg_BeginTracing,
                     std::string /*  category_filter_str */,
                     base::TimeTicks /* browser_time */,
                     int /* base::debug::TraceLog::Options */,
                     bool /* tracing_startup */)

// Sent to all child processes to disable trace event recording.
IPC_MESSAGE_CONTROL0(TracingMsg_EndTracing)

// Sent to all child processes to start monitoring.
IPC_MESSAGE_CONTROL3(TracingMsg_EnableMonitoring,
                     std::string /*  category_filter_str */,
                     base::TimeTicks /* browser_time */,
                     int /* base::debug::TraceLog::Options */)

<<<<<<< HEAD
// Sent to all child processes to stop monitoring..
=======
// Sent to all child processes to stop monitoring.
>>>>>>> 8c15b39e
IPC_MESSAGE_CONTROL0(TracingMsg_DisableMonitoring)

// Sent to all child processes to capture the current monitorint snapshot.
IPC_MESSAGE_CONTROL0(TracingMsg_CaptureMonitoringSnapshot)

// Sent to all child processes to get trace buffer fullness.
IPC_MESSAGE_CONTROL0(TracingMsg_GetTraceBufferPercentFull)

// Sent to all child processes to set watch event.
IPC_MESSAGE_CONTROL2(TracingMsg_SetWatchEvent,
                     std::string /* category_name */,
                     std::string /* event_name */)

// Sent to all child processes to clear watch event.
IPC_MESSAGE_CONTROL0(TracingMsg_CancelWatchEvent)

// Sent everytime when a watch event is matched.
IPC_MESSAGE_CONTROL0(TracingHostMsg_WatchEventMatched);

// Notify the browser that this child process supports tracing.
IPC_MESSAGE_CONTROL0(TracingHostMsg_ChildSupportsTracing)

// Reply from child processes acking TracingMsg_EndTracing.
IPC_MESSAGE_CONTROL1(TracingHostMsg_EndTracingAck,
                     std::vector<std::string> /* known_categories */)

// Reply from child processes acking TracingMsg_CaptureMonitoringSnapshot.
IPC_MESSAGE_CONTROL0(TracingHostMsg_CaptureMonitoringSnapshotAck)
<<<<<<< HEAD

// Sent if the trace buffer becomes full.
IPC_MESSAGE_CONTROL1(TracingHostMsg_TraceNotification,
                     int /* base::debug::TraceLog::Notification */)
=======
>>>>>>> 8c15b39e

// Child processes send back trace data in JSON chunks.
IPC_MESSAGE_CONTROL1(TracingHostMsg_TraceDataCollected,
                     std::string /*json trace data*/)

// Child processes send back trace data of the current monitoring
// in JSON chunks.
IPC_MESSAGE_CONTROL1(TracingHostMsg_MonitoringTraceDataCollected,
                     std::string /*json trace data*/)

// Reply to TracingMsg_GetTraceBufferPercentFull.
IPC_MESSAGE_CONTROL1(TracingHostMsg_TraceBufferPercentFullReply,
                     float /*trace buffer percent full*/)
<|MERGE_RESOLUTION|>--- conflicted
+++ resolved
@@ -16,11 +16,10 @@
 #define IPC_MESSAGE_START TracingMsgStart
 
 // Sent to all child processes to enable trace event recording.
-IPC_MESSAGE_CONTROL4(TracingMsg_BeginTracing,
+IPC_MESSAGE_CONTROL3(TracingMsg_BeginTracing,
                      std::string /*  category_filter_str */,
                      base::TimeTicks /* browser_time */,
-                     int /* base::debug::TraceLog::Options */,
-                     bool /* tracing_startup */)
+                     int /* base::debug::TraceLog::Options */)
 
 // Sent to all child processes to disable trace event recording.
 IPC_MESSAGE_CONTROL0(TracingMsg_EndTracing)
@@ -31,11 +30,7 @@
                      base::TimeTicks /* browser_time */,
                      int /* base::debug::TraceLog::Options */)
 
-<<<<<<< HEAD
-// Sent to all child processes to stop monitoring..
-=======
 // Sent to all child processes to stop monitoring.
->>>>>>> 8c15b39e
 IPC_MESSAGE_CONTROL0(TracingMsg_DisableMonitoring)
 
 // Sent to all child processes to capture the current monitorint snapshot.
@@ -64,13 +59,6 @@
 
 // Reply from child processes acking TracingMsg_CaptureMonitoringSnapshot.
 IPC_MESSAGE_CONTROL0(TracingHostMsg_CaptureMonitoringSnapshotAck)
-<<<<<<< HEAD
-
-// Sent if the trace buffer becomes full.
-IPC_MESSAGE_CONTROL1(TracingHostMsg_TraceNotification,
-                     int /* base::debug::TraceLog::Notification */)
-=======
->>>>>>> 8c15b39e
 
 // Child processes send back trace data in JSON chunks.
 IPC_MESSAGE_CONTROL1(TracingHostMsg_TraceDataCollected,
