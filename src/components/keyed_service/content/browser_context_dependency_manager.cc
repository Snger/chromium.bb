--- conflicted
+++ resolved
@@ -91,16 +91,12 @@
   for (size_t i = 0; i < construction_order.size(); i++) {
     BrowserContextKeyedBaseFactory* factory =
         static_cast<BrowserContextKeyedBaseFactory*>(construction_order[i]);
-<<<<<<< HEAD
-    if (is_testing_context && factory->ServiceIsNULLWhileTesting() &&
-        !factory->HasTestingFactory(context)) {
-=======
 
     // TODO(SHEZ): Do we still need this?
     factory->RegisterUserPrefsOnBrowserContextForTest(context);
 
-    if (is_testing_context && factory->ServiceIsNULLWhileTesting()) {
->>>>>>> b0c61495
+    if (is_testing_context && factory->ServiceIsNULLWhileTesting() &&
+        !factory->HasTestingFactory(context)) {
       factory->SetEmptyTestingFactory(context);
     } else if (factory->ServiceIsCreatedWithBrowserContext()) {
       // Create the service.
