--- conflicted
+++ resolved
@@ -29,11 +29,6 @@
   DCHECK_LE(read_offset + sizeof(value), data_size);
   memcpy(&value, data + read_offset, sizeof(value));
   return base::ByteSwapToLE16(value);
-}
-
-static int TimeDeltaToAudioFrames(base::TimeDelta time_delta,
-                                  int frame_rate) {
-  return std::ceil(time_delta.InSecondsF() * frame_rate);
 }
 
 static int TimeDeltaToAudioFrames(base::TimeDelta time_delta,
@@ -155,24 +150,15 @@
 
 // Size of the Opus extra data excluding optional mapping information.
 static const int kOpusExtraDataSize = 19;
-<<<<<<< HEAD
 
 // Offset to the channel count byte in the Opus extra data.
 static const int kOpusExtraDataChannelsOffset = 9;
 
 // Offset to the pre-skip value in the Opus extra data.
 static const int kOpusExtraDataSkipSamplesOffset = 10;
-=======
-
-// Offset to the channel count byte in the Opus extra data.
-static const int kOpusExtraDataChannelsOffset = 9;
-
-// Offset to the pre-skip value in the Opus extra data.
-static const int kOpusExtraDataSkipSamplesOffset = 10;
 
 // Offset to the gain value in the Opus extra data.
 static const int kOpusExtraDataGainOffset = 16;
->>>>>>> 8c15b39e
 
 // Offset to the channel mapping byte in the Opus extra data.
 static const int kOpusExtraDataChannelMappingOffset = 18;
@@ -217,45 +203,29 @@
 static bool ParseOpusExtraData(const uint8* data, int data_size,
                                const AudioDecoderConfig& config,
                                OpusExtraData* extra_data) {
-<<<<<<< HEAD
-  if (data_size < kOpusExtraDataSize)
-    return false;
-=======
   if (data_size < kOpusExtraDataSize) {
     DLOG(ERROR) << "Extra data size is too small:" << data_size;
     return false;
   }
->>>>>>> 8c15b39e
 
   extra_data->channels = *(data + kOpusExtraDataChannelsOffset);
 
   if (extra_data->channels <= 0 || extra_data->channels > kMaxVorbisChannels) {
-<<<<<<< HEAD
-    DVLOG(0) << "invalid channel count in extra data: " << extra_data->channels;
-=======
     DLOG(ERROR) << "invalid channel count in extra data: "
                 << extra_data->channels;
->>>>>>> 8c15b39e
     return false;
   }
 
   extra_data->skip_samples =
       ReadLE16(data, data_size, kOpusExtraDataSkipSamplesOffset);
-<<<<<<< HEAD
-=======
   extra_data->gain_db = static_cast<int16>(
       ReadLE16(data, data_size, kOpusExtraDataGainOffset));
->>>>>>> 8c15b39e
 
   extra_data->channel_mapping = *(data + kOpusExtraDataChannelMappingOffset);
 
   if (!extra_data->channel_mapping) {
     if (extra_data->channels > kMaxChannelsWithDefaultLayout) {
-<<<<<<< HEAD
-      DVLOG(0) << "Invalid extra data, missing stream map.";
-=======
       DLOG(ERROR) << "Invalid extra data, missing stream map.";
->>>>>>> 8c15b39e
       return false;
     }
 
@@ -266,13 +236,8 @@
   }
 
   if (data_size < kOpusExtraDataStreamMapOffset + extra_data->channels) {
-<<<<<<< HEAD
-    DVLOG(0) << "Invalid stream map; insufficient data for current channel "
-             << "count: " << extra_data->channels;
-=======
     DLOG(ERROR) << "Invalid stream map; insufficient data for current channel "
                 << "count: " << extra_data->channels;
->>>>>>> 8c15b39e
     return false;
   }
 
@@ -299,12 +264,8 @@
       bits_per_channel_(SampleFormatToBytesPerChannel(sample_format_) * 8),
       last_input_timestamp_(kNoTimestamp()),
       frames_to_discard_(0),
-<<<<<<< HEAD
-      frame_delay_at_start_(0) {
-=======
       frame_delay_at_start_(0),
       start_input_timestamp_(kNoTimestamp()) {
->>>>>>> 8c15b39e
 }
 
 void OpusAudioDecoder::Initialize(
@@ -317,11 +278,7 @@
   if (demuxer_stream_) {
     // TODO(scherkus): initialization currently happens more than once in
     // PipelineIntegrationTest.BasicPlayback.
-<<<<<<< HEAD
-    DVLOG(0) << "Initialize has already been called.";
-=======
     DLOG(ERROR) << "Initialize has already been called.";
->>>>>>> 8c15b39e
     CHECK(false);
   }
 
@@ -431,15 +388,9 @@
       input->timestamp() != kNoTimestamp() &&
       input->timestamp() < last_input_timestamp_) {
     base::TimeDelta diff = input->timestamp() - last_input_timestamp_;
-<<<<<<< HEAD
-    DVLOG(1) << "Input timestamps are not monotonically increasing! "
-             << " ts " << input->timestamp().InMicroseconds() << " us"
-             << " diff " << diff.InMicroseconds() << " us";
-=======
     DLOG(ERROR) << "Input timestamps are not monotonically increasing! "
                 << " ts " << input->timestamp().InMicroseconds() << " us"
                 << " diff " << diff.InMicroseconds() << " us";
->>>>>>> 8c15b39e
     base::ResetAndReturn(&read_cb_).Run(kDecodeError, NULL);
     return;
   }
@@ -475,36 +426,24 @@
   const AudioDecoderConfig& config = demuxer_stream_->audio_decoder_config();
 
   if (config.codec() != kCodecOpus) {
-<<<<<<< HEAD
-    DVLOG(0) << "codec must be kCodecOpus.";
-=======
     DVLOG(1) << "Codec must be kCodecOpus.";
->>>>>>> 8c15b39e
     return false;
   }
 
   const int channel_count =
       ChannelLayoutToChannelCount(config.channel_layout());
   if (!config.IsValidConfig() || channel_count > kMaxVorbisChannels) {
-    DVLOG(0) << "Invalid or unsupported audio stream -"
-             << " codec: " << config.codec()
-             << " channel count: " << channel_count
-             << " channel layout: " << config.channel_layout()
-             << " bits per channel: " << config.bits_per_channel()
-             << " samples per second: " << config.samples_per_second();
-    return false;
-  }
-
-<<<<<<< HEAD
-  if (config.bits_per_channel() != kBitsPerChannel) {
-    DVLOG(0) << "16 bit samples required.";
-    return false;
-  }
-
-=======
->>>>>>> 8c15b39e
+    DLOG(ERROR) << "Invalid or unsupported audio stream -"
+                << " codec: " << config.codec()
+                << " channel count: " << channel_count
+                << " channel layout: " << config.channel_layout()
+                << " bits per channel: " << config.bits_per_channel()
+                << " samples per second: " << config.samples_per_second();
+    return false;
+  }
+
   if (config.is_encrypted()) {
-    DVLOG(0) << "Encrypted audio stream not supported.";
+    DLOG(ERROR) << "Encrypted audio stream not supported.";
     return false;
   }
 
@@ -529,29 +468,6 @@
                           &opus_extra_data))
     return false;
 
-<<<<<<< HEAD
-  // Parse the Opus Extra Data.
-  OpusExtraData opus_extra_data;
-  if (!ParseOpusExtraData(config.extra_data(), config.extra_data_size(),
-                          config,
-                          &opus_extra_data))
-    return false;
-
-  if (!config.codec_delay().InMicroseconds())
-    return false;
-
-  // Convert from seconds to samples.
-  timestamp_offset_ = config.codec_delay();
-  frame_delay_at_start_ = TimeDeltaToAudioFrames(config.codec_delay(),
-                                                 config.samples_per_second());
-  if (frame_delay_at_start_ < 0) {
-    DVLOG(1) << "Invalid file. Incorrect value for codec delay.";
-    return false;
-  }
-  if (frame_delay_at_start_ != opus_extra_data.skip_samples) {
-    DVLOG(1) << "Invalid file. Codec Delay in container does not match the "
-             << "value in Opus Extra Data.";
-=======
   // Convert from seconds to samples.
   timestamp_offset_ = config.codec_delay();
   frame_delay_at_start_ = TimeDeltaToAudioFrames(config.codec_delay(),
@@ -565,7 +481,6 @@
   if (frame_delay_at_start_ != opus_extra_data.skip_samples) {
     DLOG(ERROR) << "Invalid file. Codec Delay in container does not match the "
                 << "value in Opus Extra Data.";
->>>>>>> 8c15b39e
     return false;
   }
 
@@ -589,10 +504,6 @@
                                                   channel_mapping,
                                                   &status);
   if (!opus_decoder_ || status != OPUS_OK) {
-<<<<<<< HEAD
-    DVLOG(0) << "opus_multistream_decoder_create failed status="
-             << opus_strerror(status);
-=======
     DLOG(ERROR) << "opus_multistream_decoder_create failed status="
                 << opus_strerror(status);
     return false;
@@ -603,7 +514,6 @@
   if (status != OPUS_OK) {
     DLOG(ERROR) << "Failed to set OPUS header gain; status="
                 << opus_strerror(status);
->>>>>>> 8c15b39e
     return false;
   }
 
@@ -632,28 +542,6 @@
 
 bool OpusAudioDecoder::Decode(const scoped_refptr<DecoderBuffer>& input,
                               scoped_refptr<AudioBuffer>* output_buffer) {
-<<<<<<< HEAD
-  int frames_decoded = opus_multistream_decode(opus_decoder_,
-                                               input->data(),
-                                               input->data_size(),
-                                               &output_buffer_[0],
-                                               kMaxOpusOutputPacketSizeSamples,
-                                               0);
-  if (frames_decoded < 0) {
-    DVLOG(0) << "opus_multistream_decode failed for"
-             << " timestamp: " << input->timestamp().InMicroseconds()
-             << " us, duration: " << input->duration().InMicroseconds()
-             << " us, packet size: " << input->data_size() << " bytes with"
-             << " status: " << opus_strerror(frames_decoded);
-    return false;
-  }
-
-  uint8* decoded_audio_data = reinterpret_cast<uint8*>(&output_buffer_[0]);
-  int bytes_decoded = frames_decoded *
-      demuxer_stream_->audio_decoder_config().bytes_per_frame();
-  DCHECK_LE(bytes_decoded, kMaxOpusOutputPacketSizeBytes);
-
-=======
   // Allocate a buffer for the output samples.
   *output_buffer = AudioBuffer::CreateBuffer(
       sample_format_,
@@ -683,36 +571,12 @@
     return false;
   }
 
->>>>>>> 8c15b39e
   if (output_timestamp_helper_->base_timestamp() == kNoTimestamp() &&
       !input->end_of_stream()) {
     DCHECK(input->timestamp() != kNoTimestamp());
     output_timestamp_helper_->SetBaseTimestamp(input->timestamp());
   }
 
-<<<<<<< HEAD
-  // Skip samples should be equal to codec delay when the file starts and when
-  // there is a seek to zero.
-  // TODO(vigneshv): This should be checked for start of stream rather than
-  // input timestamp of zero to accomodate streams that don't start at zero.
-  if (input->timestamp() == base::TimeDelta())
-    frames_to_discard_ = frame_delay_at_start_;
-
-  if (bytes_decoded > 0 && frames_decoded > frames_to_discard_) {
-    // Copy the audio samples into an output buffer.
-    uint8* data[] = { decoded_audio_data };
-    *output_buffer = AudioBuffer::CopyFrom(
-        kSampleFormatS16,
-        ChannelLayoutToChannelCount(channel_layout_),
-        frames_decoded,
-        data,
-        output_timestamp_helper_->GetTimestamp() - timestamp_offset_,
-        output_timestamp_helper_->GetFrameDuration(frames_decoded));
-    output_timestamp_helper_->AddFrames(frames_decoded);
-    if (frames_to_discard_ > 0) {
-      output_buffer->get()->TrimStart(frames_to_discard_);
-      frames_decoded -= frames_to_discard_;
-=======
   // Trim off any extraneous allocation.
   DCHECK_LE(frames_decoded, output_buffer->get()->frame_count());
   const int trim_frames = output_buffer->get()->frame_count() - frames_decoded;
@@ -725,45 +589,26 @@
     if (frames_to_discard_ > 0) {
       output_buffer->get()->TrimStart(frames_to_discard_);
       frames_to_output -= frames_to_discard_;
->>>>>>> 8c15b39e
       frames_to_discard_ = 0;
     }
     if (input->discard_padding().InMicroseconds() > 0) {
       int discard_padding = TimeDeltaToAudioFrames(input->discard_padding(),
                                                    samples_per_second_);
-<<<<<<< HEAD
-      if (discard_padding < 0 || discard_padding > frames_decoded) {
-=======
       if (discard_padding < 0 || discard_padding > frames_to_output) {
->>>>>>> 8c15b39e
         DVLOG(1) << "Invalid file. Incorrect discard padding value.";
         return false;
       }
       output_buffer->get()->TrimEnd(discard_padding);
-<<<<<<< HEAD
-      frames_decoded -= discard_padding;
-    }
-  } else if (bytes_decoded > 0) {
-    frames_to_discard_ -= frames_decoded;
-    frames_decoded = 0;
-=======
       frames_to_output -= discard_padding;
     }
   } else {
     frames_to_discard_ -= frames_to_output;
     frames_to_output = 0;
->>>>>>> 8c15b39e
   }
 
   // Decoding finished successfully, update statistics.
   PipelineStatistics statistics;
-<<<<<<< HEAD
-  statistics.audio_bytes_decoded =
-      frames_decoded *
-      demuxer_stream_->audio_decoder_config().bytes_per_frame();
-=======
   statistics.audio_bytes_decoded = input->data_size();
->>>>>>> 8c15b39e
   statistics_cb_.Run(statistics);
 
   // Assign timestamp and duration to the buffer.
