--- conflicted
+++ resolved
@@ -84,15 +84,6 @@
   DCHECK(message_loop_->BelongsToCurrentThread());
   lock_.AssertAcquired();
   earliest_end_time_ = now_cb_.Run();
-<<<<<<< HEAD
-
-  if (state_ == kPlaying && !sink_playing_) {
-    {
-      base::AutoUnlock auto_unlock(lock_);
-      sink_->Play();
-    }
-
-=======
 
   if ((state_ == kPlaying || state_ == kRebuffering || state_ == kUnderflow) &&
       !sink_playing_) {
@@ -101,7 +92,6 @@
       sink_->Play();
     }
 
->>>>>>> 8c15b39e
     sink_playing_ = true;
   }
 }
@@ -112,22 +102,11 @@
   base::AutoLock auto_lock(lock_);
   DCHECK(state_ == kPlaying || state_ == kUnderflow ||
          state_ == kRebuffering) << "state_ == " << state_;
-<<<<<<< HEAD
-  pause_cb_ = callback;
   ChangeState_Locked(kPaused);
 
-  // Pause only when we've completed our pending read.
-  if (!pending_read_)
-    base::ResetAndReturn(&pause_cb_).Run();
-
   DoPause_Locked();
-=======
-  ChangeState_Locked(kPaused);
-
-  DoPause_Locked();
 
   callback.Run();
->>>>>>> 8c15b39e
 }
 
 void AudioRendererImpl::DoPause_Locked() {
@@ -424,10 +403,6 @@
     if (state_ == kUnderflow || state_ == kRebuffering)
       ChangeState_Locked(kPlaying);
   } else {
-<<<<<<< HEAD
-    if (state_ == kPrerolling && IsBeforePrerollTime(buffer))
-      return true;
-=======
     if (state_ == kPrerolling) {
       if (IsBeforePrerollTime(buffer))
         return true;
@@ -444,7 +419,6 @@
       if (!buffer->frame_count())
         return true;
     }
->>>>>>> 8c15b39e
 
     if (state_ != kUninitialized && state_ != kStopped)
       algorithm_->EnqueueBuffer(buffer);
