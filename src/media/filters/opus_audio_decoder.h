--- conflicted
+++ resolved
@@ -82,25 +82,14 @@
   int frames_to_discard_;
 
   // Number of frames to be discarded at the start of the stream. This value
-<<<<<<< HEAD
-  // is typically the CodecDelay value from the container.
-  int frame_delay_at_start_;
-=======
   // is typically the CodecDelay value from the container.  This value should
   // only be applied when input timestamp is |start_input_timestamp_|.
   int frame_delay_at_start_;
   base::TimeDelta start_input_timestamp_;
->>>>>>> 8c15b39e
 
   // Timestamp to be subtracted from all the frames. This is typically computed
   // from the CodecDelay value in the container.
   base::TimeDelta timestamp_offset_;
-<<<<<<< HEAD
-
-  // Buffer for output from libopus.
-  scoped_ptr<int16[]> output_buffer_;
-=======
->>>>>>> 8c15b39e
 
   DISALLOW_IMPLICIT_CONSTRUCTORS(OpusAudioDecoder);
 };
