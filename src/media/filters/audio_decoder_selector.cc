// Copyright (c) 2012 The Chromium Authors. All rights reserved.
// Use of this source code is governed by a BSD-style license that can be
// found in the LICENSE file.

#include "media/filters/audio_decoder_selector.h"

#include "base/bind.h"
#include "base/callback_helpers.h"
#include "base/logging.h"
#include "base/message_loop/message_loop_proxy.h"
#include "media/base/audio_decoder_config.h"
#include "media/base/bind_to_loop.h"
#include "media/base/demuxer_stream.h"
#include "media/base/pipeline.h"
#include "media/filters/decrypting_audio_decoder.h"
#include "media/filters/decrypting_demuxer_stream.h"

namespace media {

AudioDecoderSelector::AudioDecoderSelector(
    const scoped_refptr<base::MessageLoopProxy>& message_loop,
    ScopedVector<AudioDecoder> decoders,
    const SetDecryptorReadyCB& set_decryptor_ready_cb)
    : message_loop_(message_loop),
      decoders_(decoders.Pass()),
      set_decryptor_ready_cb_(set_decryptor_ready_cb),
      input_stream_(NULL),
      weak_ptr_factory_(this) {
}

AudioDecoderSelector::~AudioDecoderSelector() {
  DVLOG(2) << __FUNCTION__;
}

void AudioDecoderSelector::SelectAudioDecoder(
    DemuxerStream* stream,
    const StatisticsCB& statistics_cb,
    const SelectDecoderCB& select_decoder_cb) {
  DVLOG(2) << __FUNCTION__;
  DCHECK(message_loop_->BelongsToCurrentThread());
  DCHECK(stream);

  // Make sure |select_decoder_cb| runs on a different execution stack.
  select_decoder_cb_ = BindToCurrentLoop(select_decoder_cb);

  const AudioDecoderConfig& config = stream->audio_decoder_config();
  if (!config.IsValidConfig()) {
    DLOG(ERROR) << "Invalid audio stream config.";
    ReturnNullDecoder();
    return;
  }

  input_stream_ = stream;
  statistics_cb_ = statistics_cb;

  if (!config.is_encrypted()) {
    InitializeDecoder();
    return;
  }

  // This could happen if Encrypted Media Extension (EME) is not enabled.
  if (set_decryptor_ready_cb_.is_null()) {
    ReturnNullDecoder();
    return;
  }

  audio_decoder_.reset(new DecryptingAudioDecoder(
      message_loop_, set_decryptor_ready_cb_));

  audio_decoder_->Initialize(
      input_stream_,
      base::Bind(&AudioDecoderSelector::DecryptingAudioDecoderInitDone,
                 weak_ptr_factory_.GetWeakPtr()),
      statistics_cb_);
}

void AudioDecoderSelector::Abort() {
  DVLOG(2) << __FUNCTION__;
  DCHECK(message_loop_->BelongsToCurrentThread());

  // This could happen when SelectAudioDecoder() was not called or when
  // |select_decoder_cb_| was already posted but not fired (e.g. in the
  // message loop queue).
  if (select_decoder_cb_.is_null())
    return;

  // We must be trying to initialize the |audio_decoder_| or the
  // |decrypted_stream_|. Invalid all weak pointers so that all initialization
  // callbacks won't fire.
  weak_ptr_factory_.InvalidateWeakPtrs();

  if (audio_decoder_) {
    // AudioDecoder doesn't provide a Stop() method. Also, |decrypted_stream_|
<<<<<<< HEAD
    // is either NULL or already initialized. We don't need to Reset()
=======
    // is either NULL or already initialized. We don't need to Stop()
>>>>>>> 8c15b39e
    // |decrypted_stream_| in either case.
    ReturnNullDecoder();
    return;
  }

  if (decrypted_stream_) {
<<<<<<< HEAD
    decrypted_stream_->Reset(
=======
    decrypted_stream_->Stop(
>>>>>>> 8c15b39e
        base::Bind(&AudioDecoderSelector::ReturnNullDecoder,
                   weak_ptr_factory_.GetWeakPtr()));
    return;
  }

  NOTREACHED();
}

void AudioDecoderSelector::DecryptingAudioDecoderInitDone(
    PipelineStatus status) {
  DVLOG(2) << __FUNCTION__;
  DCHECK(message_loop_->BelongsToCurrentThread());

  if (status == PIPELINE_OK) {
    base::ResetAndReturn(&select_decoder_cb_).Run(
        audio_decoder_.Pass(), scoped_ptr<DecryptingDemuxerStream>());
    return;
  }

  audio_decoder_.reset();

  decrypted_stream_.reset(new DecryptingDemuxerStream(
      message_loop_, set_decryptor_ready_cb_));

  decrypted_stream_->Initialize(
      input_stream_,
      base::Bind(&AudioDecoderSelector::DecryptingDemuxerStreamInitDone,
                 weak_ptr_factory_.GetWeakPtr()));
}

void AudioDecoderSelector::DecryptingDemuxerStreamInitDone(
    PipelineStatus status) {
  DVLOG(2) << __FUNCTION__;
  DCHECK(message_loop_->BelongsToCurrentThread());

  if (status != PIPELINE_OK) {
    ReturnNullDecoder();
    return;
  }

  DCHECK(!decrypted_stream_->audio_decoder_config().is_encrypted());
  input_stream_ = decrypted_stream_.get();
  InitializeDecoder();
}

void AudioDecoderSelector::InitializeDecoder() {
  DVLOG(2) << __FUNCTION__;
  DCHECK(message_loop_->BelongsToCurrentThread());
  DCHECK(!audio_decoder_);

  if (decoders_.empty()) {
    ReturnNullDecoder();
    return;
  }

  audio_decoder_.reset(decoders_.front());
  decoders_.weak_erase(decoders_.begin());

  audio_decoder_->Initialize(input_stream_,
                             base::Bind(&AudioDecoderSelector::DecoderInitDone,
                                        weak_ptr_factory_.GetWeakPtr()),
                             statistics_cb_);
}

void AudioDecoderSelector::DecoderInitDone(PipelineStatus status) {
  DVLOG(2) << __FUNCTION__;
  DCHECK(message_loop_->BelongsToCurrentThread());

  if (status != PIPELINE_OK) {
    audio_decoder_.reset();
    InitializeDecoder();
    return;
  }

  base::ResetAndReturn(&select_decoder_cb_).Run(audio_decoder_.Pass(),
                                                decrypted_stream_.Pass());
}

void AudioDecoderSelector::ReturnNullDecoder() {
  DVLOG(2) << __FUNCTION__;
  DCHECK(message_loop_->BelongsToCurrentThread());
  base::ResetAndReturn(&select_decoder_cb_).Run(
      scoped_ptr<AudioDecoder>(), scoped_ptr<DecryptingDemuxerStream>());
}

}  // namespace media<|MERGE_RESOLUTION|>--- conflicted
+++ resolved
@@ -91,22 +91,14 @@
 
   if (audio_decoder_) {
     // AudioDecoder doesn't provide a Stop() method. Also, |decrypted_stream_|
-<<<<<<< HEAD
-    // is either NULL or already initialized. We don't need to Reset()
-=======
     // is either NULL or already initialized. We don't need to Stop()
->>>>>>> 8c15b39e
     // |decrypted_stream_| in either case.
     ReturnNullDecoder();
     return;
   }
 
   if (decrypted_stream_) {
-<<<<<<< HEAD
-    decrypted_stream_->Reset(
-=======
     decrypted_stream_->Stop(
->>>>>>> 8c15b39e
         base::Bind(&AudioDecoderSelector::ReturnNullDecoder,
                    weak_ptr_factory_.GetWeakPtr()));
     return;
