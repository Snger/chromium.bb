--- conflicted
+++ resolved
@@ -335,11 +335,7 @@
 }
 
 void VideoCaptureDeviceMFWin::AllocateAndStart(
-<<<<<<< HEAD
-    const VideoCaptureCapability& capture_format,
-=======
     const VideoCaptureParams& params,
->>>>>>> 8c15b39e
     scoped_ptr<VideoCaptureDevice::Client> client) {
   DCHECK(CalledOnValidThread());
 
@@ -371,20 +367,12 @@
     return;
   }
 
-<<<<<<< HEAD
-  client_->OnFrameInfo(found_capability);
-
-=======
->>>>>>> 8c15b39e
   if (FAILED(hr = reader_->ReadSample(MF_SOURCE_READER_FIRST_VIDEO_STREAM, 0,
                                       NULL, NULL, NULL, NULL))) {
     OnError(hr);
     return;
   }
-<<<<<<< HEAD
-=======
   capture_format_ = found_capability.supported_format;
->>>>>>> 8c15b39e
   capture_ = true;
 }
 
@@ -423,16 +411,11 @@
     int rotation) {
   base::AutoLock lock(lock_);
   if (data && client_.get())
-<<<<<<< HEAD
-    client_->OnIncomingCapturedFrame(data, length, time_stamp,
-                                     rotation, flip_vert, flip_horiz);
-=======
     client_->OnIncomingCapturedFrame(data,
                                      length,
                                      time_stamp,
                                      rotation,
                                      capture_format_);
->>>>>>> 8c15b39e
 
   if (capture_) {
     HRESULT hr = reader_->ReadSample(MF_SOURCE_READER_FIRST_VIDEO_STREAM, 0,
