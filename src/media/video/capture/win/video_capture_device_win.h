// Copyright (c) 2012 The Chromium Authors. All rights reserved.
// Use of this source code is governed by a BSD-style license that can be
// found in the LICENSE file.

// Windows specific implementation of VideoCaptureDevice.
// DirectShow is used for capturing. DirectShow provide its own threads
// for capturing.

#ifndef MEDIA_VIDEO_CAPTURE_WIN_VIDEO_CAPTURE_DEVICE_WIN_H_
#define MEDIA_VIDEO_CAPTURE_WIN_VIDEO_CAPTURE_DEVICE_WIN_H_

// Avoid including strsafe.h via dshow as it will cause build warnings.
#define NO_DSHOW_STRSAFE
#include <dshow.h>

#include <map>
#include <string>

#include "base/threading/non_thread_safe.h"
#include "base/threading/thread.h"
#include "base/win/scoped_comptr.h"
#include "media/video/capture/video_capture_device.h"
#include "media/video/capture/video_capture_types.h"
#include "media/video/capture/win/capability_list_win.h"
#include "media/video/capture/win/sink_filter_win.h"
#include "media/video/capture/win/sink_input_pin_win.h"

namespace media {

// All the methods in the class can only be run on a COM initialized thread.
class VideoCaptureDeviceWin
    : public base::NonThreadSafe,
      public VideoCaptureDevice,
      public SinkFilterObserver {
 public:
  explicit VideoCaptureDeviceWin(const Name& device_name);
  virtual ~VideoCaptureDeviceWin();
  // Opens the device driver for this device.
  // This function is used by the static VideoCaptureDevice::Create function.
  bool Init();

  // VideoCaptureDevice implementation.
<<<<<<< HEAD
  virtual void AllocateAndStart(
      const VideoCaptureCapability& capture_format,
      scoped_ptr<VideoCaptureDevice::Client> client) OVERRIDE;
=======
  virtual void AllocateAndStart(const VideoCaptureParams& params,
                                scoped_ptr<VideoCaptureDevice::Client> client)
      OVERRIDE;
>>>>>>> 8c15b39e
  virtual void StopAndDeAllocate() OVERRIDE;

  static void GetDeviceNames(Names* device_names);

 private:
  enum InternalState {
    kIdle,  // The device driver is opened but camera is not in use.
    kCapturing,  // Video is being captured.
    kError  // Error accessing HW functions.
            // User needs to recover by destroying the object.
  };

  // Implements SinkFilterObserver.
  virtual void FrameReceived(const uint8* buffer, int length);

  bool CreateCapabilityMap();
  void SetErrorState(const char* reason);

  Name device_name_;
  InternalState state_;
  scoped_ptr<VideoCaptureDevice::Client> client_;

  base::win::ScopedComPtr<IBaseFilter> capture_filter_;
  base::win::ScopedComPtr<IGraphBuilder> graph_builder_;
  base::win::ScopedComPtr<IMediaControl> media_control_;
  base::win::ScopedComPtr<IPin> input_sink_pin_;
  base::win::ScopedComPtr<IPin> output_capture_pin_;
  // Used when using a MJPEG decoder.
  base::win::ScopedComPtr<IBaseFilter> mjpg_filter_;
  base::win::ScopedComPtr<IPin> input_mjpg_pin_;
  base::win::ScopedComPtr<IPin> output_mjpg_pin_;

  scoped_refptr<SinkFilter> sink_filter_;

  // Map of all capabilities this device support.
  CapabilityList capabilities_;
  VideoCaptureFormat capture_format_;

  DISALLOW_IMPLICIT_CONSTRUCTORS(VideoCaptureDeviceWin);
};

}  // namespace media

#endif  // MEDIA_VIDEO_CAPTURE_WIN_VIDEO_CAPTURE_DEVICE_WIN_H_<|MERGE_RESOLUTION|>--- conflicted
+++ resolved
@@ -40,15 +40,9 @@
   bool Init();
 
   // VideoCaptureDevice implementation.
-<<<<<<< HEAD
-  virtual void AllocateAndStart(
-      const VideoCaptureCapability& capture_format,
-      scoped_ptr<VideoCaptureDevice::Client> client) OVERRIDE;
-=======
   virtual void AllocateAndStart(const VideoCaptureParams& params,
                                 scoped_ptr<VideoCaptureDevice::Client> client)
       OVERRIDE;
->>>>>>> 8c15b39e
   virtual void StopAndDeAllocate() OVERRIDE;
 
   static void GetDeviceNames(Names* device_names);
