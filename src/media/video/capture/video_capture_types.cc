--- conflicted
+++ resolved
@@ -29,23 +29,6 @@
          (pixel_format < PIXEL_FORMAT_MAX);
 }
 
-<<<<<<< HEAD
-VideoCaptureParams::VideoCaptureParams()
-    : session_id(0) {}
-
-VideoCaptureCapability::VideoCaptureCapability()
-    : color(PIXEL_FORMAT_UNKNOWN) {}
-
-VideoCaptureCapability::VideoCaptureCapability(
-    int width,
-    int height,
-    int frame_rate,
-    VideoPixelFormat color,
-    VideoCaptureResolutionType frame_size_type)
-    : VideoCaptureFormat(width, height, frame_rate, frame_size_type),
-      color(color) {}
-=======
 VideoCaptureParams::VideoCaptureParams() : allow_resolution_change(false) {}
->>>>>>> 8c15b39e
 
 }  // namespace media