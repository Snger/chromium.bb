--- conflicted
+++ resolved
@@ -30,30 +30,6 @@
 
   static void GetDeviceNames(Names* device_names);
   static void GetDeviceSupportedFormats(const Name& device,
-<<<<<<< HEAD
-                                        VideoCaptureCapabilities* formats);
-
-  // VideoCaptureDevice implementation.
-  virtual void AllocateAndStart(
-      const VideoCaptureCapability& capture_format,
-      scoped_ptr<VideoCaptureDevice::Client> client) OVERRIDE;
-  virtual void StopAndDeAllocate() OVERRIDE;
-
- private:
-  // Flag indicating the internal state.
-  enum InternalState {
-    kIdle,
-    kCapturing,
-    kError
-  };
-  FakeVideoCaptureDevice();
-
-  // Called on the capture_thread_.
-  void OnCaptureTask();
-
-  // EXPERIMENTAL, similar to allocate, but changes resolution and calls
-  // client->OnFrameInfoChanged(VideoCaptureCapability&)
-=======
                                         VideoCaptureFormats* supported_formats);
 
   // VideoCaptureDevice implementation.
@@ -70,7 +46,6 @@
                           scoped_ptr<Client> client);
   void OnStopAndDeAllocate();
   void OnCaptureTask();
->>>>>>> 8c15b39e
   void Reallocate();
   void PopulateFormatRoster();
 
@@ -78,11 +53,6 @@
   // StopAndDeAllocate() are called in the correct thread that owns the object.
   base::ThreadChecker thread_checker_;
 
-<<<<<<< HEAD
-  scoped_ptr<VideoCaptureDevice::Client> client_;
-  InternalState state_;
-=======
->>>>>>> 8c15b39e
   base::Thread capture_thread_;
   // The following members are only used on the |capture_thread_|.
   scoped_ptr<VideoCaptureDevice::Client> client_;
