// Copyright (c) 2012 The Chromium Authors. All rights reserved.
// Use of this source code is governed by a BSD-style license that can be
// found in the LICENSE file.

#ifndef MEDIA_AUDIO_AUDIO_MANAGER_H_
#define MEDIA_AUDIO_AUDIO_MANAGER_H_

#include <string>

#include "base/basictypes.h"
#include "base/memory/ref_counted.h"
#include "base/strings/string16.h"
#include "media/audio/audio_device_name.h"
#include "media/audio/audio_logging.h"
#include "media/audio/audio_parameters.h"

namespace base {
class MessageLoop;
class MessageLoopProxy;
}

namespace media {

class AudioInputStream;
class AudioOutputStream;

// Manages all audio resources.  Provides some convenience functions that avoid
// the need to provide iterators over the existing streams.
class MEDIA_EXPORT AudioManager {
  public:
   virtual ~AudioManager();

  // Construct the audio manager; only one instance is allowed.  The manager
  // will forward CreateAudioLog() calls to the provided AudioLogFactory; as
  // such |audio_log_factory| must outlive the AudioManager.
  static AudioManager* Create(AudioLogFactory* audio_log_factory);

  // Similar to Create() except uses a FakeAudioLogFactory for testing.
  static AudioManager* CreateForTesting();

  // Returns the pointer to the last created instance, or NULL if not yet
  // created. This is a utility method for the code outside of media directory,
  // like src/chrome.
  static AudioManager* Get();

  // Returns true if the OS reports existence of audio devices. This does not
  // guarantee that the existing devices support all formats and sample rates.
  virtual bool HasAudioOutputDevices() = 0;

  // Returns true if the OS reports existence of audio recording devices. This
  // does not guarantee that the existing devices support all formats and
  // sample rates.
  virtual bool HasAudioInputDevices() = 0;

  // Returns a human readable string for the model/make of the active audio
  // input device for this computer.
  virtual base::string16 GetAudioInputDeviceModel() = 0;

  // Opens the platform default audio input settings UI.
  // Note: This could invoke an external application/preferences pane, so
  // ideally must not be called from the UI thread or other time sensitive
  // threads to avoid blocking the rest of the application.
  virtual void ShowAudioInputSettings() = 0;

  // Appends a list of available input devices to |device_names|,
  // which must initially be empty. It is not guaranteed that all the
  // devices in the list support all formats and sample rates for
  // recording.
  //
  // Not threadsafe; in production this should only be called from the
  // Audio IO thread (see GetMessageLoop).
  virtual void GetAudioInputDeviceNames(AudioDeviceNames* device_names) = 0;

  // Appends a list of available output devices to |device_names|,
  // which must initially be empty.
  //
  // Not threadsafe; in production this should only be called from the
  // Audio IO thread (see GetMessageLoop).
  virtual void GetAudioOutputDeviceNames(AudioDeviceNames* device_names) = 0;

  // Factory for all the supported stream formats. |params| defines parameters
  // of the audio stream to be created.
  //
  // |params.sample_per_packet| is the requested buffer allocation which the
  // audio source thinks it can usually fill without blocking. Internally two
  // or three buffers are created, one will be locked for playback and one will
  // be ready to be filled in the call to AudioSourceCallback::OnMoreData().
  //
  // To create a stream for the default output device, pass an empty string
  // for |device_id|, otherwise the specified audio device will be opened.
  //
  // The |input_device_id| is used for low-latency unified streams
  // (input+output) only and then only if the audio parameters specify a >0
  // input channel count.  In other cases this id is ignored and should be
  // empty.
  //
  // Returns NULL if the combination of the parameters is not supported, or if
  // we have reached some other platform specific limit.
  //
  // |params.format| can be set to AUDIO_PCM_LOW_LATENCY and that has two
  // effects:
  // 1- Instead of triple buffered the audio will be double buffered.
  // 2- A low latency driver or alternative audio subsystem will be used when
  //    available.
  //
  // Do not free the returned AudioOutputStream. It is owned by AudioManager.
  virtual AudioOutputStream* MakeAudioOutputStream(
      const AudioParameters& params,
      const std::string& device_id,
      const std::string& input_device_id) = 0;

  // Creates new audio output proxy. A proxy implements
  // AudioOutputStream interface, but unlike regular output stream
  // created with MakeAudioOutputStream() it opens device only when a
  // sound is actually playing.
  virtual AudioOutputStream* MakeAudioOutputStreamProxy(
      const AudioParameters& params,
      const std::string& device_id,
      const std::string& input_device_id) = 0;

  // Factory to create audio recording streams.
  // |channels| can be 1 or 2.
  // |sample_rate| is in hertz and can be any value supported by the platform.
  // |bits_per_sample| can be any value supported by the platform.
  // |samples_per_packet| is in hertz as well and can be 0 to |sample_rate|,
  // with 0 suggesting that the implementation use a default value for that
  // platform.
  // Returns NULL if the combination of the parameters is not supported, or if
  // we have reached some other platform specific limit.
  //
  // Do not free the returned AudioInputStream. It is owned by AudioManager.
  // When you are done with it, call |Stop()| and |Close()| to release it.
  virtual AudioInputStream* MakeAudioInputStream(
      const AudioParameters& params, const std::string& device_id) = 0;

  // Returns message loop used for audio IO.
  virtual scoped_refptr<base::MessageLoopProxy> GetMessageLoop() = 0;

  // Heavyweight tasks should use GetWorkerLoop() instead of GetMessageLoop().
  // On most platforms they are the same, but some share the UI loop with the
  // audio IO loop.
  virtual scoped_refptr<base::MessageLoopProxy> GetWorkerLoop() = 0;

  // Allows clients to listen for device state changes; e.g. preferred sample
  // rate or channel layout changes.  The typical response to receiving this
  // callback is to recreate the stream.
  class AudioDeviceListener {
   public:
    virtual void OnDeviceChange() = 0;
  };

  virtual void AddOutputDeviceChangeListener(AudioDeviceListener* listener) = 0;
  virtual void RemoveOutputDeviceChangeListener(
      AudioDeviceListener* listener) = 0;

  // Returns the default output hardware audio parameters for opening output
  // streams. It is a convenience interface to
  // AudioManagerBase::GetPreferredOutputStreamParameters and each AudioManager
  // does not need their own implementation to this interface.
  // TODO(tommi): Remove this method and use GetOutputStreamParameteres instead.
  virtual AudioParameters GetDefaultOutputStreamParameters() = 0;

  // Returns the output hardware audio parameters for a specific output device.
  virtual AudioParameters GetOutputStreamParameters(
      const std::string& device_id) = 0;

  // Returns the input hardware audio parameters of the specific device
  // for opening input streams. Each AudioManager needs to implement their own
  // version of this interface.
  virtual AudioParameters GetInputStreamParameters(
      const std::string& device_id) = 0;

  // Returns the device id of an output device that belongs to the same hardware
  // as the specified input device.
  // If the hardware has only an input device (e.g. a webcam), the return value
  // will be empty (which the caller can then interpret to be the default output
  // device).  Implementations that don't yet support this feature, must return
  // an empty string.
  virtual std::string GetAssociatedOutputDeviceID(
      const std::string& input_device_id) = 0;

<<<<<<< HEAD
=======
  // Create a new AudioLog object for tracking the behavior for one or more
  // instances of the given component.  See AudioLogFactory for more details.
  virtual scoped_ptr<AudioLog> CreateAudioLog(
      AudioLogFactory::AudioComponent component) = 0;

>>>>>>> 8c15b39e
  // Called when a component has detected a OS level audio wedge.  Shuts down
  // all active audio streams and then restarts them transparently.  See
  // http://crbug.com/160920
  virtual void FixWedgedAudio() = 0;

 protected:
  AudioManager();

 private:
  DISALLOW_COPY_AND_ASSIGN(AudioManager);
};

}  // namespace media

#endif  // MEDIA_AUDIO_AUDIO_MANAGER_H_<|MERGE_RESOLUTION|>--- conflicted
+++ resolved
@@ -179,14 +179,11 @@
   virtual std::string GetAssociatedOutputDeviceID(
       const std::string& input_device_id) = 0;
 
-<<<<<<< HEAD
-=======
   // Create a new AudioLog object for tracking the behavior for one or more
   // instances of the given component.  See AudioLogFactory for more details.
   virtual scoped_ptr<AudioLog> CreateAudioLog(
       AudioLogFactory::AudioComponent component) = 0;
 
->>>>>>> 8c15b39e
   // Called when a component has detected a OS level audio wedge.  Shuts down
   // all active audio streams and then restarts them transparently.  See
   // http://crbug.com/160920
