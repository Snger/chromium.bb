// Copyright (c) 2012 The Chromium Authors. All rights reserved.
// Use of this source code is governed by a BSD-style license that can be
// found in the LICENSE file.

#include "media/audio/audio_io.h"

#include <windows.h>
#include <objbase.h>  // This has to be before initguid.h
#include <initguid.h>
#include <mmsystem.h>
#include <setupapi.h>

#include "base/bind.h"
#include "base/bind_helpers.h"
#include "base/command_line.h"
#include "base/files/file_path.h"
#include "base/memory/scoped_ptr.h"
#include "base/message_loop/message_loop.h"
#include "base/path_service.h"
#include "base/process/launch.h"
#include "base/strings/string_number_conversions.h"
#include "base/strings/string_util.h"
#include "base/win/windows_version.h"
#include "media/audio/audio_parameters.h"
#include "media/audio/win/audio_device_listener_win.h"
#include "media/audio/win/audio_low_latency_input_win.h"
#include "media/audio/win/audio_low_latency_output_win.h"
#include "media/audio/win/audio_manager_win.h"
#include "media/audio/win/audio_unified_win.h"
#include "media/audio/win/core_audio_util_win.h"
#include "media/audio/win/device_enumeration_win.h"
#include "media/audio/win/wavein_input_win.h"
#include "media/audio/win/waveout_output_win.h"
#include "media/base/bind_to_loop.h"
#include "media/base/channel_layout.h"
#include "media/base/limits.h"
#include "media/base/media_switches.h"

// Libraries required for the SetupAPI and Wbem APIs used here.
#pragma comment(lib, "setupapi.lib")

// The following are defined in various DDK headers, and we (re)define them here
// to avoid adding the DDK as a chrome dependency.
#define DRV_QUERYDEVICEINTERFACE 0x80c
#define DRVM_MAPPER_PREFERRED_GET 0x2015
#define DRV_QUERYDEVICEINTERFACESIZE 0x80d
DEFINE_GUID(AM_KSCATEGORY_AUDIO, 0x6994ad04, 0x93ef, 0x11d0,
            0xa3, 0xcc, 0x00, 0xa0, 0xc9, 0x22, 0x31, 0x96);

namespace media {

// Maximum number of output streams that can be open simultaneously.
static const int kMaxOutputStreams = 50;

// Up to 8 channels can be passed to the driver.  This should work, given the
// right drivers, but graceful error handling is needed.
static const int kWinMaxChannels = 8;

// We use 3 buffers for recording audio so that if a recording callback takes
// some time to return we won't lose audio. More buffers while recording are
// ok because they don't introduce any delay in recording, unlike in playback
// where you first need to fill in that number of buffers before starting to
// play.
static const int kNumInputBuffers = 3;

// Buffer size to use for input and output stream when a proper size can't be
// determined from the system
static const int kFallbackBufferSize = 2048;

static int GetVersionPartAsInt(DWORDLONG num) {
  return static_cast<int>(num & 0xffff);
}

// Returns a string containing the given device's description and installed
// driver version.
static base::string16 GetDeviceAndDriverInfo(HDEVINFO device_info,
                                             SP_DEVINFO_DATA* device_data) {
  // Save the old install params setting and set a flag for the
  // SetupDiBuildDriverInfoList below to return only the installed drivers.
  SP_DEVINSTALL_PARAMS old_device_install_params;
  old_device_install_params.cbSize = sizeof(old_device_install_params);
  SetupDiGetDeviceInstallParams(device_info, device_data,
                                &old_device_install_params);
  SP_DEVINSTALL_PARAMS device_install_params = old_device_install_params;
  device_install_params.FlagsEx |= DI_FLAGSEX_INSTALLEDDRIVER;
  SetupDiSetDeviceInstallParams(device_info, device_data,
                                &device_install_params);

  SP_DRVINFO_DATA driver_data;
  driver_data.cbSize = sizeof(driver_data);
  base::string16 device_and_driver_info;
  if (SetupDiBuildDriverInfoList(device_info, device_data,
                                 SPDIT_COMPATDRIVER)) {
    if (SetupDiEnumDriverInfo(device_info, device_data, SPDIT_COMPATDRIVER, 0,
                              &driver_data)) {
      DWORDLONG version = driver_data.DriverVersion;
      device_and_driver_info = base::string16(driver_data.Description) + L" v" +
          base::IntToString16(GetVersionPartAsInt((version >> 48))) + L"." +
          base::IntToString16(GetVersionPartAsInt((version >> 32))) + L"." +
          base::IntToString16(GetVersionPartAsInt((version >> 16))) + L"." +
          base::IntToString16(GetVersionPartAsInt(version));
    }
    SetupDiDestroyDriverInfoList(device_info, device_data, SPDIT_COMPATDRIVER);
  }

  SetupDiSetDeviceInstallParams(device_info, device_data,
                                &old_device_install_params);

  return device_and_driver_info;
}

static int NumberOfWaveOutBuffers() {
  // Use the user provided buffer count if provided.
  int buffers = 0;
  std::string buffers_str(CommandLine::ForCurrentProcess()->GetSwitchValueASCII(
      switches::kWaveOutBuffers));
  if (base::StringToInt(buffers_str, &buffers) && buffers > 0) {
    return buffers;
  }

  // Use 4 buffers for Vista, 3 for everyone else:
  //  - The entire Windows audio stack was rewritten for Windows Vista and wave
  //    out performance was degraded compared to XP.
  //  - The regression was fixed in Windows 7 and most configurations will work
  //    with 2, but some (e.g., some Sound Blasters) still need 3.
  //  - Some XP configurations (even multi-processor ones) also need 3.
  return (base::win::GetVersion() == base::win::VERSION_VISTA) ? 4 : 3;
}

<<<<<<< HEAD
AudioManagerWin::AudioManagerWin() {
=======
AudioManagerWin::AudioManagerWin(AudioLogFactory* audio_log_factory)
    : AudioManagerBase(audio_log_factory) {
>>>>>>> 8c15b39e
  if (!CoreAudioUtil::IsSupported()) {
    // Use the Wave API for device enumeration if XP or lower.
    enumeration_type_ = kWaveEnumeration;
  } else {
    // Use the MMDevice API for device enumeration if Vista or higher.
    enumeration_type_ = kMMDeviceEnumeration;
  }

  SetMaxOutputStreamsAllowed(kMaxOutputStreams);

  // Task must be posted last to avoid races from handing out "this" to the
  // audio thread.
  GetMessageLoop()->PostTask(FROM_HERE, base::Bind(
      &AudioManagerWin::CreateDeviceListener, base::Unretained(this)));
}

AudioManagerWin::~AudioManagerWin() {
  // It's safe to post a task here since Shutdown() will wait for all tasks to
  // complete before returning.
  GetMessageLoop()->PostTask(FROM_HERE, base::Bind(
      &AudioManagerWin::DestroyDeviceListener, base::Unretained(this)));
  Shutdown();
}

bool AudioManagerWin::HasAudioOutputDevices() {
  return (::waveOutGetNumDevs() != 0);
}

bool AudioManagerWin::HasAudioInputDevices() {
  return (::waveInGetNumDevs() != 0);
}

void AudioManagerWin::CreateDeviceListener() {
  // AudioDeviceListenerWin must be initialized on a COM thread and should only
  // be used if WASAPI / Core Audio is supported.
  if (CoreAudioUtil::IsSupported()) {
    output_device_listener_.reset(new AudioDeviceListenerWin(BindToLoop(
        GetMessageLoop(), base::Bind(
            &AudioManagerWin::NotifyAllOutputDeviceChangeListeners,
            base::Unretained(this)))));
  }
}

void AudioManagerWin::DestroyDeviceListener() {
  output_device_listener_.reset();
}

base::string16 AudioManagerWin::GetAudioInputDeviceModel() {
  // Get the default audio capture device and its device interface name.
  DWORD device_id = 0;
  waveInMessage(reinterpret_cast<HWAVEIN>(WAVE_MAPPER),
                DRVM_MAPPER_PREFERRED_GET,
                reinterpret_cast<DWORD_PTR>(&device_id), NULL);
  ULONG device_interface_name_size = 0;
  waveInMessage(reinterpret_cast<HWAVEIN>(device_id),
                DRV_QUERYDEVICEINTERFACESIZE,
                reinterpret_cast<DWORD_PTR>(&device_interface_name_size), 0);
  size_t bytes_in_char16 = sizeof(base::string16::value_type);
  DCHECK_EQ(0u, device_interface_name_size % bytes_in_char16);
  if (device_interface_name_size <= bytes_in_char16)
    return base::string16();  // No audio capture device.

  base::string16 device_interface_name;
  base::string16::value_type* name_ptr = WriteInto(&device_interface_name,
      device_interface_name_size / bytes_in_char16);
  waveInMessage(reinterpret_cast<HWAVEIN>(device_id),
                DRV_QUERYDEVICEINTERFACE,
                reinterpret_cast<DWORD_PTR>(name_ptr),
                static_cast<DWORD_PTR>(device_interface_name_size));

  // Enumerate all audio devices and find the one matching the above device
  // interface name.
  HDEVINFO device_info = SetupDiGetClassDevs(
      &AM_KSCATEGORY_AUDIO, 0, 0, DIGCF_DEVICEINTERFACE | DIGCF_PRESENT);
  if (device_info == INVALID_HANDLE_VALUE)
    return base::string16();

  DWORD interface_index = 0;
  SP_DEVICE_INTERFACE_DATA interface_data;
  interface_data.cbSize = sizeof(interface_data);
  while (SetupDiEnumDeviceInterfaces(device_info, 0, &AM_KSCATEGORY_AUDIO,
                                     interface_index++, &interface_data)) {
    // Query the size of the struct, allocate it and then query the data.
    SP_DEVINFO_DATA device_data;
    device_data.cbSize = sizeof(device_data);
    DWORD interface_detail_size = 0;
    SetupDiGetDeviceInterfaceDetail(device_info, &interface_data, 0, 0,
                                    &interface_detail_size, &device_data);
    if (!interface_detail_size)
      continue;

    scoped_ptr<char[]> interface_detail_buffer(new char[interface_detail_size]);
    SP_DEVICE_INTERFACE_DETAIL_DATA* interface_detail =
        reinterpret_cast<SP_DEVICE_INTERFACE_DETAIL_DATA*>(
            interface_detail_buffer.get());
    interface_detail->cbSize = interface_detail_size;
    if (!SetupDiGetDeviceInterfaceDetail(device_info, &interface_data,
                                         interface_detail,
                                         interface_detail_size, NULL,
                                         &device_data))
      return base::string16();

    bool device_found = (device_interface_name == interface_detail->DevicePath);

    if (device_found)
      return GetDeviceAndDriverInfo(device_info, &device_data);
  }

  return base::string16();
}

void AudioManagerWin::ShowAudioInputSettings() {
  std::wstring program;
  std::string argument;
  if (!CoreAudioUtil::IsSupported()) {
    program = L"sndvol32.exe";
    argument = "-R";
  } else {
    program = L"control.exe";
    argument = "mmsys.cpl,,1";
  }

  base::FilePath path;
  PathService::Get(base::DIR_SYSTEM, &path);
  path = path.Append(program);
  CommandLine command_line(path);
  command_line.AppendArg(argument);
  base::LaunchProcess(command_line, base::LaunchOptions(), NULL);
}

void AudioManagerWin::GetAudioDeviceNamesImpl(
    bool input,
    AudioDeviceNames* device_names) {
  DCHECK(device_names->empty());
  DCHECK(enumeration_type() !=  kUninitializedEnumeration);
  // Enumerate all active audio-endpoint capture devices.
  if (enumeration_type() == kWaveEnumeration) {
    // Utilize the Wave API for Windows XP.
    if (input)
      GetInputDeviceNamesWinXP(device_names);
    else
      GetOutputDeviceNamesWinXP(device_names);
  } else {
    // Utilize the MMDevice API (part of Core Audio) for Vista and higher.
    if (input)
      GetInputDeviceNamesWin(device_names);
    else
      GetOutputDeviceNamesWin(device_names);
  }

  // Always add default device parameters as first element.
  if (!device_names->empty()) {
    AudioDeviceName name;
    name.device_name = AudioManagerBase::kDefaultDeviceName;
    name.unique_id = AudioManagerBase::kDefaultDeviceId;
    device_names->push_front(name);
  }
}

void AudioManagerWin::GetAudioInputDeviceNames(AudioDeviceNames* device_names) {
  GetAudioDeviceNamesImpl(true, device_names);
}

void AudioManagerWin::GetAudioOutputDeviceNames(
    AudioDeviceNames* device_names) {
  GetAudioDeviceNamesImpl(false, device_names);
}

AudioParameters AudioManagerWin::GetInputStreamParameters(
    const std::string& device_id) {
  int sample_rate = 48000;
  ChannelLayout channel_layout = CHANNEL_LAYOUT_STEREO;
  if (CoreAudioUtil::IsSupported()) {
    int hw_sample_rate = WASAPIAudioInputStream::HardwareSampleRate(device_id);
    if (hw_sample_rate)
      sample_rate = hw_sample_rate;
    channel_layout =
        WASAPIAudioInputStream::HardwareChannelCount(device_id) == 1 ?
            CHANNEL_LAYOUT_MONO : CHANNEL_LAYOUT_STEREO;
  }

  // TODO(Henrika): improve the default buffer size value for input stream.
  return AudioParameters(
      AudioParameters::AUDIO_PCM_LOW_LATENCY, channel_layout,
      sample_rate, 16, kFallbackBufferSize);
}

std::string AudioManagerWin::GetAssociatedOutputDeviceID(
    const std::string& input_device_id) {
  if (!CoreAudioUtil::IsSupported()) {
    NOTIMPLEMENTED()
        << "GetAssociatedOutputDeviceID is not supported on this OS";
    return std::string();
  }
  return CoreAudioUtil::GetMatchingOutputDeviceID(input_device_id);
}

// Factory for the implementations of AudioOutputStream for AUDIO_PCM_LINEAR
// mode.
// - PCMWaveOutAudioOutputStream: Based on the waveOut API.
AudioOutputStream* AudioManagerWin::MakeLinearOutputStream(
    const AudioParameters& params) {
  DCHECK_EQ(AudioParameters::AUDIO_PCM_LINEAR, params.format());
  if (params.channels() > kWinMaxChannels)
    return NULL;

  return new PCMWaveOutAudioOutputStream(this,
                                         params,
                                         NumberOfWaveOutBuffers(),
                                         WAVE_MAPPER);
}

// Factory for the implementations of AudioOutputStream for
// AUDIO_PCM_LOW_LATENCY mode. Two implementations should suffice most
// windows user's needs.
// - PCMWaveOutAudioOutputStream: Based on the waveOut API.
// - WASAPIAudioOutputStream: Based on Core Audio (WASAPI) API.
AudioOutputStream* AudioManagerWin::MakeLowLatencyOutputStream(
    const AudioParameters& params,
    const std::string& device_id,
    const std::string& input_device_id) {
  DCHECK_EQ(AudioParameters::AUDIO_PCM_LOW_LATENCY, params.format());
  if (params.channels() > kWinMaxChannels)
    return NULL;

  if (!CoreAudioUtil::IsSupported()) {
    // Fall back to Windows Wave implementation on Windows XP or lower.
    DLOG_IF(ERROR, !device_id.empty() &&
        device_id != AudioManagerBase::kDefaultDeviceId)
        << "Opening by device id not supported by PCMWaveOutAudioOutputStream";
    DVLOG(1) << "Using WaveOut since WASAPI requires at least Vista.";
    return new PCMWaveOutAudioOutputStream(
        this, params, NumberOfWaveOutBuffers(), WAVE_MAPPER);
  }

  // TODO(rtoy): support more than stereo input.
  if (params.input_channels() > 0) {
    DVLOG(1) << "WASAPIUnifiedStream is created.";
    DLOG_IF(ERROR, !device_id.empty() &&
        device_id != AudioManagerBase::kDefaultDeviceId)
        << "Opening by device id not supported by WASAPIUnifiedStream";
    return new WASAPIUnifiedStream(this, params, input_device_id);
  }

  // Pass an empty string to indicate that we want the default device
  // since we consistently only check for an empty string in
  // WASAPIAudioOutputStream.
  return new WASAPIAudioOutputStream(this,
      device_id == AudioManagerBase::kDefaultDeviceId ?
          std::string() : device_id,
      params, eConsole);
}

// Factory for the implementations of AudioInputStream for AUDIO_PCM_LINEAR
// mode.
AudioInputStream* AudioManagerWin::MakeLinearInputStream(
    const AudioParameters& params, const std::string& device_id) {
  DCHECK_EQ(AudioParameters::AUDIO_PCM_LINEAR, params.format());
  return CreatePCMWaveInAudioInputStream(params, device_id);
}

// Factory for the implementations of AudioInputStream for
// AUDIO_PCM_LOW_LATENCY mode.
AudioInputStream* AudioManagerWin::MakeLowLatencyInputStream(
    const AudioParameters& params, const std::string& device_id) {
  DCHECK_EQ(AudioParameters::AUDIO_PCM_LOW_LATENCY, params.format());
  AudioInputStream* stream = NULL;
  if (!CoreAudioUtil::IsSupported()) {
    // Fall back to Windows Wave implementation on Windows XP or lower.
    DVLOG(1) << "Using WaveIn since WASAPI requires at least Vista.";
    stream = CreatePCMWaveInAudioInputStream(params, device_id);
  } else {
    stream = new WASAPIAudioInputStream(this, params, device_id);
  }

  return stream;
}

std::string AudioManagerWin::GetDefaultOutputDeviceID() {
  if (!CoreAudioUtil::IsSupported())
    return std::string();
  return CoreAudioUtil::GetDefaultOutputDeviceID();
}

AudioParameters AudioManagerWin::GetPreferredOutputStreamParameters(
    const std::string& output_device_id,
    const AudioParameters& input_params) {
  const bool core_audio_supported = CoreAudioUtil::IsSupported();
  DLOG_IF(ERROR, !core_audio_supported && !output_device_id.empty())
      << "CoreAudio is required to open non-default devices.";

  const CommandLine* cmd_line = CommandLine::ForCurrentProcess();
  ChannelLayout channel_layout = CHANNEL_LAYOUT_STEREO;
  int sample_rate = 48000;
  int buffer_size = kFallbackBufferSize;
  int bits_per_sample = 16;
  int input_channels = 0;
  bool use_input_params = !core_audio_supported;
  if (core_audio_supported) {
    if (cmd_line->HasSwitch(switches::kEnableExclusiveAudio)) {
      // TODO(rtoy): tune these values for best possible WebAudio
      // performance. WebRTC works well at 48kHz and a buffer size of 480
      // samples will be used for this case. Note that exclusive mode is
      // experimental. This sample rate will be combined with a buffer size of
      // 256 samples, which corresponds to an output delay of ~5.33ms.
      sample_rate = 48000;
      buffer_size = 256;
      if (input_params.IsValid())
        channel_layout = input_params.channel_layout();
    } else {
      AudioParameters params;
      HRESULT hr = CoreAudioUtil::GetPreferredAudioParameters(
          output_device_id.empty() ?
              GetDefaultOutputDeviceID() : output_device_id,
          &params);
      if (SUCCEEDED(hr)) {
        bits_per_sample = params.bits_per_sample();
        buffer_size = params.frames_per_buffer();
        channel_layout = params.channel_layout();
        sample_rate = params.sample_rate();
      } else {
        use_input_params = true;
      }
    }
  }

  if (input_params.IsValid()) {
    // If the user has enabled checking supported channel layouts or we don't
    // have a valid channel layout yet, try to use the input layout.  See bugs
    // http://crbug.com/259165 and http://crbug.com/311906 for more details.
    if (core_audio_supported &&
        (cmd_line->HasSwitch(switches::kTrySupportedChannelLayouts) ||
         channel_layout == CHANNEL_LAYOUT_UNSUPPORTED)) {
      // Check if it is possible to open up at the specified input channel
      // layout but avoid checking if the specified layout is the same as the
      // hardware (preferred) layout. We do this extra check to avoid the
      // CoreAudioUtil::IsChannelLayoutSupported() overhead in most cases.
      if (input_params.channel_layout() != channel_layout) {
        // TODO(henrika): Internally, IsChannelLayoutSupported does many of the
        // operations that have already been done such as opening up a client
        // and fetching the WAVEFORMATPCMEX format.  Ideally we should only do
        // that once.  Then here, we can check the layout from the data we
        // already hold.
        if (CoreAudioUtil::IsChannelLayoutSupported(
                output_device_id, eRender, eConsole,
                input_params.channel_layout())) {
          // Open up using the same channel layout as the source if it is
          // supported by the hardware.
          channel_layout = input_params.channel_layout();
          VLOG(1) << "Hardware channel layout is not used; using same layout"
                  << " as the source instead (" << channel_layout << ")";
        }
      }
    }
    input_channels = input_params.input_channels();
    if (use_input_params) {
      // If WASAPI isn't supported we'll fallback to WaveOut, which will take
      // care of resampling and bits per sample changes.  By setting these
      // equal to the input values, AudioOutputResampler will skip resampling
      // and bit per sample differences (since the input parameters will match
      // the output parameters).
      bits_per_sample = input_params.bits_per_sample();
      buffer_size = input_params.frames_per_buffer();
      channel_layout = input_params.channel_layout();
      sample_rate = input_params.sample_rate();
    }
  }

  int user_buffer_size = GetUserBufferSize();
  if (user_buffer_size)
    buffer_size = user_buffer_size;

  return AudioParameters(
      AudioParameters::AUDIO_PCM_LOW_LATENCY, channel_layout, input_channels,
      sample_rate, bits_per_sample, buffer_size, AudioParameters::NO_EFFECTS);
}

AudioInputStream* AudioManagerWin::CreatePCMWaveInAudioInputStream(
    const AudioParameters& params,
    const std::string& device_id) {
  std::string xp_device_id = device_id;
  if (device_id != AudioManagerBase::kDefaultDeviceId &&
      enumeration_type_ == kMMDeviceEnumeration) {
    xp_device_id = ConvertToWinXPInputDeviceId(device_id);
    if (xp_device_id.empty()) {
      DLOG(ERROR) << "Cannot find a waveIn device which matches the device ID "
                  << device_id;
      return NULL;
    }
  }

  return new PCMWaveInAudioInputStream(this, params, kNumInputBuffers,
                                       xp_device_id);
}

/// static
AudioManager* CreateAudioManager(AudioLogFactory* audio_log_factory) {
  return new AudioManagerWin(audio_log_factory);
}

}  // namespace media<|MERGE_RESOLUTION|>--- conflicted
+++ resolved
@@ -127,12 +127,8 @@
   return (base::win::GetVersion() == base::win::VERSION_VISTA) ? 4 : 3;
 }
 
-<<<<<<< HEAD
-AudioManagerWin::AudioManagerWin() {
-=======
 AudioManagerWin::AudioManagerWin(AudioLogFactory* audio_log_factory)
     : AudioManagerBase(audio_log_factory) {
->>>>>>> 8c15b39e
   if (!CoreAudioUtil::IsSupported()) {
     // Use the Wave API for device enumeration if XP or lower.
     enumeration_type_ = kWaveEnumeration;
