// Copyright (c) 2012 The Chromium Authors. All rights reserved.
// Use of this source code is governed by a BSD-style license that can be
// found in the LICENSE file.

#include "media/audio/audio_parameters.h"

#include "base/logging.h"
#include "media/base/limits.h"

namespace media {

AudioParameters::AudioParameters()
    : format_(AUDIO_PCM_LINEAR),
      channel_layout_(CHANNEL_LAYOUT_NONE),
      sample_rate_(0),
      bits_per_sample_(0),
      frames_per_buffer_(0),
      channels_(0),
      input_channels_(0),
      effects_(NO_EFFECTS) {
}

AudioParameters::AudioParameters(Format format, ChannelLayout channel_layout,
                                 int sample_rate, int bits_per_sample,
                                 int frames_per_buffer)
    : format_(format),
      channel_layout_(channel_layout),
      sample_rate_(sample_rate),
      bits_per_sample_(bits_per_sample),
      frames_per_buffer_(frames_per_buffer),
      channels_(ChannelLayoutToChannelCount(channel_layout)),
      input_channels_(0),
      effects_(NO_EFFECTS) {
}

AudioParameters::AudioParameters(Format format, ChannelLayout channel_layout,
                                 int input_channels,
                                 int sample_rate, int bits_per_sample,
                                 int frames_per_buffer, int effects)
    : format_(format),
      channel_layout_(channel_layout),
      sample_rate_(sample_rate),
      bits_per_sample_(bits_per_sample),
      frames_per_buffer_(frames_per_buffer),
      channels_(ChannelLayoutToChannelCount(channel_layout)),
      input_channels_(input_channels),
      effects_(effects) {
}

AudioParameters::AudioParameters(Format format, ChannelLayout channel_layout,
                                 int channels, int input_channels,
                                 int sample_rate, int bits_per_sample,
                                 int frames_per_buffer, int effects)
    : format_(format),
      channel_layout_(channel_layout),
      sample_rate_(sample_rate),
      bits_per_sample_(bits_per_sample),
      frames_per_buffer_(frames_per_buffer),
      channels_(channels),
      input_channels_(input_channels),
      effects_(effects) {
  if (channel_layout != CHANNEL_LAYOUT_DISCRETE)
    DCHECK_EQ(channels, ChannelLayoutToChannelCount(channel_layout));
}

void AudioParameters::Reset(Format format, ChannelLayout channel_layout,
                            int channels, int input_channels,
                            int sample_rate, int bits_per_sample,
                            int frames_per_buffer) {
  if (channel_layout != CHANNEL_LAYOUT_DISCRETE)
    DCHECK_EQ(channels, ChannelLayoutToChannelCount(channel_layout));

  format_ = format;
  channel_layout_ = channel_layout;
  channels_ = channels;
  input_channels_ = input_channels;
  sample_rate_ = sample_rate;
  bits_per_sample_ = bits_per_sample;
  frames_per_buffer_ = frames_per_buffer;
}

bool AudioParameters::IsValid() const {
  return (format_ >= AUDIO_PCM_LINEAR) &&
         (format_ < AUDIO_LAST_FORMAT) &&
         (channels_ > 0) &&
         (channels_ <= media::limits::kMaxChannels) &&
         (channel_layout_ > CHANNEL_LAYOUT_UNSUPPORTED) &&
         (channel_layout_ < CHANNEL_LAYOUT_MAX) &&
         (input_channels_ >= 0) &&
         (input_channels_ <= media::limits::kMaxChannels) &&
         (sample_rate_ >= media::limits::kMinSampleRate) &&
         (sample_rate_ <= media::limits::kMaxSampleRate) &&
         (bits_per_sample_ > 0) &&
         (bits_per_sample_ <= media::limits::kMaxBitsPerSample) &&
         (frames_per_buffer_ > 0) &&
         (frames_per_buffer_ <= media::limits::kMaxSamplesPerPacket);
}

int AudioParameters::GetBytesPerBuffer() const {
  return frames_per_buffer_ * GetBytesPerFrame();
}

int AudioParameters::GetBytesPerSecond() const {
  return sample_rate_ * GetBytesPerFrame();
}

int AudioParameters::GetBytesPerFrame() const {
  return channels_ * bits_per_sample_ / 8;
}

base::TimeDelta AudioParameters::GetBufferDuration() const {
  return base::TimeDelta::FromMicroseconds(
      frames_per_buffer_ * base::Time::kMicrosecondsPerSecond /
      static_cast<float>(sample_rate_));
<<<<<<< HEAD
}

void AudioParameters::SetDiscreteChannels(int channels) {
  channel_layout_ = CHANNEL_LAYOUT_DISCRETE;
  channels_ = channels;
=======
>>>>>>> 8c15b39e
}

}  // namespace media<|MERGE_RESOLUTION|>--- conflicted
+++ resolved
@@ -112,14 +112,6 @@
   return base::TimeDelta::FromMicroseconds(
       frames_per_buffer_ * base::Time::kMicrosecondsPerSecond /
       static_cast<float>(sample_rate_));
-<<<<<<< HEAD
-}
-
-void AudioParameters::SetDiscreteChannels(int channels) {
-  channel_layout_ = CHANNEL_LAYOUT_DISCRETE;
-  channels_ = channels;
-=======
->>>>>>> 8c15b39e
 }
 
 }  // namespace media