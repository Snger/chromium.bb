// Copyright (c) 2012 The Chromium Authors. All rights reserved.
// Use of this source code is governed by a BSD-style license that can be
// found in the LICENSE file.

#include "media/base/video_frame.h"

#include <algorithm>

#include "base/bind.h"
#include "base/callback_helpers.h"
#include "base/logging.h"
#include "base/memory/aligned_memory.h"
#include "base/strings/string_piece.h"
#include "media/base/limits.h"
#include "media/base/video_util.h"
#include "third_party/skia/include/core/SkBitmap.h"

namespace media {

// static
scoped_refptr<VideoFrame> VideoFrame::CreateFrame(
    VideoFrame::Format format,
    const gfx::Size& coded_size,
    const gfx::Rect& visible_rect,
    const gfx::Size& natural_size,
    base::TimeDelta timestamp) {
  DCHECK(IsValidConfig(format, coded_size, visible_rect, natural_size));
  scoped_refptr<VideoFrame> frame(new VideoFrame(
      format, coded_size, visible_rect, natural_size, timestamp, false));
  switch (format) {
    case VideoFrame::YV12:
    case VideoFrame::YV12A:
    case VideoFrame::YV16:
    case VideoFrame::I420:
    case VideoFrame::YV12J:
      frame->AllocateYUV();
      break;
    default:
      LOG(FATAL) << "Unsupported frame format: " << format;
  }
  return frame;
}

// static
std::string VideoFrame::FormatToString(VideoFrame::Format format) {
  switch (format) {
    case VideoFrame::UNKNOWN:
      return "UNKNOWN";
<<<<<<< HEAD
    case VideoFrame::RGB32:
      return "RGB32";
=======
>>>>>>> 8c15b39e
    case VideoFrame::YV12:
      return "YV12";
    case VideoFrame::YV16:
      return "YV16";
    case VideoFrame::I420:
      return "I420";
    case VideoFrame::NATIVE_TEXTURE:
      return "NATIVE_TEXTURE";
#if defined(VIDEO_HOLE)
    case VideoFrame::HOLE:
      return "HOLE";
#endif  // defined(VIDEO_HOLE)
    case VideoFrame::YV12A:
      return "YV12A";
    case VideoFrame::YV12J:
      return "YV12J";
    case VideoFrame::HISTOGRAM_MAX:
      return "HISTOGRAM_MAX";
  }
  NOTREACHED() << "Invalid videoframe format provided: " << format;
  return "";
}

// static
bool VideoFrame::IsValidConfig(VideoFrame::Format format,
                               const gfx::Size& coded_size,
                               const gfx::Rect& visible_rect,
                               const gfx::Size& natural_size) {
  return (format != VideoFrame::UNKNOWN &&
          !coded_size.IsEmpty() &&
          coded_size.GetArea() <= limits::kMaxCanvas &&
          coded_size.width() <= limits::kMaxDimension &&
          coded_size.height() <= limits::kMaxDimension &&
          !visible_rect.IsEmpty() &&
          visible_rect.x() >= 0 && visible_rect.y() >= 0 &&
          visible_rect.right() <= coded_size.width() &&
          visible_rect.bottom() <= coded_size.height() &&
          !natural_size.IsEmpty() &&
          natural_size.GetArea() <= limits::kMaxCanvas &&
          natural_size.width() <= limits::kMaxDimension &&
          natural_size.height() <= limits::kMaxDimension);
}

// static
scoped_refptr<VideoFrame> VideoFrame::WrapNativeTexture(
    scoped_ptr<MailboxHolder> mailbox_holder,
    uint32 texture_target,
    const gfx::Size& coded_size,
    const gfx::Rect& visible_rect,
    const gfx::Size& natural_size,
    base::TimeDelta timestamp,
    const ReadPixelsCB& read_pixels_cb,
    const base::Closure& no_longer_needed_cb) {
  scoped_refptr<VideoFrame> frame(new VideoFrame(NATIVE_TEXTURE,
                                                 coded_size,
                                                 visible_rect,
                                                 natural_size,
                                                 timestamp,
                                                 false));
  frame->texture_mailbox_holder_ = mailbox_holder.Pass();
  frame->texture_target_ = texture_target;
  frame->read_pixels_cb_ = read_pixels_cb;
  frame->no_longer_needed_cb_ = no_longer_needed_cb;

  return frame;
}

void VideoFrame::ReadPixelsFromNativeTexture(const SkBitmap& pixels) {
  DCHECK_EQ(format_, NATIVE_TEXTURE);
  if (!read_pixels_cb_.is_null())
    read_pixels_cb_.Run(pixels);
}

// static
scoped_refptr<VideoFrame> VideoFrame::WrapExternalPackedMemory(
    Format format,
    const gfx::Size& coded_size,
    const gfx::Rect& visible_rect,
    const gfx::Size& natural_size,
    uint8* data,
    size_t data_size,
    base::SharedMemoryHandle handle,
    base::TimeDelta timestamp,
    const base::Closure& no_longer_needed_cb) {
  if (data_size < AllocationSize(format, coded_size))
    return NULL;

  switch (format) {
    case I420: {
      scoped_refptr<VideoFrame> frame(new VideoFrame(
          format, coded_size, visible_rect, natural_size, timestamp, false));
      frame->shared_memory_handle_ = handle;
      frame->strides_[kYPlane] = coded_size.width();
      frame->strides_[kUPlane] = coded_size.width() / 2;
      frame->strides_[kVPlane] = coded_size.width() / 2;
      frame->data_[kYPlane] = data;
      frame->data_[kUPlane] = data + coded_size.GetArea();
      frame->data_[kVPlane] = data + (coded_size.GetArea() * 5 / 4);
      frame->no_longer_needed_cb_ = no_longer_needed_cb;
      return frame;
    }
    default:
      NOTIMPLEMENTED();
      return NULL;
  }
}

// static
scoped_refptr<VideoFrame> VideoFrame::WrapExternalYuvData(
    Format format,
    const gfx::Size& coded_size,
    const gfx::Rect& visible_rect,
    const gfx::Size& natural_size,
    int32 y_stride,
    int32 u_stride,
    int32 v_stride,
    uint8* y_data,
    uint8* u_data,
    uint8* v_data,
    base::TimeDelta timestamp,
    const base::Closure& no_longer_needed_cb) {
  DCHECK(format == YV12 || format == YV16 || format == I420) << format;
  scoped_refptr<VideoFrame> frame(new VideoFrame(
      format, coded_size, visible_rect, natural_size, timestamp, false));
  frame->strides_[kYPlane] = y_stride;
  frame->strides_[kUPlane] = u_stride;
  frame->strides_[kVPlane] = v_stride;
  frame->data_[kYPlane] = y_data;
  frame->data_[kUPlane] = u_data;
  frame->data_[kVPlane] = v_data;
  frame->no_longer_needed_cb_ = no_longer_needed_cb;
  return frame;
}

// static
scoped_refptr<VideoFrame> VideoFrame::WrapVideoFrame(
      const scoped_refptr<VideoFrame>& frame,
      const base::Closure& no_longer_needed_cb) {
  scoped_refptr<VideoFrame> wrapped_frame(new VideoFrame(
      frame->format(), frame->coded_size(), frame->visible_rect(),
      frame->natural_size(), frame->GetTimestamp(), frame->end_of_stream()));

  for (size_t i = 0; i < NumPlanes(frame->format()); ++i) {
    wrapped_frame->strides_[i] = frame->stride(i);
    wrapped_frame->data_[i] = frame->data(i);
  }

  wrapped_frame->no_longer_needed_cb_ = no_longer_needed_cb;
  return wrapped_frame;
}

// static
scoped_refptr<VideoFrame> VideoFrame::CreateEOSFrame() {
  return new VideoFrame(VideoFrame::UNKNOWN,
                        gfx::Size(),
                        gfx::Rect(),
                        gfx::Size(),
                        kNoTimestamp(),
                        true);
}

// static
scoped_refptr<VideoFrame> VideoFrame::CreateColorFrame(
    const gfx::Size& size,
    uint8 y, uint8 u, uint8 v,
    base::TimeDelta timestamp) {
  DCHECK(IsValidConfig(VideoFrame::YV12, size, gfx::Rect(size), size));
  scoped_refptr<VideoFrame> frame = VideoFrame::CreateFrame(
      VideoFrame::YV12, size, gfx::Rect(size), size, timestamp);
  FillYUV(frame.get(), y, u, v);
  return frame;
}

// static
scoped_refptr<VideoFrame> VideoFrame::CreateBlackFrame(const gfx::Size& size) {
  const uint8 kBlackY = 0x00;
  const uint8 kBlackUV = 0x80;
  const base::TimeDelta kZero;
  return CreateColorFrame(size, kBlackY, kBlackUV, kBlackUV, kZero);
}

#if defined(VIDEO_HOLE)
// This block and other blocks wrapped around #if defined(VIDEO_HOLE) is not
// maintained by the general compositor team. Please contact the following
// people instead:
//
// wonsik@chromium.org
// ycheo@chromium.org

// static
scoped_refptr<VideoFrame> VideoFrame::CreateHoleFrame(
    const gfx::Size& size) {
  DCHECK(IsValidConfig(VideoFrame::HOLE, size, gfx::Rect(size), size));
  scoped_refptr<VideoFrame> frame(new VideoFrame(
      VideoFrame::HOLE, size, gfx::Rect(size), size, base::TimeDelta(), false));
  return frame;
}
#endif  // defined(VIDEO_HOLE)

// static
size_t VideoFrame::NumPlanes(Format format) {
  switch (format) {
    case VideoFrame::NATIVE_TEXTURE:
#if defined(VIDEO_HOLE)
    case VideoFrame::HOLE:
#endif  // defined(VIDEO_HOLE)
      return 0;
    case VideoFrame::YV12:
    case VideoFrame::YV16:
    case VideoFrame::I420:
    case VideoFrame::YV12J:
      return 3;
    case VideoFrame::YV12A:
      return 4;
<<<<<<< HEAD
    case VideoFrame::EMPTY:
    case VideoFrame::UNKNOWN:
=======
    case VideoFrame::UNKNOWN:
    case VideoFrame::HISTOGRAM_MAX:
>>>>>>> 8c15b39e
      break;
  }
  NOTREACHED() << "Unsupported video frame format: " << format;
  return 0;
}

static inline size_t RoundUp(size_t value, size_t alignment) {
  // Check that |alignment| is a power of 2.
  DCHECK((alignment + (alignment - 1)) == (alignment | (alignment - 1)));
  return ((value + (alignment - 1)) & ~(alignment-1));
}

// static
size_t VideoFrame::AllocationSize(Format format, const gfx::Size& coded_size) {
  size_t total = 0;
  for (size_t i = 0; i < NumPlanes(format); ++i)
    total += PlaneAllocationSize(format, i, coded_size);
  return total;
}

// static
size_t VideoFrame::PlaneAllocationSize(Format format,
                                       size_t plane,
                                       const gfx::Size& coded_size) {
  const size_t area =
      RoundUp(coded_size.width(), 2) * RoundUp(coded_size.height(), 2);
  switch (format) {
    case VideoFrame::YV12:
    case VideoFrame::YV12J:
    case VideoFrame::I420: {
      switch (plane) {
        case VideoFrame::kYPlane:
          return area;
        case VideoFrame::kUPlane:
        case VideoFrame::kVPlane:
          return area / 4;
        default:
          break;
      }
    }
    case VideoFrame::YV12A: {
      switch (plane) {
        case VideoFrame::kYPlane:
        case VideoFrame::kAPlane:
          return area;
        case VideoFrame::kUPlane:
        case VideoFrame::kVPlane:
          return area / 4;
        default:
          break;
      }
    }
    case VideoFrame::YV16: {
      switch (plane) {
        case VideoFrame::kYPlane:
          return area;
        case VideoFrame::kUPlane:
        case VideoFrame::kVPlane:
          return area / 2;
        default:
          break;
      }
    }
    case VideoFrame::UNKNOWN:
<<<<<<< HEAD
    case VideoFrame::EMPTY:
=======
>>>>>>> 8c15b39e
    case VideoFrame::NATIVE_TEXTURE:
    case VideoFrame::HISTOGRAM_MAX:
#if defined(VIDEO_HOLE)
    case VideoFrame::HOLE:
#endif  // defined(VIDEO_HOLE)
      break;
  }
  NOTREACHED() << "Unsupported video frame format/plane: "
               << format << "/" << plane;
  return 0;
}

// Release data allocated by AllocateYUV().
static void ReleaseData(uint8* data) {
  DCHECK(data);
  base::AlignedFree(data);
}

void VideoFrame::AllocateYUV() {
  DCHECK(format_ == VideoFrame::YV12 || format_ == VideoFrame::YV16 ||
         format_ == VideoFrame::YV12A || format_ == VideoFrame::I420 ||
         format_ == VideoFrame::YV12J);
  // Align Y rows at least at 16 byte boundaries.  The stride for both
  // YV12 and YV16 is 1/2 of the stride of Y.  For YV12, every row of bytes for
  // U and V applies to two rows of Y (one byte of UV for 4 bytes of Y), so in
  // the case of YV12 the strides are identical for the same width surface, but
  // the number of bytes allocated for YV12 is 1/2 the amount for U & V as
  // YV16. We also round the height of the surface allocated to be an even
  // number to avoid any potential of faulting by code that attempts to access
  // the Y values of the final row, but assumes that the last row of U & V
  // applies to a full two rows of Y. YV12A is the same as YV12, but with an
  // additional alpha plane that has the same size and alignment as the Y plane.

  size_t y_stride = RoundUp(row_bytes(VideoFrame::kYPlane),
                            kFrameSizeAlignment);
  size_t uv_stride = RoundUp(row_bytes(VideoFrame::kUPlane),
                             kFrameSizeAlignment);
  // The *2 here is because some formats (e.g. h264) allow interlaced coding,
  // and then the size needs to be a multiple of two macroblocks (vertically).
  // See libavcodec/utils.c:avcodec_align_dimensions2().
  size_t y_height = RoundUp(coded_size_.height(), kFrameSizeAlignment * 2);
  size_t uv_height =
      (format_ == VideoFrame::YV12 || format_ == VideoFrame::YV12A ||
       format_ == VideoFrame::I420)
          ? y_height / 2
          : y_height;
  size_t y_bytes = y_height * y_stride;
  size_t uv_bytes = uv_height * uv_stride;
  size_t a_bytes = format_ == VideoFrame::YV12A ? y_bytes : 0;

  // The extra line of UV being allocated is because h264 chroma MC
  // overreads by one line in some cases, see libavcodec/utils.c:
  // avcodec_align_dimensions2() and libavcodec/x86/h264_chromamc.asm:
  // put_h264_chroma_mc4_ssse3().
  uint8* data = reinterpret_cast<uint8*>(
      base::AlignedAlloc(
          y_bytes + (uv_bytes * 2 + uv_stride) + a_bytes + kFrameSizePadding,
          kFrameAddressAlignment));
  no_longer_needed_cb_ = base::Bind(&ReleaseData, data);
  COMPILE_ASSERT(0 == VideoFrame::kYPlane, y_plane_data_must_be_index_0);
  data_[VideoFrame::kYPlane] = data;
  data_[VideoFrame::kUPlane] = data + y_bytes;
  data_[VideoFrame::kVPlane] = data + y_bytes + uv_bytes;
  strides_[VideoFrame::kYPlane] = y_stride;
  strides_[VideoFrame::kUPlane] = uv_stride;
  strides_[VideoFrame::kVPlane] = uv_stride;
  if (format_ == YV12A) {
    data_[VideoFrame::kAPlane] = data + y_bytes + (2 * uv_bytes);
    strides_[VideoFrame::kAPlane] = y_stride;
  }
}

VideoFrame::VideoFrame(VideoFrame::Format format,
                       const gfx::Size& coded_size,
                       const gfx::Rect& visible_rect,
                       const gfx::Size& natural_size,
                       base::TimeDelta timestamp,
                       bool end_of_stream)
    : format_(format),
      coded_size_(coded_size),
      visible_rect_(visible_rect),
      natural_size_(natural_size),
      texture_target_(0),
      shared_memory_handle_(base::SharedMemory::NULLHandle()),
      timestamp_(timestamp),
      end_of_stream_(end_of_stream) {
  memset(&strides_, 0, sizeof(strides_));
  memset(&data_, 0, sizeof(data_));
}

VideoFrame::~VideoFrame() {
  if (!no_longer_needed_cb_.is_null())
    base::ResetAndReturn(&no_longer_needed_cb_).Run();
}

bool VideoFrame::IsValidPlane(size_t plane) const {
  return (plane < NumPlanes(format_));
}

int VideoFrame::stride(size_t plane) const {
  DCHECK(IsValidPlane(plane));
  return strides_[plane];
}

int VideoFrame::row_bytes(size_t plane) const {
  DCHECK(IsValidPlane(plane));
  int width = coded_size_.width();
  switch (format_) {
    // Planar, 8bpp.
    case YV12A:
      if (plane == kAPlane)
        return width;
    // Fallthrough.
    case YV12:
    case YV16:
    case I420:
    case YV12J:
      if (plane == kYPlane)
        return width;
      return RoundUp(width, 2) / 2;

    default:
      break;
  }

  // Intentionally leave out non-production formats.
  NOTREACHED() << "Unsupported video frame format: " << format_;
  return 0;
}

int VideoFrame::rows(size_t plane) const {
  DCHECK(IsValidPlane(plane));
  int height = coded_size_.height();
  switch (format_) {
    case YV16:
      return height;

    case YV12A:
      if (plane == kAPlane)
        return height;
    // Fallthrough.
    case YV12:
    case I420:
      if (plane == kYPlane)
        return height;
      return RoundUp(height, 2) / 2;

    default:
      break;
  }

  // Intentionally leave out non-production formats.
  NOTREACHED() << "Unsupported video frame format: " << format_;
  return 0;
}

uint8* VideoFrame::data(size_t plane) const {
  DCHECK(IsValidPlane(plane));
  return data_[plane];
}

VideoFrame::MailboxHolder* VideoFrame::texture_mailbox() const {
  DCHECK_EQ(format_, NATIVE_TEXTURE);
  return texture_mailbox_holder_.get();
}

uint32 VideoFrame::texture_target() const {
  DCHECK_EQ(format_, NATIVE_TEXTURE);
  return texture_target_;
}

base::SharedMemoryHandle VideoFrame::shared_memory_handle() const {
  return shared_memory_handle_;
}

void VideoFrame::HashFrameForTesting(base::MD5Context* context) {
  for (int plane = 0; plane < kMaxPlanes; ++plane) {
    if (!IsValidPlane(plane))
      break;
    for (int row = 0; row < rows(plane); ++row) {
      base::MD5Update(context, base::StringPiece(
          reinterpret_cast<char*>(data(plane) + stride(plane) * row),
          row_bytes(plane)));
    }
  }
}

VideoFrame::MailboxHolder::MailboxHolder(
    const gpu::Mailbox& mailbox,
    unsigned sync_point,
    const TextureNoLongerNeededCallback& release_callback)
    : mailbox_(mailbox),
      sync_point_(sync_point),
      release_callback_(release_callback) {}

VideoFrame::MailboxHolder::~MailboxHolder() {
  if (!release_callback_.is_null())
    release_callback_.Run(sync_point_);
}

}  // namespace media<|MERGE_RESOLUTION|>--- conflicted
+++ resolved
@@ -46,11 +46,6 @@
   switch (format) {
     case VideoFrame::UNKNOWN:
       return "UNKNOWN";
-<<<<<<< HEAD
-    case VideoFrame::RGB32:
-      return "RGB32";
-=======
->>>>>>> 8c15b39e
     case VideoFrame::YV12:
       return "YV12";
     case VideoFrame::YV16:
@@ -265,13 +260,8 @@
       return 3;
     case VideoFrame::YV12A:
       return 4;
-<<<<<<< HEAD
-    case VideoFrame::EMPTY:
-    case VideoFrame::UNKNOWN:
-=======
     case VideoFrame::UNKNOWN:
     case VideoFrame::HISTOGRAM_MAX:
->>>>>>> 8c15b39e
       break;
   }
   NOTREACHED() << "Unsupported video frame format: " << format;
@@ -336,10 +326,6 @@
       }
     }
     case VideoFrame::UNKNOWN:
-<<<<<<< HEAD
-    case VideoFrame::EMPTY:
-=======
->>>>>>> 8c15b39e
     case VideoFrame::NATIVE_TEXTURE:
     case VideoFrame::HISTOGRAM_MAX:
 #if defined(VIDEO_HOLE)
