// Copyright (c) 2012 The Chromium Authors. All rights reserved.
// Use of this source code is governed by a BSD-style license that can be
// found in the LICENSE file.

#ifndef MEDIA_BASE_DEMUXER_H_
#define MEDIA_BASE_DEMUXER_H_

#include <vector>

#include "base/time/time.h"
#include "media/base/data_source.h"
#include "media/base/demuxer_stream.h"
#include "media/base/media_export.h"
#include "media/base/pipeline_status.h"

namespace media {

class TextTrackConfig;

class MEDIA_EXPORT DemuxerHost : public DataSourceHost {
 public:
  // Sets the duration of the media in microseconds.
  // Duration may be kInfiniteDuration() if the duration is not known.
  virtual void SetDuration(base::TimeDelta duration) = 0;

  // Stops execution of the pipeline due to a fatal error.  Do not call this
  // method with PIPELINE_OK.
  virtual void OnDemuxerError(PipelineStatus error) = 0;

  // Add |text_stream| to the collection managed by the text renderer.
  virtual void AddTextStream(DemuxerStream* text_stream,
                             const TextTrackConfig& config) = 0;

  // Remove |text_stream| from the presentation.
  virtual void RemoveTextStream(DemuxerStream* text_stream) = 0;

 protected:
  virtual ~DemuxerHost();
};

class MEDIA_EXPORT Demuxer {
 public:
  // A new potentially encrypted stream has been parsed.
  // First parameter - The type of initialization data.
  // Second parameter - The initialization data associated with the stream.
  typedef base::Callback<void(const std::string& type,
                              const std::vector<uint8>& init_data)> NeedKeyCB;

  Demuxer();
  virtual ~Demuxer();

  // Completes initialization of the demuxer.
  //
  // The demuxer does not own |host| as it is guaranteed to outlive the
  // lifetime of the demuxer. Don't delete it!
  virtual void Initialize(DemuxerHost* host,
<<<<<<< HEAD
                          const PipelineStatusCB& status_cb) = 0;
=======
                          const PipelineStatusCB& status_cb,
                          bool enable_text_tracks) = 0;
>>>>>>> 8c15b39e

  // Carry out any actions required to seek to the given time, executing the
  // callback upon completion.
  virtual void Seek(base::TimeDelta time,
                    const PipelineStatusCB& status_cb) = 0;

  // Starts stopping this demuxer, executing the callback upon completion.
  //
  // After the callback completes the demuxer may be destroyed. It is illegal to
  // call any method (including Stop()) after a demuxer has stopped.
  virtual void Stop(const base::Closure& callback) = 0;

  // This method is called from the pipeline when the audio renderer
  // is disabled. Demuxers can ignore the notification if they do not
  // need to react to this event.
  //
  // TODO(acolwell): Change to generic DisableStream(DemuxerStream::Type).
  // TODO(scherkus): this might not be needed http://crbug.com/234708
  virtual void OnAudioRendererDisabled() = 0;

  // Returns the first stream of the given stream type (which is not allowed
  // to be DemuxerStream::TEXT), or NULL if that type of stream is not present.
  virtual DemuxerStream* GetStream(DemuxerStream::Type type) = 0;

  // Returns the starting time for the media file.
  virtual base::TimeDelta GetStartTime() const = 0;

 private:
  DISALLOW_COPY_AND_ASSIGN(Demuxer);
};

}  // namespace media

#endif  // MEDIA_BASE_DEMUXER_H_<|MERGE_RESOLUTION|>--- conflicted
+++ resolved
@@ -54,12 +54,8 @@
   // The demuxer does not own |host| as it is guaranteed to outlive the
   // lifetime of the demuxer. Don't delete it!
   virtual void Initialize(DemuxerHost* host,
-<<<<<<< HEAD
-                          const PipelineStatusCB& status_cb) = 0;
-=======
                           const PipelineStatusCB& status_cb,
                           bool enable_text_tracks) = 0;
->>>>>>> 8c15b39e
 
   // Carry out any actions required to seek to the given time, executing the
   // callback upon completion.
