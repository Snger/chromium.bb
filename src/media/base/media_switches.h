// Copyright (c) 2012 The Chromium Authors. All rights reserved.
// Use of this source code is governed by a BSD-style license that can be
// found in the LICENSE file.

// Defines all the "media" command-line switches.

#ifndef MEDIA_BASE_MEDIA_SWITCHES_H_
#define MEDIA_BASE_MEDIA_SWITCHES_H_

#include "build/build_config.h"
#include "media/base/media_export.h"

namespace switches {

MEDIA_EXPORT extern const char kAudioBufferSize[];

MEDIA_EXPORT extern const char kEnableEac3Playback[];

MEDIA_EXPORT extern const char kDisableOpusPlayback[];

MEDIA_EXPORT extern const char kDisableVp8AlphaPlayback[];

MEDIA_EXPORT extern const char kVideoThreads[];

MEDIA_EXPORT extern const char kEnableMP3StreamParser[];

#if defined(OS_ANDROID)
MEDIA_EXPORT extern const char kDisableInfobarForProtectedMediaIdentifier[];
MEDIA_EXPORT extern const char kMediaDrmEnableNonCompositing[];
#endif

#if defined(GOOGLE_TV)
MEDIA_EXPORT extern const char kUseExternalVideoSurfaceThresholdInPixels[];
#endif

#if defined(OS_LINUX) || defined(OS_FREEBSD) || defined(OS_SOLARIS)
MEDIA_EXPORT extern const char kAlsaInputDevice[];
MEDIA_EXPORT extern const char kAlsaOutputDevice[];
#endif

#if defined(OS_MACOSX)
MEDIA_EXPORT extern const char kDisableMainThreadAudio[];
MEDIA_EXPORT extern const char kEnableAVFoundation[];
#endif

#if defined(OS_WIN)
MEDIA_EXPORT extern const char kEnableExclusiveAudio[];
MEDIA_EXPORT extern const char kForceDirectShowVideoCapture[];
MEDIA_EXPORT extern const char kForceWaveAudio[];
MEDIA_EXPORT extern const char kTrySupportedChannelLayouts[];
MEDIA_EXPORT extern const char kWaveOutBuffers[];
#endif

#if defined(USE_CRAS)
MEDIA_EXPORT extern const char kUseCras[];
#endif

MEDIA_EXPORT extern const char kDisableSystemSoundsManager[];

<<<<<<< HEAD
=======
MEDIA_EXPORT extern const char kUseFileForFakeVideoCapture[];

>>>>>>> 8c15b39e
}  // namespace switches

#endif  // MEDIA_BASE_MEDIA_SWITCHES_H_<|MERGE_RESOLUTION|>--- conflicted
+++ resolved
@@ -57,11 +57,8 @@
 
 MEDIA_EXPORT extern const char kDisableSystemSoundsManager[];
 
-<<<<<<< HEAD
-=======
 MEDIA_EXPORT extern const char kUseFileForFakeVideoCapture[];
 
->>>>>>> 8c15b39e
 }  // namespace switches
 
 #endif  // MEDIA_BASE_MEDIA_SWITCHES_H_