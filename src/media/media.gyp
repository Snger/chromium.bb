# Copyright (c) 2012 The Chromium Authors. All rights reserved.
# Use of this source code is governed by a BSD-style license that can be
# found in the LICENSE file.

{
  'variables': {
    'chromium_code': 1,
    # Override to dynamically link the cras (ChromeOS audio) library.
    'use_cras%': 0,
    # Option e.g. for Linux distributions to link pulseaudio directly
    # (DT_NEEDED) instead of using dlopen. This helps with automated
    # detection of ABI mismatches and prevents silent errors.
    'linux_link_pulseaudio%': 0,
    'conditions': [
      ['OS=="android" or OS=="ios"', {
        # Android and iOS don't use ffmpeg.
        'media_use_ffmpeg%': 0,
        # Android and iOS don't use libvpx.
        'media_use_libvpx%': 0,
      }, {  # 'OS!="android" and OS!="ios"'
        'media_use_ffmpeg%': 1,
        'media_use_libvpx%': 1,
      }],
      # ALSA usage.
      ['OS=="linux" or OS=="freebsd" or OS=="solaris"', {
        'use_alsa%': 1,
      }, {
        'use_alsa%': 0,
      }],
      ['os_posix==1 and OS!="mac" and OS!="ios" and OS!="android" and chromeos!=1', {
        'use_pulseaudio%': 1,
      }, {
        'use_pulseaudio%': 0,
      }],
    ],
  },
  'targets': [
    {
      'target_name': 'media',
      'type': '<(component)',
      'dependencies': [
        '../base/base.gyp:base',
        '../crypto/crypto.gyp:crypto',
        '../skia/skia.gyp:skia',
        '../third_party/opus/opus.gyp:opus',
        '../ui/ui.gyp:ui',
        '../url/url.gyp:url_lib',
      ],
      'defines': [
        'MEDIA_IMPLEMENTATION',
      ],
      'include_dirs': [
        '..',
      ],
      'sources': [
        'audio/agc_audio_stream.h',
        'audio/android/audio_manager_android.cc',
        'audio/android/audio_manager_android.h',
        'audio/android/opensles_input.cc',
        'audio/android/opensles_input.h',
        'audio/android/opensles_output.cc',
        'audio/android/opensles_output.h',
        'audio/async_socket_io_handler.h',
        'audio/async_socket_io_handler_posix.cc',
        'audio/async_socket_io_handler_win.cc',
        'audio/audio_buffers_state.cc',
        'audio/audio_buffers_state.h',
        'audio/audio_device_name.cc',
        'audio/audio_device_name.h',
        'audio/audio_device_thread.cc',
        'audio/audio_device_thread.h',
        'audio/audio_input_controller.cc',
        'audio/audio_input_controller.h',
        'audio/audio_input_device.cc',
        'audio/audio_input_device.h',
        'audio/audio_input_ipc.cc',
        'audio/audio_input_ipc.h',
        'audio/audio_io.h',
        'audio/audio_manager.cc',
        'audio/audio_manager.h',
        'audio/audio_manager_base.cc',
        'audio/audio_manager_base.h',
        'audio/audio_output_controller.cc',
        'audio/audio_output_controller.h',
        'audio/audio_output_device.cc',
        'audio/audio_output_device.h',
        'audio/audio_output_dispatcher.cc',
        'audio/audio_output_dispatcher.h',
        'audio/audio_output_dispatcher_impl.cc',
        'audio/audio_output_dispatcher_impl.h',
        'audio/audio_output_ipc.cc',
        'audio/audio_output_ipc.h',
        'audio/audio_output_proxy.cc',
        'audio/audio_output_proxy.h',
        'audio/audio_output_resampler.cc',
        'audio/audio_output_resampler.h',
        'audio/audio_power_monitor.cc',
        'audio/audio_power_monitor.h',
        'audio/audio_source_diverter.h',
        'audio/audio_util.cc',
        'audio/audio_util.h',
        'audio/cras/audio_manager_cras.cc',
        'audio/cras/audio_manager_cras.h',
        'audio/cras/cras_input.cc',
        'audio/cras/cras_input.h',
        'audio/cras/cras_unified.cc',
        'audio/cras/cras_unified.h',
        'audio/cross_process_notification.cc',
        'audio/cross_process_notification.h',
        'audio/cross_process_notification_posix.cc',
        'audio/cross_process_notification_win.cc',
        'audio/fake_audio_consumer.cc',
        'audio/fake_audio_consumer.h',
        'audio/fake_audio_input_stream.cc',
        'audio/fake_audio_input_stream.h',
        'audio/fake_audio_output_stream.cc',
        'audio/fake_audio_output_stream.h',
        'audio/ios/audio_manager_ios.h',
        'audio/ios/audio_manager_ios.mm',
        'audio/ios/audio_session_util_ios.h',
        'audio/ios/audio_session_util_ios.mm',
        'audio/linux/alsa_input.cc',
        'audio/linux/alsa_input.h',
        'audio/linux/alsa_output.cc',
        'audio/linux/alsa_output.h',
        'audio/linux/alsa_util.cc',
        'audio/linux/alsa_util.h',
        'audio/linux/alsa_wrapper.cc',
        'audio/linux/alsa_wrapper.h',
        'audio/linux/audio_manager_linux.cc',
        'audio/linux/audio_manager_linux.h',
        'audio/mac/aggregate_device_manager.cc',
        'audio/mac/aggregate_device_manager.h',
        'audio/mac/audio_auhal_mac.cc',
        'audio/mac/audio_auhal_mac.h',
        'audio/mac/audio_device_listener_mac.cc',
        'audio/mac/audio_device_listener_mac.h',
        'audio/mac/audio_input_mac.cc',
        'audio/mac/audio_input_mac.h',
        'audio/mac/audio_low_latency_input_mac.cc',
        'audio/mac/audio_low_latency_input_mac.h',
        'audio/mac/audio_low_latency_output_mac.cc',
        'audio/mac/audio_low_latency_output_mac.h',
        'audio/mac/audio_manager_mac.cc',
        'audio/mac/audio_manager_mac.h',
        'audio/mac/audio_synchronized_mac.cc',
        'audio/mac/audio_synchronized_mac.h',
        'audio/mac/audio_unified_mac.cc',
        'audio/mac/audio_unified_mac.h',
        'audio/null_audio_sink.cc',
        'audio/null_audio_sink.h',
        'audio/openbsd/audio_manager_openbsd.cc',
        'audio/openbsd/audio_manager_openbsd.h',
        'audio/pulse/audio_manager_pulse.cc',
        'audio/pulse/audio_manager_pulse.h',
        'audio/pulse/pulse_output.cc',
        'audio/pulse/pulse_output.h',
        'audio/pulse/pulse_input.cc',
        'audio/pulse/pulse_input.h',
        'audio/pulse/pulse_unified.cc',
        'audio/pulse/pulse_unified.h',
        'audio/pulse/pulse_util.cc',
        'audio/pulse/pulse_util.h',
        'audio/sample_rates.cc',
        'audio/sample_rates.h',
        'audio/scoped_loop_observer.cc',
        'audio/scoped_loop_observer.h',
        'audio/simple_sources.cc',
        'audio/simple_sources.h',
        'audio/virtual_audio_input_stream.cc',
        'audio/virtual_audio_input_stream.h',
        'audio/virtual_audio_output_stream.cc',
        'audio/virtual_audio_output_stream.h',
        'audio/win/audio_device_listener_win.cc',
        'audio/win/audio_device_listener_win.h',
        'audio/win/audio_low_latency_input_win.cc',
        'audio/win/audio_low_latency_input_win.h',
        'audio/win/audio_low_latency_output_win.cc',
        'audio/win/audio_low_latency_output_win.h',
        'audio/win/audio_manager_win.cc',
        'audio/win/audio_manager_win.h',
        'audio/win/audio_unified_win.cc',
        'audio/win/audio_unified_win.h',
        'audio/win/avrt_wrapper_win.cc',
        'audio/win/avrt_wrapper_win.h',
        'audio/win/device_enumeration_win.cc',
        'audio/win/device_enumeration_win.h',
        'audio/win/core_audio_util_win.cc',
        'audio/win/core_audio_util_win.h',
        'audio/win/wavein_input_win.cc',
        'audio/win/wavein_input_win.h',
        'audio/win/waveout_output_win.cc',
        'audio/win/waveout_output_win.h',
        'base/android/demuxer_stream_player_params.cc',
        'base/android/demuxer_stream_player_params.h',
        'base/android/media_player_manager.h',
        'base/android/media_resource_getter.cc',
        'base/android/media_resource_getter.h',
        'base/audio_buffer.cc',
        'base/audio_buffer.h',
        'base/audio_buffer_queue.cc',
        'base/audio_buffer_queue.h',
        'base/audio_capturer_source.h',
        'base/audio_converter.cc',
        'base/audio_converter.h',
        'base/audio_decoder.cc',
        'base/audio_decoder.h',
        'base/audio_decoder_config.cc',
        'base/audio_decoder_config.h',
        'base/audio_fifo.cc',
        'base/audio_fifo.h',
        'base/audio_hardware_config.cc',
        'base/audio_hardware_config.h',
        'base/audio_hash.cc',
        'base/audio_hash.h',
        'base/audio_pull_fifo.cc',
        'base/audio_pull_fifo.h',
        'base/audio_renderer.cc',
        'base/audio_renderer.h',
        'base/audio_renderer_sink.h',
        'base/audio_renderer_mixer.cc',
        'base/audio_renderer_mixer.h',
        'base/audio_renderer_mixer_input.cc',
        'base/audio_renderer_mixer_input.h',
        'base/audio_splicer.cc',
        'base/audio_splicer.h',
        'base/audio_timestamp_helper.cc',
        'base/audio_timestamp_helper.h',
        'base/bind_to_loop.h',
        'base/bitstream_buffer.h',
        'base/bit_reader.cc',
        'base/bit_reader.h',
        'base/buffers.h',
        'base/byte_queue.cc',
        'base/byte_queue.h',
        'base/channel_mixer.cc',
        'base/channel_mixer.h',
        'base/clock.cc',
        'base/clock.h',
        'base/container_names.cc',
        'base/container_names.h',
        'base/data_buffer.cc',
        'base/data_buffer.h',
        'base/data_source.cc',
        'base/data_source.h',
        'base/decoder_buffer.cc',
        'base/decoder_buffer.h',
        'base/decoder_buffer_queue.cc',
        'base/decoder_buffer_queue.h',
        'base/decryptor.cc',
        'base/decryptor.h',
        'base/decrypt_config.cc',
        'base/decrypt_config.h',
        'base/demuxer.cc',
        'base/demuxer.h',
        'base/demuxer_stream.cc',
        'base/demuxer_stream.h',
        'base/djb2.cc',
        'base/djb2.h',
        'base/filter_collection.cc',
        'base/filter_collection.h',
        'base/media.cc',
        'base/media.h',
        'base/media_file_checker.cc',
        'base/media_file_checker.h',
        'base/media_keys.cc',
        'base/media_keys.h',
        'base/media_log.cc',
        'base/media_log.h',
        'base/media_log_event.h',
        'base/media_posix.cc',
        'base/media_switches.cc',
        'base/media_switches.h',
        'base/media_win.cc',
        'base/multi_channel_resampler.cc',
        'base/multi_channel_resampler.h',
        'base/pipeline.cc',
        'base/pipeline.h',
        'base/pipeline_status.cc',
        'base/pipeline_status.h',
        'base/ranges.cc',
        'base/ranges.h',
        'base/sample_format.cc',
        'base/sample_format.h',
        'base/scoped_histogram_timer.h',
        'base/seekable_buffer.cc',
        'base/seekable_buffer.h',
        'base/serial_runner.cc',
        'base/serial_runner.h',
        'base/simd/convert_rgb_to_yuv.h',
        'base/simd/convert_rgb_to_yuv_c.cc',
        'base/simd/convert_yuv_to_rgb.h',
        'base/simd/convert_yuv_to_rgb_c.cc',
        'base/simd/filter_yuv.h',
        'base/simd/filter_yuv_c.cc',
        'base/simd/yuv_to_rgb_table.cc',
        'base/simd/yuv_to_rgb_table.h',
        'base/sinc_resampler.cc',
        'base/sinc_resampler.h',
        'base/stream_parser.cc',
        'base/stream_parser.h',
        'base/stream_parser_buffer.cc',
        'base/stream_parser_buffer.h',
        'base/text_track.h',
        'base/video_decoder.cc',
        'base/video_decoder.h',
        'base/video_decoder_config.cc',
        'base/video_decoder_config.h',
        'base/video_frame.cc',
        'base/video_frame.h',
        'base/video_renderer.cc',
        'base/video_renderer.h',
        'base/video_util.cc',
        'base/video_util.h',
        'base/yuv_convert.cc',
        'base/yuv_convert.h',
        'cdm/aes_decryptor.cc',
        'cdm/aes_decryptor.h',
        'ffmpeg/ffmpeg_common.cc',
        'ffmpeg/ffmpeg_common.h',
        'filters/audio_decoder_selector.cc',
        'filters/audio_decoder_selector.h',
        'filters/audio_file_reader.cc',
        'filters/audio_file_reader.h',
        'filters/audio_renderer_algorithm.cc',
        'filters/audio_renderer_algorithm.h',
        'filters/audio_renderer_impl.cc',
        'filters/audio_renderer_impl.h',
        'filters/blocking_url_protocol.cc',
        'filters/blocking_url_protocol.h',
        'filters/chunk_demuxer.cc',
        'filters/chunk_demuxer.h',
        'filters/decrypting_audio_decoder.cc',
        'filters/decrypting_audio_decoder.h',
        'filters/decrypting_demuxer_stream.cc',
        'filters/decrypting_demuxer_stream.h',
        'filters/decrypting_video_decoder.cc',
        'filters/decrypting_video_decoder.h',
        'filters/ffmpeg_audio_decoder.cc',
        'filters/ffmpeg_audio_decoder.h',
        'filters/ffmpeg_demuxer.cc',
        'filters/ffmpeg_demuxer.h',
        'filters/ffmpeg_glue.cc',
        'filters/ffmpeg_glue.h',
        'filters/ffmpeg_h264_to_annex_b_bitstream_converter.cc',
        'filters/ffmpeg_h264_to_annex_b_bitstream_converter.h',
        'filters/ffmpeg_video_decoder.cc',
        'filters/ffmpeg_video_decoder.h',
        'filters/file_data_source.cc',
        'filters/file_data_source.h',
        'filters/gpu_video_decoder.cc',
        'filters/gpu_video_decoder.h',
        'filters/gpu_video_decoder_factories.cc',
        'filters/gpu_video_decoder_factories.h',
        'filters/h264_to_annex_b_bitstream_converter.cc',
        'filters/h264_to_annex_b_bitstream_converter.h',
        'filters/in_memory_url_protocol.cc',
        'filters/in_memory_url_protocol.h',
        'filters/opus_audio_decoder.cc',
        'filters/opus_audio_decoder.h',
        'filters/skcanvas_video_renderer.cc',
        'filters/skcanvas_video_renderer.h',
        'filters/source_buffer_stream.cc',
        'filters/source_buffer_stream.h',
        'filters/stream_parser_factory.cc',
        'filters/stream_parser_factory.h',
        'filters/video_decoder_selector.cc',
        'filters/video_decoder_selector.h',
        'filters/video_frame_stream.cc',
        'filters/video_frame_stream.h',
        'filters/video_renderer_base.cc',
        'filters/video_renderer_base.h',
        'filters/vpx_video_decoder.cc',
        'filters/vpx_video_decoder.h',
        'midi/midi_manager.h',
        'midi/midi_manager.cc',
        'midi/midi_manager_mac.h',
        'midi/midi_manager_mac.cc',
        'midi/midi_port_info.h',
        'midi/midi_port_info.cc',
        'video/capture/android/video_capture_device_android.cc',
        'video/capture/android/video_capture_device_android.h',
        'video/capture/fake_video_capture_device.cc',
        'video/capture/fake_video_capture_device.h',
        'video/capture/linux/video_capture_device_linux.cc',
        'video/capture/linux/video_capture_device_linux.h',
        'video/capture/mac/video_capture_device_mac.h',
        'video/capture/mac/video_capture_device_mac.mm',
        'video/capture/mac/video_capture_device_qtkit_mac.h',
        'video/capture/mac/video_capture_device_qtkit_mac.mm',

        'video/capture/video_capture.h',
        'video/capture/video_capture_device.cc',
        'video/capture/video_capture_device.h',
        'video/capture/video_capture_device_dummy.cc',
        'video/capture/video_capture_device_dummy.h',
        'video/capture/video_capture_proxy.cc',
        'video/capture/video_capture_proxy.h',
        'video/capture/video_capture_types.h',
        'video/capture/win/capability_list_win.cc',
        'video/capture/win/capability_list_win.h',
        'video/capture/win/filter_base_win.cc',
        'video/capture/win/filter_base_win.h',
        'video/capture/win/pin_base_win.cc',
        'video/capture/win/pin_base_win.h',
        'video/capture/win/sink_filter_observer_win.h',
        'video/capture/win/sink_filter_win.cc',
        'video/capture/win/sink_filter_win.h',
        'video/capture/win/sink_input_pin_win.cc',
        'video/capture/win/sink_input_pin_win.h',
        'video/capture/win/video_capture_device_mf_win.cc',
        'video/capture/win/video_capture_device_mf_win.h',
        'video/capture/win/video_capture_device_win.cc',
        'video/capture/win/video_capture_device_win.h',
        'video/picture.cc',
        'video/picture.h',
        'video/video_decode_accelerator.cc',
        'video/video_decode_accelerator.h',
        'webm/webm_audio_client.cc',
        'webm/webm_audio_client.h',
        'webm/webm_cluster_parser.cc',
        'webm/webm_cluster_parser.h',
        'webm/webm_constants.cc',
        'webm/webm_constants.h',
        'webm/webm_content_encodings.cc',
        'webm/webm_content_encodings.h',
        'webm/webm_content_encodings_client.cc',
        'webm/webm_content_encodings_client.h',
        'webm/webm_crypto_helpers.cc',
        'webm/webm_crypto_helpers.h',
        'webm/webm_info_parser.cc',
        'webm/webm_info_parser.h',
        'webm/webm_parser.cc',
        'webm/webm_parser.h',
        'webm/webm_stream_parser.cc',
        'webm/webm_stream_parser.h',
        'webm/webm_tracks_parser.cc',
        'webm/webm_tracks_parser.h',
        'webm/webm_video_client.cc',
        'webm/webm_video_client.h',
        'webm/webm_webvtt_parser.cc',
        'webm/webm_webvtt_parser.h'
      ],
      'direct_dependent_settings': {
        'include_dirs': [
          '..',
        ],
      },
      'conditions': [
        ['arm_neon==1', {
          'defines': [
            'USE_NEON'
          ],
        }],
        ['OS!="ios"', {
          'dependencies': [
            '../base/third_party/dynamic_annotations/dynamic_annotations.gyp:dynamic_annotations',
            '../gpu/gpu.gyp:command_buffer_common',
            'shared_memory_support',
          ],
        }],
        ['media_use_ffmpeg==1', {
          'dependencies': [
            '../third_party/ffmpeg/ffmpeg.gyp:ffmpeg',
          ],
        }, {  # media_use_ffmpeg==0
          # Exclude the sources that depend on ffmpeg.
          'sources!': [
            'base/container_names.cc',
            'base/container_names.h',
            'base/media_file_checker.cc',
            'base/media_file_checker.h',
            'base/media_posix.cc',
            'ffmpeg/ffmpeg_common.cc',
            'ffmpeg/ffmpeg_common.h',
            'filters/audio_file_reader.cc',
            'filters/audio_file_reader.h',
            'filters/blocking_url_protocol.cc',
            'filters/blocking_url_protocol.h',
            'filters/ffmpeg_audio_decoder.cc',
            'filters/ffmpeg_audio_decoder.h',
            'filters/ffmpeg_demuxer.cc',
            'filters/ffmpeg_demuxer.h',
            'filters/ffmpeg_glue.cc',
            'filters/ffmpeg_glue.h',
            'filters/ffmpeg_h264_to_annex_b_bitstream_converter.cc',
            'filters/ffmpeg_h264_to_annex_b_bitstream_converter.h',
            'filters/ffmpeg_video_decoder.cc',
            'filters/ffmpeg_video_decoder.h',
          ],
        }],
        ['media_use_libvpx==1', {
          'dependencies': [
            '<(DEPTH)/third_party/libvpx/libvpx.gyp:libvpx',
          ],
        }, {  # media_use_libvpx==0
          'direct_dependent_settings': {
            'defines': [
              'MEDIA_DISABLE_LIBVPX',
            ],
          },
          # Exclude the sources that depend on libvpx.
          'sources!': [
            'filters/vpx_video_decoder.cc',
            'filters/vpx_video_decoder.h',
          ],
        }],
        ['OS=="ios"', {
          'includes': [
            # For shared_memory_support_sources variable.
            'shared_memory_support.gypi',
          ],
          'sources': [
            'base/media_stub.cc',
            # These sources are normally built via a dependency on the
            # shared_memory_support target, but that target is not built on iOS.
            # Instead, directly build only the files that are needed for iOS.
            '<@(shared_memory_support_sources)',
          ],
          'sources/': [
            # Exclude everything but iOS-specific files.
            ['exclude', '\\.(cc|mm)$'],
            ['include', '_ios\\.(cc|mm)$'],
            ['include', '(^|/)ios/'],
            # Re-include specific pieces.
            # iOS support is limited to audio input only.
            ['include', '^audio/audio_buffers_state\\.'],
            ['include', '^audio/audio_input_controller\\.'],
            ['include', '^audio/audio_manager\\.'],
            ['include', '^audio/audio_manager_base\\.'],
            ['include', '^audio/audio_parameters\\.'],
            ['include', '^audio/fake_audio_consumer\\.'],
            ['include', '^audio/fake_audio_input_stream\\.'],
            ['include', '^audio/fake_audio_output_stream\\.'],
            ['include', '^base/audio_bus\\.'],
            ['include', '^base/channel_layout\\.'],
            ['include', '^base/media\\.cc$'],
            ['include', '^base/media_stub\\.cc$'],
            ['include', '^base/media_switches\\.'],
            ['include', '^base/vector_math\\.'],
          ],
          'link_settings': {
            'libraries': [
              '$(SDKROOT)/System/Library/Frameworks/AudioToolbox.framework',
              '$(SDKROOT)/System/Library/Frameworks/AVFoundation.framework',
              '$(SDKROOT)/System/Library/Frameworks/CoreAudio.framework',
              '$(SDKROOT)/System/Library/Frameworks/CoreMIDI.framework',
            ],
          },
        }],
        ['OS=="android"', {
          'link_settings': {
            'libraries': [
              '-lOpenSLES',
            ],
          },
          'include_dirs': [
            '<(SHARED_INTERMEDIATE_DIR)/media',
          ],
          'dependencies': [
            'media_android_jni_headers',
            'player_android',
            'video_capture_android_jni_headers',
          ],
          'sources': [
            'base/media.cc',
            'base/media.h',
            'base/media_stub.cc',
          ],
          'conditions': [
            ['android_webview_build==0', {
              'dependencies': [
                'media_java',
              ],
            }],
          ],
        }],
        # A simple WebM encoder for animated avatars on ChromeOS.
        ['chromeos==1', {
          'dependencies': [
            '../third_party/libvpx/libvpx.gyp:libvpx',
            '../third_party/libyuv/libyuv.gyp:libyuv',
          ],
          'sources': [
            'webm/chromeos/ebml_writer.cc',
            'webm/chromeos/ebml_writer.h',
            'webm/chromeos/webm_encoder.cc',
            'webm/chromeos/webm_encoder.h',
          ],
        }],
        ['use_alsa==1', {
          'link_settings': {
            'libraries': [
              '-lasound',
            ],
          },
        }, { # use_alsa==0
          'sources/': [ ['exclude', '/alsa_'],
                      ['exclude', '/audio_manager_linux'] ],
        }],
        ['OS!="openbsd"', {
          'sources!': [
            'audio/openbsd/audio_manager_openbsd.cc',
            'audio/openbsd/audio_manager_openbsd.h',
          ],
        }],
        ['OS=="linux"', {
          'variables': {
            'conditions': [
              ['sysroot!=""', {
                'pkg-config': '../build/linux/pkg-config-wrapper "<(sysroot)" "<(target_arch)"',
              }, {
                'pkg-config': 'pkg-config'
              }],
            ],
          },
          'conditions': [
            ['use_x11==1', {
              'link_settings': {
                'libraries': [
                  '-lX11',
                  '-lXdamage',
                  '-lXext',
                  '-lXfixes',
                ],
              },
            }],
            ['use_cras==1', {
              'cflags': [
                '<!@(<(pkg-config) --cflags libcras)',
              ],
              'link_settings': {
                'libraries': [
                  '<!@(<(pkg-config) --libs libcras)',
                ],
              },
              'defines': [
                'USE_CRAS',
              ],
            }, {  # else: use_cras==0
              'sources!': [
                'audio/cras/audio_manager_cras.cc',
                'audio/cras/audio_manager_cras.h',
                'audio/cras/cras_input.cc',
                'audio/cras/cras_input.h',
                'audio/cras/cras_unified.cc',
                'audio/cras/cras_unified.h',
              ],
            }],
          ],
        }],
        ['OS!="linux"', {
          'sources!': [
            'audio/cras/audio_manager_cras.cc',
            'audio/cras/audio_manager_cras.h',
            'audio/cras/cras_input.cc',
            'audio/cras/cras_input.h',
            'audio/cras/cras_unified.cc',
            'audio/cras/cras_unified.h',
          ],
        }],
        ['use_pulseaudio==1', {
          'cflags': [
            '<!@(pkg-config --cflags libpulse)',
          ],
          'defines': [
            'USE_PULSEAUDIO',
          ],
          'conditions': [
            ['linux_link_pulseaudio==0', {
              'defines': [
                'DLOPEN_PULSEAUDIO',
              ],
              'variables': {
                'generate_stubs_script': '../tools/generate_stubs/generate_stubs.py',
                'extra_header': 'audio/pulse/pulse_stub_header.fragment',
                'sig_files': ['audio/pulse/pulse.sigs'],
                'outfile_type': 'posix_stubs',
                'stubs_filename_root': 'pulse_stubs',
                'project_path': 'media/audio/pulse',
                'intermediate_dir': '<(INTERMEDIATE_DIR)',
                'output_root': '<(SHARED_INTERMEDIATE_DIR)/pulse',
              },
              'include_dirs': [
                '<(output_root)',
              ],
              'actions': [
                {
                  'action_name': 'generate_stubs',
                  'inputs': [
                    '<(generate_stubs_script)',
                    '<(extra_header)',
                    '<@(sig_files)',
                  ],
                  'outputs': [
                    '<(intermediate_dir)/<(stubs_filename_root).cc',
                    '<(output_root)/<(project_path)/<(stubs_filename_root).h',
                  ],
                  'action': ['python',
                             '<(generate_stubs_script)',
                             '-i', '<(intermediate_dir)',
                             '-o', '<(output_root)/<(project_path)',
                             '-t', '<(outfile_type)',
                             '-e', '<(extra_header)',
                             '-s', '<(stubs_filename_root)',
                             '-p', '<(project_path)',
                             '<@(_inputs)',
                  ],
                  'process_outputs_as_sources': 1,
                  'message': 'Generating Pulse stubs for dynamic loading.',
                },
              ],
              'conditions': [
                # Linux/Solaris need libdl for dlopen() and friends.
                ['OS=="linux" or OS=="solaris"', {
                  'link_settings': {
                    'libraries': [
                      '-ldl',
                    ],
                  },
                }],
              ],
            }, {  # else: linux_link_pulseaudio==0
              'link_settings': {
                'ldflags': [
                  '<!@(pkg-config --libs-only-L --libs-only-other libpulse)',
                ],
                'libraries': [
                  '<!@(pkg-config --libs-only-l libpulse)',
                ],
              },
            }],
          ],
        }, {  # else: use_pulseaudio==0
          'sources!': [
            'audio/pulse/audio_manager_pulse.cc',
            'audio/pulse/audio_manager_pulse.h',
            'audio/pulse/pulse_input.cc',
            'audio/pulse/pulse_input.h',
            'audio/pulse/pulse_output.cc',
            'audio/pulse/pulse_output.h',
            'audio/pulse/pulse_unified.cc',
            'audio/pulse/pulse_unified.h',
            'audio/pulse/pulse_util.cc',
            'audio/pulse/pulse_util.h',
          ],
        }],
        ['os_posix==1', {
          'sources!': [
            'video/capture/video_capture_device_dummy.cc',
            'video/capture/video_capture_device_dummy.h',
          ],
        }],
        ['OS=="mac"', {
          'link_settings': {
            'libraries': [
              '$(SDKROOT)/System/Library/Frameworks/AudioToolbox.framework',
              '$(SDKROOT)/System/Library/Frameworks/AudioUnit.framework',
              '$(SDKROOT)/System/Library/Frameworks/CoreAudio.framework',
              '$(SDKROOT)/System/Library/Frameworks/CoreMIDI.framework',
              '$(SDKROOT)/System/Library/Frameworks/CoreVideo.framework',
              '$(SDKROOT)/System/Library/Frameworks/OpenGL.framework',
              '$(SDKROOT)/System/Library/Frameworks/QTKit.framework',
            ],
          },
        }],
        ['OS=="win"', {
          'sources!': [
            'video/capture/video_capture_device_dummy.cc',
            'video/capture/video_capture_device_dummy.h',
          ],
          'link_settings':  {
            'libraries': [
              '-lmf.lib',
              '-lmfplat.lib',
              '-lmfreadwrite.lib',
              '-lmfuuid.lib',
            ],
          },
          # Specify delayload for media.dll.
          'msvs_settings': {
            'VCLinkerTool': {
              'DelayLoadDLLs': [
                'mf.dll',
                'mfplat.dll',
                'mfreadwrite.dll',
              ],
            },
          },
          # Specify delayload for components that link with media.lib.
          'all_dependent_settings': {
            'msvs_settings': {
              'VCLinkerTool': {
                'DelayLoadDLLs': [
                  'mf.dll',
                  'mfplat.dll',
                  'mfreadwrite.dll',
                ],
              },
            },
          },
          # TODO(wolenetz): Fix size_t to int truncations in win64. See
          # http://crbug.com/171009
          'conditions': [
            ['target_arch=="x64"', {
              'msvs_disabled_warnings': [ 4267, ],
            }],
          ],
        }],
        ['proprietary_codecs==1 or branding=="Chrome"', {
          'sources': [
            'mp4/aac.cc',
            'mp4/aac.h',
            'mp4/avc.cc',
            'mp4/avc.h',
            'mp4/box_definitions.cc',
            'mp4/box_definitions.h',
            'mp4/box_reader.cc',
            'mp4/box_reader.h',
            'mp4/cenc.cc',
            'mp4/cenc.h',
            'mp4/es_descriptor.cc',
            'mp4/es_descriptor.h',
            'mp4/mp4_stream_parser.cc',
            'mp4/mp4_stream_parser.h',
            'mp4/offset_byte_queue.cc',
            'mp4/offset_byte_queue.h',
            'mp4/track_run_iterator.cc',
            'mp4/track_run_iterator.h',
          ],
        }],
        ['toolkit_uses_gtk==1', {
          'dependencies': [
            '../build/linux/system.gyp:gtk',
          ],
        }],
        # ios check is necessary due to http://crbug.com/172682.
        ['OS!="ios" and (target_arch=="ia32" or target_arch=="x64")', {
          'dependencies': [
            'media_asm',
            'media_mmx',
            'media_sse',
            'media_sse2',
          ],
          'sources': [
            'base/simd/convert_yuv_to_rgb_x86.cc',
          ],
        }],
        ['google_tv==1', {
          'defines': [
            'ENABLE_EAC3_PLAYBACK',
          ],
        }],
      ],
      'target_conditions': [
        ['OS=="ios"', {
          'sources/': [
            # Pull in specific Mac files for iOS (which have been filtered out
            # by file name rules).
            ['include', '^audio/mac/audio_input_mac\\.'],
          ],
        }],
      ],
    },
    {
      'target_name': 'media_unittests',
      'type': '<(gtest_target_type)',
      'dependencies': [
        'media',
        'media_test_support',
        '../base/base.gyp:base',
        '../base/base.gyp:base_i18n',
        '../base/base.gyp:test_support_base',
        '../skia/skia.gyp:skia',
        '../testing/gtest.gyp:gtest',
        '../ui/ui.gyp:ui',
      ],
      'sources': [
        'audio/async_socket_io_handler_unittest.cc',
        'audio/audio_input_controller_unittest.cc',
        'audio/audio_input_device_unittest.cc',
        'audio/audio_input_unittest.cc',
        'audio/audio_input_volume_unittest.cc',
        'audio/audio_low_latency_input_output_unittest.cc',
        'audio/audio_output_controller_unittest.cc',
        'audio/audio_output_device_unittest.cc',
        'audio/audio_output_proxy_unittest.cc',
        'audio/audio_parameters_unittest.cc',
        'audio/audio_power_monitor_unittest.cc',
        'audio/cross_process_notification_unittest.cc',
        'audio/fake_audio_consumer_unittest.cc',
        'audio/ios/audio_manager_ios_unittest.cc',
        'audio/linux/alsa_output_unittest.cc',
        'audio/mac/audio_auhal_mac_unittest.cc',
        'audio/mac/audio_device_listener_mac_unittest.cc',
        'audio/mac/audio_low_latency_input_mac_unittest.cc',
        'audio/simple_sources_unittest.cc',
        'audio/virtual_audio_input_stream_unittest.cc',
        'audio/virtual_audio_output_stream_unittest.cc',
        'audio/win/audio_device_listener_win_unittest.cc',
        'audio/win/audio_low_latency_input_win_unittest.cc',
        'audio/win/audio_low_latency_output_win_unittest.cc',
        'audio/win/audio_output_win_unittest.cc',
        'audio/win/audio_unified_win_unittest.cc',
        'audio/win/core_audio_util_win_unittest.cc',
        'base/android/media_codec_bridge_unittest.cc',
        'base/android/media_source_player_unittest.cc',
        'base/audio_buffer_unittest.cc',
        'base/audio_buffer_queue_unittest.cc',
        'base/audio_bus_unittest.cc',
        'base/audio_converter_unittest.cc',
        'base/audio_fifo_unittest.cc',
        'base/audio_hardware_config_unittest.cc',
        'base/audio_hash_unittest.cc',
        'base/audio_pull_fifo_unittest.cc',
        'base/audio_renderer_mixer_input_unittest.cc',
        'base/audio_renderer_mixer_unittest.cc',
        'base/audio_splicer_unittest.cc',
        'base/audio_timestamp_helper_unittest.cc',
        'base/bind_to_loop_unittest.cc',
        'base/bit_reader_unittest.cc',
        'base/callback_holder.h',
        'base/callback_holder_unittest.cc',
        'base/channel_mixer_unittest.cc',
        'base/clock_unittest.cc',
        'base/container_names_unittest.cc',
        'base/data_buffer_unittest.cc',
        'base/decoder_buffer_queue_unittest.cc',
        'base/decoder_buffer_unittest.cc',
        'base/djb2_unittest.cc',
        'base/gmock_callback_support_unittest.cc',
        'base/media_file_checker_unittest.cc',
        'base/multi_channel_resampler_unittest.cc',
        'base/pipeline_unittest.cc',
        'base/ranges_unittest.cc',
        'base/run_all_unittests.cc',
        'base/scoped_histogram_timer_unittest.cc',
        'base/seekable_buffer_unittest.cc',
        'base/sinc_resampler_unittest.cc',
        'base/test_data_util.cc',
        'base/test_data_util.h',
        'base/vector_math_testing.h',
        'base/vector_math_unittest.cc',
        'base/video_frame_unittest.cc',
        'base/video_util_unittest.cc',
        'base/yuv_convert_unittest.cc',
        'cdm/aes_decryptor_unittest.cc',
        'ffmpeg/ffmpeg_common_unittest.cc',
        'filters/audio_decoder_selector_unittest.cc',
        'filters/audio_file_reader_unittest.cc',
        'filters/audio_renderer_algorithm_unittest.cc',
        'filters/audio_renderer_impl_unittest.cc',
        'filters/blocking_url_protocol_unittest.cc',
        'filters/chunk_demuxer_unittest.cc',
        'filters/decrypting_audio_decoder_unittest.cc',
        'filters/decrypting_demuxer_stream_unittest.cc',
        'filters/decrypting_video_decoder_unittest.cc',
        'filters/fake_demuxer_stream.cc',
        'filters/fake_demuxer_stream.h',
        'filters/fake_demuxer_stream_unittest.cc',
        'filters/fake_video_decoder.cc',
        'filters/fake_video_decoder.h',
        'filters/fake_video_decoder_unittest.cc',
        'filters/ffmpeg_audio_decoder_unittest.cc',
        'filters/ffmpeg_demuxer_unittest.cc',
        'filters/ffmpeg_glue_unittest.cc',
        'filters/ffmpeg_h264_to_annex_b_bitstream_converter_unittest.cc',
        'filters/ffmpeg_video_decoder_unittest.cc',
        'filters/file_data_source_unittest.cc',
        'filters/h264_to_annex_b_bitstream_converter_unittest.cc',
        'filters/pipeline_integration_test.cc',
        'filters/pipeline_integration_test_base.cc',
        'filters/skcanvas_video_renderer_unittest.cc',
        'filters/source_buffer_stream_unittest.cc',
        'filters/video_decoder_selector_unittest.cc',
        'filters/video_frame_stream_unittest.cc',
        'filters/video_renderer_base_unittest.cc',
        'video/capture/video_capture_device_unittest.cc',
        'webm/cluster_builder.cc',
        'webm/cluster_builder.h',
        'webm/tracks_builder.cc',
        'webm/tracks_builder.h',
        'webm/webm_cluster_parser_unittest.cc',
        'webm/webm_content_encodings_client_unittest.cc',
        'webm/webm_parser_unittest.cc',
        'webm/webm_tracks_parser_unittest.cc',
        'webm/webm_webvtt_parser_unittest.cc',
      ],
      'conditions': [
        ['arm_neon==1', {
          'defines': [
            'USE_NEON'
          ],
        }],
        ['OS!="ios"', {
          'dependencies': [
            '../gpu/gpu.gyp:command_buffer_common',
            'shared_memory_support',
          ],
        }],
        ['media_use_ffmpeg==1', {
          'dependencies': [
            '../third_party/ffmpeg/ffmpeg.gyp:ffmpeg',
          ],
        }, {  # media_use_ffmpeg== 0
          'sources!': [
            'base/media_file_checker_unittest.cc',
          ],
        }],
        ['os_posix==1 and OS!="mac" and OS!="ios"', {
          'conditions': [
            ['linux_use_tcmalloc==1', {
              'dependencies': [
                '../base/allocator/allocator.gyp:allocator',
              ],
            }],
          ],
        }],
        ['OS=="ios"', {
          'sources/': [
            ['exclude', '.*'],
            ['include', '^audio/audio_input_controller_unittest\\.cc$'],
            ['include', '^audio/audio_input_unittest\\.cc$'],
            ['include', '^audio/audio_parameters_unittest\\.cc$'],
            ['include', '^audio/ios/audio_manager_ios_unittest\\.cc$'],
            ['include', '^base/mock_reader\\.h$'],
            ['include', '^base/run_all_unittests\\.cc$'],
          ],
        }],
        ['OS=="android"', {
          'sources!': [
            'audio/audio_input_volume_unittest.cc',
            'base/container_names_unittest.cc',
            'ffmpeg/ffmpeg_common_unittest.cc',
            'filters/audio_file_reader_unittest.cc',
            'filters/blocking_url_protocol_unittest.cc',
            'filters/chunk_demuxer_unittest.cc',
            'filters/ffmpeg_audio_decoder_unittest.cc',
            'filters/ffmpeg_demuxer_unittest.cc',
            'filters/ffmpeg_glue_unittest.cc',
            'filters/ffmpeg_h264_to_annex_b_bitstream_converter_unittest.cc',
            'filters/ffmpeg_video_decoder_unittest.cc',
            'filters/pipeline_integration_test.cc',
            'filters/pipeline_integration_test_base.cc',
            'mp4/mp4_stream_parser_unittest.cc',
            'webm/webm_cluster_parser_unittest.cc',
          ],
          'conditions': [
            ['gtest_target_type=="shared_library"', {
              'dependencies': [
                '../testing/android/native_test.gyp:native_test_native_code',
                'player_android',
              ],
            }],
          ],
        }],
        ['OS=="linux"', {
          'conditions': [
            ['use_cras==1', {
              'sources': [
                'audio/cras/cras_input_unittest.cc',
                'audio/cras/cras_unified_unittest.cc',
              ],
              'defines': [
                'USE_CRAS',
              ],
            }],
          ],
        }],
        ['use_alsa==0', {
          'sources!': [
            'audio/linux/alsa_output_unittest.cc',
            'audio/audio_low_latency_input_output_unittest.cc',
          ],
        }],
        ['OS!="ios" and (target_arch=="ia32" or target_arch=="x64")', {
          'sources': [
            'base/simd/convert_rgb_to_yuv_unittest.cc',
          ],
        }],
        ['proprietary_codecs==1 or branding=="Chrome"', {
          'sources': [
            'mp4/aac_unittest.cc',
            'mp4/avc_unittest.cc',
            'mp4/box_reader_unittest.cc',
            'mp4/es_descriptor_unittest.cc',
            'mp4/mp4_stream_parser_unittest.cc',
            'mp4/offset_byte_queue_unittest.cc',
            'mp4/track_run_iterator_unittest.cc',
          ],
        }],
        # TODO(wolenetz): Fix size_t to int truncations in win64. See
        # http://crbug.com/171009
        ['OS=="win" and target_arch=="x64"', {
          'msvs_disabled_warnings': [ 4267, ],
        }],
      ],
    },
    {
      'target_name': 'media_test_support',
      'type': 'static_library',
      'dependencies': [
        'media',
        '../base/base.gyp:base',
        '../skia/skia.gyp:skia',
        '../testing/gtest.gyp:gtest',
      ],
      'sources': [
        'audio/mock_audio_manager.cc',
        'audio/mock_audio_manager.h',
        'audio/test_audio_input_controller_factory.cc',
        'audio/test_audio_input_controller_factory.h',
        'base/fake_audio_render_callback.cc',
        'base/fake_audio_render_callback.h',
        'base/gmock_callback_support.h',
        'base/mock_audio_renderer_sink.cc',
        'base/mock_audio_renderer_sink.h',
        'base/mock_data_source_host.cc',
        'base/mock_data_source_host.h',
        'base/mock_demuxer_host.cc',
        'base/mock_demuxer_host.h',
        'base/mock_filters.cc',
        'base/mock_filters.h',
        'base/test_helpers.cc',
        'base/test_helpers.h',
        'filters/mock_gpu_video_decoder_factories.cc',
        'filters/mock_gpu_video_decoder_factories.h',
        'video/mock_video_decode_accelerator.cc',
        'video/mock_video_decode_accelerator.h',
      ],
    },
  ],
  'conditions': [
    ['OS!="ios" and target_arch!="arm"', {
      'targets': [
       {
          'target_name': 'media_asm',
          'type': 'static_library',
          'sources': [
            'base/simd/convert_rgb_to_yuv_ssse3.asm',
            'base/simd/convert_yuv_to_rgb_mmx.asm',
            'base/simd/convert_yuv_to_rgb_sse.asm',
            'base/simd/convert_yuva_to_argb_mmx.asm',
            'base/simd/empty_register_state_mmx.asm',
            'base/simd/linear_scale_yuv_to_rgb_mmx.asm',
            'base/simd/linear_scale_yuv_to_rgb_sse.asm',
            'base/simd/scale_yuv_to_rgb_mmx.asm',
            'base/simd/scale_yuv_to_rgb_sse.asm',
          ],
          'conditions': [
            ['component=="shared_library"', {
              'variables': {
                'yasm_flags': ['-DEXPORT_SYMBOLS'],
              },
            }],
            ['target_arch=="x64"', {
              # Source files optimized for X64 systems.
              'sources': [
                'base/simd/linear_scale_yuv_to_rgb_mmx_x64.asm',
                'base/simd/scale_yuv_to_rgb_sse2_x64.asm',
              ],
              'variables': {
                'yasm_flags': ['-DARCH_X86_64'],
              },
            }],
            ['OS=="mac"', {
              'variables': {
                'yasm_flags': [
                  '-DPREFIX',
                  '-DMACHO',
                ],
              },
              'sources': [
                # XCode doesn't want to link a pure assembly target and will
                # fail to link when it creates an empty file list.  So add a
                # dummy file keep the linker happy.  See http://crbug.com/157073
                'base/simd/xcode_hack.c',
              ],
            }],
            ['os_posix==1 and OS!="mac"', {
              'variables': {
                'conditions': [
                  ['target_arch=="ia32"', {
                    'yasm_flags': [
                      '-DX86_32',
                      '-DELF',
                    ],
                  }, {
                    'yasm_flags': [
                      '-DELF',
                      '-DPIC',
                    ],
                  }],
                ],
              },
            }],
          ],
          'variables': {
            'yasm_output_path': '<(SHARED_INTERMEDIATE_DIR)/media',
            'yasm_flags': [
              '-DCHROMIUM',
              # In addition to the same path as source asm, let yasm %include
              # search path be relative to src/ per Chromium policy.
              '-I..',
            ],
            'yasm_includes': [
              '../third_party/x86inc/x86inc.asm',
              'base/simd/convert_rgb_to_yuv_ssse3.inc',
              'base/simd/convert_yuv_to_rgb_mmx.inc',
              'base/simd/convert_yuva_to_argb_mmx.inc',
              'base/simd/linear_scale_yuv_to_rgb_mmx.inc',
              'base/simd/media_export.asm',
              'base/simd/scale_yuv_to_rgb_mmx.inc',
            ],
          },
          'msvs_2010_disable_uldi_when_referenced': 1,
          'includes': [
            '../third_party/yasm/yasm_compile.gypi',
          ],
        },
        {
          'target_name': 'media_mmx',
          'type': 'static_library',
          'cflags': [
            '-mmmx',
          ],
          'defines': [
            'MEDIA_IMPLEMENTATION',
          ],
          'include_dirs': [
            '..',
          ],
          'conditions': [
            # TODO(jschuh): Get MMX enabled on Win64. crbug.com/179657
            ['OS!="win" or target_arch=="ia32"', {
              'sources': [
                'base/simd/filter_yuv_mmx.cc',
              ],
            }],
          ],
        },
        {
          'target_name': 'media_sse',
          'type': 'static_library',
          'cflags': [
            '-msse',
          ],
          'defines': [
            'MEDIA_IMPLEMENTATION',
          ],
          'include_dirs': [
            '..',
          ],
          'sources': [
            'base/simd/sinc_resampler_sse.cc',
          ],
        },
        {
          'target_name': 'media_sse2',
          'type': 'static_library',
          'cflags': [
            '-msse2',
          ],
          'defines': [
            'MEDIA_IMPLEMENTATION',
          ],
          'include_dirs': [
            '..',
          ],
          'sources': [
            'base/simd/convert_rgb_to_yuv_sse2.cc',
            'base/simd/convert_rgb_to_yuv_ssse3.cc',
            'base/simd/filter_yuv_sse2.cc',
          ],
        },
        {
          'target_name': 'shared_memory_support_sse',
          'type': 'static_library',
          'cflags': [
            '-msse',
          ],
          'defines': [
            'MEDIA_IMPLEMENTATION',
          ],
          'include_dirs': [
            '..',
          ],
          'sources': [
            'base/simd/vector_math_sse.cc',
          ],
        },
      ], # targets
    }],
    ['OS!="ios"', {
      'includes': [
        'media_cdm.gypi',
      ],
      'targets': [
        {
          # Minimal target for NaCl and other renderer side media clients which
          # only need to send audio data across the shared memory to the browser
          # process.
          'target_name': 'shared_memory_support',
          'type': '<(component)',
          'dependencies': [
            '../base/base.gyp:base',
          ],
          'defines': [
            'MEDIA_IMPLEMENTATION',
          ],
          'include_dirs': [
            '..',
          ],
          'includes': [
            'shared_memory_support.gypi',
          ],
          'sources': [
            '<@(shared_memory_support_sources)',
          ],
          'conditions': [
            ['arm_neon==1', {
              'defines': [
                'USE_NEON'
              ],
            }],
            ['target_arch=="ia32" or target_arch=="x64"', {
              'dependencies': [
                'shared_memory_support_sse'
              ],
            }],
          ],
        },
        {
          'target_name': 'seek_tester',
          'type': 'executable',
          'dependencies': [
            'media',
            '../base/base.gyp:base',
          ],
          'sources': [
            'tools/seek_tester/seek_tester.cc',
          ],
        },
        {
          'target_name': 'demuxer_bench',
          'type': 'executable',
          'dependencies': [
            'media',
            '../base/base.gyp:base',
          ],
          'sources': [
            'tools/demuxer_bench/demuxer_bench.cc',
          ],
          # TODO(jschuh): crbug.com/167187 fix size_t to int truncations.
          'msvs_disabled_warnings': [ 4267, ],
        },
      ],
    }],
    ['(OS=="win" or toolkit_uses_gtk==1) and use_aura!=1', {
      'targets': [
        {
          'target_name': 'shader_bench',
          'type': 'executable',
          'dependencies': [
            'media',
            '../base/base.gyp:base',
            '../ui/gl/gl.gyp:gl',
            '../ui/ui.gyp:ui',
          ],
          'sources': [
            'tools/shader_bench/cpu_color_painter.cc',
            'tools/shader_bench/cpu_color_painter.h',
            'tools/shader_bench/gpu_color_painter.cc',
            'tools/shader_bench/gpu_color_painter.h',
            'tools/shader_bench/gpu_painter.cc',
            'tools/shader_bench/gpu_painter.h',
            'tools/shader_bench/painter.cc',
            'tools/shader_bench/painter.h',
            'tools/shader_bench/shader_bench.cc',
            'tools/shader_bench/window.cc',
            'tools/shader_bench/window.h',
          ],
          'conditions': [
            ['toolkit_uses_gtk==1', {
              'dependencies': [
                '../build/linux/system.gyp:gtk',
              ],
              'sources': [
                'tools/shader_bench/window_linux.cc',
              ],
            }],
            ['OS=="win"', {
              'dependencies': [
<<<<<<< HEAD
                '../third_party/angle_dx11/src/build_angle.gyp:libEGL',
                '../third_party/angle_dx11/src/build_angle.gyp:libGLESv2',
=======
                '<(angle_path)/src/build_angle.gyp:libEGL',
>>>>>>> 6bcd3313
              ],
              'sources': [
                'tools/shader_bench/window_win.cc',
              ],
            }],
            # See http://crbug.com/162998#c4 for why this is needed.
            ['OS=="linux" and linux_use_tcmalloc==1', {
              'dependencies': [
                '../base/allocator/allocator.gyp:allocator',
              ],
            }],
          ],
          # TODO(jschuh): crbug.com/167187 fix size_t to int truncations.
          'msvs_disabled_warnings': [ 4267, ],
        },
      ],
    }],
    ['use_x11==1', {
      'targets': [
        {
          'target_name': 'player_x11',
          'type': 'executable',
          'dependencies': [
            'media',
            '../base/base.gyp:base',
            '../ui/gl/gl.gyp:gl',
            '../ui/ui.gyp:ui',
          ],
          'link_settings': {
            'libraries': [
              '-lX11',
              '-lXrender',
              '-lXext',
            ],
          },
          'conditions': [
            # Linux/Solaris need libdl for dlopen() and friends.
            ['OS=="linux" or OS=="solaris"', {
              'link_settings': {
                'libraries': [
                  '-ldl',
                ],
              },
            }],
          ],
          'sources': [
            'tools/player_x11/data_source_logger.cc',
            'tools/player_x11/data_source_logger.h',
            'tools/player_x11/gl_video_renderer.cc',
            'tools/player_x11/gl_video_renderer.h',
            'tools/player_x11/player_x11.cc',
            'tools/player_x11/x11_video_renderer.cc',
            'tools/player_x11/x11_video_renderer.h',
          ],
        },
      ],
    }],
    # Special target to wrap a gtest_target_type==shared_library
    # media_unittests into an android apk for execution.
    ['OS=="android" and gtest_target_type=="shared_library"', {
      'targets': [
        {
          'target_name': 'media_unittests_apk',
          'type': 'none',
          'dependencies': [
            'media_java',
            'media_unittests',
          ],
          'variables': {
            'test_suite_name': 'media_unittests',
            'input_shlib_path': '<(SHARED_LIB_DIR)/<(SHARED_LIB_PREFIX)media_unittests<(SHARED_LIB_SUFFIX)',
          },
          'includes': ['../build/apk_test.gypi'],
        },
      ],
    }],
    ['OS=="android"', {
      'targets': [
        {
          'target_name': 'media_android_jni_headers',
          'type': 'none',
          'sources': [
            'base/android/java/src/org/chromium/media/AudioManagerAndroid.java',
            'base/android/java/src/org/chromium/media/MediaCodecBridge.java',
            'base/android/java/src/org/chromium/media/MediaPlayerBridge.java',
            'base/android/java/src/org/chromium/media/MediaPlayerListener.java',
            'base/android/java/src/org/chromium/media/WebAudioMediaCodecBridge.java',
          ],
          'variables': {
            'jni_gen_package': 'media',
          },
          'includes': ['../build/jni_generator.gypi'],
        },
        {
          'target_name': 'video_capture_android_jni_headers',
          'type': 'none',
          'sources': [
            'base/android/java/src/org/chromium/media/VideoCapture.java',
          ],
          'variables': {
            'jni_gen_package': 'media',
          },
          'includes': ['../build/jni_generator.gypi'],
        },
        {
          'target_name': 'player_android',
          'type': 'static_library',
          'sources': [
            'base/android/media_codec_bridge.cc',
            'base/android/media_codec_bridge.h',
            'base/android/media_drm_bridge.cc',
            'base/android/media_drm_bridge.h',
            'base/android/media_jni_registrar.cc',
            'base/android/media_jni_registrar.h',
            'base/android/media_player_android.cc',
            'base/android/media_player_android.h',
            'base/android/media_player_bridge.cc',
            'base/android/media_player_bridge.h',
            'base/android/media_player_listener.cc',
            'base/android/media_player_listener.h',
            'base/android/media_source_player.cc',
            'base/android/media_source_player.h',
            'base/android/webaudio_media_codec_bridge.cc',
            'base/android/webaudio_media_codec_bridge.h',
            'base/android/webaudio_media_codec_info.h',
          ],
          'dependencies': [
            '../base/base.gyp:base',
            '../ui/gl/gl.gyp:gl',
            '../url/url.gyp:url_lib',
            'media_android_jni_headers',
          ],
          'defines': [
            'MEDIA_IMPLEMENTATION',
          ],
          'include_dirs': [
            '<(SHARED_INTERMEDIATE_DIR)/media',
          ],
        },
        {
          'target_name': 'media_java',
          'type': 'none',
          'dependencies': [
            '../base/base.gyp:base',
          ],
          'export_dependent_settings': [
            '../base/base.gyp:base',
          ],
          'variables': {
            'java_in_dir': 'base/android/java',
          },
          'includes': ['../build/java.gypi'],
        },

      ],
    }],
    ['media_use_ffmpeg==1', {
      'targets': [
        {
          'target_name': 'ffmpeg_unittests',
          'type': 'executable',
          'dependencies': [
            '../base/base.gyp:base',
            '../base/base.gyp:base_i18n',
            '../base/base.gyp:test_support_base',
            '../base/base.gyp:test_support_perf',
            '../testing/gtest.gyp:gtest',
            '../third_party/ffmpeg/ffmpeg.gyp:ffmpeg',
            'media',
            'media_test_support',
          ],
          'sources': [
            'ffmpeg/ffmpeg_unittest.cc',
          ],
          'conditions': [
            ['toolkit_uses_gtk==1', {
              'dependencies': [
                # Needed for the following #include chain:
                #   base/run_all_unittests.cc
                #   ../base/test_suite.h
                #   gtk/gtk.h
                '../build/linux/system.gyp:gtk',
              ],
              'conditions': [
                ['linux_use_tcmalloc==1', {
                  'dependencies': [
                    '../base/allocator/allocator.gyp:allocator',
                  ],
                }],
              ],
            }],
          ],
        },
        {
          'target_name': 'ffmpeg_regression_tests',
          'type': 'executable',
          'dependencies': [
            '../base/base.gyp:test_support_base',
            '../testing/gtest.gyp:gtest',
            '../third_party/ffmpeg/ffmpeg.gyp:ffmpeg',
            'media',
            'media_test_support',
          ],
          'sources': [
            'base/run_all_unittests.cc',
            'base/test_data_util.cc',
            'ffmpeg/ffmpeg_regression_tests.cc',
            'filters/pipeline_integration_test_base.cc',
          ],
          'conditions': [
            ['os_posix==1 and OS!="mac"', {
              'conditions': [
                ['linux_use_tcmalloc==1', {
                  'dependencies': [
                    '../base/allocator/allocator.gyp:allocator',
                  ],
                }],
              ],
            }],
          ],
        },
        {
          'target_name': 'ffmpeg_tests',
          'type': 'executable',
          'dependencies': [
            '../base/base.gyp:base',
            '../third_party/ffmpeg/ffmpeg.gyp:ffmpeg',
            'media',
          ],
          'sources': [
            'test/ffmpeg_tests/ffmpeg_tests.cc',
          ],
          # TODO(jschuh): crbug.com/167187 fix size_t to int truncations.
          'msvs_disabled_warnings': [ 4267, ],
        },
        {
          'target_name': 'media_bench',
          'type': 'executable',
          'dependencies': [
            '../base/base.gyp:base',
            '../third_party/ffmpeg/ffmpeg.gyp:ffmpeg',
            'media',
          ],
          'sources': [
            'tools/media_bench/media_bench.cc',
          ],
          # TODO(jschuh): crbug.com/167187 fix size_t to int truncations.
          'msvs_disabled_warnings': [ 4267, ],
        },
      ],
    }],
  ],
}<|MERGE_RESOLUTION|>--- conflicted
+++ resolved
@@ -1391,12 +1391,7 @@
             }],
             ['OS=="win"', {
               'dependencies': [
-<<<<<<< HEAD
                 '../third_party/angle_dx11/src/build_angle.gyp:libEGL',
-                '../third_party/angle_dx11/src/build_angle.gyp:libGLESv2',
-=======
-                '<(angle_path)/src/build_angle.gyp:libEGL',
->>>>>>> 6bcd3313
               ],
               'sources': [
                 'tools/shader_bench/window_win.cc',
