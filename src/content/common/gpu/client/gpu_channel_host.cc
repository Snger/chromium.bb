--- conflicted
+++ resolved
@@ -50,12 +50,9 @@
     gfx::GpuMemoryBufferHandle handle) {
   switch (handle.type) {
     case gfx::SHARED_MEMORY_BUFFER:
-<<<<<<< HEAD
-=======
 #if defined(OS_MACOSX)
     case gfx::IO_SURFACE_BUFFER:
 #endif
->>>>>>> 8c15b39e
       return true;
     default:
       return false;
@@ -309,13 +306,10 @@
       handle.handle = ShareToGpuProcess(source_handle.handle);
       return handle;
     }
-<<<<<<< HEAD
-=======
 #if defined(OS_MACOSX)
     case gfx::IO_SURFACE_BUFFER:
       return source_handle;
 #endif
->>>>>>> 8c15b39e
     default:
       NOTREACHED();
       return gfx::GpuMemoryBufferHandle();
