// Copyright (c) 2012 The Chromium Authors. All rights reserved.
// Use of this source code is governed by a BSD-style license that can be
// found in the LICENSE file.

#ifndef CONTENT_COMMON_GPU_CLIENT_WEBGRAPHICSCONTEXT3D_COMMAND_BUFFER_IMPL_H_
#define CONTENT_COMMON_GPU_CLIENT_WEBGRAPHICSCONTEXT3D_COMMAND_BUFFER_IMPL_H_

#include <string>
#include <vector>

#include "base/callback.h"
#include "base/memory/scoped_ptr.h"
#include "base/memory/weak_ptr.h"
#include "content/common/content_export.h"
#include "content/common/gpu/client/command_buffer_proxy_impl.h"
#include "third_party/WebKit/public/platform/WebGraphicsContext3D.h"
#include "third_party/WebKit/public/platform/WebString.h"
#include "ui/gfx/native_widget_types.h"
#include "ui/gl/gpu_preference.h"
#include "url/gurl.h"

namespace gpu {

class ContextSupport;
class TransferBuffer;

namespace gles2 {
class GLES2CmdHelper;
class GLES2Implementation;
class GLES2Interface;
}
}

<<<<<<< HEAD
using WebKit::WebGLId;

using WebKit::WGC3Dbyte;
using WebKit::WGC3Dchar;
using WebKit::WGC3Denum;
using WebKit::WGC3Dboolean;
using WebKit::WGC3Dbitfield;
using WebKit::WGC3Dint;
using WebKit::WGC3Dsizei;
using WebKit::WGC3Duint;
using WebKit::WGC3Dfloat;
using WebKit::WGC3Dclampf;
using WebKit::WGC3Dintptr;
using WebKit::WGC3Dsizeiptr;
=======
using blink::WebGLId;

using blink::WGC3Dbyte;
using blink::WGC3Dchar;
using blink::WGC3Denum;
using blink::WGC3Dboolean;
using blink::WGC3Dbitfield;
using blink::WGC3Dint;
using blink::WGC3Dsizei;
using blink::WGC3Duint;
using blink::WGC3Dfloat;
using blink::WGC3Dclampf;
using blink::WGC3Dintptr;
using blink::WGC3Dsizeiptr;
>>>>>>> 8c15b39e

namespace content {
class GpuChannelHost;

const size_t kDefaultCommandBufferSize = 1024 * 1024;
const size_t kDefaultStartTransferBufferSize = 1 * 1024 * 1024;
const size_t kDefaultMinTransferBufferSize = 1 * 256 * 1024;
const size_t kDefaultMaxTransferBufferSize = 16 * 1024 * 1024;

class WebGraphicsContext3DErrorMessageCallback;

class WebGraphicsContext3DCommandBufferImpl
    : public blink::WebGraphicsContext3D {
 public:
  enum MappedMemoryReclaimLimit {
    kNoLimit = 0,
  };

<<<<<<< HEAD
  struct SharedMemoryLimits {
=======
  struct CONTENT_EXPORT SharedMemoryLimits {
>>>>>>> 8c15b39e
    SharedMemoryLimits();

    size_t command_buffer_size;
    size_t start_transfer_buffer_size;
    size_t min_transfer_buffer_size;
    size_t max_transfer_buffer_size;
    size_t mapped_memory_reclaim_limit;
  };

  WebGraphicsContext3DCommandBufferImpl(
      int surface_id,
      const GURL& active_url,
      GpuChannelHost* host,
<<<<<<< HEAD
      const base::WeakPtr<WebGraphicsContext3DSwapBuffersClient>& swap_client,
=======
>>>>>>> 8c15b39e
      const Attributes& attributes,
      bool bind_generates_resources,
      const SharedMemoryLimits& limits);

  virtual ~WebGraphicsContext3DCommandBufferImpl();

  // The following 3 IDs let one uniquely identify this context.
  // Gets the GPU process ID for this context.
  int GetGPUProcessID();

  CommandBufferProxyImpl* GetCommandBufferProxy() {
    return command_buffer_.get();
  }

  CONTENT_EXPORT gpu::ContextSupport* GetContextSupport();

  gpu::gles2::GLES2Implementation* GetImplementation() {
    return real_gl_.get();
  }

  // Return true if GPU process reported context lost or there was a
  // problem communicating with the GPU process.
  bool IsCommandBufferContextLost();

  // Create & initialize a WebGraphicsContext3DCommandBufferImpl.  Return NULL
  // on any failure.
  static CONTENT_EXPORT WebGraphicsContext3DCommandBufferImpl*
      CreateOffscreenContext(
          GpuChannelHost* host,
          const WebGraphicsContext3D::Attributes& attributes,
          const GURL& active_url,
          const SharedMemoryLimits& limits);

  size_t GetMappedMemoryLimit() {
    return mem_limits_.mapped_memory_reclaim_limit;
  }

  //----------------------------------------------------------------------
  // WebGraphicsContext3D methods

  // Must be called after initialize() and before any of the following methods.
  // Permanently binds to the first calling thread. Returns false if the
  // graphics context fails to create. Do not call from more than one thread.
  virtual bool makeContextCurrent();

  virtual uint32_t lastFlushID();

  virtual unsigned int insertSyncPoint();
  virtual void waitSyncPoint(unsigned int sync_point);

  virtual void loseContextCHROMIUM(WGC3Denum current, WGC3Denum other);

  virtual void reshapeWithScaleFactor(
      int width, int height, float scale_factor);

  virtual void prepareTexture();
  virtual void postSubBufferCHROMIUM(int x, int y, int width, int height);

  virtual void activeTexture(WGC3Denum texture);
  virtual void attachShader(WebGLId program, WebGLId shader);
  virtual void bindAttribLocation(WebGLId program, WGC3Duint index,
                                  const WGC3Dchar* name);
  virtual void bindBuffer(WGC3Denum target, WebGLId buffer);
  virtual void bindFramebuffer(WGC3Denum target, WebGLId framebuffer);
  virtual void bindRenderbuffer(WGC3Denum target, WebGLId renderbuffer);
  virtual void bindTexture(WGC3Denum target, WebGLId texture);
  virtual void blendColor(WGC3Dclampf red, WGC3Dclampf green,
                          WGC3Dclampf blue, WGC3Dclampf alpha);
  virtual void blendEquation(WGC3Denum mode);
  virtual void blendEquationSeparate(WGC3Denum modeRGB,
                                     WGC3Denum modeAlpha);
  virtual void blendFunc(WGC3Denum sfactor, WGC3Denum dfactor);
  virtual void blendFuncSeparate(WGC3Denum srcRGB,
                                 WGC3Denum dstRGB,
                                 WGC3Denum srcAlpha,
                                 WGC3Denum dstAlpha);

  virtual void bufferData(WGC3Denum target, WGC3Dsizeiptr size,
                          const void* data, WGC3Denum usage);
  virtual void bufferSubData(WGC3Denum target, WGC3Dintptr offset,
                             WGC3Dsizeiptr size, const void* data);

  virtual WGC3Denum checkFramebufferStatus(WGC3Denum target);
  virtual void clear(WGC3Dbitfield mask);
  virtual void clearColor(WGC3Dclampf red, WGC3Dclampf green,
                          WGC3Dclampf blue, WGC3Dclampf alpha);
  virtual void clearDepth(WGC3Dclampf depth);
  virtual void clearStencil(WGC3Dint s);
  virtual void colorMask(WGC3Dboolean red, WGC3Dboolean green,
                         WGC3Dboolean blue, WGC3Dboolean alpha);
  virtual void compileShader(WebGLId shader);

  virtual void compressedTexImage2D(WGC3Denum target,
                                    WGC3Dint level,
                                    WGC3Denum internalformat,
                                    WGC3Dsizei width,
                                    WGC3Dsizei height,
                                    WGC3Dint border,
                                    WGC3Dsizei imageSize,
                                    const void* data);
  virtual void compressedTexSubImage2D(WGC3Denum target,
                                       WGC3Dint level,
                                       WGC3Dint xoffset,
                                       WGC3Dint yoffset,
                                       WGC3Dsizei width,
                                       WGC3Dsizei height,
                                       WGC3Denum format,
                                       WGC3Dsizei imageSize,
                                       const void* data);
  virtual void copyTexImage2D(WGC3Denum target,
                              WGC3Dint level,
                              WGC3Denum internalformat,
                              WGC3Dint x,
                              WGC3Dint y,
                              WGC3Dsizei width,
                              WGC3Dsizei height,
                              WGC3Dint border);
  virtual void copyTexSubImage2D(WGC3Denum target,
                                 WGC3Dint level,
                                 WGC3Dint xoffset,
                                 WGC3Dint yoffset,
                                 WGC3Dint x,
                                 WGC3Dint y,
                                 WGC3Dsizei width,
                                 WGC3Dsizei height);
  virtual void cullFace(WGC3Denum mode);
  virtual void depthFunc(WGC3Denum func);
  virtual void depthMask(WGC3Dboolean flag);
  virtual void depthRange(WGC3Dclampf zNear, WGC3Dclampf zFar);
  virtual void detachShader(WebGLId program, WebGLId shader);
  virtual void disable(WGC3Denum cap);
  virtual void disableVertexAttribArray(WGC3Duint index);
  virtual void drawArrays(WGC3Denum mode, WGC3Dint first, WGC3Dsizei count);
  virtual void drawElements(WGC3Denum mode,
                            WGC3Dsizei count,
                            WGC3Denum type,
                            WGC3Dintptr offset);

  virtual void enable(WGC3Denum cap);
  virtual void enableVertexAttribArray(WGC3Duint index);
  virtual void finish();
  virtual void flush();
  virtual void framebufferRenderbuffer(WGC3Denum target,
                                       WGC3Denum attachment,
                                       WGC3Denum renderbuffertarget,
                                       WebGLId renderbuffer);
  virtual void framebufferTexture2D(WGC3Denum target,
                                    WGC3Denum attachment,
                                    WGC3Denum textarget,
                                    WebGLId texture,
                                    WGC3Dint level);
  virtual void framebufferTexture2DMultisampleEXT(WGC3Denum target,
                                    WGC3Denum attachment,
                                    WGC3Denum textarget,
                                    WebGLId texture,
                                    WGC3Dint level,
                                    WGC3Dsizei samples);
  virtual void frontFace(WGC3Denum mode);
  virtual void generateMipmap(WGC3Denum target);

  virtual bool getActiveAttrib(WebGLId program,
                               WGC3Duint index,
                               ActiveInfo&);
  virtual bool getActiveUniform(WebGLId program,
                                WGC3Duint index,
                                ActiveInfo&);

  virtual void getAttachedShaders(WebGLId program,
                                  WGC3Dsizei maxCount,
                                  WGC3Dsizei* count,
                                  WebGLId* shaders);

  virtual WGC3Dint  getAttribLocation(WebGLId program, const WGC3Dchar* name);

  virtual void getBooleanv(WGC3Denum pname, WGC3Dboolean* value);

  virtual void getBufferParameteriv(WGC3Denum target,
                                    WGC3Denum pname,
                                    WGC3Dint* value);

  virtual Attributes getContextAttributes();

  virtual WGC3Denum getError();

  virtual bool isContextLost();

  virtual void getFloatv(WGC3Denum pname, WGC3Dfloat* value);

  virtual void getFramebufferAttachmentParameteriv(WGC3Denum target,
                                                   WGC3Denum attachment,
                                                   WGC3Denum pname,
                                                   WGC3Dint* value);

  virtual void getIntegerv(WGC3Denum pname, WGC3Dint* value);

  virtual void getProgramiv(WebGLId program, WGC3Denum pname, WGC3Dint* value);

  virtual blink::WebString getProgramInfoLog(WebGLId program);

  virtual void getRenderbufferParameteriv(WGC3Denum target,
                                          WGC3Denum pname,
                                          WGC3Dint* value);

  virtual void getShaderiv(WebGLId shader, WGC3Denum pname, WGC3Dint* value);

  virtual blink::WebString getShaderInfoLog(WebGLId shader);

  virtual void getShaderPrecisionFormat(WGC3Denum shadertype,
                                        WGC3Denum precisiontype,
                                        WGC3Dint* range,
                                        WGC3Dint* precision);

  virtual blink::WebString getShaderSource(WebGLId shader);
  virtual blink::WebString getString(WGC3Denum name);

  virtual void getTexParameterfv(WGC3Denum target,
                                 WGC3Denum pname,
                                 WGC3Dfloat* value);
  virtual void getTexParameteriv(WGC3Denum target,
                                 WGC3Denum pname,
                                 WGC3Dint* value);

  virtual void getUniformfv(WebGLId program,
                            WGC3Dint location,
                            WGC3Dfloat* value);
  virtual void getUniformiv(WebGLId program,
                            WGC3Dint location,
                            WGC3Dint* value);

  virtual WGC3Dint getUniformLocation(WebGLId program, const WGC3Dchar* name);

  virtual void getVertexAttribfv(WGC3Duint index, WGC3Denum pname,
                                 WGC3Dfloat* value);
  virtual void getVertexAttribiv(WGC3Duint index, WGC3Denum pname,
                                 WGC3Dint* value);

  virtual WGC3Dsizeiptr getVertexAttribOffset(WGC3Duint index, WGC3Denum pname);

  virtual void hint(WGC3Denum target, WGC3Denum mode);
  virtual WGC3Dboolean isBuffer(WebGLId buffer);
  virtual WGC3Dboolean isEnabled(WGC3Denum cap);
  virtual WGC3Dboolean isFramebuffer(WebGLId framebuffer);
  virtual WGC3Dboolean isProgram(WebGLId program);
  virtual WGC3Dboolean isRenderbuffer(WebGLId renderbuffer);
  virtual WGC3Dboolean isShader(WebGLId shader);
  virtual WGC3Dboolean isTexture(WebGLId texture);
  virtual void lineWidth(WGC3Dfloat);
  virtual void linkProgram(WebGLId program);
  virtual void pixelStorei(WGC3Denum pname, WGC3Dint param);
  virtual void polygonOffset(WGC3Dfloat factor, WGC3Dfloat units);

  virtual void readPixels(WGC3Dint x,
                          WGC3Dint y,
                          WGC3Dsizei width,
                          WGC3Dsizei height,
                          WGC3Denum format,
                          WGC3Denum type,
                          void* pixels);

  virtual void releaseShaderCompiler();
  virtual void renderbufferStorage(WGC3Denum target,
                                   WGC3Denum internalformat,
                                   WGC3Dsizei width,
                                   WGC3Dsizei height);
  virtual void sampleCoverage(WGC3Dfloat value, WGC3Dboolean invert);
  virtual void scissor(WGC3Dint x, WGC3Dint y,
                       WGC3Dsizei width, WGC3Dsizei height);
  virtual void shaderSource(WebGLId shader, const WGC3Dchar* string);
  virtual void stencilFunc(WGC3Denum func, WGC3Dint ref, WGC3Duint mask);
  virtual void stencilFuncSeparate(WGC3Denum face,
                                   WGC3Denum func,
                                   WGC3Dint ref,
                                   WGC3Duint mask);
  virtual void stencilMask(WGC3Duint mask);
  virtual void stencilMaskSeparate(WGC3Denum face, WGC3Duint mask);
  virtual void stencilOp(WGC3Denum fail,
                         WGC3Denum zfail,
                         WGC3Denum zpass);
  virtual void stencilOpSeparate(WGC3Denum face,
                                 WGC3Denum fail,
                                 WGC3Denum zfail,
                                 WGC3Denum zpass);

  virtual void texImage2D(WGC3Denum target,
                          WGC3Dint level,
                          WGC3Denum internalformat,
                          WGC3Dsizei width,
                          WGC3Dsizei height,
                          WGC3Dint border,
                          WGC3Denum format,
                          WGC3Denum type,
                          const void* pixels);

  virtual void texParameterf(WGC3Denum target,
                             WGC3Denum pname,
                             WGC3Dfloat param);
  virtual void texParameteri(WGC3Denum target,
                             WGC3Denum pname,
                             WGC3Dint param);

  virtual void texSubImage2D(WGC3Denum target,
                             WGC3Dint level,
                             WGC3Dint xoffset,
                             WGC3Dint yoffset,
                             WGC3Dsizei width,
                             WGC3Dsizei height,
                             WGC3Denum format,
                             WGC3Denum type,
                             const void* pixels);

  virtual void uniform1f(WGC3Dint location, WGC3Dfloat x);
  virtual void uniform1fv(WGC3Dint location,
                          WGC3Dsizei count, const WGC3Dfloat* v);
  virtual void uniform1i(WGC3Dint location, WGC3Dint x);
  virtual void uniform1iv(WGC3Dint location,
                          WGC3Dsizei count, const WGC3Dint* v);
  virtual void uniform2f(WGC3Dint location, WGC3Dfloat x, WGC3Dfloat y);
  virtual void uniform2fv(WGC3Dint location,
                          WGC3Dsizei count, const WGC3Dfloat* v);
  virtual void uniform2i(WGC3Dint location, WGC3Dint x, WGC3Dint y);
  virtual void uniform2iv(WGC3Dint location,
                          WGC3Dsizei count, const WGC3Dint* v);
  virtual void uniform3f(WGC3Dint location,
                         WGC3Dfloat x, WGC3Dfloat y, WGC3Dfloat z);
  virtual void uniform3fv(WGC3Dint location,
                          WGC3Dsizei count, const WGC3Dfloat* v);
  virtual void uniform3i(WGC3Dint location,
                         WGC3Dint x, WGC3Dint y, WGC3Dint z);
  virtual void uniform3iv(WGC3Dint location,
                          WGC3Dsizei count, const WGC3Dint* v);
  virtual void uniform4f(WGC3Dint location,
                         WGC3Dfloat x, WGC3Dfloat y,
                         WGC3Dfloat z, WGC3Dfloat w);
  virtual void uniform4fv(WGC3Dint location,
                          WGC3Dsizei count, const WGC3Dfloat* v);
  virtual void uniform4i(WGC3Dint location,
                         WGC3Dint x, WGC3Dint y, WGC3Dint z, WGC3Dint w);
  virtual void uniform4iv(WGC3Dint location,
                          WGC3Dsizei count, const WGC3Dint* v);
  virtual void uniformMatrix2fv(WGC3Dint location,
                                WGC3Dsizei count,
                                WGC3Dboolean transpose,
                                const WGC3Dfloat* value);
  virtual void uniformMatrix3fv(WGC3Dint location,
                                WGC3Dsizei count,
                                WGC3Dboolean transpose,
                                const WGC3Dfloat* value);
  virtual void uniformMatrix4fv(WGC3Dint location,
                                WGC3Dsizei count,
                                WGC3Dboolean transpose,
                                const WGC3Dfloat* value);

  virtual void useProgram(WebGLId program);
  virtual void validateProgram(WebGLId program);

  virtual void vertexAttrib1f(WGC3Duint index, WGC3Dfloat x);
  virtual void vertexAttrib1fv(WGC3Duint index, const WGC3Dfloat* values);
  virtual void vertexAttrib2f(WGC3Duint index, WGC3Dfloat x, WGC3Dfloat y);
  virtual void vertexAttrib2fv(WGC3Duint index, const WGC3Dfloat* values);
  virtual void vertexAttrib3f(WGC3Duint index,
                              WGC3Dfloat x, WGC3Dfloat y, WGC3Dfloat z);
  virtual void vertexAttrib3fv(WGC3Duint index, const WGC3Dfloat* values);
  virtual void vertexAttrib4f(WGC3Duint index,
                              WGC3Dfloat x, WGC3Dfloat y,
                              WGC3Dfloat z, WGC3Dfloat w);
  virtual void vertexAttrib4fv(WGC3Duint index, const WGC3Dfloat* values);
  virtual void vertexAttribPointer(WGC3Duint index,
                                   WGC3Dint size,
                                   WGC3Denum type,
                                   WGC3Dboolean normalized,
                                   WGC3Dsizei stride,
                                   WGC3Dintptr offset);

  virtual void viewport(WGC3Dint x, WGC3Dint y,
                        WGC3Dsizei width, WGC3Dsizei height);

  // Support for buffer creation and deletion
  virtual void genBuffers(WGC3Dsizei count, WebGLId* ids);
  virtual void genFramebuffers(WGC3Dsizei count, WebGLId* ids);
  virtual void genRenderbuffers(WGC3Dsizei count, WebGLId* ids);
  virtual void genTextures(WGC3Dsizei count, WebGLId* ids);

  virtual void deleteBuffers(WGC3Dsizei count, WebGLId* ids);
  virtual void deleteFramebuffers(WGC3Dsizei count, WebGLId* ids);
  virtual void deleteRenderbuffers(WGC3Dsizei count, WebGLId* ids);
  virtual void deleteTextures(WGC3Dsizei count, WebGLId* ids);

  virtual WebGLId createBuffer();
  virtual WebGLId createFramebuffer();
  virtual WebGLId createRenderbuffer();
  virtual WebGLId createTexture();

  virtual void deleteBuffer(WebGLId);
  virtual void deleteFramebuffer(WebGLId);
  virtual void deleteRenderbuffer(WebGLId);
  virtual void deleteTexture(WebGLId);

  virtual WebGLId createProgram();
  virtual WebGLId createShader(WGC3Denum);

  virtual void deleteProgram(WebGLId);
  virtual void deleteShader(WebGLId);

  virtual void synthesizeGLError(WGC3Denum);

  virtual void* mapBufferSubDataCHROMIUM(
      WGC3Denum target, WGC3Dintptr offset,
      WGC3Dsizeiptr size, WGC3Denum access);
  virtual void unmapBufferSubDataCHROMIUM(const void*);
  virtual void* mapTexSubImage2DCHROMIUM(
      WGC3Denum target,
      WGC3Dint level,
      WGC3Dint xoffset,
      WGC3Dint yoffset,
      WGC3Dsizei width,
      WGC3Dsizei height,
      WGC3Denum format,
      WGC3Denum type,
      WGC3Denum access);
  virtual void unmapTexSubImage2DCHROMIUM(const void*);

  virtual void setVisibilityCHROMIUM(bool visible);

  virtual void discardFramebufferEXT(WGC3Denum target,
                                     WGC3Dsizei numAttachments,
                                     const WGC3Denum* attachments);
<<<<<<< HEAD
  virtual void discardBackbufferCHROMIUM();
  virtual void ensureBackbufferCHROMIUM();

=======
>>>>>>> 8c15b39e
  virtual void copyTextureToParentTextureCHROMIUM(
      WebGLId texture, WebGLId parentTexture);

  virtual void rateLimitOffscreenContextCHROMIUM();

  virtual blink::WebString getRequestableExtensionsCHROMIUM();
  virtual void requestExtensionCHROMIUM(const char*);

  virtual void blitFramebufferCHROMIUM(
      WGC3Dint srcX0, WGC3Dint srcY0, WGC3Dint srcX1, WGC3Dint srcY1,
      WGC3Dint dstX0, WGC3Dint dstY0, WGC3Dint dstX1, WGC3Dint dstY1,
      WGC3Dbitfield mask, WGC3Denum filter);
  virtual void renderbufferStorageMultisampleCHROMIUM(
      WGC3Denum target, WGC3Dsizei samples, WGC3Denum internalformat,
      WGC3Dsizei width, WGC3Dsizei height);

  virtual blink::WebString getTranslatedShaderSourceANGLE(WebGLId shader);

  virtual void setContextLostCallback(
      WebGraphicsContext3D::WebGraphicsContextLostCallback* callback);

  virtual WGC3Denum getGraphicsResetStatusARB();

  virtual void setErrorMessageCallback(
      WebGraphicsContext3D::WebGraphicsErrorMessageCallback* callback);

  virtual void texImageIOSurface2DCHROMIUM(
      WGC3Denum target, WGC3Dint width, WGC3Dint height,
      WGC3Duint ioSurfaceId, WGC3Duint plane);

  virtual void texStorage2DEXT(
      WGC3Denum target, WGC3Dint levels, WGC3Duint internalformat,
      WGC3Dint width, WGC3Dint height);

  virtual WebGLId createQueryEXT();
  virtual void deleteQueryEXT(WebGLId query);
  virtual WGC3Dboolean isQueryEXT(WGC3Duint query);
  virtual void beginQueryEXT(WGC3Denum target, WebGLId query);
  virtual void endQueryEXT(WGC3Denum target);
  virtual void getQueryivEXT(
      WGC3Denum target, WGC3Denum pname, WGC3Dint* params);
  virtual void getQueryObjectuivEXT(
      WebGLId query, WGC3Denum pname, WGC3Duint* params);

  virtual void copyTextureCHROMIUM(WGC3Denum target, WebGLId source_id,
                                   WebGLId dest_id, WGC3Dint level,
                                   WGC3Denum internal_format,
                                   WGC3Denum dest_type);

  virtual void bindUniformLocationCHROMIUM(WebGLId program, WGC3Dint location,
                                           const WGC3Dchar* uniform);

  virtual void shallowFlushCHROMIUM();
  virtual void shallowFinishCHROMIUM();

  virtual void genMailboxCHROMIUM(WGC3Dbyte* mailbox);
  virtual void produceTextureCHROMIUM(WGC3Denum target,
                                      const WGC3Dbyte* mailbox);
  virtual void consumeTextureCHROMIUM(WGC3Denum target,
                                      const WGC3Dbyte* mailbox);

  virtual void insertEventMarkerEXT(const WGC3Dchar* marker);
  virtual void pushGroupMarkerEXT(const WGC3Dchar* marker);
  virtual void popGroupMarkerEXT();

  // GL_OES_vertex_array_object
  virtual WebGLId createVertexArrayOES();
  virtual void deleteVertexArrayOES(WebGLId array);
  virtual WGC3Dboolean isVertexArrayOES(WebGLId array);
  virtual void bindVertexArrayOES(WebGLId array);

  virtual void bindTexImage2DCHROMIUM(WGC3Denum target, WGC3Dint image_id);
  virtual void releaseTexImage2DCHROMIUM(WGC3Denum target, WGC3Dint image_id);

  virtual WebGLId createStreamTextureCHROMIUM(WebGLId texture);
  virtual void destroyStreamTextureCHROMIUM(WebGLId texture);

  virtual void* mapBufferCHROMIUM(WGC3Denum target, WGC3Denum access);
  virtual WGC3Dboolean unmapBufferCHROMIUM(WGC3Denum target);

  // Async pixel transfer functions.
  virtual void asyncTexImage2DCHROMIUM(
      WGC3Denum target,
      WGC3Dint level,
      WGC3Denum internalformat,
      WGC3Dsizei width,
      WGC3Dsizei height,
      WGC3Dint border,
      WGC3Denum format,
      WGC3Denum type,
      const void* pixels);
  virtual void asyncTexSubImage2DCHROMIUM(
      WGC3Denum target,
      WGC3Dint level,
      WGC3Dint xoffset,
      WGC3Dint yoffset,
      WGC3Dsizei width,
      WGC3Dsizei height,
      WGC3Denum format,
      WGC3Denum type,
      const void* pixels);
  virtual void waitAsyncTexImage2DCHROMIUM(WGC3Denum target);

  // GL_EXT_draw_buffers
  virtual void drawBuffersEXT(
      WGC3Dsizei n,
      const WGC3Denum* bufs);

  // GL_ANGLE_instanced_arrays
  virtual void drawArraysInstancedANGLE(WGC3Denum mode, WGC3Dint first,
      WGC3Dsizei count, WGC3Dsizei primcount);
  virtual void drawElementsInstancedANGLE(WGC3Denum mode, WGC3Dsizei count,
      WGC3Denum type, WGC3Dintptr offset, WGC3Dsizei primcount);
  virtual void vertexAttribDivisorANGLE(WGC3Duint index, WGC3Duint divisor);

  // GL_CHROMIUM_map_image
  virtual WGC3Duint createImageCHROMIUM(
      WGC3Dsizei width, WGC3Dsizei height, WGC3Denum internalformat);
  virtual void destroyImageCHROMIUM(WGC3Duint image_id);
  virtual void getImageParameterivCHROMIUM(
      WGC3Duint image_id, WGC3Denum pname, WGC3Dint* params);
  virtual void* mapImageCHROMIUM(WGC3Duint image_id, WGC3Denum access);
  virtual void unmapImageCHROMIUM(WGC3Duint image_id);

  virtual GrGLInterface* createGrGLInterface();

 private:
  // These are the same error codes as used by EGL.
  enum Error {
    SUCCESS               = 0x3000,
    BAD_ATTRIBUTE         = 0x3004,
    CONTEXT_LOST          = 0x300E
  };
  // WebGraphicsContext3DCommandBufferImpl configuration attributes. Those in
  // the 16-bit range are the same as used by EGL. Those outside the 16-bit
  // range are unique to Chromium. Attributes are matched using a closest fit
  // algorithm.
  // Changes to this enum should also be copied to
  // gpu/command_buffer/common/gles2_cmd_utils.cc and to
  // gpu/command_buffer/client/gl_in_process_context.cc
  enum Attribute {
    ALPHA_SIZE                = 0x3021,
    BLUE_SIZE                 = 0x3022,
    GREEN_SIZE                = 0x3023,
    RED_SIZE                  = 0x3024,
    DEPTH_SIZE                = 0x3025,
    STENCIL_SIZE              = 0x3026,
    SAMPLES                   = 0x3031,
    SAMPLE_BUFFERS            = 0x3032,
    HEIGHT                    = 0x3056,
    WIDTH                     = 0x3057,
    NONE                      = 0x3038,  // Attrib list = terminator
    SHARE_RESOURCES           = 0x10000,
    BIND_GENERATES_RESOURCES  = 0x10001,
    FAIL_IF_MAJOR_PERF_CAVEAT = 0x10002
  };
  friend class WebGraphicsContext3DErrorMessageCallback;

  // Initialize the underlying GL context. May be called multiple times; second
  // and subsequent calls are ignored. Must be called from the thread that is
  // going to use this object to issue GL commands (which might not be the main
  // thread).
  bool MaybeInitializeGL();

  bool InitializeCommandBuffer(bool onscreen);

  void Destroy();

  // Create a CommandBufferProxy that renders directly to a view. The view and
  // the associated window must not be destroyed until the returned
  // CommandBufferProxy has been destroyed, otherwise the GPU process might
  // attempt to render to an invalid window handle.
  //
  // NOTE: on Mac OS X, this entry point is only used to set up the
  // accelerated compositor's output. On this platform, we actually pass
  // a gfx::PluginWindowHandle in place of the gfx::NativeViewId,
  // because the facility to allocate a fake PluginWindowHandle is
  // already in place. We could add more entry points and messages to
  // allocate both fake PluginWindowHandles and NativeViewIds and map
  // from fake NativeViewIds to PluginWindowHandles, but this seems like
  // unnecessary complexity at the moment.
  bool CreateContext(bool onscreen);

<<<<<<< HEAD
  // SwapBuffers callback.
  void OnSwapBuffersComplete();
  virtual void OnGpuChannelLost();
  virtual void OnErrorMessage(const std::string& message, int id);

  // Check if we should call into the swap client. We can only do that on the
  // main thread.
  bool ShouldUseSwapClient();

=======
  virtual void OnGpuChannelLost();
  virtual void OnErrorMessage(const std::string& message, int id);

>>>>>>> 8c15b39e
  bool initialize_failed_;

  bool visible_;

  // State needed by MaybeInitializeGL.
  scoped_refptr<GpuChannelHost> host_;
  int32 surface_id_;
  GURL active_url_;

  WebGraphicsContext3D::WebGraphicsContextLostCallback* context_lost_callback_;
  WGC3Denum context_lost_reason_;

  WebGraphicsContext3D::WebGraphicsErrorMessageCallback*
      error_message_callback_;
  scoped_ptr<WebGraphicsContext3DErrorMessageCallback>
      client_error_message_callback_;

  blink::WebGraphicsContext3D::Attributes attributes_;
  gfx::GpuPreference gpu_preference_;

  // Errors raised by synthesizeGLError().
  std::vector<WGC3Denum> synthetic_errors_;

  base::WeakPtrFactory<WebGraphicsContext3DCommandBufferImpl> weak_ptr_factory_;

  bool initialized_;
  scoped_ptr<CommandBufferProxyImpl> command_buffer_;
  scoped_ptr<gpu::gles2::GLES2CmdHelper> gles2_helper_;
  scoped_ptr<gpu::TransferBuffer> transfer_buffer_;
  gpu::gles2::GLES2Interface* gl_;
  scoped_ptr<gpu::gles2::GLES2Implementation> real_gl_;
  scoped_ptr<gpu::gles2::GLES2Interface> trace_gl_;
  Error last_error_;
  bool bind_generates_resources_;
<<<<<<< HEAD
  bool use_echo_for_swap_ack_;
=======
>>>>>>> 8c15b39e
  SharedMemoryLimits mem_limits_;

  uint32_t flush_id_;
};

}  // namespace content

#endif  // CONTENT_COMMON_GPU_CLIENT_WEBGRAPHICSCONTEXT3D_COMMAND_BUFFER_IMPL_H_<|MERGE_RESOLUTION|>--- conflicted
+++ resolved
@@ -31,22 +31,6 @@
 }
 }
 
-<<<<<<< HEAD
-using WebKit::WebGLId;
-
-using WebKit::WGC3Dbyte;
-using WebKit::WGC3Dchar;
-using WebKit::WGC3Denum;
-using WebKit::WGC3Dboolean;
-using WebKit::WGC3Dbitfield;
-using WebKit::WGC3Dint;
-using WebKit::WGC3Dsizei;
-using WebKit::WGC3Duint;
-using WebKit::WGC3Dfloat;
-using WebKit::WGC3Dclampf;
-using WebKit::WGC3Dintptr;
-using WebKit::WGC3Dsizeiptr;
-=======
 using blink::WebGLId;
 
 using blink::WGC3Dbyte;
@@ -61,7 +45,6 @@
 using blink::WGC3Dclampf;
 using blink::WGC3Dintptr;
 using blink::WGC3Dsizeiptr;
->>>>>>> 8c15b39e
 
 namespace content {
 class GpuChannelHost;
@@ -80,11 +63,7 @@
     kNoLimit = 0,
   };
 
-<<<<<<< HEAD
-  struct SharedMemoryLimits {
-=======
   struct CONTENT_EXPORT SharedMemoryLimits {
->>>>>>> 8c15b39e
     SharedMemoryLimits();
 
     size_t command_buffer_size;
@@ -98,10 +77,6 @@
       int surface_id,
       const GURL& active_url,
       GpuChannelHost* host,
-<<<<<<< HEAD
-      const base::WeakPtr<WebGraphicsContext3DSwapBuffersClient>& swap_client,
-=======
->>>>>>> 8c15b39e
       const Attributes& attributes,
       bool bind_generates_resources,
       const SharedMemoryLimits& limits);
@@ -528,12 +503,6 @@
   virtual void discardFramebufferEXT(WGC3Denum target,
                                      WGC3Dsizei numAttachments,
                                      const WGC3Denum* attachments);
-<<<<<<< HEAD
-  virtual void discardBackbufferCHROMIUM();
-  virtual void ensureBackbufferCHROMIUM();
-
-=======
->>>>>>> 8c15b39e
   virtual void copyTextureToParentTextureCHROMIUM(
       WebGLId texture, WebGLId parentTexture);
 
@@ -717,21 +686,9 @@
   // unnecessary complexity at the moment.
   bool CreateContext(bool onscreen);
 
-<<<<<<< HEAD
-  // SwapBuffers callback.
-  void OnSwapBuffersComplete();
   virtual void OnGpuChannelLost();
   virtual void OnErrorMessage(const std::string& message, int id);
 
-  // Check if we should call into the swap client. We can only do that on the
-  // main thread.
-  bool ShouldUseSwapClient();
-
-=======
-  virtual void OnGpuChannelLost();
-  virtual void OnErrorMessage(const std::string& message, int id);
-
->>>>>>> 8c15b39e
   bool initialize_failed_;
 
   bool visible_;
@@ -766,10 +723,6 @@
   scoped_ptr<gpu::gles2::GLES2Interface> trace_gl_;
   Error last_error_;
   bool bind_generates_resources_;
-<<<<<<< HEAD
-  bool use_echo_for_swap_ack_;
-=======
->>>>>>> 8c15b39e
   SharedMemoryLimits mem_limits_;
 
   uint32_t flush_id_;
