// Copyright (c) 2012 The Chromium Authors. All rights reserved.
// Use of this source code is governed by a BSD-style license that can be
// found in the LICENSE file.

#include "content/common/gpu/media/gpu_video_decode_accelerator.h"

#include <vector>

#include "base/bind.h"
#include "base/command_line.h"
#include "base/logging.h"
#include "base/message_loop/message_loop_proxy.h"
#include "base/stl_util.h"

#include "content/common/gpu/gpu_channel.h"
#include "content/common/gpu/gpu_messages.h"
#include "content/public/common/content_switches.h"
#include "gpu/command_buffer/common/command_buffer.h"
#include "ipc/ipc_message_macros.h"
#include "ipc/ipc_message_utils.h"
#include "media/base/limits.h"
#include "ui/gl/gl_context.h"
#include "ui/gl/gl_surface_egl.h"

#if defined(OS_WIN)
#include "base/win/windows_version.h"
#include "content/common/gpu/media/dxva_video_decode_accelerator.h"
#elif defined(OS_CHROMEOS) && defined(ARCH_CPU_ARMEL) && defined(USE_X11)
#include "content/common/gpu/media/exynos_video_decode_accelerator.h"
#elif defined(OS_CHROMEOS) && defined(ARCH_CPU_X86_FAMILY) && defined(USE_X11)
#include "ui/gl/gl_context_glx.h"
#include "content/common/gpu/media/vaapi_video_decode_accelerator.h"
#elif defined(OS_ANDROID)
#include "content/common/gpu/media/android_video_decode_accelerator.h"
#endif

#include "ui/gfx/size.h"

namespace content {

static bool MakeDecoderContextCurrent(
    const base::WeakPtr<GpuCommandBufferStub> stub) {
  if (!stub.get()) {
    DLOG(ERROR) << "Stub is gone; won't MakeCurrent().";
    return false;
  }

  if (!stub->decoder()->MakeCurrent()) {
    DLOG(ERROR) << "Failed to MakeCurrent()";
    return false;
  }

  return true;
}

// A helper class that works like AutoLock but only acquires the lock when
// DCHECK is on.
class DebugAutoLock {
 public:
  explicit DebugAutoLock(base::Lock& lock) : lock_(lock) {
    if (DCHECK_IS_ON())
      lock_.Acquire();
  }

  ~DebugAutoLock() {
    if (DCHECK_IS_ON()) {
      lock_.AssertAcquired();
      lock_.Release();
    }
  }

 private:
  base::Lock& lock_;
  DISALLOW_COPY_AND_ASSIGN(DebugAutoLock);
};

class GpuVideoDecodeAccelerator::MessageFilter
    : public IPC::ChannelProxy::MessageFilter {
 public:
  MessageFilter(GpuVideoDecodeAccelerator* owner, int32 host_route_id)
      : owner_(owner), host_route_id_(host_route_id) {}

  virtual void OnChannelError() OVERRIDE { channel_ = NULL; }

  virtual void OnChannelClosing() OVERRIDE { channel_ = NULL; }

  virtual void OnFilterAdded(IPC::Channel* channel) OVERRIDE {
    channel_ = channel;
  }

  virtual void OnFilterRemoved() OVERRIDE {
    // This will delete |owner_| and |this|.
    owner_->OnFilterRemoved();
  }

  virtual bool OnMessageReceived(const IPC::Message& msg) OVERRIDE {
    if (msg.routing_id() != host_route_id_)
      return false;

    IPC_BEGIN_MESSAGE_MAP(MessageFilter, msg)
      IPC_MESSAGE_FORWARD(AcceleratedVideoDecoderMsg_Decode, owner_,
                          GpuVideoDecodeAccelerator::OnDecode)
      IPC_MESSAGE_UNHANDLED(return false;)
    IPC_END_MESSAGE_MAP()
    return true;
  }

  bool SendOnIOThread(IPC::Message* message) {
    DCHECK(!message->is_sync());
    if (!channel_) {
      delete message;
      return false;
    }
    return channel_->Send(message);
  }

 protected:
  virtual ~MessageFilter() {}

 private:
  GpuVideoDecodeAccelerator* owner_;
  int32 host_route_id_;
  // The channel to which this filter was added.
  IPC::Channel* channel_;
};

GpuVideoDecodeAccelerator::GpuVideoDecodeAccelerator(
    int32 host_route_id,
    GpuCommandBufferStub* stub,
    const scoped_refptr<base::MessageLoopProxy>& io_message_loop)
    : init_done_msg_(NULL),
      host_route_id_(host_route_id),
      stub_(stub),
      texture_target_(0),
      filter_removed_(true, false),
      io_message_loop_(io_message_loop),
      weak_factory_for_io_(this) {
  DCHECK(stub_);
  stub_->AddDestructionObserver(this);
  stub_->channel()->AddRoute(host_route_id_, this);
  child_message_loop_ = base::MessageLoopProxy::current();
  make_context_current_ =
      base::Bind(&MakeDecoderContextCurrent, stub_->AsWeakPtr());
}

GpuVideoDecodeAccelerator::~GpuVideoDecodeAccelerator() {
  // This class can only be self-deleted from OnWillDestroyStub(), which means
  // the VDA has already been destroyed in there.
  CHECK(!video_decode_accelerator_.get());
}

bool GpuVideoDecodeAccelerator::OnMessageReceived(const IPC::Message& msg) {
  if (!video_decode_accelerator_)
    return false;

  bool handled = true;
  IPC_BEGIN_MESSAGE_MAP(GpuVideoDecodeAccelerator, msg)
    IPC_MESSAGE_HANDLER(AcceleratedVideoDecoderMsg_Decode, OnDecode)
    IPC_MESSAGE_HANDLER(AcceleratedVideoDecoderMsg_AssignPictureBuffers,
                        OnAssignPictureBuffers)
    IPC_MESSAGE_HANDLER(AcceleratedVideoDecoderMsg_ReusePictureBuffer,
                        OnReusePictureBuffer)
    IPC_MESSAGE_HANDLER(AcceleratedVideoDecoderMsg_Flush, OnFlush)
    IPC_MESSAGE_HANDLER(AcceleratedVideoDecoderMsg_Reset, OnReset)
    IPC_MESSAGE_HANDLER(AcceleratedVideoDecoderMsg_Destroy, OnDestroy)
    IPC_MESSAGE_UNHANDLED(handled = false)
  IPC_END_MESSAGE_MAP()
  return handled;
}

void GpuVideoDecodeAccelerator::ProvidePictureBuffers(
    uint32 requested_num_of_buffers,
    const gfx::Size& dimensions,
    uint32 texture_target) {
  if (dimensions.width() > media::limits::kMaxDimension ||
      dimensions.height() > media::limits::kMaxDimension ||
      dimensions.GetArea() > media::limits::kMaxCanvas) {
    NotifyError(media::VideoDecodeAccelerator::PLATFORM_FAILURE);
    return;
  }
  if (!Send(new AcceleratedVideoDecoderHostMsg_ProvidePictureBuffers(
           host_route_id_,
           requested_num_of_buffers,
           dimensions,
           texture_target))) {
    DLOG(ERROR) << "Send(AcceleratedVideoDecoderHostMsg_ProvidePictureBuffers) "
                << "failed";
  }
  texture_dimensions_ = dimensions;
  texture_target_ = texture_target;
}

void GpuVideoDecodeAccelerator::DismissPictureBuffer(
    int32 picture_buffer_id) {
  // Notify client that picture buffer is now unused.
  if (!Send(new AcceleratedVideoDecoderHostMsg_DismissPictureBuffer(
          host_route_id_, picture_buffer_id))) {
    DLOG(ERROR) << "Send(AcceleratedVideoDecoderHostMsg_DismissPictureBuffer) "
                << "failed";
  }
  DebugAutoLock auto_lock(debug_uncleared_textures_lock_);
  uncleared_textures_.erase(picture_buffer_id);
}

void GpuVideoDecodeAccelerator::PictureReady(
    const media::Picture& picture) {
  // VDA may call PictureReady on IO thread. SetTextureCleared should run on
  // the child thread. VDA is responsible to call PictureReady on the child
  // thread when a picture buffer is delivered the first time.
  if (child_message_loop_->BelongsToCurrentThread()) {
    SetTextureCleared(picture);
  } else {
    DCHECK(io_message_loop_->BelongsToCurrentThread());
    if (DCHECK_IS_ON()) {
      DebugAutoLock auto_lock(debug_uncleared_textures_lock_);
      DCHECK_EQ(0u, uncleared_textures_.count(picture.picture_buffer_id()));
    }
  }

  if (!Send(new AcceleratedVideoDecoderHostMsg_PictureReady(
          host_route_id_,
          picture.picture_buffer_id(),
          picture.bitstream_buffer_id()))) {
    DLOG(ERROR) << "Send(AcceleratedVideoDecoderHostMsg_PictureReady) failed";
  }
}

void GpuVideoDecodeAccelerator::NotifyError(
    media::VideoDecodeAccelerator::Error error) {
  if (init_done_msg_) {
    // If we get an error while we're initializing, NotifyInitializeDone won't
    // be called, so we need to send the reply (with an error) here.
    GpuCommandBufferMsg_CreateVideoDecoder::WriteReplyParams(
        init_done_msg_, -1);
    if (!Send(init_done_msg_))
      DLOG(ERROR) << "Send(init_done_msg_) failed";
    init_done_msg_ = NULL;
    return;
  }
  if (!Send(new AcceleratedVideoDecoderHostMsg_ErrorNotification(
          host_route_id_, error))) {
    DLOG(ERROR) << "Send(AcceleratedVideoDecoderHostMsg_ErrorNotification) "
                << "failed";
  }
}

void GpuVideoDecodeAccelerator::Initialize(
    const media::VideoCodecProfile profile,
    IPC::Message* init_done_msg) {
  DCHECK(!video_decode_accelerator_.get());
  DCHECK(!init_done_msg_);
  DCHECK(init_done_msg);
  init_done_msg_ = init_done_msg;

#if !defined(OS_WIN)
  // Ensure we will be able to get a GL context at all before initializing
  // non-Windows VDAs.
  if (!make_context_current_.Run()) {
    NotifyError(media::VideoDecodeAccelerator::PLATFORM_FAILURE);
    return;
  }
#endif

#if defined(OS_WIN)
  if (base::win::GetVersion() < base::win::VERSION_WIN7) {
    NOTIMPLEMENTED() << "HW video decode acceleration not available.";
    NotifyError(media::VideoDecodeAccelerator::PLATFORM_FAILURE);
    return;
  }
  DVLOG(0) << "Initializing DXVA HW decoder for windows.";
  video_decode_accelerator_.reset(new DXVAVideoDecodeAccelerator(
      this, make_context_current_));
#elif defined(OS_CHROMEOS) && defined(ARCH_CPU_ARMEL) && defined(USE_X11)
  video_decode_accelerator_.reset(new ExynosVideoDecodeAccelerator(
      gfx::GLSurfaceEGL::GetHardwareDisplay(),
      stub_->decoder()->GetGLContext()->GetHandle(),
      this,
      weak_factory_for_io_.GetWeakPtr(),
      make_context_current_,
      io_message_loop_));
#elif defined(OS_CHROMEOS) && defined(ARCH_CPU_X86_FAMILY) && defined(USE_X11)
  gfx::GLContextGLX* glx_context =
      static_cast<gfx::GLContextGLX*>(stub_->decoder()->GetGLContext());
  GLXContext glx_context_handle =
      static_cast<GLXContext>(glx_context->GetHandle());
  video_decode_accelerator_.reset(new VaapiVideoDecodeAccelerator(
      glx_context->display(), glx_context_handle, this,
      make_context_current_));
#elif defined(OS_ANDROID)
  video_decode_accelerator_.reset(new AndroidVideoDecodeAccelerator(
      this,
      stub_->decoder()->AsWeakPtr(),
      make_context_current_));
#else
  NOTIMPLEMENTED() << "HW video decode acceleration not available.";
  NotifyError(media::VideoDecodeAccelerator::PLATFORM_FAILURE);
  return;
#endif

  if (video_decode_accelerator_->CanDecodeOnIOThread()) {
    filter_ = new MessageFilter(this, host_route_id_);
    stub_->channel()->AddFilter(filter_.get());
  }

  if (!video_decode_accelerator_->Initialize(profile))
    NotifyError(media::VideoDecodeAccelerator::PLATFORM_FAILURE);
}

// Runs on IO thread if video_decode_accelerator_->CanDecodeOnIOThread() is
// true, otherwise on the main thread.
void GpuVideoDecodeAccelerator::OnDecode(
    base::SharedMemoryHandle handle, int32 id, uint32 size) {
  DCHECK(video_decode_accelerator_.get());
  if (id < 0) {
    DLOG(ERROR) << "BitstreamBuffer id " << id << " out of range";
    if (child_message_loop_->BelongsToCurrentThread()) {
      NotifyError(media::VideoDecodeAccelerator::INVALID_ARGUMENT);
    } else {
      child_message_loop_->PostTask(
          FROM_HERE,
          base::Bind(&GpuVideoDecodeAccelerator::NotifyError,
                     base::Unretained(this),
                     media::VideoDecodeAccelerator::INVALID_ARGUMENT));
    }
    return;
  }
  video_decode_accelerator_->Decode(media::BitstreamBuffer(id, handle, size));
}

void GpuVideoDecodeAccelerator::OnAssignPictureBuffers(
    const std::vector<int32>& buffer_ids,
    const std::vector<uint32>& texture_ids) {
<<<<<<< HEAD
  DCHECK(stub_);
=======
>>>>>>> 8c15b39e
  if (buffer_ids.size() != texture_ids.size()) {
    NotifyError(media::VideoDecodeAccelerator::INVALID_ARGUMENT);
    return;
  }

  gpu::gles2::GLES2Decoder* command_decoder = stub_->decoder();
  gpu::gles2::TextureManager* texture_manager =
      command_decoder->GetContextGroup()->texture_manager();

  std::vector<media::PictureBuffer> buffers;
  std::vector<scoped_refptr<gpu::gles2::TextureRef> > textures;
  for (uint32 i = 0; i < buffer_ids.size(); ++i) {
    if (buffer_ids[i] < 0) {
      DLOG(ERROR) << "Buffer id " << buffer_ids[i] << " out of range";
      NotifyError(media::VideoDecodeAccelerator::INVALID_ARGUMENT);
      return;
    }
    gpu::gles2::TextureRef* texture_ref = texture_manager->GetTexture(
        texture_ids[i]);
    if (!texture_ref) {
      DLOG(ERROR) << "Failed to find texture id " << texture_ids[i];
      NotifyError(media::VideoDecodeAccelerator::INVALID_ARGUMENT);
      return;
    }
    gpu::gles2::Texture* info = texture_ref->texture();
    if (info->target() != texture_target_) {
      DLOG(ERROR) << "Texture target mismatch for texture id "
                  << texture_ids[i];
      NotifyError(media::VideoDecodeAccelerator::INVALID_ARGUMENT);
      return;
    }
    if (texture_target_ == GL_TEXTURE_EXTERNAL_OES) {
      // GL_TEXTURE_EXTERNAL_OES textures have their dimensions defined by the
      // underlying EGLImage.  Use |texture_dimensions_| for this size.
      texture_manager->SetLevelInfo(texture_ref,
                                    GL_TEXTURE_EXTERNAL_OES,
                                    0,
                                    0,
                                    texture_dimensions_.width(),
                                    texture_dimensions_.height(),
                                    1,
                                    0,
                                    0,
                                    0,
                                    false);
    } else {
      // For other targets, texture dimensions should already be defined.
      GLsizei width = 0, height = 0;
      info->GetLevelSize(texture_target_, 0, &width, &height);
      if (width != texture_dimensions_.width() ||
          height != texture_dimensions_.height()) {
        DLOG(ERROR) << "Size mismatch for texture id " << texture_ids[i];
        NotifyError(media::VideoDecodeAccelerator::INVALID_ARGUMENT);
        return;
      }
    }
    uint32 service_texture_id;
    if (!command_decoder->GetServiceTextureId(
            texture_ids[i], &service_texture_id)) {
      DLOG(ERROR) << "Failed to translate texture!";
      NotifyError(media::VideoDecodeAccelerator::PLATFORM_FAILURE);
      return;
    }
    buffers.push_back(media::PictureBuffer(
        buffer_ids[i], texture_dimensions_, service_texture_id));
    textures.push_back(texture_ref);
  }
  video_decode_accelerator_->AssignPictureBuffers(buffers);
  DebugAutoLock auto_lock(debug_uncleared_textures_lock_);
  for (uint32 i = 0; i < buffer_ids.size(); ++i)
    uncleared_textures_[buffer_ids[i]] = textures[i];
}

void GpuVideoDecodeAccelerator::OnReusePictureBuffer(
    int32 picture_buffer_id) {
  DCHECK(video_decode_accelerator_.get());
  video_decode_accelerator_->ReusePictureBuffer(picture_buffer_id);
}

void GpuVideoDecodeAccelerator::OnFlush() {
  DCHECK(video_decode_accelerator_.get());
  video_decode_accelerator_->Flush();
}

void GpuVideoDecodeAccelerator::OnReset() {
  DCHECK(video_decode_accelerator_.get());
  video_decode_accelerator_->Reset();
}

void GpuVideoDecodeAccelerator::OnDestroy() {
  DCHECK(video_decode_accelerator_.get());
  OnWillDestroyStub();
}

void GpuVideoDecodeAccelerator::OnFilterRemoved() {
  // We're destroying; cancel all callbacks.
  weak_factory_for_io_.InvalidateWeakPtrs();
  filter_removed_.Signal();
}

void GpuVideoDecodeAccelerator::NotifyEndOfBitstreamBuffer(
    int32 bitstream_buffer_id) {
  if (!Send(new AcceleratedVideoDecoderHostMsg_BitstreamBufferProcessed(
          host_route_id_, bitstream_buffer_id))) {
    DLOG(ERROR)
        << "Send(AcceleratedVideoDecoderHostMsg_BitstreamBufferProcessed) "
        << "failed";
  }
}

void GpuVideoDecodeAccelerator::NotifyInitializeDone() {
  GpuCommandBufferMsg_CreateVideoDecoder::WriteReplyParams(
      init_done_msg_, host_route_id_);
  if (!Send(init_done_msg_))
    DLOG(ERROR) << "Send(init_done_msg_) failed";
  init_done_msg_ = NULL;
}

void GpuVideoDecodeAccelerator::NotifyFlushDone() {
  if (!Send(new AcceleratedVideoDecoderHostMsg_FlushDone(host_route_id_)))
    DLOG(ERROR) << "Send(AcceleratedVideoDecoderHostMsg_FlushDone) failed";
}

void GpuVideoDecodeAccelerator::NotifyResetDone() {
  if (!Send(new AcceleratedVideoDecoderHostMsg_ResetDone(host_route_id_)))
    DLOG(ERROR) << "Send(AcceleratedVideoDecoderHostMsg_ResetDone) failed";
}

void GpuVideoDecodeAccelerator::OnWillDestroyStub() {
<<<<<<< HEAD
  DCHECK(stub_);
  stub_->channel()->RemoveRoute(host_route_id_);
  stub_->RemoveDestructionObserver(this);
  {
    DebugAutoLock auto_lock(debug_uncleared_textures_lock_);
    uncleared_textures_.clear();
  }
  if (filter_.get()) {
    // Remove the filter first because the member variables can be accessed on
    // IO thread. When filter is removed, OnFilterRemoved will delete |this|.
    stub_->channel()->RemoveFilter(filter_.get());
  } else {
    delete this;
  }
=======
  // The stub is going away, so we have to stop and destroy VDA here, before
  // returning, because the VDA may need the GL context to run and/or do its
  // cleanup. We cannot destroy the VDA before the IO thread message filter is
  // removed however, since we cannot service incoming messages with VDA gone.
  // We cannot simply check for existence of VDA on IO thread though, because
  // we don't want to synchronize the IO thread with the ChildThread.
  // So we have to wait for the RemoveFilter callback here instead and remove
  // the VDA after it arrives and before returning.
  if (filter_.get()) {
    stub_->channel()->RemoveFilter(filter_.get());
    filter_removed_.Wait();
  }

  stub_->channel()->RemoveRoute(host_route_id_);
  stub_->RemoveDestructionObserver(this);

  if (video_decode_accelerator_)
    video_decode_accelerator_.release()->Destroy();

  delete this;
>>>>>>> 8c15b39e
}

bool GpuVideoDecodeAccelerator::Send(IPC::Message* message) {
  if (filter_.get() && io_message_loop_->BelongsToCurrentThread())
    return filter_->SendOnIOThread(message);
  DCHECK(child_message_loop_->BelongsToCurrentThread());
  return stub_->channel()->Send(message);
}

void GpuVideoDecodeAccelerator::SetTextureCleared(
    const media::Picture& picture) {
  DCHECK(child_message_loop_->BelongsToCurrentThread());
  DebugAutoLock auto_lock(debug_uncleared_textures_lock_);
  std::map<int32, scoped_refptr<gpu::gles2::TextureRef> >::iterator it;
  it = uncleared_textures_.find(picture.picture_buffer_id());
  if (it == uncleared_textures_.end())
    return;  // the texture has been cleared

  scoped_refptr<gpu::gles2::TextureRef> texture_ref = it->second;
  GLenum target = texture_ref->texture()->target();
  gpu::gles2::TextureManager* texture_manager =
      stub_->decoder()->GetContextGroup()->texture_manager();
  DCHECK(!texture_ref->texture()->IsLevelCleared(target, 0));
  texture_manager->SetLevelCleared(texture_ref, target, 0, true);
  uncleared_textures_.erase(it);
}

}  // namespace content<|MERGE_RESOLUTION|>--- conflicted
+++ resolved
@@ -330,10 +330,6 @@
 void GpuVideoDecodeAccelerator::OnAssignPictureBuffers(
     const std::vector<int32>& buffer_ids,
     const std::vector<uint32>& texture_ids) {
-<<<<<<< HEAD
-  DCHECK(stub_);
-=======
->>>>>>> 8c15b39e
   if (buffer_ids.size() != texture_ids.size()) {
     NotifyError(media::VideoDecodeAccelerator::INVALID_ARGUMENT);
     return;
@@ -463,22 +459,6 @@
 }
 
 void GpuVideoDecodeAccelerator::OnWillDestroyStub() {
-<<<<<<< HEAD
-  DCHECK(stub_);
-  stub_->channel()->RemoveRoute(host_route_id_);
-  stub_->RemoveDestructionObserver(this);
-  {
-    DebugAutoLock auto_lock(debug_uncleared_textures_lock_);
-    uncleared_textures_.clear();
-  }
-  if (filter_.get()) {
-    // Remove the filter first because the member variables can be accessed on
-    // IO thread. When filter is removed, OnFilterRemoved will delete |this|.
-    stub_->channel()->RemoveFilter(filter_.get());
-  } else {
-    delete this;
-  }
-=======
   // The stub is going away, so we have to stop and destroy VDA here, before
   // returning, because the VDA may need the GL context to run and/or do its
   // cleanup. We cannot destroy the VDA before the IO thread message filter is
@@ -499,7 +479,6 @@
     video_decode_accelerator_.release()->Destroy();
 
   delete this;
->>>>>>> 8c15b39e
 }
 
 bool GpuVideoDecodeAccelerator::Send(IPC::Message* message) {
