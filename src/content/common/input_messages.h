// Copyright (c) 2013 The Chromium Authors. All rights reserved.
// Use of this source code is governed by a BSD-style license that can be
// found in the LICENSE file.

// IPC messages for input events and other messages that require processing in
// order relative to input events.
// Multiply-included message file, hence no include guard.

#include "base/strings/string16.h"
#include "content/common/content_export.h"
#include "content/common/content_param_traits.h"
#include "content/common/edit_command.h"
#include "content/common/input/input_event.h"
#include "content/common/input/input_param_traits.h"
<<<<<<< HEAD
#include "content/common/input/synthetic_gesture_params.h"
#include "content/common/input/synthetic_smooth_scroll_gesture_params.h"
=======
#include "content/common/input/synthetic_gesture_packet.h"
#include "content/common/input/synthetic_gesture_params.h"
#include "content/common/input/synthetic_pinch_gesture_params.h"
#include "content/common/input/synthetic_smooth_scroll_gesture_params.h"
#include "content/common/input/synthetic_tap_gesture_params.h"
>>>>>>> 8c15b39e
#include "content/port/common/input_event_ack_state.h"
#include "content/public/common/common_param_traits.h"
#include "content/common/input/touch_action.h"
#include "ipc/ipc_message_macros.h"
#include "third_party/WebKit/public/web/WebInputEvent.h"
#include "ui/events/latency_info.h"
#include "ui/gfx/point.h"
#include "ui/gfx/rect.h"

#undef IPC_MESSAGE_EXPORT
#define IPC_MESSAGE_EXPORT CONTENT_EXPORT

#ifdef IPC_MESSAGE_START
#error IPC_MESSAGE_START
#endif

#define IPC_MESSAGE_START InputMsgStart

IPC_ENUM_TRAITS_MAX_VALUE(content::InputEventAckState,
                          content::INPUT_EVENT_ACK_STATE_MAX)
IPC_ENUM_TRAITS_MAX_VALUE(
    content::SyntheticGestureParams::GestureSourceType,
    content::SyntheticGestureParams::GESTURE_SOURCE_TYPE_MAX)
IPC_ENUM_TRAITS_MAX_VALUE(
    content::SyntheticGestureParams::GestureType,
    content::SyntheticGestureParams::SYNTHETIC_GESTURE_TYPE_MAX)
<<<<<<< HEAD
=======
IPC_ENUM_TRAITS_MAX_VALUE(content::TouchAction,
    content::TOUCH_ACTION_MAX)
>>>>>>> 8c15b39e

IPC_STRUCT_TRAITS_BEGIN(content::EditCommand)
  IPC_STRUCT_TRAITS_MEMBER(name)
  IPC_STRUCT_TRAITS_MEMBER(value)
IPC_STRUCT_TRAITS_END()

IPC_STRUCT_TRAITS_BEGIN(content::InputEvent)
  IPC_STRUCT_TRAITS_MEMBER(web_event)
  IPC_STRUCT_TRAITS_MEMBER(latency_info)
  IPC_STRUCT_TRAITS_MEMBER(is_keyboard_shortcut)
IPC_STRUCT_TRAITS_END()

IPC_STRUCT_TRAITS_BEGIN(content::SyntheticGestureParams)
  IPC_STRUCT_TRAITS_MEMBER(gesture_source_type)
IPC_STRUCT_TRAITS_END()

IPC_STRUCT_TRAITS_BEGIN(content::SyntheticSmoothScrollGestureParams)
  IPC_STRUCT_TRAITS_PARENT(content::SyntheticGestureParams)
  IPC_STRUCT_TRAITS_MEMBER(distance)
<<<<<<< HEAD
  IPC_STRUCT_TRAITS_MEMBER(anchor_x)
  IPC_STRUCT_TRAITS_MEMBER(anchor_y)
=======
  IPC_STRUCT_TRAITS_MEMBER(anchor)
  IPC_STRUCT_TRAITS_MEMBER(prevent_fling)
  IPC_STRUCT_TRAITS_MEMBER(speed_in_pixels_s)
IPC_STRUCT_TRAITS_END()

IPC_STRUCT_TRAITS_BEGIN(content::SyntheticPinchGestureParams)
  IPC_STRUCT_TRAITS_PARENT(content::SyntheticGestureParams)
  IPC_STRUCT_TRAITS_MEMBER(zoom_in)
  IPC_STRUCT_TRAITS_MEMBER(total_num_pixels_covered)
  IPC_STRUCT_TRAITS_MEMBER(anchor)
  IPC_STRUCT_TRAITS_MEMBER(relative_pointer_speed_in_pixels_s)
IPC_STRUCT_TRAITS_END()

IPC_STRUCT_TRAITS_BEGIN(content::SyntheticTapGestureParams)
  IPC_STRUCT_TRAITS_PARENT(content::SyntheticGestureParams)
  IPC_STRUCT_TRAITS_MEMBER(position)
  IPC_STRUCT_TRAITS_MEMBER(duration_ms)
>>>>>>> 8c15b39e
IPC_STRUCT_TRAITS_END()

// Sends an input event to the render widget.
IPC_MESSAGE_ROUTED3(InputMsg_HandleInputEvent,
                    IPC::WebInputEventPointer /* event */,
                    ui::LatencyInfo /* latency_info */,
                    bool /* is_keyboard_shortcut */)

// Sends the cursor visibility state to the render widget.
IPC_MESSAGE_ROUTED1(InputMsg_CursorVisibilityChange,
                    bool /* is_visible */)

// This message notifies the renderer that the next key event is bound to one
// or more pre-defined edit commands. If the next key event is not handled
// by webkit, the specified edit commands shall be executed against current
// focused frame.
// Parameters
// * edit_commands (see chrome/common/edit_command_types.h)
//   Contains one or more edit commands.
// See third_party/WebKit/Source/WebCore/editing/EditorCommand.cpp for detailed
// definition of webkit edit commands.
//
// This message must be sent just before sending a key event.
IPC_MESSAGE_ROUTED1(InputMsg_SetEditCommandsForNextKeyEvent,
                    std::vector<content::EditCommand> /* edit_commands */)

// Message payload is the name/value of a WebCore edit command to execute.
IPC_MESSAGE_ROUTED2(InputMsg_ExecuteEditCommand,
                    std::string, /* name */
                    std::string /* value */)

IPC_MESSAGE_ROUTED0(InputMsg_MouseCaptureLost)

// TODO(darin): figure out how this meshes with RestoreFocus
IPC_MESSAGE_ROUTED1(InputMsg_SetFocus,
                    bool /* enable */)

// Tells the renderer to focus the first (last if reverse is true) focusable
// node.
IPC_MESSAGE_ROUTED1(InputMsg_SetInitialFocus,
                    bool /* reverse */)

// Tells the renderer to scroll the currently focused node into rect only if
// the currently focused node is a Text node (textfield, text area or content
// editable divs).
IPC_MESSAGE_ROUTED1(InputMsg_ScrollFocusedEditableNodeIntoRect, gfx::Rect)

// These messages are typically generated from context menus and request the
// renderer to apply the specified operation to the current selection.
IPC_MESSAGE_ROUTED0(InputMsg_Undo)
IPC_MESSAGE_ROUTED0(InputMsg_Redo)
IPC_MESSAGE_ROUTED0(InputMsg_Cut)
IPC_MESSAGE_ROUTED0(InputMsg_Copy)
#if defined(OS_MACOSX)
IPC_MESSAGE_ROUTED0(InputMsg_CopyToFindPboard)
#endif
IPC_MESSAGE_ROUTED0(InputMsg_Paste)
IPC_MESSAGE_ROUTED0(InputMsg_PasteAndMatchStyle)
// Replaces the selected region or a word around the cursor with the
// specified string.
IPC_MESSAGE_ROUTED1(InputMsg_Replace,
                    base::string16)
// Replaces the misspelling in the selected region with the specified string.
IPC_MESSAGE_ROUTED1(InputMsg_ReplaceMisspelling,
                    base::string16)
IPC_MESSAGE_ROUTED0(InputMsg_Delete)
IPC_MESSAGE_ROUTED0(InputMsg_SelectAll)

IPC_MESSAGE_ROUTED0(InputMsg_Unselect)

// Requests the renderer to select the region between two points.
// Expects a SelectRange_ACK message when finished.
IPC_MESSAGE_ROUTED2(InputMsg_SelectRange,
                    gfx::Point /* start */,
                    gfx::Point /* end */)

// Requests the renderer to move the caret selection toward the point.
// Expects a MoveCaret_ACK message when finished.
IPC_MESSAGE_ROUTED1(InputMsg_MoveCaret,
                    gfx::Point /* location */)

#if defined(OS_ANDROID)
// Sent when the user clicks on the find result bar to activate a find result.
// The point (x,y) is in fractions of the content document's width and height.
IPC_MESSAGE_ROUTED3(InputMsg_ActivateNearestFindResult,
                    int /* request_id */,
                    float /* x */,
                    float /* y */)
#endif

IPC_MESSAGE_ROUTED0(InputMsg_SyntheticGestureCompleted);

// -----------------------------------------------------------------------------
// Messages sent from the renderer to the browser.

// Acknowledges receipt of a InputMsg_HandleInputEvent message.
IPC_MESSAGE_ROUTED3(InputHostMsg_HandleInputEvent_ACK,
                    blink::WebInputEvent::Type,
                    content::InputEventAckState /* ack_result */,
                    ui::LatencyInfo /* latency_info */)

<<<<<<< HEAD
=======
IPC_MESSAGE_ROUTED1(InputHostMsg_QueueSyntheticGesture,
                    content::SyntheticGesturePacket)

// Notifies the allowed touch actions for a new touch point.
IPC_MESSAGE_ROUTED1(InputHostMsg_SetTouchAction,
                    content::TouchAction /* touch_action */)
>>>>>>> 8c15b39e

// Adding a new message? Stick to the sort order above: first platform
// independent InputMsg, then ifdefs for platform specific InputMsg, then
// platform independent InputHostMsg, then ifdefs for platform specific
// InputHostMsg.<|MERGE_RESOLUTION|>--- conflicted
+++ resolved
@@ -12,16 +12,11 @@
 #include "content/common/edit_command.h"
 #include "content/common/input/input_event.h"
 #include "content/common/input/input_param_traits.h"
-<<<<<<< HEAD
-#include "content/common/input/synthetic_gesture_params.h"
-#include "content/common/input/synthetic_smooth_scroll_gesture_params.h"
-=======
 #include "content/common/input/synthetic_gesture_packet.h"
 #include "content/common/input/synthetic_gesture_params.h"
 #include "content/common/input/synthetic_pinch_gesture_params.h"
 #include "content/common/input/synthetic_smooth_scroll_gesture_params.h"
 #include "content/common/input/synthetic_tap_gesture_params.h"
->>>>>>> 8c15b39e
 #include "content/port/common/input_event_ack_state.h"
 #include "content/public/common/common_param_traits.h"
 #include "content/common/input/touch_action.h"
@@ -48,11 +43,8 @@
 IPC_ENUM_TRAITS_MAX_VALUE(
     content::SyntheticGestureParams::GestureType,
     content::SyntheticGestureParams::SYNTHETIC_GESTURE_TYPE_MAX)
-<<<<<<< HEAD
-=======
 IPC_ENUM_TRAITS_MAX_VALUE(content::TouchAction,
     content::TOUCH_ACTION_MAX)
->>>>>>> 8c15b39e
 
 IPC_STRUCT_TRAITS_BEGIN(content::EditCommand)
   IPC_STRUCT_TRAITS_MEMBER(name)
@@ -72,10 +64,6 @@
 IPC_STRUCT_TRAITS_BEGIN(content::SyntheticSmoothScrollGestureParams)
   IPC_STRUCT_TRAITS_PARENT(content::SyntheticGestureParams)
   IPC_STRUCT_TRAITS_MEMBER(distance)
-<<<<<<< HEAD
-  IPC_STRUCT_TRAITS_MEMBER(anchor_x)
-  IPC_STRUCT_TRAITS_MEMBER(anchor_y)
-=======
   IPC_STRUCT_TRAITS_MEMBER(anchor)
   IPC_STRUCT_TRAITS_MEMBER(prevent_fling)
   IPC_STRUCT_TRAITS_MEMBER(speed_in_pixels_s)
@@ -93,7 +81,6 @@
   IPC_STRUCT_TRAITS_PARENT(content::SyntheticGestureParams)
   IPC_STRUCT_TRAITS_MEMBER(position)
   IPC_STRUCT_TRAITS_MEMBER(duration_ms)
->>>>>>> 8c15b39e
 IPC_STRUCT_TRAITS_END()
 
 // Sends an input event to the render widget.
@@ -195,15 +182,12 @@
                     content::InputEventAckState /* ack_result */,
                     ui::LatencyInfo /* latency_info */)
 
-<<<<<<< HEAD
-=======
 IPC_MESSAGE_ROUTED1(InputHostMsg_QueueSyntheticGesture,
                     content::SyntheticGesturePacket)
 
 // Notifies the allowed touch actions for a new touch point.
 IPC_MESSAGE_ROUTED1(InputHostMsg_SetTouchAction,
                     content::TouchAction /* touch_action */)
->>>>>>> 8c15b39e
 
 // Adding a new message? Stick to the sort order above: first platform
 // independent InputMsg, then ifdefs for platform specific InputMsg, then
