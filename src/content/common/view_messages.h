--- conflicted
+++ resolved
@@ -1571,17 +1571,6 @@
 // Instructs the browser to draw the rubberband rect.
 IPC_MESSAGE_ROUTED1(ViewHostMsg_SetRubberbandRect,
                     gfx::Rect /* rect */)
-<<<<<<< HEAD
-
-// Instructs the browser to stop drawing the rubberband rect.
-IPC_MESSAGE_ROUTED0(ViewHostMsg_HideRubberbandRect)
-
-// Sent by the renderer to the browser to start a vibration with the given
-// duration.
-IPC_MESSAGE_CONTROL1(ViewHostMsg_Vibrate,
-                     int64 /* milliseconds */)
-=======
->>>>>>> dd3f5914
 
 // Instructs the browser to stop drawing the rubberband rect.
 IPC_MESSAGE_ROUTED0(ViewHostMsg_HideRubberbandRect)
