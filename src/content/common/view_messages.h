// Copyright (c) 2012 The Chromium Authors. All rights reserved.
// Use of this source code is governed by a BSD-style license that can be
// found in the LICENSE file.

#ifndef CONTENT_COMMON_VIEW_MESSAGES_H_
#define CONTENT_COMMON_VIEW_MESSAGES_H_

// IPC messages for page rendering.

#include <stddef.h>
#include <stdint.h>

#include <set>
#include <string>
#include <vector>

#include "base/memory/shared_memory.h"
#include "base/optional.h"
#include "base/process/process.h"
#include "base/strings/string16.h"
#include "build/build_config.h"
#include "cc/input/touch_action.h"
#include "components/viz/common/frame_sinks/begin_frame_args.h"
#include "components/viz/common/quads/compositor_frame.h"
#include "components/viz/common/resources/shared_bitmap.h"
#include "content/common/content_export.h"
#include "content/common/content_param_traits.h"
#include "content/common/date_time_suggestion.h"
#include "content/common/frame_replication_state.h"
#include "content/common/navigation_gesture.h"
#include "content/public/common/common_param_traits.h"
#include "content/public/common/menu_item.h"
#include "content/public/common/page_state.h"
#include "content/public/common/page_zoom.h"
#include "content/public/common/referrer.h"
#include "content/public/common/renderer_preferences.h"
#include "content/public/common/three_d_api_types.h"
#include "ipc/ipc_channel_handle.h"
#include "ipc/ipc_message_macros.h"
#include "media/base/audio_parameters.h"
#include "media/base/channel_layout.h"
#include "media/base/ipc/media_param_traits.h"
#include "net/base/network_change_notifier.h"
#include "ppapi/buildflags/buildflags.h"
#include "third_party/blink/public/common/manifest/web_display_mode.h"
#include "third_party/blink/public/web/web_plugin_action.h"
#include "third_party/blink/public/web/web_text_direction.h"
#include "ui/base/ime/text_input_mode.h"
#include "ui/base/ime/text_input_type.h"
#include "ui/gfx/color_space.h"
#include "ui/gfx/geometry/point.h"
#include "ui/gfx/geometry/rect.h"
#include "ui/gfx/geometry/rect_f.h"
#include "ui/gfx/geometry/vector2d.h"
#include "ui/gfx/geometry/vector2d_f.h"
#include "ui/gfx/ipc/color/gfx_param_traits.h"
#include "ui/gfx/ipc/gfx_param_traits.h"
#include "ui/gfx/ipc/skia/gfx_skia_param_traits.h"

#if defined(OS_MACOSX)
#include "third_party/blink/public/platform/mac/web_scrollbar_theme.h"
#include "third_party/blink/public/platform/web_scrollbar_buttons_placement.h"
#endif

#undef IPC_MESSAGE_EXPORT
#define IPC_MESSAGE_EXPORT CONTENT_EXPORT

#define IPC_MESSAGE_START ViewMsgStart

IPC_ENUM_TRAITS_MAX_VALUE(blink::WebPluginAction::Type,
                          blink::WebPluginAction::Type::kTypeLast)
IPC_ENUM_TRAITS_MAX_VALUE(content::MenuItem::Type, content::MenuItem::TYPE_LAST)
IPC_ENUM_TRAITS_MAX_VALUE(content::NavigationGesture,
                          content::NavigationGestureLast)
IPC_ENUM_TRAITS_MIN_MAX_VALUE(content::PageZoom,
                              content::PageZoom::PAGE_ZOOM_OUT,
                              content::PageZoom::PAGE_ZOOM_IN)
IPC_ENUM_TRAITS_MAX_VALUE(content::ThreeDAPIType,
                          content::THREE_D_API_TYPE_LAST)
IPC_ENUM_TRAITS_MAX_VALUE(ui::TextInputType, ui::TEXT_INPUT_TYPE_MAX)

#if defined(OS_MACOSX)
IPC_ENUM_TRAITS_MAX_VALUE(
    blink::WebScrollbarButtonsPlacement,
    blink::WebScrollbarButtonsPlacement::kWebScrollbarButtonsPlacementLast)

IPC_ENUM_TRAITS_MAX_VALUE(blink::ScrollerStyle, blink::kScrollerStyleOverlay)
#endif

IPC_STRUCT_TRAITS_BEGIN(blink::WebPluginAction)
  IPC_STRUCT_TRAITS_MEMBER(type)
  IPC_STRUCT_TRAITS_MEMBER(enable)
IPC_STRUCT_TRAITS_END()

IPC_STRUCT_TRAITS_BEGIN(content::MenuItem)
  IPC_STRUCT_TRAITS_MEMBER(label)
  IPC_STRUCT_TRAITS_MEMBER(tool_tip)
  IPC_STRUCT_TRAITS_MEMBER(type)
  IPC_STRUCT_TRAITS_MEMBER(action)
  IPC_STRUCT_TRAITS_MEMBER(rtl)
  IPC_STRUCT_TRAITS_MEMBER(has_directional_override)
  IPC_STRUCT_TRAITS_MEMBER(enabled)
  IPC_STRUCT_TRAITS_MEMBER(checked)
  IPC_STRUCT_TRAITS_MEMBER(submenu)
IPC_STRUCT_TRAITS_END()

IPC_STRUCT_TRAITS_BEGIN(content::DateTimeSuggestion)
  IPC_STRUCT_TRAITS_MEMBER(value)
  IPC_STRUCT_TRAITS_MEMBER(localized_value)
  IPC_STRUCT_TRAITS_MEMBER(label)
IPC_STRUCT_TRAITS_END()

IPC_STRUCT_BEGIN(ViewHostMsg_DateTimeDialogValue_Params)
  IPC_STRUCT_MEMBER(ui::TextInputType, dialog_type)
  IPC_STRUCT_MEMBER(double, dialog_value)
  IPC_STRUCT_MEMBER(double, minimum)
  IPC_STRUCT_MEMBER(double, maximum)
  IPC_STRUCT_MEMBER(double, step)
  IPC_STRUCT_MEMBER(std::vector<content::DateTimeSuggestion>, suggestions)
IPC_STRUCT_END()

// Messages sent from the browser to the renderer.

#if defined(OS_ANDROID)
// Tells the renderer to cancel an opened date/time dialog.
IPC_MESSAGE_ROUTED0(ViewMsg_CancelDateTimeDialog)

// Replaces a date time input field.
IPC_MESSAGE_ROUTED1(ViewMsg_ReplaceDateTime,
                    double /* dialog_value */)

#endif

// Sends updated preferences to the renderer.
IPC_MESSAGE_ROUTED1(ViewMsg_SetRendererPrefs,
                    content::RendererPreferences)

// This passes a set of webkit preferences down to the renderer.
IPC_MESSAGE_ROUTED1(ViewMsg_UpdateWebPreferences,
                    content::WebPreferences)

// Tells the renderer to focus the first (last if reverse is true) focusable
// node.
IPC_MESSAGE_ROUTED1(ViewMsg_SetInitialFocus,
                    bool /* reverse */)

// Tells the renderer to perform the given action on the plugin located at
// the given point.
IPC_MESSAGE_ROUTED2(ViewMsg_PluginActionAt,
                    gfx::Point, /* location */
                    blink::WebPluginAction)

// Sets the page scale for the current main frame to the given page scale.
IPC_MESSAGE_ROUTED1(ViewMsg_SetPageScale, float /* page_scale_factor */)

// Tell the renderer to add a property to the WebUI binding object.  This
// only works if we allowed WebUI bindings.
IPC_MESSAGE_ROUTED2(ViewMsg_SetWebUIProperty,
                    std::string /* property_name */,
                    std::string /* property_value_json */)

// Used to notify the render-view that we have received a target URL. Used
// to prevent target URLs spamming the browser.
IPC_MESSAGE_ROUTED0(ViewMsg_UpdateTargetURL_ACK)

// Instructs the renderer to close the current page, including running the
// onunload event handler.
//
// Expects a ClosePage_ACK message when finished.
IPC_MESSAGE_ROUTED0(ViewMsg_ClosePage)

// Notification that a move or resize renderer's containing window has
// started.
IPC_MESSAGE_ROUTED0(ViewMsg_MoveOrResizeStarted)

// Used to instruct the RenderView to send back updates to the preferred size.
IPC_MESSAGE_ROUTED0(ViewMsg_EnablePreferredSizeChangedMode)

// Response message to ViewHostMsg_CreateWorker.
// Sent when the worker has started.
IPC_MESSAGE_ROUTED0(ViewMsg_WorkerCreated)

// Sent when the worker failed to load the worker script.
// In normal cases, this message is sent after ViewMsg_WorkerCreated is sent.
// But if the shared worker of the same URL already exists and it has failed
// to load the script, when the renderer send ViewHostMsg_CreateWorker before
// the shared worker is killed only ViewMsg_WorkerScriptLoadFailed is sent.
IPC_MESSAGE_ROUTED0(ViewMsg_WorkerScriptLoadFailed)

// Sent when the worker has connected.
// This message is sent only if the worker successfully loaded the script.
// |used_features| is the set of features that the worker has used. The values
// must be from blink::UseCounter::Feature enum.
IPC_MESSAGE_ROUTED1(ViewMsg_WorkerConnected,
                    std::set<uint32_t> /* used_features */)

// Sent when the worker is destroyed.
IPC_MESSAGE_ROUTED0(ViewMsg_WorkerDestroyed)

// Sent when the worker calls API that should be recored in UseCounter.
// |feature| must be one of the values from blink::UseCounter::Feature
// enum.
IPC_MESSAGE_ROUTED1(ViewMsg_CountFeatureOnSharedWorker,
                    uint32_t /* feature */)

#if BUILDFLAG(ENABLE_PLUGINS)
// Reply to ViewHostMsg_OpenChannelToPpapiBroker
// Tells the renderer that the channel to the broker has been created.
IPC_MESSAGE_ROUTED2(ViewMsg_PpapiBrokerChannelCreated,
                    base::ProcessId /* broker_pid */,
                    IPC::ChannelHandle /* handle */)

// Reply to ViewHostMsg_RequestPpapiBrokerPermission.
// Tells the renderer whether permission to access to PPAPI broker was granted
// or not.
IPC_MESSAGE_ROUTED1(ViewMsg_PpapiBrokerPermissionResult,
                    bool /* result */)
#endif

<<<<<<< HEAD
// Sent to the main-frame's view to request performing a page scale animation
// based on the point/rect provided.
IPC_MESSAGE_ROUTED2(ViewMsg_AnimateDoubleTapZoom,
                    gfx::Point /* tap point */,
                    gfx::Rect /* rect_to_zoom */)
=======
// Tells the renderer to enable/disable alt-mousedrag rubberbanding.
IPC_MESSAGE_ROUTED1(ViewMsg_EnableAltDragRubberbanding,
                    bool /* enable */)

IPC_MESSAGE_ROUTED0(ViewMsg_SelectWordAroundCaret)

// Sent by the browser to ask the renderer to redraw. Robust to events that can
// happen in renderer (abortion of the commit or draw, loss of output surface
// etc.).
IPC_MESSAGE_ROUTED1(ViewMsg_ForceRedraw, int /* snapshot_id */)

// Sets the viewport intersection and compositor raster area on the widget for
// an out-of-process iframe.
IPC_MESSAGE_ROUTED3(ViewMsg_SetViewportIntersection,
                    gfx::Rect /* viewport_intersection */,
                    gfx::Rect /* compositor_visible_rect */,
                    bool /* occluded or obscured */)

// Sets the inert bit on an out-of-process iframe.
IPC_MESSAGE_ROUTED1(ViewMsg_SetIsInert, bool /* inert */)

// Sets the inherited effective touch action on an out-of-process iframe.
IPC_MESSAGE_ROUTED1(ViewMsg_SetInheritedEffectiveTouchAction, cc::TouchAction)

// Toggles render throttling for an out-of-process iframe.
IPC_MESSAGE_ROUTED2(ViewMsg_UpdateRenderThrottlingStatus,
                    bool /* is_throttled */,
                    bool /* subtree_throttled */)
>>>>>>> 8e7b0dd5

// -----------------------------------------------------------------------------
// Messages sent from the renderer to the browser.

// These two messages are sent to the parent RenderViewHost to display a widget
// that was created by CreateWidget/CreateFullscreenWidget. |route_id| refers
// to the id that was returned from the corresponding Create message above.
// |initial_rect| is in screen coordinates.
IPC_MESSAGE_ROUTED2(ViewHostMsg_ShowWidget,
                    int /* route_id */,
                    gfx::Rect /* initial_rect */)

// Message to show a full screen widget.
IPC_MESSAGE_ROUTED1(ViewHostMsg_ShowFullscreenWidget,
                    int /* route_id */)

// Indicates that the current page has been closed, after a ClosePage
// message.
IPC_MESSAGE_ROUTED0(ViewHostMsg_ClosePage_ACK)

// Notifies the browser that we want to show a destination url for a potential
// action (e.g. when the user is hovering over a link).
IPC_MESSAGE_ROUTED1(ViewHostMsg_UpdateTargetURL,
                    GURL)

// Sent when the document element is available for the top-level frame.  This
// happens after the page starts loading, but before all resources are
// finished.
IPC_MESSAGE_ROUTED1(ViewHostMsg_DocumentAvailableInMainFrame,
                    bool /* uses_temporary_zoom_level */)

IPC_MESSAGE_ROUTED0(ViewHostMsg_Focus)

// Get the list of proxies to use for |url|, as a semicolon delimited list
// of "<TYPE> <HOST>:<PORT>" | "DIRECT".
IPC_SYNC_MESSAGE_CONTROL1_2(ViewHostMsg_ResolveProxy,
                            GURL /* url */,
                            bool /* result */,
                            std::string /* proxy list */)

// Tells the browser that a specific Appcache manifest in the current page
// was accessed.
IPC_MESSAGE_ROUTED2(ViewHostMsg_AppCacheAccessed,
                    GURL /* manifest url */,
                    bool /* blocked by policy */)

// Used to go to the session history entry at the given offset (ie, -1 will
// return the "back" item).
IPC_MESSAGE_ROUTED2(ViewHostMsg_GoToEntryAtOffset,
                    int /* offset (from current) of history item to get */,
                    bool /* has_user_gesture */)

// Notifies that the preferred size of the content changed.
IPC_MESSAGE_ROUTED1(ViewHostMsg_DidContentsPreferredSizeChange,
                    gfx::Size /* pref_size */)

#if BUILDFLAG(ENABLE_PLUGINS)
// A renderer sends this to the browser process when it wants to access a PPAPI
// broker. In contrast to FrameHostMsg_OpenChannelToPpapiBroker, this is called
// for every connection.
// The browser will respond with ViewMsg_PpapiBrokerPermissionResult.
IPC_MESSAGE_ROUTED3(ViewHostMsg_RequestPpapiBrokerPermission,
                    int /* routing_id */,
                    GURL /* document_url */,
                    base::FilePath /* plugin_path */)
#endif  // BUILDFLAG(ENABLE_PLUGINS)

// When the renderer needs the browser to transfer focus cross-process on its
// behalf in the focus hierarchy. This may focus an element in the browser ui or
// a cross-process frame, as appropriate.
IPC_MESSAGE_ROUTED1(ViewHostMsg_TakeFocus,
                    bool /* reverse */)

// Required for opening a date/time dialog
IPC_MESSAGE_ROUTED1(ViewHostMsg_OpenDateTimeDialog,
                    ViewHostMsg_DateTimeDialogValue_Params /* value */)

// Sent when the renderer changes its page scale factor.
IPC_MESSAGE_ROUTED1(ViewHostMsg_PageScaleFactorChanged,
                    float /* page_scale_factor */)

// Updates the minimum/maximum allowed zoom percent for this tab from the
// default values.  If |remember| is true, then the zoom setting is applied to
// other pages in the site and is saved, otherwise it only applies to this
// tab.
IPC_MESSAGE_ROUTED2(ViewHostMsg_UpdateZoomLimits,
                    int /* minimum_percent */,
                    int /* maximum_percent */)

// Send back a string to be recorded by UserMetrics.
IPC_MESSAGE_CONTROL1(ViewHostMsg_UserMetricsRecordAction,
                     std::string /* action */)

// Notifies the browser of an event occurring in the media pipeline.
IPC_MESSAGE_CONTROL1(ViewHostMsg_MediaLogEvents,
                     std::vector<media::MediaLogEvent> /* events */)

<<<<<<< HEAD
=======
// Requests to lock the mouse. Will result in a ViewMsg_LockMouse_ACK message
// being sent back.
// |privileged| is used by Pepper Flash. If this flag is set to true, we won't
// pop up a bubble to ask for user permission or take mouse lock content into
// account.
IPC_MESSAGE_ROUTED2(ViewHostMsg_LockMouse,
                    bool /* user_gesture */,
                    bool /* privileged */)

// Requests to tell the renderer for the containing frame of the current
// renderer of a change in intrinsic sizing info parameters. This is only
// used for SVG inside of <object>, and not for iframes.
IPC_MESSAGE_ROUTED1(ViewHostMsg_IntrinsicSizingInfoChanged,
                    blink::WebIntrinsicSizingInfo)

// Requests to unlock the mouse. A ViewMsg_MouseLockLost message will be sent
// whenever the mouse is unlocked (which may or may not be caused by
// ViewHostMsg_UnlockMouse).
IPC_MESSAGE_ROUTED0(ViewHostMsg_UnlockMouse)

// Instructs the browser to draw the rubberband rect.
IPC_MESSAGE_ROUTED1(ViewHostMsg_SetRubberbandRect,
                    gfx::Rect /* rect */)

// Instructs the browser to stop drawing the rubberband rect.
IPC_MESSAGE_ROUTED0(ViewHostMsg_HideRubberbandRect)

// Message sent from renderer to the browser when the element that is focused
// has been touched. A bool is passed in this message which indicates if the
// node is editable.
IPC_MESSAGE_ROUTED1(ViewHostMsg_FocusedNodeTouched,
                    bool /* editable */)

// Sent once a paint happens after the first non empty layout. In other words,
// after the frame widget has painted something.
IPC_MESSAGE_ROUTED0(ViewHostMsg_DidFirstVisuallyNonEmptyPaint)

// Sent once the RenderWidgetCompositor issues a draw command.
IPC_MESSAGE_ROUTED0(ViewHostMsg_DidCommitAndDrawCompositorFrame)

// Sent in reply to ViewMsg_WaitForNextFrameForTests.
IPC_MESSAGE_ROUTED0(ViewHostMsg_WaitForNextFrameForTests_ACK)

// Acknowledges that a SelectWordAroundCaret completed with the specified
// result and adjustments to the selection offsets.
IPC_MESSAGE_ROUTED3(ViewHostMsg_SelectWordAroundCaretAck,
                    bool /* did_select */,
                    int /* start_adjust */,
                    int /* end_adjust */)

>>>>>>> 8e7b0dd5
// Adding a new message? Stick to the sort order above: first platform
// independent ViewMsg, then ifdefs for platform specific ViewMsg, then platform
// independent ViewHostMsg, then ifdefs for platform specific ViewHostMsg.

#endif  // CONTENT_COMMON_VIEW_MESSAGES_H_<|MERGE_RESOLUTION|>--- conflicted
+++ resolved
@@ -217,42 +217,15 @@
                     bool /* result */)
 #endif
 
-<<<<<<< HEAD
 // Sent to the main-frame's view to request performing a page scale animation
 // based on the point/rect provided.
 IPC_MESSAGE_ROUTED2(ViewMsg_AnimateDoubleTapZoom,
                     gfx::Point /* tap point */,
                     gfx::Rect /* rect_to_zoom */)
-=======
+
 // Tells the renderer to enable/disable alt-mousedrag rubberbanding.
 IPC_MESSAGE_ROUTED1(ViewMsg_EnableAltDragRubberbanding,
                     bool /* enable */)
-
-IPC_MESSAGE_ROUTED0(ViewMsg_SelectWordAroundCaret)
-
-// Sent by the browser to ask the renderer to redraw. Robust to events that can
-// happen in renderer (abortion of the commit or draw, loss of output surface
-// etc.).
-IPC_MESSAGE_ROUTED1(ViewMsg_ForceRedraw, int /* snapshot_id */)
-
-// Sets the viewport intersection and compositor raster area on the widget for
-// an out-of-process iframe.
-IPC_MESSAGE_ROUTED3(ViewMsg_SetViewportIntersection,
-                    gfx::Rect /* viewport_intersection */,
-                    gfx::Rect /* compositor_visible_rect */,
-                    bool /* occluded or obscured */)
-
-// Sets the inert bit on an out-of-process iframe.
-IPC_MESSAGE_ROUTED1(ViewMsg_SetIsInert, bool /* inert */)
-
-// Sets the inherited effective touch action on an out-of-process iframe.
-IPC_MESSAGE_ROUTED1(ViewMsg_SetInheritedEffectiveTouchAction, cc::TouchAction)
-
-// Toggles render throttling for an out-of-process iframe.
-IPC_MESSAGE_ROUTED2(ViewMsg_UpdateRenderThrottlingStatus,
-                    bool /* is_throttled */,
-                    bool /* subtree_throttled */)
->>>>>>> 8e7b0dd5
 
 // -----------------------------------------------------------------------------
 // Messages sent from the renderer to the browser.
@@ -350,28 +323,6 @@
 IPC_MESSAGE_CONTROL1(ViewHostMsg_MediaLogEvents,
                      std::vector<media::MediaLogEvent> /* events */)
 
-<<<<<<< HEAD
-=======
-// Requests to lock the mouse. Will result in a ViewMsg_LockMouse_ACK message
-// being sent back.
-// |privileged| is used by Pepper Flash. If this flag is set to true, we won't
-// pop up a bubble to ask for user permission or take mouse lock content into
-// account.
-IPC_MESSAGE_ROUTED2(ViewHostMsg_LockMouse,
-                    bool /* user_gesture */,
-                    bool /* privileged */)
-
-// Requests to tell the renderer for the containing frame of the current
-// renderer of a change in intrinsic sizing info parameters. This is only
-// used for SVG inside of <object>, and not for iframes.
-IPC_MESSAGE_ROUTED1(ViewHostMsg_IntrinsicSizingInfoChanged,
-                    blink::WebIntrinsicSizingInfo)
-
-// Requests to unlock the mouse. A ViewMsg_MouseLockLost message will be sent
-// whenever the mouse is unlocked (which may or may not be caused by
-// ViewHostMsg_UnlockMouse).
-IPC_MESSAGE_ROUTED0(ViewHostMsg_UnlockMouse)
-
 // Instructs the browser to draw the rubberband rect.
 IPC_MESSAGE_ROUTED1(ViewHostMsg_SetRubberbandRect,
                     gfx::Rect /* rect */)
@@ -379,30 +330,6 @@
 // Instructs the browser to stop drawing the rubberband rect.
 IPC_MESSAGE_ROUTED0(ViewHostMsg_HideRubberbandRect)
 
-// Message sent from renderer to the browser when the element that is focused
-// has been touched. A bool is passed in this message which indicates if the
-// node is editable.
-IPC_MESSAGE_ROUTED1(ViewHostMsg_FocusedNodeTouched,
-                    bool /* editable */)
-
-// Sent once a paint happens after the first non empty layout. In other words,
-// after the frame widget has painted something.
-IPC_MESSAGE_ROUTED0(ViewHostMsg_DidFirstVisuallyNonEmptyPaint)
-
-// Sent once the RenderWidgetCompositor issues a draw command.
-IPC_MESSAGE_ROUTED0(ViewHostMsg_DidCommitAndDrawCompositorFrame)
-
-// Sent in reply to ViewMsg_WaitForNextFrameForTests.
-IPC_MESSAGE_ROUTED0(ViewHostMsg_WaitForNextFrameForTests_ACK)
-
-// Acknowledges that a SelectWordAroundCaret completed with the specified
-// result and adjustments to the selection offsets.
-IPC_MESSAGE_ROUTED3(ViewHostMsg_SelectWordAroundCaretAck,
-                    bool /* did_select */,
-                    int /* start_adjust */,
-                    int /* end_adjust */)
-
->>>>>>> 8e7b0dd5
 // Adding a new message? Stick to the sort order above: first platform
 // independent ViewMsg, then ifdefs for platform specific ViewMsg, then platform
 // independent ViewHostMsg, then ifdefs for platform specific ViewHostMsg.
