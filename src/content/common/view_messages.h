--- conflicted
+++ resolved
@@ -910,14 +910,12 @@
                      bool /* redraw */)
 #endif
 
-<<<<<<< HEAD
 // Tells the renderer to clear unused resources from its global web cache
 IPC_MESSAGE_CONTROL0(ViewMsg_ClearWebCache)
-=======
+
 // Tells the renderer to enable/disable alt-mousedrag rubberbanding.
 IPC_MESSAGE_ROUTED1(ViewMsg_EnableAltDragRubberbanding,
                     bool /* enable */)
->>>>>>> 47f76d4e
 
 #if defined(OS_ANDROID)
 // Tells the renderer to suspend/resume the webkit timers.
