// Copyright (c) 2012 The Chromium Authors. All rights reserved.
// Use of this source code is governed by a BSD-style license that can be
// found in the LICENSE file.

// IPC messages for page rendering.
// Multiply-included message file, hence no include guard.

#include "base/memory/shared_memory.h"
#include "base/process/process.h"
#include "base/strings/string16.h"
#include "cc/output/begin_frame_args.h"
#include "cc/output/compositor_frame.h"
#include "cc/output/compositor_frame_ack.h"
#include "content/common/browser_rendering_stats.h"
#include "content/common/content_export.h"
#include "content/common/content_param_traits.h"
#include "content/common/cookie_data.h"
#include "content/common/navigation_gesture.h"
#include "content/common/pepper_renderer_instance_data.h"
#include "content/common/view_message_enums.h"
#include "content/common/webplugin_geometry.h"
#include "content/port/common/input_event_ack_state.h"
#include "content/public/common/common_param_traits.h"
#include "content/public/common/context_menu_params.h"
#include "content/public/common/favicon_url.h"
#include "content/public/common/file_chooser_params.h"
#include "content/public/common/frame_navigate_params.h"
#include "content/public/common/javascript_message_type.h"
#include "content/public/common/menu_item.h"
#include "content/public/common/page_state.h"
#include "content/public/common/page_zoom.h"
#include "content/public/common/referrer.h"
#include "content/public/common/renderer_preferences.h"
#include "content/public/common/stop_find_action.h"
#include "content/public/common/three_d_api_types.h"
#include "content/public/common/window_container_type.h"
#include "ipc/ipc_channel_handle.h"
#include "ipc/ipc_message_macros.h"
#include "ipc/ipc_platform_file.h"
#include "media/audio/audio_parameters.h"
#include "media/base/channel_layout.h"
#include "media/base/media_log_event.h"
#include "third_party/WebKit/public/platform/WebFloatPoint.h"
#include "third_party/WebKit/public/platform/WebFloatRect.h"
#include "third_party/WebKit/public/web/WebCompositionUnderline.h"
#include "third_party/WebKit/public/web/WebFindOptions.h"
#include "third_party/WebKit/public/web/WebMediaPlayerAction.h"
#include "third_party/WebKit/public/web/WebPluginAction.h"
#include "third_party/WebKit/public/web/WebPopupType.h"
#include "third_party/WebKit/public/web/WebScreenInfo.h"
#include "third_party/WebKit/public/web/WebTextDirection.h"
#include "third_party/skia/include/core/SkBitmap.h"
#include "ui/base/ime/text_input_mode.h"
#include "ui/base/ime/text_input_type.h"
#include "ui/base/range/range.h"
#include "ui/base/ui_base_types.h"
#include "ui/gfx/point.h"
#include "ui/gfx/rect.h"
#include "ui/gfx/rect_f.h"
#include "ui/gfx/vector2d.h"
#include "ui/gfx/vector2d_f.h"
#include "ui/shell_dialogs/selected_file_info.h"

#if defined(OS_MACOSX)
#include "content/common/mac/font_descriptor.h"
#endif

#undef IPC_MESSAGE_EXPORT
#define IPC_MESSAGE_EXPORT CONTENT_EXPORT

#define IPC_MESSAGE_START ViewMsgStart

IPC_ENUM_TRAITS(AccessibilityMode)
IPC_ENUM_TRAITS(ViewMsg_Navigate_Type::Value)
IPC_ENUM_TRAITS(WebKit::WebContextMenuData::MediaType)
IPC_ENUM_TRAITS(WebKit::WebMediaPlayerAction::Type)
IPC_ENUM_TRAITS(WebKit::WebPluginAction::Type)
IPC_ENUM_TRAITS(WebKit::WebPopupType)
IPC_ENUM_TRAITS(WebKit::WebTextDirection)
IPC_ENUM_TRAITS(WindowContainerType)
IPC_ENUM_TRAITS(content::FaviconURL::IconType)
IPC_ENUM_TRAITS(content::FileChooserParams::Mode)
IPC_ENUM_TRAITS(content::JavaScriptMessageType)
IPC_ENUM_TRAITS(content::MenuItem::Type)
IPC_ENUM_TRAITS(content::NavigationGesture)
IPC_ENUM_TRAITS(content::PageZoom)
IPC_ENUM_TRAITS(content::RendererPreferencesHintingEnum)
IPC_ENUM_TRAITS(content::RendererPreferencesSubpixelRenderingEnum)
IPC_ENUM_TRAITS_MAX_VALUE(content::TapMultipleTargetsStrategy,
                          content::TAP_MULTIPLE_TARGETS_STRATEGY_MAX)
IPC_ENUM_TRAITS(content::StopFindAction)
IPC_ENUM_TRAITS(content::ThreeDAPIType)
IPC_ENUM_TRAITS(media::ChannelLayout)
IPC_ENUM_TRAITS(media::MediaLogEvent::Type)
IPC_ENUM_TRAITS(ui::MenuSourceType)
IPC_ENUM_TRAITS_MAX_VALUE(ui::TextInputMode, ui::TEXT_INPUT_MODE_MAX)
IPC_ENUM_TRAITS(ui::TextInputType)

#if defined(OS_MACOSX)
IPC_STRUCT_TRAITS_BEGIN(FontDescriptor)
  IPC_STRUCT_TRAITS_MEMBER(font_name)
  IPC_STRUCT_TRAITS_MEMBER(font_point_size)
IPC_STRUCT_TRAITS_END()
#endif

IPC_STRUCT_TRAITS_BEGIN(WebKit::WebCompositionUnderline)
  IPC_STRUCT_TRAITS_MEMBER(startOffset)
  IPC_STRUCT_TRAITS_MEMBER(endOffset)
  IPC_STRUCT_TRAITS_MEMBER(color)
  IPC_STRUCT_TRAITS_MEMBER(thick)
IPC_STRUCT_TRAITS_END()

IPC_STRUCT_TRAITS_BEGIN(WebKit::WebFindOptions)
  IPC_STRUCT_TRAITS_MEMBER(forward)
  IPC_STRUCT_TRAITS_MEMBER(matchCase)
  IPC_STRUCT_TRAITS_MEMBER(findNext)
IPC_STRUCT_TRAITS_END()

IPC_STRUCT_TRAITS_BEGIN(WebKit::WebMediaPlayerAction)
  IPC_STRUCT_TRAITS_MEMBER(type)
  IPC_STRUCT_TRAITS_MEMBER(enable)
IPC_STRUCT_TRAITS_END()

IPC_STRUCT_TRAITS_BEGIN(WebKit::WebPluginAction)
  IPC_STRUCT_TRAITS_MEMBER(type)
  IPC_STRUCT_TRAITS_MEMBER(enable)
IPC_STRUCT_TRAITS_END()

IPC_STRUCT_TRAITS_BEGIN(WebKit::WebFloatPoint)
  IPC_STRUCT_TRAITS_MEMBER(x)
  IPC_STRUCT_TRAITS_MEMBER(y)
IPC_STRUCT_TRAITS_END()

IPC_STRUCT_TRAITS_BEGIN(WebKit::WebFloatRect)
  IPC_STRUCT_TRAITS_MEMBER(x)
  IPC_STRUCT_TRAITS_MEMBER(y)
  IPC_STRUCT_TRAITS_MEMBER(width)
  IPC_STRUCT_TRAITS_MEMBER(height)
IPC_STRUCT_TRAITS_END()

IPC_STRUCT_TRAITS_BEGIN(WebKit::WebScreenInfo)
  IPC_STRUCT_TRAITS_MEMBER(deviceScaleFactor)
  IPC_STRUCT_TRAITS_MEMBER(depth)
  IPC_STRUCT_TRAITS_MEMBER(depthPerComponent)
  IPC_STRUCT_TRAITS_MEMBER(isMonochrome)
  IPC_STRUCT_TRAITS_MEMBER(rect)
  IPC_STRUCT_TRAITS_MEMBER(availableRect)
IPC_STRUCT_TRAITS_END()

IPC_STRUCT_TRAITS_BEGIN(content::MenuItem)
  IPC_STRUCT_TRAITS_MEMBER(label)
  IPC_STRUCT_TRAITS_MEMBER(tool_tip)
  IPC_STRUCT_TRAITS_MEMBER(type)
  IPC_STRUCT_TRAITS_MEMBER(action)
  IPC_STRUCT_TRAITS_MEMBER(rtl)
  IPC_STRUCT_TRAITS_MEMBER(has_directional_override)
  IPC_STRUCT_TRAITS_MEMBER(enabled)
  IPC_STRUCT_TRAITS_MEMBER(checked)
  IPC_STRUCT_TRAITS_MEMBER(submenu)
IPC_STRUCT_TRAITS_END()

IPC_STRUCT_TRAITS_BEGIN(content::ContextMenuParams)
  IPC_STRUCT_TRAITS_MEMBER(media_type)
  IPC_STRUCT_TRAITS_MEMBER(x)
  IPC_STRUCT_TRAITS_MEMBER(y)
  IPC_STRUCT_TRAITS_MEMBER(link_url)
  IPC_STRUCT_TRAITS_MEMBER(link_text)
  IPC_STRUCT_TRAITS_MEMBER(unfiltered_link_url)
  IPC_STRUCT_TRAITS_MEMBER(src_url)
  IPC_STRUCT_TRAITS_MEMBER(is_image_blocked)
  IPC_STRUCT_TRAITS_MEMBER(page_url)
  IPC_STRUCT_TRAITS_MEMBER(keyword_url)
  IPC_STRUCT_TRAITS_MEMBER(frame_url)
  IPC_STRUCT_TRAITS_MEMBER(frame_page_state)
  IPC_STRUCT_TRAITS_MEMBER(media_flags)
  IPC_STRUCT_TRAITS_MEMBER(selection_text)
  IPC_STRUCT_TRAITS_MEMBER(misspelled_word)
  IPC_STRUCT_TRAITS_MEMBER(misspelling_hash)
  IPC_STRUCT_TRAITS_MEMBER(dictionary_suggestions)
  IPC_STRUCT_TRAITS_MEMBER(speech_input_enabled)
  IPC_STRUCT_TRAITS_MEMBER(spellcheck_enabled)
  IPC_STRUCT_TRAITS_MEMBER(is_editable)
#if defined(OS_MACOSX)
  IPC_STRUCT_TRAITS_MEMBER(writing_direction_default)
  IPC_STRUCT_TRAITS_MEMBER(writing_direction_left_to_right)
  IPC_STRUCT_TRAITS_MEMBER(writing_direction_right_to_left)
#endif  // OS_MACOSX
  IPC_STRUCT_TRAITS_MEMBER(edit_flags)
  IPC_STRUCT_TRAITS_MEMBER(security_info)
  IPC_STRUCT_TRAITS_MEMBER(frame_charset)
  IPC_STRUCT_TRAITS_MEMBER(referrer_policy)
  IPC_STRUCT_TRAITS_MEMBER(custom_context)
  IPC_STRUCT_TRAITS_MEMBER(custom_items)
  IPC_STRUCT_TRAITS_MEMBER(source_type)
#if defined(OS_ANDROID)
  IPC_STRUCT_TRAITS_MEMBER(selection_start)
  IPC_STRUCT_TRAITS_MEMBER(selection_end)
#endif
IPC_STRUCT_TRAITS_END()

IPC_STRUCT_TRAITS_BEGIN(content::CustomContextMenuContext)
  IPC_STRUCT_TRAITS_MEMBER(is_pepper_menu)
  IPC_STRUCT_TRAITS_MEMBER(request_id)
  IPC_STRUCT_TRAITS_MEMBER(render_widget_id)
IPC_STRUCT_TRAITS_END()

IPC_STRUCT_TRAITS_BEGIN(content::FaviconURL)
  IPC_STRUCT_TRAITS_MEMBER(icon_url)
  IPC_STRUCT_TRAITS_MEMBER(icon_type)
IPC_STRUCT_TRAITS_END()

IPC_STRUCT_TRAITS_BEGIN(content::FileChooserParams)
  IPC_STRUCT_TRAITS_MEMBER(mode)
  IPC_STRUCT_TRAITS_MEMBER(title)
  IPC_STRUCT_TRAITS_MEMBER(default_file_name)
  IPC_STRUCT_TRAITS_MEMBER(accept_types)
#if defined(OS_ANDROID)
  IPC_STRUCT_TRAITS_MEMBER(capture)
#endif
IPC_STRUCT_TRAITS_END()

IPC_STRUCT_TRAITS_BEGIN(content::FrameNavigateParams)
  IPC_STRUCT_TRAITS_MEMBER(page_id)
  IPC_STRUCT_TRAITS_MEMBER(url)
  IPC_STRUCT_TRAITS_MEMBER(base_url)
  IPC_STRUCT_TRAITS_MEMBER(referrer)
  IPC_STRUCT_TRAITS_MEMBER(transition)
  IPC_STRUCT_TRAITS_MEMBER(redirects)
  IPC_STRUCT_TRAITS_MEMBER(should_update_history)
  IPC_STRUCT_TRAITS_MEMBER(searchable_form_url)
  IPC_STRUCT_TRAITS_MEMBER(searchable_form_encoding)
  IPC_STRUCT_TRAITS_MEMBER(password_form)
  IPC_STRUCT_TRAITS_MEMBER(contents_mime_type)
  IPC_STRUCT_TRAITS_MEMBER(socket_address)
IPC_STRUCT_TRAITS_END()

IPC_STRUCT_TRAITS_BEGIN(content::PepperRendererInstanceData)
  IPC_STRUCT_TRAITS_MEMBER(render_process_id)
  IPC_STRUCT_TRAITS_MEMBER(render_view_id)
  IPC_STRUCT_TRAITS_MEMBER(document_url)
  IPC_STRUCT_TRAITS_MEMBER(plugin_url)
IPC_STRUCT_TRAITS_END()

IPC_STRUCT_TRAITS_BEGIN(content::RendererPreferences)
  IPC_STRUCT_TRAITS_MEMBER(can_accept_load_drops)
  IPC_STRUCT_TRAITS_MEMBER(should_antialias_text)
  IPC_STRUCT_TRAITS_MEMBER(hinting)
  IPC_STRUCT_TRAITS_MEMBER(use_autohinter)
  IPC_STRUCT_TRAITS_MEMBER(use_bitmaps)
  IPC_STRUCT_TRAITS_MEMBER(subpixel_rendering)
  IPC_STRUCT_TRAITS_MEMBER(use_subpixel_positioning)
  IPC_STRUCT_TRAITS_MEMBER(focus_ring_color)
  IPC_STRUCT_TRAITS_MEMBER(thumb_active_color)
  IPC_STRUCT_TRAITS_MEMBER(thumb_inactive_color)
  IPC_STRUCT_TRAITS_MEMBER(track_color)
  IPC_STRUCT_TRAITS_MEMBER(active_selection_bg_color)
  IPC_STRUCT_TRAITS_MEMBER(active_selection_fg_color)
  IPC_STRUCT_TRAITS_MEMBER(inactive_selection_bg_color)
  IPC_STRUCT_TRAITS_MEMBER(inactive_selection_fg_color)
  IPC_STRUCT_TRAITS_MEMBER(browser_handles_non_local_top_level_requests)
  IPC_STRUCT_TRAITS_MEMBER(browser_handles_all_top_level_requests)
  IPC_STRUCT_TRAITS_MEMBER(caret_blink_interval)
  IPC_STRUCT_TRAITS_MEMBER(use_custom_colors)
  IPC_STRUCT_TRAITS_MEMBER(enable_referrers)
  IPC_STRUCT_TRAITS_MEMBER(enable_do_not_track)
  IPC_STRUCT_TRAITS_MEMBER(default_zoom_level)
  IPC_STRUCT_TRAITS_MEMBER(user_agent_override)
  IPC_STRUCT_TRAITS_MEMBER(accept_languages)
  IPC_STRUCT_TRAITS_MEMBER(report_frame_name_changes)
  IPC_STRUCT_TRAITS_MEMBER(touchpad_fling_profile)
  IPC_STRUCT_TRAITS_MEMBER(touchscreen_fling_profile)
  IPC_STRUCT_TRAITS_MEMBER(tap_multiple_targets_strategy)
IPC_STRUCT_TRAITS_END()

IPC_STRUCT_TRAITS_BEGIN(content::CookieData)
  IPC_STRUCT_TRAITS_MEMBER(name)
  IPC_STRUCT_TRAITS_MEMBER(value)
  IPC_STRUCT_TRAITS_MEMBER(domain)
  IPC_STRUCT_TRAITS_MEMBER(path)
  IPC_STRUCT_TRAITS_MEMBER(expires)
  IPC_STRUCT_TRAITS_MEMBER(http_only)
  IPC_STRUCT_TRAITS_MEMBER(secure)
  IPC_STRUCT_TRAITS_MEMBER(session)
IPC_STRUCT_TRAITS_END()

IPC_STRUCT_TRAITS_BEGIN(content::WebPluginGeometry)
  IPC_STRUCT_TRAITS_MEMBER(window)
  IPC_STRUCT_TRAITS_MEMBER(window_rect)
  IPC_STRUCT_TRAITS_MEMBER(clip_rect)
  IPC_STRUCT_TRAITS_MEMBER(cutout_rects)
  IPC_STRUCT_TRAITS_MEMBER(rects_valid)
  IPC_STRUCT_TRAITS_MEMBER(visible)
IPC_STRUCT_TRAITS_END()

IPC_STRUCT_TRAITS_BEGIN(media::MediaLogEvent)
  IPC_STRUCT_TRAITS_MEMBER(id)
  IPC_STRUCT_TRAITS_MEMBER(type)
  IPC_STRUCT_TRAITS_MEMBER(params)
  IPC_STRUCT_TRAITS_MEMBER(time)
IPC_STRUCT_TRAITS_END()

IPC_STRUCT_TRAITS_BEGIN(ui::SelectedFileInfo)
  IPC_STRUCT_TRAITS_MEMBER(file_path)
  IPC_STRUCT_TRAITS_MEMBER(local_path)
  IPC_STRUCT_TRAITS_MEMBER(display_name)
IPC_STRUCT_TRAITS_END()

IPC_STRUCT_TRAITS_BEGIN(content::BrowserRenderingStats)
  IPC_STRUCT_TRAITS_MEMBER(input_event_count)
  IPC_STRUCT_TRAITS_MEMBER(total_input_latency)
  IPC_STRUCT_TRAITS_MEMBER(touch_ui_count)
  IPC_STRUCT_TRAITS_MEMBER(total_touch_ui_latency)
  IPC_STRUCT_TRAITS_MEMBER(touch_acked_count)
  IPC_STRUCT_TRAITS_MEMBER(total_touch_acked_latency)
  IPC_STRUCT_TRAITS_MEMBER(scroll_update_count)
  IPC_STRUCT_TRAITS_MEMBER(total_scroll_update_latency)
IPC_STRUCT_TRAITS_END()

IPC_STRUCT_BEGIN(ViewHostMsg_CreateWindow_Params)
  // Routing ID of the view initiating the open.
  IPC_STRUCT_MEMBER(int, opener_id)

  // True if this open request came in the context of a user gesture.
  IPC_STRUCT_MEMBER(bool, user_gesture)

  // Type of window requested.
  IPC_STRUCT_MEMBER(WindowContainerType, window_container_type)

  // The session storage namespace ID this view should use.
  IPC_STRUCT_MEMBER(int64, session_storage_namespace_id)

  // The name of the resulting frame that should be created (empty if none
  // has been specified).
  IPC_STRUCT_MEMBER(string16, frame_name)

  // The frame identifier of the frame initiating the open.
  IPC_STRUCT_MEMBER(int64, opener_frame_id)

  // The URL of the frame initiating the open.
  IPC_STRUCT_MEMBER(GURL, opener_url)

  // The URL of the top frame containing the opener.
  IPC_STRUCT_MEMBER(GURL, opener_top_level_frame_url)

  // The security origin of the frame initiating the open.
  IPC_STRUCT_MEMBER(GURL, opener_security_origin)

  // Whether the opener will be suppressed in the new window, in which case
  // scripting the new window is not allowed.
  IPC_STRUCT_MEMBER(bool, opener_suppressed)

  // Whether the window should be opened in the foreground, background, etc.
  IPC_STRUCT_MEMBER(WindowOpenDisposition, disposition)

  // The URL that will be loaded in the new window (empty if none has been
  // sepcified).
  IPC_STRUCT_MEMBER(GURL, target_url)

<<<<<<< HEAD
  // The referrer that will be used to load |target_url| (empty if none has
  // been specified).
  IPC_STRUCT_MEMBER(content::Referrer, referrer)

  // The window features to use for the new view.
  IPC_STRUCT_MEMBER(WebKit::WebWindowFeatures, features)
=======
  // The x-coordinate of the window, only valid if x_set.
  IPC_STRUCT_MEMBER(float, x)
  IPC_STRUCT_MEMBER(bool, x_set)

  // The y-coordinate of the window, only valid if y_set.
  IPC_STRUCT_MEMBER(float, y)
  IPC_STRUCT_MEMBER(bool, y_set)

  // The width of the window, only valid if width_set.
  IPC_STRUCT_MEMBER(float, width)
  IPC_STRUCT_MEMBER(bool, width_set)

  // The height of the window, only valid if height_set.
  IPC_STRUCT_MEMBER(float, height)
  IPC_STRUCT_MEMBER(bool, height_set)

  // blpwtk-specific flags.
  IPC_STRUCT_MEMBER(bool, hidden)
  IPC_STRUCT_MEMBER(bool, nofocus)
  IPC_STRUCT_MEMBER(bool, topmost)
>>>>>>> 6bcd3313
IPC_STRUCT_END()

IPC_STRUCT_BEGIN(ViewHostMsg_CreateWorker_Params)
  // URL for the worker script.
  IPC_STRUCT_MEMBER(GURL, url)

  // Name for a SharedWorker, otherwise empty string.
  IPC_STRUCT_MEMBER(string16, name)

  // The ID of the parent document (unique within parent renderer).
  IPC_STRUCT_MEMBER(unsigned long long, document_id)

  // RenderView routing id used to send messages back to the parent.
  IPC_STRUCT_MEMBER(int, render_view_route_id)

  // The route ID to associate with the worker. If MSG_ROUTING_NONE is passed,
  // a new unique ID is created and assigned to the worker.
  IPC_STRUCT_MEMBER(int, route_id)

  // The ID of the appcache the main shared worker script resource was loaded
  // from, only valid for shared workers.
  IPC_STRUCT_MEMBER(int64, script_resource_appcache_id)
IPC_STRUCT_END()

IPC_STRUCT_BEGIN(ViewHostMsg_DateTimeDialogValue_Params)
  IPC_STRUCT_MEMBER(int, dialog_type)
  IPC_STRUCT_MEMBER(int, year)
  IPC_STRUCT_MEMBER(int, month)
  IPC_STRUCT_MEMBER(int, day)
  IPC_STRUCT_MEMBER(int, hour)
  IPC_STRUCT_MEMBER(int, minute)
  IPC_STRUCT_MEMBER(int, second)
  IPC_STRUCT_MEMBER(int, week)
  IPC_STRUCT_MEMBER(double, minimum)
  IPC_STRUCT_MEMBER(double, maximum)
IPC_STRUCT_END()

IPC_STRUCT_BEGIN(ViewHostMsg_DidFailProvisionalLoadWithError_Params)
  // The frame ID for the failure report.
  IPC_STRUCT_MEMBER(int64, frame_id)
  // True if this is the top-most frame.
  IPC_STRUCT_MEMBER(bool, is_main_frame)
  // Error code as reported in the DidFailProvisionalLoad callback.
  IPC_STRUCT_MEMBER(int, error_code)
  // An error message generated from the error_code. This can be an empty
  // string if we were unable to find a meaningful description.
  IPC_STRUCT_MEMBER(string16, error_description)
  // The URL that the error is reported for.
  IPC_STRUCT_MEMBER(GURL, url)
  // True if the failure is the result of navigating to a POST again
  // and we're going to show the POST interstitial.
  IPC_STRUCT_MEMBER(bool, showing_repost_interstitial)
IPC_STRUCT_END()

// Parameters structure for ViewHostMsg_FrameNavigate, which has too many data
// parameters to be reasonably put in a predefined IPC message.
IPC_STRUCT_BEGIN_WITH_PARENT(ViewHostMsg_FrameNavigate_Params,
                             content::FrameNavigateParams)
  IPC_STRUCT_TRAITS_PARENT(content::FrameNavigateParams)
  // The frame ID for this navigation. The frame ID uniquely identifies the
  // frame the navigation happened in for a given renderer.
  IPC_STRUCT_MEMBER(int64, frame_id)

  // Information regarding the security of the connection (empty if the
  // connection was not secure).
  IPC_STRUCT_MEMBER(std::string, security_info)

  // The gesture that initiated this navigation.
  IPC_STRUCT_MEMBER(content::NavigationGesture, gesture)

  // True if this was a post request.
  IPC_STRUCT_MEMBER(bool, is_post)

  // The POST body identifier. -1 if it doesn't exist.
  IPC_STRUCT_MEMBER(int64, post_id)

  // Whether the frame navigation resulted in no change to the documents within
  // the page. For example, the navigation may have just resulted in scrolling
  // to a named anchor.
  IPC_STRUCT_MEMBER(bool, was_within_same_page)

  // The status code of the HTTP request.
  IPC_STRUCT_MEMBER(int, http_status_code)

  // True if the connection was proxied.  In this case, socket_address
  // will represent the address of the proxy, rather than the remote host.
  IPC_STRUCT_MEMBER(bool, was_fetched_via_proxy)

  // Serialized history item state to store in the navigation entry.
  IPC_STRUCT_MEMBER(content::PageState, page_state)

  // Original request's URL.
  IPC_STRUCT_MEMBER(GURL, original_request_url)

  // User agent override used to navigate.
  IPC_STRUCT_MEMBER(bool, is_overriding_user_agent)

  // Notifies the browser that for this navigation, the session history was
  // successfully cleared.
  IPC_STRUCT_MEMBER(bool, history_list_was_cleared)
IPC_STRUCT_END()

IPC_STRUCT_BEGIN(ViewHostMsg_OpenURL_Params)
  IPC_STRUCT_MEMBER(GURL, url)
  IPC_STRUCT_MEMBER(content::Referrer, referrer)
  IPC_STRUCT_MEMBER(WindowOpenDisposition, disposition)
  IPC_STRUCT_MEMBER(int64, frame_id)
  IPC_STRUCT_MEMBER(bool, should_replace_current_entry)
  IPC_STRUCT_MEMBER(bool, user_gesture)
IPC_STRUCT_END()

IPC_STRUCT_BEGIN(ViewHostMsg_SelectionBounds_Params)
  IPC_STRUCT_MEMBER(gfx::Rect, anchor_rect)
  IPC_STRUCT_MEMBER(WebKit::WebTextDirection, anchor_dir)
  IPC_STRUCT_MEMBER(gfx::Rect, focus_rect)
  IPC_STRUCT_MEMBER(WebKit::WebTextDirection, focus_dir)
  IPC_STRUCT_MEMBER(bool, is_anchor_first)
IPC_STRUCT_END()

// This message is used for supporting popup menus on Mac OS X using native
// Cocoa controls. The renderer sends us this message which we use to populate
// the popup menu.
IPC_STRUCT_BEGIN(ViewHostMsg_ShowPopup_Params)
  // Position on the screen.
  IPC_STRUCT_MEMBER(gfx::Rect, bounds)

  // The height of each item in the menu.
  IPC_STRUCT_MEMBER(int, item_height)

  // The size of the font to use for those items.
  IPC_STRUCT_MEMBER(double, item_font_size)

  // The currently selected (displayed) item in the menu.
  IPC_STRUCT_MEMBER(int, selected_item)

  // The entire list of items in the popup menu.
  IPC_STRUCT_MEMBER(std::vector<content::MenuItem>, popup_items)

  // Whether items should be right-aligned.
  IPC_STRUCT_MEMBER(bool, right_aligned)

  // Whether this is a multi-select popup.
  IPC_STRUCT_MEMBER(bool, allow_multiple_selection)
IPC_STRUCT_END()

IPC_STRUCT_BEGIN(ViewHostMsg_TextInputState_Params)
  // The type of input field
  IPC_STRUCT_MEMBER(ui::TextInputType, type)

  // The value of the input field
  IPC_STRUCT_MEMBER(std::string, value)

  // The cursor position of the current selection start, or the caret position
  // if nothing is selected
  IPC_STRUCT_MEMBER(int, selection_start)

  // The cursor position of the current selection end, or the caret position
  // if nothing is selected
  IPC_STRUCT_MEMBER(int, selection_end)

  // The start position of the current composition, or -1 if there is none
  IPC_STRUCT_MEMBER(int, composition_start)

  // The end position of the current composition, or -1 if there is none
  IPC_STRUCT_MEMBER(int, composition_end)

  // Whether or not inline composition can be performed for the current input.
  IPC_STRUCT_MEMBER(bool, can_compose_inline)

  // Whether or not the IME should be shown as a result of this update. Even if
  // true, the IME will only be shown if the type is appropriate (e.g. not
  // TEXT_INPUT_TYPE_NONE).
  IPC_STRUCT_MEMBER(bool, show_ime_if_needed)

  // Whether an acknowledgement is required for this update.
  IPC_STRUCT_MEMBER(bool, require_ack)
IPC_STRUCT_END()

IPC_STRUCT_BEGIN(ViewHostMsg_UpdateRect_Params)
  // The bitmap to be painted into the view at the locations specified by
  // update_rects.
  IPC_STRUCT_MEMBER(TransportDIB::Id, bitmap)

  // The position and size of the bitmap.
  IPC_STRUCT_MEMBER(gfx::Rect, bitmap_rect)

  // The scroll delta.  Only one of the delta components can be non-zero, and if
  // they are both zero, then it means there is no scrolling and the scroll_rect
  // is ignored.
  IPC_STRUCT_MEMBER(gfx::Vector2d, scroll_delta)

  // The rectangular region to scroll.
  IPC_STRUCT_MEMBER(gfx::Rect, scroll_rect)

  // The scroll offset of the render view.
  IPC_STRUCT_MEMBER(gfx::Vector2d, scroll_offset)

  // The regions of the bitmap (in view coords) that contain updated pixels.
  // In the case of scrolling, this includes the scroll damage rect.
  IPC_STRUCT_MEMBER(std::vector<gfx::Rect>, copy_rects)

  // The size of the RenderView when this message was generated.  This is
  // included so the host knows how large the view is from the perspective of
  // the renderer process.  This is necessary in case a resize operation is in
  // progress. If auto-resize is enabled, this should update the corresponding
  // view size.
  IPC_STRUCT_MEMBER(gfx::Size, view_size)

  // New window locations for plugin child windows.
  IPC_STRUCT_MEMBER(std::vector<content::WebPluginGeometry>,
                    plugin_window_moves)

  // The following describes the various bits that may be set in flags:
  //
  //   ViewHostMsg_UpdateRect_Flags::IS_RESIZE_ACK
  //     Indicates that this is a response to a ViewMsg_Resize message.
  //
  //   ViewHostMsg_UpdateRect_Flags::IS_RESTORE_ACK
  //     Indicates that this is a response to a ViewMsg_WasShown message.
  //
  //   ViewHostMsg_UpdateRect_Flags::IS_REPAINT_ACK
  //     Indicates that this is a response to a ViewMsg_Repaint message.
  //
  // If flags is zero, then this message corresponds to an unsolicited paint
  // request by the render view.  Any of the above bits may be set in flags,
  // which would indicate that this paint message is an ACK for multiple
  // request messages.
  IPC_STRUCT_MEMBER(int, flags)

  // Whether or not the renderer expects a ViewMsg_UpdateRect_ACK for this
  // update. True for 2D painting, but false for accelerated compositing.
  IPC_STRUCT_MEMBER(bool, needs_ack)

  // All the above coordinates are in DIP. This is the scale factor needed
  // to convert them to pixels.
  IPC_STRUCT_MEMBER(float, scale_factor)

  // The latency information for the frame. Only valid when accelerated
  // compositing is disabled.
  IPC_STRUCT_MEMBER(ui::LatencyInfo, latency_info)
IPC_STRUCT_END()

IPC_STRUCT_BEGIN(ViewMsg_Navigate_Params)
  // The page_id for this navigation, or -1 if it is a new navigation.  Back,
  // Forward, and Reload navigations should have a valid page_id.  If the load
  // succeeds, then this page_id will be reflected in the resultant
  // ViewHostMsg_FrameNavigate message.
  IPC_STRUCT_MEMBER(int32, page_id)

  // If page_id is -1, then pending_history_list_offset will also be -1.
  // Otherwise, it contains the offset into the history list corresponding to
  // the current navigation.
  IPC_STRUCT_MEMBER(int, pending_history_list_offset)

  // Informs the RenderView of where its current page contents reside in
  // session history and the total size of the session history list.
  IPC_STRUCT_MEMBER(int, current_history_list_offset)
  IPC_STRUCT_MEMBER(int, current_history_list_length)

  // Informs the RenderView the session history should be cleared. In that
  // case, the RenderView needs to notify the browser that the clearing was
  // succesful when the navigation commits.
  IPC_STRUCT_MEMBER(bool, should_clear_history_list)

  // The URL to load.
  IPC_STRUCT_MEMBER(GURL, url)

  // Base URL for use in WebKit's SubstituteData.
  // Is only used with data: URLs.
  IPC_STRUCT_MEMBER(GURL, base_url_for_data_url)

  // History URL for use in WebKit's SubstituteData.
  // Is only used with data: URLs.
  IPC_STRUCT_MEMBER(GURL, history_url_for_data_url)

  // The URL to send in the "Referer" header field. Can be empty if there is
  // no referrer.
  IPC_STRUCT_MEMBER(content::Referrer, referrer)

  // The type of transition.
  IPC_STRUCT_MEMBER(content::PageTransition, transition)

  // Opaque history state (received by ViewHostMsg_UpdateState).
  IPC_STRUCT_MEMBER(content::PageState, page_state)

  // Type of navigation.
  IPC_STRUCT_MEMBER(ViewMsg_Navigate_Type::Value, navigation_type)

  // The time the request was created
  IPC_STRUCT_MEMBER(base::Time, request_time)

  // Extra headers (separated by \n) to send during the request.
  IPC_STRUCT_MEMBER(std::string, extra_headers)

  // The following two members identify a previous request that has been
  // created before this navigation is being transferred to a new render view.
  // This serves the purpose of recycling the old request.
  // Unless this refers to a transferred navigation, these values are -1 and -1.
  IPC_STRUCT_MEMBER(int, transferred_request_child_id)
  IPC_STRUCT_MEMBER(int, transferred_request_request_id)

  // Whether or not we should allow the url to download.
  IPC_STRUCT_MEMBER(bool, allow_download)

  // Whether or not the user agent override string should be used.
  IPC_STRUCT_MEMBER(bool, is_overriding_user_agent)

  // True if this was a post request.
  IPC_STRUCT_MEMBER(bool, is_post)

  // If is_post is true, holds the post_data information from browser. Empty
  // otherwise.
  IPC_STRUCT_MEMBER(std::vector<unsigned char>, browser_initiated_post_data)

  // Whether or not this url should be allowed to access local file://
  // resources.
  IPC_STRUCT_MEMBER(bool, can_load_local_resources)

  // If not empty, which frame to navigate.
  IPC_STRUCT_MEMBER(std::string, frame_to_navigate)

  // The navigationStart time to expose to JS for this navigation.
  IPC_STRUCT_MEMBER(base::TimeTicks, browser_navigation_start)
IPC_STRUCT_END()

IPC_STRUCT_BEGIN(ViewMsg_New_Params)
  // Renderer-wide preferences.
  IPC_STRUCT_MEMBER(content::RendererPreferences, renderer_preferences)

  // Preferences for this view.
  IPC_STRUCT_MEMBER(WebPreferences, web_preferences)

  // The ID of the view to be created.
  IPC_STRUCT_MEMBER(int32, view_id)

  // The ID of the main frame hosted in the view.
  IPC_STRUCT_MEMBER(int32, main_frame_routing_id)

  // The ID of the rendering surface.
  IPC_STRUCT_MEMBER(int32, surface_id)

  // The session storage namespace ID this view should use.
  IPC_STRUCT_MEMBER(int64, session_storage_namespace_id)

  // The name of the frame associated with this view (or empty if none).
  IPC_STRUCT_MEMBER(string16, frame_name)

  // The route ID of the opener RenderView if we need to set one
  // (MSG_ROUTING_NONE otherwise).
  IPC_STRUCT_MEMBER(int, opener_route_id)

  // Whether the RenderView should initially be swapped out.
  IPC_STRUCT_MEMBER(bool, swapped_out)

  // The initial page ID to use for this view, which must be larger than any
  // existing navigation that might be loaded in the view.  Page IDs are unique
  // to a view and are only updated by the renderer after this initial value.
  IPC_STRUCT_MEMBER(int32, next_page_id)

  // The properties of the screen associated with the view.
  IPC_STRUCT_MEMBER(WebKit::WebScreenInfo, screen_info)

  // The accessibility mode of the renderer.
  IPC_STRUCT_MEMBER(AccessibilityMode, accessibility_mode)

  // Specifies whether partially swapping composited buffers is
  // allowed for a renderer. Partial swaps will be used if they are both
  // allowed and supported.
  IPC_STRUCT_MEMBER(bool, allow_partial_swap)
IPC_STRUCT_END()

IPC_STRUCT_BEGIN(ViewMsg_PostMessage_Params)
  // The serialized script value.
  IPC_STRUCT_MEMBER(string16, data)

  // When sent to the browser, this is the routing ID of the source frame in
  // the source process.  The browser replaces it with the routing ID of the
  // equivalent (swapped out) frame in the destination process.
  IPC_STRUCT_MEMBER(int, source_routing_id)

  // The origin of the source frame.
  IPC_STRUCT_MEMBER(string16, source_origin)

  // The origin for the message's target.
  IPC_STRUCT_MEMBER(string16, target_origin)
IPC_STRUCT_END()

// Messages sent from the browser to the renderer.

// Tells the renderer to cancel an opened date/time dialog.
IPC_MESSAGE_ROUTED0(ViewMsg_CancelDateTimeDialog)

// Get all savable resource links from current webpage, include main
// frame and sub-frame.
IPC_MESSAGE_ROUTED1(ViewMsg_GetAllSavableResourceLinksForCurrentPage,
                    GURL /* url of page which is needed to save */)

// Get html data by serializing all frames of current page with lists
// which contain all resource links that have local copy.
IPC_MESSAGE_ROUTED3(ViewMsg_GetSerializedHtmlDataForCurrentPageWithLocalLinks,
                    std::vector<GURL> /* urls that have local copy */,
                    std::vector<base::FilePath> /* paths of local copy */,
                    base::FilePath /* local directory path */)

// Tells the render side that a ViewHostMsg_LockMouse message has been
// processed. |succeeded| indicates whether the mouse has been successfully
// locked or not.
IPC_MESSAGE_ROUTED1(ViewMsg_LockMouse_ACK,
                    bool /* succeeded */)
// Tells the render side that the mouse has been unlocked.
IPC_MESSAGE_ROUTED0(ViewMsg_MouseLockLost)

// Screen was rotated. Dispatched to the onorientationchange javascript API.
IPC_MESSAGE_ROUTED1(ViewMsg_OrientationChangeEvent,
                    int /* orientation */)

// Sent by the browser when the parameters for vsync alignment have changed.
IPC_MESSAGE_ROUTED2(ViewMsg_UpdateVSyncParameters,
                    base::TimeTicks /* timebase */,
                    base::TimeDelta /* interval */)

// Set the top-level frame to the provided name.
IPC_MESSAGE_ROUTED1(ViewMsg_SetName,
                    std::string /* frame_name */)

// Sent to the RenderView when a new tab is swapped into an existing
// tab and the histories need to be merged. The existing tab has a history of
// |merged_history_length| which precedes the history of the new tab. All
// page_ids >= |minimum_page_id| in the new tab are appended to the history.
//
// For example, suppose the history of page_ids in the new tab's RenderView
// is [4 7 8]. This is merged into an existing tab with 3 history items, and
// all pages in the new tab with page_id >= 7 are to be preserved.
// The resulting page history is [-1 -1 -1 7 8].
IPC_MESSAGE_ROUTED2(ViewMsg_SetHistoryLengthAndPrune,
                    int, /* merge_history_length */
                    int32 /* minimum_page_id */)

// Tells the renderer to create a new view.
// This message is slightly different, the view it takes (via
// ViewMsg_New_Params) is the view to create, the message itself is sent as a
// non-view control message.
IPC_MESSAGE_CONTROL1(ViewMsg_New,
                     ViewMsg_New_Params)

// Reply in response to ViewHostMsg_ShowView or ViewHostMsg_ShowWidget.
// similar to the new command, but used when the renderer created a view
// first, and we need to update it.
IPC_MESSAGE_ROUTED0(ViewMsg_CreatingNew_ACK)

// Sends updated preferences to the renderer.
IPC_MESSAGE_ROUTED1(ViewMsg_SetRendererPrefs,
                    content::RendererPreferences)

// This passes a set of webkit preferences down to the renderer.
IPC_MESSAGE_ROUTED1(ViewMsg_UpdateWebPreferences,
                    WebPreferences)

// Informs the renderer that the timezone has changed.
IPC_MESSAGE_ROUTED0(ViewMsg_TimezoneChange)

// Tells the render view to close.
IPC_MESSAGE_ROUTED0(ViewMsg_Close)

IPC_STRUCT_BEGIN(ViewMsg_Resize_Params)
  IPC_STRUCT_MEMBER(WebKit::WebScreenInfo, screen_info)
  IPC_STRUCT_MEMBER(gfx::Size, new_size)
  IPC_STRUCT_MEMBER(gfx::Size, physical_backing_size)
  IPC_STRUCT_MEMBER(float, overdraw_bottom_height)
  IPC_STRUCT_MEMBER(gfx::Rect, resizer_rect)
  IPC_STRUCT_MEMBER(bool, is_fullscreen)
IPC_STRUCT_END()

// Tells the render view to change its size.  A ViewHostMsg_UpdateRect message
// is generated in response provided new_size is not empty and not equal to
// the view's current size.  The generated ViewHostMsg_UpdateRect message will
// have the IS_RESIZE_ACK flag set. It also receives the resizer rect so that
// we don't have to fetch it every time WebKit asks for it.
IPC_MESSAGE_ROUTED1(ViewMsg_Resize,
                    ViewMsg_Resize_Params /* params */)

// Tells the render view that the resize rect has changed.
IPC_MESSAGE_ROUTED1(ViewMsg_ChangeResizeRect,
                    gfx::Rect /* resizer_rect */)

// Sent to inform the view that it was hidden.  This allows it to reduce its
// resource utilization.
IPC_MESSAGE_ROUTED0(ViewMsg_WasHidden)

// Tells the render view that it is no longer hidden (see WasHidden), and the
// render view is expected to respond with a full repaint if needs_repainting
// is true.  In that case, the generated ViewHostMsg_UpdateRect message will
// have the IS_RESTORE_ACK flag set.  If needs_repainting is false, then this
// message does not trigger a message in response.
IPC_MESSAGE_ROUTED1(ViewMsg_WasShown,
                    bool /* needs_repainting */)

// Sent to inform the view that it was swapped out.  This allows the process to
// exit if no other views are using it.
IPC_MESSAGE_ROUTED0(ViewMsg_WasSwappedOut)

// Sent to render the view into the supplied transport DIB, resize
// the web widget to match the |page_size|, scale it by the
// appropriate scale to make it fit the |desired_size|, and return
// it.  In response to this message, the host generates a
// ViewHostMsg_PaintAtSize_ACK message.  Note that the DIB *must* be
// the right size to receive an RGBA image at the |desired_size|.
// |tag| is sent along with ViewHostMsg_PaintAtSize_ACK unmodified to
// identify the PaintAtSize message the ACK belongs to.
IPC_MESSAGE_ROUTED4(ViewMsg_PaintAtSize,
                    TransportDIB::Handle /* dib_handle */,
                    int /* tag */,
                    gfx::Size /* page_size */,
                    gfx::Size /* desired_size */)

// Tells the render view that a ViewHostMsg_UpdateRect message was processed.
// This signals the render view that it can send another UpdateRect message.
IPC_MESSAGE_ROUTED0(ViewMsg_UpdateRect_ACK)

// Tells the render view that a SwapBuffers was completed. Typically,
// SwapBuffers requests go from renderer -> GPU process -> browser. Most
// platforms still use the GfxCxt3D Echo for receiving the SwapBuffers Ack.
// Using Echo routes the ack from browser -> GPU process -> renderer, while this
// Ack goes directly from browser -> renderer. This is not used for the threaded
// compositor path.
IPC_MESSAGE_ROUTED0(ViewMsg_SwapBuffers_ACK)

// Tells the render widget that a smooth scroll completed.
IPC_MESSAGE_ROUTED0(ViewMsg_SmoothScrollCompleted)

// Tells the renderer to focus the first (last if reverse is true) focusable
// node.
IPC_MESSAGE_ROUTED1(ViewMsg_SetInitialFocus,
                    bool /* reverse */)

// Executes custom context menu action that was provided from WebKit.
IPC_MESSAGE_ROUTED2(ViewMsg_CustomContextMenuAction,
                    content::CustomContextMenuContext /* custom_context */,
                    unsigned /* action */)

// Sent in response to a ViewHostMsg_ContextMenu to let the renderer know that
// the menu has been closed.
IPC_MESSAGE_ROUTED1(ViewMsg_ContextMenuClosed,
                    content::CustomContextMenuContext /* custom_context */)

// Sent to inform the renderer to invoke a context menu.
// The parameter specifies the location in the render view's coordinates.
IPC_MESSAGE_ROUTED1(ViewMsg_ShowContextMenu,
                    gfx::Point /* location where menu should be shown */)

// Tells the renderer to perform the specified navigation, interrupting any
// existing navigation.
IPC_MESSAGE_ROUTED1(ViewMsg_Navigate, ViewMsg_Navigate_Params)

IPC_MESSAGE_ROUTED0(ViewMsg_Stop)

// Tells the renderer to reload the current focused frame
IPC_MESSAGE_ROUTED0(ViewMsg_ReloadFrame)

// Sent when the user wants to search for a word on the page (find in page).
IPC_MESSAGE_ROUTED3(ViewMsg_Find,
                    int /* request_id */,
                    string16 /* search_text */,
                    WebKit::WebFindOptions)

// This message notifies the renderer that the user has closed the FindInPage
// window (and what action to take regarding the selection).
IPC_MESSAGE_ROUTED1(ViewMsg_StopFinding,
                    content::StopFindAction /* action */)

// Informs the renderer about various statistics the browser has (e.g.
// latency) regarding the frames that have been displayed.
IPC_MESSAGE_ROUTED1(ViewMsg_SetBrowserRenderingStats,
                    content::BrowserRenderingStats /* stats */)

// Replaces a date time input field.
IPC_MESSAGE_ROUTED1(ViewMsg_ReplaceDateTime,
                    ViewHostMsg_DateTimeDialogValue_Params /* value */)

// Copies the image at location x, y to the clipboard (if there indeed is an
// image at that location).
IPC_MESSAGE_ROUTED2(ViewMsg_CopyImageAt,
                    int /* x */,
                    int /* y */)

// Tells the renderer to perform the given action on the media player
// located at the given point.
IPC_MESSAGE_ROUTED2(ViewMsg_MediaPlayerActionAt,
                    gfx::Point, /* location */
                    WebKit::WebMediaPlayerAction)

// Tells the renderer to perform the given action on the plugin located at
// the given point.
IPC_MESSAGE_ROUTED2(ViewMsg_PluginActionAt,
                    gfx::Point, /* location */
                    WebKit::WebPluginAction)

// Request for the renderer to evaluate an xpath to a frame and execute a
// javascript: url in that frame's context. The message is completely
// asynchronous and no corresponding response message is sent back.
//
// frame_xpath contains the modified xpath notation to identify an inner
// subframe (starting from the root frame). It is a concatenation of
// number of smaller xpaths delimited by '\n'. Each chunk in the string can
// be evaluated to a frame in its parent-frame's context.
//
// Example: /html/body/iframe/\n/html/body/div/iframe/\n/frameset/frame[0]
// can be broken into 3 xpaths
// /html/body/iframe evaluates to an iframe within the root frame
// /html/body/div/iframe evaluates to an iframe within the level-1 iframe
// /frameset/frame[0] evaluates to first frame within the level-2 iframe
//
// jscript_url is the string containing the javascript: url to be executed
// in the target frame's context. The string should start with "javascript:"
// and continue with a valid JS text.
//
// If the fourth parameter is true the result is sent back to the renderer
// using the message ViewHostMsg_ScriptEvalResponse.
// ViewHostMsg_ScriptEvalResponse is passed the ID parameter so that the
// client can uniquely identify the request.
IPC_MESSAGE_ROUTED4(ViewMsg_ScriptEvalRequest,
                    string16,  /* frame_xpath */
                    string16,  /* jscript_url */
                    int,  /* ID */
                    bool  /* If true, result is sent back. */)

// Posts a message from a frame in another process to the current renderer.
IPC_MESSAGE_ROUTED1(ViewMsg_PostMessageEvent,
                    ViewMsg_PostMessage_Params)

// Requests that the RenderView's main frame sets its opener to null.
IPC_MESSAGE_ROUTED0(ViewMsg_DisownOpener)

// Request for the renderer to evaluate an xpath to a frame and insert css
// into that frame's document. See ViewMsg_ScriptEvalRequest for details on
// allowed xpath expressions.
IPC_MESSAGE_ROUTED2(ViewMsg_CSSInsertRequest,
                    string16,  /* frame_xpath */
                    std::string  /* css string */)

// Change the zoom level for the current main frame.  If the level actually
// changes, a ViewHostMsg_DidZoomURL message will be sent back to the browser
// telling it what url got zoomed and what its current zoom level is.
IPC_MESSAGE_ROUTED1(ViewMsg_Zoom,
                    content::PageZoom /* function */)

// Set the zoom level for the current main frame.  If the level actually
// changes, a ViewHostMsg_DidZoomURL message will be sent back to the browser
// telling it what url got zoomed and what its current zoom level is.
IPC_MESSAGE_ROUTED1(ViewMsg_SetZoomLevel,
                    double /* zoom_level */)

// Zooms the page by the factor defined in the renderer.
IPC_MESSAGE_ROUTED3(ViewMsg_ZoomFactor,
                    content::PageZoom,
                    int /* zoom center_x */,
                    int /* zoom center_y */)

// Set the zoom level for a particular url that the renderer is in the
// process of loading.  This will be stored, to be used if the load commits
// and ignored otherwise.
IPC_MESSAGE_ROUTED2(ViewMsg_SetZoomLevelForLoadingURL,
                    GURL /* url */,
                    double /* zoom_level */)

// Set the zoom level for a particular url, so all render views
// displaying this url can update their zoom levels to match.
// If scheme is empty, then only host is used for matching.
IPC_MESSAGE_CONTROL3(ViewMsg_SetZoomLevelForCurrentURL,
                     std::string /* scheme */,
                     std::string /* host */,
                     double /* zoom_level */)

// Change encoding of page in the renderer.
IPC_MESSAGE_ROUTED1(ViewMsg_SetPageEncoding,
                    std::string /*new encoding name*/)

// Reset encoding of page in the renderer back to default.
IPC_MESSAGE_ROUTED0(ViewMsg_ResetPageEncodingToDefault)

// Used to tell a render view whether it should expose various bindings
// that allow JS content extended privileges.  See BindingsPolicy for valid
// flag values.
IPC_MESSAGE_ROUTED1(ViewMsg_AllowBindings,
                    int /* enabled_bindings_flags */)

// Tell the renderer to add a property to the WebUI binding object.  This
// only works if we allowed WebUI bindings.
IPC_MESSAGE_ROUTED2(ViewMsg_SetWebUIProperty,
                    std::string /* property_name */,
                    std::string /* property_value_json */)

// This message starts/stop monitoring the input method status of the focused
// edit control of a renderer process.
// Parameters
// * is_active (bool)
//   Indicates if an input method is active in the browser process.
//   The possible actions when a renderer process receives this message are
//   listed below:
//     Value Action
//     true  Start sending IPC message ViewHostMsg_ImeUpdateTextInputState
//           to notify the input method status of the focused edit control.
//     false Stop sending IPC message ViewHostMsg_ImeUpdateTextInputState.
IPC_MESSAGE_ROUTED1(ViewMsg_SetInputMethodActive,
                    bool /* is_active */)

// This message sends a string being composed with an input method.
IPC_MESSAGE_ROUTED4(
    ViewMsg_ImeSetComposition,
    string16, /* text */
    std::vector<WebKit::WebCompositionUnderline>, /* underlines */
    int, /* selectiont_start */
    int /* selection_end */)

// This message confirms an ongoing composition.
IPC_MESSAGE_ROUTED3(ViewMsg_ImeConfirmComposition,
                    string16 /* text */,
                    ui::Range /* replacement_range */,
                    bool /* keep_selection */)

// Sets the text composition to be between the given start and end offsets
// in the currently focused editable field.
IPC_MESSAGE_ROUTED3(ViewMsg_SetCompositionFromExistingText,
    int /* start */,
    int /* end */,
    std::vector<WebKit::WebCompositionUnderline> /* underlines */)

// Selects between the given start and end offsets in the currently focused
// editable field.
IPC_MESSAGE_ROUTED2(ViewMsg_SetEditableSelectionOffsets,
                    int /* start */,
                    int /* end */)

// Deletes the current selection plus the specified number of characters before
// and after the selection or caret.
IPC_MESSAGE_ROUTED2(ViewMsg_ExtendSelectionAndDelete,
                    int /* before */,
                    int /* after */)

// Used to notify the render-view that we have received a target URL. Used
// to prevent target URLs spamming the browser.
IPC_MESSAGE_ROUTED0(ViewMsg_UpdateTargetURL_ACK)


// Sets the alternate error page URL (link doctor) for the renderer process.
IPC_MESSAGE_ROUTED1(ViewMsg_SetAltErrorPageURL,
                    GURL)

// Notifies the color chooser client that the user selected a color.
IPC_MESSAGE_ROUTED2(ViewMsg_DidChooseColorResponse, unsigned, SkColor)

// Notifies the color chooser client that the color chooser has ended.
IPC_MESSAGE_ROUTED1(ViewMsg_DidEndColorChooser, unsigned)

IPC_MESSAGE_ROUTED1(ViewMsg_RunFileChooserResponse,
                    std::vector<ui::SelectedFileInfo>)

// Provides the results of directory enumeration.
IPC_MESSAGE_ROUTED2(ViewMsg_EnumerateDirectoryResponse,
                    int /* request_id */,
                    std::vector<base::FilePath> /* files_in_directory */)

// When a renderer sends a ViewHostMsg_Focus to the browser process,
// the browser has the option of sending a ViewMsg_CantFocus back to
// the renderer.
IPC_MESSAGE_ROUTED0(ViewMsg_CantFocus)

// Instructs the renderer to invoke the frame's shouldClose method, which
// runs the onbeforeunload event handler.  Expects the result to be returned
// via ViewHostMsg_ShouldClose.
IPC_MESSAGE_ROUTED0(ViewMsg_ShouldClose)

// Instructs the renderer to swap out for a cross-site transition, including
// running the unload event handler. Expects a SwapOut_ACK message when
// finished.
IPC_MESSAGE_ROUTED0(ViewMsg_SwapOut)

// Instructs the renderer to close the current page, including running the
// onunload event handler.
//
// Expects a ClosePage_ACK message when finished.
IPC_MESSAGE_ROUTED0(ViewMsg_ClosePage)

// Notifies the renderer about ui theme changes
IPC_MESSAGE_ROUTED0(ViewMsg_ThemeChanged)

// Notifies the renderer that a paint is to be generated for the rectangle
// passed in.
IPC_MESSAGE_ROUTED1(ViewMsg_Repaint,
                    gfx::Size /* The view size to be repainted */)

// Notification that a move or resize renderer's containing window has
// started.
IPC_MESSAGE_ROUTED0(ViewMsg_MoveOrResizeStarted)

IPC_MESSAGE_ROUTED2(ViewMsg_UpdateScreenRects,
                    gfx::Rect /* view_screen_rect */,
                    gfx::Rect /* window_screen_rect */)

// Reply to ViewHostMsg_RequestMove, ViewHostMsg_ShowView, and
// ViewHostMsg_ShowWidget to inform the renderer that the browser has
// processed the move.  The browser may have ignored the move, but it finished
// processing.  This is used because the renderer keeps a temporary cache of
// the widget position while these asynchronous operations are in progress.
IPC_MESSAGE_ROUTED0(ViewMsg_Move_ACK)

// Used to instruct the RenderView to send back updates to the preferred size.
IPC_MESSAGE_ROUTED0(ViewMsg_EnablePreferredSizeChangedMode)

// Used to instruct the RenderView to automatically resize and send back
// updates for the new size.
IPC_MESSAGE_ROUTED2(ViewMsg_EnableAutoResize,
                    gfx::Size /* min_size */,
                    gfx::Size /* max_size */)

// Used to instruct the RenderView to disalbe automatically resize.
IPC_MESSAGE_ROUTED1(ViewMsg_DisableAutoResize,
                    gfx::Size /* new_size */)

// Changes the text direction of the currently selected input field (if any).
IPC_MESSAGE_ROUTED1(ViewMsg_SetTextDirection,
                    WebKit::WebTextDirection /* direction */)

// Tells the renderer to clear the focused node (if any).
IPC_MESSAGE_ROUTED0(ViewMsg_ClearFocusedNode)

// Make the RenderView transparent and render it onto a custom background. The
// background will be tiled in both directions if it is not large enough.
IPC_MESSAGE_ROUTED1(ViewMsg_SetBackground,
                    SkBitmap /* background */)

// Used to tell the renderer not to add scrollbars with height and
// width below a threshold.
IPC_MESSAGE_ROUTED1(ViewMsg_DisableScrollbarsForSmallWindows,
                    gfx::Size /* disable_scrollbar_size_limit */)

// Activate/deactivate the RenderView (i.e., set its controls' tint
// accordingly, etc.).
IPC_MESSAGE_ROUTED1(ViewMsg_SetActive,
                    bool /* active */)

// Response message to ViewHostMsg_CreateShared/DedicatedWorker.
// Sent when the worker has started.
IPC_MESSAGE_ROUTED0(ViewMsg_WorkerCreated)

// The response to ViewHostMsg_AsyncOpenPepperFile.
IPC_MESSAGE_ROUTED3(ViewMsg_AsyncOpenPepperFile_ACK,
                    base::PlatformFileError /* error_code */,
                    IPC::PlatformFileForTransit /* file descriptor */,
                    int /* message_id */)

// Tells the renderer that the network state has changed and that
// window.navigator.onLine should be updated for all WebViews.
IPC_MESSAGE_CONTROL1(ViewMsg_NetworkStateChanged,
                     bool /* online */)

// Reply to ViewHostMsg_OpenChannelToPpapiBroker
// Tells the renderer that the channel to the broker has been created.
IPC_MESSAGE_ROUTED2(ViewMsg_PpapiBrokerChannelCreated,
                    base::ProcessId /* broker_pid */,
                    IPC::ChannelHandle /* handle */)

// Reply to ViewHostMsg_RequestPpapiBrokerPermission.
// Tells the renderer whether permission to access to PPAPI broker was granted
// or not.
IPC_MESSAGE_ROUTED1(ViewMsg_PpapiBrokerPermissionResult,
                    bool /* result */)

// Tells the renderer to empty its plugin list cache, optional reloading
// pages containing plugins.
IPC_MESSAGE_CONTROL1(ViewMsg_PurgePluginListCache,
                     bool /* reload_pages */)

// Sent to the renderer when a popup window should no longer count against
// the current popup count (either because it's not a popup or because it was
// a generated by a user action).
IPC_MESSAGE_ROUTED0(ViewMsg_DisassociateFromPopupCount)

// Used to instruct the RenderView to go into "view source" mode.
IPC_MESSAGE_ROUTED0(ViewMsg_EnableViewSourceMode)

// Instructs the renderer to save the current page to MHTML.
IPC_MESSAGE_ROUTED2(ViewMsg_SavePageAsMHTML,
                    int /* job_id */,
                    IPC::PlatformFileForTransit /* file handle */)

// Temporary message to diagnose an unexpected condition in WebContentsImpl.
IPC_MESSAGE_CONTROL1(ViewMsg_TempCrashWithData,
                     GURL /* data */)

// Change the accessibility mode in the renderer process.
IPC_MESSAGE_ROUTED1(ViewMsg_SetAccessibilityMode,
                    AccessibilityMode)

// An acknowledge to ViewHostMsg_MultipleTargetsTouched to notify the renderer
// process to release the magnified image.
IPC_MESSAGE_ROUTED1(ViewMsg_ReleaseDisambiguationPopupDIB,
                    TransportDIB::Handle /* DIB handle */)

// Notifies the renderer that a snapshot has been retrieved.
IPC_MESSAGE_ROUTED3(ViewMsg_WindowSnapshotCompleted,
                    int /* snapshot_id */,
                    gfx::Size /* size */,
                    std::vector<unsigned char> /* png */)

// Tells the renderer to suspend/resume the webkit timers.
IPC_MESSAGE_CONTROL1(ViewMsg_SetWebKitSharedTimersSuspended,
                     bool /* suspend */)

#if defined(OS_ANDROID)
// Sent when the browser wants the bounding boxes of the current find matches.
//
// If match rects are already cached on the browser side, |current_version|
// should be the version number from the ViewHostMsg_FindMatchRects_Reply
// they came in, so the renderer can tell if it needs to send updated rects.
// Otherwise just pass -1 to always receive the list of rects.
//
// There must be an active search string (it is probably most useful to call
// this immediately after a ViewHostMsg_Find_Reply message arrives with
// final_update set to true).
IPC_MESSAGE_ROUTED1(ViewMsg_FindMatchRects,
                    int /* current_version */)

// External popup menus.
IPC_MESSAGE_ROUTED2(ViewMsg_SelectPopupMenuItems,
                    bool /* user canceled the popup */,
                    std::vector<int> /* selected indices */)

// Tells the renderer to try to revert to the zoom level we were at before
// ViewMsg_ScrollFocusedEditableNodeIntoView was called.
IPC_MESSAGE_ROUTED0(ViewMsg_UndoScrollFocusedEditableNodeIntoView)

// This message relays the beginning or end of a batch event in the IME.
IPC_MESSAGE_ROUTED1(ViewMsg_ImeBatchStateChanged,
    bool /* is_begin */)

// Notifies the renderer whether hiding/showing the top controls is enabled
// and whether or not to animate to the proper state.
IPC_MESSAGE_ROUTED3(ViewMsg_UpdateTopControlsState,
                    bool /* enable_hiding */,
                    bool /* enable_showing */,
                    bool /* animate */)

IPC_MESSAGE_ROUTED0(ViewMsg_ShowImeIfNeeded)

// Sent by the browser when the renderer should generate a new frame.
IPC_MESSAGE_ROUTED1(ViewMsg_BeginFrame,
                    cc::BeginFrameArgs /* args */)

// Sent by the browser when an IME update that requires acknowledgement has been
// processed on the browser side.
IPC_MESSAGE_ROUTED0(ViewMsg_ImeEventAck)

#elif defined(OS_MACOSX)
// Let the RenderView know its window has changed visibility.
IPC_MESSAGE_ROUTED1(ViewMsg_SetWindowVisibility,
                    bool /* visibile */)

// Let the RenderView know its window's frame has changed.
IPC_MESSAGE_ROUTED2(ViewMsg_WindowFrameChanged,
                    gfx::Rect /* window frame */,
                    gfx::Rect /* content view frame */)

// Message sent from the browser to the renderer when the user starts or stops
// resizing the view.
IPC_MESSAGE_ROUTED1(ViewMsg_SetInLiveResize,
                    bool /* enable */)

// Tell the renderer that plugin IME has completed.
IPC_MESSAGE_ROUTED2(ViewMsg_PluginImeCompositionCompleted,
                    string16 /* text */,
                    int /* plugin_id */)

// External popup menus.
IPC_MESSAGE_ROUTED1(ViewMsg_SelectPopupMenuItem,
                    int /* selected index, -1 means no selection */)
#endif

// Sent by the browser as a reply to ViewHostMsg_SwapCompositorFrame.
IPC_MESSAGE_ROUTED2(ViewMsg_SwapCompositorFrameAck,
                    uint32 /* output_surface_id */,
                    cc::CompositorFrameAck /* ack */)

// Sent by the browser to ask the renderer for a snapshot of the current view.
IPC_MESSAGE_ROUTED1(ViewMsg_Snapshot,
                    gfx::Rect /* src_subrect */)

// -----------------------------------------------------------------------------
// Messages sent from the renderer to the browser.

// Sent by the renderer when it is creating a new window.  The browser creates
// a tab for it and responds with a ViewMsg_CreatingNew_ACK.  If route_id is
// MSG_ROUTING_NONE, the view couldn't be created.
IPC_SYNC_MESSAGE_CONTROL1_4(ViewHostMsg_CreateWindow,
                            ViewHostMsg_CreateWindow_Params,
                            int /* route_id */,
                            int /* main_frame_route_id */,
                            int32 /* surface_id */,
                            int64 /* cloned_session_storage_namespace_id */)

// Similar to ViewHostMsg_CreateWindow, except used for sub-widgets, like
// <select> dropdowns.  This message is sent to the WebContentsImpl that
// contains the widget being created.
IPC_SYNC_MESSAGE_CONTROL2_2(ViewHostMsg_CreateWidget,
                            int /* opener_id */,
                            WebKit::WebPopupType /* popup type */,
                            int /* route_id */,
                            int32 /* surface_id */)

// Similar to ViewHostMsg_CreateWidget except the widget is a full screen
// window.
IPC_SYNC_MESSAGE_CONTROL1_2(ViewHostMsg_CreateFullscreenWidget,
                            int /* opener_id */,
                            int /* route_id */,
                            int32 /* surface_id */)

// Asks the browser for a unique routing ID.
IPC_SYNC_MESSAGE_CONTROL0_1(ViewHostMsg_GenerateRoutingID,
                            int /* routing_id */)

// Asks the browser for the default audio hardware configuration.
IPC_SYNC_MESSAGE_CONTROL0_2(ViewHostMsg_GetAudioHardwareConfig,
                            media::AudioParameters /* input parameters */,
                            media::AudioParameters /* output parameters */)

// Asks the browser for CPU usage of the renderer process in percents.
IPC_SYNC_MESSAGE_CONTROL0_1(ViewHostMsg_GetCPUUsage,
                            int /* CPU usage in percents */)

// Asks the browser for the user's monitor profile.
IPC_SYNC_MESSAGE_CONTROL0_1(ViewHostMsg_GetMonitorColorProfile,
                            std::vector<char> /* profile */)

// Asks the browser for the renderer process memory size stats.
IPC_SYNC_MESSAGE_CONTROL0_2(ViewHostMsg_GetProcessMemorySizes,
                            size_t /* private_bytes */,
                            size_t /* shared_bytes */)

// These three messages are sent to the parent RenderViewHost to display the
// page/widget that was created by
// CreateWindow/CreateWidget/CreateFullscreenWidget. routing_id
// refers to the id that was returned from the Create message above.
// The initial_position parameter is a rectangle in screen coordinates.
//
// FUTURE: there will probably be flags here to control if the result is
// in a new window.
IPC_MESSAGE_ROUTED4(ViewHostMsg_ShowView,
                    int /* route_id */,
                    WindowOpenDisposition /* disposition */,
                    gfx::Rect /* initial_pos */,
                    bool /* opened_by_user_gesture */)

IPC_MESSAGE_ROUTED2(ViewHostMsg_ShowWidget,
                    int /* route_id */,
                    gfx::Rect /* initial_pos */)

// Message to show a full screen widget.
IPC_MESSAGE_ROUTED1(ViewHostMsg_ShowFullscreenWidget,
                    int /* route_id */)

// This message is sent after ViewHostMsg_ShowView to cause the RenderView
// to run in a modal fashion until it is closed.
IPC_SYNC_MESSAGE_ROUTED1_0(ViewHostMsg_RunModal,
                           int /* opener_id */)

// Indicates the renderer is ready in response to a ViewMsg_New or
// a ViewMsg_CreatingNew_ACK.
IPC_MESSAGE_ROUTED0(ViewHostMsg_RenderViewReady)

// Indicates the renderer process is gone.  This actually is sent by the
// browser process to itself, but keeps the interface cleaner.
IPC_MESSAGE_ROUTED2(ViewHostMsg_RenderProcessGone,
                    int, /* this really is base::TerminationStatus */
                    int /* exit_code */)

// Sent by the renderer process to request that the browser close the view.
// This corresponds to the window.close() API, and the browser may ignore
// this message.  Otherwise, the browser will generates a ViewMsg_Close
// message to close the view.
IPC_MESSAGE_ROUTED0(ViewHostMsg_Close)

// Send in response to a ViewMsg_UpdateScreenRects so that the renderer can
// throttle these messages.
IPC_MESSAGE_ROUTED0(ViewHostMsg_UpdateScreenRects_ACK)

// Sent by the renderer process to request that the browser move the view.
// This corresponds to the window.resizeTo() and window.moveTo() APIs, and
// the browser may ignore this message.
IPC_MESSAGE_ROUTED1(ViewHostMsg_RequestMove,
                    gfx::Rect /* position */)

// Sent by the renderer process to notify the browser that the web page has
// programmatically scrolled.
IPC_MESSAGE_ROUTED1(ViewHostMsg_DidProgrammaticallyScroll,
                    gfx::Vector2d /* scroll_point */)

// Notifies the browser that a frame in the view has changed. This message
// has a lot of parameters and is packed/unpacked by functions defined in
// render_messages.h.
IPC_MESSAGE_ROUTED1(ViewHostMsg_FrameNavigate,
                    ViewHostMsg_FrameNavigate_Params)

// Used to tell the parent that the user right clicked on an area of the
// content area, and a context menu should be shown for it. The params
// object contains information about the node(s) that were selected when the
// user right clicked.
IPC_MESSAGE_ROUTED1(ViewHostMsg_ContextMenu, content::ContextMenuParams)

// Message to show a popup menu using native cocoa controls (Mac only).
IPC_MESSAGE_ROUTED1(ViewHostMsg_ShowPopup,
                    ViewHostMsg_ShowPopup_Params)

// Response from ViewMsg_ScriptEvalRequest. The ID is the parameter supplied
// to ViewMsg_ScriptEvalRequest. The result has the value returned by the
// script as its only element, one of Null, Boolean, Integer, Real, Date, or
// String.
IPC_MESSAGE_ROUTED2(ViewHostMsg_ScriptEvalResponse,
                    int  /* id */,
                    base::ListValue  /* result */)

// Result of string search in the page.
// Response to ViewMsg_Find with the results of the requested find-in-page
// search, the number of matches found and the selection rect (in screen
// coordinates) for the string found. If |final_update| is false, it signals
// that this is not the last Find_Reply message - more will be sent as the
// scoping effort continues.
IPC_MESSAGE_ROUTED5(ViewHostMsg_Find_Reply,
                    int /* request_id */,
                    int /* number of matches */,
                    gfx::Rect /* selection_rect */,
                    int /* active_match_ordinal */,
                    bool /* final_update */)

// Provides the result from running OnMsgShouldClose.  |proceed| matches the
// return value of the the frame's shouldClose method (which includes the
// onbeforeunload handler): true if the user decided to proceed with leaving
// the page.
IPC_MESSAGE_ROUTED3(ViewHostMsg_ShouldClose_ACK,
                    bool /* proceed */,
                    base::TimeTicks /* before_unload_start_time */,
                    base::TimeTicks /* before_unload_end_time */)

// Indicates that the current renderer has swapped out, after a SwapOut
// message.
IPC_MESSAGE_ROUTED0(ViewHostMsg_SwapOut_ACK)

// Indicates that the current page has been closed, after a ClosePage
// message.
IPC_MESSAGE_ROUTED0(ViewHostMsg_ClosePage_ACK)

// Notifies the browser that media has started/stopped playing.
IPC_MESSAGE_ROUTED4(ViewHostMsg_MediaNotification,
                    int64 /* player_cookie, distinguishes instances */,
                    bool /* has_video */,
                    bool /* has_audio */,
                    bool /* is_playing */)

// Notifies the browser that we have session history information.
// page_id: unique ID that allows us to distinguish between history entries.
IPC_MESSAGE_ROUTED2(ViewHostMsg_UpdateState,
                    int32 /* page_id */,
                    content::PageState /* state */)

// Notifies the browser that a document has been loaded in a frame.
IPC_MESSAGE_ROUTED1(ViewHostMsg_DocumentLoadedInFrame,
                    int64 /* frame_id */)

// Notifies the browser that a frame finished loading.
IPC_MESSAGE_ROUTED3(ViewHostMsg_DidFinishLoad,
                    int64 /* frame_id */,
                    GURL /* validated_url */,
                    bool /* is_main_frame */)

// Changes the title for the page in the UI when the page is navigated or the
// title changes.
IPC_MESSAGE_ROUTED3(ViewHostMsg_UpdateTitle,
                    int32 /* page_id */,
                    string16 /* title */,
                    WebKit::WebTextDirection /* title direction */)

// Change the encoding name of the page in UI when the page has detected
// proper encoding name.
IPC_MESSAGE_ROUTED1(ViewHostMsg_UpdateEncoding,
                    std::string /* new encoding name */)

// Notifies the browser that we want to show a destination url for a potential
// action (e.g. when the user is hovering over a link).
IPC_MESSAGE_ROUTED2(ViewHostMsg_UpdateTargetURL,
                    int32,
                    GURL)

// Sent when the renderer starts loading the page. This corresponds to
// WebKit's notion of the throbber starting. Note that sometimes you may get
// duplicates of these during a single load.
IPC_MESSAGE_ROUTED0(ViewHostMsg_DidStartLoading)

// Sent when the renderer is done loading a page. This corresponds to WebKit's
// notion of the throbber stopping.
IPC_MESSAGE_ROUTED0(ViewHostMsg_DidStopLoading)

// Sent when the renderer main frame has made progress loading.
IPC_MESSAGE_ROUTED1(ViewHostMsg_DidChangeLoadProgress,
                    double /* load_progress */)

// Sent when the renderer main frame sets its opener to null, disowning it for
// the lifetime of the window.
IPC_MESSAGE_ROUTED0(ViewHostMsg_DidDisownOpener)

// Sent when the document element is available for the top-level frame.  This
// happens after the page starts loading, but before all resources are
// finished.
IPC_MESSAGE_ROUTED0(ViewHostMsg_DocumentAvailableInMainFrame)

// Sent when after the onload handler has been invoked for the document
// in the top-level frame.
IPC_MESSAGE_ROUTED1(ViewHostMsg_DocumentOnLoadCompletedInMainFrame,
                    int32 /* page_id */)

// Sent when the renderer loads a resource from its memory cache.
// The security info is non empty if the resource was originally loaded over
// a secure connection.
// Note: May only be sent once per URL per frame per committed load.
IPC_MESSAGE_ROUTED5(ViewHostMsg_DidLoadResourceFromMemoryCache,
                    GURL /* url */,
                    std::string  /* security info */,
                    std::string  /* http method */,
                    std::string  /* mime type */,
                    ResourceType::Type /* resource type */)

// Sent when the renderer displays insecure content in a secure page.
IPC_MESSAGE_ROUTED0(ViewHostMsg_DidDisplayInsecureContent)

// Sent when the renderer runs insecure content in a secure origin.
IPC_MESSAGE_ROUTED2(ViewHostMsg_DidRunInsecureContent,
                    std::string  /* security_origin */,
                    GURL         /* target URL */)

// Sent when the renderer starts a provisional load for a frame.
IPC_MESSAGE_ROUTED4(ViewHostMsg_DidStartProvisionalLoadForFrame,
                    int64 /* frame_id */,
                    int64 /* parent_frame_id */,
                    bool /* true if it is the main frame */,
                    GURL /* url */)

IPC_MESSAGE_ROUTED5(ViewHostMsg_DidFailLoadWithError,
                    int64 /* frame_id */,
                    GURL /* validated_url */,
                    bool /* is_main_frame */,
                    int /* error_code */,
                    string16 /* error_description */)

// Sent when the renderer fails a provisional load with an error.
IPC_MESSAGE_ROUTED1(ViewHostMsg_DidFailProvisionalLoadWithError,
                    ViewHostMsg_DidFailProvisionalLoadWithError_Params)

// Tells the render view that a ViewHostMsg_PaintAtSize message was
// processed, and the DIB is ready for use. |tag| has the same value that
// the tag sent along with ViewMsg_PaintAtSize.
IPC_MESSAGE_ROUTED2(ViewHostMsg_PaintAtSize_ACK,
                    int /* tag */,
                    gfx::Size /* size */)

// Sent to update part of the view.  In response to this message, the host
// generates a ViewMsg_UpdateRect_ACK message.
IPC_MESSAGE_ROUTED1(ViewHostMsg_UpdateRect,
                    ViewHostMsg_UpdateRect_Params)

// Sent to unblock the browser's UI thread if it is waiting on an UpdateRect,
// which may get delayed until the browser's UI unblocks.
IPC_MESSAGE_ROUTED0(ViewHostMsg_UpdateIsDelayed)

// Sent by the renderer when accelerated compositing is enabled or disabled to
// notify the browser whether or not is should do painting.
IPC_MESSAGE_ROUTED1(ViewHostMsg_DidActivateAcceleratedCompositing,
                    bool /* true if the accelerated compositor is actve */)

IPC_STRUCT_BEGIN(ViewHostMsg_BeginSmoothScroll_Params)
  IPC_STRUCT_MEMBER(bool, scroll_down)
  IPC_STRUCT_MEMBER(int, pixels_to_scroll)
  IPC_STRUCT_MEMBER(int, mouse_event_x)
  IPC_STRUCT_MEMBER(int, mouse_event_y)
IPC_STRUCT_END()

IPC_MESSAGE_ROUTED1(ViewHostMsg_BeginSmoothScroll,
                    ViewHostMsg_BeginSmoothScroll_Params /* params */)

IPC_MESSAGE_ROUTED0(ViewHostMsg_Focus)
IPC_MESSAGE_ROUTED0(ViewHostMsg_Blur)

// Message sent from renderer to the browser when focus changes inside the
// webpage. The parameter says whether the newly focused element needs
// keyboard input (true for textfields, text areas and content editable divs).
IPC_MESSAGE_ROUTED1(ViewHostMsg_FocusedNodeChanged,
    bool /* is_editable_node */)

IPC_MESSAGE_ROUTED1(ViewHostMsg_SetCursor,
                    WebCursor)

// Used to set a cookie. The cookie is set asynchronously, but will be
// available to a subsequent ViewHostMsg_GetCookies request.
IPC_MESSAGE_ROUTED3(ViewHostMsg_SetCookie,
                    GURL /* url */,
                    GURL /* first_party_for_cookies */,
                    std::string /* cookie */)

// Used to get cookies for the given URL. This may block waiting for a
// previous SetCookie message to be processed.
IPC_SYNC_MESSAGE_ROUTED2_1(ViewHostMsg_GetCookies,
                           GURL /* url */,
                           GURL /* first_party_for_cookies */,
                           std::string /* cookies */)

// Used to get raw cookie information for the given URL. This may block
// waiting for a previous SetCookie message to be processed.
IPC_SYNC_MESSAGE_CONTROL2_1(ViewHostMsg_GetRawCookies,
                            GURL /* url */,
                            GURL /* first_party_for_cookies */,
                            std::vector<content::CookieData>
                                /* raw_cookies */)

// Used to delete cookie for the given URL and name
IPC_SYNC_MESSAGE_CONTROL2_0(ViewHostMsg_DeleteCookie,
                            GURL /* url */,
                            std::string /* cookie_name */)

// Used to check if cookies are enabled for the given URL. This may block
// waiting for a previous SetCookie message to be processed.
IPC_SYNC_MESSAGE_CONTROL2_1(ViewHostMsg_CookiesEnabled,
                            GURL /* url */,
                            GURL /* first_party_for_cookies */,
                            bool /* cookies_enabled */)

// Used to get the list of plugins
IPC_SYNC_MESSAGE_CONTROL1_1(ViewHostMsg_GetPlugins,
    bool /* refresh*/,
    std::vector<content::WebPluginInfo> /* plugins */)

// Return information about a plugin for the given URL and MIME
// type. If there is no matching plugin, |found| is false.
// |actual_mime_type| is the actual mime type supported by the
// found plugin.
IPC_SYNC_MESSAGE_CONTROL4_3(ViewHostMsg_GetPluginInfo,
                            int /* routing_id */,
                            GURL /* url */,
                            GURL /* page_url */,
                            std::string /* mime_type */,
                            bool /* found */,
                            content::WebPluginInfo /* plugin info */,
                            std::string /* actual_mime_type */)

// A renderer sends this to the browser process when it wants to
// create a plugin.  The browser will create the plugin process if
// necessary, and will return a handle to the channel on success.
// On error an empty string is returned.
IPC_SYNC_MESSAGE_CONTROL4_2(ViewHostMsg_OpenChannelToPlugin,
                            int /* routing_id */,
                            GURL /* url */,
                            GURL /* page_url */,
                            std::string /* mime_type */,
                            IPC::ChannelHandle /* channel_handle */,
                            content::WebPluginInfo /* info */)

#if defined(OS_WIN)
IPC_MESSAGE_ROUTED1(ViewHostMsg_WindowlessPluginDummyWindowCreated,
                    gfx::NativeViewId /* dummy_activation_window */)

IPC_MESSAGE_ROUTED1(ViewHostMsg_WindowlessPluginDummyWindowDestroyed,
                    gfx::NativeViewId /* dummy_activation_window */)
#endif

// Get the list of proxies to use for |url|, as a semicolon delimited list
// of "<TYPE> <HOST>:<PORT>" | "DIRECT".
IPC_SYNC_MESSAGE_CONTROL1_2(ViewHostMsg_ResolveProxy,
                            GURL /* url */,
                            bool /* result */,
                            std::string /* proxy list */)

// A renderer sends this to the browser process when it wants to create a
// worker.  The browser will create the worker process if necessary, and
// will return the route id on success.  On error returns MSG_ROUTING_NONE.
IPC_SYNC_MESSAGE_CONTROL1_1(ViewHostMsg_CreateWorker,
                            ViewHostMsg_CreateWorker_Params,
                            int /* route_id */)

// This message is sent to the browser to see if an instance of this shared
// worker already exists. If so, it returns exists == true. If a
// non-empty name is passed, also validates that the url matches the url of
// the existing worker. If a matching worker is found, the passed-in
// document_id is associated with that worker, to ensure that the worker
// stays alive until the document is detached.
// The route_id returned can be used to forward messages to the worker via
// ForwardToWorker if it exists, otherwise it should be passed in to any
// future call to CreateWorker to avoid creating duplicate workers.
IPC_SYNC_MESSAGE_CONTROL1_3(ViewHostMsg_LookupSharedWorker,
                            ViewHostMsg_CreateWorker_Params,
                            bool /* exists */,
                            int /* route_id */,
                            bool /* url_mismatch */)

// A renderer sends this to the browser process when a document has been
// detached. The browser will use this to constrain the lifecycle of worker
// processes (SharedWorkers are shut down when their last associated document
// is detached).
IPC_MESSAGE_CONTROL1(ViewHostMsg_DocumentDetached,
                     uint64 /* document_id */)

// Wraps an IPC message that's destined to the worker on the renderer->browser
// hop.
IPC_MESSAGE_CONTROL1(ViewHostMsg_ForwardToWorker,
                     IPC::Message /* message */)

// Tells the browser that a specific Appcache manifest in the current page
// was accessed.
IPC_MESSAGE_ROUTED2(ViewHostMsg_AppCacheAccessed,
                    GURL /* manifest url */,
                    bool /* blocked by policy */)

// Initiates a download based on user actions like 'ALT+click'.
IPC_MESSAGE_ROUTED3(ViewHostMsg_DownloadUrl,
                    GURL     /* url */,
                    content::Referrer /* referrer */,
                    string16 /* suggested_name */)

// Used to go to the session history entry at the given offset (ie, -1 will
// return the "back" item).
IPC_MESSAGE_ROUTED1(ViewHostMsg_GoToEntryAtOffset,
                    int /* offset (from current) of history item to get */)

// Sent from an inactive renderer for the browser to route to the active
// renderer, instructing it to close.
IPC_MESSAGE_ROUTED0(ViewHostMsg_RouteCloseEvent)

// Sent to the browser from an inactive renderer to post a message to the
// active renderer.
IPC_MESSAGE_ROUTED1(ViewHostMsg_RouteMessageEvent,
                    ViewMsg_PostMessage_Params)

IPC_SYNC_MESSAGE_ROUTED4_2(ViewHostMsg_RunJavaScriptMessage,
                           string16     /* in - alert message */,
                           string16     /* in - default prompt */,
                           GURL         /* in - originating page URL */,
                           content::JavaScriptMessageType /* in - type */,
                           bool         /* out - success */,
                           string16     /* out - user_input field */)

// Requests that the given URL be opened in the specified manner.
IPC_MESSAGE_ROUTED1(ViewHostMsg_OpenURL, ViewHostMsg_OpenURL_Params)

// Notifies that the preferred size of the content changed.
IPC_MESSAGE_ROUTED1(ViewHostMsg_DidContentsPreferredSizeChange,
                    gfx::Size /* pref_size */)

// Notifies that the scroll offset changed.
// This is different from ViewHostMsg_UpdateRect in that ViewHostMsg_UpdateRect
// is not sent at all when threaded compositing is enabled while
// ViewHostMsg_DidChangeScrollOffset works properly in this case.
IPC_MESSAGE_ROUTED0(ViewHostMsg_DidChangeScrollOffset)

// Notifies that the pinned-to-side state of the content changed.
IPC_MESSAGE_ROUTED2(ViewHostMsg_DidChangeScrollOffsetPinningForMainFrame,
                    bool /* pinned_to_left */,
                    bool /* pinned_to_right */)

// Notifies that the scrollbars-visible state of the content changed.
IPC_MESSAGE_ROUTED2(ViewHostMsg_DidChangeScrollbarsForMainFrame,
                    bool /* has_horizontal_scrollbar */,
                    bool /* has_vertical_scrollbar */)

// Notifies that the number of JavaScript scroll handlers changed.
IPC_MESSAGE_ROUTED1(ViewHostMsg_DidChangeNumWheelEvents,
                    int /* count */)

// Notifies whether there are JavaScript touch event handlers or not.
IPC_MESSAGE_ROUTED1(ViewHostMsg_HasTouchEventHandlers,
                    bool /* has_handlers */)

// A message from HTML-based UI.  When (trusted) Javascript calls
// send(message, args), this message is sent to the browser.
IPC_MESSAGE_ROUTED3(ViewHostMsg_WebUISend,
                    GURL /* source_url */,
                    std::string  /* message */,
                    base::ListValue /* args */)

// Requests a snapshot of the given window.
IPC_MESSAGE_ROUTED1(ViewHostMsg_GetWindowSnapshot,
                    int /* snapshot_id */)

// A renderer sends this to the browser process when it wants to create a ppapi
// plugin.  The browser will create the plugin process if necessary, and will
// return a handle to the channel on success.
//
// The plugin_child_id is the ChildProcessHost ID assigned in the browser
// process. This ID is valid only in the context of the browser process and is
// used to identify the proper process when the renderer notifies it that the
// plugin is hung.
//
// On error an empty string and null handles are returned.
IPC_SYNC_MESSAGE_CONTROL1_3(ViewHostMsg_OpenChannelToPepperPlugin,
                            base::FilePath /* path */,
                            IPC::ChannelHandle /* handle to channel */,
                            base::ProcessId /* plugin_pid */,
                            int /* plugin_child_id */)

// Notification that a plugin has created a new plugin instance. The parameters
// indicate:
// -The plugin process ID that we're creating the instance for.
// -The instance ID of the instance being created.
// -A PepperRendererInstanceData struct which contains properties from the
// renderer which are associated with the plugin instance. This includes the
// routing ID of the associated render view and the URL of plugin.
// -Whether the plugin we're creating an instance for is external or internal.
//
// This message must be sync even though it returns no parameters to avoid
// a race condition with the plugin process. The plugin process sends messages
// to the browser that assume the browser knows about the instance. We need to
// make sure that the browser actually knows about the instance before we tell
// the plugin to run.
IPC_SYNC_MESSAGE_CONTROL4_0(
    ViewHostMsg_DidCreateOutOfProcessPepperInstance,
    int /* plugin_child_id */,
    int32 /* pp_instance */,
    content::PepperRendererInstanceData /* creation_data */,
    bool /* is_external */)

// Notification that a plugin has destroyed an instance. This is the opposite of
// the "DidCreate" message above.
IPC_MESSAGE_CONTROL3(ViewHostMsg_DidDeleteOutOfProcessPepperInstance,
                     int /* plugin_child_id */,
                     int32 /* pp_instance */,
                     bool /* is_external */)

// Message from the renderer to the browser indicating the in-process instance
// has been created.
IPC_MESSAGE_CONTROL2(ViewHostMsg_DidCreateInProcessInstance,
                     int32 /* instance */,
                     content::PepperRendererInstanceData /* instance_data */)

// Message from the renderer to the browser indicating the in-process instance
// has been destroyed.
IPC_MESSAGE_CONTROL1(ViewHostMsg_DidDeleteInProcessInstance,
                     int32 /* instance */)

// A renderer sends this to the browser process when it wants to
// create a ppapi broker.  The browser will create the broker process
// if necessary, and will return a handle to the channel on success.
// On error an empty string is returned.
// The browser will respond with ViewMsg_PpapiBrokerChannelCreated.
IPC_MESSAGE_CONTROL2(ViewHostMsg_OpenChannelToPpapiBroker,
                     int /* routing_id */,
                     base::FilePath /* path */)

// Opens a Pepper file asynchronously. The response returns a file descriptor
// and an error code from base/platform_file.h.
IPC_MESSAGE_CONTROL4(ViewHostMsg_AsyncOpenPepperFile,
                     int /* routing_id */,
                     base::FilePath /* file path */,
                     int /* pp_open_flags */,
                     int /* message_id */)

// A renderer sends this to the browser process when it wants to access a PPAPI
// broker. In contrast to ViewHostMsg_OpenChannelToPpapiBroker, this is called
// for every connection.
// The browser will respond with ViewMsg_PpapiBrokerPermissionResult.
IPC_MESSAGE_ROUTED3(ViewHostMsg_RequestPpapiBrokerPermission,
                    int /* routing_id */,
                    GURL /* document_url */,
                    base::FilePath /* plugin_path */)

#if defined(USE_X11)
// A renderer sends this when it needs a browser-side widget for
// hosting a windowed plugin. id is the XID of the plugin window, for which
// the container is created.
IPC_SYNC_MESSAGE_ROUTED1_0(ViewHostMsg_CreatePluginContainer,
                           gfx::PluginWindowHandle /* id */)

// Destroy a plugin container previously created using CreatePluginContainer.
// id is the XID of the plugin window corresponding to the container that is
// to be destroyed.
IPC_SYNC_MESSAGE_ROUTED1_0(ViewHostMsg_DestroyPluginContainer,
                           gfx::PluginWindowHandle /* id */)
#endif

// Send the tooltip text for the current mouse position to the browser.
IPC_MESSAGE_ROUTED2(ViewHostMsg_SetTooltipText,
                    string16 /* tooltip text string */,
                    WebKit::WebTextDirection /* text direction hint */)

IPC_MESSAGE_ROUTED0(ViewHostMsg_SelectRange_ACK)
IPC_MESSAGE_ROUTED0(ViewHostMsg_MoveCaret_ACK)

// Notification that the text selection has changed.
// Note: The secound parameter is the character based offset of the string16
// text in the document.
IPC_MESSAGE_ROUTED3(ViewHostMsg_SelectionChanged,
                    string16 /* text covers the selection range */,
                    size_t /* the offset of the text in the document */,
                    ui::Range /* selection range in the document */)

// Notification that the selection bounds have changed.
IPC_MESSAGE_ROUTED1(ViewHostMsg_SelectionBoundsChanged,
                    ViewHostMsg_SelectionBounds_Params)

// Asks the browser to open the color chooser.
IPC_MESSAGE_ROUTED2(ViewHostMsg_OpenColorChooser,
                    int /* id */,
                    SkColor /* color */)

// Asks the browser to end the color chooser.
IPC_MESSAGE_ROUTED1(ViewHostMsg_EndColorChooser, int /* id */)

// Change the selected color in the color chooser.
IPC_MESSAGE_ROUTED2(ViewHostMsg_SetSelectedColorInColorChooser,
                    int /* id */,
                    SkColor /* color */)

// Asks the browser to display the file chooser.  The result is returned in a
// ViewHost_RunFileChooserResponse message.
IPC_MESSAGE_ROUTED1(ViewHostMsg_RunFileChooser,
                    content::FileChooserParams)

// Asks the browser to enumerate a directory.  This is equivalent to running
// the file chooser in directory-enumeration mode and having the user select
// the given directory.  The result is returned in a
// ViewMsg_EnumerateDirectoryResponse message.
IPC_MESSAGE_ROUTED2(ViewHostMsg_EnumerateDirectory,
                    int /* request_id */,
                    base::FilePath /* file_path */)

// Tells the browser to move the focus to the next (previous if reverse is
// true) focusable element.
IPC_MESSAGE_ROUTED1(ViewHostMsg_TakeFocus,
                    bool /* reverse */)

// Required for opening a date/time dialog
IPC_MESSAGE_ROUTED1(ViewHostMsg_OpenDateTimeDialog,
                    ViewHostMsg_DateTimeDialogValue_Params /* value */)

IPC_MESSAGE_ROUTED3(ViewHostMsg_TextInputTypeChanged,
                    ui::TextInputType /* TextInputType of the focused node */,
                    bool /* can_compose_inline in the focused node */,
                    ui::TextInputMode /* TextInputMode of the focused node */)

// Required for updating text input state.
IPC_MESSAGE_ROUTED1(ViewHostMsg_TextInputStateChanged,
                    ViewHostMsg_TextInputState_Params /* input state params */)

// Required for cancelling an ongoing input method composition.
IPC_MESSAGE_ROUTED0(ViewHostMsg_ImeCancelComposition)

// WebKit and JavaScript error messages to log to the console
// or debugger UI.
IPC_MESSAGE_ROUTED4(ViewHostMsg_AddMessageToConsole,
                    int32, /* log level */
                    string16, /* msg */
                    int32, /* line number */
                    string16 /* source id */)

// Sent by the renderer process to indicate that a plugin instance has crashed.
// Note: |plugin_pid| should not be trusted. The corresponding process has
// probably died. Moreover, the ID may have been reused by a new process. Any
// usage other than displaying it in a prompt to the user is very likely to be
// wrong.
IPC_MESSAGE_ROUTED2(ViewHostMsg_CrashedPlugin,
                    base::FilePath /* plugin_path */,
                    base::ProcessId /* plugin_pid */)

// Displays a box to confirm that the user wants to navigate away from the
// page. Replies true if yes, false otherwise, the reply string is ignored,
// but is included so that we can use OnJavaScriptMessageBoxClosed.
IPC_SYNC_MESSAGE_ROUTED3_2(ViewHostMsg_RunBeforeUnloadConfirm,
                           GURL,     /* in - originating frame URL */
                           string16  /* in - alert message */,
                           bool      /* in - is a reload */,
                           bool      /* out - success */,
                           string16  /* out - This is ignored.*/)

// Sent when a provisional load on the main frame redirects.
IPC_MESSAGE_ROUTED3(ViewHostMsg_DidRedirectProvisionalLoad,
                    int /* page_id */,
                    GURL /* last url */,
                    GURL /* url redirected to */)

// Sent when the renderer changes the zoom level for a particular url, so the
// browser can update its records.  If remember is true, then url is used to
// update the zoom level for all pages in that site.  Otherwise, the render
// view's id is used so that only the menu is updated.
IPC_MESSAGE_ROUTED3(ViewHostMsg_DidZoomURL,
                    double /* zoom_level */,
                    bool /* remember */,
                    GURL /* url */)

// Updates the minimum/maximum allowed zoom percent for this tab from the
// default values.  If |remember| is true, then the zoom setting is applied to
// other pages in the site and is saved, otherwise it only applies to this
// tab.
IPC_MESSAGE_ROUTED3(ViewHostMsg_UpdateZoomLimits,
                    int /* minimum_percent */,
                    int /* maximum_percent */,
                    bool /* remember */)

// Notify the browser that this render process can or can't be suddenly
// terminated.
IPC_MESSAGE_CONTROL1(ViewHostMsg_SuddenTerminationChanged,
                     bool /* enabled */)

// Informs the browser of updated frame names.
IPC_MESSAGE_ROUTED3(ViewHostMsg_UpdateFrameName,
                    int /* frame_id */,
                    bool /* is_top_level */,
                    std::string /* name */)


IPC_STRUCT_BEGIN(ViewHostMsg_CompositorSurfaceBuffersSwapped_Params)
  IPC_STRUCT_MEMBER(int32, surface_id)
  IPC_STRUCT_MEMBER(uint64, surface_handle)
  IPC_STRUCT_MEMBER(int32, route_id)
  IPC_STRUCT_MEMBER(gfx::Size, size)
  IPC_STRUCT_MEMBER(float, scale_factor)
  IPC_STRUCT_MEMBER(int32, gpu_process_host_id)
  IPC_STRUCT_MEMBER(ui::LatencyInfo, latency_info)
IPC_STRUCT_END()

// This message is synthesized by GpuProcessHost to pass through a swap message
// to the RenderWidgetHelper. This allows GetBackingStore to block for either a
// software or GPU frame.
IPC_MESSAGE_ROUTED1(
    ViewHostMsg_CompositorSurfaceBuffersSwapped,
    ViewHostMsg_CompositorSurfaceBuffersSwapped_Params /* params */)

IPC_MESSAGE_ROUTED2(ViewHostMsg_SwapCompositorFrame,
                    uint32 /* output_surface_id */,
                    cc::CompositorFrame /* frame */)

// Sent by the compositor when input scroll events are dropped due to bounds
// restricions on the root scroll offset.
IPC_MESSAGE_ROUTED2(ViewHostMsg_DidOverscroll,
                    gfx::Vector2dF /* accumulated_overscroll */,
                    gfx::Vector2dF /* current_fling_velocity */)

// Reply to a snapshot request containing whether snapshotting succeeded and the
// SkBitmap if it succeeded.
IPC_MESSAGE_ROUTED2(ViewHostMsg_Snapshot,
                    bool, /* success */
                    SkBitmap /* bitmap */)

//---------------------------------------------------------------------------
// Request for cryptographic operation messages:
// These are messages from the renderer to the browser to perform a
// cryptographic operation.

// Asks the browser process to generate a keypair for grabbing a client
// certificate from a CA (<keygen> tag), and returns the signed public
// key and challenge string.
IPC_SYNC_MESSAGE_CONTROL3_1(ViewHostMsg_Keygen,
                            uint32 /* key size index */,
                            std::string /* challenge string */,
                            GURL /* URL of requestor */,
                            std::string /* signed public key and challenge */)

// Message sent from the renderer to the browser to request that the browser
// cache |data| associated with |url|.
IPC_MESSAGE_CONTROL3(ViewHostMsg_DidGenerateCacheableMetadata,
                     GURL /* url */,
                     double /* expected_response_time */,
                     std::vector<char> /* data */)

// Displays a JavaScript out-of-memory message in the infobar.
IPC_MESSAGE_ROUTED0(ViewHostMsg_JSOutOfMemory)

// Register a new handler for URL requests with the given scheme.
IPC_MESSAGE_ROUTED4(ViewHostMsg_RegisterProtocolHandler,
                    std::string /* scheme */,
                    GURL /* url */,
                    string16 /* title */,
                    bool /* user_gesture */)

// Stores new inspector setting in the profile.
// TODO(jam): this should be in the chrome module
IPC_MESSAGE_ROUTED2(ViewHostMsg_UpdateInspectorSetting,
                    std::string,  /* key */
                    std::string /* value */)

// Puts the browser into "tab fullscreen" mode for the sending renderer.
// See the comment in chrome/browser/ui/browser.h for more details.
IPC_MESSAGE_ROUTED1(ViewHostMsg_ToggleFullscreen,
                    bool /* enter_fullscreen */)

// Send back a string to be recorded by UserMetrics.
IPC_MESSAGE_CONTROL1(ViewHostMsg_UserMetricsRecordAction,
                     std::string /* action */)

// Notifies the browser that the page was or was not saved as MHTML.
IPC_MESSAGE_CONTROL2(ViewHostMsg_SavedPageAsMHTML,
                     int /* job_id */,
                     int64 /* size of the MHTML file, -1 if error */)

IPC_MESSAGE_ROUTED3(ViewHostMsg_SendCurrentPageAllSavableResourceLinks,
                    std::vector<GURL> /* all savable resource links */,
                    std::vector<content::Referrer> /* all referrers */,
                    std::vector<GURL> /* all frame links */)

IPC_MESSAGE_ROUTED3(ViewHostMsg_SendSerializedHtmlData,
                    GURL /* frame's url */,
                    std::string /* data buffer */,
                    int32 /* complete status */)

// Notifies the browser of an event occurring in the media pipeline.
IPC_MESSAGE_CONTROL1(ViewHostMsg_MediaLogEvents,
                     std::vector<media::MediaLogEvent> /* events */)

// Requests to lock the mouse. Will result in a ViewMsg_LockMouse_ACK message
// being sent back.
// |privileged| is used by Pepper Flash. If this flag is set to true, we won't
// pop up a bubble to ask for user permission or take mouse lock content into
// account.
IPC_MESSAGE_ROUTED3(ViewHostMsg_LockMouse,
                    bool /* user_gesture */,
                    bool /* last_unlocked_by_target */,
                    bool /* privileged */)

// Requests to unlock the mouse. A ViewMsg_MouseLockLost message will be sent
// whenever the mouse is unlocked (which may or may not be caused by
// ViewHostMsg_UnlockMouse).
IPC_MESSAGE_ROUTED0(ViewHostMsg_UnlockMouse)

// Notifies that the initial empty document of a view has been accessed.
// After this, it is no longer safe to show a pending navigation's URL without
// making a URL spoof possible.
IPC_MESSAGE_ROUTED0(ViewHostMsg_DidAccessInitialDocument)

// Following message is used to communicate the values received by the
// callback binding the JS to Cpp.
// An instance of browser that has an automation host listening to it can
// have a javascript send a native value (string, number, boolean) to the
// listener in Cpp. (DomAutomationController)
IPC_MESSAGE_ROUTED2(ViewHostMsg_DomOperationResponse,
                    std::string  /* json_string */,
                    int  /* automation_id */)

// Sent to the browser when the renderer detects it is blocked on a pepper
// plugin message for too long. This is also sent when it becomes unhung
// (according to the value of is_hung). The browser can give the user the
// option of killing the plugin.
IPC_MESSAGE_ROUTED3(ViewHostMsg_PepperPluginHung,
                    int /* plugin_child_id */,
                    base::FilePath /* path */,
                    bool /* is_hung */)

// Notifies that multiple touch targets may have been pressed, and to show
// the disambiguation popup.
IPC_MESSAGE_ROUTED3(ViewHostMsg_ShowDisambiguationPopup,
                    gfx::Rect, /* Border of touched targets */
                    gfx::Size, /* Size of zoomed image */
                    TransportDIB::Id /* DIB of zoomed image */)

// Sent by the renderer process to check whether client 3D APIs
// (Pepper 3D, WebGL) are explicitly blocked.
IPC_SYNC_MESSAGE_CONTROL3_1(ViewHostMsg_Are3DAPIsBlocked,
                            int /* render_view_id */,
                            GURL /* top_origin_url */,
                            content::ThreeDAPIType /* requester */,
                            bool /* blocked */)

// Sent by the renderer process to indicate that a context was lost by
// client 3D content (Pepper 3D, WebGL) running on the page at the
// given URL.
IPC_MESSAGE_CONTROL3(ViewHostMsg_DidLose3DContext,
                     GURL /* top_origin_url */,
                     content::ThreeDAPIType /* context_type */,
                     int /* arb_robustness_status_code */)

// This message is sent when a frame is added to the DOM.
IPC_MESSAGE_ROUTED3(ViewHostMsg_FrameAttached,
                    int64 /* parent_frame_id*/,
                    int64 /* frame_id */,
                    std::string /* frame_name */)

// Notifies the browser that the frame with the given id was detached. The
// |parent_frame_id| is -1 for the top level frame, otherwise the id of the
// immediate parent of the detached frame.
IPC_MESSAGE_ROUTED2(ViewHostMsg_FrameDetached,
                    int64 /* parent_frame_id */,
                    int64 /* frame_id */)

// Notifies the browser that document has parsed the body. This is used by the
// ResourceScheduler as an indication that bandwidth contention won't block
// first paint.
IPC_MESSAGE_ROUTED0(ViewHostMsg_WillInsertBody)

// Notification that the urls for the favicon of a site has been determined.
IPC_MESSAGE_ROUTED2(ViewHostMsg_UpdateFaviconURL,
                    int32 /* page_id */,
                    std::vector<content::FaviconURL> /* candidates */)

// Sent once a paint happens after the first non empty layout. In other words
// after the page has painted something.
IPC_MESSAGE_ROUTED1(ViewHostMsg_DidFirstVisuallyNonEmptyPaint,
                    int /* page_id */)

#if defined(OS_ANDROID)
// Response to ViewMsg_FindMatchRects.
//
// |version| will contain the current version number of the renderer's find
// match list (incremented whenever they change), which should be passed in the
// next call to ViewMsg_FindMatchRects.
//
// |rects| will either contain a list of the enclosing rects of all matches
// found by the most recent Find operation, or will be empty if |version| is not
// greater than the |current_version| passed to ViewMsg_FindMatchRects (hence
// your locally cached rects should still be valid). The rect coords will be
// custom normalized fractions of the document size. The rects will be sorted by
// frame traversal order starting in the main frame, then by dom order.
//
// |active_rect| will contain the bounding box of the active find-in-page match
// marker, in similarly normalized coords (or an empty rect if there isn't one).
IPC_MESSAGE_ROUTED3(ViewHostMsg_FindMatchRects_Reply,
                    int /* version */,
                    std::vector<gfx::RectF> /* rects */,
                    gfx::RectF /* active_rect */)

// Start an android intent with the given URI.
IPC_MESSAGE_ROUTED1(ViewHostMsg_StartContentIntent,
                    GURL /* content_url */)

// Message sent when the renderer changed the background color for the view.
IPC_MESSAGE_ROUTED1(ViewHostMsg_DidChangeBodyBackgroundColor,
                    uint32  /* bg_color */)

// This message is an ACK that the batch state change has been received by
// the renderer and all IME related messages should be processed accordingly.
IPC_MESSAGE_ROUTED1(ViewHostMsg_ImeBatchStateChanged_ACK,
                    bool /* is_begin */)

// This message runs the MediaCodec for decoding audio for webaudio.
IPC_MESSAGE_CONTROL3(ViewHostMsg_RunWebAudioMediaCodec,
                     base::SharedMemoryHandle /* encoded_data_handle */,
                     base::FileDescriptor /* pcm_output */,
                     uint32_t /* data_size*/)

// Sent by renderer to request a ViewMsg_BeginFrame message for upcoming
// display events. If |enabled| is true, the BeginFrame message will continue
// to be be delivered until the notification is disabled.
IPC_MESSAGE_ROUTED1(ViewHostMsg_SetNeedsBeginFrame,
                    bool /* enabled */)

// Sent by the renderer to the browser to start a vibration with the given
// duration.
IPC_MESSAGE_CONTROL1(ViewHostMsg_Vibrate,
                     int64 /* milliseconds */)

// Sent by the renderer to the browser to cancel the currently running
// vibration, if there is one.
IPC_MESSAGE_CONTROL0(ViewHostMsg_CancelVibration)

#elif defined(OS_MACOSX)
// Request that the browser load a font into shared memory for us.
IPC_SYNC_MESSAGE_CONTROL1_3(ViewHostMsg_LoadFont,
                           FontDescriptor /* font to load */,
                           uint32 /* buffer size */,
                           base::SharedMemoryHandle /* font data */,
                           uint32 /* font id */)

// Informs the browser that a plugin has gained or lost focus.
IPC_MESSAGE_ROUTED2(ViewHostMsg_PluginFocusChanged,
                    bool, /* focused */
                    int /* plugin_id */)

// Instructs the browser to start plugin IME.
IPC_MESSAGE_ROUTED0(ViewHostMsg_StartPluginIme)

#elif defined(OS_WIN)
// Request that the given font characters be loaded by the browser so it's
// cached by the OS. Please see RenderMessageFilter::OnPreCacheFontCharacters
// for details.
IPC_SYNC_MESSAGE_CONTROL2_0(ViewHostMsg_PreCacheFontCharacters,
                            LOGFONT /* font_data */,
                            string16 /* characters */)
#endif

#if defined(OS_POSIX)
// On POSIX, we cannot allocated shared memory from within the sandbox, so
// this call exists for the renderer to ask the browser to allocate memory
// on its behalf. We return a file descriptor to the POSIX shared memory.
// If the |cache_in_browser| flag is |true|, then a copy of the shmem is kept
// by the browser, and it is the caller's repsonsibility to send a
// ViewHostMsg_FreeTransportDIB message in order to release the cached shmem.
// In all cases, the caller is responsible for deleting the resulting
// TransportDIB.
IPC_SYNC_MESSAGE_CONTROL2_1(ViewHostMsg_AllocTransportDIB,
                            uint32_t, /* bytes requested */
                            bool, /* cache in the browser */
                            TransportDIB::Handle /* DIB */)

// Since the browser keeps handles to the allocated transport DIBs, this
// message is sent to tell the browser that it may release them when the
// renderer is finished with them.
IPC_MESSAGE_CONTROL1(ViewHostMsg_FreeTransportDIB,
                     TransportDIB::Id /* DIB id */)
#endif

#if defined(OS_MACOSX) || defined(OS_WIN) || defined(USE_AURA)
// On MACOSX, WIN and AURA IME can request composition character bounds
// synchronously (see crbug.com/120597). This IPC message sends the character
// bounds after every composition change to always have correct bound info.
IPC_MESSAGE_ROUTED2(ViewHostMsg_ImeCompositionRangeChanged,
                    ui::Range /* composition range */,
                    std::vector<gfx::Rect> /* character bounds */)
#endif

// Adding a new message? Stick to the sort order above: first platform
// independent ViewMsg, then ifdefs for platform specific ViewMsg, then platform
// independent ViewHostMsg, then ifdefs for platform specific ViewHostMsg.<|MERGE_RESOLUTION|>--- conflicted
+++ resolved
@@ -356,14 +356,13 @@
   // sepcified).
   IPC_STRUCT_MEMBER(GURL, target_url)
 
-<<<<<<< HEAD
   // The referrer that will be used to load |target_url| (empty if none has
   // been specified).
   IPC_STRUCT_MEMBER(content::Referrer, referrer)
 
   // The window features to use for the new view.
   IPC_STRUCT_MEMBER(WebKit::WebWindowFeatures, features)
-=======
+
   // The x-coordinate of the window, only valid if x_set.
   IPC_STRUCT_MEMBER(float, x)
   IPC_STRUCT_MEMBER(bool, x_set)
@@ -384,7 +383,6 @@
   IPC_STRUCT_MEMBER(bool, hidden)
   IPC_STRUCT_MEMBER(bool, nofocus)
   IPC_STRUCT_MEMBER(bool, topmost)
->>>>>>> 6bcd3313
 IPC_STRUCT_END()
 
 IPC_STRUCT_BEGIN(ViewHostMsg_CreateWorker_Params)
