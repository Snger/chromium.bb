// Copyright (c) 2012 The Chromium Authors. All rights reserved.
// Use of this source code is governed by a BSD-style license that can be
// found in the LICENSE file.

#include "content/common/media/media_stream_options.h"

#include "base/logging.h"

namespace content {

const char kMediaStreamSource[] = "chromeMediaSource";
const char kMediaStreamSourceId[] = "chromeMediaSourceId";
const char kMediaStreamSourceInfoId[] = "sourceId";
const char kMediaStreamSourceTab[] = "tab";
const char kMediaStreamSourceScreen[] = "screen";
const char kMediaStreamSourceDesktop[] = "desktop";
const char kMediaStreamSourceSystem[] = "system";
const char kMediaStreamRenderToAssociatedSink[] =
    "chromeRenderToAssociatedSink";

namespace {

bool GetFirstConstraintByName(const StreamOptions::Constraints& constraints,
                              const std::string& name,
                              std::string* value) {
  for (StreamOptions::Constraints::const_iterator it = constraints.begin();
      it != constraints.end(); ++it ) {
    if (it->name == name) {
      *value = it->value;
      return true;
    }
  }
  return false;
}

bool GetFirstConstraintByName(const StreamOptions::Constraints& mandatory,
                              const StreamOptions::Constraints& optional,
                              const std::string& name,
                              std::string* value,
                              bool* is_mandatory) {
  if (GetFirstConstraintByName(mandatory, name, value)) {
      if (is_mandatory)
        *is_mandatory = true;
      return true;
    }
    if (is_mandatory)
      *is_mandatory = false;
    return GetFirstConstraintByName(optional, name, value);
}

} // namespace

StreamOptions::StreamOptions()
    : audio_requested(false),
      video_requested(false) {}

StreamOptions::StreamOptions(bool request_audio, bool request_video)
    :  audio_requested(request_audio), video_requested(request_video) {
}

StreamOptions::~StreamOptions() {}

StreamOptions::Constraint::Constraint() {}

StreamOptions::Constraint::Constraint(const std::string& name,
                                      const std::string& value)
    : name(name), value(value) {
}

bool StreamOptions::GetFirstAudioConstraintByName(const std::string& name,
                                                  std::string* value,
                                                  bool* is_mandatory) const {
  return GetFirstConstraintByName(mandatory_audio, optional_audio, name, value,
                                  is_mandatory);
}

bool StreamOptions::GetFirstVideoConstraintByName(const std::string& name,
                                                  std::string* value,
                                                  bool* is_mandatory) const {
  return GetFirstConstraintByName(mandatory_video, optional_video, name, value,
                                  is_mandatory);
}

// static
void StreamOptions::GetConstraintsByName(
    const StreamOptions::Constraints& constraints,
    const std::string& name,
    std::vector<std::string>* values) {
  for (StreamOptions::Constraints::const_iterator it = constraints.begin();
      it != constraints.end(); ++it ) {
    if (it->name == name)
      values->push_back(it->value);
  }
}

// static
const int StreamDeviceInfo::kNoId = -1;

StreamDeviceInfo::StreamDeviceInfo()
    : session_id(kNoId) {}

StreamDeviceInfo::StreamDeviceInfo(MediaStreamType service_param,
                                   const std::string& name_param,
                                   const std::string& device_param)
    : device(service_param, device_param, name_param),
      session_id(kNoId) {
}

StreamDeviceInfo::StreamDeviceInfo(MediaStreamType service_param,
                                   const std::string& name_param,
                                   const std::string& device_param,
                                   int sample_rate,
                                   int channel_layout,
                                   int frames_per_buffer)
    : device(service_param, device_param, name_param, sample_rate,
             channel_layout, frames_per_buffer),
      session_id(kNoId) {
}

// static
bool StreamDeviceInfo::IsEqual(const StreamDeviceInfo& first,
                               const StreamDeviceInfo& second) {
<<<<<<< HEAD
  const MediaStreamDevice::AudioDeviceParameters& input_first =
      first.device.input;
  const MediaStreamDevice::AudioDeviceParameters& input_second =
      second.device.input;
  return first.device.type == second.device.type &&
      first.device.name == second.device.name &&
      first.device.id == second.device.id &&
      input_first.sample_rate == input_second.sample_rate &&
      input_first.channel_layout == input_second.channel_layout &&
=======
  return first.device.IsEqual(second.device) &&
>>>>>>> 8c15b39e
      first.session_id == second.session_id;
}

}  // namespace content<|MERGE_RESOLUTION|>--- conflicted
+++ resolved
@@ -120,19 +120,7 @@
 // static
 bool StreamDeviceInfo::IsEqual(const StreamDeviceInfo& first,
                                const StreamDeviceInfo& second) {
-<<<<<<< HEAD
-  const MediaStreamDevice::AudioDeviceParameters& input_first =
-      first.device.input;
-  const MediaStreamDevice::AudioDeviceParameters& input_second =
-      second.device.input;
-  return first.device.type == second.device.type &&
-      first.device.name == second.device.name &&
-      first.device.id == second.device.id &&
-      input_first.sample_rate == input_second.sample_rate &&
-      input_first.channel_layout == input_second.channel_layout &&
-=======
   return first.device.IsEqual(second.device) &&
->>>>>>> 8c15b39e
       first.session_id == second.session_id;
 }
 
