--- conflicted
+++ resolved
@@ -133,11 +133,7 @@
 // Request to stop enumerating devices.
 IPC_MESSAGE_CONTROL2(MediaStreamHostMsg_CancelEnumerateDevices,
                      int /* render view id */,
-<<<<<<< HEAD
-                     std::string /* label */)
-=======
                      int /* request id */)
->>>>>>> 8c15b39e
 
 // Request to open the device.
 IPC_MESSAGE_CONTROL5(MediaStreamHostMsg_OpenDevice,
