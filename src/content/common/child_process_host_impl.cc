// Copyright (c) 2012 The Chromium Authors. All rights reserved.
// Use of this source code is governed by a BSD-style license that can be
// found in the LICENSE file.

#include "content/common/child_process_host_impl.h"

#include <limits>

#include "base/atomicops.h"
#include "base/command_line.h"
#include "base/files/file_path.h"
#include "base/logging.h"
#include "base/metrics/histogram.h"
#include "base/path_service.h"
#include "base/process/process_metrics.h"
#include "base/rand_util.h"
#include "base/strings/stringprintf.h"
#include "base/third_party/dynamic_annotations/dynamic_annotations.h"
#include "content/common/child_process_messages.h"
#include "content/common/gpu/client/gpu_memory_buffer_impl.h"
#include "content/public/common/child_process_host_delegate.h"
#include "content/public/common/content_paths.h"
#include "content/public/common/content_switches.h"
#include "ipc/ipc_channel.h"
#include "ipc/ipc_logging.h"

#if defined(OS_LINUX)
#include "base/linux_util.h"
#elif defined(OS_WIN)
#include "content/common/font_cache_dispatcher_win.h"
#endif  // OS_LINUX

#if defined(OS_MACOSX)
namespace {

// Given |path| identifying a Mac-style child process executable path, adjusts
// it to correspond to |feature|. For a child process path such as
// ".../Chromium Helper.app/Contents/MacOS/Chromium Helper", the transformed
// path for feature "NP" would be
// ".../Chromium Helper NP.app/Contents/MacOS/Chromium Helper NP". The new
// path is returned.
base::FilePath TransformPathForFeature(const base::FilePath& path,
                                 const std::string& feature) {
  std::string basename = path.BaseName().value();

  base::FilePath macos_path = path.DirName();
  const char kMacOSName[] = "MacOS";
  DCHECK_EQ(kMacOSName, macos_path.BaseName().value());

  base::FilePath contents_path = macos_path.DirName();
  const char kContentsName[] = "Contents";
  DCHECK_EQ(kContentsName, contents_path.BaseName().value());

  base::FilePath helper_app_path = contents_path.DirName();
  const char kAppExtension[] = ".app";
  std::string basename_app = basename;
  basename_app.append(kAppExtension);
  DCHECK_EQ(basename_app, helper_app_path.BaseName().value());

  base::FilePath root_path = helper_app_path.DirName();

  std::string new_basename = basename;
  new_basename.append(1, ' ');
  new_basename.append(feature);
  std::string new_basename_app = new_basename;
  new_basename_app.append(kAppExtension);

  base::FilePath new_path = root_path.Append(new_basename_app)
                               .Append(kContentsName)
                               .Append(kMacOSName)
                               .Append(new_basename);

  return new_path;
}

}  // namespace
#endif  // OS_MACOSX

namespace content {

int ChildProcessHostImpl::kInvalidChildProcessId = -1;

// static
ChildProcessHost* ChildProcessHost::Create(ChildProcessHostDelegate* delegate) {
  return new ChildProcessHostImpl(delegate);
}

// static
base::FilePath ChildProcessHost::GetChildPath(int flags) {
  base::FilePath child_path;

  child_path = CommandLine::ForCurrentProcess()->GetSwitchValuePath(
      switches::kBrowserSubprocessPath);

#if defined(OS_LINUX)
  // Use /proc/self/exe rather than our known binary path so updates
  // can't swap out the binary from underneath us.
  // When running under Valgrind, forking /proc/self/exe ends up forking the
  // Valgrind executable, which then crashes. However, it's almost safe to
  // assume that the updates won't happen while testing with Valgrind tools.
  if (child_path.empty() && flags & CHILD_ALLOW_SELF && !RunningOnValgrind())
    child_path = base::FilePath(base::kProcSelfExe);
#endif

  // On most platforms, the child executable is the same as the current
  // executable.
  if (child_path.empty())
    PathService::Get(CHILD_PROCESS_EXE, &child_path);

#if defined(OS_MACOSX)
  DCHECK(!(flags & CHILD_NO_PIE && flags & CHILD_ALLOW_HEAP_EXECUTION));

  // If needed, choose an executable with special flags set that inform the
  // kernel to enable or disable specific optional process-wide features.
  if (flags & CHILD_NO_PIE) {
    // "NP" is "No PIE". This results in Chromium Helper NP.app or
    // Google Chrome Helper NP.app.
    child_path = TransformPathForFeature(child_path, "NP");
  } else if (flags & CHILD_ALLOW_HEAP_EXECUTION) {
    // "EH" is "Executable Heap". A non-executable heap is only available to
    // 32-bit processes on Mac OS X 10.7. Most code can and should run with a
    // non-executable heap, but the "EH" feature is provided to allow code
    // intolerant of a non-executable heap to work properly on 10.7. This
    // results in Chromium Helper EH.app or Google Chrome Helper EH.app.
    child_path = TransformPathForFeature(child_path, "EH");
  }
#endif

  return child_path;
}

ChildProcessHostImpl::ChildProcessHostImpl(ChildProcessHostDelegate* delegate)
    : delegate_(delegate),
      peer_handle_(base::kNullProcessHandle),
      opening_channel_(false) {
#if defined(OS_WIN)
  AddFilter(new FontCacheDispatcher());
#endif
}

ChildProcessHostImpl::~ChildProcessHostImpl() {
  for (size_t i = 0; i < filters_.size(); ++i) {
    filters_[i]->OnChannelClosing();
    filters_[i]->OnFilterRemoved();
  }

  base::CloseProcessHandle(peer_handle_);
}

void ChildProcessHostImpl::AddFilter(IPC::ChannelProxy::MessageFilter* filter) {
  filters_.push_back(filter);

  if (channel_)
    filter->OnFilterAdded(channel_.get());
}

void ChildProcessHostImpl::ForceShutdown() {
  Send(new ChildProcessMsg_Shutdown());
}

std::string ChildProcessHostImpl::CreateChannel() {
  channel_id_ = IPC::Channel::GenerateVerifiedChannelID(std::string());
  channel_.reset(new IPC::Channel(
      channel_id_, IPC::Channel::MODE_SERVER, this));
  if (!channel_->Connect())
    return std::string();

  for (size_t i = 0; i < filters_.size(); ++i)
    filters_[i]->OnFilterAdded(channel_.get());

  // Make sure these messages get sent first.
#if defined(IPC_MESSAGE_LOG_ENABLED)
  bool enabled = IPC::Logging::GetInstance()->Enabled();
  Send(new ChildProcessMsg_SetIPCLoggingEnabled(enabled));
#endif

  opening_channel_ = true;

  return channel_id_;
}

bool ChildProcessHostImpl::IsChannelOpening() {
  return opening_channel_;
}

#if defined(OS_POSIX)
int ChildProcessHostImpl::TakeClientFileDescriptor() {
  return channel_->TakeClientFileDescriptor();
}
#endif

bool ChildProcessHostImpl::Send(IPC::Message* message) {
  if (!channel_) {
    delete message;
    return false;
  }
  return channel_->Send(message);
}

void ChildProcessHostImpl::AllocateSharedMemory(
      size_t buffer_size, base::ProcessHandle child_process_handle,
      base::SharedMemoryHandle* shared_memory_handle) {
  base::SharedMemory shared_buf;
  if (!shared_buf.CreateAnonymous(buffer_size)) {
    *shared_memory_handle = base::SharedMemory::NULLHandle();
    NOTREACHED() << "Cannot create shared memory buffer";
    return;
  }
  shared_buf.GiveToProcess(child_process_handle, shared_memory_handle);
}

int ChildProcessHostImpl::GenerateChildProcessUniqueId() {
  // This function must be threadsafe.
  //
  // TODO(ajwong): Why not StaticAtomicSequenceNumber?
  static base::subtle::Atomic32 last_unique_child_id = 0;
  int id = base::subtle::NoBarrier_AtomicIncrement(&last_unique_child_id, 1);

  CHECK_NE(kInvalidChildProcessId, id);

  return id;
}

bool ChildProcessHostImpl::OnMessageReceived(const IPC::Message& msg) {
#ifdef IPC_MESSAGE_LOG_ENABLED
  IPC::Logging* logger = IPC::Logging::GetInstance();
  if (msg.type() == IPC_LOGGING_ID) {
    logger->OnReceivedLoggingMessage(msg);
    return true;
  }

  if (logger->Enabled())
    logger->OnPreDispatchMessage(msg);
#endif

  bool handled = false;
  for (size_t i = 0; i < filters_.size(); ++i) {
    if (filters_[i]->OnMessageReceived(msg)) {
      handled = true;
      break;
    }
  }

  if (!handled) {
    handled = true;
    IPC_BEGIN_MESSAGE_MAP(ChildProcessHostImpl, msg)
      IPC_MESSAGE_HANDLER(ChildProcessHostMsg_ShutdownRequest,
                          OnShutdownRequest)
      IPC_MESSAGE_HANDLER(ChildProcessHostMsg_SyncAllocateSharedMemory,
                          OnAllocateSharedMemory)
      IPC_MESSAGE_HANDLER(ChildProcessHostMsg_SyncAllocateGpuMemoryBuffer,
                          OnAllocateGpuMemoryBuffer)
      IPC_MESSAGE_UNHANDLED(handled = false)
    IPC_END_MESSAGE_MAP()

    if (!handled)
      handled = delegate_->OnMessageReceived(msg);
  }

#ifdef IPC_MESSAGE_LOG_ENABLED
  if (logger->Enabled())
    logger->OnPostDispatchMessage(msg, channel_id_);
#endif
  return handled;
}

void ChildProcessHostImpl::OnChannelConnected(int32 peer_pid) {
  if (!base::OpenPrivilegedProcessHandle(peer_pid, &peer_handle_)) {
    NOTREACHED();
  }
  opening_channel_ = false;
  delegate_->OnChannelConnected(peer_pid);
  for (size_t i = 0; i < filters_.size(); ++i)
    filters_[i]->OnChannelConnected(peer_pid);
}

void ChildProcessHostImpl::OnChannelError() {
  opening_channel_ = false;
  delegate_->OnChannelError();

  for (size_t i = 0; i < filters_.size(); ++i)
    filters_[i]->OnChannelError();

  // This will delete host_, which will also destroy this!
  delegate_->OnChildDisconnected();
}

void ChildProcessHostImpl::OnAllocateSharedMemory(
    uint32 buffer_size,
    base::SharedMemoryHandle* handle) {
  AllocateSharedMemory(buffer_size, peer_handle_, handle);
}

void ChildProcessHostImpl::OnShutdownRequest() {
  if (delegate_->CanShutdown())
    Send(new ChildProcessMsg_Shutdown());
}

void ChildProcessHostImpl::OnAllocateGpuMemoryBuffer(
<<<<<<< HEAD
    uint32 buffer_size,
    gfx::GpuMemoryBufferHandle* handle) {
  handle->type = gfx::SHARED_MEMORY_BUFFER;
  AllocateSharedMemory(buffer_size, peer_handle_, &handle->handle);
=======
    uint32 width,
    uint32 height,
    uint32 internalformat,
    gfx::GpuMemoryBufferHandle* handle) {
  handle->type = gfx::SHARED_MEMORY_BUFFER;
  AllocateSharedMemory(
      width * height * GpuMemoryBufferImpl::BytesPerPixel(internalformat),
      peer_handle_,
      &handle->handle);
>>>>>>> 8c15b39e
}

}  // namespace content<|MERGE_RESOLUTION|>--- conflicted
+++ resolved
@@ -297,12 +297,6 @@
 }
 
 void ChildProcessHostImpl::OnAllocateGpuMemoryBuffer(
-<<<<<<< HEAD
-    uint32 buffer_size,
-    gfx::GpuMemoryBufferHandle* handle) {
-  handle->type = gfx::SHARED_MEMORY_BUFFER;
-  AllocateSharedMemory(buffer_size, peer_handle_, &handle->handle);
-=======
     uint32 width,
     uint32 height,
     uint32 internalformat,
@@ -312,7 +306,6 @@
       width * height * GpuMemoryBufferImpl::BytesPerPixel(internalformat),
       peer_handle_,
       &handle->handle);
->>>>>>> 8c15b39e
 }
 
 }  // namespace content