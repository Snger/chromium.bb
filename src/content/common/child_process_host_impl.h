--- conflicted
+++ resolved
@@ -79,13 +79,9 @@
   void OnShutdownRequest();
   void OnAllocateSharedMemory(uint32 buffer_size,
                               base::SharedMemoryHandle* handle);
-<<<<<<< HEAD
-  void OnAllocateGpuMemoryBuffer(uint32 buffer_size,
-=======
   void OnAllocateGpuMemoryBuffer(uint32 width,
                                  uint32 height,
                                  uint32 internalformat,
->>>>>>> 8c15b39e
                                  gfx::GpuMemoryBufferHandle* handle);
 
   ChildProcessHostDelegate* delegate_;
