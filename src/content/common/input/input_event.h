// Copyright 2013 The Chromium Authors. All rights reserved.
// Use of this source code is governed by a BSD-style license that can be
// found in the LICENSE file.

#ifndef CONTENT_COMMON_INPUT_INPUT_EVENT_H_
#define CONTENT_COMMON_INPUT_INPUT_EVENT_H_

#include "base/basictypes.h"
#include "base/memory/scoped_ptr.h"
#include "content/common/content_export.h"
#include "content/common/input/scoped_web_input_event.h"
#include "ui/events/latency_info.h"

<<<<<<< HEAD
namespace WebKit {
=======
namespace blink {
>>>>>>> 8c15b39e
class WebInputEvent;
}

namespace content {

// An content-specific wrapper for WebInputEvents and associated metadata.
class CONTENT_EXPORT InputEvent {
 public:
  InputEvent();
<<<<<<< HEAD
  InputEvent(const WebKit::WebInputEvent& web_event,
=======
  InputEvent(const blink::WebInputEvent& web_event,
>>>>>>> 8c15b39e
             const ui::LatencyInfo& latency_info,
             bool is_keyboard_shortcut);
  ~InputEvent();

  ScopedWebInputEvent web_event;
  ui::LatencyInfo latency_info;
  bool is_keyboard_shortcut;

 private:
  DISALLOW_COPY_AND_ASSIGN(InputEvent);
};

}  // namespace content

#endif  // CONTENT_COMMON_INPUT_INPUT_EVENT_H_<|MERGE_RESOLUTION|>--- conflicted
+++ resolved
@@ -11,11 +11,7 @@
 #include "content/common/input/scoped_web_input_event.h"
 #include "ui/events/latency_info.h"
 
-<<<<<<< HEAD
-namespace WebKit {
-=======
 namespace blink {
->>>>>>> 8c15b39e
 class WebInputEvent;
 }
 
@@ -25,11 +21,7 @@
 class CONTENT_EXPORT InputEvent {
  public:
   InputEvent();
-<<<<<<< HEAD
-  InputEvent(const WebKit::WebInputEvent& web_event,
-=======
   InputEvent(const blink::WebInputEvent& web_event,
->>>>>>> 8c15b39e
              const ui::LatencyInfo& latency_info,
              bool is_keyboard_shortcut);
   ~InputEvent();
