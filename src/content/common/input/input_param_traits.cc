// Copyright 2013 The Chromium Authors. All rights reserved.
// Use of this source code is governed by a BSD-style license that can be
// found in the LICENSE file.

#include "content/common/input/input_param_traits.h"

#include "content/common/content_param_traits.h"
<<<<<<< HEAD
=======
#include "content/common/input/synthetic_pinch_gesture_params.h"
>>>>>>> 8c15b39e
#include "content/common/input/synthetic_smooth_scroll_gesture_params.h"
#include "content/common/input/web_input_event_traits.h"
#include "content/common/input_messages.h"

namespace IPC {
namespace {
template<typename GestureType>
scoped_ptr<content::SyntheticGestureParams> ReadGestureParams(
    const Message* m,
    PickleIterator* iter)
{
  scoped_ptr<GestureType> gesture_params(new GestureType);
  if (!ReadParam(m, iter, gesture_params.get()))
    return scoped_ptr<content::SyntheticGestureParams>();

  return gesture_params.template PassAs<content::SyntheticGestureParams>();
}
}  // namespace

void ParamTraits<content::ScopedWebInputEvent>::Write(Message* m,
                                                      const param_type& p) {
  bool valid_web_event = !!p;
  WriteParam(m, valid_web_event);
  if (valid_web_event)
    WriteParam(m, static_cast<WebInputEventPointer>(p.get()));
}

bool ParamTraits<content::ScopedWebInputEvent>::Read(const Message* m,
                                                     PickleIterator* iter,
                                                     param_type* p) {
  bool valid_web_event = false;
  WebInputEventPointer web_event_pointer = NULL;
  if (!ReadParam(m, iter, &valid_web_event) ||
      !valid_web_event ||
      !ReadParam(m, iter, &web_event_pointer) ||
      !web_event_pointer)
    return false;

  (*p) = content::WebInputEventTraits::Clone(*web_event_pointer);
  return true;
}

void ParamTraits<content::ScopedWebInputEvent>::Log(const param_type& p,
                                                    std::string* l) {
  LogParam(static_cast<WebInputEventPointer>(p.get()), l);
}

void ParamTraits<content::SyntheticGesturePacket>::Write(Message* m,
                                                         const param_type& p) {
  DCHECK(p.gesture_params());
  WriteParam(m, p.gesture_params()->GetGestureType());
  switch (p.gesture_params()->GetGestureType()) {
    case content::SyntheticGestureParams::SMOOTH_SCROLL_GESTURE:
      WriteParam(m, *content::SyntheticSmoothScrollGestureParams::Cast(
          p.gesture_params()));
<<<<<<< HEAD
=======
      break;
    case content::SyntheticGestureParams::PINCH_GESTURE:
      WriteParam(m, *content::SyntheticPinchGestureParams::Cast(
          p.gesture_params()));
      break;
    case content::SyntheticGestureParams::TAP_GESTURE:
      WriteParam(m, *content::SyntheticTapGestureParams::Cast(
          p.gesture_params()));
>>>>>>> 8c15b39e
      break;
  }
}

bool ParamTraits<content::SyntheticGesturePacket>::Read(const Message* m,
                                                        PickleIterator* iter,
                                                        param_type* p) {
  content::SyntheticGestureParams::GestureType gesture_type;
  if (!ReadParam(m, iter, &gesture_type))
    return false;
  scoped_ptr<content::SyntheticGestureParams> gesture_params;
  switch (gesture_type) {
    case content::SyntheticGestureParams::SMOOTH_SCROLL_GESTURE:
      gesture_params =
          ReadGestureParams<content::SyntheticSmoothScrollGestureParams>(m,
                                                                         iter);
<<<<<<< HEAD
=======
      break;
    case content::SyntheticGestureParams::PINCH_GESTURE:
      gesture_params =
          ReadGestureParams<content::SyntheticPinchGestureParams>(m, iter);
      break;
    case content::SyntheticGestureParams::TAP_GESTURE:
      gesture_params =
          ReadGestureParams<content::SyntheticTapGestureParams>(m, iter);
>>>>>>> 8c15b39e
      break;
    default:
      return false;
  }

  p->set_gesture_params(gesture_params.Pass());
  return p->gesture_params() != NULL;
}

void ParamTraits<content::SyntheticGesturePacket>::Log(const param_type& p,
                                                       std::string* l) {
  DCHECK(p.gesture_params());
  switch (p.gesture_params()->GetGestureType()) {
    case content::SyntheticGestureParams::SMOOTH_SCROLL_GESTURE:
      LogParam(
          *content::SyntheticSmoothScrollGestureParams::Cast(
              p.gesture_params()),
          l);
      break;
<<<<<<< HEAD
=======
    case content::SyntheticGestureParams::PINCH_GESTURE:
      LogParam(
          *content::SyntheticPinchGestureParams::Cast(p.gesture_params()),
          l);
      break;
    case content::SyntheticGestureParams::TAP_GESTURE:
      LogParam(
          *content::SyntheticTapGestureParams::Cast(p.gesture_params()),
          l);
      break;
>>>>>>> 8c15b39e
  }
}

}  // namespace IPC<|MERGE_RESOLUTION|>--- conflicted
+++ resolved
@@ -5,10 +5,7 @@
 #include "content/common/input/input_param_traits.h"
 
 #include "content/common/content_param_traits.h"
-<<<<<<< HEAD
-=======
 #include "content/common/input/synthetic_pinch_gesture_params.h"
->>>>>>> 8c15b39e
 #include "content/common/input/synthetic_smooth_scroll_gesture_params.h"
 #include "content/common/input/web_input_event_traits.h"
 #include "content/common/input_messages.h"
@@ -64,8 +61,6 @@
     case content::SyntheticGestureParams::SMOOTH_SCROLL_GESTURE:
       WriteParam(m, *content::SyntheticSmoothScrollGestureParams::Cast(
           p.gesture_params()));
-<<<<<<< HEAD
-=======
       break;
     case content::SyntheticGestureParams::PINCH_GESTURE:
       WriteParam(m, *content::SyntheticPinchGestureParams::Cast(
@@ -74,7 +69,6 @@
     case content::SyntheticGestureParams::TAP_GESTURE:
       WriteParam(m, *content::SyntheticTapGestureParams::Cast(
           p.gesture_params()));
->>>>>>> 8c15b39e
       break;
   }
 }
@@ -91,8 +85,6 @@
       gesture_params =
           ReadGestureParams<content::SyntheticSmoothScrollGestureParams>(m,
                                                                          iter);
-<<<<<<< HEAD
-=======
       break;
     case content::SyntheticGestureParams::PINCH_GESTURE:
       gesture_params =
@@ -101,7 +93,6 @@
     case content::SyntheticGestureParams::TAP_GESTURE:
       gesture_params =
           ReadGestureParams<content::SyntheticTapGestureParams>(m, iter);
->>>>>>> 8c15b39e
       break;
     default:
       return false;
@@ -121,8 +112,6 @@
               p.gesture_params()),
           l);
       break;
-<<<<<<< HEAD
-=======
     case content::SyntheticGestureParams::PINCH_GESTURE:
       LogParam(
           *content::SyntheticPinchGestureParams::Cast(p.gesture_params()),
@@ -133,7 +122,6 @@
           *content::SyntheticTapGestureParams::Cast(p.gesture_params()),
           l);
       break;
->>>>>>> 8c15b39e
   }
 }
 
