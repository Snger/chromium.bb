# Copyright (c) 2012 The Chromium Authors. All rights reserved.
# Use of this source code is governed by a BSD-style license that can be
# found in the LICENSE file.

{
  'dependencies': [
    '../base/base.gyp:base',
    '../base/third_party/dynamic_annotations/dynamic_annotations.gyp:dynamic_annotations',
    '../cc/cc.gyp:cc',
    '../cc/blink/cc_blink.gyp:cc_blink',
    '../components/scheduler/scheduler.gyp:scheduler',
    '../device/battery/battery.gyp:device_battery',
    '../device/battery/battery.gyp:device_battery_mojo_bindings',
    '../device/vibration/vibration.gyp:device_vibration',
    '../device/vibration/vibration.gyp:device_vibration_mojo_bindings',
    '../gin/gin.gyp:gin',
    '../gpu/gpu.gyp:gpu',
    '../jingle/jingle.gyp:jingle_glue',
    '../media/blink/media_blink.gyp:media_blink',
    '../media/media.gyp:media',
    '../mojo/mojo_base.gyp:mojo_environment_chromium',
    '../net/net.gyp:net',
    '../skia/skia.gyp:skia',
    '../storage/storage_common.gyp:storage_common',
    '../third_party/WebKit/public/blink.gyp:blink',
    '../third_party/icu/icu.gyp:icui18n',
    '../third_party/icu/icu.gyp:icuuc',
    '../third_party/libjingle/libjingle.gyp:libjingle',
    '../third_party/mojo/mojo_edk.gyp:mojo_js_lib',
    '../third_party/npapi/npapi.gyp:npapi',
    '../third_party/widevine/cdm/widevine_cdm.gyp:widevine_cdm_version_h',
    '../ui/accessibility/accessibility.gyp:accessibility',
    '../ui/events/events.gyp:dom_keycode_converter',
    '../ui/gfx/gfx.gyp:gfx',
    '../ui/gfx/gfx.gyp:gfx_geometry',
    '../ui/native_theme/native_theme.gyp:native_theme',
    '../ui/surface/surface.gyp:surface',
    '../v8/tools/gyp/v8.gyp:v8',
    'content_common_mojo_bindings.gyp:content_common_mojo_bindings',
  ],
  'include_dirs': [
    '..',
    '<(SHARED_INTERMEDIATE_DIR)',  # Needed by key_systems.cc.
  ],
  'variables': {
    'public_renderer_sources': [
      'public/renderer/browser_plugin_delegate.cc',
      'public/renderer/browser_plugin_delegate.h',
      'public/renderer/content_renderer_client.cc',
      'public/renderer/content_renderer_client.h',
      'public/renderer/context_menu_client.h',
      'public/renderer/document_state.cc',
      'public/renderer/document_state.h',
      'public/renderer/navigation_state.cc',
      'public/renderer/navigation_state.h',
      'public/renderer/pepper_plugin_instance.h',
      'public/renderer/platform_event_observer.h',
      'public/renderer/render_font_warmup_win.h',
      'public/renderer/render_frame.h',
      'public/renderer/render_frame_observer.cc',
      'public/renderer/render_frame_observer.h',
      'public/renderer/render_frame_observer_tracker.h',
      'public/renderer/render_process_observer.cc',
      'public/renderer/render_process_observer.h',
      'public/renderer/render_thread.cc',
      'public/renderer/render_thread.h',
      'public/renderer/render_view.h',
      'public/renderer/render_view_observer.cc',
      'public/renderer/render_view_observer.h',
      'public/renderer/render_view_observer_tracker.h',
      'public/renderer/render_view_visitor.h',
      'public/renderer/renderer_ppapi_host.h',
      'public/renderer/resource_fetcher.h',
      'public/renderer/video_encode_accelerator.cc',
      'public/renderer/video_encode_accelerator.h',
    ],
    'public_renderer_plugin_sources': [
      'public/renderer/plugin_instance_throttler.h',
    ],
    'private_renderer_sources': [
      'renderer/accessibility/blink_ax_enum_conversion.cc',
      'renderer/accessibility/blink_ax_enum_conversion.h',
      'renderer/accessibility/blink_ax_tree_source.cc',
      'renderer/accessibility/blink_ax_tree_source.h',
      'renderer/accessibility/renderer_accessibility.cc',
      'renderer/accessibility/renderer_accessibility.h',
      'renderer/battery_status/battery_status_dispatcher.cc',
      'renderer/battery_status/battery_status_dispatcher.h',
      'renderer/browser_plugin/browser_plugin.cc',
      'renderer/browser_plugin/browser_plugin.h',
      'renderer/browser_plugin/browser_plugin_manager.cc',
      'renderer/browser_plugin/browser_plugin_manager.h',
      'renderer/cache_storage/cache_storage_dispatcher.cc',
      'renderer/cache_storage/cache_storage_dispatcher.h',
      'renderer/cache_storage/cache_storage_message_filter.cc',
      'renderer/cache_storage/cache_storage_message_filter.h',
      'renderer/cache_storage/webserviceworkercachestorage_impl.cc',
      'renderer/cache_storage/webserviceworkercachestorage_impl.h',
      'renderer/child_frame_compositing_helper.cc',
      'renderer/child_frame_compositing_helper.h',
      'renderer/chrome_object_extensions_utils.cc',
      'renderer/chrome_object_extensions_utils.h',
      'renderer/clipboard_utils.cc',
      'renderer/clipboard_utils.h',
      'renderer/context_menu_params_builder.cc',
      'renderer/context_menu_params_builder.h',
      'renderer/cursor_utils.cc',
      'renderer/cursor_utils.h',
      'renderer/date_time_suggestion_builder.cc',
      'renderer/date_time_suggestion_builder.h',
      'renderer/device_sensors/device_light_event_pump.cc',
      'renderer/device_sensors/device_light_event_pump.h',
      'renderer/device_sensors/device_motion_event_pump.cc',
      'renderer/device_sensors/device_motion_event_pump.h',
      'renderer/device_sensors/device_orientation_event_pump.cc',
      'renderer/device_sensors/device_orientation_event_pump.h',
      'renderer/device_sensors/device_sensor_event_pump.h',
      'renderer/devtools/devtools_agent.cc',
      'renderer/devtools/devtools_agent.h',
      'renderer/devtools/devtools_agent_filter.cc',
      'renderer/devtools/devtools_agent_filter.h',
      'renderer/devtools/devtools_client.cc',
      'renderer/devtools/devtools_client.h',
      'renderer/devtools/lock_free_circular_queue.h',
      'renderer/devtools/v8_sampling_profiler.cc',
      'renderer/devtools/v8_sampling_profiler.h',
      'renderer/disambiguation_popup_helper.cc',
      'renderer/disambiguation_popup_helper.h',
      'renderer/dom_automation_controller.cc',
      'renderer/dom_automation_controller.h',
      'renderer/dom_storage/dom_storage_cached_area.cc',
      'renderer/dom_storage/dom_storage_cached_area.h',
      'renderer/dom_storage/dom_storage_dispatcher.cc',
      'renderer/dom_storage/dom_storage_dispatcher.h',
      'renderer/dom_storage/dom_storage_proxy.h',
      'renderer/dom_storage/webstoragearea_impl.cc',
      'renderer/dom_storage/webstoragearea_impl.h',
      'renderer/dom_storage/webstoragenamespace_impl.cc',
      'renderer/dom_storage/webstoragenamespace_impl.h',
      'renderer/dom_utils.cc',
      'renderer/dom_utils.h',
      'renderer/drop_data_builder.cc',
      'renderer/drop_data_builder.h',
      'renderer/fetchers/manifest_fetcher.cc',
      'renderer/fetchers/manifest_fetcher.h',
      'renderer/fetchers/multi_resolution_image_resource_fetcher.cc',
      'renderer/fetchers/multi_resolution_image_resource_fetcher.h',
      'renderer/fetchers/resource_fetcher_impl.cc',
      'renderer/fetchers/resource_fetcher_impl.h',
      'renderer/fetchers/web_url_loader_client_impl.cc',
      'renderer/fetchers/web_url_loader_client_impl.h',
      'renderer/gamepad_shared_memory_reader.cc',
      'renderer/gamepad_shared_memory_reader.h',
      'renderer/geolocation_dispatcher.cc',
      'renderer/geolocation_dispatcher.h',
      'renderer/gpu/compositor_dependencies.h',
      'renderer/gpu/compositor_external_begin_frame_source.cc',
      'renderer/gpu/compositor_external_begin_frame_source.h',
      'renderer/gpu/compositor_forwarding_message_filter.cc',
      'renderer/gpu/compositor_forwarding_message_filter.h',
      'renderer/gpu/compositor_output_surface.cc',
      'renderer/gpu/compositor_output_surface.h',
      'renderer/gpu/delegated_compositor_output_surface.cc',
      'renderer/gpu/delegated_compositor_output_surface.h',
      'renderer/gpu/frame_swap_message_queue.cc',
      'renderer/gpu/frame_swap_message_queue.h',
      'renderer/gpu/gpu_benchmarking_extension.cc',
      'renderer/gpu/gpu_benchmarking_extension.h',
      'renderer/gpu/mailbox_output_surface.cc',
      'renderer/gpu/mailbox_output_surface.h',
      'renderer/gpu/queue_message_swap_promise.cc',
      'renderer/gpu/queue_message_swap_promise.h',
      'renderer/gpu/render_widget_compositor.cc',
      'renderer/gpu/render_widget_compositor.h',
      'renderer/gpu/stream_texture_host_android.cc',
      'renderer/gpu/stream_texture_host_android.h',
      'renderer/history_controller.cc',
      'renderer/history_controller.h',
      'renderer/history_entry.cc',
      'renderer/history_entry.h',
      'renderer/history_serialization.cc',
      'renderer/history_serialization.h',
      'renderer/idle_user_detector.cc',
      'renderer/idle_user_detector.h',
      'renderer/image_loading_helper.cc',
      'renderer/image_loading_helper.h',
      'renderer/ime_event_guard.cc',
      'renderer/ime_event_guard.h',
      'renderer/in_process_renderer_thread.cc',
      'renderer/in_process_renderer_thread.h',
      'renderer/input/input_event_filter.cc',
      'renderer/input/input_event_filter.h',
      'renderer/input/input_handler_manager.cc',
      'renderer/input/input_handler_manager.h',
      'renderer/input/input_handler_manager_client.h',
      'renderer/input/input_handler_proxy.cc',
      'renderer/input/input_handler_proxy.h',
      'renderer/input/input_handler_wrapper.cc',
      'renderer/input/input_handler_wrapper.h',
      'renderer/input/input_scroll_elasticity_controller.cc',
      'renderer/input/input_scroll_elasticity_controller.h',
      'renderer/input/main_thread_input_event_filter.cc',
      'renderer/input/main_thread_input_event_filter.h',
      'renderer/internal_document_state_data.cc',
      'renderer/internal_document_state_data.h',
      'renderer/manifest/manifest_manager.cc',
      'renderer/manifest/manifest_manager.h',
      'renderer/manifest/manifest_parser.cc',
      'renderer/manifest/manifest_parser.h',
      'renderer/manifest/manifest_uma_util.cc',
      'renderer/manifest/manifest_uma_util.h',
      'renderer/media/aec_dump_message_filter.cc',
      'renderer/media/aec_dump_message_filter.h',
      'renderer/media/audio_decoder.cc',
      'renderer/media/audio_decoder.h',
      'renderer/media/audio_device_factory.cc',
      'renderer/media/audio_device_factory.h',
      'renderer/media/audio_input_message_filter.cc',
      'renderer/media/audio_input_message_filter.h',
      'renderer/media/audio_message_filter.cc',
      'renderer/media/audio_message_filter.h',
      'renderer/media/audio_renderer_mixer_manager.cc',
      'renderer/media/audio_renderer_mixer_manager.h',
      'renderer/media/crypto/cdm_initialized_promise.cc',
      'renderer/media/crypto/cdm_initialized_promise.h',
      'renderer/media/crypto/pepper_cdm_wrapper.h',
      'renderer/media/crypto/pepper_cdm_wrapper_impl.cc',
      'renderer/media/crypto/pepper_cdm_wrapper_impl.h',
      'renderer/media/crypto/ppapi_decryptor.cc',
      'renderer/media/crypto/ppapi_decryptor.h',
      'renderer/media/crypto/render_cdm_factory.cc',
      'renderer/media/crypto/render_cdm_factory.h',
      'renderer/media/media_permission_dispatcher.cc',
      'renderer/media/media_permission_dispatcher.h',
      'renderer/media/media_stream_audio_level_calculator.cc',
      'renderer/media/media_stream_audio_level_calculator.h',
      'renderer/media/media_stream_audio_renderer.cc',
      'renderer/media/media_stream_audio_renderer.h',
      'renderer/media/media_stream_center.h',
      'renderer/media/media_stream_constraints_util.cc',
      'renderer/media/media_stream_constraints_util.h',
      'renderer/media/media_stream_dispatcher.h',
      'renderer/media/media_stream_dispatcher_eventhandler.h',
      'renderer/media/media_stream_track.cc',
      'renderer/media/media_stream_track.h',
      'renderer/media/midi_dispatcher.cc',
      'renderer/media/midi_dispatcher.h',
      'renderer/media/midi_message_filter.cc',
      'renderer/media/midi_message_filter.h',
      'renderer/media/render_media_client.cc',
      'renderer/media/render_media_client.h',
      'renderer/media/render_media_log.cc',
      'renderer/media/render_media_log.h',
      'renderer/media/renderer_gpu_video_accelerator_factories.cc',
      'renderer/media/renderer_gpu_video_accelerator_factories.h',
      'renderer/media/renderer_webaudiodevice_impl.cc',
      'renderer/media/renderer_webaudiodevice_impl.h',
      'renderer/media/renderer_webmidiaccessor_impl.cc',
      'renderer/media/renderer_webmidiaccessor_impl.h',
      'renderer/media/video_capture_impl.cc',
      'renderer/media/video_capture_impl.h',
      'renderer/media/video_capture_impl_manager.cc',
      'renderer/media/video_capture_impl_manager.h',
      'renderer/media/video_capture_message_filter.cc',
      'renderer/media/video_capture_message_filter.h',
      'renderer/media/video_frame_provider.cc',
      'renderer/media/video_frame_provider.h',
      'renderer/media/webmediaplayer_ms.cc',
      'renderer/media/webmediaplayer_ms.h',
      'renderer/memory_benchmarking_extension.cc',
      'renderer/memory_benchmarking_extension.h',
      'renderer/menu_item_builder.cc',
      'renderer/menu_item_builder.h',
      'renderer/mhtml_generator.cc',
      'renderer/mhtml_generator.h',
      'renderer/mojo/service_registry_js_wrapper.cc',
      'renderer/mojo/service_registry_js_wrapper.h',
      'renderer/mouse_lock_dispatcher.cc',
      'renderer/mouse_lock_dispatcher.h',
      'renderer/navigation_state_impl.cc',
      'renderer/navigation_state_impl.h',
      'renderer/net_info_helper.cc',
      'renderer/net_info_helper.h',
      'renderer/notification_permission_dispatcher.cc',
      'renderer/notification_permission_dispatcher.h',
      'renderer/presentation/presentation_dispatcher.cc',
      'renderer/presentation/presentation_dispatcher.h',
      'renderer/presentation/presentation_session_client.cc',
      'renderer/presentation/presentation_session_client.h',
      'renderer/push_messaging/push_messaging_dispatcher.cc',
      'renderer/push_messaging/push_messaging_dispatcher.h',
      'renderer/render_font_warmup_win.cc',
      'renderer/render_frame_impl.cc',
      'renderer/render_frame_impl.h',
      'renderer/render_frame_proxy.cc',
      'renderer/render_frame_proxy.h',
      'renderer/render_process.h',
      'renderer/render_process_impl.cc',
      'renderer/render_process_impl.h',
      'renderer/render_thread_impl.cc',
      'renderer/render_thread_impl.h',
      'renderer/render_view_impl.cc',
      'renderer/render_view_impl.h',
      'renderer/render_view_impl_android.cc',
      'renderer/render_view_linux.cc',
      'renderer/render_view_mouse_lock_dispatcher.cc',
      'renderer/render_view_mouse_lock_dispatcher.h',
      'renderer/render_view_win.cc',
      'renderer/render_widget.cc',
      'renderer/render_widget.h',
      'renderer/render_widget_fullscreen.cc',
      'renderer/render_widget_fullscreen.h',
      'renderer/renderer_blink_platform_impl.cc',
      'renderer/renderer_blink_platform_impl.h',
      'renderer/renderer_clipboard_delegate.cc',
      'renderer/renderer_clipboard_delegate.h',
      'renderer/renderer_main.cc',
      'renderer/renderer_main_platform_delegate.h',
      'renderer/renderer_main_platform_delegate_android.cc',
      'renderer/renderer_main_platform_delegate_linux.cc',
      'renderer/renderer_main_platform_delegate_mac.mm',
      'renderer/renderer_main_platform_delegate_win.cc',
      'renderer/renderer_webapplicationcachehost_impl.cc',
      'renderer/renderer_webapplicationcachehost_impl.h',
      'renderer/renderer_webcolorchooser_impl.cc',
      'renderer/renderer_webcolorchooser_impl.h',
      'renderer/renderer_webcookiejar_impl.cc',
      'renderer/renderer_webcookiejar_impl.h',
      'renderer/resizing_mode_selector.cc',
      'renderer/resizing_mode_selector.h',
      'renderer/sad_plugin.cc',
      'renderer/sad_plugin.h',
      'renderer/savable_resources.cc',
      'renderer/savable_resources.h',
      'renderer/scheduler/resource_dispatch_throttler.cc',
      'renderer/scheduler/resource_dispatch_throttler.h',
      'renderer/screen_orientation/screen_orientation_dispatcher.cc',
      'renderer/screen_orientation/screen_orientation_dispatcher.h',
      'renderer/screen_orientation/screen_orientation_observer.cc',
      'renderer/screen_orientation/screen_orientation_observer.h',
      'renderer/service_worker/embedded_worker_context_client.cc',
      'renderer/service_worker/embedded_worker_context_client.h',
      'renderer/service_worker/embedded_worker_context_message_filter.cc',
      'renderer/service_worker/embedded_worker_context_message_filter.h',
      'renderer/service_worker/embedded_worker_devtools_agent.cc',
      'renderer/service_worker/embedded_worker_devtools_agent.h',
      'renderer/service_worker/embedded_worker_dispatcher.cc',
      'renderer/service_worker/embedded_worker_dispatcher.h',
      'renderer/service_worker/service_worker_script_context.cc',
      'renderer/service_worker/service_worker_script_context.h',
      'renderer/service_worker/service_worker_type_util.cc',
      'renderer/service_worker/service_worker_type_util.h',
      'renderer/shared_memory_seqlock_reader.cc',
      'renderer/shared_memory_seqlock_reader.h',
      'renderer/shared_worker/embedded_shared_worker_content_settings_client_proxy.cc',
      'renderer/shared_worker/embedded_shared_worker_content_settings_client_proxy.h',
      'renderer/shared_worker/embedded_shared_worker_stub.cc',
      'renderer/shared_worker/embedded_shared_worker_stub.h',
      'renderer/shared_worker_repository.cc',
      'renderer/shared_worker_repository.h',
      'renderer/skia_benchmarking_extension.cc',
      'renderer/skia_benchmarking_extension.h',
      'renderer/speech_recognition_dispatcher.cc',
      'renderer/speech_recognition_dispatcher.h',
      'renderer/stats_collection_controller.cc',
      'renderer/stats_collection_controller.h',
      'renderer/stats_collection_observer.cc',
      'renderer/stats_collection_observer.h',
      'renderer/text_input_client_observer.cc',
      'renderer/text_input_client_observer.h',
      'renderer/web_ui_extension.cc',
      'renderer/web_ui_extension.h',
      'renderer/web_ui_extension_data.cc',
      'renderer/web_ui_extension_data.h',
      'renderer/web_ui_mojo.cc',
      'renderer/web_ui_mojo.h',
      'renderer/web_ui_mojo_context_state.cc',
      'renderer/web_ui_mojo_context_state.h',
      'renderer/web_ui_runner.cc',
      'renderer/web_ui_runner.h',
      'renderer/webclipboard_impl.cc',
      'renderer/webclipboard_impl.h',
      'renderer/webgraphicscontext3d_provider_impl.cc',
      'renderer/webgraphicscontext3d_provider_impl.h',
      'renderer/webpublicsuffixlist_impl.cc',
      'renderer/webpublicsuffixlist_impl.h',
      'renderer/webscrollbarbehavior_impl_gtkoraura.cc',
      'renderer/webscrollbarbehavior_impl_gtkoraura.h',
      'renderer/webscrollbarbehavior_impl_mac.h',
      'renderer/webscrollbarbehavior_impl_mac.mm',
      'renderer/websharedworker_proxy.cc',
      'renderer/websharedworker_proxy.h',
    ],
    # Put WebRTC-related sources in the plugin+WebRTC section below.
    'private_renderer_plugin_sources': [
      'renderer/npapi/plugin_channel_host.cc',
      'renderer/npapi/plugin_channel_host.h',
      'renderer/npapi/webplugin_delegate_proxy.cc',
      'renderer/npapi/webplugin_delegate_proxy.h',
      'renderer/npapi/webplugin_impl.cc',
      'renderer/npapi/webplugin_impl.h',
      'renderer/pepper/audio_helper.cc',
      'renderer/pepper/audio_helper.h',
      'renderer/pepper/content_decryptor_delegate.cc',
      'renderer/pepper/content_decryptor_delegate.h',
      'renderer/pepper/content_renderer_pepper_host_factory.cc',
      'renderer/pepper/content_renderer_pepper_host_factory.h',
      'renderer/pepper/event_conversion.cc',
      'renderer/pepper/event_conversion.h',
      'renderer/pepper/fullscreen_container.h',
      'renderer/pepper/gfx_conversion.h',
      'renderer/pepper/host_array_buffer_var.cc',
      'renderer/pepper/host_array_buffer_var.h',
      'renderer/pepper/host_dispatcher_wrapper.cc',
      'renderer/pepper/host_dispatcher_wrapper.h',
      'renderer/pepper/host_globals.cc',
      'renderer/pepper/host_globals.h',
      'renderer/pepper/host_resource_var.cc',
      'renderer/pepper/host_resource_var.h',
      'renderer/pepper/host_var_tracker.cc',
      'renderer/pepper/host_var_tracker.h',
      'renderer/pepper/message_channel.cc',
      'renderer/pepper/message_channel.h',
      'renderer/pepper/pepper_audio_input_host.cc',
      'renderer/pepper/pepper_audio_input_host.h',
      'renderer/pepper/pepper_broker.cc',
      'renderer/pepper/pepper_broker.h',
      'renderer/pepper/pepper_browser_connection.cc',
      'renderer/pepper/pepper_browser_connection.h',
      'renderer/pepper/pepper_camera_device_host.cc',
      'renderer/pepper/pepper_camera_device_host.h',
      'renderer/pepper/pepper_compositor_host.cc',
      'renderer/pepper/pepper_compositor_host.h',
      'renderer/pepper/pepper_device_enumeration_host_helper.cc',
      'renderer/pepper/pepper_device_enumeration_host_helper.h',
      'renderer/pepper/pepper_file_chooser_host.cc',
      'renderer/pepper/pepper_file_chooser_host.h',
      'renderer/pepper/pepper_file_ref_renderer_host.cc',
      'renderer/pepper/pepper_file_ref_renderer_host.h',
      'renderer/pepper/pepper_file_system_host.cc',
      'renderer/pepper/pepper_file_system_host.h',
      'renderer/pepper/pepper_graphics_2d_host.cc',
      'renderer/pepper/pepper_graphics_2d_host.h',
      'renderer/pepper/pepper_hung_plugin_filter.cc',
      'renderer/pepper/pepper_hung_plugin_filter.h',
      'renderer/pepper/pepper_in_process_resource_creation.cc',
      'renderer/pepper/pepper_in_process_resource_creation.h',
      'renderer/pepper/pepper_in_process_router.cc',
      'renderer/pepper/pepper_in_process_router.h',
      'renderer/pepper/pepper_media_device_manager.cc',
      'renderer/pepper/pepper_media_device_manager.h',
      'renderer/pepper/pepper_platform_audio_input.cc',
      'renderer/pepper/pepper_platform_audio_input.h',
      'renderer/pepper/pepper_platform_audio_output.cc',
      'renderer/pepper/pepper_platform_audio_output.h',
      'renderer/pepper/pepper_platform_camera_device.cc',
      'renderer/pepper/pepper_platform_camera_device.h',
      'renderer/pepper/pepper_platform_video_capture.cc',
      'renderer/pepper/pepper_platform_video_capture.h',
      'renderer/pepper/pepper_plugin_instance_impl.cc',
      'renderer/pepper/pepper_plugin_instance_impl.h',
      'renderer/pepper/pepper_plugin_instance_metrics.cc',
      'renderer/pepper/pepper_plugin_instance_metrics.h',
      'renderer/pepper/pepper_plugin_registry.cc',
      'renderer/pepper/pepper_plugin_registry.h',
      'renderer/pepper/pepper_proxy_channel_delegate_impl.cc',
      'renderer/pepper/pepper_proxy_channel_delegate_impl.h',
      'renderer/pepper/pepper_try_catch.cc',
      'renderer/pepper/pepper_try_catch.h',
      'renderer/pepper/pepper_url_loader_host.cc',
      'renderer/pepper/pepper_url_loader_host.h',
      'renderer/pepper/pepper_video_capture_host.cc',
      'renderer/pepper/pepper_video_capture_host.h',
      'renderer/pepper/pepper_video_decoder_host.cc',
      'renderer/pepper/pepper_video_decoder_host.h',
      'renderer/pepper/pepper_video_encoder_host.cc',
      'renderer/pepper/pepper_video_encoder_host.h',
      'renderer/pepper/pepper_webplugin_impl.cc',
      'renderer/pepper/pepper_webplugin_impl.h',
      'renderer/pepper/pepper_websocket_host.cc',
      'renderer/pepper/pepper_websocket_host.h',
      'renderer/pepper/plugin_instance_throttler_impl.cc',
      'renderer/pepper/plugin_instance_throttler_impl.h',
      'renderer/pepper/plugin_module.cc',
      'renderer/pepper/plugin_module.h',
      'renderer/pepper/plugin_object.cc',
      'renderer/pepper/plugin_object.h',
      'renderer/pepper/plugin_power_saver_helper.cc',
      'renderer/pepper/plugin_power_saver_helper.h',
      'renderer/pepper/ppapi_preferences_builder.cc',
      'renderer/pepper/ppapi_preferences_builder.h',
      'renderer/pepper/ppb_audio_impl.cc',
      'renderer/pepper/ppb_audio_impl.h',
      'renderer/pepper/ppb_broker_impl.cc',
      'renderer/pepper/ppb_broker_impl.h',
      'renderer/pepper/ppb_buffer_impl.cc',
      'renderer/pepper/ppb_buffer_impl.h',
      'renderer/pepper/ppb_flash_message_loop_impl.cc',
      'renderer/pepper/ppb_flash_message_loop_impl.h',
      'renderer/pepper/ppb_graphics_3d_impl.cc',
      'renderer/pepper/ppb_graphics_3d_impl.h',
      'renderer/pepper/ppb_image_data_impl.cc',
      'renderer/pepper/ppb_image_data_impl.h',
      'renderer/pepper/ppb_proxy_impl.cc',
      'renderer/pepper/ppb_proxy_impl.h',
      'renderer/pepper/ppb_scrollbar_impl.cc',
      'renderer/pepper/ppb_scrollbar_impl.h',
      'renderer/pepper/ppb_var_deprecated_impl.cc',
      'renderer/pepper/ppb_var_deprecated_impl.h',
      'renderer/pepper/ppb_video_decoder_impl.cc',
      'renderer/pepper/ppb_video_decoder_impl.h',
      'renderer/pepper/ppb_widget_impl.cc',
      'renderer/pepper/ppb_widget_impl.h',
      'renderer/pepper/renderer_ppapi_host_impl.cc',
      'renderer/pepper/renderer_ppapi_host_impl.h',
      'renderer/pepper/renderer_restrict_dispatch_group.h',
      'renderer/pepper/resource_converter.cc',
      'renderer/pepper/resource_converter.h',
      'renderer/pepper/resource_creation_impl.cc',
      'renderer/pepper/resource_creation_impl.h',
      'renderer/pepper/url_request_info_util.cc',
      'renderer/pepper/url_request_info_util.h',
      'renderer/pepper/url_response_info_util.cc',
      'renderer/pepper/url_response_info_util.h',
      'renderer/pepper/v8_var_converter.cc',
      'renderer/pepper/v8_var_converter.h',
      'renderer/pepper/v8object_var.cc',
      'renderer/pepper/v8object_var.h',
      'renderer/pepper/video_decoder_shim.cc',
      'renderer/pepper/video_decoder_shim.h',
      'renderer/pepper/video_encoder_shim.cc',
      'renderer/pepper/video_encoder_shim.h',
      'renderer/render_widget_fullscreen_pepper.cc',
      'renderer/render_widget_fullscreen_pepper.h',
    ],
    'public_renderer_webrtc_sources': [
      'public/renderer/media_stream_api.cc',
      'public/renderer/media_stream_api.h',
      'public/renderer/media_stream_audio_sink.cc',
      'public/renderer/media_stream_audio_sink.h',
      'public/renderer/media_stream_sink.h',
      'public/renderer/media_stream_video_sink.cc',
      'public/renderer/media_stream_video_sink.h',
      'public/renderer/webrtc_log_message_delegate.h',
    ],
    # WebRTC-specific sources. Put WebRTC plugin-related stuff in the
    # Plugin+WebRTC section below.
    'private_renderer_webrtc_sources': [
      'renderer/media/media_stream.cc',
      'renderer/media/media_stream.h',
      'renderer/media/media_stream_audio_processor.cc',
      'renderer/media/media_stream_audio_processor.h',
      'renderer/media/media_stream_audio_processor_options.cc',
      'renderer/media/media_stream_audio_processor_options.h',
      'renderer/media/media_stream_audio_sink_owner.cc',
      'renderer/media/media_stream_audio_sink_owner.h',
      'renderer/media/media_stream_audio_source.cc',
      'renderer/media/media_stream_audio_source.h',
      'renderer/media/media_stream_audio_track_sink.h',
      'renderer/media/media_stream_center.cc',
      'renderer/media/media_stream_dispatcher.cc',
      'renderer/media/media_stream_registry_interface.h',
      'renderer/media/media_stream_renderer_factory.cc',
      'renderer/media/media_stream_renderer_factory.h',
      'renderer/media/media_stream_source.cc',
      'renderer/media/media_stream_source.h',
      'renderer/media/media_stream_video_capturer_source.cc',
      'renderer/media/media_stream_video_capturer_source.h',
      'renderer/media/media_stream_video_source.cc',
      'renderer/media/media_stream_video_source.h',
      'renderer/media/media_stream_video_track.cc',
      'renderer/media/media_stream_video_track.h',
      'renderer/media/peer_connection_identity_service.cc',
      'renderer/media/peer_connection_identity_service.h',
      'renderer/media/peer_connection_tracker.cc',
      'renderer/media/peer_connection_tracker.h',
      'renderer/media/remote_media_stream_impl.cc',
      'renderer/media/remote_media_stream_impl.h',
      'renderer/media/rtc_data_channel_handler.cc',
      'renderer/media/rtc_data_channel_handler.h',
      'renderer/media/rtc_dtmf_sender_handler.cc',
      'renderer/media/rtc_dtmf_sender_handler.h',
      'renderer/media/rtc_media_constraints.cc',
      'renderer/media/rtc_media_constraints.h',
      'renderer/media/rtc_peer_connection_handler.cc',
      'renderer/media/rtc_peer_connection_handler.h',
      'renderer/media/rtc_video_decoder.cc',
      'renderer/media/rtc_video_decoder.h',
      'renderer/media/rtc_video_decoder_factory.cc',
      'renderer/media/rtc_video_decoder_factory.h',
      'renderer/media/rtc_video_encoder.cc',
      'renderer/media/rtc_video_encoder.h',
      'renderer/media/rtc_video_encoder_factory.cc',
      'renderer/media/rtc_video_encoder_factory.h',
      'renderer/media/rtc_video_renderer.cc',
      'renderer/media/rtc_video_renderer.h',
      'renderer/media/speech_recognition_audio_sink.cc',
      'renderer/media/speech_recognition_audio_sink.h',
      'renderer/media/user_media_client_impl.cc',
      'renderer/media/video_source_handler.cc',
      'renderer/media/video_source_handler.h',
      'renderer/media/video_track_adapter.cc',
      'renderer/media/video_track_adapter.h',
      'renderer/media/webaudio_capturer_source.cc',
      'renderer/media/webaudio_capturer_source.h',
      'renderer/media/webrtc/media_stream_remote_video_source.cc',
      'renderer/media/webrtc/media_stream_remote_video_source.h',
      'renderer/media/webrtc/media_stream_track_metrics.cc',
      'renderer/media/webrtc/media_stream_track_metrics.h',
      'renderer/media/webrtc/peer_connection_dependency_factory.cc',
      'renderer/media/webrtc/peer_connection_dependency_factory.h',
      'renderer/media/webrtc/track_observer.cc',
      'renderer/media/webrtc/track_observer.h',
      'renderer/media/webrtc/video_destination_handler.cc',
      'renderer/media/webrtc/video_destination_handler.h',
      'renderer/media/webrtc/webrtc_audio_sink_adapter.cc',
      'renderer/media/webrtc/webrtc_audio_sink_adapter.h',
      'renderer/media/webrtc/webrtc_local_audio_track_adapter.cc',
      'renderer/media/webrtc/webrtc_local_audio_track_adapter.h',
      'renderer/media/webrtc/webrtc_media_stream_adapter.cc',
      'renderer/media/webrtc/webrtc_media_stream_adapter.h',
      'renderer/media/webrtc/webrtc_video_capturer_adapter.cc',
      'renderer/media/webrtc/webrtc_video_capturer_adapter.h',
      'renderer/media/webrtc/webrtc_video_track_adapter.cc',
      'renderer/media/webrtc/webrtc_video_track_adapter.h',
      'renderer/media/webrtc_audio_capturer.cc',
      'renderer/media/webrtc_audio_capturer.h',
      'renderer/media/webrtc_audio_device_impl.cc',
      'renderer/media/webrtc_audio_device_impl.h',
      'renderer/media/webrtc_audio_device_not_impl.cc',
      'renderer/media/webrtc_audio_device_not_impl.h',
      'renderer/media/webrtc_audio_renderer.cc',
      'renderer/media/webrtc_audio_renderer.h',
      'renderer/media/webrtc_identity_service.cc',
      'renderer/media/webrtc_identity_service.h',
      'renderer/media/webrtc_local_audio_renderer.cc',
      'renderer/media/webrtc_local_audio_renderer.h',
      'renderer/media/webrtc_local_audio_source_provider.cc',
      'renderer/media/webrtc_local_audio_source_provider.h',
      'renderer/media/webrtc_local_audio_track.cc',
      'renderer/media/webrtc_local_audio_track.h',
      'renderer/media/webrtc_logging.cc',
      'renderer/media/webrtc_logging.h',
      'renderer/media/webrtc_uma_histograms.cc',
      'renderer/media/webrtc_uma_histograms.h',
      'renderer/p2p/host_address_request.cc',
      'renderer/p2p/host_address_request.h',
      'renderer/p2p/ipc_network_manager.cc',
      'renderer/p2p/ipc_network_manager.h',
      'renderer/p2p/ipc_socket_factory.cc',
      'renderer/p2p/ipc_socket_factory.h',
      'renderer/p2p/network_list_observer.h',
      'renderer/p2p/port_allocator.cc',
      'renderer/p2p/port_allocator.h',
      'renderer/p2p/socket_client_impl.cc',
      'renderer/p2p/socket_client_impl.h',
      'renderer/p2p/socket_dispatcher.cc',
      'renderer/p2p/socket_dispatcher.h',
    ],
    # Stuff only used when both WebRTC and plugins are enabled.
    'private_renderer_plugin_webrtc_sources': [
      'renderer/pepper/pepper_media_stream_audio_track_host.cc',
      'renderer/pepper/pepper_media_stream_audio_track_host.h',
      'renderer/pepper/pepper_media_stream_track_host_base.cc',
      'renderer/pepper/pepper_media_stream_track_host_base.h',
      'renderer/pepper/pepper_media_stream_video_track_host.cc',
      'renderer/pepper/pepper_media_stream_video_track_host.h',
      'renderer/pepper/pepper_video_destination_host.cc',
      'renderer/pepper/pepper_video_destination_host.h',
      'renderer/pepper/pepper_video_source_host.cc',
      'renderer/pepper/pepper_video_source_host.h',
    ]
  },
  'sources': [
    '<@(public_renderer_sources)',
    '<@(private_renderer_sources)',
  ],
  'conditions': [
    ['OS=="mac"', {
      'sources!': [
        'common/process_watcher_posix.cc',
        'renderer/webscrollbarbehavior_impl_gtkoraura.cc',
        'renderer/webscrollbarbehavior_impl_gtkoraura.h',
      ],
      'sources': [
        'renderer/external_popup_menu.cc',
        'renderer/external_popup_menu.h',
      ],
    }, {
      'sources!': [
        'renderer/webscrollbarbehavior_impl_mac.h',
        'renderer/webscrollbarbehavior_impl_mac.mm',
      ],
    }],
    ['OS=="win" and win_use_allocator_shim==1', {
      'dependencies': [
          '../base/allocator/allocator.gyp:allocator',
      ],
    }],
<<<<<<< HEAD
    ['OS!="android"', {
=======
    ['OS=="android"', {
      'sources!': [
        'renderer/media/audio_decoder.cc',
      ],
      'sources': [
        'renderer/external_popup_menu.cc',
        'renderer/external_popup_menu.h',
      ],
      'dependencies': [
        '../build/android/ndk.gyp:cpu_features',
        '../third_party/libphonenumber/libphonenumber.gyp:libphonenumber',
      ],
    }, {
>>>>>>> 85c1c8d2
      'sources!': [
        'renderer/java/gin_java_bridge_dispatcher.cc',
        'renderer/java/gin_java_bridge_dispatcher.h',
        'renderer/java/gin_java_bridge_object.cc',
        'renderer/java/gin_java_bridge_object.h',
        'renderer/java/gin_java_bridge_value_converter.cc',
        'renderer/java/gin_java_bridge_value_converter.h',
        'renderer/java/gin_java_function_invocation_helper.cc',
        'renderer/java/gin_java_function_invocation_helper.h',
      ],
      'dependencies': [
        '../media/cast/cast.gyp:cast_sender',
      ]
    }],
    # TODO(jrg): remove the OS=="android" section?
    # http://crbug.com/113172
    # Understand better how media_stream_ is tied into Chromium.
    ['enable_webrtc==0 and OS=="android"', {
      'sources/': [
        ['exclude', '^renderer/media/media_stream_'],
      ],
    }],
    ['enable_webrtc==1', {
      'dependencies': [
        '../third_party/libjingle/libjingle.gyp:libjingle_webrtc',
        '../third_party/libjingle/libjingle.gyp:libpeerconnection',
        '../third_party/libyuv/libyuv.gyp:libyuv',
        '../third_party/webrtc/modules/modules.gyp:audio_device',
        '../third_party/webrtc/modules/modules.gyp:audio_processing',
        '<(DEPTH)/crypto/crypto.gyp:crypto',
      ],
      'sources': [
        '<@(public_renderer_webrtc_sources)',
        '<@(private_renderer_webrtc_sources)',
      ],
    },{  # enable_webrtc==0
      'sources': [
        'renderer/media/webrtc_logging.h',
        'renderer/media/webrtc_logging_noop.cc',
      ],
    }],
    ['enable_plugins==1', {
      'sources': [
        '<@(public_renderer_plugin_sources)',
        '<@(private_renderer_plugin_sources)',
      ],
      'conditions': [
        ['OS=="android"', {
          'sources!': [
            # Android does not build FFmpeg, which these depend on.
            'renderer/pepper/video_decoder_shim.cc',
            'renderer/pepper/video_decoder_shim.h',
            'renderer/pepper/video_encoder_shim.cc',
            'renderer/pepper/video_encoder_shim.h',
          ],
        }],
      ],
      'dependencies': [
        '../ppapi/ppapi_internal.gyp:ppapi_host',
        '../ppapi/ppapi_internal.gyp:ppapi_proxy',
        '../ppapi/ppapi_internal.gyp:ppapi_shared',
        '../third_party/libyuv/libyuv.gyp:libyuv',
      ],
    }, {  # enable_plugins==0
      'sources!': [
        # These are not in the plugins sources list since it also requires webrtc.
        'renderer/media/webrtc/video_destination_handler.cc',
        'renderer/media/webrtc/video_destination_handler.h',
      ],
    }],
    ['enable_plugins==1 and enable_webrtc==1', {
      'sources': [
        '<@(private_renderer_plugin_webrtc_sources)',
      ],
    }],
    ['enable_pepper_cdms != 1', {
      'sources!': [
        'renderer/media/crypto/pepper_cdm_wrapper.h',
        'renderer/media/crypto/pepper_cdm_wrapper_impl.cc',
        'renderer/media/crypto/pepper_cdm_wrapper_impl.h',
        'renderer/media/crypto/ppapi_decryptor.cc',
        'renderer/media/crypto/ppapi_decryptor.h',
      ],
    }],
    ['enable_browser_cdms==1', {
      'sources': [
        'renderer/media/crypto/proxy_media_keys.cc',
        'renderer/media/crypto/proxy_media_keys.h',
        'renderer/media/crypto/renderer_cdm_manager.cc',
        'renderer/media/crypto/renderer_cdm_manager.h',
      ],
    }],
    ['use_seccomp_bpf==1', {
      'defines': ['USE_SECCOMP_BPF'],
    }],
  ],
  'target_conditions': [
    ['OS=="android"', {
      'sources/': [
        ['include', '^renderer/render_view_linux\\.cc$'],
      ],
    }],
  ],
}<|MERGE_RESOLUTION|>--- conflicted
+++ resolved
@@ -697,9 +697,6 @@
           '../base/allocator/allocator.gyp:allocator',
       ],
     }],
-<<<<<<< HEAD
-    ['OS!="android"', {
-=======
     ['OS=="android"', {
       'sources!': [
         'renderer/media/audio_decoder.cc',
@@ -713,7 +710,6 @@
         '../third_party/libphonenumber/libphonenumber.gyp:libphonenumber',
       ],
     }, {
->>>>>>> 85c1c8d2
       'sources!': [
         'renderer/java/gin_java_bridge_dispatcher.cc',
         'renderer/java/gin_java_bridge_dispatcher.h',
