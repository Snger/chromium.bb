--- conflicted
+++ resolved
@@ -84,17 +84,12 @@
       child_thread_loop_(base::MessageLoopProxy::current()),
       sync_message_filter_(sync_message_filter),
       quota_message_filter_(quota_message_filter) {
-<<<<<<< HEAD
-  if (sender)
-    blob_registry_.reset(new WebBlobRegistryImpl(sender));
-=======
   if (sender) {
     blob_registry_.reset(new WebBlobRegistryImpl(sender));
     web_idb_factory_.reset(new WebIDBFactoryImpl(sender));
     web_database_observer_impl_.reset(
         new WebDatabaseObserverImpl(sync_message_filter));
   }
->>>>>>> 8c15b39e
 }
 
 WorkerWebKitPlatformSupportImpl::~WorkerWebKitPlatformSupportImpl() {
