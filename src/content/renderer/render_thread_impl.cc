// Copyright (c) 2012 The Chromium Authors. All rights reserved.
// Use of this source code is governed by a BSD-style license that can be
// found in the LICENSE file.

#include "content/renderer/render_thread_impl.h"

#include <algorithm>
#include <limits>
#include <map>
#include <vector>

#include "base/allocator/allocator_extension.h"
#include "base/command_line.h"
#include "base/debug/trace_event.h"
#include "base/lazy_instance.h"
#include "base/logging.h"
#include "base/memory/discardable_memory.h"
#include "base/memory/shared_memory.h"
#include "base/metrics/field_trial.h"
#include "base/metrics/histogram.h"
#include "base/metrics/stats_table.h"
#include "base/path_service.h"
#include "base/strings/string16.h"
#include "base/strings/string_number_conversions.h"
#include "base/strings/string_tokenizer.h"
#include "base/strings/utf_string_conversions.h"
#include "base/threading/thread_local.h"
#include "base/threading/thread_restrictions.h"
#include "base/values.h"
#include "cc/base/switches.h"
#include "cc/resources/raster_worker_pool.h"
#include "content/child/appcache/appcache_dispatcher.h"
#include "content/child/appcache/appcache_frontend_impl.h"
#include "content/child/child_histogram_message_filter.h"
#include "content/child/db_message_filter.h"
#include "content/child/indexed_db/indexed_db_dispatcher.h"
#include "content/child/indexed_db/indexed_db_message_filter.h"
#include "content/child/npapi/npobject_util.h"
#include "content/child/plugin_messages.h"
#include "content/child/resource_dispatcher.h"
#include "content/child/runtime_features.h"
#include "content/child/thread_safe_sender.h"
#include "content/child/web_database_observer_impl.h"
#include "content/child/worker_task_runner.h"
#include "content/common/child_process_messages.h"
#include "content/common/content_constants_internal.h"
#include "content/common/database_messages.h"
#include "content/common/dom_storage/dom_storage_messages.h"
#include "content/common/gpu/client/context_provider_command_buffer.h"
#include "content/common/gpu/client/gpu_channel_host.h"
#include "content/common/gpu/client/gpu_memory_buffer_impl.h"
#include "content/common/gpu/gpu_messages.h"
#include "content/common/gpu/gpu_process_launch_causes.h"
#include "content/common/mojo/mojo_service_names.h"
#include "content/common/resource_messages.h"
#include "content/common/view_messages.h"
#include "content/common/worker_messages.h"
#include "content/public/common/content_constants.h"
#include "content/public/common/content_paths.h"
#include "content/public/common/content_switches.h"
#include "content/public/common/renderer_preferences.h"
#include "content/public/common/url_constants.h"
#include "content/public/renderer/content_renderer_client.h"
#include "content/public/renderer/render_process_observer.h"
#include "content/public/renderer/render_view_visitor.h"
#include "content/renderer/devtools/devtools_agent_filter.h"
#include "content/renderer/dom_storage/dom_storage_dispatcher.h"
#include "content/renderer/dom_storage/webstoragearea_impl.h"
#include "content/renderer/dom_storage/webstoragenamespace_impl.h"
#include "content/renderer/gamepad_shared_memory_reader.h"
#include "content/renderer/gpu/compositor_output_surface.h"
#include "content/renderer/gpu/gpu_benchmarking_extension.h"
#include "content/renderer/input/input_event_filter.h"
#include "content/renderer/input/input_handler_manager.h"
#include "content/renderer/media/audio_input_message_filter.h"
#include "content/renderer/media/audio_message_filter.h"
#include "content/renderer/media/audio_renderer_mixer_manager.h"
#include "content/renderer/media/media_stream_center.h"
#include "content/renderer/media/media_stream_dependency_factory.h"
#include "content/renderer/media/midi_message_filter.h"
#include "content/renderer/media/peer_connection_tracker.h"
#include "content/renderer/media/renderer_gpu_video_accelerator_factories.h"
#include "content/renderer/media/video_capture_impl_manager.h"
#include "content/renderer/media/video_capture_message_filter.h"
#include "content/renderer/media/webrtc_identity_service.h"
#include "content/renderer/p2p/socket_dispatcher.h"
#include "content/renderer/render_process_impl.h"
#include "content/renderer/render_view_impl.h"
#include "content/renderer/renderer_webkitplatformsupport_impl.h"
#include "content/renderer/service_worker/embedded_worker_context_message_filter.h"
#include "content/renderer/service_worker/embedded_worker_dispatcher.h"
#include "content/renderer/shared_worker/embedded_shared_worker_stub.h"
#include "content/renderer/web_ui_setup_impl.h"
#include "grit/content_resources.h"
#include "ipc/ipc_channel_handle.h"
#include "ipc/ipc_forwarding_message_filter.h"
#include "ipc/ipc_platform_file.h"
#include "media/base/audio_hardware_config.h"
#include "media/base/media.h"
#include "media/filters/gpu_video_accelerator_factories.h"
#include "mojo/common/common_type_converters.h"
#include "net/base/net_errors.h"
#include "net/base/net_util.h"
#include "skia/ext/event_tracer_impl.h"
#include "third_party/WebKit/public/platform/WebString.h"
#include "third_party/Webkit/public/web/WebCache.h"
#include "third_party/WebKit/public/web/WebColorName.h"
#include "third_party/WebKit/public/web/WebDatabase.h"
#include "third_party/WebKit/public/web/WebDocument.h"
#include "third_party/WebKit/public/web/WebFrame.h"
#include "third_party/WebKit/public/web/WebImageCache.h"
#include "third_party/WebKit/public/web/WebKit.h"
#include "third_party/WebKit/public/web/WebNetworkStateNotifier.h"
#include "third_party/WebKit/public/web/WebPopupMenu.h"
#include "third_party/WebKit/public/web/WebRuntimeFeatures.h"
#include "third_party/WebKit/public/web/WebScriptController.h"
#include "third_party/WebKit/public/web/WebSecurityPolicy.h"
#include "third_party/WebKit/public/web/WebView.h"
#include "third_party/skia/include/core/SkGraphics.h"
#include "ui/base/layout.h"
#include "ui/base/ui_base_switches.h"
#include "v8/include/v8.h"
#include "webkit/renderer/compositor_bindings/web_external_bitmap_impl.h"
#include "webkit/renderer/compositor_bindings/web_layer_impl.h"

#if defined(OS_ANDROID)
#include <cpu-features.h>
#include "content/renderer/android/synchronous_compositor_factory.h"
#include "content/renderer/media/android/renderer_demuxer_android.h"
#endif

#if defined(OS_MACOSX)
#include "content/renderer/webscrollbarbehavior_impl_mac.h"
#endif

#if defined(OS_POSIX)
#include "ipc/ipc_channel_posix.h"
#endif

#if defined(OS_WIN)
#include <windows.h>
#include <objbase.h>
#else
// TODO(port)
#include "base/memory/scoped_handle.h"
#include "content/child/npapi/np_channel_base.h"
#endif

#if defined(ENABLE_PLUGINS)
#include "content/renderer/npapi/plugin_channel_host.h"
#endif

using base::ThreadRestrictions;
using blink::WebDocument;
using blink::WebFrame;
using blink::WebNetworkStateNotifier;
using blink::WebRuntimeFeatures;
using blink::WebScriptController;
using blink::WebSecurityPolicy;
using blink::WebString;
using blink::WebView;

namespace content {

namespace {

const int64 kInitialIdleHandlerDelayMs = 1000;
const int64 kShortIdleHandlerDelayMs = 1000;
const int64 kLongIdleHandlerDelayMs = 30*1000;
const int kIdleCPUUsageThresholdInPercents = 3;
const int kMinRasterThreads = 1;
const int kMaxRasterThreads = 64;

// Keep the global RenderThreadImpl in a TLS slot so it is impossible to access
// incorrectly from the wrong thread.
base::LazyInstance<base::ThreadLocalPointer<RenderThreadImpl> >
    lazy_tls = LAZY_INSTANCE_INITIALIZER;

class RenderViewZoomer : public RenderViewVisitor {
 public:
  RenderViewZoomer(const std::string& scheme,
                   const std::string& host,
                   double zoom_level) : scheme_(scheme),
                                        host_(host),
                                        zoom_level_(zoom_level) {
  }

  virtual bool Visit(RenderView* render_view) OVERRIDE {
    WebView* webview = render_view->GetWebView();
    WebDocument document = webview->mainFrame()->document();

    // Don't set zoom level for full-page plugin since they don't use the same
    // zoom settings.
    if (document.isPluginDocument())
      return true;
    GURL url(document.url());
    // Empty scheme works as wildcard that matches any scheme,
    if ((net::GetHostOrSpecFromURL(url) == host_) &&
        (scheme_.empty() || scheme_ == url.scheme())) {
      webview->setZoomLevel(zoom_level_);
    }
    return true;
  }

 private:
  const std::string scheme_;
  const std::string host_;
  const double zoom_level_;

  DISALLOW_COPY_AND_ASSIGN(RenderViewZoomer);
};

std::string HostToCustomHistogramSuffix(const std::string& host) {
  if (host == "mail.google.com")
    return ".gmail";
  if (host == "docs.google.com" || host == "drive.google.com")
    return ".docs";
  if (host == "plus.google.com")
    return ".plus";
  return std::string();
}

void* CreateHistogram(
    const char *name, int min, int max, size_t buckets) {
  if (min <= 0)
    min = 1;
  std::string histogram_name;
  RenderThreadImpl* render_thread_impl = RenderThreadImpl::current();
  if (render_thread_impl) {  // Can be null in tests.
    histogram_name = render_thread_impl->
        histogram_customizer()->ConvertToCustomHistogramName(name);
  } else {
    histogram_name = std::string(name);
  }
  base::HistogramBase* histogram = base::Histogram::FactoryGet(
      histogram_name, min, max, buckets,
      base::Histogram::kUmaTargetedHistogramFlag);
  return histogram;
}

void AddHistogramSample(void* hist, int sample) {
  base::Histogram* histogram = static_cast<base::Histogram*>(hist);
  histogram->Add(sample);
}

scoped_ptr<base::SharedMemory> AllocateSharedMemoryFunction(size_t size) {
  return RenderThreadImpl::Get()->HostAllocateSharedMemoryBuffer(size);
}

void EnableBlinkPlatformLogChannels(const std::string& channels) {
  if (channels.empty())
    return;
  base::StringTokenizer t(channels, ", ");
  while (t.GetNext())
    blink::enableLogChannel(t.token().c_str());
}

void NotifyTimezoneChangeOnThisThread() {
  v8::Isolate* isolate = v8::Isolate::GetCurrent();
  if (!isolate)
    return;
  v8::Date::DateTimeConfigurationChangeNotification(isolate);
}

RenderProcessImpl* g_render_process = 0;

typedef std::vector<IPC::ChannelProxy::MessageFilter*> MessageFilterList;

static MessageFilterList& deferredAddFilterList()
{
  static MessageFilterList list;
  return list;
}

}  // namespace

// static
void RenderThread::InitInProcessRenderer(const std::string& channel_id)
{
  g_render_process = new RenderProcessImpl();
  RenderThreadImpl* thread = new RenderThreadImpl(channel_id);
  if (channel_id.empty()) {
    // Normally, WebKit is initialized in the browser's WebKit thread.  This is
    // necessary because there is code in the browser that depends on WebKit
    // being initialized at startup.  However, when running an in-process
    // renderer, we don't run the browser's WebKit thread.
    // We need to ensure WebKit is initialized to simulate the case that the
    // WebKit thread has been run.  We only do this if the channel_id is empty,
    // so that this behavior is only performed for blpwtk2.  Regular
    // content_shell --single-process mode will have the default upstream
    // behavior of initializing WebKit when the first RenderView is created.
    thread->EnsureWebKitInitialized();
  }
}

// static
void RenderThread::SetInProcessRendererChannelName(const std::string& channel_id)
{
  RenderThreadImpl* thread = RenderThreadImpl::current();
  thread->SetChannelName(channel_id);  // This will create the channel.

  // MessageFilters can only be added when the channel has been created.  If
  // the channel was not provided at init time, then AddFilter would place the
  // MessageFilter on a deferred list, until the channel gets created.
  MessageFilterList filterList;
  filterList.swap(deferredAddFilterList());
  for (std::size_t i = 0; i < filterList.size(); ++i) {
    thread->AddFilter(filterList[i]);
  }
  DCHECK(deferredAddFilterList().empty());
}

// static
base::SingleThreadTaskRunner* RenderThread::IPCTaskRunner()
{
  return g_render_process->io_message_loop_proxy();
}

// static
void RenderThread::CleanUpInProcessRenderer()
{
  if (g_render_process) {
    delete g_render_process;
    g_render_process = 0;
  }
}

RenderThreadImpl::HistogramCustomizer::HistogramCustomizer() {
  custom_histograms_.insert("V8.MemoryExternalFragmentationTotal");
  custom_histograms_.insert("V8.MemoryHeapSampleTotalCommitted");
  custom_histograms_.insert("V8.MemoryHeapSampleTotalUsed");
}

RenderThreadImpl::HistogramCustomizer::~HistogramCustomizer() {}

void RenderThreadImpl::HistogramCustomizer::RenderViewNavigatedToHost(
    const std::string& host, size_t view_count) {
  if (CommandLine::ForCurrentProcess()->HasSwitch(
      switches::kDisableHistogramCustomizer)) {
    return;
  }
  // Check if all RenderViews are displaying a page from the same host. If there
  // is only one RenderView, the common host is this view's host. If there are
  // many, check if this one shares the common host of the other
  // RenderViews. It's ok to not detect some cases where the RenderViews share a
  // common host. This information is only used for producing custom histograms.
  if (view_count == 1)
    SetCommonHost(host);
  else if (host != common_host_)
    SetCommonHost(std::string());
}

std::string RenderThreadImpl::HistogramCustomizer::ConvertToCustomHistogramName(
    const char* histogram_name) const {
  std::string name(histogram_name);
  if (!common_host_histogram_suffix_.empty() &&
      custom_histograms_.find(name) != custom_histograms_.end())
    name += common_host_histogram_suffix_;
  return name;
}

void RenderThreadImpl::HistogramCustomizer::SetCommonHost(
    const std::string& host) {
  if (host != common_host_) {
    common_host_ = host;
    common_host_histogram_suffix_ = HostToCustomHistogramSuffix(host);
    v8::V8::SetCreateHistogramFunction(CreateHistogram);
  }
}

RenderThreadImpl* RenderThreadImpl::current() {
  return lazy_tls.Pointer()->Get();
}

// When we run plugins in process, we actually run them on the render thread,
// which means that we need to make the render thread pump UI events.
RenderThreadImpl::RenderThreadImpl() {
  Init();
}

RenderThreadImpl::RenderThreadImpl(const std::string& channel_name)
    : ChildThread(channel_name) {
  Init();
}

void RenderThreadImpl::Init() {
  TRACE_EVENT_BEGIN_ETW("RenderThreadImpl::Init", 0, "");

  base::debug::TraceLog::GetInstance()->SetThreadSortIndex(
      base::PlatformThread::CurrentId(),
      kTraceEventRendererMainThreadSortIndex);

  v8::V8::SetCounterFunction(base::StatsTable::FindLocation);
  v8::V8::SetCreateHistogramFunction(CreateHistogram);
  v8::V8::SetAddHistogramSampleFunction(AddHistogramSample);

#if defined(OS_MACOSX) || defined(OS_ANDROID)
  // On Mac and Android, the select popups are rendered by the browser.
  blink::WebView::setUseExternalPopupMenus(true);
#endif

  lazy_tls.Pointer()->Set(this);

  // Register this object as the main thread.
  ChildProcess::current()->set_main_thread(this);

  // In single process the single process is all there is.
  suspend_webkit_shared_timer_ = true;
  notify_webkit_of_modal_loop_ = true;
  webkit_shared_timer_suspended_ = false;
  widget_count_ = 0;
  hidden_widget_count_ = 0;
  idle_notification_delay_in_ms_ = kInitialIdleHandlerDelayMs;
  idle_notifications_to_skip_ = 0;
  layout_test_mode_ = false;

  appcache_dispatcher_.reset(
      new AppCacheDispatcher(Get(), new AppCacheFrontendImpl()));
  dom_storage_dispatcher_.reset(new DomStorageDispatcher());
  main_thread_indexed_db_dispatcher_.reset(new IndexedDBDispatcher(
      thread_safe_sender()));
  embedded_worker_dispatcher_.reset(new EmbeddedWorkerDispatcher());

  media_stream_center_ = NULL;

  db_message_filter_ = new DBMessageFilter();
  AddFilter(db_message_filter_.get());

  vc_manager_.reset(new VideoCaptureImplManager());
  AddFilter(vc_manager_->video_capture_message_filter());

#if defined(ENABLE_WEBRTC)
  peer_connection_tracker_.reset(new PeerConnectionTracker());
  AddObserver(peer_connection_tracker_.get());

  p2p_socket_dispatcher_ =
      new P2PSocketDispatcher(GetIOMessageLoopProxy().get());
  AddFilter(p2p_socket_dispatcher_.get());

  webrtc_identity_service_.reset(new WebRTCIdentityService());

  media_stream_factory_.reset(new MediaStreamDependencyFactory(
      p2p_socket_dispatcher_.get()));
  AddObserver(media_stream_factory_.get());
#endif  // defined(ENABLE_WEBRTC)

  audio_input_message_filter_ =
      new AudioInputMessageFilter(GetIOMessageLoopProxy());
  AddFilter(audio_input_message_filter_.get());

  audio_message_filter_ = new AudioMessageFilter(GetIOMessageLoopProxy());
  AddFilter(audio_message_filter_.get());

  midi_message_filter_ = new MidiMessageFilter(GetIOMessageLoopProxy());
  AddFilter(midi_message_filter_.get());

  AddFilter((new IndexedDBMessageFilter(thread_safe_sender()))->GetFilter());

  AddFilter((new EmbeddedWorkerContextMessageFilter())->GetFilter());

  gamepad_shared_memory_reader_.reset(new GamepadSharedMemoryReader());
  AddObserver(gamepad_shared_memory_reader_.get());

  GetContentClient()->renderer()->RenderThreadStarted();

  InitSkiaEventTracer();

  const CommandLine& command_line = *CommandLine::ForCurrentProcess();
  if (command_line.HasSwitch(cc::switches::kEnableGpuBenchmarking))
      RegisterExtension(GpuBenchmarkingExtension::Get());

  is_impl_side_painting_enabled_ =
      command_line.HasSwitch(switches::kEnableImplSidePainting);
  webkit::WebLayerImpl::SetImplSidePaintingEnabled(
      is_impl_side_painting_enabled_);

  is_zero_copy_enabled_ = command_line.HasSwitch(switches::kEnableZeroCopy) &&
                          !command_line.HasSwitch(switches::kDisableZeroCopy);

  is_one_copy_enabled_ = command_line.HasSwitch(switches::kEnableOneCopy);

  if (command_line.HasSwitch(switches::kDisableLCDText)) {
    is_lcd_text_enabled_ = false;
  } else if (command_line.HasSwitch(switches::kEnableLCDText)) {
    is_lcd_text_enabled_ = true;
  } else {
#if defined(OS_ANDROID)
    is_lcd_text_enabled_ = false;
#else
    is_lcd_text_enabled_ = true;
#endif
  }

  is_gpu_rasterization_enabled_ =
      command_line.HasSwitch(switches::kEnableGpuRasterization);
  is_gpu_rasterization_forced_ =
      command_line.HasSwitch(switches::kForceGpuRasterization);

  if (command_line.HasSwitch(switches::kDisableDistanceFieldText)) {
    is_distance_field_text_enabled_ = false;
  } else if (command_line.HasSwitch(switches::kEnableDistanceFieldText)) {
    is_distance_field_text_enabled_ = true;
  } else {
    is_distance_field_text_enabled_ = false;
  }

  is_low_res_tiling_enabled_ = true;
  if (command_line.HasSwitch(switches::kDisableLowResTiling) &&
      !command_line.HasSwitch(switches::kEnableLowResTiling)) {
    is_low_res_tiling_enabled_ = false;
  }

  // Note that under Linux, the media library will normally already have
  // been initialized by the Zygote before this instance became a Renderer.
  base::FilePath media_path;
  PathService::Get(DIR_MEDIA_LIBS, &media_path);
  if (!media_path.empty())
    media::InitializeMediaLibrary(media_path);

  memory_pressure_listener_.reset(new base::MemoryPressureListener(
      base::Bind(&RenderThreadImpl::OnMemoryPressure, base::Unretained(this))));

  std::vector<base::DiscardableMemoryType> supported_types;
  base::DiscardableMemory::GetSupportedTypes(&supported_types);
  DCHECK(!supported_types.empty());

  // The default preferred type is always the first one in list.
  base::DiscardableMemoryType type = supported_types[0];

  if (command_line.HasSwitch(switches::kUseDiscardableMemory)) {
    std::string requested_type_name = command_line.GetSwitchValueASCII(
        switches::kUseDiscardableMemory);
    base::DiscardableMemoryType requested_type =
        base::DiscardableMemory::GetNamedType(requested_type_name);
    if (std::find(supported_types.begin(),
                  supported_types.end(),
                  requested_type) != supported_types.end()) {
      type = requested_type;
    } else {
      LOG(ERROR) << "Requested discardable memory type is not supported.";
    }
  }

  base::DiscardableMemory::SetPreferredType(type);

  // Allow discardable memory implementations to register memory pressure
  // listeners.
  base::DiscardableMemory::RegisterMemoryPressureListeners();

  // AllocateGpuMemoryBuffer must be used exclusively on one thread but
  // it doesn't have to be the same thread RenderThreadImpl is created on.
  allocate_gpu_memory_buffer_thread_checker_.DetachFromThread();

  if (command_line.HasSwitch(switches::kNumRasterThreads)) {
    int num_raster_threads;
    std::string string_value =
        command_line.GetSwitchValueASCII(switches::kNumRasterThreads);
    if (base::StringToInt(string_value, &num_raster_threads) &&
        num_raster_threads >= kMinRasterThreads &&
        num_raster_threads <= kMaxRasterThreads) {
      cc::RasterWorkerPool::SetNumRasterThreads(num_raster_threads);
    } else {
      LOG(WARNING) << "Failed to parse switch " <<
                      switches::kNumRasterThreads  << ": " << string_value;
    }
  }

  TRACE_EVENT_END_ETW("RenderThreadImpl::Init", 0, "");
}

RenderThreadImpl::~RenderThreadImpl() {
}

void RenderThreadImpl::Shutdown() {
  FOR_EACH_OBSERVER(
      RenderProcessObserver, observers_, OnRenderProcessShutdown());

  ChildThread::Shutdown();

  // Wait for all databases to be closed.
  if (webkit_platform_support_) {
    webkit_platform_support_->web_database_observer_impl()->
        WaitForAllDatabasesToClose();
  }

  // Shutdown in reverse of the initialization order.
  if (devtools_agent_message_filter_.get()) {
    RemoveFilter(devtools_agent_message_filter_.get());
    devtools_agent_message_filter_ = NULL;
  }

  RemoveFilter(audio_input_message_filter_.get());
  audio_input_message_filter_ = NULL;

  RemoveFilter(audio_message_filter_.get());
  audio_message_filter_ = NULL;

  // |media_stream_factory_| produces users of |vc_manager_| so it must be
  // destroyed first.
#if defined(ENABLE_WEBRTC)
  media_stream_factory_.reset();
#endif
  RemoveFilter(vc_manager_->video_capture_message_filter());
  vc_manager_.reset();

  RemoveFilter(db_message_filter_.get());
  db_message_filter_ = NULL;

  // Shutdown the file thread if it's running.
  if (file_thread_)
    file_thread_->Stop();

  if (compositor_output_surface_filter_.get()) {
    RemoveFilter(compositor_output_surface_filter_.get());
    compositor_output_surface_filter_ = NULL;
  }

  media_thread_.reset();
  compositor_thread_.reset();
  input_handler_manager_.reset();
  if (input_event_filter_.get()) {
    RemoveFilter(input_event_filter_.get());
    input_event_filter_ = NULL;
  }

  // Ramp down IDB before we ramp down WebKit (and V8), since IDB classes might
  // hold pointers to V8 objects (e.g., via pending requests).
  main_thread_indexed_db_dispatcher_.reset();

  if (webkit_platform_support_)
    blink::shutdown();

  gpu_va_context_provider_ = 0;

  lazy_tls.Pointer()->Set(NULL);

  // TODO(port)
#if defined(OS_WIN)
  // Clean up plugin channels before this thread goes away.
  NPChannelBase::CleanupChannels();
#endif
}

bool RenderThreadImpl::Send(IPC::Message* msg) {
  // Certain synchronous messages cannot always be processed synchronously by
  // the browser, e.g., putting up UI and waiting for the user. This could cause
  // a complete hang of Chrome if a windowed plug-in is trying to communicate
  // with the renderer thread since the browser's UI thread could be stuck
  // (within a Windows API call) trying to synchronously communicate with the
  // plug-in.  The remedy is to pump messages on this thread while the browser
  // is processing this request. This creates an opportunity for re-entrancy
  // into WebKit, so we need to take care to disable callbacks, timers, and
  // pending network loads that could trigger such callbacks.
  bool pumping_events = false;
  if (msg->is_sync()) {
    if (msg->is_caller_pumping_messages()) {
      pumping_events = true;
    }
  }

  bool suspend_webkit_shared_timer = true;  // default value
  std::swap(suspend_webkit_shared_timer, suspend_webkit_shared_timer_);

  bool notify_webkit_of_modal_loop = true;  // default value
  std::swap(notify_webkit_of_modal_loop, notify_webkit_of_modal_loop_);

#if defined(ENABLE_PLUGINS)
  int render_view_id = MSG_ROUTING_NONE;
#endif

  if (pumping_events) {
    if (suspend_webkit_shared_timer)
      webkit_platform_support_->SuspendSharedTimer();

    if (notify_webkit_of_modal_loop)
      WebView::willEnterModalLoop();
#if defined(ENABLE_PLUGINS)
    RenderViewImpl* render_view =
        RenderViewImpl::FromRoutingID(msg->routing_id());
    if (render_view) {
      render_view_id = msg->routing_id();
      PluginChannelHost::Broadcast(
          new PluginMsg_SignalModalDialogEvent(render_view_id));
    }
#endif
  }

  bool rv = ChildThread::Send(msg);

  if (pumping_events) {
#if defined(ENABLE_PLUGINS)
    if (render_view_id != MSG_ROUTING_NONE) {
      PluginChannelHost::Broadcast(
          new PluginMsg_ResetModalDialogEvent(render_view_id));
    }
#endif

    if (notify_webkit_of_modal_loop)
      WebView::didExitModalLoop();

    if (suspend_webkit_shared_timer)
      webkit_platform_support_->ResumeSharedTimer();
  }

  return rv;
}

base::MessageLoop* RenderThreadImpl::GetMessageLoop() {
  return message_loop();
}

IPC::SyncChannel* RenderThreadImpl::GetChannel() {
  DCHECK(channel());  // Since we allow channel initialization to be deferred,
                      // the channel pointer might be null.  Make sure nobody
                      // tries to get it before it has been initialized.
  return channel();
}

std::string RenderThreadImpl::GetLocale() {
  // The browser process should have passed the locale to the renderer via the
  // --lang command line flag.
  const CommandLine& parsed_command_line = *CommandLine::ForCurrentProcess();
  const std::string& lang =
      parsed_command_line.GetSwitchValueASCII(switches::kLang);
  DCHECK(!lang.empty());
  return lang;
}

IPC::SyncMessageFilter* RenderThreadImpl::GetSyncMessageFilter() {
  return sync_message_filter();
}

scoped_refptr<base::MessageLoopProxy>
    RenderThreadImpl::GetIOMessageLoopProxy() {
  return ChildProcess::current()->io_message_loop_proxy();
}

void RenderThreadImpl::AddRoute(int32 routing_id, IPC::Listener* listener) {
  ChildThread::GetRouter()->AddRoute(routing_id, listener);
}

void RenderThreadImpl::RemoveRoute(int32 routing_id) {
  ChildThread::GetRouter()->RemoveRoute(routing_id);
}

void RenderThreadImpl::AddEmbeddedWorkerRoute(int32 routing_id,
                                              IPC::Listener* listener) {
  AddRoute(routing_id, listener);
  if (devtools_agent_message_filter_.get()) {
    devtools_agent_message_filter_->AddEmbeddedWorkerRouteOnMainThread(
        routing_id);
  }
}

void RenderThreadImpl::RemoveEmbeddedWorkerRoute(int32 routing_id) {
  RemoveRoute(routing_id);
  if (devtools_agent_message_filter_.get()) {
    devtools_agent_message_filter_->RemoveEmbeddedWorkerRouteOnMainThread(
        routing_id);
  }
}

int RenderThreadImpl::GenerateRoutingID() {
  int routing_id = MSG_ROUTING_NONE;
  Send(new ViewHostMsg_GenerateRoutingID(&routing_id));
  return routing_id;
}

<<<<<<< HEAD
void RenderThreadImpl::AddFilter(IPC::MessageFilter* filter) {
  channel()->AddFilter(filter);
}

void RenderThreadImpl::RemoveFilter(IPC::MessageFilter* filter) {
  channel()->RemoveFilter(filter);
=======
void RenderThreadImpl::AddFilter(IPC::ChannelProxy::MessageFilter* filter) {
  if (channel()) {
    channel()->AddFilter(filter);
  }
  else {
    deferredAddFilterList().push_back(filter);
  }
}

void RenderThreadImpl::RemoveFilter(IPC::ChannelProxy::MessageFilter* filter) {
  if (channel()) {
    channel()->RemoveFilter(filter);
  }
  else {
    MessageFilterList& list = deferredAddFilterList();
    DCHECK(!list.empty());
    for (std::size_t i = 0; i < list.size() - 1; ++i) {
      if (list[i] == filter) {
        list[i] = list[list.size() - 1];
        list.pop_back();
        return;
      }
    }
    DCHECK(list[list.size() - 1] == filter);
    list.pop_back();
  }
>>>>>>> d7784cd2
}

void RenderThreadImpl::AddObserver(RenderProcessObserver* observer) {
  observers_.AddObserver(observer);
}

void RenderThreadImpl::RemoveObserver(RenderProcessObserver* observer) {
  observers_.RemoveObserver(observer);
}

void RenderThreadImpl::SetResourceDispatcherDelegate(
    ResourceDispatcherDelegate* delegate) {
  resource_dispatcher()->set_delegate(delegate);
}

void RenderThreadImpl::EnsureWebKitInitialized() {
  if (webkit_platform_support_)
    return;

  webkit_platform_support_.reset(new RendererWebKitPlatformSupportImpl);
  blink::initialize(webkit_platform_support_.get());

  const CommandLine& command_line = *CommandLine::ForCurrentProcess();

  bool enable = command_line.HasSwitch(switches::kEnableThreadedCompositing);
  if (enable) {
#if defined(OS_ANDROID)
    if (SynchronousCompositorFactory* factory =
        SynchronousCompositorFactory::GetInstance())
      compositor_message_loop_proxy_ =
          factory->GetCompositorMessageLoop();
#endif
    if (!compositor_message_loop_proxy_.get()) {
      compositor_thread_.reset(new base::Thread("Compositor"));
      compositor_thread_->Start();
#if defined(OS_ANDROID)
      compositor_thread_->SetPriority(base::kThreadPriority_Display);
#endif
      compositor_message_loop_proxy_ =
          compositor_thread_->message_loop_proxy();
      compositor_message_loop_proxy_->PostTask(
          FROM_HERE,
          base::Bind(base::IgnoreResult(&ThreadRestrictions::SetIOAllowed),
                     false));
    }

    InputHandlerManagerClient* input_handler_manager_client = NULL;
#if defined(OS_ANDROID)
    if (SynchronousCompositorFactory* factory =
        SynchronousCompositorFactory::GetInstance()) {
      input_handler_manager_client = factory->GetInputHandlerManagerClient();
    }
#endif
    if (!input_handler_manager_client) {
      input_event_filter_ =
          new InputEventFilter(this, compositor_message_loop_proxy_);
      AddFilter(input_event_filter_.get());
      input_handler_manager_client = input_event_filter_.get();
    }
    input_handler_manager_.reset(
        new InputHandlerManager(compositor_message_loop_proxy_,
                                input_handler_manager_client));
  }

  scoped_refptr<base::MessageLoopProxy> output_surface_loop;
  if (enable)
    output_surface_loop = compositor_message_loop_proxy_;
  else
    output_surface_loop = base::MessageLoopProxy::current();

  compositor_output_surface_filter_ =
      CompositorOutputSurface::CreateFilter(output_surface_loop.get());
  AddFilter(compositor_output_surface_filter_.get());

  RenderThreadImpl::RegisterSchemes();

  EnableBlinkPlatformLogChannels(
      command_line.GetSwitchValueASCII(switches::kBlinkPlatformLogChannels));

  SetRuntimeFeaturesDefaultsAndUpdateFromArgs(command_line);

  if (!media::IsMediaLibraryInitialized()) {
    WebRuntimeFeatures::enableMediaPlayer(false);
    WebRuntimeFeatures::enableWebAudio(false);
  }

  FOR_EACH_OBSERVER(RenderProcessObserver, observers_, WebKitInitialized());

  devtools_agent_message_filter_ = new DevToolsAgentFilter();
  AddFilter(devtools_agent_message_filter_.get());

  if (GetContentClient()->renderer()->RunIdleHandlerWhenWidgetsHidden())
    ScheduleIdleHandler(kLongIdleHandlerDelayMs);

  webkit::SetSharedMemoryAllocationFunction(AllocateSharedMemoryFunction);

  // Limit use of the scaled image cache to when deferred image decoding
  // is enabled.
  // TODO(reveman): Allow use of this cache on Android once
  // SkDiscardablePixelRef is used for decoded images. crbug.com/330041
  bool use_skia_scaled_image_cache = false;
#if !defined(OS_ANDROID)
  use_skia_scaled_image_cache =
      command_line.HasSwitch(switches::kEnableDeferredImageDecoding) ||
      is_impl_side_painting_enabled_;
#endif
  if (!use_skia_scaled_image_cache)
    SkGraphics::SetImageCacheByteLimit(0u);
}

void RenderThreadImpl::RegisterSchemes() {
  // swappedout: pages should not be accessible, and should also
  // be treated as empty documents that can commit synchronously.
  WebString swappedout_scheme(base::ASCIIToUTF16(kSwappedOutScheme));
  WebSecurityPolicy::registerURLSchemeAsDisplayIsolated(swappedout_scheme);
  WebSecurityPolicy::registerURLSchemeAsEmptyDocument(swappedout_scheme);
}

void RenderThreadImpl::NotifyTimezoneChange() {
  NotifyTimezoneChangeOnThisThread();
  RenderThread::Get()->PostTaskToAllWebWorkers(
      base::Bind(&NotifyTimezoneChangeOnThisThread));
}

void RenderThreadImpl::RecordAction(const base::UserMetricsAction& action) {
  Send(new ViewHostMsg_UserMetricsRecordAction(action.str_));
}

void RenderThreadImpl::RecordComputedAction(const std::string& action) {
  Send(new ViewHostMsg_UserMetricsRecordAction(action));
}

scoped_ptr<base::SharedMemory>
    RenderThreadImpl::HostAllocateSharedMemoryBuffer(size_t size) {
  if (size > static_cast<size_t>(std::numeric_limits<int>::max()))
    return scoped_ptr<base::SharedMemory>();

  base::SharedMemoryHandle handle;
  bool success;
  IPC::Message* message =
      new ChildProcessHostMsg_SyncAllocateSharedMemory(size, &handle);

  // Allow calling this from the compositor thread.
  if (base::MessageLoop::current() == message_loop())
    success = ChildThread::Send(message);
  else
    success = sync_message_filter()->Send(message);

  if (!success)
    return scoped_ptr<base::SharedMemory>();

  if (!base::SharedMemory::IsHandleValid(handle))
    return scoped_ptr<base::SharedMemory>();

  return scoped_ptr<base::SharedMemory>(new base::SharedMemory(handle, false));
}

void RenderThreadImpl::RegisterExtension(v8::Extension* extension) {
  WebScriptController::registerExtension(extension);
}

void RenderThreadImpl::ScheduleIdleHandler(int64 initial_delay_ms) {
  idle_notification_delay_in_ms_ = initial_delay_ms;
  idle_timer_.Stop();
  idle_timer_.Start(FROM_HERE,
      base::TimeDelta::FromMilliseconds(initial_delay_ms),
      this, &RenderThreadImpl::IdleHandler);
}

void RenderThreadImpl::IdleHandler() {
  bool run_in_foreground_tab = (widget_count_ > hidden_widget_count_) &&
                               GetContentClient()->renderer()->
                                   RunIdleHandlerWhenWidgetsHidden();
  if (run_in_foreground_tab) {
    IdleHandlerInForegroundTab();
    return;
  }

  base::allocator::ReleaseFreeMemory();

  // Continue the idle timer if the webkit shared timer is not suspended or
  // something is left to do.
  bool continue_timer = !webkit_shared_timer_suspended_;

  if (!v8::V8::IdleNotification()) {
    continue_timer = true;
  }

  // Schedule next invocation.
  // Dampen the delay using the algorithm (if delay is in seconds):
  //    delay = delay + 1 / (delay + 2)
  // Using floor(delay) has a dampening effect such as:
  //    1s, 1, 1, 2, 2, 2, 2, 3, 3, ...
  // If the delay is in milliseconds, the above formula is equivalent to:
  //    delay_ms / 1000 = delay_ms / 1000 + 1 / (delay_ms / 1000 + 2)
  // which is equivalent to
  //    delay_ms = delay_ms + 1000*1000 / (delay_ms + 2000).
  // Note that idle_notification_delay_in_ms_ would be reset to
  // kInitialIdleHandlerDelayMs in RenderThreadImpl::WidgetHidden.
  if (continue_timer) {
    ScheduleIdleHandler(idle_notification_delay_in_ms_ +
                        1000000 / (idle_notification_delay_in_ms_ + 2000));

  } else {
    idle_timer_.Stop();
  }

  FOR_EACH_OBSERVER(RenderProcessObserver, observers_, IdleNotification());
}

void RenderThreadImpl::IdleHandlerInForegroundTab() {
  // Increase the delay in the same way as in IdleHandler,
  // but make it periodic by reseting it once it is too big.
  int64 new_delay_ms = idle_notification_delay_in_ms_ +
                       1000000 / (idle_notification_delay_in_ms_ + 2000);
  if (new_delay_ms >= kLongIdleHandlerDelayMs)
    new_delay_ms = kShortIdleHandlerDelayMs;

  if (idle_notifications_to_skip_ > 0) {
    idle_notifications_to_skip_--;
  } else  {
    int cpu_usage = 0;
    Send(new ViewHostMsg_GetCPUUsage(&cpu_usage));
    // Idle notification hint roughly specifies the expected duration of the
    // idle pause. We set it proportional to the idle timer delay.
    int idle_hint = static_cast<int>(new_delay_ms / 10);
    if (cpu_usage < kIdleCPUUsageThresholdInPercents) {
      base::allocator::ReleaseFreeMemory();
      if (v8::V8::IdleNotification(idle_hint)) {
        // V8 finished collecting garbage.
        new_delay_ms = kLongIdleHandlerDelayMs;
      }
    }
  }
  ScheduleIdleHandler(new_delay_ms);
}

int64 RenderThreadImpl::GetIdleNotificationDelayInMs() const {
  return idle_notification_delay_in_ms_;
}

void RenderThreadImpl::SetIdleNotificationDelayInMs(
    int64 idle_notification_delay_in_ms) {
  idle_notification_delay_in_ms_ = idle_notification_delay_in_ms;
}

void RenderThreadImpl::UpdateHistograms(int sequence_number) {
  child_histogram_message_filter()->SendHistograms(sequence_number);
}

int RenderThreadImpl::PostTaskToAllWebWorkers(const base::Closure& closure) {
  return WorkerTaskRunner::Instance()->PostTaskToAllThreads(closure);
}

bool RenderThreadImpl::ResolveProxy(const GURL& url, std::string* proxy_list) {
  bool result = false;
  Send(new ViewHostMsg_ResolveProxy(url, &result, proxy_list));
  return result;
}

void RenderThreadImpl::PostponeIdleNotification() {
  idle_notifications_to_skip_ = 2;
}

scoped_refptr<media::GpuVideoAcceleratorFactories>
RenderThreadImpl::GetGpuFactories() {
  DCHECK(IsMainThread());

  scoped_refptr<GpuChannelHost> gpu_channel_host = GetGpuChannel();
  const CommandLine* cmd_line = CommandLine::ForCurrentProcess();
  scoped_refptr<media::GpuVideoAcceleratorFactories> gpu_factories;
  scoped_refptr<base::MessageLoopProxy> media_loop_proxy =
      GetMediaThreadMessageLoopProxy();
  if (!cmd_line->HasSwitch(switches::kDisableAcceleratedVideoDecode)) {
    if (!gpu_va_context_provider_ ||
        gpu_va_context_provider_->DestroyedOnMainThread()) {
      if (!gpu_channel_host) {
        gpu_channel_host = EstablishGpuChannelSync(
            CAUSE_FOR_GPU_LAUNCH_WEBGRAPHICSCONTEXT3DCOMMANDBUFFERIMPL_INITIALIZE);
      }
      blink::WebGraphicsContext3D::Attributes attributes;
      bool lose_context_when_out_of_memory = false;
      gpu_va_context_provider_ = ContextProviderCommandBuffer::Create(
          make_scoped_ptr(
              WebGraphicsContext3DCommandBufferImpl::CreateOffscreenContext(
                  gpu_channel_host.get(),
                  attributes,
                  lose_context_when_out_of_memory,
                  GURL("chrome://gpu/RenderThreadImpl::GetGpuVDAContext3D"),
                  WebGraphicsContext3DCommandBufferImpl::SharedMemoryLimits(),
                  NULL)),
          "GPU-VideoAccelerator-Offscreen");
    }
  }
  if (gpu_va_context_provider_) {
    gpu_factories = RendererGpuVideoAcceleratorFactories::Create(
        gpu_channel_host, media_loop_proxy, gpu_va_context_provider_);
  }
  return gpu_factories;
}

scoped_ptr<WebGraphicsContext3DCommandBufferImpl>
RenderThreadImpl::CreateOffscreenContext3d() {
  blink::WebGraphicsContext3D::Attributes attributes;
  attributes.shareResources = true;
  attributes.depth = false;
  attributes.stencil = false;
  attributes.antialias = false;
  attributes.noAutomaticFlushes = true;
  bool lose_context_when_out_of_memory = true;

  scoped_refptr<GpuChannelHost> gpu_channel_host(EstablishGpuChannelSync(
      CAUSE_FOR_GPU_LAUNCH_WEBGRAPHICSCONTEXT3DCOMMANDBUFFERIMPL_INITIALIZE));
  return make_scoped_ptr(
      WebGraphicsContext3DCommandBufferImpl::CreateOffscreenContext(
          gpu_channel_host.get(),
          attributes,
          lose_context_when_out_of_memory,
          GURL("chrome://gpu/RenderThreadImpl::CreateOffscreenContext3d"),
          WebGraphicsContext3DCommandBufferImpl::SharedMemoryLimits(),
          NULL));
}

scoped_refptr<webkit::gpu::ContextProviderWebContext>
RenderThreadImpl::SharedMainThreadContextProvider() {
  DCHECK(IsMainThread());
#if defined(OS_ANDROID)
  if (SynchronousCompositorFactory* factory =
      SynchronousCompositorFactory::GetInstance())
    return factory->GetSharedOffscreenContextProviderForMainThread();
#endif

  if (!shared_main_thread_contexts_ ||
      shared_main_thread_contexts_->DestroyedOnMainThread()) {
    shared_main_thread_contexts_ = ContextProviderCommandBuffer::Create(
        CreateOffscreenContext3d(), "Offscreen-MainThread");
  }
  if (shared_main_thread_contexts_ &&
      !shared_main_thread_contexts_->BindToCurrentThread())
    shared_main_thread_contexts_ = NULL;
  return shared_main_thread_contexts_;
}

AudioRendererMixerManager* RenderThreadImpl::GetAudioRendererMixerManager() {
  if (!audio_renderer_mixer_manager_) {
    audio_renderer_mixer_manager_.reset(new AudioRendererMixerManager(
        GetAudioHardwareConfig()));
  }

  return audio_renderer_mixer_manager_.get();
}

media::AudioHardwareConfig* RenderThreadImpl::GetAudioHardwareConfig() {
  if (!audio_hardware_config_) {
    media::AudioParameters input_params;
    media::AudioParameters output_params;
    Send(new ViewHostMsg_GetAudioHardwareConfig(
        &input_params, &output_params));

    audio_hardware_config_.reset(new media::AudioHardwareConfig(
        input_params, output_params));
    audio_message_filter_->SetAudioHardwareConfig(audio_hardware_config_.get());
  }

  return audio_hardware_config_.get();
}

base::WaitableEvent* RenderThreadImpl::GetShutdownEvent() {
  return ChildProcess::current()->GetShutDownEvent();
}

#if defined(OS_WIN)
void RenderThreadImpl::PreCacheFontCharacters(const LOGFONT& log_font,
                                              const base::string16& str) {
  Send(new ViewHostMsg_PreCacheFontCharacters(log_font, str));
}

void RenderThreadImpl::PreCacheFont(const LOGFONT& log_font) {
  Send(new ChildProcessHostMsg_PreCacheFont(log_font));
}

void RenderThreadImpl::ReleaseCachedFonts() {
  Send(new ChildProcessHostMsg_ReleaseCachedFonts());
}

#endif  // OS_WIN

bool RenderThreadImpl::IsMainThread() {
  return !!current();
}

base::MessageLoop* RenderThreadImpl::GetMainLoop() {
  return message_loop();
}

scoped_refptr<base::MessageLoopProxy> RenderThreadImpl::GetIOLoopProxy() {
  return io_message_loop_proxy_;
}

scoped_ptr<base::SharedMemory> RenderThreadImpl::AllocateSharedMemory(
    size_t size) {
  return scoped_ptr<base::SharedMemory>(
      HostAllocateSharedMemoryBuffer(size));
}

bool RenderThreadImpl::CreateViewCommandBuffer(
      int32 surface_id,
      const GPUCreateCommandBufferConfig& init_params,
      int32 route_id) {
  TRACE_EVENT1("gpu",
               "RenderThreadImpl::CreateViewCommandBuffer",
               "surface_id",
               surface_id);

  bool succeeded = false;
  IPC::Message* message = new GpuHostMsg_CreateViewCommandBuffer(
      surface_id,
      init_params,
      route_id,
      &succeeded);

  // Allow calling this from the compositor thread.
  thread_safe_sender()->Send(message);

  return succeeded;
}

void RenderThreadImpl::CreateImage(
    gfx::PluginWindowHandle window,
    int32 image_id,
    const CreateImageCallback& callback) {
  NOTREACHED();
}

void RenderThreadImpl::DeleteImage(int32 image_id, int32 sync_point) {
  NOTREACHED();
}

scoped_ptr<gfx::GpuMemoryBuffer> RenderThreadImpl::AllocateGpuMemoryBuffer(
    size_t width,
    size_t height,
    unsigned internalformat,
    unsigned usage) {
  DCHECK(allocate_gpu_memory_buffer_thread_checker_.CalledOnValidThread());

  if (!GpuMemoryBufferImpl::IsFormatValid(internalformat))
    return scoped_ptr<gfx::GpuMemoryBuffer>();

  gfx::GpuMemoryBufferHandle handle;
  bool success;
  IPC::Message* message = new ChildProcessHostMsg_SyncAllocateGpuMemoryBuffer(
      width, height, internalformat, usage, &handle);

  // Allow calling this from the compositor thread.
  if (base::MessageLoop::current() == message_loop())
    success = ChildThread::Send(message);
  else
    success = sync_message_filter()->Send(message);

  if (!success)
    return scoped_ptr<gfx::GpuMemoryBuffer>();

  return GpuMemoryBufferImpl::CreateFromHandle(
             handle, gfx::Size(width, height), internalformat)
      .PassAs<gfx::GpuMemoryBuffer>();
}

void RenderThreadImpl::AcceptConnection(
    const mojo::String& service_name,
    mojo::ScopedMessagePipeHandle message_pipe) {
  // TODO(darin): Invent some kind of registration system to use here.
  if (service_name.To<base::StringPiece>() == kRendererService_WebUISetup) {
    WebUISetupImpl::Bind(message_pipe.Pass());
  } else {
    NOTREACHED() << "Unknown service name";
  }
}

void RenderThreadImpl::DoNotSuspendWebKitSharedTimer() {
  suspend_webkit_shared_timer_ = false;
}

void RenderThreadImpl::DoNotNotifyWebKitOfModalLoop() {
  notify_webkit_of_modal_loop_ = false;
}

void RenderThreadImpl::OnSetZoomLevelForCurrentURL(const std::string& scheme,
                                                   const std::string& host,
                                                   double zoom_level) {
  RenderViewZoomer zoomer(scheme, host, zoom_level);
  RenderView::ForEach(&zoomer);
}

bool RenderThreadImpl::OnControlMessageReceived(const IPC::Message& msg) {
  ObserverListBase<RenderProcessObserver>::Iterator it(observers_);
  RenderProcessObserver* observer;
  while ((observer = it.GetNext()) != NULL) {
    if (observer->OnControlMessageReceived(msg))
      return true;
  }

  // Some messages are handled by delegates.
  if (appcache_dispatcher_->OnMessageReceived(msg) ||
      dom_storage_dispatcher_->OnMessageReceived(msg) ||
      embedded_worker_dispatcher_->OnMessageReceived(msg)) {
    return true;
  }

  bool handled = true;
  IPC_BEGIN_MESSAGE_MAP(RenderThreadImpl, msg)
    IPC_MESSAGE_HANDLER(ViewMsg_SetZoomLevelForCurrentURL,
                        OnSetZoomLevelForCurrentURL)
    // TODO(port): removed from render_messages_internal.h;
    // is there a new non-windows message I should add here?
    IPC_MESSAGE_HANDLER(ViewMsg_New, OnCreateNewView)
    IPC_MESSAGE_HANDLER(ViewMsg_PurgePluginListCache, OnPurgePluginListCache)
    IPC_MESSAGE_HANDLER(ViewMsg_NetworkStateChanged, OnNetworkStateChanged)
    IPC_MESSAGE_HANDLER(ViewMsg_TempCrashWithData, OnTempCrashWithData)
    IPC_MESSAGE_HANDLER(WorkerProcessMsg_CreateWorker, OnCreateNewSharedWorker)
    IPC_MESSAGE_HANDLER(ViewMsg_TimezoneChange, OnUpdateTimezone)
#if defined(OS_ANDROID)
    IPC_MESSAGE_HANDLER(ViewMsg_SetWebKitSharedTimersSuspended,
                        OnSetWebKitSharedTimersSuspended)
#endif
    IPC_MESSAGE_HANDLER(ViewMsg_ClearWebCache, OnClearWebCache)
#if defined(OS_MACOSX)
    IPC_MESSAGE_HANDLER(ViewMsg_UpdateScrollbarTheme, OnUpdateScrollbarTheme)
#endif
    IPC_MESSAGE_UNHANDLED(handled = false)
  IPC_END_MESSAGE_MAP()
  return handled;
}

void RenderThreadImpl::OnCreateNewView(const ViewMsg_New_Params& params) {
  EnsureWebKitInitialized();
  // When bringing in render_view, also bring in webkit's glue and jsbindings.
  RenderViewImpl::Create(params.opener_route_id,
                         params.window_was_created_with_opener,
                         params.renderer_preferences,
                         params.web_preferences,
                         params.view_id,
                         params.main_frame_routing_id,
                         params.surface_id,
                         params.session_storage_namespace_id,
                         params.frame_name,
                         false,
                         params.swapped_out,
                         params.hidden,
                         params.never_visible,
                         params.next_page_id,
                         params.screen_info,
                         params.accessibility_mode);
}

GpuChannelHost* RenderThreadImpl::EstablishGpuChannelSync(
    CauseForGpuLaunch cause_for_gpu_launch) {
  TRACE_EVENT0("gpu", "RenderThreadImpl::EstablishGpuChannelSync");

  if (gpu_channel_.get()) {
    // Do nothing if we already have a GPU channel or are already
    // establishing one.
    if (!gpu_channel_->IsLost())
      return gpu_channel_.get();

    // Recreate the channel if it has been lost.
    gpu_channel_ = NULL;
  }

  // Ask the browser for the channel name.
  int client_id = 0;
  IPC::ChannelHandle channel_handle;
  gpu::GPUInfo gpu_info;
  if (!Send(new GpuHostMsg_EstablishGpuChannel(cause_for_gpu_launch,
                                               &client_id,
                                               &channel_handle,
                                               &gpu_info)) ||
#if defined(OS_POSIX)
      channel_handle.socket.fd == -1 ||
#endif
      channel_handle.name.empty()) {
    // Otherwise cancel the connection.
    return NULL;
  }

  GetContentClient()->SetGpuInfo(gpu_info);

  // Cache some variables that are needed on the compositor thread for our
  // implementation of GpuChannelHostFactory.
  io_message_loop_proxy_ = ChildProcess::current()->io_message_loop_proxy();

  gpu_channel_ = GpuChannelHost::Create(
      this, gpu_info, channel_handle,
      ChildProcess::current()->GetShutDownEvent());
  return gpu_channel_.get();
}

blink::WebMediaStreamCenter* RenderThreadImpl::CreateMediaStreamCenter(
    blink::WebMediaStreamCenterClient* client) {
#if defined(OS_ANDROID)
  if (CommandLine::ForCurrentProcess()->HasSwitch(
      switches::kDisableWebRTC))
    return NULL;
#endif

#if defined(ENABLE_WEBRTC)
  if (!media_stream_center_) {
    media_stream_center_ = GetContentClient()->renderer()
        ->OverrideCreateWebMediaStreamCenter(client);
    if (!media_stream_center_) {
      scoped_ptr<MediaStreamCenter> media_stream_center(
          new MediaStreamCenter(client, GetMediaStreamDependencyFactory()));
      AddObserver(media_stream_center.get());
      media_stream_center_ = media_stream_center.release();
    }
  }
#endif
  return media_stream_center_;
}

MediaStreamDependencyFactory*
RenderThreadImpl::GetMediaStreamDependencyFactory() {
  return media_stream_factory_.get();
}

GpuChannelHost* RenderThreadImpl::GetGpuChannel() {
  if (!gpu_channel_.get())
    return NULL;

  if (gpu_channel_->IsLost())
    return NULL;

  return gpu_channel_.get();
}

void RenderThreadImpl::OnPurgePluginListCache(bool reload_pages) {
  EnsureWebKitInitialized();
  // The call below will cause a GetPlugins call with refresh=true, but at this
  // point we already know that the browser has refreshed its list, so disable
  // refresh temporarily to prevent each renderer process causing the list to be
  // regenerated.
  webkit_platform_support_->set_plugin_refresh_allowed(false);
  blink::resetPluginCache(reload_pages);
  webkit_platform_support_->set_plugin_refresh_allowed(true);

  FOR_EACH_OBSERVER(RenderProcessObserver, observers_, PluginListChanged());
}

void RenderThreadImpl::OnNetworkStateChanged(bool online) {
  EnsureWebKitInitialized();
  WebNetworkStateNotifier::setOnLine(online);
  FOR_EACH_OBSERVER(RenderProcessObserver, observers_,
      NetworkStateChanged(online));
}

void RenderThreadImpl::OnTempCrashWithData(const GURL& data) {
  GetContentClient()->SetActiveURL(data);
  CHECK(false);
}

void RenderThreadImpl::OnUpdateTimezone() {
  NotifyTimezoneChange();
}


#if defined(OS_ANDROID)
void RenderThreadImpl::OnSetWebKitSharedTimersSuspended(bool suspend) {
  if (suspend_webkit_shared_timer_) {
    EnsureWebKitInitialized();
    if (suspend) {
      webkit_platform_support_->SuspendSharedTimer();
    } else {
      webkit_platform_support_->ResumeSharedTimer();
    }
    webkit_shared_timer_suspended_ = suspend;
  }
}
#endif

#if defined(OS_MACOSX)
void RenderThreadImpl::OnUpdateScrollbarTheme(
    float initial_button_delay,
    float autoscroll_button_delay,
    bool jump_on_track_click,
    blink::ScrollerStyle preferred_scroller_style,
    bool redraw) {
  EnsureWebKitInitialized();
  static_cast<WebScrollbarBehaviorImpl*>(
      webkit_platform_support_->scrollbarBehavior())->set_jump_on_track_click(
          jump_on_track_click);
  blink::WebScrollbarTheme::updateScrollbars(initial_button_delay,
                                             autoscroll_button_delay,
                                             preferred_scroller_style,
                                             redraw);
}
#endif

void RenderThreadImpl::OnClearWebCache() {
  blink::WebCache::clear();
}

void RenderThreadImpl::OnCreateNewSharedWorker(
    const WorkerProcessMsg_CreateWorker_Params& params) {
  // EmbeddedSharedWorkerStub will self-destruct.
  new EmbeddedSharedWorkerStub(params.url,
                               params.name,
                               params.content_security_policy,
                               params.security_policy_type,
                               params.pause_on_start,
                               params.route_id);
}

void RenderThreadImpl::OnMemoryPressure(
    base::MemoryPressureListener::MemoryPressureLevel memory_pressure_level) {
  base::allocator::ReleaseFreeMemory();

  if (memory_pressure_level ==
      base::MemoryPressureListener::MEMORY_PRESSURE_CRITICAL) {
    // Trigger full v8 garbage collection on critical memory notification.
    v8::V8::LowMemoryNotification();
    // Clear the image cache.
    blink::WebImageCache::clear();
    // Purge Skia font cache, by setting it to 0 and then again to the previous
    // limit.
    size_t font_cache_limit = SkGraphics::SetFontCacheLimit(0);
    SkGraphics::SetFontCacheLimit(font_cache_limit);
  } else {
    // Otherwise trigger a couple of v8 GCs using IdleNotification.
    if (!v8::V8::IdleNotification())
      v8::V8::IdleNotification();
  }
}

scoped_refptr<base::MessageLoopProxy>
RenderThreadImpl::GetFileThreadMessageLoopProxy() {
  DCHECK(message_loop() == base::MessageLoop::current());
  if (!file_thread_) {
    file_thread_.reset(new base::Thread("Renderer::FILE"));
    file_thread_->Start();
  }
  return file_thread_->message_loop_proxy();
}

scoped_refptr<base::MessageLoopProxy>
RenderThreadImpl::GetMediaThreadMessageLoopProxy() {
  DCHECK(message_loop() == base::MessageLoop::current());
  if (!media_thread_) {
    media_thread_.reset(new base::Thread("Media"));
    media_thread_->Start();

#if defined(OS_ANDROID)
    renderer_demuxer_ = new RendererDemuxerAndroid();
    AddFilter(renderer_demuxer_.get());
#endif
  }
  return media_thread_->message_loop_proxy();
}

void RenderThreadImpl::SetFlingCurveParameters(
    const std::vector<float>& new_touchpad,
    const std::vector<float>& new_touchscreen) {
  webkit_platform_support_->SetFlingCurveParameters(new_touchpad,
                                                    new_touchscreen);

}

void RenderThreadImpl::SampleGamepads(blink::WebGamepads* data) {
  gamepad_shared_memory_reader_->SampleGamepads(*data);
}

void RenderThreadImpl::SetGamepadListener(blink::WebGamepadListener* listener) {
  gamepad_shared_memory_reader_->SetGamepadListener(listener);
}

void RenderThreadImpl::WidgetCreated() {
  widget_count_++;
}

void RenderThreadImpl::WidgetDestroyed() {
  widget_count_--;
}

void RenderThreadImpl::WidgetHidden() {
  DCHECK_LT(hidden_widget_count_, widget_count_);
  hidden_widget_count_++;

  if (widget_count_ && hidden_widget_count_ == widget_count_) {
#if !defined(SYSTEM_NATIVELY_SIGNALS_MEMORY_PRESSURE)
    // TODO(vollick): Remove this this heavy-handed approach once we're polling
    // the real system memory pressure.
    base::MemoryPressureListener::NotifyMemoryPressure(
        base::MemoryPressureListener::MEMORY_PRESSURE_MODERATE);
#endif
    if (GetContentClient()->renderer()->RunIdleHandlerWhenWidgetsHidden())
      ScheduleIdleHandler(kInitialIdleHandlerDelayMs);
  }
}

void RenderThreadImpl::WidgetRestored() {
  DCHECK_GT(hidden_widget_count_, 0);
  hidden_widget_count_--;

  if (!GetContentClient()->renderer()->RunIdleHandlerWhenWidgetsHidden()) {
    return;
  }

  ScheduleIdleHandler(kLongIdleHandlerDelayMs);
}

}  // namespace content<|MERGE_RESOLUTION|>--- conflicted
+++ resolved
@@ -766,15 +766,7 @@
   return routing_id;
 }
 
-<<<<<<< HEAD
 void RenderThreadImpl::AddFilter(IPC::MessageFilter* filter) {
-  channel()->AddFilter(filter);
-}
-
-void RenderThreadImpl::RemoveFilter(IPC::MessageFilter* filter) {
-  channel()->RemoveFilter(filter);
-=======
-void RenderThreadImpl::AddFilter(IPC::ChannelProxy::MessageFilter* filter) {
   if (channel()) {
     channel()->AddFilter(filter);
   }
@@ -783,7 +775,7 @@
   }
 }
 
-void RenderThreadImpl::RemoveFilter(IPC::ChannelProxy::MessageFilter* filter) {
+void RenderThreadImpl::RemoveFilter(IPC::MessageFilter* filter) {
   if (channel()) {
     channel()->RemoveFilter(filter);
   }
@@ -800,7 +792,6 @@
     DCHECK(list[list.size() - 1] == filter);
     list.pop_back();
   }
->>>>>>> d7784cd2
 }
 
 void RenderThreadImpl::AddObserver(RenderProcessObserver* observer) {
