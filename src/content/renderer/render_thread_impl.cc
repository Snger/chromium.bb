// Copyright (c) 2012 The Chromium Authors. All rights reserved.
// Use of this source code is governed by a BSD-style license that can be
// found in the LICENSE file.

#include "content/renderer/render_thread_impl.h"

#include <algorithm>
#include <limits>
#include <map>
#include <vector>

#include "base/allocator/allocator_extension.h"
#include "base/command_line.h"
#include "base/debug/trace_event.h"
#include "base/lazy_instance.h"
#include "base/logging.h"
#include "base/memory/discardable_memory.h"
#include "base/memory/shared_memory.h"
#include "base/metrics/field_trial.h"
#include "base/metrics/histogram.h"
#include "base/metrics/stats_table.h"
#include "base/path_service.h"
#include "base/strings/string16.h"
#include "base/strings/string_tokenizer.h"
#include "base/strings/utf_string_conversions.h"
#include "base/threading/thread_local.h"
#include "base/threading/thread_restrictions.h"
#include "base/values.h"
#include "content/child/appcache/appcache_dispatcher.h"
#include "content/child/appcache/appcache_frontend_impl.h"
#include "content/child/child_histogram_message_filter.h"
#include "content/child/db_message_filter.h"
#include "content/child/indexed_db/indexed_db_dispatcher.h"
#include "content/child/indexed_db/indexed_db_message_filter.h"
#include "content/child/npapi/npobject_util.h"
#include "content/child/plugin_messages.h"
#include "content/child/resource_dispatcher.h"
#include "content/child/runtime_features.h"
#include "content/child/thread_safe_sender.h"
#include "content/child/web_database_observer_impl.h"
#include "content/common/child_process_messages.h"
#include "content/common/content_constants_internal.h"
#include "content/common/database_messages.h"
#include "content/common/dom_storage/dom_storage_messages.h"
#include "content/common/gpu/client/context_provider_command_buffer.h"
#include "content/common/gpu/client/gpu_channel_host.h"
#include "content/common/gpu/client/gpu_memory_buffer_impl.h"
#include "content/common/gpu/gpu_messages.h"
#include "content/common/gpu/gpu_process_launch_causes.h"
#include "content/common/resource_messages.h"
#include "content/common/view_messages.h"
#include "content/public/common/content_constants.h"
#include "content/public/common/content_paths.h"
#include "content/public/common/content_switches.h"
#include "content/public/common/renderer_preferences.h"
#include "content/public/common/url_constants.h"
#include "content/public/renderer/content_renderer_client.h"
#include "content/public/renderer/render_process_observer.h"
#include "content/public/renderer/render_view_visitor.h"
#include "content/renderer/devtools/devtools_agent_filter.h"
#include "content/renderer/dom_storage/dom_storage_dispatcher.h"
#include "content/renderer/dom_storage/webstoragearea_impl.h"
#include "content/renderer/dom_storage/webstoragenamespace_impl.h"
#include "content/renderer/gamepad_shared_memory_reader.h"
#include "content/renderer/gpu/compositor_output_surface.h"
#include "content/renderer/gpu/gpu_benchmarking_extension.h"
#include "content/renderer/input/input_event_filter.h"
#include "content/renderer/input/input_handler_manager.h"
#include "content/renderer/media/audio_input_message_filter.h"
#include "content/renderer/media/audio_message_filter.h"
#include "content/renderer/media/audio_renderer_mixer_manager.h"
#include "content/renderer/media/media_stream_center.h"
#include "content/renderer/media/media_stream_dependency_factory.h"
#include "content/renderer/media/midi_message_filter.h"
#include "content/renderer/media/peer_connection_tracker.h"
#include "content/renderer/media/video_capture_impl_manager.h"
#include "content/renderer/media/video_capture_message_filter.h"
#include "content/renderer/media/webrtc_identity_service.h"
#include "content/renderer/memory_benchmarking_extension.h"
#include "content/renderer/p2p/socket_dispatcher.h"
#include "content/renderer/render_process_impl.h"
#include "content/renderer/render_view_impl.h"
#include "content/renderer/renderer_webkitplatformsupport_impl.h"
#include "content/renderer/service_worker/embedded_worker_dispatcher.h"
#include "content/renderer/skia_benchmarking_extension.h"
#include "grit/content_resources.h"
#include "ipc/ipc_channel_handle.h"
#include "ipc/ipc_forwarding_message_filter.h"
#include "ipc/ipc_platform_file.h"
#include "media/base/audio_hardware_config.h"
#include "media/base/media.h"
#include "media/filters/gpu_video_accelerator_factories.h"
#include "net/base/net_errors.h"
#include "net/base/net_util.h"
#include "third_party/skia/include/core/SkGraphics.h"
#include "third_party/WebKit/public/platform/WebString.h"
#include "third_party/Webkit/public/web/WebCache.h"
#include "third_party/WebKit/public/web/WebColorName.h"
#include "third_party/WebKit/public/web/WebDatabase.h"
#include "third_party/WebKit/public/web/WebDocument.h"
#include "third_party/WebKit/public/web/WebFrame.h"
#include "third_party/WebKit/public/web/WebImageCache.h"
#include "third_party/WebKit/public/web/WebKit.h"
#include "third_party/WebKit/public/web/WebNetworkStateNotifier.h"
#include "third_party/WebKit/public/web/WebPopupMenu.h"
#include "third_party/WebKit/public/web/WebRuntimeFeatures.h"
#include "third_party/WebKit/public/web/WebScriptController.h"
#include "third_party/WebKit/public/web/WebSecurityPolicy.h"
#include "third_party/WebKit/public/web/WebView.h"
#include "ui/base/layout.h"
#include "ui/base/ui_base_switches.h"
#include "v8/include/v8.h"
#include "webkit/child/worker_task_runner.h"
#include "webkit/renderer/compositor_bindings/web_external_bitmap_impl.h"

#if defined(OS_WIN)
#include <windows.h>
#include <objbase.h>
#include "base/win/scoped_com_initializer.h"
#else
// TODO(port)
#include "base/memory/scoped_handle.h"
#include "content/child/npapi/np_channel_base.h"
#endif

#if defined(OS_MACOSX)
#include "third_party/WebKit/public/web/mac/WebScrollbarTheme.h"
#endif

#if defined(OS_POSIX)
#include "ipc/ipc_channel_posix.h"
#endif

#if defined(OS_ANDROID)
#include <cpu-features.h>
#include "content/renderer/android/synchronous_compositor_factory.h"
#include "content/renderer/media/android/renderer_demuxer_android.h"
#endif

#if defined(ENABLE_PLUGINS)
#include "content/renderer/npapi/plugin_channel_host.h"
#endif

using base::ThreadRestrictions;
using blink::WebDocument;
using blink::WebFrame;
using blink::WebNetworkStateNotifier;
using blink::WebRuntimeFeatures;
using blink::WebScriptController;
using blink::WebSecurityPolicy;
using blink::WebString;
using blink::WebView;

namespace content {

namespace {

const int64 kInitialIdleHandlerDelayMs = 1000;
const int64 kShortIdleHandlerDelayMs = 1000;
const int64 kLongIdleHandlerDelayMs = 30*1000;
const int kIdleCPUUsageThresholdInPercents = 3;

// Keep the global RenderThreadImpl in a TLS slot so it is impossible to access
// incorrectly from the wrong thread.
base::LazyInstance<base::ThreadLocalPointer<RenderThreadImpl> >
    lazy_tls = LAZY_INSTANCE_INITIALIZER;

class RenderViewZoomer : public RenderViewVisitor {
 public:
  RenderViewZoomer(const std::string& scheme,
                   const std::string& host,
                   double zoom_level) : scheme_(scheme),
                                        host_(host),
                                        zoom_level_(zoom_level) {
  }

  virtual bool Visit(RenderView* render_view) OVERRIDE {
    WebView* webview = render_view->GetWebView();
    WebDocument document = webview->mainFrame()->document();

    // Don't set zoom level for full-page plugin since they don't use the same
    // zoom settings.
    if (document.isPluginDocument())
      return true;
    GURL url(document.url());
    // Empty scheme works as wildcard that matches any scheme,
    if ((net::GetHostOrSpecFromURL(url) == host_) &&
        (scheme_.empty() || scheme_ == url.scheme())) {
      webview->setZoomLevel(zoom_level_);
    }
    return true;
  }

 private:
  const std::string scheme_;
  const std::string host_;
  const double zoom_level_;

  DISALLOW_COPY_AND_ASSIGN(RenderViewZoomer);
};

std::string HostToCustomHistogramSuffix(const std::string& host) {
  if (host == "mail.google.com")
    return ".gmail";
  if (host == "docs.google.com" || host == "drive.google.com")
    return ".docs";
  if (host == "plus.google.com")
    return ".plus";
  return std::string();
}

void* CreateHistogram(
    const char *name, int min, int max, size_t buckets) {
  if (min <= 0)
    min = 1;
  std::string histogram_name;
  RenderThreadImpl* render_thread_impl = RenderThreadImpl::current();
  if (render_thread_impl) {  // Can be null in tests.
    histogram_name = render_thread_impl->
        histogram_customizer()->ConvertToCustomHistogramName(name);
  } else {
    histogram_name = std::string(name);
  }
  base::HistogramBase* histogram = base::Histogram::FactoryGet(
      histogram_name, min, max, buckets,
      base::Histogram::kUmaTargetedHistogramFlag);
  return histogram;
}

void AddHistogramSample(void* hist, int sample) {
  base::Histogram* histogram = static_cast<base::Histogram*>(hist);
  histogram->Add(sample);
}

scoped_ptr<base::SharedMemory> AllocateSharedMemoryFunction(size_t size) {
  return RenderThreadImpl::Get()->HostAllocateSharedMemoryBuffer(size);
}

void EnableWebCoreLogChannels(const std::string& channels) {
  if (channels.empty())
    return;
  base::StringTokenizer t(channels, ", ");
  while (t.GetNext())
    blink::enableLogChannel(t.token().c_str());
}

RenderProcessImpl* g_render_process = 0;

typedef std::vector<IPC::ChannelProxy::MessageFilter*> MessageFilterList;

static MessageFilterList& deferredAddFilterList()
{
  static MessageFilterList list;
  return list;
}

RenderProcessImpl* g_render_process = 0;

typedef std::vector<IPC::ChannelProxy::MessageFilter*> MessageFilterList;

static MessageFilterList& deferredAddFilterList()
{
  static MessageFilterList list;
  return list;
}

}  // namespace

// static
void RenderThread::InitInProcessRenderer(const std::string& channel_id)
{
  g_render_process = new RenderProcessImpl();
  RenderThreadImpl* thread = new RenderThreadImpl(channel_id);
  if (channel_id.empty()) {
    // Normally, WebKit is initialized in the browser's WebKit thread.  This is
    // necessary because there is code in the browser that depends on WebKit
    // being initialized at startup.  However, when running an in-process
    // renderer, we don't run the browser's WebKit thread.
    // We need to ensure WebKit is initialized to simulate the case that the
    // WebKit thread has been run.  We only do this if the channel_id is empty,
    // so that this behavior is only performed for blpwtk2.  Regular
    // content_shell --single-process mode will have the default upstream
    // behavior of initializing WebKit when the first RenderView is created.
    thread->EnsureWebKitInitialized();
  }
}

// static
void RenderThread::SetInProcessRendererChannelName(const std::string& channel_id)
{
  RenderThreadImpl* thread = RenderThreadImpl::current();
  thread->SetChannelName(channel_id);  // This will create the channel.

#if defined(OS_WIN)
  // For blpwtk2, the flag that determines whether we use in-process plugins or
  // not (for in-process renderers) is determined when the first in-process
  // WebView is created.  Since blpwtk2 starts the in-process render thread
  // before this happens, it is possible that this flag was not set when
  // constructing RenderThreadImpl.  So check the flag again and initialize COM
  // if we are running in-process plugins.
  thread->InitCOMIfUsingInProcessPlugins();
#endif

  // MessageFilters can only be added when the channel has been created.  If
  // the channel was not provided at init time, then AddFilter would place the
  // MessageFilter on a deferred list, until the channel gets created.
  MessageFilterList filterList;
  filterList.swap(deferredAddFilterList());
  for (std::size_t i = 0; i < filterList.size(); ++i) {
    thread->AddFilter(filterList[i]);
  }
  DCHECK(deferredAddFilterList().empty());
}

// static
base::SingleThreadTaskRunner* RenderThread::IPCTaskRunner()
{
  return g_render_process->io_message_loop_proxy();
}

// static
void RenderThread::CleanUpInProcessRenderer()
{
  if (g_render_process) {
    delete g_render_process;
    g_render_process = 0;
  }
}

RenderThreadImpl::HistogramCustomizer::HistogramCustomizer() {
  custom_histograms_.insert("V8.MemoryExternalFragmentationTotal");
  custom_histograms_.insert("V8.MemoryHeapSampleTotalCommitted");
  custom_histograms_.insert("V8.MemoryHeapSampleTotalUsed");
}

RenderThreadImpl::HistogramCustomizer::~HistogramCustomizer() {}

void RenderThreadImpl::HistogramCustomizer::RenderViewNavigatedToHost(
    const std::string& host, size_t view_count) {
  if (CommandLine::ForCurrentProcess()->HasSwitch(
      switches::kDisableHistogramCustomizer)) {
    return;
  }
  // Check if all RenderViews are displaying a page from the same host. If there
  // is only one RenderView, the common host is this view's host. If there are
  // many, check if this one shares the common host of the other
  // RenderViews. It's ok to not detect some cases where the RenderViews share a
  // common host. This information is only used for producing custom histograms.
  if (view_count == 1)
    SetCommonHost(host);
  else if (host != common_host_)
    SetCommonHost(std::string());
}

std::string RenderThreadImpl::HistogramCustomizer::ConvertToCustomHistogramName(
    const char* histogram_name) const {
  std::string name(histogram_name);
  if (!common_host_histogram_suffix_.empty() &&
      custom_histograms_.find(name) != custom_histograms_.end())
    name += common_host_histogram_suffix_;
  return name;
}

void RenderThreadImpl::HistogramCustomizer::SetCommonHost(
    const std::string& host) {
  if (host != common_host_) {
    common_host_ = host;
    common_host_histogram_suffix_ = HostToCustomHistogramSuffix(host);
    v8::V8::SetCreateHistogramFunction(CreateHistogram);
  }
}

RenderThreadImpl* RenderThreadImpl::current() {
  return lazy_tls.Pointer()->Get();
}

// When we run plugins in process, we actually run them on the render thread,
// which means that we need to make the render thread pump UI events.
RenderThreadImpl::RenderThreadImpl() {
  Init();
}

RenderThreadImpl::RenderThreadImpl(const std::string& channel_name)
    : ChildThread(channel_name) {
  Init();
}

void RenderThreadImpl::Init() {
  TRACE_EVENT_BEGIN_ETW("RenderThreadImpl::Init", 0, "");

  base::debug::TraceLog::GetInstance()->SetThreadSortIndex(
      base::PlatformThread::CurrentId(),
      kTraceEventRendererMainThreadSortIndex);

  v8::V8::SetCounterFunction(base::StatsTable::FindLocation);
  v8::V8::SetCreateHistogramFunction(CreateHistogram);
  v8::V8::SetAddHistogramSampleFunction(AddHistogramSample);

#if defined(OS_MACOSX) || defined(OS_ANDROID)
  // On Mac and Android, the select popups are rendered by the browser.
  blink::WebView::setUseExternalPopupMenus(true);
#endif

  lazy_tls.Pointer()->Set(this);

#if defined(OS_WIN)
  // If you are running plugins in this thread you need COM active but in
  // the normal case you don't.
  InitCOMIfUsingInProcessPlugins();
#endif

  // Register this object as the main thread.
  ChildProcess::current()->set_main_thread(this);

  // In single process the single process is all there is.
  suspend_webkit_shared_timer_ = true;
  notify_webkit_of_modal_loop_ = true;
  widget_count_ = 0;
  hidden_widget_count_ = 0;
  idle_notification_delay_in_ms_ = kInitialIdleHandlerDelayMs;
  idle_notifications_to_skip_ = 0;
  layout_test_mode_ = false;
  shutdown_event_ = NULL;

  appcache_dispatcher_.reset(
      new AppCacheDispatcher(Get(), new AppCacheFrontendImpl()));
  dom_storage_dispatcher_.reset(new DomStorageDispatcher());
  main_thread_indexed_db_dispatcher_.reset(new IndexedDBDispatcher(
      thread_safe_sender()));
  embedded_worker_dispatcher_.reset(new EmbeddedWorkerDispatcher());

  media_stream_center_ = NULL;

  db_message_filter_ = new DBMessageFilter();
  AddFilter(db_message_filter_.get());

#if defined(ENABLE_WEBRTC)
  peer_connection_tracker_.reset(new PeerConnectionTracker());
  AddObserver(peer_connection_tracker_.get());

  p2p_socket_dispatcher_ =
      new P2PSocketDispatcher(GetIOMessageLoopProxy().get());
  AddFilter(p2p_socket_dispatcher_.get());

  webrtc_identity_service_.reset(new WebRTCIdentityService());
#endif  // defined(ENABLE_WEBRTC)
  vc_manager_ = new VideoCaptureImplManager();
  AddFilter(vc_manager_->video_capture_message_filter());

  audio_input_message_filter_ =
      new AudioInputMessageFilter(GetIOMessageLoopProxy());
  AddFilter(audio_input_message_filter_.get());

  audio_message_filter_ = new AudioMessageFilter(GetIOMessageLoopProxy());
  AddFilter(audio_message_filter_.get());

  midi_message_filter_ = new MIDIMessageFilter(GetIOMessageLoopProxy());
  AddFilter(midi_message_filter_.get());

  AddFilter((new IndexedDBMessageFilter(thread_safe_sender()))->GetFilter());

  GetContentClient()->renderer()->RenderThreadStarted();

  const CommandLine& command_line = *CommandLine::ForCurrentProcess();
  if (command_line.HasSwitch(switches::kEnableGpuBenchmarking))
      RegisterExtension(GpuBenchmarkingExtension::Get());

#if defined(USE_TCMALLOC) && (defined(OS_LINUX) || defined(OS_ANDROID))
  if (command_line.HasSwitch(switches::kEnableMemoryBenchmarking))
    RegisterExtension(MemoryBenchmarkingExtension::Get());
#endif  // USE_TCMALLOC

  if (command_line.HasSwitch(switches::kEnableSkiaBenchmarking)) {
    LOG(WARNING) << "Enabling unsafe Skia benchmarking extension.";
    RegisterExtension(SkiaBenchmarkingExtension::Get());
  }

  // Note that under Linux, the media library will normally already have
  // been initialized by the Zygote before this instance became a Renderer.
  base::FilePath media_path;
  PathService::Get(DIR_MEDIA_LIBS, &media_path);
  if (!media_path.empty())
    media::InitializeMediaLibrary(media_path);

  memory_pressure_listener_.reset(new base::MemoryPressureListener(
      base::Bind(&RenderThreadImpl::OnMemoryPressure, base::Unretained(this))));

  renderer_process_id_ = base::kNullProcessId;

<<<<<<< HEAD
=======
  // AllocateGpuMemoryBuffer must be used exclusively on one thread but
  // it doesn't have to be the same thread RenderThreadImpl is created on.
  allocate_gpu_memory_buffer_thread_checker_.DetachFromThread();

>>>>>>> 8c15b39e
  TRACE_EVENT_END_ETW("RenderThreadImpl::Init", 0, "");
}

RenderThreadImpl::~RenderThreadImpl() {
}

void RenderThreadImpl::Shutdown() {
  FOR_EACH_OBSERVER(
      RenderProcessObserver, observers_, OnRenderProcessShutdown());

  ChildThread::Shutdown();

  // Wait for all databases to be closed.
  if (webkit_platform_support_) {
    webkit_platform_support_->web_database_observer_impl()->
        WaitForAllDatabasesToClose();
  }

  // Shutdown in reverse of the initialization order.
  if (devtools_agent_message_filter_.get()) {
    RemoveFilter(devtools_agent_message_filter_.get());
    devtools_agent_message_filter_ = NULL;
  }

  RemoveFilter(audio_input_message_filter_.get());
  audio_input_message_filter_ = NULL;

  RemoveFilter(audio_message_filter_.get());
  audio_message_filter_ = NULL;

  RemoveFilter(vc_manager_->video_capture_message_filter());

  RemoveFilter(db_message_filter_.get());
  db_message_filter_ = NULL;

  // Shutdown the file thread if it's running.
  if (file_thread_)
    file_thread_->Stop();

  if (compositor_output_surface_filter_.get()) {
    RemoveFilter(compositor_output_surface_filter_.get());
    compositor_output_surface_filter_ = NULL;
  }

  compositor_thread_.reset();
  input_handler_manager_.reset();
  if (input_event_filter_.get()) {
    RemoveFilter(input_event_filter_.get());
    input_event_filter_ = NULL;
  }

  // Ramp down IDB before we ramp down WebKit (and V8), since IDB classes might
  // hold pointers to V8 objects (e.g., via pending requests).
  main_thread_indexed_db_dispatcher_.reset();

  if (webkit_platform_support_)
    blink::shutdown();

  gpu_va_context_provider_ = 0;

  gpu_va_context_provider_ = 0;

  lazy_tls.Pointer()->Set(NULL);

  // TODO(port)
#if defined(OS_WIN)
  // Clean up plugin channels before this thread goes away.
  NPChannelBase::CleanupChannels();
#endif

  // Leak shared contexts on other threads, as we can not get to the correct
  // thread to destroy them.
  if (offscreen_compositor_contexts_.get())
    offscreen_compositor_contexts_->set_leak_on_destroy();
}

bool RenderThreadImpl::Send(IPC::Message* msg) {
  // Certain synchronous messages cannot always be processed synchronously by
  // the browser, e.g., putting up UI and waiting for the user. This could cause
  // a complete hang of Chrome if a windowed plug-in is trying to communicate
  // with the renderer thread since the browser's UI thread could be stuck
  // (within a Windows API call) trying to synchronously communicate with the
  // plug-in.  The remedy is to pump messages on this thread while the browser
  // is processing this request. This creates an opportunity for re-entrancy
  // into WebKit, so we need to take care to disable callbacks, timers, and
  // pending network loads that could trigger such callbacks.
  bool pumping_events = false;
  if (msg->is_sync()) {
    if (msg->is_caller_pumping_messages()) {
      pumping_events = true;
    }
  }

  bool suspend_webkit_shared_timer = true;  // default value
  std::swap(suspend_webkit_shared_timer, suspend_webkit_shared_timer_);

  bool notify_webkit_of_modal_loop = true;  // default value
  std::swap(notify_webkit_of_modal_loop, notify_webkit_of_modal_loop_);

#if defined(ENABLE_PLUGINS)
  int render_view_id = MSG_ROUTING_NONE;
#endif

  if (pumping_events) {
    if (suspend_webkit_shared_timer)
      webkit_platform_support_->SuspendSharedTimer();

    if (notify_webkit_of_modal_loop)
      WebView::willEnterModalLoop();
#if defined(ENABLE_PLUGINS)
    RenderViewImpl* render_view =
        RenderViewImpl::FromRoutingID(msg->routing_id());
    if (render_view) {
      render_view_id = msg->routing_id();
      PluginChannelHost::Broadcast(
          new PluginMsg_SignalModalDialogEvent(render_view_id));
    }
#endif
  }

  bool rv = ChildThread::Send(msg);

  if (pumping_events) {
#if defined(ENABLE_PLUGINS)
    if (render_view_id != MSG_ROUTING_NONE) {
      PluginChannelHost::Broadcast(
          new PluginMsg_ResetModalDialogEvent(render_view_id));
    }
#endif

    if (notify_webkit_of_modal_loop)
      WebView::didExitModalLoop();

    if (suspend_webkit_shared_timer)
      webkit_platform_support_->ResumeSharedTimer();
  }

  return rv;
}

base::MessageLoop* RenderThreadImpl::GetMessageLoop() {
  return message_loop();
}

IPC::SyncChannel* RenderThreadImpl::GetChannel() {
  DCHECK(channel());  // Since we allow channel initialization to be deferred,
                      // the channel pointer might be null.  Make sure nobody
                      // tries to get it before it has been initialized.
  return channel();
}

std::string RenderThreadImpl::GetLocale() {
  // The browser process should have passed the locale to the renderer via the
  // --lang command line flag.
  const CommandLine& parsed_command_line = *CommandLine::ForCurrentProcess();
  const std::string& lang =
      parsed_command_line.GetSwitchValueASCII(switches::kLang);
  DCHECK(!lang.empty());
  return lang;
}

IPC::SyncMessageFilter* RenderThreadImpl::GetSyncMessageFilter() {
  return sync_message_filter();
}

scoped_refptr<base::MessageLoopProxy>
    RenderThreadImpl::GetIOMessageLoopProxy() {
  return ChildProcess::current()->io_message_loop_proxy();
}

void RenderThreadImpl::AddRoute(int32 routing_id, IPC::Listener* listener) {
  widget_count_++;
  return ChildThread::AddRoute(routing_id, listener);
}

void RenderThreadImpl::RemoveRoute(int32 routing_id) {
  widget_count_--;
  return ChildThread::RemoveRoute(routing_id);
}

int RenderThreadImpl::GenerateRoutingID() {
  int routing_id = MSG_ROUTING_NONE;
  Send(new ViewHostMsg_GenerateRoutingID(&routing_id));
  return routing_id;
}

void RenderThreadImpl::AddFilter(IPC::ChannelProxy::MessageFilter* filter) {
  if (channel()) {
    channel()->AddFilter(filter);
  }
  else {
    deferredAddFilterList().push_back(filter);
  }
}

void RenderThreadImpl::RemoveFilter(IPC::ChannelProxy::MessageFilter* filter) {
  if (channel()) {
    channel()->RemoveFilter(filter);
  }
  else {
    MessageFilterList& list = deferredAddFilterList();
    DCHECK(!list.empty());
    for (std::size_t i = 0; i < list.size() - 1; ++i) {
      if (list[i] == filter) {
        list[i] = list[list.size() - 1];
        list.pop_back();
        return;
      }
    }
    DCHECK(list[list.size() - 1] == filter);
    list.pop_back();
  }
}

void RenderThreadImpl::AddObserver(RenderProcessObserver* observer) {
  observers_.AddObserver(observer);
}

void RenderThreadImpl::RemoveObserver(RenderProcessObserver* observer) {
  observers_.RemoveObserver(observer);
}

void RenderThreadImpl::SetResourceDispatcherDelegate(
    ResourceDispatcherDelegate* delegate) {
  resource_dispatcher()->set_delegate(delegate);
}

void RenderThreadImpl::WidgetHidden() {
  DCHECK_LT(hidden_widget_count_, widget_count_);
  hidden_widget_count_++;

  if (widget_count_ && hidden_widget_count_ == widget_count_) {
#if !defined(SYSTEM_NATIVELY_SIGNALS_MEMORY_PRESSURE)
    // TODO(vollick): Remove this this heavy-handed approach once we're polling
    // the real system memory pressure.
    base::MemoryPressureListener::NotifyMemoryPressure(
        base::MemoryPressureListener::MEMORY_PRESSURE_MODERATE);
#endif
    if (GetContentClient()->renderer()->RunIdleHandlerWhenWidgetsHidden())
      ScheduleIdleHandler(kInitialIdleHandlerDelayMs);
  }
}

void RenderThreadImpl::WidgetRestored() {
  DCHECK_GT(hidden_widget_count_, 0);
  hidden_widget_count_--;

  if (!GetContentClient()->renderer()->RunIdleHandlerWhenWidgetsHidden()) {
    return;
  }

  ScheduleIdleHandler(kLongIdleHandlerDelayMs);
}

void RenderThreadImpl::EnsureWebKitInitialized() {
  if (webkit_platform_support_)
    return;

  webkit_platform_support_.reset(new RendererWebKitPlatformSupportImpl);
<<<<<<< HEAD
  WebKit::initialize(webkit_platform_support_.get());
=======
  blink::initialize(webkit_platform_support_.get());
>>>>>>> 8c15b39e

  const CommandLine& command_line = *CommandLine::ForCurrentProcess();

  bool enable = command_line.HasSwitch(switches::kEnableThreadedCompositing);
  if (enable) {
#if defined(OS_ANDROID)
    if (SynchronousCompositorFactory* factory =
        SynchronousCompositorFactory::GetInstance())
      compositor_message_loop_proxy_ =
          factory->GetCompositorMessageLoop();
#endif
    if (!compositor_message_loop_proxy_.get()) {
      compositor_thread_.reset(new base::Thread("Compositor"));
      compositor_thread_->Start();
#if defined(OS_ANDROID)
      compositor_thread_->SetPriority(base::kThreadPriority_Display);
#endif
      compositor_message_loop_proxy_ =
          compositor_thread_->message_loop_proxy();
      compositor_message_loop_proxy_->PostTask(
          FROM_HERE,
          base::Bind(base::IgnoreResult(&ThreadRestrictions::SetIOAllowed),
                     false));
    }

    InputHandlerManagerClient* input_handler_manager_client = NULL;
#if defined(OS_ANDROID)
    if (SynchronousCompositorFactory* factory =
        SynchronousCompositorFactory::GetInstance()) {
      input_handler_manager_client = factory->GetInputHandlerManagerClient();
    }
#endif
    if (!input_handler_manager_client) {
      input_event_filter_ =
          new InputEventFilter(this, compositor_message_loop_proxy_);
      AddFilter(input_event_filter_.get());
      input_handler_manager_client = input_event_filter_.get();
    }
    input_handler_manager_.reset(
        new InputHandlerManager(compositor_message_loop_proxy_,
                                input_handler_manager_client));
  }

  scoped_refptr<base::MessageLoopProxy> output_surface_loop;
  if (enable)
    output_surface_loop = compositor_message_loop_proxy_;
  else
    output_surface_loop = base::MessageLoopProxy::current();

  compositor_output_surface_filter_ =
      CompositorOutputSurface::CreateFilter(output_surface_loop.get());
  AddFilter(compositor_output_surface_filter_.get());

  WebScriptController::enableV8SingleThreadMode();

  RenderThreadImpl::RegisterSchemes();

  EnableWebCoreLogChannels(
      command_line.GetSwitchValueASCII(switches::kWebCoreLogChannels));

  SetRuntimeFeaturesDefaultsAndUpdateFromArgs(command_line);

  if (!media::IsMediaLibraryInitialized()) {
    WebRuntimeFeatures::enableMediaPlayer(false);
    WebRuntimeFeatures::enableWebAudio(false);
  }

  FOR_EACH_OBSERVER(RenderProcessObserver, observers_, WebKitInitialized());

  devtools_agent_message_filter_ = new DevToolsAgentFilter();
  AddFilter(devtools_agent_message_filter_.get());

  if (GetContentClient()->renderer()->RunIdleHandlerWhenWidgetsHidden())
    ScheduleIdleHandler(kLongIdleHandlerDelayMs);

  webkit::SetSharedMemoryAllocationFunction(AllocateSharedMemoryFunction);
}

void RenderThreadImpl::RegisterSchemes() {
  // swappedout: pages should not be accessible, and should also
  // be treated as empty documents that can commit synchronously.
  WebString swappedout_scheme(ASCIIToUTF16(kSwappedOutScheme));
  WebSecurityPolicy::registerURLSchemeAsDisplayIsolated(swappedout_scheme);
  WebSecurityPolicy::registerURLSchemeAsEmptyDocument(swappedout_scheme);
}

void RenderThreadImpl::RecordAction(const UserMetricsAction& action) {
  Send(new ViewHostMsg_UserMetricsRecordAction(action.str_));
}

void RenderThreadImpl::RecordComputedAction(const std::string& action) {
  Send(new ViewHostMsg_UserMetricsRecordAction(action));
}

scoped_ptr<base::SharedMemory>
    RenderThreadImpl::HostAllocateSharedMemoryBuffer(size_t size) {
  if (size > static_cast<size_t>(std::numeric_limits<int>::max()))
    return scoped_ptr<base::SharedMemory>();

  base::SharedMemoryHandle handle;
  bool success;
  IPC::Message* message =
      new ChildProcessHostMsg_SyncAllocateSharedMemory(size, &handle);

  // Allow calling this from the compositor thread.
  if (base::MessageLoop::current() == message_loop())
    success = ChildThread::Send(message);
  else
    success = sync_message_filter()->Send(message);

  if (!success)
    return scoped_ptr<base::SharedMemory>();

  if (!base::SharedMemory::IsHandleValid(handle))
    return scoped_ptr<base::SharedMemory>();

  return scoped_ptr<base::SharedMemory>(new base::SharedMemory(handle, false));
}

void RenderThreadImpl::RegisterExtension(v8::Extension* extension) {
  WebScriptController::registerExtension(extension);
}

void RenderThreadImpl::ScheduleIdleHandler(int64 initial_delay_ms) {
  idle_notification_delay_in_ms_ = initial_delay_ms;
  idle_timer_.Stop();
  idle_timer_.Start(FROM_HERE,
      base::TimeDelta::FromMilliseconds(initial_delay_ms),
      this, &RenderThreadImpl::IdleHandler);
}

void RenderThreadImpl::IdleHandler() {
  bool run_in_foreground_tab = (widget_count_ > hidden_widget_count_) &&
                               GetContentClient()->renderer()->
                                   RunIdleHandlerWhenWidgetsHidden();
  if (run_in_foreground_tab) {
    IdleHandlerInForegroundTab();
    return;
  }

  base::allocator::ReleaseFreeMemory();

  v8::V8::IdleNotification();

  // Schedule next invocation.
  // Dampen the delay using the algorithm (if delay is in seconds):
  //    delay = delay + 1 / (delay + 2)
  // Using floor(delay) has a dampening effect such as:
  //    1s, 1, 1, 2, 2, 2, 2, 3, 3, ...
  // If the delay is in milliseconds, the above formula is equivalent to:
  //    delay_ms / 1000 = delay_ms / 1000 + 1 / (delay_ms / 1000 + 2)
  // which is equivalent to
  //    delay_ms = delay_ms + 1000*1000 / (delay_ms + 2000).
  // Note that idle_notification_delay_in_ms_ would be reset to
  // kInitialIdleHandlerDelayMs in RenderThreadImpl::WidgetHidden.
  ScheduleIdleHandler(idle_notification_delay_in_ms_ +
                      1000000 / (idle_notification_delay_in_ms_ + 2000));

  FOR_EACH_OBSERVER(RenderProcessObserver, observers_, IdleNotification());
}

void RenderThreadImpl::IdleHandlerInForegroundTab() {
  // Increase the delay in the same way as in IdleHandler,
  // but make it periodic by reseting it once it is too big.
  int64 new_delay_ms = idle_notification_delay_in_ms_ +
                       1000000 / (idle_notification_delay_in_ms_ + 2000);
  if (new_delay_ms >= kLongIdleHandlerDelayMs)
    new_delay_ms = kShortIdleHandlerDelayMs;

  if (idle_notifications_to_skip_ > 0) {
    idle_notifications_to_skip_--;
  } else  {
    int cpu_usage = 0;
    Send(new ViewHostMsg_GetCPUUsage(&cpu_usage));
    // Idle notification hint roughly specifies the expected duration of the
    // idle pause. We set it proportional to the idle timer delay.
    int idle_hint = static_cast<int>(new_delay_ms / 10);
    if (cpu_usage < kIdleCPUUsageThresholdInPercents) {
      base::allocator::ReleaseFreeMemory();
      if (v8::V8::IdleNotification(idle_hint)) {
        // V8 finished collecting garbage.
        new_delay_ms = kLongIdleHandlerDelayMs;
      }
    }
  }
  ScheduleIdleHandler(new_delay_ms);
}

int64 RenderThreadImpl::GetIdleNotificationDelayInMs() const {
  return idle_notification_delay_in_ms_;
}

void RenderThreadImpl::SetIdleNotificationDelayInMs(
    int64 idle_notification_delay_in_ms) {
  idle_notification_delay_in_ms_ = idle_notification_delay_in_ms;
}

void RenderThreadImpl::ToggleWebKitSharedTimer(bool suspend) {
  if (suspend_webkit_shared_timer_) {
    EnsureWebKitInitialized();
    if (suspend) {
      webkit_platform_support_->SuspendSharedTimer();
    } else {
      webkit_platform_support_->ResumeSharedTimer();
    }
  }
}

void RenderThreadImpl::UpdateHistograms(int sequence_number) {
  child_histogram_message_filter()->SendHistograms(sequence_number);
}

int RenderThreadImpl::PostTaskToAllWebWorkers(const base::Closure& closure) {
  return webkit_glue::WorkerTaskRunner::Instance()->PostTaskToAllThreads(
      closure);
}

bool RenderThreadImpl::ResolveProxy(const GURL& url, std::string* proxy_list) {
  bool result = false;
  Send(new ViewHostMsg_ResolveProxy(url, &result, proxy_list));
  return result;
}

void RenderThreadImpl::PostponeIdleNotification() {
  idle_notifications_to_skip_ = 2;
}

scoped_refptr<RendererGpuVideoAcceleratorFactories>
RenderThreadImpl::GetGpuFactories() {
  DCHECK(IsMainThread());

  scoped_refptr<GpuChannelHost> gpu_channel_host = GetGpuChannel();
  const CommandLine* cmd_line = CommandLine::ForCurrentProcess();
  scoped_refptr<RendererGpuVideoAcceleratorFactories> gpu_factories;
  if (!cmd_line->HasSwitch(switches::kDisableAcceleratedVideoDecode)) {
    if (!gpu_va_context_provider_ ||
        gpu_va_context_provider_->DestroyedOnMainThread()) {
      if (!gpu_channel_host) {
        gpu_channel_host = EstablishGpuChannelSync(
            CAUSE_FOR_GPU_LAUNCH_WEBGRAPHICSCONTEXT3DCOMMANDBUFFERIMPL_INITIALIZE);
      }
      gpu_va_context_provider_ = ContextProviderCommandBuffer::Create(
          make_scoped_ptr(
              WebGraphicsContext3DCommandBufferImpl::CreateOffscreenContext(
                  gpu_channel_host.get(),
<<<<<<< HEAD
                  WebKit::WebGraphicsContext3D::Attributes(),
                  GURL("chrome://gpu/RenderThreadImpl::GetGpuVDAContext3D"))),
=======
                  blink::WebGraphicsContext3D::Attributes(),
                  GURL("chrome://gpu/RenderThreadImpl::GetGpuVDAContext3D"),
                  WebGraphicsContext3DCommandBufferImpl::SharedMemoryLimits())),
>>>>>>> 8c15b39e
          "GPU-VideoAccelerator-Offscreen");
    }
  }
  if (gpu_channel_host) {
    gpu_factories = new RendererGpuVideoAcceleratorFactories(
        gpu_channel_host.get(), gpu_va_context_provider_);
  }
  return gpu_factories;
}

scoped_ptr<WebGraphicsContext3DCommandBufferImpl>
RenderThreadImpl::CreateOffscreenContext3d() {
  blink::WebGraphicsContext3D::Attributes attributes;
  attributes.shareResources = true;
  attributes.depth = false;
  attributes.stencil = false;
  attributes.antialias = false;
  attributes.noAutomaticFlushes = true;

  scoped_refptr<GpuChannelHost> gpu_channel_host(EstablishGpuChannelSync(
      CAUSE_FOR_GPU_LAUNCH_WEBGRAPHICSCONTEXT3DCOMMANDBUFFERIMPL_INITIALIZE));
  return make_scoped_ptr(
      WebGraphicsContext3DCommandBufferImpl::CreateOffscreenContext(
          gpu_channel_host.get(),
          attributes,
          GURL("chrome://gpu/RenderThreadImpl::CreateOffscreenContext3d"),
          WebGraphicsContext3DCommandBufferImpl::SharedMemoryLimits()));
}

scoped_refptr<cc::ContextProvider>
RenderThreadImpl::OffscreenCompositorContextProvider() {
  DCHECK(IsMainThread());

#if defined(OS_ANDROID)
  if (SynchronousCompositorFactory* factory =
      SynchronousCompositorFactory::GetInstance()) {
    if (compositor_message_loop_proxy_)
      return factory->GetOffscreenContextProviderForCompositorThread();
    return factory->GetOffscreenContextProviderForMainThread();
  }
#endif

  if (!offscreen_compositor_contexts_.get() ||
      offscreen_compositor_contexts_->DestroyedOnMainThread()) {
    offscreen_compositor_contexts_ = ContextProviderCommandBuffer::Create(
        CreateOffscreenContext3d(),
        "Compositor-Offscreen");
  }
  return offscreen_compositor_contexts_;
}

scoped_refptr<cc::ContextProvider>
RenderThreadImpl::SharedMainThreadContextProvider() {
  DCHECK(IsMainThread());
#if defined(OS_ANDROID)
  if (SynchronousCompositorFactory* factory =
      SynchronousCompositorFactory::GetInstance())
    return factory->GetOffscreenContextProviderForMainThread();
#endif

  if (!shared_main_thread_contexts_ ||
      shared_main_thread_contexts_->DestroyedOnMainThread()) {
    if (compositor_message_loop_proxy_) {
      // In threaded compositing mode, we have to create a new ContextProvider
      // to bind to the main thread since the compositor's is bound to the
      // compositor thread.
      shared_main_thread_contexts_ =
          ContextProviderCommandBuffer::Create(CreateOffscreenContext3d(),
                                               "Offscreen-MainThread");
    } else {
      // In single threaded mode, we can use the same context provider.
      shared_main_thread_contexts_ =
          static_cast<ContextProviderCommandBuffer*>(
                OffscreenCompositorContextProvider().get());
    }
  }
  if (shared_main_thread_contexts_ &&
      !shared_main_thread_contexts_->BindToCurrentThread())
    shared_main_thread_contexts_ = NULL;
  return shared_main_thread_contexts_;
}

AudioRendererMixerManager* RenderThreadImpl::GetAudioRendererMixerManager() {
  if (!audio_renderer_mixer_manager_) {
    audio_renderer_mixer_manager_.reset(new AudioRendererMixerManager(
        GetAudioHardwareConfig()));
  }

  return audio_renderer_mixer_manager_.get();
}

media::AudioHardwareConfig* RenderThreadImpl::GetAudioHardwareConfig() {
  if (!audio_hardware_config_) {
    media::AudioParameters input_params;
    media::AudioParameters output_params;
    Send(new ViewHostMsg_GetAudioHardwareConfig(
        &input_params, &output_params));

    audio_hardware_config_.reset(new media::AudioHardwareConfig(
        input_params, output_params));
    audio_message_filter_->SetAudioHardwareConfig(audio_hardware_config_.get());
  }

  return audio_hardware_config_.get();
}

#if defined(OS_WIN)
void RenderThreadImpl::PreCacheFontCharacters(const LOGFONT& log_font,
                                              const base::string16& str) {
  Send(new ViewHostMsg_PreCacheFontCharacters(log_font, str));
}

void RenderThreadImpl::PreCacheFont(const LOGFONT& log_font) {
  Send(new ChildProcessHostMsg_PreCacheFont(log_font));
}

void RenderThreadImpl::ReleaseCachedFonts() {
  Send(new ChildProcessHostMsg_ReleaseCachedFonts());
}

#endif  // OS_WIN

bool RenderThreadImpl::IsMainThread() {
  return !!current();
}

base::MessageLoop* RenderThreadImpl::GetMainLoop() {
  return message_loop();
}

scoped_refptr<base::MessageLoopProxy> RenderThreadImpl::GetIOLoopProxy() {
  return io_message_loop_proxy_;
}

base::WaitableEvent* RenderThreadImpl::GetShutDownEvent() {
  return shutdown_event_;
}

scoped_ptr<base::SharedMemory> RenderThreadImpl::AllocateSharedMemory(
    size_t size) {
  return scoped_ptr<base::SharedMemory>(
      HostAllocateSharedMemoryBuffer(size));
}

int32 RenderThreadImpl::CreateViewCommandBuffer(
      int32 surface_id, const GPUCreateCommandBufferConfig& init_params) {
  TRACE_EVENT1("gpu",
               "RenderThreadImpl::CreateViewCommandBuffer",
               "surface_id",
               surface_id);

  int32 route_id = MSG_ROUTING_NONE;
  IPC::Message* message = new GpuHostMsg_CreateViewCommandBuffer(
      surface_id,
      init_params,
      &route_id);

  // Allow calling this from the compositor thread.
  thread_safe_sender()->Send(message);

  return route_id;
}

void RenderThreadImpl::CreateImage(
    gfx::PluginWindowHandle window,
    int32 image_id,
    const CreateImageCallback& callback) {
  NOTREACHED();
}

void RenderThreadImpl::DeleteImage(int32 image_id, int32 sync_point) {
  NOTREACHED();
}

scoped_ptr<gfx::GpuMemoryBuffer> RenderThreadImpl::AllocateGpuMemoryBuffer(
    size_t width,
    size_t height,
    unsigned internalformat) {
<<<<<<< HEAD
  if (!GpuMemoryBufferImpl::IsFormatValid(internalformat))
    return scoped_ptr<gfx::GpuMemoryBuffer>();

  size_t size = width * height *
      GpuMemoryBufferImpl::BytesPerPixel(internalformat);
  if (size > static_cast<size_t>(std::numeric_limits<int>::max()))
=======
  DCHECK(allocate_gpu_memory_buffer_thread_checker_.CalledOnValidThread());

  if (!GpuMemoryBufferImpl::IsFormatValid(internalformat))
>>>>>>> 8c15b39e
    return scoped_ptr<gfx::GpuMemoryBuffer>();

  gfx::GpuMemoryBufferHandle handle;
  bool success;
  IPC::Message* message =
<<<<<<< HEAD
      new ChildProcessHostMsg_SyncAllocateGpuMemoryBuffer(size, &handle);
=======
      new ChildProcessHostMsg_SyncAllocateGpuMemoryBuffer(width,
                                                          height,
                                                          internalformat,
                                                          &handle);
>>>>>>> 8c15b39e

  // Allow calling this from the compositor thread.
  if (base::MessageLoop::current() == message_loop())
    success = ChildThread::Send(message);
  else
    success = sync_message_filter()->Send(message);

  if (!success)
    return scoped_ptr<gfx::GpuMemoryBuffer>();

<<<<<<< HEAD
  // Currently, shared memory is the only supported buffer type.
  if (handle.type != gfx::SHARED_MEMORY_BUFFER)
    return scoped_ptr<gfx::GpuMemoryBuffer>();

  if (!base::SharedMemory::IsHandleValid(handle.handle))
    return scoped_ptr<gfx::GpuMemoryBuffer>();

  return make_scoped_ptr<gfx::GpuMemoryBuffer>(
      new GpuMemoryBufferImpl(
          make_scoped_ptr(new base::SharedMemory(handle.handle, false)),
          width,
          height,
          internalformat));
=======
  return GpuMemoryBufferImpl::Create(
      handle,
      gfx::Size(width, height),
      internalformat).PassAs<gfx::GpuMemoryBuffer>();
>>>>>>> 8c15b39e
}

#if defined(OS_WIN)
void RenderThreadImpl::InitCOMIfUsingInProcessPlugins()
{
  if (!initialize_com_.get() && RenderProcessImpl::InProcessPlugins())
    initialize_com_.reset(new base::win::ScopedCOMInitializer());
}
#endif

void RenderThreadImpl::DoNotSuspendWebKitSharedTimer() {
  suspend_webkit_shared_timer_ = false;
}

void RenderThreadImpl::DoNotNotifyWebKitOfModalLoop() {
  notify_webkit_of_modal_loop_ = false;
}

void RenderThreadImpl::OnSetZoomLevelForCurrentURL(const std::string& scheme,
                                                   const std::string& host,
                                                   double zoom_level) {
  RenderViewZoomer zoomer(scheme, host, zoom_level);
  RenderView::ForEach(&zoomer);
}

bool RenderThreadImpl::OnControlMessageReceived(const IPC::Message& msg) {
  ObserverListBase<RenderProcessObserver>::Iterator it(observers_);
  RenderProcessObserver* observer;
  while ((observer = it.GetNext()) != NULL) {
    if (observer->OnControlMessageReceived(msg))
      return true;
  }

  // Some messages are handled by delegates.
  if (appcache_dispatcher_->OnMessageReceived(msg) ||
      dom_storage_dispatcher_->OnMessageReceived(msg) ||
      embedded_worker_dispatcher_->OnMessageReceived(msg)) {
    return true;
  }

  bool handled = true;
  IPC_BEGIN_MESSAGE_MAP(RenderThreadImpl, msg)
    IPC_MESSAGE_HANDLER(ViewMsg_SetZoomLevelForCurrentURL,
                        OnSetZoomLevelForCurrentURL)
    // TODO(port): removed from render_messages_internal.h;
    // is there a new non-windows message I should add here?
    IPC_MESSAGE_HANDLER(ViewMsg_New, OnCreateNewView)
    IPC_MESSAGE_HANDLER(ViewMsg_PurgePluginListCache, OnPurgePluginListCache)
    IPC_MESSAGE_HANDLER(ViewMsg_NetworkStateChanged, OnNetworkStateChanged)
    IPC_MESSAGE_HANDLER(ViewMsg_TempCrashWithData, OnTempCrashWithData)
    IPC_MESSAGE_HANDLER(ViewMsg_SetRendererProcessID, OnSetRendererProcessID)
<<<<<<< HEAD
    IPC_MESSAGE_HANDLER(ViewMsg_SetWebKitSharedTimersSuspended,
                        OnSetWebKitSharedTimersSuspended)
    IPC_MESSAGE_HANDLER(ViewMsg_ClearWebCache, OnClearWebCache)
=======
#if defined(OS_ANDROID)
    IPC_MESSAGE_HANDLER(ViewMsg_SetWebKitSharedTimersSuspended,
                        OnSetWebKitSharedTimersSuspended)
#endif
    IPC_MESSAGE_HANDLER(ViewMsg_ClearWebCache, OnClearWebCache)
#if defined(OS_MACOSX)
    IPC_MESSAGE_HANDLER(ViewMsg_UpdateScrollbarTheme, OnUpdateScrollbarTheme)
#endif
>>>>>>> 8c15b39e
    IPC_MESSAGE_UNHANDLED(handled = false)
  IPC_END_MESSAGE_MAP()
  return handled;
}

void RenderThreadImpl::OnCreateNewView(const ViewMsg_New_Params& params) {
  EnsureWebKitInitialized();
  // When bringing in render_view, also bring in webkit's glue and jsbindings.
  RenderViewImpl::Create(
      params.opener_route_id,
      params.renderer_preferences,
      params.web_preferences,
      params.view_id,
      params.main_frame_routing_id,
      params.surface_id,
      params.session_storage_namespace_id,
      params.frame_name,
      false,
      params.swapped_out,
      params.hidden,
      params.next_page_id,
      params.screen_info,
      params.accessibility_mode,
      params.allow_partial_swap);
}

GpuChannelHost* RenderThreadImpl::EstablishGpuChannelSync(
    CauseForGpuLaunch cause_for_gpu_launch) {
  TRACE_EVENT0("gpu", "RenderThreadImpl::EstablishGpuChannelSync");

  if (gpu_channel_.get()) {
    // Do nothing if we already have a GPU channel or are already
    // establishing one.
    if (!gpu_channel_->IsLost())
      return gpu_channel_.get();

    // Recreate the channel if it has been lost.
    gpu_channel_ = NULL;
  }

  // Ask the browser for the channel name.
  int client_id = 0;
  IPC::ChannelHandle channel_handle;
  gpu::GPUInfo gpu_info;
  if (!Send(new GpuHostMsg_EstablishGpuChannel(cause_for_gpu_launch,
                                               &client_id,
                                               &channel_handle,
                                               &gpu_info)) ||
#if defined(OS_POSIX)
      channel_handle.socket.fd == -1 ||
#endif
      channel_handle.name.empty()) {
    // Otherwise cancel the connection.
    return NULL;
  }

  GetContentClient()->SetGpuInfo(gpu_info);

  // Cache some variables that are needed on the compositor thread for our
  // implementation of GpuChannelHostFactory.
  io_message_loop_proxy_ = ChildProcess::current()->io_message_loop_proxy();
  shutdown_event_ = ChildProcess::current()->GetShutDownEvent();

  gpu_channel_ = GpuChannelHost::Create(
      this, 0, gpu_info, channel_handle);
  return gpu_channel_.get();
}

blink::WebMediaStreamCenter* RenderThreadImpl::CreateMediaStreamCenter(
    blink::WebMediaStreamCenterClient* client) {
#if defined(OS_ANDROID)
  if (CommandLine::ForCurrentProcess()->HasSwitch(
      switches::kDisableWebRTC))
    return NULL;
#endif

#if defined(ENABLE_WEBRTC)
  if (!media_stream_center_) {
    media_stream_center_ = GetContentClient()->renderer()
        ->OverrideCreateWebMediaStreamCenter(client);
    if (!media_stream_center_) {
      scoped_ptr<MediaStreamCenter> media_stream_center(
          new MediaStreamCenter(client, GetMediaStreamDependencyFactory()));
      AddObserver(media_stream_center.get());
      media_stream_center_ = media_stream_center.release();
    }
  }
#endif
  return media_stream_center_;
}

MediaStreamDependencyFactory*
RenderThreadImpl::GetMediaStreamDependencyFactory() {
#if defined(ENABLE_WEBRTC)
  if (!media_stream_factory_) {
    media_stream_factory_.reset(new MediaStreamDependencyFactory(
        vc_manager_.get(), p2p_socket_dispatcher_.get()));
  }
#endif
  return media_stream_factory_.get();
}

GpuChannelHost* RenderThreadImpl::GetGpuChannel() {
  if (!gpu_channel_.get())
    return NULL;

  if (gpu_channel_->IsLost())
    return NULL;

  return gpu_channel_.get();
}

void RenderThreadImpl::OnPurgePluginListCache(bool reload_pages) {
  EnsureWebKitInitialized();
  // The call below will cause a GetPlugins call with refresh=true, but at this
  // point we already know that the browser has refreshed its list, so disable
  // refresh temporarily to prevent each renderer process causing the list to be
  // regenerated.
  webkit_platform_support_->set_plugin_refresh_allowed(false);
  blink::resetPluginCache(reload_pages);
  webkit_platform_support_->set_plugin_refresh_allowed(true);

  FOR_EACH_OBSERVER(RenderProcessObserver, observers_, PluginListChanged());
}

void RenderThreadImpl::OnNetworkStateChanged(bool online) {
  EnsureWebKitInitialized();
  WebNetworkStateNotifier::setOnLine(online);
}

void RenderThreadImpl::OnTempCrashWithData(const GURL& data) {
  GetContentClient()->SetActiveURL(data);
  CHECK(false);
}

void RenderThreadImpl::OnSetRendererProcessID(base::ProcessId process_id) {
  renderer_process_id_ = process_id;
}

<<<<<<< HEAD
=======
#if defined(OS_ANDROID)
>>>>>>> 8c15b39e
void RenderThreadImpl::OnSetWebKitSharedTimersSuspended(bool suspend) {
  ToggleWebKitSharedTimer(suspend);
}
#endif

#if defined(OS_MACOSX)
void RenderThreadImpl::OnUpdateScrollbarTheme(float initial_button_delay,
                                              float autoscroll_button_delay,
                                              bool jump_on_track_click,
                                              bool redraw) {
  blink::WebScrollbarTheme::updateScrollbars(initial_button_delay,
                                             autoscroll_button_delay,
                                             jump_on_track_click,
                                             redraw);
}
#endif

void RenderThreadImpl::OnClearWebCache() {
  blink::WebCache::clear();
}

void RenderThreadImpl::OnClearWebCache() {
    WebKit::WebCache::clear();
}

void RenderThreadImpl::OnMemoryPressure(
    base::MemoryPressureListener::MemoryPressureLevel memory_pressure_level) {
  base::allocator::ReleaseFreeMemory();

  if (memory_pressure_level ==
      base::MemoryPressureListener::MEMORY_PRESSURE_CRITICAL) {
    // Trigger full v8 garbage collection on critical memory notification.
    v8::V8::LowMemoryNotification();
    // Clear the image cache.
    blink::WebImageCache::clear();
    // Purge Skia font cache, by setting it to 0 and then again to the previous
    // limit.
    size_t font_cache_limit = SkGraphics::SetFontCacheLimit(0);
    SkGraphics::SetFontCacheLimit(font_cache_limit);
  } else {
    // Otherwise trigger a couple of v8 GCs using IdleNotification.
    if (!v8::V8::IdleNotification())
      v8::V8::IdleNotification();
  }
}

scoped_refptr<base::MessageLoopProxy>
RenderThreadImpl::GetFileThreadMessageLoopProxy() {
  DCHECK(message_loop() == base::MessageLoop::current());
  if (!file_thread_) {
    file_thread_.reset(new base::Thread("Renderer::FILE"));
    file_thread_->Start();
  }
  return file_thread_->message_loop_proxy();
}

scoped_refptr<base::MessageLoopProxy>
RenderThreadImpl::GetMediaThreadMessageLoopProxy() {
  DCHECK(message_loop() == base::MessageLoop::current());
  if (!media_thread_) {
    media_thread_.reset(new base::Thread("Media"));
    media_thread_->Start();

#if defined(OS_ANDROID)
    renderer_demuxer_ = new RendererDemuxerAndroid();
    AddFilter(renderer_demuxer_.get());
#endif
  }
  return media_thread_->message_loop_proxy();
}

void RenderThreadImpl::SetFlingCurveParameters(
    const std::vector<float>& new_touchpad,
    const std::vector<float>& new_touchscreen) {
  webkit_platform_support_->SetFlingCurveParameters(new_touchpad,
                                                    new_touchscreen);

}

void RenderThreadImpl::SampleGamepads(blink::WebGamepads* data) {
  if (!gamepad_shared_memory_reader_)
    gamepad_shared_memory_reader_.reset(new GamepadSharedMemoryReader);
  gamepad_shared_memory_reader_->SampleGamepads(*data);
}

base::ProcessId RenderThreadImpl::renderer_process_id() const {
  return renderer_process_id_;
}

}  // namespace content<|MERGE_RESOLUTION|>--- conflicted
+++ resolved
@@ -254,16 +254,6 @@
   return list;
 }
 
-RenderProcessImpl* g_render_process = 0;
-
-typedef std::vector<IPC::ChannelProxy::MessageFilter*> MessageFilterList;
-
-static MessageFilterList& deferredAddFilterList()
-{
-  static MessageFilterList list;
-  return list;
-}
-
 }  // namespace
 
 // static
@@ -487,13 +477,10 @@
 
   renderer_process_id_ = base::kNullProcessId;
 
-<<<<<<< HEAD
-=======
   // AllocateGpuMemoryBuffer must be used exclusively on one thread but
   // it doesn't have to be the same thread RenderThreadImpl is created on.
   allocate_gpu_memory_buffer_thread_checker_.DetachFromThread();
 
->>>>>>> 8c15b39e
   TRACE_EVENT_END_ETW("RenderThreadImpl::Init", 0, "");
 }
 
@@ -551,8 +538,6 @@
 
   if (webkit_platform_support_)
     blink::shutdown();
-
-  gpu_va_context_provider_ = 0;
 
   gpu_va_context_provider_ = 0;
 
@@ -753,11 +738,7 @@
     return;
 
   webkit_platform_support_.reset(new RendererWebKitPlatformSupportImpl);
-<<<<<<< HEAD
-  WebKit::initialize(webkit_platform_support_.get());
-=======
   blink::initialize(webkit_platform_support_.get());
->>>>>>> 8c15b39e
 
   const CommandLine& command_line = *CommandLine::ForCurrentProcess();
 
@@ -1003,14 +984,9 @@
           make_scoped_ptr(
               WebGraphicsContext3DCommandBufferImpl::CreateOffscreenContext(
                   gpu_channel_host.get(),
-<<<<<<< HEAD
-                  WebKit::WebGraphicsContext3D::Attributes(),
-                  GURL("chrome://gpu/RenderThreadImpl::GetGpuVDAContext3D"))),
-=======
                   blink::WebGraphicsContext3D::Attributes(),
                   GURL("chrome://gpu/RenderThreadImpl::GetGpuVDAContext3D"),
                   WebGraphicsContext3DCommandBufferImpl::SharedMemoryLimits())),
->>>>>>> 8c15b39e
           "GPU-VideoAccelerator-Offscreen");
     }
   }
@@ -1189,31 +1165,18 @@
     size_t width,
     size_t height,
     unsigned internalformat) {
-<<<<<<< HEAD
+  DCHECK(allocate_gpu_memory_buffer_thread_checker_.CalledOnValidThread());
+
   if (!GpuMemoryBufferImpl::IsFormatValid(internalformat))
-    return scoped_ptr<gfx::GpuMemoryBuffer>();
-
-  size_t size = width * height *
-      GpuMemoryBufferImpl::BytesPerPixel(internalformat);
-  if (size > static_cast<size_t>(std::numeric_limits<int>::max()))
-=======
-  DCHECK(allocate_gpu_memory_buffer_thread_checker_.CalledOnValidThread());
-
-  if (!GpuMemoryBufferImpl::IsFormatValid(internalformat))
->>>>>>> 8c15b39e
     return scoped_ptr<gfx::GpuMemoryBuffer>();
 
   gfx::GpuMemoryBufferHandle handle;
   bool success;
   IPC::Message* message =
-<<<<<<< HEAD
-      new ChildProcessHostMsg_SyncAllocateGpuMemoryBuffer(size, &handle);
-=======
       new ChildProcessHostMsg_SyncAllocateGpuMemoryBuffer(width,
                                                           height,
                                                           internalformat,
                                                           &handle);
->>>>>>> 8c15b39e
 
   // Allow calling this from the compositor thread.
   if (base::MessageLoop::current() == message_loop())
@@ -1224,26 +1187,10 @@
   if (!success)
     return scoped_ptr<gfx::GpuMemoryBuffer>();
 
-<<<<<<< HEAD
-  // Currently, shared memory is the only supported buffer type.
-  if (handle.type != gfx::SHARED_MEMORY_BUFFER)
-    return scoped_ptr<gfx::GpuMemoryBuffer>();
-
-  if (!base::SharedMemory::IsHandleValid(handle.handle))
-    return scoped_ptr<gfx::GpuMemoryBuffer>();
-
-  return make_scoped_ptr<gfx::GpuMemoryBuffer>(
-      new GpuMemoryBufferImpl(
-          make_scoped_ptr(new base::SharedMemory(handle.handle, false)),
-          width,
-          height,
-          internalformat));
-=======
   return GpuMemoryBufferImpl::Create(
       handle,
       gfx::Size(width, height),
       internalformat).PassAs<gfx::GpuMemoryBuffer>();
->>>>>>> 8c15b39e
 }
 
 #if defined(OS_WIN)
@@ -1295,11 +1242,6 @@
     IPC_MESSAGE_HANDLER(ViewMsg_NetworkStateChanged, OnNetworkStateChanged)
     IPC_MESSAGE_HANDLER(ViewMsg_TempCrashWithData, OnTempCrashWithData)
     IPC_MESSAGE_HANDLER(ViewMsg_SetRendererProcessID, OnSetRendererProcessID)
-<<<<<<< HEAD
-    IPC_MESSAGE_HANDLER(ViewMsg_SetWebKitSharedTimersSuspended,
-                        OnSetWebKitSharedTimersSuspended)
-    IPC_MESSAGE_HANDLER(ViewMsg_ClearWebCache, OnClearWebCache)
-=======
 #if defined(OS_ANDROID)
     IPC_MESSAGE_HANDLER(ViewMsg_SetWebKitSharedTimersSuspended,
                         OnSetWebKitSharedTimersSuspended)
@@ -1308,7 +1250,6 @@
 #if defined(OS_MACOSX)
     IPC_MESSAGE_HANDLER(ViewMsg_UpdateScrollbarTheme, OnUpdateScrollbarTheme)
 #endif
->>>>>>> 8c15b39e
     IPC_MESSAGE_UNHANDLED(handled = false)
   IPC_END_MESSAGE_MAP()
   return handled;
@@ -1448,10 +1389,7 @@
   renderer_process_id_ = process_id;
 }
 
-<<<<<<< HEAD
-=======
 #if defined(OS_ANDROID)
->>>>>>> 8c15b39e
 void RenderThreadImpl::OnSetWebKitSharedTimersSuspended(bool suspend) {
   ToggleWebKitSharedTimer(suspend);
 }
@@ -1471,10 +1409,6 @@
 
 void RenderThreadImpl::OnClearWebCache() {
   blink::WebCache::clear();
-}
-
-void RenderThreadImpl::OnClearWebCache() {
-    WebKit::WebCache::clear();
 }
 
 void RenderThreadImpl::OnMemoryPressure(
