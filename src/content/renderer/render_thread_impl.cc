--- conflicted
+++ resolved
@@ -1155,7 +1155,6 @@
   NOTREACHED();
 }
 
-<<<<<<< HEAD
 scoped_ptr<gfx::GpuMemoryBuffer> RenderThreadImpl::AllocateGpuMemoryBuffer(
     size_t width,
     size_t height,
@@ -1196,7 +1195,7 @@
           height,
           internalformat));
 }
-=======
+
 #if defined(OS_WIN)
 void RenderThreadImpl::InitCOMIfUsingInProcessPlugins()
 {
@@ -1204,7 +1203,6 @@
     initialize_com_.reset(new base::win::ScopedCOMInitializer());
 }
 #endif
->>>>>>> 6b713ef6
 
 void RenderThreadImpl::DoNotSuspendWebKitSharedTimer() {
   suspend_webkit_shared_timer_ = false;
