// Copyright (c) 2012 The Chromium Authors. All rights reserved.
// Use of this source code is governed by a BSD-style license that can be
// found in the LICENSE file.

#ifndef CONTENT_RENDERER_EXTERNAL_POPUP_MENU_H_
#define CONTENT_RENDERER_EXTERNAL_POPUP_MENU_H_

#include <vector>

#include "base/basictypes.h"
#include "third_party/WebKit/public/web/WebExternalPopupMenu.h"
#include "third_party/WebKit/public/web/WebPopupMenuInfo.h"
#include "ui/gfx/point.h"

namespace blink {
class WebExternalPopupMenuClient;
}

namespace content {
class RenderViewImpl;

class ExternalPopupMenu : public blink::WebExternalPopupMenu {
 public:
  ExternalPopupMenu(RenderViewImpl* render_view,
                    const blink::WebPopupMenuInfo& popup_menu_info,
                    blink::WebExternalPopupMenuClient* popup_menu_client);

  virtual ~ExternalPopupMenu() {}

<<<<<<< HEAD
  void SetOriginScaleForEmulation(float scale);
=======
  void SetOriginScaleAndOffsetForEmulation(
      float scale, const gfx::Point& offset);
>>>>>>> 8c15b39e

#if defined(OS_MACOSX)
  // Called when the user has selected an item. |selected_item| is -1 if the
  // user canceled the popup.
  void DidSelectItem(int selected_index);
#endif

#if defined(OS_ANDROID)
  // Called when the user has selected items or canceled the popup.
  void DidSelectItems(bool canceled, const std::vector<int>& selected_indices);
#endif

  // blink::WebExternalPopupMenu implementation:
  virtual void show(const blink::WebRect& bounds);
  virtual void close();

 private:
  RenderViewImpl* render_view_;
  blink::WebPopupMenuInfo popup_menu_info_;
  blink::WebExternalPopupMenuClient* popup_menu_client_;

  // Popups may be displaced when screen metrics emulation is enabled.
  // These scale and offset are used to properly adjust popup position.
  float origin_scale_for_emulation_;
  gfx::Point origin_offset_for_emulation_;

  // Popups may be displaced when screen metrics emulation is enabled.
  // This scale is used to properly adjust popup position.
  float origin_scale_for_emulation_;

  DISALLOW_COPY_AND_ASSIGN(ExternalPopupMenu);
};

}  // namespace content

#endif  // CONTENT_RENDERER_EXTERNAL_POPUP_MENU_H_<|MERGE_RESOLUTION|>--- conflicted
+++ resolved
@@ -27,12 +27,8 @@
 
   virtual ~ExternalPopupMenu() {}
 
-<<<<<<< HEAD
-  void SetOriginScaleForEmulation(float scale);
-=======
   void SetOriginScaleAndOffsetForEmulation(
       float scale, const gfx::Point& offset);
->>>>>>> 8c15b39e
 
 #if defined(OS_MACOSX)
   // Called when the user has selected an item. |selected_item| is -1 if the
@@ -59,10 +55,6 @@
   float origin_scale_for_emulation_;
   gfx::Point origin_offset_for_emulation_;
 
-  // Popups may be displaced when screen metrics emulation is enabled.
-  // This scale is used to properly adjust popup position.
-  float origin_scale_for_emulation_;
-
   DISALLOW_COPY_AND_ASSIGN(ExternalPopupMenu);
 };
 
