// Copyright 2014 The Chromium Authors. All rights reserved.
// Use of this source code is governed by a BSD-style license that can be
// found in the LICENSE file.

#include "content/renderer/renderer_font_platform_win.h"

#include <dwrite.h>
#include <string>
#include <vector>
#include <wrl/implements.h>
#include <wrl/wrappers/corewrappers.h>

#include "base/debug/alias.h"
#include "base/debug/crash_logging.h"
#include "base/files/file_enumerator.h"
#include "base/files/file_path.h"
#include "base/files/memory_mapped_file.h"
#include "base/memory/scoped_ptr.h"
#include "base/memory/scoped_vector.h"
#include "base/metrics/histogram.h"
#include "base/path_service.h"
#include "base/strings/utf_string_conversions.h"
#include "base/time/time.h"
#include "base/win/iat_patch_function.h"
#include "base/win/registry.h"
#include "base/win/scoped_comptr.h"

namespace {

namespace mswr = Microsoft::WRL;
namespace mswrw = Microsoft::WRL::Wrappers;

<<<<<<< HEAD
=======
static const char kFontKeyName[] = "font_key_name";
>>>>>>> e6de044b
std::vector<std::wstring> g_custom_font_files;

class FontCollectionLoader
    : public mswr::RuntimeClass<mswr::RuntimeClassFlags<mswr::ClassicCom>,
                                IDWriteFontCollectionLoader> {
 public:
  // IDWriteFontCollectionLoader methods.
  virtual HRESULT STDMETHODCALLTYPE
      CreateEnumeratorFromKey(IDWriteFactory* factory,
                              void const* key,
                              UINT32 key_size,
                              IDWriteFontFileEnumerator** file_enumerator);

  static HRESULT Initialize(IDWriteFactory* factory);

  UINT32 GetFontMapSize();

  std::wstring GetFontNameFromKey(UINT32 idx);

  bool LoadFontListFromRegistry();
  bool LoadRestrictedFontList();

  FontCollectionLoader() {};
  virtual ~FontCollectionLoader() {};

 private:
  mswr::ComPtr<IDWriteFontFileLoader> file_loader_;

  std::vector<std::wstring> reg_fonts_;
};

mswr::ComPtr<FontCollectionLoader> g_font_loader;

class FontFileStream
    : public mswr::RuntimeClass<mswr::RuntimeClassFlags<mswr::ClassicCom>,
                                IDWriteFontFileStream> {
 public:
  // IDWriteFontFileStream methods.
  virtual HRESULT STDMETHODCALLTYPE
  ReadFileFragment(void const** fragment_start,
                   UINT64 file_offset,
                   UINT64 fragment_size,
                   void** context) {
    if (!memory_.get() || !memory_->IsValid() ||
        file_offset >= memory_->length() ||
        (file_offset + fragment_size) > memory_->length())
      return E_FAIL;

    *fragment_start = static_cast<BYTE const*>(memory_->data()) +
                      static_cast<size_t>(file_offset);
    *context = NULL;
    return S_OK;
  }

  virtual void STDMETHODCALLTYPE ReleaseFileFragment(void* context) {}

  virtual HRESULT STDMETHODCALLTYPE GetFileSize(UINT64* file_size) {
    if (!memory_.get() || !memory_->IsValid())
      return E_FAIL;

    *file_size = memory_->length();
    return S_OK;
  }

  virtual HRESULT STDMETHODCALLTYPE GetLastWriteTime(UINT64* last_write_time) {
    if (!memory_.get() || !memory_->IsValid())
      return E_FAIL;

    // According to MSDN article http://goo.gl/rrSYzi the "last modified time"
    // is used by DirectWrite font selection algorithms to determine whether
    // one font resource is more up to date than another one.
    // So by returning 0 we are assuming that it will treat all fonts to be
    // equally up to date.
    // TODO(shrikant): We should further investigate this.
    *last_write_time = 0;
    return S_OK;
  }

  FontFileStream::FontFileStream() : font_key_(0) {
  };

  HRESULT RuntimeClassInitialize(UINT32 font_key) {
    std::wstring font_name = g_font_loader->GetFontNameFromKey(font_key);
    base::FilePath path;
<<<<<<< HEAD
    if (font_key < g_custom_font_files.size()) {
      // For custom fonts, the font_name is itself the path to the font file.
      path = base::FilePath(font_name);
    }
    else {
      PathService::Get(base::DIR_WINDOWS_FONTS, &path);
      path = path.Append(font_name.c_str());
=======
    std::wstring font_key_name(g_font_loader->GetFontNameFromKey(font_key));
    if (font_key < g_custom_font_files.size()) {
      // For custom fonts, the font_key_name is itself the path to the font file.
      path = base::FilePath(font_key_name);
    }
    else {
      PathService::Get(base::DIR_WINDOWS_FONTS, &path);
      path = path.Append(font_key_name.c_str());
>>>>>>> e6de044b
    }
    memory_.reset(new base::MemoryMappedFile());

    if (!memory_->Initialize(path)) {
      memory_.reset();
      return E_FAIL;
    }

    font_key_ = font_key;

    base::debug::SetCrashKeyValue(kFontKeyName,
                                  base::WideToUTF8(font_key_name));
    return S_OK;
  }

  virtual ~FontFileStream() {}

  UINT32 font_key_;
  scoped_ptr<base::MemoryMappedFile> memory_;
};

class FontFileLoader
    : public mswr::RuntimeClass<mswr::RuntimeClassFlags<mswr::ClassicCom>,
                                IDWriteFontFileLoader> {
 public:
  // IDWriteFontFileLoader methods.
  virtual HRESULT STDMETHODCALLTYPE
  CreateStreamFromKey(void const* ref_key,
                      UINT32 ref_key_size,
                      IDWriteFontFileStream** stream) {
    if (ref_key_size != sizeof(UINT32))
      return E_FAIL;

    UINT32 font_key = *static_cast<const UINT32*>(ref_key);
    mswr::ComPtr<FontFileStream> font_stream;
    HRESULT hr = mswr::MakeAndInitialize<FontFileStream>(&font_stream,
                                                         font_key);
    if (SUCCEEDED(hr)) {
      *stream = font_stream.Detach();
      return S_OK;
    }
    return E_FAIL;
  }

  FontFileLoader() {}
  virtual ~FontFileLoader() {}
};

class FontFileEnumerator
    : public mswr::RuntimeClass<mswr::RuntimeClassFlags<mswr::ClassicCom>,
                                IDWriteFontFileEnumerator> {
 public:
  // IDWriteFontFileEnumerator methods.
  virtual HRESULT STDMETHODCALLTYPE MoveNext(BOOL* has_current_file) {
    *has_current_file = FALSE;

    if (current_file_)
      current_file_.ReleaseAndGetAddressOf();

    if (font_idx_ < g_font_loader->GetFontMapSize()) {
      HRESULT hr =
          factory_->CreateCustomFontFileReference(&font_idx_,
                                                  sizeof(UINT32),
                                                  file_loader_.Get(),
                                                  current_file_.GetAddressOf());
      DCHECK(SUCCEEDED(hr));
      *has_current_file = TRUE;
      font_idx_++;
    }
    return S_OK;
  }

  virtual HRESULT STDMETHODCALLTYPE
  GetCurrentFontFile(IDWriteFontFile** font_file) {
    if (!current_file_) {
      *font_file = NULL;
      return E_FAIL;
    }

    *font_file = current_file_.Detach();
    return S_OK;
  }

  FontFileEnumerator(const void* keys,
                     UINT32 buffer_size,
                     IDWriteFactory* factory,
                     IDWriteFontFileLoader* file_loader)
      : factory_(factory), file_loader_(file_loader), font_idx_(0) {}

  virtual ~FontFileEnumerator() {}

  mswr::ComPtr<IDWriteFactory> factory_;
  mswr::ComPtr<IDWriteFontFile> current_file_;
  mswr::ComPtr<IDWriteFontFileLoader> file_loader_;
  UINT32 font_idx_;
};

// IDWriteFontCollectionLoader methods.
HRESULT STDMETHODCALLTYPE FontCollectionLoader::CreateEnumeratorFromKey(
    IDWriteFactory* factory,
    void const* key,
    UINT32 key_size,
    IDWriteFontFileEnumerator** file_enumerator) {
  *file_enumerator = mswr::Make<FontFileEnumerator>(
                         key, key_size, factory, file_loader_.Get()).Detach();
  return S_OK;
}

// static
HRESULT FontCollectionLoader::Initialize(IDWriteFactory* factory) {
  DCHECK(g_font_loader == NULL);

  g_font_loader = mswr::Make<FontCollectionLoader>();
  if (!g_font_loader) {
    DCHECK(FALSE);
    return E_FAIL;
  }

  CHECK(g_font_loader->LoadFontListFromRegistry());

  g_font_loader->file_loader_ = mswr::Make<FontFileLoader>().Detach();

  factory->RegisterFontFileLoader(g_font_loader->file_loader_.Get());
  factory->RegisterFontCollectionLoader(g_font_loader.Get());

  return S_OK;
}

UINT32 FontCollectionLoader::GetFontMapSize() {
  return g_custom_font_files.size() + reg_fonts_.size();
}

std::wstring FontCollectionLoader::GetFontNameFromKey(UINT32 idx) {
  DCHECK(idx < g_custom_font_files.size() + reg_fonts_.size());
  if (idx < g_custom_font_files.size())
    return g_custom_font_files[idx];
  return reg_fonts_[idx - g_custom_font_files.size()];
}

bool FontCollectionLoader::LoadFontListFromRegistry() {
  const wchar_t kFontsRegistry[] =
      L"Software\\Microsoft\\Windows NT\\CurrentVersion\\Fonts";
  CHECK(reg_fonts_.empty());
  base::win::RegKey regkey;
  if (regkey.Open(HKEY_LOCAL_MACHINE, kFontsRegistry, KEY_READ) !=
      ERROR_SUCCESS) {
    return false;
  }

  base::FilePath system_font_path;
  PathService::Get(base::DIR_WINDOWS_FONTS, &system_font_path);

  std::wstring name;
  std::wstring value;
  for (DWORD idx = 0; idx < regkey.GetValueCount(); idx++) {
    if (regkey.GetValueNameAt(idx, &name) == ERROR_SUCCESS &&
        regkey.ReadValue(name.c_str(), &value) == ERROR_SUCCESS) {
      base::FilePath path(value.c_str());
      // We need to check if file name is the only component that exists,
      // we will ignore all other registry entries.
      std::vector<base::FilePath::StringType> components;
      path.GetComponents(&components);
      if (components.size() == 1 ||
          base::FilePath::CompareEqualIgnoreCase(system_font_path.value(),
                                                 path.DirName().value())) {
        reg_fonts_.push_back(path.BaseName().value());
      }
    }
  }
  UMA_HISTOGRAM_COUNTS("DirectWrite.Fonts.Loaded", reg_fonts_.size());
  UMA_HISTOGRAM_COUNTS("DirectWrite.Fonts.Ignored",
                       regkey.GetValueCount() - reg_fonts_.size());
  return true;
}

// This list is mainly based on prefs/prefs_tab_helper.cc kFontDefaults.
const wchar_t* kRestrictedFontSet[] = {
  // These are the "Web Safe" fonts.
  L"times.ttf",     // IDS_STANDARD_FONT_FAMILY
  L"timesbd.ttf",   // IDS_STANDARD_FONT_FAMILY
  L"timesbi.ttf",   // IDS_STANDARD_FONT_FAMILY
  L"timesi.ttf",    // IDS_STANDARD_FONT_FAMILY
  L"cour.ttf",      // IDS_FIXED_FONT_FAMILY
  L"courbd.ttf",    // IDS_FIXED_FONT_FAMILY
  L"courbi.ttf",    // IDS_FIXED_FONT_FAMILY
  L"couri.ttf",     // IDS_FIXED_FONT_FAMILY
  L"consola.ttf",   // IDS_FIXED_FONT_FAMILY_ALT_WIN
  L"consolab.ttf",  // IDS_FIXED_FONT_FAMILY_ALT_WIN
  L"consolai.ttf",  // IDS_FIXED_FONT_FAMILY_ALT_WIN
  L"consolaz.ttf",  // IDS_FIXED_FONT_FAMILY_ALT_WIN
  L"arial.ttf",     // IDS_SANS_SERIF_FONT_FAMILY
  L"arialbd.ttf",   // IDS_SANS_SERIF_FONT_FAMILY
  L"arialbi.ttf",   // IDS_SANS_SERIF_FONT_FAMILY
  L"ariali.ttf",    // IDS_SANS_SERIF_FONT_FAMILY
  L"comic.ttf",     // IDS_CURSIVE_FONT_FAMILY
  L"comicbd.ttf",   // IDS_CURSIVE_FONT_FAMILY
  L"comici.ttf",    // IDS_CURSIVE_FONT_FAMILY
  L"comicz.ttf",    // IDS_CURSIVE_FONT_FAMILY
  L"impact.ttf",    // IDS_FANTASY_FONT_FAMILY
  L"georgia.ttf",
  L"georgiab.ttf",
  L"georgiai.ttf",
  L"georgiaz.ttf",
  L"trebuc.ttf",
  L"trebucbd.ttf",
  L"trebucbi.ttf",
  L"trebucit.ttf",
  L"verdana.ttf",
  L"verdanab.ttf",
  L"verdanai.ttf",
  L"verdanaz.ttf",
  L"segoeui.ttf",   // IDS_PICTOGRAPH_FONT_FAMILY
  L"segoeuib.ttf",  // IDS_PICTOGRAPH_FONT_FAMILY
  L"segoeuii.ttf",  // IDS_PICTOGRAPH_FONT_FAMILY
  L"msgothic.ttc",  // IDS_STANDARD_FONT_FAMILY_JAPANESE
  L"msmincho.ttc",  // IDS_SERIF_FONT_FAMILY_JAPANESE
  L"gulim.ttc",     // IDS_FIXED_FONT_FAMILY_KOREAN
  L"batang.ttc",    // IDS_SERIF_FONT_FAMILY_KOREAN
  L"simsun.ttc",    // IDS_STANDARD_FONT_FAMILY_SIMPLIFIED_HAN
  L"mingliu.ttc",   // IDS_SERIF_FONT_FAMILY_TRADITIONAL_HAN

  // These are from the Blink fallback list.
  L"david.ttf",     // USCRIPT_HEBREW
  L"davidbd.ttf",   // USCRIPT_HEBREW
  L"euphemia.ttf",  // USCRIPT_CANADIAN_ABORIGINAL
  L"gautami.ttf",   // USCRIPT_TELUGU
  L"gautamib.ttf",  // USCRIPT_TELUGU
  L"latha.ttf",     // USCRIPT_TAMIL
  L"lathab.ttf",    // USCRIPT_TAMIL
  L"mangal.ttf",    // USCRIPT_DEVANAGARI
  L"mangalb.ttf",   // USCRIPT_DEVANAGARI
  L"monbaiti.ttf",  // USCRIPT_MONGOLIAN
  L"mvboli.ttf",    // USCRIPT_THAANA
  L"plantc.ttf",    // USCRIPT_CHEROKEE
  L"raavi.ttf",     // USCRIPT_GURMUKHI
  L"raavib.ttf",    // USCRIPT_GURMUKHI
  L"shruti.ttf",    // USCRIPT_GUJARATI
  L"shrutib.ttf",   // USCRIPT_GUJARATI
  L"sylfaen.ttf",   // USCRIPT_GEORGIAN and USCRIPT_ARMENIAN
  L"tahoma.ttf",    // USCRIPT_ARABIC,
  L"tahomabd.ttf",  // USCRIPT_ARABIC,
  L"tunga.ttf",     // USCRIPT_KANNADA
  L"tungab.ttf",    // USCRIPT_KANNADA
  L"vrinda.ttf",    // USCRIPT_BENGALI
  L"vrindab.ttf",   // USCRIPT_BENGALI
};

bool FontCollectionLoader::LoadRestrictedFontList() {
  reg_fonts_.clear();
  reg_fonts_.assign(kRestrictedFontSet,
                    kRestrictedFontSet + _countof(kRestrictedFontSet));
  return true;
}

}  // namespace

namespace content {

mswr::ComPtr<IDWriteFontCollection> g_font_collection;

IDWriteFontCollection* GetCustomFontCollection(IDWriteFactory* factory) {
  if (g_font_collection.Get() != NULL)
    return g_font_collection.Get();

  base::TimeTicks start_tick = base::TimeTicks::Now();

  FontCollectionLoader::Initialize(factory);

  // We try here to put arbitrary limit on max number of fonts that could
  // be loaded, otherwise we fallback to restricted set of fonts.
  const UINT32 kMaxFontThreshold = 1000;
  HRESULT hr = E_FAIL;
  if (g_font_loader->GetFontMapSize() < kMaxFontThreshold) {
    hr = factory->CreateCustomFontCollection(
        g_font_loader.Get(), NULL, 0, g_font_collection.GetAddressOf());
  }

  bool loadingRestricted = false;
  if (FAILED(hr) || !g_font_collection.Get()) {
    // We will try here just one more time with restricted font set.
    g_font_loader->LoadRestrictedFontList();
    hr = factory->CreateCustomFontCollection(
        g_font_loader.Get(), NULL, 0, g_font_collection.GetAddressOf());
  }

  base::TimeDelta time_delta = base::TimeTicks::Now() - start_tick;
  int64 delta = time_delta.ToInternalValue();
  base::debug::Alias(&delta);
  UINT32 size = g_font_loader->GetFontMapSize();
  base::debug::Alias(&size);
  base::debug::Alias(&loadingRestricted);

  CHECK(SUCCEEDED(hr));
  CHECK(g_font_collection.Get() != NULL);

  UMA_HISTOGRAM_TIMES("DirectWrite.Fonts.LoadTime", time_delta);

  base::debug::ClearCrashKey(kFontKeyName);

  return g_font_collection.Get();
}

void AddCustomFontFile(const base::FilePath& filename) {
  g_custom_font_files.push_back(filename.value());
}

}  // namespace content<|MERGE_RESOLUTION|>--- conflicted
+++ resolved
@@ -30,10 +30,7 @@
 namespace mswr = Microsoft::WRL;
 namespace mswrw = Microsoft::WRL::Wrappers;
 
-<<<<<<< HEAD
-=======
 static const char kFontKeyName[] = "font_key_name";
->>>>>>> e6de044b
 std::vector<std::wstring> g_custom_font_files;
 
 class FontCollectionLoader
@@ -116,17 +113,7 @@
   };
 
   HRESULT RuntimeClassInitialize(UINT32 font_key) {
-    std::wstring font_name = g_font_loader->GetFontNameFromKey(font_key);
     base::FilePath path;
-<<<<<<< HEAD
-    if (font_key < g_custom_font_files.size()) {
-      // For custom fonts, the font_name is itself the path to the font file.
-      path = base::FilePath(font_name);
-    }
-    else {
-      PathService::Get(base::DIR_WINDOWS_FONTS, &path);
-      path = path.Append(font_name.c_str());
-=======
     std::wstring font_key_name(g_font_loader->GetFontNameFromKey(font_key));
     if (font_key < g_custom_font_files.size()) {
       // For custom fonts, the font_key_name is itself the path to the font file.
@@ -135,7 +122,6 @@
     else {
       PathService::Get(base::DIR_WINDOWS_FONTS, &path);
       path = path.Append(font_key_name.c_str());
->>>>>>> e6de044b
     }
     memory_.reset(new base::MemoryMappedFile());
 
