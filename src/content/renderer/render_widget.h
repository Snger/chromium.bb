// Copyright (c) 2012 The Chromium Authors. All rights reserved.
// Use of this source code is governed by a BSD-style license that can be
// found in the LICENSE file.

#ifndef CONTENT_RENDERER_RENDER_WIDGET_H_
#define CONTENT_RENDERER_RENDER_WIDGET_H_

#include <stddef.h>
#include <stdint.h>

#include <map>
#include <memory>
#include <queue>
#include <string>
#include <vector>

#include "base/callback.h"
#include "base/cancelable_callback.h"
#include "base/compiler_specific.h"
#include "base/macros.h"
#include "base/memory/ref_counted.h"
#include "base/memory/weak_ptr.h"
#include "base/observer_list.h"
#include "base/single_thread_task_runner.h"
#include "base/time/time.h"
#include "build/build_config.h"
#include "cc/input/overscroll_behavior.h"
#include "cc/input/touch_action.h"
#include "cc/trees/layer_tree_settings.h"
#include "cc/trees/managed_memory_policy.h"
#include "components/viz/common/surfaces/local_surface_id.h"
#include "content/common/buildflags.h"
#include "content/common/content_export.h"
#include "content/common/cursors/webcursor.h"
#include "content/common/drag_event_source_info.h"
#include "content/common/edit_command.h"
#include "content/common/widget.mojom.h"
#include "content/public/common/drop_data.h"
#include "content/public/common/screen_info.h"
#include "content/public/common/widget_type.h"
#include "content/renderer/devtools/render_widget_screen_metrics_emulator_delegate.h"
#include "content/renderer/gpu/layer_tree_view_delegate.h"
#include "content/renderer/input/main_thread_event_queue.h"
#include "content/renderer/input/render_widget_input_handler.h"
#include "content/renderer/input/render_widget_input_handler_delegate.h"
#include "content/renderer/mouse_lock_dispatcher.h"
#include "content/renderer/render_widget_mouse_lock_dispatcher.h"
#include "ipc/ipc_listener.h"
#include "ipc/ipc_message.h"
#include "ipc/ipc_sender.h"
#include "mojo/public/cpp/bindings/binding.h"
#include "ppapi/buildflags/buildflags.h"
#include "services/network/public/mojom/referrer_policy.mojom.h"
#include "third_party/blink/public/common/manifest/web_display_mode.h"
#include "third_party/blink/public/platform/web_input_event.h"
#include "third_party/blink/public/platform/web_rect.h"
#include "third_party/blink/public/platform/web_text_input_info.h"
#include "third_party/blink/public/web/web_ime_text_span.h"
#include "third_party/blink/public/web/web_text_direction.h"
#include "third_party/blink/public/web/web_widget.h"
#include "third_party/blink/public/web/web_widget_client.h"
#include "ui/base/ime/text_input_mode.h"
#include "ui/base/ime/text_input_type.h"
#include "ui/base/ui_base_types.h"
#include "ui/gfx/geometry/rect.h"
#include "ui/gfx/geometry/vector2d_f.h"
#include "ui/gfx/native_widget_types.h"
#include "ui/gfx/range/range.h"
#include "ui/surface/transport_dib.h"

namespace IPC {
class SyncMessageFilter;
}

namespace blink {
namespace scheduler {
class WebRenderWidgetSchedulingState;
}
struct WebDeviceEmulationParams;
class WebDragData;
class WebFrameWidget;
class WebGestureEvent;
class WebInputMethodController;
class WebLocalFrame;
class WebMouseEvent;
}  // namespace blink

namespace cc {
struct ApplyViewportChangesArgs;
class SwapPromise;
}

namespace gfx {
class ColorSpace;
class Range;
}

namespace ui {
struct DidOverscrollParams;
}

namespace content {
class BrowserPlugin;
class CompositorDependencies;
class ExternalPopupMenu;
class FrameSwapMessageQueue;
class ImeEventGuard;
class LayerTreeView;
class MainThreadEventQueue;
class PepperPluginInstanceImpl;
class RenderFrameImpl;
class RenderFrameProxy;
class RenderViewImpl;
class RenderWidgetOwnerDelegate;
class RenderWidgetScreenMetricsEmulator;
class ResizingModeSelector;
class TextInputClientObserver;
class WidgetInputHandlerManager;
struct ContextMenuParams;
struct VisualProperties;

// RenderWidget provides a communication bridge between a WebWidget and
// a RenderWidgetHost, the latter of which lives in a different process.
//
// RenderWidget is used to implement:
// - RenderViewImpl (deprecated)
// - Fullscreen mode (RenderWidgetFullScreen)
// - Popup "menus" (like the color chooser and date picker)
// - Widgets for frames (the main frame, and subframes due to out-of-process
//   iframe support)
//
// Because the main frame RenderWidget is used to implement RenderViewImpl
// (deprecated) it has a shared lifetime. But the RenderViewImpl may have
// a proxy main frame which does not use a RenderWidget. Thus a RenderWidget
// can be frozen, during the time in which we wish we could delete it but we
// can't, and it should be (relatively.. it's a work in progress) unused during
// that time. This does not apply to subframes, whose lifetimes are not tied to
// the RenderViewImpl.
class CONTENT_EXPORT RenderWidget
    : public IPC::Listener,
      public IPC::Sender,
      public blink::WebWidgetClient,
      public mojom::Widget,
      public LayerTreeViewDelegate,
      public RenderWidgetInputHandlerDelegate,
      public RenderWidgetScreenMetricsEmulatorDelegate,
      public base::RefCounted<RenderWidget>,
      public MainThreadEventQueueClient {
 public:
  using ShowCallback =
      base::OnceCallback<void(RenderWidget* widget_to_show,
                              blink::WebNavigationPolicy policy,
                              const gfx::Rect& initial_rect)>;

  // Time-To-First-Active-Paint(TTFAP) type
  enum {
    TTFAP_AFTER_PURGED,
    TTFAP_5MIN_AFTER_BACKGROUNDED,
  };

  // An Init*() method must be called after creating a RenderWidget, which will
  // make the RenderWidget self-referencing. Then it can be deleted by calling
  // Close().
  RenderWidget(int32_t widget_routing_id,
               CompositorDependencies* compositor_deps,
               WidgetType widget_type,
               const ScreenInfo& screen_info,
               blink::WebDisplayMode display_mode,
               bool is_frozen,
               bool hidden,
               bool never_visible,
               mojom::WidgetRequest widget_request = nullptr);

  // Initialize a new RenderWidget for a popup. The |show_callback| is called
  // when RenderWidget::Show() happens. This method increments the reference
  // count on the RenderWidget, making it self-referencing, which can be
  // released by calling Close().
  void InitForPopup(ShowCallback show_callback,
                    blink::WebPagePopup* web_page_popup);

  // Initialize a new RenderWidget that will be attached to a RenderFrame (via
  // the WebFrameWidget), for a frame that is a local root, but not the main
  // frame. This method increments the reference count on the RenderWidget,
  // making it self-referencing, which can be released by calling Close().
  void InitForChildLocalRoot(blink::WebFrameWidget* web_frame_widget);

  void set_owner_delegate(RenderWidgetOwnerDelegate* owner_delegate) {
    DCHECK(!owner_delegate_);
    owner_delegate_ = owner_delegate;
  }
  RenderWidgetOwnerDelegate* owner_delegate() const { return owner_delegate_; }

  // Returns the RenderWidget for the given routing ID.
  static RenderWidget* FromRoutingID(int32_t routing_id);

  // Closes a RenderWidget that was created by |CreateForFrame|.
  void CloseForFrame();

  int32_t routing_id() const { return routing_id_; }

  CompositorDependencies* compositor_deps() const { return compositor_deps_; }

  // This can return nullptr while the RenderWidget is closing.
  blink::WebWidget* GetWebWidget() const;

  // Returns the current instance of WebInputMethodController which is to be
  // used for IME related tasks. This instance corresponds to the one from
  // focused frame and can be nullptr.
  blink::WebInputMethodController* GetInputMethodController() const;

  const gfx::Size& size() const { return size_; }
  const gfx::Size& compositor_viewport_pixel_size() const {
    return compositor_viewport_pixel_size_;
  }
  bool is_fullscreen_granted() const { return is_fullscreen_granted_; }
  blink::WebDisplayMode display_mode() const { return display_mode_; }
  bool is_hidden() const { return is_hidden_; }
  // Temporary for debugging purposes...
  bool closing() const { return closing_; }
  bool has_host_context_menu_location() const {
    return has_host_context_menu_location_;
  }
  gfx::Point host_context_menu_location() const {
    return host_context_menu_location_;
  }
  const gfx::Size& visible_viewport_size() const {
    return visible_viewport_size_;
  }

  ScreenInfo screen_info() const { return screen_info_; }
  void set_screen_info(const ScreenInfo& info) { screen_info_ = info; }

  // Sets whether this RenderWidget should be moved into or out of a frozen
  // state. This state is used for the RenderWidget attached to a RenderViewImpl
  // for its main frame, when there is no local main frame present.
  // In this case, the RenderWidget can't be deleted currently but should
  // otherwise act as if it is dead. Only whitelisted new IPC messages will be
  // sent, and it does no compositing. The process is free to exit when there
  // are no other unfrozen (thawed) RenderWidgets.
  void SetIsFrozen(bool is_frozen);
  bool is_frozen() const { return is_frozen_; }

  // When a RenderWidget is created, even if frozen, if we expect to unfreeze
  // and use the RenderWidget imminently, then we want to pre-emptively start
  // the process of getting the resources needed for the compositor. This helps
  // to parallelize the critical path to first pixels with the loading process.
  // This should only be called when the RenderWidget is frozen, otherwise it
  // would be redundant at best. Non-frozen RenderWidgets will start to warmup
  // immediately on their own.
  void WarmupCompositor();
  // If after calling WarmupCompositor() we can determine that the RenderWidget
  // does not expect to be used shortly after all, call this to cancel the
  // warmup process and release any unused resources that had been created by
  // it.
  void AbortWarmupCompositor();

  // This is true once a Close IPC has been received. The actual action of
  // closing must be done on another stack frame, in case the IPC receipt
  // is in a nested message loop and will unwind back up to javascript (from
  // plugins). So this will be true between those two things, to avoid work
  // when the RenderWidget will be closed.
  // Additionally, as an optimization, this is true after we know the renderer
  // has asked the browser to close this RenderWidget.
  //
  // TODO(crbug.com/545684): Once RenderViewImpl and RenderWidget are split,
  // attempt to combine two states so the shutdown logic is cleaner.
  bool is_closing() const { return host_will_close_this_ || closing_; }

  // Manage edit commands to be used for the next keyboard event.
  const EditCommands& edit_commands() const { return edit_commands_; }
  void SetEditCommandForNextKeyEvent(const std::string& name,
                                     const std::string& value);
  void ClearEditCommands();

  // Functions to track out-of-process frames for special notifications.
  void RegisterRenderFrameProxy(RenderFrameProxy* proxy);
  void UnregisterRenderFrameProxy(RenderFrameProxy* proxy);

  // Functions to track all RenderFrame objects associated with this
  // RenderWidget.
  void RegisterRenderFrame(RenderFrameImpl* frame);
  void UnregisterRenderFrame(RenderFrameImpl* frame);

  // BrowserPlugins embedded by this RenderWidget register themselves here.
  // These plugins need to be notified about changes to ScreenInfo.
  void RegisterBrowserPlugin(BrowserPlugin* browser_plugin);
  void UnregisterBrowserPlugin(BrowserPlugin* browser_plugin);

  // IPC::Listener
  bool OnMessageReceived(const IPC::Message& msg) override;

  // IPC::Sender
  bool Send(IPC::Message* msg) override;

  // LayerTreeViewDelegate
  void ApplyViewportChanges(const cc::ApplyViewportChangesArgs& args) override;
  void RecordWheelAndTouchScrollingCount(bool has_scrolled_by_wheel,
                                         bool has_scrolled_by_touch) override;
  void BeginMainFrame(base::TimeTicks frame_time) override;
  void RequestNewLayerTreeFrameSink(
      LayerTreeFrameSinkCallback callback) override;
  void DidCommitAndDrawCompositorFrame() override;
  void DidCommitCompositorFrame() override;
  void DidCompletePageScaleAnimation() override;
  void RecordEndOfFrameMetrics(base::TimeTicks frame_begin_time) override;
  void RequestScheduleAnimation() override;
  void UpdateVisualState(bool record_main_frame_metrics) override;
  void WillBeginCompositorFrame() override;
  std::unique_ptr<cc::SwapPromise> RequestCopyOfOutputForLayoutTest(
      std::unique_ptr<viz::CopyOutputRequest> request) override;

  // RenderWidgetInputHandlerDelegate
  void FocusChangeComplete() override;
  void ObserveGestureEventAndResult(
      const blink::WebGestureEvent& gesture_event,
      const gfx::Vector2dF& unused_delta,
      const cc::OverscrollBehavior& overscroll_behavior,
      bool event_processed) override;

  void OnDidHandleKeyEvent() override;
  void OnDidOverscroll(const ui::DidOverscrollParams& params) override;
  void SetInputHandler(RenderWidgetInputHandler* input_handler) override;
  void ShowVirtualKeyboard() override;
  void UpdateTextInputState() override;
  void ClearTextInputState() override;
  bool WillHandleGestureEvent(const blink::WebGestureEvent& event) override;
  bool WillHandleMouseEvent(const blink::WebMouseEvent& event) override;

  // RenderWidgetScreenMetricsEmulatorDelegate
  void Redraw() override;
  void SynchronizeVisualProperties(
      const VisualProperties& resize_params) override;
  void SetScreenMetricsEmulationParameters(
      bool enabled,
      const blink::WebDeviceEmulationParams& params) override;
  void SetScreenRects(const gfx::Rect& widget_screen_rect,
                      const gfx::Rect& window_screen_rect) override;

  // blink::WebWidgetClient
  void IntrinsicSizingInfoChanged(
      const blink::WebIntrinsicSizingInfo&) override;
  void DidMeaningfulLayout(blink::WebMeaningfulLayout layout_type) override;
  void DidChangeCursor(const blink::WebCursorInfo&) override;
  void AutoscrollStart(const blink::WebFloatPoint& point) override;
  void AutoscrollFling(const blink::WebFloatSize& velocity) override;
  void AutoscrollEnd() override;
  void CloseWidgetSoon() override;
  void Show(blink::WebNavigationPolicy) override;
  blink::WebRect WindowRect() override;
  blink::WebRect ViewRect() override;
  void SetToolTipText(const blink::WebString& text,
                      blink::WebTextDirection hint) override;
  void SetWindowRect(const blink::WebRect&) override;
  void DidHandleGestureEvent(const blink::WebGestureEvent& event,
                             bool event_cancelled) override;
  void DidOverscroll(const blink::WebFloatSize& overscrollDelta,
                     const blink::WebFloatSize& accumulatedOverscroll,
                     const blink::WebFloatPoint& position,
                     const blink::WebFloatSize& velocity,
                     const cc::OverscrollBehavior& behavior) override;
  void ShowVirtualKeyboardOnElementFocus() override;
  void ConvertViewportToWindow(blink::WebRect* rect) override;
  void ConvertWindowToViewport(blink::WebFloatRect* rect) override;
  bool RequestPointerLock() override;
  void RequestPointerUnlock() override;
  bool IsPointerLocked() override;
  void StartDragging(network::mojom::ReferrerPolicy policy,
                     const blink::WebDragData& data,
                     blink::WebDragOperationsMask mask,
                     const SkBitmap& drag_image,
                     const gfx::Point& image_offset) override;
  void SetTouchAction(cc::TouchAction touch_action) override;
  void RequestUnbufferedInputEvents() override;
  void HasPointerRawMoveEventHandlers(bool has_handlers) override;
  void HasTouchEventHandlers(bool has_handlers) override;
  void SetNeedsLowLatencyInput(bool) override;
  void AnimateDoubleTapZoomInMainFrame(const blink::WebPoint& point,
                                       const blink::WebRect& bounds) override;

  // Override point to obtain that the current input method state and caret
  // position.
  ui::TextInputType GetTextInputType();

  static cc::LayerTreeSettings GenerateLayerTreeSettings(
      CompositorDependencies* compositor_deps,
      bool is_for_subframe,
      const gfx::Size& initial_screen_size,
      float initial_device_scale_factor);
  static cc::ManagedMemoryPolicy GetGpuMemoryPolicy(
      const cc::ManagedMemoryPolicy& policy,
      const gfx::Size& initial_screen_size,
      float initial_device_scale_factor);

  LayerTreeView* layer_tree_view() const { return layer_tree_view_.get(); }
  WidgetInputHandlerManager* widget_input_handler_manager() {
    return widget_input_handler_manager_.get();
  }
  const RenderWidgetInputHandler& input_handler() const {
    return *input_handler_;
  }

  void SetHandlingInputEvent(bool handling_input_event);

  // Delivers |message| together with compositor state change updates.
  // This mechanism is not a drop-in replacement for IPC: messages sent this way
  // will not be automatically available to BrowserMessageFilter, for example.
  // FIFO ordering is preserved between messages enqueued.
  //
  // |msg| message to send, ownership of |msg| is transferred.
  void QueueMessage(IPC::Message* msg);

  // Handle start and finish of IME event guard.
  void OnImeEventGuardStart(ImeEventGuard* guard);
  void OnImeEventGuardFinish(ImeEventGuard* guard);

  void ApplyEmulatedScreenMetricsForPopupWidget(RenderWidget* origin_widget);

  gfx::Rect AdjustValidationMessageAnchor(const gfx::Rect& anchor);

  // Checks if the selection bounds have been changed. If they are changed,
  // the new value will be sent to the browser process.
  void UpdateSelectionBounds();

  void GetSelectionBounds(gfx::Rect* start, gfx::Rect* end);

  void OnShowHostContextMenu(ContextMenuParams* params);

  // Checks if the composition range or composition character bounds have been
  // changed. If they are changed, the new value will be sent to the browser
  // process. This method does nothing when the browser process is not able to
  // handle composition range and composition character bounds.
  // If immediate_request is true, render sends the latest composition info to
  // the browser even if the composition info is not changed.
  void UpdateCompositionInfo(bool immediate_request);

  // Override point to obtain that the current composition character bounds.
  // In the case of surrogate pairs, the character is treated as two characters:
  // the bounds for first character is actual one, and the bounds for second
  // character is zero width rectangle.
  void GetCompositionCharacterBounds(std::vector<gfx::Rect>* character_bounds);

  void bbHandleInputEvent(const blink::WebInputEvent& event);

  // Called when the Widget has changed size as a result of an auto-resize.
  void DidAutoResize(const gfx::Size& new_size);

  void DidPresentForceDrawFrame(int snapshot_id,
                                const gfx::PresentationFeedback& feedback);

  // Indicates whether this widget has focus.
  bool has_focus() const { return has_focus_; }

  MouseLockDispatcher* mouse_lock_dispatcher() const {
    return mouse_lock_dispatcher_.get();
  }

  // Returns the ScreenInfo exposed to Blink. In device emulation, this
  // may not match the compositor ScreenInfo.
  const ScreenInfo& GetWebScreenInfo() const;

  // When emulated, this returns the original (non-emulated) ScreenInfo.
  const ScreenInfo& GetOriginalScreenInfo() const;

  // Helper to convert |point| using ConvertWindowToViewport().
  gfx::PointF ConvertWindowPointToViewport(const gfx::PointF& point);
  gfx::Point ConvertWindowPointToViewport(const gfx::Point& point);
  uint32_t GetContentSourceId();
  void DidNavigate();

  bool auto_resize_mode() const { return auto_resize_mode_; }

  const gfx::Size& min_size_for_auto_resize() const {
    return min_size_for_auto_resize_;
  }

  const gfx::Size& max_size_for_auto_resize() const {
    return max_size_for_auto_resize_;
  }

  uint32_t capture_sequence_number() const {
    return last_capture_sequence_number_;
  }

  // MainThreadEventQueueClient overrides.

  // Requests a BeginMainFrame callback from the compositor.
  void SetNeedsMainFrame() override;

  viz::FrameSinkId GetFrameSinkIdAtPoint(const gfx::PointF& point,
                                         gfx::PointF* local_point);

  void HandleInputEvent(const blink::WebCoalescedInputEvent& input_event,
                        const ui::LatencyInfo& latency_info,
                        HandledEventCallback callback) override;

  void SetupWidgetInputHandler(mojom::WidgetInputHandlerRequest request,
                               mojom::WidgetInputHandlerHostPtr host) override;

  scoped_refptr<MainThreadEventQueue> GetInputEventQueue();

  void OnSetActive(bool active);
  void OnSetFocus(bool enable);
  void OnSetBackgroundOpaque(bool opaque);
  void OnMouseCaptureLost();
  void OnCursorVisibilityChange(bool is_visible);
  void OnSetEditCommandsForNextKeyEvent(const EditCommands& edit_commands);
  void OnImeSetComposition(
      const base::string16& text,
      const std::vector<blink::WebImeTextSpan>& ime_text_spans,
      const gfx::Range& replacement_range,
      int selection_start,
      int selection_end);
  void OnImeCommitText(const base::string16& text,
                       const std::vector<blink::WebImeTextSpan>& ime_text_spans,
                       const gfx::Range& replacement_range,
                       int relative_cursor_pos);
  void OnImeFinishComposingText(bool keep_selection);

  // This does the actual focus change, but is called in more situations than
  // just as an IPC message.
  void SetFocus(bool enable);

  // Called by the browser process to update text input state.
  void OnRequestTextInputStateUpdate();

  // Called by the browser process to update the cursor and composition
  // information by sending WidgetInputHandlerHost::ImeCompositionRangeChanged.
  // If |immediate_request| is true, an IPC is sent back with current state.
  // When |monitor_update| is true, then RenderWidget will send the updates
  // in each compositor frame when there are changes. Outside of compositor
  // frame updates, a change in text selection might also lead to an update for
  // composition info (when in monitor mode).
  void OnRequestCompositionUpdates(bool immediate_request,
                                   bool monitor_updates);
  void SetWidgetBinding(mojom::WidgetRequest request);

  void SetMouseCapture(bool capture);

  void SetWindowScreenRect(const gfx::Rect& window_screen_rect);

  bool IsSurfaceSynchronizationEnabled() const;

  void PageScaleFactorChanged(float page_scale_factor);

  void UseSynchronousResizeModeForTesting(bool enable);
  void SetDeviceScaleFactorForTesting(float factor);
  void SetDeviceColorSpaceForTesting(const gfx::ColorSpace& color_space);
  void SetWindowRectSynchronouslyForTesting(const gfx::Rect& new_window_rect);
  void EnableAutoResizeForTesting(const gfx::Size& min_size,
                                  const gfx::Size& max_size);
  void DisableAutoResizeForTesting(const gfx::Size& new_size);

  base::WeakPtr<RenderWidget> AsWeakPtr();

 protected:
  ~RenderWidget() override;

  // Called by Create() functions and subclasses to finish initialization.
  // |show_callback| will be invoked once WebWidgetClient::Show() occurs, and
  // should be null if Show() won't be triggered for this widget.
  void Init(ShowCallback show_callback, blink::WebWidget* web_widget);

  // Update the web view's device scale factor.
  void UpdateWebViewWithDeviceScaleFactor();

  // Close the underlying WebWidget and stop the compositor.
  virtual void Close();

  // Notify subclasses that we initiated the paint operation.
  virtual void DidInitiatePaint() {}

  // RenderWidget IPC message handler that can be overridden by subclasses.
  virtual void OnSynchronizeVisualProperties(const VisualProperties& params);

 private:
  // Friend RefCounted so that the dtor can be non-public. Using this class
  // without ref-counting is an error.
  friend class base::RefCounted<RenderWidget>;

  // TODO(nasko): Temporarily friend RenderFrameImpl for WasSwappedOut(),
  // while we move frame specific code away from RenderViewImpl/RenderWidget.
  friend class RenderFrameImpl;

  // For unit tests.
  friend class InteractiveRenderWidget;
  friend class PopupRenderWidget;
  friend class QueueMessageSwapPromiseTest;
  friend class RenderWidgetTest;
  friend class RenderViewImplTest;
  FRIEND_TEST_ALL_PREFIXES(RenderWidgetPopupUnittest, EmulatingPopupRect);

  static scoped_refptr<base::SingleThreadTaskRunner> GetCleanupTaskRunner();

  // Creates the compositor, but leaves it in a stopped state, where it will
  // not set up IPC channels or begin trying to produce frames until started
  // via StartCompositor().
  LayerTreeView* InitializeLayerTreeView();

  // Initiates the compositor to set up IPC channels and begin its scheduler.
  void StartCompositor();
  // Pauses the compositor's scheduler and tears down its IPC channels.
  void StopCompositor();

  void DoDeferredClose();

  gfx::Size GetSizeForWebWidget() const;
  void ResizeWebWidget();

  // Just Close the WebWidget, in cases where the Close() will be deferred.
  // It is safe to call this multiple times, which happens in the case of
  // frame widgets beings closed, since subsequent calls are ignored.
  void CloseWebWidget();

#if BUILDFLAG(USE_EXTERNAL_POPUP_MENU)
  void SetExternalPopupOriginAdjustmentsForEmulation(
      ExternalPopupMenu* popup,
      RenderWidgetScreenMetricsEmulator* emulator);
#endif

  // RenderWidget IPC message handlers.
  void OnHandleInputEvent(
      const blink::WebInputEvent* event,
      const std::vector<const blink::WebInputEvent*>& coalesced_events,
      const ui::LatencyInfo& latency_info,
      InputEventDispatchType dispatch_type);
  void OnClose();
  void OnCreatingNewAck();
  void OnEnableDeviceEmulation(const blink::WebDeviceEmulationParams& params);
  void OnDisableDeviceEmulation();
  void OnWasHidden();
  void OnWasShown(base::TimeTicks show_request_timestamp, bool was_evicted);
  void OnCreateVideoAck(int32_t video_id);
  void OnUpdateVideoAck(int32_t video_id);
  void OnRequestSetBoundsAck();
  void OnForceRedraw(int snapshot_id);
  void OnShowContextMenu(ui::MenuSourceType source_type,
                         const gfx::Point& location);

  void OnSetTextDirection(blink::WebTextDirection direction);
  void OnGetFPS();
  void OnUpdateScreenRects(const gfx::Rect& widget_screen_rect,
                           const gfx::Rect& window_screen_rect);
  void OnSetViewportIntersection(const gfx::Rect& viewport_intersection,
                                 const gfx::Rect& compositor_visible_rect,
                                 bool occluded_or_obscured);
  void OnSetIsInert(bool);
  void OnSetInheritedEffectiveTouchAction(cc::TouchAction touch_action);
  void OnUpdateRenderThrottlingStatus(bool is_throttled,
                                      bool subtree_throttled);
  void OnDragTargetDragEnter(
      const std::vector<DropData::Metadata>& drop_meta_data,
      const gfx::PointF& client_pt,
      const gfx::PointF& screen_pt,
      blink::WebDragOperationsMask operations_allowed,
      int key_modifiers);
  void OnDragTargetDragOver(const gfx::PointF& client_pt,
                            const gfx::PointF& screen_pt,
                            blink::WebDragOperationsMask operations_allowed,
                            int key_modifiers);
  void OnDragTargetDragLeave(const gfx::PointF& client_point,
                             const gfx::PointF& screen_point);
  void OnDragTargetDrop(const DropData& drop_data,
                        const gfx::PointF& client_pt,
                        const gfx::PointF& screen_pt,
                        int key_modifiers);
  void OnDragSourceEnded(const gfx::PointF& client_point,
                         const gfx::PointF& screen_point,
                         blink::WebDragOperation drag_operation);
  void OnDragSourceSystemDragEnded();
  void OnOrientationChange();
  void OnWaitNextFrameForTests(int routing_id);

  // Sets the "hidden" state of this widget.  All accesses to is_hidden_ should
  // use this method so that we can properly inform the RenderThread of our
  // state.
  void SetHidden(bool hidden);

  void DidToggleFullscreen();

  // Returns a rect that the compositor needs to raster. For a main frame this
  // is always the entire viewport, but for out-of-process iframes this can be
  // constrained to limit overdraw.
  gfx::Rect ViewportVisibleRect();

  // QueueMessage implementation extracted into a static method for easy
  // testing.
  static std::unique_ptr<cc::SwapPromise> QueueMessageImpl(
      IPC::Message* msg,
      FrameSwapMessageQueue* frame_swap_message_queue,
      scoped_refptr<IPC::SyncMessageFilter> sync_message_filter,
      int source_frame_number);

  // Returns the range of the text that is being composed or the selection if
  // the composition does not exist.
  void GetCompositionRange(gfx::Range* range);

  // Returns true if the composition range or composition character bounds
  // should be sent to the browser process.
  bool ShouldUpdateCompositionInfo(
      const gfx::Range& range,
      const std::vector<gfx::Rect>& bounds);

  // Override point to obtain that the current input method state about
  // composition text.
  bool CanComposeInline();

  // Set the pending window rect.
  // Because the real render_widget is hosted in another process, there is
  // a time period where we may have set a new window rect which has not yet
  // been processed by the browser.  So we maintain a pending window rect
  // size.  If JS code sets the WindowRect, and then immediately calls
  // GetWindowRect() we'll use this pending window rect as the size.
  void SetPendingWindowRect(const blink::WebRect& r);

  // TODO(ekaramad): This method should not be confused with its RenderView
  // variant, GetWebFrameWidget(). Currently Cast and AndroidWebview's
  // ContentRendererClients are the only users of the public variant. The public
  // method will eventually be removed from RenderView and uses of the method
  // will obtain WebFrameWidget from WebLocalFrame.
  // Returns the WebFrameWidget associated with this RenderWidget if any.
  // Returns nullptr if GetWebWidget() returns nullptr or returns a WebWidget
  // that is not a WebFrameWidget. A WebFrameWidget only makes sense when there
  // a local root associated with it. RenderWidgetFullscreenPepper and a swapped
  // out RenderWidgets are amongst the cases where this method returns nullptr.
  blink::WebFrameWidget* GetFrameWidget() const;

  // Applies/Removes the DevTools device emulation transformation to/from a
  // window rect.
  void ScreenRectToEmulatedIfNeeded(blink::WebRect* window_rect) const;
  void EmulatedToScreenRectIfNeeded(blink::WebRect* window_rect) const;

  void UpdateSurfaceAndScreenInfo(
      const viz::LocalSurfaceIdAllocation& new_local_surface_id_allocation,
      const gfx::Size& new_compositor_viewport_pixel_size,
      const ScreenInfo& new_screen_info);

  // Used to force the size of a window when running layout tests.
  void SetWindowRectSynchronously(const gfx::Rect& new_window_rect);

  void UpdateCaptureSequenceNumber(uint32_t capture_sequence_number);

  // A variant of Send but is fatal if it fails. The browser may
  // be waiting for this IPC Message and if the send fails the browser will
  // be left in a state waiting for something that never comes. And if it
  // never comes then it may later determine this is a hung renderer; so
  // instead fail right away.
  void SendOrCrash(IPC::Message* msg);

  // Determines whether or not RenderWidget should process IME events from the
  // browser. It always returns true unless there is no WebFrameWidget to
  // handle the event, or there is no page focus.
  bool ShouldHandleImeEvents() const;

  void UpdateTextInputStateInternal(bool show_virtual_keyboard,
                                    bool reply_to_request);

  gfx::ColorSpace GetRasterColorSpace() const;

  void UpdateZoom(double zoom_level);

#if BUILDFLAG(ENABLE_PLUGINS)
  // Returns the focused pepper plugin, if any, inside the WebWidget. That is
  // the pepper plugin which is focused inside a frame which belongs to the
  // local root associated with this RenderWidget.
  PepperPluginInstanceImpl* GetFocusedPepperPluginInsideWidget();
#endif
  void RecordTimeToFirstActivePaint();

  // This method returns the WebLocalFrame which is currently focused and
  // belongs to the frame tree associated with this RenderWidget.
  blink::WebLocalFrame* GetFocusedWebLocalFrameInWidget() const;

  // Called with the resulting frame sink from WarmupCompositor() since frame
  // sink creation can be asynchronous.
  void OnReplyForWarmupCompositor(std::unique_ptr<cc::LayerTreeFrameSink> sink);

  // Common code shared to execute the creation of a LayerTreeFrameSink, shared
  // by the warmup and standard request paths. Callers should verify they really
  // want to do this before calling it as this method does no verification.
  void DoRequestNewLayerTreeFrameSink(LayerTreeFrameSinkCallback callback);

  // Routing ID that allows us to communicate to the parent browser process
  // RenderWidgetHost.
  const int32_t routing_id_;

  // Dependencies for initializing a compositor, including flags for optional
  // features.
  CompositorDependencies* const compositor_deps_;

  // Use GetWebWidget() instead of using webwidget_internal_ directly.
  // We are responsible for destroying this object via its Close method.
  // May be NULL when the window is closing.
  blink::WebWidget* webwidget_internal_;

  // The delegate of the owner of this object.
  RenderWidgetOwnerDelegate* owner_delegate_;

  // This is lazily constructed and must not outlive webwidget_.
  std::unique_ptr<LayerTreeView> layer_tree_view_;

  // The rect where this view should be initially shown.
  gfx::Rect initial_rect_;

  base::Optional<float> device_scale_factor_for_testing_;

  // The size of the RenderWidget in DIPs. This may differ from
  // |compositor_viewport_pixel_size_| in the following (and possibly other)
  // cases: * On Android, for top and bottom controls * On OOPIF, due to
  // rounding
  gfx::Size size_;

  // The size of the compositor's surface in pixels.
  gfx::Size compositor_viewport_pixel_size_;

  // The size of the visible viewport in pixels.
  gfx::Size visible_viewport_size_;

  // Whether the WebWidget is in auto resize mode, which is used for example
  // by extension popups.
  bool auto_resize_mode_;

  // The minimum size to use for auto-resize.
  gfx::Size min_size_for_auto_resize_;

  // The maximum size to use for auto-resize.
  gfx::Size max_size_for_auto_resize_;

  // Indicates that we shouldn't bother generated paint events.
  bool is_hidden_;

  // Indicates that we are never visible, so never produce graphical output.
  const bool compositor_never_visible_;

  // Indicates whether tab-initiated fullscreen was granted.
  bool is_fullscreen_granted_;

  // Indicates the display mode.
  blink::WebDisplayMode display_mode_;

  // It is possible that one ImeEventGuard is nested inside another
  // ImeEventGuard. We keep track of the outermost one, and update it as needed.
  ImeEventGuard* ime_event_guard_;

  // True if we have requested this widget be closed.  No more messages will
  // be sent, except for a Close.
  bool closing_;

  // True if it is known that the host is in the process of being shut down.
  bool host_will_close_this_;

  // A RenderWidget is frozen if it is the RenderWidget attached to the
  // RenderViewImpl for its main frame, but there is a proxy main frame in
  // RenderViewImpl's frame tree. Since proxy frames do not have content they
  // do not need a RenderWidget.
  // This flag should never be used for RenderWidgets attached to subframes, as
  // those RenderWidgets are able to be created/deleted along with the frames,
  // unlike the main frame RenderWidget (for now).
  // TODO(419087): In this case the RenderWidget should not exist at all as
  // it has nothing to display, but since we can't destroy it without destroying
  // the RenderViewImpl, we freeze it instead.
  bool is_frozen_;

  // Stores information about the current text input.
  blink::WebTextInputInfo text_input_info_;

  // Stores the current text input type of |webwidget_|.
  ui::TextInputType text_input_type_;

  // Stores the current text input mode of |webwidget_|.
  ui::TextInputMode text_input_mode_;

  // Stores the current text input flags of |webwidget_|.
  int text_input_flags_;

  // Indicates whether currently focused input field has next/previous focusable
  // form input field.
  int next_previous_flags_;

  // Stores the current type of composition text rendering of |webwidget_|.
  bool can_compose_inline_;

  // Stores the current selection bounds.
  gfx::Rect selection_focus_rect_;
  gfx::Rect selection_anchor_rect_;

  // Stores the current composition character bounds.
  std::vector<gfx::Rect> composition_character_bounds_;

  // Stores the current composition range.
  gfx::Range composition_range_;

  // The kind of popup this widget represents, NONE if not a popup.
  WidgetType widget_type_;

  // While we are waiting for the browser to update window sizes, we track the
  // pending size temporarily.
  int pending_window_rect_count_;
  gfx::Rect pending_window_rect_;

  // The screen rects of the view and the window that contains it.
  gfx::Rect widget_screen_rect_;
  gfx::Rect window_screen_rect_;

  scoped_refptr<WidgetInputHandlerManager> widget_input_handler_manager_;

  std::unique_ptr<RenderWidgetInputHandler> input_handler_;

  // The time spent in input handlers this frame. Used to throttle input acks.
  base::TimeDelta total_input_handling_time_this_frame_;

  // Properties of the screen hosting this RenderWidget instance.
  ScreenInfo screen_info_;

  // True if the IME requests updated composition info.
  bool monitor_composition_info_;

  std::unique_ptr<RenderWidgetScreenMetricsEmulator> screen_metrics_emulator_;

  // Popups may be displaced when screen metrics emulation is enabled.
  // These values are used to properly adjust popup position.
  gfx::Point popup_view_origin_for_emulation_;
  gfx::Point popup_screen_origin_for_emulation_;
  float popup_origin_scale_for_emulation_;

  scoped_refptr<FrameSwapMessageQueue> frame_swap_message_queue_;
  std::unique_ptr<ResizingModeSelector> resizing_mode_selector_;

  // Lists of RenderFrameProxy objects that need to be notified of
  // compositing-related events (e.g. DidCommitCompositorFrame).
  base::ObserverList<RenderFrameProxy>::Unchecked render_frame_proxies_;

  // A list of RenderFrames associated with this RenderWidget. Notifications
  // are sent to each frame in the list for events such as changing
  // visibility state for example.
  base::ObserverList<RenderFrameImpl>::Unchecked render_frames_;

  base::ObserverList<BrowserPlugin>::Unchecked browser_plugins_;

  bool has_host_context_menu_location_;
  gfx::Point host_context_menu_location_;

  std::unique_ptr<blink::scheduler::WebRenderWidgetSchedulingState>
      render_widget_scheduling_state_;

  // Mouse Lock dispatcher attached to this view.
  std::unique_ptr<RenderWidgetMouseLockDispatcher> mouse_lock_dispatcher_;

  // Wraps the |webwidget_| as a MouseLockDispatcher::LockTarget interface.
  std::unique_ptr<MouseLockDispatcher::LockTarget> webwidget_mouse_lock_target_;

  // Set to true while a warmup is in progress. Set to false if the warmup is
  // completed or aborted. If aborted, the reply callback is also cancelled by
  // invalidating the |warmup_weak_ptr_factory_|.
  bool warmup_frame_sink_request_pending_ = false;
  // Set after warmup completes without being aborted. This frame sink will be
  // returned on the next request for a frame sink instead of creating a new
  // one.
  std::unique_ptr<cc::LayerTreeFrameSink> warmup_frame_sink_;
  // Set if a request for a frame sink arrives while a warmup is in progress.
  // Then this stores the request to be satisfied once the warmup completes.
  LayerTreeFrameSinkCallback after_warmup_callback_;

  viz::LocalSurfaceIdAllocation local_surface_id_allocation_from_parent_;

  // Indicates whether this widget has focus.
  bool has_focus_;

  // Whether this widget is for a child local root frame. This excludes widgets
  // that are not for a frame (eg popups) and excludes the widget for the main
  // frame (which is attached to the RenderViewImpl).
  bool for_child_local_root_frame_;

  // A callback into the creator/opener of this widget, to be executed when
  // WebWidgetClient::Show() occurs.
  ShowCallback show_callback_;

#if defined(OS_MACOSX)
  // Responds to IPCs from TextInputClientMac regarding getting string at given
  // position or range as well as finding character index at a given position.
  std::unique_ptr<TextInputClientObserver> text_input_client_observer_;
#endif

  // Stores edit commands associated to the next key event.
  // Will be cleared as soon as the next key event is processed.
  EditCommands edit_commands_;

  // This field stores drag/drop related info for the event that is currently
  // being handled. If the current event results in starting a drag/drop
  // session, this info is sent to the browser along with other drag/drop info.
  DragEventSourceInfo possible_drag_event_info_;

  bool first_update_visual_state_after_hidden_;
  base::TimeTicks was_shown_time_;

  // Whether or not Blink's viewport size should be shrunk by the height of the
  // URL-bar.
  bool browser_controls_shrink_blink_size_ = false;
  // The height of the browser top controls.
  float top_controls_height_ = 0.f;
  // The height of the browser bottom controls.
  float bottom_controls_height_ = 0.f;

  // The page scale factor reported by the main-frame's RenderWidget, via
  // SynchronizeVisualProperties.
  float page_scale_factor_from_mainframe_ = 1.f;

  // This is initialized to zero and is incremented on each non-same-page
  // navigation commit by RenderFrameImpl. At that time it is sent to the
  // compositor so that it can tag compositor frames, and RenderFrameImpl is
  // responsible for sending it to the browser process to be used to match
  // each compositor frame to the most recent page navigation before it was
  // generated.
  // This only applies to main frames, and is not touched for subframe
  // RenderWidgets, where there is no concern around displaying unloaded
  // content.
  // TODO(kenrb, fsamuel): This should be removed when SurfaceIDs can be used
  // to replace it. See https://crbug.com/695579.
  uint32_t current_content_source_id_;

  scoped_refptr<MainThreadEventQueue> input_event_queue_;

  mojo::Binding<mojom::Widget> widget_binding_;

  gfx::Rect compositor_visible_rect_;

  // Different consumers in the browser process makes different assumptions, so
  // must always send the first IPC regardless of value.
  base::Optional<bool> has_touch_handlers_;

  uint32_t last_capture_sequence_number_ = 0u;

<<<<<<< HEAD
  // Used to generate a callback for the reply when making the warmup frame
  // sink, and to cancel that callback if the warmup is aborted.
  base::WeakPtrFactory<RenderWidget> warmup_weak_ptr_factory_;
=======
  bool bb_OnHandleInputEvent_no_ack_;
>>>>>>> 2ef9aefd

  base::WeakPtrFactory<RenderWidget> weak_ptr_factory_;

  DISALLOW_COPY_AND_ASSIGN(RenderWidget);
};

}  // namespace content

#endif  // CONTENT_RENDERER_RENDER_WIDGET_H_<|MERGE_RESOLUTION|>--- conflicted
+++ resolved
@@ -1029,13 +1029,10 @@
 
   uint32_t last_capture_sequence_number_ = 0u;
 
-<<<<<<< HEAD
+  bool bb_OnHandleInputEvent_no_ack_;
   // Used to generate a callback for the reply when making the warmup frame
   // sink, and to cancel that callback if the warmup is aborted.
   base::WeakPtrFactory<RenderWidget> warmup_weak_ptr_factory_;
-=======
-  bool bb_OnHandleInputEvent_no_ack_;
->>>>>>> 2ef9aefd
 
   base::WeakPtrFactory<RenderWidget> weak_ptr_factory_;
 
