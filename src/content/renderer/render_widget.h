// Copyright (c) 2012 The Chromium Authors. All rights reserved.
// Use of this source code is governed by a BSD-style license that can be
// found in the LICENSE file.

#ifndef CONTENT_RENDERER_RENDER_WIDGET_H_
#define CONTENT_RENDERER_RENDER_WIDGET_H_

#include <stddef.h>
#include <stdint.h>

#include <deque>
#include <map>
#include <memory>
#include <queue>
#include <string>
#include <vector>

#include "base/callback.h"
#include "base/compiler_specific.h"
#include "base/macros.h"
#include "base/memory/ref_counted.h"
#include "base/memory/weak_ptr.h"
#include "base/observer_list.h"
#include "base/time/time.h"
#include "build/build_config.h"
#include "cc/input/touch_action.h"
#include "components/viz/common/surfaces/local_surface_id.h"
#include "content/common/content_export.h"
#include "content/common/cursors/webcursor.h"
#include "content/common/drag_event_source_info.h"
#include "content/common/edit_command.h"
#include "content/common/features.h"
#include "content/common/widget.mojom.h"
#include "content/public/common/drop_data.h"
#include "content/public/common/screen_info.h"
#include "content/renderer/devtools/render_widget_screen_metrics_emulator_delegate.h"
#include "content/renderer/gpu/render_widget_compositor_delegate.h"
#include "content/renderer/input/main_thread_event_queue.h"
#include "content/renderer/input/render_widget_input_handler.h"
#include "content/renderer/input/render_widget_input_handler_delegate.h"
#include "content/renderer/message_delivery_policy.h"
#include "content/renderer/mouse_lock_dispatcher.h"
#include "content/renderer/render_widget_mouse_lock_dispatcher.h"
#include "ipc/ipc_listener.h"
#include "ipc/ipc_message.h"
#include "ipc/ipc_sender.h"
#include "mojo/public/cpp/bindings/binding.h"
#include "ppapi/features/features.h"
#include "third_party/WebKit/public/platform/WebDisplayMode.h"
#include "third_party/WebKit/public/platform/WebInputEvent.h"
#include "third_party/WebKit/public/platform/WebRect.h"
#include "third_party/WebKit/public/platform/WebReferrerPolicy.h"
#include "third_party/WebKit/public/platform/WebTextInputInfo.h"
#include "third_party/WebKit/public/web/WebImeTextSpan.h"
#include "third_party/WebKit/public/web/WebPopupType.h"
#include "third_party/WebKit/public/web/WebTextDirection.h"
#include "third_party/WebKit/public/web/WebWidget.h"
#include "third_party/WebKit/public/web/WebWidgetClient.h"
#include "ui/base/ime/text_input_mode.h"
#include "ui/base/ime/text_input_type.h"
#include "ui/base/ui_base_types.h"
#include "ui/gfx/geometry/rect.h"
#include "ui/gfx/geometry/vector2d_f.h"
#include "ui/gfx/native_widget_types.h"
#include "ui/gfx/range/range.h"
#include "ui/surface/transport_dib.h"

class GURL;

namespace IPC {
class SyncMessageFilter;
}

namespace blink {
namespace scheduler {
class RenderWidgetSchedulingState;
}
struct WebActiveWheelFlingParameters;
struct WebDeviceEmulationParams;
class WebDragData;
class WebFrameWidget;
class WebGestureEvent;
class WebImage;
class WebInputMethodController;
class WebLocalFrame;
class WebMouseEvent;
class WebTappedInfo;
struct WebPoint;
}  // namespace blink

namespace cc {
class SwapPromise;
}

namespace gfx {
class Range;
}

namespace ui {
struct DidOverscrollParams;
}

namespace content {
class CompositorDependencies;
class ExternalPopupMenu;
class FrameSwapMessageQueue;
class ImeEventGuard;
class MainThreadEventQueue;
class PepperPluginInstanceImpl;
class RenderFrameImpl;
class RenderFrameProxy;
class RenderViewImpl;
class RenderWidgetCompositor;
class RenderWidgetOwnerDelegate;
class RenderWidgetScreenMetricsEmulator;
class ResizingModeSelector;
class TextInputClientObserver;
class WidgetInputHandlerManager;
struct ContextMenuParams;
struct ResizeParams;

// RenderWidget provides a communication bridge between a WebWidget and
// a RenderWidgetHost, the latter of which lives in a different process.
//
// RenderWidget is used to implement:
// - RenderViewImpl (deprecated)
// - Fullscreen mode (RenderWidgetFullScreen)
// - Popup "menus" (like the color chooser and date picker)
// - Widgets for frames (for out-of-process iframe support)
class CONTENT_EXPORT RenderWidget
    : public IPC::Listener,
      public IPC::Sender,
      virtual public blink::WebWidgetClient,
      public mojom::Widget,
      public RenderWidgetCompositorDelegate,
      public RenderWidgetInputHandlerDelegate,
      public RenderWidgetScreenMetricsEmulatorDelegate,
      public base::RefCounted<RenderWidget>,
      public MainThreadEventQueueClient {
 public:
  // Creates a new RenderWidget for a popup. |opener| is the RenderView that
  // this widget lives inside.
  static RenderWidget* CreateForPopup(RenderViewImpl* opener,
                                      CompositorDependencies* compositor_deps,
                                      blink::WebPopupType popup_type,
                                      const ScreenInfo& screen_info);

  // Creates a new RenderWidget that will be attached to a RenderFrame.
  static RenderWidget* CreateForFrame(int widget_routing_id,
                                      bool hidden,
                                      const ScreenInfo& screen_info,
                                      CompositorDependencies* compositor_deps,
                                      blink::WebLocalFrame* frame);

  // Used by content_layouttest_support to hook into the creation of
  // RenderWidgets.
  using CreateRenderWidgetFunction = RenderWidget* (*)(int32_t,
                                                       CompositorDependencies*,
                                                       blink::WebPopupType,
                                                       const ScreenInfo&,
                                                       bool,
                                                       bool,
                                                       bool);
  using RenderWidgetInitializedCallback = void (*)(RenderWidget*);
  using ShowCallback = base::Callback<void(RenderWidget* widget_to_show,
                                           blink::WebNavigationPolicy policy,
                                           const gfx::Rect& initial_rect)>;
  static void InstallCreateHook(
      CreateRenderWidgetFunction create_render_widget,
      RenderWidgetInitializedCallback render_widget_initialized_callback);

  // Closes a RenderWidget that was created by |CreateForFrame|.
  // TODO(avi): De-virtualize this once RenderViewImpl has-a RenderWidget.
  // https://crbug.com/545684
  virtual void CloseForFrame();

  int32_t routing_id() const { return routing_id_; }

  CompositorDependencies* compositor_deps() const { return compositor_deps_; }
  virtual blink::WebWidget* GetWebWidget() const;

  // Returns the current instance of WebInputMethodController which is to be
  // used for IME related tasks. This instance corresponds to the one from
  // focused frame and can be nullptr.
  blink::WebInputMethodController* GetInputMethodController() const;

  const gfx::Size& size() const { return size_; }
  bool is_fullscreen_granted() const { return is_fullscreen_granted_; }
  blink::WebDisplayMode display_mode() const { return display_mode_; }
  bool is_hidden() const { return is_hidden_; }
  // Temporary for debugging purposes...
  bool closing() const { return closing_; }
  bool has_host_context_menu_location() const {
    return has_host_context_menu_location_;
  }
  gfx::Point host_context_menu_location() const {
    return host_context_menu_location_;
  }

  void set_owner_delegate(RenderWidgetOwnerDelegate* owner_delegate) {
    DCHECK(!owner_delegate_);
    owner_delegate_ = owner_delegate;
  }

  RenderWidgetOwnerDelegate* owner_delegate() const { return owner_delegate_; }

  // ScreenInfo exposed so it can be passed to subframe RenderWidgets.
  ScreenInfo screen_info() const { return screen_info_; }

  // Sets whether this RenderWidget has been swapped out to be displayed by
  // a RenderWidget in a different process.  If so, no new IPC messages will be
  // sent (only ACKs) and the process is free to exit when there are no other
  // active RenderWidgets.
  void SetSwappedOut(bool is_swapped_out);

  bool is_swapped_out() const { return is_swapped_out_; }

  // Manage edit commands to be used for the next keyboard event.
  const EditCommands& edit_commands() const { return edit_commands_; }
  void SetEditCommandForNextKeyEvent(const std::string& name,
                                     const std::string& value);
  void ClearEditCommands();

  // Functions to track out-of-process frames for special notifications.
  void RegisterRenderFrameProxy(RenderFrameProxy* proxy);
  void UnregisterRenderFrameProxy(RenderFrameProxy* proxy);

  // Functions to track all RenderFrame objects associated with this
  // RenderWidget.
  void RegisterRenderFrame(RenderFrameImpl* frame);
  void UnregisterRenderFrame(RenderFrameImpl* frame);

  // IPC::Listener
  bool OnMessageReceived(const IPC::Message& msg) override;

  // IPC::Sender
  bool Send(IPC::Message* msg) override;

  // RenderWidgetCompositorDelegate
  void ApplyViewportDeltas(const gfx::Vector2dF& inner_delta,
                           const gfx::Vector2dF& outer_delta,
                           const gfx::Vector2dF& elastic_overscroll_delta,
                           float page_scale,
                           float top_controls_delta) override;
  void RecordWheelAndTouchScrollingCount(bool has_scrolled_by_wheel,
                                         bool has_scrolled_by_touch) override;
  void BeginMainFrame(double frame_time_sec) override;
  void RequestNewLayerTreeFrameSink(
      bool fallback,
      const LayerTreeFrameSinkCallback& callback) override;
  void DidCommitAndDrawCompositorFrame() override;
  void DidCommitCompositorFrame() override;
  void DidCompletePageScaleAnimation() override;
  void DidReceiveCompositorFrameAck() override;
  bool IsClosing() const override;
  void RequestScheduleAnimation() override;
  void UpdateVisualState() override;
  void WillBeginCompositorFrame() override;
  std::unique_ptr<cc::SwapPromise> RequestCopyOfOutputForLayoutTest(
      std::unique_ptr<viz::CopyOutputRequest> request) override;

  // RenderWidgetInputHandlerDelegate
  void FocusChangeComplete() override;
  bool HasTouchEventHandlersAt(const gfx::Point& point) const override;
  void ObserveGestureEventAndResult(const blink::WebGestureEvent& gesture_event,
                                    const gfx::Vector2dF& unused_delta,
                                    bool event_processed) override;

  void OnDidHandleKeyEvent() override;
  void OnDidOverscroll(const ui::DidOverscrollParams& params) override;
  void SetInputHandler(RenderWidgetInputHandler* input_handler) override;
  void ShowVirtualKeyboard() override;
  void UpdateTextInputState() override;
  void ClearTextInputState() override;
  bool WillHandleGestureEvent(const blink::WebGestureEvent& event) override;
  bool WillHandleMouseEvent(const blink::WebMouseEvent& event) override;

  // RenderWidgetScreenMetricsDelegate
  void Redraw() override;
  void Resize(const ResizeParams& resize_params) override;
  void SetScreenMetricsEmulationParameters(
      bool enabled,
      const blink::WebDeviceEmulationParams& params) override;
  void SetScreenRects(const gfx::Rect& view_screen_rect,
                      const gfx::Rect& window_screen_rect) override;

  // blink::WebWidgetClient
  blink::WebLayerTreeView* InitializeLayerTreeView() override;
  void DidMeaningfulLayout(blink::WebMeaningfulLayout layout_type) override;
  void DidChangeCursor(const blink::WebCursorInfo&) override;
  void AutoscrollStart(const blink::WebFloatPoint& point) override;
  void AutoscrollFling(const blink::WebFloatSize& velocity) override;
  void AutoscrollEnd() override;
  void CloseWidgetSoon() override;
  void Show(blink::WebNavigationPolicy) override;
  blink::WebRect WindowRect() override;
  blink::WebRect ViewRect() override;
  void SetToolTipText(const blink::WebString& text,
                      blink::WebTextDirection hint) override;
  void SetWindowRect(const blink::WebRect&) override;
  blink::WebScreenInfo GetScreenInfo() override;
  void DidHandleGestureEvent(const blink::WebGestureEvent& event,
                             bool event_cancelled) override;
  void DidOverscroll(const blink::WebFloatSize& overscrollDelta,
                     const blink::WebFloatSize& accumulatedOverscroll,
                     const blink::WebFloatPoint& position,
                     const blink::WebFloatSize& velocity,
                     const blink::WebScrollBoundaryBehavior& behavior) override;
  void ShowVirtualKeyboardOnElementFocus() override;
  void ConvertViewportToWindow(blink::WebRect* rect) override;
  void ConvertWindowToViewport(blink::WebFloatRect* rect) override;
  bool RequestPointerLock() override;
  void RequestPointerUnlock() override;
  bool IsPointerLocked() override;
  void StartDragging(blink::WebReferrerPolicy policy,
                     const blink::WebDragData& data,
                     blink::WebDragOperationsMask mask,
                     const blink::WebImage& image,
                     const blink::WebPoint& imageOffset) override;

  // Override point to obtain that the current input method state and caret
  // position.
  virtual ui::TextInputType GetTextInputType();

#if defined(OS_ANDROID)
  // Notifies that a tap was not consumed, so showing a UI for the unhandled
  // tap may be needed.
  // Performs various checks on the given WebTappedInfo to apply heuristics to
  // determine if triggering is appropriate.
  void ShowUnhandledTapUIIfNeeded(
      const blink::WebTappedInfo& tapped_info) override;
#endif

  // Begins the compositor's scheduler to start producing frames.
  void StartCompositor();

  // Stop compositing.
  void WillCloseLayerTreeView();

  RenderWidgetCompositor* compositor() const;

  WidgetInputHandlerManager* widget_input_handler_manager() {
    return widget_input_handler_manager_.get();
  }

  const RenderWidgetInputHandler& input_handler() const {
    return *input_handler_;
  }

  void SetHandlingInputEventForTesting(bool handling_input_event);

  // Deliveres |message| together with compositor state change updates. The
  // exact behavior depends on |policy|.
  // This mechanism is not a drop-in replacement for IPC: messages sent this way
  // will not be automatically available to BrowserMessageFilter, for example.
  // FIFO ordering is preserved between messages enqueued with the same
  // |policy|, the ordering between messages enqueued for different policies is
  // undefined.
  //
  // |msg| message to send, ownership of |msg| is transferred.
  // |policy| see the comment on MessageDeliveryPolicy.
  void QueueMessage(IPC::Message* msg, MessageDeliveryPolicy policy);

  // Handle start and finish of IME event guard.
  void OnImeEventGuardStart(ImeEventGuard* guard);
  void OnImeEventGuardFinish(ImeEventGuard* guard);

  void SetPopupOriginAdjustmentsForEmulation(
      RenderWidgetScreenMetricsEmulator* emulator);

  gfx::Rect AdjustValidationMessageAnchor(const gfx::Rect& anchor);

  // Checks if the selection bounds have been changed. If they are changed,
  // the new value will be sent to the browser process.
  void UpdateSelectionBounds();

  virtual void GetSelectionBounds(gfx::Rect* start, gfx::Rect* end);

  void OnShowHostContextMenu(ContextMenuParams* params);

  // Checks if the composition range or composition character bounds have been
  // changed. If they are changed, the new value will be sent to the browser
  // process. This method does nothing when the browser process is not able to
  // handle composition range and composition character bounds.
  // If immediate_request is true, render sends the latest composition info to
  // the browser even if the composition info is not changed.
  void UpdateCompositionInfo(bool immediate_request);

<<<<<<< HEAD

  void bbHandleInputEvent(const blink::WebInputEvent& event);
=======
  void bbHandleInputEvent(const blink::WebInputEvent& event);

>>>>>>> 49e9b2df
  // Called when the Widget has changed size as a result of an auto-resize.
  void DidAutoResize(const gfx::Size& new_size);

  // Indicates whether this widget has focus.
  bool has_focus() const { return has_focus_; }

  MouseLockDispatcher* mouse_lock_dispatcher() const {
    return mouse_lock_dispatcher_.get();
  }

  // When emulated, this returns original device scale factor.
  float GetOriginalDeviceScaleFactor() const;

  // Helper to convert |point| using ConvertWindowToViewport().
  gfx::Point ConvertWindowPointToViewport(const gfx::Point& point);

  void TransferActiveWheelFlingAnimation(
      const blink::WebActiveWheelFlingParameters& params);

  uint32_t GetContentSourceId();
  void IncrementContentSourceId();

  // MainThreadEventQueueClient overrides.

  // Requests a BeginMainFrame callback from the compositor.
  void SetNeedsMainFrame() override;

  void HandleInputEvent(const blink::WebCoalescedInputEvent& input_event,
                        const ui::LatencyInfo& latency_info,
                        HandledEventCallback callback) override;
  void GetWidgetInputHandler(mojom::WidgetInputHandlerRequest request) override;

  scoped_refptr<MainThreadEventQueue> GetInputEventQueue();

  virtual void OnSetFocus(bool enable);
  void OnMouseCaptureLost();
  void OnCursorVisibilityChange(bool is_visible);
  void OnSetEditCommandsForNextKeyEvent(const EditCommands& edit_commands);
  void OnImeSetComposition(
      const base::string16& text,
      const std::vector<blink::WebImeTextSpan>& ime_text_spans,
      const gfx::Range& replacement_range,
      int selection_start,
      int selection_end);
  void OnImeCommitText(const base::string16& text,
                       const std::vector<blink::WebImeTextSpan>& ime_text_spans,
                       const gfx::Range& replacement_range,
                       int relative_cursor_pos);
  void OnImeFinishComposingText(bool keep_selection);

  // Called by the browser process to update text input state.
  void OnRequestTextInputStateUpdate();

  // Called by the browser process to update the cursor and composition
  // information by sending InputHostMsg_ImeCompositionRangeChanged. If
  // |immediate_request| is true, an IPC is sent back with current state.
  // When |monitor_update| is true, then RenderWidget will send the updates
  // in each compositor frame when there are changes. Outside of compositor
  // frame updates, a change in text selection might also lead to an update for
  // composition info (when in monitor mode).
  void OnRequestCompositionUpdates(bool immediate_request,
                                   bool monitor_updates);
  void SetWidgetBinding(mojom::WidgetRequest request);

  // Time-To-First-Active-Paint(TTFAP) type
  enum {
    TTFAP_AFTER_PURGED,
    TTFAP_5MIN_AFTER_BACKGROUNDED,
  };

 protected:
  // Friend RefCounted so that the dtor can be non-public. Using this class
  // without ref-counting is an error.
  friend class base::RefCounted<RenderWidget>;

  // For unit tests.
  friend class RenderWidgetTest;

  enum ResizeAck {
    SEND_RESIZE_ACK,
    NO_RESIZE_ACK,
  };

  RenderWidget(int32_t widget_routing_id,
               CompositorDependencies* compositor_deps,
               blink::WebPopupType popup_type,
               const ScreenInfo& screen_info,
               bool swapped_out,
               bool hidden,
               bool never_visible,
               mojom::WidgetRequest widget_request = nullptr);

  ~RenderWidget() override;

  static blink::WebFrameWidget* CreateWebFrameWidget(
      RenderWidget* render_widget,
      blink::WebLocalFrame* frame);

  // Creates a WebWidget based on the popup type.
  static blink::WebWidget* CreateWebWidget(RenderWidget* render_widget);

  // Called by Create() functions and subclasses to finish initialization.
  // |show_callback| will be invoked once WebWidgetClient::show() occurs, and
  // should be null if show() won't be triggered for this widget.
  void Init(const ShowCallback& show_callback, blink::WebWidget* web_widget);

  // Allows the process to exit once the unload handler has finished, if there
  // are no other active RenderWidgets.
  void WasSwappedOut();

  void DoDeferredClose();
  void NotifyOnClose();

  gfx::Size GetSizeForWebWidget() const;
  virtual void ResizeWebWidget();

  // Close the underlying WebWidget.
  virtual void Close();

  // Used to force the size of a window when running layout tests.
  void SetWindowRectSynchronously(const gfx::Rect& new_window_rect);
#if BUILDFLAG(USE_EXTERNAL_POPUP_MENU)
  void SetExternalPopupOriginAdjustmentsForEmulation(
      ExternalPopupMenu* popup,
      RenderWidgetScreenMetricsEmulator* emulator);
#endif

  // RenderWidget IPC message handlers
  void OnHandleInputEvent(
      const blink::WebInputEvent* event,
      const std::vector<const blink::WebInputEvent*>& coalesced_events,
      const ui::LatencyInfo& latency_info,
      InputEventDispatchType dispatch_type);
  void OnClose();
  void OnCreatingNewAck();
  virtual void OnResize(const ResizeParams& params);
  void OnEnableDeviceEmulation(const blink::WebDeviceEmulationParams& params);
  void OnDisableDeviceEmulation();
  virtual void OnWasHidden();
  virtual void OnWasShown(bool needs_repainting,
                          const ui::LatencyInfo& latency_info);
  void OnCreateVideoAck(int32_t video_id);
  void OnUpdateVideoAck(int32_t video_id);
  void OnRequestMoveAck();
  // Request from browser to show context menu.
  virtual void OnShowContextMenu(ui::MenuSourceType source_type,
                                 const gfx::Point& location);
  // Called when the device scale factor is changed, or the layer tree is
  // initialized.
  virtual void OnDeviceScaleFactorChanged();

  void OnRepaint(gfx::Size size_to_paint);
  void OnSetTextDirection(blink::WebTextDirection direction);
  void OnGetFPS();
  void OnUpdateScreenRects(const gfx::Rect& view_screen_rect,
                           const gfx::Rect& window_screen_rect);
  void OnUpdateWindowScreenRect(const gfx::Rect& window_screen_rect);
  void OnSetViewportIntersection(const gfx::Rect& viewport_intersection);
  void OnSetIsInert(bool);
  // Real data that is dragged is not included at DragEnter time.
  void OnDragTargetDragEnter(
      const std::vector<DropData::Metadata>& drop_meta_data,
      const gfx::Point& client_pt,
      const gfx::Point& screen_pt,
      blink::WebDragOperationsMask operations_allowed,
      int key_modifiers);
  void OnDragTargetDragOver(const gfx::Point& client_pt,
                            const gfx::Point& screen_pt,
                            blink::WebDragOperationsMask operations_allowed,
                            int key_modifiers);
  void OnDragTargetDragLeave(const gfx::Point& client_point,
                             const gfx::Point& screen_point);
  void OnDragTargetDrop(const DropData& drop_data,
                        const gfx::Point& client_pt,
                        const gfx::Point& screen_pt,
                        int key_modifiers);
  void OnDragSourceEnded(const gfx::Point& client_point,
                         const gfx::Point& screen_point,
                         blink::WebDragOperation drag_operation);
  void OnDragSourceSystemDragEnded();

  // Notify the compositor about a change in viewport size. This should be
  // used only with auto resize mode WebWidgets, as normal WebWidgets should
  // go through OnResize.
  void AutoResizeCompositor();

  virtual void OnSetDeviceScaleFactor(float device_scale_factor);

  void OnOrientationChange();

  // Override points to notify derived classes that a paint has happened.
  // DidInitiatePaint happens when that has completed, and subsequent rendering
  // won't affect the painted content.
  virtual void DidInitiatePaint() {}

  virtual GURL GetURLForGraphicsContext3D();

  // Sets the "hidden" state of this widget.  All accesses to is_hidden_ should
  // use this method so that we can properly inform the RenderThread of our
  // state.
  void SetHidden(bool hidden);

  void DidToggleFullscreen();

  bool next_paint_is_resize_ack() const;
  void set_next_paint_is_resize_ack();
  void set_next_paint_is_repaint_ack();

  // QueueMessage implementation extracted into a static method for easy
  // testing.
  static std::unique_ptr<cc::SwapPromise> QueueMessageImpl(
      IPC::Message* msg,
      MessageDeliveryPolicy policy,
      FrameSwapMessageQueue* frame_swap_message_queue,
      scoped_refptr<IPC::SyncMessageFilter> sync_message_filter,
      int source_frame_number);

  // Override point to obtain that the current composition character bounds.
  // In the case of surrogate pairs, the character is treated as two characters:
  // the bounds for first character is actual one, and the bounds for second
  // character is zero width rectangle.
  virtual void GetCompositionCharacterBounds(
      std::vector<gfx::Rect>* character_bounds);

  // Returns the range of the text that is being composed or the selection if
  // the composition does not exist.
  virtual void GetCompositionRange(gfx::Range* range);

  // Returns true if the composition range or composition character bounds
  // should be sent to the browser process.
  bool ShouldUpdateCompositionInfo(
      const gfx::Range& range,
      const std::vector<gfx::Rect>& bounds);

  // Override point to obtain that the current input method state about
  // composition text.
  virtual bool CanComposeInline();

  // Set the pending window rect.
  // Because the real render_widget is hosted in another process, there is
  // a time period where we may have set a new window rect which has not yet
  // been processed by the browser.  So we maintain a pending window rect
  // size.  If JS code sets the WindowRect, and then immediately calls
  // GetWindowRect() we'll use this pending window rect as the size.
  void SetPendingWindowRect(const blink::WebRect& r);

  // Check whether the WebWidget has any touch event handlers registered.
  void HasTouchEventHandlers(bool has_handlers) override;

  // Called to update whether low latency input mode is enabled or not.
  void SetNeedsLowLatencyInput(bool) override;

  // Tell the browser about the actions permitted for a new touch point.
  void SetTouchAction(cc::TouchAction touch_action) override;

  // Sends an ACK to the browser process during the next compositor frame.
  void OnWaitNextFrameForTests(int routing_id);

  // Routing ID that allows us to communicate to the parent browser process
  // RenderWidgetHost.
  const int32_t routing_id_;

  // Dependencies for initializing a compositor, including flags for optional
  // features.
  CompositorDependencies* const compositor_deps_;

  // Use GetWebWidget() instead of using webwidget_internal_ directly.
  // We are responsible for destroying this object via its Close method.
  // May be NULL when the window is closing.
  blink::WebWidget* webwidget_internal_;

  // The delegate of the owner of this object.
  RenderWidgetOwnerDelegate* owner_delegate_;

  // This is lazily constructed and must not outlive webwidget_.
  std::unique_ptr<RenderWidgetCompositor> compositor_;

  // The rect where this view should be initially shown.
  gfx::Rect initial_rect_;

  // We store the current cursor object so we can avoid spamming SetCursor
  // messages.
  WebCursor current_cursor_;

  // The size of the RenderWidget.
  gfx::Size size_;

  // The size of the view's backing surface in non-DPI-adjusted pixels.
  gfx::Size physical_backing_size_;

  // The size of the visible viewport in DPI-adjusted pixels.
  gfx::Size visible_viewport_size_;

  // Flags for the next ViewHostMsg_UpdateRect message.
  int next_paint_flags_;

  // Whether the WebWidget is in auto resize mode, which is used for example
  // by extension popups.
  bool auto_resize_mode_;

  // True if we need to send an UpdateRect message to notify the browser about
  // an already-completed auto-resize.
  bool need_update_rect_for_auto_resize_;

  // Set to true if we should ignore RenderWidget::Show calls.
  bool did_show_;

  // Indicates that we shouldn't bother generated paint events.
  bool is_hidden_;

  // Indicates that we are never visible, so never produce graphical output.
  const bool compositor_never_visible_;

  // Indicates whether tab-initiated fullscreen was granted.
  bool is_fullscreen_granted_;

  // Indicates the display mode.
  blink::WebDisplayMode display_mode_;

  // It is possible that one ImeEventGuard is nested inside another
  // ImeEventGuard. We keep track of the outermost one, and update it as needed.
  ImeEventGuard* ime_event_guard_;

  // True if we have requested this widget be closed.  No more messages will
  // be sent, except for a Close.
  bool closing_;

  // True if it is known that the host is in the process of being shut down.
  bool host_closing_;

  // Whether this RenderWidget is currently swapped out, such that the view is
  // being rendered by another process.  If all RenderWidgets in a process are
  // swapped out, the process can exit.
  bool is_swapped_out_;

  // Whether this RenderWidget is for an out-of-process iframe or not.
  bool for_oopif_;

  // Stores information about the current text input.
  blink::WebTextInputInfo text_input_info_;

  // Stores the current text input type of |webwidget_|.
  ui::TextInputType text_input_type_;

  // Stores the current text input mode of |webwidget_|.
  ui::TextInputMode text_input_mode_;

  // Stores the current text input flags of |webwidget_|.
  int text_input_flags_;

  // Indicates whether currently focused input field has next/previous focusable
  // form input field.
  int next_previous_flags_;

  // Stores the current type of composition text rendering of |webwidget_|.
  bool can_compose_inline_;

  // Stores the current selection bounds.
  gfx::Rect selection_focus_rect_;
  gfx::Rect selection_anchor_rect_;

  // Stores the current composition character bounds.
  std::vector<gfx::Rect> composition_character_bounds_;

  // Stores the current composition range.
  gfx::Range composition_range_;

  // The kind of popup this widget represents, NONE if not a popup.
  blink::WebPopupType popup_type_;

  // While we are waiting for the browser to update window sizes, we track the
  // pending size temporarily.
  int pending_window_rect_count_;
  gfx::Rect pending_window_rect_;

  // The screen rects of the view and the window that contains it.
  gfx::Rect view_screen_rect_;
  gfx::Rect window_screen_rect_;

  scoped_refptr<WidgetInputHandlerManager> widget_input_handler_manager_;

  std::unique_ptr<RenderWidgetInputHandler> input_handler_;

  // The time spent in input handlers this frame. Used to throttle input acks.
  base::TimeDelta total_input_handling_time_this_frame_;

  // Properties of the screen hosting this RenderWidget instance.
  ScreenInfo screen_info_;

  // The device scale factor. This value is computed from the DPI entries in
  // |screen_info_| on some platforms, and defaults to 1 on other platforms.
  float device_scale_factor_;

  // True if the IME requests updated composition info.
  bool monitor_composition_info_;

  std::unique_ptr<RenderWidgetScreenMetricsEmulator> screen_metrics_emulator_;

  // Popups may be displaced when screen metrics emulation is enabled.
  // These values are used to properly adjust popup position.
  gfx::Point popup_view_origin_for_emulation_;
  gfx::Point popup_screen_origin_for_emulation_;
  float popup_origin_scale_for_emulation_;

  scoped_refptr<FrameSwapMessageQueue> frame_swap_message_queue_;
  std::unique_ptr<ResizingModeSelector> resizing_mode_selector_;

  // Lists of RenderFrameProxy objects that need to be notified of
  // compositing-related events (e.g. DidCommitCompositorFrame).
  base::ObserverList<RenderFrameProxy> render_frame_proxies_;

  // A list of RenderFrames associated with this RenderWidget. Notifications
  // are sent to each frame in the list for events such as changing
  // visibility state for example.
  base::ObserverList<RenderFrameImpl> render_frames_;

  bool has_host_context_menu_location_;
  gfx::Point host_context_menu_location_;

  std::unique_ptr<blink::scheduler::RenderWidgetSchedulingState>
      render_widget_scheduling_state_;

  // Mouse Lock dispatcher attached to this view.
  std::unique_ptr<RenderWidgetMouseLockDispatcher> mouse_lock_dispatcher_;

  // Wraps the |webwidget_| as a MouseLockDispatcher::LockTarget interface.
  std::unique_ptr<MouseLockDispatcher::LockTarget> webwidget_mouse_lock_target_;

  bool has_added_input_handler_;

 private:
  // Applies/Removes the DevTools device emulation transformation to/from a
  // window rect.
  void ScreenRectToEmulatedIfNeeded(blink::WebRect* window_rect) const;
  void EmulatedToScreenRectIfNeeded(blink::WebRect* window_rect) const;

  bool CreateWidget(int32_t opener_id,
                    blink::WebPopupType popup_type,
                    int32_t* routing_id);

  // A variant of Send but is fatal if it fails. The browser may
  // be waiting for this IPC Message and if the send fails the browser will
  // be left in a state waiting for something that never comes. And if it
  // never comes then it may later determine this is a hung renderer; so
  // instead fail right away.
  void SendOrCrash(IPC::Message* msg);

  // Determines whether or not RenderWidget should process IME events from the
  // browser. It always returns true unless there is no WebFrameWidget to
  // handle the event, or there is no page focus.
  bool ShouldHandleImeEvents() const;

  void UpdateTextInputStateInternal(bool show_virtual_keyboard,
                                    bool reply_to_request);

  gfx::ColorSpace GetRasterColorSpace() const;

  void SendInputEventAck(blink::WebInputEvent::Type type,
                         uint32_t touch_event_id,
                         InputEventAckState ack_state,
                         const ui::LatencyInfo& latency_info,
                         std::unique_ptr<ui::DidOverscrollParams>,
                         base::Optional<cc::TouchAction>);

#if BUILDFLAG(ENABLE_PLUGINS)
  // Returns the focused pepper plugin, if any, inside the WebWidget. That is
  // the pepper plugin which is focused inside a frame which belongs to the
  // local root associated with this RenderWidget.
  PepperPluginInstanceImpl* GetFocusedPepperPluginInsideWidget();
#endif
  void RecordTimeToFirstActivePaint();

  // Indicates whether this widget has focus.
  bool has_focus_;

  // A callback into the creator/opener of this widget, to be executed when
  // WebWidgetClient::show() occurs.
  ShowCallback show_callback_;

#if defined(OS_MACOSX)
  // Responds to IPCs from TextInputClientMac regarding getting string at given
  // position or range as well as finding character index at a given position.
  std::unique_ptr<TextInputClientObserver> text_input_client_observer_;
#endif

  // Stores edit commands associated to the next key event.
  // Will be cleared as soon as the next key event is processed.
  EditCommands edit_commands_;

  // This field stores drag/drop related info for the event that is currently
  // being handled. If the current event results in starting a drag/drop
  // session, this info is sent to the browser along with other drag/drop info.
  DragEventSourceInfo possible_drag_event_info_;

  bool first_update_visual_state_after_hidden_;
  base::TimeTicks was_shown_time_;

  // This is initialized to zero and is incremented on each non-same-page
  // navigation commit by RenderFrameImpl. At that time it is sent to the
  // compositor so that it can tag compositor frames, and RenderFrameImpl is
  // responsible for sending it to the browser process to be used to match
  // each compositor frame to the most recent page navigation before it was
  // generated.
  // This only applies to main frames, and is not touched for subframe
  // RenderWidgets, where there is no concern around displaying unloaded
  // content.
  // TODO(kenrb, fsamuel): This should be removed when SurfaceIDs can be used
  // to replace it. See https://crbug.com/695579.
  uint32_t current_content_source_id_;

  viz::LocalSurfaceId local_surface_id_;

  scoped_refptr<MainThreadEventQueue> input_event_queue_;

  mojo::Binding<mojom::Widget> widget_binding_;

  base::WeakPtrFactory<RenderWidget> weak_ptr_factory_;

  bool bb_OnHandleInputEvent_no_ack_;

  DISALLOW_COPY_AND_ASSIGN(RenderWidget);

 private:
  bool bb_OnHandleInputEvent_no_ack_;
};

}  // namespace content

#endif  // CONTENT_RENDERER_RENDER_WIDGET_H_<|MERGE_RESOLUTION|>--- conflicted
+++ resolved
@@ -386,13 +386,8 @@
   // the browser even if the composition info is not changed.
   void UpdateCompositionInfo(bool immediate_request);
 
-<<<<<<< HEAD
-
   void bbHandleInputEvent(const blink::WebInputEvent& event);
-=======
-  void bbHandleInputEvent(const blink::WebInputEvent& event);
-
->>>>>>> 49e9b2df
+
   // Called when the Widget has changed size as a result of an auto-resize.
   void DidAutoResize(const gfx::Size& new_size);
 
