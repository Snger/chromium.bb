--- conflicted
+++ resolved
@@ -388,11 +388,7 @@
   void OnNetworkStateChanged(bool online);
   void OnGetAccessibilityTree();
   void OnTempCrashWithData(const GURL& data);
-<<<<<<< HEAD
-=======
-  void OnSetRendererProcessID(base::ProcessId process_id);
   void OnClearWebCache();
->>>>>>> 0adf6396
   void OnMemoryPressure(
       base::MemoryPressureListener::MemoryPressureLevel memory_pressure_level);
 #if defined(OS_ANDROID)
