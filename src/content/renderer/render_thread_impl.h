// Copyright (c) 2012 The Chromium Authors. All rights reserved.
// Use of this source code is governed by a BSD-style license that can be
// found in the LICENSE file.

#ifndef CONTENT_RENDERER_RENDER_THREAD_IMPL_H_
#define CONTENT_RENDERER_RENDER_THREAD_IMPL_H_

#include <set>
#include <string>
#include <vector>

#include "base/memory/memory_pressure_listener.h"
#include "base/metrics/user_metrics_action.h"
#include "base/observer_list.h"
#include "base/strings/string16.h"
#include "base/threading/thread_checker.h"
#include "base/timer/timer.h"
#include "build/build_config.h"
#include "content/child/child_thread.h"
#include "content/common/content_export.h"
#include "content/common/gpu/client/gpu_channel_host.h"
#include "content/public/renderer/render_thread.h"
#include "ipc/ipc_channel_proxy.h"
#include "ui/gfx/native_widget_types.h"

#if defined(OS_MACOSX)
#include "third_party/WebKit/public/web/mac/WebScrollbarTheme.h"
#endif

class GrContext;
class SkBitmap;
struct ViewMsg_New_Params;
struct WorkerProcessMsg_CreateWorker_Params;

namespace blink {
class WebGamepads;
class WebGraphicsContext3D;
class WebMediaStreamCenter;
class WebMediaStreamCenterClient;
}

namespace base {
class MessageLoopProxy;
class Thread;
}

namespace cc {
class ContextProvider;
}

namespace IPC {
class ForwardingMessageFilter;
}

namespace media {
class AudioHardwareConfig;
class GpuVideoAcceleratorFactories;
}

namespace v8 {
class Extension;
}

namespace webkit {
namespace gpu {
class ContextProviderWebContext;
class GrContextForWebGraphicsContext3D;
}
}

namespace content {

class AppCacheDispatcher;
class AudioInputMessageFilter;
class AudioMessageFilter;
class AudioRendererMixerManager;
class ContextProviderCommandBuffer;
class DBMessageFilter;
class DevToolsAgentFilter;
class DomStorageDispatcher;
class EmbeddedWorkerDispatcher;
class GamepadSharedMemoryReader;
class GpuChannelHost;
class IndexedDBDispatcher;
class InputEventFilter;
class InputHandlerManager;
class MediaStreamCenter;
class MediaStreamDependencyFactory;
class MidiMessageFilter;
class P2PSocketDispatcher;
class PeerConnectionTracker;
class RendererDemuxerAndroid;
class RendererWebKitPlatformSupportImpl;
class RenderProcessObserver;
class VideoCaptureImplManager;
class WebGraphicsContext3DCommandBufferImpl;
class WebRTCIdentityService;

// The RenderThreadImpl class represents a background thread where RenderView
// instances live.  The RenderThread supports an API that is used by its
// consumer to talk indirectly to the RenderViews and supporting objects.
// Likewise, it provides an API for the RenderViews to talk back to the main
// process (i.e., their corresponding WebContentsImpl).
//
// Most of the communication occurs in the form of IPC messages.  They are
// routed to the RenderThread according to the routing IDs of the messages.
// The routing IDs correspond to RenderView instances.
class CONTENT_EXPORT RenderThreadImpl : public RenderThread,
                                        public ChildThread,
                                        public GpuChannelHostFactory {
 public:
  static RenderThreadImpl* current();

  RenderThreadImpl();
  // Constructor that's used when running in single process mode.
  explicit RenderThreadImpl(const std::string& channel_name);
  virtual ~RenderThreadImpl();
  virtual void Shutdown() OVERRIDE;

  // When initializing WebKit, ensure that any schemes needed for the content
  // module are registered properly.  Static to allow sharing with tests.
  static void RegisterSchemes();

  // Notify V8 that the date/time configuration of the system might have
  // changed.
  static void NotifyTimezoneChange();

  // RenderThread implementation:
  virtual bool Send(IPC::Message* msg) OVERRIDE;
  virtual base::MessageLoop* GetMessageLoop() OVERRIDE;
  virtual IPC::SyncChannel* GetChannel() OVERRIDE;
  virtual std::string GetLocale() OVERRIDE;
  virtual IPC::SyncMessageFilter* GetSyncMessageFilter() OVERRIDE;
  virtual scoped_refptr<base::MessageLoopProxy> GetIOMessageLoopProxy()
      OVERRIDE;
  virtual void AddRoute(int32 routing_id, IPC::Listener* listener) OVERRIDE;
  virtual void RemoveRoute(int32 routing_id) OVERRIDE;
  virtual int GenerateRoutingID() OVERRIDE;
  virtual void AddFilter(IPC::ChannelProxy::MessageFilter* filter) OVERRIDE;
  virtual void RemoveFilter(IPC::ChannelProxy::MessageFilter* filter) OVERRIDE;
  virtual void AddObserver(RenderProcessObserver* observer) OVERRIDE;
  virtual void RemoveObserver(RenderProcessObserver* observer) OVERRIDE;
  virtual void SetResourceDispatcherDelegate(
      ResourceDispatcherDelegate* delegate) OVERRIDE;
  virtual void EnsureWebKitInitialized() OVERRIDE;
  virtual void RecordAction(const base::UserMetricsAction& action) OVERRIDE;
  virtual void RecordComputedAction(const std::string& action) OVERRIDE;
  virtual scoped_ptr<base::SharedMemory> HostAllocateSharedMemoryBuffer(
      size_t buffer_size) OVERRIDE;
  virtual void RegisterExtension(v8::Extension* extension) OVERRIDE;
  virtual void ScheduleIdleHandler(int64 initial_delay_ms) OVERRIDE;
  virtual void IdleHandler() OVERRIDE;
  virtual int64 GetIdleNotificationDelayInMs() const OVERRIDE;
  virtual void SetIdleNotificationDelayInMs(
      int64 idle_notification_delay_in_ms) OVERRIDE;
  virtual void UpdateHistograms(int sequence_number) OVERRIDE;
  virtual int PostTaskToAllWebWorkers(const base::Closure& closure) OVERRIDE;
  virtual bool ResolveProxy(const GURL& url, std::string* proxy_list) OVERRIDE;
  virtual base::WaitableEvent* GetShutdownEvent() OVERRIDE;
#if defined(OS_WIN)
  virtual void PreCacheFont(const LOGFONT& log_font) OVERRIDE;
  virtual void ReleaseCachedFonts() OVERRIDE;
#endif

  // Synchronously establish a channel to the GPU plugin if not previously
  // established or if it has been lost (for example if the GPU plugin crashed).
  // If there is a pending asynchronous request, it will be completed by the
  // time this routine returns.
  GpuChannelHost* EstablishGpuChannelSync(CauseForGpuLaunch);

#if defined(OS_WIN)
  void InitCOMIfUsingInProcessPlugins();
#endif

  // These methods modify how the next message is sent.  Normally, when sending
  // a synchronous message that runs a nested message loop, we need to suspend
  // callbacks into WebKit.  This involves disabling timers and deferring
  // resource loads.  However, there are exceptions when we need to customize
  // the behavior.
  void DoNotSuspendWebKitSharedTimer();
  void DoNotNotifyWebKitOfModalLoop();

  // True if we are running layout tests. This currently disables forwarding
  // various status messages to the console, skips network error pages, and
  // short circuits size update and focus events.
  bool layout_test_mode() const {
    return layout_test_mode_;
  }
  void set_layout_test_mode(bool layout_test_mode) {
    layout_test_mode_ = layout_test_mode;
  }

  IPC::ForwardingMessageFilter* compositor_output_surface_filter() const {
    return compositor_output_surface_filter_.get();
  }

  InputHandlerManager* input_handler_manager() const {
    return input_handler_manager_.get();
  }

  // Will be NULL if threaded compositing has not been enabled.
  scoped_refptr<base::MessageLoopProxy> compositor_message_loop_proxy() const {
    return compositor_message_loop_proxy_;
  }

  bool is_gpu_rasterization_enabled() const {
    return is_gpu_rasterization_enabled_;
  }

  bool is_gpu_rasterization_forced() const {
    return is_gpu_rasterization_forced_;
  }

  bool is_impl_side_painting_enabled() const {
    return is_impl_side_painting_enabled_;
  }

  bool is_low_res_tiling_enabled() const { return is_low_res_tiling_enabled_; }

  bool is_lcd_text_enabled() const { return is_lcd_text_enabled_; }

  bool is_map_image_enabled() const { return is_map_image_enabled_; }

  AppCacheDispatcher* appcache_dispatcher() const {
    return appcache_dispatcher_.get();
  }

  DomStorageDispatcher* dom_storage_dispatcher() const {
    return dom_storage_dispatcher_.get();
  }

  EmbeddedWorkerDispatcher* embedded_worker_dispatcher() const {
    return embedded_worker_dispatcher_.get();
  }

  AudioInputMessageFilter* audio_input_message_filter() {
    return audio_input_message_filter_.get();
  }

  AudioMessageFilter* audio_message_filter() {
    return audio_message_filter_.get();
  }

  MidiMessageFilter* midi_message_filter() {
    return midi_message_filter_.get();
  }

#if defined(OS_ANDROID)
  RendererDemuxerAndroid* renderer_demuxer() {
    return renderer_demuxer_.get();
  }
#endif

  // Creates the embedder implementation of WebMediaStreamCenter.
  // The resulting object is owned by WebKit and deleted by WebKit at tear-down.
  blink::WebMediaStreamCenter* CreateMediaStreamCenter(
      blink::WebMediaStreamCenterClient* client);

  // Returns a factory used for creating RTC PeerConnection objects.
  MediaStreamDependencyFactory* GetMediaStreamDependencyFactory();

  PeerConnectionTracker* peer_connection_tracker() {
    return peer_connection_tracker_.get();
  }

  // Current P2PSocketDispatcher. Set to NULL if P2P API is disabled.
  P2PSocketDispatcher* p2p_socket_dispatcher() {
    return p2p_socket_dispatcher_.get();
  }

  VideoCaptureImplManager* video_capture_impl_manager() const {
    return vc_manager_.get();
  }

  // Get the GPU channel. Returns NULL if the channel is not established or
  // has been lost.
  GpuChannelHost* GetGpuChannel();

  // Returns a MessageLoopProxy instance corresponding to the message loop
  // of the thread on which file operations should be run. Must be called
  // on the renderer's main thread.
  scoped_refptr<base::MessageLoopProxy> GetFileThreadMessageLoopProxy();

  // Returns a MessageLoopProxy instance corresponding to the message loop
  // of the thread on which media operations should be run. Must be called
  // on the renderer's main thread.
  scoped_refptr<base::MessageLoopProxy> GetMediaThreadMessageLoopProxy();

  // Causes the idle handler to skip sending idle notifications
  // on the two next scheduled calls, so idle notifications are
  // not sent for at least one notification delay.
  void PostponeIdleNotification();

  scoped_refptr<media::GpuVideoAcceleratorFactories> GetGpuFactories();

  scoped_refptr<cc::ContextProvider> OffscreenCompositorContextProvider();
  scoped_refptr<webkit::gpu::ContextProviderWebContext>
      SharedMainThreadContextProvider();

  // AudioRendererMixerManager instance which manages renderer side mixer
  // instances shared based on configured audio parameters.  Lazily created on
  // first call.
  AudioRendererMixerManager* GetAudioRendererMixerManager();

  // AudioHardwareConfig contains audio hardware configuration for
  // renderer side clients.  Creation requires a synchronous IPC call so it is
  // lazily created on the first call.
  media::AudioHardwareConfig* GetAudioHardwareConfig();

#if defined(OS_WIN)
  void PreCacheFontCharacters(const LOGFONT& log_font,
                              const base::string16& str);
#endif

#if defined(ENABLE_WEBRTC)
  WebRTCIdentityService* get_webrtc_identity_service() {
    return webrtc_identity_service_.get();
  }
#endif

  // For producing custom V8 histograms. Custom histograms are produced if all
  // RenderViews share the same host, and the host is in the pre-specified set
  // of hosts we want to produce custom diagrams for. The name for a custom
  // diagram is the name of the corresponding generic diagram plus a
  // host-specific suffix.
  class CONTENT_EXPORT HistogramCustomizer {
   public:
    HistogramCustomizer();
    ~HistogramCustomizer();

    // Called when a top frame of a RenderView navigates. This function updates
    // RenderThreadImpl's information about whether all RenderViews are
    // displaying a page from the same host. |host| is the host where a
    // RenderView navigated, and |view_count| is the number of RenderViews in
    // this process.
    void RenderViewNavigatedToHost(const std::string& host, size_t view_count);

    // Used for customizing some histograms if all RenderViews share the same
    // host. Returns the current custom histogram name to use for
    // |histogram_name|, or |histogram_name| if it shouldn't be customized.
    std::string ConvertToCustomHistogramName(const char* histogram_name) const;

   private:
    friend class RenderThreadImplUnittest;

    // Used for updating the information on which is the common host which all
    // RenderView's share (if any). If there is no common host, this function is
    // called with an empty string.
    void SetCommonHost(const std::string& host);

    // The current common host of the RenderViews; empty string if there is no
    // common host.
    std::string common_host_;
    // The corresponding suffix.
    std::string common_host_histogram_suffix_;
    // Set of histograms for which we want to produce a custom histogram if
    // possible.
    std::set<std::string> custom_histograms_;

    DISALLOW_COPY_AND_ASSIGN(HistogramCustomizer);
  };

  HistogramCustomizer* histogram_customizer() {
    return &histogram_customizer_;
  }

  void SetFlingCurveParameters(const std::vector<float>& new_touchpad,
                               const std::vector<float>& new_touchscreen);

  // Retrieve current gamepad data.
  void SampleGamepads(blink::WebGamepads* data);

  // Called by a RenderWidget when it is created or destroyed. This
  // allows the process to know when there are no visible widgets.
  void WidgetCreated();
  void WidgetDestroyed();
  void WidgetHidden();
  void WidgetRestored();

  void AddSharedWorkerRoute(int32 routing_id, IPC::Listener* listener);
  void RemoveSharedWorkerRoute(int32 routing_id);

 private:
  // ChildThread
  virtual bool OnControlMessageReceived(const IPC::Message& msg) OVERRIDE;

  // GpuChannelHostFactory implementation:
  virtual bool IsMainThread() OVERRIDE;
  virtual base::MessageLoop* GetMainLoop() OVERRIDE;
  virtual scoped_refptr<base::MessageLoopProxy> GetIOLoopProxy() OVERRIDE;
  virtual scoped_ptr<base::SharedMemory> AllocateSharedMemory(
      size_t size) OVERRIDE;
  virtual int32 CreateViewCommandBuffer(
      int32 surface_id,
      const GPUCreateCommandBufferConfig& init_params) OVERRIDE;
  virtual void CreateImage(
      gfx::PluginWindowHandle window,
      int32 image_id,
      const CreateImageCallback& callback) OVERRIDE;
  virtual void DeleteImage(int32 image_id, int32 sync_point) OVERRIDE;
  virtual scoped_ptr<gfx::GpuMemoryBuffer> AllocateGpuMemoryBuffer(
      size_t width,
      size_t height,
      unsigned internalformat) OVERRIDE;

  void Init();

  void OnSetZoomLevelForCurrentURL(const std::string& scheme,
                                   const std::string& host,
                                   double zoom_level);
  void OnCreateNewView(const ViewMsg_New_Params& params);
  void OnTransferBitmap(const SkBitmap& bitmap, int resource_id);
  void OnPurgePluginListCache(bool reload_pages);
  void OnNetworkStateChanged(bool online);
  void OnGetAccessibilityTree();
  void OnTempCrashWithData(const GURL& data);
  void OnClearWebCache();
<<<<<<< HEAD
=======
  void OnUpdateTimezone();
>>>>>>> 7c415e25
  void OnMemoryPressure(
      base::MemoryPressureListener::MemoryPressureLevel memory_pressure_level);
#if defined(OS_ANDROID)
  void OnSetWebKitSharedTimersSuspended(bool suspend);
#endif
#if defined(OS_MACOSX)
  void OnUpdateScrollbarTheme(float initial_button_delay,
                              float autoscroll_button_delay,
                              bool jump_on_track_click,
                              blink::ScrollerStyle preferred_scroller_style,
                              bool redraw);
#endif
  void OnCreateNewSharedWorker(
      const WorkerProcessMsg_CreateWorker_Params& params);

  void IdleHandlerInForegroundTab();

  scoped_ptr<WebGraphicsContext3DCommandBufferImpl> CreateOffscreenContext3d();

  // These objects live solely on the render thread.
  scoped_ptr<AppCacheDispatcher> appcache_dispatcher_;
  scoped_ptr<DomStorageDispatcher> dom_storage_dispatcher_;
  scoped_ptr<IndexedDBDispatcher> main_thread_indexed_db_dispatcher_;
  scoped_ptr<RendererWebKitPlatformSupportImpl> webkit_platform_support_;
  scoped_ptr<EmbeddedWorkerDispatcher> embedded_worker_dispatcher_;

  // Used on the render thread and deleted by WebKit at shutdown.
  blink::WebMediaStreamCenter* media_stream_center_;

  // Used on the renderer and IPC threads.
  scoped_refptr<DBMessageFilter> db_message_filter_;
  scoped_refptr<AudioInputMessageFilter> audio_input_message_filter_;
  scoped_refptr<AudioMessageFilter> audio_message_filter_;
  scoped_refptr<MidiMessageFilter> midi_message_filter_;
#if defined(OS_ANDROID)
  scoped_refptr<RendererDemuxerAndroid> renderer_demuxer_;
#endif
  scoped_refptr<DevToolsAgentFilter> devtools_agent_message_filter_;

  scoped_ptr<MediaStreamDependencyFactory> media_stream_factory_;

  // This is used to communicate to the browser process the status
  // of all the peer connections created in the renderer.
  scoped_ptr<PeerConnectionTracker> peer_connection_tracker_;

  // Dispatches all P2P sockets.
  scoped_refptr<P2PSocketDispatcher> p2p_socket_dispatcher_;

  // Used on the render thread.
  scoped_ptr<VideoCaptureImplManager> vc_manager_;

  // The count of RenderWidgets running through this thread.
  int widget_count_;

  // The count of hidden RenderWidgets running through this thread.
  int hidden_widget_count_;

  // The current value of the idle notification timer delay.
  int64 idle_notification_delay_in_ms_;

  // The number of idle handler calls that skip sending idle notifications.
  int idle_notifications_to_skip_;

  bool suspend_webkit_shared_timer_;
  bool notify_webkit_of_modal_loop_;
  bool webkit_shared_timer_suspended_;

  // The following flag is used to control layout test specific behavior.
  bool layout_test_mode_;

  // Timer that periodically calls IdleHandler.
  base::RepeatingTimer<RenderThreadImpl> idle_timer_;

  // The channel from the renderer process to the GPU process.
  scoped_refptr<GpuChannelHost> gpu_channel_;

  // Cache of variables that are needed on the compositor thread by
  // GpuChannelHostFactory methods.
  scoped_refptr<base::MessageLoopProxy> io_message_loop_proxy_;

  // A lazily initiated thread on which file operations are run.
  scoped_ptr<base::Thread> file_thread_;

  // May be null if overridden by ContentRendererClient.
  scoped_ptr<base::Thread> compositor_thread_;

  // Thread for running multimedia operations (e.g., video decoding).
  scoped_ptr<base::Thread> media_thread_;

  // Will point to appropriate MessageLoopProxy after initialization,
  // regardless of whether |compositor_thread_| is overriden.
  scoped_refptr<base::MessageLoopProxy> compositor_message_loop_proxy_;

  // May be null if unused by the |input_handler_manager_|.
  scoped_refptr<InputEventFilter> input_event_filter_;
  scoped_ptr<InputHandlerManager> input_handler_manager_;
  scoped_refptr<IPC::ForwardingMessageFilter> compositor_output_surface_filter_;

  scoped_refptr<ContextProviderCommandBuffer> offscreen_compositor_contexts_;
  scoped_refptr<ContextProviderCommandBuffer> shared_main_thread_contexts_;

  ObserverList<RenderProcessObserver> observers_;

  scoped_refptr<ContextProviderCommandBuffer> gpu_va_context_provider_;

  scoped_ptr<AudioRendererMixerManager> audio_renderer_mixer_manager_;
  scoped_ptr<media::AudioHardwareConfig> audio_hardware_config_;

  HistogramCustomizer histogram_customizer_;

  scoped_ptr<base::MemoryPressureListener> memory_pressure_listener_;

  scoped_ptr<WebRTCIdentityService> webrtc_identity_service_;

  scoped_ptr<GamepadSharedMemoryReader> gamepad_shared_memory_reader_;

  // TODO(reveman): Allow AllocateGpuMemoryBuffer to be called from
  // multiple threads. Current allocation mechanism for IOSurface
  // backed GpuMemoryBuffers prevent this. crbug.com/325045
  base::ThreadChecker allocate_gpu_memory_buffer_thread_checker_;

  // Compositor settings
  bool is_gpu_rasterization_enabled_;
  bool is_gpu_rasterization_forced_;
  bool is_impl_side_painting_enabled_;
  bool is_low_res_tiling_enabled_;
  bool is_lcd_text_enabled_;
  bool is_map_image_enabled_;

  DISALLOW_COPY_AND_ASSIGN(RenderThreadImpl);
};

}  // namespace content

#endif  // CONTENT_RENDERER_RENDER_THREAD_IMPL_H_<|MERGE_RESOLUTION|>--- conflicted
+++ resolved
@@ -415,10 +415,7 @@
   void OnGetAccessibilityTree();
   void OnTempCrashWithData(const GURL& data);
   void OnClearWebCache();
-<<<<<<< HEAD
-=======
   void OnUpdateTimezone();
->>>>>>> 7c415e25
   void OnMemoryPressure(
       base::MemoryPressureListener::MemoryPressureLevel memory_pressure_level);
 #if defined(OS_ANDROID)
