// Copyright (c) 2012 The Chromium Authors. All rights reserved.
// Use of this source code is governed by a BSD-style license that can be
// found in the LICENSE file.

#ifndef CONTENT_RENDERER_DEVTOOLS_DEVTOOLS_AGENT_H_
#define CONTENT_RENDERER_DEVTOOLS_DEVTOOLS_AGENT_H_

#include <string>
#include <vector>

#include "base/atomicops.h"
#include "base/basictypes.h"
<<<<<<< HEAD
=======
#include "base/memory/weak_ptr.h"
>>>>>>> 8c15b39e
#include "base/time/time.h"
#include "content/public/common/console_message_level.h"
#include "content/public/renderer/render_view_observer.h"
#include "third_party/WebKit/public/web/WebDevToolsAgentClient.h"

namespace blink {
class WebDevToolsAgent;
}

struct GpuTaskInfo;

namespace content {
class RenderViewImpl;

// DevToolsAgent belongs to the inspectable RenderView and provides Glue's
// agents with the communication capabilities. All messages from/to Glue's
// agents infrastructure are flowing through this communication agent.
// There is a corresponding DevToolsClient object on the client side.
class DevToolsAgent : public RenderViewObserver,
                      public base::SupportsWeakPtr<DevToolsAgent>,
                      public blink::WebDevToolsAgentClient {
 public:
  explicit DevToolsAgent(RenderViewImpl* render_view);
  virtual ~DevToolsAgent();

  // Returns agent instance for its host id.
  static DevToolsAgent* FromHostId(int host_id);

  blink::WebDevToolsAgent* GetWebAgent();

  bool IsAttached();

 private:
  // RenderView::Observer implementation.
  virtual bool OnMessageReceived(const IPC::Message& message) OVERRIDE;

  // WebDevToolsAgentClient implementation
  virtual void sendMessageToInspectorFrontend(const blink::WebString& data);

  virtual int hostIdentifier();
  virtual void saveAgentRuntimeState(const blink::WebString& state);
  virtual blink::WebDevToolsAgentClient::WebKitClientMessageLoop*
      createClientMessageLoop();
  virtual void clearBrowserCache();
  virtual void clearBrowserCookies();
  virtual void visitAllocatedObjects(AllocatedObjectVisitor* visitor);

  typedef void (*TraceEventCallback)(
      char phase, const unsigned char*, const char* name, unsigned long long id,
      int numArgs, const char* const* argNames, const unsigned char* argTypes,
      const unsigned long long* argValues,
      unsigned char flags, double timestamp);
<<<<<<< HEAD
  virtual void setTraceEventCallback(TraceEventCallback cb);
=======
  virtual void setTraceEventCallback(TraceEventCallback cb) OVERRIDE;
  virtual void startGPUEventsRecording() OVERRIDE;
  virtual void stopGPUEventsRecording() OVERRIDE;

  virtual void enableDeviceEmulation(
      const blink::WebRect& device_rect,
      const blink::WebRect& view_rect, float device_scale_factor,
      bool fit_to_view);
  virtual void disableDeviceEmulation();
>>>>>>> 8c15b39e

  virtual void enableDeviceEmulation(
      const WebKit::WebSize& device_size,
      const WebKit::WebRect& view_rect, float device_scale_factor,
      bool fit_to_view);
  virtual void disableDeviceEmulation();

  void OnAttach();
  void OnReattach(const std::string& agent_state);
  void OnDetach();
  void OnDispatchOnInspectorBackend(const std::string& message);
  void OnInspectElement(int x, int y);
  void OnAddMessageToConsole(ConsoleMessageLevel level,
                             const std::string& message);
  void OnGpuTasksChunk(const std::vector<GpuTaskInfo>& tasks);
  void ContinueProgram();
  void OnSetupDevToolsClient();

  static void TraceEventCallbackWrapper(
      base::TimeTicks timestamp,
      char phase,
      const unsigned char* category_group_enabled,
      const char* name,
      unsigned long long id,
      int num_args,
      const char* const arg_names[],
      const unsigned char arg_types[],
      const unsigned long long arg_values[],
      unsigned char flags);

  bool is_attached_;
  bool is_devtools_client_;
  int32 gpu_route_id_;

  static base::subtle::AtomicWord /* TraceEventCallback */ event_callback_;

  static base::subtle::AtomicWord /* TraceEventCallback */ event_callback_;

  DISALLOW_COPY_AND_ASSIGN(DevToolsAgent);
};

}  // namespace content

#endif  // CONTENT_RENDERER_DEVTOOLS_DEVTOOLS_AGENT_H_<|MERGE_RESOLUTION|>--- conflicted
+++ resolved
@@ -10,10 +10,7 @@
 
 #include "base/atomicops.h"
 #include "base/basictypes.h"
-<<<<<<< HEAD
-=======
 #include "base/memory/weak_ptr.h"
->>>>>>> 8c15b39e
 #include "base/time/time.h"
 #include "content/public/common/console_message_level.h"
 #include "content/public/renderer/render_view_observer.h"
@@ -66,9 +63,6 @@
       int numArgs, const char* const* argNames, const unsigned char* argTypes,
       const unsigned long long* argValues,
       unsigned char flags, double timestamp);
-<<<<<<< HEAD
-  virtual void setTraceEventCallback(TraceEventCallback cb);
-=======
   virtual void setTraceEventCallback(TraceEventCallback cb) OVERRIDE;
   virtual void startGPUEventsRecording() OVERRIDE;
   virtual void stopGPUEventsRecording() OVERRIDE;
@@ -76,13 +70,6 @@
   virtual void enableDeviceEmulation(
       const blink::WebRect& device_rect,
       const blink::WebRect& view_rect, float device_scale_factor,
-      bool fit_to_view);
-  virtual void disableDeviceEmulation();
->>>>>>> 8c15b39e
-
-  virtual void enableDeviceEmulation(
-      const WebKit::WebSize& device_size,
-      const WebKit::WebRect& view_rect, float device_scale_factor,
       bool fit_to_view);
   virtual void disableDeviceEmulation();
 
@@ -115,8 +102,6 @@
 
   static base::subtle::AtomicWord /* TraceEventCallback */ event_callback_;
 
-  static base::subtle::AtomicWord /* TraceEventCallback */ event_callback_;
-
   DISALLOW_COPY_AND_ASSIGN(DevToolsAgent);
 };
 
