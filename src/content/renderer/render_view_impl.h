--- conflicted
+++ resolved
@@ -382,16 +382,6 @@
       const blink::WebRect& touch_rect,
       const blink::WebVector<blink::WebRect>& target_rects) override;
 #endif
-<<<<<<< HEAD
-  virtual blink::WebString acceptLanguages();
-  virtual void setRubberbandRect(const blink::WebRect&);
-  virtual void hideRubberbandRect();
-  virtual void navigateBackForwardSoon(int offset);
-  virtual int historyBackListCount();
-  virtual int historyForwardListCount();
-  virtual blink::WebSpeechRecognizer* speechRecognizer();
-  virtual void zoomLimitsChanged(double minimum_level, double maximum_level);
-=======
   blink::WebString acceptLanguages() override;
   void setRubberbandRect(const blink::WebRect&) override;
   void hideRubberbandRect() override;
@@ -400,7 +390,6 @@
   int historyForwardListCount() override;
   blink::WebSpeechRecognizer* speechRecognizer() override;
   void zoomLimitsChanged(double minimum_level, double maximum_level) override;
->>>>>>> 8a4399cd
   virtual void zoomLevelChanged();
   void pageScaleFactorChanged() override;
   virtual double zoomLevelToZoomFactor(double zoom_level) const;
