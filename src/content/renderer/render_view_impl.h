--- conflicted
+++ resolved
@@ -456,11 +456,12 @@
 
   // RenderView implementation -------------------------------------------------
 
-<<<<<<< HEAD
   bool Send(IPC::Message* message) override;
   RenderFrameImpl* GetMainRenderFrame() override;
   int GetRoutingID() const override;
   gfx::Size GetSize() const override;
+  void SetSize(const gfx::Size& new_size) override;
+  void SetFocus(bool focused) override;
   WebPreferences& GetWebkitPreferences() override;
   void SetWebkitPreferences(const WebPreferences& preferences) override;
   blink::WebView* GetWebView() override;
@@ -480,33 +481,6 @@
   void ClearEditCommands() override;
   SSLStatus GetSSLStatusOfFrame(blink::WebFrame* frame) const override;
   const std::string& GetAcceptLanguages() const override;
-=======
-  virtual bool Send(IPC::Message* message) OVERRIDE;
-  virtual RenderFrameImpl* GetMainRenderFrame() OVERRIDE;
-  virtual int GetRoutingID() const OVERRIDE;
-  virtual gfx::Size GetSize() const OVERRIDE;
-  virtual void SetSize(const gfx::Size& new_size) OVERRIDE;
-  virtual void SetFocus(bool focused) OVERRIDE;
-  virtual WebPreferences& GetWebkitPreferences() OVERRIDE;
-  virtual void SetWebkitPreferences(const WebPreferences& preferences) OVERRIDE;
-  virtual blink::WebView* GetWebView() OVERRIDE;
-  virtual blink::WebElement GetFocusedElement() const OVERRIDE;
-  virtual bool IsEditableNode(const blink::WebNode& node) const OVERRIDE;
-  virtual bool NodeContainsPoint(const blink::WebNode& node,
-                                 const gfx::Point& point) const OVERRIDE;
-  virtual bool ShouldDisplayScrollbars(int width, int height) const OVERRIDE;
-  virtual int GetEnabledBindings() const OVERRIDE;
-  virtual bool GetContentStateImmediately() const OVERRIDE;
-  virtual blink::WebPageVisibilityState GetVisibilityState() const OVERRIDE;
-  virtual void DidStartLoading() OVERRIDE;
-  virtual void DidStopLoading() OVERRIDE;
-  virtual void Repaint(const gfx::Size& size) OVERRIDE;
-  virtual void SetEditCommandForNextKeyEvent(const std::string& name,
-                                             const std::string& value) OVERRIDE;
-  virtual void ClearEditCommands() OVERRIDE;
-  virtual SSLStatus GetSSLStatusOfFrame(blink::WebFrame* frame) const OVERRIDE;
-  virtual const std::string& GetAcceptLanguages() const OVERRIDE;
->>>>>>> 0d46546d
 #if defined(OS_ANDROID)
   virtual void UpdateTopControlsState(TopControlsState constraints,
                                       TopControlsState current,
