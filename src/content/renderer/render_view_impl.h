--- conflicted
+++ resolved
@@ -469,12 +469,8 @@
   void OnUpdateTargetURLAck();
   void OnUpdateWebPreferences(const WebPreferences& prefs);
   void OnSetPageScale(float page_scale_factor);
-<<<<<<< HEAD
-=======
   void OnForceRedraw(const ui::LatencyInfo& latency_info);
   void OnEnableAltDragRubberbanding(bool enable);
-  void OnSelectWordAroundCaret();
->>>>>>> 8e7b0dd5
   void OnAudioStateChanged(bool is_audio_playing);
   void OnPausePageScheduledTasks(bool paused);
 
