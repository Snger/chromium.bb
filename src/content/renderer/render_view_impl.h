// Copyright (c) 2012 The Chromium Authors. All rights reserved.
// Use of this source code is governed by a BSD-style license that can be
// found in the LICENSE file.

#ifndef CONTENT_RENDERER_RENDER_VIEW_IMPL_H_
#define CONTENT_RENDERER_RENDER_VIEW_IMPL_H_

#include <deque>
#include <map>
#include <set>
#include <string>
#include <vector>

#include "base/basictypes.h"
#include "base/gtest_prod_util.h"
#include "base/id_map.h"
#include "base/memory/linked_ptr.h"
#include "base/memory/weak_ptr.h"
#include "base/observer_list.h"
#include "base/process/process.h"
#include "base/strings/string16.h"
#include "base/timer/timer.h"
#include "build/build_config.h"
#include "cc/input/top_controls_state.h"
#include "content/common/content_export.h"
#include "content/common/drag_event_source_info.h"
#include "content/common/edit_command.h"
#include "content/common/gpu/client/webgraphicscontext3d_command_buffer_impl.h"
#include "content/common/navigation_gesture.h"
#include "content/common/view_message_enums.h"
#include "content/public/common/javascript_message_type.h"
#include "content/public/common/page_zoom.h"
#include "content/public/common/referrer.h"
#include "content/public/common/renderer_preferences.h"
#include "content/public/common/stop_find_action.h"
#include "content/public/common/top_controls_state.h"
#include "content/public/renderer/render_view.h"
#include "content/renderer/media/webmediaplayer_delegate.h"
#include "content/renderer/mouse_lock_dispatcher.h"
#include "content/renderer/render_frame_impl.h"
#include "content/renderer/render_widget.h"
#include "content/renderer/renderer_date_time_picker.h"
#include "content/renderer/renderer_webcookiejar_impl.h"
#include "content/renderer/stats_collection_observer.h"
#include "ipc/ipc_platform_file.h"
#include "third_party/WebKit/public/platform/WebGraphicsContext3D.h"
#include "third_party/WebKit/public/web/WebAXObject.h"
#include "third_party/WebKit/public/web/WebConsoleMessage.h"
#include "third_party/WebKit/public/web/WebDataSource.h"
#include "third_party/WebKit/public/web/WebFrameClient.h"
#include "third_party/WebKit/public/web/WebHistoryItem.h"
#include "third_party/WebKit/public/web/WebIconURL.h"
#include "third_party/WebKit/public/web/WebInputEvent.h"
#include "third_party/WebKit/public/web/WebNavigationType.h"
#include "third_party/WebKit/public/web/WebNode.h"
#include "third_party/WebKit/public/web/WebPageSerializerClient.h"
#include "third_party/WebKit/public/web/WebPageVisibilityState.h"
#include "third_party/WebKit/public/web/WebSecurityOrigin.h"
#include "third_party/WebKit/public/web/WebViewClient.h"
#include "ui/base/ui_base_types.h"
#include "ui/surface/transport_dib.h"
#include "webkit/common/webpreferences.h"

#if defined(OS_ANDROID)
#include "content/renderer/android/content_detector.h"
#include "third_party/WebKit/public/web/WebContentDetectionResult.h"
#endif

#if defined(COMPILER_MSVC)
// RenderViewImpl is a diamond-shaped hierarchy, with WebWidgetClient at the
// root. VS warns when we inherit the WebWidgetClient method implementations
// from RenderWidget.  It's safe to ignore that warning.
#pragma warning(disable: 4250)
#endif

class CommandLine;
class PepperDeviceTest;
class SkBitmap;
struct PP_NetAddress_Private;
struct ViewMsg_Navigate_Params;
struct ViewMsg_PostMessage_Params;
struct ViewMsg_StopFinding_Params;

namespace ui {
struct SelectedFileInfo;
}  // namespace ui

namespace blink {
class WebApplicationCacheHost;
class WebApplicationCacheHostClient;
class WebDOMMessageEvent;
class WebDataSource;
class WebDateTimeChooserCompletion;
class WebDragData;
class WebGeolocationClient;
class WebGestureEvent;
class WebIconURL;
class WebImage;
class WebPeerConnection00Handler;
class WebPeerConnection00HandlerClient;
class WebMediaPlayer;
class WebMediaPlayerClient;
class WebMouseEvent;
class WebPeerConnectionHandler;
class WebPeerConnectionHandlerClient;
class WebSocketStreamHandle;
class WebSpeechInputController;
class WebSpeechInputListener;
class WebSpeechRecognizer;
class WebStorageNamespace;
class WebTouchEvent;
class WebURLRequest;
class WebUserMediaClient;
struct WebActiveWheelFlingParameters;
struct WebDateTimeChooserParams;
struct WebFileChooserParams;
struct WebFindOptions;
struct WebMediaPlayerAction;
struct WebPluginAction;
struct WebPoint;
struct WebWindowFeatures;

#if defined(OS_ANDROID)
class WebHitTestResult;
#endif
}

namespace webkit_glue {
class WebURLResponseExtraDataImpl;
}

namespace content {
class BrowserPluginManager;
class DeviceOrientationDispatcher;
class DevToolsAgent;
class DocumentState;
class DomAutomationController;
class ExternalPopupMenu;
class FaviconHelper;
class GeolocationDispatcher;
class ImageResourceFetcher;
class InputTagSpeechDispatcher;
class JavaBridgeDispatcher;
class LoadProgressTracker;
class MIDIDispatcher;
class MediaStreamClient;
class MediaStreamDispatcher;
class MouseLockDispatcher;
class NavigationState;
class NotificationProvider;
class PepperPluginInstanceImpl;
class RenderViewObserver;
class RenderViewTest;
class RendererAccessibility;
class RendererDateTimePicker;
class RendererWebColorChooserImpl;
class SpeechRecognitionDispatcher;
class WebPluginDelegateProxy;
struct CustomContextMenuContext;
struct DropData;
struct FaviconURL;
struct FileChooserParams;
struct RenderViewImplParams;

#if defined(OS_ANDROID)
class RendererMediaPlayerManager;
class WebMediaPlayerProxyAndroid;
#endif

//
// RenderView is an object that manages a WebView object, and provides a
// communication interface with an embedding application process
//
class CONTENT_EXPORT RenderViewImpl
    : public RenderWidget,
      NON_EXPORTED_BASE(public blink::WebViewClient),
      NON_EXPORTED_BASE(public blink::WebFrameClient),
      NON_EXPORTED_BASE(public blink::WebPageSerializerClient),
      public RenderView,
      NON_EXPORTED_BASE(public WebMediaPlayerDelegate),
      public base::SupportsWeakPtr<RenderViewImpl> {
 public:
  // Creates a new RenderView. |opener_id| is the routing ID of the RenderView
  // responsible for creating this RenderView.
  static RenderViewImpl* Create(
      int32 opener_id,
      const RendererPreferences& renderer_prefs,
      const WebPreferences& webkit_prefs,
      int32 routing_id,
      int32 main_frame_routing_id,
      int32 surface_id,
      int64 session_storage_namespace_id,
      const base::string16& frame_name,
      bool is_renderer_created,
      bool swapped_out,
      bool hidden,
      int32 next_page_id,
      const blink::WebScreenInfo& screen_info,
      AccessibilityMode accessibility_mode,
      bool allow_partial_swap);

  // Used by content_layouttest_support to hook into the creation of
  // RenderViewImpls.
  static void InstallCreateHook(
      RenderViewImpl* (*create_render_view_impl)(RenderViewImplParams*));

  // Returns the RenderViewImpl containing the given WebView.
  static RenderViewImpl* FromWebView(blink::WebView* webview);

  // Returns the RenderViewImpl for the given routing ID.
  static RenderViewImpl* FromRoutingID(int routing_id);

  // May return NULL when the view is closing.
  blink::WebView* webview() const;

  int history_list_offset() const { return history_list_offset_; }

  const WebPreferences& webkit_preferences() const {
    return webkit_preferences_;
  }

  const RendererPreferences& renderer_preferences() const {
    return renderer_preferences_;
  }

  void set_send_content_state_immediately(bool value) {
    send_content_state_immediately_ = value;
  }

  RenderFrameImpl* main_render_frame() { return main_render_frame_.get(); }

  MediaStreamDispatcher* media_stream_dispatcher() {
    return media_stream_dispatcher_;
  }

  RendererAccessibility* renderer_accessibility() {
    return renderer_accessibility_;
  }

  MouseLockDispatcher* mouse_lock_dispatcher() {
    return mouse_lock_dispatcher_;
  }

  RendererWebCookieJarImpl* cookie_jar() { return &cookie_jar_; }

  // Lazily initialize this view's BrowserPluginManager and return it.
  BrowserPluginManager* GetBrowserPluginManager();

  // Functions to add and remove observers for this object.
  void AddObserver(RenderViewObserver* observer);
  void RemoveObserver(RenderViewObserver* observer);

  // Returns the StatsCollectionObserver associated with this view, or NULL
  // if one wasn't created;
  StatsCollectionObserver* GetStatsCollectionObserver() {
    return stats_collection_observer_.get();
  }

  // Adds the given file chooser request to the file_chooser_completion_ queue
  // (see that var for more) and requests the chooser be displayed if there are
  // no other waiting items in the queue.
  //
  // Returns true if the chooser was successfully scheduled. False means we
  // didn't schedule anything.
  bool ScheduleFileChooser(const FileChooserParams& params,
                           blink::WebFileChooserCompletion* completion);

  void LoadNavigationErrorPage(
      blink::WebFrame* frame,
      const blink::WebURLRequest& failed_request,
      const blink::WebURLError& error,
      const std::string& html,
      bool replace);

#if defined(OS_ANDROID)
  void DismissDateTimeDialog();
#endif

  // Plugin-related functions --------------------------------------------------

#if defined(ENABLE_PLUGINS)
  PepperPluginInstanceImpl* focused_pepper_plugin() {
    return focused_pepper_plugin_;
  }
  void set_focused_pepper_plugin(PepperPluginInstanceImpl* plugin) {
    focused_pepper_plugin_ = plugin;
  }
  PepperPluginInstanceImpl* pepper_last_mouse_event_target() {
    return pepper_last_mouse_event_target_;
  }
  void set_pepper_last_mouse_event_target(PepperPluginInstanceImpl* plugin) {
    pepper_last_mouse_event_target_ = plugin;
  }

#if defined(OS_MACOSX) || defined(OS_WIN)
  // Informs the render view that the given plugin has gained or lost focus.
  void PluginFocusChanged(bool focused, int plugin_id);
#endif

#if defined(OS_MACOSX)
  // Starts plugin IME.
  void StartPluginIme();
#endif

  void RegisterPluginDelegate(WebPluginDelegateProxy* delegate);
  void UnregisterPluginDelegate(WebPluginDelegateProxy* delegate);
#endif  // ENABLE_PLUGINS

  void TransferActiveWheelFlingAnimation(
      const blink::WebActiveWheelFlingParameters& params);

  // Returns true if the focused element is editable text from the perspective
  // of IME support (also used for on-screen keyboard). Works correctly inside
  // supported PPAPI plug-ins.
  bool HasIMETextFocus();

  // Callback for use with GetWindowSnapshot.
  typedef base::Callback<void(
      const gfx::Size&, const std::vector<unsigned char>&)>
      WindowSnapshotCallback;

  void GetWindowSnapshot(const WindowSnapshotCallback& callback);

  // Dispatches the current navigation state to the browser. Called on a
  // periodic timer so we don't send too many messages.
  void SyncNavigationState();

  // Temporary call until all this media code moves to RenderFrame.
  // TODO(jam): remove me
  blink::WebMediaPlayer* CreateMediaPlayer(
      RenderFrame* render_frame,
      blink::WebFrame* frame,
      const blink::WebURL& url,
      blink::WebMediaPlayerClient* client);
  // Temporary call until the context menu code moves to RenderFrmae.
  // TODO(jam): remove me
  int ShowContextMenu(ContextMenuClient* client,
                      const ContextMenuParams& params);
  void CancelContextMenu(int request_id);

  // Returns the length of the session history of this RenderView. Note that
  // this only coincides with the actual length of the session history if this
  // RenderView is the currently active RenderView of a WebContents.
  unsigned GetLocalSessionHistoryLengthForTesting() const;

  // Invokes OnSetFocus and marks the widget as active depending on the value
  // of |enable|. This is used for layout tests that need to control the focus
  // synchronously from the renderer.
  void SetFocusAndActivateForTesting(bool enable);

  // Change the device scale factor and force the compositor to resize.
  void SetDeviceScaleFactorForTesting(float factor);

  // Used to force the size of a window when running layout tests.
  void ForceResizeForTesting(const gfx::Size& new_size);

  void UseSynchronousResizeModeForTesting(bool enable);

  // Control autoresize mode.
  void EnableAutoResizeForTesting(const gfx::Size& min_size,
                                  const gfx::Size& max_size);
  void DisableAutoResizeForTesting(const gfx::Size& new_size);

  // Overrides the MediaStreamClient used when creating MediaStream players.
  // Must be called before any players are created.
  void SetMediaStreamClientForTesting(MediaStreamClient* media_stream_client);

  // IPC::Listener implementation ----------------------------------------------

  virtual bool OnMessageReceived(const IPC::Message& msg) OVERRIDE;

  // blink::WebWidgetClient implementation ------------------------------------

  // Most methods are handled by RenderWidget.
  virtual void didFocus();
  virtual void didBlur();
  virtual void show(blink::WebNavigationPolicy policy);
  virtual void runModal();
  virtual bool enterFullScreen();
  virtual void exitFullScreen();
  virtual bool requestPointerLock();
  virtual void requestPointerUnlock();
  virtual bool isPointerLocked();
  virtual void didActivateCompositor(int input_handler_identifier);
  virtual void didHandleGestureEvent(const blink::WebGestureEvent& event,
                                     bool event_cancelled) OVERRIDE;
  virtual void initializeLayerTreeView() OVERRIDE;

  // blink::WebViewClient implementation --------------------------------------

  virtual blink::WebView* createView(
      blink::WebFrame* creator,
      const blink::WebURLRequest& request,
      const blink::WebWindowFeatures& features,
      const blink::WebString& frame_name,
      blink::WebNavigationPolicy policy,
      bool suppress_opener);
  virtual blink::WebWidget* createPopupMenu(blink::WebPopupType popup_type);
  virtual blink::WebExternalPopupMenu* createExternalPopupMenu(
      const blink::WebPopupMenuInfo& popup_menu_info,
      blink::WebExternalPopupMenuClient* popup_menu_client);
  virtual blink::WebStorageNamespace* createSessionStorageNamespace();
  virtual bool shouldReportDetailedMessageForSource(
      const blink::WebString& source);
  virtual void didAddMessageToConsole(
      const blink::WebConsoleMessage& message,
      const blink::WebString& source_name,
      unsigned source_line,
      const blink::WebString& stack_trace);
  virtual void printPage(blink::WebFrame* frame);
  virtual blink::WebNotificationPresenter* notificationPresenter();
  virtual bool enumerateChosenDirectory(
      const blink::WebString& path,
      blink::WebFileChooserCompletion* chooser_completion);
  virtual void initializeHelperPluginWebFrame(blink::WebHelperPlugin*);
  virtual void didStartLoading();
  virtual void didStopLoading();
  virtual void didChangeLoadProgress(blink::WebFrame* frame,
                                     double load_progress);
  virtual void didCancelCompositionOnSelectionChange();
  virtual void didChangeSelection(bool is_selection_empty);
  virtual void didExecuteCommand(const blink::WebString& command_name);
  virtual bool handleCurrentKeyboardEvent();
  virtual blink::WebColorChooser* createColorChooser(
      blink::WebColorChooserClient*,
      const blink::WebColor& initial_color,
      const blink::WebVector<blink::WebColorSuggestion>& suggestions);
  virtual bool runFileChooser(
      const blink::WebFileChooserParams& params,
      blink::WebFileChooserCompletion* chooser_completion);
  virtual void runModalAlertDialog(blink::WebFrame* frame,
                                   const blink::WebString& message);
  virtual bool runModalConfirmDialog(blink::WebFrame* frame,
                                     const blink::WebString& message);
  virtual bool runModalPromptDialog(blink::WebFrame* frame,
                                    const blink::WebString& message,
                                    const blink::WebString& default_value,
                                    blink::WebString* actual_value);
  virtual bool runModalBeforeUnloadDialog(blink::WebFrame* frame,
                                          bool is_reload,
                                          const blink::WebString& message);
  virtual void showValidationMessage(const blink::WebRect& anchor_in_root_view,
                                     const blink::WebString& main_text,
                                     const blink::WebString& sub_text,
                                     blink::WebTextDirection hint) OVERRIDE;
  virtual void hideValidationMessage() OVERRIDE;
  virtual void moveValidationMessage(
      const blink::WebRect& anchor_in_root_view) OVERRIDE;

  // DEPRECATED
  virtual bool runModalBeforeUnloadDialog(blink::WebFrame* frame,
                                          const blink::WebString& message);
  virtual void showContextMenu(blink::WebFrame* frame,
                               const blink::WebContextMenuData& data);
  virtual void clearContextMenu();
  virtual void setStatusText(const blink::WebString& text);
  virtual void setMouseOverURL(const blink::WebURL& url);
  virtual void setKeyboardFocusURL(const blink::WebURL& url);
  virtual void startDragging(blink::WebFrame* frame,
                             const blink::WebDragData& data,
                             blink::WebDragOperationsMask mask,
                             const blink::WebImage& image,
                             const blink::WebPoint& imageOffset);
  virtual bool acceptsLoadDrops();
  virtual void focusNext();
  virtual void focusPrevious();
  virtual void focusedNodeChanged(const blink::WebNode& node);
  virtual void numberOfWheelEventHandlersChanged(unsigned num_handlers);
  virtual void didUpdateLayout();
#if defined(OS_ANDROID)
  virtual bool didTapMultipleTargets(
      const blink::WebGestureEvent& event,
      const blink::WebVector<blink::WebRect>& target_rects);
#endif
<<<<<<< HEAD
  virtual void setRubberbandRect(const WebKit::WebRect&);
=======
  virtual void setRubberbandRect(const blink::WebRect&);
>>>>>>> 8c15b39e
  virtual void hideRubberbandRect();
  virtual void navigateBackForwardSoon(int offset);
  virtual int historyBackListCount();
  virtual int historyForwardListCount();
  virtual void postAccessibilityEvent(
<<<<<<< HEAD
      const WebKit::WebAXObject& obj, WebKit::WebAXEvent event);
  virtual void didUpdateInspectorSetting(const WebKit::WebString& key,
                                         const WebKit::WebString& value);
  virtual WebKit::WebGeolocationClient* geolocationClient();
  virtual WebKit::WebSpeechInputController* speechInputController(
      WebKit::WebSpeechInputListener* listener);
  virtual WebKit::WebSpeechRecognizer* speechRecognizer();
=======
      const blink::WebAXObject& obj, blink::WebAXEvent event);
  virtual void didUpdateInspectorSetting(const blink::WebString& key,
                                         const blink::WebString& value);
  virtual blink::WebGeolocationClient* geolocationClient();
  virtual blink::WebSpeechInputController* speechInputController(
      blink::WebSpeechInputListener* listener);
  virtual blink::WebSpeechRecognizer* speechRecognizer();
>>>>>>> 8c15b39e
  virtual void zoomLimitsChanged(double minimum_level, double maximum_level);
  virtual void zoomLevelChanged();
  virtual double zoomLevelToZoomFactor(double zoom_level) const;
  virtual double zoomFactorToZoomLevel(double factor) const;
  virtual void registerProtocolHandler(const blink::WebString& scheme,
                                       const blink::WebString& base_url,
                                       const blink::WebString& url,
                                       const blink::WebString& title);
  virtual blink::WebPageVisibilityState visibilityState() const;
  virtual blink::WebUserMediaClient* userMediaClient();
  virtual blink::WebMIDIClient* webMIDIClient();
  virtual void draggableRegionsChanged();

#if defined(OS_ANDROID)
  virtual void scheduleContentIntent(const blink::WebURL& intent);
  virtual void cancelScheduledContentIntents();
  virtual blink::WebContentDetectionResult detectContentAround(
      const blink::WebHitTestResult& touch_hit);

  // Only used on Android since all other platforms implement
  // date and time input fields using MULTIPLE_FIELDS_UI
  virtual bool openDateTimeChooser(const blink::WebDateTimeChooserParams&,
                                   blink::WebDateTimeChooserCompletion*);
  virtual void didScrollWithKeyboard(const blink::WebSize& delta);
#endif

<<<<<<< HEAD
  // WebKit::WebFrameClient implementation -------------------------------------

  virtual WebKit::WebMediaPlayer* createMediaPlayer(
      WebKit::WebFrame* frame,
      const WebKit::WebURL& url,
      WebKit::WebMediaPlayerClient* client);
  virtual WebKit::WebCookieJar* cookieJar(WebKit::WebFrame* frame);
  virtual void didAccessInitialDocument(WebKit::WebFrame* frame);
  virtual void didDisownOpener(WebKit::WebFrame* frame);
  virtual void frameDetached(WebKit::WebFrame* frame);
  virtual void willClose(WebKit::WebFrame* frame);
  virtual void didMatchCSS(
      WebKit::WebFrame* frame,
      const WebKit::WebVector<WebKit::WebString>& newly_matching_selectors,
      const WebKit::WebVector<WebKit::WebString>& stopped_matching_selectors);
=======
  // blink::WebFrameClient implementation -------------------------------------

  virtual blink::WebMediaPlayer* createMediaPlayer(
      blink::WebFrame* frame,
      const blink::WebURL& url,
      blink::WebMediaPlayerClient* client);
  virtual blink::WebCookieJar* cookieJar(blink::WebFrame* frame);
  virtual void didAccessInitialDocument(blink::WebFrame* frame);
  virtual void didDisownOpener(blink::WebFrame* frame);
  virtual void frameDetached(blink::WebFrame* frame);
  virtual void willClose(blink::WebFrame* frame);
  virtual void didMatchCSS(
      blink::WebFrame* frame,
      const blink::WebVector<blink::WebString>& newly_matching_selectors,
      const blink::WebVector<blink::WebString>& stopped_matching_selectors);
>>>>>>> 8c15b39e

  // The WebDataSource::ExtraData* is assumed to be a DocumentState* subclass.
  virtual blink::WebNavigationPolicy decidePolicyForNavigation(
      blink::WebFrame* frame,
      blink::WebDataSource::ExtraData* extraData,
      const blink::WebURLRequest& request,
      blink::WebNavigationType type,
      blink::WebNavigationPolicy default_policy,
      bool is_redirect);
  // DEPRECATED.
  virtual blink::WebNavigationPolicy decidePolicyForNavigation(
      blink::WebFrame* frame,
      const blink::WebURLRequest& request,
      blink::WebNavigationType type,
      blink::WebNavigationPolicy default_policy,
      bool is_redirect);
  virtual void willSendSubmitEvent(blink::WebFrame* frame,
                                   const blink::WebFormElement& form);
  virtual void willSubmitForm(blink::WebFrame* frame,
                              const blink::WebFormElement& form);
  virtual void didCreateDataSource(blink::WebFrame* frame,
                                   blink::WebDataSource* datasource);
  virtual void didStartProvisionalLoad(blink::WebFrame* frame);
  virtual void didReceiveServerRedirectForProvisionalLoad(
      blink::WebFrame* frame);
  virtual void didFailProvisionalLoad(blink::WebFrame* frame,
                                      const blink::WebURLError& error);
  virtual void didCommitProvisionalLoad(blink::WebFrame* frame,
                                        bool is_new_navigation);
  virtual void didClearWindowObject(blink::WebFrame* frame);
  virtual void didCreateDocumentElement(blink::WebFrame* frame);
  virtual void didReceiveTitle(blink::WebFrame* frame,
                               const blink::WebString& title,
                               blink::WebTextDirection direction);
  virtual void didChangeIcon(blink::WebFrame*,
                             blink::WebIconURL::Type);
  virtual void didFinishDocumentLoad(blink::WebFrame* frame);
  virtual void didHandleOnloadEvents(blink::WebFrame* frame);
  virtual void didFailLoad(blink::WebFrame* frame,
                           const blink::WebURLError& error);
  virtual void didFinishLoad(blink::WebFrame* frame);
  virtual void didNavigateWithinPage(blink::WebFrame* frame,
                                     bool is_new_navigation);
  virtual void didUpdateCurrentHistoryItem(blink::WebFrame* frame);
  virtual void willSendRequest(blink::WebFrame* frame,
                               unsigned identifier,
                               blink::WebURLRequest& request,
                               const blink::WebURLResponse& redirect_response);
  virtual void didReceiveResponse(blink::WebFrame* frame,
                                  unsigned identifier,
                                  const blink::WebURLResponse& response);
  virtual void didFinishResourceLoad(blink::WebFrame* frame,
                                     unsigned identifier);
  virtual void didLoadResourceFromMemoryCache(
      blink::WebFrame* frame,
      const blink::WebURLRequest& request,
      const blink::WebURLResponse&);
  virtual void didDisplayInsecureContent(blink::WebFrame* frame);
  virtual void didRunInsecureContent(
      blink::WebFrame* frame,
      const blink::WebSecurityOrigin& origin,
      const blink::WebURL& target);
  virtual void didExhaustMemoryAvailableForScript(blink::WebFrame* frame);
  virtual void didCreateScriptContext(blink::WebFrame* frame,
                                      v8::Handle<v8::Context>,
                                      int extension_group,
                                      int world_id);
  virtual void willReleaseScriptContext(blink::WebFrame* frame,
                                        v8::Handle<v8::Context>,
                                        int world_id);
  virtual void didChangeScrollOffset(blink::WebFrame* frame);
  virtual void willInsertBody(blink::WebFrame* frame);
  virtual void didFirstVisuallyNonEmptyLayout(blink::WebFrame*);
  virtual void didChangeContentsSize(blink::WebFrame* frame,
                                     const blink::WebSize& size);
  virtual void reportFindInPageMatchCount(int request_id,
                                          int count,
                                          bool final_update);
  virtual void reportFindInPageSelection(int request_id,
                                         int active_match_ordinal,
                                         const blink::WebRect& sel);
  virtual void requestStorageQuota(
      blink::WebFrame* frame,
      blink::WebStorageQuotaType type,
      unsigned long long requested_size,
      blink::WebStorageQuotaCallbacks* callbacks);
  virtual void willOpenSocketStream(
      blink::WebSocketStreamHandle* handle);
  virtual void willStartUsingPeerConnectionHandler(blink::WebFrame* frame,
      blink::WebRTCPeerConnectionHandler* handler);
  virtual bool willCheckAndDispatchMessageEvent(
      blink::WebFrame* sourceFrame,
      blink::WebFrame* targetFrame,
      blink::WebSecurityOrigin targetOrigin,
      blink::WebDOMMessageEvent event);
  virtual blink::WebString acceptLanguages();
  virtual blink::WebString userAgentOverride(
      blink::WebFrame* frame,
      const blink::WebURL& url);
  virtual blink::WebString doNotTrackValue(blink::WebFrame* frame);
  virtual bool allowWebGL(blink::WebFrame* frame, bool default_value);
  virtual void didLoseWebGLContext(
      blink::WebFrame* frame,
      int arb_robustness_status_code);

  // blink::WebPageSerializerClient implementation ----------------------------

  virtual void didSerializeDataForFrame(
      const blink::WebURL& frame_url,
      const blink::WebCString& data,
      PageSerializationStatus status) OVERRIDE;

  // RenderView implementation -------------------------------------------------

  virtual bool Send(IPC::Message* message) OVERRIDE;
  virtual RenderFrame* GetMainRenderFrame() OVERRIDE;
  virtual int GetRoutingID() const OVERRIDE;
  virtual int GetPageId() const OVERRIDE;
  virtual gfx::Size GetSize() const OVERRIDE;
  virtual void SetSize(const gfx::Size& new_size) OVERRIDE;
  virtual void SetFocus(bool focused) OVERRIDE;
  virtual WebPreferences& GetWebkitPreferences() OVERRIDE;
  virtual void SetWebkitPreferences(const WebPreferences& preferences) OVERRIDE;
  virtual blink::WebView* GetWebView() OVERRIDE;
  virtual blink::WebNode GetFocusedNode() const OVERRIDE;
  virtual blink::WebNode GetContextMenuNode() const OVERRIDE;
  virtual bool IsEditableNode(const blink::WebNode& node) const OVERRIDE;
  virtual void EvaluateScript(const base::string16& frame_xpath,
                              const base::string16& jscript,
                              int id,
                              bool notify_result) OVERRIDE;
  virtual bool ShouldDisplayScrollbars(int width, int height) const OVERRIDE;
  virtual int GetEnabledBindings() const OVERRIDE;
  virtual bool GetContentStateImmediately() const OVERRIDE;
  virtual float GetFilteredTimePerFrame() const OVERRIDE;
  virtual blink::WebPageVisibilityState GetVisibilityState() const OVERRIDE;
  virtual void RunModalAlertDialog(blink::WebFrame* frame,
                                   const blink::WebString& message) OVERRIDE;
  virtual void DidStartLoading() OVERRIDE;
  virtual void DidStopLoading() OVERRIDE;
  virtual void Repaint(const gfx::Size& size) OVERRIDE;
  virtual void SetEditCommandForNextKeyEvent(const std::string& name,
                                             const std::string& value) OVERRIDE;
  virtual void ClearEditCommands() OVERRIDE;
<<<<<<< HEAD
  virtual SSLStatus GetSSLStatusOfFrame(WebKit::WebFrame* frame) const OVERRIDE;
=======
  virtual SSLStatus GetSSLStatusOfFrame(blink::WebFrame* frame) const OVERRIDE;
>>>>>>> 8c15b39e
  virtual const std::string& GetAcceptLanguages() const OVERRIDE;
#if defined(OS_ANDROID)
  virtual void UpdateTopControlsState(TopControlsState constraints,
                                      TopControlsState current,
                                      bool animate) OVERRIDE;
#endif

  // WebMediaPlayerDelegate implementation -----------------------

  virtual void DidPlay(blink::WebMediaPlayer* player) OVERRIDE;
  virtual void DidPause(blink::WebMediaPlayer* player) OVERRIDE;
  virtual void PlayerGone(blink::WebMediaPlayer* player) OVERRIDE;

  // Please do not add your stuff randomly to the end here. If there is an
  // appropriate section, add it there. If not, there are some random functions
  // nearer to the top you can add it to.

  // Cannot use std::set unfortunately since linked_ptr<> does not support
  // operator<.
  typedef std::vector<linked_ptr<ImageResourceFetcher> >
      ImageResourceFetcherList;

 protected:
  // RenderWidget overrides:
  virtual void Close() OVERRIDE;
  virtual void OnResize(const ViewMsg_Resize_Params& params) OVERRIDE;
  virtual void DidInitiatePaint() OVERRIDE;
  virtual void DidFlushPaint() OVERRIDE;
  virtual PepperPluginInstanceImpl* GetBitmapForOptimizedPluginPaint(
      const gfx::Rect& paint_bounds,
      TransportDIB** dib,
      gfx::Rect* location,
      gfx::Rect* clip,
      float* scale_factor) OVERRIDE;
  virtual gfx::Vector2d GetScrollOffset() OVERRIDE;
  virtual void DidHandleKeyEvent() OVERRIDE;
  virtual bool WillHandleMouseEvent(
      const blink::WebMouseEvent& event) OVERRIDE;
  virtual bool WillHandleKeyEvent(
      const blink::WebKeyboardEvent& event) OVERRIDE;
  virtual bool WillHandleGestureEvent(
      const blink::WebGestureEvent& event) OVERRIDE;
  virtual void DidHandleMouseEvent(const blink::WebMouseEvent& event) OVERRIDE;
  virtual void DidHandleTouchEvent(const blink::WebTouchEvent& event) OVERRIDE;
  virtual bool HasTouchEventHandlersAt(const gfx::Point& point) const OVERRIDE;
  virtual void OnSetFocus(bool enable) OVERRIDE;
  virtual void OnWasHidden() OVERRIDE;
  virtual void OnWasShown(bool needs_repainting) OVERRIDE;
  virtual GURL GetURLForGraphicsContext3D() OVERRIDE;
  virtual bool ForceCompositingModeEnabled() OVERRIDE;
  virtual void OnImeSetComposition(
      const base::string16& text,
      const std::vector<blink::WebCompositionUnderline>& underlines,
      int selection_start,
      int selection_end) OVERRIDE;
  virtual void OnImeConfirmComposition(const base::string16& text,
                                       const gfx::Range& replacement_range,
                                       bool keep_selection) OVERRIDE;
  virtual void SetDeviceScaleFactor(float device_scale_factor) OVERRIDE;
  virtual ui::TextInputType GetTextInputType() OVERRIDE;
  virtual void GetSelectionBounds(gfx::Rect* start, gfx::Rect* end) OVERRIDE;
#if defined(OS_MACOSX) || defined(OS_WIN) || defined(USE_AURA)
  virtual void GetCompositionCharacterBounds(
      std::vector<gfx::Rect>* character_bounds) OVERRIDE;
  virtual void GetCompositionRange(gfx::Range* range) OVERRIDE;
#endif
  virtual bool CanComposeInline() OVERRIDE;
  virtual void DidCommitCompositorFrame() OVERRIDE;
  virtual void InstrumentWillBeginFrame(int frame_id) OVERRIDE;
  virtual void InstrumentDidBeginFrame() OVERRIDE;
  virtual void InstrumentDidCancelFrame() OVERRIDE;
  virtual void InstrumentWillComposite() OVERRIDE;
  virtual bool AllowPartialSwap() const OVERRIDE;

 protected:
  explicit RenderViewImpl(RenderViewImplParams* params);

  void Initialize(RenderViewImplParams* params);
  virtual void SetScreenMetricsEmulationParameters(
<<<<<<< HEAD
      float device_scale_factor, float root_layer_scale) OVERRIDE;
=======
      float device_scale_factor,
      const gfx::Point& root_layer_offset,
      float root_layer_scale) OVERRIDE;
>>>>>>> 8c15b39e

  // Do not delete directly.  This class is reference counted.
  virtual ~RenderViewImpl();

 private:
  // For unit tests.
  friend class ExternalPopupMenuTest;
  friend class PepperDeviceTest;
  friend class RendererAccessibilityTest;
  friend class RenderViewTest;

  // TODO(nasko): Temporarily friend RenderFrameImpl, so we don't duplicate
  // utility functions needed in both classes, while we move frame specific
  // code away from this class.
  friend class RenderFrameImpl;

  FRIEND_TEST_ALL_PREFIXES(ExternalPopupMenuRemoveTest, RemoveOnChange);
  FRIEND_TEST_ALL_PREFIXES(ExternalPopupMenuTest, NormalCase);
  FRIEND_TEST_ALL_PREFIXES(ExternalPopupMenuTest, ShowPopupThenNavigate);
  FRIEND_TEST_ALL_PREFIXES(RendererAccessibilityTest,
                           AccessibilityMessagesQueueWhileSwappedOut);
  FRIEND_TEST_ALL_PREFIXES(RenderViewImplTest, DecideNavigationPolicyForWebUI);
  FRIEND_TEST_ALL_PREFIXES(RenderViewImplTest,
                           DidFailProvisionalLoadWithErrorForError);
  FRIEND_TEST_ALL_PREFIXES(RenderViewImplTest,
                           DidFailProvisionalLoadWithErrorForCancellation);
  FRIEND_TEST_ALL_PREFIXES(RenderViewImplTest,
                           DontIgnoreBackAfterNavEntryLimit);
  FRIEND_TEST_ALL_PREFIXES(RenderViewImplTest, ImeComposition);
  FRIEND_TEST_ALL_PREFIXES(RenderViewImplTest, InsertCharacters);
  FRIEND_TEST_ALL_PREFIXES(RenderViewImplTest, JSBlockSentAfterPageLoad);
  FRIEND_TEST_ALL_PREFIXES(RenderViewImplTest, LastCommittedUpdateState);
  FRIEND_TEST_ALL_PREFIXES(RenderViewImplTest, OnExtendSelectionAndDelete);
  FRIEND_TEST_ALL_PREFIXES(RenderViewImplTest, OnHandleKeyboardEvent);
  FRIEND_TEST_ALL_PREFIXES(RenderViewImplTest, OnImeTypeChanged);
  FRIEND_TEST_ALL_PREFIXES(RenderViewImplTest, OnNavStateChanged);
  FRIEND_TEST_ALL_PREFIXES(RenderViewImplTest, OnSetTextDirection);
  FRIEND_TEST_ALL_PREFIXES(RenderViewImplTest, OnUpdateWebPreferences);
  FRIEND_TEST_ALL_PREFIXES(RenderViewImplTest, SendSwapOutACK);
  FRIEND_TEST_ALL_PREFIXES(RenderViewImplTest, ReloadWhileSwappedOut);
  FRIEND_TEST_ALL_PREFIXES(RenderViewImplTest,
                           SetEditableSelectionAndComposition);
  FRIEND_TEST_ALL_PREFIXES(RenderViewImplTest, StaleNavigationsIgnored);
  FRIEND_TEST_ALL_PREFIXES(RenderViewImplTest, UpdateTargetURLWithInvalidURL);
  FRIEND_TEST_ALL_PREFIXES(RenderViewImplTest,
                           GetCompositionCharacterBoundsTest);
  FRIEND_TEST_ALL_PREFIXES(RenderViewImplTest, OnNavigationHttpPost);
  FRIEND_TEST_ALL_PREFIXES(RenderViewImplTest,
                           DecideNavigationPolicyHandlesAllTopLevel);
#if defined(OS_MACOSX)
  FRIEND_TEST_ALL_PREFIXES(RenderViewTest, MacTestCmdUp);
#endif
  FRIEND_TEST_ALL_PREFIXES(RenderViewImplTest, SetHistoryLengthAndPrune);
  FRIEND_TEST_ALL_PREFIXES(RenderViewImplTest, ZoomLimit);
  FRIEND_TEST_ALL_PREFIXES(RenderViewImplTest, NavigateFrame);
  FRIEND_TEST_ALL_PREFIXES(RenderViewImplTest,
                           ShouldUpdateSelectionTextFromContextMenuParams);
  FRIEND_TEST_ALL_PREFIXES(RenderViewImplTest, BasicRenderFrame);
  FRIEND_TEST_ALL_PREFIXES(RenderViewImplTest, TextInputTypeWithPepper);
<<<<<<< HEAD
=======
  FRIEND_TEST_ALL_PREFIXES(RenderViewImplTest,
                           MessageOrderInDidChangeSelection);
  FRIEND_TEST_ALL_PREFIXES(RenderViewImplTest, SendCandidateWindowEvents);
>>>>>>> 8c15b39e
  FRIEND_TEST_ALL_PREFIXES(SuppressErrorPageTest, Suppresses);
  FRIEND_TEST_ALL_PREFIXES(SuppressErrorPageTest, DoesNotSuppress);

  typedef std::map<GURL, double> HostZoomLevels;

  enum ErrorPageType {
    DNS_ERROR,
    HTTP_404,
    CONNECTION_ERROR,
  };

  static blink::WebReferrerPolicy GetReferrerPolicyFromRequest(
      blink::WebFrame* frame,
      const blink::WebURLRequest& request);

  static Referrer GetReferrerFromRequest(
      blink::WebFrame* frame,
      const blink::WebURLRequest& request);

  static webkit_glue::WebURLResponseExtraDataImpl* GetExtraDataFromResponse(
      const blink::WebURLResponse& response);

  void UpdateURL(blink::WebFrame* frame);
  void UpdateTitle(blink::WebFrame* frame, const base::string16& title,
                   blink::WebTextDirection title_direction);
  void UpdateSessionHistory(blink::WebFrame* frame);
  void SendUpdateState(const blink::WebHistoryItem& item);

  // Update current main frame's encoding and send it to browser window.
  // Since we want to let users see the right encoding info from menu
  // before finishing loading, we call the UpdateEncoding in
  // a) function:DidCommitLoadForFrame. When this function is called,
  // that means we have got first data. In here we try to get encoding
  // of page if it has been specified in http header.
  // b) function:DidReceiveTitle. When this function is called,
  // that means we have got specified title. Because in most of webpages,
  // title tags will follow meta tags. In here we try to get encoding of
  // page if it has been specified in meta tag.
  // c) function:DidFinishDocumentLoadForFrame. When this function is
  // called, that means we have got whole html page. In here we should
  // finally get right encoding of page.
  void UpdateEncoding(blink::WebFrame* frame,
                      const std::string& encoding_name);

  void OpenURL(blink::WebFrame* frame,
               const GURL& url,
               const Referrer& referrer,
               blink::WebNavigationPolicy policy);

  bool RunJavaScriptMessage(JavaScriptMessageType type,
                            const base::string16& message,
                            const base::string16& default_value,
                            const GURL& frame_url,
                            base::string16* result);

  // Sends a message and runs a nested message loop.
  bool SendAndRunNestedMessageLoop(IPC::SyncMessage* message);

  // Called when the "pinned to left/right edge" state needs to be updated.
  void UpdateScrollState(blink::WebFrame* frame);

  // IPC message handlers ------------------------------------------------------
  //
  // The documentation for these functions should be in
  // content/common/*_messages.h for the message that the function is handling.

  void OnCopy();
  void OnCut();
  void OnDelete();
  void OnExecuteEditCommand(const std::string& name, const std::string& value);
  void OnMoveCaret(const gfx::Point& point);
  void OnPaste();
  void OnPasteAndMatchStyle();
  void OnRedo();
  void OnReplace(const base::string16& text);
  void OnReplaceMisspelling(const base::string16& text);
  void OnScrollFocusedEditableNodeIntoRect(const gfx::Rect& rect);
  void OnSelectAll();
  void OnSelectRange(const gfx::Point& start, const gfx::Point& end);
  void OnSetEditCommandsForNextKeyEvent(const EditCommands& edit_commands);
  void OnUndo();
  void OnUnselect();
  void OnAllowBindings(int enabled_bindings_flags);
  void OnAllowScriptToClose(bool script_can_close);
  void OnCancelDownload(int32 download_id);
  void OnClearFocusedNode();
  void OnClosePage();
  void OnContextMenuClosed(const CustomContextMenuContext& custom_context);
  void OnShowContextMenu(const gfx::Point& location);
  void OnCopyImageAt(int x, int y);
  void OnCSSInsertRequest(const base::string16& frame_xpath,
                          const std::string& css);
  void OnCustomContextMenuAction(const CustomContextMenuContext& custom_context,
      unsigned action);
  void OnSetName(const std::string& name);
  void OnDeterminePageLanguage();
  void OnDisableScrollbarsForSmallWindows(
      const gfx::Size& disable_scrollbars_size_limit);
  void OnDragSourceEndedOrMoved(const gfx::Point& client_point,
                                const gfx::Point& screen_point,
                                bool ended,
                                blink::WebDragOperation drag_operation);
  void OnDragSourceSystemDragEnded();
  void OnDragTargetDrop(const gfx::Point& client_pt,
                        const gfx::Point& screen_pt,
                        int key_modifiers);
  void OnDragTargetDragEnter(const DropData& drop_data,
                             const gfx::Point& client_pt,
                             const gfx::Point& screen_pt,
                             blink::WebDragOperationsMask operations_allowed,
                             int key_modifiers);
  void OnDragTargetDragLeave();
  void OnDragTargetDragOver(const gfx::Point& client_pt,
                            const gfx::Point& screen_pt,
                            blink::WebDragOperationsMask operations_allowed,
                            int key_modifiers);
  void OnEnablePreferredSizeChangedMode();
  void OnEnableAutoResize(const gfx::Size& min_size, const gfx::Size& max_size);
  void OnDisableAutoResize(const gfx::Size& new_size);
  void OnEnumerateDirectoryResponse(int id,
                                    const std::vector<base::FilePath>& paths);
  void OnExtendSelectionAndDelete(int before, int after);
  void OnFileChooserResponse(
      const std::vector<ui::SelectedFileInfo>& files);
  void OnFind(int request_id,
              const base::string16&,
              const blink::WebFindOptions&);
  void OnGetAllSavableResourceLinksForCurrentPage(const GURL& page_url);
  void OnGetSerializedHtmlDataForCurrentPageWithLocalLinks(
      const std::vector<GURL>& links,
      const std::vector<base::FilePath>& local_paths,
      const base::FilePath& local_directory_name);
  void OnMediaPlayerActionAt(const gfx::Point& location,
<<<<<<< HEAD
                             const WebKit::WebMediaPlayerAction& action);
=======
                             const blink::WebMediaPlayerAction& action);
>>>>>>> 8c15b39e
  void OnOrientationChangeEvent(int orientation);
  void OnPluginActionAt(const gfx::Point& location,
                        const blink::WebPluginAction& action);
  void OnMoveOrResizeStarted();
  void OnNavigate(const ViewMsg_Navigate_Params& params);
  void OnPostMessageEvent(const ViewMsg_PostMessage_Params& params);
  void OnReleaseDisambiguationPopupDIB(TransportDIB::Handle dib_handle);
  void OnReloadFrame();
  void OnResetPageEncodingToDefault();
  void OnScriptEvalRequest(const base::string16& frame_xpath,
                           const base::string16& jscript,
                           int id,
                           bool notify_result);
  void OnSetAccessibilityMode(AccessibilityMode new_mode);
  void OnSetActive(bool active);
  void OnSetAltErrorPageURL(const GURL& gurl);
  void OnSetBackground(const SkBitmap& background);
  void OnSetCompositionFromExistingText(
      int start, int end,
      const std::vector<blink::WebCompositionUnderline>& underlines);
  void OnExitFullscreen();
  void OnSetEditableSelectionOffsets(int start, int end);
  void OnSetHistoryLengthAndPrune(int history_length, int32 minimum_page_id);
  void OnSetInitialFocus(bool reverse);
  void OnSetPageEncoding(const std::string& encoding_name);
  void OnSetRendererPrefs(const RendererPreferences& renderer_prefs);
  void OnSetWebUIProperty(const std::string& name, const std::string& value);
  void OnSetZoomLevel(double zoom_level);
  void OnSetZoomLevelForLoadingURL(const GURL& url, double zoom_level);
  void OnShouldClose();
  void OnStop();
  void OnStopFinding(StopFindAction action);
  void OnSuppressDialogsUntilSwapOut();
  void OnSwapOut();
  void OnThemeChanged();
  void OnUpdateTargetURLAck();
  void OnUpdateTimezone();
  void OnUpdateWebPreferences(const WebPreferences& prefs);
  void OnZoom(PageZoom zoom);
  void OnZoomFactor(PageZoom zoom, int zoom_center_x, int zoom_center_y);
  void OnEnableAltDragRubberbanding(bool enable);
  void OnEnableViewSourceMode();
  void OnDisownOpener();
  void OnWindowSnapshotCompleted(const int snapshot_id,
      const gfx::Size& size, const std::vector<unsigned char>& png);
#if defined(OS_ANDROID)
  void OnActivateNearestFindResult(int request_id, float x, float y);
  void OnFindMatchRects(int current_version);
  void OnSelectPopupMenuItems(bool canceled,
                              const std::vector<int>& selected_indices);
  void OnUndoScrollFocusedEditableNodeIntoRect();
  void OnUpdateTopControlsState(bool enable_hiding,
                                bool enable_showing,
                                bool animate);
  void OnPauseVideo();
  void OnExtractSmartClipData(const gfx::Rect& rect);
#elif defined(OS_MACOSX)
  void OnCopyToFindPboard();
  void OnPluginImeCompositionCompleted(const base::string16& text,
                                       int plugin_id);
  void OnSelectPopupMenuItem(int selected_index);
  void OnSetInLiveResize(bool in_live_resize);
  void OnSetWindowVisibility(bool visible);
  void OnWindowFrameChanged(const gfx::Rect& window_frame,
                            const gfx::Rect& view_frame);
#endif

  // Adding a new message handler? Please add it in alphabetical order above
  // and put it in the same position in the .cc file.

  // Misc private functions ----------------------------------------------------
  void ZoomFactorHelper(PageZoom zoom, int zoom_center_x, int zoom_center_y,
                        float scaling_increment);

  void AltErrorPageFinished(blink::WebFrame* frame,
                            const blink::WebURLRequest& original_request,
                            const blink::WebURLError& original_error,
                            const std::string& html);

  // Check whether the preferred size has changed.
  void CheckPreferredSize();

  // Initializes |media_stream_client_|, returning true if successful. Returns
  // false if it wasn't possible to create a MediaStreamClient (e.g., WebRTC is
  // disabled) in which case |media_stream_client_| is NULL.
  bool InitializeMediaStreamClient();

  // This callback is triggered when DownloadFavicon completes, either
  // succesfully or with a failure. See DownloadFavicon for more
  // details.
  void DidDownloadFavicon(ImageResourceFetcher* fetcher,
                          const SkBitmap& image);

  // Requests to download a favicon image. When done, the RenderView is notified
  // by way of DidDownloadFavicon. Returns true if the request was successfully
  // started, false otherwise. id is used to uniquely identify the request and
  // passed back to the DidDownloadFavicon method. If the image has multiple
  // frames, the frame whose size is image_size is returned. If the image
  // doesn't have a frame at the specified size, the first is returned.
  bool DownloadFavicon(int id, const GURL& image_url, int image_size);

  GURL GetAlternateErrorPageURL(const GURL& failed_url,
                                ErrorPageType error_type);

  // Locates a sub frame with given xpath
  blink::WebFrame* GetChildFrame(const base::string16& frame_xpath) const;

  // Returns the URL being loaded by the given frame's request.
  GURL GetLoadingUrl(blink::WebFrame* frame) const;

  // Should only be called if this object wraps a PluginDocument.
  blink::WebPlugin* GetWebPluginFromPluginDocument();

  // Returns true if the |params| navigation is to an entry that has been
  // cropped due to a recent navigation the browser did not know about.
  bool IsBackForwardToStaleEntry(const ViewMsg_Navigate_Params& params,
                                 bool is_reload);

  bool MaybeLoadAlternateErrorPage(blink::WebFrame* frame,
                                   const blink::WebURLError& error,
                                   bool replace);

  // Make this RenderView show an empty, unscriptable page.
  void NavigateToSwappedOutURL(blink::WebFrame* frame);

  // If we initiated a navigation, this function will populate |document_state|
  // with the navigation information saved in OnNavigate().
  void PopulateDocumentStateFromPending(DocumentState* document_state);

  // Returns a new NavigationState populated with the navigation information
  // saved in OnNavigate().
  NavigationState* CreateNavigationStateFromPending();

  // Processes the command-line flags --enable-viewport,
  // --enable-fixed-layout[=w,h] and --enable-pinch.
  void ProcessViewLayoutFlags(const CommandLine& command_line);

#if defined(OS_ANDROID)
  // Launch an Android content intent with the given URL.
  void LaunchAndroidContentIntent(const GURL& intent_url, size_t request_id);

  blink::WebMediaPlayer* CreateAndroidWebMediaPlayer(
      blink::WebFrame* frame,
      const blink::WebURL& url,
      blink::WebMediaPlayerClient* client);
#endif

  blink::WebMediaPlayer* CreateWebMediaPlayerForMediaStream(
      blink::WebFrame* frame,
      const blink::WebURL& url,
      blink::WebMediaPlayerClient* client);

  // Sends a reply to the current find operation handling if it was a
  // synchronous find request.
  void SendFindReply(int request_id,
                     int match_count,
                     int ordinal,
                     const blink::WebRect& selection_rect,
                     bool final_status_update);

  // Returns whether |params.selection_text| should be synchronized to the
  // browser before bringing up the context menu. Static for testing.
  static bool ShouldUpdateSelectionTextFromContextMenuParams(
      const base::string16& selection_text,
      size_t selection_text_offset,
      const gfx::Range& selection_range,
      const ContextMenuParams& params);

  // Starts nav_state_sync_timer_ if it isn't already running.
  void StartNavStateSyncTimerIfNecessary();

  // Dispatches the current state of selection on the webpage to the browser if
  // it has changed.
  // TODO(varunjain): delete this method once we figure out how to keep
  // selection handles in sync with the webpage.
  void SyncSelectionIfRequired();

#if defined(OS_POSIX) && !defined(OS_MACOSX)
  void UpdateFontRenderingFromRendererPrefs();
#else
  void UpdateFontRenderingFromRendererPrefs() {}
#endif

  // Update the target url and tell the browser that the target URL has changed.
  // If |url| is empty, show |fallback_url|.
  void UpdateTargetURL(const GURL& url, const GURL& fallback_url);

  // Tells the browser what the new list of favicons for the webpage is.
  void SendUpdateFaviconURL(const std::vector<FaviconURL>& urls);

  // Invoked from DidStopLoading(). Sends the current list of loaded favicons to
  // the browser.
  void DidStopLoadingIcons();

  // Coordinate conversion -----------------------------------------------------

  gfx::RectF ClientRectToPhysicalWindowRect(const gfx::RectF& rect) const;

  // Helper for LatencyInfo construction.
  int64 GetLatencyComponentId();

  // RenderFrameImpl accessible state ------------------------------------------
  // The following section is the set of methods that RenderFrameImpl needs
  // to access RenderViewImpl state. The set of state variables are page-level
  // specific, so they don't belong in RenderFrameImpl and should remain in
  // this object.
  ObserverList<RenderViewObserver>& observers() {
    return observers_;
  }

  // TODO(nasko): Remove this method when we move to frame proxy objects, since
  // the concept of swapped out will be eliminated.
  void set_is_swapped_out(bool swapped_out) {
    is_swapped_out_ = swapped_out;
  }

  NavigationGesture navigation_gesture() {
    return navigation_gesture_;
  }
  void set_navigation_gesture(NavigationGesture gesture) {
    navigation_gesture_ = gesture;
  }

  // ---------------------------------------------------------------------------
  // ADDING NEW FUNCTIONS? Please keep private functions alphabetized and put
  // it in the same order in the .cc file as it was in the header.
  // ---------------------------------------------------------------------------

  // Settings ------------------------------------------------------------------

  WebPreferences webkit_preferences_;
  RendererPreferences renderer_preferences_;

  HostZoomLevels host_zoom_levels_;

  // Whether content state (such as form state, scroll position and page
  // contents) should be sent to the browser immediately. This is normally
  // false, but set to true by some tests.
  bool send_content_state_immediately_;

  // Bitwise-ORed set of extra bindings that have been enabled.  See
  // BindingsPolicy for details.
  int enabled_bindings_;

  // The alternate error page URL, if one exists.
  GURL alternate_error_page_url_;

  // If true, we send IPC messages when |preferred_size_| changes.
  bool send_preferred_size_changes_;

  // If non-empty, and |send_preferred_size_changes_| is true, disable drawing
  // scroll bars on windows smaller than this size.  Used for windows that the
  // browser resizes to the size of the content, such as browser action popups.
  // If a render view is set to the minimum size of its content, webkit may add
  // scroll bars.  This makes sense for fixed sized windows, but it does not
  // make sense when the size of the view was chosen to fit the content.
  // This setting ensures that no scroll bars are drawn.  The size limit exists
  // because if the view grows beyond a size known to the browser, scroll bars
  // should be drawn.
  gfx::Size disable_scrollbars_size_limit_;

  // Loading state -------------------------------------------------------------

  // True if the top level frame is currently being loaded.
  bool is_loading_;

  // The gesture that initiated the current navigation.
  NavigationGesture navigation_gesture_;

  // Used for popups.
  bool opened_by_user_gesture_;

  // Whether this RenderView was created by a frame that was suppressing its
  // opener. If so, we may want to load pages in a separate process.  See
  // decidePolicyForNavigation for details.
  bool opener_suppressed_;

  // Whether we must stop creating nested message loops for modal dialogs until
  // OnSwapOut is called.  This is necessary because modal dialogs have a
  // PageGroupLoadDeferrer on the stack that interferes with swapping out.
  bool suppress_dialogs_until_swap_out_;

  // Holds state pertaining to a navigation that we initiated.  This is held by
  // the WebDataSource::ExtraData attribute.  We use pending_navigation_state_
  // as a temporary holder for the state until the WebDataSource corresponding
  // to the new navigation is created.  See DidCreateDataSource.
  scoped_ptr<ViewMsg_Navigate_Params> pending_navigation_params_;

  // Timer used to delay the updating of nav state (see SyncNavigationState).
  base::OneShotTimer<RenderViewImpl> nav_state_sync_timer_;

  // Page IDs ------------------------------------------------------------------
  // See documentation in RenderView.
  int32 page_id_;

  // Indicates the ID of the last page that we sent a FrameNavigate to the
  // browser for. This is used to determine if the most recent transition
  // generated a history entry (less than page_id_), or not (equal to or
  // greater than). Note that this will be greater than page_id_ if the user
  // goes back.
  int32 last_page_id_sent_to_browser_;

  // The next available page ID to use for this RenderView.  These IDs are
  // specific to a given RenderView and the frames within it.
  int32 next_page_id_;

  // The offset of the current item in the history list.
  int history_list_offset_;

  // The RenderView's current impression of the history length.  This includes
  // any items that have committed in this process, but because of cross-process
  // navigations, the history may have some entries that were committed in other
  // processes.  We won't know about them until the next navigation in this
  // process.
  int history_list_length_;

  // The list of page IDs for each history item this RenderView knows about.
  // Some entries may be -1 if they were rendered by other processes or were
  // restored from a previous session.  This lets us detect attempts to
  // navigate to stale entries that have been cropped from our history.
  std::vector<int32> history_page_ids_;

  // Page info -----------------------------------------------------------------

  // The last gotten main frame's encoding.
  std::string last_encoding_name_;

  // UI state ------------------------------------------------------------------

  // The state of our target_url transmissions. When we receive a request to
  // send a URL to the browser, we set this to TARGET_INFLIGHT until an ACK
  // comes back - if a new request comes in before the ACK, we store the new
  // URL in pending_target_url_ and set the status to TARGET_PENDING. If an
  // ACK comes back and we are in TARGET_PENDING, we send the stored URL and
  // revert to TARGET_INFLIGHT.
  //
  // We don't need a queue of URLs to send, as only the latest is useful.
  enum {
    TARGET_NONE,
    TARGET_INFLIGHT,  // We have a request in-flight, waiting for an ACK
    TARGET_PENDING    // INFLIGHT + we have a URL waiting to be sent
  } target_url_status_;

  // The URL we show the user in the status bar. We use this to determine if we
  // want to send a new one (we do not need to send duplicates). It will be
  // equal to either |mouse_over_url_| or |focus_url_|, depending on which was
  // updated last.
  GURL target_url_;

  // The URL the user's mouse is hovering over.
  GURL mouse_over_url_;

  // The URL that has keyboard focus.
  GURL focus_url_;

  // The next target URL we want to send to the browser.
  GURL pending_target_url_;

  // The text selection the last time DidChangeSelection got called. May contain
  // additional characters before and after the selected text, for IMEs. The
  // portion of this string that is the actual selected text starts at index
  // |selection_range_.GetMin() - selection_text_offset_| and has length
  // |selection_range_.length()|.
  base::string16 selection_text_;
  // The offset corresponding to the start of |selection_text_| in the document.
  size_t selection_text_offset_;
  // Range over the document corresponding to the actual selected text (which
  // could correspond to a substring of |selection_text_|; see above).
  gfx::Range selection_range_;

  // External context menu requests we're waiting for. "Internal"
  // (WebKit-originated) context menu events will have an ID of 0 and will not
  // be in this map.
  //
  // We don't want to add internal ones since some of the "special" page
  // handlers in the browser process just ignore the context menu requests so
  // avoid showing context menus, and so this will cause right clicks to leak
  // entries in this map. Most users of the custom context menu (e.g. Pepper
  // plugins) are normally only on "regular" pages and the regular pages will
  // always respond properly to the request, so we don't have to worry so
  // much about leaks.
  IDMap<ContextMenuClient, IDMapExternalPointer> pending_context_menus_;

#if defined(OS_ANDROID)
  // Cache the old top controls state constraints. Used when updating
  // current value only without altering the constraints.
  cc::TopControlsState top_controls_constraints_;
#endif

  // View ----------------------------------------------------------------------

  // Cache the preferred size of the page in order to prevent sending the IPC
  // when layout() recomputes but doesn't actually change sizes.
  gfx::Size preferred_size_;

  // Used to delay determining the preferred size (to avoid intermediate
  // states for the sizes).
  base::OneShotTimer<RenderViewImpl> check_preferred_size_timer_;

  // These store the "is main frame is scrolled all the way to the left
  // or right" state that was last sent to the browser.
  bool cached_is_main_frame_pinned_to_left_;
  bool cached_is_main_frame_pinned_to_right_;

  // These store the "has scrollbars" state last sent to the browser.
  bool cached_has_main_frame_horizontal_scrollbar_;
  bool cached_has_main_frame_vertical_scrollbar_;

  // Helper objects ------------------------------------------------------------

  scoped_ptr<RenderFrameImpl> main_render_frame_;

  RendererWebCookieJarImpl cookie_jar_;

  // The next group of objects all implement RenderViewObserver, so are deleted
  // along with the RenderView automatically.  This is why we just store
  // weak references.

  // Holds a reference to the service which provides desktop notifications.
  NotificationProvider* notification_provider_;

  // The geolocation dispatcher attached to this view, lazily initialized.
  GeolocationDispatcher* geolocation_dispatcher_;

  // The speech dispatcher attached to this view, lazily initialized.
  InputTagSpeechDispatcher* input_tag_speech_dispatcher_;

  // The speech recognition dispatcher attached to this view, lazily
  // initialized.
  SpeechRecognitionDispatcher* speech_recognition_dispatcher_;

  // Device orientation dispatcher attached to this view; lazily initialized.
  DeviceOrientationDispatcher* device_orientation_dispatcher_;

  // MediaStream dispatcher attached to this view; lazily initialized.
  MediaStreamDispatcher* media_stream_dispatcher_;

  // BrowserPluginManager attached to this view; lazily initialized.
  scoped_refptr<BrowserPluginManager> browser_plugin_manager_;

  // MediaStreamClient attached to this view; lazily initialized.
  MediaStreamClient* media_stream_client_;
  blink::WebUserMediaClient* web_user_media_client_;

  // MIDIClient attached to this view; lazily initialized.
  MIDIDispatcher* midi_dispatcher_;

  DevToolsAgent* devtools_agent_;

  // The current accessibility mode.
  AccessibilityMode accessibility_mode_;

  // Only valid if |accessibility_mode_| is anything other than
  // AccessibilityModeOff.
  RendererAccessibility* renderer_accessibility_;

  // Mouse Lock dispatcher attached to this view.
  MouseLockDispatcher* mouse_lock_dispatcher_;

#if defined(OS_ANDROID)
  // Android Specific ---------------------------------------------------------

  // The background color of the document body element. This is used as the
  // default background color for filling the screen areas for which we don't
  // have the actual content.
  SkColor body_background_color_;

  // Expected id of the next content intent launched. Used to prevent scheduled
  // intents to be launched if aborted.
  size_t expected_content_intent_id_;

  // List of click-based content detectors.
  typedef std::vector< linked_ptr<ContentDetector> > ContentDetectorList;
  ContentDetectorList content_detectors_;

  // The media player manager for managing all the media players on this view
  // for communicating with the real media player objects in browser process.
  RendererMediaPlayerManager* media_player_manager_;

  // A date/time picker object for date and time related input elements.
  scoped_ptr<RendererDateTimePicker> date_time_picker_client_;
#endif

  // Plugins -------------------------------------------------------------------

  // All the currently active plugin delegates for this RenderView; kept so
  // that we can enumerate them to send updates about things like window
  // location or tab focus and visibily. These are non-owning references.
  std::set<WebPluginDelegateProxy*> plugin_delegates_;

#if defined(OS_WIN)
  // The ID of the focused NPAPI plug-in.
  int focused_plugin_id_;
#endif

#if defined(ENABLE_PLUGINS)
  // TODO(jam): these belong on RenderFrame, once the browser knows which frame
  // is focused and sends the IPCs which use these to the correct frame. Until
  // then, we must store these on RenderView as that's the one place that knows
  // about all the RenderFrames for a page.

  // Whether or not the focus is on a PPAPI plugin
  PepperPluginInstanceImpl* focused_pepper_plugin_;

  // The plugin instance that received the last mouse event. It is set to NULL
  // if the last mouse event went to elements other than Pepper plugins.
  // |pepper_last_mouse_event_target_| is not owned by this class. We depend on
  // the RenderFrameImpl to NULL it out when it destructs.
  PepperPluginInstanceImpl* pepper_last_mouse_event_target_;
#endif

  // Misc ----------------------------------------------------------------------

  // The current and pending file chooser completion objects. If the queue is
  // nonempty, the first item represents the currently running file chooser
  // callback, and the remaining elements are the other file chooser completion
  // still waiting to be run (in order).
  struct PendingFileChooser;
  std::deque< linked_ptr<PendingFileChooser> > file_chooser_completions_;

  // The current directory enumeration callback
  std::map<int, blink::WebFileChooserCompletion*> enumeration_completions_;
  int enumeration_completion_id_;

  // Reports load progress to the browser.
  scoped_ptr<LoadProgressTracker> load_progress_tracker_;

  // The SessionStorage namespace that we're assigned to has an ID, and that ID
  // is passed to us upon creation.  WebKit asks for this ID upon first use and
  // uses it whenever asking the browser process to allocate new storage areas.
  int64 session_storage_namespace_id_;

  // Stores edit commands associated to the next key event.
  // Shall be cleared as soon as the next key event is processed.
  EditCommands edit_commands_;

  // The external popup for the currently showing select popup.
  scoped_ptr<ExternalPopupMenu> external_popup_menu_;

  // The node that the context menu was pressed over.
  blink::WebNode context_menu_node_;

  // All the registered observers.  We expect this list to be small, so vector
  // is fine.
  ObserverList<RenderViewObserver> observers_;

  // Used to inform didChangeSelection() when it is called in the context
  // of handling a InputMsg_SelectRange IPC.
  bool handling_select_range_;

  // Wraps the |webwidget_| as a MouseLockDispatcher::LockTarget interface.
  scoped_ptr<MouseLockDispatcher::LockTarget> webwidget_mouse_lock_target_;

  // State associated with the GetWindowSnapshot function.
  int next_snapshot_id_;
  typedef std::map<int, WindowSnapshotCallback> PendingSnapshotMap;
  PendingSnapshotMap pending_snapshots_;

  // Allows to selectively disable partial buffer swap for this renderer's
  // compositor.
  bool allow_partial_swap_;

  // Allows JS to access DOM automation. The JS object is only exposed when the
  // DOM automation bindings are enabled.
  scoped_ptr<DomAutomationController> dom_automation_controller_;

  // This field stores drag/drop related info for the event that is currently
  // being handled. If the current event results in starting a drag/drop
  // session, this info is sent to the browser along with other drag/drop info.
  DragEventSourceInfo possible_drag_event_info_;

  // NOTE: stats_collection_observer_ should be the last members because their
  // constructors call the AddObservers method of RenderViewImpl.
  scoped_ptr<StatsCollectionObserver> stats_collection_observer_;

  ui::MenuSourceType context_menu_source_type_;
  gfx::Point touch_editing_context_menu_location_;

  // ---------------------------------------------------------------------------
  // ADDING NEW DATA? Please see if it fits appropriately in one of the above
  // sections rather than throwing it randomly at the end. If you're adding a
  // bunch of stuff, you should probably create a helper class and put your
  // data and methods on that to avoid bloating RenderView more.  You can
  // use the Observer interface to filter IPC messages and receive frame change
  // notifications.
  // ---------------------------------------------------------------------------

  DISALLOW_COPY_AND_ASSIGN(RenderViewImpl);
};

}  // namespace content

#endif  // CONTENT_RENDERER_RENDER_VIEW_IMPL_H_<|MERGE_RESOLUTION|>--- conflicted
+++ resolved
@@ -472,25 +472,12 @@
       const blink::WebGestureEvent& event,
       const blink::WebVector<blink::WebRect>& target_rects);
 #endif
-<<<<<<< HEAD
-  virtual void setRubberbandRect(const WebKit::WebRect&);
-=======
   virtual void setRubberbandRect(const blink::WebRect&);
->>>>>>> 8c15b39e
   virtual void hideRubberbandRect();
   virtual void navigateBackForwardSoon(int offset);
   virtual int historyBackListCount();
   virtual int historyForwardListCount();
   virtual void postAccessibilityEvent(
-<<<<<<< HEAD
-      const WebKit::WebAXObject& obj, WebKit::WebAXEvent event);
-  virtual void didUpdateInspectorSetting(const WebKit::WebString& key,
-                                         const WebKit::WebString& value);
-  virtual WebKit::WebGeolocationClient* geolocationClient();
-  virtual WebKit::WebSpeechInputController* speechInputController(
-      WebKit::WebSpeechInputListener* listener);
-  virtual WebKit::WebSpeechRecognizer* speechRecognizer();
-=======
       const blink::WebAXObject& obj, blink::WebAXEvent event);
   virtual void didUpdateInspectorSetting(const blink::WebString& key,
                                          const blink::WebString& value);
@@ -498,7 +485,6 @@
   virtual blink::WebSpeechInputController* speechInputController(
       blink::WebSpeechInputListener* listener);
   virtual blink::WebSpeechRecognizer* speechRecognizer();
->>>>>>> 8c15b39e
   virtual void zoomLimitsChanged(double minimum_level, double maximum_level);
   virtual void zoomLevelChanged();
   virtual double zoomLevelToZoomFactor(double zoom_level) const;
@@ -525,23 +511,6 @@
   virtual void didScrollWithKeyboard(const blink::WebSize& delta);
 #endif
 
-<<<<<<< HEAD
-  // WebKit::WebFrameClient implementation -------------------------------------
-
-  virtual WebKit::WebMediaPlayer* createMediaPlayer(
-      WebKit::WebFrame* frame,
-      const WebKit::WebURL& url,
-      WebKit::WebMediaPlayerClient* client);
-  virtual WebKit::WebCookieJar* cookieJar(WebKit::WebFrame* frame);
-  virtual void didAccessInitialDocument(WebKit::WebFrame* frame);
-  virtual void didDisownOpener(WebKit::WebFrame* frame);
-  virtual void frameDetached(WebKit::WebFrame* frame);
-  virtual void willClose(WebKit::WebFrame* frame);
-  virtual void didMatchCSS(
-      WebKit::WebFrame* frame,
-      const WebKit::WebVector<WebKit::WebString>& newly_matching_selectors,
-      const WebKit::WebVector<WebKit::WebString>& stopped_matching_selectors);
-=======
   // blink::WebFrameClient implementation -------------------------------------
 
   virtual blink::WebMediaPlayer* createMediaPlayer(
@@ -557,7 +526,6 @@
       blink::WebFrame* frame,
       const blink::WebVector<blink::WebString>& newly_matching_selectors,
       const blink::WebVector<blink::WebString>& stopped_matching_selectors);
->>>>>>> 8c15b39e
 
   // The WebDataSource::ExtraData* is assumed to be a DocumentState* subclass.
   virtual blink::WebNavigationPolicy decidePolicyForNavigation(
@@ -702,11 +670,7 @@
   virtual void SetEditCommandForNextKeyEvent(const std::string& name,
                                              const std::string& value) OVERRIDE;
   virtual void ClearEditCommands() OVERRIDE;
-<<<<<<< HEAD
-  virtual SSLStatus GetSSLStatusOfFrame(WebKit::WebFrame* frame) const OVERRIDE;
-=======
   virtual SSLStatus GetSSLStatusOfFrame(blink::WebFrame* frame) const OVERRIDE;
->>>>>>> 8c15b39e
   virtual const std::string& GetAcceptLanguages() const OVERRIDE;
 #if defined(OS_ANDROID)
   virtual void UpdateTopControlsState(TopControlsState constraints,
@@ -786,13 +750,9 @@
 
   void Initialize(RenderViewImplParams* params);
   virtual void SetScreenMetricsEmulationParameters(
-<<<<<<< HEAD
-      float device_scale_factor, float root_layer_scale) OVERRIDE;
-=======
       float device_scale_factor,
       const gfx::Point& root_layer_offset,
       float root_layer_scale) OVERRIDE;
->>>>>>> 8c15b39e
 
   // Do not delete directly.  This class is reference counted.
   virtual ~RenderViewImpl();
@@ -852,12 +812,9 @@
                            ShouldUpdateSelectionTextFromContextMenuParams);
   FRIEND_TEST_ALL_PREFIXES(RenderViewImplTest, BasicRenderFrame);
   FRIEND_TEST_ALL_PREFIXES(RenderViewImplTest, TextInputTypeWithPepper);
-<<<<<<< HEAD
-=======
   FRIEND_TEST_ALL_PREFIXES(RenderViewImplTest,
                            MessageOrderInDidChangeSelection);
   FRIEND_TEST_ALL_PREFIXES(RenderViewImplTest, SendCandidateWindowEvents);
->>>>>>> 8c15b39e
   FRIEND_TEST_ALL_PREFIXES(SuppressErrorPageTest, Suppresses);
   FRIEND_TEST_ALL_PREFIXES(SuppressErrorPageTest, DoesNotSuppress);
 
@@ -991,11 +948,7 @@
       const std::vector<base::FilePath>& local_paths,
       const base::FilePath& local_directory_name);
   void OnMediaPlayerActionAt(const gfx::Point& location,
-<<<<<<< HEAD
-                             const WebKit::WebMediaPlayerAction& action);
-=======
                              const blink::WebMediaPlayerAction& action);
->>>>>>> 8c15b39e
   void OnOrientationChangeEvent(int orientation);
   void OnPluginActionAt(const gfx::Point& location,
                         const blink::WebPluginAction& action);
