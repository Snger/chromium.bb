// Copyright 2013 The Chromium Authors. All rights reserved.
// Use of this source code is governed by a BSD-style license that can be
// found in the LICENSE file.

#include "content/renderer/render_frame_impl.h"

#include <map>
#include <string>

#include "base/auto_reset.h"
#include "base/command_line.h"
#include "base/debug/alias.h"
#include "base/debug/asan_invalid_access.h"
#include "base/debug/dump_without_crashing.h"
#include "base/i18n/char_iterator.h"
#include "base/metrics/histogram.h"
#include "base/process/kill.h"
#include "base/process/process.h"
#include "base/strings/string16.h"
#include "base/strings/utf_string_conversions.h"
#include "base/time/time.h"
#include "content/child/appcache/appcache_dispatcher.h"
#include "content/child/plugin_messages.h"
#include "content/child/quota_dispatcher.h"
#include "content/child/request_extra_data.h"
#include "content/child/service_worker/service_worker_handle_reference.h"
#include "content/child/service_worker/service_worker_network_provider.h"
#include "content/child/service_worker/service_worker_provider_context.h"
#include "content/child/service_worker/web_service_worker_provider_impl.h"
#include "content/child/v8_value_converter_impl.h"
#include "content/child/web_url_loader_impl.h"
#include "content/child/web_url_request_util.h"
#include "content/child/webmessageportchannel_impl.h"
#include "content/child/websocket_bridge.h"
#include "content/child/weburlresponse_extradata_impl.h"
#include "content/common/clipboard_messages.h"
#include "content/common/frame_messages.h"
#include "content/common/frame_replication_state.h"
#include "content/common/input_messages.h"
#include "content/common/service_worker/service_worker_types.h"
#include "content/common/swapped_out_messages.h"
#include "content/common/view_messages.h"
#include "content/public/common/bindings_policy.h"
#include "content/public/common/content_constants.h"
#include "content/public/common/content_switches.h"
#include "content/public/common/context_menu_params.h"
#include "content/public/common/page_state.h"
#include "content/public/common/resource_response.h"
#include "content/public/common/url_constants.h"
#include "content/public/common/url_utils.h"
#include "content/public/renderer/browser_plugin_delegate.h"
#include "content/public/renderer/content_renderer_client.h"
#include "content/public/renderer/context_menu_client.h"
#include "content/public/renderer/document_state.h"
#include "content/public/renderer/navigation_state.h"
#include "content/public/renderer/render_frame_observer.h"
#include "content/public/renderer/renderer_ppapi_host.h"
#include "content/renderer/accessibility/renderer_accessibility.h"
#include "content/renderer/browser_plugin/browser_plugin.h"
#include "content/renderer/browser_plugin/browser_plugin_manager.h"
#include "content/renderer/child_frame_compositing_helper.h"
#include "content/renderer/context_menu_params_builder.h"
#include "content/renderer/devtools/devtools_agent.h"
#include "content/renderer/dom_automation_controller.h"
#include "content/renderer/dom_utils.h"
#include "content/renderer/external_popup_menu.h"
#include "content/renderer/geolocation_dispatcher.h"
#include "content/renderer/history_controller.h"
#include "content/renderer/history_serialization.h"
#include "content/renderer/image_loading_helper.h"
#include "content/renderer/ime_event_guard.h"
#include "content/renderer/internal_document_state_data.h"
#include "content/renderer/manifest/manifest_manager.h"
#include "content/renderer/media/audio_renderer_mixer_manager.h"
#include "content/renderer/media/crypto/render_cdm_factory.h"
#include "content/renderer/media/media_permission_dispatcher.h"
#include "content/renderer/media/media_stream_dispatcher.h"
#include "content/renderer/media/media_stream_renderer_factory.h"
#include "content/renderer/media/midi_dispatcher.h"
#include "content/renderer/media/render_media_log.h"
#include "content/renderer/media/user_media_client_impl.h"
#include "content/renderer/media/webmediaplayer_ms.h"
#include "content/renderer/mojo/service_registry_js_wrapper.h"
#include "content/renderer/notification_permission_dispatcher.h"
#include "content/renderer/npapi/plugin_channel_host.h"
#include "content/renderer/pepper/plugin_instance_throttler_impl.h"
#include "content/renderer/presentation/presentation_dispatcher.h"
#include "content/renderer/push_messaging/push_messaging_dispatcher.h"
#include "content/renderer/render_frame_proxy.h"
#include "content/renderer/render_process.h"
#include "content/renderer/render_thread_impl.h"
#include "content/renderer/render_view_impl.h"
#include "content/renderer/render_widget_fullscreen_pepper.h"
#include "content/renderer/renderer_webapplicationcachehost_impl.h"
#include "content/renderer/renderer_webcolorchooser_impl.h"
#include "content/renderer/screen_orientation/screen_orientation_dispatcher.h"
#include "content/renderer/shared_worker_repository.h"
#include "content/renderer/websharedworker_proxy.h"
#include "gin/modules/module_registry.h"
#include "media/base/audio_renderer_mixer_input.h"
#include "media/base/media_log.h"
#include "media/blink/webencryptedmediaclient_impl.h"
#include "media/blink/webmediaplayer_impl.h"
#include "media/blink/webmediaplayer_params.h"
#include "media/filters/gpu_video_accelerator_factories.h"
#include "net/base/data_url.h"
#include "net/base/net_errors.h"
#include "net/base/registry_controlled_domains/registry_controlled_domain.h"
#include "net/http/http_util.h"
#include "third_party/WebKit/public/platform/WebStorageQuotaCallbacks.h"
#include "third_party/WebKit/public/platform/WebString.h"
#include "third_party/WebKit/public/platform/WebURL.h"
#include "third_party/WebKit/public/platform/WebURLError.h"
#include "third_party/WebKit/public/platform/WebURLResponse.h"
#include "third_party/WebKit/public/platform/WebVector.h"
#include "third_party/WebKit/public/web/WebColorSuggestion.h"
#include "third_party/WebKit/public/web/WebDocument.h"
#include "third_party/WebKit/public/web/WebFrameWidget.h"
#include "third_party/WebKit/public/web/WebGlyphCache.h"
#include "third_party/WebKit/public/web/WebLocalFrame.h"
#include "third_party/WebKit/public/web/WebMediaStreamRegistry.h"
#include "third_party/WebKit/public/web/WebNavigationPolicy.h"
#include "third_party/WebKit/public/web/WebPlugin.h"
#include "third_party/WebKit/public/web/WebPluginParams.h"
#include "third_party/WebKit/public/web/WebPluginPlaceholder.h"
#include "third_party/WebKit/public/web/WebRange.h"
#include "third_party/WebKit/public/web/WebScriptSource.h"
#include "third_party/WebKit/public/web/WebSearchableFormData.h"
#include "third_party/WebKit/public/web/WebSecurityOrigin.h"
#include "third_party/WebKit/public/web/WebSecurityPolicy.h"
#include "third_party/WebKit/public/web/WebSurroundingText.h"
#include "third_party/WebKit/public/web/WebUserGestureIndicator.h"
#include "third_party/WebKit/public/web/WebView.h"
#include "third_party/mojo/src/mojo/edk/js/core.h"
#include "third_party/mojo/src/mojo/edk/js/support.h"

#if defined(ENABLE_PLUGINS)
#include "content/renderer/npapi/webplugin_impl.h"
#include "content/renderer/pepper/pepper_browser_connection.h"
#include "content/renderer/pepper/pepper_plugin_instance_impl.h"
#include "content/renderer/pepper/pepper_webplugin_impl.h"
#include "content/renderer/pepper/plugin_module.h"
#endif

#if defined(ENABLE_WEBRTC)
#include "content/renderer/media/rtc_peer_connection_handler.h"
#endif

#if defined(OS_ANDROID)
#include <cpu-features.h>

#include "content/common/gpu/client/context_provider_command_buffer.h"
#include "content/renderer/android/synchronous_compositor_factory.h"
#include "content/renderer/java/gin_java_bridge_dispatcher.h"
#include "content/renderer/media/android/renderer_media_player_manager.h"
#include "content/renderer/media/android/stream_texture_factory_impl.h"
#include "content/renderer/media/android/webmediaplayer_android.h"
#else
#include "cc/blink/context_provider_web_context.h"
#endif

#if defined(ENABLE_PEPPER_CDMS)
#include "content/renderer/media/crypto/pepper_cdm_wrapper_impl.h"
#elif defined(ENABLE_BROWSER_CDMS)
#include "content/renderer/media/crypto/renderer_cdm_manager.h"
#endif

#if defined(ENABLE_MEDIA_MOJO_RENDERER)
#include "content/renderer/media/media_renderer_service_provider.h"
#include "media/mojo/services/mojo_renderer_factory.h"
#else
#include "media/filters/default_renderer_factory.h"
#endif

using blink::WebContextMenuData;
using blink::WebData;
using blink::WebDataSource;
using blink::WebDocument;
using blink::WebElement;
using blink::WebExternalPopupMenu;
using blink::WebExternalPopupMenuClient;
using blink::WebFrame;
using blink::WebHistoryItem;
using blink::WebHTTPBody;
using blink::WebLocalFrame;
using blink::WebMediaPlayer;
using blink::WebMediaPlayerClient;
using blink::WebNavigationPolicy;
using blink::WebNavigationType;
using blink::WebNode;
using blink::WebPluginParams;
using blink::WebPopupMenuInfo;
using blink::WebRange;
using blink::WebReferrerPolicy;
using blink::WebScriptSource;
using blink::WebSearchableFormData;
using blink::WebSecurityOrigin;
using blink::WebSecurityPolicy;
using blink::WebServiceWorkerProvider;
using blink::WebStorageQuotaCallbacks;
using blink::WebString;
using blink::WebURL;
using blink::WebURLError;
using blink::WebURLRequest;
using blink::WebURLResponse;
using blink::WebUserGestureIndicator;
using blink::WebVector;
using blink::WebView;
using base::Time;
using base::TimeDelta;

namespace content {

namespace {

const char kDefaultAcceptHeader[] =
    "text/html,application/xhtml+xml,application/xml;q=0.9,image/webp,*/"
    "*;q=0.8";
const char kAcceptHeader[] = "Accept";

const size_t kExtraCharsBeforeAndAfterSelection = 100;

typedef std::map<int, RenderFrameImpl*> RoutingIDFrameMap;
static base::LazyInstance<RoutingIDFrameMap> g_routing_id_frame_map =
    LAZY_INSTANCE_INITIALIZER;

typedef std::map<blink::WebFrame*, RenderFrameImpl*> FrameMap;
base::LazyInstance<FrameMap> g_frame_map = LAZY_INSTANCE_INITIALIZER;

ConsoleLogMessageHandlerFunction g_console_log_message_handler = nullptr;

<<<<<<< HEAD
int64 ExtractPostId(const WebHistoryItem& item) {
  if (item.isNull())
=======
int64 ExtractPostId(HistoryEntry* entry) {
  if (!entry)
>>>>>>> af5e10de
    return -1;

  const WebHistoryItem& item = entry->root();
  if (item.isNull() || item.httpBody().isNull())
    return -1;

  return item.httpBody().identifier();
}

WebURLResponseExtraDataImpl* GetExtraDataFromResponse(
    const WebURLResponse& response) {
  return static_cast<WebURLResponseExtraDataImpl*>(response.extraData());
}

void GetRedirectChain(WebDataSource* ds, std::vector<GURL>* result) {
  // Replace any occurrences of swappedout:// with about:blank.
  const WebURL& blank_url = GURL(url::kAboutBlankURL);
  WebVector<WebURL> urls;
  ds->redirectChain(urls);
  result->reserve(urls.size());
  for (size_t i = 0; i < urls.size(); ++i) {
    if (urls[i] != GURL(kSwappedOutURL))
      result->push_back(urls[i]);
    else
      result->push_back(blank_url);
  }
}

// Returns the original request url. If there is no redirect, the original
// url is the same as ds->request()->url(). If the WebDataSource belongs to a
// frame was loaded by loadData, the original url will be ds->unreachableURL()
GURL GetOriginalRequestURL(WebDataSource* ds) {
  // WebDataSource has unreachable URL means that the frame is loaded through
  // blink::WebFrame::loadData(), and the base URL will be in the redirect
  // chain. However, we never visited the baseURL. So in this case, we should
  // use the unreachable URL as the original URL.
  if (ds->hasUnreachableURL())
    return ds->unreachableURL();

  std::vector<GURL> redirects;
  GetRedirectChain(ds, &redirects);
  if (!redirects.empty())
    return redirects.at(0);

  return ds->originalRequest().url();
}

NOINLINE void CrashIntentionally() {
  // NOTE(shess): Crash directly rather than using NOTREACHED() so
  // that the signature is easier to triage in crash reports.
  volatile int* zero = NULL;
  *zero = 0;
}

#if defined(ADDRESS_SANITIZER) || defined(SYZYASAN)
NOINLINE void MaybeTriggerAsanError(const GURL& url) {
  // NOTE(rogerm): We intentionally perform an invalid heap access here in
  //     order to trigger an Address Sanitizer (ASAN) error report.
  const char kCrashDomain[] = "crash";
  const char kHeapOverflow[] = "/heap-overflow";
  const char kHeapUnderflow[] = "/heap-underflow";
  const char kUseAfterFree[] = "/use-after-free";
#if defined(SYZYASAN)
  const char kCorruptHeapBlock[] = "/corrupt-heap-block";
  const char kCorruptHeap[] = "/corrupt-heap";
#endif

  if (!url.DomainIs(kCrashDomain, sizeof(kCrashDomain) - 1))
    return;

  if (!url.has_path())
    return;

  std::string crash_type(url.path());
  if (crash_type == kHeapOverflow) {
    base::debug::AsanHeapOverflow();
  } else if (crash_type == kHeapUnderflow ) {
    base::debug::AsanHeapUnderflow();
  } else if (crash_type == kUseAfterFree) {
    base::debug::AsanHeapUseAfterFree();
#if defined(SYZYASAN)
  } else if (crash_type == kCorruptHeapBlock) {
    base::debug::AsanCorruptHeapBlock();
  } else if (crash_type == kCorruptHeap) {
    base::debug::AsanCorruptHeap();
#endif
  }
}
#endif  // ADDRESS_SANITIZER || SYZYASAN

void MaybeHandleDebugURL(const GURL& url) {
  if (!url.SchemeIs(kChromeUIScheme))
    return;
  if (url == GURL(kChromeUICrashURL)) {
    CrashIntentionally();
  } else if (url == GURL(kChromeUIDumpURL)) {
    // This URL will only correctly create a crash dump file if content is
    // hosted in a process that has correctly called
    // base::debug::SetDumpWithoutCrashingFunction.  Refer to the documentation
    // of base::debug::DumpWithoutCrashing for more details.
    base::debug::DumpWithoutCrashing();
  } else if (url == GURL(kChromeUIKillURL)) {
    base::KillProcess(base::GetCurrentProcessHandle(), 1, false);
  } else if (url == GURL(kChromeUIHangURL)) {
    for (;;) {
      base::PlatformThread::Sleep(base::TimeDelta::FromSeconds(1));
    }
  } else if (url == GURL(kChromeUIShorthangURL)) {
    base::PlatformThread::Sleep(base::TimeDelta::FromSeconds(20));
  }

#if defined(ADDRESS_SANITIZER) || defined(SYZYASAN)
  MaybeTriggerAsanError(url);
#endif  // ADDRESS_SANITIZER || SYZYASAN
}

// Returns false unless this is a top-level navigation.
bool IsTopLevelNavigation(WebFrame* frame) {
  return frame->parent() == NULL;
}

// Returns false unless this is a top-level navigation that crosses origins.
bool IsNonLocalTopLevelNavigation(const GURL& url,
                                  WebFrame* frame,
                                  WebNavigationType type,
                                  bool is_form_post) {
  if (!IsTopLevelNavigation(frame))
    return false;

  // Navigations initiated within Webkit are not sent out to the external host
  // in the following cases.
  // 1. The url scheme is not http/https
  // 2. The origin of the url and the opener is the same in which case the
  //    opener relationship is maintained.
  // 3. Reloads/form submits/back forward navigations
  if (!url.SchemeIs(url::kHttpScheme) && !url.SchemeIs(url::kHttpsScheme))
    return false;

  if (type != blink::WebNavigationTypeReload &&
      type != blink::WebNavigationTypeBackForward && !is_form_post) {
    // The opener relationship between the new window and the parent allows the
    // new window to script the parent and vice versa. This is not allowed if
    // the origins of the two domains are different. This can be treated as a
    // top level navigation and routed back to the host.
    blink::WebFrame* opener = frame->opener();
    if (!opener)
      return true;

    if (url.GetOrigin() != GURL(opener->document().url()).GetOrigin())
      return true;
  }
  return false;
}

WebURLRequest CreateURLRequestForNavigation(
    const CommonNavigationParams& common_params,
    scoped_ptr<StreamOverrideParameters> stream_override,
    bool is_view_source_mode_enabled) {
  WebURLRequest request(common_params.url);
  if (is_view_source_mode_enabled)
    request.setCachePolicy(WebURLRequest::ReturnCacheDataElseLoad);

  if (common_params.referrer.url.is_valid()) {
    WebString web_referrer = WebSecurityPolicy::generateReferrerHeader(
        common_params.referrer.policy,
        common_params.url,
        WebString::fromUTF8(common_params.referrer.url.spec()));
    if (!web_referrer.isEmpty())
      request.setHTTPReferrer(web_referrer, common_params.referrer.policy);
  }

  RequestExtraData* extra_data = new RequestExtraData();
  extra_data->set_stream_override(stream_override.Pass());
  request.setExtraData(extra_data);

  // Set the ui timestamp for this navigation. Currently the timestamp here is
  // only non empty when the navigation was triggered by an Android intent. The
  // timestamp is converted to a double version supported by blink. It will be
  // passed back to the browser in the DidCommitProvisionalLoad and the
  // DocumentLoadComplete IPCs.
  base::TimeDelta ui_timestamp = common_params.ui_timestamp - base::TimeTicks();
  request.setUiStartTime(ui_timestamp.InSecondsF());
  request.setInputPerfMetricReportPolicy(
      static_cast<WebURLRequest::InputToLoadPerfMetricReportPolicy>(
          common_params.report_type));
  return request;
}

void UpdateFrameNavigationTiming(WebFrame* frame,
                                 base::TimeTicks browser_navigation_start,
                                 base::TimeTicks renderer_navigation_start) {
  // The browser provides the navigation_start time to bootstrap the
  // Navigation Timing information for the browser-initiated navigations. In
  // case of cross-process navigations, this carries over the time of
  // finishing the onbeforeunload handler of the previous page.
  DCHECK(!browser_navigation_start.is_null());
  if (frame->provisionalDataSource()) {
    // |browser_navigation_start| is likely before this process existed, so we
    // can't use InterProcessTimeTicksConverter. We need at least to ensure
    // that the browser-side navigation start we set is not later than the one
    // on the renderer side.
    base::TimeTicks navigation_start = std::min(
        browser_navigation_start, renderer_navigation_start);
    double navigation_start_seconds =
        (navigation_start - base::TimeTicks()).InSecondsF();
    frame->provisionalDataSource()->setNavigationStartTime(
        navigation_start_seconds);
    // TODO(clamy): We need to provide additional timing values for the
    // Navigation Timing API to work with browser-side navigations.
  }
}

// PlzNavigate
CommonNavigationParams MakeCommonNavigationParams(
    blink::WebURLRequest* request) {
  const RequestExtraData kEmptyData;
  const RequestExtraData* extra_data =
      static_cast<RequestExtraData*>(request->extraData());
  if (!extra_data)
    extra_data = &kEmptyData;
  CommonNavigationParams params;
  params.url = request->url();
  params.referrer = Referrer(
      GURL(request->httpHeaderField(WebString::fromUTF8("Referer")).latin1()),
      request->referrerPolicy());
  params.transition = extra_data->transition_type();

  // Set the ui timestamp for this navigation. Currently the timestamp here is
  // only non empty when the navigation was triggered by an Android intent, or
  // by the user clicking on a link. The timestamp is converted from a double
  // version supported by blink. It will be passed back to the renderer in the
  // CommitNavigation IPC, and then back to the browser again in the
  // DidCommitProvisionalLoad and the DocumentLoadComplete IPCs.
  params.ui_timestamp =
      base::TimeTicks() + base::TimeDelta::FromSecondsD(request->uiStartTime());
  params.report_type = static_cast<FrameMsg_UILoadMetricsReportType::Value>(
      request->inputPerfMetricReportPolicy());
  return params;
}

#if !defined(OS_ANDROID)
media::Context3D GetSharedMainThreadContext3D() {
  cc::ContextProvider* provider =
      RenderThreadImpl::current()->SharedMainThreadContextProvider().get();
  if (!provider)
    return media::Context3D();
  return media::Context3D(provider->ContextGL(), provider->GrContext());
}
#endif

RenderFrameImpl::CreateRenderFrameImplFunction g_create_render_frame_impl =
    nullptr;

#define STATIC_ASSERT_MATCHING_ENUMS(content_name, blink_name)        \
  static_assert(                                                      \
      static_cast<int>(content_name) == static_cast<int>(blink_name), \
      "enum values must match")

// Check that blink::WebSandboxFlags is kept in sync with
// content::SandboxFlags.
STATIC_ASSERT_MATCHING_ENUMS(SandboxFlags::NONE,
                             blink::WebSandboxFlags::None);
STATIC_ASSERT_MATCHING_ENUMS(SandboxFlags::NAVIGATION,
                             blink::WebSandboxFlags::Navigation);
STATIC_ASSERT_MATCHING_ENUMS(SandboxFlags::PLUGINS,
                             blink::WebSandboxFlags::Plugins);
STATIC_ASSERT_MATCHING_ENUMS(SandboxFlags::ORIGIN,
                             blink::WebSandboxFlags::Origin);
STATIC_ASSERT_MATCHING_ENUMS(SandboxFlags::FORMS,
                             blink::WebSandboxFlags::Forms);
STATIC_ASSERT_MATCHING_ENUMS(SandboxFlags::SCRIPTS,
                             blink::WebSandboxFlags::Scripts);
STATIC_ASSERT_MATCHING_ENUMS(SandboxFlags::TOP_NAVIGATION,
                             blink::WebSandboxFlags::TopNavigation);
STATIC_ASSERT_MATCHING_ENUMS(SandboxFlags::POPUPS,
                             blink::WebSandboxFlags::Popups);
STATIC_ASSERT_MATCHING_ENUMS(SandboxFlags::AUTOMATIC_FEATURES,
                             blink::WebSandboxFlags::AutomaticFeatures);
STATIC_ASSERT_MATCHING_ENUMS(SandboxFlags::POINTER_LOCK,
                             blink::WebSandboxFlags::PointerLock);
STATIC_ASSERT_MATCHING_ENUMS(SandboxFlags::DOCUMENT_DOMAIN,
                             blink::WebSandboxFlags::DocumentDomain);
STATIC_ASSERT_MATCHING_ENUMS(SandboxFlags::ORIENTATION_LOCK,
                             blink::WebSandboxFlags::OrientationLock);
STATIC_ASSERT_MATCHING_ENUMS(SandboxFlags::ALL,
                             blink::WebSandboxFlags::All);

}  // namespace

// static
RenderFrameImpl* RenderFrameImpl::Create(RenderViewImpl* render_view,
                                         int32 routing_id) {
  DCHECK(routing_id != MSG_ROUTING_NONE);

  if (g_create_render_frame_impl)
    return g_create_render_frame_impl(render_view, routing_id);
  else
    return new RenderFrameImpl(render_view, routing_id);
}

// static
RenderFrameImpl* RenderFrameImpl::FromRoutingID(int32 routing_id) {
  RoutingIDFrameMap::iterator iter =
      g_routing_id_frame_map.Get().find(routing_id);
  if (iter != g_routing_id_frame_map.Get().end())
    return iter->second;
  return NULL;
}

// static
void RenderFrameImpl::CreateFrame(
    int routing_id,
    int parent_routing_id,
    int proxy_routing_id,
    const FrameReplicationState& replicated_state,
    CompositorDependencies* compositor_deps,
    const FrameMsg_NewFrame_WidgetParams& widget_params) {
  // TODO(nasko): For now, this message is only sent for subframes, as the
  // top level frame is created when the RenderView is created through the
  // ViewMsg_New IPC.
  CHECK_NE(MSG_ROUTING_NONE, parent_routing_id);

  blink::WebLocalFrame* web_frame;
  RenderFrameImpl* render_frame;
  if (proxy_routing_id == MSG_ROUTING_NONE) {
    RenderFrameProxy* parent_proxy =
        RenderFrameProxy::FromRoutingID(parent_routing_id);
    // If the browser is sending a valid parent routing id, it should already
    // be created and registered.
    CHECK(parent_proxy);
    blink::WebRemoteFrame* parent_web_frame = parent_proxy->web_frame();

    // Create the RenderFrame and WebLocalFrame, linking the two.
    render_frame =
        RenderFrameImpl::Create(parent_proxy->render_view(), routing_id);
    web_frame = parent_web_frame->createLocalChild(
        WebString::fromUTF8(replicated_state.name),
        ContentToWebSandboxFlags(replicated_state.sandbox_flags), render_frame);
  } else {
    RenderFrameProxy* proxy =
        RenderFrameProxy::FromRoutingID(proxy_routing_id);
    CHECK(proxy);
    render_frame = RenderFrameImpl::Create(proxy->render_view(), routing_id);
    web_frame = blink::WebLocalFrame::create(render_frame);
    render_frame->proxy_routing_id_ = proxy_routing_id;
    web_frame->initializeToReplaceRemoteFrame(proxy->web_frame());
  }
  render_frame->SetWebFrame(web_frame);

  if (widget_params.routing_id != MSG_ROUTING_NONE) {
    CHECK(base::CommandLine::ForCurrentProcess()->HasSwitch(
        switches::kSitePerProcess));
    render_frame->render_widget_ = RenderWidget::CreateForFrame(
        widget_params.routing_id, widget_params.surface_id,
        widget_params.hidden, render_frame->render_view_->screen_info(),
        compositor_deps, web_frame);
    // TODO(kenrb): Observing shouldn't be necessary when we sort out
    // WasShown and WasHidden, separating page-level visibility from
    // frame-level visibility.
    render_frame->render_widget_->RegisterRenderFrame(render_frame);
  }

  render_frame->Initialize();
}

// static
RenderFrame* RenderFrame::FromWebFrame(blink::WebFrame* web_frame) {
  return RenderFrameImpl::FromWebFrame(web_frame);
}

// static
RenderFrameImpl* RenderFrameImpl::FromWebFrame(blink::WebFrame* web_frame) {
  FrameMap::iterator iter = g_frame_map.Get().find(web_frame);
  if (iter != g_frame_map.Get().end())
    return iter->second;
  return NULL;
}

// static
void RenderFrameImpl::InstallCreateHook(
    CreateRenderFrameImplFunction create_render_frame_impl) {
  CHECK(!g_create_render_frame_impl);
  g_create_render_frame_impl = create_render_frame_impl;
}

// static
<<<<<<< HEAD
=======
content::SandboxFlags RenderFrameImpl::WebToContentSandboxFlags(
    blink::WebSandboxFlags flags) {
  return static_cast<content::SandboxFlags>(flags);
}

// static
blink::WebSandboxFlags RenderFrameImpl::ContentToWebSandboxFlags(
    content::SandboxFlags flags) {
  return static_cast<blink::WebSandboxFlags>(flags);
}

// static
>>>>>>> af5e10de
void RenderFrameImpl::SetConsoleLogMessageHandler(ConsoleLogMessageHandlerFunction handler) {
  g_console_log_message_handler = handler;
}

// RenderFrameImpl ----------------------------------------------------------
RenderFrameImpl::RenderFrameImpl(RenderViewImpl* render_view, int routing_id)
    : frame_(NULL),
      render_view_(render_view->AsWeakPtr()),
      routing_id_(routing_id),
      is_swapped_out_(false),
      render_frame_proxy_(NULL),
      is_detaching_(false),
      proxy_routing_id_(MSG_ROUTING_NONE),
#if defined(ENABLE_PLUGINS)
      plugin_power_saver_helper_(NULL),
#endif
      cookie_jar_(this),
      selection_text_offset_(0),
      selection_range_(gfx::Range::InvalidRange()),
      handling_select_range_(false),
      notification_permission_dispatcher_(NULL),
      web_user_media_client_(NULL),
      media_permission_dispatcher_(NULL),
      midi_dispatcher_(NULL),
#if defined(OS_ANDROID)
      media_player_manager_(NULL),
#endif
#if defined(ENABLE_BROWSER_CDMS)
      cdm_manager_(NULL),
#endif
#if defined(VIDEO_HOLE)
      contains_media_player_(false),
#endif
      geolocation_dispatcher_(NULL),
      push_messaging_dispatcher_(NULL),
      presentation_dispatcher_(NULL),
      screen_orientation_dispatcher_(NULL),
      manifest_manager_(NULL),
      accessibility_mode_(AccessibilityModeOff),
      renderer_accessibility_(NULL),
      weak_factory_(this) {
  std::pair<RoutingIDFrameMap::iterator, bool> result =
      g_routing_id_frame_map.Get().insert(std::make_pair(routing_id_, this));
  CHECK(result.second) << "Inserting a duplicate item.";

  RenderThread::Get()->AddRoute(routing_id_, this);

  render_view_->RegisterRenderFrame(this);

  // Everything below subclasses RenderFrameObserver and is automatically
  // deleted when the RenderFrame gets deleted.
#if defined(OS_ANDROID)
  new GinJavaBridgeDispatcher(this);
#endif

#if defined(ENABLE_PLUGINS)
  plugin_power_saver_helper_ = new PluginPowerSaverHelper(this);
#endif

  manifest_manager_ = new ManifestManager(this);
}

RenderFrameImpl::~RenderFrameImpl() {
  FOR_EACH_OBSERVER(RenderFrameObserver, observers_, RenderFrameGone());
  FOR_EACH_OBSERVER(RenderFrameObserver, observers_, OnDestruct());

#if defined(VIDEO_HOLE)
  if (contains_media_player_)
    render_view_->UnregisterVideoHoleFrame(this);
#endif

  if (render_frame_proxy_)
    delete render_frame_proxy_;

  render_view_->UnregisterRenderFrame(this);
  g_routing_id_frame_map.Get().erase(routing_id_);
  RenderThread::Get()->RemoveRoute(routing_id_);
}

void RenderFrameImpl::SetWebFrame(blink::WebLocalFrame* web_frame) {
  DCHECK(!frame_);

  std::pair<FrameMap::iterator, bool> result = g_frame_map.Get().insert(
      std::make_pair(web_frame, this));
  CHECK(result.second) << "Inserting a duplicate item.";

  frame_ = web_frame;
}

void RenderFrameImpl::Initialize() {
#if defined(ENABLE_PLUGINS)
  new PepperBrowserConnection(this);
#endif
  new SharedWorkerRepository(this);

  if (!frame_->parent())
    new ImageLoadingHelper(this);

  // We delay calling this until we have the WebFrame so that any observer or
  // embedder can call GetWebFrame on any RenderFrame.
  GetContentClient()->renderer()->RenderFrameCreated(this);
}

RenderWidget* RenderFrameImpl::GetRenderWidget() {
  return render_view_.get();
}

#if defined(ENABLE_PLUGINS)
void RenderFrameImpl::PepperPluginCreated(RendererPpapiHost* host) {
  FOR_EACH_OBSERVER(RenderFrameObserver, observers_,
                    DidCreatePepperPlugin(host));
  if (host->GetPluginName() == kFlashPluginName) {
    RenderThread::Get()->RecordAction(
        base::UserMetricsAction("FrameLoadWithFlash"));
  }
}

void RenderFrameImpl::PepperDidChangeCursor(
    PepperPluginInstanceImpl* instance,
    const blink::WebCursorInfo& cursor) {
  // Update the cursor appearance immediately if the requesting plugin is the
  // one which receives the last mouse event. Otherwise, the new cursor won't be
  // picked up until the plugin gets the next input event. That is bad if, e.g.,
  // the plugin would like to set an invisible cursor when there isn't any user
  // input for a while.
  if (instance == render_view_->pepper_last_mouse_event_target())
    GetRenderWidget()->didChangeCursor(cursor);
}

void RenderFrameImpl::PepperDidReceiveMouseEvent(
    PepperPluginInstanceImpl* instance) {
  render_view_->set_pepper_last_mouse_event_target(instance);
}

void RenderFrameImpl::PepperTextInputTypeChanged(
    PepperPluginInstanceImpl* instance) {
  if (instance != render_view_->focused_pepper_plugin())
    return;

  GetRenderWidget()->UpdateTextInputType();

  FocusedNodeChangedForAccessibility(WebNode());
}

void RenderFrameImpl::PepperCaretPositionChanged(
    PepperPluginInstanceImpl* instance) {
  if (instance != render_view_->focused_pepper_plugin())
    return;
  GetRenderWidget()->UpdateSelectionBounds();
}

void RenderFrameImpl::PepperCancelComposition(
    PepperPluginInstanceImpl* instance) {
  if (instance != render_view_->focused_pepper_plugin())
    return;
  Send(new InputHostMsg_ImeCancelComposition(render_view_->GetRoutingID()));;
#if defined(OS_MACOSX) || defined(USE_AURA)
  GetRenderWidget()->UpdateCompositionInfo(true);
#endif
}

void RenderFrameImpl::PepperSelectionChanged(
    PepperPluginInstanceImpl* instance) {
  if (instance != render_view_->focused_pepper_plugin())
    return;
  SyncSelectionIfRequired();
}

RenderWidgetFullscreenPepper* RenderFrameImpl::CreatePepperFullscreenContainer(
    PepperPluginInstanceImpl* plugin) {
  GURL active_url;
  if (render_view_->webview() && render_view_->webview()->mainFrame())
    active_url = GURL(render_view_->webview()->mainFrame()->document().url());
  RenderWidgetFullscreenPepper* widget = RenderWidgetFullscreenPepper::Create(
      GetRenderWidget()->routing_id(), GetRenderWidget()->compositor_deps(),
      plugin, active_url, GetRenderWidget()->screenInfo());
  widget->show(blink::WebNavigationPolicyIgnore);
  return widget;
}

bool RenderFrameImpl::IsPepperAcceptingCompositionEvents() const {
  if (!render_view_->focused_pepper_plugin())
    return false;
  return render_view_->focused_pepper_plugin()->
      IsPluginAcceptingCompositionEvents();
}

void RenderFrameImpl::PluginCrashed(const base::FilePath& plugin_path,
                                   base::ProcessId plugin_pid) {
  // TODO(jam): dispatch this IPC in RenderFrameHost and switch to use
  // routing_id_ as a result.
  Send(new FrameHostMsg_PluginCrashed(routing_id_, plugin_path, plugin_pid));
}

void RenderFrameImpl::SimulateImeSetComposition(
    const base::string16& text,
    const std::vector<blink::WebCompositionUnderline>& underlines,
    int selection_start,
    int selection_end) {
  render_view_->OnImeSetComposition(
      text, underlines, selection_start, selection_end);
}

void RenderFrameImpl::SimulateImeConfirmComposition(
    const base::string16& text,
    const gfx::Range& replacement_range) {
  render_view_->OnImeConfirmComposition(text, replacement_range, false);
}

void RenderFrameImpl::OnImeSetComposition(
    const base::string16& text,
    const std::vector<blink::WebCompositionUnderline>& underlines,
    int selection_start,
    int selection_end) {
  // When a PPAPI plugin has focus, we bypass WebKit.
  if (!IsPepperAcceptingCompositionEvents()) {
    pepper_composition_text_ = text;
  } else {
    // TODO(kinaba) currently all composition events are sent directly to
    // plugins. Use DOM event mechanism after WebKit is made aware about
    // plugins that support composition.
    // The code below mimics the behavior of WebCore::Editor::setComposition.

    // Empty -> nonempty: composition started.
    if (pepper_composition_text_.empty() && !text.empty()) {
      render_view_->focused_pepper_plugin()->HandleCompositionStart(
          base::string16());
    }
    // Nonempty -> empty: composition canceled.
    if (!pepper_composition_text_.empty() && text.empty()) {
      render_view_->focused_pepper_plugin()->HandleCompositionEnd(
          base::string16());
    }
    pepper_composition_text_ = text;
    // Nonempty: composition is ongoing.
    if (!pepper_composition_text_.empty()) {
      render_view_->focused_pepper_plugin()->HandleCompositionUpdate(
          pepper_composition_text_, underlines, selection_start,
          selection_end);
    }
  }
}

void RenderFrameImpl::OnImeConfirmComposition(
    const base::string16& text,
    const gfx::Range& replacement_range,
    bool keep_selection) {
  // When a PPAPI plugin has focus, we bypass WebKit.
  // Here, text.empty() has a special meaning. It means to commit the last
  // update of composition text (see
  // RenderWidgetHost::ImeConfirmComposition()).
  const base::string16& last_text = text.empty() ? pepper_composition_text_
                                                 : text;

  // last_text is empty only when both text and pepper_composition_text_ is.
  // Ignore it.
  if (last_text.empty())
    return;

  if (!IsPepperAcceptingCompositionEvents()) {
    base::i18n::UTF16CharIterator iterator(&last_text);
    int32 i = 0;
    while (iterator.Advance()) {
      blink::WebKeyboardEvent char_event;
      char_event.type = blink::WebInputEvent::Char;
      char_event.timeStampSeconds = base::Time::Now().ToDoubleT();
      char_event.modifiers = 0;
      char_event.windowsKeyCode = last_text[i];
      char_event.nativeKeyCode = last_text[i];

      const int32 char_start = i;
      for (; i < iterator.array_pos(); ++i) {
        char_event.text[i - char_start] = last_text[i];
        char_event.unmodifiedText[i - char_start] = last_text[i];
      }

      if (GetRenderWidget()->webwidget())
        GetRenderWidget()->webwidget()->handleInputEvent(char_event);
    }
  } else {
    // Mimics the order of events sent by WebKit.
    // See WebCore::Editor::setComposition() for the corresponding code.
    render_view_->focused_pepper_plugin()->HandleCompositionEnd(last_text);
    render_view_->focused_pepper_plugin()->HandleTextInput(last_text);
  }
  pepper_composition_text_.clear();
}
#endif  // defined(ENABLE_PLUGINS)

MediaStreamDispatcher* RenderFrameImpl::GetMediaStreamDispatcher() {
  if (!web_user_media_client_)
    InitializeUserMediaClient();
  return web_user_media_client_ ?
      web_user_media_client_->media_stream_dispatcher() : NULL;
}

bool RenderFrameImpl::Send(IPC::Message* message) {
  if (is_detaching_) {
    delete message;
    return false;
  }
  if (is_swapped_out_) {
    if (!SwappedOutMessages::CanSendWhileSwappedOut(message)) {
      delete message;
      return false;
    }
  }

  return RenderThread::Get()->Send(message);
}

#if defined(OS_MACOSX) || defined(OS_ANDROID)
void RenderFrameImpl::DidHideExternalPopupMenu() {
  // We need to clear external_popup_menu_ as soon as ExternalPopupMenu::close
  // is called. Otherwise, createExternalPopupMenu() for new popup will fail.
  external_popup_menu_.reset();
}
#endif

bool RenderFrameImpl::OnMessageReceived(const IPC::Message& msg) {
  // We may get here while detaching, when the WebFrame has been deleted.  Do
  // not process any messages in this state.
  if (!frame_)
    return false;

  // TODO(kenrb): document() should not be null, but as a transitional step
  // we have RenderFrameProxy 'wrapping' a RenderFrameImpl, passing messages
  // to this method. This happens for a top-level remote frame, where a
  // document-less RenderFrame is replaced by a RenderFrameProxy but kept
  // around and is still able to receive messages.
  if (!frame_->document().isNull())
    GetContentClient()->SetActiveURL(frame_->document().url());

  ObserverListBase<RenderFrameObserver>::Iterator it(observers_);
  RenderFrameObserver* observer;
  while ((observer = it.GetNext()) != NULL) {
    if (observer->OnMessageReceived(msg))
      return true;
  }

  bool handled = true;
  IPC_BEGIN_MESSAGE_MAP(RenderFrameImpl, msg)
    IPC_MESSAGE_HANDLER(FrameMsg_Navigate, OnNavigate)
    IPC_MESSAGE_HANDLER(FrameMsg_BeforeUnload, OnBeforeUnload)
    IPC_MESSAGE_HANDLER(FrameMsg_SwapOut, OnSwapOut)
    IPC_MESSAGE_HANDLER(FrameMsg_Stop, OnStop)
    IPC_MESSAGE_HANDLER(FrameMsg_ContextMenuClosed, OnContextMenuClosed)
    IPC_MESSAGE_HANDLER(FrameMsg_CustomContextMenuAction,
                        OnCustomContextMenuAction)
    IPC_MESSAGE_HANDLER(InputMsg_Undo, OnUndo)
    IPC_MESSAGE_HANDLER(InputMsg_Redo, OnRedo)
    IPC_MESSAGE_HANDLER(InputMsg_Cut, OnCut)
    IPC_MESSAGE_HANDLER(InputMsg_Copy, OnCopy)
    IPC_MESSAGE_HANDLER(InputMsg_Paste, OnPaste)
    IPC_MESSAGE_HANDLER(InputMsg_PasteAndMatchStyle, OnPasteAndMatchStyle)
    IPC_MESSAGE_HANDLER(InputMsg_Delete, OnDelete)
    IPC_MESSAGE_HANDLER(InputMsg_SelectAll, OnSelectAll)
    IPC_MESSAGE_HANDLER(InputMsg_SelectRange, OnSelectRange)
    IPC_MESSAGE_HANDLER(InputMsg_Unselect, OnUnselect)
    IPC_MESSAGE_HANDLER(InputMsg_MoveRangeSelectionExtent,
                        OnMoveRangeSelectionExtent)
    IPC_MESSAGE_HANDLER(InputMsg_Replace, OnReplace)
    IPC_MESSAGE_HANDLER(InputMsg_ReplaceMisspelling, OnReplaceMisspelling)
    IPC_MESSAGE_HANDLER(InputMsg_ExtendSelectionAndDelete,
                        OnExtendSelectionAndDelete)
    IPC_MESSAGE_HANDLER(InputMsg_SetCompositionFromExistingText,
                        OnSetCompositionFromExistingText)
    IPC_MESSAGE_HANDLER(InputMsg_ExecuteNoValueEditCommand,
                        OnExecuteNoValueEditCommand)
    IPC_MESSAGE_HANDLER(FrameMsg_CSSInsertRequest, OnCSSInsertRequest)
    IPC_MESSAGE_HANDLER(FrameMsg_JavaScriptExecuteRequest,
                        OnJavaScriptExecuteRequest)
    IPC_MESSAGE_HANDLER(FrameMsg_JavaScriptExecuteRequestForTests,
                        OnJavaScriptExecuteRequestForTests)
    IPC_MESSAGE_HANDLER(FrameMsg_VisualStateRequest,
                        OnVisualStateRequest)
    IPC_MESSAGE_HANDLER(FrameMsg_SetEditableSelectionOffsets,
                        OnSetEditableSelectionOffsets)
    IPC_MESSAGE_HANDLER(FrameMsg_SetupTransitionView, OnSetupTransitionView)
    IPC_MESSAGE_HANDLER(FrameMsg_BeginExitTransition, OnBeginExitTransition)
    IPC_MESSAGE_HANDLER(FrameMsg_RevertExitTransition, OnRevertExitTransition)
    IPC_MESSAGE_HANDLER(FrameMsg_HideTransitionElements,
                        OnHideTransitionElements)
    IPC_MESSAGE_HANDLER(FrameMsg_ShowTransitionElements,
                        OnShowTransitionElements)
    IPC_MESSAGE_HANDLER(FrameMsg_Reload, OnReload)
    IPC_MESSAGE_HANDLER(FrameMsg_TextSurroundingSelectionRequest,
                        OnTextSurroundingSelectionRequest)
    IPC_MESSAGE_HANDLER(FrameMsg_AddStyleSheetByURL,
                        OnAddStyleSheetByURL)
    IPC_MESSAGE_HANDLER(FrameMsg_SetAccessibilityMode,
                        OnSetAccessibilityMode)
    IPC_MESSAGE_HANDLER(FrameMsg_DisownOpener, OnDisownOpener)
    IPC_MESSAGE_HANDLER(FrameMsg_CommitNavigation, OnCommitNavigation)
#if defined(OS_ANDROID)
    IPC_MESSAGE_HANDLER(FrameMsg_SelectPopupMenuItems, OnSelectPopupMenuItems)
#elif defined(OS_MACOSX)
    IPC_MESSAGE_HANDLER(FrameMsg_SelectPopupMenuItem, OnSelectPopupMenuItem)
    IPC_MESSAGE_HANDLER(InputMsg_CopyToFindPboard, OnCopyToFindPboard)
#endif
  IPC_END_MESSAGE_MAP()

  return handled;
}

void RenderFrameImpl::OnNavigate(const FrameMsg_Navigate_Params& params) {
  TRACE_EVENT2("navigation", "RenderFrameImpl::OnNavigate",
               "id", routing_id_,
               "url", params.common_params.url.possibly_invalid_spec());

  bool is_reload =
      RenderViewImpl::IsReload(params.common_params.navigation_type);
  bool is_history_navigation = params.commit_params.page_state.IsValid();
  WebURLRequest::CachePolicy cache_policy =
      WebURLRequest::UseProtocolCachePolicy;
  if (!RenderFrameImpl::PrepareRenderViewForNavigation(
      params.common_params.url, true, is_history_navigation,
      params.current_history_list_offset, &is_reload, &cache_policy)) {
    Send(new FrameHostMsg_DidDropNavigation(routing_id_));
    return;
  }

  render_view_->history_list_offset_ = params.current_history_list_offset;
  render_view_->history_list_length_ = params.current_history_list_length;
  if (params.should_clear_history_list) {
    CHECK_EQ(-1, render_view_->history_list_offset_);
    CHECK_EQ(0, render_view_->history_list_length_);
  }

  GetContentClient()->SetActiveURL(params.common_params.url);

  WebFrame* frame = frame_;
  if (!params.frame_to_navigate.empty()) {
    // TODO(nasko): Move this lookup to the browser process.
    frame = render_view_->webview()->findFrameByName(
        WebString::fromUTF8(params.frame_to_navigate));
    CHECK(frame) << "Invalid frame name passed: " << params.frame_to_navigate;
  }

  if (is_reload && !render_view_->history_controller()->GetCurrentEntry()) {
    // We cannot reload if we do not have any history state.  This happens, for
    // example, when recovering from a crash.
    is_reload = false;
    cache_policy = WebURLRequest::ReloadIgnoringCacheData;
  }

  render_view_->pending_navigation_params_.reset(
      new FrameMsg_Navigate_Params(params));

  // If we are reloading, then WebKit will use the history state of the current
  // page, so we should just ignore any given history state.  Otherwise, if we
  // have history state, then we need to navigate to it, which corresponds to a
  // back/forward navigation event.
  if (is_reload) {
    bool reload_original_url =
        (params.common_params.navigation_type ==
         FrameMsg_Navigate_Type::RELOAD_ORIGINAL_REQUEST_URL);
    bool ignore_cache = (params.common_params.navigation_type ==
                         FrameMsg_Navigate_Type::RELOAD_IGNORING_CACHE);

    if (reload_original_url)
      frame->reloadWithOverrideURL(params.common_params.url, true);
    else
      frame->reload(ignore_cache);
  } else if (is_history_navigation) {
    // We must know the page ID of the page we are navigating back to.
    DCHECK_NE(params.page_id, -1);
    scoped_ptr<HistoryEntry> entry =
        PageStateToHistoryEntry(params.commit_params.page_state);
    if (entry) {
      // Ensure we didn't save the swapped out URL in UpdateState, since the
      // browser should never be telling us to navigate to swappedout://.
      CHECK(entry->root().urlString() != WebString::fromUTF8(kSwappedOutURL));
      render_view_->history_controller()->GoToEntry(entry.Pass(), cache_policy);
    }
  } else if (!params.base_url_for_data_url.is_empty()) {
    // A loadData request with a specified base URL.
    std::string mime_type, charset, data;
    if (net::DataURL::Parse(
            params.common_params.url, &mime_type, &charset, &data)) {
      frame->loadData(
          WebData(data.c_str(), data.length()),
          WebString::fromUTF8(mime_type),
          WebString::fromUTF8(charset),
          params.base_url_for_data_url,
          params.history_url_for_data_url,
          false);
    } else {
      CHECK(false) << "Invalid URL passed: "
                   << params.common_params.url.possibly_invalid_spec();
    }
  } else {
    // Navigate to the given URL.
    WebURLRequest request =
        CreateURLRequestForNavigation(params.common_params,
                                      scoped_ptr<StreamOverrideParameters>(),
                                      frame->isViewSourceModeEnabled());

    if (!params.extra_headers.empty()) {
      for (net::HttpUtil::HeadersIterator i(params.extra_headers.begin(),
                                            params.extra_headers.end(),
                                            "\n");
           i.GetNext();) {
        request.addHTTPHeaderField(WebString::fromUTF8(i.name()),
                                   WebString::fromUTF8(i.values()));
      }
    }

    if (params.is_post) {
      request.setHTTPMethod(WebString::fromUTF8("POST"));

      // Set post data.
      WebHTTPBody http_body;
      http_body.initialize();
      const char* data = NULL;
      if (params.browser_initiated_post_data.size()) {
        data = reinterpret_cast<const char*>(
            &params.browser_initiated_post_data.front());
      }
      http_body.appendData(
          WebData(data, params.browser_initiated_post_data.size()));
      request.setHTTPBody(http_body);
    }

    // A session history navigation should have been accompanied by state.
    CHECK_EQ(params.page_id, -1);

    // Record this before starting the load, we need a lower bound of this time
    // to sanitize the navigationStart override set below.
    base::TimeTicks renderer_navigation_start = base::TimeTicks::Now();
    frame->loadRequest(request);

    UpdateFrameNavigationTiming(
        frame, params.commit_params.browser_navigation_start,
        renderer_navigation_start);
  }

  // In case LoadRequest failed before DidCreateDataSource was called.
  render_view_->pending_navigation_params_.reset();
}

void RenderFrameImpl::NavigateToSwappedOutURL() {
  // We use loadRequest instead of loadHTMLString because the former commits
  // synchronously.  Otherwise a new navigation can interrupt the navigation
  // to kSwappedOutURL. If that happens to be to the page we had been
  // showing, then WebKit will never send a commit and we'll be left spinning.
  // Set the is_swapped_out_ bit to true, so IPC filtering is in effect and
  // the navigation to swappedout:// is not announced to the browser side.
  is_swapped_out_ = true;
  GURL swappedOutURL(kSwappedOutURL);
  WebURLRequest request(swappedOutURL);
  frame_->loadRequest(request);
}

void RenderFrameImpl::BindServiceRegistry(
    mojo::InterfaceRequest<mojo::ServiceProvider> services,
    mojo::ServiceProviderPtr exposed_services) {
  service_registry_.Bind(services.Pass());
  service_registry_.BindRemoteServiceProvider(exposed_services.Pass());
}

ManifestManager* RenderFrameImpl::manifest_manager() {
  return manifest_manager_;
}

void RenderFrameImpl::OnBeforeUnload() {
  TRACE_EVENT1("navigation", "RenderFrameImpl::OnBeforeUnload",
               "id", routing_id_);
  // TODO(creis): Right now, this is only called on the main frame.  Make the
  // browser process send dispatchBeforeUnloadEvent to every frame that needs
  // it.
  CHECK(!frame_->parent());

  base::TimeTicks before_unload_start_time = base::TimeTicks::Now();
  bool proceed = frame_->dispatchBeforeUnloadEvent();
  base::TimeTicks before_unload_end_time = base::TimeTicks::Now();
  Send(new FrameHostMsg_BeforeUnload_ACK(routing_id_, proceed,
                                         before_unload_start_time,
                                         before_unload_end_time));
}

void RenderFrameImpl::OnSwapOut(
    int proxy_routing_id,
    bool is_loading,
    const FrameReplicationState& replicated_frame_state) {
  TRACE_EVENT1("navigation", "RenderFrameImpl::OnSwapOut", "id", routing_id_);
  RenderFrameProxy* proxy = NULL;
  bool is_site_per_process = base::CommandLine::ForCurrentProcess()->HasSwitch(
      switches::kSitePerProcess);
  bool is_main_frame = !frame_->parent();

  // Only run unload if we're not swapped out yet, but send the ack either way.
  if (!is_swapped_out_) {
    // Swap this RenderFrame out so the frame can navigate to a page rendered by
    // a different process.  This involves running the unload handler and
    // clearing the page.  We also allow this process to exit if there are no
    // other active RenderFrames in it.

    // Send an UpdateState message before we get swapped out.
    render_view_->SyncNavigationState();

    // If we need a proxy to replace this, create it now so its routing id is
    // registered for receiving IPC messages.
    if (proxy_routing_id != MSG_ROUTING_NONE) {
      proxy = RenderFrameProxy::CreateProxyToReplaceFrame(this,
                                                          proxy_routing_id);
    }

    // Synchronously run the unload handler before sending the ACK.
    // TODO(creis): Call dispatchUnloadEvent unconditionally here to support
    // unload on subframes as well.
    if (is_main_frame)
      frame_->dispatchUnloadEvent();

    // Swap out and stop sending any IPC messages that are not ACKs.
    if (is_main_frame)
      render_view_->SetSwappedOut(true);
    is_swapped_out_ = true;

    // Now that we're swapped out and filtering IPC messages, stop loading to
    // ensure that no other in-progress navigation continues.  We do this here
    // to avoid sending a DidStopLoading message to the browser process.
    // TODO(creis): Should we be stopping all frames here and using
    // StopAltErrorPageFetcher with RenderView::OnStop, or just stopping this
    // frame?
    OnStop();

    // Transfer settings such as initial drawing parameters to the remote frame,
    // if one is created, that will replace this frame.
    if (!is_main_frame && proxy)
      proxy->web_frame()->initializeFromFrame(frame_);

    // Replace the page with a blank dummy URL. The unload handler will not be
    // run a second time, thanks to a check in FrameLoader::stopLoading.
    // TODO(creis): Need to add a better way to do this that avoids running the
    // beforeunload handler. For now, we just run it a second time silently.
    if (!is_site_per_process || is_main_frame)
      NavigateToSwappedOutURL();

    // Let WebKit know that this view is hidden so it can drop resources and
    // stop compositing.
    // TODO(creis): Support this for subframes as well.
    if (is_main_frame) {
      render_view_->webview()->setVisibilityState(
          blink::WebPageVisibilityStateHidden, false);
    }
  }

  // It is now safe to show modal dialogs again.
  // TODO(creis): Deal with modal dialogs from subframes.
  if (is_main_frame)
    render_view_->suppress_dialogs_until_swap_out_ = false;

  Send(new FrameHostMsg_SwapOut_ACK(routing_id_));

  // Now that all of the cleanup is complete and the browser side is notified,
  // start using the RenderFrameProxy, if one is created.
  if (proxy) {
    if (!is_main_frame) {
      frame_->swap(proxy->web_frame());

      if (is_loading)
        proxy->OnDidStartLoading();

      if (is_site_per_process) {
        // TODO(nasko): delete the frame here, since we've replaced it with a
        // proxy.
      }
    } else {
      set_render_frame_proxy(proxy);
    }
  }

  // In --site-per-process, initialize the WebRemoteFrame with the replication
  // state passed by the process that is now rendering the frame.
  // TODO(alexmos): We cannot yet do this for swapped-out main frames, because
  // in that case we leave the LocalFrame as the main frame visible to Blink
  // and don't call swap() above. Because swap() is what creates a RemoteFrame
  // in proxy->web_frame(), the RemoteFrame will not exist for main frames.
  // When we do an unconditional swap for all frames, we can remove
  // !is_main_frame below.
  if (is_site_per_process && proxy && !is_main_frame)
    proxy->SetReplicatedState(replicated_frame_state);

  // Safe to exit if no one else is using the process.
  if (is_main_frame)
    render_view_->WasSwappedOut();
}

void RenderFrameImpl::OnContextMenuClosed(
    const CustomContextMenuContext& custom_context) {
  if (custom_context.request_id) {
    // External request, should be in our map.
    ContextMenuClient* client =
        pending_context_menus_.Lookup(custom_context.request_id);
    if (client) {
      client->OnMenuClosed(custom_context.request_id);
      pending_context_menus_.Remove(custom_context.request_id);
    }
  } else {
    if (custom_context.link_followed.is_valid()) {
        frame_->sendPings(
            DomUtils::ExtractParentAnchorNode(context_menu_node_),
            custom_context.link_followed);
    }
    // Internal request, forward to WebKit.
    context_menu_node_.reset();
  }
}

void RenderFrameImpl::OnCustomContextMenuAction(
    const CustomContextMenuContext& custom_context,
    unsigned action) {
  if (custom_context.request_id) {
    // External context menu request, look in our map.
    ContextMenuClient* client =
        pending_context_menus_.Lookup(custom_context.request_id);
    if (client)
      client->OnMenuAction(custom_context.request_id, action);
  } else {
    // Internal request, forward to WebKit.
    render_view_->webview()->performCustomContextMenuAction(action);
  }
}

void RenderFrameImpl::OnUndo() {
  frame_->executeCommand(WebString::fromUTF8("Undo"), GetFocusedElement());
}

void RenderFrameImpl::OnRedo() {
  frame_->executeCommand(WebString::fromUTF8("Redo"), GetFocusedElement());
}

void RenderFrameImpl::OnCut() {
  base::AutoReset<bool> handling_select_range(&handling_select_range_, true);
  frame_->executeCommand(WebString::fromUTF8("Cut"), GetFocusedElement());
}

void RenderFrameImpl::OnCopy() {
  base::AutoReset<bool> handling_select_range(&handling_select_range_, true);
  WebNode current_node = context_menu_node_.isNull() ?
      GetFocusedElement() : context_menu_node_;
  frame_->executeCommand(WebString::fromUTF8("Copy"), current_node);
}

void RenderFrameImpl::OnPaste() {
  base::AutoReset<bool> handling_select_range(&handling_select_range_, true);
  frame_->executeCommand(WebString::fromUTF8("Paste"), GetFocusedElement());
}

void RenderFrameImpl::OnPasteAndMatchStyle() {
  base::AutoReset<bool> handling_select_range(&handling_select_range_, true);
  frame_->executeCommand(
      WebString::fromUTF8("PasteAndMatchStyle"), GetFocusedElement());
}

#if defined(OS_MACOSX)
void RenderFrameImpl::OnCopyToFindPboard() {
  // Since the find pasteboard supports only plain text, this can be simpler
  // than the |OnCopy()| case.
  if (frame_->hasSelection()) {
    base::string16 selection = frame_->selectionAsText();
    RenderThread::Get()->Send(
        new ClipboardHostMsg_FindPboardWriteStringAsync(selection));
  }
}
#endif

void RenderFrameImpl::OnDelete() {
  frame_->executeCommand(WebString::fromUTF8("Delete"), GetFocusedElement());
}

void RenderFrameImpl::OnSelectAll() {
  base::AutoReset<bool> handling_select_range(&handling_select_range_, true);
  frame_->executeCommand(WebString::fromUTF8("SelectAll"), GetFocusedElement());
}

void RenderFrameImpl::OnSelectRange(const gfx::Point& base,
                                    const gfx::Point& extent) {
  // This IPC is dispatched by RenderWidgetHost, so use its routing id.
  Send(new InputHostMsg_SelectRange_ACK(GetRenderWidget()->routing_id()));

  base::AutoReset<bool> handling_select_range(&handling_select_range_, true);
  frame_->selectRange(base, extent);
}

void RenderFrameImpl::OnUnselect() {
  base::AutoReset<bool> handling_select_range(&handling_select_range_, true);
  frame_->executeCommand(WebString::fromUTF8("Unselect"), GetFocusedElement());
}

void RenderFrameImpl::OnMoveRangeSelectionExtent(const gfx::Point& point) {
  // This IPC is dispatched by RenderWidgetHost, so use its routing id.
  Send(new InputHostMsg_MoveRangeSelectionExtent_ACK(
      GetRenderWidget()->routing_id()));

  base::AutoReset<bool> handling_select_range(&handling_select_range_, true);
  frame_->moveRangeSelectionExtent(point);
}

void RenderFrameImpl::OnReplace(const base::string16& text) {
  if (!frame_->hasSelection())
    frame_->selectWordAroundCaret();

  frame_->replaceSelection(text);
}

void RenderFrameImpl::OnReplaceMisspelling(const base::string16& text) {
  if (!frame_->hasSelection())
    return;

  frame_->replaceMisspelledRange(text);
}

void RenderFrameImpl::OnCSSInsertRequest(const std::string& css) {
  frame_->document().insertStyleSheet(WebString::fromUTF8(css));
}

void RenderFrameImpl::OnJavaScriptExecuteRequest(
    const base::string16& jscript,
    int id,
    bool notify_result) {
  TRACE_EVENT_INSTANT0("test_tracing", "OnJavaScriptExecuteRequest",
                       TRACE_EVENT_SCOPE_THREAD);

  v8::HandleScope handle_scope(v8::Isolate::GetCurrent());
  v8::Handle<v8::Value> result =
      frame_->executeScriptAndReturnValue(WebScriptSource(jscript));

  HandleJavascriptExecutionResult(jscript, id, notify_result, result);
}

void RenderFrameImpl::OnJavaScriptExecuteRequestForTests(
    const base::string16& jscript,
    int id,
    bool notify_result) {
  TRACE_EVENT_INSTANT0("test_tracing", "OnJavaScriptExecuteRequestForTests",
                       TRACE_EVENT_SCOPE_THREAD);

  v8::HandleScope handle_scope(v8::Isolate::GetCurrent());
  v8::Handle<v8::Value> result =
      frame_->executeScriptAndReturnValueForTests(WebScriptSource(jscript));

  HandleJavascriptExecutionResult(jscript, id, notify_result, result);
}

void RenderFrameImpl::HandleJavascriptExecutionResult(
    const base::string16& jscript,
    int id,
    bool notify_result,
    v8::Handle<v8::Value> result) {
  if (notify_result) {
    base::ListValue list;
    if (!result.IsEmpty()) {
      v8::Local<v8::Context> context = frame_->mainWorldScriptContext();
      v8::Context::Scope context_scope(context);
      V8ValueConverterImpl converter;
      converter.SetDateAllowed(true);
      converter.SetRegExpAllowed(true);
      base::Value* result_value = converter.FromV8Value(result, context);
      list.Set(0, result_value ? result_value : base::Value::CreateNullValue());
    } else {
      list.Set(0, base::Value::CreateNullValue());
    }
    Send(new FrameHostMsg_JavaScriptExecuteResponse(routing_id_, id, list));
  }
}

void RenderFrameImpl::OnVisualStateRequest(uint64 id) {
  GetRenderWidget()->QueueMessage(
      new FrameHostMsg_VisualStateResponse(routing_id_, id),
      MESSAGE_DELIVERY_POLICY_WITH_VISUAL_STATE);
}

void RenderFrameImpl::OnSetEditableSelectionOffsets(int start, int end) {
  base::AutoReset<bool> handling_select_range(&handling_select_range_, true);
  if (!GetRenderWidget()->ShouldHandleImeEvent())
    return;
  ImeEventGuard guard(GetRenderWidget());
  frame_->setEditableSelectionOffsets(start, end);
}

void RenderFrameImpl::OnSetCompositionFromExistingText(
    int start, int end,
    const std::vector<blink::WebCompositionUnderline>& underlines) {
  if (!GetRenderWidget()->ShouldHandleImeEvent())
    return;
  ImeEventGuard guard(GetRenderWidget());
  frame_->setCompositionFromExistingText(start, end, underlines);
}

void RenderFrameImpl::OnExecuteNoValueEditCommand(const std::string& name) {
  frame_->executeCommand(WebString::fromUTF8(name), GetFocusedElement());
}

void RenderFrameImpl::OnExtendSelectionAndDelete(int before, int after) {
  if (!GetRenderWidget()->ShouldHandleImeEvent())
    return;
  ImeEventGuard guard(GetRenderWidget());
  frame_->extendSelectionAndDelete(before, after);
}

void RenderFrameImpl::OnSetAccessibilityMode(AccessibilityMode new_mode) {
  if (accessibility_mode_ == new_mode)
    return;
  accessibility_mode_ = new_mode;
  if (renderer_accessibility_) {
    // Note: this isn't called automatically by the destructor because
    // there'd be no point in calling it in frame teardown, only if there's
    // an accessibility mode change but the frame is persisting.
    renderer_accessibility_->DisableAccessibility();

    delete renderer_accessibility_;
    renderer_accessibility_ = NULL;
  }
  if (accessibility_mode_ == AccessibilityModeOff)
    return;

  if (accessibility_mode_ & AccessibilityModeFlagFullTree)
    renderer_accessibility_ = new RendererAccessibility(this);
}

void RenderFrameImpl::OnDisownOpener() {
  // TODO(creis): We should only see this for main frames for now.  To support
  // disowning the opener on subframes, we will need to move WebContentsImpl's
  // opener_ to FrameTreeNode.
  CHECK(!frame_->parent());

  if (frame_->opener())
    frame_->setOpener(NULL);
}

#if defined(OS_ANDROID)
void RenderFrameImpl::OnSelectPopupMenuItems(
    bool canceled,
    const std::vector<int>& selected_indices) {
  // It is possible to receive more than one of these calls if the user presses
  // a select faster than it takes for the show-select-popup IPC message to make
  // it to the browser UI thread. Ignore the extra-messages.
  // TODO(jcivelli): http:/b/5793321 Implement a better fix, as detailed in bug.
  if (!external_popup_menu_)
    return;

  external_popup_menu_->DidSelectItems(canceled, selected_indices);
  external_popup_menu_.reset();
}
#endif

#if defined(OS_MACOSX)
void RenderFrameImpl::OnSelectPopupMenuItem(int selected_index) {
  if (external_popup_menu_ == NULL)
    return;
  external_popup_menu_->DidSelectItem(selected_index);
  external_popup_menu_.reset();
}
#endif

void RenderFrameImpl::OnReload(bool ignore_cache) {
  frame_->reload(ignore_cache);
}

void RenderFrameImpl::OnTextSurroundingSelectionRequest(size_t max_length) {
  blink::WebSurroundingText surroundingText;
  surroundingText.initialize(frame_->selectionRange(), max_length);

  if (surroundingText.isNull()) {
    // |surroundingText| might not be correctly initialized, for example if
    // |frame_->selectionRange().isNull()|, in other words, if there was no
    // selection.
    Send(new FrameHostMsg_TextSurroundingSelectionResponse(
        routing_id_, base::string16(), 0, 0));
    return;
  }

  Send(new FrameHostMsg_TextSurroundingSelectionResponse(
      routing_id_,
      surroundingText.textContent(),
      surroundingText.startOffsetInTextContent(),
      surroundingText.endOffsetInTextContent()));
}

void RenderFrameImpl::OnAddStyleSheetByURL(const std::string& url) {
  frame_->addStyleSheetByURL(WebString::fromUTF8(url));
}

void RenderFrameImpl::OnSetupTransitionView(const std::string& markup) {
  frame_->document().setIsTransitionDocument(true);
  frame_->navigateToSandboxedMarkup(WebData(markup.data(), markup.length()));
}

void RenderFrameImpl::OnBeginExitTransition(const std::string& css_selector,
                                            bool exit_to_native_app) {
  frame_->document().setIsTransitionDocument(true);
  frame_->document().beginExitTransition(WebString::fromUTF8(css_selector),
                                         exit_to_native_app);
}

void RenderFrameImpl::OnRevertExitTransition() {
  frame_->document().setIsTransitionDocument(false);
  frame_->document().revertExitTransition();
}

void RenderFrameImpl::OnHideTransitionElements(
    const std::string& css_selector) {
  frame_->document().hideTransitionElements(WebString::fromUTF8(css_selector));
}

void RenderFrameImpl::OnShowTransitionElements(
    const std::string& css_selector) {
  frame_->document().showTransitionElements(WebString::fromUTF8(css_selector));
}

bool RenderFrameImpl::RunJavaScriptMessage(JavaScriptMessageType type,
                                           const base::string16& message,
                                           const base::string16& default_value,
                                           const GURL& frame_url,
                                           base::string16* result) {
  // Don't allow further dialogs if we are waiting to swap out, since the
  // PageGroupLoadDeferrer in our stack prevents it.
  if (render_view()->suppress_dialogs_until_swap_out_)
    return false;

  bool success = false;
  base::string16 result_temp;
  if (!result)
    result = &result_temp;

  render_view()->SendAndRunNestedMessageLoop(
      new FrameHostMsg_RunJavaScriptMessage(
        routing_id_, message, default_value, frame_url, type, &success,
        result));
  return success;
}

void RenderFrameImpl::LoadNavigationErrorPage(
    const WebURLRequest& failed_request,
    const WebURLError& error,
    bool replace) {
  std::string error_html;
  GetContentClient()->renderer()->GetNavigationErrorStrings(
      render_view(), frame_, failed_request, error, &error_html, NULL);

  frame_->loadHTMLString(error_html,
                         GURL(kUnreachableWebDataURL),
                         error.unreachableURL,
                         replace);
}

void RenderFrameImpl::DidCommitCompositorFrame() {
  FOR_EACH_OBSERVER(
      RenderFrameObserver, observers_, DidCommitCompositorFrame());
}

RenderView* RenderFrameImpl::GetRenderView() {
  return render_view_.get();
}

int RenderFrameImpl::GetRoutingID() {
  return routing_id_;
}

blink::WebLocalFrame* RenderFrameImpl::GetWebFrame() {
  DCHECK(frame_);
  return frame_;
}

WebElement RenderFrameImpl::GetFocusedElement() const {
  WebDocument doc = frame_->document();
  if (!doc.isNull())
    return doc.focusedElement();

  return WebElement();
}

WebPreferences& RenderFrameImpl::GetWebkitPreferences() {
  return render_view_->GetWebkitPreferences();
}

int RenderFrameImpl::ShowContextMenu(ContextMenuClient* client,
                                     const ContextMenuParams& params) {
  DCHECK(client);  // A null client means "internal" when we issue callbacks.
  ContextMenuParams our_params(params);
  our_params.custom_context.request_id = pending_context_menus_.Add(client);
  Send(new FrameHostMsg_ContextMenu(routing_id_, our_params));
  return our_params.custom_context.request_id;
}

void RenderFrameImpl::CancelContextMenu(int request_id) {
  DCHECK(pending_context_menus_.Lookup(request_id));
  pending_context_menus_.Remove(request_id);
}

blink::WebNode RenderFrameImpl::GetContextMenuNode() const {
  return context_menu_node_;
}

blink::WebPlugin* RenderFrameImpl::CreatePlugin(
    blink::WebFrame* frame,
    const WebPluginInfo& info,
    const blink::WebPluginParams& params,
    scoped_ptr<content::PluginInstanceThrottler> throttler) {
  DCHECK_EQ(frame_, frame);
#if defined(ENABLE_PLUGINS)
  if (info.type == WebPluginInfo::PLUGIN_TYPE_BROWSER_PLUGIN) {
    scoped_ptr<BrowserPluginDelegate> browser_plugin_delegate(
        GetContentClient()->renderer()->CreateBrowserPluginDelegate(
            this, params.mimeType.utf8(), GURL(params.url)));
    return BrowserPluginManager::Get()->CreateBrowserPlugin(
        this, browser_plugin_delegate.Pass());
  }

  bool pepper_plugin_was_registered = false;
  scoped_refptr<PluginModule> pepper_module(PluginModule::Create(
      this, info, &pepper_plugin_was_registered));
  if (pepper_plugin_was_registered) {
    if (pepper_module.get()) {
      return new PepperWebPluginImpl(
          pepper_module.get(), params, this,
          make_scoped_ptr(
              static_cast<PluginInstanceThrottlerImpl*>(throttler.release())));
    }
  }
#if defined(OS_CHROMEOS)
  LOG(WARNING) << "Pepper module/plugin creation failed.";
  return NULL;
#else
  // TODO(jam): change to take RenderFrame.
  return new WebPluginImpl(frame, params, info.path, render_view_, this);
#endif
#else
  return NULL;
#endif
}

void RenderFrameImpl::LoadURLExternally(blink::WebLocalFrame* frame,
                                        const blink::WebURLRequest& request,
                                        blink::WebNavigationPolicy policy) {
  DCHECK(!frame_ || frame_ == frame);
  loadURLExternally(frame, request, policy, WebString());
}

void RenderFrameImpl::ExecuteJavaScript(const base::string16& javascript) {
  OnJavaScriptExecuteRequest(javascript, 0, false);
}

ServiceRegistry* RenderFrameImpl::GetServiceRegistry() {
  return &service_registry_;
}

#if defined(ENABLE_PLUGINS)
void RenderFrameImpl::RegisterPeripheralPlugin(
    const GURL& content_origin,
    const base::Closure& unthrottle_callback) {
  return plugin_power_saver_helper_->RegisterPeripheralPlugin(
      content_origin, unthrottle_callback);
}
#endif  // defined(ENABLE_PLUGINS)

bool RenderFrameImpl::IsFTPDirectoryListing() {
  WebURLResponseExtraDataImpl* extra_data =
      GetExtraDataFromResponse(frame_->dataSource()->response());
  return extra_data ? extra_data->is_ftp_directory_listing() : false;
}

void RenderFrameImpl::AttachGuest(int element_instance_id) {
  BrowserPluginManager::Get()->Attach(element_instance_id);
}

void RenderFrameImpl::DetachGuest(int element_instance_id) {
  BrowserPluginManager::Get()->Detach(element_instance_id);
}

void RenderFrameImpl::SetSelectedText(const base::string16& selection_text,
                                      size_t offset,
                                      const gfx::Range& range) {
  // Use the routing id of Render Widget Host.
  Send(new ViewHostMsg_SelectionChanged(GetRenderWidget()->routing_id(),
                                        selection_text,
                                        offset,
                                        range));
}

void RenderFrameImpl::EnsureMojoBuiltinsAreAvailable(
    v8::Isolate* isolate,
    v8::Handle<v8::Context> context) {
  gin::ModuleRegistry* registry = gin::ModuleRegistry::From(context);
  if (registry->available_modules().count(mojo::js::Core::kModuleName))
    return;

  v8::HandleScope handle_scope(isolate);
  registry->AddBuiltinModule(
      isolate, mojo::js::Core::kModuleName, mojo::js::Core::GetModule(isolate));
  registry->AddBuiltinModule(isolate,
                             mojo::js::Support::kModuleName,
                             mojo::js::Support::GetModule(isolate));
  registry->AddBuiltinModule(
      isolate,
      ServiceRegistryJsWrapper::kModuleName,
      ServiceRegistryJsWrapper::Create(isolate, &service_registry_).ToV8());
}

// blink::WebFrameClient implementation ----------------------------------------

blink::WebPluginPlaceholder* RenderFrameImpl::createPluginPlaceholder(
    blink::WebLocalFrame* frame,
    const blink::WebPluginParams& params) {
  DCHECK_EQ(frame_, frame);
  return GetContentClient()
      ->renderer()
      ->CreatePluginPlaceholder(this, frame, params)
      .release();
}

blink::WebPlugin* RenderFrameImpl::createPlugin(
    blink::WebLocalFrame* frame,
    const blink::WebPluginParams& params) {
  DCHECK_EQ(frame_, frame);
  blink::WebPlugin* plugin = NULL;
  if (GetContentClient()->renderer()->OverrideCreatePlugin(
          this, frame, params, &plugin)) {
    return plugin;
  }

  if (base::UTF16ToUTF8(params.mimeType) == kBrowserPluginMimeType) {
    scoped_ptr<BrowserPluginDelegate> browser_plugin_delegate(
        GetContentClient()->renderer()->CreateBrowserPluginDelegate(this,
            kBrowserPluginMimeType, GURL(params.url)));
    return BrowserPluginManager::Get()->CreateBrowserPlugin(
        this, browser_plugin_delegate.Pass());
  }

#if defined(ENABLE_PLUGINS)
  WebPluginInfo info;
  std::string mime_type;
  bool found = false;
  Send(new FrameHostMsg_GetPluginInfo(
      routing_id_, params.url, frame->top()->document().url(),
      params.mimeType.utf8(), &found, &info, &mime_type));
  if (!found)
    return NULL;

  WebPluginParams params_to_use = params;
  params_to_use.mimeType = WebString::fromUTF8(mime_type);
  return CreatePlugin(frame, info, params_to_use, nullptr /* throttler */);
#else
  return NULL;
#endif  // defined(ENABLE_PLUGINS)
}

blink::WebMediaPlayer* RenderFrameImpl::createMediaPlayer(
    blink::WebLocalFrame* frame,
    const blink::WebURL& url,
    blink::WebMediaPlayerClient* client) {
  return createMediaPlayer(frame, url, client, nullptr);
}

blink::WebMediaPlayer* RenderFrameImpl::createMediaPlayer(
    blink::WebLocalFrame* frame,
    const blink::WebURL& url,
    blink::WebMediaPlayerClient* client,
    blink::WebContentDecryptionModule* initial_cdm) {
#if defined(VIDEO_HOLE)
  if (!contains_media_player_) {
    render_view_->RegisterVideoHoleFrame(this);
    contains_media_player_ = true;
  }
#endif  // defined(VIDEO_HOLE)

  blink::WebMediaStream web_stream(
      blink::WebMediaStreamRegistry::lookupMediaStreamDescriptor(url));
  if (!web_stream.isNull())
    return CreateWebMediaPlayerForMediaStream(url, client);

  if (!media_permission_dispatcher_)
    media_permission_dispatcher_ = new MediaPermissionDispatcher(this);

#if defined(OS_ANDROID)
  return CreateAndroidWebMediaPlayer(url, client, media_permission_dispatcher_,
                                     initial_cdm);
#else
  scoped_refptr<media::MediaLog> media_log(new RenderMediaLog());


  RenderThreadImpl* render_thread = RenderThreadImpl::current();
  media::WebMediaPlayerParams params(
      base::Bind(&ContentRendererClient::DeferMediaLoad,
                 base::Unretained(GetContentClient()->renderer()),
                 static_cast<RenderFrame*>(this)),
      render_thread->GetAudioRendererMixerManager()->CreateInput(
          render_view_->routing_id_, routing_id_),
      media_log, render_thread->GetMediaThreadTaskRunner(),
      render_thread->compositor_message_loop_proxy(),
      base::Bind(&GetSharedMainThreadContext3D), media_permission_dispatcher_,
      initial_cdm);

#if defined(ENABLE_PEPPER_CDMS)
  scoped_ptr<media::CdmFactory> cdm_factory(
      new RenderCdmFactory(base::Bind(&PepperCdmWrapperImpl::Create, frame)));
#elif defined(ENABLE_BROWSER_CDMS)
  scoped_ptr<media::CdmFactory> cdm_factory(
      new RenderCdmFactory(GetCdmManager()));
#else
  scoped_ptr<media::CdmFactory> cdm_factory(new RenderCdmFactory());
#endif

#if defined(ENABLE_MEDIA_MOJO_RENDERER)
  scoped_ptr<media::RendererFactory> media_renderer_factory(
      new media::MojoRendererFactory(make_scoped_ptr(
          new MediaRendererServiceProvider(GetServiceRegistry()))));
#else
  scoped_ptr<media::RendererFactory> media_renderer_factory =
      GetContentClient()->renderer()->CreateMediaRendererFactory(this,
                                                                 media_log);

  if (!media_renderer_factory.get()) {
    media_renderer_factory.reset(new media::DefaultRendererFactory(
        media_log, render_thread->GetGpuFactories(),
        *render_thread->GetAudioHardwareConfig()));
  }
#endif  // defined(ENABLE_MEDIA_MOJO_RENDERER)

  return new media::WebMediaPlayerImpl(
      frame, client, weak_factory_.GetWeakPtr(), media_renderer_factory.Pass(),
      cdm_factory.Pass(), params);
#endif  // defined(OS_ANDROID)
}

blink::WebApplicationCacheHost* RenderFrameImpl::createApplicationCacheHost(
    blink::WebLocalFrame* frame,
    blink::WebApplicationCacheHostClient* client) {
  if (!frame || !frame->view())
    return NULL;
  DCHECK(!frame_ || frame_ == frame);
  return new RendererWebApplicationCacheHostImpl(
      RenderViewImpl::FromWebView(frame->view()), client,
      RenderThreadImpl::current()->appcache_dispatcher()->backend_proxy());
}

blink::WebWorkerPermissionClientProxy*
RenderFrameImpl::createWorkerPermissionClientProxy(
    blink::WebLocalFrame* frame) {
  if (!frame || !frame->view())
    return NULL;
  DCHECK(!frame_ || frame_ == frame);
  return GetContentClient()->renderer()->CreateWorkerPermissionClientProxy(
      this, frame);
}

WebExternalPopupMenu* RenderFrameImpl::createExternalPopupMenu(
    const WebPopupMenuInfo& popup_menu_info,
    WebExternalPopupMenuClient* popup_menu_client) {
#if defined(OS_MACOSX) || defined(OS_ANDROID)
  // An IPC message is sent to the browser to build and display the actual
  // popup. The user could have time to click a different select by the time
  // the popup is shown. In that case external_popup_menu_ is non NULL.
  // By returning NULL in that case, we instruct Blink to cancel that new
  // popup. So from the user perspective, only the first one will show, and
  // will have to close the first one before another one can be shown.
  if (external_popup_menu_)
    return NULL;
  external_popup_menu_.reset(
      new ExternalPopupMenu(this, popup_menu_info, popup_menu_client));
  if (render_view_->screen_metrics_emulator_) {
    render_view_->SetExternalPopupOriginAdjustmentsForEmulation(
        external_popup_menu_.get(),
        render_view_->screen_metrics_emulator_.get());
  }
  return external_popup_menu_.get();
#else
  return NULL;
#endif
}

blink::WebCookieJar* RenderFrameImpl::cookieJar(blink::WebLocalFrame* frame) {
  DCHECK(!frame_ || frame_ == frame);
  return &cookie_jar_;
}

blink::WebServiceWorkerProvider* RenderFrameImpl::createServiceWorkerProvider(
    blink::WebLocalFrame* frame) {
  DCHECK(!frame_ || frame_ == frame);
  // At this point we should have non-null data source.
  DCHECK(frame->dataSource());
  if (!ChildThreadImpl::current())
    return NULL;  // May be null in some tests.
  ServiceWorkerNetworkProvider* provider =
      ServiceWorkerNetworkProvider::FromDocumentState(
          DocumentState::FromDataSource(frame->dataSource()));
  return new WebServiceWorkerProviderImpl(
      ChildThreadImpl::current()->thread_safe_sender(),
      provider ? provider->context() : NULL);
}

void RenderFrameImpl::didAccessInitialDocument(blink::WebLocalFrame* frame) {
  DCHECK(!frame_ || frame_ == frame);
  // If the request hasn't yet committed, notify the browser process that it is
  // no longer safe to show the pending URL of the main frame, since a URL spoof
  // is now possible. (If the request has committed, the browser already knows.)
  if (!frame->parent()) {
    DocumentState* document_state =
        DocumentState::FromDataSource(frame->dataSource());
    NavigationState* navigation_state = document_state->navigation_state();

    if (!navigation_state->request_committed()) {
      Send(new FrameHostMsg_DidAccessInitialDocument(routing_id_));
    }
  }
}

blink::WebFrame* RenderFrameImpl::createChildFrame(
    blink::WebLocalFrame* parent,
    const blink::WebString& name,
    blink::WebSandboxFlags sandbox_flags) {
  // Synchronously notify the browser of a child frame creation to get the
  // routing_id for the RenderFrame.
  int child_routing_id = MSG_ROUTING_NONE;
  Send(new FrameHostMsg_CreateChildFrame(
      routing_id_, base::UTF16ToUTF8(name),
      WebToContentSandboxFlags(sandbox_flags), &child_routing_id));

  // Allocation of routing id failed, so we can't create a child frame. This can
  // happen if this RenderFrameImpl's IPCs are being filtered when in swapped
  // out state or synchronous IPC message above has failed.
  if (child_routing_id == MSG_ROUTING_NONE) {
    NOTREACHED() << "Failed to allocate routing id for child frame.";
    return nullptr;
  }

  // Create the RenderFrame and WebLocalFrame, linking the two.
  RenderFrameImpl* child_render_frame = RenderFrameImpl::Create(
      render_view_.get(), child_routing_id);
  blink::WebLocalFrame* web_frame = WebLocalFrame::create(child_render_frame);
  child_render_frame->SetWebFrame(web_frame);

  // Add the frame to the frame tree and initialize it.
  parent->appendChild(web_frame);
  child_render_frame->Initialize();

  return web_frame;
}

void RenderFrameImpl::didDisownOpener(blink::WebLocalFrame* frame) {
  DCHECK(!frame_ || frame_ == frame);
  // We only need to notify the browser if the active, top-level frame clears
  // its opener.  We can ignore cases where a swapped out frame clears its
  // opener after hearing about it from the browser, and the browser does not
  // (yet) care about subframe openers.
  if (is_swapped_out_ || frame->parent())
    return;

  // Notify WebContents and all its swapped out RenderViews.
  Send(new FrameHostMsg_DidDisownOpener(routing_id_));
}

void RenderFrameImpl::frameDetached(blink::WebFrame* frame) {
  // NOTE: This function is called on the frame that is being detached and not
  // the parent frame.  This is different from createChildFrame() which is
  // called on the parent frame.
  CHECK(!is_detaching_);
  DCHECK(!frame_ || frame_ == frame);

  bool is_subframe = !!frame->parent();

  Send(new FrameHostMsg_Detach(routing_id_));

  // The |is_detaching_| flag disables Send(). FrameHostMsg_Detach must be
  // sent before setting |is_detaching_| to true. In contrast, Observers
  // should only be notified afterwards so they cannot call back into here and
  // have IPCs fired off.
  is_detaching_ = true;

  FOR_EACH_OBSERVER(RenderFrameObserver, observers_, FrameDetached());
  FOR_EACH_OBSERVER(RenderViewObserver, render_view_->observers(),
                    FrameDetached(frame));

  // We need to clean up subframes by removing them from the map and deleting
  // the RenderFrameImpl.  In contrast, the main frame is owned by its
  // containing RenderViewHost (so that they have the same lifetime), so only
  // removal from the map is needed and no deletion.
  FrameMap::iterator it = g_frame_map.Get().find(frame);
  CHECK(it != g_frame_map.Get().end());
  CHECK_EQ(it->second, this);
  g_frame_map.Get().erase(it);

  if (is_subframe)
    frame->parent()->removeChild(frame);

  // |frame| is invalid after here.  Be sure to clear frame_ as well, since this
  // object may not be deleted immediately and other methods may try to access
  // it.
  frame->close();
  frame_ = nullptr;

  if (is_subframe) {
    delete this;
    // Object is invalid after this point.
  }
}

void RenderFrameImpl::frameFocused() {
  Send(new FrameHostMsg_FrameFocused(routing_id_));
}

void RenderFrameImpl::willClose(blink::WebFrame* frame) {
  DCHECK(!frame_ || frame_ == frame);

  FOR_EACH_OBSERVER(RenderFrameObserver, observers_, FrameWillClose());
  FOR_EACH_OBSERVER(RenderViewObserver, render_view_->observers(),
                    FrameWillClose(frame));
}

void RenderFrameImpl::didChangeName(blink::WebLocalFrame* frame,
                                    const blink::WebString& name) {
  DCHECK(!frame_ || frame_ == frame);
  if (!render_view_->renderer_preferences_.report_frame_name_changes)
    return;

  FOR_EACH_OBSERVER(RenderFrameObserver, observers_, DidChangeName(name));
}

void RenderFrameImpl::didMatchCSS(
    blink::WebLocalFrame* frame,
    const blink::WebVector<blink::WebString>& newly_matching_selectors,
    const blink::WebVector<blink::WebString>& stopped_matching_selectors) {
  DCHECK(!frame_ || frame_ == frame);

  FOR_EACH_OBSERVER(RenderViewObserver, render_view_->observers(),
                    DidMatchCSS(frame,
                                newly_matching_selectors,
                                stopped_matching_selectors));
}

bool RenderFrameImpl::shouldReportDetailedMessageForSource(
    const blink::WebString& source) {
  return GetContentClient()->renderer()->ShouldReportDetailedMessageForSource(
      source);
}

void RenderFrameImpl::didAddMessageToConsole(
    const blink::WebConsoleMessage& message,
    const blink::WebString& source_name,
    unsigned source_line,
    unsigned source_column_number,
    const blink::WebString& stack_trace) {
  logging::LogSeverity log_severity = logging::LOG_VERBOSE;
  switch (message.level) {
    case blink::WebConsoleMessage::LevelDebug:
      log_severity = logging::LOG_VERBOSE;
      break;
    case blink::WebConsoleMessage::LevelLog:
    case blink::WebConsoleMessage::LevelInfo:
      log_severity = logging::LOG_INFO;
      break;
    case blink::WebConsoleMessage::LevelWarning:
      log_severity = logging::LOG_WARNING;
      break;
    case blink::WebConsoleMessage::LevelError:
      log_severity = logging::LOG_ERROR;
      break;
    default:
      NOTREACHED();
  }

  if (shouldReportDetailedMessageForSource(source_name)) {
    FOR_EACH_OBSERVER(
        RenderFrameObserver, observers_,
        DetailedConsoleMessageAdded(message.text,
                                    source_name,
                                    stack_trace,
                                    source_line,
                                    static_cast<int32>(log_severity)));
  }

  if (g_console_log_message_handler) {
    g_console_log_message_handler(static_cast<int32>(log_severity),
                                  source_name.utf8(),
                                  static_cast<int32>(source_line),
                                  static_cast<int32>(source_column_number),
                                  message.text.utf8(),
                                  stack_trace.utf8());
  }

  Send(new FrameHostMsg_AddMessageToConsole(routing_id_,
                                            static_cast<int32>(log_severity),
                                            message.text,
                                            static_cast<int32>(source_line),
                                            source_name));
}

void RenderFrameImpl::loadURLExternally(
    blink::WebLocalFrame* frame,
    const blink::WebURLRequest& request,
    blink::WebNavigationPolicy policy,
    const blink::WebString& suggested_name) {
  DCHECK(!frame_ || frame_ == frame);
  Referrer referrer(RenderViewImpl::GetReferrerFromRequest(frame, request));
  if (policy == blink::WebNavigationPolicyDownload) {
    render_view_->Send(new ViewHostMsg_DownloadUrl(render_view_->GetRoutingID(),
                                                   request.url(), referrer,
                                                   suggested_name));
  } else {
    OpenURL(frame, request.url(), referrer, policy);
  }
}

blink::WebNavigationPolicy RenderFrameImpl::decidePolicyForNavigation(
    const NavigationPolicyInfo& info) {
  DCHECK(!frame_ || frame_ == info.frame);
  return DecidePolicyForNavigation(this, info);
}

blink::WebHistoryItem RenderFrameImpl::historyItemForNewChildFrame(
    blink::WebFrame* frame) {
  DCHECK(!frame_ || frame_ == frame);
  return render_view_->history_controller()->GetItemForNewChildFrame(this);
}

void RenderFrameImpl::willSendSubmitEvent(blink::WebLocalFrame* frame,
                                          const blink::WebFormElement& form) {
  DCHECK(!frame_ || frame_ == frame);

  FOR_EACH_OBSERVER(RenderFrameObserver, observers_, WillSendSubmitEvent(form));
}

void RenderFrameImpl::willSubmitForm(blink::WebLocalFrame* frame,
                                     const blink::WebFormElement& form) {
  DCHECK(!frame_ || frame_ == frame);
  DocumentState* document_state =
      DocumentState::FromDataSource(frame->provisionalDataSource());
  NavigationState* navigation_state = document_state->navigation_state();
  InternalDocumentStateData* internal_data =
      InternalDocumentStateData::FromDocumentState(document_state);

  if (ui::PageTransitionCoreTypeIs(navigation_state->transition_type(),
                                   ui::PAGE_TRANSITION_LINK)) {
    navigation_state->set_transition_type(ui::PAGE_TRANSITION_FORM_SUBMIT);
  }

  // Save these to be processed when the ensuing navigation is committed.
  WebSearchableFormData web_searchable_form_data(form);
  internal_data->set_searchable_form_url(web_searchable_form_data.url());
  internal_data->set_searchable_form_encoding(
      web_searchable_form_data.encoding().utf8());

  FOR_EACH_OBSERVER(RenderFrameObserver, observers_, WillSubmitForm(form));
}

void RenderFrameImpl::didCreateDataSource(blink::WebLocalFrame* frame,
                                          blink::WebDataSource* datasource) {
  DCHECK(!frame_ || frame_ == frame);

  // TODO(nasko): Move implementation here. Needed state:
  // * pending_navigation_params_
  // * webview
  // Needed methods:
  // * PopulateDocumentStateFromPending
  // * CreateNavigationStateFromPending
  render_view_->didCreateDataSource(frame, datasource);

  // Create the serviceworker's per-document network observing object if it
  // does not exist (When navigation happens within a page, the provider already
  // exists).
  if (!ServiceWorkerNetworkProvider::FromDocumentState(
          DocumentState::FromDataSource(datasource))) {
    scoped_ptr<ServiceWorkerNetworkProvider>
        network_provider(new ServiceWorkerNetworkProvider(
            routing_id_, SERVICE_WORKER_PROVIDER_FOR_CONTROLLEE));
    ServiceWorkerNetworkProvider::AttachToDocumentState(
        DocumentState::FromDataSource(datasource),
        network_provider.Pass());
  }
}

void RenderFrameImpl::didStartProvisionalLoad(blink::WebLocalFrame* frame,
                                              bool is_transition_navigation,
                                              double triggering_event_time) {
  DCHECK(!frame_ || frame_ == frame);
  WebDataSource* ds = frame->provisionalDataSource();

  // In fast/loader/stop-provisional-loads.html, we abort the load before this
  // callback is invoked.
  if (!ds)
    return;

  TRACE_EVENT2("navigation", "RenderFrameImpl::didStartProvisionalLoad",
               "id", routing_id_, "url", ds->request().url().string().utf8());
  DocumentState* document_state = DocumentState::FromDataSource(ds);

  // We should only navigate to swappedout:// when is_swapped_out_ is true.
  CHECK((ds->request().url() != GURL(kSwappedOutURL)) ||
        is_swapped_out_) <<
        "Heard swappedout:// when not swapped out.";

  // Update the request time if WebKit has better knowledge of it.
  if (document_state->request_time().is_null() &&
          triggering_event_time != 0.0) {
    document_state->set_request_time(Time::FromDoubleT(triggering_event_time));
  }

  // Start time is only set after request time.
  document_state->set_start_load_time(Time::Now());

  bool is_top_most = !frame->parent();
  if (is_top_most) {
    render_view_->set_navigation_gesture(
        WebUserGestureIndicator::isProcessingUserGesture() ?
            NavigationGestureUser : NavigationGestureAuto);
  } else if (ds->replacesCurrentHistoryItem()) {
    // Subframe navigations that don't add session history items must be
    // marked with AUTO_SUBFRAME. See also didFailProvisionalLoad for how we
    // handle loading of error pages.
    document_state->navigation_state()->set_transition_type(
        ui::PAGE_TRANSITION_AUTO_SUBFRAME);
  }

  FOR_EACH_OBSERVER(RenderViewObserver, render_view_->observers(),
                    DidStartProvisionalLoad(frame));
  FOR_EACH_OBSERVER(RenderFrameObserver, observers_, DidStartProvisionalLoad());

  Send(new FrameHostMsg_DidStartProvisionalLoadForFrame(
       routing_id_, ds->request().url(), is_transition_navigation));
}

void RenderFrameImpl::didReceiveServerRedirectForProvisionalLoad(
    blink::WebLocalFrame* frame) {
  DCHECK(!frame_ || frame_ == frame);
  render_view_->history_controller()->RemoveChildrenForRedirect(this);
}

void RenderFrameImpl::didFailProvisionalLoad(blink::WebLocalFrame* frame,
                                             const blink::WebURLError& error) {
  TRACE_EVENT1("navigation", "RenderFrameImpl::didFailProvisionalLoad",
               "id", routing_id_);
  DCHECK(!frame_ || frame_ == frame);
  WebDataSource* ds = frame->provisionalDataSource();
  DCHECK(ds);

  const WebURLRequest& failed_request = ds->request();

  // Notify the browser that we failed a provisional load with an error.
  //
  // Note: It is important this notification occur before DidStopLoading so the
  //       SSL manager can react to the provisional load failure before being
  //       notified the load stopped.
  //
  FOR_EACH_OBSERVER(RenderViewObserver, render_view_->observers(),
                    DidFailProvisionalLoad(frame, error));
  FOR_EACH_OBSERVER(RenderFrameObserver, observers_,
                    DidFailProvisionalLoad(error));

  bool show_repost_interstitial =
      (error.reason == net::ERR_CACHE_MISS &&
       EqualsASCII(failed_request.httpMethod(), "POST"));

  FrameHostMsg_DidFailProvisionalLoadWithError_Params params;
  params.error_code = error.reason;
  GetContentClient()->renderer()->GetNavigationErrorStrings(
      render_view_.get(),
      frame,
      failed_request,
      error,
      NULL,
      &params.error_description);
  params.url = error.unreachableURL;
  params.showing_repost_interstitial = show_repost_interstitial;
  Send(new FrameHostMsg_DidFailProvisionalLoadWithError(
      routing_id_, params));

  // Don't display an error page if this is simply a cancelled load.  Aside
  // from being dumb, WebCore doesn't expect it and it will cause a crash.
  if (error.reason == net::ERR_ABORTED)
    return;

  // Don't display "client blocked" error page if browser has asked us not to.
  if (error.reason == net::ERR_BLOCKED_BY_CLIENT &&
      render_view_->renderer_preferences_.disable_client_blocked_error_page) {
    return;
  }

  // Allow the embedder to suppress an error page.
  if (GetContentClient()->renderer()->ShouldSuppressErrorPage(this,
          error.unreachableURL)) {
    return;
  }

  if (RenderThreadImpl::current() &&
      RenderThreadImpl::current()->layout_test_mode()) {
    return;
  }

  // Make sure we never show errors in view source mode.
  frame->enableViewSourceMode(false);

  DocumentState* document_state = DocumentState::FromDataSource(ds);
  NavigationState* navigation_state = document_state->navigation_state();

  // If this is a failed back/forward/reload navigation, then we need to do a
  // 'replace' load.  This is necessary to avoid messing up session history.
  // Otherwise, we do a normal load, which simulates a 'go' navigation as far
  // as session history is concerned.
  //
  // AUTO_SUBFRAME loads should always be treated as loads that do not advance
  // the page id.
  //
  // TODO(davidben): This should also take the failed navigation's replacement
  // state into account, if a location.replace() failed.
  bool replace =
      navigation_state->pending_page_id() != -1 ||
      ui::PageTransitionCoreTypeIs(navigation_state->transition_type(),
                               ui::PAGE_TRANSITION_AUTO_SUBFRAME);

  // If we failed on a browser initiated request, then make sure that our error
  // page load is regarded as the same browser initiated request.
  if (!navigation_state->is_content_initiated()) {
    render_view_->pending_navigation_params_.reset(
        new FrameMsg_Navigate_Params);
    render_view_->pending_navigation_params_->page_id =
        navigation_state->pending_page_id();
    render_view_->pending_navigation_params_->pending_history_list_offset =
        navigation_state->pending_history_list_offset();
    render_view_->pending_navigation_params_->should_clear_history_list =
        navigation_state->history_list_was_cleared();
    render_view_->pending_navigation_params_->common_params.transition =
        navigation_state->transition_type();
    render_view_->pending_navigation_params_->request_time =
        document_state->request_time();
    render_view_->pending_navigation_params_->should_replace_current_entry =
        replace;
  }

  // Load an error page.
  LoadNavigationErrorPage(failed_request, error, replace);
}

void RenderFrameImpl::didCommitProvisionalLoad(
    blink::WebLocalFrame* frame,
    const blink::WebHistoryItem& item,
    blink::WebHistoryCommitType commit_type) {
  TRACE_EVENT2("navigation", "RenderFrameImpl::didCommitProvisionalLoad",
               "id", routing_id_,
               "url", GetLoadingUrl().possibly_invalid_spec());
  DCHECK(!frame_ || frame_ == frame);
  DocumentState* document_state =
      DocumentState::FromDataSource(frame->dataSource());
  NavigationState* navigation_state = document_state->navigation_state();

  if (proxy_routing_id_ != MSG_ROUTING_NONE) {
    RenderFrameProxy* proxy =
        RenderFrameProxy::FromRoutingID(proxy_routing_id_);
    CHECK(proxy);
    proxy->web_frame()->swap(frame_);
    proxy_routing_id_ = MSG_ROUTING_NONE;
  }

  // When we perform a new navigation, we need to update the last committed
  // session history entry with state for the page we are leaving. Do this
  // before updating the HistoryController state.
  render_view_->UpdateSessionHistory(frame);

  render_view_->history_controller()->UpdateForCommit(this, item, commit_type,
      navigation_state->was_within_same_page());

  InternalDocumentStateData* internal_data =
      InternalDocumentStateData::FromDocumentState(document_state);

  if (document_state->commit_load_time().is_null())
    document_state->set_commit_load_time(Time::Now());

  if (internal_data->must_reset_scroll_and_scale_state()) {
    render_view_->webview()->resetScrollAndScaleState();
    internal_data->set_must_reset_scroll_and_scale_state(false);
  }
  internal_data->set_use_error_page(false);

  bool is_new_navigation = commit_type == blink::WebStandardCommit;
  if (is_new_navigation) {
    // We bump our Page ID to correspond with the new session history entry.
    render_view_->page_id_ = render_view_->next_page_id_++;

    // Don't update history list values for kSwappedOutURL, since
    // we don't want to forget the entry that was there, and since we will
    // never come back to kSwappedOutURL.  Note that we have to call
    // UpdateSessionHistory and update page_id_ even in this case, so that
    // the current entry gets a state update and so that we don't send a
    // state update to the wrong entry when we swap back in.
    DCHECK(render_view_->history_list_length_ > 0 ||
           !navigation_state->should_replace_current_entry());
    if (GetLoadingUrl() != GURL(kSwappedOutURL) &&
        !navigation_state->should_replace_current_entry()) {
      // Advance our offset in session history, applying the length limit.
      // There is now no forward history.
      render_view_->history_list_offset_++;
      if (render_view_->history_list_offset_ >= kMaxSessionHistoryEntries)
        render_view_->history_list_offset_ = kMaxSessionHistoryEntries - 1;
      render_view_->history_list_length_ =
          render_view_->history_list_offset_ + 1;
    }
  } else {
    // Inspect the navigation_state on this frame to see if the navigation
    // corresponds to a session history navigation...  Note: |frame| may or
    // may not be the toplevel frame, but for the case of capturing session
    // history, the first committed frame suffices.  We keep track of whether
    // we've seen this commit before so that only capture session history once
    // per navigation.
    //
    // Note that we need to check if the page ID changed. In the case of a
    // reload, the page ID doesn't change, and UpdateSessionHistory gets the
    // previous URL and the current page ID, which would be wrong.
    if (navigation_state->pending_page_id() != -1 &&
        navigation_state->pending_page_id() != render_view_->page_id_ &&
        !navigation_state->request_committed()) {
      // This is a successful session history navigation!
      render_view_->page_id_ = navigation_state->pending_page_id();

      render_view_->history_list_offset_ =
          navigation_state->pending_history_list_offset();
    }
  }

  bool sent = Send(
      new FrameHostMsg_DidAssignPageId(routing_id_, render_view_->page_id_));
  CHECK(sent);  // http://crbug.com/407376

  FOR_EACH_OBSERVER(RenderViewObserver, render_view_->observers_,
                    DidCommitProvisionalLoad(frame, is_new_navigation));
  FOR_EACH_OBSERVER(RenderFrameObserver, observers_,
                    DidCommitProvisionalLoad(is_new_navigation));

  if (!frame->parent()) {  // Only for top frames.
    RenderThreadImpl* render_thread_impl = RenderThreadImpl::current();
    if (render_thread_impl) {  // Can be NULL in tests.
      render_thread_impl->histogram_customizer()->
          RenderViewNavigatedToHost(GURL(GetLoadingUrl()).host(),
                                    RenderViewImpl::GetRenderViewCount());
    }
  }

  // Remember that we've already processed this request, so we don't update
  // the session history again.  We do this regardless of whether this is
  // a session history navigation, because if we attempted a session history
  // navigation without valid HistoryItem state, WebCore will think it is a
  // new navigation.
  navigation_state->set_request_committed(true);

  SendDidCommitProvisionalLoad(frame, commit_type);

  // Check whether we have new encoding name.
  UpdateEncoding(frame, frame->view()->pageEncoding().utf8());
}

void RenderFrameImpl::didCreateNewDocument(blink::WebLocalFrame* frame) {
  DCHECK(!frame_ || frame_ == frame);

  FOR_EACH_OBSERVER(RenderViewObserver, render_view_->observers(),
                    DidCreateNewDocument(frame));
}

void RenderFrameImpl::didClearWindowObject(blink::WebLocalFrame* frame) {
  DCHECK(!frame_ || frame_ == frame);
  // TODO(nasko): Move implementation here. Needed state:
  // * enabled_bindings_
  // * dom_automation_controller_
  // * stats_collection_controller_

  render_view_->didClearWindowObject(frame);

  if (render_view_->GetEnabledBindings() & BINDINGS_POLICY_DOM_AUTOMATION)
    DomAutomationController::Install(this, frame);

  FOR_EACH_OBSERVER(RenderFrameObserver, observers_, DidClearWindowObject());
}

void RenderFrameImpl::didCreateDocumentElement(blink::WebLocalFrame* frame) {
  DCHECK(!frame_ || frame_ == frame);

  // Notify the browser about non-blank documents loading in the top frame.
  GURL url = frame->document().url();
  if (url.is_valid() && url.spec() != url::kAboutBlankURL) {
    // TODO(nasko): Check if webview()->mainFrame() is the same as the
    // frame->tree()->top().
    blink::WebFrame* main_frame = render_view_->webview()->mainFrame();
    if (frame == main_frame) {
      // For now, don't remember plugin zoom values.  We don't want to mix them
      // with normal web content (i.e. a fixed layout plugin would usually want
      // them different).
      render_view_->Send(new ViewHostMsg_DocumentAvailableInMainFrame(
          render_view_->GetRoutingID(),
          main_frame->document().isPluginDocument()));
    }
  }

  FOR_EACH_OBSERVER(RenderViewObserver, render_view_->observers(),
                    DidCreateDocumentElement(frame));
}

void RenderFrameImpl::didReceiveTitle(blink::WebLocalFrame* frame,
                                      const blink::WebString& title,
                                      blink::WebTextDirection direction) {
  DCHECK(!frame_ || frame_ == frame);
  // Ignore all but top level navigations.
  if (!frame->parent()) {
    base::string16 title16 = title;
    base::trace_event::TraceLog::GetInstance()->UpdateProcessLabel(
        routing_id_, base::UTF16ToUTF8(title16));

    base::string16 shortened_title = title16.substr(0, kMaxTitleChars);
    Send(new FrameHostMsg_UpdateTitle(routing_id_,
                                      shortened_title, direction));
  }

  // Also check whether we have new encoding name.
  UpdateEncoding(frame, frame->view()->pageEncoding().utf8());
}

void RenderFrameImpl::didChangeIcon(blink::WebLocalFrame* frame,
                                    blink::WebIconURL::Type icon_type) {
  DCHECK(!frame_ || frame_ == frame);
  // TODO(nasko): Investigate wheather implementation should move here.
  render_view_->didChangeIcon(frame, icon_type);
}

void RenderFrameImpl::didFinishDocumentLoad(blink::WebLocalFrame* frame) {
  TRACE_EVENT1("navigation", "RenderFrameImpl::didFinishDocumentLoad",
               "id", routing_id_);
  DCHECK(!frame_ || frame_ == frame);
  WebDataSource* ds = frame->dataSource();
  DocumentState* document_state = DocumentState::FromDataSource(ds);
  document_state->set_finish_document_load_time(Time::Now());

  Send(new FrameHostMsg_DidFinishDocumentLoad(routing_id_));

  FOR_EACH_OBSERVER(RenderViewObserver, render_view_->observers(),
                    DidFinishDocumentLoad(frame));
  FOR_EACH_OBSERVER(RenderFrameObserver, observers_, DidFinishDocumentLoad());

  // Check whether we have new encoding name.
  UpdateEncoding(frame, frame->view()->pageEncoding().utf8());
}

void RenderFrameImpl::didHandleOnloadEvents(blink::WebLocalFrame* frame) {
  DCHECK(!frame_ || frame_ == frame);
  if (!frame->parent()) {
    FrameMsg_UILoadMetricsReportType::Value report_type =
        static_cast<FrameMsg_UILoadMetricsReportType::Value>(
            frame->dataSource()->request().inputPerfMetricReportPolicy());
    base::TimeTicks ui_timestamp = base::TimeTicks() +
        base::TimeDelta::FromSecondsD(
            frame->dataSource()->request().uiStartTime());

    Send(new FrameHostMsg_DocumentOnLoadCompleted(
        routing_id_, report_type, ui_timestamp));
  }
}

void RenderFrameImpl::didFailLoad(blink::WebLocalFrame* frame,
                                  const blink::WebURLError& error) {
  TRACE_EVENT1("navigation", "RenderFrameImpl::didFailLoad",
               "id", routing_id_);
  DCHECK(!frame_ || frame_ == frame);
  // TODO(nasko): Move implementation here. No state needed.
  WebDataSource* ds = frame->dataSource();
  DCHECK(ds);

  FOR_EACH_OBSERVER(RenderViewObserver, render_view_->observers(),
                    DidFailLoad(frame, error));

  const WebURLRequest& failed_request = ds->request();
  base::string16 error_description;
  GetContentClient()->renderer()->GetNavigationErrorStrings(
      render_view_.get(),
      frame,
      failed_request,
      error,
      NULL,
      &error_description);
  Send(new FrameHostMsg_DidFailLoadWithError(routing_id_,
                                             failed_request.url(),
                                             error.reason,
                                             error_description));
}

void RenderFrameImpl::didFinishLoad(blink::WebLocalFrame* frame) {
  TRACE_EVENT1("navigation", "RenderFrameImpl::didFinishLoad",
               "id", routing_id_);
  DCHECK(!frame_ || frame_ == frame);
  WebDataSource* ds = frame->dataSource();
  DocumentState* document_state = DocumentState::FromDataSource(ds);
  if (document_state->finish_load_time().is_null()) {
    if (!frame->parent()) {
      TRACE_EVENT_INSTANT0("WebCore", "LoadFinished",
                           TRACE_EVENT_SCOPE_PROCESS);
    }
    document_state->set_finish_load_time(Time::Now());
  }

  FOR_EACH_OBSERVER(RenderViewObserver, render_view_->observers(),
                    DidFinishLoad(frame));
  FOR_EACH_OBSERVER(RenderFrameObserver, observers_, DidFinishLoad());

  // Don't send this message while the frame is swapped out.
  if (is_swapped_out())
    return;

  Send(new FrameHostMsg_DidFinishLoad(routing_id_,
                                      ds->request().url()));
}

void RenderFrameImpl::didNavigateWithinPage(blink::WebLocalFrame* frame,
    const blink::WebHistoryItem& item,
    blink::WebHistoryCommitType commit_type) {
  TRACE_EVENT1("navigation", "RenderFrameImpl::didNavigateWithinPage",
               "id", routing_id_);
  DCHECK(!frame_ || frame_ == frame);
  // If this was a reference fragment navigation that we initiated, then we
  // could end up having a non-null pending navigation params.  We just need to
  // update the ExtraData on the datasource so that others who read the
  // ExtraData will get the new NavigationState.  Similarly, if we did not
  // initiate this navigation, then we need to take care to reset any pre-
  // existing navigation state to a content-initiated navigation state.
  // DidCreateDataSource conveniently takes care of this for us.
  didCreateDataSource(frame, frame->dataSource());

  DocumentState* document_state =
      DocumentState::FromDataSource(frame->dataSource());
  NavigationState* new_state = document_state->navigation_state();
  new_state->set_was_within_same_page(true);

  didCommitProvisionalLoad(frame, item, commit_type);
}

void RenderFrameImpl::didUpdateCurrentHistoryItem(blink::WebLocalFrame* frame) {
  DCHECK(!frame_ || frame_ == frame);
  // TODO(nasko): Move implementation here. Needed methods:
  // * StartNavStateSyncTimerIfNecessary
  render_view_->didUpdateCurrentHistoryItem(frame);
}

void RenderFrameImpl::addNavigationTransitionData(
    const blink::WebTransitionElementData& data) {
  FrameHostMsg_AddNavigationTransitionData_Params params;
  params.render_frame_id = routing_id_;
  params.allowed_destination_host_pattern =
      data.scope.utf8();
  params.selector = data.selector.utf8();
  params.markup = data.markup.utf8();
  params.elements.resize(data.elements.size());
  for (size_t i = 0; i < data.elements.size(); i++) {
    params.elements[i].id = data.elements[i].id.utf8();
    params.elements[i].rect = gfx::Rect(data.elements[i].rect);
  }

  Send(new FrameHostMsg_AddNavigationTransitionData(params));
}

void RenderFrameImpl::didChangeThemeColor() {
  if (frame_->parent())
    return;

  Send(new FrameHostMsg_DidChangeThemeColor(
      routing_id_, frame_->document().themeColor()));
}

void RenderFrameImpl::requestNotificationPermission(
    const blink::WebSecurityOrigin& origin,
    blink::WebNotificationPermissionCallback* callback) {
  if (!notification_permission_dispatcher_) {
    notification_permission_dispatcher_ =
        new NotificationPermissionDispatcher(this);
  }

  notification_permission_dispatcher_->RequestPermission(origin, callback);
}

void RenderFrameImpl::didChangeSelection(bool is_empty_selection) {
  if (!GetRenderWidget()->handling_input_event() && !handling_select_range_)
    return;

  if (is_empty_selection)
    selection_text_.clear();

  // UpdateTextInputType should be called before SyncSelectionIfRequired.
  // UpdateTextInputType may send TextInputTypeChanged to notify the focus
  // was changed, and SyncSelectionIfRequired may send SelectionChanged
  // to notify the selection was changed.  Focus change should be notified
  // before selection change.
  GetRenderWidget()->UpdateTextInputType();
  SyncSelectionIfRequired();
#if defined(OS_ANDROID)
  GetRenderWidget()->UpdateTextInputState(RenderWidget::NO_SHOW_IME,
                                          RenderWidget::FROM_NON_IME);
#endif
}

blink::WebColorChooser* RenderFrameImpl::createColorChooser(
    blink::WebColorChooserClient* client,
    const blink::WebColor& initial_color,
    const blink::WebVector<blink::WebColorSuggestion>& suggestions) {
  RendererWebColorChooserImpl* color_chooser =
      new RendererWebColorChooserImpl(this, client);
  std::vector<ColorSuggestion> color_suggestions;
  for (size_t i = 0; i < suggestions.size(); i++) {
    color_suggestions.push_back(ColorSuggestion(suggestions[i]));
  }
  color_chooser->Open(static_cast<SkColor>(initial_color), color_suggestions);
  return color_chooser;
}

void RenderFrameImpl::runModalAlertDialog(const blink::WebString& message) {
  RunJavaScriptMessage(JAVASCRIPT_MESSAGE_TYPE_ALERT,
                       message,
                       base::string16(),
                       frame_->document().url(),
                       NULL);
}

bool RenderFrameImpl::runModalConfirmDialog(const blink::WebString& message) {
  return RunJavaScriptMessage(JAVASCRIPT_MESSAGE_TYPE_CONFIRM,
                              message,
                              base::string16(),
                              frame_->document().url(),
                              NULL);
}

bool RenderFrameImpl::runModalPromptDialog(
    const blink::WebString& message,
    const blink::WebString& default_value,
    blink::WebString* actual_value) {
  base::string16 result;
  bool ok = RunJavaScriptMessage(JAVASCRIPT_MESSAGE_TYPE_PROMPT,
                                 message,
                                 default_value,
                                 frame_->document().url(),
                                 &result);
  if (ok)
    actual_value->assign(result);
  return ok;
}

bool RenderFrameImpl::runModalBeforeUnloadDialog(
    bool is_reload,
    const blink::WebString& message) {
  // If we are swapping out, we have already run the beforeunload handler.
  // TODO(creis): Fix OnSwapOut to clear the frame without running beforeunload
  // at all, to avoid running it twice.
  if (is_swapped_out_)
    return true;

  // Don't allow further dialogs if we are waiting to swap out, since the
  // PageGroupLoadDeferrer in our stack prevents it.
  if (render_view()->suppress_dialogs_until_swap_out_)
    return false;

  bool success = false;
  // This is an ignored return value, but is included so we can accept the same
  // response as RunJavaScriptMessage.
  base::string16 ignored_result;
  render_view()->SendAndRunNestedMessageLoop(
      new FrameHostMsg_RunBeforeUnloadConfirm(
          routing_id_, frame_->document().url(), message, is_reload,
          &success, &ignored_result));
  return success;
}

void RenderFrameImpl::showContextMenu(const blink::WebContextMenuData& data) {
  ContextMenuParams params = ContextMenuParamsBuilder::Build(data);
  params.source_type = GetRenderWidget()->context_menu_source_type();
  GetRenderWidget()->OnShowHostContextMenu(&params);
  if (GetRenderWidget()->has_host_context_menu_location()) {
    params.x = GetRenderWidget()->host_context_menu_location().x();
    params.y = GetRenderWidget()->host_context_menu_location().y();
  }

  // Serializing a GURL longer than kMaxURLChars will fail, so don't do
  // it.  We replace it with an empty GURL so the appropriate items are disabled
  // in the context menu.
  // TODO(jcivelli): http://crbug.com/45160 This prevents us from saving large
  //                 data encoded images.  We should have a way to save them.
  if (params.src_url.spec().size() > GetMaxURLChars())
    params.src_url = GURL();
  context_menu_node_ = data.node;

#if defined(OS_ANDROID)
  gfx::Rect start_rect;
  gfx::Rect end_rect;
  GetRenderWidget()->GetSelectionBounds(&start_rect, &end_rect);
  params.selection_start = gfx::Point(start_rect.x(), start_rect.bottom());
  params.selection_end = gfx::Point(end_rect.right(), end_rect.bottom());
#endif

  Send(new FrameHostMsg_ContextMenu(routing_id_, params));
}

void RenderFrameImpl::clearContextMenu() {
  context_menu_node_.reset();
}

void RenderFrameImpl::willSendRequest(
    blink::WebLocalFrame* frame,
    unsigned identifier,
    blink::WebURLRequest& request,
    const blink::WebURLResponse& redirect_response) {
  DCHECK(!frame_ || frame_ == frame);
  // The request my be empty during tests.
  if (request.url().isEmpty())
    return;

  // Set the first party for cookies url if it has not been set yet (new
  // requests). For redirects, it is updated by WebURLLoaderImpl.
  if (request.firstPartyForCookies().isEmpty()) {
    if (request.frameType() == blink::WebURLRequest::FrameTypeTopLevel) {
      request.setFirstPartyForCookies(request.url());
    } else {
      // TODO(nasko): When the top-level frame is remote, there is no document.
      // This is broken and should be fixed to propagate the first party.
      WebFrame* top = frame->top();
      if (top->isWebLocalFrame()) {
        request.setFirstPartyForCookies(
            frame->top()->document().firstPartyForCookies());
      }
    }
  }

  WebFrame* top_frame = frame->top();
  // TODO(nasko): Hack around asking about top-frame data source. This means
  // for out-of-process iframes we are treating the current frame as the
  // top-level frame, which is wrong.
  if (!top_frame || top_frame->isWebRemoteFrame())
    top_frame = frame;
  WebDataSource* provisional_data_source = top_frame->provisionalDataSource();
  WebDataSource* top_data_source = top_frame->dataSource();
  WebDataSource* data_source =
      provisional_data_source ? provisional_data_source : top_data_source;

  DocumentState* document_state = DocumentState::FromDataSource(data_source);
  DCHECK(document_state);
  InternalDocumentStateData* internal_data =
      InternalDocumentStateData::FromDocumentState(document_state);
  NavigationState* navigation_state = document_state->navigation_state();
  ui::PageTransition transition_type = navigation_state->transition_type();
  WebDataSource* frame_ds = frame->provisionalDataSource();
  if (frame_ds && frame_ds->isClientRedirect()) {
    transition_type = ui::PageTransitionFromInt(
        transition_type | ui::PAGE_TRANSITION_CLIENT_REDIRECT);
  }

  GURL request_url(request.url());
  GURL new_url;
  if (GetContentClient()->renderer()->WillSendRequest(
          frame,
          transition_type,
          request_url,
          request.firstPartyForCookies(),
          &new_url)) {
    request.setURL(WebURL(new_url));
  }

  if (internal_data->is_cache_policy_override_set())
    request.setCachePolicy(internal_data->cache_policy_override());

  // The request's extra data may indicate that we should set a custom user
  // agent. This needs to be done here, after WebKit is through with setting the
  // user agent on its own. Similarly, it may indicate that we should set an
  // X-Requested-With header. This must be done here to avoid breaking CORS
  // checks.
  // PlzNavigate: there may also be a stream url associated with the request.
  WebString custom_user_agent;
  WebString requested_with;
  scoped_ptr<StreamOverrideParameters> stream_override;
  if (request.extraData()) {
    RequestExtraData* old_extra_data =
        static_cast<RequestExtraData*>(request.extraData());

    custom_user_agent = old_extra_data->custom_user_agent();
    if (!custom_user_agent.isNull()) {
      if (custom_user_agent.isEmpty())
        request.clearHTTPHeaderField("User-Agent");
      else
        request.setHTTPHeaderField("User-Agent", custom_user_agent);
    }

    requested_with = old_extra_data->requested_with();
    if (!requested_with.isNull()) {
      if (requested_with.isEmpty())
        request.clearHTTPHeaderField("X-Requested-With");
      else
        request.setHTTPHeaderField("X-Requested-With", requested_with);
    }
    stream_override = old_extra_data->TakeStreamOverrideOwnership();
  }

  // Add the default accept header for frame request if it has not been set
  // already.
  if ((request.frameType() == blink::WebURLRequest::FrameTypeTopLevel ||
       request.frameType() == blink::WebURLRequest::FrameTypeNested) &&
      request.httpHeaderField(WebString::fromUTF8(kAcceptHeader)).isEmpty()) {
    request.setHTTPHeaderField(WebString::fromUTF8(kAcceptHeader),
                               WebString::fromUTF8(kDefaultAcceptHeader));
  }

  // Add an empty HTTP origin header for non GET methods if none is currently
  // present.
  request.addHTTPOriginIfNeeded(WebString());

  // Attach |should_replace_current_entry| state to requests so that, should
  // this navigation later require a request transfer, all state is preserved
  // when it is re-created in the new process.
  bool should_replace_current_entry = false;
  if (navigation_state->is_content_initiated()) {
    should_replace_current_entry = data_source->replacesCurrentHistoryItem();
  } else {
    // If the navigation is browser-initiated, the NavigationState contains the
    // correct value instead of the WebDataSource.
    //
    // TODO(davidben): Avoid this awkward duplication of state. See comment on
    // NavigationState::should_replace_current_entry().
    should_replace_current_entry =
        navigation_state->should_replace_current_entry();
  }

  int provider_id = kInvalidServiceWorkerProviderId;
  if (request.frameType() == blink::WebURLRequest::FrameTypeTopLevel ||
      request.frameType() == blink::WebURLRequest::FrameTypeNested) {
    // |provisionalDataSource| may be null in some content::ResourceFetcher
    // use cases, we don't hook those requests.
    if (frame->provisionalDataSource()) {
      ServiceWorkerNetworkProvider* provider =
          ServiceWorkerNetworkProvider::FromDocumentState(
              DocumentState::FromDataSource(frame->provisionalDataSource()));
      provider_id = provider->provider_id();
    }
  } else if (frame->dataSource()) {
    ServiceWorkerNetworkProvider* provider =
        ServiceWorkerNetworkProvider::FromDocumentState(
            DocumentState::FromDataSource(frame->dataSource()));
    provider_id = provider->provider_id();
  }

  WebFrame* parent = frame->parent();
  int parent_routing_id = MSG_ROUTING_NONE;
  if (!parent) {
    parent_routing_id = -1;
  } else if (parent->isWebLocalFrame()) {
    parent_routing_id = FromWebFrame(parent)->GetRoutingID();
  } else {
    parent_routing_id = RenderFrameProxy::FromWebFrame(parent)->routing_id();
  }

  RequestExtraData* extra_data = new RequestExtraData();
  extra_data->set_visibility_state(render_view_->visibilityState());
  extra_data->set_custom_user_agent(custom_user_agent);
  extra_data->set_requested_with(requested_with);
  extra_data->set_render_frame_id(routing_id_);
  extra_data->set_is_main_frame(!parent);
  extra_data->set_frame_origin(
      GURL(frame->document().securityOrigin().toString()));
  extra_data->set_parent_is_main_frame(parent && !parent->parent());
  extra_data->set_parent_render_frame_id(parent_routing_id);
  extra_data->set_allow_download(navigation_state->allow_download());
  extra_data->set_transition_type(transition_type);
  extra_data->set_should_replace_current_entry(should_replace_current_entry);
  extra_data->set_transferred_request_child_id(
      navigation_state->transferred_request_child_id());
  extra_data->set_transferred_request_request_id(
      navigation_state->transferred_request_request_id());
  extra_data->set_service_worker_provider_id(provider_id);
  extra_data->set_stream_override(stream_override.Pass());
  request.setExtraData(extra_data);

  DocumentState* top_document_state =
      DocumentState::FromDataSource(top_data_source);
  if (top_document_state) {
    // TODO(gavinp): separate out prefetching and prerender field trials
    // if the rel=prerender rel type is sticking around.
    if (request.requestContext() == WebURLRequest::RequestContextPrefetch)
      top_document_state->set_was_prefetcher(true);
  }

  // This is an instance where we embed a copy of the routing id
  // into the data portion of the message. This can cause problems if we
  // don't register this id on the browser side, since the download manager
  // expects to find a RenderViewHost based off the id.
  request.setRequestorID(render_view_->GetRoutingID());
  request.setHasUserGesture(WebUserGestureIndicator::isProcessingUserGesture());

  if (!navigation_state->extra_headers().empty()) {
    for (net::HttpUtil::HeadersIterator i(
        navigation_state->extra_headers().begin(),
        navigation_state->extra_headers().end(), "\n");
        i.GetNext(); ) {
      if (LowerCaseEqualsASCII(i.name(), "referer")) {
        WebString referrer = WebSecurityPolicy::generateReferrerHeader(
            blink::WebReferrerPolicyDefault,
            request.url(),
            WebString::fromUTF8(i.values()));
        request.setHTTPReferrer(referrer, blink::WebReferrerPolicyDefault);
      } else {
        request.setHTTPHeaderField(WebString::fromUTF8(i.name()),
                                   WebString::fromUTF8(i.values()));
      }
    }
  }

  if (!render_view_->renderer_preferences_.enable_referrers)
    request.setHTTPReferrer(WebString(), blink::WebReferrerPolicyDefault);
}

void RenderFrameImpl::didReceiveResponse(
    blink::WebLocalFrame* frame,
    unsigned identifier,
    const blink::WebURLResponse& response) {
  DCHECK(!frame_ || frame_ == frame);
  // Only do this for responses that correspond to a provisional data source
  // of the top-most frame.  If we have a provisional data source, then we
  // can't have any sub-resources yet, so we know that this response must
  // correspond to a frame load.
  if (!frame->provisionalDataSource() || frame->parent())
    return;

  // If we are in view source mode, then just let the user see the source of
  // the server's error page.
  if (frame->isViewSourceModeEnabled())
    return;

  DocumentState* document_state =
      DocumentState::FromDataSource(frame->provisionalDataSource());
  int http_status_code = response.httpStatusCode();

  // Record page load flags.
  WebURLResponseExtraDataImpl* extra_data = GetExtraDataFromResponse(response);
  if (extra_data) {
    document_state->set_was_fetched_via_spdy(
        extra_data->was_fetched_via_spdy());
    document_state->set_was_npn_negotiated(
        extra_data->was_npn_negotiated());
    document_state->set_npn_negotiated_protocol(
        extra_data->npn_negotiated_protocol());
    document_state->set_was_alternate_protocol_available(
        extra_data->was_alternate_protocol_available());
    document_state->set_connection_info(
        extra_data->connection_info());
    document_state->set_was_fetched_via_proxy(
        extra_data->was_fetched_via_proxy());
    document_state->set_proxy_server(
        extra_data->proxy_server());
  }
  InternalDocumentStateData* internal_data =
      InternalDocumentStateData::FromDocumentState(document_state);
  internal_data->set_http_status_code(http_status_code);
  // Whether or not the http status code actually corresponds to an error is
  // only checked when the page is done loading, if |use_error_page| is
  // still true.
  internal_data->set_use_error_page(true);
}

void RenderFrameImpl::didFinishResourceLoad(blink::WebLocalFrame* frame,
                                            unsigned identifier) {
  DCHECK(!frame_ || frame_ == frame);
  InternalDocumentStateData* internal_data =
      InternalDocumentStateData::FromDataSource(frame->dataSource());
  if (!internal_data->use_error_page())
    return;

  // Do not show error page when DevTools is attached.
  if (render_view_->devtools_agent_->IsAttached())
    return;

  // Display error page, if appropriate.
  std::string error_domain = "http";
  int http_status_code = internal_data->http_status_code();
  if (GetContentClient()->renderer()->HasErrorPage(
          http_status_code, &error_domain)) {
    WebURLError error;
    error.unreachableURL = frame->document().url();
    error.domain = WebString::fromUTF8(error_domain);
    error.reason = http_status_code;
    LoadNavigationErrorPage(frame->dataSource()->request(), error, true);
  }
}

void RenderFrameImpl::didLoadResourceFromMemoryCache(
    blink::WebLocalFrame* frame,
    const blink::WebURLRequest& request,
    const blink::WebURLResponse& response) {
  DCHECK(!frame_ || frame_ == frame);
  // The recipients of this message have no use for data: URLs: they don't
  // affect the page's insecure content list and are not in the disk cache. To
  // prevent large (1M+) data: URLs from crashing in the IPC system, we simply
  // filter them out here.
  GURL url(request.url());
  if (url.SchemeIs(url::kDataScheme))
    return;

  // Let the browser know we loaded a resource from the memory cache.  This
  // message is needed to display the correct SSL indicators.
  render_view_->Send(new ViewHostMsg_DidLoadResourceFromMemoryCache(
      render_view_->GetRoutingID(),
      url,
      response.securityInfo(),
      request.httpMethod().utf8(),
      response.mimeType().utf8(),
      WebURLRequestToResourceType(request)));
}

void RenderFrameImpl::didDisplayInsecureContent(blink::WebLocalFrame* frame) {
  DCHECK(!frame_ || frame_ == frame);
  render_view_->Send(new ViewHostMsg_DidDisplayInsecureContent(
      render_view_->GetRoutingID()));
}

void RenderFrameImpl::didRunInsecureContent(
    blink::WebLocalFrame* frame,
    const blink::WebSecurityOrigin& origin,
    const blink::WebURL& target) {
  DCHECK(!frame_ || frame_ == frame);
  render_view_->Send(new ViewHostMsg_DidRunInsecureContent(
      render_view_->GetRoutingID(),
      origin.toString().utf8(),
      target));
}

void RenderFrameImpl::didAbortLoading(blink::WebLocalFrame* frame) {
  DCHECK(!frame_ || frame_ == frame);
#if defined(ENABLE_PLUGINS)
  if (frame != render_view_->webview()->mainFrame())
    return;
  PluginChannelHost::Broadcast(
      new PluginHostMsg_DidAbortLoading(render_view_->GetRoutingID()));
#endif
}

void RenderFrameImpl::didCreateScriptContext(blink::WebLocalFrame* frame,
                                             v8::Handle<v8::Context> context,
                                             int extension_group,
                                             int world_id) {
  DCHECK(!frame_ || frame_ == frame);
  GetContentClient()->renderer()->DidCreateScriptContext(
      frame, context, extension_group, world_id);
}

void RenderFrameImpl::willReleaseScriptContext(blink::WebLocalFrame* frame,
                                               v8::Handle<v8::Context> context,
                                               int world_id) {
  DCHECK(!frame_ || frame_ == frame);

  FOR_EACH_OBSERVER(RenderFrameObserver,
                    observers_,
                    WillReleaseScriptContext(context, world_id));
}

void RenderFrameImpl::didFirstVisuallyNonEmptyLayout(
    blink::WebLocalFrame* frame) {
  DCHECK(!frame_ || frame_ == frame);
  if (frame->parent())
    return;

  InternalDocumentStateData* data =
      InternalDocumentStateData::FromDataSource(frame->dataSource());
  data->set_did_first_visually_non_empty_layout(true);

#if defined(OS_ANDROID)
  GetRenderWidget()->DidChangeBodyBackgroundColor(
      render_view_->webwidget_->backgroundColor());
#endif

  GetRenderWidget()->QueueMessage(
      new FrameHostMsg_DidFirstVisuallyNonEmptyPaint(routing_id_),
      MESSAGE_DELIVERY_POLICY_WITH_VISUAL_STATE);
}

void RenderFrameImpl::didChangeScrollOffset(blink::WebLocalFrame* frame) {
  DCHECK(!frame_ || frame_ == frame);
  // TODO(nasko): Move implementation here. Needed methods:
  // * StartNavStateSyncTimerIfNecessary
  render_view_->didChangeScrollOffset(frame);

  FOR_EACH_OBSERVER(RenderFrameObserver, observers_, DidChangeScrollOffset());
}

void RenderFrameImpl::willInsertBody(blink::WebLocalFrame* frame) {
  DCHECK(!frame_ || frame_ == frame);
  if (!frame->parent()) {
    render_view_->Send(new ViewHostMsg_WillInsertBody(
        render_view_->GetRoutingID()));
  }
}

void RenderFrameImpl::reportFindInPageMatchCount(int request_id,
                                                 int count,
                                                 bool final_update) {
  int active_match_ordinal = -1;  // -1 = don't update active match ordinal
  if (!count)
    active_match_ordinal = 0;

  render_view_->Send(new ViewHostMsg_Find_Reply(
      render_view_->GetRoutingID(), request_id, count,
      gfx::Rect(), active_match_ordinal, final_update));
}

void RenderFrameImpl::reportFindInPageSelection(
    int request_id,
    int active_match_ordinal,
    const blink::WebRect& selection_rect) {
  render_view_->Send(new ViewHostMsg_Find_Reply(
      render_view_->GetRoutingID(), request_id, -1, selection_rect,
      active_match_ordinal, false));
}

void RenderFrameImpl::requestStorageQuota(
    blink::WebLocalFrame* frame,
    blink::WebStorageQuotaType type,
    unsigned long long requested_size,
    blink::WebStorageQuotaCallbacks callbacks) {
  DCHECK(!frame_ || frame_ == frame);
  WebSecurityOrigin origin = frame->document().securityOrigin();
  if (origin.isUnique()) {
    // Unique origins cannot store persistent state.
    callbacks.didFail(blink::WebStorageQuotaErrorAbort);
    return;
  }
  ChildThreadImpl::current()->quota_dispatcher()->RequestStorageQuota(
      render_view_->GetRoutingID(),
      GURL(origin.toString()),
      static_cast<storage::StorageType>(type),
      requested_size,
      QuotaDispatcher::CreateWebStorageQuotaCallbacksWrapper(callbacks));
}

void RenderFrameImpl::willOpenWebSocket(blink::WebSocketHandle* handle) {
  WebSocketBridge* impl = static_cast<WebSocketBridge*>(handle);
  impl->set_render_frame_id(routing_id_);
}

blink::WebGeolocationClient* RenderFrameImpl::geolocationClient() {
  if (!geolocation_dispatcher_)
    geolocation_dispatcher_ = new GeolocationDispatcher(this);
  return geolocation_dispatcher_;
}

blink::WebPresentationClient* RenderFrameImpl::presentationClient() {
  if (!presentation_dispatcher_)
    presentation_dispatcher_ = new PresentationDispatcher(this);
  return presentation_dispatcher_;
}

blink::WebPushClient* RenderFrameImpl::pushClient() {
  if (!push_messaging_dispatcher_)
    push_messaging_dispatcher_ = new PushMessagingDispatcher(this);
  return push_messaging_dispatcher_;
}

void RenderFrameImpl::willStartUsingPeerConnectionHandler(
    blink::WebLocalFrame* frame,
    blink::WebRTCPeerConnectionHandler* handler) {
  DCHECK(!frame_ || frame_ == frame);
#if defined(ENABLE_WEBRTC)
  static_cast<RTCPeerConnectionHandler*>(handler)->associateWithFrame(frame);
#endif
}

blink::WebUserMediaClient* RenderFrameImpl::userMediaClient() {
  if (!web_user_media_client_)
    InitializeUserMediaClient();
  return web_user_media_client_;
}

blink::WebEncryptedMediaClient* RenderFrameImpl::encryptedMediaClient() {
  if (!web_encrypted_media_client_) {
#if defined(ENABLE_PEPPER_CDMS)
    scoped_ptr<media::CdmFactory> cdm_factory(
        new RenderCdmFactory(base::Bind(PepperCdmWrapperImpl::Create, frame_)));
#elif defined(ENABLE_BROWSER_CDMS)
    scoped_ptr<media::CdmFactory> cdm_factory(
        new RenderCdmFactory(GetCdmManager()));
#else
    scoped_ptr<media::CdmFactory> cdm_factory(new RenderCdmFactory());
#endif

    if (!media_permission_dispatcher_)
      media_permission_dispatcher_ = new MediaPermissionDispatcher(this);

    web_encrypted_media_client_.reset(new media::WebEncryptedMediaClientImpl(
        cdm_factory.Pass(), media_permission_dispatcher_));
  }
  return web_encrypted_media_client_.get();
}

blink::WebMIDIClient* RenderFrameImpl::webMIDIClient() {
  if (!midi_dispatcher_)
    midi_dispatcher_ = new MidiDispatcher(this);
  return midi_dispatcher_;
}

bool RenderFrameImpl::willCheckAndDispatchMessageEvent(
    blink::WebLocalFrame* source_frame,
    blink::WebFrame* target_frame,
    blink::WebSecurityOrigin target_origin,
    blink::WebDOMMessageEvent event) {
  DCHECK(!frame_ || frame_ == target_frame);

  if (!is_swapped_out_)
    return false;

  ViewMsg_PostMessage_Params params;
  params.is_data_raw_string = false;
  params.data = event.data().toString();
  params.source_origin = event.origin();
  if (!target_origin.isNull())
    params.target_origin = target_origin.toString();

  blink::WebMessagePortChannelArray channels = event.releaseChannels();
  if (!channels.isEmpty()) {
    std::vector<int> message_port_ids(channels.size());
     // Extract the port IDs from the channel array.
     for (size_t i = 0; i < channels.size(); ++i) {
       WebMessagePortChannelImpl* webchannel =
           static_cast<WebMessagePortChannelImpl*>(channels[i]);
       message_port_ids[i] = webchannel->message_port_id();
       webchannel->QueueMessages();
       DCHECK_NE(message_port_ids[i], MSG_ROUTING_NONE);
     }
     params.message_port_ids = message_port_ids;
  }

  // Include the routing ID for the source frame (if one exists), which the
  // browser process will translate into the routing ID for the equivalent
  // frame in the target process.
  params.source_routing_id = MSG_ROUTING_NONE;
  if (source_frame) {
    RenderViewImpl* source_view =
        RenderViewImpl::FromWebView(source_frame->view());
    if (source_view)
      params.source_routing_id = source_view->routing_id();
  }

  Send(new ViewHostMsg_RouteMessageEvent(render_view_->routing_id_, params));
  return true;
}

blink::WebString RenderFrameImpl::userAgentOverride(blink::WebLocalFrame* frame,
                                                    const blink::WebURL& url) {
  DCHECK(!frame_ || frame_ == frame);
  std::string user_agent_override_for_url =
      GetContentClient()->renderer()->GetUserAgentOverrideForURL(GURL(url));
  if (!user_agent_override_for_url.empty())
    return WebString::fromUTF8(user_agent_override_for_url);

  if (!render_view_->webview() || !render_view_->webview()->mainFrame() ||
      render_view_->renderer_preferences_.user_agent_override.empty()) {
    return blink::WebString();
  }

  // TODO(nasko): When the top-level frame is remote, there is no WebDataSource
  // associated with it, so the checks below are not valid. Temporarily
  // return early and fix properly as part of https://crbug.com/426555.
  if (render_view_->webview()->mainFrame()->isWebRemoteFrame())
    return blink::WebString();

  // If we're in the middle of committing a load, the data source we need
  // will still be provisional.
  WebFrame* main_frame = render_view_->webview()->mainFrame();
  WebDataSource* data_source = NULL;
  if (main_frame->provisionalDataSource())
    data_source = main_frame->provisionalDataSource();
  else
    data_source = main_frame->dataSource();

  InternalDocumentStateData* internal_data = data_source ?
      InternalDocumentStateData::FromDataSource(data_source) : NULL;
  if (internal_data && internal_data->is_overriding_user_agent())
    return WebString::fromUTF8(
        render_view_->renderer_preferences_.user_agent_override);
  return blink::WebString();
}

blink::WebString RenderFrameImpl::doNotTrackValue(blink::WebLocalFrame* frame) {
  DCHECK(!frame_ || frame_ == frame);
  if (render_view_->renderer_preferences_.enable_do_not_track)
    return WebString::fromUTF8("1");
  return WebString();
}

bool RenderFrameImpl::allowWebGL(blink::WebLocalFrame* frame,
                                 bool default_value) {
  DCHECK(!frame_ || frame_ == frame);
  if (!default_value)
    return false;

  bool blocked = true;
  render_view_->Send(new ViewHostMsg_Are3DAPIsBlocked(
      render_view_->GetRoutingID(),
      GURL(frame->top()->document().securityOrigin().toString()),
      THREE_D_API_TYPE_WEBGL,
      &blocked));
  return !blocked;
}

void RenderFrameImpl::didLoseWebGLContext(blink::WebLocalFrame* frame,
                                          int arb_robustness_status_code) {
  DCHECK(!frame_ || frame_ == frame);
  render_view_->Send(new ViewHostMsg_DidLose3DContext(
      GURL(frame->top()->document().securityOrigin().toString()),
      THREE_D_API_TYPE_WEBGL,
      arb_robustness_status_code));
}

blink::WebScreenOrientationClient*
    RenderFrameImpl::webScreenOrientationClient() {
  if (!screen_orientation_dispatcher_)
    screen_orientation_dispatcher_ = new ScreenOrientationDispatcher(this);
  return screen_orientation_dispatcher_;
}

bool RenderFrameImpl::isControlledByServiceWorker(WebDataSource& data_source) {
  ServiceWorkerNetworkProvider* provider =
      ServiceWorkerNetworkProvider::FromDocumentState(
          DocumentState::FromDataSource(&data_source));
  return provider->context()->controller_handle_id() !=
      kInvalidServiceWorkerHandleId;
}

int64_t RenderFrameImpl::serviceWorkerID(WebDataSource& data_source) {
  ServiceWorkerNetworkProvider* provider =
      ServiceWorkerNetworkProvider::FromDocumentState(
          DocumentState::FromDataSource(&data_source));

  if (provider->context()->controller())
    return provider->context()->controller()->version_id();
  return kInvalidServiceWorkerVersionId;
}

void RenderFrameImpl::postAccessibilityEvent(const blink::WebAXObject& obj,
                                             blink::WebAXEvent event) {
  HandleWebAccessibilityEvent(obj, event);
}

void RenderFrameImpl::handleAccessibilityFindInPageResult(
    int identifier,
    int match_index,
    const blink::WebAXObject& start_object,
    int start_offset,
    const blink::WebAXObject& end_object,
    int end_offset) {
  if (renderer_accessibility_) {
    renderer_accessibility_->HandleAccessibilityFindInPageResult(
        identifier, match_index, start_object, start_offset,
        end_object, end_offset);
  }
}

void RenderFrameImpl::didChangeManifest(blink::WebLocalFrame* frame) {
  DCHECK(!frame_ || frame_ == frame);

  FOR_EACH_OBSERVER(RenderFrameObserver, observers_, DidChangeManifest());
}

bool RenderFrameImpl::enterFullscreen() {
  Send(new FrameHostMsg_ToggleFullscreen(routing_id_, true));
  return true;
}

bool RenderFrameImpl::exitFullscreen() {
  Send(new FrameHostMsg_ToggleFullscreen(routing_id_, false));
  return true;
}

void RenderFrameImpl::DidPlay(blink::WebMediaPlayer* player) {
  Send(new FrameHostMsg_MediaPlayingNotification(
      routing_id_, reinterpret_cast<int64>(player), player->hasVideo(),
      player->hasAudio(), player->isRemote()));
}

void RenderFrameImpl::DidPause(blink::WebMediaPlayer* player) {
  Send(new FrameHostMsg_MediaPausedNotification(
      routing_id_, reinterpret_cast<int64>(player)));
}

void RenderFrameImpl::PlayerGone(blink::WebMediaPlayer* player) {
  DidPause(player);
}

void RenderFrameImpl::AddObserver(RenderFrameObserver* observer) {
  observers_.AddObserver(observer);
}

void RenderFrameImpl::RemoveObserver(RenderFrameObserver* observer) {
  observer->RenderFrameGone();
  observers_.RemoveObserver(observer);
}

void RenderFrameImpl::OnStop() {
  DCHECK(frame_);
  frame_->stopLoading();
  if (!frame_->parent())
    FOR_EACH_OBSERVER(RenderViewObserver, render_view_->observers_, OnStop());

  FOR_EACH_OBSERVER(RenderFrameObserver, observers_, OnStop());
}

void RenderFrameImpl::WasHidden() {
  FOR_EACH_OBSERVER(RenderFrameObserver, observers_, WasHidden());
}

void RenderFrameImpl::WasShown() {
  // TODO(kenrb): Need to figure out how to do this better. Should
  // VisibilityState remain a page-level concept or move to frames?
  // The semantics of 'Show' might have to change here.
  if (render_widget_) {
    render_view()->webview()->setVisibilityState(
        blink::WebPageVisibilityStateVisible, false);
  }
  FOR_EACH_OBSERVER(RenderFrameObserver, observers_, WasShown());
}

bool RenderFrameImpl::IsHidden() {
  return GetRenderWidget()->is_hidden();
}

// Tell the embedding application that the URL of the active page has changed.
void RenderFrameImpl::SendDidCommitProvisionalLoad(
      blink::WebFrame* frame,
      blink::WebHistoryCommitType commit_type) {
  DCHECK(!frame_ || frame_ == frame);
  WebDataSource* ds = frame->dataSource();
  DCHECK(ds);

  const WebURLRequest& request = ds->request();
  const WebURLResponse& response = ds->response();

  DocumentState* document_state = DocumentState::FromDataSource(ds);
  NavigationState* navigation_state = document_state->navigation_state();
  InternalDocumentStateData* internal_data =
      InternalDocumentStateData::FromDocumentState(document_state);

  FrameHostMsg_DidCommitProvisionalLoad_Params params;
  params.http_status_code = response.httpStatusCode();
  params.url_is_unreachable = ds->hasUnreachableURL();
  params.is_post = false;
  params.post_id = -1;
  params.page_id = render_view_->page_id_;
  // We need to track the RenderViewHost routing_id because of downstream
  // dependencies (crbug.com/392171 DownloadRequestHandle, SaveFileManager,
  // ResourceDispatcherHostImpl, MediaStreamUIProxy,
  // SpeechRecognitionDispatcherHost and possibly others). They look up the view
  // based on the ID stored in the resource requests. Once those dependencies
  // are unwound or moved to RenderFrameHost (crbug.com/304341) we can move the
  // client to be based on the routing_id of the RenderFrameHost.
  params.render_view_routing_id = render_view_->routing_id();
  params.socket_address.set_host(response.remoteIPAddress().utf8());
  params.socket_address.set_port(response.remotePort());
  WebURLResponseExtraDataImpl* extra_data = GetExtraDataFromResponse(response);
  if (extra_data)
    params.was_fetched_via_proxy = extra_data->was_fetched_via_proxy();
  params.was_within_same_page = navigation_state->was_within_same_page();
  params.security_info = response.securityInfo();

  // Set the URL to be displayed in the browser UI to the user.
  params.url = GetLoadingUrl();
  DCHECK(!is_swapped_out_ || params.url == GURL(kSwappedOutURL));

  // Set the origin of the frame.  This will be replicated to the corresponding
  // RenderFrameProxies in other processes.
  // TODO(alexmos): Origins for URLs with non-standard schemes are excluded due
  // to https://crbug.com/439608 and will be replicated as unique origins.
  if (!is_swapped_out_) {
    WebString serialized_origin(frame->document().securityOrigin().toString());
    if (GURL(serialized_origin).IsStandard())
      params.origin = url::Origin(serialized_origin.utf8());
  }

  if (frame->document().baseURL() != params.url)
    params.base_url = frame->document().baseURL();

  GetRedirectChain(ds, &params.redirects);
  params.should_update_history = !ds->hasUnreachableURL() &&
      !response.isMultipartPayload() && (response.httpStatusCode() != 404);

  params.searchable_form_url = internal_data->searchable_form_url();
  params.searchable_form_encoding = internal_data->searchable_form_encoding();

  params.gesture = render_view_->navigation_gesture_;
  render_view_->navigation_gesture_ = NavigationGestureUnknown;

  // Make navigation state a part of the DidCommitProvisionalLoad message so
  // that committed entry has it at all times.
  HistoryEntry* entry = render_view_->history_controller()->GetCurrentEntry();
  if (entry)
    params.page_state = HistoryEntryToPageState(entry);
  else
    params.page_state = PageState::CreateFromURL(request.url());

  if (!frame->parent()) {
    // Top-level navigation.

    // Reset the zoom limits in case a plugin had changed them previously. This
    // will also call us back which will cause us to send a message to
    // update WebContentsImpl.
    render_view_->webview()->zoomLimitsChanged(
        ZoomFactorToZoomLevel(kMinimumZoomFactor),
        ZoomFactorToZoomLevel(kMaximumZoomFactor));

    // Set zoom level, but don't do it for full-page plugin since they don't use
    // the same zoom settings.
    HostZoomLevels::iterator host_zoom =
        render_view_->host_zoom_levels_.find(GURL(request.url()));
    if (render_view_->webview()->mainFrame()->document().isPluginDocument()) {
      // Reset the zoom levels for plugins.
      render_view_->webview()->setZoomLevel(0);
    } else {
      // If the zoom level is not found, then do nothing. In-page navigation
      // relies on not changing the zoom level in this case.
      if (host_zoom != render_view_->host_zoom_levels_.end())
        render_view_->webview()->setZoomLevel(host_zoom->second);
    }

    if (host_zoom != render_view_->host_zoom_levels_.end()) {
      // This zoom level was merely recorded transiently for this load.  We can
      // erase it now.  If at some point we reload this page, the browser will
      // send us a new, up-to-date zoom level.
      render_view_->host_zoom_levels_.erase(host_zoom);
    }

    // Update contents MIME type for main frame.
    params.contents_mime_type = ds->response().mimeType().utf8();

    params.transition = navigation_state->transition_type();
    if (!ui::PageTransitionIsMainFrame(params.transition)) {
      // If the main frame does a load, it should not be reported as a subframe
      // navigation.  This can occur in the following case:
      // 1. You're on a site with frames.
      // 2. You do a subframe navigation.  This is stored with transition type
      //    MANUAL_SUBFRAME.
      // 3. You navigate to some non-frame site, say, google.com.
      // 4. You navigate back to the page from step 2.  Since it was initially
      //    MANUAL_SUBFRAME, it will be that same transition type here.
      // We don't want that, because any navigation that changes the toplevel
      // frame should be tracked as a toplevel navigation (this allows us to
      // update the URL bar, etc).
      params.transition = ui::PAGE_TRANSITION_LINK;
    }

    // If the page contained a client redirect (meta refresh, document.loc...),
    // set the referrer and transition appropriately.
    if (ds->isClientRedirect()) {
      params.referrer =
          Referrer(params.redirects[0], ds->request().referrerPolicy());
      params.transition = ui::PageTransitionFromInt(
          params.transition | ui::PAGE_TRANSITION_CLIENT_REDIRECT);
    } else {
      params.referrer = RenderViewImpl::GetReferrerFromRequest(
          frame, ds->request());
    }

    base::string16 method = request.httpMethod();
    if (EqualsASCII(method, "POST")) {
      params.is_post = true;
      params.post_id = ExtractPostId(entry);
    }

    // Send the user agent override back.
    params.is_overriding_user_agent = internal_data->is_overriding_user_agent();

    // Track the URL of the original request.  We use the first entry of the
    // redirect chain if it exists because the chain may have started in another
    // process.
    params.original_request_url = GetOriginalRequestURL(ds);

    params.history_list_was_cleared =
        navigation_state->history_list_was_cleared();

    params.report_type = static_cast<FrameMsg_UILoadMetricsReportType::Value>(
        frame->dataSource()->request().inputPerfMetricReportPolicy());
    params.ui_timestamp = base::TimeTicks() + base::TimeDelta::FromSecondsD(
        frame->dataSource()->request().uiStartTime());

    // Save some histogram data so we can compute the average memory used per
    // page load of the glyphs.
    UMA_HISTOGRAM_COUNTS_10000("Memory.GlyphPagesPerLoad",
                               blink::WebGlyphCache::pageCount());

    // This message needs to be sent before any of allowScripts(),
    // allowImages(), allowPlugins() is called for the new page, so that when
    // these functions send a ViewHostMsg_ContentBlocked message, it arrives
    // after the FrameHostMsg_DidCommitProvisionalLoad message.
    Send(new FrameHostMsg_DidCommitProvisionalLoad(routing_id_, params));
  } else {
    // Subframe navigation: the type depends on whether this navigation
    // generated a new session history entry. When they do generate a session
    // history entry, it means the user initiated the navigation and we should
    // mark it as such.
    if (commit_type == blink::WebStandardCommit)
      params.transition = ui::PAGE_TRANSITION_MANUAL_SUBFRAME;
    else
      params.transition = ui::PAGE_TRANSITION_AUTO_SUBFRAME;

    DCHECK(!navigation_state->history_list_was_cleared());
    params.history_list_was_cleared = false;
    params.report_type = FrameMsg_UILoadMetricsReportType::NO_REPORT;

    // Don't send this message while the subframe is swapped out.
    if (!is_swapped_out())
      Send(new FrameHostMsg_DidCommitProvisionalLoad(routing_id_, params));
  }

  // If we end up reusing this WebRequest (for example, due to a #ref click),
  // we don't want the transition type to persist.  Just clear it.
  navigation_state->set_transition_type(ui::PAGE_TRANSITION_LINK);
}

void RenderFrameImpl::didStartLoading(bool to_different_document) {
  TRACE_EVENT1("navigation", "RenderFrameImpl::didStartLoading",
               "id", routing_id_);
  render_view_->FrameDidStartLoading(frame_);
  Send(new FrameHostMsg_DidStartLoading(routing_id_, to_different_document));
}

void RenderFrameImpl::didStopLoading() {
  TRACE_EVENT1("navigation", "RenderFrameImpl::didStopLoading",
               "id", routing_id_);
  render_view_->FrameDidStopLoading(frame_);
  Send(new FrameHostMsg_DidStopLoading(routing_id_));
}

void RenderFrameImpl::didChangeLoadProgress(double load_progress) {
  Send(new FrameHostMsg_DidChangeLoadProgress(routing_id_, load_progress));
}

void RenderFrameImpl::HandleWebAccessibilityEvent(
    const blink::WebAXObject& obj, blink::WebAXEvent event) {
  if (renderer_accessibility_)
    renderer_accessibility_->HandleWebAccessibilityEvent(obj, event);
}

void RenderFrameImpl::FocusedNodeChanged(const WebNode& node) {
  FOR_EACH_OBSERVER(RenderFrameObserver, observers_, FocusedNodeChanged(node));
}

void RenderFrameImpl::FocusedNodeChangedForAccessibility(const WebNode& node) {
  if (renderer_accessibility())
    renderer_accessibility()->AccessibilityFocusedNodeChanged(node);
}

// PlzNavigate
void RenderFrameImpl::OnCommitNavigation(
    const ResourceResponseHead& response,
    const GURL& stream_url,
    const CommonNavigationParams& common_params,
    const CommitNavigationParams& commit_params) {
  CHECK(base::CommandLine::ForCurrentProcess()->HasSwitch(
      switches::kEnableBrowserSideNavigation));
  bool is_reload = false;
  bool is_history_navigation = commit_params.page_state.IsValid();
  WebURLRequest::CachePolicy cache_policy =
      WebURLRequest::UseProtocolCachePolicy;
  if (!RenderFrameImpl::PrepareRenderViewForNavigation(
      common_params.url, false /* check_for_stale_navigation */,
      is_history_navigation, -1 /* current_history_list_offset; TODO(clamy)*/,
      &is_reload, &cache_policy)) {
    return;
  }

  GetContentClient()->SetActiveURL(common_params.url);

  // Create a WebURLRequest that blink can use to get access to the body of the
  // response through a stream in the browser. Blink will then commit the
  // navigation.
  // TODO(clamy): Have the navigation commit directly, without going through
  // loading a WebURLRequest.
  scoped_ptr<StreamOverrideParameters> stream_override(
      new StreamOverrideParameters());
  stream_override->stream_url = stream_url;
  stream_override->response = response;
  WebURLRequest request =
      CreateURLRequestForNavigation(common_params,
                                    stream_override.Pass(),
                                    frame_->isViewSourceModeEnabled());

  // Make sure that blink loader will not try to use browser side navigation for
  // this request (since it already went to the browser).
  request.setCheckForBrowserSideNavigation(false);

  // Record this before starting the load. A lower bound of this time is needed
  // to sanitize the navigationStart override set below.
  base::TimeTicks renderer_navigation_start = base::TimeTicks::Now();
  frame_->loadRequest(request);
  UpdateFrameNavigationTiming(
      frame_, commit_params.browser_navigation_start,
      renderer_navigation_start);
}

WebNavigationPolicy RenderFrameImpl::DecidePolicyForNavigation(
    RenderFrame* render_frame,
    const NavigationPolicyInfo& info) {
#ifdef OS_ANDROID
  // The handlenavigation API is deprecated and will be removed once
  // crbug.com/325351 is resolved.
  if (info.urlRequest.url() != GURL(kSwappedOutURL) &&
      GetContentClient()->renderer()->HandleNavigation(
          render_frame,
          static_cast<DocumentState*>(info.extraData),
          render_view_->opener_id_,
          info.frame,
          info.urlRequest,
          info.navigationType,
          info.defaultPolicy,
          info.isRedirect)) {
    return blink::WebNavigationPolicyIgnore;
  }
#endif

  Referrer referrer(RenderViewImpl::GetReferrerFromRequest(info.frame,
                                                           info.urlRequest));
  const base::CommandLine& command_line =
      *base::CommandLine::ForCurrentProcess();

  bool is_subframe = !!info.frame->parent();

  if (command_line.HasSwitch(switches::kSitePerProcess) && is_subframe) {
    // There's no reason to ignore navigations on subframes, since the swap out
    // logic no longer applies.
  } else {
    if (is_swapped_out_) {
      if (info.urlRequest.url() != GURL(kSwappedOutURL)) {
        // Targeted links may try to navigate a swapped out frame.  Allow the
        // browser process to navigate the tab instead.  Note that it is also
        // possible for non-targeted navigations (from this view) to arrive
        // here just after we are swapped out.  It's ok to send them to the
        // browser, as long as they're for the top level frame.
        // TODO(creis): Ensure this supports targeted form submissions when
        // fixing http://crbug.com/101395.
        if (info.frame->parent() == NULL) {
          OpenURL(info.frame, info.urlRequest.url(), referrer,
                  info.defaultPolicy);
          return blink::WebNavigationPolicyIgnore;  // Suppress the load here.
        }

        // We should otherwise ignore in-process iframe navigations, if they
        // arrive just after we are swapped out.
        return blink::WebNavigationPolicyIgnore;
      }

      // Allow kSwappedOutURL to complete.
      return info.defaultPolicy;
    }
  }

  // Webkit is asking whether to navigate to a new URL.
  // This is fine normally, except if we're showing UI from one security
  // context and they're trying to navigate to a different context.
  const GURL& url = info.urlRequest.url();

  // A content initiated navigation may have originated from a link-click,
  // script, drag-n-drop operation, etc.
  bool is_content_initiated = static_cast<DocumentState*>(info.extraData)->
          navigation_state()->is_content_initiated();

  // Experimental:
  // If --enable-strict-site-isolation is enabled, send all top-level
  // navigations to the browser to let it swap processes when crossing site
  // boundaries.  This is currently expected to break some script calls and
  // navigations, such as form submissions.
  bool force_swap_due_to_flag =
      command_line.HasSwitch(switches::kEnableStrictSiteIsolation);
  if (force_swap_due_to_flag &&
      !info.frame->parent() && (is_content_initiated || info.isRedirect)) {
    WebString origin_str = info.frame->document().securityOrigin().toString();
    GURL frame_url(origin_str.utf8().data());
    // TODO(cevans): revisit whether this site check is still necessary once
    // crbug.com/101395 is fixed.
    bool same_domain_or_host =
        net::registry_controlled_domains::SameDomainOrHost(
            frame_url,
            url,
            net::registry_controlled_domains::INCLUDE_PRIVATE_REGISTRIES);
    // Only keep same-site (domain + scheme) and data URLs in the same process.
    bool is_same_site =
        (same_domain_or_host && frame_url.scheme() == url.scheme()) ||
        url.SchemeIs(url::kDataScheme);
    if (!is_same_site) {
      OpenURL(info.frame, url, referrer, info.defaultPolicy);
      return blink::WebNavigationPolicyIgnore;
    }
  }

  // If the browser is interested, then give it a chance to look at the request.
  if (is_content_initiated) {
    bool is_form_post =
        ((info.navigationType == blink::WebNavigationTypeFormSubmitted) ||
            (info.navigationType == blink::WebNavigationTypeFormResubmitted)) &&
        EqualsASCII(info.urlRequest.httpMethod(), "POST");
    bool browser_handles_request =
        render_view_->renderer_preferences_
            .browser_handles_non_local_top_level_requests
        && IsNonLocalTopLevelNavigation(url, info.frame, info.navigationType,
                                        is_form_post);
    if (!browser_handles_request) {
      browser_handles_request = IsTopLevelNavigation(info.frame) &&
          render_view_->renderer_preferences_
              .browser_handles_all_top_level_requests;
    }

    if (browser_handles_request) {
      OpenURL(info.frame, url, referrer, info.defaultPolicy);
      return blink::WebNavigationPolicyIgnore;  // Suppress the load here.
    }
  }

  // Use the frame's original request's URL rather than the document's URL for
  // subsequent checks.  For a popup, the document's URL may become the opener
  // window's URL if the opener has called document.write().
  // See http://crbug.com/93517.
  GURL old_url(info.frame->dataSource()->request().url());

  // Detect when we're crossing a permission-based boundary (e.g. into or out of
  // an extension or app origin, leaving a WebUI page, etc). We only care about
  // top-level navigations (not iframes). But we sometimes navigate to
  // about:blank to clear a tab, and we want to still allow that.
  //
  // Note: this is known to break POST submissions when crossing process
  // boundaries until http://crbug.com/101395 is fixed.  This is better for
  // security than loading a WebUI, extension or app page in the wrong process.
  // POST requests don't work because this mechanism does not preserve form
  // POST data. We will need to send the request's httpBody data up to the
  // browser process, and issue a special POST navigation in WebKit (via
  // FrameLoader::loadFrameRequest). See ResourceDispatcher and WebURLLoaderImpl
  // for examples of how to send the httpBody data.
  if (!info.frame->parent() && is_content_initiated &&
      !url.SchemeIs(url::kAboutScheme)) {
    bool send_referrer = false;

    // All navigations to or from WebUI URLs or within WebUI-enabled
    // RenderProcesses must be handled by the browser process so that the
    // correct bindings and data sources can be registered.
    // Similarly, navigations to view-source URLs or within ViewSource mode
    // must be handled by the browser process (except for reloads - those are
    // safe to leave within the renderer).
    // Lastly, access to file:// URLs from non-file:// URL pages must be
    // handled by the browser so that ordinary renderer processes don't get
    // blessed with file permissions.
    int cumulative_bindings = RenderProcess::current()->GetEnabledBindings();
    bool is_initial_navigation = render_view_->page_id_ == -1;
    bool should_fork = HasWebUIScheme(url) || HasWebUIScheme(old_url) ||
        (cumulative_bindings & BINDINGS_POLICY_WEB_UI) ||
        url.SchemeIs(kViewSourceScheme) ||
        (info.frame->isViewSourceModeEnabled() &&
            info.navigationType != blink::WebNavigationTypeReload);

    if (!should_fork && url.SchemeIs(url::kFileScheme)) {
      // Fork non-file to file opens.  Check the opener URL if this is the
      // initial navigation in a newly opened window.
      GURL source_url(old_url);
      if (is_initial_navigation && source_url.is_empty() &&
          info.frame->opener())
        source_url = info.frame->opener()->top()->document().url();
      DCHECK(!source_url.is_empty());
      should_fork = !source_url.SchemeIs(url::kFileScheme);
    }

    if (!should_fork) {
      // Give the embedder a chance.
      should_fork = GetContentClient()->renderer()->ShouldFork(
          info.frame, url, info.urlRequest.httpMethod().utf8(),
          is_initial_navigation, info.isRedirect, &send_referrer);
    }

    if (should_fork) {
      OpenURL(info.frame, url, send_referrer ? referrer : Referrer(),
              info.defaultPolicy);
      return blink::WebNavigationPolicyIgnore;  // Suppress the load here.
    }
  }

  // Detect when a page is "forking" a new tab that can be safely rendered in
  // its own process.  This is done by sites like Gmail that try to open links
  // in new windows without script connections back to the original page.  We
  // treat such cases as browser navigations (in which we will create a new
  // renderer for a cross-site navigation), rather than WebKit navigations.
  //
  // We use the following heuristic to decide whether to fork a new page in its
  // own process:
  // The parent page must open a new tab to about:blank, set the new tab's
  // window.opener to null, and then redirect the tab to a cross-site URL using
  // JavaScript.
  //
  // TODO(creis): Deprecate this logic once we can rely on rel=noreferrer
  // (see below).
  bool is_fork =
      // Must start from a tab showing about:blank, which is later redirected.
      old_url == GURL(url::kAboutBlankURL) &&
      // Must be the first real navigation of the tab.
      render_view_->historyBackListCount() < 1 &&
      render_view_->historyForwardListCount() < 1 &&
      // The parent page must have set the child's window.opener to null before
      // redirecting to the desired URL.
      info.frame->opener() == NULL &&
      // Must be a top-level frame.
      info.frame->parent() == NULL &&
      // Must not have issued the request from this page.
      is_content_initiated &&
      // Must be targeted at the current tab.
      info.defaultPolicy == blink::WebNavigationPolicyCurrentTab &&
      // Must be a JavaScript navigation, which appears as "other".
      info.navigationType == blink::WebNavigationTypeOther;

  if (is_fork) {
    // Open the URL via the browser, not via WebKit.
    OpenURL(info.frame, url, Referrer(), info.defaultPolicy);
    return blink::WebNavigationPolicyIgnore;
  }

  // PlzNavigate: send the request to the browser if needed.
  if (base::CommandLine::ForCurrentProcess()->HasSwitch(
          switches::kEnableBrowserSideNavigation) &&
      info.urlRequest.checkForBrowserSideNavigation()) {
    BeginNavigation(&info.urlRequest);
    return blink::WebNavigationPolicyIgnore;
  }

  return info.defaultPolicy;
}

void RenderFrameImpl::OpenURL(WebFrame* frame,
                              const GURL& url,
                              const Referrer& referrer,
                              WebNavigationPolicy policy) {
  DCHECK_EQ(frame_, frame);

  FrameHostMsg_OpenURL_Params params;
  params.url = url;
  params.referrer = referrer;
  params.disposition = RenderViewImpl::NavigationPolicyToDisposition(policy);
  WebDataSource* ds = frame->provisionalDataSource();
  if (ds) {
    DocumentState* document_state = DocumentState::FromDataSource(ds);
    NavigationState* navigation_state = document_state->navigation_state();
    if (navigation_state->is_content_initiated()) {
      params.should_replace_current_entry =
          ds->replacesCurrentHistoryItem() &&
          render_view_->history_list_length_;
    } else {
      // This is necessary to preserve the should_replace_current_entry value on
      // cross-process redirects, in the event it was set by a previous process.
      //
      // TODO(davidben): Avoid this awkward duplication of state. See comment on
      // NavigationState::should_replace_current_entry().
      params.should_replace_current_entry =
          navigation_state->should_replace_current_entry();
    }
  } else {
    params.should_replace_current_entry = false;
  }
  params.user_gesture = WebUserGestureIndicator::isProcessingUserGesture();
  if (GetContentClient()->renderer()->AllowPopup())
    params.user_gesture = true;

  if (policy == blink::WebNavigationPolicyNewBackgroundTab ||
      policy == blink::WebNavigationPolicyNewForegroundTab ||
      policy == blink::WebNavigationPolicyNewWindow ||
      policy == blink::WebNavigationPolicyNewPopup) {
    WebUserGestureIndicator::consumeUserGesture();
  }

  Send(new FrameHostMsg_OpenURL(routing_id_, params));
}

void RenderFrameImpl::UpdateEncoding(WebFrame* frame,
                                     const std::string& encoding_name) {
  // Only update main frame's encoding_name.
  if (!frame->parent())
    Send(new FrameHostMsg_UpdateEncoding(routing_id_, encoding_name));
}

void RenderFrameImpl::SyncSelectionIfRequired() {
  base::string16 text;
  size_t offset;
  gfx::Range range;
#if defined(ENABLE_PLUGINS)
  if (render_view_->focused_pepper_plugin_) {
    render_view_->focused_pepper_plugin_->GetSurroundingText(&text, &range);
    offset = 0;  // Pepper API does not support offset reporting.
    // TODO(kinaba): cut as needed.
  } else
#endif
  {
    size_t location, length;
    if (!GetRenderWidget()->webwidget()->caretOrSelectionRange(
            &location, &length)) {
      return;
    }

    range = gfx::Range(location, location + length);

    if (GetRenderWidget()->webwidget()->textInputInfo().type !=
            blink::WebTextInputTypeNone) {
      // If current focused element is editable, we will send 100 more chars
      // before and after selection. It is for input method surrounding text
      // feature.
      if (location > kExtraCharsBeforeAndAfterSelection)
        offset = location - kExtraCharsBeforeAndAfterSelection;
      else
        offset = 0;
      length = location + length - offset + kExtraCharsBeforeAndAfterSelection;
      WebRange webrange = WebRange::fromDocumentRange(frame_, offset, length);
      if (!webrange.isNull())
        text = webrange.toPlainText();
    } else {
      offset = location;
      text = frame_->selectionAsText();
      // http://crbug.com/101435
      // In some case, frame->selectionAsText() returned text's length is not
      // equal to the length returned from webwidget()->caretOrSelectionRange().
      // So we have to set the range according to text.length().
      range.set_end(range.start() + text.length());
    }
  }

  // Sometimes we get repeated didChangeSelection calls from webkit when
  // the selection hasn't actually changed. We don't want to report these
  // because it will cause us to continually claim the X clipboard.
  if (selection_text_offset_ != offset ||
      selection_range_ != range ||
      selection_text_ != text) {
    selection_text_ = text;
    selection_text_offset_ = offset;
    selection_range_ = range;
    SetSelectedText(text, offset, range);
  }
  GetRenderWidget()->UpdateSelectionBounds();
}

void RenderFrameImpl::InitializeUserMediaClient() {
  if (!RenderThreadImpl::current())  // Will be NULL during unit tests.
    return;

#if defined(OS_ANDROID)
  if (base::CommandLine::ForCurrentProcess()->HasSwitch(
          switches::kDisableWebRTC))
    return;
#endif

#if defined(ENABLE_WEBRTC)
  DCHECK(!web_user_media_client_);
  web_user_media_client_ = new UserMediaClientImpl(
      this,
      RenderThreadImpl::current()->GetPeerConnectionDependencyFactory(),
      make_scoped_ptr(new MediaStreamDispatcher(this)).Pass());
#endif
}

WebMediaPlayer* RenderFrameImpl::CreateWebMediaPlayerForMediaStream(
    const blink::WebURL& url,
    WebMediaPlayerClient* client) {
#if defined(ENABLE_WEBRTC)
#if defined(OS_ANDROID) && defined(ARCH_CPU_ARMEL)
  bool found_neon =
      (android_getCpuFeatures() & ANDROID_CPU_ARM_FEATURE_NEON) != 0;
  UMA_HISTOGRAM_BOOLEAN("Platform.WebRtcNEONFound", found_neon);
#endif  // defined(OS_ANDROID) && defined(ARCH_CPU_ARMEL)
  return new WebMediaPlayerMS(frame_, client, weak_factory_.GetWeakPtr(),
                              new RenderMediaLog(),
                              CreateRendererFactory());
#else
  return NULL;
#endif  // defined(ENABLE_WEBRTC)
}

scoped_ptr<MediaStreamRendererFactory>
RenderFrameImpl::CreateRendererFactory() {
#if defined(ENABLE_WEBRTC)
  return scoped_ptr<MediaStreamRendererFactory>(
      new MediaStreamRendererFactory());
#else
  return scoped_ptr<MediaStreamRendererFactory>(
      static_cast<MediaStreamRendererFactory*>(NULL));
#endif
}

bool RenderFrameImpl::PrepareRenderViewForNavigation(
    const GURL& url,
    bool check_for_stale_navigation,
    bool is_history_navigation,
    int current_history_list_offset,
    bool* is_reload,
    WebURLRequest::CachePolicy* cache_policy) {
  MaybeHandleDebugURL(url);
  if (!render_view_->webview())
    return false;

  FOR_EACH_OBSERVER(
      RenderViewObserver, render_view_->observers_, Navigate(url));

  // If this is a stale back/forward (due to a recent navigation the browser
  // didn't know about), ignore it. Only check if swapped in because if the
  // frame is swapped out, it won't commit before asking the browser.
  // TODO(clamy): remove check_for_stale_navigation
  if (check_for_stale_navigation &&
      !render_view_->is_swapped_out() && is_history_navigation &&
      render_view_->history_list_offset_ != current_history_list_offset) {
    return false;
  }

  if (!is_swapped_out_ || frame_->parent())
    return true;

  // This is a swapped out main frame, so swap the renderer back in.
  // We marked the view as hidden when swapping the view out, so be sure to
  // reset the visibility state before navigating to the new URL.
  render_view_->webview()->setVisibilityState(
      render_view_->visibilityState(), false);

  // If this is an attempt to reload while we are swapped out, we should not
  // reload swappedout://, but the previous page, which is stored in
  // params.state.  Setting is_reload to false will treat this like a back
  // navigation to accomplish that.
  *is_reload = false;
  *cache_policy = WebURLRequest::ReloadIgnoringCacheData;

  // We refresh timezone when a view is swapped in since timezone
  // can get out of sync when the system timezone is updated while
  // the view is swapped out.
  RenderThreadImpl::NotifyTimezoneChange();

  render_view_->SetSwappedOut(false);
  is_swapped_out_ = false;
  return true;
}

void RenderFrameImpl::BeginNavigation(blink::WebURLRequest* request) {
  CHECK(base::CommandLine::ForCurrentProcess()->HasSwitch(
      switches::kEnableBrowserSideNavigation));
  DCHECK(request);
  // TODO(clamy): Execute the beforeunload event.

  // Note: At this stage, the goal is to apply all the modifications the
  // renderer wants to make to the request, and then send it to the browser, so
  // that the actual network request can be started. Ideally, all such
  // modifications should take place in willSendRequest, and in the
  // implementation of willSendRequest for the various InspectorAgents
  // (devtools).
  //
  // TODO(clamy): Apply devtools override.
  // TODO(clamy): Make sure that navigation requests are not modified somewhere
  // else in blink.
  willSendRequest(frame_, 0, *request, blink::WebURLResponse());

  // TODO(clamy): Same-document navigations should not be sent back to the
  // browser.
  // TODO(clamy): Data urls should not be sent back to the browser either.
  Send(new FrameHostMsg_DidStartLoading(routing_id_, true));
  Send(new FrameHostMsg_BeginNavigation(
        routing_id_, MakeCommonNavigationParams(request),
        BeginNavigationParams(request->httpMethod().latin1(),
                              GetWebURLRequestHeaders(*request),
                              GetLoadFlagsForWebURLRequest(*request),
                              request->hasUserGesture()),
        GetRequestBodyForWebURLRequest(*request)));
}

GURL RenderFrameImpl::GetLoadingUrl() const {
  WebDataSource* ds = frame_->dataSource();
  if (ds->hasUnreachableURL())
    return ds->unreachableURL();

  const WebURLRequest& request = ds->request();
  return request.url();
}

#if defined(OS_ANDROID)

WebMediaPlayer* RenderFrameImpl::CreateAndroidWebMediaPlayer(
    const blink::WebURL& url,
    WebMediaPlayerClient* client,
    media::MediaPermission* media_permission,
    blink::WebContentDecryptionModule* initial_cdm) {
  GpuChannelHost* gpu_channel_host =
      RenderThreadImpl::current()->EstablishGpuChannelSync(
          CAUSE_FOR_GPU_LAUNCH_VIDEODECODEACCELERATOR_INITIALIZE);
  if (!gpu_channel_host) {
    LOG(ERROR) << "Failed to establish GPU channel for media player";
    return NULL;
  }

  scoped_refptr<StreamTextureFactory> stream_texture_factory;
  if (SynchronousCompositorFactory* factory =
          SynchronousCompositorFactory::GetInstance()) {
    stream_texture_factory = factory->CreateStreamTextureFactory(routing_id_);
  } else {
    scoped_refptr<cc_blink::ContextProviderWebContext> context_provider =
        RenderThreadImpl::current()->SharedMainThreadContextProvider();

    if (!context_provider.get()) {
      LOG(ERROR) << "Failed to get context3d for media player";
      return NULL;
    }

    stream_texture_factory = StreamTextureFactoryImpl::Create(
        context_provider, gpu_channel_host, routing_id_);
  }

  return new WebMediaPlayerAndroid(
      frame_,
      client,
      weak_factory_.GetWeakPtr(),
      GetMediaPlayerManager(),
      GetCdmManager(),
      media_permission,
      initial_cdm,
      stream_texture_factory,
      RenderThreadImpl::current()->GetMediaThreadTaskRunner(),
      new RenderMediaLog());
}

RendererMediaPlayerManager* RenderFrameImpl::GetMediaPlayerManager() {
  if (!media_player_manager_)
    media_player_manager_ = new RendererMediaPlayerManager(this);
  return media_player_manager_;
}

#endif  // defined(OS_ANDROID)

#if defined(ENABLE_BROWSER_CDMS)
RendererCdmManager* RenderFrameImpl::GetCdmManager() {
  if (!cdm_manager_)
    cdm_manager_ = new RendererCdmManager(this);
  return cdm_manager_;
}
#endif  // defined(ENABLE_BROWSER_CDMS)

}  // namespace content<|MERGE_RESOLUTION|>--- conflicted
+++ resolved
@@ -229,13 +229,8 @@
 
 ConsoleLogMessageHandlerFunction g_console_log_message_handler = nullptr;
 
-<<<<<<< HEAD
-int64 ExtractPostId(const WebHistoryItem& item) {
-  if (item.isNull())
-=======
 int64 ExtractPostId(HistoryEntry* entry) {
   if (!entry)
->>>>>>> af5e10de
     return -1;
 
   const WebHistoryItem& item = entry->root();
@@ -622,8 +617,6 @@
 }
 
 // static
-<<<<<<< HEAD
-=======
 content::SandboxFlags RenderFrameImpl::WebToContentSandboxFlags(
     blink::WebSandboxFlags flags) {
   return static_cast<content::SandboxFlags>(flags);
@@ -636,7 +629,6 @@
 }
 
 // static
->>>>>>> af5e10de
 void RenderFrameImpl::SetConsoleLogMessageHandler(ConsoleLogMessageHandlerFunction handler) {
   g_console_log_message_handler = handler;
 }
