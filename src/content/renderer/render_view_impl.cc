// Copyright (c) 2012 The Chromium Authors. All rights reserved.
// Use of this source code is governed by a BSD-style license that can be
// found in the LICENSE file.

#include "content/renderer/render_view_impl.h"

#include <algorithm>
#include <cmath>

#include "base/auto_reset.h"
#include "base/bind.h"
#include "base/bind_helpers.h"
#include "base/command_line.h"
#include "base/compiler_specific.h"
#include "base/debug/alias.h"
#include "base/debug/trace_event.h"
#include "base/files/file_path.h"
#include "base/i18n/char_iterator.h"
#include "base/json/json_writer.h"
#include "base/lazy_instance.h"
#include "base/memory/scoped_ptr.h"
#include "base/message_loop/message_loop_proxy.h"
#include "base/metrics/histogram.h"
#include "base/path_service.h"
#include "base/process/kill.h"
#include "base/process/process.h"
#include "base/strings/string_number_conversions.h"
#include "base/strings/string_piece.h"
#include "base/strings/string_split.h"
#include "base/strings/string_util.h"
#include "base/strings/sys_string_conversions.h"
#include "base/strings/utf_string_conversions.h"
#include "base/time/time.h"
#include "cc/base/switches.h"
#include "content/child/appcache/appcache_dispatcher.h"
#include "content/child/appcache/web_application_cache_host_impl.h"
#include "content/child/child_thread.h"
#include "content/child/npapi/webplugin_delegate_impl.h"
#include "content/child/request_extra_data.h"
#include "content/child/webmessageportchannel_impl.h"
#include "content/common/clipboard_messages.h"
#include "content/common/database_messages.h"
#include "content/common/dom_storage/dom_storage_types.h"
#include "content/common/drag_messages.h"
#include "content/common/gpu/client/webgraphicscontext3d_command_buffer_impl.h"
#include "content/common/input_messages.h"
#include "content/common/java_bridge_messages.h"
#include "content/common/pepper_messages.h"
#include "content/common/socket_stream_handle_data.h"
#include "content/common/ssl_status_serialization.h"
#include "content/common/view_messages.h"
#include "content/public/common/bindings_policy.h"
#include "content/public/common/content_client.h"
#include "content/public/common/content_constants.h"
#include "content/public/common/content_switches.h"
#include "content/public/common/context_menu_params.h"
#include "content/public/common/drop_data.h"
#include "content/public/common/favicon_url.h"
#include "content/public/common/file_chooser_params.h"
#include "content/public/common/page_zoom.h"
#include "content/public/common/ssl_status.h"
#include "content/public/common/three_d_api_types.h"
#include "content/public/common/url_constants.h"
#include "content/public/common/url_utils.h"
#include "content/public/renderer/content_renderer_client.h"
#include "content/public/renderer/context_menu_client.h"
#include "content/public/renderer/document_state.h"
#include "content/public/renderer/history_item_serialization.h"
#include "content/public/renderer/navigation_state.h"
#include "content/public/renderer/render_view_observer.h"
#include "content/public/renderer/render_view_visitor.h"
#include "content/public/renderer/web_preferences.h"
#include "content/renderer/accessibility/renderer_accessibility.h"
#include "content/renderer/accessibility/renderer_accessibility_complete.h"
#include "content/renderer/accessibility/renderer_accessibility_focus_only.h"
#include "content/renderer/browser_plugin/browser_plugin.h"
#include "content/renderer/browser_plugin/browser_plugin_manager.h"
#include "content/renderer/browser_plugin/browser_plugin_manager_impl.h"
#include "content/renderer/context_menu_params_builder.h"
#include "content/renderer/devtools/devtools_agent.h"
#include "content/renderer/disambiguation_popup_helper.h"
#include "content/renderer/dom_automation_controller.h"
#include "content/renderer/dom_storage/webstoragenamespace_impl.h"
#include "content/renderer/drop_data_builder.h"
#include "content/renderer/external_popup_menu.h"
#include "content/renderer/fetchers/alt_error_page_resource_fetcher.h"
#include "content/renderer/geolocation_dispatcher.h"
#include "content/renderer/gpu/input_handler_manager.h"
#include "content/renderer/gpu/render_widget_compositor.h"
#include "content/renderer/idle_user_detector.h"
#include "content/renderer/image_loading_helper.h"
#include "content/renderer/ime_event_guard.h"
#include "content/renderer/input_tag_speech_dispatcher.h"
#include "content/renderer/internal_document_state_data.h"
#include "content/renderer/java/java_bridge_dispatcher.h"
#include "content/renderer/load_progress_tracker.h"
#include "content/renderer/media/audio_device_factory.h"
#include "content/renderer/media/audio_renderer_mixer_manager.h"
#include "content/renderer/media/media_stream_dependency_factory.h"
#include "content/renderer/media/media_stream_dispatcher.h"
#include "content/renderer/media/media_stream_impl.h"
#include "content/renderer/media/midi_dispatcher.h"
#include "content/renderer/media/render_media_log.h"
#include "content/renderer/media/video_capture_impl_manager.h"
#include "content/renderer/media/webmediaplayer_impl.h"
#include "content/renderer/media/webmediaplayer_ms.h"
#include "content/renderer/media/webmediaplayer_params.h"
#include "content/renderer/mhtml_generator.h"
#include "content/renderer/notification_provider.h"
#include "content/renderer/render_frame_impl.h"
#include "content/renderer/render_process.h"
#include "content/renderer/render_thread_impl.h"
#include "content/renderer/render_view_impl_params.h"
#include "content/renderer/render_view_mouse_lock_dispatcher.h"
#include "content/renderer/render_widget_fullscreen_pepper.h"
#include "content/renderer/renderer_date_time_picker.h"
#include "content/renderer/renderer_webapplicationcachehost_impl.h"
#include "content/renderer/renderer_webcolorchooser_impl.h"
#include "content/renderer/resizing_mode_selector.h"
#include "content/renderer/savable_resources.h"
#include "content/renderer/shared_worker_repository.h"
#include "content/renderer/speech_recognition_dispatcher.h"
#include "content/renderer/stats_collection_controller.h"
#include "content/renderer/stats_collection_observer.h"
#include "content/renderer/text_input_client_observer.h"
#include "content/renderer/v8_value_converter_impl.h"
#include "content/renderer/web_ui_extension.h"
#include "content/renderer/web_ui_extension_data.h"
#include "content/renderer/websharedworker_proxy.h"
#include "media/audio/audio_output_device.h"
#include "media/base/audio_renderer_mixer_input.h"
#include "media/base/filter_collection.h"
#include "media/base/media_switches.h"
#include "media/filters/audio_renderer_impl.h"
#include "media/filters/gpu_video_accelerator_factories.h"
#include "net/base/data_url.h"
#include "net/base/escape.h"
#include "net/base/net_errors.h"
#include "net/base/registry_controlled_domains/registry_controlled_domain.h"
#include "net/http/http_util.h"
#include "third_party/WebKit/public/platform/WebCString.h"
#include "third_party/WebKit/public/platform/WebDragData.h"
#include "third_party/WebKit/public/platform/WebHTTPBody.h"
#include "third_party/WebKit/public/platform/WebImage.h"
#include "third_party/WebKit/public/platform/WebMessagePortChannel.h"
#include "third_party/WebKit/public/platform/WebPoint.h"
#include "third_party/WebKit/public/platform/WebRect.h"
#include "third_party/WebKit/public/platform/WebSize.h"
#include "third_party/WebKit/public/platform/WebSocketStreamHandle.h"
#include "third_party/WebKit/public/platform/WebString.h"
#include "third_party/WebKit/public/platform/WebURL.h"
#include "third_party/WebKit/public/platform/WebURLError.h"
#include "third_party/WebKit/public/platform/WebURLRequest.h"
#include "third_party/WebKit/public/platform/WebURLResponse.h"
#include "third_party/WebKit/public/platform/WebVector.h"
#include "third_party/WebKit/public/web/WebAXObject.h"
#include "third_party/WebKit/public/web/WebColorName.h"
#include "third_party/WebKit/public/web/WebDOMEvent.h"
#include "third_party/WebKit/public/web/WebDOMMessageEvent.h"
#include "third_party/WebKit/public/web/WebDataSource.h"
#include "third_party/WebKit/public/web/WebDateTimeChooserCompletion.h"
#include "third_party/WebKit/public/web/WebDateTimeChooserParams.h"
#include "third_party/WebKit/public/web/WebDevToolsAgent.h"
#include "third_party/WebKit/public/web/WebDocument.h"
#include "third_party/WebKit/public/web/WebElement.h"
#include "third_party/WebKit/public/web/WebFileChooserParams.h"
#include "third_party/WebKit/public/web/WebFindOptions.h"
#include "third_party/WebKit/public/web/WebFormControlElement.h"
#include "third_party/WebKit/public/web/WebFormElement.h"
#include "third_party/WebKit/public/web/WebFrame.h"
#include "third_party/WebKit/public/web/WebGlyphCache.h"
#include "third_party/WebKit/public/web/WebHelperPlugin.h"
#include "third_party/WebKit/public/web/WebHistoryItem.h"
#include "third_party/WebKit/public/web/WebInputElement.h"
#include "third_party/WebKit/public/web/WebInputEvent.h"
#include "third_party/WebKit/public/web/WebMediaPlayerAction.h"
#include "third_party/WebKit/public/web/WebNavigationPolicy.h"
#include "third_party/WebKit/public/web/WebNodeList.h"
#include "third_party/WebKit/public/web/WebPageSerializer.h"
#include "third_party/WebKit/public/web/WebPlugin.h"
#include "third_party/WebKit/public/web/WebPluginAction.h"
#include "third_party/WebKit/public/web/WebPluginContainer.h"
#include "third_party/WebKit/public/web/WebPluginDocument.h"
#include "third_party/WebKit/public/web/WebPluginParams.h"
#include "third_party/WebKit/public/web/WebRange.h"
#include "third_party/WebKit/public/web/WebRuntimeFeatures.h"
#include "third_party/WebKit/public/web/WebScriptSource.h"
#include "third_party/WebKit/public/web/WebSearchableFormData.h"
#include "third_party/WebKit/public/web/WebSecurityOrigin.h"
#include "third_party/WebKit/public/web/WebSecurityPolicy.h"
#include "third_party/WebKit/public/web/WebSerializedScriptValue.h"
#include "third_party/WebKit/public/web/WebSettings.h"
#include "third_party/WebKit/public/web/WebStorageQuotaCallbacks.h"
#include "third_party/WebKit/public/web/WebUserGestureIndicator.h"
#include "third_party/WebKit/public/web/WebUserMediaClient.h"
#include "third_party/WebKit/public/web/WebView.h"
#include "third_party/WebKit/public/web/WebWindowFeatures.h"
#include "third_party/WebKit/public/web/default/WebRenderTheme.h"
#include "ui/base/ui_base_switches_util.h"
#include "ui/events/latency_info.h"
#include "ui/gfx/native_widget_types.h"
#include "ui/gfx/point.h"
#include "ui/gfx/rect.h"
#include "ui/gfx/rect_conversions.h"
#include "ui/gfx/size_conversions.h"
#include "ui/shell_dialogs/selected_file_info.h"
#include "v8/include/v8.h"
#include "webkit/child/weburlresponse_extradata_impl.h"

#if defined(OS_ANDROID)
#include <cpu-features.h>

#include "content/common/android/device_telephony_info.h"
#include "content/common/gpu/client/context_provider_command_buffer.h"
#include "content/renderer/android/address_detector.h"
#include "content/renderer/android/content_detector.h"
#include "content/renderer/android/email_detector.h"
#include "content/renderer/android/phone_number_detector.h"
#include "content/renderer/android/synchronous_compositor_factory.h"
#include "content/renderer/media/android/renderer_media_player_manager.h"
#include "content/renderer/media/android/stream_texture_factory_android_impl.h"
#include "content/renderer/media/android/webmediaplayer_android.h"
#include "skia/ext/platform_canvas.h"
#include "third_party/WebKit/public/platform/WebFloatPoint.h"
#include "third_party/WebKit/public/platform/WebFloatRect.h"
#include "third_party/WebKit/public/web/WebHitTestResult.h"
#include "ui/gfx/rect_f.h"

#if defined(GOOGLE_TV)
#include "content/renderer/media/rtc_video_decoder_bridge_tv.h"
#include "content/renderer/media/rtc_video_decoder_factory_tv.h"
#endif

#elif defined(OS_WIN)
// TODO(port): these files are currently Windows only because they concern:
//   * theming
#include "ui/native_theme/native_theme_win.h"
#elif defined(USE_X11)
#include "ui/native_theme/native_theme.h"
#elif defined(OS_MACOSX)
#include "skia/ext/skia_utils_mac.h"
#endif

#if defined(ENABLE_PLUGINS)
#include "content/renderer/npapi/webplugin_delegate_proxy.h"
#include "content/renderer/npapi/webplugin_impl.h"
#include "content/renderer/pepper/pepper_browser_connection.h"
#include "content/renderer/pepper/pepper_plugin_instance_impl.h"
#include "content/renderer/pepper/pepper_plugin_registry.h"
#include "content/renderer/pepper/pepper_webplugin_impl.h"
#include "content/renderer/pepper/plugin_module.h"
#endif

#if defined(ENABLE_WEBRTC)
#include "content/renderer/media/rtc_peer_connection_handler.h"
#endif

using WebKit::WebAXObject;
using WebKit::WebApplicationCacheHost;
using WebKit::WebApplicationCacheHostClient;
using WebKit::WebCString;
using WebKit::WebColor;
using WebKit::WebColorName;
using WebKit::WebConsoleMessage;
using WebKit::WebContextMenuData;
using WebKit::WebCookieJar;
using WebKit::WebData;
using WebKit::WebDataSource;
using WebKit::WebDocument;
using WebKit::WebDOMEvent;
using WebKit::WebDOMMessageEvent;
using WebKit::WebDragData;
using WebKit::WebDragOperation;
using WebKit::WebDragOperationsMask;
using WebKit::WebElement;
using WebKit::WebExternalPopupMenu;
using WebKit::WebExternalPopupMenuClient;
using WebKit::WebFileChooserCompletion;
using WebKit::WebFindOptions;
using WebKit::WebFormControlElement;
using WebKit::WebFormElement;
using WebKit::WebFrame;
using WebKit::WebGestureEvent;
using WebKit::WebHistoryItem;
using WebKit::WebHTTPBody;
using WebKit::WebIconURL;
using WebKit::WebImage;
using WebKit::WebInputElement;
using WebKit::WebInputEvent;
using WebKit::WebMediaPlayer;
using WebKit::WebMediaPlayerAction;
using WebKit::WebMediaPlayerClient;
using WebKit::WebMouseEvent;
using WebKit::WebNavigationPolicy;
using WebKit::WebNavigationType;
using WebKit::WebNode;
using WebKit::WebPageSerializer;
using WebKit::WebPageSerializerClient;
using WebKit::WebPeerConnection00Handler;
using WebKit::WebPeerConnection00HandlerClient;
using WebKit::WebPeerConnectionHandler;
using WebKit::WebPeerConnectionHandlerClient;
using WebKit::WebPluginAction;
using WebKit::WebPluginContainer;
using WebKit::WebPluginDocument;
using WebKit::WebPluginParams;
using WebKit::WebPoint;
using WebKit::WebPopupMenuInfo;
using WebKit::WebRange;
using WebKit::WebRect;
using WebKit::WebReferrerPolicy;
using WebKit::WebRuntimeFeatures;
using WebKit::WebScriptSource;
using WebKit::WebSearchableFormData;
using WebKit::WebSecurityOrigin;
using WebKit::WebSecurityPolicy;
using WebKit::WebSerializedScriptValue;
using WebKit::WebSettings;
using WebKit::WebSize;
using WebKit::WebSocketStreamHandle;
using WebKit::WebStorageNamespace;
using WebKit::WebStorageQuotaCallbacks;
using WebKit::WebStorageQuotaError;
using WebKit::WebStorageQuotaType;
using WebKit::WebString;
using WebKit::WebTextAffinity;
using WebKit::WebTextDirection;
using WebKit::WebTouchEvent;
using WebKit::WebURL;
using WebKit::WebURLError;
using WebKit::WebURLRequest;
using WebKit::WebURLResponse;
using WebKit::WebUserGestureIndicator;
using WebKit::WebVector;
using WebKit::WebView;
using WebKit::WebWidget;
using WebKit::WebWindowFeatures;
using base::Time;
using base::TimeDelta;
using webkit_glue::WebURLResponseExtraDataImpl;

#if defined(OS_ANDROID)
using WebKit::WebContentDetectionResult;
using WebKit::WebFloatPoint;
using WebKit::WebFloatRect;
using WebKit::WebHitTestResult;
#endif

namespace content {

//-----------------------------------------------------------------------------

typedef std::map<WebKit::WebView*, RenderViewImpl*> ViewMap;
static base::LazyInstance<ViewMap> g_view_map = LAZY_INSTANCE_INITIALIZER;
typedef std::map<int32, RenderViewImpl*> RoutingIDViewMap;
static base::LazyInstance<RoutingIDViewMap> g_routing_id_view_map =
    LAZY_INSTANCE_INITIALIZER;

// Time, in seconds, we delay before sending content state changes (such as form
// state and scroll position) to the browser. We delay sending changes to avoid
// spamming the browser.
// To avoid having tab/session restore require sending a message to get the
// current content state during tab closing we use a shorter timeout for the
// foreground renderer. This means there is a small window of time from which
// content state is modified and not sent to session restore, but this is
// better than having to wake up all renderers during shutdown.
const int kDelaySecondsForContentStateSyncHidden = 5;
const int kDelaySecondsForContentStateSync = 1;

const size_t kExtraCharsBeforeAndAfterSelection = 100;

const float kScalingIncrementForGesture = 0.01f;

#if defined(OS_ANDROID)
// Delay between tapping in content and launching the associated android intent.
// Used to allow users see what has been recognized as content.
const size_t kContentIntentDelayMilliseconds = 700;
#endif

static RenderViewImpl* (*g_create_render_view_impl)(RenderViewImplParams*) =
    NULL;

static void GetRedirectChain(WebDataSource* ds, std::vector<GURL>* result) {
  // Replace any occurrences of swappedout:// with about:blank.
  const WebURL& blank_url = GURL(kAboutBlankURL);
  WebVector<WebURL> urls;
  ds->redirectChain(urls);
  result->reserve(urls.size());
  for (size_t i = 0; i < urls.size(); ++i) {
    if (urls[i] != GURL(kSwappedOutURL))
      result->push_back(urls[i]);
    else
      result->push_back(blank_url);
  }
}

// If |data_source| is non-null and has an InternalDocumentStateData associated
// with it, the AltErrorPageResourceFetcher is reset.
static void StopAltErrorPageFetcher(WebDataSource* data_source) {
  if (data_source) {
    InternalDocumentStateData* internal_data =
        InternalDocumentStateData::FromDataSource(data_source);
    if (internal_data)
      internal_data->set_alt_error_page_fetcher(NULL);
  }
}

static bool IsReload(const ViewMsg_Navigate_Params& params) {
  return
      params.navigation_type == ViewMsg_Navigate_Type::RELOAD ||
      params.navigation_type == ViewMsg_Navigate_Type::RELOAD_IGNORING_CACHE ||
      params.navigation_type ==
          ViewMsg_Navigate_Type::RELOAD_ORIGINAL_REQUEST_URL;
}

// static
WebReferrerPolicy RenderViewImpl::GetReferrerPolicyFromRequest(
    WebFrame* frame,
    const WebURLRequest& request) {
  return request.extraData() ?
      static_cast<RequestExtraData*>(request.extraData())->referrer_policy() :
      frame->document().referrerPolicy();
}

// static
Referrer RenderViewImpl::GetReferrerFromRequest(
    WebFrame* frame,
    const WebURLRequest& request) {
  return Referrer(GURL(request.httpHeaderField(WebString::fromUTF8("Referer"))),
                  GetReferrerPolicyFromRequest(frame, request));
}

// static
WebURLResponseExtraDataImpl* RenderViewImpl::GetExtraDataFromResponse(
    const WebURLResponse& response) {
  return static_cast<WebURLResponseExtraDataImpl*>(
      response.extraData());
}

NOINLINE static void CrashIntentionally() {
  // NOTE(shess): Crash directly rather than using NOTREACHED() so
  // that the signature is easier to triage in crash reports.
  volatile int* zero = NULL;
  *zero = 0;
}

#if defined(ADDRESS_SANITIZER)
NOINLINE static void MaybeTriggerAsanError(const GURL& url) {
  // NOTE(rogerm): We intentionally perform an invalid heap access here in
  //     order to trigger an Address Sanitizer (ASAN) error report.
  static const char kCrashDomain[] = "crash";
  static const char kHeapOverflow[] = "/heap-overflow";
  static const char kHeapUnderflow[] = "/heap-underflow";
  static const char kUseAfterFree[] = "/use-after-free";
  static const int kArraySize = 5;

  if (!url.DomainIs(kCrashDomain, sizeof(kCrashDomain) - 1))
    return;

  if (!url.has_path())
    return;

  scoped_ptr<int[]> array(new int[kArraySize]);
  std::string crash_type(url.path());
  int dummy = 0;
  if (crash_type == kHeapOverflow) {
    dummy = array[kArraySize];
  } else if (crash_type == kHeapUnderflow ) {
    dummy = array[-1];
  } else if (crash_type == kUseAfterFree) {
    int* dangling = array.get();
    array.reset();
    dummy = dangling[kArraySize / 2];
  }

  // Make sure the assignments to the dummy value aren't optimized away.
  base::debug::Alias(&dummy);
}
#endif  // ADDRESS_SANITIZER

static void MaybeHandleDebugURL(const GURL& url) {
  if (!url.SchemeIs(chrome::kChromeUIScheme))
    return;
  if (url == GURL(kChromeUICrashURL)) {
    CrashIntentionally();
  } else if (url == GURL(kChromeUIKillURL)) {
    base::KillProcess(base::GetCurrentProcessHandle(), 1, false);
  } else if (url == GURL(kChromeUIHangURL)) {
    for (;;) {
      base::PlatformThread::Sleep(base::TimeDelta::FromSeconds(1));
    }
  } else if (url == GURL(kChromeUIShorthangURL)) {
    base::PlatformThread::Sleep(base::TimeDelta::FromSeconds(20));
  }

#if defined(ADDRESS_SANITIZER)
  MaybeTriggerAsanError(url);
#endif  // ADDRESS_SANITIZER
}

// Returns false unless this is a top-level navigation.
static bool IsTopLevelNavigation(WebFrame* frame) {
  return frame->parent() == NULL;
}

// Returns false unless this is a top-level navigation that crosses origins.
static bool IsNonLocalTopLevelNavigation(const GURL& url,
                                         WebFrame* frame,
                                         WebNavigationType type,
                                         bool is_form_post) {
  if (!IsTopLevelNavigation(frame))
    return false;

  // Navigations initiated within Webkit are not sent out to the external host
  // in the following cases.
  // 1. The url scheme is not http/https
  // 2. The origin of the url and the opener is the same in which case the
  //    opener relationship is maintained.
  // 3. Reloads/form submits/back forward navigations
  if (!url.SchemeIs(kHttpScheme) && !url.SchemeIs(kHttpsScheme))
    return false;

  if (type != WebKit::WebNavigationTypeReload &&
      type != WebKit::WebNavigationTypeBackForward && !is_form_post) {
    // The opener relationship between the new window and the parent allows the
    // new window to script the parent and vice versa. This is not allowed if
    // the origins of the two domains are different. This can be treated as a
    // top level navigation and routed back to the host.
    WebKit::WebFrame* opener = frame->opener();
    if (!opener)
      return true;

    if (url.GetOrigin() != GURL(opener->document().url()).GetOrigin())
      return true;
  }
  return false;
}

static void NotifyTimezoneChange(WebKit::WebFrame* frame) {
  v8::HandleScope handle_scope(v8::Isolate::GetCurrent());
  v8::Context::Scope context_scope(frame->mainWorldScriptContext());
  v8::Date::DateTimeConfigurationChangeNotification();
  WebKit::WebFrame* child = frame->firstChild();
  for (; child; child = child->nextSibling())
    NotifyTimezoneChange(child);
}

static WindowOpenDisposition NavigationPolicyToDisposition(
    WebNavigationPolicy policy) {
  switch (policy) {
    case WebKit::WebNavigationPolicyIgnore:
      return IGNORE_ACTION;
    case WebKit::WebNavigationPolicyDownload:
      return SAVE_TO_DISK;
    case WebKit::WebNavigationPolicyCurrentTab:
      return CURRENT_TAB;
    case WebKit::WebNavigationPolicyNewBackgroundTab:
      return NEW_BACKGROUND_TAB;
    case WebKit::WebNavigationPolicyNewForegroundTab:
      return NEW_FOREGROUND_TAB;
    case WebKit::WebNavigationPolicyNewWindow:
      return NEW_WINDOW;
    case WebKit::WebNavigationPolicyNewPopup:
      return NEW_POPUP;
  default:
    NOTREACHED() << "Unexpected WebNavigationPolicy";
    return IGNORE_ACTION;
  }
}

// Returns true if the device scale is high enough that losing subpixel
// antialiasing won't have a noticeable effect on text quality.
static bool DeviceScaleEnsuresTextQuality(float device_scale_factor) {
#if defined(OS_ANDROID)
  // On Android, we never have subpixel antialiasing.
  return true;
#else
  return device_scale_factor > 1.5f;
#endif

}

static bool ShouldUseFixedPositionCompositing(float device_scale_factor) {
  // Compositing for fixed-position elements is dependent on
  // device_scale_factor if no flag is set. http://crbug.com/172738
  const CommandLine& command_line = *CommandLine::ForCurrentProcess();

  if (command_line.HasSwitch(switches::kDisableCompositingForFixedPosition))
    return false;

  if (command_line.HasSwitch(switches::kEnableCompositingForFixedPosition))
    return true;

  return DeviceScaleEnsuresTextQuality(device_scale_factor);
}

static bool ShouldUseAcceleratedCompositingForOverflowScroll(
    float device_scale_factor) {
  const CommandLine& command_line = *CommandLine::ForCurrentProcess();

  if (command_line.HasSwitch(switches::kDisableAcceleratedOverflowScroll))
    return false;

  if (command_line.HasSwitch(switches::kEnableAcceleratedOverflowScroll))
    return true;

  return DeviceScaleEnsuresTextQuality(device_scale_factor);
}

static bool ShouldUseAcceleratedCompositingForScrollableFrames(
    float device_scale_factor) {
  const CommandLine& command_line = *CommandLine::ForCurrentProcess();

  if (command_line.HasSwitch(switches::kDisableAcceleratedScrollableFrames))
    return false;

  if (command_line.HasSwitch(switches::kEnableAcceleratedScrollableFrames))
    return true;

  if (!cc::switches::IsLCDTextEnabled())
    return true;

  return DeviceScaleEnsuresTextQuality(device_scale_factor);
}

static bool ShouldUseCompositedScrollingForFrames(
    float device_scale_factor) {
  const CommandLine& command_line = *CommandLine::ForCurrentProcess();

  if (command_line.HasSwitch(switches::kDisableCompositedScrollingForFrames))
    return false;

  if (command_line.HasSwitch(switches::kEnableCompositedScrollingForFrames))
    return true;

  if (!cc::switches::IsLCDTextEnabled())
    return true;

  return DeviceScaleEnsuresTextQuality(device_scale_factor);
}

static bool ShouldUseUniversalAcceleratedCompositingForOverflowScroll() {
  const CommandLine& command_line = *CommandLine::ForCurrentProcess();

  if (command_line.HasSwitch(
          switches::kDisableUniversalAcceleratedOverflowScroll))
    return false;

  if (command_line.HasSwitch(
          switches::kEnableUniversalAcceleratedOverflowScroll))
    return true;

  return false;
}

static bool ShouldUseTransitionCompositing(float device_scale_factor) {
  const CommandLine& command_line = *CommandLine::ForCurrentProcess();

  if (command_line.HasSwitch(switches::kDisableCompositingForTransition))
    return false;

  if (command_line.HasSwitch(switches::kEnableCompositingForTransition))
    return true;

  // TODO(ajuma): Re-enable this by default for high-DPI once the problem
  // of excessive layer promotion caused by overlap has been addressed.
  // http://crbug.com/178119.
  return false;
}

static bool ShouldUseAcceleratedFixedRootBackground(float device_scale_factor) {
  const CommandLine& command_line = *CommandLine::ForCurrentProcess();

  if (command_line.HasSwitch(switches::kDisableAcceleratedFixedRootBackground))
    return false;

  if (command_line.HasSwitch(switches::kEnableAcceleratedFixedRootBackground))
    return true;

  return DeviceScaleEnsuresTextQuality(device_scale_factor);
}

static FaviconURL::IconType ToFaviconType(WebKit::WebIconURL::Type type) {
  switch (type) {
    case WebKit::WebIconURL::TypeFavicon:
      return FaviconURL::FAVICON;
    case WebKit::WebIconURL::TypeTouch:
      return FaviconURL::TOUCH_ICON;
    case WebKit::WebIconURL::TypeTouchPrecomposed:
      return FaviconURL::TOUCH_PRECOMPOSED_ICON;
    case WebKit::WebIconURL::TypeInvalid:
      return FaviconURL::INVALID_ICON;
  }
  return FaviconURL::INVALID_ICON;
}

///////////////////////////////////////////////////////////////////////////////

struct RenderViewImpl::PendingFileChooser {
  PendingFileChooser(const FileChooserParams& p, WebFileChooserCompletion* c)
      : params(p),
        completion(c) {
  }
  FileChooserParams params;
  WebFileChooserCompletion* completion;  // MAY BE NULL to skip callback.
};

namespace {

class WebWidgetLockTarget : public MouseLockDispatcher::LockTarget {
 public:
  explicit WebWidgetLockTarget(WebKit::WebWidget* webwidget)
      : webwidget_(webwidget) {}

  virtual void OnLockMouseACK(bool succeeded) OVERRIDE {
    if (succeeded)
      webwidget_->didAcquirePointerLock();
    else
      webwidget_->didNotAcquirePointerLock();
  }

  virtual void OnMouseLockLost() OVERRIDE {
    webwidget_->didLosePointerLock();
  }

  virtual bool HandleMouseLockedInputEvent(
      const WebKit::WebMouseEvent &event) OVERRIDE {
    // The WebWidget handles mouse lock in WebKit's handleInputEvent().
    return false;
  }

 private:
  WebKit::WebWidget* webwidget_;
};

int64 ExtractPostId(const WebHistoryItem& item) {
  if (item.isNull())
    return -1;

  if (item.httpBody().isNull())
    return -1;

  return item.httpBody().identifier();
}

bool TouchEnabled() {
// Based on the definition of chrome::kEnableTouchIcon.
#if defined(OS_ANDROID)
  return true;
#else
  return false;
#endif
}

WebDragData DropDataToWebDragData(const DropData& drop_data) {
  std::vector<WebDragData::Item> item_list;

  // These fields are currently unused when dragging into WebKit.
  DCHECK(drop_data.download_metadata.empty());
  DCHECK(drop_data.file_contents.empty());
  DCHECK(drop_data.file_description_filename.empty());

  if (!drop_data.text.is_null()) {
    WebDragData::Item item;
    item.storageType = WebDragData::Item::StorageTypeString;
    item.stringType = WebString::fromUTF8(ui::Clipboard::kMimeTypeText);
    item.stringData = drop_data.text.string();
    item_list.push_back(item);
  }

  // TODO(dcheng): Do we need to distinguish between null and empty URLs? Is it
  // meaningful to write an empty URL to the clipboard?
  if (!drop_data.url.is_empty()) {
    WebDragData::Item item;
    item.storageType = WebDragData::Item::StorageTypeString;
    item.stringType = WebString::fromUTF8(ui::Clipboard::kMimeTypeURIList);
    item.stringData = WebString::fromUTF8(drop_data.url.spec());
    item.title = drop_data.url_title;
    item_list.push_back(item);
  }

  if (!drop_data.html.is_null()) {
    WebDragData::Item item;
    item.storageType = WebDragData::Item::StorageTypeString;
    item.stringType = WebString::fromUTF8(ui::Clipboard::kMimeTypeHTML);
    item.stringData = drop_data.html.string();
    item.baseURL = drop_data.html_base_url;
    item_list.push_back(item);
  }

  for (std::vector<DropData::FileInfo>::const_iterator it =
           drop_data.filenames.begin();
       it != drop_data.filenames.end();
       ++it) {
    WebDragData::Item item;
    item.storageType = WebDragData::Item::StorageTypeFilename;
    item.filenameData = it->path;
    item.displayNameData = it->display_name;
    item_list.push_back(item);
  }

  for (std::map<base::string16, base::string16>::const_iterator it =
           drop_data.custom_data.begin();
       it != drop_data.custom_data.end();
       ++it) {
    WebDragData::Item item;
    item.storageType = WebDragData::Item::StorageTypeString;
    item.stringType = it->first;
    item.stringData = it->second;
    item_list.push_back(item);
  }

  WebDragData result;
  result.initialize();
  result.setItems(item_list);
  result.setFilesystemId(drop_data.filesystem_id);
  return result;
}

}  // namespace

RenderViewImpl::RenderViewImpl(RenderViewImplParams* params)
    : RenderWidget(WebKit::WebPopupTypeNone,
                   params->screen_info,
                   params->swapped_out,
                   params->hidden),
      webkit_preferences_(params->webkit_prefs),
      send_content_state_immediately_(false),
      enabled_bindings_(0),
      send_preferred_size_changes_(false),
      is_loading_(false),
      navigation_gesture_(NavigationGestureUnknown),
      opened_by_user_gesture_(true),
      opener_suppressed_(false),
      page_id_(-1),
      last_page_id_sent_to_browser_(-1),
      next_page_id_(params->next_page_id),
      history_list_offset_(-1),
      history_list_length_(0),
      target_url_status_(TARGET_NONE),
      selection_text_offset_(0),
      selection_range_(gfx::Range::InvalidRange()),
#if defined(OS_ANDROID)
      top_controls_constraints_(cc::BOTH),
#endif
      cached_is_main_frame_pinned_to_left_(false),
      cached_is_main_frame_pinned_to_right_(false),
      cached_has_main_frame_horizontal_scrollbar_(false),
      cached_has_main_frame_vertical_scrollbar_(false),
      cookie_jar_(this),
      notification_provider_(NULL),
      geolocation_dispatcher_(NULL),
      input_tag_speech_dispatcher_(NULL),
      speech_recognition_dispatcher_(NULL),
      media_stream_dispatcher_(NULL),
      browser_plugin_manager_(NULL),
      media_stream_client_(NULL),
      web_user_media_client_(NULL),
      midi_dispatcher_(NULL),
      devtools_agent_(NULL),
      accessibility_mode_(AccessibilityModeOff),
      renderer_accessibility_(NULL),
      mouse_lock_dispatcher_(NULL),
#if defined(OS_ANDROID)
      body_background_color_(SK_ColorWHITE),
      expected_content_intent_id_(0),
      media_player_manager_(NULL),
#endif
#if defined(OS_WIN)
      focused_plugin_id_(-1),
#endif
#if defined(ENABLE_PLUGINS)
      focused_pepper_plugin_(NULL),
      pepper_last_mouse_event_target_(NULL),
#endif
      enumeration_completion_id_(0),
      load_progress_tracker_(new LoadProgressTracker(this)),
      session_storage_namespace_id_(params->session_storage_namespace_id),
      handling_select_range_(false),
      next_snapshot_id_(0),
      allow_partial_swap_(params->allow_partial_swap),
      context_menu_source_type_(ui::MENU_SOURCE_MOUSE) {
}

void RenderViewImpl::Initialize(RenderViewImplParams* params) {
  routing_id_ = params->routing_id;
  surface_id_ = params->surface_id;
  if (params->opener_id != MSG_ROUTING_NONE && params->is_renderer_created)
    opener_id_ = params->opener_id;

  // Ensure we start with a valid next_page_id_ from the browser.
  DCHECK_GE(next_page_id_, 0);

#if defined(ENABLE_NOTIFICATIONS)
  notification_provider_ = new NotificationProvider(this);
#else
  notification_provider_ = NULL;
#endif

  webwidget_ = WebView::create(this);
  webwidget_mouse_lock_target_.reset(new WebWidgetLockTarget(webwidget_));

  const CommandLine& command_line = *CommandLine::ForCurrentProcess();

  if (command_line.HasSwitch(switches::kStatsCollectionController))
    stats_collection_observer_.reset(new StatsCollectionObserver(this));

#if defined(OS_ANDROID)
  content::DeviceTelephonyInfo device_info;

  const std::string region_code =
      command_line.HasSwitch(switches::kNetworkCountryIso)
          ? command_line.GetSwitchValueASCII(switches::kNetworkCountryIso)
          : device_info.GetNetworkCountryIso();
  content_detectors_.push_back(linked_ptr<ContentDetector>(
      new AddressDetector()));
  content_detectors_.push_back(linked_ptr<ContentDetector>(
      new PhoneNumberDetector(region_code)));
  content_detectors_.push_back(linked_ptr<ContentDetector>(
      new EmailDetector()));
#endif

  RenderThread::Get()->AddRoute(routing_id_, this);
  // Take a reference on behalf of the RenderThread.  This will be balanced
  // when we receive ViewMsg_ClosePage.
  AddRef();
  if (is_hidden_)
    RenderThread::Get()->WidgetHidden();

  // If this is a popup, we must wait for the CreatingNew_ACK message before
  // completing initialization.  Otherwise, we can finish it now.
  if (opener_id_ == MSG_ROUTING_NONE) {
    did_show_ = true;
    CompleteInit();
  }

  g_view_map.Get().insert(std::make_pair(webview(), this));
  g_routing_id_view_map.Get().insert(std::make_pair(routing_id_, this));
  webview()->setDeviceScaleFactor(device_scale_factor_);
  webview()->settings()->setAcceleratedCompositingForFixedPositionEnabled(
      ShouldUseFixedPositionCompositing(device_scale_factor_));
  webview()->settings()->setAcceleratedCompositingForOverflowScrollEnabled(
      ShouldUseAcceleratedCompositingForOverflowScroll(device_scale_factor_));
  webview()->settings()->setCompositorDrivenAcceleratedScrollingEnabled(
      ShouldUseUniversalAcceleratedCompositingForOverflowScroll());
  webview()->settings()->setAcceleratedCompositingForTransitionEnabled(
      ShouldUseTransitionCompositing(device_scale_factor_));
  webview()->settings()->setAcceleratedCompositingForFixedRootBackgroundEnabled(
      ShouldUseAcceleratedFixedRootBackground(device_scale_factor_));
  webview()->settings()->setAcceleratedCompositingForScrollableFramesEnabled(
      ShouldUseAcceleratedCompositingForScrollableFrames(device_scale_factor_));
  webview()->settings()->setCompositedScrollingForFramesEnabled(
      ShouldUseCompositedScrollingForFrames(device_scale_factor_));

  ApplyWebPreferences(webkit_preferences_, webview());

  main_render_frame_.reset(
      RenderFrameImpl::Create(this, params->main_frame_routing_id));
  // The main frame WebFrame object is closed by
  // RenderViewImpl::frameDetached().
  webview()->setMainFrame(WebFrame::create(main_render_frame_.get()));

  if (switches::IsTouchDragDropEnabled())
    webview()->settings()->setTouchDragDropEnabled(true);

  if (switches::IsTouchEditingEnabled())
    webview()->settings()->setTouchEditingEnabled(true);

  if (!params->frame_name.empty())
    webview()->mainFrame()->setName(params->frame_name);

  OnSetRendererPrefs(params->renderer_prefs);

#if defined(ENABLE_WEBRTC)
  if (!media_stream_dispatcher_)
    media_stream_dispatcher_ = new MediaStreamDispatcher(this);
#endif

  new MHTMLGenerator(this);
#if defined(OS_MACOSX)
  new TextInputClientObserver(this);
#endif  // defined(OS_MACOSX)

  new SharedWorkerRepository(this);

#if defined(OS_ANDROID)
  media_player_manager_ = new RendererMediaPlayerManager(this);
  new JavaBridgeDispatcher(this);
#endif

  // The next group of objects all implement RenderViewObserver, so are deleted
  // along with the RenderView automatically.
  devtools_agent_ = new DevToolsAgent(this);
  if (RenderWidgetCompositor* rwc = compositor()) {
    webview()->devToolsAgent()->setLayerTreeId(rwc->GetLayerTreeId());
  }
  mouse_lock_dispatcher_ = new RenderViewMouseLockDispatcher(this);
  new ImageLoadingHelper(this);

  // Create renderer_accessibility_ if needed.
  OnSetAccessibilityMode(params->accessibility_mode);

  new IdleUserDetector(this);

  if (command_line.HasSwitch(switches::kDomAutomationController))
    enabled_bindings_ |= BINDINGS_POLICY_DOM_AUTOMATION;
  if (command_line.HasSwitch(switches::kStatsCollectionController))
    enabled_bindings_ |= BINDINGS_POLICY_STATS_COLLECTION;

  ProcessViewLayoutFlags(command_line);

#if defined(ENABLE_PLUGINS)
  new PepperBrowserConnection(this);
#endif

  GetContentClient()->renderer()->RenderViewCreated(this);

  // If we have an opener_id but we weren't created by a renderer, then
  // it's the browser asking us to set our opener to another RenderView.
  if (params->opener_id != MSG_ROUTING_NONE && !params->is_renderer_created) {
    RenderViewImpl* opener_view = FromRoutingID(params->opener_id);
    if (opener_view)
      webview()->mainFrame()->setOpener(opener_view->webview()->mainFrame());
  }

  // If we are initially swapped out, navigate to kSwappedOutURL.
  // This ensures we are in a unique origin that others cannot script.
  if (is_swapped_out_)
    NavigateToSwappedOutURL(webview()->mainFrame());
}

RenderViewImpl::~RenderViewImpl() {
  history_page_ids_.clear();

  base::debug::TraceLog::GetInstance()->RemoveProcessLabel(routing_id_);

  // If file chooser is still waiting for answer, dispatch empty answer.
  while (!file_chooser_completions_.empty()) {
    if (file_chooser_completions_.front()->completion) {
      file_chooser_completions_.front()->completion->didChooseFile(
          WebVector<WebString>());
    }
    file_chooser_completions_.pop_front();
  }

#if defined(OS_ANDROID)
  // The date/time picker client is both a scoped_ptr member of this class and
  // a RenderViewObserver. Reset it to prevent double deletion.
  date_time_picker_client_.reset();
#endif

#ifndef NDEBUG
  // Make sure we are no longer referenced by the ViewMap or RoutingIDViewMap.
  ViewMap* views = g_view_map.Pointer();
  for (ViewMap::iterator it = views->begin(); it != views->end(); ++it)
    DCHECK_NE(this, it->second) << "Failed to call Close?";
  RoutingIDViewMap* routing_id_views = g_routing_id_view_map.Pointer();
  for (RoutingIDViewMap::iterator it = routing_id_views->begin();
       it != routing_id_views->end(); ++it)
    DCHECK_NE(this, it->second) << "Failed to call Close?";
#endif

  FOR_EACH_OBSERVER(RenderViewObserver, observers_, RenderViewGone());
  FOR_EACH_OBSERVER(RenderViewObserver, observers_, OnDestruct());
}

/*static*/
RenderViewImpl* RenderViewImpl::FromWebView(WebView* webview) {
  ViewMap* views = g_view_map.Pointer();
  ViewMap::iterator it = views->find(webview);
  return it == views->end() ? NULL : it->second;
}

/*static*/
RenderView* RenderView::FromWebView(WebKit::WebView* webview) {
  return RenderViewImpl::FromWebView(webview);
}

/*static*/
RenderViewImpl* RenderViewImpl::FromRoutingID(int32 routing_id) {
  RoutingIDViewMap* views = g_routing_id_view_map.Pointer();
  RoutingIDViewMap::iterator it = views->find(routing_id);
  return it == views->end() ? NULL : it->second;
}

/*static*/
RenderView* RenderView::FromRoutingID(int routing_id) {
  return RenderViewImpl::FromRoutingID(routing_id);
}

/*static*/
void RenderView::ForEach(RenderViewVisitor* visitor) {
  ViewMap* views = g_view_map.Pointer();
  for (ViewMap::iterator it = views->begin(); it != views->end(); ++it) {
    if (!visitor->Visit(it->second))
      return;
  }
}

/*static*/
RenderViewImpl* RenderViewImpl::Create(
    int32 opener_id,
    const RendererPreferences& renderer_prefs,
    const WebPreferences& webkit_prefs,
    int32 routing_id,
    int32 main_frame_routing_id,
    int32 surface_id,
    int64 session_storage_namespace_id,
    const string16& frame_name,
    bool is_renderer_created,
    bool swapped_out,
    bool hidden,
    int32 next_page_id,
    const WebKit::WebScreenInfo& screen_info,
    AccessibilityMode accessibility_mode,
    bool allow_partial_swap) {
  DCHECK(routing_id != MSG_ROUTING_NONE);
  RenderViewImplParams params(
      opener_id,
      renderer_prefs,
      webkit_prefs,
      routing_id,
      main_frame_routing_id,
      surface_id,
      session_storage_namespace_id,
      frame_name,
      is_renderer_created,
      swapped_out,
      hidden,
      next_page_id,
      screen_info,
      accessibility_mode,
      allow_partial_swap);
  RenderViewImpl* render_view = NULL;
  if (g_create_render_view_impl)
    render_view = g_create_render_view_impl(&params);
  else
    render_view = new RenderViewImpl(&params);
  render_view->Initialize(&params);
  return render_view;
}

// static
void RenderViewImpl::InstallCreateHook(
    RenderViewImpl* (*create_render_view_impl)(RenderViewImplParams*)) {
  CHECK(!g_create_render_view_impl);
  g_create_render_view_impl = create_render_view_impl;
}

void RenderViewImpl::AddObserver(RenderViewObserver* observer) {
  observers_.AddObserver(observer);
}

void RenderViewImpl::RemoveObserver(RenderViewObserver* observer) {
  observer->RenderViewGone();
  observers_.RemoveObserver(observer);
}

WebKit::WebView* RenderViewImpl::webview() const {
  return static_cast<WebKit::WebView*>(webwidget());
}

#if defined(ENABLE_PLUGINS)
void RenderViewImpl::PepperInstanceCreated(PepperPluginInstanceImpl* instance) {
  active_pepper_instances_.insert(instance);
}

void RenderViewImpl::PepperInstanceDeleted(PepperPluginInstanceImpl* instance) {
  active_pepper_instances_.erase(instance);

  if (pepper_last_mouse_event_target_ == instance)
    pepper_last_mouse_event_target_ = NULL;
  if (focused_pepper_plugin_ == instance)
    PepperFocusChanged(instance, false);
}

void RenderViewImpl::PepperDidChangeCursor(
    PepperPluginInstanceImpl* instance,
    const WebKit::WebCursorInfo& cursor) {
  // Update the cursor appearance immediately if the requesting plugin is the
  // one which receives the last mouse event. Otherwise, the new cursor won't be
  // picked up until the plugin gets the next input event. That is bad if, e.g.,
  // the plugin would like to set an invisible cursor when there isn't any user
  // input for a while.
  if (instance == pepper_last_mouse_event_target_)
    didChangeCursor(cursor);
}

void RenderViewImpl::PepperDidReceiveMouseEvent(
    PepperPluginInstanceImpl* instance) {
  pepper_last_mouse_event_target_ = instance;
}

void RenderViewImpl::PepperFocusChanged(PepperPluginInstanceImpl* instance,
                                        bool focused) {
  if (focused)
    focused_pepper_plugin_ = instance;
  else if (focused_pepper_plugin_ == instance)
    focused_pepper_plugin_ = NULL;

  UpdateTextInputType();
  UpdateSelectionBounds();
}

void RenderViewImpl::PepperTextInputTypeChanged(
    PepperPluginInstanceImpl* instance) {
  if (instance != focused_pepper_plugin_)
    return;

  UpdateTextInputType();
  if (renderer_accessibility_)
    renderer_accessibility_->FocusedNodeChanged(WebNode());
}

void RenderViewImpl::PepperCaretPositionChanged(
    PepperPluginInstanceImpl* instance) {
  if (instance != focused_pepper_plugin_)
    return;
  UpdateSelectionBounds();
}

void RenderViewImpl::PepperCancelComposition(
    PepperPluginInstanceImpl* instance) {
  if (instance != focused_pepper_plugin_)
    return;
  Send(new ViewHostMsg_ImeCancelComposition(routing_id()));;
#if defined(OS_MACOSX) || defined(OS_WIN) || defined(USE_AURA)
  UpdateCompositionInfo(true);
#endif
}

void RenderViewImpl::PepperSelectionChanged(
    PepperPluginInstanceImpl* instance) {
  if (instance != focused_pepper_plugin_)
    return;
  SyncSelectionIfRequired();
}

RenderWidgetFullscreenPepper* RenderViewImpl::CreatePepperFullscreenContainer(
    PepperPluginInstanceImpl* plugin) {
  GURL active_url;
  if (webview() && webview()->mainFrame())
    active_url = GURL(webview()->mainFrame()->document().url());
  RenderWidgetFullscreenPepper* widget = RenderWidgetFullscreenPepper::Create(
      routing_id_, plugin, active_url, screen_info_);
  widget->show(WebKit::WebNavigationPolicyIgnore);
  return widget;
}

void RenderViewImpl::PepperPluginCreated(RendererPpapiHost* host) {
  FOR_EACH_OBSERVER(RenderViewObserver, observers_,
                    DidCreatePepperPlugin(host));
}

bool RenderViewImpl::GetPepperCaretBounds(gfx::Rect* rect) {
  if (!focused_pepper_plugin_)
    return false;
  *rect = focused_pepper_plugin_->GetCaretBounds();
  return true;
}

bool RenderViewImpl::IsPepperAcceptingCompositionEvents() const {
  if (!focused_pepper_plugin_)
    return false;
  return focused_pepper_plugin_->IsPluginAcceptingCompositionEvents();
}

void RenderViewImpl::PluginCrashed(const base::FilePath& plugin_path,
                                   base::ProcessId plugin_pid) {
  Send(new ViewHostMsg_CrashedPlugin(routing_id_, plugin_path, plugin_pid));
}

void RenderViewImpl::RegisterPluginDelegate(WebPluginDelegateProxy* delegate) {
  plugin_delegates_.insert(delegate);
  // If the renderer is visible, set initial visibility and focus state.
  if (!is_hidden()) {
#if defined(OS_MACOSX)
    delegate->SetContainerVisibility(true);
    if (webview() && webview()->isActive())
      delegate->SetWindowFocus(true);
#endif
  }
  // Plugins start assuming the content has focus (so that they work in
  // environments where RenderView isn't hosting them), so we always have to
  // set the initial state. See webplugin_delegate_impl.h for details.
  delegate->SetContentAreaFocus(has_focus());
}

void RenderViewImpl::UnregisterPluginDelegate(
    WebPluginDelegateProxy* delegate) {
  plugin_delegates_.erase(delegate);
}

bool RenderViewImpl::GetPluginInfo(const GURL& url,
                                   const GURL& page_url,
                                   const std::string& mime_type,
                                   WebPluginInfo* plugin_info,
                                   std::string* actual_mime_type) {
  bool found = false;
  Send(new ViewHostMsg_GetPluginInfo(
      routing_id_, url, page_url, mime_type, &found, plugin_info,
      actual_mime_type));
  return found;
}

void RenderViewImpl::SimulateImeSetComposition(
    const string16& text,
    const std::vector<WebKit::WebCompositionUnderline>& underlines,
    int selection_start,
    int selection_end) {
  OnImeSetComposition(text, underlines, selection_start, selection_end);
}

void RenderViewImpl::SimulateImeConfirmComposition(
    const string16& text,
    const gfx::Range& replacement_range) {
  OnImeConfirmComposition(text, replacement_range, false);
}

#if defined(OS_WIN)
void RenderViewImpl::PluginFocusChanged(bool focused, int plugin_id) {
  if (focused)
    focused_plugin_id_ = plugin_id;
  else
    focused_plugin_id_ = -1;
}
#endif

#if defined(OS_MACOSX)
void RenderViewImpl::PluginFocusChanged(bool focused, int plugin_id) {
  Send(new ViewHostMsg_PluginFocusChanged(routing_id(), focused, plugin_id));
}

void RenderViewImpl::StartPluginIme() {
  IPC::Message* msg = new ViewHostMsg_StartPluginIme(routing_id());
  // This message can be sent during event-handling, and needs to be delivered
  // within that context.
  msg->set_unblock(true);
  Send(msg);
}
#endif  // defined(OS_MACOSX)

#endif  // ENABLE_PLUGINS

void RenderViewImpl::TransferActiveWheelFlingAnimation(
    const WebKit::WebActiveWheelFlingParameters& params) {
  if (webview())
    webview()->transferActiveWheelFlingAnimation(params);
}

bool RenderViewImpl::HasIMETextFocus() {
  return GetTextInputType() != ui::TEXT_INPUT_TYPE_NONE;
}

bool RenderViewImpl::OnMessageReceived(const IPC::Message& message) {
  WebFrame* main_frame = webview() ? webview()->mainFrame() : NULL;
  if (main_frame)
    GetContentClient()->SetActiveURL(main_frame->document().url());

  ObserverListBase<RenderViewObserver>::Iterator it(observers_);
  RenderViewObserver* observer;
  while ((observer = it.GetNext()) != NULL)
    if (observer->OnMessageReceived(message))
      return true;

  bool handled = true;
  bool msg_is_ok = true;
  IPC_BEGIN_MESSAGE_MAP_EX(RenderViewImpl, message, msg_is_ok)
    IPC_MESSAGE_HANDLER(InputMsg_Copy, OnCopy)
    IPC_MESSAGE_HANDLER(InputMsg_Cut, OnCut)
    IPC_MESSAGE_HANDLER(InputMsg_Delete, OnDelete)
    IPC_MESSAGE_HANDLER(InputMsg_ExecuteEditCommand, OnExecuteEditCommand)
    IPC_MESSAGE_HANDLER(InputMsg_MoveCaret, OnMoveCaret)
    IPC_MESSAGE_HANDLER(InputMsg_Paste, OnPaste)
    IPC_MESSAGE_HANDLER(InputMsg_PasteAndMatchStyle, OnPasteAndMatchStyle)
    IPC_MESSAGE_HANDLER(InputMsg_Redo, OnRedo)
    IPC_MESSAGE_HANDLER(InputMsg_Replace, OnReplace)
    IPC_MESSAGE_HANDLER(InputMsg_ReplaceMisspelling, OnReplaceMisspelling)
    IPC_MESSAGE_HANDLER(InputMsg_ScrollFocusedEditableNodeIntoRect,
                        OnScrollFocusedEditableNodeIntoRect)
    IPC_MESSAGE_HANDLER(InputMsg_SelectAll, OnSelectAll)
    IPC_MESSAGE_HANDLER(InputMsg_SelectRange, OnSelectRange)
    IPC_MESSAGE_HANDLER(InputMsg_SetEditCommandsForNextKeyEvent,
                        OnSetEditCommandsForNextKeyEvent)
    IPC_MESSAGE_HANDLER(InputMsg_Undo, OnUndo)
    IPC_MESSAGE_HANDLER(InputMsg_Unselect, OnUnselect)
    IPC_MESSAGE_HANDLER(ViewMsg_Navigate, OnNavigate)
    IPC_MESSAGE_HANDLER(ViewMsg_Stop, OnStop)
    IPC_MESSAGE_HANDLER(ViewMsg_ReloadFrame, OnReloadFrame)
    IPC_MESSAGE_HANDLER(ViewMsg_SetName, OnSetName)
    IPC_MESSAGE_HANDLER(ViewMsg_SetEditableSelectionOffsets,
                        OnSetEditableSelectionOffsets)
    IPC_MESSAGE_HANDLER(ViewMsg_SetCompositionFromExistingText,
                        OnSetCompositionFromExistingText)
    IPC_MESSAGE_HANDLER(ViewMsg_ExtendSelectionAndDelete,
                        OnExtendSelectionAndDelete)
    IPC_MESSAGE_HANDLER(ViewMsg_CopyImageAt, OnCopyImageAt)
    IPC_MESSAGE_HANDLER(ViewMsg_Find, OnFind)
    IPC_MESSAGE_HANDLER(ViewMsg_StopFinding, OnStopFinding)
    IPC_MESSAGE_HANDLER(ViewMsg_Zoom, OnZoom)
    IPC_MESSAGE_HANDLER(ViewMsg_SetZoomLevel, OnSetZoomLevel)
    IPC_MESSAGE_HANDLER(ViewMsg_ZoomFactor, OnZoomFactor)
    IPC_MESSAGE_HANDLER(ViewMsg_SetZoomLevelForLoadingURL,
                        OnSetZoomLevelForLoadingURL)
    IPC_MESSAGE_HANDLER(ViewMsg_SetPageEncoding, OnSetPageEncoding)
    IPC_MESSAGE_HANDLER(ViewMsg_ResetPageEncodingToDefault,
                        OnResetPageEncodingToDefault)
    IPC_MESSAGE_HANDLER(ViewMsg_ScriptEvalRequest, OnScriptEvalRequest)
    IPC_MESSAGE_HANDLER(ViewMsg_PostMessageEvent, OnPostMessageEvent)
    IPC_MESSAGE_HANDLER(ViewMsg_CSSInsertRequest, OnCSSInsertRequest)
    IPC_MESSAGE_HANDLER(DragMsg_TargetDragEnter, OnDragTargetDragEnter)
    IPC_MESSAGE_HANDLER(DragMsg_TargetDragOver, OnDragTargetDragOver)
    IPC_MESSAGE_HANDLER(DragMsg_TargetDragLeave, OnDragTargetDragLeave)
    IPC_MESSAGE_HANDLER(DragMsg_TargetDrop, OnDragTargetDrop)
    IPC_MESSAGE_HANDLER(DragMsg_SourceEndedOrMoved, OnDragSourceEndedOrMoved)
    IPC_MESSAGE_HANDLER(DragMsg_SourceSystemDragEnded,
                        OnDragSourceSystemDragEnded)
    IPC_MESSAGE_HANDLER(ViewMsg_AllowBindings, OnAllowBindings)
    IPC_MESSAGE_HANDLER(ViewMsg_SetInitialFocus, OnSetInitialFocus)
    IPC_MESSAGE_HANDLER(ViewMsg_UpdateTargetURL_ACK, OnUpdateTargetURLAck)
    IPC_MESSAGE_HANDLER(ViewMsg_UpdateWebPreferences, OnUpdateWebPreferences)
    IPC_MESSAGE_HANDLER(ViewMsg_TimezoneChange, OnUpdateTimezone)
    IPC_MESSAGE_HANDLER(ViewMsg_SetAltErrorPageURL, OnSetAltErrorPageURL)
    IPC_MESSAGE_HANDLER(ViewMsg_EnumerateDirectoryResponse,
                        OnEnumerateDirectoryResponse)
    IPC_MESSAGE_HANDLER(ViewMsg_RunFileChooserResponse, OnFileChooserResponse)
    IPC_MESSAGE_HANDLER(ViewMsg_ShouldClose, OnShouldClose)
    IPC_MESSAGE_HANDLER(ViewMsg_SwapOut, OnSwapOut)
    IPC_MESSAGE_HANDLER(ViewMsg_ClosePage, OnClosePage)
    IPC_MESSAGE_HANDLER(ViewMsg_ThemeChanged, OnThemeChanged)
    IPC_MESSAGE_HANDLER(ViewMsg_MoveOrResizeStarted, OnMoveOrResizeStarted)
    IPC_MESSAGE_HANDLER(ViewMsg_ClearFocusedNode, OnClearFocusedNode)
    IPC_MESSAGE_HANDLER(ViewMsg_SetBackground, OnSetBackground)
    IPC_MESSAGE_HANDLER(ViewMsg_EnablePreferredSizeChangedMode,
                        OnEnablePreferredSizeChangedMode)
    IPC_MESSAGE_HANDLER(ViewMsg_EnableAutoResize, OnEnableAutoResize)
    IPC_MESSAGE_HANDLER(ViewMsg_DisableAutoResize, OnDisableAutoResize)
    IPC_MESSAGE_HANDLER(ViewMsg_DisableScrollbarsForSmallWindows,
                        OnDisableScrollbarsForSmallWindows)
    IPC_MESSAGE_HANDLER(ViewMsg_SetRendererPrefs, OnSetRendererPrefs)
    IPC_MESSAGE_HANDLER(ViewMsg_MediaPlayerActionAt, OnMediaPlayerActionAt)
    IPC_MESSAGE_HANDLER(ViewMsg_OrientationChangeEvent,
                        OnOrientationChangeEvent)
    IPC_MESSAGE_HANDLER(ViewMsg_PluginActionAt, OnPluginActionAt)
    IPC_MESSAGE_HANDLER(ViewMsg_SetActive, OnSetActive)
    IPC_MESSAGE_HANDLER(ViewMsg_CustomContextMenuAction,
                        OnCustomContextMenuAction)
    IPC_MESSAGE_HANDLER(ViewMsg_GetAllSavableResourceLinksForCurrentPage,
                        OnGetAllSavableResourceLinksForCurrentPage)
    IPC_MESSAGE_HANDLER(
        ViewMsg_GetSerializedHtmlDataForCurrentPageWithLocalLinks,
        OnGetSerializedHtmlDataForCurrentPageWithLocalLinks)
    IPC_MESSAGE_HANDLER(ViewMsg_ContextMenuClosed, OnContextMenuClosed)
    IPC_MESSAGE_HANDLER(ViewMsg_ShowContextMenu, OnShowContextMenu)
    // TODO(viettrungluu): Move to a separate message filter.
    IPC_MESSAGE_HANDLER(ViewMsg_SetHistoryLengthAndPrune,
                        OnSetHistoryLengthAndPrune)
    IPC_MESSAGE_HANDLER(ViewMsg_EnableAltDragRubberbanding, OnEnableAltDragRubberbanding)
    IPC_MESSAGE_HANDLER(ViewMsg_EnableViewSourceMode, OnEnableViewSourceMode)
    IPC_MESSAGE_HANDLER(ViewMsg_SetAccessibilityMode, OnSetAccessibilityMode)
    IPC_MESSAGE_HANDLER(ViewMsg_DisownOpener, OnDisownOpener)
    IPC_MESSAGE_HANDLER(ViewMsg_ReleaseDisambiguationPopupDIB,
                        OnReleaseDisambiguationPopupDIB)
    IPC_MESSAGE_HANDLER(ViewMsg_WindowSnapshotCompleted,
                        OnWindowSnapshotCompleted)
#if defined(OS_ANDROID)
    IPC_MESSAGE_HANDLER(InputMsg_ActivateNearestFindResult,
                        OnActivateNearestFindResult)
    IPC_MESSAGE_HANDLER(ViewMsg_FindMatchRects, OnFindMatchRects)
    IPC_MESSAGE_HANDLER(ViewMsg_SelectPopupMenuItems, OnSelectPopupMenuItems)
    IPC_MESSAGE_HANDLER(ViewMsg_UndoScrollFocusedEditableNodeIntoView,
                        OnUndoScrollFocusedEditableNodeIntoRect)
    IPC_MESSAGE_HANDLER(ViewMsg_UpdateTopControlsState,
                        OnUpdateTopControlsState)
    IPC_MESSAGE_HANDLER(ViewMsg_PauseVideo, OnPauseVideo)
#elif defined(OS_MACOSX)
    IPC_MESSAGE_HANDLER(InputMsg_CopyToFindPboard, OnCopyToFindPboard)
    IPC_MESSAGE_HANDLER(ViewMsg_PluginImeCompositionCompleted,
                        OnPluginImeCompositionCompleted)
    IPC_MESSAGE_HANDLER(ViewMsg_SelectPopupMenuItem, OnSelectPopupMenuItem)
    IPC_MESSAGE_HANDLER(ViewMsg_SetInLiveResize, OnSetInLiveResize)
    IPC_MESSAGE_HANDLER(ViewMsg_SetWindowVisibility, OnSetWindowVisibility)
    IPC_MESSAGE_HANDLER(ViewMsg_WindowFrameChanged, OnWindowFrameChanged)
#endif
<<<<<<< HEAD
    IPC_MESSAGE_HANDLER(ViewMsg_ReleaseDisambiguationPopupDIB,
                        OnReleaseDisambiguationPopupDIB)
    IPC_MESSAGE_HANDLER(ViewMsg_WindowSnapshotCompleted,
                        OnWindowSnapshotCompleted)
    IPC_MESSAGE_HANDLER(ViewMsg_EnableAltDragRubberbanding, OnEnableAltDragRubberbanding)
=======
    // Adding a new message? Add platform independent ones first, then put the
    // platform specific ones at the end.
>>>>>>> 6bfdf8d4

    // Have the super handle all other messages.
    IPC_MESSAGE_UNHANDLED(handled = RenderWidget::OnMessageReceived(message))
  IPC_END_MESSAGE_MAP()

  if (!msg_is_ok) {
    // The message had a handler, but its deserialization failed.
    // Kill the renderer to avoid potential spoofing attacks.
    CHECK(false) << "Unable to deserialize message in RenderViewImpl.";
  }

  return handled;
}

void RenderViewImpl::OnNavigate(const ViewMsg_Navigate_Params& params) {
  MaybeHandleDebugURL(params.url);
  if (!webview())
    return;

  FOR_EACH_OBSERVER(RenderViewObserver, observers_, Navigate(params.url));

  bool is_reload = IsReload(params);

  // If this is a stale back/forward (due to a recent navigation the browser
  // didn't know about), ignore it.
  if (IsBackForwardToStaleEntry(params, is_reload))
    return;

  // Swap this renderer back in if necessary.
  if (is_swapped_out_) {
    // We marked the view as hidden when swapping the view out, so be sure to
    // reset the visibility state before navigating to the new URL.
    webview()->setVisibilityState(visibilityState(), false);

    // If this is an attempt to reload while we are swapped out, we should not
    // reload swappedout://, but the previous page, which is stored in
    // params.state.  Setting is_reload to false will treat this like a back
    // navigation to accomplish that.
    is_reload = false;

    // We refresh timezone when a view is swapped in since timezone
    // can get out of sync when the system timezone is updated while
    // the view is swapped out.
    NotifyTimezoneChange(webview()->mainFrame());

    SetSwappedOut(false);
  }

  if (params.should_clear_history_list) {
    CHECK_EQ(params.pending_history_list_offset, -1);
    CHECK_EQ(params.current_history_list_offset, -1);
    CHECK_EQ(params.current_history_list_length, 0);
  }
  history_list_offset_ = params.current_history_list_offset;
  history_list_length_ = params.current_history_list_length;
  if (history_list_length_ >= 0)
    history_page_ids_.resize(history_list_length_, -1);
  if (params.pending_history_list_offset >= 0 &&
      params.pending_history_list_offset < history_list_length_)
    history_page_ids_[params.pending_history_list_offset] = params.page_id;

  GetContentClient()->SetActiveURL(params.url);

  WebFrame* frame = webview()->mainFrame();
  if (!params.frame_to_navigate.empty()) {
    frame = webview()->findFrameByName(
        WebString::fromUTF8(params.frame_to_navigate));
    CHECK(frame) << "Invalid frame name passed: " << params.frame_to_navigate;
  }

  if (is_reload && frame->currentHistoryItem().isNull()) {
    // We cannot reload if we do not have any history state.  This happens, for
    // example, when recovering from a crash.  Our workaround here is a bit of
    // a hack since it means that reload after a crashed tab does not cause an
    // end-to-end cache validation.
    is_reload = false;
  }

  pending_navigation_params_.reset(new ViewMsg_Navigate_Params(params));

  // If we are reloading, then WebKit will use the history state of the current
  // page, so we should just ignore any given history state.  Otherwise, if we
  // have history state, then we need to navigate to it, which corresponds to a
  // back/forward navigation event.
  if (is_reload) {
    bool reload_original_url =
        (params.navigation_type ==
            ViewMsg_Navigate_Type::RELOAD_ORIGINAL_REQUEST_URL);
    bool ignore_cache = (params.navigation_type ==
                             ViewMsg_Navigate_Type::RELOAD_IGNORING_CACHE);

    if (reload_original_url)
      frame->reloadWithOverrideURL(params.url, true);
    else
      frame->reload(ignore_cache);
  } else if (params.page_state.IsValid()) {
    // We must know the page ID of the page we are navigating back to.
    DCHECK_NE(params.page_id, -1);
    WebHistoryItem item = PageStateToHistoryItem(params.page_state);
    if (!item.isNull()) {
      // Ensure we didn't save the swapped out URL in UpdateState, since the
      // browser should never be telling us to navigate to swappedout://.
      CHECK(item.urlString() != WebString::fromUTF8(kSwappedOutURL));
      frame->loadHistoryItem(item);
    }
  } else if (!params.base_url_for_data_url.is_empty()) {
    // A loadData request with a specified base URL.
    std::string mime_type, charset, data;
    if (net::DataURL::Parse(params.url, &mime_type, &charset, &data)) {
      frame->loadData(
          WebData(data.c_str(), data.length()),
          WebString::fromUTF8(mime_type),
          WebString::fromUTF8(charset),
          params.base_url_for_data_url,
          params.history_url_for_data_url,
          false);
    } else {
      CHECK(false) <<
          "Invalid URL passed: " << params.url.possibly_invalid_spec();
    }
  } else {
    // Navigate to the given URL.
    WebURLRequest request(params.url);

    // A session history navigation should have been accompanied by state.
    CHECK_EQ(params.page_id, -1);

    if (frame->isViewSourceModeEnabled())
      request.setCachePolicy(WebURLRequest::ReturnCacheDataElseLoad);

    if (params.referrer.url.is_valid()) {
      WebString referrer = WebSecurityPolicy::generateReferrerHeader(
          params.referrer.policy,
          params.url,
          WebString::fromUTF8(params.referrer.url.spec()));
      if (!referrer.isEmpty())
        request.setHTTPHeaderField(WebString::fromUTF8("Referer"), referrer);
    }

    if (!params.extra_headers.empty()) {
      for (net::HttpUtil::HeadersIterator i(params.extra_headers.begin(),
                                            params.extra_headers.end(), "\n");
           i.GetNext(); ) {
        request.addHTTPHeaderField(WebString::fromUTF8(i.name()),
                                   WebString::fromUTF8(i.values()));
      }
    }

    if (params.is_post) {
      request.setHTTPMethod(WebString::fromUTF8("POST"));

      // Set post data.
      WebHTTPBody http_body;
      http_body.initialize();
      http_body.appendData(WebData(
          reinterpret_cast<const char*>(
              &params.browser_initiated_post_data.front()),
          params.browser_initiated_post_data.size()));
      request.setHTTPBody(http_body);
    }

    frame->loadRequest(request);

    // If this is a cross-process navigation, the browser process will send
    // along the proper navigation start value.
    if (!params.browser_navigation_start.is_null() &&
        frame->provisionalDataSource()) {
      // browser_navigation_start is likely before this process existed, so we
      // can't use InterProcessTimeTicksConverter. Instead, the best we can do
      // is just ensure we don't report a bogus value in the future.
      base::TimeTicks navigation_start = std::min(
          base::TimeTicks::Now(), params.browser_navigation_start);
      double navigation_start_seconds =
          (navigation_start - base::TimeTicks()).InSecondsF();
      frame->provisionalDataSource()->setNavigationStartTime(
          navigation_start_seconds);
    }
  }

  // In case LoadRequest failed before DidCreateDataSource was called.
  pending_navigation_params_.reset();
}

bool RenderViewImpl::IsBackForwardToStaleEntry(
    const ViewMsg_Navigate_Params& params,
    bool is_reload) {
  // Make sure this isn't a back/forward to an entry we have already cropped
  // or replaced from our history, before the browser knew about it.  If so,
  // a new navigation has committed in the mean time, and we can ignore this.
  bool is_back_forward = !is_reload && params.page_state.IsValid();

  // Note: if the history_list_length_ is 0 for a back/forward, we must be
  // restoring from a previous session.  We'll update our state in OnNavigate.
  if (!is_back_forward || history_list_length_ <= 0)
    return false;

  DCHECK_EQ(static_cast<int>(history_page_ids_.size()), history_list_length_);

  // Check for whether the forward history has been cropped due to a recent
  // navigation the browser didn't know about.
  if (params.pending_history_list_offset >= history_list_length_)
    return true;

  // Check for whether this entry has been replaced with a new one.
  int expected_page_id =
      history_page_ids_[params.pending_history_list_offset];
  if (expected_page_id > 0 && params.page_id != expected_page_id) {
    if (params.page_id < expected_page_id)
      return true;

    // Otherwise we've removed an earlier entry and should have shifted all
    // entries left.  For now, it's ok to lazily update the list.
    // TODO(creis): Notify all live renderers when we remove entries from
    // the front of the list, so that we don't hit this case.
    history_page_ids_[params.pending_history_list_offset] = params.page_id;
  }

  return false;
}

// Stop loading the current page
void RenderViewImpl::OnStop() {
  if (webview()) {
    WebFrame* main_frame = webview()->mainFrame();
    // Stop the alt error page fetcher. If we let it continue it may complete
    // and cause RenderViewHostManager to swap to this RenderView, even though
    // it may no longer be active.
    StopAltErrorPageFetcher(main_frame->provisionalDataSource());
    StopAltErrorPageFetcher(main_frame->dataSource());
    main_frame->stopLoading();
  }
}

// Reload current focused frame.
// E.g. called by right-clicking on the frame and picking "reload this frame".
void RenderViewImpl::OnReloadFrame() {
  if (webview() && webview()->focusedFrame()) {
    // We always obey the cache (ignore_cache=false) here.
    // TODO(evanm): perhaps we could allow shift-clicking the menu item to do
    // a cache-ignoring reload of the frame.
    webview()->focusedFrame()->reload(false);
  }
}

void RenderViewImpl::OnCopyImageAt(int x, int y) {
  webview()->copyImageAt(WebPoint(x, y));
}

void RenderViewImpl::OnUpdateTargetURLAck() {
  // Check if there is a targeturl waiting to be sent.
  if (target_url_status_ == TARGET_PENDING) {
    Send(new ViewHostMsg_UpdateTargetURL(routing_id_, page_id_,
                                         pending_target_url_));
  }

  target_url_status_ = TARGET_NONE;
}

void RenderViewImpl::OnCopy() {
  if (!webview())
    return;

  base::AutoReset<bool> handling_select_range(&handling_select_range_, true);
  WebNode current_node = context_menu_node_.isNull() ?
      GetFocusedNode() : context_menu_node_;
  webview()->focusedFrame()->executeCommand(WebString::fromUTF8("Copy"),
                                            current_node);
}

void RenderViewImpl::OnCut() {
  if (!webview())
    return;

  base::AutoReset<bool> handling_select_range(&handling_select_range_, true);
  webview()->focusedFrame()->executeCommand(WebString::fromUTF8("Cut"),
                                            GetFocusedNode());
}

void RenderViewImpl::OnDelete() {
  if (!webview())
    return;

  webview()->focusedFrame()->executeCommand(WebString::fromUTF8("Delete"),
                                            GetFocusedNode());
}

void RenderViewImpl::OnExecuteEditCommand(const std::string& name,
    const std::string& value) {
  if (!webview() || !webview()->focusedFrame())
    return;

  webview()->focusedFrame()->executeCommand(
      WebString::fromUTF8(name), WebString::fromUTF8(value));
}

void RenderViewImpl::OnMoveCaret(const gfx::Point& point) {
  if (!webview())
    return;

  Send(new ViewHostMsg_MoveCaret_ACK(routing_id_));

  webview()->focusedFrame()->moveCaretSelectionTowardsWindowPoint(point);
}

void RenderViewImpl::OnPaste() {
  if (!webview())
    return;

  base::AutoReset<bool> handling_select_range(&handling_select_range_, true);
  webview()->focusedFrame()->executeCommand(WebString::fromUTF8("Paste"),
                                            GetFocusedNode());
}

void RenderViewImpl::OnPasteAndMatchStyle() {
  if (!webview())
    return;

  base::AutoReset<bool> handling_select_range(&handling_select_range_, true);
  webview()->focusedFrame()->executeCommand(
      WebString::fromUTF8("PasteAndMatchStyle"), GetFocusedNode());
}

void RenderViewImpl::OnRedo() {
  if (!webview())
    return;

  webview()->focusedFrame()->executeCommand(WebString::fromUTF8("Redo"),
                                            GetFocusedNode());
}

void RenderViewImpl::OnReplace(const string16& text) {
  if (!webview())
    return;

  WebFrame* frame = webview()->focusedFrame();
  if (!frame->hasSelection())
    frame->selectWordAroundCaret();

  frame->replaceSelection(text);
}

void RenderViewImpl::OnReplaceMisspelling(const string16& text) {
  if (!webview())
    return;

  WebFrame* frame = webview()->focusedFrame();
  if (!frame->hasSelection())
    return;

  frame->replaceMisspelledRange(text);
}

void RenderViewImpl::OnScrollFocusedEditableNodeIntoRect(
    const gfx::Rect& rect) {
  WebKit::WebNode node = GetFocusedNode();
  if (!node.isNull()) {
    if (IsEditableNode(node)) {
      webview()->saveScrollAndScaleState();
      webview()->scrollFocusedNodeIntoRect(rect);
    }
  }
}

void RenderViewImpl::OnSelectAll() {
  if (!webview())
    return;

  base::AutoReset<bool> handling_select_range(&handling_select_range_, true);
  webview()->focusedFrame()->executeCommand(
      WebString::fromUTF8("SelectAll"), GetFocusedNode());
}

void RenderViewImpl::OnSelectRange(const gfx::Point& start,
                                   const gfx::Point& end) {
  if (!webview())
    return;

  Send(new ViewHostMsg_SelectRange_ACK(routing_id_));

  base::AutoReset<bool> handling_select_range(&handling_select_range_, true);
  webview()->focusedFrame()->selectRange(start, end);
}

void RenderViewImpl::OnSetEditCommandsForNextKeyEvent(
    const EditCommands& edit_commands) {
  edit_commands_ = edit_commands;
}

void RenderViewImpl::OnUndo() {
  if (!webview())
    return;

  webview()->focusedFrame()->executeCommand(WebString::fromUTF8("Undo"),
                                            GetFocusedNode());
}

void RenderViewImpl::OnUnselect() {
  if (!webview())
    return;

  base::AutoReset<bool> handling_select_range(&handling_select_range_, true);
  webview()->focusedFrame()->executeCommand(WebString::fromUTF8("Unselect"),
                                            GetFocusedNode());
}

#if defined(OS_MACOSX)
void RenderViewImpl::OnCopyToFindPboard() {
  if (!webview())
    return;

  // Since the find pasteboard supports only plain text, this can be simpler
  // than the |OnCopy()| case.
  WebFrame* frame = webview()->focusedFrame();
  if (frame->hasSelection()) {
    string16 selection = frame->selectionAsText();
    RenderThread::Get()->Send(
        new ClipboardHostMsg_FindPboardWriteStringAsync(selection));
  }
}
#endif

void RenderViewImpl::OnSetName(const std::string& name) {
  if (!webview())
    return;

  webview()->mainFrame()->setName(WebString::fromUTF8(name));
}

void RenderViewImpl::OnSetEditableSelectionOffsets(int start, int end) {
  base::AutoReset<bool> handling_select_range(&handling_select_range_, true);
  if (!ShouldHandleImeEvent())
    return;
  ImeEventGuard guard(this);
  webview()->setEditableSelectionOffsets(start, end);
}

void RenderViewImpl::OnSetCompositionFromExistingText(
    int start, int end,
    const std::vector<WebKit::WebCompositionUnderline>& underlines) {
  if (!ShouldHandleImeEvent())
    return;
  ImeEventGuard guard(this);
  webview()->setCompositionFromExistingText(start, end, underlines);
}

void RenderViewImpl::OnExtendSelectionAndDelete(int before, int after) {
  if (!ShouldHandleImeEvent())
    return;
  ImeEventGuard guard(this);
  webview()->extendSelectionAndDelete(before, after);
}

void RenderViewImpl::OnSetHistoryLengthAndPrune(int history_length,
                                                int32 minimum_page_id) {
  DCHECK_GE(history_length, 0);
  DCHECK(history_list_offset_ == history_list_length_ - 1);
  DCHECK_GE(minimum_page_id, -1);

  // Generate the new list.
  std::vector<int32> new_history_page_ids(history_length, -1);
  for (size_t i = 0; i < history_page_ids_.size(); ++i) {
    if (minimum_page_id >= 0 && history_page_ids_[i] < minimum_page_id)
      continue;
    new_history_page_ids.push_back(history_page_ids_[i]);
  }
  new_history_page_ids.swap(history_page_ids_);

  // Update indexes.
  history_list_length_ = history_page_ids_.size();
  history_list_offset_ = history_list_length_ - 1;
}


void RenderViewImpl::OnSetInitialFocus(bool reverse) {
  if (!webview())
    return;
  webview()->setInitialFocus(reverse);
}

#if defined(OS_MACOSX)
void RenderViewImpl::OnSetInLiveResize(bool in_live_resize) {
  if (!webview())
    return;
  if (in_live_resize)
    webview()->willStartLiveResize();
  else
    webview()->willEndLiveResize();
}
#endif

#if defined(OS_ANDROID)
void RenderViewImpl::OnUndoScrollFocusedEditableNodeIntoRect() {
  const WebNode node = GetFocusedNode();
  if (!node.isNull() && IsEditableNode(node))
    webview()->restoreScrollAndScaleState();
}

void RenderViewImpl::OnPauseVideo() {
  // Inform RendererMediaPlayerManager to release all video player resources.
  // If something is in progress the resource will not be freed, it will
  // only be freed once the tab is destroyed or if the user navigates away
  // via WebMediaPlayerAndroid::Destroy.
  media_player_manager_->ReleaseVideoResources();
}
#endif

///////////////////////////////////////////////////////////////////////////////

// Tell the embedding application that the URL of the active page has changed
void RenderViewImpl::UpdateURL(WebFrame* frame) {
  WebDataSource* ds = frame->dataSource();
  DCHECK(ds);

  const WebURLRequest& request = ds->request();
  const WebURLRequest& original_request = ds->originalRequest();
  const WebURLResponse& response = ds->response();

  DocumentState* document_state = DocumentState::FromDataSource(ds);
  NavigationState* navigation_state = document_state->navigation_state();
  InternalDocumentStateData* internal_data =
      InternalDocumentStateData::FromDocumentState(document_state);

  ViewHostMsg_FrameNavigate_Params params;
  params.http_status_code = response.httpStatusCode();
  params.is_post = false;
  params.post_id = -1;
  params.page_id = page_id_;
  params.frame_id = frame->identifier();
  params.frame_unique_name = frame->uniqueName();
  params.socket_address.set_host(response.remoteIPAddress().utf8());
  params.socket_address.set_port(response.remotePort());
  WebURLResponseExtraDataImpl* extra_data = GetExtraDataFromResponse(response);
  if (extra_data) {
    params.was_fetched_via_proxy = extra_data->was_fetched_via_proxy();
  }
  params.was_within_same_page = navigation_state->was_within_same_page();
  params.security_info = response.securityInfo();

  // Set the URL to be displayed in the browser UI to the user.
  params.url = GetLoadingUrl(frame);
  DCHECK(!is_swapped_out_ || params.url == GURL(kSwappedOutURL));

  if (frame->document().baseURL() != params.url)
    params.base_url = frame->document().baseURL();

  GetRedirectChain(ds, &params.redirects);
  params.should_update_history = !ds->hasUnreachableURL() &&
      !response.isMultipartPayload() && (response.httpStatusCode() != 404);

  params.searchable_form_url = internal_data->searchable_form_url();
  params.searchable_form_encoding = internal_data->searchable_form_encoding();

  params.gesture = navigation_gesture_;
  navigation_gesture_ = NavigationGestureUnknown;

  // Make navigation state a part of the FrameNavigate message so that commited
  // entry had it at all times.
  WebHistoryItem item = frame->currentHistoryItem();
  if (item.isNull()) {
    item.initialize();
    item.setURLString(request.url().spec().utf16());
  }
  params.page_state = HistoryItemToPageState(item);

  if (!frame->parent()) {
    // Top-level navigation.

    // Reset the zoom limits in case a plugin had changed them previously. This
    // will also call us back which will cause us to send a message to
    // update WebContentsImpl.
    webview()->zoomLimitsChanged(ZoomFactorToZoomLevel(kMinimumZoomFactor),
                                 ZoomFactorToZoomLevel(kMaximumZoomFactor));

    // Set zoom level, but don't do it for full-page plugin since they don't use
    // the same zoom settings.
    HostZoomLevels::iterator host_zoom =
        host_zoom_levels_.find(GURL(request.url()));
    if (webview()->mainFrame()->document().isPluginDocument()) {
      // Reset the zoom levels for plugins.
      webview()->setZoomLevel(0);
    } else {
      if (host_zoom != host_zoom_levels_.end())
        webview()->setZoomLevel(host_zoom->second);
    }

    if (host_zoom != host_zoom_levels_.end()) {
      // This zoom level was merely recorded transiently for this load.  We can
      // erase it now.  If at some point we reload this page, the browser will
      // send us a new, up-to-date zoom level.
      host_zoom_levels_.erase(host_zoom);
    }

    // Update contents MIME type for main frame.
    params.contents_mime_type = ds->response().mimeType().utf8();

    params.transition = navigation_state->transition_type();
    if (!PageTransitionIsMainFrame(params.transition)) {
      // If the main frame does a load, it should not be reported as a subframe
      // navigation.  This can occur in the following case:
      // 1. You're on a site with frames.
      // 2. You do a subframe navigation.  This is stored with transition type
      //    MANUAL_SUBFRAME.
      // 3. You navigate to some non-frame site, say, google.com.
      // 4. You navigate back to the page from step 2.  Since it was initially
      //    MANUAL_SUBFRAME, it will be that same transition type here.
      // We don't want that, because any navigation that changes the toplevel
      // frame should be tracked as a toplevel navigation (this allows us to
      // update the URL bar, etc).
      params.transition = PAGE_TRANSITION_LINK;
    }

    // If the page contained a client redirect (meta refresh, document.loc...),
    // set the referrer and transition appropriately.
    if (ds->isClientRedirect()) {
      params.referrer = Referrer(params.redirects[0],
          GetReferrerPolicyFromRequest(frame, ds->request()));
      params.transition = static_cast<PageTransition>(
          params.transition | PAGE_TRANSITION_CLIENT_REDIRECT);
    } else {
      // Bug 654101: the referrer will be empty on https->http transitions. It
      // would be nice if we could get the real referrer from somewhere.
      params.referrer = GetReferrerFromRequest(frame, original_request);
    }

    string16 method = request.httpMethod();
    if (EqualsASCII(method, "POST")) {
      params.is_post = true;
      params.post_id = ExtractPostId(item);
    }

    // Send the user agent override back.
    params.is_overriding_user_agent = internal_data->is_overriding_user_agent();

    // Track the URL of the original request.  We use the first entry of the
    // redirect chain if it exists because the chain may have started in another
    // process.
    if (params.redirects.size() > 0)
      params.original_request_url = params.redirects.at(0);
    else
      params.original_request_url = original_request.url();

    params.history_list_was_cleared =
        navigation_state->history_list_was_cleared();

    // Save some histogram data so we can compute the average memory used per
    // page load of the glyphs.
    UMA_HISTOGRAM_COUNTS_10000("Memory.GlyphPagesPerLoad",
                               WebKit::WebGlyphCache::pageCount());

    // This message needs to be sent before any of allowScripts(),
    // allowImages(), allowPlugins() is called for the new page, so that when
    // these functions send a ViewHostMsg_ContentBlocked message, it arrives
    // after the ViewHostMsg_FrameNavigate message.
    Send(new ViewHostMsg_FrameNavigate(routing_id_, params));
  } else {
    // Subframe navigation: the type depends on whether this navigation
    // generated a new session history entry. When they do generate a session
    // history entry, it means the user initiated the navigation and we should
    // mark it as such. This test checks if this is the first time UpdateURL
    // has been called since WillNavigateToURL was called to initiate the load.
    if (page_id_ > last_page_id_sent_to_browser_)
      params.transition = PAGE_TRANSITION_MANUAL_SUBFRAME;
    else
      params.transition = PAGE_TRANSITION_AUTO_SUBFRAME;

    DCHECK(!navigation_state->history_list_was_cleared());
    params.history_list_was_cleared = false;

    Send(new ViewHostMsg_FrameNavigate(routing_id_, params));
  }

  last_page_id_sent_to_browser_ =
      std::max(last_page_id_sent_to_browser_, page_id_);

  // If we end up reusing this WebRequest (for example, due to a #ref click),
  // we don't want the transition type to persist.  Just clear it.
  navigation_state->set_transition_type(PAGE_TRANSITION_LINK);
}

// Tell the embedding application that the title of the active page has changed
void RenderViewImpl::UpdateTitle(WebFrame* frame,
                                 const string16& title,
                                 WebTextDirection title_direction) {
  // Ignore all but top level navigations.
  if (frame->parent())
    return;

  base::debug::TraceLog::GetInstance()->UpdateProcessLabel(
      routing_id_, UTF16ToUTF8(title));

  string16 shortened_title = title.substr(0, kMaxTitleChars);
  Send(new ViewHostMsg_UpdateTitle(routing_id_, page_id_, shortened_title,
                                   title_direction));
}

void RenderViewImpl::UpdateEncoding(WebFrame* frame,
                                    const std::string& encoding_name) {
  // Only update main frame's encoding_name.
  if (webview()->mainFrame() == frame &&
      last_encoding_name_ != encoding_name) {
    // Save the encoding name for later comparing.
    last_encoding_name_ = encoding_name;

    Send(new ViewHostMsg_UpdateEncoding(routing_id_, last_encoding_name_));
  }
}

// Sends the last committed session history state to the browser so it will be
// saved before we navigate to a new page. This must be called *before* the
// page ID has been updated so we know what it was.
void RenderViewImpl::UpdateSessionHistory(WebFrame* frame) {
  // If we have a valid page ID at this point, then it corresponds to the page
  // we are navigating away from.  Otherwise, this is the first navigation, so
  // there is no past session history to record.
  if (page_id_ == -1)
    return;

  const WebHistoryItem& item =
      webview()->mainFrame()->previousHistoryItem();
  SendUpdateState(item);
}

void RenderViewImpl::SendUpdateState(const WebHistoryItem& item) {
  if (item.isNull())
    return;

  // Don't send state updates for kSwappedOutURL.
  if (item.urlString() == WebString::fromUTF8(kSwappedOutURL))
    return;

  Send(new ViewHostMsg_UpdateState(
      routing_id_, page_id_, HistoryItemToPageState(item)));
}

void RenderViewImpl::OpenURL(WebFrame* frame,
                             const GURL& url,
                             const Referrer& referrer,
                             WebNavigationPolicy policy) {
  ViewHostMsg_OpenURL_Params params;
  params.url = url;
  params.referrer = referrer;
  params.disposition = NavigationPolicyToDisposition(policy);
  params.frame_id = frame->identifier();
  WebDataSource* ds = frame->provisionalDataSource();
  if (ds) {
    params.should_replace_current_entry = ds->replacesCurrentHistoryItem();
  } else {
    params.should_replace_current_entry = false;
  }
  params.user_gesture = WebUserGestureIndicator::isProcessingUserGesture();
  if (GetContentClient()->renderer()->AllowPopup())
    params.user_gesture = true;

  if (policy == WebKit::WebNavigationPolicyNewBackgroundTab ||
      policy == WebKit::WebNavigationPolicyNewForegroundTab ||
      policy == WebKit::WebNavigationPolicyNewWindow ||
      policy == WebKit::WebNavigationPolicyNewPopup) {
    WebUserGestureIndicator::consumeUserGesture();
  }

  Send(new ViewHostMsg_OpenURL(routing_id_, params));
}

// WebViewDelegate ------------------------------------------------------------

void RenderViewImpl::LoadNavigationErrorPage(
    WebFrame* frame,
    const WebURLRequest& failed_request,
    const WebURLError& error,
    const std::string& html,
    bool replace) {
  std::string alt_html;
  const std::string* error_html;

  if (!html.empty()) {
    error_html = &html;
  } else {
    GetContentClient()->renderer()->GetNavigationErrorStrings(
        frame, failed_request, error, renderer_preferences_.accept_languages,
        &alt_html, NULL);
    error_html = &alt_html;
  }

  frame->loadHTMLString(*error_html,
                        GURL(kUnreachableWebDataURL),
                        error.unreachableURL,
                        replace);
}

bool RenderViewImpl::RunJavaScriptMessage(JavaScriptMessageType type,
                                          const string16& message,
                                          const string16& default_value,
                                          const GURL& frame_url,
                                          string16* result) {
  bool success = false;
  string16 result_temp;
  if (!result)
    result = &result_temp;

  SendAndRunNestedMessageLoop(new ViewHostMsg_RunJavaScriptMessage(
      routing_id_, message, default_value, frame_url, type, &success, result));
  return success;
}

bool RenderViewImpl::SendAndRunNestedMessageLoop(IPC::SyncMessage* message) {
  // Before WebKit asks us to show an alert (etc.), it takes care of doing the
  // equivalent of WebView::willEnterModalLoop.  In the case of showModalDialog
  // it is particularly important that we do not call willEnterModalLoop as
  // that would defer resource loads for the dialog itself.
  if (RenderThreadImpl::current())  // Will be NULL during unit tests.
    RenderThreadImpl::current()->DoNotNotifyWebKitOfModalLoop();

  message->EnableMessagePumping();  // Runs a nested message loop.
  return Send(message);
}

void RenderViewImpl::GetWindowSnapshot(const WindowSnapshotCallback& callback) {
  int id = next_snapshot_id_++;
  pending_snapshots_.insert(std::make_pair(id, callback));
  ui::LatencyInfo latency_info;
  latency_info.AddLatencyNumber(ui::WINDOW_SNAPSHOT_FRAME_NUMBER_COMPONENT,
                                GetLatencyComponentId(),
                                id);
  if (RenderWidgetCompositor* rwc = compositor()) {
    rwc->SetLatencyInfo(latency_info);
  } else {
    latency_info_.MergeWith(latency_info);
  }
  ScheduleCompositeWithForcedRedraw();
}

void RenderViewImpl::OnWindowSnapshotCompleted(const int snapshot_id,
    const gfx::Size& size, const std::vector<unsigned char>& png) {

  // Any pending snapshots with a lower ID than the one received are considered
  // to be implicitly complete, and returned the same snapshot data.
  PendingSnapshotMap::iterator it = pending_snapshots_.begin();
  while(it != pending_snapshots_.end()) {
      if (it->first <= snapshot_id) {
        it->second.Run(size, png);
        pending_snapshots_.erase(it++);
      } else {
        ++it;
      }
  }
}

void RenderViewImpl::OnEnableAltDragRubberbanding(bool enable) {
  webview()->enableAltDragRubberbanding(enable);
}

void RenderViewImpl::OnEnableAltDragRubberbanding(bool enable) {
  webview()->enableAltDragRubberbanding(enable);
}

// WebKit::WebViewClient ------------------------------------------------------

WebView* RenderViewImpl::createView(
    WebFrame* creator,
    const WebURLRequest& request,
    const WebWindowFeatures& features,
    const WebString& frame_name,
    WebNavigationPolicy policy) {
  ViewHostMsg_CreateWindow_Params params;
  params.opener_id = routing_id_;
  params.user_gesture = WebUserGestureIndicator::isProcessingUserGesture();
  if (GetContentClient()->renderer()->AllowPopup())
    params.user_gesture = true;
  params.window_container_type = WindowFeaturesToContainerType(features);
  params.session_storage_namespace_id = session_storage_namespace_id_;

  params.x = features.x;
  params.x_set = features.xSet;
  params.y = features.y;
  params.y_set = features.ySet;
  params.width = features.width;
  params.width_set = features.widthSet;
  params.height = features.height;
  params.height_set = features.heightSet;

  const WebVector<WebString>& additionalFeatures = features.additionalFeatures;
  size_t additionalFeatureCount = additionalFeatures.size();
  for (size_t i = 0; i < additionalFeatureCount; ++i) {
      params.additional_features.push_back(additionalFeatures[i].utf8());
  }

  if (frame_name != "_blank")
    params.frame_name = frame_name;
  params.opener_frame_id = creator->identifier();
  params.opener_url = creator->document().url();
  params.opener_top_level_frame_url = creator->top()->document().url();
  GURL security_url(creator->document().securityOrigin().toString().utf8());
  if (!security_url.is_valid())
    security_url = GURL();
  params.opener_security_origin = security_url;
  params.opener_suppressed = creator->willSuppressOpenerInNewFrame();
  params.disposition = NavigationPolicyToDisposition(policy);
  if (!request.isNull()) {
    params.target_url = request.url();
    params.referrer = GetReferrerFromRequest(creator, request);
  }
  params.features = features;

  int32 routing_id = MSG_ROUTING_NONE;
  int32 main_frame_routing_id = MSG_ROUTING_NONE;
  int32 surface_id = 0;
  int64 cloned_session_storage_namespace_id;

  RenderThread::Get()->Send(
      new ViewHostMsg_CreateWindow(params,
                                   &routing_id,
                                   &main_frame_routing_id,
                                   &surface_id,
                                   &cloned_session_storage_namespace_id));
  if (routing_id == MSG_ROUTING_NONE)
    return NULL;

  WebUserGestureIndicator::consumeUserGesture();

  WebPreferences transferred_preferences = webkit_preferences_;

  // Unless accelerated compositing has been explicitly disabled from the
  // command line (e.g. via the blacklist or about:flags) re-enable it for
  // new views that get spawned by this view. This gets around the issue that
  // background extension pages disable accelerated compositing via web prefs
  // but can themselves spawn a visible render view which should be allowed
  // use gpu acceleration.
  if (!webkit_preferences_.accelerated_compositing_enabled) {
    const CommandLine& command_line = *CommandLine::ForCurrentProcess();
    if (!command_line.HasSwitch(switches::kDisableAcceleratedCompositing))
      transferred_preferences.accelerated_compositing_enabled = true;
  }

  // The initial hidden state for the RenderViewImpl here has to match what the
  // browser will eventually decide for the given disposition. Since we have to
  // return from this call synchronously, we just have to make our best guess
  // and rely on the browser sending a WasHidden / WasShown message if it
  // disagrees.
  RenderViewImpl* view = RenderViewImpl::Create(
      routing_id_,
      renderer_preferences_,
      transferred_preferences,
      routing_id,
      main_frame_routing_id,
      surface_id,
      cloned_session_storage_namespace_id,
      string16(),  // WebCore will take care of setting the correct name.
      true,  // is_renderer_created
      false, // swapped_out
      params.disposition == NEW_BACKGROUND_TAB, // hidden
      1,     // next_page_id
      screen_info_,
      accessibility_mode_,
      allow_partial_swap_);
  view->opened_by_user_gesture_ = params.user_gesture;

  // Record whether the creator frame is trying to suppress the opener field.
  view->opener_suppressed_ = params.opener_suppressed;

  // Copy over the alternate error page URL so we can have alt error pages in
  // the new render view (we don't need the browser to send the URL back down).
  view->alternate_error_page_url_ = alternate_error_page_url_;

  return view->webview();
}

WebWidget* RenderViewImpl::createPopupMenu(WebKit::WebPopupType popup_type) {
  RenderWidget* widget =
      RenderWidget::Create(routing_id_, popup_type, screen_info_);
  if (screen_metrics_emulator_) {
    widget->SetPopupOriginAdjustmentsForEmulation(
        screen_metrics_emulator_.get());
  }
  return widget->webwidget();
}

WebExternalPopupMenu* RenderViewImpl::createExternalPopupMenu(
    const WebPopupMenuInfo& popup_menu_info,
    WebExternalPopupMenuClient* popup_menu_client) {
  // An IPC message is sent to the browser to build and display the actual
  // popup.  The user could have time to click a different select by the time
  // the popup is shown.  In that case external_popup_menu_ is non NULL.
  // By returning NULL in that case, we instruct WebKit to cancel that new
  // popup.  So from the user perspective, only the first one will show, and
  // will have to close the first one before another one can be shown.
  if (external_popup_menu_)
    return NULL;
  external_popup_menu_.reset(
      new ExternalPopupMenu(this, popup_menu_info, popup_menu_client));
  if (screen_metrics_emulator_) {
    SetExternalPopupOriginAdjustmentsForEmulation(
        external_popup_menu_.get(), screen_metrics_emulator_.get());
  }
  return external_popup_menu_.get();
}

WebStorageNamespace* RenderViewImpl::createSessionStorageNamespace() {
  CHECK(session_storage_namespace_id_ != kInvalidSessionStorageNamespaceId);
  return new WebStorageNamespaceImpl(session_storage_namespace_id_);
}

bool RenderViewImpl::shouldReportDetailedMessageForSource(
    const WebString& source) {
  return GetContentClient()->renderer()->ShouldReportDetailedMessageForSource(
      source);
}

void RenderViewImpl::didAddMessageToConsole(
    const WebConsoleMessage& message, const WebString& source_name,
    unsigned source_line, const WebString& stack_trace) {
  logging::LogSeverity log_severity = logging::LOG_VERBOSE;
  switch (message.level) {
    case WebConsoleMessage::LevelDebug:
      log_severity = logging::LOG_VERBOSE;
      break;
    case WebConsoleMessage::LevelLog:
    case WebConsoleMessage::LevelInfo:
      log_severity = logging::LOG_INFO;
      break;
    case WebConsoleMessage::LevelWarning:
      log_severity = logging::LOG_WARNING;
      break;
    case WebConsoleMessage::LevelError:
      log_severity = logging::LOG_ERROR;
      break;
    default:
      NOTREACHED();
  }

  if (shouldReportDetailedMessageForSource(source_name)) {
    FOR_EACH_OBSERVER(
        RenderViewObserver,
        observers_,
        DetailedConsoleMessageAdded(message.text,
                                    source_name,
                                    stack_trace,
                                    source_line,
                                    static_cast<int32>(log_severity)));
  }

  Send(new ViewHostMsg_AddMessageToConsole(routing_id_,
                                           static_cast<int32>(log_severity),
                                           message.text,
                                           static_cast<int32>(source_line),
                                           source_name));
}

void RenderViewImpl::printPage(WebFrame* frame) {
  FOR_EACH_OBSERVER(RenderViewObserver, observers_,
                    PrintPage(frame, handling_input_event_));
}

WebKit::WebNotificationPresenter* RenderViewImpl::notificationPresenter() {
  return notification_provider_;
}

bool RenderViewImpl::enumerateChosenDirectory(
    const WebString& path,
    WebFileChooserCompletion* chooser_completion) {
  int id = enumeration_completion_id_++;
  enumeration_completions_[id] = chooser_completion;
  return Send(new ViewHostMsg_EnumerateDirectory(
      routing_id_,
      id,
      base::FilePath::FromUTF16Unsafe(path)));
}

void RenderViewImpl::initializeHelperPluginWebFrame(
    WebKit::WebHelperPlugin* plugin) {
  plugin->initializeFrame(main_render_frame_.get());
}

void RenderViewImpl::didStartLoading() {
  if (is_loading_) {
    DVLOG(1) << "didStartLoading called while loading";
    return;
  }

  is_loading_ = true;

  Send(new ViewHostMsg_DidStartLoading(routing_id_));

  FOR_EACH_OBSERVER(RenderViewObserver, observers_, DidStartLoading());
}

void RenderViewImpl::didStopLoading() {
  if (!is_loading_) {
    DVLOG(1) << "DidStopLoading called while not loading";
    return;
  }

  is_loading_ = false;

  // NOTE: For now we're doing the safest thing, and sending out notification
  // when done loading. This currently isn't an issue as the favicon is only
  // displayed when done loading. Ideally we would send notification when
  // finished parsing the head, but webkit doesn't support that yet.
  // The feed discovery code would also benefit from access to the head.
  Send(new ViewHostMsg_DidStopLoading(routing_id_));

  if (load_progress_tracker_ != NULL)
    load_progress_tracker_->DidStopLoading();

  DidStopLoadingIcons();

  FOR_EACH_OBSERVER(RenderViewObserver, observers_, DidStopLoading());
}

void RenderViewImpl::didChangeLoadProgress(WebFrame* frame,
                                           double load_progress) {
  if (load_progress_tracker_ != NULL)
    load_progress_tracker_->DidChangeLoadProgress(frame, load_progress);
}

void RenderViewImpl::didCancelCompositionOnSelectionChange() {
  Send(new ViewHostMsg_ImeCancelComposition(routing_id()));
}

void RenderViewImpl::didChangeSelection(bool is_empty_selection) {
  if (!handling_input_event_ && !handling_select_range_)
    return;

  if (is_empty_selection)
    selection_text_.clear();

  SyncSelectionIfRequired();
  UpdateTextInputType();
#if defined(OS_ANDROID)
  UpdateTextInputState(false, true);
#endif
}

void RenderViewImpl::didExecuteCommand(const WebString& command_name) {
  const std::string& name = UTF16ToUTF8(command_name);
  if (StartsWithASCII(name, "Move", true) ||
      StartsWithASCII(name, "Insert", true) ||
      StartsWithASCII(name, "Delete", true))
    return;
  RenderThreadImpl::current()->RecordUserMetrics(name);
}

bool RenderViewImpl::handleCurrentKeyboardEvent() {
  if (edit_commands_.empty())
    return false;

  WebFrame* frame = webview()->focusedFrame();
  if (!frame)
    return false;

  EditCommands::iterator it = edit_commands_.begin();
  EditCommands::iterator end = edit_commands_.end();

  bool did_execute_command = false;
  for (; it != end; ++it) {
    // In gtk and cocoa, it's possible to bind multiple edit commands to one
    // key (but it's the exception). Once one edit command is not executed, it
    // seems safest to not execute the rest.
    if (!frame->executeCommand(WebString::fromUTF8(it->name),
                               WebString::fromUTF8(it->value),
                               GetFocusedNode()))
      break;
    did_execute_command = true;
  }

  return did_execute_command;
}

WebKit::WebColorChooser* RenderViewImpl::createColorChooser(
    WebKit::WebColorChooserClient* client,
    const WebKit::WebColor& initial_color) {
  RendererWebColorChooserImpl* color_chooser =
      new RendererWebColorChooserImpl(this, client);
  color_chooser->Open(static_cast<SkColor>(initial_color));
  return color_chooser;
}

bool RenderViewImpl::runFileChooser(
    const WebKit::WebFileChooserParams& params,
    WebFileChooserCompletion* chooser_completion) {
  // Do not open the file dialog in a hidden RenderView.
  if (is_hidden())
    return false;
  FileChooserParams ipc_params;
  if (params.directory)
    ipc_params.mode = FileChooserParams::UploadFolder;
  else if (params.multiSelect)
    ipc_params.mode = FileChooserParams::OpenMultiple;
  else if (params.saveAs)
    ipc_params.mode = FileChooserParams::Save;
  else
    ipc_params.mode = FileChooserParams::Open;
  ipc_params.title = params.title;
  ipc_params.default_file_name =
      base::FilePath::FromUTF16Unsafe(params.initialValue);
  ipc_params.accept_types.reserve(params.acceptTypes.size());
  for (size_t i = 0; i < params.acceptTypes.size(); ++i)
    ipc_params.accept_types.push_back(params.acceptTypes[i]);
#if defined(OS_ANDROID)
  ipc_params.capture = params.useMediaCapture;
#endif

  return ScheduleFileChooser(ipc_params, chooser_completion);
}

void RenderViewImpl::runModalAlertDialog(WebFrame* frame,
                                         const WebString& message) {
  RunJavaScriptMessage(JAVASCRIPT_MESSAGE_TYPE_ALERT,
                       message,
                       string16(),
                       frame->document().url(),
                       NULL);
}

bool RenderViewImpl::runModalConfirmDialog(WebFrame* frame,
                                           const WebString& message) {
  return RunJavaScriptMessage(JAVASCRIPT_MESSAGE_TYPE_CONFIRM,
                              message,
                              string16(),
                              frame->document().url(),
                              NULL);
}

bool RenderViewImpl::runModalPromptDialog(WebFrame* frame,
                                          const WebString& message,
                                          const WebString& default_value,
                                          WebString* actual_value) {
  string16 result;
  bool ok = RunJavaScriptMessage(JAVASCRIPT_MESSAGE_TYPE_PROMPT,
                                 message,
                                 default_value,
                                 frame->document().url(),
                                 &result);
  if (ok)
    actual_value->assign(result);
  return ok;
}

bool RenderViewImpl::runModalBeforeUnloadDialog(
    WebFrame* frame, const WebString& message) {
  bool is_reload = false;
  WebDataSource* ds = frame->provisionalDataSource();
  if (ds)
    is_reload = (ds->navigationType() == WebKit::WebNavigationTypeReload);
  return runModalBeforeUnloadDialog(frame, is_reload, message);
}

bool RenderViewImpl::runModalBeforeUnloadDialog(
    WebFrame* frame, bool is_reload, const WebString& message) {
  // If we are swapping out, we have already run the beforeunload handler.
  // TODO(creis): Fix OnSwapOut to clear the frame without running beforeunload
  // at all, to avoid running it twice.
  if (is_swapped_out_)
    return true;

  bool success = false;
  // This is an ignored return value, but is included so we can accept the same
  // response as RunJavaScriptMessage.
  string16 ignored_result;
  SendAndRunNestedMessageLoop(new ViewHostMsg_RunBeforeUnloadConfirm(
      routing_id_, frame->document().url(), message, is_reload,
      &success, &ignored_result));
  return success;
}

void RenderViewImpl::showContextMenu(
    WebFrame* frame, const WebContextMenuData& data) {
  ContextMenuParams params = ContextMenuParamsBuilder::Build(data);
  params.source_type = context_menu_source_type_;
  if (context_menu_source_type_ == ui::MENU_SOURCE_TOUCH_EDIT_MENU) {
    params.x = touch_editing_context_menu_location_.x();
    params.y = touch_editing_context_menu_location_.y();
  }
  OnShowHostContextMenu(&params);

  // Plugins, e.g. PDF, don't currently update the render view when their
  // selected text changes, but the context menu params do contain the updated
  // selection. If that's the case, update the render view's state just prior
  // to showing the context menu.
  // TODO(asvitkine): http://crbug.com/152432
  if (ShouldUpdateSelectionTextFromContextMenuParams(selection_text_,
                                                     selection_text_offset_,
                                                     selection_range_,
                                                     params)) {
    selection_text_ = params.selection_text;
    // TODO(asvitkine): Text offset and range is not available in this case.
    selection_text_offset_ = 0;
    selection_range_ = gfx::Range(0, selection_text_.length());
    Send(new ViewHostMsg_SelectionChanged(routing_id_,
                                          selection_text_,
                                          selection_text_offset_,
                                          selection_range_));
  }

  // frame is NULL if invoked by BlockedPlugin.
  if (frame)
    params.frame_id = frame->identifier();

  // Serializing a GURL longer than kMaxURLChars will fail, so don't do
  // it.  We replace it with an empty GURL so the appropriate items are disabled
  // in the context menu.
  // TODO(jcivelli): http://crbug.com/45160 This prevents us from saving large
  //                 data encoded images.  We should have a way to save them.
  if (params.src_url.spec().size() > kMaxURLChars)
    params.src_url = GURL();
  context_menu_node_ = data.node;

#if defined(OS_ANDROID)
  gfx::Rect start_rect;
  gfx::Rect end_rect;
  GetSelectionBounds(&start_rect, &end_rect);
  params.selection_start = gfx::Point(start_rect.x(), start_rect.bottom());
  params.selection_end = gfx::Point(end_rect.right(), end_rect.bottom());
#endif

  Send(new ViewHostMsg_ContextMenu(routing_id_, params));

  FOR_EACH_OBSERVER(
      RenderViewObserver, observers_, DidRequestShowContextMenu(frame, data));
}

void RenderViewImpl::clearContextMenu() {
  context_menu_node_.reset();
}

void RenderViewImpl::setStatusText(const WebString& text) {
}

void RenderViewImpl::UpdateTargetURL(const GURL& url,
                                     const GURL& fallback_url) {
  GURL latest_url = url.is_empty() ? fallback_url : url;
  if (latest_url == target_url_)
    return;

  // Tell the browser to display a destination link.
  if (target_url_status_ == TARGET_INFLIGHT ||
      target_url_status_ == TARGET_PENDING) {
    // If we have a request in-flight, save the URL to be sent when we
    // receive an ACK to the in-flight request. We can happily overwrite
    // any existing pending sends.
    pending_target_url_ = latest_url;
    target_url_status_ = TARGET_PENDING;
  } else {
    // URLs larger than |kMaxURLChars| cannot be sent through IPC -
    // see |ParamTraits<GURL>|.
    if (latest_url.possibly_invalid_spec().size() > kMaxURLChars)
      latest_url = GURL();
    Send(new ViewHostMsg_UpdateTargetURL(routing_id_, page_id_, latest_url));
    target_url_ = latest_url;
    target_url_status_ = TARGET_INFLIGHT;
  }
}

gfx::RectF RenderViewImpl::ClientRectToPhysicalWindowRect(
    const gfx::RectF& rect) const {
  gfx::RectF window_rect = rect;
  window_rect.Scale(device_scale_factor_ * webview()->pageScaleFactor());
  return window_rect;
}

int64 RenderViewImpl::GetLatencyComponentId() {
  // Note: this must match the logic in RenderWidgetHostImpl.
  return GetRoutingID() | (static_cast<int64>(
      RenderThreadImpl::current()->renderer_process_id()) << 32);
}

void RenderViewImpl::StartNavStateSyncTimerIfNecessary() {
  // No need to update state if no page has committed yet.
  if (page_id_ == -1)
    return;

  int delay;
  if (send_content_state_immediately_)
    delay = 0;
  else if (is_hidden())
    delay = kDelaySecondsForContentStateSyncHidden;
  else
    delay = kDelaySecondsForContentStateSync;

  if (nav_state_sync_timer_.IsRunning()) {
    // The timer is already running. If the delay of the timer maches the amount
    // we want to delay by, then return. Otherwise stop the timer so that it
    // gets started with the right delay.
    if (nav_state_sync_timer_.GetCurrentDelay().InSeconds() == delay)
      return;
    nav_state_sync_timer_.Stop();
  }

  nav_state_sync_timer_.Start(FROM_HERE, TimeDelta::FromSeconds(delay), this,
                              &RenderViewImpl::SyncNavigationState);
}

void RenderViewImpl::setMouseOverURL(const WebURL& url) {
  mouse_over_url_ = GURL(url);
  UpdateTargetURL(mouse_over_url_, focus_url_);
}

void RenderViewImpl::setKeyboardFocusURL(const WebURL& url) {
  focus_url_ = GURL(url);
  UpdateTargetURL(focus_url_, mouse_over_url_);
}

void RenderViewImpl::startDragging(WebFrame* frame,
                                   const WebDragData& data,
                                   WebDragOperationsMask mask,
                                   const WebImage& image,
                                   const WebPoint& webImageOffset) {
  DropData drop_data(DropDataBuilder::Build(data));
  drop_data.referrer_policy = frame->document().referrerPolicy();
  gfx::Vector2d imageOffset(webImageOffset.x, webImageOffset.y);
  Send(new DragHostMsg_StartDragging(routing_id_,
                                     drop_data,
                                     mask,
                                     image.getSkBitmap(),
                                     imageOffset,
                                     possible_drag_event_info_));
}

bool RenderViewImpl::acceptsLoadDrops() {
  return renderer_preferences_.can_accept_load_drops;
}

void RenderViewImpl::focusNext() {
  Send(new ViewHostMsg_TakeFocus(routing_id_, false));
}

void RenderViewImpl::focusPrevious() {
  Send(new ViewHostMsg_TakeFocus(routing_id_, true));
}

void RenderViewImpl::focusedNodeChanged(const WebNode& node) {
  Send(new ViewHostMsg_FocusedNodeChanged(routing_id_, IsEditableNode(node)));

  FOR_EACH_OBSERVER(RenderViewObserver, observers_, FocusedNodeChanged(node));
}

void RenderViewImpl::numberOfWheelEventHandlersChanged(unsigned num_handlers) {
  Send(new ViewHostMsg_DidChangeNumWheelEvents(routing_id_, num_handlers));
}

void RenderViewImpl::didUpdateLayout() {
  FOR_EACH_OBSERVER(RenderViewObserver, observers_, DidUpdateLayout());

  // We don't always want to set up a timer, only if we've been put in that
  // mode by getting a |ViewMsg_EnablePreferredSizeChangedMode|
  // message.
  if (!send_preferred_size_changes_ || !webview())
    return;

  if (check_preferred_size_timer_.IsRunning())
    return;
  check_preferred_size_timer_.Start(FROM_HERE,
                                    TimeDelta::FromMilliseconds(0), this,
                                    &RenderViewImpl::CheckPreferredSize);
}

void RenderViewImpl::navigateBackForwardSoon(int offset) {
  Send(new ViewHostMsg_GoToEntryAtOffset(routing_id_, offset));
}

void RenderViewImpl::setRubberbandRect(const WebRect& rect) {
  Send(new ViewHostMsg_SetRubberbandRect(routing_id_, rect));
}

void RenderViewImpl::hideRubberbandRect() {
  Send(new ViewHostMsg_HideRubberbandRect(routing_id_));
}

int RenderViewImpl::historyBackListCount() {
  return history_list_offset_ < 0 ? 0 : history_list_offset_;
}

int RenderViewImpl::historyForwardListCount() {
  return history_list_length_ - historyBackListCount() - 1;
}

void RenderViewImpl::postAccessibilityEvent(
    const WebAXObject& obj, WebKit::WebAXEvent event) {
  if (renderer_accessibility_) {
    renderer_accessibility_->HandleWebAccessibilityEvent(obj, event);
  }
}

void RenderViewImpl::didUpdateInspectorSetting(const WebString& key,
                                           const WebString& value) {
  Send(new ViewHostMsg_UpdateInspectorSetting(routing_id_,
                                              key.utf8(),
                                              value.utf8()));
}

// WebKit::WebWidgetClient ----------------------------------------------------

void RenderViewImpl::didFocus() {
  // TODO(jcivelli): when https://bugs.webkit.org/show_bug.cgi?id=33389 is fixed
  //                 we won't have to test for user gesture anymore and we can
  //                 move that code back to render_widget.cc
  if (WebUserGestureIndicator::isProcessingUserGesture() &&
      !RenderThreadImpl::current()->layout_test_mode()) {
    Send(new ViewHostMsg_Focus(routing_id_));
  }
}

void RenderViewImpl::didBlur() {
  // TODO(jcivelli): see TODO above in didFocus().
  if (WebUserGestureIndicator::isProcessingUserGesture() &&
      !RenderThreadImpl::current()->layout_test_mode()) {
    Send(new ViewHostMsg_Blur(routing_id_));
  }
}

// We are supposed to get a single call to Show for a newly created RenderView
// that was created via RenderViewImpl::CreateWebView.  So, we wait until this
// point to dispatch the ShowView message.
//
// This method provides us with the information about how to display the newly
// created RenderView (i.e., as a blocked popup or as a new tab).
//
void RenderViewImpl::show(WebNavigationPolicy policy) {
  if (did_show_) {
    // When supports_multiple_windows is disabled, popups are reusing
    // the same view. In some scenarios, this makes WebKit to call show() twice.
    if (webkit_preferences_.supports_multiple_windows)
      NOTREACHED() << "received extraneous Show call";
    return;
  }
  did_show_ = true;

  DCHECK(opener_id_ != MSG_ROUTING_NONE);

  // Force new windows to a popup if they were not opened with a user gesture.
  if (!opened_by_user_gesture_) {
    // We exempt background tabs for compat with older versions of Chrome.
    // TODO(darin): This seems bogus.  These should have a user gesture, so
    // we probably don't need this check.
    if (policy != WebKit::WebNavigationPolicyNewBackgroundTab)
      policy = WebKit::WebNavigationPolicyNewPopup;
  }

  // NOTE: initial_pos_ may still have its default values at this point, but
  // that's okay.  It'll be ignored if disposition is not NEW_POPUP, or the
  // browser process will impose a default position otherwise.
  Send(new ViewHostMsg_ShowView(opener_id_, routing_id_,
      NavigationPolicyToDisposition(policy), initial_pos_,
      opened_by_user_gesture_));
  SetPendingWindowRect(initial_pos_);
}

void RenderViewImpl::runModal() {
  DCHECK(did_show_) << "should already have shown the view";

  // We must keep WebKit's shared timer running in this case in order to allow
  // showModalDialog to function properly.
  //
  // TODO(darin): WebKit should really be smarter about suppressing events and
  // timers so that we do not need to manage the shared timer in such a heavy
  // handed manner.
  //
  if (RenderThreadImpl::current())  // Will be NULL during unit tests.
    RenderThreadImpl::current()->DoNotSuspendWebKitSharedTimer();

  SendAndRunNestedMessageLoop(new ViewHostMsg_RunModal(
      routing_id_, opener_id_));
}

bool RenderViewImpl::enterFullScreen() {
  Send(new ViewHostMsg_ToggleFullscreen(routing_id_, true));
  return true;
}

void RenderViewImpl::exitFullScreen() {
  Send(new ViewHostMsg_ToggleFullscreen(routing_id_, false));
}

bool RenderViewImpl::requestPointerLock() {
  return mouse_lock_dispatcher_->LockMouse(webwidget_mouse_lock_target_.get());
}

void RenderViewImpl::requestPointerUnlock() {
  mouse_lock_dispatcher_->UnlockMouse(webwidget_mouse_lock_target_.get());
}

bool RenderViewImpl::isPointerLocked() {
  return mouse_lock_dispatcher_->IsMouseLockedTo(
      webwidget_mouse_lock_target_.get());
}

void RenderViewImpl::didActivateCompositor(int input_handler_identifier) {
#if !defined(OS_MACOSX)  // many events are unhandled - http://crbug.com/138003
  InputHandlerManager* input_handler_manager =
      RenderThreadImpl::current()->input_handler_manager();
  if (input_handler_manager) {
     input_handler_manager->AddInputHandler(
        routing_id_,
        compositor_->GetInputHandler(),
        AsWeakPtr());
  }
#endif

  RenderWidget::didActivateCompositor(input_handler_identifier);
}

void RenderViewImpl::didHandleGestureEvent(
    const WebGestureEvent& event,
    bool event_cancelled) {
  RenderWidget::didHandleGestureEvent(event, event_cancelled);

  if (event.type != WebKit::WebGestureEvent::GestureTap)
    return;

  WebKit::WebTextInputType text_input_type =
      GetWebView()->textInputInfo().type;

  Send(new ViewHostMsg_FocusedNodeTouched(
      routing_id(), text_input_type != WebKit::WebTextInputTypeNone));
}

void RenderViewImpl::initializeLayerTreeView() {
  RenderWidget::initializeLayerTreeView();
  RenderWidgetCompositor* rwc = compositor();
  if (!rwc || !webview() || !webview()->devToolsAgent())
    return;
  webview()->devToolsAgent()->setLayerTreeId(rwc->GetLayerTreeId());
}

// WebKit::WebFrameClient -----------------------------------------------------

WebMediaPlayer* RenderViewImpl::createMediaPlayer(
    WebFrame* frame, const WebKit::WebURL& url, WebMediaPlayerClient* client) {
  FOR_EACH_OBSERVER(
      RenderViewObserver, observers_, WillCreateMediaPlayer(frame, client));

  const CommandLine* cmd_line = CommandLine::ForCurrentProcess();
#if defined(ENABLE_WEBRTC)
  if (!InitializeMediaStreamClient())
    return NULL;

#if !defined(GOOGLE_TV)
  if (media_stream_client_->IsMediaStream(url)) {
#if defined(OS_ANDROID) && defined(ARCH_CPU_ARMEL)
    bool found_neon =
        (android_getCpuFeatures() & ANDROID_CPU_ARM_FEATURE_NEON) != 0;
    UMA_HISTOGRAM_BOOLEAN("Platform.WebRtcNEONFound", found_neon);
#endif  // defined(OS_ANDROID) && defined(ARCH_CPU_ARMEL)
    return new WebMediaPlayerMS(
        frame, client, AsWeakPtr(), media_stream_client_, new RenderMediaLog());
  }
#endif  // !defined(GOOGLE_TV)
#endif  // defined(ENABLE_WEBRTC)

#if defined(OS_ANDROID)
  GpuChannelHost* gpu_channel_host =
      RenderThreadImpl::current()->EstablishGpuChannelSync(
          CAUSE_FOR_GPU_LAUNCH_VIDEODECODEACCELERATOR_INITIALIZE);
  if (!gpu_channel_host) {
    LOG(ERROR) << "Failed to establish GPU channel for media player";
    return NULL;
  }

  scoped_ptr<StreamTextureFactory> stream_texture_factory;
  if (UsingSynchronousRendererCompositor()) {
    SynchronousCompositorFactory* factory =
        SynchronousCompositorFactory::GetInstance();
    stream_texture_factory = factory->CreateStreamTextureFactory(routing_id_);
  } else {
    scoped_refptr<cc::ContextProvider> context_provider =
        RenderThreadImpl::current()->SharedMainThreadContextProvider();

    if (!context_provider.get()) {
      LOG(ERROR) << "Failed to get context3d for media player";
      return NULL;
    }

    stream_texture_factory.reset(new StreamTextureFactoryImpl(
        context_provider->Context3d(), gpu_channel_host, routing_id_));
  }

  scoped_ptr<WebMediaPlayerAndroid> web_media_player_android(
      new WebMediaPlayerAndroid(
          frame,
          client,
          AsWeakPtr(),
          media_player_manager_,
          stream_texture_factory.release(),
          RenderThreadImpl::current()->GetMediaThreadMessageLoopProxy(),
          new RenderMediaLog()));
#if defined(ENABLE_WEBRTC) && defined(GOOGLE_TV)
  if (media_stream_client_->IsMediaStream(url)) {
    RTCVideoDecoderFactoryTv* factory = RenderThreadImpl::current()
        ->GetMediaStreamDependencyFactory()->decoder_factory_tv();
    // |media_stream_client| and |factory| outlives |web_media_player_android|.
    if (!factory->AcquireDemuxer() ||
        !web_media_player_android->InjectMediaStream(
            media_stream_client_,
            factory,
            base::Bind(
                base::IgnoreResult(&RTCVideoDecoderFactoryTv::ReleaseDemuxer),
                base::Unretained(factory)))) {
      LOG(ERROR) << "Failed to inject media stream.";
      return NULL;
    }
  }
#endif  // defined(ENABLE_WEBRTC) && defined(GOOGLE_TV)
  return web_media_player_android.release();
#endif  // defined(OS_ANDROID)

  scoped_refptr<media::AudioRendererSink> sink;
  if (!cmd_line->HasSwitch(switches::kDisableAudio)) {
    sink = RenderThreadImpl::current()->GetAudioRendererMixerManager()->
        CreateInput(routing_id_);
    DVLOG(1) << "Using AudioRendererMixerManager-provided sink: " << sink.get();
  }

  WebMediaPlayerParams params(
      RenderThreadImpl::current()->GetMediaThreadMessageLoopProxy(),
      base::Bind(&ContentRendererClient::DeferMediaLoad,
                 base::Unretained(GetContentClient()->renderer()),
                 static_cast<RenderView*>(this)),
      sink,
      RenderThreadImpl::current()->GetGpuFactories(),
      new RenderMediaLog());
  return new WebMediaPlayerImpl(this, frame, client, AsWeakPtr(), params);
}

WebCookieJar* RenderViewImpl::cookieJar(WebFrame* frame) {
  return &cookie_jar_;
}

void RenderViewImpl::didAccessInitialDocument(WebFrame* frame) {
  // Notify the browser process that it is no longer safe to show the pending
  // URL of the main frame, since a URL spoof is now possible.
  if (!frame->parent() && page_id_ == -1)
    Send(new ViewHostMsg_DidAccessInitialDocument(routing_id_));
}

void RenderViewImpl::didDisownOpener(WebKit::WebFrame* frame) {
  // We only need to notify the browser if the active, top-level frame clears
  // its opener.  We can ignore cases where a swapped out frame clears its
  // opener after hearing about it from the browser, and the browser does not
  // (yet) care about subframe openers.
  if (is_swapped_out_ || frame->parent())
    return;

  // Notify WebContents and all its swapped out RenderViews.
  Send(new ViewHostMsg_DidDisownOpener(routing_id_));
}

void RenderViewImpl::frameDetached(WebFrame* frame) {
  FOR_EACH_OBSERVER(RenderViewObserver, observers_, FrameDetached(frame));
}

void RenderViewImpl::willClose(WebFrame* frame) {
  FOR_EACH_OBSERVER(RenderViewObserver, observers_, FrameWillClose(frame));
}

void RenderViewImpl::didMatchCSS(
    WebFrame* frame,
    const WebVector<WebString>& newly_matching_selectors,
    const WebVector<WebString>& stopped_matching_selectors) {
  FOR_EACH_OBSERVER(
      RenderViewObserver, observers_,
      DidMatchCSS(frame, newly_matching_selectors, stopped_matching_selectors));
}

void RenderViewImpl::Repaint(const gfx::Size& size) {
  OnRepaint(size);
}

void RenderViewImpl::SetEditCommandForNextKeyEvent(const std::string& name,
                                                   const std::string& value) {
  EditCommands edit_commands;
  edit_commands.push_back(EditCommand(name, value));
  OnSetEditCommandsForNextKeyEvent(edit_commands);
}

void RenderViewImpl::ClearEditCommands() {
  edit_commands_.clear();
}

SSLStatus RenderViewImpl::GetSSLStatusOfFrame(WebKit::WebFrame* frame) const {
  std::string security_info;
  if (frame && frame->dataSource())
    security_info = frame->dataSource()->response().securityInfo();

  SSLStatus ssl_status;
  DeserializeSecurityInfo(security_info,
                          &ssl_status.cert_id,
                          &ssl_status.cert_status,
                          &ssl_status.security_bits,
                          &ssl_status.connection_status);
  return ssl_status;
}

const std::string& RenderViewImpl::GetAcceptLanguages() const {
  return renderer_preferences_.accept_languages;
}

WebNavigationPolicy RenderViewImpl::decidePolicyForNavigation(
    WebFrame* frame, WebDataSource::ExtraData* extraData,
    const WebURLRequest& request, WebNavigationType type,
    WebNavigationPolicy default_policy, bool is_redirect) {
  if (request.url() != GURL(kSwappedOutURL) &&
      GetContentClient()->renderer()->HandleNavigation(frame, request, type,
                                                       default_policy,
                                                       is_redirect)) {
    return WebKit::WebNavigationPolicyIgnore;
  }

  Referrer referrer(GetReferrerFromRequest(frame, request));

  if (is_swapped_out_) {
    if (request.url() != GURL(kSwappedOutURL)) {
      // Targeted links may try to navigate a swapped out frame.  Allow the
      // browser process to navigate the tab instead.  Note that it is also
      // possible for non-targeted navigations (from this view) to arrive
      // here just after we are swapped out.  It's ok to send them to the
      // browser, as long as they're for the top level frame.
      // TODO(creis): Ensure this supports targeted form submissions when
      // fixing http://crbug.com/101395.
      if (frame->parent() == NULL) {
        OpenURL(frame, request.url(), referrer, default_policy);
        return WebKit::WebNavigationPolicyIgnore;  // Suppress the load here.
      }

      // We should otherwise ignore in-process iframe navigations, if they
      // arrive just after we are swapped out.
      return WebKit::WebNavigationPolicyIgnore;
    }

    // Allow kSwappedOutURL to complete.
    return default_policy;
  }

  // Webkit is asking whether to navigate to a new URL.
  // This is fine normally, except if we're showing UI from one security
  // context and they're trying to navigate to a different context.
  const GURL& url = request.url();

  // A content initiated navigation may have originated from a link-click,
  // script, drag-n-drop operation, etc.
  bool is_content_initiated = static_cast<DocumentState*>(extraData)->
          navigation_state()->is_content_initiated();

  // Experimental:
  // If --enable-strict-site-isolation or --site-per-process is enabled, send
  // all top-level navigations to the browser to let it swap processes when
  // crossing site boundaries.  This is currently expected to break some script
  // calls and navigations, such as form submissions.
  const CommandLine& command_line = *CommandLine::ForCurrentProcess();
  bool force_swap_due_to_flag =
      command_line.HasSwitch(switches::kEnableStrictSiteIsolation) ||
      command_line.HasSwitch(switches::kSitePerProcess);
  if (force_swap_due_to_flag &&
      !frame->parent() && (is_content_initiated || is_redirect)) {
    WebString origin_str = frame->document().securityOrigin().toString();
    GURL frame_url(origin_str.utf8().data());
    // TODO(cevans): revisit whether this site check is still necessary once
    // crbug.com/101395 is fixed.
    bool same_domain_or_host =
        net::registry_controlled_domains::SameDomainOrHost(
            frame_url,
            url,
            net::registry_controlled_domains::EXCLUDE_PRIVATE_REGISTRIES);
    if (!same_domain_or_host || frame_url.scheme() != url.scheme()) {
      OpenURL(frame, url, referrer, default_policy);
      return WebKit::WebNavigationPolicyIgnore;
    }
  }

  // If the browser is interested, then give it a chance to look at the request.
  if (is_content_initiated) {
    bool is_form_post = ((type == WebKit::WebNavigationTypeFormSubmitted) ||
                         (type == WebKit::WebNavigationTypeFormResubmitted)) &&
                        EqualsASCII(request.httpMethod(), "POST");
    bool browser_handles_request =
        renderer_preferences_.browser_handles_non_local_top_level_requests &&
        IsNonLocalTopLevelNavigation(url, frame, type, is_form_post);
    if (!browser_handles_request) {
      browser_handles_request =
          renderer_preferences_.browser_handles_all_top_level_requests &&
          IsTopLevelNavigation(frame);
    }

    if (browser_handles_request) {
      // Reset these counters as the RenderView could be reused for the next
      // navigation.
      page_id_ = -1;
      last_page_id_sent_to_browser_ = -1;
      OpenURL(frame, url, referrer, default_policy);
      return WebKit::WebNavigationPolicyIgnore;  // Suppress the load here.
    }
  }

  // Use the frame's original request's URL rather than the document's URL for
  // subsequent checks.  For a popup, the document's URL may become the opener
  // window's URL if the opener has called document.write().
  // See http://crbug.com/93517.
  GURL old_url(frame->dataSource()->request().url());

  // Detect when we're crossing a permission-based boundary (e.g. into or out of
  // an extension or app origin, leaving a WebUI page, etc). We only care about
  // top-level navigations (not iframes). But we sometimes navigate to
  // about:blank to clear a tab, and we want to still allow that.
  //
  // Note: this is known to break POST submissions when crossing process
  // boundaries until http://crbug.com/101395 is fixed.  This is better for
  // security than loading a WebUI, extension or app page in the wrong process.
  // POST requests don't work because this mechanism does not preserve form
  // POST data. We will need to send the request's httpBody data up to the
  // browser process, and issue a special POST navigation in WebKit (via
  // FrameLoader::loadFrameRequest). See ResourceDispatcher and WebURLLoaderImpl
  // for examples of how to send the httpBody data.
  if (!frame->parent() && is_content_initiated &&
      !url.SchemeIs(chrome::kAboutScheme)) {
    bool send_referrer = false;

    // All navigations to or from WebUI URLs or within WebUI-enabled
    // RenderProcesses must be handled by the browser process so that the
    // correct bindings and data sources can be registered.
    // Similarly, navigations to view-source URLs or within ViewSource mode
    // must be handled by the browser process (except for reloads - those are
    // safe to leave within the renderer).
    // Lastly, access to file:// URLs from non-file:// URL pages must be
    // handled by the browser so that ordinary renderer processes don't get
    // blessed with file permissions.
    int cumulative_bindings = RenderProcess::current()->GetEnabledBindings();
    bool is_initial_navigation = page_id_ == -1;
    bool should_fork = HasWebUIScheme(url) || HasWebUIScheme(old_url) ||
        (cumulative_bindings & BINDINGS_POLICY_WEB_UI) ||
        url.SchemeIs(kViewSourceScheme) ||
        (frame->isViewSourceModeEnabled() &&
            type != WebKit::WebNavigationTypeReload);

    if (!should_fork && url.SchemeIs(chrome::kFileScheme)) {
      // Fork non-file to file opens.  Check the opener URL if this is the
      // initial navigation in a newly opened window.
      GURL source_url(old_url);
      if (is_initial_navigation && source_url.is_empty() && frame->opener())
        source_url = frame->opener()->top()->document().url();
      DCHECK(!source_url.is_empty());
      should_fork = !source_url.SchemeIs(chrome::kFileScheme);
    }

    if (!should_fork) {
      // Give the embedder a chance.
      should_fork = GetContentClient()->renderer()->ShouldFork(
          frame, url, request.httpMethod().utf8(), is_initial_navigation,
          is_redirect, &send_referrer);
    }

    if (should_fork) {
      OpenURL(
          frame, url, send_referrer ? referrer : Referrer(), default_policy);
      return WebKit::WebNavigationPolicyIgnore;  // Suppress the load here.
    }
  }

  // Detect when a page is "forking" a new tab that can be safely rendered in
  // its own process.  This is done by sites like Gmail that try to open links
  // in new windows without script connections back to the original page.  We
  // treat such cases as browser navigations (in which we will create a new
  // renderer for a cross-site navigation), rather than WebKit navigations.
  //
  // We use the following heuristic to decide whether to fork a new page in its
  // own process:
  // The parent page must open a new tab to about:blank, set the new tab's
  // window.opener to null, and then redirect the tab to a cross-site URL using
  // JavaScript.
  //
  // TODO(creis): Deprecate this logic once we can rely on rel=noreferrer
  // (see below).
  bool is_fork =
      // Must start from a tab showing about:blank, which is later redirected.
      old_url == GURL(kAboutBlankURL) &&
      // Must be the first real navigation of the tab.
      historyBackListCount() < 1 &&
      historyForwardListCount() < 1 &&
      // The parent page must have set the child's window.opener to null before
      // redirecting to the desired URL.
      frame->opener() == NULL &&
      // Must be a top-level frame.
      frame->parent() == NULL &&
      // Must not have issued the request from this page.
      is_content_initiated &&
      // Must be targeted at the current tab.
      default_policy == WebKit::WebNavigationPolicyCurrentTab &&
      // Must be a JavaScript navigation, which appears as "other".
      type == WebKit::WebNavigationTypeOther;

  if (is_fork) {
    // Open the URL via the browser, not via WebKit.
    OpenURL(frame, url, Referrer(), default_policy);
    return WebKit::WebNavigationPolicyIgnore;
  }

  return default_policy;
}

WebNavigationPolicy RenderViewImpl::decidePolicyForNavigation(
    WebFrame* frame, const WebURLRequest& request, WebNavigationType type,
    WebNavigationPolicy default_policy, bool is_redirect) {
  return decidePolicyForNavigation(frame,
                                   frame->provisionalDataSource()->extraData(),
                                   request, type, default_policy, is_redirect);
}

void RenderViewImpl::willSendSubmitEvent(WebKit::WebFrame* frame,
    const WebKit::WebFormElement& form) {
  FOR_EACH_OBSERVER(
      RenderViewObserver, observers_, WillSendSubmitEvent(frame, form));
}

void RenderViewImpl::willSubmitForm(WebFrame* frame,
                                    const WebFormElement& form) {
  FOR_EACH_OBSERVER(
      RenderViewObserver, observers_, WillSubmitForm(frame, form));
}

void RenderViewImpl::didCreateDataSource(WebFrame* frame, WebDataSource* ds) {
  bool content_initiated = !pending_navigation_params_.get();

  // Make sure any previous redirect URLs end up in our new data source.
  if (pending_navigation_params_.get()) {
    for (std::vector<GURL>::const_iterator i =
             pending_navigation_params_->redirects.begin();
         i != pending_navigation_params_->redirects.end(); ++i) {
      ds->appendRedirect(*i);
    }
  }

  DocumentState* document_state = DocumentState::FromDataSource(ds);
  if (!document_state) {
    document_state = new DocumentState;
    ds->setExtraData(document_state);
    if (!content_initiated)
      PopulateDocumentStateFromPending(document_state);
  }

  // Carry over the user agent override flag, if it exists.
  if (content_initiated && webview() && webview()->mainFrame() &&
      webview()->mainFrame()->dataSource()) {
    DocumentState* old_document_state =
        DocumentState::FromDataSource(webview()->mainFrame()->dataSource());
    if (old_document_state) {
      InternalDocumentStateData* internal_data =
          InternalDocumentStateData::FromDocumentState(document_state);
      InternalDocumentStateData* old_internal_data =
          InternalDocumentStateData::FromDocumentState(old_document_state);
      internal_data->set_is_overriding_user_agent(
          old_internal_data->is_overriding_user_agent());
    }
  }

  // The rest of RenderView assumes that a WebDataSource will always have a
  // non-null NavigationState.
  if (content_initiated) {
    document_state->set_navigation_state(
        NavigationState::CreateContentInitiated());
  } else {
    document_state->set_navigation_state(CreateNavigationStateFromPending());
    pending_navigation_params_.reset();
  }

  // DocumentState::referred_by_prefetcher_ is true if we are
  // navigating from a page that used prefetching using a link on that
  // page.  We are early enough in the request process here that we
  // can still see the DocumentState of the previous page and set
  // this value appropriately.
  // TODO(gavinp): catch the important case of navigation in a new
  // renderer process.
  if (webview()) {
    if (WebFrame* old_frame = webview()->mainFrame()) {
      const WebURLRequest& original_request = ds->originalRequest();
      const GURL referrer(
          original_request.httpHeaderField(WebString::fromUTF8("Referer")));
      if (!referrer.is_empty() &&
          DocumentState::FromDataSource(
              old_frame->dataSource())->was_prefetcher()) {
        for (; old_frame; old_frame = old_frame->traverseNext(false)) {
          WebDataSource* old_frame_ds = old_frame->dataSource();
          if (old_frame_ds && referrer == GURL(old_frame_ds->request().url())) {
            document_state->set_was_referred_by_prefetcher(true);
            break;
          }
        }
      }
    }
  }

  if (content_initiated) {
    const WebURLRequest& request = ds->request();
    switch (request.cachePolicy()) {
      case WebURLRequest::UseProtocolCachePolicy:  // normal load.
        document_state->set_load_type(DocumentState::LINK_LOAD_NORMAL);
        break;
      case WebURLRequest::ReloadIgnoringCacheData:  // reload.
        document_state->set_load_type(DocumentState::LINK_LOAD_RELOAD);
        break;
      case WebURLRequest::ReturnCacheDataElseLoad:  // allow stale data.
        document_state->set_load_type(
            DocumentState::LINK_LOAD_CACHE_STALE_OK);
        break;
      case WebURLRequest::ReturnCacheDataDontLoad:  // Don't re-post.
        document_state->set_load_type(DocumentState::LINK_LOAD_CACHE_ONLY);
        break;
    }
  }

  FOR_EACH_OBSERVER(
      RenderViewObserver, observers_, DidCreateDataSource(frame, ds));
}

void RenderViewImpl::PopulateDocumentStateFromPending(
    DocumentState* document_state) {
  const ViewMsg_Navigate_Params& params = *pending_navigation_params_.get();
  document_state->set_request_time(params.request_time);

  InternalDocumentStateData* internal_data =
      InternalDocumentStateData::FromDocumentState(document_state);

  if (!params.url.SchemeIs(kJavaScriptScheme) &&
      params.navigation_type == ViewMsg_Navigate_Type::RESTORE) {
    // We're doing a load of a page that was restored from the last session. By
    // default this prefers the cache over loading (LOAD_PREFERRING_CACHE) which
    // can result in stale data for pages that are set to expire. We explicitly
    // override that by setting the policy here so that as necessary we load
    // from the network.
    internal_data->set_cache_policy_override(
        WebURLRequest::UseProtocolCachePolicy);
  }

  if (IsReload(params))
    document_state->set_load_type(DocumentState::RELOAD);
  else if (params.page_state.IsValid())
    document_state->set_load_type(DocumentState::HISTORY_LOAD);
  else
    document_state->set_load_type(DocumentState::NORMAL_LOAD);

  internal_data->set_referrer_policy(params.referrer.policy);
  internal_data->set_is_overriding_user_agent(params.is_overriding_user_agent);
  internal_data->set_must_reset_scroll_and_scale_state(
      params.navigation_type ==
          ViewMsg_Navigate_Type::RELOAD_ORIGINAL_REQUEST_URL);
  document_state->set_can_load_local_resources(params.can_load_local_resources);
}

NavigationState* RenderViewImpl::CreateNavigationStateFromPending() {
  const ViewMsg_Navigate_Params& params = *pending_navigation_params_.get();
  NavigationState* navigation_state = NULL;

  // A navigation resulting from loading a javascript URL should not be treated
  // as a browser initiated event.  Instead, we want it to look as if the page
  // initiated any load resulting from JS execution.
  if (!params.url.SchemeIs(kJavaScriptScheme)) {
    navigation_state = NavigationState::CreateBrowserInitiated(
        params.page_id,
        params.pending_history_list_offset,
        params.should_clear_history_list,
        params.transition);
    navigation_state->set_transferred_request_child_id(
        params.transferred_request_child_id);
    navigation_state->set_transferred_request_request_id(
        params.transferred_request_request_id);
    navigation_state->set_allow_download(params.allow_download);
    navigation_state->set_extra_headers(params.extra_headers);
  } else {
    navigation_state = NavigationState::CreateContentInitiated();
  }
  return navigation_state;
}

void RenderViewImpl::ProcessViewLayoutFlags(const CommandLine& command_line) {
  bool enable_viewport =
      command_line.HasSwitch(switches::kEnableViewport);

  // If viewport tag is enabled, then the WebKit side will take care
  // of setting the fixed layout size and page scale limits.
  if (enable_viewport)
    return;

  // When navigating to a new page, reset the page scale factor to be 1.0.
  webview()->setInitialPageScaleOverride(1.f);

  float maxPageScaleFactor =
      command_line.HasSwitch(switches::kEnablePinch) ? 4.f : 1.f ;
  webview()->setPageScaleFactorLimits(1, maxPageScaleFactor);
}

// TODO(nasko): Remove this method once WebTestProxy in Blink is fixed.
void RenderViewImpl::didStartProvisionalLoad(WebFrame* frame) {
}

void RenderViewImpl::didReceiveServerRedirectForProvisionalLoad(
    WebFrame* frame) {
  if (frame->parent())
    return;
  // Received a redirect on the main frame.
  WebDataSource* data_source = frame->provisionalDataSource();
  if (!data_source) {
    // Should only be invoked when we have a data source.
    NOTREACHED();
    return;
  }
  std::vector<GURL> redirects;
  GetRedirectChain(data_source, &redirects);
  if (redirects.size() >= 2) {
    Send(new ViewHostMsg_DidRedirectProvisionalLoad(routing_id_, page_id_,
        redirects[redirects.size() - 2], redirects.back()));
  }
}

void RenderViewImpl::didFailProvisionalLoad(WebFrame* frame,
                                            const WebURLError& error) {
  // Notify the browser that we failed a provisional load with an error.
  //
  // Note: It is important this notification occur before DidStopLoading so the
  //       SSL manager can react to the provisional load failure before being
  //       notified the load stopped.
  //
  WebDataSource* ds = frame->provisionalDataSource();
  DCHECK(ds);

  const WebURLRequest& failed_request = ds->request();

  FOR_EACH_OBSERVER(
      RenderViewObserver, observers_, DidFailProvisionalLoad(frame, error));

  bool show_repost_interstitial =
      (error.reason == net::ERR_CACHE_MISS &&
       EqualsASCII(failed_request.httpMethod(), "POST"));

  ViewHostMsg_DidFailProvisionalLoadWithError_Params params;
  params.frame_id = frame->identifier();
  params.frame_unique_name = frame->uniqueName();
  params.is_main_frame = !frame->parent();
  params.error_code = error.reason;
  GetContentClient()->renderer()->GetNavigationErrorStrings(
      frame,
      failed_request,
      error,
      renderer_preferences_.accept_languages,
      NULL,
      &params.error_description);
  params.url = error.unreachableURL;
  params.showing_repost_interstitial = show_repost_interstitial;
  Send(new ViewHostMsg_DidFailProvisionalLoadWithError(
      routing_id_, params));

  // Don't display an error page if this is simply a cancelled load.  Aside
  // from being dumb, WebCore doesn't expect it and it will cause a crash.
  if (error.reason == net::ERR_ABORTED)
    return;

  // Don't display "client blocked" error page if browser has asked us not to.
  if (error.reason == net::ERR_BLOCKED_BY_CLIENT &&
      renderer_preferences_.disable_client_blocked_error_page) {
    return;
  }

  // Allow the embedder to suppress an error page.
  if (GetContentClient()->renderer()->ShouldSuppressErrorPage(
          error.unreachableURL)) {
    return;
  }

  if (RenderThreadImpl::current() &&
      RenderThreadImpl::current()->layout_test_mode()) {
    return;
  }

  // Make sure we never show errors in view source mode.
  frame->enableViewSourceMode(false);

  DocumentState* document_state = DocumentState::FromDataSource(ds);
  NavigationState* navigation_state = document_state->navigation_state();

  // If this is a failed back/forward/reload navigation, then we need to do a
  // 'replace' load.  This is necessary to avoid messing up session history.
  // Otherwise, we do a normal load, which simulates a 'go' navigation as far
  // as session history is concerned.
  //
  // AUTO_SUBFRAME loads should always be treated as loads that do not advance
  // the page id.
  //
  bool replace =
      navigation_state->pending_page_id() != -1 ||
      PageTransitionCoreTypeIs(navigation_state->transition_type(),
                               PAGE_TRANSITION_AUTO_SUBFRAME);

  // If we failed on a browser initiated request, then make sure that our error
  // page load is regarded as the same browser initiated request.
  if (!navigation_state->is_content_initiated()) {
    pending_navigation_params_.reset(new ViewMsg_Navigate_Params);
    pending_navigation_params_->page_id =
        navigation_state->pending_page_id();
    pending_navigation_params_->pending_history_list_offset =
        navigation_state->pending_history_list_offset();
    pending_navigation_params_->should_clear_history_list =
        navigation_state->history_list_was_cleared();
    pending_navigation_params_->transition =
        navigation_state->transition_type();
    pending_navigation_params_->request_time =
        document_state->request_time();
  }

  // Provide the user with a more helpful error page?
  if (MaybeLoadAlternateErrorPage(frame, error, replace))
    return;

  // Fallback to a local error page.
  LoadNavigationErrorPage(frame, failed_request, error, std::string(), replace);
}

void RenderViewImpl::didCommitProvisionalLoad(WebFrame* frame,
                                              bool is_new_navigation) {
  DocumentState* document_state =
      DocumentState::FromDataSource(frame->dataSource());
  NavigationState* navigation_state = document_state->navigation_state();
  InternalDocumentStateData* internal_data =
      InternalDocumentStateData::FromDocumentState(document_state);

  if (document_state->commit_load_time().is_null())
    document_state->set_commit_load_time(Time::Now());

  if (internal_data->must_reset_scroll_and_scale_state()) {
    webview()->resetScrollAndScaleState();
    internal_data->set_must_reset_scroll_and_scale_state(false);
  }
  internal_data->set_use_error_page(false);

  if (is_new_navigation) {
    // When we perform a new navigation, we need to update the last committed
    // session history entry with state for the page we are leaving.
    UpdateSessionHistory(frame);

    // We bump our Page ID to correspond with the new session history entry.
    page_id_ = next_page_id_++;

    // Don't update history_page_ids_ (etc) for kSwappedOutURL, since
    // we don't want to forget the entry that was there, and since we will
    // never come back to kSwappedOutURL.  Note that we have to call
    // UpdateSessionHistory and update page_id_ even in this case, so that
    // the current entry gets a state update and so that we don't send a
    // state update to the wrong entry when we swap back in.
    if (GetLoadingUrl(frame) != GURL(kSwappedOutURL)) {
      // Advance our offset in session history, applying the length limit.
      // There is now no forward history.
      history_list_offset_++;
      if (history_list_offset_ >= kMaxSessionHistoryEntries)
        history_list_offset_ = kMaxSessionHistoryEntries - 1;
      history_list_length_ = history_list_offset_ + 1;
      history_page_ids_.resize(history_list_length_, -1);
      history_page_ids_[history_list_offset_] = page_id_;
    }
  } else {
    // Inspect the navigation_state on this frame to see if the navigation
    // corresponds to a session history navigation...  Note: |frame| may or
    // may not be the toplevel frame, but for the case of capturing session
    // history, the first committed frame suffices.  We keep track of whether
    // we've seen this commit before so that only capture session history once
    // per navigation.
    //
    // Note that we need to check if the page ID changed. In the case of a
    // reload, the page ID doesn't change, and UpdateSessionHistory gets the
    // previous URL and the current page ID, which would be wrong.
    if (navigation_state->pending_page_id() != -1 &&
        navigation_state->pending_page_id() != page_id_ &&
        !navigation_state->request_committed()) {
      // This is a successful session history navigation!
      UpdateSessionHistory(frame);
      page_id_ = navigation_state->pending_page_id();

      history_list_offset_ = navigation_state->pending_history_list_offset();

      // If the history list is valid, our list of page IDs should be correct.
      DCHECK(history_list_length_ <= 0 ||
             history_list_offset_ < 0 ||
             history_list_offset_ >= history_list_length_ ||
             history_page_ids_[history_list_offset_] == page_id_);
    }
  }

  FOR_EACH_OBSERVER(RenderViewObserver, observers_,
                    DidCommitProvisionalLoad(frame, is_new_navigation));

  // Remember that we've already processed this request, so we don't update
  // the session history again.  We do this regardless of whether this is
  // a session history navigation, because if we attempted a session history
  // navigation without valid HistoryItem state, WebCore will think it is a
  // new navigation.
  navigation_state->set_request_committed(true);

  UpdateURL(frame);

  // Check whether we have new encoding name.
  UpdateEncoding(frame, frame->view()->pageEncoding().utf8());

  if (!frame->parent()) {  // Only for top frames.
    RenderThreadImpl* render_thread_impl = RenderThreadImpl::current();
    if (render_thread_impl) {  // Can be NULL in tests.
      render_thread_impl->histogram_customizer()->
          RenderViewNavigatedToHost(GURL(GetLoadingUrl(frame)).host(),
                                    g_view_map.Get().size());
    }
  }
}

void RenderViewImpl::didClearWindowObject(WebFrame* frame) {
  FOR_EACH_OBSERVER(RenderViewObserver, observers_,
                    DidClearWindowObject(frame));

  if (enabled_bindings_ & BINDINGS_POLICY_DOM_AUTOMATION) {
    if (!dom_automation_controller_)
      dom_automation_controller_.reset(new DomAutomationController());
    dom_automation_controller_->set_message_sender(
        static_cast<RenderView*>(this));
    dom_automation_controller_->set_routing_id(routing_id());
    dom_automation_controller_->BindToJavascript(frame,
                                                 "domAutomationController");
  }

   if (enabled_bindings_ & BINDINGS_POLICY_STATS_COLLECTION) {
     if (!stats_collection_controller_.get())
       stats_collection_controller_.reset(new StatsCollectionController());
     stats_collection_controller_->set_message_sender(
         static_cast<RenderView*>(this));
     stats_collection_controller_->BindToJavascript(frame,
                                                  "statsCollectionController");
   }
}

void RenderViewImpl::didCreateDocumentElement(WebFrame* frame) {
  FOR_EACH_OBSERVER(RenderViewObserver, observers_,
                    DidCreateDocumentElement(frame));
}

void RenderViewImpl::didReceiveTitle(WebFrame* frame, const WebString& title,
                                     WebTextDirection direction) {
  UpdateTitle(frame, title, direction);

  // Also check whether we have new encoding name.
  UpdateEncoding(frame, frame->view()->pageEncoding().utf8());
}

void RenderViewImpl::didChangeIcon(WebFrame* frame,
                                   WebIconURL::Type icon_type) {
  if (frame->parent())
    return;

  if (!TouchEnabled() && icon_type != WebIconURL::TypeFavicon)
    return;

  WebVector<WebIconURL> icon_urls = frame->iconURLs(icon_type);
  std::vector<FaviconURL> urls;
  for (size_t i = 0; i < icon_urls.size(); i++) {
    urls.push_back(FaviconURL(icon_urls[i].iconURL(),
                              ToFaviconType(icon_urls[i].iconType())));
  }
  SendUpdateFaviconURL(urls);
}

void RenderViewImpl::didFinishDocumentLoad(WebFrame* frame) {
  WebDataSource* ds = frame->dataSource();
  DocumentState* document_state = DocumentState::FromDataSource(ds);
  document_state->set_finish_document_load_time(Time::Now());

  Send(new ViewHostMsg_DocumentLoadedInFrame(routing_id_, frame->identifier()));

  FOR_EACH_OBSERVER(RenderViewObserver, observers_,
                    DidFinishDocumentLoad(frame));

  // Check whether we have new encoding name.
  UpdateEncoding(frame, frame->view()->pageEncoding().utf8());
}

void RenderViewImpl::didHandleOnloadEvents(WebFrame* frame) {
  if (webview()->mainFrame() == frame) {
    Send(new ViewHostMsg_DocumentOnLoadCompletedInMainFrame(routing_id_,
                                                            page_id_));
  }
}

void RenderViewImpl::didFailLoad(WebFrame* frame, const WebURLError& error) {
  WebDataSource* ds = frame->dataSource();
  DCHECK(ds);


  FOR_EACH_OBSERVER(RenderViewObserver, observers_, DidFailLoad(frame, error));

  const WebURLRequest& failed_request = ds->request();
  string16 error_description;
  GetContentClient()->renderer()->GetNavigationErrorStrings(
      frame,
      failed_request,
      error,
      renderer_preferences_.accept_languages,
      NULL,
      &error_description);
  Send(new ViewHostMsg_DidFailLoadWithError(routing_id_,
                                            frame->identifier(),
                                            failed_request.url(),
                                            !frame->parent(),
                                            error.reason,
                                            error_description));
}

void RenderViewImpl::didFinishLoad(WebFrame* frame) {
  WebDataSource* ds = frame->dataSource();
  DocumentState* document_state = DocumentState::FromDataSource(ds);
  if (document_state->finish_load_time().is_null()) {
    if (!frame->parent()) {
      TRACE_EVENT_INSTANT0("WebCore", "LoadFinished",
                           TRACE_EVENT_SCOPE_PROCESS);
    }
    document_state->set_finish_load_time(Time::Now());
  }

  FOR_EACH_OBSERVER(RenderViewObserver, observers_, DidFinishLoad(frame));

  Send(new ViewHostMsg_DidFinishLoad(routing_id_,
                                     frame->identifier(),
                                     ds->request().url(),
                                     !frame->parent()));
}

void RenderViewImpl::didNavigateWithinPage(
    WebFrame* frame, bool is_new_navigation) {
  // If this was a reference fragment navigation that we initiated, then we
  // could end up having a non-null pending navigation params.  We just need to
  // update the ExtraData on the datasource so that others who read the
  // ExtraData will get the new NavigationState.  Similarly, if we did not
  // initiate this navigation, then we need to take care to reset any pre-
  // existing navigation state to a content-initiated navigation state.
  // DidCreateDataSource conveniently takes care of this for us.
  didCreateDataSource(frame, frame->dataSource());

  DocumentState* document_state =
      DocumentState::FromDataSource(frame->dataSource());
  NavigationState* new_state = document_state->navigation_state();
  new_state->set_was_within_same_page(true);

  didCommitProvisionalLoad(frame, is_new_navigation);
}

void RenderViewImpl::didUpdateCurrentHistoryItem(WebFrame* frame) {
  StartNavStateSyncTimerIfNecessary();
}

void RenderViewImpl::willSendRequest(WebFrame* frame,
                                     unsigned identifier,
                                     WebURLRequest& request,
                                     const WebURLResponse& redirect_response) {
  NOTREACHED();
}

void RenderViewImpl::didReceiveResponse(
    WebFrame* frame, unsigned identifier, const WebURLResponse& response) {
  NOTREACHED();
}

void RenderViewImpl::didFinishResourceLoad(
    WebFrame* frame, unsigned identifier) {
  InternalDocumentStateData* internal_data =
      InternalDocumentStateData::FromDataSource(frame->dataSource());
  if (!internal_data->use_error_page())
    return;

  // Do not show error page when DevTools is attached.
  if (devtools_agent_->IsAttached())
    return;

  // Display error page, if appropriate.
  int http_status_code = internal_data->http_status_code();
  if (http_status_code == 404) {
    // On 404s, try a remote search page as a fallback.
    const GURL& document_url = frame->document().url();

    const GURL& error_page_url =
        GetAlternateErrorPageURL(document_url, HTTP_404);
    if (error_page_url.is_valid()) {
      WebURLError original_error;
      original_error.domain = "http";
      original_error.reason = 404;
      original_error.unreachableURL = document_url;

      internal_data->set_alt_error_page_fetcher(
          new AltErrorPageResourceFetcher(
              error_page_url, frame, frame->dataSource()->request(),
              original_error,
              base::Bind(&RenderViewImpl::AltErrorPageFinished,
                         base::Unretained(this))));
      return;
    }
  }

  std::string error_domain;
  if (GetContentClient()->renderer()->HasErrorPage(
          http_status_code, &error_domain)) {
    WebURLError error;
    error.unreachableURL = frame->document().url();
    error.domain = WebString::fromUTF8(error_domain);
    error.reason = http_status_code;

    LoadNavigationErrorPage(
        frame, frame->dataSource()->request(), error, std::string(), true);
  }
}

void RenderViewImpl::didLoadResourceFromMemoryCache(
    WebFrame* frame, const WebURLRequest& request,
    const WebURLResponse& response) {
  NOTREACHED();
}

void RenderViewImpl::didDisplayInsecureContent(WebFrame* frame) {
  NOTREACHED();
}

void RenderViewImpl::didRunInsecureContent(
    WebFrame* frame, const WebSecurityOrigin& origin, const WebURL& target) {
  NOTREACHED();
}

void RenderViewImpl::didExhaustMemoryAvailableForScript(WebFrame* frame) {
  NOTREACHED();
}

void RenderViewImpl::didCreateScriptContext(WebFrame* frame,
                                            v8::Handle<v8::Context> context,
                                            int extension_group,
                                            int world_id) {
  NOTREACHED();
}

void RenderViewImpl::willReleaseScriptContext(WebFrame* frame,
                                              v8::Handle<v8::Context> context,
                                              int world_id) {
  NOTREACHED();
}

void RenderViewImpl::CheckPreferredSize() {
  // We don't always want to send the change messages over IPC, only if we've
  // been put in that mode by getting a |ViewMsg_EnablePreferredSizeChangedMode|
  // message.
  if (!send_preferred_size_changes_ || !webview())
    return;

  gfx::Size size = webview()->contentsPreferredMinimumSize();

  // In the presence of zoom, these sizes are still reported as if unzoomed,
  // so we need to adjust.
  double zoom_factor = ZoomLevelToZoomFactor(webview()->zoomLevel());
  size.set_width(static_cast<int>(size.width() * zoom_factor));
  size.set_height(static_cast<int>(size.height() * zoom_factor));

  if (size == preferred_size_)
    return;

  preferred_size_ = size;
  Send(new ViewHostMsg_DidContentsPreferredSizeChange(routing_id_,
                                                      preferred_size_));
}

BrowserPluginManager* RenderViewImpl::GetBrowserPluginManager() {
  if (!browser_plugin_manager_.get())
    browser_plugin_manager_ = BrowserPluginManager::Create(this);
  return browser_plugin_manager_.get();
}

bool RenderViewImpl::InitializeMediaStreamClient() {
  if (media_stream_client_)
    return true;

  if (!RenderThreadImpl::current())  // Will be NULL during unit tests.
    return false;

#if defined(OS_ANDROID)
  if (CommandLine::ForCurrentProcess()->HasSwitch(switches::kDisableWebRTC))
    return false;
#endif

#if defined(ENABLE_WEBRTC)
  if (!media_stream_dispatcher_)
    media_stream_dispatcher_ = new MediaStreamDispatcher(this);

  MediaStreamImpl* media_stream_impl = new MediaStreamImpl(
      this,
      media_stream_dispatcher_,
      RenderThreadImpl::current()->GetMediaStreamDependencyFactory());
  media_stream_client_ = media_stream_impl;
  web_user_media_client_ = media_stream_impl;
  return true;
#else
  return false;
#endif
}

void RenderViewImpl::didChangeContentsSize(WebFrame* frame,
                                           const WebSize& size) {
  if (webview()->mainFrame() != frame)
    return;
  WebView* frameView = frame->view();
  if (!frameView)
    return;

  bool has_horizontal_scrollbar = frame->hasHorizontalScrollbar();
  bool has_vertical_scrollbar = frame->hasVerticalScrollbar();

  if (has_horizontal_scrollbar != cached_has_main_frame_horizontal_scrollbar_ ||
      has_vertical_scrollbar != cached_has_main_frame_vertical_scrollbar_) {
    Send(new ViewHostMsg_DidChangeScrollbarsForMainFrame(
          routing_id_, has_horizontal_scrollbar, has_vertical_scrollbar));

    cached_has_main_frame_horizontal_scrollbar_ = has_horizontal_scrollbar;
    cached_has_main_frame_vertical_scrollbar_ = has_vertical_scrollbar;
  }
}

void RenderViewImpl::UpdateScrollState(WebFrame* frame) {
  WebSize offset = frame->scrollOffset();
  WebSize minimum_offset = frame->minimumScrollOffset();
  WebSize maximum_offset = frame->maximumScrollOffset();

  bool is_pinned_to_left = offset.width <= minimum_offset.width;
  bool is_pinned_to_right = offset.width >= maximum_offset.width;

  if (is_pinned_to_left != cached_is_main_frame_pinned_to_left_ ||
      is_pinned_to_right != cached_is_main_frame_pinned_to_right_) {
    Send(new ViewHostMsg_DidChangeScrollOffsetPinningForMainFrame(
          routing_id_, is_pinned_to_left, is_pinned_to_right));

    cached_is_main_frame_pinned_to_left_ = is_pinned_to_left;
    cached_is_main_frame_pinned_to_right_ = is_pinned_to_right;
  }

  Send(new ViewHostMsg_DidChangeScrollOffset(routing_id_));
}

void RenderViewImpl::didChangeScrollOffset(WebFrame* frame) {
  StartNavStateSyncTimerIfNecessary();

  if (webview()->mainFrame() == frame)
    UpdateScrollState(frame);

  FOR_EACH_OBSERVER(
      RenderViewObserver, observers_, DidChangeScrollOffset(frame));
}

void RenderViewImpl::willInsertBody(WebKit::WebFrame* frame) {
  NOTREACHED();
}

void RenderViewImpl::didFirstVisuallyNonEmptyLayout(WebFrame* frame) {
  if (frame != webview()->mainFrame())
    return;

  InternalDocumentStateData* data =
      InternalDocumentStateData::FromDataSource(frame->dataSource());
  data->set_did_first_visually_non_empty_layout(true);

#if defined(OS_ANDROID)
  // Update body background color if necessary.
  SkColor bg_color = webwidget_->backgroundColor();

  // If not initialized, default to white. Note that 0 is different from black
  // as black still has alpha 0xFF.
  if (!bg_color)
    bg_color = SK_ColorWHITE;

  if (bg_color != body_background_color_) {
    body_background_color_ = bg_color;
    Send(new ViewHostMsg_DidChangeBodyBackgroundColor(
        GetRoutingID(), bg_color));
  }
#endif
}

void RenderViewImpl::SendFindReply(int request_id,
                                   int match_count,
                                   int ordinal,
                                   const WebRect& selection_rect,
                                   bool final_status_update) {
  Send(new ViewHostMsg_Find_Reply(routing_id_,
                                  request_id,
                                  match_count,
                                  selection_rect,
                                  ordinal,
                                  final_status_update));
}

// static
bool RenderViewImpl::ShouldUpdateSelectionTextFromContextMenuParams(
    const string16& selection_text,
    size_t selection_text_offset,
    const gfx::Range& selection_range,
    const ContextMenuParams& params) {
  string16 trimmed_selection_text;
  if (!selection_text.empty() && !selection_range.is_empty()) {
    const int start = selection_range.GetMin() - selection_text_offset;
    const size_t length = selection_range.length();
    if (start >= 0 && start + length <= selection_text.length()) {
      TrimWhitespace(selection_text.substr(start, length), TRIM_ALL,
                     &trimmed_selection_text);
    }
  }
  string16 trimmed_params_text;
  TrimWhitespace(params.selection_text, TRIM_ALL, &trimmed_params_text);
  return trimmed_params_text != trimmed_selection_text;
}

void RenderViewImpl::reportFindInPageMatchCount(int request_id,
                                                int count,
                                                bool final_update) {
  // TODO(jam): switch PepperPluginInstanceImpl to take a RenderFrame
  main_render_frame_->reportFindInPageMatchCount(
      request_id, count, final_update);
}

void RenderViewImpl::reportFindInPageSelection(int request_id,
                                               int active_match_ordinal,
                                               const WebRect& selection_rect) {
  // TODO(jam): switch PepperPluginInstanceImpl to take a RenderFrame
  main_render_frame_->reportFindInPageSelection(
      request_id, active_match_ordinal, selection_rect);
}

void RenderViewImpl::requestStorageQuota(
    WebFrame* frame,
    WebStorageQuotaType type,
    unsigned long long requested_size,
    WebStorageQuotaCallbacks* callbacks) {
  NOTREACHED();
}

bool RenderViewImpl::willCheckAndDispatchMessageEvent(
    WebKit::WebFrame* sourceFrame,
    WebKit::WebFrame* targetFrame,
    WebKit::WebSecurityOrigin target_origin,
    WebKit::WebDOMMessageEvent event) {
  if (!is_swapped_out_)
    return false;

  ViewMsg_PostMessage_Params params;
  params.data = event.data().toString();
  params.source_origin = event.origin();
  if (!target_origin.isNull())
    params.target_origin = target_origin.toString();

  WebKit::WebMessagePortChannelArray channels = event.releaseChannels();
  if (!channels.isEmpty()) {
    std::vector<int> message_port_ids(channels.size());
     // Extract the port IDs from the channel array.
     for (size_t i = 0; i < channels.size(); ++i) {
       WebMessagePortChannelImpl* webchannel =
           static_cast<WebMessagePortChannelImpl*>(channels[i]);
       message_port_ids[i] = webchannel->message_port_id();
       webchannel->QueueMessages();
       DCHECK_NE(message_port_ids[i], MSG_ROUTING_NONE);
     }
     params.message_port_ids = message_port_ids;
  }

  // Include the routing ID for the source frame (if one exists), which the
  // browser process will translate into the routing ID for the equivalent
  // frame in the target process.
  params.source_routing_id = MSG_ROUTING_NONE;
  if (sourceFrame) {
    RenderViewImpl* source_view = FromWebView(sourceFrame->view());
    if (source_view)
      params.source_routing_id = source_view->routing_id();
  }

  Send(new ViewHostMsg_RouteMessageEvent(routing_id_, params));
  return true;
}

void RenderViewImpl::willOpenSocketStream(
    WebSocketStreamHandle* handle) {
  NOTREACHED();
}

void RenderViewImpl::willStartUsingPeerConnectionHandler(
    WebKit::WebFrame* frame, WebKit::WebRTCPeerConnectionHandler* handler) {
  NOTREACHED();
}

WebKit::WebString RenderViewImpl::acceptLanguages() {
  return WebString::fromUTF8(renderer_preferences_.accept_languages);
}

WebKit::WebString RenderViewImpl::userAgentOverride(
    WebKit::WebFrame* frame,
    const WebKit::WebURL& url) {
  NOTREACHED();
  return WebKit::WebString();
}

WebString RenderViewImpl::doNotTrackValue(WebFrame* frame) {
  NOTREACHED();
  return WebKit::WebString();
}

bool RenderViewImpl::allowWebGL(WebFrame* frame, bool default_value) {
  NOTREACHED();
  return false;
}

void RenderViewImpl::didLoseWebGLContext(
    WebKit::WebFrame* frame,
    int arb_robustness_status_code) {
  NOTREACHED();
}

// WebKit::WebPageSerializerClient implementation ------------------------------

void RenderViewImpl::didSerializeDataForFrame(
    const WebURL& frame_url,
    const WebCString& data,
    WebPageSerializerClient::PageSerializationStatus status) {
  Send(new ViewHostMsg_SendSerializedHtmlData(
    routing_id(),
    frame_url,
    data.data(),
    static_cast<int32>(status)));
}

// RenderView implementation ---------------------------------------------------

bool RenderViewImpl::Send(IPC::Message* message) {
  return RenderWidget::Send(message);
}

int RenderViewImpl::GetRoutingID() const {
  return routing_id_;
}

int RenderViewImpl::GetPageId() const {
  return page_id_;
}

gfx::Size RenderViewImpl::GetSize() const {
  return size();
}

void RenderViewImpl::SetSize(const gfx::Size& new_size) {
  if (new_size == size()) {
    return;
  }
  need_update_rect_for_auto_resize_ = true;
  Resize(new_size, new_size, overdraw_bottom_height_,
         resizer_rect_, is_fullscreen_, NO_RESIZE_ACK);
}

WebPreferences& RenderViewImpl::GetWebkitPreferences() {
  return webkit_preferences_;
}

void RenderViewImpl::SetWebkitPreferences(const WebPreferences& preferences) {
  OnUpdateWebPreferences(preferences);
}

WebKit::WebView* RenderViewImpl::GetWebView() {
  return webview();
}

WebKit::WebNode RenderViewImpl::GetFocusedNode() const {
  if (!webview())
    return WebNode();
  WebFrame* focused_frame = webview()->focusedFrame();
  if (focused_frame) {
    WebDocument doc = focused_frame->document();
    if (!doc.isNull())
      return doc.focusedNode();
  }

  return WebNode();
}

WebKit::WebNode RenderViewImpl::GetContextMenuNode() const {
  return context_menu_node_;
}

bool RenderViewImpl::IsEditableNode(const WebNode& node) const {
  if (node.isNull())
    return false;

  if (node.isContentEditable())
    return true;

  if (node.isElementNode()) {
    const WebElement& element = node.toConst<WebElement>();
    if (element.isTextFormControlElement())
      return true;

    // Also return true if it has an ARIA role of 'textbox'.
    for (unsigned i = 0; i < element.attributeCount(); ++i) {
      if (LowerCaseEqualsASCII(element.attributeLocalName(i), "role")) {
        if (LowerCaseEqualsASCII(element.attributeValue(i), "textbox"))
          return true;
        break;
      }
    }
  }

  return false;
}

WebKit::WebPlugin* RenderViewImpl::CreatePlugin(
    WebKit::WebFrame* frame,
    const WebPluginInfo& info,
    const WebKit::WebPluginParams& params) {
#if defined(ENABLE_PLUGINS)
  bool pepper_plugin_was_registered = false;
  scoped_refptr<PluginModule> pepper_module(PluginModule::Create(
      this, info, &pepper_plugin_was_registered));
  if (pepper_plugin_was_registered) {
    if (pepper_module.get())
      return new PepperWebPluginImpl(pepper_module.get(), params, AsWeakPtr());
  }

  return new WebPluginImpl(frame, params, info.path, AsWeakPtr());
#else
  return NULL;
#endif
}

void RenderViewImpl::EvaluateScript(const string16& frame_xpath,
                                    const string16& jscript,
                                    int id,
                                    bool notify_result) {
  v8::HandleScope handle_scope(v8::Isolate::GetCurrent());
  v8::Handle<v8::Value> result;
  WebFrame* web_frame = GetChildFrame(frame_xpath);
  if (web_frame)
    result = web_frame->executeScriptAndReturnValue(WebScriptSource(jscript));
  if (notify_result) {
    base::ListValue list;
    if (!result.IsEmpty() && web_frame) {
      v8::Local<v8::Context> context = web_frame->mainWorldScriptContext();
      v8::Context::Scope context_scope(context);
      V8ValueConverterImpl converter;
      converter.SetDateAllowed(true);
      converter.SetRegExpAllowed(true);
      base::Value* result_value = converter.FromV8Value(result, context);
      list.Set(0, result_value ? result_value : base::Value::CreateNullValue());
    } else {
      list.Set(0, base::Value::CreateNullValue());
    }
    Send(new ViewHostMsg_ScriptEvalResponse(routing_id_, id, list));
  }
}

bool RenderViewImpl::ShouldDisplayScrollbars(int width, int height) const {
  return (!send_preferred_size_changes_ ||
          (disable_scrollbars_size_limit_.width() <= width ||
           disable_scrollbars_size_limit_.height() <= height));
}

int RenderViewImpl::GetEnabledBindings() const {
  return enabled_bindings_;
}

bool RenderViewImpl::GetContentStateImmediately() const {
  return send_content_state_immediately_;
}

float RenderViewImpl::GetFilteredTimePerFrame() const {
  return filtered_time_per_frame();
}

int RenderViewImpl::ShowContextMenu(ContextMenuClient* client,
                                    const ContextMenuParams& params) {
  DCHECK(client);  // A null client means "internal" when we issue callbacks.
  ContextMenuParams our_params(params);
  our_params.custom_context.request_id = pending_context_menus_.Add(client);
  Send(new ViewHostMsg_ContextMenu(routing_id_, our_params));
  return our_params.custom_context.request_id;
}

void RenderViewImpl::CancelContextMenu(int request_id) {
  DCHECK(pending_context_menus_.Lookup(request_id));
  pending_context_menus_.Remove(request_id);
}

WebKit::WebPageVisibilityState RenderViewImpl::GetVisibilityState() const {
  return visibilityState();
}

void RenderViewImpl::RunModalAlertDialog(WebKit::WebFrame* frame,
                                         const WebKit::WebString& message) {
  return runModalAlertDialog(frame, message);
}

void RenderViewImpl::LoadURLExternally(
    WebKit::WebFrame* frame,
    const WebKit::WebURLRequest& request,
    WebKit::WebNavigationPolicy policy) {
  main_render_frame_->loadURLExternally(frame, request, policy);
}

void RenderViewImpl::DidStartLoading() {
  didStartLoading();
}

void RenderViewImpl::DidStopLoading() {
  didStopLoading();
}

void RenderViewImpl::DidPlay(WebKit::WebMediaPlayer* player) {
  Send(new ViewHostMsg_MediaNotification(routing_id_,
                                         reinterpret_cast<int64>(player),
                                         player->hasVideo(),
                                         player->hasAudio(),
                                         true));
}

void RenderViewImpl::DidPause(WebKit::WebMediaPlayer* player) {
  Send(new ViewHostMsg_MediaNotification(routing_id_,
                                         reinterpret_cast<int64>(player),
                                         player->hasVideo(),
                                         player->hasAudio(),
                                         false));
}

void RenderViewImpl::PlayerGone(WebKit::WebMediaPlayer* player) {
  DidPause(player);
}

void RenderViewImpl::SyncNavigationState() {
  if (!webview())
    return;

  const WebHistoryItem& item = webview()->mainFrame()->currentHistoryItem();
  SendUpdateState(item);
}

void RenderViewImpl::SyncSelectionIfRequired() {
  WebFrame* frame = webview()->focusedFrame();
  if (!frame)
    return;

  string16 text;
  size_t offset;
  gfx::Range range;
#if defined(ENABLE_PLUGINS)
  if (focused_pepper_plugin_) {
    focused_pepper_plugin_->GetSurroundingText(&text, &range);
    offset = 0;  // Pepper API does not support offset reporting.
    // TODO(kinaba): cut as needed.
  } else
#endif
  {
    size_t location, length;
    if (!webview()->caretOrSelectionRange(&location, &length))
      return;

    range = gfx::Range(location, location + length);

    if (webview()->textInputInfo().type != WebKit::WebTextInputTypeNone) {
      // If current focused element is editable, we will send 100 more chars
      // before and after selection. It is for input method surrounding text
      // feature.
      if (location > kExtraCharsBeforeAndAfterSelection)
        offset = location - kExtraCharsBeforeAndAfterSelection;
      else
        offset = 0;
      length = location + length - offset + kExtraCharsBeforeAndAfterSelection;
      WebRange webrange = WebRange::fromDocumentRange(frame, offset, length);
      if (!webrange.isNull())
        text = WebRange::fromDocumentRange(frame, offset, length).toPlainText();
    } else {
      offset = location;
      text = frame->selectionAsText();
      // http://crbug.com/101435
      // In some case, frame->selectionAsText() returned text's length is not
      // equal to the length returned from webview()->caretOrSelectionRange().
      // So we have to set the range according to text.length().
      range.set_end(range.start() + text.length());
    }
  }

  // Sometimes we get repeated didChangeSelection calls from webkit when
  // the selection hasn't actually changed. We don't want to report these
  // because it will cause us to continually claim the X clipboard.
  if (selection_text_offset_ != offset ||
      selection_range_ != range ||
      selection_text_ != text) {
    selection_text_ = text;
    selection_text_offset_ = offset;
    selection_range_ = range;
    Send(new ViewHostMsg_SelectionChanged(routing_id_, text, offset, range));
  }
  UpdateSelectionBounds();
}

GURL RenderViewImpl::GetAlternateErrorPageURL(const GURL& failed_url,
                                              ErrorPageType error_type) {
  if (failed_url.SchemeIsSecure()) {
    // If the URL that failed was secure, then the embedding web page was not
    // expecting a network attacker to be able to manipulate its contents.  As
    // we fetch alternate error pages over HTTP, we would be allowing a network
    // attacker to manipulate the contents of the response if we tried to use
    // the link doctor here.
    return GURL();
  }

  // Grab the base URL from the browser process.
  if (!alternate_error_page_url_.is_valid())
    return GURL();

  // Strip query params from the failed URL.
  GURL::Replacements remove_params;
  remove_params.ClearUsername();
  remove_params.ClearPassword();
  remove_params.ClearQuery();
  remove_params.ClearRef();
  const GURL url_to_send = failed_url.ReplaceComponents(remove_params);
  // TODO(yuusuke): change to net::FormatUrl when link doctor
  // becomes unicode-capable.
  std::string spec_to_send = url_to_send.spec();
  // Notify link doctor of the url truncation by sending of "?" at the end.
  if (failed_url.has_query())
    spec_to_send.append("?");

  // Construct the query params to send to link doctor.
  std::string params(alternate_error_page_url_.query());
  params.append("&url=");
  params.append(net::EscapeQueryParamValue(spec_to_send, true));
  params.append("&sourceid=chrome");
  params.append("&error=");
  switch (error_type) {
    case DNS_ERROR:
      params.append("dnserror");
      break;

    case HTTP_404:
      params.append("http404");
      break;

    case CONNECTION_ERROR:
      params.append("connectionfailure");
      break;

    default:
      NOTREACHED() << "unknown ErrorPageType";
  }

  // OK, build the final url to return.
  GURL::Replacements link_doctor_params;
  link_doctor_params.SetQueryStr(params);
  GURL url = alternate_error_page_url_.ReplaceComponents(link_doctor_params);
  return url;
}

GURL RenderViewImpl::GetLoadingUrl(WebKit::WebFrame* frame) const {
  WebDataSource* ds = frame->dataSource();
  if (ds->hasUnreachableURL())
    return ds->unreachableURL();

  const WebURLRequest& request = ds->request();
  return request.url();
}

WebKit::WebPlugin* RenderViewImpl::GetWebPluginFromPluginDocument() {
  return webview()->mainFrame()->document().to<WebPluginDocument>().plugin();
}

void RenderViewImpl::OnFind(int request_id,
                            const string16& search_text,
                            const WebFindOptions& options) {
  WebFrame* main_frame = webview()->mainFrame();

  // Check if the plugin still exists in the document.
  if (main_frame->document().isPluginDocument() &&
      GetWebPluginFromPluginDocument()) {
    if (options.findNext) {
      // Just navigate back/forward.
      GetWebPluginFromPluginDocument()->selectFindResult(options.forward);
    } else {
      if (!GetWebPluginFromPluginDocument()->startFind(
          search_text, options.matchCase, request_id)) {
        // Send "no results".
        SendFindReply(request_id, 0, 0, gfx::Rect(), true);
      }
    }
    return;
  }

  WebFrame* frame_after_main = main_frame->traverseNext(true);
  WebFrame* focused_frame = webview()->focusedFrame();
  WebFrame* search_frame = focused_frame;  // start searching focused frame.

  bool multi_frame = (frame_after_main != main_frame);

  // If we have multiple frames, we don't want to wrap the search within the
  // frame, so we check here if we only have main_frame in the chain.
  bool wrap_within_frame = !multi_frame;

  WebRect selection_rect;
  bool result = false;

  // If something is selected when we start searching it means we cannot just
  // increment the current match ordinal; we need to re-generate it.
  WebRange current_selection = focused_frame->selectionRange();

  do {
    result = search_frame->find(
        request_id, search_text, options, wrap_within_frame, &selection_rect);

    if (!result) {
      // don't leave text selected as you move to the next frame.
      search_frame->executeCommand(WebString::fromUTF8("Unselect"),
                                   GetFocusedNode());

      // Find the next frame, but skip the invisible ones.
      do {
        // What is the next frame to search? (we might be going backwards). Note
        // that we specify wrap=true so that search_frame never becomes NULL.
        search_frame = options.forward ?
            search_frame->traverseNext(true) :
            search_frame->traversePrevious(true);
      } while (!search_frame->hasVisibleContent() &&
               search_frame != focused_frame);

      // Make sure selection doesn't affect the search operation in new frame.
      search_frame->executeCommand(WebString::fromUTF8("Unselect"),
                                   GetFocusedNode());

      // If we have multiple frames and we have wrapped back around to the
      // focused frame, we need to search it once more allowing wrap within
      // the frame, otherwise it will report 'no match' if the focused frame has
      // reported matches, but no frames after the focused_frame contain a
      // match for the search word(s).
      if (multi_frame && search_frame == focused_frame) {
        result = search_frame->find(
            request_id, search_text, options, true,  // Force wrapping.
            &selection_rect);
      }
    }

    webview()->setFocusedFrame(search_frame);
  } while (!result && search_frame != focused_frame);

  if (options.findNext && current_selection.isNull()) {
    // Force the main_frame to report the actual count.
    main_frame->increaseMatchCount(0, request_id);
  } else {
    // If nothing is found, set result to "0 of 0", otherwise, set it to
    // "-1 of 1" to indicate that we found at least one item, but we don't know
    // yet what is active.
    int ordinal = result ? -1 : 0;  // -1 here means, we might know more later.
    int match_count = result ? 1 : 0;  // 1 here means possibly more coming.

    // If we find no matches then this will be our last status update.
    // Otherwise the scoping effort will send more results.
    bool final_status_update = !result;

    SendFindReply(request_id, match_count, ordinal, selection_rect,
                  final_status_update);

    // Scoping effort begins, starting with the mainframe.
    search_frame = main_frame;

    main_frame->resetMatchCount();

    do {
      // Cancel all old scoping requests before starting a new one.
      search_frame->cancelPendingScopingEffort();

      // We don't start another scoping effort unless at least one match has
      // been found.
      if (result) {
        // Start new scoping request. If the scoping function determines that it
        // needs to scope, it will defer until later.
        search_frame->scopeStringMatches(request_id,
                                         search_text,
                                         options,
                                         true);  // reset the tickmarks
      }

      // Iterate to the next frame. The frame will not necessarily scope, for
      // example if it is not visible.
      search_frame = search_frame->traverseNext(true);
    } while (search_frame != main_frame);
  }
}

void RenderViewImpl::OnStopFinding(StopFindAction action) {
  WebView* view = webview();
  if (!view)
    return;

  WebDocument doc = view->mainFrame()->document();
  if (doc.isPluginDocument() && GetWebPluginFromPluginDocument()) {
    GetWebPluginFromPluginDocument()->stopFind();
    return;
  }

  bool clear_selection = action == STOP_FIND_ACTION_CLEAR_SELECTION;
  if (clear_selection) {
    view->focusedFrame()->executeCommand(WebString::fromUTF8("Unselect"),
                                         GetFocusedNode());
  }

  WebFrame* frame = view->mainFrame();
  while (frame) {
    frame->stopFinding(clear_selection);
    frame = frame->traverseNext(false);
  }

  if (action == STOP_FIND_ACTION_ACTIVATE_SELECTION) {
    WebFrame* focused_frame = view->focusedFrame();
    if (focused_frame) {
      WebDocument doc = focused_frame->document();
      if (!doc.isNull()) {
        WebNode node = doc.focusedNode();
        if (!node.isNull())
          node.simulateClick();
      }
    }
  }
}

#if defined(OS_ANDROID)
void RenderViewImpl::OnActivateNearestFindResult(int request_id,
                                                 float x, float y) {
  if (!webview())
      return;

  WebFrame* main_frame = webview()->mainFrame();
  WebRect selection_rect;
  int ordinal = main_frame->selectNearestFindMatch(WebFloatPoint(x, y),
                                                   &selection_rect);
  if (ordinal == -1) {
    // Something went wrong, so send a no-op reply (force the main_frame to
    // report the current match count) in case the host is waiting for a
    // response due to rate-limiting).
    main_frame->increaseMatchCount(0, request_id);
    return;
  }

  SendFindReply(request_id,
                -1 /* number_of_matches */,
                ordinal,
                selection_rect,
                true /* final_update */);
}

void RenderViewImpl::OnFindMatchRects(int current_version) {
  if (!webview())
      return;

  WebFrame* main_frame = webview()->mainFrame();
  std::vector<gfx::RectF> match_rects;

  int rects_version = main_frame->findMatchMarkersVersion();
  if (current_version != rects_version) {
    WebVector<WebFloatRect> web_match_rects;
    main_frame->findMatchRects(web_match_rects);
    match_rects.reserve(web_match_rects.size());
    for (size_t i = 0; i < web_match_rects.size(); ++i)
      match_rects.push_back(gfx::RectF(web_match_rects[i]));
  }

  gfx::RectF active_rect = main_frame->activeFindMatchRect();
  Send(new ViewHostMsg_FindMatchRects_Reply(routing_id_,
                                               rects_version,
                                               match_rects,
                                               active_rect));
}
#endif

void RenderViewImpl::OnZoom(PageZoom zoom) {
  if (!webview())  // Not sure if this can happen, but no harm in being safe.
    return;

  webview()->hidePopups();

  double old_zoom_level = webview()->zoomLevel();
  double zoom_level;
  if (zoom == PAGE_ZOOM_RESET) {
    zoom_level = 0;
  } else if (static_cast<int>(old_zoom_level) == old_zoom_level) {
    // Previous zoom level is a whole number, so just increment/decrement.
    zoom_level = old_zoom_level + zoom;
  } else {
    // Either the user hit the zoom factor limit and thus the zoom level is now
    // not a whole number, or a plugin changed it to a custom value.  We want
    // to go to the next whole number so that the user can always get back to
    // 100% with the keyboard/menu.
    if ((old_zoom_level > 1 && zoom > 0) ||
        (old_zoom_level < 1 && zoom < 0)) {
      zoom_level = static_cast<int>(old_zoom_level + zoom);
    } else {
      // We're going towards 100%, so first go to the next whole number.
      zoom_level = static_cast<int>(old_zoom_level);
    }
  }
  webview()->setZoomLevel(zoom_level);
  zoomLevelChanged();
}

void RenderViewImpl::OnZoomFactor(PageZoom zoom, int zoom_center_x,
                                  int zoom_center_y) {
  ZoomFactorHelper(zoom, zoom_center_x, zoom_center_y,
                   kScalingIncrementForGesture);
}

void RenderViewImpl::ZoomFactorHelper(PageZoom zoom,
                                      int zoom_center_x,
                                      int zoom_center_y,
                                      float scaling_increment) {
  if (!webview())  // Not sure if this can happen, but no harm in being safe.
    return;

  double old_page_scale_factor = webview()->pageScaleFactor();
  double page_scale_factor;
  if (zoom == PAGE_ZOOM_RESET) {
    page_scale_factor = 1.0;
  } else {
    page_scale_factor = old_page_scale_factor +
        (zoom > 0 ? scaling_increment : -scaling_increment);
  }
  if (page_scale_factor > 0) {
    webview()->setPageScaleFactor(page_scale_factor,
                                  WebPoint(zoom_center_x, zoom_center_y));
  }
}

void RenderViewImpl::OnSetZoomLevel(double zoom_level) {
  webview()->hidePopups();
  webview()->setZoomLevel(zoom_level);
  zoomLevelChanged();
}

void RenderViewImpl::OnSetZoomLevelForLoadingURL(const GURL& url,
                                                 double zoom_level) {
#if !defined(OS_ANDROID)
  // On Android, page zoom isn't used, and in case of WebView, text zoom is used
  // for legacy WebView text scaling emulation. Thus, the code that resets
  // the zoom level from this map will be effectively resetting text zoom level.
  host_zoom_levels_[url] = zoom_level;
#endif
}

void RenderViewImpl::OnSetPageEncoding(const std::string& encoding_name) {
  webview()->setPageEncoding(WebString::fromUTF8(encoding_name));
}

void RenderViewImpl::OnResetPageEncodingToDefault() {
  WebString no_encoding;
  webview()->setPageEncoding(no_encoding);
}

WebFrame* RenderViewImpl::GetChildFrame(const string16& xpath) const {
  if (xpath.empty())
    return webview()->mainFrame();

  // xpath string can represent a frame deep down the tree (across multiple
  // frame DOMs).
  // Example, /html/body/table/tbody/tr/td/iframe\n/frameset/frame[0]
  // should break into 2 xpaths
  // /html/body/table/tbody/tr/td/iframe & /frameset/frame[0]
  std::vector<string16> xpaths;
  base::SplitString(xpath, '\n', &xpaths);

  WebFrame* frame = webview()->mainFrame();
  for (std::vector<string16>::const_iterator i = xpaths.begin();
       frame && i != xpaths.end(); ++i) {
    frame = frame->findChildByExpression(*i);
  }

  return frame;
}

void RenderViewImpl::OnScriptEvalRequest(const string16& frame_xpath,
                                         const string16& jscript,
                                         int id,
                                         bool notify_result) {
  TRACE_EVENT_INSTANT0("test_tracing", "OnScriptEvalRequest",
                       TRACE_EVENT_SCOPE_THREAD);
  EvaluateScript(frame_xpath, jscript, id, notify_result);
}

void RenderViewImpl::OnPostMessageEvent(
    const ViewMsg_PostMessage_Params& params) {
  // TODO(nasko): Support sending to subframes.
  WebFrame* frame = webview()->mainFrame();

  // Find the source frame if it exists.
  WebFrame* source_frame = NULL;
  if (params.source_routing_id != MSG_ROUTING_NONE) {
    RenderViewImpl* source_view = FromRoutingID(params.source_routing_id);
    if (source_view)
      source_frame = source_view->webview()->mainFrame();
  }

  // If the message contained MessagePorts, create the corresponding endpoints.
  DCHECK_EQ(params.message_port_ids.size(), params.new_routing_ids.size());
  WebKit::WebMessagePortChannelArray channels(params.message_port_ids.size());
  for (size_t i = 0;
       i < params.message_port_ids.size() && i < params.new_routing_ids.size();
       ++i) {
    channels[i] =
        new WebMessagePortChannelImpl(params.new_routing_ids[i],
                                      params.message_port_ids[i],
                                      base::MessageLoopProxy::current().get());
  }

  // Create an event with the message.  The final parameter to initMessageEvent
  // is the last event ID, which is not used with postMessage.
  WebDOMEvent event = frame->document().createEvent("MessageEvent");
  WebDOMMessageEvent msg_event = event.to<WebDOMMessageEvent>();
  msg_event.initMessageEvent("message",
                             // |canBubble| and |cancellable| are always false
                             false, false,
                             WebSerializedScriptValue::fromString(params.data),
                             params.source_origin, source_frame, "", channels);

  // We must pass in the target_origin to do the security check on this side,
  // since it may have changed since the original postMessage call was made.
  WebSecurityOrigin target_origin;
  if (!params.target_origin.empty()) {
    target_origin =
        WebSecurityOrigin::createFromString(WebString(params.target_origin));
  }
  frame->dispatchMessageEventWithOriginCheck(target_origin, msg_event);
}

void RenderViewImpl::OnCSSInsertRequest(const string16& frame_xpath,
                                        const std::string& css) {
  WebFrame* frame = GetChildFrame(frame_xpath);
  if (!frame)
    return;

  frame->document().insertUserStyleSheet(
      WebString::fromUTF8(css),
      WebDocument::UserStyleAuthorLevel);
}

void RenderViewImpl::OnAllowBindings(int enabled_bindings_flags) {
  if ((enabled_bindings_flags & BINDINGS_POLICY_WEB_UI) &&
      !(enabled_bindings_ & BINDINGS_POLICY_WEB_UI)) {
    // WebUI uses <dialog> which is not yet enabled by default in Chrome.
    WebRuntimeFeatures::enableDialogElement(true);

    RenderThread::Get()->RegisterExtension(WebUIExtension::Get());
    new WebUIExtensionData(this);
  }

  enabled_bindings_ |= enabled_bindings_flags;

  // Keep track of the total bindings accumulated in this process.
  RenderProcess::current()->AddBindings(enabled_bindings_flags);
}

void RenderViewImpl::OnDragTargetDragEnter(const DropData& drop_data,
                                           const gfx::Point& client_point,
                                           const gfx::Point& screen_point,
                                           WebDragOperationsMask ops,
                                           int key_modifiers) {
  WebDragOperation operation = webview()->dragTargetDragEnter(
      DropDataToWebDragData(drop_data),
      client_point,
      screen_point,
      ops,
      key_modifiers);

  Send(new DragHostMsg_UpdateDragCursor(routing_id_, operation));
}

void RenderViewImpl::OnDragTargetDragOver(const gfx::Point& client_point,
                                          const gfx::Point& screen_point,
                                          WebDragOperationsMask ops,
                                          int key_modifiers) {
  WebDragOperation operation = webview()->dragTargetDragOver(
      client_point,
      screen_point,
      ops,
      key_modifiers);

  Send(new DragHostMsg_UpdateDragCursor(routing_id_, operation));
}

void RenderViewImpl::OnDragTargetDragLeave() {
  webview()->dragTargetDragLeave();
}

void RenderViewImpl::OnDragTargetDrop(const gfx::Point& client_point,
                                      const gfx::Point& screen_point,
                                      int key_modifiers) {
  webview()->dragTargetDrop(client_point, screen_point, key_modifiers);

  Send(new DragHostMsg_TargetDrop_ACK(routing_id_));
}

void RenderViewImpl::OnDragSourceEndedOrMoved(const gfx::Point& client_point,
                                              const gfx::Point& screen_point,
                                              bool ended,
                                              WebDragOperation op) {
  if (ended) {
    webview()->dragSourceEndedAt(client_point, screen_point, op);
  } else {
    webview()->dragSourceMovedTo(client_point, screen_point, op);
  }
}

void RenderViewImpl::OnDragSourceSystemDragEnded() {
  webview()->dragSourceSystemDragEnded();
}

void RenderViewImpl::OnUpdateWebPreferences(const WebPreferences& prefs) {
  webkit_preferences_ = prefs;
  ApplyWebPreferences(webkit_preferences_, webview());
}

void RenderViewImpl::OnUpdateTimezone() {
  if (webview())
    NotifyTimezoneChange(webview()->mainFrame());
}

void RenderViewImpl::OnSetAltErrorPageURL(const GURL& url) {
  alternate_error_page_url_ = url;
}

void RenderViewImpl::OnCustomContextMenuAction(
    const CustomContextMenuContext& custom_context,
    unsigned action) {
  if (custom_context.request_id) {
    // External context menu request, look in our map.
    ContextMenuClient* client =
        pending_context_menus_.Lookup(custom_context.request_id);
    if (client)
      client->OnMenuAction(custom_context.request_id, action);
  } else {
    // Internal request, forward to WebKit.
    webview()->performCustomContextMenuAction(action);
  }
}

void RenderViewImpl::OnEnumerateDirectoryResponse(
    int id,
    const std::vector<base::FilePath>& paths) {
  if (!enumeration_completions_[id])
    return;

  WebVector<WebString> ws_file_names(paths.size());
  for (size_t i = 0; i < paths.size(); ++i)
    ws_file_names[i] = paths[i].AsUTF16Unsafe();

  enumeration_completions_[id]->didChooseFile(ws_file_names);
  enumeration_completions_.erase(id);
}

void RenderViewImpl::OnFileChooserResponse(
    const std::vector<ui::SelectedFileInfo>& files) {
  // This could happen if we navigated to a different page before the user
  // closed the chooser.
  if (file_chooser_completions_.empty())
    return;

  // Convert Chrome's SelectedFileInfo list to WebKit's.
  WebVector<WebFileChooserCompletion::SelectedFileInfo> selected_files(
      files.size());
  for (size_t i = 0; i < files.size(); ++i) {
    WebFileChooserCompletion::SelectedFileInfo selected_file;
    selected_file.path = files[i].local_path.AsUTF16Unsafe();
    selected_file.displayName =
        base::FilePath(files[i].display_name).AsUTF16Unsafe();
    selected_files[i] = selected_file;
  }

  if (file_chooser_completions_.front()->completion)
    file_chooser_completions_.front()->completion->didChooseFile(
        selected_files);
  file_chooser_completions_.pop_front();

  // If there are more pending file chooser requests, schedule one now.
  if (!file_chooser_completions_.empty()) {
    Send(new ViewHostMsg_RunFileChooser(routing_id_,
        file_chooser_completions_.front()->params));
  }
}

void RenderViewImpl::OnEnableAutoResize(const gfx::Size& min_size,
                                        const gfx::Size& max_size) {
  DCHECK(disable_scrollbars_size_limit_.IsEmpty());
  if (!webview())
    return;
  auto_resize_mode_ = true;
  webview()->enableAutoResizeMode(min_size, max_size);
}

void RenderViewImpl::OnDisableAutoResize(const gfx::Size& new_size) {
  DCHECK(disable_scrollbars_size_limit_.IsEmpty());
  if (!webview())
    return;
  auto_resize_mode_ = false;
  webview()->disableAutoResizeMode();

  if (!new_size.IsEmpty()) {
    Resize(new_size,
           physical_backing_size_,
           overdraw_bottom_height_,
           resizer_rect_,
           is_fullscreen_,
           NO_RESIZE_ACK);
  }
}

void RenderViewImpl::OnEnablePreferredSizeChangedMode() {
  if (send_preferred_size_changes_)
    return;
  send_preferred_size_changes_ = true;

  // Start off with an initial preferred size notification (in case
  // |didUpdateLayout| was already called).
  didUpdateLayout();
}

void RenderViewImpl::OnDisableScrollbarsForSmallWindows(
    const gfx::Size& disable_scrollbar_size_limit) {
  disable_scrollbars_size_limit_ = disable_scrollbar_size_limit;
}

void RenderViewImpl::OnSetRendererPrefs(
    const RendererPreferences& renderer_prefs) {
  double old_zoom_level = renderer_preferences_.default_zoom_level;
  renderer_preferences_ = renderer_prefs;
  UpdateFontRenderingFromRendererPrefs();

#if defined(USE_DEFAULT_RENDER_THEME) || defined(TOOLKIT_GTK)
  if (renderer_prefs.use_custom_colors) {
    WebColorName name = WebKit::WebColorWebkitFocusRingColor;
    WebKit::setNamedColors(&name, &renderer_prefs.focus_ring_color, 1);
    WebKit::setCaretBlinkInterval(renderer_prefs.caret_blink_interval);
#if defined(TOOLKIT_GTK)
    ui::NativeTheme::instance()->SetScrollbarColors(
        renderer_prefs.thumb_inactive_color,
        renderer_prefs.thumb_active_color,
        renderer_prefs.track_color);
#endif  // defined(TOOLKIT_GTK)

    if (webview()) {
      webview()->setSelectionColors(
          renderer_prefs.active_selection_bg_color,
          renderer_prefs.active_selection_fg_color,
          renderer_prefs.inactive_selection_bg_color,
          renderer_prefs.inactive_selection_fg_color);
      webview()->themeChanged();
    }
  }
#endif  // defined(USE_DEFAULT_RENDER_THEME) || defined(TOOLKIT_GTK)

  if (RenderThreadImpl::current())  // Will be NULL during unit tests.
    RenderThreadImpl::current()->SetFlingCurveParameters(
        renderer_prefs.touchpad_fling_profile,
        renderer_prefs.touchscreen_fling_profile);

  // If the zoom level for this page matches the old zoom default, and this
  // is not a plugin, update the zoom level to match the new default.
  if (webview() && !webview()->mainFrame()->document().isPluginDocument() &&
      !ZoomValuesEqual(old_zoom_level,
                       renderer_preferences_.default_zoom_level) &&
      ZoomValuesEqual(webview()->zoomLevel(), old_zoom_level)) {
    webview()->setZoomLevel(renderer_preferences_.default_zoom_level);
    zoomLevelChanged();
  }
}

void RenderViewImpl::OnMediaPlayerActionAt(const gfx::Point& location,
                                           const WebMediaPlayerAction& action) {
  if (webview())
    webview()->performMediaPlayerAction(action, location);
}

void RenderViewImpl::OnOrientationChangeEvent(int orientation) {
  // Screen has rotated. 0 = default (portrait), 90 = one turn right, and so on.
  FOR_EACH_OBSERVER(RenderViewObserver,
                    observers_,
                    OrientationChangeEvent(orientation));
  webview()->mainFrame()->sendOrientationChangeEvent(orientation);
}

void RenderViewImpl::OnPluginActionAt(const gfx::Point& location,
                                      const WebPluginAction& action) {
  if (webview())
    webview()->performPluginAction(action, location);
}

void RenderViewImpl::OnGetAllSavableResourceLinksForCurrentPage(
    const GURL& page_url) {
  // Prepare list to storage all savable resource links.
  std::vector<GURL> resources_list;
  std::vector<GURL> referrer_urls_list;
  std::vector<WebKit::WebReferrerPolicy> referrer_policies_list;
  std::vector<GURL> frames_list;
  SavableResourcesResult result(&resources_list,
                                &referrer_urls_list,
                                &referrer_policies_list,
                                &frames_list);

  // webkit/ doesn't know about Referrer.
  if (!GetAllSavableResourceLinksForCurrentPage(
          webview(),
          page_url,
          &result,
          const_cast<const char**>(GetSavableSchemes()))) {
    // If something is wrong when collecting all savable resource links,
    // send empty list to embedder(browser) to tell it failed.
    referrer_urls_list.clear();
    referrer_policies_list.clear();
    resources_list.clear();
    frames_list.clear();
  }

  std::vector<Referrer> referrers_list;
  CHECK_EQ(referrer_urls_list.size(), referrer_policies_list.size());
  for (unsigned i = 0; i < referrer_urls_list.size(); ++i) {
    referrers_list.push_back(
        Referrer(referrer_urls_list[i], referrer_policies_list[i]));
  }

  // Send result of all savable resource links to embedder.
  Send(new ViewHostMsg_SendCurrentPageAllSavableResourceLinks(routing_id(),
                                                              resources_list,
                                                              referrers_list,
                                                              frames_list));
}

void RenderViewImpl::OnGetSerializedHtmlDataForCurrentPageWithLocalLinks(
    const std::vector<GURL>& links,
    const std::vector<base::FilePath>& local_paths,
    const base::FilePath& local_directory_name) {

  // Convert std::vector of GURLs to WebVector<WebURL>
  WebVector<WebURL> weburl_links(links);

  // Convert std::vector of base::FilePath to WebVector<WebString>
  WebVector<WebString> webstring_paths(local_paths.size());
  for (size_t i = 0; i < local_paths.size(); i++)
    webstring_paths[i] = local_paths[i].AsUTF16Unsafe();

  WebPageSerializer::serialize(webview()->mainFrame(), true, this, weburl_links,
                               webstring_paths,
                               local_directory_name.AsUTF16Unsafe());
}

void RenderViewImpl::OnShouldClose() {
  base::TimeTicks before_unload_start_time = base::TimeTicks::Now();
  bool should_close = webview()->dispatchBeforeUnloadEvent();
  base::TimeTicks before_unload_end_time = base::TimeTicks::Now();
  Send(new ViewHostMsg_ShouldClose_ACK(routing_id_, should_close,
                                       before_unload_start_time,
                                       before_unload_end_time));
}

void RenderViewImpl::OnSwapOut() {
  // Only run unload if we're not swapped out yet, but send the ack either way.
  if (!is_swapped_out_) {
    // Swap this RenderView out so the tab can navigate to a page rendered by a
    // different process.  This involves running the unload handler and clearing
    // the page.  Once WasSwappedOut is called, we also allow this process to
    // exit if there are no other active RenderViews in it.

    // Send an UpdateState message before we get swapped out.
    SyncNavigationState();

    // Synchronously run the unload handler before sending the ACK.
    webview()->dispatchUnloadEvent();

    // Swap out and stop sending any IPC messages that are not ACKs.
    SetSwappedOut(true);

    // Now that we're swapped out and filtering IPC messages, stop loading to
    // ensure that no other in-progress navigation continues.  We do this here
    // to avoid sending a DidStopLoading message to the browser process.
    OnStop();

    // Replace the page with a blank dummy URL. The unload handler will not be
    // run a second time, thanks to a check in FrameLoader::stopLoading.
    // TODO(creis): Need to add a better way to do this that avoids running the
    // beforeunload handler. For now, we just run it a second time silently.
    NavigateToSwappedOutURL(webview()->mainFrame());

    // Let WebKit know that this view is hidden so it can drop resources and
    // stop compositing.
    webview()->setVisibilityState(WebKit::WebPageVisibilityStateHidden, false);
  }

  Send(new ViewHostMsg_SwapOut_ACK(routing_id_));
}

void RenderViewImpl::NavigateToSwappedOutURL(WebKit::WebFrame* frame) {
  // We use loadRequest instead of loadHTMLString because the former commits
  // synchronously.  Otherwise a new navigation can interrupt the navigation
  // to kSwappedOutURL. If that happens to be to the page we had been
  // showing, then WebKit will never send a commit and we'll be left spinning.
  CHECK(is_swapped_out_);
  GURL swappedOutURL(kSwappedOutURL);
  WebURLRequest request(swappedOutURL);
  frame->loadRequest(request);
}

void RenderViewImpl::OnClosePage() {
  FOR_EACH_OBSERVER(RenderViewObserver, observers_, ClosePage());
  // TODO(creis): We'd rather use webview()->Close() here, but that currently
  // sets the WebView's delegate_ to NULL, preventing any JavaScript dialogs
  // in the onunload handler from appearing.  For now, we're bypassing that and
  // calling the FrameLoader's CloseURL method directly.  This should be
  // revisited to avoid having two ways to close a page.  Having a single way
  // to close that can run onunload is also useful for fixing
  // http://b/issue?id=753080.
  webview()->dispatchUnloadEvent();

  Send(new ViewHostMsg_ClosePage_ACK(routing_id_));
}

void RenderViewImpl::OnThemeChanged() {
#if defined(USE_AURA)
  // Aura doesn't care if we switch themes.
#elif defined(OS_WIN)
  ui::NativeThemeWin::instance()->CloseHandles();
  if (webview())
    webview()->themeChanged();
#else  // defined(OS_WIN)
  // TODO(port): we don't support theming on non-Windows platforms yet
  NOTIMPLEMENTED();
#endif
}

bool RenderViewImpl::MaybeLoadAlternateErrorPage(WebFrame* frame,
                                                 const WebURLError& error,
                                                 bool replace) {
  // We only show alternate error pages in the main frame.  They are
  // intended to assist the user when navigating, so there is not much
  // value in showing them for failed subframes.  Ideally, we would be
  // able to use the TYPED transition type for this, but that flag is
  // not preserved across page reloads.
  if (frame->parent())
    return false;

  // Use the alternate error page service if this is a DNS failure or
  // connection failure.
  int ec = error.reason;
  if (ec != net::ERR_NAME_NOT_RESOLVED &&
      ec != net::ERR_CONNECTION_FAILED &&
      ec != net::ERR_CONNECTION_REFUSED &&
      ec != net::ERR_ADDRESS_UNREACHABLE &&
      ec != net::ERR_CONNECTION_TIMED_OUT) {
    return false;
  }

  const GURL& error_page_url = GetAlternateErrorPageURL(error.unreachableURL,
      ec == net::ERR_NAME_NOT_RESOLVED ? DNS_ERROR : CONNECTION_ERROR);
  if (!error_page_url.is_valid())
    return false;

  WebDataSource* ds = frame->provisionalDataSource();
  const WebURLRequest& failed_request = ds->request();

  // Load an empty page first so there is an immediate response to the error,
  // and then kick off a request for the alternate error page.
  frame->loadHTMLString(std::string(),
                        GURL(kUnreachableWebDataURL),
                        error.unreachableURL,
                        replace);

  // Now, create a fetcher for the error page and associate it with the data
  // source we just created via the LoadHTMLString call.  That way if another
  // navigation occurs, the fetcher will get destroyed.
  InternalDocumentStateData* internal_data =
      InternalDocumentStateData::FromDataSource(frame->provisionalDataSource());
  internal_data->set_alt_error_page_fetcher(
      new AltErrorPageResourceFetcher(
          error_page_url, frame, failed_request, error,
          base::Bind(&RenderViewImpl::AltErrorPageFinished,
                     base::Unretained(this))));
  return true;
}

void RenderViewImpl::AltErrorPageFinished(WebFrame* frame,
                                          const WebURLRequest& original_request,
                                          const WebURLError& original_error,
                                          const std::string& html) {
  // Here, we replace the blank page we loaded previously.
  // If we failed to download the alternate error page, LoadNavigationErrorPage
  // will simply display a default error page.
  LoadNavigationErrorPage(frame, original_request, original_error, html, true);
}

void RenderViewImpl::OnMoveOrResizeStarted() {
  if (webview())
    webview()->hidePopups();
}

void RenderViewImpl::OnResize(const ViewMsg_Resize_Params& params) {
  if (webview()) {
    webview()->hidePopups();
    if (send_preferred_size_changes_) {
      webview()->mainFrame()->setCanHaveScrollbars(
          ShouldDisplayScrollbars(params.new_size.width(),
                                  params.new_size.height()));
    }
    UpdateScrollState(webview()->mainFrame());
  }

  RenderWidget::OnResize(params);
}

void RenderViewImpl::DidInitiatePaint() {
#if defined(ENABLE_PLUGINS)
  // Notify all instances that we painted.  The same caveats apply as for
  // ViewFlushedPaint regarding instances closing themselves, so we take
  // similar precautions.
  PepperPluginSet plugins = active_pepper_instances_;
  for (PepperPluginSet::iterator i = plugins.begin(); i != plugins.end(); ++i) {
    if (active_pepper_instances_.find(*i) != active_pepper_instances_.end())
      (*i)->ViewInitiatedPaint();
  }
#endif
}

void RenderViewImpl::DidFlushPaint() {
#if defined(ENABLE_PLUGINS)
  // Notify all instances that we flushed. This will call into the plugin, and
  // we it may ask to close itself as a result. This will, in turn, modify our
  // set, possibly invalidating the iterator. So we iterate on a copy that
  // won't change out from under us.
  PepperPluginSet plugins = active_pepper_instances_;
  for (PepperPluginSet::iterator i = plugins.begin(); i != plugins.end(); ++i) {
    // The copy above makes sure our iterator is never invalid if some plugins
    // are destroyed. But some plugin may decide to close all of its views in
    // response to a paint in one of them, so we need to make sure each one is
    // still "current" before using it.
    //
    // It's possible that a plugin was destroyed, but another one was created
    // with the same address. In this case, we'll call ViewFlushedPaint on that
    // new plugin. But that's OK for this particular case since we're just
    // notifying all of our instances that the view flushed, and the new one is
    // one of our instances.
    //
    // What about the case where a new one is created in a callback at a new
    // address and we don't issue the callback? We're still OK since this
    // callback is used for flush callbacks and we could not have possibly
    // started a new paint for the new plugin while processing a previous paint
    // for an existing one.
    if (active_pepper_instances_.find(*i) != active_pepper_instances_.end())
      (*i)->ViewFlushedPaint();
  }
#endif

  // If the RenderWidget is closing down then early-exit, otherwise we'll crash.
  // See crbug.com/112921.
  if (!webview())
    return;

  WebFrame* main_frame = webview()->mainFrame();

  // If we have a provisional frame we are between the start and commit stages
  // of loading and we don't want to save stats.
  if (!main_frame->provisionalDataSource()) {
    WebDataSource* ds = main_frame->dataSource();
    DocumentState* document_state = DocumentState::FromDataSource(ds);
    InternalDocumentStateData* data =
        InternalDocumentStateData::FromDocumentState(document_state);
    if (data->did_first_visually_non_empty_layout() &&
        !data->did_first_visually_non_empty_paint()) {
      data->set_did_first_visually_non_empty_paint(true);
      Send(new ViewHostMsg_DidFirstVisuallyNonEmptyPaint(routing_id_,
                                                         page_id_));
    }

    // TODO(jar): The following code should all be inside a method, probably in
    // NavigatorState.
    Time now = Time::Now();
    if (document_state->first_paint_time().is_null()) {
      document_state->set_first_paint_time(now);
    }
    if (document_state->first_paint_after_load_time().is_null() &&
        !document_state->finish_load_time().is_null()) {
      document_state->set_first_paint_after_load_time(now);
    }
  }
}

PepperPluginInstanceImpl* RenderViewImpl::GetBitmapForOptimizedPluginPaint(
    const gfx::Rect& paint_bounds,
    TransportDIB** dib,
    gfx::Rect* location,
    gfx::Rect* clip,
    float* scale_factor) {
#if defined(ENABLE_PLUGINS)
  for (PepperPluginSet::iterator i = active_pepper_instances_.begin();
       i != active_pepper_instances_.end(); ++i) {
    PepperPluginInstanceImpl* instance = *i;
    // In Flash fullscreen , the plugin contents should be painted onto the
    // fullscreen widget instead of the web page.
    if (!instance->FlashIsFullscreenOrPending() &&
        instance->GetBitmapForOptimizedPluginPaint(paint_bounds, dib, location,
                                                   clip, scale_factor))
      return *i;
  }
#endif
  return NULL;
}

gfx::Vector2d RenderViewImpl::GetScrollOffset() {
  WebSize scroll_offset = webview()->mainFrame()->scrollOffset();
  return gfx::Vector2d(scroll_offset.width, scroll_offset.height);
}

void RenderViewImpl::OnClearFocusedNode() {
  if (webview())
    webview()->clearFocusedNode();
}

void RenderViewImpl::OnSetBackground(const SkBitmap& background) {
  if (webview())
    webview()->setIsTransparent(!background.empty());
  if (compositor_)
    compositor_->setHasTransparentBackground(!background.empty());

  SetBackground(background);
}

void RenderViewImpl::OnSetAccessibilityMode(AccessibilityMode new_mode) {
  if (accessibility_mode_ == new_mode)
    return;
  accessibility_mode_ = new_mode;
  if (renderer_accessibility_) {
    delete renderer_accessibility_;
    renderer_accessibility_ = NULL;
  }
  if (accessibility_mode_ == AccessibilityModeComplete)
    renderer_accessibility_ = new RendererAccessibilityComplete(this);
#if !defined(OS_ANDROID)
  else if (accessibility_mode_ == AccessibilityModeEditableTextOnly)
    renderer_accessibility_ = new RendererAccessibilityFocusOnly(this);
#endif
}

void RenderViewImpl::OnSetActive(bool active) {
  if (webview())
    webview()->setIsActive(active);

#if defined(ENABLE_PLUGINS) && defined(OS_MACOSX)
  std::set<WebPluginDelegateProxy*>::iterator plugin_it;
  for (plugin_it = plugin_delegates_.begin();
       plugin_it != plugin_delegates_.end(); ++plugin_it) {
    (*plugin_it)->SetWindowFocus(active);
  }
#endif
}

#if defined(OS_MACOSX)
void RenderViewImpl::OnSetWindowVisibility(bool visible) {
#if defined(ENABLE_PLUGINS)
  // Inform plugins that their container has changed visibility.
  std::set<WebPluginDelegateProxy*>::iterator plugin_it;
  for (plugin_it = plugin_delegates_.begin();
       plugin_it != plugin_delegates_.end(); ++plugin_it) {
    (*plugin_it)->SetContainerVisibility(visible);
  }
#endif
}

void RenderViewImpl::OnWindowFrameChanged(const gfx::Rect& window_frame,
                                          const gfx::Rect& view_frame) {
#if defined(ENABLE_PLUGINS)
  // Inform plugins that their window's frame has changed.
  std::set<WebPluginDelegateProxy*>::iterator plugin_it;
  for (plugin_it = plugin_delegates_.begin();
       plugin_it != plugin_delegates_.end(); ++plugin_it) {
    (*plugin_it)->WindowFrameChanged(window_frame, view_frame);
  }
#endif
}

void RenderViewImpl::OnPluginImeCompositionCompleted(const string16& text,
                                                     int plugin_id) {
  // WebPluginDelegateProxy is responsible for figuring out if this event
  // applies to it or not, so inform all the delegates.
  std::set<WebPluginDelegateProxy*>::iterator plugin_it;
  for (plugin_it = plugin_delegates_.begin();
       plugin_it != plugin_delegates_.end(); ++plugin_it) {
    (*plugin_it)->ImeCompositionCompleted(text, plugin_id);
  }
}
#endif  // OS_MACOSX

void RenderViewImpl::Close() {
  // We need to grab a pointer to the doomed WebView before we destroy it.
  WebView* doomed = webview();
  RenderWidget::Close();
  g_view_map.Get().erase(doomed);
  g_routing_id_view_map.Get().erase(routing_id_);
}

void RenderViewImpl::DidHandleKeyEvent() {
  ClearEditCommands();
}

bool RenderViewImpl::WillHandleMouseEvent(const WebKit::WebMouseEvent& event) {
  context_menu_source_type_ = ui::MENU_SOURCE_MOUSE;
  possible_drag_event_info_.event_source =
      ui::DragDropTypes::DRAG_EVENT_SOURCE_MOUSE;
  possible_drag_event_info_.event_location =
      gfx::Point(event.globalX, event.globalY);

#if defined(ENABLE_PLUGINS)
  // This method is called for every mouse event that the render view receives.
  // And then the mouse event is forwarded to WebKit, which dispatches it to the
  // event target. Potentially a Pepper plugin will receive the event.
  // In order to tell whether a plugin gets the last mouse event and which it
  // is, we set |pepper_last_mouse_event_target_| to NULL here. If a plugin gets
  // the event, it will notify us via DidReceiveMouseEvent() and set itself as
  // |pepper_last_mouse_event_target_|.
  pepper_last_mouse_event_target_ = NULL;
#endif

  // If the mouse is locked, only the current owner of the mouse lock can
  // process mouse events.
  return mouse_lock_dispatcher_->WillHandleMouseEvent(event);
}

bool RenderViewImpl::WillHandleKeyEvent(const WebKit::WebKeyboardEvent& event) {
  context_menu_source_type_ = ui::MENU_SOURCE_KEYBOARD;
  return false;
}

bool RenderViewImpl::WillHandleGestureEvent(
    const WebKit::WebGestureEvent& event) {
  context_menu_source_type_ = ui::MENU_SOURCE_TOUCH;
  possible_drag_event_info_.event_source =
      ui::DragDropTypes::DRAG_EVENT_SOURCE_TOUCH;
  possible_drag_event_info_.event_location =
      gfx::Point(event.globalX, event.globalY);
  return false;
}

void RenderViewImpl::DidHandleMouseEvent(const WebMouseEvent& event) {
  FOR_EACH_OBSERVER(RenderViewObserver, observers_, DidHandleMouseEvent(event));
}

void RenderViewImpl::DidHandleTouchEvent(const WebTouchEvent& event) {
  FOR_EACH_OBSERVER(RenderViewObserver, observers_, DidHandleTouchEvent(event));
}

bool RenderViewImpl::HasTouchEventHandlersAt(const gfx::Point& point) const {
  if (!webview())
    return false;
  return webview()->hasTouchEventHandlersAt(point);
}

void RenderViewImpl::OnWasHidden() {
  RenderWidget::OnWasHidden();

#if defined(OS_ANDROID) && defined(ENABLE_WEBRTC)
  RenderThreadImpl::current()->video_capture_impl_manager()->
      SuspendDevices(true);
#endif

  if (webview())
    webview()->setVisibilityState(visibilityState(), false);

#if defined(ENABLE_PLUGINS)
  // Inform PPAPI plugins that their page is no longer visible.
  for (PepperPluginSet::iterator i = active_pepper_instances_.begin();
       i != active_pepper_instances_.end(); ++i)
    (*i)->PageVisibilityChanged(false);

#if defined(OS_MACOSX)
  // Inform NPAPI plugins that their container is no longer visible.
  std::set<WebPluginDelegateProxy*>::iterator plugin_it;
  for (plugin_it = plugin_delegates_.begin();
       plugin_it != plugin_delegates_.end(); ++plugin_it) {
    (*plugin_it)->SetContainerVisibility(false);
  }
#endif  // OS_MACOSX
#endif // ENABLE_PLUGINS
}

void RenderViewImpl::OnWasShown(bool needs_repainting) {
  RenderWidget::OnWasShown(needs_repainting);

#if defined(OS_ANDROID) && defined(ENABLE_WEBRTC)
  RenderThreadImpl::current()->video_capture_impl_manager()->
      SuspendDevices(false);
#endif

  if (webview())
    webview()->setVisibilityState(visibilityState(), false);

#if defined(ENABLE_PLUGINS)
  // Inform PPAPI plugins that their page is visible.
  for (PepperPluginSet::iterator i = active_pepper_instances_.begin();
       i != active_pepper_instances_.end(); ++i)
    (*i)->PageVisibilityChanged(true);

#if defined(OS_MACOSX)
  // Inform NPAPI plugins that their container is now visible.
  std::set<WebPluginDelegateProxy*>::iterator plugin_it;
  for (plugin_it = plugin_delegates_.begin();
       plugin_it != plugin_delegates_.end(); ++plugin_it) {
    (*plugin_it)->SetContainerVisibility(true);
  }
#endif  // OS_MACOSX
#endif  // ENABLE_PLUGINS
}

GURL RenderViewImpl::GetURLForGraphicsContext3D() {
  DCHECK(webview());
  if (webview()->mainFrame())
    return GURL(webview()->mainFrame()->document().url());
  else
    return GURL("chrome://gpu/RenderViewImpl::CreateGraphicsContext3D");
}

bool RenderViewImpl::ForceCompositingModeEnabled() {
  return webkit_preferences_.force_compositing_mode;
}

void RenderViewImpl::OnSetFocus(bool enable) {
  RenderWidget::OnSetFocus(enable);

#if defined(ENABLE_PLUGINS)
  if (webview() && webview()->isActive()) {
    // Notify all NPAPI plugins.
    std::set<WebPluginDelegateProxy*>::iterator plugin_it;
    for (plugin_it = plugin_delegates_.begin();
         plugin_it != plugin_delegates_.end(); ++plugin_it) {
#if defined(OS_MACOSX)
      // RenderWidget's call to setFocus can cause the underlying webview's
      // activation state to change just like a call to setIsActive.
      if (enable)
        (*plugin_it)->SetWindowFocus(true);
#endif
      (*plugin_it)->SetContentAreaFocus(enable);
    }
  }
  // Notify all Pepper plugins.
  for (PepperPluginSet::iterator i = active_pepper_instances_.begin();
       i != active_pepper_instances_.end(); ++i)
    (*i)->SetContentAreaFocus(enable);
#endif
  // Notify all BrowserPlugins of the RenderView's focus state.
  if (browser_plugin_manager_.get())
    browser_plugin_manager_->UpdateFocusState();
}

void RenderViewImpl::OnImeSetComposition(
    const string16& text,
    const std::vector<WebKit::WebCompositionUnderline>& underlines,
    int selection_start,
    int selection_end) {
#if defined(ENABLE_PLUGINS)
  if (focused_pepper_plugin_) {
    // When a PPAPI plugin has focus, we bypass WebKit.
    if (!IsPepperAcceptingCompositionEvents()) {
      pepper_composition_text_ = text;
    } else {
      // TODO(kinaba) currently all composition events are sent directly to
      // plugins. Use DOM event mechanism after WebKit is made aware about
      // plugins that support composition.
      // The code below mimics the behavior of WebCore::Editor::setComposition.

      // Empty -> nonempty: composition started.
      if (pepper_composition_text_.empty() && !text.empty())
        focused_pepper_plugin_->HandleCompositionStart(string16());
      // Nonempty -> empty: composition canceled.
      if (!pepper_composition_text_.empty() && text.empty())
        focused_pepper_plugin_->HandleCompositionEnd(string16());
      pepper_composition_text_ = text;
      // Nonempty: composition is ongoing.
      if (!pepper_composition_text_.empty()) {
        focused_pepper_plugin_->HandleCompositionUpdate(
            pepper_composition_text_, underlines, selection_start,
            selection_end);
      }
    }
    return;
  }

#if defined(OS_WIN)
  // When a plug-in has focus, we create platform-specific IME data used by
  // our IME emulator and send it directly to the focused plug-in, i.e. we
  // bypass WebKit. (WebPluginDelegate dispatches this IME data only when its
  // instance ID is the same one as the specified ID.)
  if (focused_plugin_id_ >= 0) {
    std::vector<int> clauses;
    std::vector<int> target;
    for (size_t i = 0; i < underlines.size(); ++i) {
      clauses.push_back(underlines[i].startOffset);
      clauses.push_back(underlines[i].endOffset);
      if (underlines[i].thick) {
        target.clear();
        target.push_back(underlines[i].startOffset);
        target.push_back(underlines[i].endOffset);
      }
    }
    std::set<WebPluginDelegateProxy*>::iterator it;
    for (it = plugin_delegates_.begin(); it != plugin_delegates_.end(); ++it) {
      (*it)->ImeCompositionUpdated(text, clauses, target, selection_end,
                                   focused_plugin_id_);
    }
    return;
  }
#endif  // OS_WIN
#endif  // ENABLE_PLUGINS
  RenderWidget::OnImeSetComposition(text,
                                    underlines,
                                    selection_start,
                                    selection_end);
}

void RenderViewImpl::OnImeConfirmComposition(
    const string16& text,
    const gfx::Range& replacement_range,
    bool keep_selection) {
#if defined(ENABLE_PLUGINS)
  if (focused_pepper_plugin_) {
    // When a PPAPI plugin has focus, we bypass WebKit.
    // Here, text.empty() has a special meaning. It means to commit the last
    // update of composition text (see
    // RenderWidgetHost::ImeConfirmComposition()).
    const string16& last_text = text.empty() ? pepper_composition_text_ : text;

    // last_text is empty only when both text and pepper_composition_text_ is.
    // Ignore it.
    if (last_text.empty())
      return;

    if (!IsPepperAcceptingCompositionEvents()) {
      base::i18n::UTF16CharIterator iterator(&last_text);
      int32 i = 0;
      while (iterator.Advance()) {
        WebKit::WebKeyboardEvent char_event;
        char_event.type = WebKit::WebInputEvent::Char;
        char_event.timeStampSeconds = base::Time::Now().ToDoubleT();
        char_event.modifiers = 0;
        char_event.windowsKeyCode = last_text[i];
        char_event.nativeKeyCode = last_text[i];

        const int32 char_start = i;
        for (; i < iterator.array_pos(); ++i) {
          char_event.text[i - char_start] = last_text[i];
          char_event.unmodifiedText[i - char_start] = last_text[i];
        }

        if (webwidget())
          webwidget()->handleInputEvent(char_event);
      }
    } else {
      // Mimics the order of events sent by WebKit.
      // See WebCore::Editor::setComposition() for the corresponding code.
      focused_pepper_plugin_->HandleCompositionEnd(last_text);
      focused_pepper_plugin_->HandleTextInput(last_text);
    }
    pepper_composition_text_.clear();
    return;
  }
#if defined(OS_WIN)
  // Same as OnImeSetComposition(), we send the text from IMEs directly to
  // plug-ins. When we send IME text directly to plug-ins, we should not send
  // it to WebKit to prevent WebKit from controlling IMEs.
  // TODO(thakis): Honor |replacement_range| for plugins?
  if (focused_plugin_id_ >= 0) {
    std::set<WebPluginDelegateProxy*>::iterator it;
    for (it = plugin_delegates_.begin();
          it != plugin_delegates_.end(); ++it) {
      (*it)->ImeCompositionCompleted(text, focused_plugin_id_);
    }
    return;
  }
#endif  // OS_WIN
#endif  // ENABLE_PLUGINS
  if (replacement_range.IsValid() && webview()) {
    // Select the text in |replacement_range|, it will then be replaced by
    // text added by the call to RenderWidget::OnImeConfirmComposition().
    if (WebFrame* frame = webview()->focusedFrame()) {
      WebRange webrange = WebRange::fromDocumentRange(
          frame, replacement_range.start(), replacement_range.length());
      if (!webrange.isNull())
        frame->selectRange(webrange);
    }
  }
  RenderWidget::OnImeConfirmComposition(text,
                                        replacement_range,
                                        keep_selection);
}

void RenderViewImpl::SetDeviceScaleFactor(float device_scale_factor) {
  RenderWidget::SetDeviceScaleFactor(device_scale_factor);
  if (webview()) {
    webview()->setDeviceScaleFactor(device_scale_factor);
    webview()->settings()->setAcceleratedCompositingForFixedPositionEnabled(
        ShouldUseFixedPositionCompositing(device_scale_factor_));
  webview()->settings()->setAcceleratedCompositingForOverflowScrollEnabled(
      ShouldUseAcceleratedCompositingForOverflowScroll(device_scale_factor_));
    webview()->settings()->setAcceleratedCompositingForTransitionEnabled(
        ShouldUseTransitionCompositing(device_scale_factor_));
    webview()->settings()->
        setAcceleratedCompositingForFixedRootBackgroundEnabled(
            ShouldUseAcceleratedFixedRootBackground(device_scale_factor_));
    webview()->settings()->setAcceleratedCompositingForScrollableFramesEnabled(
        ShouldUseAcceleratedCompositingForScrollableFrames(
            device_scale_factor_));
    webview()->settings()->setCompositedScrollingForFramesEnabled(
        ShouldUseCompositedScrollingForFrames(device_scale_factor_));
  }
  if (auto_resize_mode_)
    AutoResizeCompositor();

  if (browser_plugin_manager_.get())
    browser_plugin_manager_->UpdateDeviceScaleFactor(device_scale_factor_);
}

ui::TextInputType RenderViewImpl::GetTextInputType() {
#if defined(ENABLE_PLUGINS)
  if (focused_pepper_plugin_)
    return focused_pepper_plugin_->text_input_type();
#endif
  return RenderWidget::GetTextInputType();
}

void RenderViewImpl::GetSelectionBounds(gfx::Rect* start, gfx::Rect* end) {
#if defined(ENABLE_PLUGINS)
  if (focused_pepper_plugin_) {
    // TODO(kinaba) http://crbug.com/101101
    // Current Pepper IME API does not handle selection bounds. So we simply
    // use the caret position as an empty range for now. It will be updated
    // after Pepper API equips features related to surrounding text retrieval.
    gfx::Rect caret = focused_pepper_plugin_->GetCaretBounds();
    *start = caret;
    *end = caret;
    return;
  }
#endif
  RenderWidget::GetSelectionBounds(start, end);
}

#if defined(OS_MACOSX) || defined(OS_WIN) || defined(USE_AURA)
void RenderViewImpl::GetCompositionCharacterBounds(
    std::vector<gfx::Rect>* bounds) {
  DCHECK(bounds);
  bounds->clear();

#if defined(ENABLE_PLUGINS)
  if (focused_pepper_plugin_) {
    return;
  }
#endif

  if (!webview())
    return;
  size_t start_offset = 0;
  size_t character_count = 0;
  if (!webview()->compositionRange(&start_offset, &character_count))
    return;
  if (character_count == 0)
    return;

  WebKit::WebFrame* frame = webview()->focusedFrame();
  if (!frame)
    return;

  bounds->reserve(character_count);
  WebKit::WebRect webrect;
  for (size_t i = 0; i < character_count; ++i) {
    if (!frame->firstRectForCharacterRange(start_offset + i, 1, webrect)) {
      DLOG(ERROR) << "Could not retrieve character rectangle at " << i;
      bounds->clear();
      return;
    }
    bounds->push_back(webrect);
  }
}

void RenderViewImpl::GetCompositionRange(gfx::Range* range) {
#if defined(ENABLE_PLUGINS)
  if (focused_pepper_plugin_) {
    return;
  }
#endif
  RenderWidget::GetCompositionRange(range);
}
#endif

bool RenderViewImpl::CanComposeInline() {
#if defined(ENABLE_PLUGINS)
  if (focused_pepper_plugin_)
    return IsPepperAcceptingCompositionEvents();
#endif
  return true;
}

void RenderViewImpl::InstrumentWillBeginFrame() {
  if (!webview())
    return;
  if (!webview()->devToolsAgent())
    return;
  webview()->devToolsAgent()->didBeginFrame();
}

void RenderViewImpl::InstrumentDidBeginFrame() {
  if (!webview())
    return;
  if (!webview()->devToolsAgent())
    return;
  // TODO(jamesr/caseq): Decide if this needs to be renamed.
  webview()->devToolsAgent()->didComposite();
}

void RenderViewImpl::InstrumentDidCancelFrame() {
  if (!webview())
    return;
  if (!webview()->devToolsAgent())
    return;
  webview()->devToolsAgent()->didCancelFrame();
}

void RenderViewImpl::InstrumentWillComposite() {
  if (!webview())
    return;
  if (!webview()->devToolsAgent())
    return;
  webview()->devToolsAgent()->willComposite();
}

bool RenderViewImpl::AllowPartialSwap() const {
  return allow_partial_swap_;
}

void RenderViewImpl::SetScreenMetricsEmulationParameters(
    float device_scale_factor, float root_layer_scale) {
  if (webview()) {
    webview()->setCompositorDeviceScaleFactorOverride(device_scale_factor);
    webview()->setRootLayerScaleTransform(root_layer_scale);
  }
}

bool RenderViewImpl::ScheduleFileChooser(
    const FileChooserParams& params,
    WebFileChooserCompletion* completion) {
  static const size_t kMaximumPendingFileChooseRequests = 4;
  if (file_chooser_completions_.size() > kMaximumPendingFileChooseRequests) {
    // This sanity check prevents too many file choose requests from getting
    // queued which could DoS the user. Getting these is most likely a
    // programming error (there are many ways to DoS the user so it's not
    // considered a "real" security check), either in JS requesting many file
    // choosers to pop up, or in a plugin.
    //
    // TODO(brettw) we might possibly want to require a user gesture to open
    // a file picker, which will address this issue in a better way.
    return false;
  }

  file_chooser_completions_.push_back(linked_ptr<PendingFileChooser>(
      new PendingFileChooser(params, completion)));
  if (file_chooser_completions_.size() == 1) {
    // Actually show the browse dialog when this is the first request.
    Send(new ViewHostMsg_RunFileChooser(routing_id_, params));
  }
  return true;
}

WebKit::WebGeolocationClient* RenderViewImpl::geolocationClient() {
  if (!geolocation_dispatcher_)
    geolocation_dispatcher_ = new GeolocationDispatcher(this);
  return geolocation_dispatcher_;
}

WebKit::WebSpeechInputController* RenderViewImpl::speechInputController(
    WebKit::WebSpeechInputListener* listener) {
#if defined(ENABLE_INPUT_SPEECH)
  if (!input_tag_speech_dispatcher_)
    input_tag_speech_dispatcher_ =
        new InputTagSpeechDispatcher(this, listener);
#endif
  return input_tag_speech_dispatcher_;
}

WebKit::WebSpeechRecognizer* RenderViewImpl::speechRecognizer() {
  if (!speech_recognition_dispatcher_)
    speech_recognition_dispatcher_ = new SpeechRecognitionDispatcher(this);
  return speech_recognition_dispatcher_;
}

void RenderViewImpl::zoomLimitsChanged(double minimum_level,
                                       double maximum_level) {
  // For now, don't remember plugin zoom values.  We don't want to mix them with
  // normal web content (i.e. a fixed layout plugin would usually want them
  // different).
  bool remember = !webview()->mainFrame()->document().isPluginDocument();

  int minimum_percent = static_cast<int>(
      ZoomLevelToZoomFactor(minimum_level) * 100);
  int maximum_percent = static_cast<int>(
      ZoomLevelToZoomFactor(maximum_level) * 100);

  Send(new ViewHostMsg_UpdateZoomLimits(
      routing_id_, minimum_percent, maximum_percent, remember));
}

void RenderViewImpl::zoomLevelChanged() {
  bool remember = !webview()->mainFrame()->document().isPluginDocument();
  float zoom_level = webview()->zoomLevel();

  FOR_EACH_OBSERVER(RenderViewObserver, observers_, ZoomLevelChanged());

  // Tell the browser which url got zoomed so it can update the menu and the
  // saved values if necessary
  Send(new ViewHostMsg_DidZoomURL(
      routing_id_, zoom_level, remember,
      GURL(webview()->mainFrame()->document().url())));
}

double RenderViewImpl::zoomLevelToZoomFactor(double zoom_level) const {
  return ZoomLevelToZoomFactor(zoom_level);
}

double RenderViewImpl::zoomFactorToZoomLevel(double factor) const {
  return ZoomFactorToZoomLevel(factor);
}

void RenderViewImpl::registerProtocolHandler(const WebString& scheme,
                                             const WebString& base_url,
                                             const WebString& url,
                                             const WebString& title) {
  bool user_gesture = WebUserGestureIndicator::isProcessingUserGesture();
  GURL base(base_url);
  GURL absolute_url = base.Resolve(UTF16ToUTF8(url));
  if (base.GetOrigin() != absolute_url.GetOrigin()) {
    return;
  }
  Send(new ViewHostMsg_RegisterProtocolHandler(routing_id_,
                                               UTF16ToUTF8(scheme),
                                               absolute_url,
                                               title,
                                               user_gesture));
}

WebKit::WebPageVisibilityState RenderViewImpl::visibilityState() const {
  WebKit::WebPageVisibilityState current_state = is_hidden() ?
      WebKit::WebPageVisibilityStateHidden :
      WebKit::WebPageVisibilityStateVisible;
  WebKit::WebPageVisibilityState override_state = current_state;
  if (GetContentClient()->renderer()->
          ShouldOverridePageVisibilityState(this,
                                            &override_state))
    return override_state;
  return current_state;
}

WebKit::WebUserMediaClient* RenderViewImpl::userMediaClient() {
  // This can happen in tests, in which case it's OK to return NULL.
  if (!InitializeMediaStreamClient())
    return NULL;

  return web_user_media_client_;
}

WebKit::WebMIDIClient* RenderViewImpl::webMIDIClient() {
  if (!midi_dispatcher_)
    midi_dispatcher_ = new MIDIDispatcher(this);
  return midi_dispatcher_;
}

void RenderViewImpl::draggableRegionsChanged() {
  FOR_EACH_OBSERVER(
      RenderViewObserver,
      observers_,
      DraggableRegionsChanged(webview()->mainFrame()));
}

#if defined(OS_ANDROID)
WebContentDetectionResult RenderViewImpl::detectContentAround(
    const WebHitTestResult& touch_hit) {
  DCHECK(!touch_hit.isNull());
  DCHECK(!touch_hit.node().isNull());
  DCHECK(touch_hit.node().isTextNode());

  // Process the position with all the registered content detectors until
  // a match is found. Priority is provided by their relative order.
  for (ContentDetectorList::const_iterator it = content_detectors_.begin();
      it != content_detectors_.end(); ++it) {
    ContentDetector::Result content = (*it)->FindTappedContent(touch_hit);
    if (content.valid) {
      return WebContentDetectionResult(content.content_boundaries,
          UTF8ToUTF16(content.text), content.intent_url);
    }
  }
  return WebContentDetectionResult();
}

void RenderViewImpl::scheduleContentIntent(const WebURL& intent) {
  // Introduce a short delay so that the user can notice the content.
  base::MessageLoop::current()->PostDelayedTask(
      FROM_HERE,
      base::Bind(&RenderViewImpl::LaunchAndroidContentIntent,
                 AsWeakPtr(),
                 intent,
                 expected_content_intent_id_),
      base::TimeDelta::FromMilliseconds(kContentIntentDelayMilliseconds));
}

void RenderViewImpl::cancelScheduledContentIntents() {
  ++expected_content_intent_id_;
}

void RenderViewImpl::LaunchAndroidContentIntent(const GURL& intent,
                                                size_t request_id) {
  if (request_id != expected_content_intent_id_)
      return;

  // Remove the content highlighting if any.
  scheduleComposite();

  if (!intent.is_empty())
    Send(new ViewHostMsg_StartContentIntent(routing_id_, intent));
}

bool RenderViewImpl::openDateTimeChooser(
    const WebKit::WebDateTimeChooserParams& params,
    WebKit::WebDateTimeChooserCompletion* completion) {
  date_time_picker_client_.reset(
      new RendererDateTimePicker(this, params, completion));
  return date_time_picker_client_->Open();
}

#endif  // defined(OS_ANDROID)

#if defined(OS_MACOSX)
void RenderViewImpl::OnSelectPopupMenuItem(int selected_index) {
  if (external_popup_menu_ == NULL) {
    // Crash reports from the field indicate that we can be notified with a
    // NULL external popup menu (we probably get notified twice).
    // If you hit this please file a bug against jcivelli and include the page
    // and steps to repro.
    NOTREACHED();
    return;
  }
  external_popup_menu_->DidSelectItem(selected_index);
  external_popup_menu_.reset();
}
#endif

#if defined(OS_ANDROID)
void RenderViewImpl::OnSelectPopupMenuItems(
    bool canceled,
    const std::vector<int>& selected_indices) {
  // It is possible to receive more than one of these calls if the user presses
  // a select faster than it takes for the show-select-popup IPC message to make
  // it to the browser UI thread.  Ignore the extra-messages.
  // TODO(jcivelli): http:/b/5793321 Implement a better fix, as detailed in bug.
  if (!external_popup_menu_)
    return;

  external_popup_menu_->DidSelectItems(canceled, selected_indices);
  external_popup_menu_.reset();
}
#endif

void RenderViewImpl::OnContextMenuClosed(
    const CustomContextMenuContext& custom_context) {
  if (custom_context.request_id) {
    // External request, should be in our map.
    ContextMenuClient* client =
        pending_context_menus_.Lookup(custom_context.request_id);
    if (client) {
      client->OnMenuClosed(custom_context.request_id);
      pending_context_menus_.Remove(custom_context.request_id);
    }
  } else {
    // Internal request, forward to WebKit.
    context_menu_node_.reset();
  }
}

void RenderViewImpl::OnShowContextMenu(const gfx::Point& location) {
  context_menu_source_type_ = ui::MENU_SOURCE_TOUCH_EDIT_MENU;
  touch_editing_context_menu_location_ = location;
  if (webview())
    webview()->showContextMenu();
}

void RenderViewImpl::OnEnableViewSourceMode() {
  if (!webview())
    return;
  WebFrame* main_frame = webview()->mainFrame();
  if (!main_frame)
    return;
  main_frame->enableViewSourceMode(true);
}

void RenderViewImpl::OnDisownOpener() {
  if (!webview())
    return;

  WebFrame* main_frame = webview()->mainFrame();
  if (main_frame && main_frame->opener())
    main_frame->setOpener(NULL);
}

#if defined(OS_ANDROID)
bool RenderViewImpl::didTapMultipleTargets(
    const WebKit::WebGestureEvent& event,
    const WebVector<WebRect>& target_rects) {
  // Never show a disambiguation popup when accessibility is enabled,
  // as this interferes with "touch exploration".
  if (accessibility_mode_ == AccessibilityModeComplete)
    return false;

  gfx::Rect finger_rect(
      event.x - event.data.tap.width / 2, event.y - event.data.tap.height / 2,
      event.data.tap.width, event.data.tap.height);
  gfx::Rect zoom_rect;
  float new_total_scale =
      DisambiguationPopupHelper::ComputeZoomAreaAndScaleFactor(
          finger_rect, target_rects, GetSize(),
          gfx::Rect(webview()->mainFrame()->visibleContentRect()).size(),
          device_scale_factor_ * webview()->pageScaleFactor(), &zoom_rect);
  if (!new_total_scale)
    return false;

  bool handled = false;
  switch (renderer_preferences_.tap_multiple_targets_strategy) {
    case TAP_MULTIPLE_TARGETS_STRATEGY_ZOOM:
      handled = webview()->zoomToMultipleTargetsRect(zoom_rect);
      break;
    case TAP_MULTIPLE_TARGETS_STRATEGY_POPUP: {
      gfx::Size canvas_size =
          gfx::ToCeiledSize(gfx::ScaleSize(zoom_rect.size(), new_total_scale));
      TransportDIB* transport_dib = NULL;
      {
        scoped_ptr<skia::PlatformCanvas> canvas(
            RenderProcess::current()->GetDrawingCanvas(&transport_dib,
                                                       gfx::Rect(canvas_size)));
        if (!canvas) {
          handled = false;
          break;
        }

        // TODO(trchen): Cleanup the device scale factor mess.
        // device scale will be applied in WebKit
        // --> zoom_rect doesn't include device scale,
        //     but WebKit will still draw on zoom_rect * device_scale_factor_
        canvas->scale(new_total_scale / device_scale_factor_,
                      new_total_scale / device_scale_factor_);
        canvas->translate(-zoom_rect.x() * device_scale_factor_,
                          -zoom_rect.y() * device_scale_factor_);

        webwidget_->paint(
            canvas.get(),
            zoom_rect,
            WebWidget::ForceSoftwareRenderingAndIgnoreGPUResidentContent);
      }

      gfx::Rect physical_window_zoom_rect = gfx::ToEnclosingRect(
          ClientRectToPhysicalWindowRect(gfx::RectF(zoom_rect)));
      Send(new ViewHostMsg_ShowDisambiguationPopup(routing_id_,
                                                   physical_window_zoom_rect,
                                                   canvas_size,
                                                   transport_dib->id()));
      handled = true;
      break;
    }
    case TAP_MULTIPLE_TARGETS_STRATEGY_NONE:
      // No-op.
      break;
  }

  return handled;
}
#endif

unsigned RenderViewImpl::GetLocalSessionHistoryLengthForTesting() const {
  return history_list_length_;
}

void RenderViewImpl::SetFocusAndActivateForTesting(bool enable) {
  if (enable) {
    if (has_focus())
      return;
    OnSetActive(true);
    OnSetFocus(true);
  } else {
    if (!has_focus())
      return;
    OnSetFocus(false);
    OnSetActive(false);
  }
}

void RenderViewImpl::SetDeviceScaleFactorForTesting(float factor) {
  ViewMsg_Resize_Params params;
  params.screen_info = screen_info_;
  params.screen_info.deviceScaleFactor = factor;
  params.new_size = size();
  params.physical_backing_size =
      gfx::ToCeiledSize(gfx::ScaleSize(size(), factor));
  params.overdraw_bottom_height = 0.f;
  params.resizer_rect = WebRect();
  params.is_fullscreen = is_fullscreen();
  OnResize(params);
}

void RenderViewImpl::ForceResizeForTesting(const gfx::Size& new_size) {
  gfx::Rect new_position(rootWindowRect().x,
                         rootWindowRect().y,
                         new_size.width(),
                         new_size.height());
  ResizeSynchronously(new_position);
}

void RenderViewImpl::UseSynchronousResizeModeForTesting(bool enable) {
  resizing_mode_selector_->set_is_synchronous_mode(enable);
}

void RenderViewImpl::EnableAutoResizeForTesting(const gfx::Size& min_size,
                                                const gfx::Size& max_size) {
  OnEnableAutoResize(min_size, max_size);
}

void RenderViewImpl::DisableAutoResizeForTesting(const gfx::Size& new_size) {
  OnDisableAutoResize(new_size);
}

void RenderViewImpl::SetMediaStreamClientForTesting(
    MediaStreamClient* media_stream_client) {
  DCHECK(!media_stream_client_);
  DCHECK(!web_user_media_client_);
  media_stream_client_ = media_stream_client;
}

bool RenderViewImpl::IsPluginFullscreenAllowed() {
  return renderer_preferences_.plugin_fullscreen_allowed;
}

void RenderViewImpl::OnReleaseDisambiguationPopupDIB(
    TransportDIB::Handle dib_handle) {
  TransportDIB* dib = TransportDIB::CreateWithHandle(dib_handle);
  RenderProcess::current()->ReleaseTransportDIB(dib);
}

void RenderViewImpl::DidCommitCompositorFrame() {
  RenderWidget::DidCommitCompositorFrame();
  FOR_EACH_OBSERVER(RenderViewObserver, observers_, DidCommitCompositorFrame());
}

void RenderViewImpl::SendUpdateFaviconURL(const std::vector<FaviconURL>& urls) {
  if (!urls.empty())
    Send(new ViewHostMsg_UpdateFaviconURL(routing_id_, page_id_, urls));
}

void RenderViewImpl::DidStopLoadingIcons() {
  int icon_types = WebIconURL::TypeFavicon;
  if (TouchEnabled())
    icon_types |= WebIconURL::TypeTouchPrecomposed | WebIconURL::TypeTouch;

  WebVector<WebIconURL> icon_urls =
      webview()->mainFrame()->iconURLs(icon_types);

  std::vector<FaviconURL> urls;
  for (size_t i = 0; i < icon_urls.size(); i++) {
    WebURL url = icon_urls[i].iconURL();
    if (!url.isEmpty())
      urls.push_back(FaviconURL(url,
                                ToFaviconType(icon_urls[i].iconType())));
  }
  SendUpdateFaviconURL(urls);
}

}  // namespace content<|MERGE_RESOLUTION|>--- conflicted
+++ resolved
@@ -1482,16 +1482,8 @@
     IPC_MESSAGE_HANDLER(ViewMsg_SetWindowVisibility, OnSetWindowVisibility)
     IPC_MESSAGE_HANDLER(ViewMsg_WindowFrameChanged, OnWindowFrameChanged)
 #endif
-<<<<<<< HEAD
-    IPC_MESSAGE_HANDLER(ViewMsg_ReleaseDisambiguationPopupDIB,
-                        OnReleaseDisambiguationPopupDIB)
-    IPC_MESSAGE_HANDLER(ViewMsg_WindowSnapshotCompleted,
-                        OnWindowSnapshotCompleted)
-    IPC_MESSAGE_HANDLER(ViewMsg_EnableAltDragRubberbanding, OnEnableAltDragRubberbanding)
-=======
     // Adding a new message? Add platform independent ones first, then put the
     // platform specific ones at the end.
->>>>>>> 6bfdf8d4
 
     // Have the super handle all other messages.
     IPC_MESSAGE_UNHANDLED(handled = RenderWidget::OnMessageReceived(message))
@@ -2337,10 +2329,6 @@
         ++it;
       }
   }
-}
-
-void RenderViewImpl::OnEnableAltDragRubberbanding(bool enable) {
-  webview()->enableAltDragRubberbanding(enable);
 }
 
 void RenderViewImpl::OnEnableAltDragRubberbanding(bool enable) {
