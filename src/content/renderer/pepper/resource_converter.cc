// Copyright 2013 The Chromium Authors. All rights reserved.
// Use of this source code is governed by a BSD-style license that can be
// found in the LICENSE file.

#include "content/renderer/pepper/resource_converter.h"

#include "base/bind.h"
#include "base/message_loop/message_loop.h"
#include "content/public/renderer/renderer_ppapi_host.h"
#include "content/renderer/pepper/pepper_file_system_host.h"
#include "ipc/ipc_message.h"
#include "ppapi/host/ppapi_host.h"
#include "ppapi/host/resource_host.h"
#include "ppapi/proxy/ppapi_messages.h"
#include "ppapi/shared_impl/resource_var.h"
#include "ppapi/shared_impl/scoped_pp_var.h"
#include "third_party/WebKit/public/platform/WebFileSystem.h"
#include "third_party/WebKit/public/web/WebDOMFileSystem.h"

namespace {

void FlushComplete(
    const base::Callback<void(bool)>& callback,
    const std::vector<scoped_refptr<content::HostResourceVar> >& browser_vars,
    const std::vector<int>& pending_host_ids) {
  CHECK(browser_vars.size() == pending_host_ids.size());
  for (size_t i = 0; i < browser_vars.size(); ++i) {
    browser_vars[i]->set_pending_browser_host_id(pending_host_ids[i]);
  }
  callback.Run(true);
}

<<<<<<< HEAD
// Converts a WebKit::WebFileSystem::Type to a PP_FileSystemType.
PP_FileSystemType WebFileSystemTypeToPPAPI(WebKit::WebFileSystem::Type type) {
  switch (type) {
    case WebKit::WebFileSystem::TypeTemporary:
      return PP_FILESYSTEMTYPE_LOCALTEMPORARY;
    case WebKit::WebFileSystem::TypePersistent:
      return PP_FILESYSTEMTYPE_LOCALPERSISTENT;
    case WebKit::WebFileSystem::TypeIsolated:
      return PP_FILESYSTEMTYPE_ISOLATED;
    case WebKit::WebFileSystem::TypeExternal:
=======
// Converts a blink::WebFileSystem::Type to a PP_FileSystemType.
PP_FileSystemType WebFileSystemTypeToPPAPI(blink::WebFileSystem::Type type) {
  switch (type) {
    case blink::WebFileSystem::TypeTemporary:
      return PP_FILESYSTEMTYPE_LOCALTEMPORARY;
    case blink::WebFileSystem::TypePersistent:
      return PP_FILESYSTEMTYPE_LOCALPERSISTENT;
    case blink::WebFileSystem::TypeIsolated:
      return PP_FILESYSTEMTYPE_ISOLATED;
    case blink::WebFileSystem::TypeExternal:
>>>>>>> 8c15b39e
      return PP_FILESYSTEMTYPE_EXTERNAL;
    default:
      NOTREACHED();
      return PP_FILESYSTEMTYPE_LOCALTEMPORARY;
  }
}

// Given a V8 value containing a DOMFileSystem, creates a resource host and
// returns the resource information for serialization.
// On error, false.
bool DOMFileSystemToResource(
    PP_Instance instance,
    content::RendererPpapiHost* host,
<<<<<<< HEAD
    const WebKit::WebDOMFileSystem& dom_file_system,
=======
    const blink::WebDOMFileSystem& dom_file_system,
>>>>>>> 8c15b39e
    int* pending_renderer_id,
    scoped_ptr<IPC::Message>* create_message,
    scoped_ptr<IPC::Message>* browser_host_create_message) {
  DCHECK(!dom_file_system.isNull());

  PP_FileSystemType file_system_type =
      WebFileSystemTypeToPPAPI(dom_file_system.type());
  GURL root_url = dom_file_system.rootURL();

  // External file systems are not currently supported. (Without this check,
  // there would be a CHECK-fail in FileRefResource.)
  // TODO(mgiuca): Support external file systems.
  if (file_system_type == PP_FILESYSTEMTYPE_EXTERNAL)
    return false;

  *pending_renderer_id = host->GetPpapiHost()->AddPendingResourceHost(
      scoped_ptr<ppapi::host::ResourceHost>(
          new content::PepperFileSystemHost(host, instance, 0, root_url,
                                            file_system_type)));
  if (*pending_renderer_id == 0)
    return false;

  create_message->reset(
      new PpapiPluginMsg_FileSystem_CreateFromPendingHost(file_system_type));

  browser_host_create_message->reset(
      new PpapiHostMsg_FileSystem_CreateFromRenderer(root_url.spec(),
                                                     file_system_type));
  return true;
}

}  // namespace

namespace content {

ResourceConverter::~ResourceConverter() {}

ResourceConverterImpl::ResourceConverterImpl(PP_Instance instance,
                                             RendererPpapiHost* host)
    : instance_(instance),
      host_(host) {
}

ResourceConverterImpl::~ResourceConverterImpl() {
  // Verify Flush() was called.
  DCHECK(browser_host_create_messages_.empty());
  DCHECK(browser_vars.empty());
}

bool ResourceConverterImpl::FromV8Value(v8::Handle<v8::Object> val,
                                        v8::Handle<v8::Context> context,
                                        PP_Var* result,
                                        bool* was_resource) {
  v8::Context::Scope context_scope(context);
  v8::HandleScope handle_scope(context->GetIsolate());

  *was_resource = false;

<<<<<<< HEAD
  WebKit::WebDOMFileSystem dom_file_system =
      WebKit::WebDOMFileSystem::fromV8Value(val);
=======
  blink::WebDOMFileSystem dom_file_system =
      blink::WebDOMFileSystem::fromV8Value(val);
>>>>>>> 8c15b39e
  if (!dom_file_system.isNull()) {
    int pending_renderer_id;
    scoped_ptr<IPC::Message> create_message;
    scoped_ptr<IPC::Message> browser_host_create_message;
    if (!DOMFileSystemToResource(instance_, host_, dom_file_system,
                                 &pending_renderer_id, &create_message,
                                 &browser_host_create_message)) {
      return false;
    }
    DCHECK(create_message);
    DCHECK(browser_host_create_message);
    scoped_refptr<HostResourceVar> result_var =
        CreateResourceVarWithBrowserHost(
            pending_renderer_id, *create_message, *browser_host_create_message);
    *result = result_var->GetPPVar();
    *was_resource = true;
    return true;
  }

  // The value was not convertible to a resource. Return true with
  // |was_resource| set to false. As per the interface of FromV8Value, |result|
  // may be left unmodified in this case.
  return true;
}

void ResourceConverterImpl::Flush(const base::Callback<void(bool)>& callback) {
  host_->CreateBrowserResourceHosts(
      instance_,
      browser_host_create_messages_,
      base::Bind(&FlushComplete, callback, browser_vars));
  browser_host_create_messages_.clear();
  browser_vars.clear();
}

scoped_refptr<HostResourceVar> ResourceConverterImpl::CreateResourceVar(
    int pending_renderer_id,
    const IPC::Message& create_message) {
  return new HostResourceVar(pending_renderer_id, create_message);
}

scoped_refptr<HostResourceVar>
ResourceConverterImpl::CreateResourceVarWithBrowserHost(
    int pending_renderer_id,
    const IPC::Message& create_message,
    const IPC::Message& browser_host_create_message) {
  scoped_refptr<HostResourceVar> result =
      CreateResourceVar(pending_renderer_id, create_message);
  browser_host_create_messages_.push_back(browser_host_create_message);
  browser_vars.push_back(result);
  return result;
}

}  // namespace content<|MERGE_RESOLUTION|>--- conflicted
+++ resolved
@@ -30,18 +30,6 @@
   callback.Run(true);
 }
 
-<<<<<<< HEAD
-// Converts a WebKit::WebFileSystem::Type to a PP_FileSystemType.
-PP_FileSystemType WebFileSystemTypeToPPAPI(WebKit::WebFileSystem::Type type) {
-  switch (type) {
-    case WebKit::WebFileSystem::TypeTemporary:
-      return PP_FILESYSTEMTYPE_LOCALTEMPORARY;
-    case WebKit::WebFileSystem::TypePersistent:
-      return PP_FILESYSTEMTYPE_LOCALPERSISTENT;
-    case WebKit::WebFileSystem::TypeIsolated:
-      return PP_FILESYSTEMTYPE_ISOLATED;
-    case WebKit::WebFileSystem::TypeExternal:
-=======
 // Converts a blink::WebFileSystem::Type to a PP_FileSystemType.
 PP_FileSystemType WebFileSystemTypeToPPAPI(blink::WebFileSystem::Type type) {
   switch (type) {
@@ -52,7 +40,6 @@
     case blink::WebFileSystem::TypeIsolated:
       return PP_FILESYSTEMTYPE_ISOLATED;
     case blink::WebFileSystem::TypeExternal:
->>>>>>> 8c15b39e
       return PP_FILESYSTEMTYPE_EXTERNAL;
     default:
       NOTREACHED();
@@ -66,11 +53,7 @@
 bool DOMFileSystemToResource(
     PP_Instance instance,
     content::RendererPpapiHost* host,
-<<<<<<< HEAD
-    const WebKit::WebDOMFileSystem& dom_file_system,
-=======
     const blink::WebDOMFileSystem& dom_file_system,
->>>>>>> 8c15b39e
     int* pending_renderer_id,
     scoped_ptr<IPC::Message>* create_message,
     scoped_ptr<IPC::Message>* browser_host_create_message) {
@@ -129,13 +112,8 @@
 
   *was_resource = false;
 
-<<<<<<< HEAD
-  WebKit::WebDOMFileSystem dom_file_system =
-      WebKit::WebDOMFileSystem::fromV8Value(val);
-=======
   blink::WebDOMFileSystem dom_file_system =
       blink::WebDOMFileSystem::fromV8Value(val);
->>>>>>> 8c15b39e
   if (!dom_file_system.isNull()) {
     int pending_renderer_id;
     scoped_ptr<IPC::Message> create_message;
