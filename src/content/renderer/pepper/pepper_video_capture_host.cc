// Copyright (c) 2012 The Chromium Authors. All rights reserved.
// Use of this source code is governed by a BSD-style license that can be
// found in the LICENSE file.

#include "content/renderer/pepper/pepper_video_capture_host.h"

#include "content/renderer/pepper/host_globals.h"
#include "content/renderer/pepper/pepper_media_device_manager.h"
#include "content/renderer/pepper/pepper_platform_video_capture.h"
#include "content/renderer/pepper/pepper_plugin_instance_impl.h"
#include "content/renderer/pepper/renderer_ppapi_host_impl.h"
#include "content/renderer/render_view_impl.h"
#include "ppapi/host/dispatch_host_message.h"
#include "ppapi/host/ppapi_host.h"
#include "ppapi/proxy/host_dispatcher.h"
#include "ppapi/proxy/ppapi_messages.h"
#include "ppapi/shared_impl/host_resource.h"
#include "ppapi/thunk/enter.h"
#include "ppapi/thunk/ppb_buffer_api.h"

using ppapi::HostResource;
using ppapi::TrackedCallback;
using ppapi::thunk::EnterResourceNoLock;
using ppapi::thunk::PPB_Buffer_API;

namespace {

// Maximum number of buffers to actually allocate.
const uint32_t kMaxBuffers = 20;

}  // namespace

namespace content {

PepperVideoCaptureHost::PepperVideoCaptureHost(RendererPpapiHostImpl* host,
                                               PP_Instance instance,
                                               PP_Resource resource)
    : ResourceHost(host->GetPpapiHost(), instance, resource),
      renderer_ppapi_host_(host),
      buffer_count_hint_(0),
      status_(PP_VIDEO_CAPTURE_STATUS_STOPPED),
      enumeration_helper_(
          this,
          PepperMediaDeviceManager::GetForRenderView(
              host->GetRenderViewForInstance(pp_instance())),
          PP_DEVICETYPE_DEV_VIDEOCAPTURE,
          host->GetDocumentURL(instance)) {
}

PepperVideoCaptureHost::~PepperVideoCaptureHost() {
  Close();
}

bool PepperVideoCaptureHost::Init() {
  return !!renderer_ppapi_host_->GetPluginInstance(pp_instance());
}

int32_t PepperVideoCaptureHost::OnResourceMessageReceived(
    const IPC::Message& msg,
    ppapi::host::HostMessageContext* context) {
  int32_t result = PP_ERROR_FAILED;
  if (enumeration_helper_.HandleResourceMessage(msg, context, &result))
    return result;

  IPC_BEGIN_MESSAGE_MAP(PepperVideoCaptureHost, msg)
    PPAPI_DISPATCH_HOST_RESOURCE_CALL(
        PpapiHostMsg_VideoCapture_Open,
        OnOpen)
    PPAPI_DISPATCH_HOST_RESOURCE_CALL_0(
        PpapiHostMsg_VideoCapture_StartCapture,
        OnStartCapture)
    PPAPI_DISPATCH_HOST_RESOURCE_CALL(
        PpapiHostMsg_VideoCapture_ReuseBuffer,
        OnReuseBuffer)
    PPAPI_DISPATCH_HOST_RESOURCE_CALL_0(
        PpapiHostMsg_VideoCapture_StopCapture,
        OnStopCapture)
    PPAPI_DISPATCH_HOST_RESOURCE_CALL_0(
        PpapiHostMsg_VideoCapture_Close,
        OnClose)
  IPC_END_MESSAGE_MAP()
  return PP_ERROR_FAILED;
}

void PepperVideoCaptureHost::OnInitialized(media::VideoCapture* capture,
                                           bool succeeded) {
  DCHECK(capture == platform_video_capture_.get());

  if (succeeded) {
    open_reply_context_.params.set_result(PP_OK);
  } else {
    DetachPlatformVideoCapture();
    open_reply_context_.params.set_result(PP_ERROR_FAILED);
  }

  host()->SendReply(open_reply_context_,
                    PpapiPluginMsg_VideoCapture_OpenReply());
}

void PepperVideoCaptureHost::OnStarted(media::VideoCapture* capture) {
  if (SetStatus(PP_VIDEO_CAPTURE_STATUS_STARTED, false))
    SendStatus();
}

void PepperVideoCaptureHost::OnStopped(media::VideoCapture* capture) {
  if (SetStatus(PP_VIDEO_CAPTURE_STATUS_STOPPED, false))
    SendStatus();
}

void PepperVideoCaptureHost::OnPaused(media::VideoCapture* capture) {
  if (SetStatus(PP_VIDEO_CAPTURE_STATUS_PAUSED, false))
    SendStatus();
}

void PepperVideoCaptureHost::OnError(media::VideoCapture* capture,
                                     int error_code) {
  // Today, the media layer only sends "1" as an error.
  DCHECK(error_code == 1);
  PostErrorReply();
}

void PepperVideoCaptureHost::PostErrorReply() {
  // It either comes because some error was detected while starting (e.g. 2
  // conflicting "master" resolution), or because the browser failed to start
  // the capture.
  SetStatus(PP_VIDEO_CAPTURE_STATUS_STOPPED, true);
  host()->SendUnsolicitedReply(pp_resource(),
      PpapiPluginMsg_VideoCapture_OnError(PP_ERROR_FAILED));
}

void PepperVideoCaptureHost::OnRemoved(media::VideoCapture* capture) {
}

void PepperVideoCaptureHost::OnFrameReady(
    media::VideoCapture* capture,
    const scoped_refptr<media::VideoFrame>& frame) {
  DCHECK(frame.get());

  if (alloc_size_ != frame->coded_size()) {
    AllocBuffers(frame->coded_size(), capture->CaptureFrameRate());
    alloc_size_ = frame->coded_size();
  }

  for (uint32_t i = 0; i < buffers_.size(); ++i) {
    if (!buffers_[i].in_use) {
      DCHECK_EQ(frame->format(), media::VideoFrame::I420);
      if (buffers_[i].buffer->size() <
          media::VideoFrame::AllocationSize(frame->format(),
                                            frame->coded_size())) {
        // TODO(ihf): handle size mismatches gracefully here.
        return;
      }
      uint8* dst = reinterpret_cast<uint8*>(buffers_[i].data);
      COMPILE_ASSERT(media::VideoFrame::kYPlane == 0, y_plane_should_be_0);
      COMPILE_ASSERT(media::VideoFrame::kUPlane == 1, u_plane_should_be_1);
      COMPILE_ASSERT(media::VideoFrame::kVPlane == 2, v_plane_should_be_2);
      for (size_t j = 0; j < media::VideoFrame::NumPlanes(frame->format());
           ++j) {
        const uint8* src = frame->data(j);
        const size_t row_bytes = frame->row_bytes(j);
        const size_t src_stride = frame->stride(j);
        for (int k = 0; k < frame->rows(j); ++k) {
          memcpy(dst, src, row_bytes);
          dst += row_bytes;
          src += src_stride;
        }
      }
      buffers_[i].in_use = true;
      host()->SendUnsolicitedReply(pp_resource(),
          PpapiPluginMsg_VideoCapture_OnBufferReady(i));
      return;
    }
  }
}

void PepperVideoCaptureHost::AllocBuffers(
    const gfx::Size& resolution,
    int frame_rate) {
  PP_VideoCaptureDeviceInfo_Dev info = {
    static_cast<uint32_t>(resolution.width()),
    static_cast<uint32_t>(resolution.height()),
    static_cast<uint32_t>(frame_rate)
  };
  ReleaseBuffers();

  const size_t size = media::VideoFrame::AllocationSize(
      media::VideoFrame::I420, gfx::Size(info.width, info.height));

  ppapi::proxy::ResourceMessageReplyParams params(pp_resource(), 0);

  // Allocate buffers. We keep a reference to them, that is released in
  // ReleaseBuffers. In the mean time, we prepare the resource and handle here
  // for sending below.
  std::vector<HostResource> buffer_host_resources;
  buffers_.reserve(buffer_count_hint_);
  ppapi::ResourceTracker* tracker =
      HostGlobals::Get()->GetResourceTracker();
  ppapi::proxy::HostDispatcher* dispatcher =
      ppapi::proxy::HostDispatcher::GetForInstance(pp_instance());
  for (size_t i = 0; i < buffer_count_hint_; ++i) {
    PP_Resource res = PPB_Buffer_Impl::Create(pp_instance(), size);
    if (!res)
      break;

    EnterResourceNoLock<PPB_Buffer_API> enter(res, true);
    DCHECK(enter.succeeded());

    BufferInfo buf;
    buf.buffer = static_cast<PPB_Buffer_Impl*>(enter.object());
    buf.data = buf.buffer->Map();
    if (!buf.data) {
      tracker->ReleaseResource(res);
      break;
    }
    buffers_.push_back(buf);

    // Add to HostResource array to be sent.
    {
      HostResource host_resource;
      host_resource.SetHostResource(pp_instance(), res);
      buffer_host_resources.push_back(host_resource);

      // Add a reference for the plugin, which is resposible for releasing it.
      tracker->AddRefResource(res);
    }

    // Add the serialized shared memory handle to params. FileDescriptor is
    // treated in special case.
    {
      EnterResourceNoLock<PPB_Buffer_API> enter(res, true);
      DCHECK(enter.succeeded());
      int handle;
      int32_t result = enter.object()->GetSharedMemory(&handle);
      DCHECK(result == PP_OK);
      // TODO(piman/brettw): Change trusted interface to return a PP_FileHandle,
      // those casts are ugly.
      base::PlatformFile platform_file =
#if defined(OS_WIN)
          reinterpret_cast<HANDLE>(static_cast<intptr_t>(handle));
#elif defined(OS_POSIX)
          handle;
#else
#error Not implemented.
#endif
      params.AppendHandle(
          ppapi::proxy::SerializedHandle(
              dispatcher->ShareHandleWithRemote(platform_file, false),
              size));
    }
  }

  if (buffers_.empty()) {
    // We couldn't allocate/map buffers at all. Send an error and stop the
    // capture.
    SetStatus(PP_VIDEO_CAPTURE_STATUS_STOPPING, true);
    platform_video_capture_->StopCapture(this);
    PostErrorReply();
    return;
  }

  host()->Send(new PpapiPluginMsg_ResourceReply(
      params, PpapiPluginMsg_VideoCapture_OnDeviceInfo(
          info, buffer_host_resources, size)));
}

int32_t PepperVideoCaptureHost::OnOpen(
    ppapi::host::HostMessageContext* context,
    const std::string& device_id,
    const PP_VideoCaptureDeviceInfo_Dev& requested_info,
    uint32_t buffer_count) {
  if (platform_video_capture_.get())
    return PP_ERROR_FAILED;

  SetRequestedInfo(requested_info, buffer_count);

  GURL document_url = renderer_ppapi_host_->GetDocumentURL(pp_instance());
  if (!document_url.is_valid())
    return PP_ERROR_FAILED;

  RenderViewImpl* render_view = static_cast<RenderViewImpl*>(
      renderer_ppapi_host_->GetRenderViewForInstance(pp_instance()));

  platform_video_capture_ = new PepperPlatformVideoCapture(
      render_view->AsWeakPtr(), device_id,
      document_url, this);

  open_reply_context_ = context->MakeReplyMessageContext();

  return PP_OK_COMPLETIONPENDING;
}

int32_t PepperVideoCaptureHost::OnStartCapture(
    ppapi::host::HostMessageContext* context) {
  if (!SetStatus(PP_VIDEO_CAPTURE_STATUS_STARTING, false) ||
      !platform_video_capture_.get())
    return PP_ERROR_FAILED;

  DCHECK(buffers_.empty());

  // It's safe to call this regardless it's capturing or not, because
  // PepperPlatformVideoCapture maintains the state.
  platform_video_capture_->StartCapture(this, video_capture_params_);
  return PP_OK;
}

int32_t PepperVideoCaptureHost::OnReuseBuffer(
    ppapi::host::HostMessageContext* context,
    uint32_t buffer) {
  if (buffer >= buffers_.size() || !buffers_[buffer].in_use)
    return PP_ERROR_BADARGUMENT;
  buffers_[buffer].in_use = false;
  return PP_OK;
}

int32_t PepperVideoCaptureHost::OnStopCapture(
    ppapi::host::HostMessageContext* context) {
  return StopCapture();
}

int32_t PepperVideoCaptureHost::OnClose(
    ppapi::host::HostMessageContext* context) {
  return Close();
}

int32_t PepperVideoCaptureHost::StopCapture() {
  if (!SetStatus(PP_VIDEO_CAPTURE_STATUS_STOPPING, false))
    return PP_ERROR_FAILED;

  DCHECK(platform_video_capture_.get());

  ReleaseBuffers();
  // It's safe to call this regardless it's capturing or not, because
  // PepperPlatformVideoCapture maintains the state.
  platform_video_capture_->StopCapture(this);
  return PP_OK;
}

int32_t PepperVideoCaptureHost::Close() {
  if (!platform_video_capture_.get())
    return PP_OK;

  StopCapture();
  DCHECK(buffers_.empty());
  DetachPlatformVideoCapture();
  return PP_OK;
}

void PepperVideoCaptureHost::ReleaseBuffers() {
  ppapi::ResourceTracker* tracker = HostGlobals::Get()->GetResourceTracker();
  for (size_t i = 0; i < buffers_.size(); ++i) {
    buffers_[i].buffer->Unmap();
    tracker->ReleaseResource(buffers_[i].buffer->pp_resource());
  }
  buffers_.clear();
}

void PepperVideoCaptureHost::SendStatus() {
  host()->SendUnsolicitedReply(pp_resource(),
      PpapiPluginMsg_VideoCapture_OnStatus(status_));
}

void PepperVideoCaptureHost::SetRequestedInfo(
    const PP_VideoCaptureDeviceInfo_Dev& device_info,
    uint32_t buffer_count) {
  // Clamp the buffer count to between 1 and |kMaxBuffers|.
  buffer_count_hint_ = std::min(std::max(buffer_count, 1U), kMaxBuffers);

<<<<<<< HEAD
  video_capture_params_.requested_format =
      media::VideoCaptureFormat(device_info.width,
                                device_info.height,
                                device_info.frames_per_second,
                                media::ConstantResolutionVideoCaptureDevice);
=======
  video_capture_params_.requested_format = media::VideoCaptureFormat(
      gfx::Size(device_info.width, device_info.height),
      device_info.frames_per_second,
      media::PIXEL_FORMAT_I420);
  video_capture_params_.allow_resolution_change = false;
>>>>>>> 8c15b39e
}

void PepperVideoCaptureHost::DetachPlatformVideoCapture() {
  if (platform_video_capture_.get()) {
    platform_video_capture_->DetachEventHandler();
    platform_video_capture_ = NULL;
  }
}

bool PepperVideoCaptureHost::SetStatus(PP_VideoCaptureStatus_Dev status,
                                       bool forced) {
  if (!forced) {
    switch (status) {
      case PP_VIDEO_CAPTURE_STATUS_STOPPED:
        if (status_ != PP_VIDEO_CAPTURE_STATUS_STOPPING)
          return false;
        break;
      case PP_VIDEO_CAPTURE_STATUS_STARTING:
        if (status_ != PP_VIDEO_CAPTURE_STATUS_STOPPED)
          return false;
        break;
      case PP_VIDEO_CAPTURE_STATUS_STARTED:
        switch (status_) {
          case PP_VIDEO_CAPTURE_STATUS_STARTING:
          case PP_VIDEO_CAPTURE_STATUS_PAUSED:
            break;
          default:
            return false;
        }
        break;
      case PP_VIDEO_CAPTURE_STATUS_PAUSED:
        switch (status_) {
          case PP_VIDEO_CAPTURE_STATUS_STARTING:
          case PP_VIDEO_CAPTURE_STATUS_STARTED:
            break;
          default:
            return false;
        }
        break;
      case PP_VIDEO_CAPTURE_STATUS_STOPPING:
        switch (status_) {
          case PP_VIDEO_CAPTURE_STATUS_STARTING:
          case PP_VIDEO_CAPTURE_STATUS_STARTED:
          case PP_VIDEO_CAPTURE_STATUS_PAUSED:
            break;
          default:
            return false;
        }
        break;
    }
  }

  status_ = status;
  return true;
}

PepperVideoCaptureHost::BufferInfo::BufferInfo()
    : in_use(false),
      data(NULL),
      buffer() {
}

PepperVideoCaptureHost::BufferInfo::~BufferInfo() {
}

}  // namespace content<|MERGE_RESOLUTION|>--- conflicted
+++ resolved
@@ -365,19 +365,11 @@
   // Clamp the buffer count to between 1 and |kMaxBuffers|.
   buffer_count_hint_ = std::min(std::max(buffer_count, 1U), kMaxBuffers);
 
-<<<<<<< HEAD
-  video_capture_params_.requested_format =
-      media::VideoCaptureFormat(device_info.width,
-                                device_info.height,
-                                device_info.frames_per_second,
-                                media::ConstantResolutionVideoCaptureDevice);
-=======
   video_capture_params_.requested_format = media::VideoCaptureFormat(
       gfx::Size(device_info.width, device_info.height),
       device_info.frames_per_second,
       media::PIXEL_FORMAT_I420);
   video_capture_params_.allow_resolution_change = false;
->>>>>>> 8c15b39e
 }
 
 void PepperVideoCaptureHost::DetachPlatformVideoCapture() {
