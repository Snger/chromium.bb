--- conflicted
+++ resolved
@@ -48,10 +48,7 @@
       last_mailbox_valid_(false),
       ack_pending_(true),
       software_ack_pending_(false),
-<<<<<<< HEAD
-=======
       opaque_(true),
->>>>>>> 8c15b39e
       container_(container),
       browser_plugin_manager_(manager) {
 }
@@ -213,14 +210,6 @@
     container_->setWebLayer(NULL);
   container_ = NULL;
 
-<<<<<<< HEAD
-  if (resource_collection_) {
-    resource_collection_->LoseAllResources();
-    resource_collection_ = NULL;
-  }
-  ack_pending_ = false;
-  software_ack_pending_ = false;
-=======
   if (resource_collection_)
     resource_collection_->SetClient(NULL);
 
@@ -228,7 +217,6 @@
   software_ack_pending_ = false;
   resource_collection_ = NULL;
   frame_provider_ = NULL;
->>>>>>> 8c15b39e
   texture_layer_ = NULL;
   delegated_layer_ = NULL;
   background_layer_ = NULL;
@@ -384,12 +372,8 @@
   DCHECK(!texture_layer_.get());
 
   cc::DelegatedFrameData* frame_data = frame->delegated_frame_data.get();
-<<<<<<< HEAD
-  if (!frame_data)
-=======
   // Do nothing if we are getting destroyed or have no frame data.
   if (!frame_data || !background_layer_)
->>>>>>> 8c15b39e
     return;
 
   DCHECK(!frame_data->render_pass_list.empty());
@@ -410,14 +394,10 @@
     // Drop the cc::DelegatedFrameResourceCollection so that we will not return
     // any resources from the old output surface with the new output surface id.
     if (resource_collection_) {
-<<<<<<< HEAD
-      resource_collection_->LoseAllResources();
-=======
       resource_collection_->SetClient(NULL);
 
       if (resource_collection_->LoseAllResources())
         SendReturnedDelegatedResources();
->>>>>>> 8c15b39e
       resource_collection_ = NULL;
     }
     last_output_surface_id_ = output_surface_id;
@@ -426,12 +406,7 @@
   }
   if (!resource_collection_) {
     resource_collection_ = new cc::DelegatedFrameResourceCollection;
-<<<<<<< HEAD
-    // TODO(danakj): Could return resources sooner if we set a client here and
-    // listened for UnusedResourcesAreAvailable().
-=======
     resource_collection_->SetClient(this);
->>>>>>> 8c15b39e
   }
   if (!frame_provider_.get() || frame_provider_->frame_size() != frame_size) {
     frame_provider_ = new cc::DelegatedFrameProvider(
@@ -439,25 +414,15 @@
     if (delegated_layer_.get())
       delegated_layer_->RemoveFromParent();
     delegated_layer_ =
-<<<<<<< HEAD
-        cc::DelegatedRendererLayer::Create(NULL, frame_provider_.get());
-    delegated_layer_->SetIsDrawable(true);
-    delegated_layer_->SetContentsOpaque(true);
-=======
         cc::DelegatedRendererLayer::Create(frame_provider_.get());
     delegated_layer_->SetIsDrawable(true);
     SetContentsOpaque(opaque_);
->>>>>>> 8c15b39e
     background_layer_->AddChild(delegated_layer_);
   } else {
     frame_provider_->SetFrameData(frame->delegated_frame_data.Pass());
   }
 
-<<<<<<< HEAD
-  CheckSizeAndAdjustLayerBounds(
-=======
   CheckSizeAndAdjustLayerProperties(
->>>>>>> 8c15b39e
       frame_data->render_pass_list.back()->output_rect.size(),
       frame->metadata.device_scale_factor,
       delegated_layer_.get());
