// Copyright (c) 2012 The Chromium Authors. All rights reserved.
// Use of this source code is governed by a BSD-style license that can be
// found in the LICENSE file.

#include "content/renderer/renderer_webkitplatformsupport_impl.h"

#include "base/command_line.h"
#include "base/files/file_path.h"
#include "base/lazy_instance.h"
#include "base/memory/shared_memory.h"
#include "base/message_loop/message_loop_proxy.h"
#include "base/metrics/histogram.h"
#include "base/platform_file.h"
#include "base/safe_numerics.h"
#include "base/strings/string_number_conversions.h"
#include "base/strings/utf_string_conversions.h"
#include "content/child/database_util.h"
#include "content/child/fileapi/webfilesystem_impl.h"
#include "content/child/indexed_db/webidbfactory_impl.h"
#include "content/child/npapi/npobject_util.h"
#include "content/child/quota_dispatcher.h"
#include "content/child/quota_message_filter.h"
#include "content/child/thread_safe_sender.h"
#include "content/child/web_database_observer_impl.h"
#include "content/child/webblobregistry_impl.h"
#include "content/child/webmessageportchannel_impl.h"
#include "content/common/file_utilities_messages.h"
#include "content/common/gpu/client/context_provider_command_buffer.h"
#include "content/common/gpu/client/gpu_channel_host.h"
#include "content/common/gpu/client/webgraphicscontext3d_command_buffer_impl.h"
#include "content/common/gpu/gpu_process_launch_causes.h"
#include "content/common/mime_registry_messages.h"
#include "content/common/view_messages.h"
#include "content/public/common/content_switches.h"
#include "content/public/common/webplugininfo.h"
#include "content/public/renderer/content_renderer_client.h"
#include "content/renderer/device_orientation/device_motion_event_pump.h"
#include "content/renderer/device_orientation/device_orientation_event_pump.h"
#include "content/renderer/dom_storage/webstoragenamespace_impl.h"
#include "content/renderer/gamepad_shared_memory_reader.h"
#include "content/renderer/media/audio_decoder.h"
#include "content/renderer/media/crypto/key_systems.h"
#include "content/renderer/media/media_stream_dependency_factory.h"
#include "content/renderer/media/renderer_webaudiodevice_impl.h"
#include "content/renderer/media/renderer_webmidiaccessor_impl.h"
#include "content/renderer/media/webcontentdecryptionmodule_impl.h"
#include "content/renderer/render_thread_impl.h"
#include "content/renderer/renderer_clipboard_client.h"
#include "content/renderer/webclipboard_impl.h"
#include "content/renderer/webcrypto/webcrypto_impl.h"
<<<<<<< HEAD
=======
#include "content/renderer/webpublicsuffixlist_impl.h"
>>>>>>> 8c15b39e
#include "gpu/config/gpu_info.h"
#include "ipc/ipc_sync_message_filter.h"
#include "media/audio/audio_output_device.h"
#include "media/base/audio_hardware_config.h"
#include "media/filters/stream_parser_factory.h"
#include "net/base/mime_util.h"
#include "net/base/net_util.h"
#include "third_party/WebKit/public/platform/WebBlobRegistry.h"
#include "third_party/WebKit/public/platform/WebDeviceMotionListener.h"
#include "third_party/WebKit/public/platform/WebDeviceOrientationListener.h"
#include "third_party/WebKit/public/platform/WebFileInfo.h"
#include "third_party/WebKit/public/platform/WebGamepads.h"
#include "third_party/WebKit/public/platform/WebMediaStreamCenter.h"
#include "third_party/WebKit/public/platform/WebMediaStreamCenterClient.h"
#include "third_party/WebKit/public/platform/WebPluginListBuilder.h"
#include "third_party/WebKit/public/platform/WebURL.h"
#include "third_party/WebKit/public/platform/WebVector.h"
#include "third_party/WebKit/public/web/WebFrame.h"
#include "third_party/WebKit/public/web/WebRuntimeFeatures.h"
#include "ui/gfx/color_profile.h"
#include "url/gurl.h"
#include "webkit/common/gpu/webgraphicscontext3d_provider_impl.h"
#include "webkit/common/quota/quota_types.h"
#include "webkit/glue/simple_webmimeregistry_impl.h"
#include "webkit/glue/webfileutilities_impl.h"
#include "webkit/glue/webkit_glue.h"

#if defined(OS_WIN)
#include "content/common/child_process_messages.h"
#include "third_party/WebKit/public/platform/win/WebSandboxSupport.h"
#endif

#if defined(OS_MACOSX)
#include "content/common/mac/font_descriptor.h"
#include "content/common/mac/font_loader.h"
#include "third_party/WebKit/public/platform/mac/WebSandboxSupport.h"
#endif

#if defined(OS_POSIX) && !defined(OS_MACOSX) && !defined(OS_ANDROID)
#include <map>
#include <string>

#include "base/synchronization/lock.h"
#include "content/common/child_process_sandbox_support_impl_linux.h"
#include "third_party/WebKit/public/platform/linux/WebFontFamily.h"
#include "third_party/WebKit/public/platform/linux/WebSandboxSupport.h"
#include "third_party/icu/source/common/unicode/utf16.h"
#endif

#if defined(OS_POSIX)
#include "base/file_descriptor_posix.h"
#endif

#if defined(OS_ANDROID)
#include "content/renderer/media/android/audio_decoder_android.h"
#endif

using blink::Platform;
using blink::WebAudioDevice;
using blink::WebBlobRegistry;
using blink::WebDatabaseObserver;
using blink::WebFileInfo;
using blink::WebFileSystem;
using blink::WebFrame;
using blink::WebGamepads;
using blink::WebIDBFactory;
using blink::WebMIDIAccessor;
using blink::WebMediaStreamCenter;
using blink::WebMediaStreamCenterClient;
using blink::WebMimeRegistry;
using blink::WebRTCPeerConnectionHandler;
using blink::WebRTCPeerConnectionHandlerClient;
using blink::WebStorageNamespace;
using blink::WebString;
using blink::WebURL;
using blink::WebVector;

namespace content {

static bool g_sandbox_enabled = true;
base::LazyInstance<WebGamepads>::Leaky g_test_gamepads =
    LAZY_INSTANCE_INITIALIZER;
base::LazyInstance<blink::WebDeviceMotionData>::Leaky
    g_test_device_motion_data = LAZY_INSTANCE_INITIALIZER;
base::LazyInstance<blink::WebDeviceOrientationData>::Leaky
    g_test_device_orientation_data = LAZY_INSTANCE_INITIALIZER;

//------------------------------------------------------------------------------

class RendererWebKitPlatformSupportImpl::MimeRegistry
    : public webkit_glue::SimpleWebMimeRegistryImpl {
 public:
<<<<<<< HEAD
  virtual WebKit::WebMimeRegistry::SupportsType supportsMediaMIMEType(
      const WebKit::WebString& mime_type,
      const WebKit::WebString& codecs,
      const WebKit::WebString& key_system);
  virtual bool supportsMediaSourceMIMEType(const WebKit::WebString& mime_type,
                                           const WebKit::WebString& codecs);
  virtual WebKit::WebString mimeTypeForExtension(
      const WebKit::WebString& file_extension);
  virtual WebKit::WebString mimeTypeFromFile(
      const WebKit::WebString& file_path);
=======
  virtual blink::WebMimeRegistry::SupportsType supportsMediaMIMEType(
      const blink::WebString& mime_type,
      const blink::WebString& codecs,
      const blink::WebString& key_system);
  virtual bool supportsMediaSourceMIMEType(const blink::WebString& mime_type,
                                           const blink::WebString& codecs);
  virtual blink::WebString mimeTypeForExtension(
      const blink::WebString& file_extension);
  virtual blink::WebString mimeTypeFromFile(
      const blink::WebString& file_path);
>>>>>>> 8c15b39e
};

class RendererWebKitPlatformSupportImpl::FileUtilities
    : public webkit_glue::WebFileUtilitiesImpl {
 public:
  explicit FileUtilities(ThreadSafeSender* sender)
      : thread_safe_sender_(sender) {}
  virtual bool getFileInfo(const WebString& path, WebFileInfo& result);
 private:
  bool SendSyncMessageFromAnyThread(IPC::SyncMessage* msg) const;
  scoped_refptr<ThreadSafeSender> thread_safe_sender_;
};

#if defined(OS_ANDROID)
// WebKit doesn't use WebSandboxSupport on android so we don't need to
// implement anything here.
class RendererWebKitPlatformSupportImpl::SandboxSupport {
};
#else
class RendererWebKitPlatformSupportImpl::SandboxSupport
    : public blink::WebSandboxSupport {
 public:
  virtual ~SandboxSupport() {}

#if defined(OS_WIN)
  virtual bool ensureFontLoaded(HFONT);
#elif defined(OS_MACOSX)
  virtual bool loadFont(
      NSFont* src_font,
      CGFontRef* container,
      uint32* font_id);
#elif defined(OS_POSIX)
  virtual void getFontFamilyForCharacter(
      blink::WebUChar32 character,
      const char* preferred_locale,
      blink::WebFontFamily* family);
  virtual void getRenderStyleForStrike(
      const char* family, int sizeAndStyle, blink::WebFontRenderStyle* out);

 private:
  // WebKit likes to ask us for the correct font family to use for a set of
  // unicode code points. It needs this information frequently so we cache it
  // here.
  base::Lock unicode_font_families_mutex_;
  std::map<int32_t, blink::WebFontFamily> unicode_font_families_;
#endif
};
#endif  // defined(OS_ANDROID)

//------------------------------------------------------------------------------

RendererWebKitPlatformSupportImpl::RendererWebKitPlatformSupportImpl()
    : clipboard_client_(new RendererClipboardClient),
      clipboard_(new WebClipboardImpl(clipboard_client_.get())),
      mime_registry_(new RendererWebKitPlatformSupportImpl::MimeRegistry),
      sudden_termination_disables_(0),
      plugin_refresh_allowed_(true),
      child_thread_loop_(base::MessageLoopProxy::current()) {
  if (g_sandbox_enabled && sandboxEnabled()) {
    sandbox_support_.reset(
        new RendererWebKitPlatformSupportImpl::SandboxSupport);
  } else {
    DVLOG(1) << "Disabling sandbox support for testing.";
  }

  // ChildThread may not exist in some tests.
  if (ChildThread::current()) {
    sync_message_filter_ = ChildThread::current()->sync_message_filter();
    thread_safe_sender_ = ChildThread::current()->thread_safe_sender();
    quota_message_filter_ = ChildThread::current()->quota_message_filter();
    blob_registry_.reset(new WebBlobRegistryImpl(thread_safe_sender_));
<<<<<<< HEAD
=======
    web_idb_factory_.reset(new WebIDBFactoryImpl(thread_safe_sender_));
    web_database_observer_impl_.reset(
        new WebDatabaseObserverImpl(sync_message_filter_));
>>>>>>> 8c15b39e
  }
}

RendererWebKitPlatformSupportImpl::~RendererWebKitPlatformSupportImpl() {
  WebFileSystemImpl::DeleteThreadSpecificInstance();
}

//------------------------------------------------------------------------------

blink::WebClipboard* RendererWebKitPlatformSupportImpl::clipboard() {
  blink::WebClipboard* clipboard =
      GetContentClient()->renderer()->OverrideWebClipboard();
  if (clipboard)
    return clipboard;
  return clipboard_.get();
}

blink::WebMimeRegistry* RendererWebKitPlatformSupportImpl::mimeRegistry() {
  return mime_registry_.get();
}

blink::WebFileUtilities*
RendererWebKitPlatformSupportImpl::fileUtilities() {
  if (!file_utilities_) {
    file_utilities_.reset(new FileUtilities(thread_safe_sender_.get()));
    file_utilities_->set_sandbox_enabled(sandboxEnabled());
  }
  return file_utilities_.get();
}

blink::WebSandboxSupport* RendererWebKitPlatformSupportImpl::sandboxSupport() {
#if defined(OS_ANDROID)
  // WebKit doesn't use WebSandboxSupport on android.
  return NULL;
#else
  return sandbox_support_.get();
#endif
}

blink::WebCookieJar* RendererWebKitPlatformSupportImpl::cookieJar() {
  NOTREACHED() << "Use WebFrameClient::cookieJar() instead!";
  return NULL;
}

blink::WebThemeEngine* RendererWebKitPlatformSupportImpl::themeEngine() {
  blink::WebThemeEngine* theme_engine =
      GetContentClient()->renderer()->OverrideThemeEngine();
  if (theme_engine)
    return theme_engine;
  return WebKitPlatformSupportImpl::themeEngine();
}

bool RendererWebKitPlatformSupportImpl::sandboxEnabled() {
  // As explained in Platform.h, this function is used to decide
  // whether to allow file system operations to come out of WebKit or not.
  // Even if the sandbox is disabled, there's no reason why the code should
  // act any differently...unless we're in single process mode.  In which
  // case, we have no other choice.  Platform.h discourages using
  // this switch unless absolutely necessary, so hopefully we won't end up
  // with too many code paths being different in single-process mode.
  return !CommandLine::ForCurrentProcess()->HasSwitch(switches::kSingleProcess);
}

unsigned long long RendererWebKitPlatformSupportImpl::visitedLinkHash(
    const char* canonical_url,
    size_t length) {
  return GetContentClient()->renderer()->VisitedLinkHash(canonical_url, length);
}

bool RendererWebKitPlatformSupportImpl::isLinkVisited(
    unsigned long long link_hash) {
  return GetContentClient()->renderer()->IsLinkVisited(link_hash);
}

blink::WebMessagePortChannel*
RendererWebKitPlatformSupportImpl::createMessagePortChannel() {
  return new WebMessagePortChannelImpl(child_thread_loop_.get());
}

blink::WebPrescientNetworking*
RendererWebKitPlatformSupportImpl::prescientNetworking() {
  return GetContentClient()->renderer()->GetPrescientNetworking();
}

bool
RendererWebKitPlatformSupportImpl::CheckPreparsedJsCachingEnabled() const {
  static bool checked = false;
  static bool result = false;
  if (!checked) {
    const CommandLine& command_line = *CommandLine::ForCurrentProcess();
    result = command_line.HasSwitch(switches::kEnablePreparsedJsCaching);
    checked = true;
  }
  return result;
}

void RendererWebKitPlatformSupportImpl::cacheMetadata(
    const blink::WebURL& url,
    double response_time,
    const char* data,
    size_t size) {
  if (!CheckPreparsedJsCachingEnabled())
    return;

  // Let the browser know we generated cacheable metadata for this resource. The
  // browser may cache it and return it on subsequent responses to speed
  // the processing of this resource.
  std::vector<char> copy(data, data + size);
  RenderThread::Get()->Send(
      new ViewHostMsg_DidGenerateCacheableMetadata(url, response_time, copy));
}

WebString RendererWebKitPlatformSupportImpl::defaultLocale() {
  return ASCIIToUTF16(RenderThread::Get()->GetLocale());
}

void RendererWebKitPlatformSupportImpl::suddenTerminationChanged(bool enabled) {
  if (enabled) {
    // We should not get more enables than disables, but we want it to be a
    // non-fatal error if it does happen.
    DCHECK_GT(sudden_termination_disables_, 0);
    sudden_termination_disables_ = std::max(sudden_termination_disables_ - 1,
                                            0);
    if (sudden_termination_disables_ != 0)
      return;
  } else {
    sudden_termination_disables_++;
    if (sudden_termination_disables_ != 1)
      return;
  }

  RenderThread* thread = RenderThread::Get();
  if (thread)  // NULL in unittests.
    thread->Send(new ViewHostMsg_SuddenTerminationChanged(enabled));
}

WebStorageNamespace*
RendererWebKitPlatformSupportImpl::createLocalStorageNamespace() {
  return new WebStorageNamespaceImpl();
}


//------------------------------------------------------------------------------

WebIDBFactory* RendererWebKitPlatformSupportImpl::idbFactory() {
  return web_idb_factory_.get();
}

//------------------------------------------------------------------------------

WebFileSystem* RendererWebKitPlatformSupportImpl::fileSystem() {
  return WebFileSystemImpl::ThreadSpecificInstance(child_thread_loop_.get());
}

//------------------------------------------------------------------------------

WebMimeRegistry::SupportsType
RendererWebKitPlatformSupportImpl::MimeRegistry::supportsMediaMIMEType(
    const WebString& mime_type,
    const WebString& codecs,
    const WebString& key_system) {
  const std::string mime_type_ascii = ToASCIIOrEmpty(mime_type);
  // Not supporting the container is a flat-out no.
  if (!net::IsSupportedMediaMimeType(mime_type_ascii))
    return IsNotSupported;

  if (!key_system.isEmpty()) {
    // Check whether the key system is supported with the mime_type and codecs.

    std::vector<std::string> strict_codecs;
    bool strip_suffix = !net::IsStrictMediaMimeType(mime_type_ascii);
    net::ParseCodecString(ToASCIIOrEmpty(codecs), &strict_codecs, strip_suffix);

    if (!IsSupportedKeySystemWithMediaMimeType(
            mime_type_ascii, strict_codecs, ToASCIIOrEmpty(key_system)))
      return IsNotSupported;

    // Continue processing the mime_type and codecs.
  }

  // Check list of strict codecs to see if it is supported.
  if (net::IsStrictMediaMimeType(mime_type_ascii)) {
    // We support the container, but no codecs were specified.
    if (codecs.isNull())
      return MayBeSupported;

    // Check if the codecs are a perfect match.
    std::vector<std::string> strict_codecs;
    net::ParseCodecString(ToASCIIOrEmpty(codecs), &strict_codecs, false);
    if (!net::IsSupportedStrictMediaMimeType(mime_type_ascii, strict_codecs))
      return IsNotSupported;

    // Good to go!
    return IsSupported;
  }

  // If we don't recognize the codec, it's possible we support it.
  std::vector<std::string> parsed_codecs;
  net::ParseCodecString(ToASCIIOrEmpty(codecs), &parsed_codecs, true);
  if (!net::AreSupportedMediaCodecs(parsed_codecs))
    return MayBeSupported;

  // Otherwise we have a perfect match.
  return IsSupported;
}

bool
RendererWebKitPlatformSupportImpl::MimeRegistry::supportsMediaSourceMIMEType(
    const blink::WebString& mime_type,
    const WebString& codecs) {
  const std::string mime_type_ascii = ToASCIIOrEmpty(mime_type);
  std::vector<std::string> parsed_codec_ids;
  net::ParseCodecString(ToASCIIOrEmpty(codecs), &parsed_codec_ids, false);
  if (mime_type_ascii.empty())
    return false;
  return media::StreamParserFactory::IsTypeSupported(
      mime_type_ascii, parsed_codec_ids);
}

WebString
RendererWebKitPlatformSupportImpl::MimeRegistry::mimeTypeForExtension(
    const WebString& file_extension) {
  if (IsPluginProcess())
    return SimpleWebMimeRegistryImpl::mimeTypeForExtension(file_extension);

  // The sandbox restricts our access to the registry, so we need to proxy
  // these calls over to the browser process.
  std::string mime_type;
  RenderThread::Get()->Send(
      new MimeRegistryMsg_GetMimeTypeFromExtension(
          base::FilePath::FromUTF16Unsafe(file_extension).value(), &mime_type));
  return ASCIIToUTF16(mime_type);
}

WebString RendererWebKitPlatformSupportImpl::MimeRegistry::mimeTypeFromFile(
    const WebString& file_path) {
  if (IsPluginProcess())
    return SimpleWebMimeRegistryImpl::mimeTypeFromFile(file_path);

  // The sandbox restricts our access to the registry, so we need to proxy
  // these calls over to the browser process.
  std::string mime_type;
  RenderThread::Get()->Send(new MimeRegistryMsg_GetMimeTypeFromFile(
      base::FilePath::FromUTF16Unsafe(file_path),
      &mime_type));
  return ASCIIToUTF16(mime_type);
}

//------------------------------------------------------------------------------

bool RendererWebKitPlatformSupportImpl::FileUtilities::getFileInfo(
    const WebString& path,
    WebFileInfo& web_file_info) {
  base::PlatformFileInfo file_info;
  base::PlatformFileError status;
  if (!SendSyncMessageFromAnyThread(new FileUtilitiesMsg_GetFileInfo(
           base::FilePath::FromUTF16Unsafe(path), &file_info, &status)) ||
      status != base::PLATFORM_FILE_OK) {
    return false;
  }
  webkit_glue::PlatformFileInfoToWebFileInfo(file_info, &web_file_info);
  web_file_info.platformPath = path;
  return true;
}

bool RendererWebKitPlatformSupportImpl::FileUtilities::
SendSyncMessageFromAnyThread(IPC::SyncMessage* msg) const {
  base::TimeTicks begin = base::TimeTicks::Now();
  const bool success = thread_safe_sender_->Send(msg);
  base::TimeDelta delta = base::TimeTicks::Now() - begin;
  UMA_HISTOGRAM_TIMES("RendererSyncIPC.ElapsedTime", delta);
  return success;
}

//------------------------------------------------------------------------------

#if defined(OS_WIN)

bool RendererWebKitPlatformSupportImpl::SandboxSupport::ensureFontLoaded(
    HFONT font) {
  LOGFONT logfont;
  GetObject(font, sizeof(LOGFONT), &logfont);
  RenderThread::Get()->PreCacheFont(logfont);
  return true;
}

#elif defined(OS_MACOSX)

bool RendererWebKitPlatformSupportImpl::SandboxSupport::loadFont(
    NSFont* src_font, CGFontRef* out, uint32* font_id) {
  uint32 font_data_size;
  FontDescriptor src_font_descriptor(src_font);
  base::SharedMemoryHandle font_data;
  if (!RenderThread::Get()->Send(new ViewHostMsg_LoadFont(
        src_font_descriptor, &font_data_size, &font_data, font_id))) {
    *out = NULL;
    *font_id = 0;
    return false;
  }

  if (font_data_size == 0 || font_data == base::SharedMemory::NULLHandle() ||
      *font_id == 0) {
    LOG(ERROR) << "Bad response from ViewHostMsg_LoadFont() for " <<
        src_font_descriptor.font_name;
    *out = NULL;
    *font_id = 0;
    return false;
  }

  // TODO(jeremy): Need to call back into WebKit to make sure that the font
  // isn't already activated, based on the font id.  If it's already
  // activated, don't reactivate it here - crbug.com/72727 .

  return FontLoader::CGFontRefFromBuffer(font_data, font_data_size, out);
}

#elif defined(OS_ANDROID)

// WebKit doesn't use WebSandboxSupport on android so we don't need to
// implement anything here. This is cleaner to support than excluding the
// whole class for android.

#elif defined(OS_POSIX)

void
RendererWebKitPlatformSupportImpl::SandboxSupport::getFontFamilyForCharacter(
    blink::WebUChar32 character,
    const char* preferred_locale,
    blink::WebFontFamily* family) {
  base::AutoLock lock(unicode_font_families_mutex_);
  const std::map<int32_t, blink::WebFontFamily>::const_iterator iter =
      unicode_font_families_.find(character);
  if (iter != unicode_font_families_.end()) {
    family->name = iter->second.name;
    family->isBold = iter->second.isBold;
    family->isItalic = iter->second.isItalic;
    return;
  }

  GetFontFamilyForCharacter(character, preferred_locale, family);
  unicode_font_families_.insert(std::make_pair(character, *family));
}

void
RendererWebKitPlatformSupportImpl::SandboxSupport::getRenderStyleForStrike(
    const char* family, int sizeAndStyle, blink::WebFontRenderStyle* out) {
  GetRenderStyleForStrike(family, sizeAndStyle, out);
}

#endif

//------------------------------------------------------------------------------

Platform::FileHandle
RendererWebKitPlatformSupportImpl::databaseOpenFile(
    const WebString& vfs_file_name, int desired_flags) {
  return DatabaseUtil::DatabaseOpenFile(
      vfs_file_name, desired_flags, sync_message_filter_.get());
}

int RendererWebKitPlatformSupportImpl::databaseDeleteFile(
    const WebString& vfs_file_name, bool sync_dir) {
  return DatabaseUtil::DatabaseDeleteFile(
      vfs_file_name, sync_dir, sync_message_filter_.get());
}

long RendererWebKitPlatformSupportImpl::databaseGetFileAttributes(
    const WebString& vfs_file_name) {
  return DatabaseUtil::DatabaseGetFileAttributes(vfs_file_name,
                                                 sync_message_filter_.get());
}

long long RendererWebKitPlatformSupportImpl::databaseGetFileSize(
    const WebString& vfs_file_name) {
  return DatabaseUtil::DatabaseGetFileSize(vfs_file_name,
                                           sync_message_filter_.get());
}

long long RendererWebKitPlatformSupportImpl::databaseGetSpaceAvailableForOrigin(
    const WebString& origin_identifier) {
  return DatabaseUtil::DatabaseGetSpaceAvailable(origin_identifier,
                                                 sync_message_filter_.get());
}

bool RendererWebKitPlatformSupportImpl::canAccelerate2dCanvas() {
  RenderThreadImpl* thread = RenderThreadImpl::current();
  GpuChannelHost* host = thread->EstablishGpuChannelSync(
      CAUSE_FOR_GPU_LAUNCH_CANVAS_2D);
  if (!host)
    return false;

  return host->gpu_info().SupportsAccelerated2dCanvas();
}

bool RendererWebKitPlatformSupportImpl::isThreadedCompositingEnabled() {
  return !!RenderThreadImpl::current()->compositor_message_loop_proxy().get();
}

double RendererWebKitPlatformSupportImpl::audioHardwareSampleRate() {
  RenderThreadImpl* thread = RenderThreadImpl::current();
  return thread->GetAudioHardwareConfig()->GetOutputSampleRate();
}

size_t RendererWebKitPlatformSupportImpl::audioHardwareBufferSize() {
  RenderThreadImpl* thread = RenderThreadImpl::current();
  return thread->GetAudioHardwareConfig()->GetOutputBufferSize();
}

unsigned RendererWebKitPlatformSupportImpl::audioHardwareOutputChannels() {
  RenderThreadImpl* thread = RenderThreadImpl::current();
  return thread->GetAudioHardwareConfig()->GetOutputChannels();
}

WebDatabaseObserver* RendererWebKitPlatformSupportImpl::databaseObserver() {
  return web_database_observer_impl_.get();
}

// TODO(crogers): remove deprecated API as soon as WebKit calls new API.
WebAudioDevice*
RendererWebKitPlatformSupportImpl::createAudioDevice(
    size_t buffer_size,
    unsigned channels,
    double sample_rate,
    WebAudioDevice::RenderCallback* callback) {
  return createAudioDevice(
      buffer_size, 0, channels, sample_rate, callback, "default");
}

// TODO(crogers): remove deprecated API as soon as WebKit calls new API.
WebAudioDevice*
RendererWebKitPlatformSupportImpl::createAudioDevice(
    size_t buffer_size,
    unsigned input_channels,
    unsigned channels,
    double sample_rate,
    WebAudioDevice::RenderCallback* callback) {
  return createAudioDevice(
      buffer_size, input_channels, channels, sample_rate, callback, "default");
}

WebAudioDevice*
RendererWebKitPlatformSupportImpl::createAudioDevice(
    size_t buffer_size,
    unsigned input_channels,
    unsigned channels,
    double sample_rate,
    WebAudioDevice::RenderCallback* callback,
    const blink::WebString& input_device_id) {
  // Use a mock for testing.
  blink::WebAudioDevice* mock_device =
      GetContentClient()->renderer()->OverrideCreateAudioDevice(sample_rate);
  if (mock_device)
    return mock_device;

  // The |channels| does not exactly identify the channel layout of the
  // device. The switch statement below assigns a best guess to the channel
  // layout based on number of channels.
  // TODO(crogers): WebKit should give the channel layout instead of the hard
  // channel count.
  media::ChannelLayout layout = media::CHANNEL_LAYOUT_UNSUPPORTED;
  switch (channels) {
    case 1:
      layout = media::CHANNEL_LAYOUT_MONO;
      break;
    case 2:
      layout = media::CHANNEL_LAYOUT_STEREO;
      break;
    case 3:
      layout = media::CHANNEL_LAYOUT_2_1;
      break;
    case 4:
      layout = media::CHANNEL_LAYOUT_4_0;
      break;
    case 5:
      layout = media::CHANNEL_LAYOUT_5_0;
      break;
    case 6:
      layout = media::CHANNEL_LAYOUT_5_1;
      break;
    case 7:
      layout = media::CHANNEL_LAYOUT_7_0;
      break;
    case 8:
      layout = media::CHANNEL_LAYOUT_7_1;
      break;
    default:
      layout = media::CHANNEL_LAYOUT_STEREO;
  }

  int session_id = 0;
  if (input_device_id.isNull() ||
      !base::StringToInt(UTF16ToUTF8(input_device_id), &session_id)) {
    if (input_channels > 0)
      DLOG(WARNING) << "createAudioDevice(): request for audio input ignored";

    input_channels = 0;
  }

  media::AudioParameters params(
      media::AudioParameters::AUDIO_PCM_LOW_LATENCY,
      layout, input_channels,
      static_cast<int>(sample_rate), 16, buffer_size,
      media::AudioParameters::NO_EFFECTS);

  return new RendererWebAudioDeviceImpl(params, callback, session_id);
}

#if defined(OS_ANDROID)
bool RendererWebKitPlatformSupportImpl::loadAudioResource(
    blink::WebAudioBus* destination_bus, const char* audio_file_data,
    size_t data_size, double sample_rate) {
  return DecodeAudioFileData(destination_bus,
                             audio_file_data,
                             data_size,
                             sample_rate,
                             thread_safe_sender_);
}
#else
bool RendererWebKitPlatformSupportImpl::loadAudioResource(
    blink::WebAudioBus* destination_bus, const char* audio_file_data,
    size_t data_size, double sample_rate) {
  return DecodeAudioFileData(
      destination_bus, audio_file_data, data_size, sample_rate);
}
#endif  // defined(OS_ANDROID)

//------------------------------------------------------------------------------

blink::WebContentDecryptionModule*
RendererWebKitPlatformSupportImpl::createContentDecryptionModule(
    const blink::WebString& key_system) {
  return WebContentDecryptionModuleImpl::Create(key_system);
}

//------------------------------------------------------------------------------

blink::WebMIDIAccessor*
RendererWebKitPlatformSupportImpl::createMIDIAccessor(
    blink::WebMIDIAccessorClient* client) {
  blink::WebMIDIAccessor* accessor =
      GetContentClient()->renderer()->OverrideCreateMIDIAccessor(client);
  if (accessor)
    return accessor;

  return new RendererWebMIDIAccessorImpl(client);
}

void RendererWebKitPlatformSupportImpl::getPluginList(
    bool refresh,
    blink::WebPluginListBuilder* builder) {
#if defined(ENABLE_PLUGINS)
  std::vector<WebPluginInfo> plugins;
  if (!plugin_refresh_allowed_)
    refresh = false;
  RenderThread::Get()->Send(
      new ViewHostMsg_GetPlugins(refresh, &plugins));
  for (size_t i = 0; i < plugins.size(); ++i) {
    const WebPluginInfo& plugin = plugins[i];

    builder->addPlugin(
        plugin.name, plugin.desc,
        plugin.path.BaseName().AsUTF16Unsafe());

    for (size_t j = 0; j < plugin.mime_types.size(); ++j) {
      const WebPluginMimeType& mime_type = plugin.mime_types[j];

      builder->addMediaTypeToLastPlugin(
          WebString::fromUTF8(mime_type.mime_type), mime_type.description);

      for (size_t k = 0; k < mime_type.file_extensions.size(); ++k) {
        builder->addFileExtensionToLastMediaType(
            WebString::fromUTF8(mime_type.file_extensions[k]));
      }
    }
  }
#endif
}

//------------------------------------------------------------------------------

blink::WebPublicSuffixList*
RendererWebKitPlatformSupportImpl::publicSuffixList() {
  return &public_suffix_list_;
}

//------------------------------------------------------------------------------

blink::WebString
RendererWebKitPlatformSupportImpl::signedPublicKeyAndChallengeString(
    unsigned key_size_index,
    const blink::WebString& challenge,
    const blink::WebURL& url) {
  std::string signed_public_key;
  RenderThread::Get()->Send(new ViewHostMsg_Keygen(
      static_cast<uint32>(key_size_index),
      challenge.utf8(),
      GURL(url),
      &signed_public_key));
  return WebString::fromUTF8(signed_public_key);
}

//------------------------------------------------------------------------------

void RendererWebKitPlatformSupportImpl::screenColorProfile(
    WebVector<char>* to_profile) {
#if defined(OS_WIN)
  // On Windows screen color profile is only available in the browser.
  std::vector<char> profile;
  RenderThread::Get()->Send(
      new ViewHostMsg_GetMonitorColorProfile(&profile));
  *to_profile = profile;
#else
  // On other platforms color profile can be obtained directly.
  gfx::ColorProfile profile;
  *to_profile = profile.profile();
#endif
}

//------------------------------------------------------------------------------

WebBlobRegistry* RendererWebKitPlatformSupportImpl::blobRegistry() {
  // blob_registry_ can be NULL when running some tests.
  return blob_registry_.get();
}

//------------------------------------------------------------------------------

void RendererWebKitPlatformSupportImpl::sampleGamepads(WebGamepads& gamepads) {
  if (g_test_gamepads == 0) {
    RenderThreadImpl::current()->SampleGamepads(&gamepads);
  } else {
    gamepads = g_test_gamepads.Get();
  }
}

blink::WebString RendererWebKitPlatformSupportImpl::userAgent(
    const blink::WebURL& url) {
  return WebKitPlatformSupportImpl::userAgent(url);
}

//------------------------------------------------------------------------------

WebRTCPeerConnectionHandler*
RendererWebKitPlatformSupportImpl::createRTCPeerConnectionHandler(
    WebRTCPeerConnectionHandlerClient* client) {
  RenderThreadImpl* render_thread = RenderThreadImpl::current();
  DCHECK(render_thread);
  if (!render_thread)
    return NULL;

#if defined(ENABLE_WEBRTC)
  WebRTCPeerConnectionHandler* peer_connection_handler =
      GetContentClient()->renderer()->OverrideCreateWebRTCPeerConnectionHandler(
          client);
  if (peer_connection_handler)
    return peer_connection_handler;

  MediaStreamDependencyFactory* rtc_dependency_factory =
      render_thread->GetMediaStreamDependencyFactory();
  return rtc_dependency_factory->CreateRTCPeerConnectionHandler(client);
#else
  return NULL;
#endif  // defined(ENABLE_WEBRTC)
}

//------------------------------------------------------------------------------

WebMediaStreamCenter*
RendererWebKitPlatformSupportImpl::createMediaStreamCenter(
    WebMediaStreamCenterClient* client) {
  RenderThreadImpl* render_thread = RenderThreadImpl::current();
  DCHECK(render_thread);
  if (!render_thread)
    return NULL;
  return render_thread->CreateMediaStreamCenter(client);
}

// static
bool RendererWebKitPlatformSupportImpl::SetSandboxEnabledForTesting(
    bool enable) {
  bool was_enabled = g_sandbox_enabled;
  g_sandbox_enabled = enable;
  return was_enabled;
}

// static
void RendererWebKitPlatformSupportImpl::SetMockGamepadsForTesting(
    const WebGamepads& pads) {
  g_test_gamepads.Get() = pads;
}

//------------------------------------------------------------------------------

blink::WebSpeechSynthesizer*
RendererWebKitPlatformSupportImpl::createSpeechSynthesizer(
    blink::WebSpeechSynthesizerClient* client) {
  return GetContentClient()->renderer()->OverrideSpeechSynthesizer(client);
}

//------------------------------------------------------------------------------

bool RendererWebKitPlatformSupportImpl::processMemorySizesInBytes(
    size_t* private_bytes, size_t* shared_bytes) {
  content::RenderThread::Get()->Send(
      new ViewHostMsg_GetProcessMemorySizes(private_bytes, shared_bytes));
  return true;
}

//------------------------------------------------------------------------------

blink::WebGraphicsContext3D*
RendererWebKitPlatformSupportImpl::createOffscreenGraphicsContext3D(
<<<<<<< HEAD
    const WebKit::WebGraphicsContext3D::Attributes& attributes) {
=======
    const blink::WebGraphicsContext3D::Attributes& attributes) {
>>>>>>> 8c15b39e
  if (!RenderThreadImpl::current())
    return NULL;

  scoped_refptr<GpuChannelHost> gpu_channel_host(
      RenderThreadImpl::current()->EstablishGpuChannelSync(
          CAUSE_FOR_GPU_LAUNCH_WEBGRAPHICSCONTEXT3DCOMMANDBUFFERIMPL_INITIALIZE));
<<<<<<< HEAD
=======

  WebGraphicsContext3DCommandBufferImpl::SharedMemoryLimits limits;

  CommandLine* command_line = CommandLine::ForCurrentProcess();
  if (command_line->HasSwitch(switches::kWebGLCommandBufferSizeKb)) {
    std::string size_string = command_line->GetSwitchValueASCII(
        switches::kWebGLCommandBufferSizeKb);
    size_t buffer_size_kb;
    if (base::StringToSizeT(size_string, &buffer_size_kb)) {
      limits.command_buffer_size = buffer_size_kb * 1024;
    }
  }

>>>>>>> 8c15b39e
  return WebGraphicsContext3DCommandBufferImpl::CreateOffscreenContext(
      gpu_channel_host.get(),
      attributes,
      GURL(attributes.topDocumentURL),
      limits);
}

//------------------------------------------------------------------------------

blink::WebGraphicsContext3DProvider* RendererWebKitPlatformSupportImpl::
    createSharedOffscreenGraphicsContext3DProvider() {
  scoped_refptr<cc::ContextProvider> provider =
      RenderThreadImpl::current()->SharedMainThreadContextProvider();
  if (!provider)
    return NULL;
  return new webkit::gpu::WebGraphicsContext3DProviderImpl(provider);
}

//------------------------------------------------------------------------------

blink::WebCompositorSupport*
RendererWebKitPlatformSupportImpl::compositorSupport() {
  return &compositor_support_;
}

//------------------------------------------------------------------------------

blink::WebString RendererWebKitPlatformSupportImpl::convertIDNToUnicode(
    const blink::WebString& host,
    const blink::WebString& languages) {
  return net::IDNToUnicode(host.utf8(), languages.utf8());
}

//------------------------------------------------------------------------------

void RendererWebKitPlatformSupportImpl::setDeviceMotionListener(
    blink::WebDeviceMotionListener* listener) {
  if (g_test_device_motion_data == 0) {
    if (!device_motion_event_pump_) {
      device_motion_event_pump_.reset(new DeviceMotionEventPump);
      device_motion_event_pump_->Attach(RenderThreadImpl::current());
    }
    device_motion_event_pump_->SetListener(listener);
  } else if (listener) {
    // Testing mode: just echo the test data to the listener.
    base::MessageLoopProxy::current()->PostTask(
        FROM_HERE,
        base::Bind(&blink::WebDeviceMotionListener::didChangeDeviceMotion,
                   base::Unretained(listener),
                   g_test_device_motion_data.Get()));
  }
}

// static
void RendererWebKitPlatformSupportImpl::SetMockDeviceMotionDataForTesting(
    const blink::WebDeviceMotionData& data) {
  g_test_device_motion_data.Get() = data;
}

//------------------------------------------------------------------------------

void RendererWebKitPlatformSupportImpl::setDeviceOrientationListener(
    blink::WebDeviceOrientationListener* listener) {
  if (g_test_device_orientation_data == 0) {
    if (!device_orientation_event_pump_) {
      device_orientation_event_pump_.reset(new DeviceOrientationEventPump);
      device_orientation_event_pump_->Attach(RenderThreadImpl::current());
    }
    device_orientation_event_pump_->SetListener(listener);
  } else if (listener) {
    // Testing mode: just echo the test data to the listener.
    base::MessageLoopProxy::current()->PostTask(
        FROM_HERE,
        base::Bind(
            &blink::WebDeviceOrientationListener::didChangeDeviceOrientation,
            base::Unretained(listener),
            g_test_device_orientation_data.Get()));
  }
}

// static
void RendererWebKitPlatformSupportImpl::SetMockDeviceOrientationDataForTesting(
    const blink::WebDeviceOrientationData& data) {
  g_test_device_orientation_data.Get() = data;
}

//------------------------------------------------------------------------------

<<<<<<< HEAD
WebKit::WebCrypto* RendererWebKitPlatformSupportImpl::crypto() {
=======
blink::WebCrypto* RendererWebKitPlatformSupportImpl::crypto() {
>>>>>>> 8c15b39e
  if (!web_crypto_)
    web_crypto_.reset(new WebCryptoImpl());
  return web_crypto_.get();

}

//------------------------------------------------------------------------------

void RendererWebKitPlatformSupportImpl::vibrate(unsigned int milliseconds) {
  RenderThread::Get()->Send(
      new ViewHostMsg_Vibrate(base::checked_numeric_cast<int64>(milliseconds)));
}

void RendererWebKitPlatformSupportImpl::cancelVibration() {
  RenderThread::Get()->Send(new ViewHostMsg_CancelVibration());
}

//------------------------------------------------------------------------------

void RendererWebKitPlatformSupportImpl::queryStorageUsageAndQuota(
    const blink::WebURL& storage_partition,
    blink::WebStorageQuotaType type,
    blink::WebStorageQuotaCallbacks* callbacks) {
  if (!thread_safe_sender_.get() || !quota_message_filter_.get())
    return;
  QuotaDispatcher::ThreadSpecificInstance(
      thread_safe_sender_.get(),
      quota_message_filter_.get())->QueryStorageUsageAndQuota(
          storage_partition,
          static_cast<quota::StorageType>(type),
          QuotaDispatcher::CreateWebStorageQuotaCallbacksWrapper(callbacks));
}

}  // namespace content<|MERGE_RESOLUTION|>--- conflicted
+++ resolved
@@ -48,10 +48,7 @@
 #include "content/renderer/renderer_clipboard_client.h"
 #include "content/renderer/webclipboard_impl.h"
 #include "content/renderer/webcrypto/webcrypto_impl.h"
-<<<<<<< HEAD
-=======
 #include "content/renderer/webpublicsuffixlist_impl.h"
->>>>>>> 8c15b39e
 #include "gpu/config/gpu_info.h"
 #include "ipc/ipc_sync_message_filter.h"
 #include "media/audio/audio_output_device.h"
@@ -144,18 +141,6 @@
 class RendererWebKitPlatformSupportImpl::MimeRegistry
     : public webkit_glue::SimpleWebMimeRegistryImpl {
  public:
-<<<<<<< HEAD
-  virtual WebKit::WebMimeRegistry::SupportsType supportsMediaMIMEType(
-      const WebKit::WebString& mime_type,
-      const WebKit::WebString& codecs,
-      const WebKit::WebString& key_system);
-  virtual bool supportsMediaSourceMIMEType(const WebKit::WebString& mime_type,
-                                           const WebKit::WebString& codecs);
-  virtual WebKit::WebString mimeTypeForExtension(
-      const WebKit::WebString& file_extension);
-  virtual WebKit::WebString mimeTypeFromFile(
-      const WebKit::WebString& file_path);
-=======
   virtual blink::WebMimeRegistry::SupportsType supportsMediaMIMEType(
       const blink::WebString& mime_type,
       const blink::WebString& codecs,
@@ -166,7 +151,6 @@
       const blink::WebString& file_extension);
   virtual blink::WebString mimeTypeFromFile(
       const blink::WebString& file_path);
->>>>>>> 8c15b39e
 };
 
 class RendererWebKitPlatformSupportImpl::FileUtilities
@@ -238,12 +222,9 @@
     thread_safe_sender_ = ChildThread::current()->thread_safe_sender();
     quota_message_filter_ = ChildThread::current()->quota_message_filter();
     blob_registry_.reset(new WebBlobRegistryImpl(thread_safe_sender_));
-<<<<<<< HEAD
-=======
     web_idb_factory_.reset(new WebIDBFactoryImpl(thread_safe_sender_));
     web_database_observer_impl_.reset(
         new WebDatabaseObserverImpl(sync_message_filter_));
->>>>>>> 8c15b39e
   }
 }
 
@@ -956,19 +937,13 @@
 
 blink::WebGraphicsContext3D*
 RendererWebKitPlatformSupportImpl::createOffscreenGraphicsContext3D(
-<<<<<<< HEAD
-    const WebKit::WebGraphicsContext3D::Attributes& attributes) {
-=======
     const blink::WebGraphicsContext3D::Attributes& attributes) {
->>>>>>> 8c15b39e
   if (!RenderThreadImpl::current())
     return NULL;
 
   scoped_refptr<GpuChannelHost> gpu_channel_host(
       RenderThreadImpl::current()->EstablishGpuChannelSync(
           CAUSE_FOR_GPU_LAUNCH_WEBGRAPHICSCONTEXT3DCOMMANDBUFFERIMPL_INITIALIZE));
-<<<<<<< HEAD
-=======
 
   WebGraphicsContext3DCommandBufferImpl::SharedMemoryLimits limits;
 
@@ -982,7 +957,6 @@
     }
   }
 
->>>>>>> 8c15b39e
   return WebGraphicsContext3DCommandBufferImpl::CreateOffscreenContext(
       gpu_channel_host.get(),
       attributes,
@@ -1071,11 +1045,7 @@
 
 //------------------------------------------------------------------------------
 
-<<<<<<< HEAD
-WebKit::WebCrypto* RendererWebKitPlatformSupportImpl::crypto() {
-=======
 blink::WebCrypto* RendererWebKitPlatformSupportImpl::crypto() {
->>>>>>> 8c15b39e
   if (!web_crypto_)
     web_crypto_.reset(new WebCryptoImpl());
   return web_crypto_.get();
