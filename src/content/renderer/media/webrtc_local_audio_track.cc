--- conflicted
+++ resolved
@@ -166,34 +166,13 @@
   DCHECK(capture_thread_checker_.CalledOnValidThread());
   scoped_refptr<WebRtcAudioCapturer> capturer;
   std::vector<int> voe_channels;
-<<<<<<< HEAD
-  int sample_rate = 0;
-  int number_of_channels = 0;
-  int number_of_frames = 0;
-  SinkList sinks;
-  bool is_webaudio_source = false;
-  scoped_refptr<ConfiguredBuffer> current_buffer;
-=======
   SinkList::ItemList sinks;
   SinkList::ItemList sinks_to_notify_format;
   bool is_webaudio_source = false;
->>>>>>> 8c15b39e
   {
     base::AutoLock auto_lock(lock_);
     capturer = capturer_;
     voe_channels = voe_channels_;
-<<<<<<< HEAD
-    current_buffer = buffer_;
-    sample_rate = current_buffer->params().sample_rate();
-    number_of_channels = current_buffer->params().channels();
-    number_of_frames = current_buffer->sink_buffer_size();
-    sinks = sinks_;
-    is_webaudio_source = (webaudio_source_.get() != NULL);
-  }
-
-  // Push the data to the fifo.
-  current_buffer->Push(audio_source);
-=======
     sinks = sinks_.Items();
     sinks_.RetrieveAndClearTags(&sinks_to_notify_format);
     is_webaudio_source = (webaudio_source_.get() != NULL);
@@ -208,7 +187,6 @@
 
   // Push the data to the fifo.
   buffer_->Push(audio_source);
->>>>>>> 8c15b39e
 
   // When the source is WebAudio, turn off the audio processing if the delay
   // value is 0 even though the constraint is set to true. In such case, it
