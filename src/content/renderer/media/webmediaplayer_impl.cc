// Copyright 2013 The Chromium Authors. All rights reserved.
// Use of this source code is governed by a BSD-style license that can be
// found in the LICENSE file.

#include "content/renderer/media/webmediaplayer_impl.h"

#include <algorithm>
#include <limits>
#include <string>
#include <vector>

#include "base/bind.h"
#include "base/callback.h"
#include "base/command_line.h"
#include "base/debug/crash_logging.h"
#include "base/debug/trace_event.h"
#include "base/message_loop/message_loop_proxy.h"
#include "base/metrics/histogram.h"
#include "base/strings/string_number_conversions.h"
#include "base/synchronization/waitable_event.h"
#include "cc/layers/video_layer.h"
#include "content/public/common/content_switches.h"
#include "content/renderer/media/buffered_data_source.h"
#include "content/renderer/media/crypto/key_systems.h"
#include "content/renderer/media/texttrack_impl.h"
#include "content/renderer/media/webaudiosourceprovider_impl.h"
#include "content/renderer/media/webinbandtexttrack_impl.h"
#include "content/renderer/media/webmediaplayer_delegate.h"
#include "content/renderer/media/webmediaplayer_params.h"
#include "content/renderer/media/webmediaplayer_util.h"
#include "content/renderer/media/webmediasource_impl.h"
#include "content/renderer/pepper/pepper_webplugin_impl.h"
#include "gpu/GLES2/gl2extchromium.h"
#include "media/audio/null_audio_sink.h"
#include "media/base/bind_to_loop.h"
#include "media/base/filter_collection.h"
#include "media/base/limits.h"
#include "media/base/media_log.h"
#include "media/base/media_switches.h"
#include "media/base/pipeline.h"
#include "media/base/text_renderer.h"
#include "media/base/video_frame.h"
#include "media/filters/audio_renderer_impl.h"
#include "media/filters/chunk_demuxer.h"
#include "media/filters/ffmpeg_audio_decoder.h"
#include "media/filters/ffmpeg_demuxer.h"
#include "media/filters/ffmpeg_video_decoder.h"
#include "media/filters/gpu_video_accelerator_factories.h"
#include "media/filters/gpu_video_decoder.h"
#include "media/filters/opus_audio_decoder.h"
#include "media/filters/video_renderer_impl.h"
#include "media/filters/vpx_video_decoder.h"
#include "third_party/WebKit/public/platform/WebMediaSource.h"
#include "third_party/WebKit/public/platform/WebRect.h"
#include "third_party/WebKit/public/platform/WebSize.h"
#include "third_party/WebKit/public/platform/WebString.h"
#include "third_party/WebKit/public/platform/WebURL.h"
#include "third_party/WebKit/public/web/WebDocument.h"
#include "third_party/WebKit/public/web/WebRuntimeFeatures.h"
#include "third_party/WebKit/public/web/WebView.h"
#include "v8/include/v8.h"
#include "webkit/renderer/compositor_bindings/web_layer_impl.h"

using blink::WebCanvas;
using blink::WebMediaPlayer;
using blink::WebRect;
using blink::WebSize;
using blink::WebString;
using media::PipelineStatus;

namespace {

// Amount of extra memory used by each player instance reported to V8.
// It is not exact number -- first, it differs on different platforms,
// and second, it is very hard to calculate. Instead, use some arbitrary
// value that will cause garbage collection from time to time. We don't want
// it to happen on every allocation, but don't want 5k players to sit in memory
// either. Looks that chosen constant achieves both goals, at least for audio
// objects. (Do not worry about video objects yet, JS programs do not create
// thousands of them...)
const int kPlayerExtraMemory = 1024 * 1024;

// Limits the range of playback rate.
//
// TODO(kylep): Revisit these.
//
// Vista has substantially lower performance than XP or Windows7.  If you speed
// up a video too much, it can't keep up, and rendering stops updating except on
// the time bar. For really high speeds, audio becomes a bottleneck and we just
// use up the data we have, which may not achieve the speed requested, but will
// not crash the tab.
//
// A very slow speed, ie 0.00000001x, causes the machine to lock up. (It seems
// like a busy loop). It gets unresponsive, although its not completely dead.
//
// Also our timers are not very accurate (especially for ogg), which becomes
// evident at low speeds and on Vista. Since other speeds are risky and outside
// the norms, we think 1/16x to 16x is a safe and useful range for now.
const double kMinRate = 0.0625;
const double kMaxRate = 16.0;

// Prefix for histograms related to Encrypted Media Extensions.
const char* kMediaEme = "Media.EME.";

}  // namespace

namespace content {

#define COMPILE_ASSERT_MATCHING_ENUM(name) \
  COMPILE_ASSERT(static_cast<int>(WebMediaPlayer::CORSMode ## name) == \
                 static_cast<int>(BufferedResourceLoader::k ## name), \
                 mismatching_enums)
COMPILE_ASSERT_MATCHING_ENUM(Unspecified);
COMPILE_ASSERT_MATCHING_ENUM(Anonymous);
COMPILE_ASSERT_MATCHING_ENUM(UseCredentials);
#undef COMPILE_ASSERT_MATCHING_ENUM

#define BIND_TO_RENDER_LOOP(function) \
  media::BindToLoop(main_loop_, base::Bind(function, AsWeakPtr()))

#define BIND_TO_RENDER_LOOP_1(function, arg1) \
  media::BindToLoop(main_loop_, base::Bind(function, AsWeakPtr(), arg1))

#define BIND_TO_RENDER_LOOP_2(function, arg1, arg2) \
  media::BindToLoop(main_loop_, base::Bind(function, AsWeakPtr(), arg1, arg2))

static void LogMediaSourceError(const scoped_refptr<media::MediaLog>& media_log,
                                const std::string& error) {
  media_log->AddEvent(media_log->CreateMediaSourceErrorEvent(error));
}

WebMediaPlayerImpl::WebMediaPlayerImpl(
    content::RenderView* render_view,
<<<<<<< HEAD
    WebKit::WebFrame* frame,
    WebKit::WebMediaPlayerClient* client,
=======
    blink::WebFrame* frame,
    blink::WebMediaPlayerClient* client,
>>>>>>> 8c15b39e
    base::WeakPtr<WebMediaPlayerDelegate> delegate,
    const WebMediaPlayerParams& params)
    : content::RenderViewObserver(render_view),
      frame_(frame),
      network_state_(WebMediaPlayer::NetworkStateEmpty),
      ready_state_(WebMediaPlayer::ReadyStateHaveNothing),
      main_loop_(base::MessageLoopProxy::current()),
      media_loop_(params.message_loop_proxy()),
      paused_(true),
      seeking_(false),
      playback_rate_(0.0f),
      pending_seek_(false),
      pending_seek_seconds_(0.0f),
      client_(client),
      delegate_(delegate),
      defer_load_cb_(params.defer_load_cb()),
      media_log_(params.media_log()),
      accelerated_compositing_reported_(false),
      incremented_externally_allocated_memory_(false),
      gpu_factories_(params.gpu_factories()),
      is_local_source_(false),
      supports_save_(true),
      starting_(false),
      chunk_demuxer_(NULL),
      current_frame_painted_(false),
      frames_dropped_before_paint_(0),
      pending_repaint_(false),
      pending_size_change_(false),
      video_frame_provider_client_(NULL),
      text_track_index_(0) {
  media_log_->AddEvent(
      media_log_->CreateEvent(media::MediaLogEvent::WEBMEDIAPLAYER_CREATED));

  pipeline_.reset(new media::Pipeline(media_loop_, media_log_.get()));

  // |gpu_factories_| requires that its entry points be called on its
  // |GetMessageLoop()|.  Since |pipeline_| will own decoders created from the
  // factories, require that their message loops are identical.
  DCHECK(!gpu_factories_ || (gpu_factories_->GetMessageLoop() == media_loop_));

  // Let V8 know we started new thread if we did not do it yet.
  // Made separate task to avoid deletion of player currently being created.
  // Also, delaying GC until after player starts gets rid of starting lag --
  // collection happens in parallel with playing.
  //
  // TODO(enal): remove when we get rid of per-audio-stream thread.
  main_loop_->PostTask(
      FROM_HERE,
      base::Bind(&WebMediaPlayerImpl::IncrementExternallyAllocatedMemory,
                 AsWeakPtr()));

<<<<<<< HEAD
  if (WebKit::WebRuntimeFeatures::isPrefixedEncryptedMediaEnabled()) {
=======
  if (blink::WebRuntimeFeatures::isPrefixedEncryptedMediaEnabled()) {
>>>>>>> 8c15b39e
    decryptor_.reset(new ProxyDecryptor(
#if defined(ENABLE_PEPPER_CDMS)
        client,
        frame,
#endif
        BIND_TO_RENDER_LOOP(&WebMediaPlayerImpl::OnKeyAdded),
        BIND_TO_RENDER_LOOP(&WebMediaPlayerImpl::OnKeyError),
        BIND_TO_RENDER_LOOP(&WebMediaPlayerImpl::OnKeyMessage)));
  }

  // Use the null sink if no sink was provided.
  audio_source_provider_ = new WebAudioSourceProviderImpl(
      params.audio_renderer_sink().get()
          ? params.audio_renderer_sink()
          : new media::NullAudioSink(media_loop_));
}

WebMediaPlayerImpl::~WebMediaPlayerImpl() {
  SetVideoFrameProviderClient(NULL);
  GetClient()->setWebLayer(NULL);

  DCHECK(main_loop_->BelongsToCurrentThread());
  media_log_->AddEvent(
      media_log_->CreateEvent(media::MediaLogEvent::WEBMEDIAPLAYER_DESTROYED));

  if (delegate_.get())
    delegate_->PlayerGone(this);

  Destroy();
}

namespace {

// Helper enum for reporting scheme histograms.
enum URLSchemeForHistogram {
  kUnknownURLScheme,
  kMissingURLScheme,
  kHttpURLScheme,
  kHttpsURLScheme,
  kFtpURLScheme,
  kChromeExtensionURLScheme,
  kJavascriptURLScheme,
  kFileURLScheme,
  kBlobURLScheme,
  kDataURLScheme,
  kFileSystemScheme,
  kMaxURLScheme = kFileSystemScheme  // Must be equal to highest enum value.
};

URLSchemeForHistogram URLScheme(const GURL& url) {
  if (!url.has_scheme()) return kMissingURLScheme;
  if (url.SchemeIs("http")) return kHttpURLScheme;
  if (url.SchemeIs("https")) return kHttpsURLScheme;
  if (url.SchemeIs("ftp")) return kFtpURLScheme;
  if (url.SchemeIs("chrome-extension")) return kChromeExtensionURLScheme;
  if (url.SchemeIs("javascript")) return kJavascriptURLScheme;
  if (url.SchemeIs("file")) return kFileURLScheme;
  if (url.SchemeIs("blob")) return kBlobURLScheme;
  if (url.SchemeIs("data")) return kDataURLScheme;
  if (url.SchemeIs("filesystem")) return kFileSystemScheme;
  return kUnknownURLScheme;
}

}  // anonymous namespace

void WebMediaPlayerImpl::load(LoadType load_type, const blink::WebURL& url,
                              CORSMode cors_mode) {
  if (!defer_load_cb_.is_null()) {
    defer_load_cb_.Run(base::Bind(
        &WebMediaPlayerImpl::DoLoad, AsWeakPtr(), load_type, url, cors_mode));
    return;
  }
  DoLoad(load_type, url, cors_mode);
}

void WebMediaPlayerImpl::DoLoad(LoadType load_type,
                                const blink::WebURL& url,
                                CORSMode cors_mode) {
  DCHECK(main_loop_->BelongsToCurrentThread());

  GURL gurl(url);
  UMA_HISTOGRAM_ENUMERATION("Media.URLScheme", URLScheme(gurl), kMaxURLScheme);

  // Set subresource URL for crash reporting.
  base::debug::SetCrashKeyValue("subresource_url", gurl.spec());

  load_type_ = load_type;

  // Handle any volume/preload changes that occurred before load().
  setVolume(GetClient()->volume());
  setPreload(GetClient()->preload());

  SetNetworkState(WebMediaPlayer::NetworkStateLoading);
  SetReadyState(WebMediaPlayer::ReadyStateHaveNothing);
  media_log_->AddEvent(media_log_->CreateLoadEvent(url.spec()));

  // Media source pipelines can start immediately.
  if (load_type == LoadTypeMediaSource) {
    supports_save_ = false;
    StartPipeline();
    return;
  }

  // Otherwise it's a regular request which requires resolving the URL first.
  data_source_.reset(new BufferedDataSource(
      main_loop_,
      frame_,
      media_log_.get(),
      base::Bind(&WebMediaPlayerImpl::NotifyDownloading, AsWeakPtr())));
  data_source_->Initialize(
      url, static_cast<BufferedResourceLoader::CORSMode>(cors_mode),
      base::Bind(
          &WebMediaPlayerImpl::DataSourceInitialized,
          AsWeakPtr(), gurl));

  is_local_source_ = !gurl.SchemeIsHTTPOrHTTPS();
}

void WebMediaPlayerImpl::play() {
  DCHECK(main_loop_->BelongsToCurrentThread());

  paused_ = false;
  pipeline_->SetPlaybackRate(playback_rate_);
  if (data_source_)
    data_source_->MediaIsPlaying();

  media_log_->AddEvent(media_log_->CreateEvent(media::MediaLogEvent::PLAY));

  if (delegate_.get())
    delegate_->DidPlay(this);
}

void WebMediaPlayerImpl::pause() {
  DCHECK(main_loop_->BelongsToCurrentThread());

  paused_ = true;
  pipeline_->SetPlaybackRate(0.0f);
  if (data_source_)
    data_source_->MediaIsPaused();
  paused_time_ = pipeline_->GetMediaTime();

  media_log_->AddEvent(media_log_->CreateEvent(media::MediaLogEvent::PAUSE));

  if (delegate_.get())
    delegate_->DidPause(this);
}

bool WebMediaPlayerImpl::supportsFullscreen() const {
  DCHECK(main_loop_->BelongsToCurrentThread());
  return true;
}

bool WebMediaPlayerImpl::supportsSave() const {
  DCHECK(main_loop_->BelongsToCurrentThread());
  return supports_save_;
}

void WebMediaPlayerImpl::seek(double seconds) {
  DCHECK(main_loop_->BelongsToCurrentThread());

  if (ready_state_ > WebMediaPlayer::ReadyStateHaveMetadata)
    SetReadyState(WebMediaPlayer::ReadyStateHaveMetadata);

  base::TimeDelta seek_time = ConvertSecondsToTimestamp(seconds);

  if (starting_ || seeking_) {
    pending_seek_ = true;
    pending_seek_seconds_ = seconds;
    if (chunk_demuxer_)
      chunk_demuxer_->CancelPendingSeek(seek_time);
    return;
  }

  media_log_->AddEvent(media_log_->CreateSeekEvent(seconds));

  // Update our paused time.
  if (paused_)
    paused_time_ = seek_time;

  seeking_ = true;

  if (chunk_demuxer_)
    chunk_demuxer_->StartWaitingForSeek(seek_time);

  // Kick off the asynchronous seek!
  pipeline_->Seek(
      seek_time,
      BIND_TO_RENDER_LOOP(&WebMediaPlayerImpl::OnPipelineSeek));
}

void WebMediaPlayerImpl::setRate(double rate) {
  DCHECK(main_loop_->BelongsToCurrentThread());

  // TODO(kylep): Remove when support for negatives is added. Also, modify the
  // following checks so rewind uses reasonable values also.
  if (rate < 0.0)
    return;

  // Limit rates to reasonable values by clamping.
  if (rate != 0.0) {
    if (rate < kMinRate)
      rate = kMinRate;
    else if (rate > kMaxRate)
      rate = kMaxRate;
  }

  playback_rate_ = rate;
  if (!paused_) {
    pipeline_->SetPlaybackRate(rate);
    if (data_source_)
      data_source_->MediaPlaybackRateChanged(rate);
  }
}

void WebMediaPlayerImpl::setVolume(double volume) {
  DCHECK(main_loop_->BelongsToCurrentThread());

  pipeline_->SetVolume(volume);
}

#define COMPILE_ASSERT_MATCHING_ENUM(webkit_name, chromium_name) \
    COMPILE_ASSERT(static_cast<int>(WebMediaPlayer::webkit_name) == \
                   static_cast<int>(content::chromium_name), \
                   mismatching_enums)
COMPILE_ASSERT_MATCHING_ENUM(PreloadNone, NONE);
COMPILE_ASSERT_MATCHING_ENUM(PreloadMetaData, METADATA);
COMPILE_ASSERT_MATCHING_ENUM(PreloadAuto, AUTO);
#undef COMPILE_ASSERT_MATCHING_ENUM

void WebMediaPlayerImpl::setPreload(WebMediaPlayer::Preload preload) {
  DCHECK(main_loop_->BelongsToCurrentThread());

  if (data_source_)
    data_source_->SetPreload(static_cast<content::Preload>(preload));
}

bool WebMediaPlayerImpl::hasVideo() const {
  DCHECK(main_loop_->BelongsToCurrentThread());

  return pipeline_->HasVideo();
}

bool WebMediaPlayerImpl::hasAudio() const {
  DCHECK(main_loop_->BelongsToCurrentThread());

  return pipeline_->HasAudio();
}

blink::WebSize WebMediaPlayerImpl::naturalSize() const {
  DCHECK(main_loop_->BelongsToCurrentThread());

  gfx::Size size;
  pipeline_->GetNaturalVideoSize(&size);
  return blink::WebSize(size);
}

bool WebMediaPlayerImpl::paused() const {
  DCHECK(main_loop_->BelongsToCurrentThread());

  return pipeline_->GetPlaybackRate() == 0.0f;
}

bool WebMediaPlayerImpl::seeking() const {
  DCHECK(main_loop_->BelongsToCurrentThread());

  if (ready_state_ == WebMediaPlayer::ReadyStateHaveNothing)
    return false;

  return seeking_;
}

double WebMediaPlayerImpl::duration() const {
  DCHECK(main_loop_->BelongsToCurrentThread());

  if (ready_state_ == WebMediaPlayer::ReadyStateHaveNothing)
    return std::numeric_limits<double>::quiet_NaN();

  return GetPipelineDuration();
}

double WebMediaPlayerImpl::currentTime() const {
  DCHECK(main_loop_->BelongsToCurrentThread());
  return (paused_ ? paused_time_ : pipeline_->GetMediaTime()).InSecondsF();
}

WebMediaPlayer::NetworkState WebMediaPlayerImpl::networkState() const {
  DCHECK(main_loop_->BelongsToCurrentThread());
  return network_state_;
}

WebMediaPlayer::ReadyState WebMediaPlayerImpl::readyState() const {
  DCHECK(main_loop_->BelongsToCurrentThread());
  return ready_state_;
}

const blink::WebTimeRanges& WebMediaPlayerImpl::buffered() {
  DCHECK(main_loop_->BelongsToCurrentThread());
  blink::WebTimeRanges web_ranges(
      ConvertToWebTimeRanges(pipeline_->GetBufferedTimeRanges()));
  buffered_.swap(web_ranges);
  return buffered_;
}

double WebMediaPlayerImpl::maxTimeSeekable() const {
  DCHECK(main_loop_->BelongsToCurrentThread());

  // If we haven't even gotten to ReadyStateHaveMetadata yet then just
  // return 0 so that the seekable range is empty.
  if (ready_state_ < WebMediaPlayer::ReadyStateHaveMetadata)
    return 0.0;

  // We don't support seeking in streaming media.
  if (data_source_ && data_source_->IsStreaming())
    return 0.0;
  return duration();
}

bool WebMediaPlayerImpl::didLoadingProgress() const {
  DCHECK(main_loop_->BelongsToCurrentThread());
  return pipeline_->DidLoadingProgress();
}

void WebMediaPlayerImpl::paint(WebCanvas* canvas,
                               const WebRect& rect,
                               unsigned char alpha) {
  DCHECK(main_loop_->BelongsToCurrentThread());

  if (!accelerated_compositing_reported_) {
    accelerated_compositing_reported_ = true;
    // Normally paint() is only called in non-accelerated rendering, but there
    // are exceptions such as webgl where compositing is used in the WebView but
    // video frames are still rendered to a canvas.
    UMA_HISTOGRAM_BOOLEAN(
        "Media.AcceleratedCompositingActive",
        frame_->view()->isAcceleratedCompositingActive());
  }

  // Avoid locking and potentially blocking the video rendering thread while
  // painting in software.
  scoped_refptr<media::VideoFrame> video_frame;
  {
    base::AutoLock auto_lock(lock_);
    DoneWaitingForPaint(true);
    video_frame = current_frame_;
  }
  TRACE_EVENT0("media", "WebMediaPlayerImpl:paint");
  gfx::Rect gfx_rect(rect);
  skcanvas_video_renderer_.Paint(video_frame.get(), canvas, gfx_rect, alpha);
}

bool WebMediaPlayerImpl::hasSingleSecurityOrigin() const {
  if (data_source_)
    return data_source_->HasSingleOrigin();
  return true;
}

bool WebMediaPlayerImpl::didPassCORSAccessCheck() const {
  if (data_source_)
    return data_source_->DidPassCORSAccessCheck();
  return false;
}

double WebMediaPlayerImpl::mediaTimeForTimeValue(double timeValue) const {
  return ConvertSecondsToTimestamp(timeValue).InSecondsF();
}

unsigned WebMediaPlayerImpl::decodedFrameCount() const {
  DCHECK(main_loop_->BelongsToCurrentThread());

  media::PipelineStatistics stats = pipeline_->GetStatistics();
  return stats.video_frames_decoded;
}

unsigned WebMediaPlayerImpl::droppedFrameCount() const {
  DCHECK(main_loop_->BelongsToCurrentThread());

  media::PipelineStatistics stats = pipeline_->GetStatistics();

  base::AutoLock auto_lock(lock_);
  unsigned frames_dropped =
      stats.video_frames_dropped + frames_dropped_before_paint_;
  DCHECK_LE(frames_dropped, stats.video_frames_decoded);
  return frames_dropped;
}

unsigned WebMediaPlayerImpl::audioDecodedByteCount() const {
  DCHECK(main_loop_->BelongsToCurrentThread());

  media::PipelineStatistics stats = pipeline_->GetStatistics();
  return stats.audio_bytes_decoded;
}

unsigned WebMediaPlayerImpl::videoDecodedByteCount() const {
  DCHECK(main_loop_->BelongsToCurrentThread());

  media::PipelineStatistics stats = pipeline_->GetStatistics();
  return stats.video_bytes_decoded;
}

void WebMediaPlayerImpl::SetVideoFrameProviderClient(
    cc::VideoFrameProvider::Client* client) {
  // This is called from both the main renderer thread and the compositor
  // thread (when the main thread is blocked).
  if (video_frame_provider_client_)
    video_frame_provider_client_->StopUsingProvider();
  video_frame_provider_client_ = client;
}

scoped_refptr<media::VideoFrame> WebMediaPlayerImpl::GetCurrentFrame() {
  base::AutoLock auto_lock(lock_);
  DoneWaitingForPaint(true);
  TRACE_EVENT_ASYNC_BEGIN0(
      "media", "WebMediaPlayerImpl:compositing", this);
  return current_frame_;
}

void WebMediaPlayerImpl::PutCurrentFrame(
    const scoped_refptr<media::VideoFrame>& frame) {
  if (!accelerated_compositing_reported_) {
    accelerated_compositing_reported_ = true;
    DCHECK(frame_->view()->isAcceleratedCompositingActive());
    UMA_HISTOGRAM_BOOLEAN("Media.AcceleratedCompositingActive", true);
  }
  TRACE_EVENT_ASYNC_END0("media", "WebMediaPlayerImpl:compositing", this);
}

bool WebMediaPlayerImpl::copyVideoTextureToPlatformTexture(
    blink::WebGraphicsContext3D* web_graphics_context,
    unsigned int texture,
    unsigned int level,
    unsigned int internal_format,
    unsigned int type,
    bool premultiply_alpha,
    bool flip_y) {
  scoped_refptr<media::VideoFrame> video_frame;
  {
    base::AutoLock auto_lock(lock_);
    video_frame = current_frame_;
  }

  TRACE_EVENT0("media", "WebMediaPlayerImpl:copyVideoTextureToPlatformTexture");

  if (!video_frame)
    return false;
  if (video_frame->format() != media::VideoFrame::NATIVE_TEXTURE)
    return false;
  if (video_frame->texture_target() != GL_TEXTURE_2D)
    return false;

  // Since this method changes which texture is bound to the TEXTURE_2D target,
  // ideally it would restore the currently-bound texture before returning.
  // The cost of getIntegerv is sufficiently high, however, that we want to
  // avoid it in user builds. As a result assume (below) that |texture| is
  // bound when this method is called, and only verify this fact when
  // DCHECK_IS_ON.
  if (DCHECK_IS_ON()) {
    GLint bound_texture = 0;
    web_graphics_context->getIntegerv(GL_TEXTURE_BINDING_2D, &bound_texture);
    DCHECK_EQ(static_cast<GLuint>(bound_texture), texture);
  }

  media::VideoFrame::MailboxHolder* mailbox_holder =
      video_frame->texture_mailbox();

  uint32 source_texture = web_graphics_context->createTexture();

  web_graphics_context->waitSyncPoint(mailbox_holder->sync_point());
  web_graphics_context->bindTexture(GL_TEXTURE_2D, source_texture);
  web_graphics_context->consumeTextureCHROMIUM(GL_TEXTURE_2D,
                                               mailbox_holder->mailbox().name);

  // The video is stored in a unmultiplied format, so premultiply
  // if necessary.
  web_graphics_context->pixelStorei(GL_UNPACK_PREMULTIPLY_ALPHA_CHROMIUM,
                                    premultiply_alpha);
  // Application itself needs to take care of setting the right flip_y
  // value down to get the expected result.
  // flip_y==true means to reverse the video orientation while
  // flip_y==false means to keep the intrinsic orientation.
  web_graphics_context->pixelStorei(GL_UNPACK_FLIP_Y_CHROMIUM, flip_y);
  web_graphics_context->copyTextureCHROMIUM(GL_TEXTURE_2D,
                                            source_texture,
                                            texture,
                                            level,
                                            internal_format,
                                            type);
  web_graphics_context->pixelStorei(GL_UNPACK_FLIP_Y_CHROMIUM, false);
  web_graphics_context->pixelStorei(GL_UNPACK_PREMULTIPLY_ALPHA_CHROMIUM,
                                    false);

  // Restore the state for TEXTURE_2D binding point as mentioned above.
  web_graphics_context->bindTexture(GL_TEXTURE_2D, texture);

  web_graphics_context->deleteTexture(source_texture);

  // The flush() operation is not necessary here. It is kept since the
  // performance will be better when it is added than not.
  web_graphics_context->flush();
  return true;
}

// Helper functions to report media EME related stats to UMA. They follow the
// convention of more commonly used macros UMA_HISTOGRAM_ENUMERATION and
// UMA_HISTOGRAM_COUNTS. The reason that we cannot use those macros directly is
// that UMA_* macros require the names to be constant throughout the process'
// lifetime.
static void EmeUMAHistogramEnumeration(const blink::WebString& key_system,
                                       const std::string& method,
                                       int sample,
                                       int boundary_value) {
  base::LinearHistogram::FactoryGet(
      kMediaEme + KeySystemNameForUMA(key_system) + "." + method,
      1, boundary_value, boundary_value + 1,
      base::Histogram::kUmaTargetedHistogramFlag)->Add(sample);
}

static void EmeUMAHistogramCounts(const blink::WebString& key_system,
                                  const std::string& method,
                                  int sample) {
  // Use the same parameters as UMA_HISTOGRAM_COUNTS.
  base::Histogram::FactoryGet(
      kMediaEme + KeySystemNameForUMA(key_system) + "." + method,
      1, 1000000, 50, base::Histogram::kUmaTargetedHistogramFlag)->Add(sample);
}

// Helper enum for reporting generateKeyRequest/addKey histograms.
enum MediaKeyException {
  kUnknownResultId,
  kSuccess,
  kKeySystemNotSupported,
  kInvalidPlayerState,
  kMaxMediaKeyException
};

static MediaKeyException MediaKeyExceptionForUMA(
    WebMediaPlayer::MediaKeyException e) {
  switch (e) {
    case WebMediaPlayer::MediaKeyExceptionKeySystemNotSupported:
      return kKeySystemNotSupported;
    case WebMediaPlayer::MediaKeyExceptionInvalidPlayerState:
      return kInvalidPlayerState;
    case WebMediaPlayer::MediaKeyExceptionNoError:
      return kSuccess;
    default:
      return kUnknownResultId;
  }
}

// Helper for converting |key_system| name and exception |e| to a pair of enum
// values from above, for reporting to UMA.
static void ReportMediaKeyExceptionToUMA(
    const std::string& method,
    const WebString& key_system,
    WebMediaPlayer::MediaKeyException e) {
  MediaKeyException result_id = MediaKeyExceptionForUMA(e);
  DCHECK_NE(result_id, kUnknownResultId) << e;
  EmeUMAHistogramEnumeration(
      key_system, method, result_id, kMaxMediaKeyException);
}

WebMediaPlayer::MediaKeyException
WebMediaPlayerImpl::generateKeyRequest(const WebString& key_system,
                                       const unsigned char* init_data,
                                       unsigned init_data_length) {
  WebMediaPlayer::MediaKeyException e =
      GenerateKeyRequestInternal(key_system, init_data, init_data_length);
  ReportMediaKeyExceptionToUMA("generateKeyRequest", key_system, e);
  return e;
}

WebMediaPlayer::MediaKeyException
WebMediaPlayerImpl::GenerateKeyRequestInternal(
    const WebString& key_system,
    const unsigned char* init_data,
    unsigned init_data_length) {
  DVLOG(1) << "generateKeyRequest: " << key_system.utf8().data() << ": "
           << std::string(reinterpret_cast<const char*>(init_data),
                          static_cast<size_t>(init_data_length));

  if (!IsConcreteSupportedKeySystem(key_system))
    return WebMediaPlayer::MediaKeyExceptionKeySystemNotSupported;

  // We do not support run-time switching between key systems for now.
  if (current_key_system_.isEmpty()) {
    if (!decryptor_->InitializeCDM(key_system.utf8(), frame_->document().url()))
      return WebMediaPlayer::MediaKeyExceptionKeySystemNotSupported;
    current_key_system_ = key_system;
  }
  else if (key_system != current_key_system_) {
    return WebMediaPlayer::MediaKeyExceptionInvalidPlayerState;
  }

  // TODO(xhwang): We assume all streams are from the same container (thus have
  // the same "type") for now. In the future, the "type" should be passed down
  // from the application.
  if (!decryptor_->GenerateKeyRequest(init_data_type_,
                                      init_data, init_data_length)) {
    current_key_system_.reset();
    return WebMediaPlayer::MediaKeyExceptionKeySystemNotSupported;
  }

  return WebMediaPlayer::MediaKeyExceptionNoError;
}

WebMediaPlayer::MediaKeyException WebMediaPlayerImpl::addKey(
    const WebString& key_system,
    const unsigned char* key,
    unsigned key_length,
    const unsigned char* init_data,
    unsigned init_data_length,
    const WebString& session_id) {
  WebMediaPlayer::MediaKeyException e = AddKeyInternal(
      key_system, key, key_length, init_data, init_data_length, session_id);
  ReportMediaKeyExceptionToUMA("addKey", key_system, e);
  return e;
}

WebMediaPlayer::MediaKeyException WebMediaPlayerImpl::AddKeyInternal(
    const WebString& key_system,
    const unsigned char* key,
    unsigned key_length,
    const unsigned char* init_data,
    unsigned init_data_length,
    const WebString& session_id) {
  DCHECK(key);
  DCHECK_GT(key_length, 0u);
  DVLOG(1) << "addKey: " << key_system.utf8().data() << ": "
           << std::string(reinterpret_cast<const char*>(key),
                          static_cast<size_t>(key_length)) << ", "
           << std::string(reinterpret_cast<const char*>(init_data),
                          static_cast<size_t>(init_data_length))
           << " [" << session_id.utf8().data() << "]";


  if (!IsConcreteSupportedKeySystem(key_system))
    return WebMediaPlayer::MediaKeyExceptionKeySystemNotSupported;

  if (current_key_system_.isEmpty() || key_system != current_key_system_)
    return WebMediaPlayer::MediaKeyExceptionInvalidPlayerState;

  decryptor_->AddKey(key, key_length,
                     init_data, init_data_length, session_id.utf8());
  return WebMediaPlayer::MediaKeyExceptionNoError;
}

WebMediaPlayer::MediaKeyException WebMediaPlayerImpl::cancelKeyRequest(
    const WebString& key_system,
    const WebString& session_id) {
  WebMediaPlayer::MediaKeyException e =
      CancelKeyRequestInternal(key_system, session_id);
  ReportMediaKeyExceptionToUMA("cancelKeyRequest", key_system, e);
  return e;
}

WebMediaPlayer::MediaKeyException
WebMediaPlayerImpl::CancelKeyRequestInternal(
    const WebString& key_system,
    const WebString& session_id) {
  if (!IsConcreteSupportedKeySystem(key_system))
    return WebMediaPlayer::MediaKeyExceptionKeySystemNotSupported;

  if (current_key_system_.isEmpty() || key_system != current_key_system_)
    return WebMediaPlayer::MediaKeyExceptionInvalidPlayerState;

  decryptor_->CancelKeyRequest(session_id.utf8());
  return WebMediaPlayer::MediaKeyExceptionNoError;
}

void WebMediaPlayerImpl::OnDestruct() {
  Destroy();
}

void WebMediaPlayerImpl::Repaint() {
  DCHECK(main_loop_->BelongsToCurrentThread());
  TRACE_EVENT0("media", "WebMediaPlayerImpl:repaint");

  bool size_changed = false;
  {
    base::AutoLock auto_lock(lock_);
    std::swap(pending_size_change_, size_changed);
    if (pending_repaint_) {
      TRACE_EVENT_ASYNC_END0(
          "media", "WebMediaPlayerImpl:repaintPending", this);
      pending_repaint_ = false;
    }
  }

  if (size_changed) {
    TRACE_EVENT0("media", "WebMediaPlayerImpl:clientSizeChanged");
    GetClient()->sizeChanged();
  }

  TRACE_EVENT0("media", "WebMediaPlayerImpl:clientRepaint");
  GetClient()->repaint();
}

void WebMediaPlayerImpl::OnPipelineSeek(PipelineStatus status) {
  DCHECK(main_loop_->BelongsToCurrentThread());
  starting_ = false;
  seeking_ = false;
  if (pending_seek_) {
    pending_seek_ = false;
    seek(pending_seek_seconds_);
    return;
  }

  if (status != media::PIPELINE_OK) {
    OnPipelineError(status);
    return;
  }

  // Update our paused time.
  if (paused_)
    paused_time_ = pipeline_->GetMediaTime();

  GetClient()->timeChanged();
}

void WebMediaPlayerImpl::OnPipelineEnded() {
  DCHECK(main_loop_->BelongsToCurrentThread());
  GetClient()->timeChanged();
}

void WebMediaPlayerImpl::OnPipelineError(PipelineStatus error) {
  DCHECK(main_loop_->BelongsToCurrentThread());
  DCHECK_NE(error, media::PIPELINE_OK);

  if (ready_state_ == WebMediaPlayer::ReadyStateHaveNothing) {
    // Any error that occurs before reaching ReadyStateHaveMetadata should
    // be considered a format error.
    SetNetworkState(WebMediaPlayer::NetworkStateFormatError);
    Repaint();
    return;
  }

  SetNetworkState(PipelineErrorToNetworkState(error));

  if (error == media::PIPELINE_ERROR_DECRYPT)
    EmeUMAHistogramCounts(current_key_system_, "DecryptError", 1);

  // Repaint to trigger UI update.
  Repaint();
}

void WebMediaPlayerImpl::OnPipelineBufferingState(
    media::Pipeline::BufferingState buffering_state) {
  DVLOG(1) << "OnPipelineBufferingState(" << buffering_state << ")";

  switch (buffering_state) {
    case media::Pipeline::kHaveMetadata:
      SetReadyState(WebMediaPlayer::ReadyStateHaveMetadata);

      if (hasVideo() && GetClient()->needsWebLayerForVideo()) {
        DCHECK(!video_weblayer_);
        video_weblayer_.reset(
            new webkit::WebLayerImpl(cc::VideoLayer::Create(this)));
        GetClient()->setWebLayer(video_weblayer_.get());
      }
      break;
    case media::Pipeline::kPrerollCompleted:
      // Only transition to ReadyStateHaveEnoughData if we don't have
      // any pending seeks because the transition can cause Blink to
      // report that the most recent seek has completed.
      if (!pending_seek_)
        SetReadyState(WebMediaPlayer::ReadyStateHaveEnoughData);
      break;
  }

  // Repaint to trigger UI update.
  Repaint();
}

void WebMediaPlayerImpl::OnDemuxerOpened() {
  DCHECK(main_loop_->BelongsToCurrentThread());
  GetClient()->mediaSourceOpened(new WebMediaSourceImpl(
      chunk_demuxer_, base::Bind(&LogMediaSourceError, media_log_)));
}

void WebMediaPlayerImpl::OnKeyAdded(const std::string& session_id) {
  DCHECK(main_loop_->BelongsToCurrentThread());
  EmeUMAHistogramCounts(current_key_system_, "KeyAdded", 1);
  GetClient()->keyAdded(current_key_system_,
                        WebString::fromUTF8(session_id));
}

void WebMediaPlayerImpl::OnNeedKey(const std::string& type,
                                   const std::vector<uint8>& init_data) {
  DCHECK(main_loop_->BelongsToCurrentThread());

  // Do not fire NeedKey event if encrypted media is not enabled.
  if (!decryptor_)
    return;

  UMA_HISTOGRAM_COUNTS(kMediaEme + std::string("NeedKey"), 1);

  DCHECK(init_data_type_.empty() || type.empty() || type == init_data_type_);
  if (init_data_type_.empty())
    init_data_type_ = type;

  const uint8* init_data_ptr = init_data.empty() ? NULL : &init_data[0];
  GetClient()->keyNeeded(WebString(),
                         WebString(),
                         init_data_ptr,
                         init_data.size());
}

void WebMediaPlayerImpl::OnAddTextTrack(
    const media::TextTrackConfig& config,
    const media::AddTextTrackDoneCB& done_cb) {
  DCHECK(main_loop_->BelongsToCurrentThread());

  const WebInbandTextTrackImpl::Kind web_kind =
      static_cast<WebInbandTextTrackImpl::Kind>(config.kind());
  const blink::WebString web_label =
      blink::WebString::fromUTF8(config.label());
  const blink::WebString web_language =
      blink::WebString::fromUTF8(config.language());
  const blink::WebString web_id =
      blink::WebString::fromUTF8(config.id());

  scoped_ptr<WebInbandTextTrackImpl> web_inband_text_track(
      new WebInbandTextTrackImpl(web_kind, web_label, web_language, web_id,
                                 text_track_index_++));

  scoped_ptr<media::TextTrack> text_track(
      new TextTrackImpl(main_loop_, GetClient(), web_inband_text_track.Pass()));

  done_cb.Run(text_track.Pass());
}

void WebMediaPlayerImpl::OnKeyError(const std::string& session_id,
                                    media::MediaKeys::KeyError error_code,
                                    int system_code) {
  DCHECK(main_loop_->BelongsToCurrentThread());

  EmeUMAHistogramEnumeration(current_key_system_, "KeyError",
                             error_code, media::MediaKeys::kMaxKeyError);

  GetClient()->keyError(
      current_key_system_,
      WebString::fromUTF8(session_id),
      static_cast<blink::WebMediaPlayerClient::MediaKeyErrorCode>(error_code),
      system_code);
}

void WebMediaPlayerImpl::OnKeyMessage(const std::string& session_id,
                                      const std::vector<uint8>& message,
                                      const std::string& default_url) {
  DCHECK(main_loop_->BelongsToCurrentThread());

  const GURL default_url_gurl(default_url);
  DLOG_IF(WARNING, !default_url.empty() && !default_url_gurl.is_valid())
      << "Invalid URL in default_url: " << default_url;

  GetClient()->keyMessage(current_key_system_,
                          WebString::fromUTF8(session_id),
                          message.empty() ? NULL : &message[0],
                          message.size(),
                          default_url_gurl);
}

void WebMediaPlayerImpl::SetOpaque(bool opaque) {
  DCHECK(main_loop_->BelongsToCurrentThread());

  GetClient()->setOpaque(opaque);
}

void WebMediaPlayerImpl::DataSourceInitialized(const GURL& gurl, bool success) {
  DCHECK(main_loop_->BelongsToCurrentThread());

  if (!success) {
    SetNetworkState(WebMediaPlayer::NetworkStateFormatError);
    Repaint();
    return;
  }

  StartPipeline();
}

void WebMediaPlayerImpl::NotifyDownloading(bool is_downloading) {
  if (!is_downloading && network_state_ == WebMediaPlayer::NetworkStateLoading)
    SetNetworkState(WebMediaPlayer::NetworkStateIdle);
  else if (is_downloading && network_state_ == WebMediaPlayer::NetworkStateIdle)
    SetNetworkState(WebMediaPlayer::NetworkStateLoading);
  media_log_->AddEvent(
      media_log_->CreateBooleanEvent(
          media::MediaLogEvent::NETWORK_ACTIVITY_SET,
          "is_downloading_data", is_downloading));
}

void WebMediaPlayerImpl::StartPipeline() {
  const CommandLine* cmd_line = CommandLine::ForCurrentProcess();

  // Keep track if this is a MSE or non-MSE playback.
  UMA_HISTOGRAM_BOOLEAN("Media.MSE.Playback",
                        (load_type_ == LoadTypeMediaSource));

  // Figure out which demuxer to use.
  if (load_type_ != LoadTypeMediaSource) {
    DCHECK(!chunk_demuxer_);
    DCHECK(data_source_);

    demuxer_.reset(new media::FFmpegDemuxer(
        media_loop_, data_source_.get(),
        BIND_TO_RENDER_LOOP(&WebMediaPlayerImpl::OnNeedKey),
        media_log_));
  } else {
    DCHECK(!chunk_demuxer_);
    DCHECK(!data_source_);

    chunk_demuxer_ = new media::ChunkDemuxer(
        BIND_TO_RENDER_LOOP(&WebMediaPlayerImpl::OnDemuxerOpened),
        BIND_TO_RENDER_LOOP(&WebMediaPlayerImpl::OnNeedKey),
<<<<<<< HEAD
        add_text_track_cb,
=======
>>>>>>> 8c15b39e
        base::Bind(&LogMediaSourceError, media_log_));
    demuxer_.reset(chunk_demuxer_);
  }

  scoped_ptr<media::FilterCollection> filter_collection(
      new media::FilterCollection());
  filter_collection->SetDemuxer(demuxer_.get());

  // Figure out if EME is enabled.
  media::SetDecryptorReadyCB set_decryptor_ready_cb;
  if (decryptor_) {
    set_decryptor_ready_cb = base::Bind(&ProxyDecryptor::SetDecryptorReadyCB,
                                        base::Unretained(decryptor_.get()));
  }

  // Create our audio decoders and renderer.
  ScopedVector<media::AudioDecoder> audio_decoders;
  audio_decoders.push_back(new media::FFmpegAudioDecoder(media_loop_));
  if (!cmd_line->HasSwitch(switches::kDisableOpusPlayback)) {
    audio_decoders.push_back(new media::OpusAudioDecoder(media_loop_));
  }

  scoped_ptr<media::AudioRenderer> audio_renderer(
      new media::AudioRendererImpl(media_loop_,
                                   audio_source_provider_.get(),
                                   audio_decoders.Pass(),
                                   set_decryptor_ready_cb));
  filter_collection->SetAudioRenderer(audio_renderer.Pass());

  // Create our video decoders and renderer.
  ScopedVector<media::VideoDecoder> video_decoders;

  if (gpu_factories_.get()) {
    video_decoders.push_back(
        new media::GpuVideoDecoder(gpu_factories_, media_log_));
  }

#if !defined(MEDIA_DISABLE_LIBVPX)
  video_decoders.push_back(new media::VpxVideoDecoder(media_loop_));
#endif  // !defined(MEDIA_DISABLE_LIBVPX)

  video_decoders.push_back(new media::FFmpegVideoDecoder(media_loop_));

  scoped_ptr<media::VideoRenderer> video_renderer(
      new media::VideoRendererImpl(
          media_loop_,
          video_decoders.Pass(),
          set_decryptor_ready_cb,
          base::Bind(&WebMediaPlayerImpl::FrameReady, base::Unretained(this)),
          BIND_TO_RENDER_LOOP(&WebMediaPlayerImpl::SetOpaque),
          true));
  filter_collection->SetVideoRenderer(video_renderer.Pass());

  if (cmd_line->HasSwitch(switches::kEnableInbandTextTracks)) {
    scoped_ptr<media::TextRenderer> text_renderer(
        new media::TextRenderer(
            media_loop_,
            BIND_TO_RENDER_LOOP(&WebMediaPlayerImpl::OnAddTextTrack)));

    filter_collection->SetTextRenderer(text_renderer.Pass());
  }

  // ... and we're ready to go!
  starting_ = true;
  pipeline_->Start(
      filter_collection.Pass(),
      BIND_TO_RENDER_LOOP(&WebMediaPlayerImpl::OnPipelineEnded),
      BIND_TO_RENDER_LOOP(&WebMediaPlayerImpl::OnPipelineError),
      BIND_TO_RENDER_LOOP(&WebMediaPlayerImpl::OnPipelineSeek),
      BIND_TO_RENDER_LOOP(&WebMediaPlayerImpl::OnPipelineBufferingState),
      BIND_TO_RENDER_LOOP(&WebMediaPlayerImpl::OnDurationChange));
}

void WebMediaPlayerImpl::SetNetworkState(WebMediaPlayer::NetworkState state) {
  DCHECK(main_loop_->BelongsToCurrentThread());
  DVLOG(1) << "SetNetworkState: " << state;
  network_state_ = state;
  // Always notify to ensure client has the latest value.
  GetClient()->networkStateChanged();
}

void WebMediaPlayerImpl::SetReadyState(WebMediaPlayer::ReadyState state) {
  DCHECK(main_loop_->BelongsToCurrentThread());
  DVLOG(1) << "SetReadyState: " << state;

  if (state == WebMediaPlayer::ReadyStateHaveEnoughData &&
      is_local_source_ &&
      network_state_ == WebMediaPlayer::NetworkStateLoading)
    SetNetworkState(WebMediaPlayer::NetworkStateLoaded);

  ready_state_ = state;
  // Always notify to ensure client has the latest value.
  GetClient()->readyStateChanged();
}

void WebMediaPlayerImpl::Destroy() {
  DCHECK(main_loop_->BelongsToCurrentThread());

  // Abort any pending IO so stopping the pipeline doesn't get blocked.
  if (data_source_)
    data_source_->Abort();
  if (chunk_demuxer_) {
    chunk_demuxer_->Shutdown();
    chunk_demuxer_ = NULL;
  }

  if (gpu_factories_.get()) {
    gpu_factories_->Abort();
    gpu_factories_ = NULL;
  }

  // Make sure to kill the pipeline so there's no more media threads running.
  // Note: stopping the pipeline might block for a long time.
  base::WaitableEvent waiter(false, false);
  pipeline_->Stop(base::Bind(
      &base::WaitableEvent::Signal, base::Unretained(&waiter)));
  waiter.Wait();

  // Let V8 know we are not using extra resources anymore.
  if (incremented_externally_allocated_memory_) {
    v8::Isolate::GetCurrent()->AdjustAmountOfExternalAllocatedMemory(
        -kPlayerExtraMemory);
    incremented_externally_allocated_memory_ = false;
  }

  // Release any final references now that everything has stopped.
  pipeline_.reset();
  demuxer_.reset();
  data_source_.reset();
}

blink::WebMediaPlayerClient* WebMediaPlayerImpl::GetClient() {
  DCHECK(main_loop_->BelongsToCurrentThread());
  DCHECK(client_);
  return client_;
}

blink::WebAudioSourceProvider* WebMediaPlayerImpl::audioSourceProvider() {
  return audio_source_provider_.get();
}

void WebMediaPlayerImpl::IncrementExternallyAllocatedMemory() {
  DCHECK(main_loop_->BelongsToCurrentThread());
  incremented_externally_allocated_memory_ = true;
  v8::Isolate::GetCurrent()->AdjustAmountOfExternalAllocatedMemory(
      kPlayerExtraMemory);
}

double WebMediaPlayerImpl::GetPipelineDuration() const {
  base::TimeDelta duration = pipeline_->GetMediaDuration();

  // Return positive infinity if the resource is unbounded.
  // http://www.whatwg.org/specs/web-apps/current-work/multipage/video.html#dom-media-duration
  if (duration == media::kInfiniteDuration())
    return std::numeric_limits<double>::infinity();

  return duration.InSecondsF();
}

void WebMediaPlayerImpl::OnDurationChange() {
  if (ready_state_ == WebMediaPlayer::ReadyStateHaveNothing)
    return;

  GetClient()->durationChanged();
}

void WebMediaPlayerImpl::FrameReady(
    const scoped_refptr<media::VideoFrame>& frame) {
  base::AutoLock auto_lock(lock_);

  if (current_frame_ &&
      current_frame_->natural_size() != frame->natural_size() &&
      !pending_size_change_) {
    pending_size_change_ = true;
  }

  DoneWaitingForPaint(false);

  current_frame_ = frame;
  current_frame_painted_ = false;
  TRACE_EVENT_FLOW_BEGIN0("media", "WebMediaPlayerImpl:waitingForPaint", this);

  if (pending_repaint_)
    return;

  TRACE_EVENT_ASYNC_BEGIN0("media", "WebMediaPlayerImpl:repaintPending", this);
  pending_repaint_ = true;
  main_loop_->PostTask(FROM_HERE, base::Bind(
      &WebMediaPlayerImpl::Repaint, AsWeakPtr()));
}

void WebMediaPlayerImpl::DoneWaitingForPaint(bool painting_frame) {
  lock_.AssertAcquired();
  if (!current_frame_ || current_frame_painted_)
    return;

  TRACE_EVENT_FLOW_END0("media", "WebMediaPlayerImpl:waitingForPaint", this);

  if (painting_frame) {
    current_frame_painted_ = true;
    return;
  }

  // The frame wasn't painted, but we aren't waiting for a Repaint() call so
  // assume that the frame wasn't painted because the video wasn't visible.
  if (!pending_repaint_)
    return;

  // The |current_frame_| wasn't painted, it is being replaced, and we haven't
  // even gotten the chance to request a repaint for it yet. Mark it as dropped.
  TRACE_EVENT0("media", "WebMediaPlayerImpl:frameDropped");
  DVLOG(1) << "Frame dropped before being painted: "
           << current_frame_->GetTimestamp().InSecondsF();
  if (frames_dropped_before_paint_ < kuint32max)
    frames_dropped_before_paint_++;
}

}  // namespace content<|MERGE_RESOLUTION|>--- conflicted
+++ resolved
@@ -131,13 +131,8 @@
 
 WebMediaPlayerImpl::WebMediaPlayerImpl(
     content::RenderView* render_view,
-<<<<<<< HEAD
-    WebKit::WebFrame* frame,
-    WebKit::WebMediaPlayerClient* client,
-=======
     blink::WebFrame* frame,
     blink::WebMediaPlayerClient* client,
->>>>>>> 8c15b39e
     base::WeakPtr<WebMediaPlayerDelegate> delegate,
     const WebMediaPlayerParams& params)
     : content::RenderViewObserver(render_view),
@@ -189,11 +184,7 @@
       base::Bind(&WebMediaPlayerImpl::IncrementExternallyAllocatedMemory,
                  AsWeakPtr()));
 
-<<<<<<< HEAD
-  if (WebKit::WebRuntimeFeatures::isPrefixedEncryptedMediaEnabled()) {
-=======
   if (blink::WebRuntimeFeatures::isPrefixedEncryptedMediaEnabled()) {
->>>>>>> 8c15b39e
     decryptor_.reset(new ProxyDecryptor(
 #if defined(ENABLE_PEPPER_CDMS)
         client,
@@ -1107,10 +1098,6 @@
     chunk_demuxer_ = new media::ChunkDemuxer(
         BIND_TO_RENDER_LOOP(&WebMediaPlayerImpl::OnDemuxerOpened),
         BIND_TO_RENDER_LOOP(&WebMediaPlayerImpl::OnNeedKey),
-<<<<<<< HEAD
-        add_text_track_cb,
-=======
->>>>>>> 8c15b39e
         base::Bind(&LogMediaSourceError, media_log_));
     demuxer_.reset(chunk_demuxer_);
   }
