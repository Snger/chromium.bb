--- conflicted
+++ resolved
@@ -58,23 +58,6 @@
   return IsStringASCII(string) ? UTF16ToASCII(string) : std::string();
 }
 
-<<<<<<< HEAD
-const char kClearKeyKeySystem[] = "webkit-org.w3.clearkey";
-
-const char kAudioWebM[] = "audio/webm";
-const char kVideoWebM[] = "video/webm";
-const char kVorbis[] = "vorbis";
-const char kVorbisVP8[] = "vorbis,vp8,vp8.0";
-
-#if defined(USE_PROPRIETARY_CODECS)
-const char kAudioMp4[] = "audio/mp4";
-const char kVideoMp4[] = "video/mp4";
-const char kMp4a[] = "mp4a";
-const char kMp4aAvc1Avc3[] = "mp4a,avc1,avc3";
-#endif  // defined(USE_PROPRIETARY_CODECS)
-
-=======
->>>>>>> 8c15b39e
 static void AddClearKey(std::vector<KeySystemInfo>* concrete_key_systems) {
   KeySystemInfo info(kClearKeyKeySystem);
 
