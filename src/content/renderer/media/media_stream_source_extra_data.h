--- conflicted
+++ resolved
@@ -19,11 +19,7 @@
 class CONTENT_EXPORT MediaStreamSourceExtraData
     : NON_EXPORTED_BASE(public blink::WebMediaStreamSource::ExtraData) {
  public:
-<<<<<<< HEAD
-  typedef base::Callback<void(const WebKit::WebMediaStreamSource& source)>
-=======
   typedef base::Callback<void(const blink::WebMediaStreamSource& source)>
->>>>>>> 8c15b39e
       SourceStopCallback;
 
   MediaStreamSourceExtraData(const StreamDeviceInfo& device_info,
