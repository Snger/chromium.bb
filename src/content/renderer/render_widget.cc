--- conflicted
+++ resolved
@@ -679,17 +679,7 @@
     // ensures that we only resize as fast as we can paint.  We only need to
     // send an ACK if we are resized to a non-empty rect.
     webwidget_->resize(new_size);
-<<<<<<< HEAD
-  } else if (!resizing_mode_selector_->is_synchronous_mode()) {
-=======
-
-    if (resizing_mode_selector_->NeverUsesSynchronousResize()) {
-      // Resize should have caused an invalidation of the entire view.
-      DCHECK(new_size.IsEmpty() || is_accelerated_compositing_active_ ||
-             paint_aggregator_.HasPendingUpdate());
-    }
   } else if (!resizing_mode_selector_->is_synchronous_mode() && browser_size_ == size_) {
->>>>>>> d7784cd2
     resize_ack = NO_RESIZE_ACK;
   }
 
@@ -770,18 +760,13 @@
   screen_info_ = params.screen_info;
   SetDeviceScaleFactor(screen_info_.deviceScaleFactor);
   Resize(params.new_size, params.physical_backing_size,
-<<<<<<< HEAD
          params.overdraw_bottom_height, params.visible_viewport_size,
          params.resizer_rect, params.is_fullscreen, SEND_RESIZE_ACK);
 
   if (orientation_changed)
     OnOrientationChange();
-=======
-         params.overdraw_bottom_height, params.resizer_rect,
-         params.is_fullscreen, SEND_RESIZE_ACK);
 
   browser_size_ = params.new_size;
->>>>>>> d7784cd2
 }
 
 void RenderWidget::OnChangeResizeRect(const gfx::Rect& resizer_rect) {
