// Copyright (c) 2012 The Chromium Authors. All rights reserved.
// Use of this source code is governed by a BSD-style license that can be
// found in the LICENSE file.

#include "content/renderer/render_widget.h"

#include "base/auto_reset.h"
#include "base/bind.h"
#include "base/command_line.h"
#include "base/logging.h"
#include "base/memory/scoped_ptr.h"
#include "base/memory/singleton.h"
#include "base/message_loop/message_loop.h"
#include "base/metrics/histogram.h"
#include "base/stl_util.h"
#include "base/strings/utf_string_conversions.h"
#include "base/sys_info.h"
#include "base/trace_event/trace_event.h"
#include "base/trace_event/trace_event_synthetic_delay.h"
#include "build/build_config.h"
#include "cc/base/switches.h"
#include "cc/debug/benchmark_instrumentation.h"
#include "cc/output/output_surface.h"
#include "cc/trees/layer_tree_host.h"
#include "components/scheduler/renderer/renderer_scheduler.h"
#include "content/child/npapi/webplugin.h"
#include "content/common/gpu/client/context_provider_command_buffer.h"
#include "content/common/gpu/client/webgraphicscontext3d_command_buffer_impl.h"
#include "content/common/gpu/gpu_process_launch_causes.h"
#include "content/common/input/synthetic_gesture_packet.h"
#include "content/common/input/web_input_event_traits.h"
#include "content/common/input_messages.h"
#include "content/common/swapped_out_messages.h"
#include "content/common/view_messages.h"
#include "content/public/common/content_switches.h"
#include "content/public/common/context_menu_params.h"
#include "content/renderer/cursor_utils.h"
#include "content/renderer/external_popup_menu.h"
#include "content/renderer/gpu/compositor_output_surface.h"
#include "content/renderer/gpu/delegated_compositor_output_surface.h"
#include "content/renderer/gpu/frame_swap_message_queue.h"
#include "content/renderer/gpu/mailbox_output_surface.h"
#include "content/renderer/gpu/queue_message_swap_promise.h"
#include "content/renderer/gpu/render_widget_compositor.h"
#include "content/renderer/ime_event_guard.h"
#include "content/renderer/input/input_handler_manager.h"
#include "content/renderer/pepper/pepper_plugin_instance_impl.h"
#include "content/renderer/render_frame_impl.h"
#include "content/renderer/render_frame_proxy.h"
#include "content/renderer/render_process.h"
#include "content/renderer/render_thread_impl.h"
#include "content/renderer/renderer_blink_platform_impl.h"
#include "content/renderer/resizing_mode_selector.h"
#include "ipc/ipc_sync_message.h"
#include "skia/ext/platform_canvas.h"
#include "third_party/WebKit/public/platform/WebCursorInfo.h"
#include "third_party/WebKit/public/platform/WebGraphicsContext3D.h"
#include "third_party/WebKit/public/platform/WebPoint.h"
#include "third_party/WebKit/public/platform/WebRect.h"
#include "third_party/WebKit/public/platform/WebScreenInfo.h"
#include "third_party/WebKit/public/platform/WebSize.h"
#include "third_party/WebKit/public/platform/WebString.h"
#include "third_party/WebKit/public/web/WebDeviceEmulationParams.h"
#include "third_party/WebKit/public/web/WebFrameWidget.h"
#include "third_party/WebKit/public/web/WebLocalFrame.h"
#include "third_party/WebKit/public/web/WebNode.h"
#include "third_party/WebKit/public/web/WebPagePopup.h"
#include "third_party/WebKit/public/web/WebPopupMenuInfo.h"
#include "third_party/WebKit/public/web/WebRange.h"
#include "third_party/WebKit/public/web/WebRuntimeFeatures.h"
#include "third_party/WebKit/public/web/WebView.h"
#include "third_party/skia/include/core/SkShader.h"
#include "ui/base/ui_base_switches.h"
#include "ui/gfx/geometry/point_conversions.h"
#include "ui/gfx/geometry/rect_conversions.h"
#include "ui/gfx/geometry/size_conversions.h"
#include "ui/gfx/skia_util.h"
#include "ui/gl/gl_switches.h"
#include "ui/surface/transport_dib.h"

#if defined(OS_ANDROID)
#include <android/keycodes.h>
#include "content/renderer/android/synchronous_compositor_factory.h"
#endif

#if defined(OS_POSIX)
#include "ipc/ipc_channel_posix.h"
#include "third_party/skia/include/core/SkMallocPixelRef.h"
#include "third_party/skia/include/core/SkPixelRef.h"
#endif  // defined(OS_POSIX)

#include "third_party/WebKit/public/web/WebWidget.h"

using blink::WebCompositionUnderline;
using blink::WebCursorInfo;
using blink::WebDeviceEmulationParams;
using blink::WebGestureEvent;
using blink::WebInputEvent;
using blink::WebKeyboardEvent;
using blink::WebMouseEvent;
using blink::WebMouseWheelEvent;
using blink::WebNavigationPolicy;
using blink::WebNode;
using blink::WebPagePopup;
using blink::WebPoint;
using blink::WebPopupType;
using blink::WebRange;
using blink::WebRect;
using blink::WebScreenInfo;
using blink::WebSize;
using blink::WebTextDirection;
using blink::WebTouchEvent;
using blink::WebTouchPoint;
using blink::WebVector;
using blink::WebWidget;

namespace {

typedef std::map<std::string, ui::TextInputMode> TextInputModeMap;

class TextInputModeMapSingleton {
 public:
  static TextInputModeMapSingleton* GetInstance() {
    return Singleton<TextInputModeMapSingleton>::get();
  }
  TextInputModeMapSingleton() {
    map_["verbatim"] = ui::TEXT_INPUT_MODE_VERBATIM;
    map_["latin"] = ui::TEXT_INPUT_MODE_LATIN;
    map_["latin-name"] = ui::TEXT_INPUT_MODE_LATIN_NAME;
    map_["latin-prose"] = ui::TEXT_INPUT_MODE_LATIN_PROSE;
    map_["full-width-latin"] = ui::TEXT_INPUT_MODE_FULL_WIDTH_LATIN;
    map_["kana"] = ui::TEXT_INPUT_MODE_KANA;
    map_["katakana"] = ui::TEXT_INPUT_MODE_KATAKANA;
    map_["numeric"] = ui::TEXT_INPUT_MODE_NUMERIC;
    map_["tel"] = ui::TEXT_INPUT_MODE_TEL;
    map_["email"] = ui::TEXT_INPUT_MODE_EMAIL;
    map_["url"] = ui::TEXT_INPUT_MODE_URL;
  }
  const TextInputModeMap& map() const { return map_; }
 private:
  TextInputModeMap map_;

  friend struct DefaultSingletonTraits<TextInputModeMapSingleton>;

  DISALLOW_COPY_AND_ASSIGN(TextInputModeMapSingleton);
};

ui::TextInputMode ConvertInputMode(const blink::WebString& input_mode) {
  static TextInputModeMapSingleton* singleton =
      TextInputModeMapSingleton::GetInstance();
  TextInputModeMap::const_iterator it =
      singleton->map().find(input_mode.utf8());
  if (it == singleton->map().end())
    return ui::TEXT_INPUT_MODE_DEFAULT;
  return it->second;
}

// TODO(brianderson): Replace the hard-coded threshold with a fraction of
// the BeginMainFrame interval.
// 4166us will allow 1/4 of a 60Hz interval or 1/2 of a 120Hz interval to
// be spent in input hanlders before input starts getting throttled.
static int kInputHandlingTimeThrottlingThresholdMicroseconds = 4166;

int64 GetEventLatencyMicros(const WebInputEvent& event, base::TimeTicks now) {
  return (now - base::TimeDelta::FromSecondsD(event.timeStampSeconds))
      .ToInternalValue();
}

void LogInputEventLatencyUma(const WebInputEvent& event, base::TimeTicks now) {
  UMA_HISTOGRAM_CUSTOM_COUNTS(
      "Event.AggregatedLatency.Renderer2",
      GetEventLatencyMicros(event, now),
      1,
      10000000,
      100);

#define CASE_TYPE(t) \
    case WebInputEvent::t: \
      UMA_HISTOGRAM_CUSTOM_COUNTS( \
          "Event.Latency.Renderer2." #t, \
          GetEventLatencyMicros(event, now), \
          1, \
          10000000, \
          100); \
      break;

  switch(event.type) {
    CASE_TYPE(Undefined);
    CASE_TYPE(MouseDown);
    CASE_TYPE(MouseUp);
    CASE_TYPE(MouseMove);
    CASE_TYPE(MouseEnter);
    CASE_TYPE(MouseLeave);
    CASE_TYPE(ContextMenu);
    CASE_TYPE(MouseWheel);
    CASE_TYPE(RawKeyDown);
    CASE_TYPE(KeyDown);
    CASE_TYPE(KeyUp);
    CASE_TYPE(Char);
    CASE_TYPE(GestureScrollBegin);
    CASE_TYPE(GestureScrollEnd);
    CASE_TYPE(GestureScrollUpdate);
    CASE_TYPE(GestureFlingStart);
    CASE_TYPE(GestureFlingCancel);
    CASE_TYPE(GestureShowPress);
    CASE_TYPE(GestureTap);
    CASE_TYPE(GestureTapUnconfirmed);
    CASE_TYPE(GestureTapDown);
    CASE_TYPE(GestureTapCancel);
    CASE_TYPE(GestureDoubleTap);
    CASE_TYPE(GestureTwoFingerTap);
    CASE_TYPE(GestureLongPress);
    CASE_TYPE(GestureLongTap);
    CASE_TYPE(GesturePinchBegin);
    CASE_TYPE(GesturePinchEnd);
    CASE_TYPE(GesturePinchUpdate);
    CASE_TYPE(TouchStart);
    CASE_TYPE(TouchMove);
    CASE_TYPE(TouchEnd);
    CASE_TYPE(TouchCancel);
    default:
      // Must include default to let blink::WebInputEvent add new event types
      // before they're added here.
      DLOG(WARNING) << "Unhandled WebInputEvent type: " << event.type;
      break;
  }

#undef CASE_TYPE
}

}  // namespace

namespace content {

// RenderWidget::ScreenMetricsEmulator ----------------------------------------

class RenderWidget::ScreenMetricsEmulator {
 public:
  ScreenMetricsEmulator(
      RenderWidget* widget,
      const WebDeviceEmulationParams& params);
  virtual ~ScreenMetricsEmulator();

  // Scale and offset used to convert between host coordinates
  // and webwidget coordinates.
  float scale() { return scale_; }
  gfx::PointF offset() { return offset_; }
  gfx::Rect applied_widget_rect() const { return applied_widget_rect_; }
  gfx::Rect original_screen_rect() const { return original_view_screen_rect_; }
  const WebScreenInfo& original_screen_info() { return original_screen_info_; }

  void ChangeEmulationParams(
      const WebDeviceEmulationParams& params);

  // The following methods alter handlers' behavior for messages related to
  // widget size and position.
  void OnResizeMessage(const ViewMsg_Resize_Params& params);
  void OnUpdateScreenRectsMessage(const gfx::Rect& view_screen_rect,
                                  const gfx::Rect& window_screen_rect);
  void OnShowContextMenu(ContextMenuParams* params);
  gfx::Rect AdjustValidationMessageAnchor(const gfx::Rect& anchor);

 private:
  void Reapply();
  void Apply(bool top_controls_shrink_blink_size,
             float top_controls_height,
             gfx::Rect resizer_rect,
             bool is_fullscreen_granted,
             blink::WebDisplayMode display_mode);

  RenderWidget* widget_;

  // Parameters as passed by RenderWidget::EnableScreenMetricsEmulation.
  WebDeviceEmulationParams params_;

  // The computed scale and offset used to fit widget into browser window.
  float scale_;
  gfx::PointF offset_;

  // Widget rect as passed to webwidget.
  gfx::Rect applied_widget_rect_;

  // Original values to restore back after emulation ends.
  gfx::Size original_size_;
  gfx::Size original_physical_backing_size_;
  gfx::Size original_visible_viewport_size_;
  blink::WebScreenInfo original_screen_info_;
  gfx::Rect original_view_screen_rect_;
  gfx::Rect original_window_screen_rect_;
};

RenderWidget::ScreenMetricsEmulator::ScreenMetricsEmulator(
    RenderWidget* widget,
    const WebDeviceEmulationParams& params)
    : widget_(widget),
      params_(params),
      scale_(1.f) {
  original_size_ = widget_->size_;
  original_physical_backing_size_ = widget_->physical_backing_size_;
  original_visible_viewport_size_ = widget_->visible_viewport_size_;
  original_screen_info_ = widget_->screen_info_;
  original_view_screen_rect_ = widget_->view_screen_rect_;
  original_window_screen_rect_ = widget_->window_screen_rect_;
  Apply(widget_->top_controls_shrink_blink_size_,
        widget_->top_controls_height_,
        widget_->resizer_rect_,
        widget_->is_fullscreen_granted_,
        widget_->display_mode_);
}

RenderWidget::ScreenMetricsEmulator::~ScreenMetricsEmulator() {
  widget_->screen_info_ = original_screen_info_;

  widget_->SetDeviceScaleFactor(original_screen_info_.deviceScaleFactor);
  widget_->SetScreenMetricsEmulationParameters(false, params_);
  widget_->view_screen_rect_ = original_view_screen_rect_;
  widget_->window_screen_rect_ = original_window_screen_rect_;
  widget_->Resize(original_size_,
                  original_physical_backing_size_,
                  widget_->top_controls_shrink_blink_size_,
                  widget_->top_controls_height_,
                  original_visible_viewport_size_,
                  widget_->resizer_rect_,
                  widget_->is_fullscreen_granted_,
                  widget_->display_mode_,
                  NO_RESIZE_ACK);
}

void RenderWidget::ScreenMetricsEmulator::ChangeEmulationParams(
    const WebDeviceEmulationParams& params) {
  params_ = params;
  Reapply();
}

void RenderWidget::ScreenMetricsEmulator::Reapply() {
  Apply(widget_->top_controls_shrink_blink_size_,
        widget_->top_controls_height_,
        widget_->resizer_rect_,
        widget_->is_fullscreen_granted_,
        widget_->display_mode_);
}

void RenderWidget::ScreenMetricsEmulator::Apply(
    bool top_controls_shrink_blink_size,
    float top_controls_height,
    gfx::Rect resizer_rect,
    bool is_fullscreen_granted,
    blink::WebDisplayMode display_mode) {
  applied_widget_rect_.set_size(gfx::Size(params_.viewSize));
  if (!applied_widget_rect_.width())
    applied_widget_rect_.set_width(original_size_.width());
  if (!applied_widget_rect_.height())
    applied_widget_rect_.set_height(original_size_.height());

  if (params_.fitToView && !original_size_.IsEmpty()) {
    int original_width = std::max(original_size_.width(), 1);
    int original_height = std::max(original_size_.height(), 1);
    float width_ratio =
        static_cast<float>(applied_widget_rect_.width()) / original_width;
    float height_ratio =
        static_cast<float>(applied_widget_rect_.height()) / original_height;
    float ratio = std::max(1.0f, std::max(width_ratio, height_ratio));
    scale_ = 1.f / ratio;

    // Center emulated view inside available view space.
    offset_.set_x(
        (original_size_.width() - scale_ * applied_widget_rect_.width()) / 2);
    offset_.set_y(
        (original_size_.height() - scale_ * applied_widget_rect_.height()) / 2);
  } else {
    scale_ = params_.scale;
    offset_.SetPoint(params_.offset.x, params_.offset.y);
  }

  if (params_.screenPosition == WebDeviceEmulationParams::Desktop) {
    applied_widget_rect_.set_origin(original_view_screen_rect_.origin());
    widget_->screen_info_.rect = original_screen_info_.rect;
    widget_->screen_info_.availableRect = original_screen_info_.availableRect;
    widget_->window_screen_rect_ = original_window_screen_rect_;
  } else {
    applied_widget_rect_.set_origin(params_.viewPosition);
    gfx::Rect screen_rect = applied_widget_rect_;
    if (!params_.screenSize.isEmpty()) {
      screen_rect =
          gfx::Rect(0, 0, params_.screenSize.width, params_.screenSize.height);
    }
    widget_->screen_info_.rect = screen_rect;
    widget_->screen_info_.availableRect = screen_rect;
    widget_->window_screen_rect_ = applied_widget_rect_;
  }

  float applied_device_scale_factor = params_.deviceScaleFactor ?
      params_.deviceScaleFactor : original_screen_info_.deviceScaleFactor;
  widget_->screen_info_.deviceScaleFactor = applied_device_scale_factor;

  // Pass three emulation parameters to the blink side:
  // - we keep the real device scale factor in compositor to produce sharp image
  //   even when emulating different scale factor;
  // - in order to fit into view, WebView applies offset and scale to the
  //   root layer.
  blink::WebDeviceEmulationParams modified_params = params_;
  modified_params.deviceScaleFactor = original_screen_info_.deviceScaleFactor;
  modified_params.offset = blink::WebFloatPoint(offset_.x(), offset_.y());
  modified_params.scale = scale_;
  widget_->SetScreenMetricsEmulationParameters(true, modified_params);

  widget_->SetDeviceScaleFactor(applied_device_scale_factor);
  widget_->view_screen_rect_ = applied_widget_rect_;

  gfx::Size physical_backing_size = gfx::ToCeiledSize(gfx::ScaleSize(
      original_size_, original_screen_info_.deviceScaleFactor));
  widget_->Resize(applied_widget_rect_.size(),
                  physical_backing_size,
                  top_controls_shrink_blink_size,
                  top_controls_height,
                  applied_widget_rect_.size(),
                  resizer_rect,
                  is_fullscreen_granted,
                  display_mode,
                  NO_RESIZE_ACK);
}

void RenderWidget::ScreenMetricsEmulator::OnResizeMessage(
    const ViewMsg_Resize_Params& params) {
  bool need_ack = params.new_size != original_size_ &&
      !params.new_size.IsEmpty() && !params.physical_backing_size.IsEmpty();
  original_size_ = params.new_size;
  original_physical_backing_size_ = params.physical_backing_size;
  original_screen_info_ = params.screen_info;
  original_visible_viewport_size_ = params.visible_viewport_size;
  Apply(params.top_controls_shrink_blink_size,
        params.top_controls_height,
        params.resizer_rect,
        params.is_fullscreen_granted,
        params.display_mode);

  if (need_ack) {
    widget_->set_next_paint_is_resize_ack();
    if (widget_->compositor_)
      widget_->compositor_->SetNeedsRedrawRect(gfx::Rect(widget_->size_));
  }
}

void RenderWidget::ScreenMetricsEmulator::OnUpdateScreenRectsMessage(
    const gfx::Rect& view_screen_rect,
    const gfx::Rect& window_screen_rect) {
  original_view_screen_rect_ = view_screen_rect;
  original_window_screen_rect_ = window_screen_rect;
  if (params_.screenPosition == WebDeviceEmulationParams::Desktop)
    Reapply();
}

void RenderWidget::ScreenMetricsEmulator::OnShowContextMenu(
    ContextMenuParams* params) {
  params->x *= scale_;
  params->x += offset_.x();
  params->y *= scale_;
  params->y += offset_.y();
}

gfx::Rect RenderWidget::ScreenMetricsEmulator::AdjustValidationMessageAnchor(
    const gfx::Rect& anchor) {
  gfx::Rect scaled = gfx::ToEnclosedRect(gfx::ScaleRect(anchor, scale_));
  scaled.set_x(scaled.x() + offset_.x());
  scaled.set_y(scaled.y() + offset_.y());
  return scaled;
}

// RenderWidget ---------------------------------------------------------------

RenderWidget::RenderWidget(blink::WebPopupType popup_type,
                           const blink::WebScreenInfo& screen_info,
                           bool swapped_out,
                           bool hidden,
                           bool never_visible)
    : routing_id_(MSG_ROUTING_NONE),
      surface_id_(0),
      compositor_deps_(nullptr),
      webwidget_(nullptr),
      opener_id_(MSG_ROUTING_NONE),
      init_complete_(false),
      top_controls_shrink_blink_size_(false),
      top_controls_height_(0.f),
      next_paint_flags_(0),
      auto_resize_mode_(false),
      need_update_rect_for_auto_resize_(false),
      did_show_(false),
      is_hidden_(hidden),
      never_visible_(never_visible),
      is_fullscreen_granted_(false),
      display_mode_(blink::WebDisplayModeUndefined),
      has_focus_(false),
      handling_input_event_(false),
      handling_event_overscroll_(nullptr),
      handling_ime_event_(false),
      handling_event_type_(WebInputEvent::Undefined),
      ignore_ack_for_mouse_move_from_debugger_(false),
      closing_(false),
      host_closing_(false),
      is_swapped_out_(swapped_out),
      for_oopif_(false),
      input_method_is_active_(false),
      text_input_type_(ui::TEXT_INPUT_TYPE_NONE),
      text_input_mode_(ui::TEXT_INPUT_MODE_DEFAULT),
      text_input_flags_(0),
      can_compose_inline_(true),
      popup_type_(popup_type),
      pending_window_rect_count_(0),
      suppress_next_char_events_(false),
      screen_info_(screen_info),
      device_scale_factor_(screen_info_.deviceScaleFactor),
      current_event_latency_info_(NULL),
      next_output_surface_id_(0),
#if defined(OS_ANDROID)
      text_field_is_dirty_(false),
      outstanding_ime_acks_(0),
      body_background_color_(SK_ColorWHITE),
#endif
      popup_origin_scale_for_emulation_(0.f),
      frame_swap_message_queue_(new FrameSwapMessageQueue()),
      resizing_mode_selector_(new ResizingModeSelector()),
      context_menu_source_type_(ui::MENU_SOURCE_MOUSE),
      has_host_context_menu_location_(false),
      bb_OnHandleInputEvent_no_ack_(false) {
  if (!swapped_out)
    RenderProcess::current()->AddRefProcess();
  DCHECK(RenderThread::Get());
  device_color_profile_.push_back('0');
}

RenderWidget::~RenderWidget() {
  DCHECK(!webwidget_) << "Leaking our WebWidget!";

  // If we are swapped out, we have released already.
  if (!is_swapped_out_ && RenderProcess::current())
    RenderProcess::current()->ReleaseProcess();
}

// static
RenderWidget* RenderWidget::Create(int32 opener_id,
                                   CompositorDependencies* compositor_deps,
                                   blink::WebPopupType popup_type,
                                   const blink::WebScreenInfo& screen_info) {
  DCHECK(opener_id != MSG_ROUTING_NONE);
  scoped_refptr<RenderWidget> widget(
      new RenderWidget(popup_type, screen_info, false, false, false));
  if (widget->Init(opener_id, compositor_deps)) {  // adds reference on success.
    return widget.get();
  }
  return NULL;
}

// static
RenderWidget* RenderWidget::CreateForFrame(
    int routing_id,
    int surface_id,
    bool hidden,
    const blink::WebScreenInfo& screen_info,
    CompositorDependencies* compositor_deps,
    blink::WebLocalFrame* frame) {
  CHECK_NE(routing_id, MSG_ROUTING_NONE);
  scoped_refptr<RenderWidget> widget(new RenderWidget(
      blink::WebPopupTypeNone, screen_info, false, hidden, false));
  widget->routing_id_ = routing_id;
  widget->surface_id_ = surface_id;
  widget->compositor_deps_ = compositor_deps;
  widget->for_oopif_ = true;
  // DoInit increments the reference count on |widget|, keeping it alive after
  // this function returns.
  if (widget->DoInit(MSG_ROUTING_NONE, compositor_deps,
                     RenderWidget::CreateWebFrameWidget(widget.get(), frame),
                     nullptr)) {
    widget->CompleteInit();
    return widget.get();
  }
  return nullptr;
}

// static
blink::WebWidget* RenderWidget::CreateWebWidget(RenderWidget* render_widget) {
  switch (render_widget->popup_type_) {
    case blink::WebPopupTypeNone:  // Nothing to create.
      break;
    case blink::WebPopupTypePage:
      return WebPagePopup::create(render_widget);
    default:
      NOTREACHED();
  }
  return NULL;
}

// static
blink::WebWidget* RenderWidget::CreateWebFrameWidget(
    RenderWidget* render_widget,
    blink::WebLocalFrame* frame) {
  return blink::WebFrameWidget::create(render_widget, frame);
}

bool RenderWidget::Init(int32 opener_id,
                        CompositorDependencies* compositor_deps) {
  return DoInit(opener_id, compositor_deps, RenderWidget::CreateWebWidget(this),
                new ViewHostMsg_CreateWidget(opener_id, popup_type_,
                                             &routing_id_, &surface_id_));
}

bool RenderWidget::DoInit(int32 opener_id,
                          CompositorDependencies* compositor_deps,
                          WebWidget* web_widget,
                          IPC::SyncMessage* create_widget_message) {
  DCHECK(!webwidget_);

  if (opener_id != MSG_ROUTING_NONE)
    opener_id_ = opener_id;

  compositor_deps_ = compositor_deps;
  webwidget_ = web_widget;

  bool result = true;
  if (create_widget_message)
    result = RenderThread::Get()->Send(create_widget_message);

  if (result) {
    RenderThread::Get()->AddRoute(routing_id_, this);
    // Take a reference on behalf of the RenderThread.  This will be balanced
    // when we receive ViewMsg_Close.
    AddRef();
    if (RenderThreadImpl::current()) {
      RenderThreadImpl::current()->WidgetCreated();
      if (is_hidden_)
        RenderThreadImpl::current()->WidgetHidden();
    }
    return true;
  } else {
    // The above Send can fail when the tab is closing.
    return false;
  }
}

// This is used to complete pending inits and non-pending inits.
void RenderWidget::CompleteInit() {
  DCHECK(routing_id_ != MSG_ROUTING_NONE);

  init_complete_ = true;

  if (compositor_)
    StartCompositor();

  Send(new ViewHostMsg_RenderViewReady(routing_id_));
}

void RenderWidget::SetSwappedOut(bool is_swapped_out) {
  // We should only toggle between states.
  DCHECK(is_swapped_out_ != is_swapped_out);
  is_swapped_out_ = is_swapped_out;

  // If we are swapping out, we will call ReleaseProcess, allowing the process
  // to exit if all of its RenderViews are swapped out.  We wait until the
  // WasSwappedOut call to do this, to allow the unload handler to finish.
  // If we are swapping in, we call AddRefProcess to prevent the process from
  // exiting.
  if (!is_swapped_out_)
    RenderProcess::current()->AddRefProcess();
}

void RenderWidget::WasSwappedOut() {
  // If we have been swapped out and no one else is using this process,
  // it's safe to exit now.
  CHECK(is_swapped_out_);
  RenderProcess::current()->ReleaseProcess();
}

void RenderWidget::SetPopupOriginAdjustmentsForEmulation(
    ScreenMetricsEmulator* emulator) {
  popup_origin_scale_for_emulation_ = emulator->scale();
  popup_view_origin_for_emulation_ = emulator->applied_widget_rect().origin();
  popup_screen_origin_for_emulation_ = gfx::Point(
      emulator->original_screen_rect().origin().x() + emulator->offset().x(),
      emulator->original_screen_rect().origin().y() + emulator->offset().y());
  screen_info_ = emulator->original_screen_info();
  device_scale_factor_ = screen_info_.deviceScaleFactor;
}

gfx::Rect RenderWidget::AdjustValidationMessageAnchor(const gfx::Rect& anchor) {
  if (screen_metrics_emulator_)
    return screen_metrics_emulator_->AdjustValidationMessageAnchor(anchor);
  return anchor;
}

void RenderWidget::SetScreenMetricsEmulationParameters(
    bool enabled,
    const blink::WebDeviceEmulationParams& params) {
  // This is only supported in RenderView.
  NOTREACHED();
}

#if defined(OS_MACOSX) || defined(OS_ANDROID)
void RenderWidget::SetExternalPopupOriginAdjustmentsForEmulation(
    ExternalPopupMenu* popup, ScreenMetricsEmulator* emulator) {
  popup->SetOriginScaleAndOffsetForEmulation(
      emulator->scale(), emulator->offset());
}
#endif

void RenderWidget::OnShowHostContextMenu(ContextMenuParams* params) {
  if (screen_metrics_emulator_)
    screen_metrics_emulator_->OnShowContextMenu(params);
}

bool RenderWidget::OnMessageReceived(const IPC::Message& message) {
  bool handled = true;
  IPC_BEGIN_MESSAGE_MAP(RenderWidget, message)
    IPC_MESSAGE_HANDLER(InputMsg_HandleInputEvent, OnHandleInputEvent)
    IPC_MESSAGE_HANDLER(InputMsg_CursorVisibilityChange,
                        OnCursorVisibilityChange)
    IPC_MESSAGE_HANDLER(InputMsg_ImeSetComposition, OnImeSetComposition)
    IPC_MESSAGE_HANDLER(InputMsg_ImeConfirmComposition, OnImeConfirmComposition)
    IPC_MESSAGE_HANDLER(InputMsg_MouseCaptureLost, OnMouseCaptureLost)
    IPC_MESSAGE_HANDLER(InputMsg_SetFocus, OnSetFocus)
    IPC_MESSAGE_HANDLER(InputMsg_SyntheticGestureCompleted,
                        OnSyntheticGestureCompleted)
    IPC_MESSAGE_HANDLER(ViewMsg_Close, OnClose)
    IPC_MESSAGE_HANDLER(ViewMsg_CreatingNew_ACK, OnCreatingNewAck)
    IPC_MESSAGE_HANDLER(ViewMsg_Resize, OnResize)
    IPC_MESSAGE_HANDLER(ViewMsg_EnableDeviceEmulation,
                        OnEnableDeviceEmulation)
    IPC_MESSAGE_HANDLER(ViewMsg_DisableDeviceEmulation,
                        OnDisableDeviceEmulation)
    IPC_MESSAGE_HANDLER(ViewMsg_ColorProfile, OnColorProfile)
    IPC_MESSAGE_HANDLER(ViewMsg_ChangeResizeRect, OnChangeResizeRect)
    IPC_MESSAGE_HANDLER(ViewMsg_WasHidden, OnWasHidden)
    IPC_MESSAGE_HANDLER(ViewMsg_WasShown, OnWasShown)
    IPC_MESSAGE_HANDLER(ViewMsg_SetInputMethodActive, OnSetInputMethodActive)
    IPC_MESSAGE_HANDLER(ViewMsg_Repaint, OnRepaint)
    IPC_MESSAGE_HANDLER(ViewMsg_SetTextDirection, OnSetTextDirection)
    IPC_MESSAGE_HANDLER(ViewMsg_Move_ACK, OnRequestMoveAck)
    IPC_MESSAGE_HANDLER(ViewMsg_UpdateScreenRects, OnUpdateScreenRects)
    IPC_MESSAGE_HANDLER(ViewMsg_SetSurfaceIdNamespace, OnSetSurfaceIdNamespace)
#if defined(OS_ANDROID)
    IPC_MESSAGE_HANDLER(ViewMsg_ShowImeIfNeeded, OnShowImeIfNeeded)
    IPC_MESSAGE_HANDLER(ViewMsg_ImeEventAck, OnImeEventAck)
#endif
    IPC_MESSAGE_UNHANDLED(handled = false)
  IPC_END_MESSAGE_MAP()
  return handled;
}

bool RenderWidget::Send(IPC::Message* message) {
  // Don't send any messages after the browser has told us to close, and filter
  // most outgoing messages while swapped out.
  if ((is_swapped_out_ &&
       !SwappedOutMessages::CanSendWhileSwappedOut(message)) ||
      closing_) {
    delete message;
    return false;
  }

  // If given a messsage without a routing ID, then assign our routing ID.
  if (message->routing_id() == MSG_ROUTING_NONE)
    message->set_routing_id(routing_id_);

  return RenderThread::Get()->Send(message);
}

void RenderWidget::Resize(const gfx::Size& new_size,
                          const gfx::Size& physical_backing_size,
                          bool top_controls_shrink_blink_size,
                          float top_controls_height,
                          const gfx::Size& visible_viewport_size,
                          const gfx::Rect& resizer_rect,
                          bool is_fullscreen_granted,
                          blink::WebDisplayMode display_mode,
                          const ResizeAck resize_ack) {
  if (resizing_mode_selector_->NeverUsesSynchronousResize()) {
    // A resize ack shouldn't be requested if we have not ACK'd the previous
    // one.
    DCHECK(resize_ack != SEND_RESIZE_ACK || !next_paint_is_resize_ack());
    DCHECK(resize_ack == SEND_RESIZE_ACK || resize_ack == NO_RESIZE_ACK);
  }

  // Ignore this during shutdown.
  if (!webwidget_)
    return;

  if (compositor_) {
    compositor_->setViewportSize(new_size, physical_backing_size);
  }

  physical_backing_size_ = physical_backing_size;
  top_controls_shrink_blink_size_ = top_controls_shrink_blink_size;
  top_controls_height_ = top_controls_height;
  visible_viewport_size_ = visible_viewport_size;
  resizer_rect_ = resizer_rect;

  // NOTE: We may have entered fullscreen mode without changing our size.
  bool fullscreen_change = is_fullscreen_granted_ != is_fullscreen_granted;
  if (fullscreen_change)
    WillToggleFullscreen();
  is_fullscreen_granted_ = is_fullscreen_granted;
  display_mode_ = display_mode;

  webwidget_->setTopControlsHeight(top_controls_height,
                                   top_controls_shrink_blink_size_);

  if (size_ != new_size) {
    size_ = new_size;

    // When resizing, we want to wait to paint before ACK'ing the resize.  This
    // ensures that we only resize as fast as we can paint.  We only need to
    // send an ACK if we are resized to a non-empty rect.
    webwidget_->resize(new_size);
  }

  webwidget()->resizePinchViewport(gfx::Size(
      visible_viewport_size.width(),
      visible_viewport_size.height()));

  if (new_size.IsEmpty() || physical_backing_size.IsEmpty()) {
    // In this case there is no paint/composite and therefore no
    // ViewHostMsg_UpdateRect to send the resize ack with. We'd need to send the
    // ack through a fake ViewHostMsg_UpdateRect or a different message.
    DCHECK_EQ(resize_ack, NO_RESIZE_ACK);
  }

  // Send the Resize_ACK flag once we paint again if requested.
  if (resize_ack == SEND_RESIZE_ACK)
    set_next_paint_is_resize_ack();

  if (fullscreen_change)
    DidToggleFullscreen();

  // If a resize ack is requested and it isn't set-up, then no more resizes will
  // come in and in general things will go wrong.
  DCHECK(resize_ack != SEND_RESIZE_ACK || next_paint_is_resize_ack());
}

void RenderWidget::SetWindowRectSynchronously(
    const gfx::Rect& new_window_rect) {
  Resize(new_window_rect.size(),
         new_window_rect.size(),
         top_controls_shrink_blink_size_,
         top_controls_height_,
         new_window_rect.size(),
         gfx::Rect(),
         is_fullscreen_granted_,
         display_mode_,
         NO_RESIZE_ACK);
  view_screen_rect_ = new_window_rect;
  window_screen_rect_ = new_window_rect;
  if (!did_show_)
    initial_rect_ = new_window_rect;
}

void RenderWidget::OnClose() {
  if (closing_)
    return;
  NotifyOnClose();
  closing_ = true;

  // Browser correspondence is no longer needed at this point.
  if (routing_id_ != MSG_ROUTING_NONE) {
    RenderThread::Get()->RemoveRoute(routing_id_);
    SetHidden(false);
    if (RenderThreadImpl::current())
      RenderThreadImpl::current()->WidgetDestroyed();
  }

  // If there is a Send call on the stack, then it could be dangerous to close
  // now.  Post a task that only gets invoked when there are no nested message
  // loops.
  RenderThread::Get()->GetTaskRunner()->PostNonNestableTask(
      FROM_HERE, base::Bind(&RenderWidget::Close, this));

  // Balances the AddRef taken when we called AddRoute.
  Release();
}

// Got a response from the browser after the renderer decided to create a new
// view.
void RenderWidget::OnCreatingNewAck() {
  DCHECK(routing_id_ != MSG_ROUTING_NONE);

  CompleteInit();
}

void RenderWidget::OnResize(const ViewMsg_Resize_Params& params) {
  if (resizing_mode_selector_->ShouldAbortOnResize(this, params))
    return;

  if (screen_metrics_emulator_) {
    screen_metrics_emulator_->OnResizeMessage(params);
    return;
  }

  bool orientation_changed =
      screen_info_.orientationAngle != params.screen_info.orientationAngle;

  screen_info_ = params.screen_info;
  SetDeviceScaleFactor(screen_info_.deviceScaleFactor);
  Resize(params.new_size,
         params.physical_backing_size,
         params.top_controls_shrink_blink_size,
         params.top_controls_height,
         params.visible_viewport_size,
         params.resizer_rect,
         params.is_fullscreen_granted,
         params.display_mode,
         params.needs_resize_ack ? SEND_RESIZE_ACK : NO_RESIZE_ACK);

  if (orientation_changed)
    OnOrientationChange();

  browser_size_ = params.new_size;
}

void RenderWidget::OnEnableDeviceEmulation(
   const blink::WebDeviceEmulationParams& params) {
  if (!screen_metrics_emulator_)
    screen_metrics_emulator_.reset(new ScreenMetricsEmulator(this, params));
  else
    screen_metrics_emulator_->ChangeEmulationParams(params);
}

void RenderWidget::OnDisableDeviceEmulation() {
  screen_metrics_emulator_.reset();
}

void RenderWidget::OnColorProfile(const std::vector<char>& color_profile) {
  SetDeviceColorProfile(color_profile);
}

void RenderWidget::OnChangeResizeRect(const gfx::Rect& resizer_rect) {
  if (resizer_rect_ == resizer_rect)
    return;
  resizer_rect_ = resizer_rect;
  if (webwidget_)
    webwidget_->didChangeWindowResizerRect();
}

void RenderWidget::OnWasHidden() {
  TRACE_EVENT0("renderer", "RenderWidget::OnWasHidden");
  // Go into a mode where we stop generating paint and scrolling events.
  SetHidden(true);
  FOR_EACH_OBSERVER(RenderFrameImpl, render_frames_,
                    WasHidden());
}

void RenderWidget::OnWasShown(bool needs_repainting,
                              const ui::LatencyInfo& latency_info) {
  TRACE_EVENT0("renderer", "RenderWidget::OnWasShown");
  // During shutdown we can just ignore this message.
  if (!webwidget_)
    return;

  // See OnWasHidden
  SetHidden(false);
  FOR_EACH_OBSERVER(RenderFrameImpl, render_frames_,
                    WasShown());

  if (!needs_repainting)
    return;

  // Generate a full repaint.
  if (compositor_) {
    ui::LatencyInfo swap_latency_info(latency_info);
    scoped_ptr<cc::SwapPromiseMonitor> latency_info_swap_promise_monitor(
        compositor_->CreateLatencyInfoSwapPromiseMonitor(&swap_latency_info));
    compositor_->SetNeedsForcedRedraw();
  }
  ScheduleComposite();
}

void RenderWidget::OnRequestMoveAck() {
  DCHECK(pending_window_rect_count_);
  pending_window_rect_count_--;
}

GURL RenderWidget::GetURLForGraphicsContext3D() {
  return GURL();
}

scoped_ptr<cc::OutputSurface> RenderWidget::CreateOutputSurface(bool fallback) {
  // For widgets that are never visible, we don't start the compositor, so we
  // never get a request for a cc::OutputSurface.
  DCHECK(!never_visible_);

#if defined(OS_ANDROID)
  if (SynchronousCompositorFactory* factory =
      SynchronousCompositorFactory::GetInstance()) {
    return factory->CreateOutputSurface(routing_id(),
                                        frame_swap_message_queue_);
  }
#endif

  const base::CommandLine& command_line =
      *base::CommandLine::ForCurrentProcess();
  bool use_software = fallback;
  if (command_line.HasSwitch(switches::kDisableGpuCompositing))
    use_software = true;

  scoped_refptr<ContextProviderCommandBuffer> context_provider;
  scoped_refptr<ContextProviderCommandBuffer> worker_context_provider;
  if (!use_software) {
    context_provider = ContextProviderCommandBuffer::Create(
        CreateGraphicsContext3D(), RENDER_COMPOSITOR_CONTEXT);
    if (!context_provider.get()) {
      // Cause the compositor to wait and try again.
      return scoped_ptr<cc::OutputSurface>();
    }

    worker_context_provider = ContextProviderCommandBuffer::Create(
        CreateGraphicsContext3D(), RENDER_WORKER_CONTEXT);
    if (!worker_context_provider.get()) {
      // Cause the compositor to wait and try again.
      return scoped_ptr<cc::OutputSurface>();
    }
  }

  uint32 output_surface_id = next_output_surface_id_++;
  if (command_line.HasSwitch(switches::kEnableDelegatedRenderer)) {
    DCHECK(compositor_deps_->GetCompositorImplThreadTaskRunner());
    return scoped_ptr<cc::OutputSurface>(new DelegatedCompositorOutputSurface(
        routing_id(), output_surface_id, context_provider,
        worker_context_provider, frame_swap_message_queue_));
  }
  if (!context_provider.get()) {
    scoped_ptr<cc::SoftwareOutputDevice> software_device(
        new cc::SoftwareOutputDevice());

    return scoped_ptr<cc::OutputSurface>(new CompositorOutputSurface(
        routing_id(), output_surface_id, nullptr, nullptr,
        software_device.Pass(), frame_swap_message_queue_, true));
  }

  if (command_line.HasSwitch(cc::switches::kCompositeToMailbox)) {
    // Composite-to-mailbox is currently used for layout tests in order to cause
    // them to draw inside in the renderer to do the readback there. This should
    // no longer be the case when crbug.com/311404 is fixed.
    DCHECK(RenderThreadImpl::current()->layout_test_mode());
    cc::ResourceFormat format = cc::RGBA_8888;
    if (base::SysInfo::IsLowEndDevice())
      format = cc::RGB_565;
    return scoped_ptr<cc::OutputSurface>(new MailboxOutputSurface(
        routing_id(), output_surface_id, context_provider,
        worker_context_provider, scoped_ptr<cc::SoftwareOutputDevice>(),
        frame_swap_message_queue_, format));
  }
  bool use_swap_compositor_frame_message = false;
  return scoped_ptr<cc::OutputSurface>(new CompositorOutputSurface(
      routing_id(), output_surface_id, context_provider,
      worker_context_provider, scoped_ptr<cc::SoftwareOutputDevice>(),
      frame_swap_message_queue_, use_swap_compositor_frame_message));
}

void RenderWidget::OnSwapBuffersAborted() {
  TRACE_EVENT0("renderer", "RenderWidget::OnSwapBuffersAborted");
  // Schedule another frame so the compositor learns about it.
  ScheduleComposite();
}

void RenderWidget::OnSwapBuffersPosted() {
  TRACE_EVENT0("renderer", "RenderWidget::OnSwapBuffersPosted");
}

void RenderWidget::OnSwapBuffersComplete() {
  TRACE_EVENT0("renderer", "RenderWidget::OnSwapBuffersComplete");

  // Notify subclasses that composited rendering was flushed to the screen.
  DidFlushPaint();
}

// static
void RenderWidget::SetInputHandlingTimeThrottlingThresholdMicroseconds(int us) {
  kInputHandlingTimeThrottlingThresholdMicroseconds = us;
}

void RenderWidget::bbHandleInputEvent(const blink::WebInputEvent& event) {
  ui::LatencyInfo latency_info;
  bb_OnHandleInputEvent_no_ack_ = true;
  OnHandleInputEvent(&event, latency_info, false);
  bb_OnHandleInputEvent_no_ack_ = false;
}

void RenderWidget::OnHandleInputEvent(const blink::WebInputEvent* input_event,
                                      const ui::LatencyInfo& latency_info,
                                      bool is_keyboard_shortcut) {
  if (!input_event)
    return;
  base::AutoReset<bool> handling_input_event_resetter(&handling_input_event_,
                                                      true);
  base::AutoReset<WebInputEvent::Type> handling_event_type_resetter(
      &handling_event_type_, input_event->type);

  // Calls into |didOverscroll()| while handling this event will populate
  // |event_overscroll|, which in turn will be bundled with the event ack.
  scoped_ptr<DidOverscrollParams> event_overscroll;
  base::AutoReset<scoped_ptr<DidOverscrollParams>*>
      handling_event_overscroll_resetter(&handling_event_overscroll_,
                                         &event_overscroll);

#if defined(OS_ANDROID)
  // On Android, when a key is pressed or sent from the Keyboard using IME,
  // |AdapterInputConnection| generates input key events to make sure all JS
  // listeners that monitor KeyUp and KeyDown events receive the proper key
  // code. Since this input key event comes from IME, we need to set the
  // IME event guard here to make sure it does not interfere with other IME
  // events.
  scoped_ptr<ImeEventGuard> ime_event_guard_maybe;
  if (WebInputEvent::isKeyboardEventType(input_event->type)) {
    const WebKeyboardEvent& key_event =
        *static_cast<const WebKeyboardEvent*>(input_event);
    // Some keys are special and it's essential that no events get blocked.
    if (key_event.nativeKeyCode != AKEYCODE_TAB &&
        key_event.nativeKeyCode != AKEYCODE_DPAD_CENTER &&
        key_event.nativeKeyCode != AKEYCODE_DPAD_LEFT &&
        key_event.nativeKeyCode != AKEYCODE_DPAD_RIGHT &&
        key_event.nativeKeyCode != AKEYCODE_DPAD_UP &&
        key_event.nativeKeyCode != AKEYCODE_DPAD_DOWN)
      ime_event_guard_maybe.reset(new ImeEventGuard(this));
  }
#endif

  base::AutoReset<const ui::LatencyInfo*> resetter(&current_event_latency_info_,
                                                   &latency_info);

  base::TimeTicks start_time;
  if (base::TimeTicks::IsHighResolution())
    start_time = base::TimeTicks::Now();

  TRACE_EVENT1("renderer,benchmark", "RenderWidget::OnHandleInputEvent",
               "event", WebInputEventTraits::GetName(input_event->type));
  TRACE_EVENT_SYNTHETIC_DELAY_BEGIN("blink.HandleInputEvent");
  TRACE_EVENT_FLOW_STEP0(
      "input,benchmark",
      "LatencyInfo.Flow",
      TRACE_ID_DONT_MANGLE(latency_info.trace_id),
      "HanldeInputEventMain");

  // If we don't have a high res timer, these metrics won't be accurate enough
  // to be worth collecting. Note that this does introduce some sampling bias.
  if (!start_time.is_null())
    LogInputEventLatencyUma(*input_event, start_time);

  scoped_ptr<cc::SwapPromiseMonitor> latency_info_swap_promise_monitor;
  ui::LatencyInfo swap_latency_info(latency_info);
  if (compositor_) {
    latency_info_swap_promise_monitor =
        compositor_->CreateLatencyInfoSwapPromiseMonitor(&swap_latency_info)
            .Pass();
  }

  bool prevent_default = false;
  if (WebInputEvent::isMouseEventType(input_event->type)) {
    const WebMouseEvent& mouse_event =
        *static_cast<const WebMouseEvent*>(input_event);
    TRACE_EVENT2("renderer", "HandleMouseMove",
                 "x", mouse_event.x, "y", mouse_event.y);
    context_menu_source_type_ = ui::MENU_SOURCE_MOUSE;
    prevent_default = WillHandleMouseEvent(mouse_event);
  }

  if (WebInputEvent::isKeyboardEventType(input_event->type)) {
    context_menu_source_type_ = ui::MENU_SOURCE_KEYBOARD;
#if defined(OS_ANDROID)
    // The DPAD_CENTER key on Android has a dual semantic: (1) in the general
    // case it should behave like a select key (i.e. causing a click if a button
    // is focused). However, if a text field is focused (2), its intended
    // behavior is to just show the IME and don't propagate the key.
    // A typical use case is a web form: the DPAD_CENTER should bring up the IME
    // when clicked on an input text field and cause the form submit if clicked
    // when the submit button is focused, but not vice-versa.
    // The UI layer takes care of translating DPAD_CENTER into a RETURN key,
    // but at this point we have to swallow the event for the scenario (2).
    const WebKeyboardEvent& key_event =
        *static_cast<const WebKeyboardEvent*>(input_event);
    if (key_event.nativeKeyCode == AKEYCODE_DPAD_CENTER &&
        GetTextInputType() != ui::TEXT_INPUT_TYPE_NONE) {
      OnShowImeIfNeeded();
      prevent_default = true;
    }
#endif
  }

  if (WebInputEvent::isGestureEventType(input_event->type)) {
    const WebGestureEvent& gesture_event =
        *static_cast<const WebGestureEvent*>(input_event);
    context_menu_source_type_ = ui::MENU_SOURCE_TOUCH;
    prevent_default = prevent_default || WillHandleGestureEvent(gesture_event);
  }

  bool processed = prevent_default;
  if (input_event->type != WebInputEvent::Char || !suppress_next_char_events_) {
    suppress_next_char_events_ = false;
    if (!processed && webwidget_)
      processed = webwidget_->handleInputEvent(*input_event);
  }

  // If this RawKeyDown event corresponds to a browser keyboard shortcut and
  // it's not processed by webkit, then we need to suppress the upcoming Char
  // events.
  if (!processed && is_keyboard_shortcut)
    suppress_next_char_events_ = true;

  InputEventAckState ack_result = processed ?
      INPUT_EVENT_ACK_STATE_CONSUMED : INPUT_EVENT_ACK_STATE_NOT_CONSUMED;
  if (!processed &&  input_event->type == WebInputEvent::TouchStart) {
    const WebTouchEvent& touch_event =
        *static_cast<const WebTouchEvent*>(input_event);
    // Hit-test for all the pressed touch points. If there is a touch-handler
    // for any of the touch points, then the renderer should continue to receive
    // touch events.
    ack_result = INPUT_EVENT_ACK_STATE_NO_CONSUMER_EXISTS;
    for (size_t i = 0; i < touch_event.touchesLength; ++i) {
      if (touch_event.touches[i].state == WebTouchPoint::StatePressed &&
          HasTouchEventHandlersAt(
              gfx::ToFlooredPoint(touch_event.touches[i].position))) {
        ack_result = INPUT_EVENT_ACK_STATE_NOT_CONSUMED;
        break;
      }
    }
  }

  // Send mouse wheel events and their disposition to the compositor thread, so
  // that they can be used to produce the elastic overscroll effect on Mac.
  if (input_event->type == WebInputEvent::MouseWheel) {
    ObserveWheelEventAndResult(
        static_cast<const WebMouseWheelEvent&>(*input_event),
        event_overscroll ? event_overscroll->latest_overscroll_delta
                         : gfx::Vector2dF(),
        processed);
  }

  bool frame_pending = compositor_ && compositor_->BeginMainFrameRequested();

  // If we don't have a fast and accurate Now(), we assume the input handlers
  // are heavy and rate limit them.
  bool rate_limiting_wanted =
      input_event->type == WebInputEvent::MouseMove ||
      input_event->type == WebInputEvent::MouseWheel;
  if (rate_limiting_wanted && !start_time.is_null()) {
      base::TimeTicks end_time = base::TimeTicks::Now();
      total_input_handling_time_this_frame_ += (end_time - start_time);
      rate_limiting_wanted =
          total_input_handling_time_this_frame_.InMicroseconds() >
          kInputHandlingTimeThrottlingThresholdMicroseconds;
  }

  TRACE_EVENT_SYNTHETIC_DELAY_END("blink.HandleInputEvent");

  // Note that we can't use handling_event_type_ here since it will be overriden
  // by reentrant calls for events after the paused one.
  bool no_ack = ignore_ack_for_mouse_move_from_debugger_ &&
      input_event->type == WebInputEvent::MouseMove;
<<<<<<< HEAD
  if (WebInputEventTraits::WillReceiveAckFromRenderer(*input_event) &&
      !no_ack) {
    InputEventAck ack(input_event->type, ack_result, swap_latency_info,
                      event_overscroll.Pass(),
                      WebInputEventTraits::GetUniqueTouchEventId(*input_event));
=======
  no_ack |= bb_OnHandleInputEvent_no_ack_;
  if (!WebInputEventTraits::IgnoresAckDisposition(*input_event) && !no_ack) {
    InputHostMsg_HandleInputEvent_ACK_Params ack;
    ack.type = input_event->type;
    ack.state = ack_result;
    ack.latency = swap_latency_info;
>>>>>>> b23d14d8
    scoped_ptr<IPC::Message> response(
        new InputHostMsg_HandleInputEvent_ACK(routing_id_, ack));
    if (rate_limiting_wanted && frame_pending && !is_hidden_) {
      // We want to rate limit the input events in this case, so we'll wait for
      // painting to finish before ACKing this message.
      TRACE_EVENT_INSTANT0("renderer",
        "RenderWidget::OnHandleInputEvent ack throttled",
        TRACE_EVENT_SCOPE_THREAD);
      if (pending_input_event_ack_) {
        TRACE_EVENT_ASYNC_END0("input", "RenderWidget::ThrottledInputEventAck",
                               pending_input_event_ack_.get());
        // As two different kinds of events could cause us to postpone an ack
        // we send it now, if we have one pending. The Browser should never
        // send us the same kind of event we are delaying the ack for.
        Send(pending_input_event_ack_.release());
      }
      pending_input_event_ack_ = response.Pass();
      TRACE_EVENT_ASYNC_BEGIN0("input", "RenderWidget::ThrottledInputEventAck",
                               pending_input_event_ack_.get());
      if (compositor_)
        compositor_->NotifyInputThrottledUntilCommit();
    } else {
      Send(response.release());
    }
  } else {
    DCHECK(!event_overscroll) << "Unexpected overscroll for un-acked event";
  }
  if (!no_ack && RenderThreadImpl::current()) {
    RenderThreadImpl::current()
        ->GetRendererScheduler()
        ->DidHandleInputEventOnMainThread(*input_event);
  }
  if (input_event->type == WebInputEvent::MouseMove)
    ignore_ack_for_mouse_move_from_debugger_ = false;

#if defined(OS_ANDROID)
  // Allow the IME to be shown when the focus changes as a consequence
  // of a processed touch end event.
  if (input_event->type == WebInputEvent::TouchEnd && processed)
    UpdateTextInputState(SHOW_IME_IF_NEEDED, FROM_NON_IME);
#elif defined(USE_AURA)
  // Show the virtual keyboard if enabled and a user gesture triggers a focus
  // change.
  if (processed && (input_event->type == WebInputEvent::TouchEnd ||
                    input_event->type == WebInputEvent::MouseUp)) {
    UpdateTextInputState(SHOW_IME_IF_NEEDED, FROM_IME);
  }
#endif

  if (!prevent_default) {
    if (WebInputEvent::isKeyboardEventType(input_event->type))
      DidHandleKeyEvent();
  }

// TODO(rouslan): Fix ChromeOS and Windows 8 behavior of autofill popup with
// virtual keyboard.
#if !defined(OS_ANDROID)
  // Virtual keyboard is not supported, so react to focus change immediately.
  if (processed && (input_event->type == WebInputEvent::TouchEnd ||
                    input_event->type == WebInputEvent::MouseUp)) {
    FocusChangeComplete();
  }
#endif
}

void RenderWidget::OnCursorVisibilityChange(bool is_visible) {
  if (webwidget_)
    webwidget_->setCursorVisibilityState(is_visible);
}

void RenderWidget::OnMouseCaptureLost() {
  if (webwidget_)
    webwidget_->mouseCaptureLost();
}

void RenderWidget::OnSetFocus(bool enable) {
  has_focus_ = enable;
  if (webwidget_)
    webwidget_->setFocus(enable);
}

void RenderWidget::ClearFocus() {
  // We may have got the focus from the browser before this gets processed, in
  // which case we do not want to unfocus ourself.
  if (!has_focus_ && webwidget_)
    webwidget_->setFocus(false);
}

void RenderWidget::FlushPendingInputEventAck() {
  if (pending_input_event_ack_) {
    TRACE_EVENT_ASYNC_END0("input", "RenderWidget::ThrottledInputEventAck",
                           pending_input_event_ack_.get());
    Send(pending_input_event_ack_.release());
  }
  total_input_handling_time_this_frame_ = base::TimeDelta();
}

///////////////////////////////////////////////////////////////////////////////
// WebWidgetClient

void RenderWidget::didAutoResize(const WebSize& new_size) {
  if (size_.width() != new_size.width || size_.height() != new_size.height) {
    size_ = new_size;

    if (resizing_mode_selector_->is_synchronous_mode()) {
      WebRect new_pos(rootWindowRect().x,
                      rootWindowRect().y,
                      new_size.width,
                      new_size.height);
      view_screen_rect_ = new_pos;
      window_screen_rect_ = new_pos;
    }

    AutoResizeCompositor();

    if (!resizing_mode_selector_->is_synchronous_mode())
      need_update_rect_for_auto_resize_ = true;
  }
}

void RenderWidget::AutoResizeCompositor()  {
  physical_backing_size_ = gfx::ToCeiledSize(gfx::ScaleSize(size_,
      device_scale_factor_));
  if (compositor_)
    compositor_->setViewportSize(size_, physical_backing_size_);
}

void RenderWidget::initializeLayerTreeView() {
  DCHECK(!host_closing_);

  compositor_ = RenderWidgetCompositor::Create(this, compositor_deps_);
  compositor_->setViewportSize(size_, physical_backing_size_);
  if (init_complete_)
    StartCompositor();
}

void RenderWidget::WillCloseLayerTreeView() {
  if (host_closing_)
    return;

  // Prevent new compositors or output surfaces from being created.
  host_closing_ = true;

  // Always send this notification to prevent new layer tree views from
  // being created, even if one hasn't been created yet.
  if (webwidget_)
    webwidget_->willCloseLayerTreeView();
}

blink::WebLayerTreeView* RenderWidget::layerTreeView() {
  return compositor_.get();
}

void RenderWidget::WillBeginCompositorFrame() {
  TRACE_EVENT0("gpu", "RenderWidget::willBeginCompositorFrame");

  // The following two can result in further layout and possibly
  // enable GPU acceleration so they need to be called before any painting
  // is done.
  UpdateTextInputType();
#if defined(OS_ANDROID)
  UpdateTextInputState(NO_SHOW_IME, FROM_NON_IME);
#endif
  UpdateSelectionBounds();
}

void RenderWidget::DidCommitCompositorFrame() {
  FOR_EACH_OBSERVER(RenderFrameImpl, render_frames_,
                    DidCommitCompositorFrame());
  FOR_EACH_OBSERVER(RenderFrameProxy, render_frame_proxies_,
                    DidCommitCompositorFrame());
#if defined(VIDEO_HOLE)
  FOR_EACH_OBSERVER(RenderFrameImpl, video_hole_frames_,
                    DidCommitCompositorFrame());
#endif  // defined(VIDEO_HOLE)
  FlushPendingInputEventAck();
}

void RenderWidget::DidCommitAndDrawCompositorFrame() {
  // NOTE: Tests may break if this event is renamed or moved. See
  // tab_capture_performancetest.cc.
  TRACE_EVENT0("gpu", "RenderWidget::DidCommitAndDrawCompositorFrame");
  // Notify subclasses that we initiated the paint operation.
  DidInitiatePaint();
}

void RenderWidget::DidCompleteSwapBuffers() {
  TRACE_EVENT0("renderer", "RenderWidget::DidCompleteSwapBuffers");

  // Notify subclasses threaded composited rendering was flushed to the screen.
  DidFlushPaint();

  if (!next_paint_flags_ &&
      !need_update_rect_for_auto_resize_ &&
      !plugin_window_moves_.size()) {
    return;
  }

  ViewHostMsg_UpdateRect_Params params;
  params.view_size = size_;
  params.plugin_window_moves.swap(plugin_window_moves_);
  params.flags = next_paint_flags_;

  Send(new ViewHostMsg_UpdateRect(routing_id_, params));
  next_paint_flags_ = 0;
  need_update_rect_for_auto_resize_ = false;
}

void RenderWidget::ScheduleComposite() {
  if (compositor_ &&
      compositor_deps_->GetCompositorImplThreadTaskRunner().get()) {
    compositor_->setNeedsAnimate();
  }
}

void RenderWidget::ScheduleCompositeWithForcedRedraw() {
  if (compositor_) {
    // Regardless of whether threaded compositing is enabled, always
    // use this mechanism to force the compositor to redraw. However,
    // the invalidation code path below is still needed for the
    // non-threaded case.
    compositor_->SetNeedsForcedRedraw();
  }
  ScheduleComposite();
}

// static
scoped_ptr<cc::SwapPromise> RenderWidget::QueueMessageImpl(
    IPC::Message* msg,
    MessageDeliveryPolicy policy,
    FrameSwapMessageQueue* frame_swap_message_queue,
    scoped_refptr<IPC::SyncMessageFilter> sync_message_filter,
    int source_frame_number) {
  bool first_message_for_frame = false;
  frame_swap_message_queue->QueueMessageForFrame(policy,
                                                 source_frame_number,
                                                 make_scoped_ptr(msg),
                                                 &first_message_for_frame);
  if (first_message_for_frame) {
    scoped_ptr<cc::SwapPromise> promise(new QueueMessageSwapPromise(
        sync_message_filter, frame_swap_message_queue, source_frame_number));
    return promise;
  }
  return nullptr;
}

void RenderWidget::QueueMessage(IPC::Message* msg,
                                MessageDeliveryPolicy policy) {
  // RenderThreadImpl::current() is NULL in some tests.
  if (!compositor_ || !RenderThreadImpl::current()) {
    Send(msg);
    return;
  }

  scoped_ptr<cc::SwapPromise> swap_promise =
      QueueMessageImpl(msg,
                       policy,
                       frame_swap_message_queue_.get(),
                       RenderThreadImpl::current()->sync_message_filter(),
                       compositor_->GetSourceFrameNumber());

  if (swap_promise) {
    compositor_->QueueSwapPromise(swap_promise.Pass());
    // Request a commit. This might either A) request a commit ahead of time
    // or B) request a commit which is not needed because there are not
    // pending updates. If B) then the commit will be skipped and the swap
    // promises will be broken (see EarlyOut_NoUpdates). To achieve that we
    // call SetNeedsUpdateLayers instead of SetNeedsCommit so that
    // can_cancel_commit is not unset.
    compositor_->SetNeedsUpdateLayers();
  }
}

void RenderWidget::didChangeCursor(const WebCursorInfo& cursor_info) {
  // TODO(darin): Eliminate this temporary.
  WebCursor cursor;
  InitializeCursorFromWebKitCursorInfo(&cursor, cursor_info);
  // Only send a SetCursor message if we need to make a change.
  if (!current_cursor_.IsEqual(cursor)) {
    current_cursor_ = cursor;
    Send(new ViewHostMsg_SetCursor(routing_id_, cursor));
  }
}

// We are supposed to get a single call to Show for a newly created RenderWidget
// that was created via RenderWidget::CreateWebView.  So, we wait until this
// point to dispatch the ShowWidget message.
//
// This method provides us with the information about how to display the newly
// created RenderWidget (i.e., as a blocked popup or as a new tab).
//
void RenderWidget::show(WebNavigationPolicy) {
  DCHECK(!did_show_) << "received extraneous Show call";
  DCHECK(routing_id_ != MSG_ROUTING_NONE);
  DCHECK(opener_id_ != MSG_ROUTING_NONE);

  if (did_show_)
    return;

  did_show_ = true;
  // NOTE: initial_rect_ may still have its default values at this point, but
  // that's okay.  It'll be ignored if as_popup is false, or the browser
  // process will impose a default position otherwise.
  Send(new ViewHostMsg_ShowWidget(opener_id_, routing_id_, initial_rect_));
  SetPendingWindowRect(initial_rect_);
}

void RenderWidget::didFocus() {
}

void RenderWidget::didBlur() {
}

void RenderWidget::DoDeferredClose() {
  WillCloseLayerTreeView();
  Send(new ViewHostMsg_Close(routing_id_));
}

void RenderWidget::NotifyOnClose() {
  FOR_EACH_OBSERVER(RenderFrameImpl, render_frames_, WidgetWillClose());
}

void RenderWidget::closeWidgetSoon() {
  if (is_swapped_out_) {
    // This widget is currently swapped out, and the active widget is in a
    // different process.  Have the browser route the close request to the
    // active widget instead, so that the correct unload handlers are run.
    Send(new ViewHostMsg_RouteCloseEvent(routing_id_));
    return;
  }

  // If a page calls window.close() twice, we'll end up here twice, but that's
  // OK.  It is safe to send multiple Close messages.

  // Ask the RenderWidgetHost to initiate close.  We could be called from deep
  // in Javascript.  If we ask the RendwerWidgetHost to close now, the window
  // could be closed before the JS finishes executing.  So instead, post a
  // message back to the message loop, which won't run until the JS is
  // complete, and then the Close message can be sent.
  RenderThread::Get()->GetTaskRunner()->PostTask(
      FROM_HERE, base::Bind(&RenderWidget::DoDeferredClose, this));
}

void RenderWidget::QueueSyntheticGesture(
    scoped_ptr<SyntheticGestureParams> gesture_params,
    const SyntheticGestureCompletionCallback& callback) {
  DCHECK(!callback.is_null());

  pending_synthetic_gesture_callbacks_.push(callback);

  SyntheticGesturePacket gesture_packet;
  gesture_packet.set_gesture_params(gesture_params.Pass());

  Send(new InputHostMsg_QueueSyntheticGesture(routing_id_, gesture_packet));
}

void RenderWidget::Close() {
  screen_metrics_emulator_.reset();
  WillCloseLayerTreeView();
  compositor_.reset();
  if (webwidget_) {
    webwidget_->close();
    webwidget_ = NULL;
  }
}

WebRect RenderWidget::windowRect() {
  if (pending_window_rect_count_)
    return pending_window_rect_;

  return view_screen_rect_;
}

void RenderWidget::setToolTipText(const blink::WebString& text,
                                  WebTextDirection hint) {
  Send(new ViewHostMsg_SetTooltipText(routing_id_, text, hint));
}

void RenderWidget::setWindowRect(const WebRect& rect) {
  WebRect window_rect = rect;
  if (popup_origin_scale_for_emulation_) {
    float scale = popup_origin_scale_for_emulation_;
    window_rect.x = popup_screen_origin_for_emulation_.x() +
        (window_rect.x - popup_view_origin_for_emulation_.x()) * scale;
    window_rect.y = popup_screen_origin_for_emulation_.y() +
        (window_rect.y - popup_view_origin_for_emulation_.y()) * scale;
  }

  if (!resizing_mode_selector_->is_synchronous_mode()) {
    if (did_show_) {
      Send(new ViewHostMsg_RequestMove(routing_id_, window_rect));
      SetPendingWindowRect(window_rect);
    } else {
      initial_rect_ = window_rect;
    }
  } else {
    SetWindowRectSynchronously(window_rect);
  }
}

void RenderWidget::SetPendingWindowRect(const WebRect& rect) {
  pending_window_rect_ = rect;
  pending_window_rect_count_++;
}

WebRect RenderWidget::rootWindowRect() {
  if (pending_window_rect_count_) {
    // NOTE(mbelshe): If there is a pending_window_rect_, then getting
    // the RootWindowRect is probably going to return wrong results since the
    // browser may not have processed the Move yet.  There isn't really anything
    // good to do in this case, and it shouldn't happen - since this size is
    // only really needed for windowToScreen, which is only used for Popups.
    return pending_window_rect_;
  }

  return window_screen_rect_;
}

WebRect RenderWidget::windowResizerRect() {
  return resizer_rect_;
}

void RenderWidget::OnSetInputMethodActive(bool is_active) {
  // To prevent this renderer process from sending unnecessary IPC messages to
  // a browser process, we permit the renderer process to send IPC messages
  // only during the input method attached to the browser process is active.
  input_method_is_active_ = is_active;
}

void RenderWidget::OnImeSetComposition(
    const base::string16& text,
    const std::vector<WebCompositionUnderline>& underlines,
    int selection_start, int selection_end) {
  if (!ShouldHandleImeEvent())
    return;
  ImeEventGuard guard(this);
  if (!webwidget_->setComposition(
      text, WebVector<WebCompositionUnderline>(underlines),
      selection_start, selection_end)) {
    // If we failed to set the composition text, then we need to let the browser
    // process to cancel the input method's ongoing composition session, to make
    // sure we are in a consistent state.
    Send(new InputHostMsg_ImeCancelComposition(routing_id()));
  }
  UpdateCompositionInfo(true);
}

void RenderWidget::OnImeConfirmComposition(const base::string16& text,
                                           const gfx::Range& replacement_range,
                                           bool keep_selection) {
  if (!ShouldHandleImeEvent())
    return;
  ImeEventGuard guard(this);
  handling_input_event_ = true;
  if (text.length())
    webwidget_->confirmComposition(text);
  else if (keep_selection)
    webwidget_->confirmComposition(WebWidget::KeepSelection);
  else
    webwidget_->confirmComposition(WebWidget::DoNotKeepSelection);
  handling_input_event_ = false;
  UpdateCompositionInfo(true);
}

void RenderWidget::OnRepaint(gfx::Size size_to_paint) {
  // During shutdown we can just ignore this message.
  if (!webwidget_)
    return;

  // Even if the browser provides an empty damage rect, it's still expecting to
  // receive a repaint ack so just damage the entire widget bounds.
  if (size_to_paint.IsEmpty()) {
    size_to_paint = size_;
  }

  set_next_paint_is_repaint_ack();
  if (compositor_)
    compositor_->SetNeedsRedrawRect(gfx::Rect(size_to_paint));
}

void RenderWidget::OnSyntheticGestureCompleted() {
  DCHECK(!pending_synthetic_gesture_callbacks_.empty());

  pending_synthetic_gesture_callbacks_.front().Run();
  pending_synthetic_gesture_callbacks_.pop();
}

void RenderWidget::OnSetTextDirection(WebTextDirection direction) {
  if (!webwidget_)
    return;
  webwidget_->setTextDirection(direction);
}

void RenderWidget::OnUpdateScreenRects(const gfx::Rect& view_screen_rect,
                                       const gfx::Rect& window_screen_rect) {
  if (screen_metrics_emulator_) {
    screen_metrics_emulator_->OnUpdateScreenRectsMessage(
        view_screen_rect, window_screen_rect);
  } else {
    view_screen_rect_ = view_screen_rect;
    window_screen_rect_ = window_screen_rect;
  }
  Send(new ViewHostMsg_UpdateScreenRects_ACK(routing_id()));
}

void RenderWidget::OnSetSurfaceIdNamespace(uint32_t surface_id_namespace) {
  if (compositor_)
    compositor_->SetSurfaceIdNamespace(surface_id_namespace);
}

void RenderWidget::showImeIfNeeded() {
  OnShowImeIfNeeded();
}

void RenderWidget::OnShowImeIfNeeded() {
#if defined(OS_ANDROID) || defined(USE_AURA)
  UpdateTextInputState(SHOW_IME_IF_NEEDED, FROM_NON_IME);
#endif

// TODO(rouslan): Fix ChromeOS and Windows 8 behavior of autofill popup with
// virtual keyboard.
#if !defined(OS_ANDROID)
  FocusChangeComplete();
#endif
}

#if defined(OS_ANDROID)
void RenderWidget::IncrementOutstandingImeEventAcks() {
  ++outstanding_ime_acks_;
}

void RenderWidget::OnImeEventAck() {
  --outstanding_ime_acks_;
  DCHECK(outstanding_ime_acks_ >= 0);
}
#endif

bool RenderWidget::ShouldHandleImeEvent() {
#if defined(OS_ANDROID)
  return !!webwidget_ && outstanding_ime_acks_ == 0;
#else
  return !!webwidget_;
#endif
}

bool RenderWidget::SendAckForMouseMoveFromDebugger() {
  if (handling_event_type_ == WebInputEvent::MouseMove) {
    // If we pause multiple times during a single mouse move event, we should
    // only send ACK once.
    if (!ignore_ack_for_mouse_move_from_debugger_) {
      InputEventAck ack(handling_event_type_, INPUT_EVENT_ACK_STATE_CONSUMED);
      Send(new InputHostMsg_HandleInputEvent_ACK(routing_id_, ack));
      return true;
    }
  }
  return false;
}

void RenderWidget::IgnoreAckForMouseMoveFromDebugger() {
  ignore_ack_for_mouse_move_from_debugger_ = true;
}

void RenderWidget::SetDeviceScaleFactor(float device_scale_factor) {
  if (device_scale_factor_ == device_scale_factor)
    return;

  device_scale_factor_ = device_scale_factor;
  ScheduleComposite();
}

bool RenderWidget::SetDeviceColorProfile(
    const std::vector<char>& color_profile) {
  if (device_color_profile_ == color_profile)
    return false;

  device_color_profile_ = color_profile;
  return true;
}

void RenderWidget::ResetDeviceColorProfileForTesting() {
  if (!device_color_profile_.empty())
    device_color_profile_.clear();
  device_color_profile_.push_back('0');
}

void RenderWidget::OnOrientationChange() {
}

gfx::Vector2d RenderWidget::GetScrollOffset() {
  // Bare RenderWidgets don't support scroll offset.
  return gfx::Vector2d();
}

void RenderWidget::SetHidden(bool hidden) {
  if (is_hidden_ == hidden)
    return;

  // The status has changed.  Tell the RenderThread about it and ensure
  // throttled acks are released in case frame production ceases.
  is_hidden_ = hidden;
  FlushPendingInputEventAck();

  if (is_hidden_)
    RenderThreadImpl::current()->WidgetHidden();
  else
    RenderThreadImpl::current()->WidgetRestored();
}

void RenderWidget::WillToggleFullscreen() {
  if (!webwidget_)
    return;

  if (is_fullscreen_granted_) {
    webwidget_->willExitFullScreen();
  } else {
    webwidget_->willEnterFullScreen();
  }
}

void RenderWidget::DidToggleFullscreen() {
  if (!webwidget_)
    return;

  if (is_fullscreen_granted_) {
    webwidget_->didEnterFullScreen();
  } else {
    webwidget_->didExitFullScreen();
  }
}

bool RenderWidget::next_paint_is_resize_ack() const {
  return ViewHostMsg_UpdateRect_Flags::is_resize_ack(next_paint_flags_);
}

void RenderWidget::set_next_paint_is_resize_ack() {
  next_paint_flags_ |= ViewHostMsg_UpdateRect_Flags::IS_RESIZE_ACK;
}

void RenderWidget::set_next_paint_is_repaint_ack() {
  next_paint_flags_ |= ViewHostMsg_UpdateRect_Flags::IS_REPAINT_ACK;
}

static bool IsDateTimeInput(ui::TextInputType type) {
  return type == ui::TEXT_INPUT_TYPE_DATE ||
      type == ui::TEXT_INPUT_TYPE_DATE_TIME ||
      type == ui::TEXT_INPUT_TYPE_DATE_TIME_LOCAL ||
      type == ui::TEXT_INPUT_TYPE_MONTH ||
      type == ui::TEXT_INPUT_TYPE_TIME ||
      type == ui::TEXT_INPUT_TYPE_WEEK;
}


void RenderWidget::StartHandlingImeEvent() {
  DCHECK(!handling_ime_event_);
  handling_ime_event_ = true;
}

void RenderWidget::FinishHandlingImeEvent() {
  DCHECK(handling_ime_event_);
  handling_ime_event_ = false;
  // While handling an ime event, text input state and selection bounds updates
  // are ignored. These must explicitly be updated once finished handling the
  // ime event.
  UpdateSelectionBounds();
#if defined(OS_ANDROID)
  UpdateTextInputState(NO_SHOW_IME, FROM_IME);
#endif
}

void RenderWidget::UpdateTextInputType() {
  // On Windows, not only an IME but also an on-screen keyboard relies on the
  // latest TextInputType to optimize its layout and functionality. Thus
  // |input_method_is_active_| is no longer an appropriate condition to suppress
  // TextInputTypeChanged IPC on Windows.
  // TODO(yukawa, yoichio): Consider to stop checking |input_method_is_active_|
  // on other platforms as well as Windows if the overhead is acceptable.
#if !defined(OS_WIN)
  if (!input_method_is_active_)
    return;
#endif

  ui::TextInputType new_type = GetTextInputType();
  if (IsDateTimeInput(new_type))
    return;  // Not considered as a text input field in WebKit/Chromium.

  bool new_can_compose_inline = CanComposeInline();

  blink::WebTextInputInfo new_info;
  if (webwidget_)
    new_info = webwidget_->textInputInfo();
  const ui::TextInputMode new_mode = ConvertInputMode(new_info.inputMode);
  int new_flags = new_info.flags;

  if (text_input_type_ != new_type
      || can_compose_inline_ != new_can_compose_inline
      || text_input_mode_ != new_mode
      || text_input_flags_ != new_flags) {
    Send(new ViewHostMsg_TextInputTypeChanged(routing_id(),
                                              new_type,
                                              new_mode,
                                              new_can_compose_inline,
                                              new_flags));
    text_input_type_ = new_type;
    can_compose_inline_ = new_can_compose_inline;
    text_input_mode_ = new_mode;
    text_input_flags_ = new_flags;
  }
}

#if defined(OS_ANDROID) || defined(USE_AURA)
void RenderWidget::UpdateTextInputState(ShowIme show_ime,
                                        ChangeSource change_source) {
  if (handling_ime_event_)
    return;
  if (show_ime == NO_SHOW_IME && !input_method_is_active_)
    return;
  ui::TextInputType new_type = GetTextInputType();
  if (IsDateTimeInput(new_type))
    return;  // Not considered as a text input field in WebKit/Chromium.

  blink::WebTextInputInfo new_info;
  if (webwidget_)
    new_info = webwidget_->textInputInfo();

  bool new_can_compose_inline = CanComposeInline();

  // Only sends text input params if they are changed or if the ime should be
  // shown.
  if (show_ime == SHOW_IME_IF_NEEDED ||
      (text_input_type_ != new_type ||
       text_input_info_ != new_info ||
       can_compose_inline_ != new_can_compose_inline)
#if defined(OS_ANDROID)
      || text_field_is_dirty_
#endif
      ) {
    ViewHostMsg_TextInputState_Params p;
    p.type = new_type;
    p.flags = new_info.flags;
    p.value = new_info.value.utf8();
    p.selection_start = new_info.selectionStart;
    p.selection_end = new_info.selectionEnd;
    p.composition_start = new_info.compositionStart;
    p.composition_end = new_info.compositionEnd;
    p.can_compose_inline = new_can_compose_inline;
    p.show_ime_if_needed = (show_ime == SHOW_IME_IF_NEEDED);
#if defined(USE_AURA)
    p.is_non_ime_change = true;
#endif
#if defined(OS_ANDROID)
    p.is_non_ime_change = (change_source == FROM_NON_IME) ||
                         text_field_is_dirty_;
    if (p.is_non_ime_change)
      IncrementOutstandingImeEventAcks();
    text_field_is_dirty_ = false;
#endif
#if defined(USE_AURA)
    Send(new ViewHostMsg_TextInputTypeChanged(routing_id(),
                                              new_type,
                                              text_input_mode_,
                                              new_can_compose_inline,
                                              new_info.flags));
#endif
    Send(new ViewHostMsg_TextInputStateChanged(routing_id(), p));

    text_input_info_ = new_info;
    text_input_type_ = new_type;
    can_compose_inline_ = new_can_compose_inline;
    text_input_flags_ = new_info.flags;
  }
}
#endif

void RenderWidget::GetSelectionBounds(gfx::Rect* focus, gfx::Rect* anchor) {
  WebRect focus_webrect;
  WebRect anchor_webrect;
  webwidget_->selectionBounds(focus_webrect, anchor_webrect);
  *focus = focus_webrect;
  *anchor = anchor_webrect;
}

void RenderWidget::UpdateSelectionBounds() {
  if (!webwidget_)
    return;
  if (handling_ime_event_)
    return;

  // With composited selection updates, the selection bounds will be reported
  // directly by the compositor, in which case explicit IPC selection
  // notifications should be suppressed.
  if (!blink::WebRuntimeFeatures::isCompositedSelectionUpdateEnabled()) {
    ViewHostMsg_SelectionBounds_Params params;
    GetSelectionBounds(&params.anchor_rect, &params.focus_rect);
    if (selection_anchor_rect_ != params.anchor_rect ||
        selection_focus_rect_ != params.focus_rect) {
      selection_anchor_rect_ = params.anchor_rect;
      selection_focus_rect_ = params.focus_rect;
      webwidget_->selectionTextDirection(params.focus_dir, params.anchor_dir);
      params.is_anchor_first = webwidget_->isSelectionAnchorFirst();
      Send(new ViewHostMsg_SelectionBoundsChanged(routing_id_, params));
    }
  }

  UpdateCompositionInfo(false);
}

// Check blink::WebTextInputType and ui::TextInputType is kept in sync.
#define STATIC_ASSERT_WTIT_ENUM_MATCH(a, b)            \
    static_assert(int(blink::WebTextInputType##a)      \
                      == int(ui::TEXT_INPUT_TYPE_##b), \
                  "mismatching enums: " #a)

STATIC_ASSERT_WTIT_ENUM_MATCH(None,            NONE);
STATIC_ASSERT_WTIT_ENUM_MATCH(Text,            TEXT);
STATIC_ASSERT_WTIT_ENUM_MATCH(Password,        PASSWORD);
STATIC_ASSERT_WTIT_ENUM_MATCH(Search,          SEARCH);
STATIC_ASSERT_WTIT_ENUM_MATCH(Email,           EMAIL);
STATIC_ASSERT_WTIT_ENUM_MATCH(Number,          NUMBER);
STATIC_ASSERT_WTIT_ENUM_MATCH(Telephone,       TELEPHONE);
STATIC_ASSERT_WTIT_ENUM_MATCH(URL,             URL);
STATIC_ASSERT_WTIT_ENUM_MATCH(Date,            DATE);
STATIC_ASSERT_WTIT_ENUM_MATCH(DateTime,        DATE_TIME);
STATIC_ASSERT_WTIT_ENUM_MATCH(DateTimeLocal,   DATE_TIME_LOCAL);
STATIC_ASSERT_WTIT_ENUM_MATCH(Month,           MONTH);
STATIC_ASSERT_WTIT_ENUM_MATCH(Time,            TIME);
STATIC_ASSERT_WTIT_ENUM_MATCH(Week,            WEEK);
STATIC_ASSERT_WTIT_ENUM_MATCH(TextArea,        TEXT_AREA);
STATIC_ASSERT_WTIT_ENUM_MATCH(ContentEditable, CONTENT_EDITABLE);
STATIC_ASSERT_WTIT_ENUM_MATCH(DateTimeField,   DATE_TIME_FIELD);

ui::TextInputType RenderWidget::WebKitToUiTextInputType(
    blink::WebTextInputType type) {
  // Check the type is in the range representable by ui::TextInputType.
  DCHECK_LE(type, static_cast<int>(ui::TEXT_INPUT_TYPE_MAX)) <<
    "blink::WebTextInputType and ui::TextInputType not synchronized";
  return static_cast<ui::TextInputType>(type);
}

ui::TextInputType RenderWidget::GetTextInputType() {
  if (webwidget_)
    return WebKitToUiTextInputType(webwidget_->textInputInfo().type);
  return ui::TEXT_INPUT_TYPE_NONE;
}

void RenderWidget::UpdateCompositionInfo(bool should_update_range) {
#if defined(OS_ANDROID)
  // TODO(yukawa): Start sending character bounds when the browser side
  // implementation becomes ready (crbug.com/424866).
#else
  gfx::Range range = gfx::Range();
  if (should_update_range) {
    GetCompositionRange(&range);
  } else {
    range = composition_range_;
  }
  std::vector<gfx::Rect> character_bounds;
  GetCompositionCharacterBounds(&character_bounds);

  if (!ShouldUpdateCompositionInfo(range, character_bounds))
    return;
  composition_character_bounds_ = character_bounds;
  composition_range_ = range;
  Send(new InputHostMsg_ImeCompositionRangeChanged(
      routing_id(), composition_range_, composition_character_bounds_));
#endif
}

void RenderWidget::GetCompositionCharacterBounds(
    std::vector<gfx::Rect>* bounds) {
  DCHECK(bounds);
  bounds->clear();
}

void RenderWidget::GetCompositionRange(gfx::Range* range) {
  size_t location, length;
  if (webwidget_->compositionRange(&location, &length)) {
    range->set_start(location);
    range->set_end(location + length);
  } else if (webwidget_->caretOrSelectionRange(&location, &length)) {
    range->set_start(location);
    range->set_end(location + length);
  } else {
    *range = gfx::Range::InvalidRange();
  }
}

bool RenderWidget::ShouldUpdateCompositionInfo(
    const gfx::Range& range,
    const std::vector<gfx::Rect>& bounds) {
  if (composition_range_ != range)
    return true;
  if (bounds.size() != composition_character_bounds_.size())
    return true;
  for (size_t i = 0; i < bounds.size(); ++i) {
    if (bounds[i] != composition_character_bounds_[i])
      return true;
  }
  return false;
}

#if defined(OS_ANDROID)
void RenderWidget::DidChangeBodyBackgroundColor(SkColor bg_color) {
  // If not initialized, default to white. Note that 0 is different from black
  // as black still has alpha 0xFF.
  if (!bg_color)
    bg_color = SK_ColorWHITE;

  if (bg_color != body_background_color_) {
    body_background_color_ = bg_color;
    Send(new ViewHostMsg_DidChangeBodyBackgroundColor(routing_id(), bg_color));
  }
}

bool RenderWidget::DoesRecordFullLayer() const {
  SynchronousCompositorFactory* synchronous_compositor_factory =
      SynchronousCompositorFactory::GetInstance();

  // We assume that the absence of synchronous_compositor_factory
  // means we are in Chrome. In chrome, we want to clip, i.e.
  // *not* to record the full layer.
  if (!synchronous_compositor_factory)
    return false;

  return synchronous_compositor_factory->RecordFullLayer();
}
#endif

bool RenderWidget::CanComposeInline() {
  return true;
}

WebScreenInfo RenderWidget::screenInfo() {
  return screen_info_;
}

float RenderWidget::deviceScaleFactor() {
  return device_scale_factor_;
}

void RenderWidget::resetInputMethod() {
  if (!input_method_is_active_)
    return;

  ImeEventGuard guard(this);
  // If the last text input type is not None, then we should finish any
  // ongoing composition regardless of the new text input type.
  if (text_input_type_ != ui::TEXT_INPUT_TYPE_NONE) {
    // If a composition text exists, then we need to let the browser process
    // to cancel the input method's ongoing composition session.
    if (webwidget_->confirmComposition())
      Send(new InputHostMsg_ImeCancelComposition(routing_id()));
  }

  UpdateCompositionInfo(true);
}

#if defined(OS_ANDROID)
void RenderWidget::showUnhandledTapUIIfNeeded(
    const WebPoint& tapped_position,
    const WebNode& tapped_node,
    bool page_changed) {
  DCHECK(handling_input_event_);
  bool should_trigger = !page_changed && tapped_node.isTextNode() &&
                        !tapped_node.isContentEditable() &&
                        !tapped_node.isInsideFocusableElementOrARIAWidget();
  if (should_trigger) {
    Send(new ViewHostMsg_ShowUnhandledTapUIIfNeeded(routing_id_,
        tapped_position.x, tapped_position.y));
  }
}
#endif

void RenderWidget::didHandleGestureEvent(
    const WebGestureEvent& event,
    bool event_cancelled) {
#if defined(OS_ANDROID) || defined(USE_AURA)
  if (event_cancelled)
    return;
  if (event.type == WebInputEvent::GestureTap) {
    UpdateTextInputState(SHOW_IME_IF_NEEDED, FROM_NON_IME);
  } else if (event.type == WebInputEvent::GestureLongPress) {
    DCHECK(webwidget_);
    if (webwidget_->textInputInfo().value.isEmpty())
      UpdateTextInputState(NO_SHOW_IME, FROM_NON_IME);
    else
      UpdateTextInputState(SHOW_IME_IF_NEEDED, FROM_NON_IME);
  }
#endif
}

void RenderWidget::didOverscroll(
    const blink::WebFloatSize& unusedDelta,
    const blink::WebFloatSize& accumulatedRootOverScroll,
    const blink::WebFloatPoint& position,
    const blink::WebFloatSize& velocity) {
  DidOverscrollParams params;
  params.accumulated_overscroll = gfx::Vector2dF(
      accumulatedRootOverScroll.width, accumulatedRootOverScroll.height);
  params.latest_overscroll_delta =
      gfx::Vector2dF(unusedDelta.width, unusedDelta.height);
  // TODO(sataya.m): don't negate velocity once http://crbug.com/499743 is
  // fixed.
  params.current_fling_velocity =
      gfx::Vector2dF(-velocity.width, -velocity.height);
  params.causal_event_viewport_point = gfx::PointF(position.x, position.y);

  // If we're currently handling an event, stash the overscroll data such that
  // it can be bundled in the event ack.
  if (handling_event_overscroll_) {
    handling_event_overscroll_->reset(new DidOverscrollParams(params));
    return;
  }

  Send(new InputHostMsg_DidOverscroll(routing_id_, params));
}

void RenderWidget::StartCompositor() {
  // For widgets that are never visible, we don't need the compositor to run
  // at all.
  if (never_visible_)
    return;
  // In tests without a RenderThreadImpl, don't set ready as this kicks
  // off creating output surfaces that the test can't create.
  if (!RenderThreadImpl::current())
    return;
  compositor_->StartCompositor();
}

void RenderWidget::SchedulePluginMove(const WebPluginGeometry& move) {
  size_t i = 0;
  for (; i < plugin_window_moves_.size(); ++i) {
    if (plugin_window_moves_[i].window == move.window) {
      if (move.rects_valid) {
        plugin_window_moves_[i] = move;
      } else {
        plugin_window_moves_[i].visible = move.visible;
      }
      break;
    }
  }

  if (i == plugin_window_moves_.size())
    plugin_window_moves_.push_back(move);
}

void RenderWidget::CleanupWindowInPluginMoves(gfx::PluginWindowHandle window) {
  for (WebPluginGeometryVector::iterator i = plugin_window_moves_.begin();
       i != plugin_window_moves_.end(); ++i) {
    if (i->window == window) {
      plugin_window_moves_.erase(i);
      break;
    }
  }
}


RenderWidgetCompositor* RenderWidget::compositor() const {
  return compositor_.get();
}

bool RenderWidget::WillHandleMouseEvent(const blink::WebMouseEvent& event) {
  return false;
}

bool RenderWidget::WillHandleGestureEvent(
    const blink::WebGestureEvent& event) {
  return false;
}

void RenderWidget::ObserveWheelEventAndResult(
    const blink::WebMouseWheelEvent& wheel_event,
    const gfx::Vector2dF& wheel_unused_delta,
    bool event_processed) {
  if (!compositor_deps_->IsElasticOverscrollEnabled())
    return;

  cc::InputHandlerScrollResult scroll_result;
  scroll_result.did_scroll = event_processed;
  scroll_result.did_overscroll_root = !wheel_unused_delta.IsZero();
  scroll_result.unused_scroll_delta = wheel_unused_delta;

  RenderThreadImpl* render_thread = RenderThreadImpl::current();
  InputHandlerManager* input_handler_manager =
      render_thread ? render_thread->input_handler_manager() : NULL;
  if (input_handler_manager) {
    input_handler_manager->ObserveWheelEventAndResultOnMainThread(
        routing_id_, wheel_event, scroll_result);
  }
}

void RenderWidget::hasTouchEventHandlers(bool has_handlers) {
  Send(new ViewHostMsg_HasTouchEventHandlers(routing_id_, has_handlers));
}

// Check blink::WebTouchAction and  blink::WebTouchActionAuto is kept in sync
#define STATIC_ASSERT_WTI_ENUM_MATCH(a, b)                                         \
    static_assert(int(blink::WebTouchAction##a) == int(TOUCH_ACTION_##b), \
                  "mismatching enums: " #a)

inline content::TouchAction& operator|=(content::TouchAction& a,
                                        content::TouchAction b) {
  a = static_cast<content::TouchAction>(static_cast<int>(a) |
                                        static_cast<int>(b));
  return a;
}

void RenderWidget::setTouchAction(
    blink::WebTouchAction web_touch_action) {

  // Ignore setTouchAction calls that result from synthetic touch events (eg.
  // when blink is emulating touch with mouse).
  if (handling_event_type_ != WebInputEvent::TouchStart)
    return;

  // Verify the same values are used by the types so we can cast between them.
   STATIC_ASSERT_WTI_ENUM_MATCH(Auto,      AUTO);
   STATIC_ASSERT_WTI_ENUM_MATCH(None,      NONE);
   STATIC_ASSERT_WTI_ENUM_MATCH(PanLeft,   PAN_LEFT);
   STATIC_ASSERT_WTI_ENUM_MATCH(PanRight,  PAN_RIGHT);
   STATIC_ASSERT_WTI_ENUM_MATCH(PanX,      PAN_X);
   STATIC_ASSERT_WTI_ENUM_MATCH(PanUp,     PAN_UP);
   STATIC_ASSERT_WTI_ENUM_MATCH(PanDown,   PAN_DOWN);
   STATIC_ASSERT_WTI_ENUM_MATCH(PanY,      PAN_Y);
   STATIC_ASSERT_WTI_ENUM_MATCH(PinchZoom, PINCH_ZOOM);

   content::TouchAction content_touch_action =
       static_cast<content::TouchAction>(web_touch_action);
  Send(new InputHostMsg_SetTouchAction(routing_id_, content_touch_action));
}

void RenderWidget::didUpdateTextOfFocusedElementByNonUserInput() {
#if defined(OS_ANDROID)
  text_field_is_dirty_ = true;
#endif
}

bool RenderWidget::HasTouchEventHandlersAt(const gfx::Point& point) const {
  return true;
}

scoped_ptr<WebGraphicsContext3DCommandBufferImpl>
RenderWidget::CreateGraphicsContext3D() {
  if (!webwidget_)
    return scoped_ptr<WebGraphicsContext3DCommandBufferImpl>();
  if (base::CommandLine::ForCurrentProcess()->HasSwitch(
          switches::kDisableGpuCompositing))
    return scoped_ptr<WebGraphicsContext3DCommandBufferImpl>();
  if (!RenderThreadImpl::current())
    return scoped_ptr<WebGraphicsContext3DCommandBufferImpl>();
  CauseForGpuLaunch cause =
      CAUSE_FOR_GPU_LAUNCH_WEBGRAPHICSCONTEXT3DCOMMANDBUFFERIMPL_INITIALIZE;
  scoped_refptr<GpuChannelHost> gpu_channel_host(
      RenderThreadImpl::current()->EstablishGpuChannelSync(cause));
  if (!gpu_channel_host.get())
    return scoped_ptr<WebGraphicsContext3DCommandBufferImpl>();

  // Explicitly disable antialiasing for the compositor. As of the time of
  // this writing, the only platform that supported antialiasing for the
  // compositor was Mac OS X, because the on-screen OpenGL context creation
  // code paths on Windows and Linux didn't yet have multisampling support.
  // Mac OS X essentially always behaves as though it's rendering offscreen.
  // Multisampling has a heavy cost especially on devices with relatively low
  // fill rate like most notebooks, and the Mac implementation would need to
  // be optimized to resolve directly into the IOSurface shared between the
  // GPU and browser processes. For these reasons and to avoid platform
  // disparities we explicitly disable antialiasing.
  blink::WebGraphicsContext3D::Attributes attributes;
  attributes.antialias = false;
  attributes.shareResources = true;
  attributes.noAutomaticFlushes = true;
  attributes.depth = false;
  attributes.stencil = false;
  bool lose_context_when_out_of_memory = true;
  WebGraphicsContext3DCommandBufferImpl::SharedMemoryLimits limits;
#if defined(OS_ANDROID)
  // If we raster too fast we become upload bound, and pending
  // uploads consume memory. For maximum upload throughput, we would
  // want to allow for upload_throughput * pipeline_time of pending
  // uploads, after which we are just wasting memory. Since we don't
  // know our upload throughput yet, this just caps our memory usage.
  size_t divider = 1;
  if (base::SysInfo::IsLowEndDevice())
    divider = 6;
  // For reference Nexus10 can upload 1MB in about 2.5ms.
  const double max_mb_uploaded_per_ms = 2.0 / (5 * divider);
  // Deadline to draw a frame to achieve 60 frames per second.
  const size_t kMillisecondsPerFrame = 16;
  // Assuming a two frame deep pipeline between the CPU and the GPU.
  size_t max_transfer_buffer_usage_mb =
      static_cast<size_t>(2 * kMillisecondsPerFrame * max_mb_uploaded_per_ms);
  static const size_t kBytesPerMegabyte = 1024 * 1024;
  // We keep the MappedMemoryReclaimLimit the same as the upload limit
  // to avoid unnecessarily stalling the compositor thread.
  limits.mapped_memory_reclaim_limit =
      max_transfer_buffer_usage_mb * kBytesPerMegabyte;
#endif

  scoped_ptr<WebGraphicsContext3DCommandBufferImpl> context(
      new WebGraphicsContext3DCommandBufferImpl(surface_id(),
                                                GetURLForGraphicsContext3D(),
                                                gpu_channel_host.get(),
                                                attributes,
                                                lose_context_when_out_of_memory,
                                                limits,
                                                NULL));
  return context.Pass();
}

void RenderWidget::RegisterRenderFrameProxy(RenderFrameProxy* proxy) {
  render_frame_proxies_.AddObserver(proxy);
}

void RenderWidget::UnregisterRenderFrameProxy(RenderFrameProxy* proxy) {
  render_frame_proxies_.RemoveObserver(proxy);
}

void RenderWidget::RegisterRenderFrame(RenderFrameImpl* frame) {
  render_frames_.AddObserver(frame);
}

void RenderWidget::UnregisterRenderFrame(RenderFrameImpl* frame) {
  render_frames_.RemoveObserver(frame);
}

#if defined(VIDEO_HOLE)
void RenderWidget::RegisterVideoHoleFrame(RenderFrameImpl* frame) {
  video_hole_frames_.AddObserver(frame);
}

void RenderWidget::UnregisterVideoHoleFrame(RenderFrameImpl* frame) {
  video_hole_frames_.RemoveObserver(frame);
}
#endif  // defined(VIDEO_HOLE)

}  // namespace content<|MERGE_RESOLUTION|>--- conflicted
+++ resolved
@@ -1250,20 +1250,12 @@
   // by reentrant calls for events after the paused one.
   bool no_ack = ignore_ack_for_mouse_move_from_debugger_ &&
       input_event->type == WebInputEvent::MouseMove;
-<<<<<<< HEAD
+  no_ack |= bb_OnHandleInputEvent_no_ack_;
   if (WebInputEventTraits::WillReceiveAckFromRenderer(*input_event) &&
       !no_ack) {
     InputEventAck ack(input_event->type, ack_result, swap_latency_info,
                       event_overscroll.Pass(),
                       WebInputEventTraits::GetUniqueTouchEventId(*input_event));
-=======
-  no_ack |= bb_OnHandleInputEvent_no_ack_;
-  if (!WebInputEventTraits::IgnoresAckDisposition(*input_event) && !no_ack) {
-    InputHostMsg_HandleInputEvent_ACK_Params ack;
-    ack.type = input_event->type;
-    ack.state = ack_result;
-    ack.latency = swap_latency_info;
->>>>>>> b23d14d8
     scoped_ptr<IPC::Message> response(
         new InputHostMsg_HandleInputEvent_ACK(routing_id_, ack));
     if (rate_limiting_wanted && frame_pending && !is_hidden_) {
