// Copyright (c) 2012 The Chromium Authors. All rights reserved.
// Use of this source code is governed by a BSD-style license that can be
// found in the LICENSE file.

#include "content/renderer/render_widget.h"

#include <memory>
#include <utility>

#include "base/auto_reset.h"
#include "base/bind.h"
#include "base/command_line.h"
#include "base/feature_list.h"
#include "base/logging.h"
#include "base/macros.h"
#include "base/memory/ptr_util.h"
#include "base/memory/singleton.h"
#include "base/message_loop/message_loop.h"
#include "base/metrics/histogram_macros.h"
#include "base/stl_util.h"
#include "base/strings/utf_string_conversions.h"
#include "base/sys_info.h"
#include "base/trace_event/trace_event.h"
#include "base/trace_event/trace_event_synthetic_delay.h"
#include "build/build_config.h"
#include "cc/output/compositor_frame_sink.h"
#include "cc/output/copy_output_request.h"
#include "cc/scheduler/begin_frame_source.h"
#include "content/common/content_switches_internal.h"
#include "content/common/drag_event_source_info.h"
#include "content/common/drag_messages.h"
#include "content/common/input/synthetic_gesture_packet.h"
#include "content/common/input_messages.h"
#include "content/common/render_message_filter.mojom.h"
#include "content/common/swapped_out_messages.h"
#include "content/common/text_input_state.h"
#include "content/common/view_messages.h"
#include "content/public/common/content_features.h"
#include "content/public/common/content_switches.h"
#include "content/public/common/context_menu_params.h"
#include "content/public/common/drop_data.h"
#include "content/renderer/cursor_utils.h"
#include "content/renderer/devtools/render_widget_screen_metrics_emulator.h"
#include "content/renderer/drop_data_builder.h"
#include "content/renderer/external_popup_menu.h"
#include "content/renderer/gpu/frame_swap_message_queue.h"
#include "content/renderer/gpu/queue_message_swap_promise.h"
#include "content/renderer/gpu/render_widget_compositor.h"
#include "content/renderer/ime_event_guard.h"
#include "content/renderer/input/input_handler_manager.h"
#include "content/renderer/pepper/pepper_plugin_instance_impl.h"
#include "content/renderer/render_frame_impl.h"
#include "content/renderer/render_frame_proxy.h"
#include "content/renderer/render_process.h"
#include "content/renderer/render_thread_impl.h"
#include "content/renderer/render_view_impl.h"
#include "content/renderer/render_widget_owner_delegate.h"
#include "content/renderer/renderer_blink_platform_impl.h"
#include "content/renderer/resizing_mode_selector.h"
#include "ipc/ipc_message_start.h"
#include "ipc/ipc_sync_message.h"
#include "skia/ext/platform_canvas.h"
#include "third_party/WebKit/public/platform/WebCursorInfo.h"
#include "third_party/WebKit/public/platform/WebDragData.h"
#include "third_party/WebKit/public/platform/WebDragOperation.h"
#include "third_party/WebKit/public/platform/WebPoint.h"
#include "third_party/WebKit/public/platform/WebRect.h"
#include "third_party/WebKit/public/platform/WebSize.h"
#include "third_party/WebKit/public/platform/WebString.h"
#include "third_party/WebKit/public/platform/scheduler/renderer/render_widget_scheduling_state.h"
#include "third_party/WebKit/public/platform/scheduler/renderer/renderer_scheduler.h"
#include "third_party/WebKit/public/web/WebDeviceEmulationParams.h"
#include "third_party/WebKit/public/web/WebFrameWidget.h"
#include "third_party/WebKit/public/web/WebInputMethodController.h"
#include "third_party/WebKit/public/web/WebLocalFrame.h"
#include "third_party/WebKit/public/web/WebNode.h"
#include "third_party/WebKit/public/web/WebPagePopup.h"
#include "third_party/WebKit/public/web/WebPopupMenuInfo.h"
#include "third_party/WebKit/public/web/WebRange.h"
#include "third_party/WebKit/public/web/WebRuntimeFeatures.h"
#include "third_party/WebKit/public/web/WebView.h"
#include "third_party/WebKit/public/web/WebWidget.h"
#include "third_party/skia/include/core/SkShader.h"
#include "ui/base/clipboard/clipboard.h"
#include "ui/base/ui_base_switches.h"
#include "ui/gfx/geometry/point_conversions.h"
#include "ui/gfx/geometry/rect_conversions.h"
#include "ui/gfx/geometry/size_conversions.h"
#include "ui/gfx/skia_util.h"
#include "ui/gl/gl_switches.h"
#include "ui/surface/transport_dib.h"

#if defined(OS_ANDROID)
#include <android/keycodes.h>
#endif

#if defined(OS_POSIX)
#include "third_party/skia/include/core/SkMallocPixelRef.h"
#include "third_party/skia/include/core/SkPixelRef.h"
#endif  // defined(OS_POSIX)

#if defined(USE_AURA)
#include "content/public/common/service_manager_connection.h"
#include "content/renderer/mus/render_widget_mus_connection.h"
#endif

#if defined(OS_MACOSX)
#include "content/renderer/text_input_client_observer.h"
#endif

using blink::WebCompositionUnderline;
using blink::WebCursorInfo;
using blink::WebDeviceEmulationParams;
using blink::WebDragOperation;
using blink::WebDragOperationsMask;
using blink::WebDragData;
using blink::WebFrameWidget;
using blink::WebGestureEvent;
using blink::WebImage;
using blink::WebInputEvent;
using blink::WebInputEventResult;
using blink::WebInputMethodController;
using blink::WebKeyboardEvent;
using blink::WebLocalFrame;
using blink::WebMouseEvent;
using blink::WebMouseWheelEvent;
using blink::WebNavigationPolicy;
using blink::WebNode;
using blink::WebPagePopup;
using blink::WebPoint;
using blink::WebPopupType;
using blink::WebRange;
using blink::WebRect;
using blink::WebSize;
using blink::WebString;
using blink::WebTextDirection;
using blink::WebTouchEvent;
using blink::WebTouchPoint;
using blink::WebVector;
using blink::WebWidget;

namespace content {

namespace {

typedef std::map<std::string, ui::TextInputMode> TextInputModeMap;

class WebWidgetLockTarget : public content::MouseLockDispatcher::LockTarget {
 public:
  explicit WebWidgetLockTarget(blink::WebWidget* webwidget)
      : webwidget_(webwidget) {}

  void OnLockMouseACK(bool succeeded) override {
    if (succeeded)
      webwidget_->didAcquirePointerLock();
    else
      webwidget_->didNotAcquirePointerLock();
  }

  void OnMouseLockLost() override { webwidget_->didLosePointerLock(); }

  bool HandleMouseLockedInputEvent(const blink::WebMouseEvent& event) override {
    // The WebWidget handles mouse lock in Blink's handleInputEvent().
    return false;
  }

 private:
  blink::WebWidget* webwidget_;
};

bool IsDateTimeInput(ui::TextInputType type) {
  return type == ui::TEXT_INPUT_TYPE_DATE ||
         type == ui::TEXT_INPUT_TYPE_DATE_TIME ||
         type == ui::TEXT_INPUT_TYPE_DATE_TIME_LOCAL ||
         type == ui::TEXT_INPUT_TYPE_MONTH ||
         type == ui::TEXT_INPUT_TYPE_TIME || type == ui::TEXT_INPUT_TYPE_WEEK;
}

content::RenderWidgetInputHandlerDelegate* GetRenderWidgetInputHandlerDelegate(
    content::RenderWidget* widget) {
#if defined(USE_AURA)
  const base::CommandLine& cmdline = *base::CommandLine::ForCurrentProcess();
  if (content::ServiceManagerConnection::GetForProcess() &&
      cmdline.HasSwitch(switches::kUseMusInRenderer)) {
    return content::RenderWidgetMusConnection::GetOrCreate(
        widget->routing_id());
  }
#endif
  // If we don't have a connection to the Service Manager, then we want to route
  // IPCs back to the browser process rather than Mus so we use the |widget| as
  // the RenderWidgetInputHandlerDelegate.
  return widget;
}

WebDragData DropMetaDataToWebDragData(
    const std::vector<DropData::Metadata>& drop_meta_data) {
  std::vector<WebDragData::Item> item_list;
  for (const auto& meta_data_item : drop_meta_data) {
    if (meta_data_item.kind == DropData::Kind::STRING) {
      WebDragData::Item item;
      item.storageType = WebDragData::Item::StorageTypeString;
      item.stringType = meta_data_item.mime_type;
      // Have to pass a dummy URL here instead of an empty URL because the
      // DropData received by browser_plugins goes through a round trip:
      // DropData::MetaData --> WebDragData-->DropData. In the end, DropData
      // will contain an empty URL (which means no URL is dragged) if the URL in
      // WebDragData is empty.
      if (base::EqualsASCII(meta_data_item.mime_type,
                            ui::Clipboard::kMimeTypeURIList)) {
        item.stringData = WebString::fromUTF8("about:dragdrop-placeholder");
      }
      item_list.push_back(item);
      continue;
    }

    // TODO(hush): crbug.com/584789. Blink needs to support creating a file with
    // just the mimetype. This is needed to drag files to WebView on Android
    // platform.
    if ((meta_data_item.kind == DropData::Kind::FILENAME) &&
        !meta_data_item.filename.empty()) {
      WebDragData::Item item;
      item.storageType = WebDragData::Item::StorageTypeFilename;
      item.filenameData = meta_data_item.filename.AsUTF16Unsafe();
      item_list.push_back(item);
      continue;
    }

    if (meta_data_item.kind == DropData::Kind::FILESYSTEMFILE) {
      WebDragData::Item item;
      item.storageType = WebDragData::Item::StorageTypeFileSystemFile;
      item.fileSystemURL = meta_data_item.file_system_url;
      item_list.push_back(item);
      continue;
    }
  }

  WebDragData result;
  result.initialize();
  result.setItems(item_list);
  return result;
}

WebDragData DropDataToWebDragData(const DropData& drop_data) {
  std::vector<WebDragData::Item> item_list;

  // These fields are currently unused when dragging into WebKit.
  DCHECK(drop_data.download_metadata.empty());
  DCHECK(drop_data.file_contents.empty());
  DCHECK(drop_data.file_description_filename.empty());

  if (!drop_data.text.is_null()) {
    WebDragData::Item item;
    item.storageType = WebDragData::Item::StorageTypeString;
    item.stringType = WebString::fromUTF8(ui::Clipboard::kMimeTypeText);
    item.stringData = drop_data.text.string();
    item_list.push_back(item);
  }

  if (!drop_data.url.is_empty()) {
    WebDragData::Item item;
    item.storageType = WebDragData::Item::StorageTypeString;
    item.stringType = WebString::fromUTF8(ui::Clipboard::kMimeTypeURIList);
    item.stringData = WebString::fromUTF8(drop_data.url.spec());
    item.title = drop_data.url_title;
    item_list.push_back(item);
  }

  if (!drop_data.html.is_null()) {
    WebDragData::Item item;
    item.storageType = WebDragData::Item::StorageTypeString;
    item.stringType = WebString::fromUTF8(ui::Clipboard::kMimeTypeHTML);
    item.stringData = drop_data.html.string();
    item.baseURL = drop_data.html_base_url;
    item_list.push_back(item);
  }

  for (std::vector<ui::FileInfo>::const_iterator it =
           drop_data.filenames.begin();
       it != drop_data.filenames.end();
       ++it) {
    WebDragData::Item item;
    item.storageType = WebDragData::Item::StorageTypeFilename;
    item.filenameData = it->path.AsUTF16Unsafe();
    item.displayNameData = it->display_name.AsUTF16Unsafe();
    item_list.push_back(item);
  }

  for (std::vector<DropData::FileSystemFileInfo>::const_iterator it =
           drop_data.file_system_files.begin();
       it != drop_data.file_system_files.end();
       ++it) {
    WebDragData::Item item;
    item.storageType = WebDragData::Item::StorageTypeFileSystemFile;
    item.fileSystemURL = it->url;
    item.fileSystemFileSize = it->size;
    item.fileSystemId = blink::WebString::fromASCII(it->filesystem_id);
    item_list.push_back(item);
  }

  for (std::map<base::string16, base::string16>::const_iterator it =
           drop_data.custom_data.begin();
       it != drop_data.custom_data.end();
       ++it) {
    WebDragData::Item item;
    item.storageType = WebDragData::Item::StorageTypeString;
    item.stringType = it->first;
    item.stringData = it->second;
    item_list.push_back(item);
  }

  WebDragData result;
  result.initialize();
  result.setItems(item_list);
  result.setFilesystemId(drop_data.filesystem_id);
  return result;
}

content::RenderWidget::CreateRenderWidgetFunction g_create_render_widget =
    nullptr;

content::RenderWidget::RenderWidgetInitializedCallback
    g_render_widget_initialized = nullptr;

ui::TextInputType ConvertWebTextInputType(blink::WebTextInputType type) {
  // Check the type is in the range representable by ui::TextInputType.
  DCHECK_LE(type, static_cast<int>(ui::TEXT_INPUT_TYPE_MAX))
      << "blink::WebTextInputType and ui::TextInputType not synchronized";
  return static_cast<ui::TextInputType>(type);
}

ui::TextInputMode ConvertWebTextInputMode(blink::WebTextInputMode mode) {
  // Check the mode is in the range representable by ui::TextInputMode.
  DCHECK_LE(mode, static_cast<int>(ui::TEXT_INPUT_MODE_MAX))
      << "blink::WebTextInputMode and ui::TextInputMode not synchronized";
  return static_cast<ui::TextInputMode>(mode);
}

}  // namespace

// RenderWidget ---------------------------------------------------------------

RenderWidget::RenderWidget(int32_t widget_routing_id,
                           CompositorDependencies* compositor_deps,
                           blink::WebPopupType popup_type,
                           const ScreenInfo& screen_info,
                           bool swapped_out,
                           bool hidden,
                           bool never_visible)
    : routing_id_(widget_routing_id),
      compositor_deps_(compositor_deps),
      webwidget_internal_(nullptr),
      owner_delegate_(nullptr),
      opener_id_(MSG_ROUTING_NONE),
      next_paint_flags_(0),
      auto_resize_mode_(false),
      need_update_rect_for_auto_resize_(false),
      did_show_(false),
      is_hidden_(hidden),
      compositor_never_visible_(never_visible),
      is_fullscreen_granted_(false),
      display_mode_(blink::WebDisplayModeUndefined),
      ime_event_guard_(nullptr),
      closing_(false),
      host_closing_(false),
      is_swapped_out_(swapped_out),
      for_oopif_(false),
      text_input_type_(ui::TEXT_INPUT_TYPE_NONE),
      text_input_mode_(ui::TEXT_INPUT_MODE_DEFAULT),
      text_input_flags_(0),
      can_compose_inline_(true),
      composition_range_(gfx::Range::InvalidRange()),
      popup_type_(popup_type),
      pending_window_rect_count_(0),
      screen_info_(screen_info),
      device_scale_factor_(screen_info_.device_scale_factor),
#if defined(OS_ANDROID)
      text_field_is_dirty_(false),
#endif
      monitor_composition_info_(false),
      popup_origin_scale_for_emulation_(0.f),
      frame_swap_message_queue_(new FrameSwapMessageQueue()),
      resizing_mode_selector_(new ResizingModeSelector()),
      has_host_context_menu_location_(false),
      bb_OnHandleInputEvent_no_ack_(false),
      has_focus_(false),
#if defined(OS_MACOSX)
      text_input_client_observer_(new TextInputClientObserver(this)),
#endif
      focused_pepper_plugin_(nullptr) {
  DCHECK_NE(routing_id_, MSG_ROUTING_NONE);
  if (!swapped_out)
    RenderProcess::current()->AddRefProcess();
  DCHECK(RenderThread::Get());
  device_color_profile_.push_back('0');
#if defined(OS_ANDROID)
  text_input_info_history_.push_back(blink::WebTextInputInfo());
#endif

  // In tests there may not be a RenderThreadImpl.
  if (RenderThreadImpl::current()) {
    render_widget_scheduling_state_ = RenderThreadImpl::current()
                                          ->GetRendererScheduler()
                                          ->NewRenderWidgetSchedulingState();
    render_widget_scheduling_state_->SetHidden(is_hidden_);
  }
}

RenderWidget::~RenderWidget() {
  DCHECK(!webwidget_internal_) << "Leaking our WebWidget!";

  // If we are swapped out, we have released already.
  if (!is_swapped_out_ && RenderProcess::current())
    RenderProcess::current()->ReleaseProcess();
}

// static
void RenderWidget::InstallCreateHook(
    CreateRenderWidgetFunction create_render_widget,
    RenderWidgetInitializedCallback render_widget_initialized) {
  CHECK(!g_create_render_widget && !g_render_widget_initialized);
  g_create_render_widget = create_render_widget;
  g_render_widget_initialized = render_widget_initialized;
}

// static
RenderWidget* RenderWidget::Create(int32_t opener_id,
                                   CompositorDependencies* compositor_deps,
                                   blink::WebPopupType popup_type,
                                   const ScreenInfo& screen_info) {
  DCHECK(opener_id != MSG_ROUTING_NONE);

  // Do a synchronous IPC to obtain a routing ID.
  int32_t routing_id = MSG_ROUTING_NONE;
  if (!RenderThreadImpl::current_render_message_filter()->CreateNewWidget(
          opener_id, popup_type, &routing_id)) {
    return nullptr;
  }

  scoped_refptr<RenderWidget> widget(
      new RenderWidget(routing_id, compositor_deps, popup_type, screen_info,
                       false, false, false));
  widget->Init(opener_id, RenderWidget::CreateWebWidget(widget.get()));
  DCHECK(!widget->HasOneRef());  // RenderWidget::Init() adds a reference.
  return widget.get();
}

// static
RenderWidget* RenderWidget::CreateForFrame(
    int widget_routing_id,
    bool hidden,
    const ScreenInfo& screen_info,
    CompositorDependencies* compositor_deps,
    blink::WebLocalFrame* frame) {
  CHECK_NE(widget_routing_id, MSG_ROUTING_NONE);
  // TODO(avi): Before RenderViewImpl has-a RenderWidget, the browser passes the
  // same routing ID for both the view routing ID and the main frame widget
  // routing ID. https://crbug.com/545684
  RenderViewImpl* view = RenderViewImpl::FromRoutingID(widget_routing_id);
  if (view) {
    view->AttachWebFrameWidget(
        RenderWidget::CreateWebFrameWidget(view->GetWidget(), frame));
    return view->GetWidget();
  }
  scoped_refptr<RenderWidget> widget(
      g_create_render_widget
          ? g_create_render_widget(widget_routing_id, compositor_deps,
                                   blink::WebPopupTypeNone, screen_info, false,
                                   hidden, false)
          : new RenderWidget(widget_routing_id, compositor_deps,
                             blink::WebPopupTypeNone, screen_info, false,
                             hidden, false));
  widget->for_oopif_ = true;
  // Init increments the reference count on |widget|, keeping it alive after
  // this function returns.
  widget->Init(MSG_ROUTING_NONE,
               RenderWidget::CreateWebFrameWidget(widget.get(), frame));

  if (g_render_widget_initialized)
    g_render_widget_initialized(widget.get());
  return widget.get();
}

// static
blink::WebFrameWidget* RenderWidget::CreateWebFrameWidget(
    RenderWidget* render_widget,
    blink::WebLocalFrame* frame) {
  if (!frame->parent()) {
    // TODO(dcheng): The main frame widget currently has a special case.
    // Eliminate this once WebView is no longer a WebWidget.
    return blink::WebFrameWidget::create(render_widget, frame->view(), frame);
  }
  return blink::WebFrameWidget::create(render_widget, frame);
}

// static
blink::WebWidget* RenderWidget::CreateWebWidget(RenderWidget* render_widget) {
  switch (render_widget->popup_type_) {
    case blink::WebPopupTypeNone:  // Nothing to create.
      break;
    case blink::WebPopupTypePage:
      return WebPagePopup::create(render_widget);
    default:
      NOTREACHED();
  }
  return NULL;
}

void RenderWidget::CloseForFrame() {
  OnClose();
}

void RenderWidget::SetSwappedOut(bool is_swapped_out) {
  // We should only toggle between states.
  DCHECK(is_swapped_out_ != is_swapped_out);
  is_swapped_out_ = is_swapped_out;

  // If we are swapping out, we will call ReleaseProcess, allowing the process
  // to exit if all of its RenderViews are swapped out.  We wait until the
  // WasSwappedOut call to do this, to allow the unload handler to finish.
  // If we are swapping in, we call AddRefProcess to prevent the process from
  // exiting.
  if (!is_swapped_out_)
    RenderProcess::current()->AddRefProcess();
}

void RenderWidget::Init(int32_t opener_id, WebWidget* web_widget) {
  DCHECK(!webwidget_internal_);
  DCHECK_NE(routing_id_, MSG_ROUTING_NONE);

  input_handler_.reset(new RenderWidgetInputHandler(
      GetRenderWidgetInputHandlerDelegate(this), this));

  if (opener_id != MSG_ROUTING_NONE)
    opener_id_ = opener_id;

  webwidget_internal_ = web_widget;
  webwidget_mouse_lock_target_.reset(
      new WebWidgetLockTarget(webwidget_internal_));
  mouse_lock_dispatcher_.reset(new RenderWidgetMouseLockDispatcher(this));

  RenderThread::Get()->AddRoute(routing_id_, this);
  // Take a reference on behalf of the RenderThread.  This will be balanced
  // when we receive ViewMsg_Close.
  AddRef();
  if (RenderThreadImpl::current()) {
    RenderThreadImpl::current()->WidgetCreated();
    if (is_hidden_)
      RenderThreadImpl::current()->WidgetHidden();
  }
}

void RenderWidget::WasSwappedOut() {
  // If we have been swapped out and no one else is using this process,
  // it's safe to exit now.
  CHECK(is_swapped_out_);
  RenderProcess::current()->ReleaseProcess();
}

void RenderWidget::SetPopupOriginAdjustmentsForEmulation(
    RenderWidgetScreenMetricsEmulator* emulator) {
  popup_origin_scale_for_emulation_ = emulator->scale();
  popup_view_origin_for_emulation_ = emulator->applied_widget_rect().origin();
  popup_screen_origin_for_emulation_ = gfx::Point(
      emulator->original_screen_rect().origin().x() + emulator->offset().x(),
      emulator->original_screen_rect().origin().y() + emulator->offset().y());
  screen_info_ = emulator->original_screen_info();
  device_scale_factor_ = screen_info_.device_scale_factor;
}

gfx::Rect RenderWidget::AdjustValidationMessageAnchor(const gfx::Rect& anchor) {
  if (screen_metrics_emulator_)
    return screen_metrics_emulator_->AdjustValidationMessageAnchor(anchor);
  return anchor;
}

#if defined(USE_EXTERNAL_POPUP_MENU)
void RenderWidget::SetExternalPopupOriginAdjustmentsForEmulation(
    ExternalPopupMenu* popup,
    RenderWidgetScreenMetricsEmulator* emulator) {
  popup->SetOriginScaleAndOffsetForEmulation(
      emulator->scale(), emulator->offset());
}
#endif

void RenderWidget::OnShowHostContextMenu(ContextMenuParams* params) {
  if (screen_metrics_emulator_)
    screen_metrics_emulator_->OnShowContextMenu(params);
}

bool RenderWidget::OnMessageReceived(const IPC::Message& message) {
#if defined(OS_MACOSX)
  if (IPC_MESSAGE_CLASS(message) == TextInputClientMsgStart)
    return text_input_client_observer_->OnMessageReceived(message);
#endif
  if (mouse_lock_dispatcher_ &&
      mouse_lock_dispatcher_->OnMessageReceived(message))
    return true;

  bool handled = true;
  IPC_BEGIN_MESSAGE_MAP(RenderWidget, message)
    IPC_MESSAGE_HANDLER(InputMsg_HandleInputEvent, OnHandleInputEvent)
    IPC_MESSAGE_HANDLER(InputMsg_CursorVisibilityChange,
                        OnCursorVisibilityChange)
    IPC_MESSAGE_HANDLER(InputMsg_ImeSetComposition, OnImeSetComposition)
    IPC_MESSAGE_HANDLER(InputMsg_ImeCommitText, OnImeCommitText)
    IPC_MESSAGE_HANDLER(InputMsg_ImeFinishComposingText,
                        OnImeFinishComposingText)
    IPC_MESSAGE_HANDLER(InputMsg_MouseCaptureLost, OnMouseCaptureLost)
    IPC_MESSAGE_HANDLER(InputMsg_SetEditCommandsForNextKeyEvent,
                        OnSetEditCommandsForNextKeyEvent)
    IPC_MESSAGE_HANDLER(InputMsg_SetFocus, OnSetFocus)
    IPC_MESSAGE_HANDLER(InputMsg_SyntheticGestureCompleted,
                        OnSyntheticGestureCompleted)
    IPC_MESSAGE_HANDLER(ViewMsg_Close, OnClose)
    IPC_MESSAGE_HANDLER(ViewMsg_Resize, OnResize)
    IPC_MESSAGE_HANDLER(ViewMsg_EnableDeviceEmulation,
                        OnEnableDeviceEmulation)
    IPC_MESSAGE_HANDLER(ViewMsg_DisableDeviceEmulation,
                        OnDisableDeviceEmulation)
    IPC_MESSAGE_HANDLER(ViewMsg_WasHidden, OnWasHidden)
    IPC_MESSAGE_HANDLER(ViewMsg_WasShown, OnWasShown)
    IPC_MESSAGE_HANDLER(ViewMsg_Repaint, OnRepaint)
    IPC_MESSAGE_HANDLER(ViewMsg_SetTextDirection, OnSetTextDirection)
    IPC_MESSAGE_HANDLER(ViewMsg_Move_ACK, OnRequestMoveAck)
    IPC_MESSAGE_HANDLER(ViewMsg_UpdateScreenRects, OnUpdateScreenRects)
    IPC_MESSAGE_HANDLER(ViewMsg_WaitForNextFrameForTests,
                        OnWaitNextFrameForTests)
    IPC_MESSAGE_HANDLER(InputMsg_RequestCompositionUpdate,
                        OnRequestCompositionUpdate)
    IPC_MESSAGE_HANDLER(ViewMsg_HandleCompositorProto, OnHandleCompositorProto)
    IPC_MESSAGE_HANDLER(DragMsg_TargetDragEnter, OnDragTargetDragEnter)
    IPC_MESSAGE_HANDLER(DragMsg_TargetDragOver, OnDragTargetDragOver)
    IPC_MESSAGE_HANDLER(DragMsg_TargetDragLeave, OnDragTargetDragLeave)
    IPC_MESSAGE_HANDLER(DragMsg_TargetDrop, OnDragTargetDrop)
    IPC_MESSAGE_HANDLER(DragMsg_SourceEnded, OnDragSourceEnded)
    IPC_MESSAGE_HANDLER(DragMsg_SourceSystemDragEnded,
                        OnDragSourceSystemDragEnded)
#if defined(OS_ANDROID)
    IPC_MESSAGE_HANDLER(InputMsg_ImeEventAck, OnImeEventAck)
    IPC_MESSAGE_HANDLER(InputMsg_RequestTextInputStateUpdate,
                        OnRequestTextInputStateUpdate)
#endif
    IPC_MESSAGE_UNHANDLED(handled = false)
  IPC_END_MESSAGE_MAP()
  return handled;
}

bool RenderWidget::Send(IPC::Message* message) {
  // Don't send any messages after the browser has told us to close, and filter
  // most outgoing messages while swapped out.
  if ((is_swapped_out_ &&
       !SwappedOutMessages::CanSendWhileSwappedOut(message)) ||
      closing_) {
    delete message;
    return false;
  }

  // If given a messsage without a routing ID, then assign our routing ID.
  if (message->routing_id() == MSG_ROUTING_NONE)
    message->set_routing_id(routing_id_);

  return RenderThread::Get()->Send(message);
}

void RenderWidget::SendOrCrash(IPC::Message* message) {
  bool result = Send(message);
  CHECK(closing_ || result) << "Failed to send message";
}

void RenderWidget::SetWindowRectSynchronously(
    const gfx::Rect& new_window_rect) {
  ResizeParams params;
  params.screen_info = screen_info_;
  params.new_size = new_window_rect.size();
  params.physical_backing_size =
      gfx::ScaleToCeiledSize(new_window_rect.size(), device_scale_factor_);
  params.visible_viewport_size = new_window_rect.size();
  params.is_fullscreen_granted = is_fullscreen_granted_;
  params.display_mode = display_mode_;
  params.needs_resize_ack = false;
  Resize(params);

  view_screen_rect_ = new_window_rect;
  window_screen_rect_ = new_window_rect;
  if (!did_show_)
    initial_rect_ = new_window_rect;
}

void RenderWidget::OnClose() {
  DCHECK(content::RenderThread::Get());
  if (closing_)
    return;
  NotifyOnClose();
  closing_ = true;

  // Browser correspondence is no longer needed at this point.
  if (routing_id_ != MSG_ROUTING_NONE) {
    RenderThread::Get()->RemoveRoute(routing_id_);
    SetHidden(false);
    if (RenderThreadImpl::current())
      RenderThreadImpl::current()->WidgetDestroyed();
  }

  if (for_oopif_) {
    // Widgets for frames may be created and closed at any time while the frame
    // is alive. However, the closing process must happen synchronously. Frame
    // widget and frames hold pointers to each other. If Close() is deferred to
    // the message loop like in the non-frame widget case, WebWidget::close()
    // can end up accessing members of an already-deleted frame.
    Close();
  } else {
    // If there is a Send call on the stack, then it could be dangerous to close
    // now.  Post a task that only gets invoked when there are no nested message
    // loops.
    base::ThreadTaskRunnerHandle::Get()->PostNonNestableTask(
        FROM_HERE, base::Bind(&RenderWidget::Close, this));
  }

  // Balances the AddRef taken when we called AddRoute.
  Release();
}

void RenderWidget::OnResize(const ResizeParams& params) {
  if (resizing_mode_selector_->ShouldAbortOnResize(this, params))
    return;

  if (screen_metrics_emulator_) {
    screen_metrics_emulator_->OnResize(params);
    return;
  }

  Resize(params);

  browser_size_ = params.new_size;
}

void RenderWidget::OnEnableDeviceEmulation(
   const blink::WebDeviceEmulationParams& params) {
  if (!screen_metrics_emulator_) {
    ResizeParams resize_params;
    resize_params.screen_info = screen_info_;
    resize_params.new_size = size_;
    resize_params.physical_backing_size = physical_backing_size_;
    resize_params.visible_viewport_size = visible_viewport_size_;
    resize_params.is_fullscreen_granted = is_fullscreen_granted_;
    resize_params.display_mode = display_mode_;
    screen_metrics_emulator_.reset(new RenderWidgetScreenMetricsEmulator(
        this, params, resize_params, view_screen_rect_, window_screen_rect_));
    screen_metrics_emulator_->Apply();
  } else {
    screen_metrics_emulator_->ChangeEmulationParams(params);
  }
}

void RenderWidget::OnDisableDeviceEmulation() {
  screen_metrics_emulator_.reset();
}

void RenderWidget::OnWasHidden() {
  TRACE_EVENT0("renderer", "RenderWidget::OnWasHidden");
  // Go into a mode where we stop generating paint and scrolling events.
  SetHidden(true);
  for (auto& observer : render_frames_)
    observer.WasHidden();
}

void RenderWidget::OnWasShown(bool needs_repainting,
                              const ui::LatencyInfo& latency_info) {
  TRACE_EVENT0("renderer", "RenderWidget::OnWasShown");
  // During shutdown we can just ignore this message.
  if (!GetWebWidget())
    return;

  // See OnWasHidden
  SetHidden(false);
  for (auto& observer : render_frames_)
    observer.WasShown();

  if (!needs_repainting)
    return;

  // Generate a full repaint.
  if (compositor_) {
    ui::LatencyInfo swap_latency_info(latency_info);
    std::unique_ptr<cc::SwapPromiseMonitor> latency_info_swap_promise_monitor(
        compositor_->CreateLatencyInfoSwapPromiseMonitor(&swap_latency_info));
    compositor_->SetNeedsForcedRedraw();
  }
  ScheduleComposite();
}

void RenderWidget::OnRequestMoveAck() {
  DCHECK(pending_window_rect_count_);
  pending_window_rect_count_--;
}

GURL RenderWidget::GetURLForGraphicsContext3D() {
  return GURL();
}

void RenderWidget::OnHandleInputEvent(const blink::WebInputEvent* input_event,
                                      const ui::LatencyInfo& latency_info,
                                      InputEventDispatchType dispatch_type) {
  if (!input_event)
    return;

<<<<<<< HEAD
=======
  input_handler_->set_on_handle_input_event_no_ack(bb_OnHandleInputEvent_no_ack_);
>>>>>>> 94f2f98b
  input_handler_->HandleInputEvent(*input_event, latency_info, dispatch_type);
  input_handler_->set_on_handle_input_event_no_ack(false);
}

void RenderWidget::OnCursorVisibilityChange(bool is_visible) {
  if (GetWebWidget())
    GetWebWidget()->setCursorVisibilityState(is_visible);
}

void RenderWidget::OnMouseCaptureLost() {
  if (GetWebWidget())
    GetWebWidget()->mouseCaptureLost();
}

void RenderWidget::OnSetEditCommandsForNextKeyEvent(
    const EditCommands& edit_commands) {
  edit_commands_ = edit_commands;
}

void RenderWidget::OnSetFocus(bool enable) {
  has_focus_ = enable;

  if (GetWebWidget())
    GetWebWidget()->setFocus(enable);

  for (auto& observer : render_frames_)
    observer.RenderWidgetSetFocus(enable);
}

void RenderWidget::SetNeedsMainFrame() {
  RenderWidgetCompositor* rwc = compositor();
  if (!rwc)
    return;
  rwc->setNeedsBeginFrame();
}

///////////////////////////////////////////////////////////////////////////////
// RenderWidgetCompositorDelegate

void RenderWidget::ApplyViewportDeltas(
    const gfx::Vector2dF& inner_delta,
    const gfx::Vector2dF& outer_delta,
    const gfx::Vector2dF& elastic_overscroll_delta,
    float page_scale,
    float top_controls_delta) {
  GetWebWidget()->applyViewportDeltas(inner_delta, outer_delta,
                                      elastic_overscroll_delta, page_scale,
                                      top_controls_delta);
}

void RenderWidget::BeginMainFrame(double frame_time_sec) {
  RenderThreadImpl* render_thread = RenderThreadImpl::current();
  // render_thread may be NULL in tests.
  InputHandlerManager* input_handler_manager =
      render_thread ? render_thread->input_handler_manager() : NULL;
  if (input_handler_manager)
    input_handler_manager->ProcessRafAlignedInputOnMainThread(routing_id_);

  GetWebWidget()->beginFrame(frame_time_sec);
}

std::unique_ptr<cc::CompositorFrameSink>
RenderWidget::CreateCompositorFrameSink(bool fallback) {
  DCHECK(GetWebWidget());
  // For widgets that are never visible, we don't start the compositor, so we
  // never get a request for a cc::CompositorFrameSink.
  DCHECK(!compositor_never_visible_);
  return RenderThreadImpl::current()->CreateCompositorFrameSink(
      fallback, routing_id_, frame_swap_message_queue_,
      GetURLForGraphicsContext3D());
}

void RenderWidget::DidCommitAndDrawCompositorFrame() {
  // NOTE: Tests may break if this event is renamed or moved. See
  // tab_capture_performancetest.cc.
  TRACE_EVENT0("gpu", "RenderWidget::DidCommitAndDrawCompositorFrame");

  for (auto& observer : render_frames_)
    observer.DidCommitAndDrawCompositorFrame();

  // Notify subclasses that we initiated the paint operation.
  DidInitiatePaint();
}

void RenderWidget::DidCommitCompositorFrame() {
  for (auto& observer : render_frames_)
    observer.DidCommitCompositorFrame();
  for (auto& observer : render_frame_proxies_)
    observer.DidCommitCompositorFrame();
}

void RenderWidget::DidCompletePageScaleAnimation() {}

void RenderWidget::DidReceiveCompositorFrameAck() {
  TRACE_EVENT0("renderer", "RenderWidget::DidReceiveCompositorFrameAck");

  if (!next_paint_flags_ && !need_update_rect_for_auto_resize_) {
    return;
  }

  ViewHostMsg_UpdateRect_Params params;
  params.view_size = size_;
  params.flags = next_paint_flags_;

  Send(new ViewHostMsg_UpdateRect(routing_id_, params));
  next_paint_flags_ = 0;
  need_update_rect_for_auto_resize_ = false;
}

void RenderWidget::ForwardCompositorProto(const std::vector<uint8_t>& proto) {
  Send(new ViewHostMsg_ForwardCompositorProto(routing_id_, proto));
}

bool RenderWidget::IsClosing() const {
  return host_closing_;
}

<<<<<<< HEAD
=======

>>>>>>> 94f2f98b
void RenderWidget::bbHandleInputEvent(const blink::WebInputEvent& event) {
  ui::LatencyInfo latency_info;
  bb_OnHandleInputEvent_no_ack_ = true;
  OnHandleInputEvent(&event, latency_info, InputEventDispatchType::DISPATCH_TYPE_BLOCKING);
  bb_OnHandleInputEvent_no_ack_ = false;
}

void RenderWidget::RequestScheduleAnimation() {
  scheduleAnimation();
}

void RenderWidget::UpdateVisualState() {
  GetWebWidget()->updateAllLifecyclePhases();
}

void RenderWidget::WillBeginCompositorFrame() {
  TRACE_EVENT0("gpu", "RenderWidget::willBeginCompositorFrame");

  // The UpdateTextInputState can result in further layout and possibly
  // enable GPU acceleration so they need to be called before any painting
  // is done.
  UpdateTextInputState(ShowIme::HIDE_IME, ChangeSource::FROM_NON_IME);
  UpdateSelectionBounds();

  for (auto& observer : render_frame_proxies_)
    observer.WillBeginCompositorFrame();
}

std::unique_ptr<cc::SwapPromise> RenderWidget::RequestCopyOfOutputForLayoutTest(
    std::unique_ptr<cc::CopyOutputRequest> request) {
  return RenderThreadImpl::current()->RequestCopyOfOutputForLayoutTest(
      routing_id_, std::move(request));
}

///////////////////////////////////////////////////////////////////////////////
// RenderWidgetInputHandlerDelegate

void RenderWidget::FocusChangeComplete() {
  if (owner_delegate_)
    owner_delegate_->RenderWidgetFocusChangeComplete();
}

bool RenderWidget::HasTouchEventHandlersAt(const gfx::Point& point) const {
  if (owner_delegate_)
    return owner_delegate_->DoesRenderWidgetHaveTouchEventHandlersAt(point);

  return true;
}

void RenderWidget::ObserveGestureEventAndResult(
    const blink::WebGestureEvent& gesture_event,
    const gfx::Vector2dF& unused_delta,
    bool event_processed) {
  if (!compositor_deps_->IsElasticOverscrollEnabled())
    return;

  cc::InputHandlerScrollResult scroll_result;
  scroll_result.did_scroll = event_processed;
  scroll_result.did_overscroll_root = !unused_delta.IsZero();
  scroll_result.unused_scroll_delta = unused_delta;

  RenderThreadImpl* render_thread = RenderThreadImpl::current();
  InputHandlerManager* input_handler_manager =
      render_thread ? render_thread->input_handler_manager() : NULL;
  if (input_handler_manager) {
    input_handler_manager->ObserveGestureEventAndResultOnMainThread(
        routing_id_, gesture_event, scroll_result);
  }
}

void RenderWidget::OnDidHandleKeyEvent() {
  ClearEditCommands();
}

void RenderWidget::SetEditCommandForNextKeyEvent(const std::string& name,
                                                 const std::string& value) {
  ClearEditCommands();
  edit_commands_.emplace_back(name, value);
}

void RenderWidget::ClearEditCommands() {
  edit_commands_.clear();
}

void RenderWidget::OnDidOverscroll(const ui::DidOverscrollParams& params) {
  Send(new InputHostMsg_DidOverscroll(routing_id_, params));
}

void RenderWidget::OnInputEventAck(
    std::unique_ptr<InputEventAck> input_event_ack) {
  SendOrCrash(
      new InputHostMsg_HandleInputEvent_ACK(routing_id_, *input_event_ack));
}

void RenderWidget::NotifyInputEventHandled(
    blink::WebInputEvent::Type handled_type,
    InputEventAckState ack_result) {
  RenderThreadImpl* render_thread = RenderThreadImpl::current();
  InputHandlerManager* input_handler_manager =
      render_thread ? render_thread->input_handler_manager() : NULL;
  if (input_handler_manager) {
    input_handler_manager->NotifyInputEventHandledOnMainThread(
        routing_id_, handled_type, ack_result);
  }
}

void RenderWidget::SetInputHandler(RenderWidgetInputHandler* input_handler) {
  // Nothing to do here. RenderWidget created the |input_handler| and will take
  // ownership of it. We just verify here that we don't already have an input
  // handler.
  DCHECK(!input_handler_);
}

void RenderWidget::UpdateTextInputState(ShowIme show_ime,
                                        ChangeSource change_source) {
  TRACE_EVENT0("renderer", "RenderWidget::UpdateTextInputState");
  if (ime_event_guard_) {
    // show_ime should still be effective even if it was set inside the IME
    // event guard.
    if (show_ime == ShowIme::IF_NEEDED) {
      ime_event_guard_->set_show_ime(true);
    }
    return;
  }

  ui::TextInputType new_type = GetTextInputType();
  if (IsDateTimeInput(new_type))
    return;  // Not considered as a text input field in WebKit/Chromium.

  blink::WebTextInputInfo new_info;
  if (GetWebWidget())
    new_info = GetWebWidget()->textInputInfo();
  const ui::TextInputMode new_mode =
      ConvertWebTextInputMode(new_info.inputMode);

  bool new_can_compose_inline = CanComposeInline();

  // Only sends text input params if they are changed or if the ime should be
  // shown.
  if (show_ime == ShowIme::IF_NEEDED ||
      (IsUsingImeThread() && change_source == ChangeSource::FROM_IME) ||
      (text_input_type_ != new_type || text_input_mode_ != new_mode ||
       text_input_info_ != new_info ||
       can_compose_inline_ != new_can_compose_inline)
#if defined(OS_ANDROID)
      || text_field_is_dirty_
#endif
      ) {
    TextInputState params;
    params.type = new_type;
    params.mode = new_mode;
    params.flags = new_info.flags;
    params.value = new_info.value.utf8();
    params.selection_start = new_info.selectionStart;
    params.selection_end = new_info.selectionEnd;
    params.composition_start = new_info.compositionStart;
    params.composition_end = new_info.compositionEnd;
    params.can_compose_inline = new_can_compose_inline;
    params.show_ime_if_needed = (show_ime == ShowIme::IF_NEEDED);
#if defined(USE_AURA)
    params.is_non_ime_change = true;
#endif
#if defined(OS_ANDROID)
    params.is_non_ime_change =
        (change_source == ChangeSource::FROM_NON_IME) || text_field_is_dirty_;
    if (params.is_non_ime_change)
      OnImeEventSentForAck(new_info);
    text_field_is_dirty_ = false;
#endif
    Send(new ViewHostMsg_TextInputStateChanged(routing_id(), params));

    text_input_info_ = new_info;
    text_input_type_ = new_type;
    text_input_mode_ = new_mode;
    can_compose_inline_ = new_can_compose_inline;
    text_input_flags_ = new_info.flags;
  }
}

bool RenderWidget::WillHandleGestureEvent(const blink::WebGestureEvent& event) {
  possible_drag_event_info_.event_source =
      ui::DragDropTypes::DRAG_EVENT_SOURCE_TOUCH;
  possible_drag_event_info_.event_location =
      gfx::Point(event.globalX, event.globalY);

  return false;
}

bool RenderWidget::WillHandleMouseEvent(const blink::WebMouseEvent& event) {
  for (auto& observer : render_frames_)
    observer.RenderWidgetWillHandleMouseEvent();

  possible_drag_event_info_.event_source =
      ui::DragDropTypes::DRAG_EVENT_SOURCE_MOUSE;
  possible_drag_event_info_.event_location =
      gfx::Point(event.globalX, event.globalY);

  if (owner_delegate_)
    return owner_delegate_->RenderWidgetWillHandleMouseEvent(event);

  return false;
}

///////////////////////////////////////////////////////////////////////////////
// RenderWidgetScreenMetricsDelegate

void RenderWidget::Redraw() {
  set_next_paint_is_resize_ack();
  if (compositor_)
    compositor_->SetNeedsRedrawRect(gfx::Rect(size_));
}

void RenderWidget::ResizeWebWidget() {
  GetWebWidget()->resize(GetSizeForWebWidget());
}

gfx::Size RenderWidget::GetSizeForWebWidget() const {
  if (IsUseZoomForDSFEnabled())
    return gfx::ScaleToCeiledSize(size_, GetOriginalDeviceScaleFactor());

  return size_;
}

void RenderWidget::Resize(const ResizeParams& params) {
  bool orientation_changed =
      screen_info_.orientation_angle != params.screen_info.orientation_angle ||
      screen_info_.orientation_type != params.screen_info.orientation_type;

  screen_info_ = params.screen_info;

  if (device_scale_factor_ != screen_info_.device_scale_factor) {
    device_scale_factor_ = screen_info_.device_scale_factor;
    OnDeviceScaleFactorChanged();
    ScheduleComposite();
  }

  if (resizing_mode_selector_->NeverUsesSynchronousResize()) {
    // A resize ack shouldn't be requested if we have not ACK'd the previous
    // one.
    DCHECK(!params.needs_resize_ack || !next_paint_is_resize_ack());
  }

  // Ignore this during shutdown.
  if (!GetWebWidget())
    return;

  if (compositor_) {
    compositor_->setViewportSize(params.physical_backing_size);
    compositor_->setBottomControlsHeight(params.bottom_controls_height);
    compositor_->SetDeviceColorSpace(screen_info_.icc_profile.GetColorSpace());
  }

  visible_viewport_size_ = params.visible_viewport_size;

  // NOTE: We may have entered fullscreen mode without changing our size.
  bool fullscreen_change =
      is_fullscreen_granted_ != params.is_fullscreen_granted;
  is_fullscreen_granted_ = params.is_fullscreen_granted;
  display_mode_ = params.display_mode;

  size_ = params.new_size;
  physical_backing_size_ = params.physical_backing_size;

  ResizeWebWidget();

  WebSize visual_viewport_size;

  if (IsUseZoomForDSFEnabled()) {
    visual_viewport_size = gfx::ScaleToCeiledSize(
        params.visible_viewport_size,
        GetOriginalDeviceScaleFactor());
  } else {
    visual_viewport_size = visible_viewport_size_;
  }

  GetWebWidget()->resizeVisualViewport(visual_viewport_size);

  // When resizing, we want to wait to paint before ACK'ing the resize.  This
  // ensures that we only resize as fast as we can paint.  We only need to
  // send an ACK if we are resized to a non-empty rect.
  if (params.new_size.IsEmpty() || params.physical_backing_size.IsEmpty()) {
    // In this case there is no paint/composite and therefore no
    // ViewHostMsg_UpdateRect to send the resize ack with. We'd need to send the
    // ack through a fake ViewHostMsg_UpdateRect or a different message.
    DCHECK(!params.needs_resize_ack);
  }

  // Send the Resize_ACK flag once we paint again if requested.
  if (params.needs_resize_ack)
    set_next_paint_is_resize_ack();

  if (fullscreen_change)
    DidToggleFullscreen();

  if (orientation_changed)
    OnOrientationChange();

  // If a resize ack is requested and it isn't set-up, then no more resizes will
  // come in and in general things will go wrong.
  DCHECK(!params.needs_resize_ack || next_paint_is_resize_ack());
}

void RenderWidget::SetScreenMetricsEmulationParameters(
    bool enabled,
    const blink::WebDeviceEmulationParams& params) {
  // This is only supported in RenderView.
  NOTREACHED();
}

void RenderWidget::SetScreenRects(const gfx::Rect& view_screen_rect,
                                  const gfx::Rect& window_screen_rect) {
  view_screen_rect_ = view_screen_rect;
  window_screen_rect_ = window_screen_rect;
}

///////////////////////////////////////////////////////////////////////////////
// WebWidgetClient

void RenderWidget::AutoResizeCompositor()  {
  physical_backing_size_ = gfx::ScaleToCeiledSize(size_, device_scale_factor_);
  if (compositor_)
    compositor_->setViewportSize(physical_backing_size_);
}

void RenderWidget::initializeLayerTreeView() {
  DCHECK(!host_closing_);

  compositor_ = RenderWidgetCompositor::Create(this, device_scale_factor_,
                                               compositor_deps_, routing_id_);
  compositor_->setViewportSize(physical_backing_size_);
  OnDeviceScaleFactorChanged();
  compositor_->SetDeviceColorSpace(screen_info_.icc_profile.GetColorSpace());
  // For background pages and certain tests, we don't want to trigger
  // CompositorFrameSink creation.
  if (compositor_never_visible_ || !RenderThreadImpl::current())
    compositor_->SetNeverVisible();

  StartCompositor();
  DCHECK_NE(MSG_ROUTING_NONE, routing_id_);
  compositor_->SetFrameSinkId(
      cc::FrameSinkId(RenderThread::Get()->GetClientId(), routing_id_));
}

void RenderWidget::WillCloseLayerTreeView() {
  if (host_closing_)
    return;

  // Prevent new compositors or output surfaces from being created.
  host_closing_ = true;

  // Always send this notification to prevent new layer tree views from
  // being created, even if one hasn't been created yet.
  if (blink::WebWidget* widget = GetWebWidget())
    widget->willCloseLayerTreeView();
}

blink::WebLayerTreeView* RenderWidget::layerTreeView() {
  return compositor_.get();
}

void RenderWidget::didMeaningfulLayout(blink::WebMeaningfulLayout layout_type) {
  if (layout_type == blink::WebMeaningfulLayout::VisuallyNonEmpty) {
    QueueMessage(new ViewHostMsg_DidFirstVisuallyNonEmptyPaint(routing_id_),
                 MESSAGE_DELIVERY_POLICY_WITH_VISUAL_STATE);
  }

  for (auto& observer : render_frames_)
    observer.DidMeaningfulLayout(layout_type);
}

void RenderWidget::ScheduleComposite() {
  if (compositor_ &&
      compositor_deps_->GetCompositorImplThreadTaskRunner().get()) {
    compositor_->setNeedsCompositorUpdate();
  }
}

void RenderWidget::ScheduleCompositeWithForcedRedraw() {
  if (compositor_) {
    // Regardless of whether threaded compositing is enabled, always
    // use this mechanism to force the compositor to redraw. However,
    // the invalidation code path below is still needed for the
    // non-threaded case.
    compositor_->SetNeedsForcedRedraw();
  }
  ScheduleComposite();
}

// static
std::unique_ptr<cc::SwapPromise> RenderWidget::QueueMessageImpl(
    IPC::Message* msg,
    MessageDeliveryPolicy policy,
    FrameSwapMessageQueue* frame_swap_message_queue,
    scoped_refptr<IPC::SyncMessageFilter> sync_message_filter,
    int source_frame_number) {
  bool first_message_for_frame = false;
  frame_swap_message_queue->QueueMessageForFrame(policy, source_frame_number,
                                                 base::WrapUnique(msg),
                                                 &first_message_for_frame);
  if (first_message_for_frame) {
    std::unique_ptr<cc::SwapPromise> promise(new QueueMessageSwapPromise(
        sync_message_filter, frame_swap_message_queue, source_frame_number));
    return promise;
  }
  return nullptr;
}

void RenderWidget::QueueMessage(IPC::Message* msg,
                                MessageDeliveryPolicy policy) {
  // RenderThreadImpl::current() is NULL in some tests.
  if (!compositor_ || !RenderThreadImpl::current()) {
    Send(msg);
    return;
  }

  std::unique_ptr<cc::SwapPromise> swap_promise =
      QueueMessageImpl(msg, policy, frame_swap_message_queue_.get(),
                       RenderThreadImpl::current()->sync_message_filter(),
                       compositor_->GetSourceFrameNumber());

  if (swap_promise) {
    compositor_->QueueSwapPromise(std::move(swap_promise));
    // Request a commit. This might either A) request a commit ahead of time
    // or B) request a commit which is not needed because there are not
    // pending updates. If B) then the commit will be skipped and the swap
    // promises will be broken (see EarlyOut_NoUpdates). To achieve that we
    // call SetNeedsUpdateLayers instead of SetNeedsCommit so that
    // can_cancel_commit is not unset.
    compositor_->SetNeedsUpdateLayers();
  }
}

void RenderWidget::didChangeCursor(const WebCursorInfo& cursor_info) {
  // TODO(darin): Eliminate this temporary.
  WebCursor cursor;
  InitializeCursorFromWebCursorInfo(&cursor, cursor_info);
  // Only send a SetCursor message if we need to make a change.
  if (!current_cursor_.IsEqual(cursor)) {
    current_cursor_ = cursor;
    Send(new ViewHostMsg_SetCursor(routing_id_, cursor));
  }
}

// We are supposed to get a single call to Show for a newly created RenderWidget
// that was created via RenderWidget::CreateWebView.  So, we wait until this
// point to dispatch the ShowWidget message.
//
// This method provides us with the information about how to display the newly
// created RenderWidget (i.e., as a blocked popup or as a new tab).
//
void RenderWidget::show(WebNavigationPolicy) {
  DCHECK(!did_show_) << "received extraneous Show call";
  DCHECK(routing_id_ != MSG_ROUTING_NONE);
  DCHECK(opener_id_ != MSG_ROUTING_NONE);

  if (did_show_)
    return;

  did_show_ = true;
  // NOTE: initial_rect_ may still have its default values at this point, but
  // that's okay.  It'll be ignored if as_popup is false, or the browser
  // process will impose a default position otherwise.
  Send(new ViewHostMsg_ShowWidget(opener_id_, routing_id_, initial_rect_));
  SetPendingWindowRect(initial_rect_);
}

void RenderWidget::DoDeferredClose() {
  WillCloseLayerTreeView();
  Send(new ViewHostMsg_Close(routing_id_));
}

void RenderWidget::NotifyOnClose() {
  for (auto& observer : render_frames_)
    observer.WidgetWillClose();
}

void RenderWidget::closeWidgetSoon() {
  DCHECK(content::RenderThread::Get());
  if (is_swapped_out_) {
    // This widget is currently swapped out, and the active widget is in a
    // different process.  Have the browser route the close request to the
    // active widget instead, so that the correct unload handlers are run.
    Send(new ViewHostMsg_RouteCloseEvent(routing_id_));
    return;
  }

  // If a page calls window.close() twice, we'll end up here twice, but that's
  // OK.  It is safe to send multiple Close messages.

  // Ask the RenderWidgetHost to initiate close.  We could be called from deep
  // in Javascript.  If we ask the RendwerWidgetHost to close now, the window
  // could be closed before the JS finishes executing.  So instead, post a
  // message back to the message loop, which won't run until the JS is
  // complete, and then the Close message can be sent.
  base::ThreadTaskRunnerHandle::Get()->PostTask(
      FROM_HERE, base::Bind(&RenderWidget::DoDeferredClose, this));
}

void RenderWidget::QueueSyntheticGesture(
    std::unique_ptr<SyntheticGestureParams> gesture_params,
    const SyntheticGestureCompletionCallback& callback) {
  DCHECK(!callback.is_null());

  pending_synthetic_gesture_callbacks_.push(callback);

  SyntheticGesturePacket gesture_packet;
  gesture_packet.set_gesture_params(std::move(gesture_params));

  Send(new InputHostMsg_QueueSyntheticGesture(routing_id_, gesture_packet));
}

void RenderWidget::Close() {
  screen_metrics_emulator_.reset();
  WillCloseLayerTreeView();
  compositor_.reset();
  if (webwidget_internal_) {
    webwidget_internal_->close();
    webwidget_internal_ = nullptr;
  }
}

void RenderWidget::ScreenRectToEmulatedIfNeeded(WebRect* window_rect) const {
  DCHECK(window_rect);
  float scale = popup_origin_scale_for_emulation_;
  if (!scale)
    return;
  window_rect->x =
      popup_view_origin_for_emulation_.x() +
      (window_rect->x - popup_screen_origin_for_emulation_.x()) / scale;
  window_rect->y =
      popup_view_origin_for_emulation_.y() +
      (window_rect->y - popup_screen_origin_for_emulation_.y()) / scale;
}

void RenderWidget::EmulatedToScreenRectIfNeeded(WebRect* window_rect) const {
  DCHECK(window_rect);
  float scale = popup_origin_scale_for_emulation_;
  if (!scale)
    return;
  window_rect->x =
      popup_screen_origin_for_emulation_.x() +
      (window_rect->x - popup_view_origin_for_emulation_.x()) * scale;
  window_rect->y =
      popup_screen_origin_for_emulation_.y() +
      (window_rect->y - popup_view_origin_for_emulation_.y()) * scale;
}

WebRect RenderWidget::windowRect() {
  WebRect rect;
  if (pending_window_rect_count_) {
    // NOTE(mbelshe): If there is a pending_window_rect_, then getting
    // the RootWindowRect is probably going to return wrong results since the
    // browser may not have processed the Move yet.  There isn't really anything
    // good to do in this case, and it shouldn't happen - since this size is
    // only really needed for windowToScreen, which is only used for Popups.
    rect = pending_window_rect_;
  } else {
    rect = window_screen_rect_;
  }

  ScreenRectToEmulatedIfNeeded(&rect);
  return rect;
}

WebRect RenderWidget::viewRect() {
  WebRect rect = view_screen_rect_;
  ScreenRectToEmulatedIfNeeded(&rect);
  return rect;
}

void RenderWidget::setToolTipText(const blink::WebString& text,
                                  WebTextDirection hint) {
  Send(new ViewHostMsg_SetTooltipText(routing_id_, text, hint));
}

void RenderWidget::setWindowRect(const WebRect& rect_in_screen) {
  WebRect window_rect = rect_in_screen;
  EmulatedToScreenRectIfNeeded(&window_rect);

  if (!resizing_mode_selector_->is_synchronous_mode()) {
    if (did_show_) {
      Send(new ViewHostMsg_RequestMove(routing_id_, window_rect));
      SetPendingWindowRect(window_rect);
    } else {
      initial_rect_ = window_rect;
    }
  } else {
    SetWindowRectSynchronously(window_rect);
  }
}

void RenderWidget::SetPendingWindowRect(const WebRect& rect) {
  pending_window_rect_ = rect;
  pending_window_rect_count_++;

  // Popups don't get size updates back from the browser so just store the set
  // values.
  if (popup_type_ != blink::WebPopupTypeNone) {
      window_screen_rect_ = rect;
      view_screen_rect_ = rect;
  }
}

void RenderWidget::OnImeSetComposition(
    const base::string16& text,
    const std::vector<WebCompositionUnderline>& underlines,
    const gfx::Range& replacement_range,
    int selection_start, int selection_end) {
#if defined(ENABLE_PLUGINS)
  if (focused_pepper_plugin_) {
    focused_pepper_plugin_->render_frame()->OnImeSetComposition(
        text, underlines, selection_start, selection_end);
    return;
  }
#endif
  if (replacement_range.IsValid()) {
    GetWebWidget()->applyReplacementRange(
        WebRange(replacement_range.start(), replacement_range.length()));
  }

  if (!ShouldHandleImeEvent())
    return;
  ImeEventGuard guard(this);
  blink::WebInputMethodController* controller = GetInputMethodController();
  DCHECK(controller);
  if (!controller ||
      !controller->setComposition(
          text, WebVector<WebCompositionUnderline>(underlines), selection_start,
          selection_end)) {
    // If we failed to set the composition text, then we need to let the browser
    // process to cancel the input method's ongoing composition session, to make
    // sure we are in a consistent state.
    Send(new InputHostMsg_ImeCancelComposition(routing_id()));
  }
  UpdateCompositionInfo(false /* not an immediate request */);
}

void RenderWidget::OnImeCommitText(const base::string16& text,
                                   const gfx::Range& replacement_range,
                                   int relative_cursor_pos) {
#if defined(ENABLE_PLUGINS)
  if (focused_pepper_plugin_) {
    focused_pepper_plugin_->render_frame()->OnImeCommitText(
        text, replacement_range, relative_cursor_pos);
    return;
  }
#endif
  if (replacement_range.IsValid()) {
    GetWebWidget()->applyReplacementRange(
        WebRange(replacement_range.start(), replacement_range.length()));
  }

  if (!ShouldHandleImeEvent())
    return;
  ImeEventGuard guard(this);
  input_handler_->set_handling_input_event(true);
  if (auto* controller = GetInputMethodController())
    controller->commitText(text, relative_cursor_pos);
  input_handler_->set_handling_input_event(false);
  UpdateCompositionInfo(false /* not an immediate request */);
}

void RenderWidget::OnImeFinishComposingText(bool keep_selection) {
#if defined(ENABLE_PLUGINS)
  if (focused_pepper_plugin_) {
    focused_pepper_plugin_->render_frame()->OnImeFinishComposingText(
        keep_selection);
    return;
  }
#endif

  if (!ShouldHandleImeEvent())
    return;
  ImeEventGuard guard(this);
  input_handler_->set_handling_input_event(true);
  if (auto* controller = GetInputMethodController()) {
    controller->finishComposingText(
        keep_selection ? WebInputMethodController::KeepSelection
                       : WebInputMethodController::DoNotKeepSelection);
  }
  input_handler_->set_handling_input_event(false);
  UpdateCompositionInfo(false /* not an immediate request */);
}

void RenderWidget::OnDeviceScaleFactorChanged() {
  if (!compositor_)
    return;
  if (IsUseZoomForDSFEnabled())
    compositor_->SetPaintedDeviceScaleFactor(GetOriginalDeviceScaleFactor());
  else
    compositor_->setDeviceScaleFactor(device_scale_factor_);
}

void RenderWidget::OnRepaint(gfx::Size size_to_paint) {
  // During shutdown we can just ignore this message.
  if (!GetWebWidget())
    return;

  // Even if the browser provides an empty damage rect, it's still expecting to
  // receive a repaint ack so just damage the entire widget bounds.
  if (size_to_paint.IsEmpty()) {
    size_to_paint = size_;
  }

  set_next_paint_is_repaint_ack();
  if (compositor_)
    compositor_->SetNeedsRedrawRect(gfx::Rect(size_to_paint));
}

void RenderWidget::OnSyntheticGestureCompleted() {
  DCHECK(!pending_synthetic_gesture_callbacks_.empty());

  pending_synthetic_gesture_callbacks_.front().Run();
  pending_synthetic_gesture_callbacks_.pop();
}

void RenderWidget::OnSetTextDirection(WebTextDirection direction) {
  if (!GetWebWidget())
    return;
  GetWebWidget()->setTextDirection(direction);
}

void RenderWidget::OnUpdateScreenRects(const gfx::Rect& view_screen_rect,
                                       const gfx::Rect& window_screen_rect) {
  if (screen_metrics_emulator_) {
    screen_metrics_emulator_->OnUpdateScreenRects(view_screen_rect,
                                                  window_screen_rect);
  } else {
    SetScreenRects(view_screen_rect, window_screen_rect);
  }

  if (GetWebWidget())
    GetWebWidget()->didChangeWindowRect();

  Send(new ViewHostMsg_UpdateScreenRects_ACK(routing_id()));
}

void RenderWidget::OnUpdateWindowScreenRect(
    const gfx::Rect& window_screen_rect) {
  if (screen_metrics_emulator_)
    screen_metrics_emulator_->OnUpdateWindowScreenRect(window_screen_rect);
  else
    window_screen_rect_ = window_screen_rect;
}

void RenderWidget::OnHandleCompositorProto(const std::vector<uint8_t>& proto) {
  if (compositor_)
    compositor_->OnHandleCompositorProto(proto);
}

void RenderWidget::OnDragTargetDragEnter(
    const std::vector<DropData::Metadata>& drop_meta_data,
    const gfx::Point& client_point,
    const gfx::Point& screen_point,
    WebDragOperationsMask ops,
    int key_modifiers) {
  if (!GetWebWidget())
    return;

  DCHECK(GetWebWidget()->isWebFrameWidget());
  WebDragOperation operation = static_cast<WebFrameWidget*>(GetWebWidget())->
      dragTargetDragEnter(DropMetaDataToWebDragData(drop_meta_data),
                          client_point, screen_point, ops, key_modifiers);

  Send(new DragHostMsg_UpdateDragCursor(routing_id(), operation));
}

void RenderWidget::OnDragTargetDragOver(const gfx::Point& client_point,
                                        const gfx::Point& screen_point,
                                        WebDragOperationsMask ops,
                                        int key_modifiers) {
  if (!GetWebWidget())
    return;

  DCHECK(GetWebWidget()->isWebFrameWidget());
  WebDragOperation operation =
      static_cast<WebFrameWidget*>(GetWebWidget())->dragTargetDragOver(
          ConvertWindowPointToViewport(client_point),
          screen_point, ops, key_modifiers);

  Send(new DragHostMsg_UpdateDragCursor(routing_id(), operation));
}

void RenderWidget::OnDragTargetDragLeave() {
  if (!GetWebWidget())
    return;
  DCHECK(GetWebWidget()->isWebFrameWidget());
  static_cast<WebFrameWidget*>(GetWebWidget())->dragTargetDragLeave();
}

void RenderWidget::OnDragTargetDrop(const DropData& drop_data,
                                    const gfx::Point& client_point,
                                    const gfx::Point& screen_point,
                                    int key_modifiers) {
  if (!GetWebWidget())
    return;

  DCHECK(GetWebWidget()->isWebFrameWidget());
  static_cast<WebFrameWidget*>(GetWebWidget())->dragTargetDrop(
      DropDataToWebDragData(drop_data),
      ConvertWindowPointToViewport(client_point),
      screen_point, key_modifiers);
}

void RenderWidget::OnDragSourceEnded(const gfx::Point& client_point,
                                     const gfx::Point& screen_point,
                                     WebDragOperation op) {
  if (!GetWebWidget())
    return;

  static_cast<WebFrameWidget*>(GetWebWidget())->dragSourceEndedAt(
      ConvertWindowPointToViewport(client_point), screen_point, op);
}

void RenderWidget::OnDragSourceSystemDragEnded() {
  if (!GetWebWidget())
    return;

  static_cast<WebFrameWidget*>(GetWebWidget())->dragSourceSystemDragEnded();
}

void RenderWidget::showImeIfNeeded() {
#if defined(OS_ANDROID) || defined(USE_AURA)
  UpdateTextInputState(ShowIme::IF_NEEDED, ChangeSource::FROM_NON_IME);
#endif

// TODO(rouslan): Fix ChromeOS and Windows 8 behavior of autofill popup with
// virtual keyboard.
#if !defined(OS_ANDROID)
  FocusChangeComplete();
#endif
}

ui::TextInputType RenderWidget::GetTextInputType() {
#if defined(ENABLE_PLUGINS)
  if (focused_pepper_plugin_)
    return focused_pepper_plugin_->text_input_type();
#endif
  if (GetWebWidget())
    return ConvertWebTextInputType(GetWebWidget()->textInputType());
  return ui::TEXT_INPUT_TYPE_NONE;
}

void RenderWidget::UpdateCompositionInfo(bool immediate_request) {
  if (!monitor_composition_info_ && !immediate_request)
    return;  // Do not calculate composition info if not requested.

  TRACE_EVENT0("renderer", "RenderWidget::UpdateCompositionInfo");
  gfx::Range range;
  std::vector<gfx::Rect> character_bounds;

  if (GetTextInputType() == ui::TEXT_INPUT_TYPE_NONE) {
    // Composition information is only available on editable node.
    range = gfx::Range::InvalidRange();
  } else {
    GetCompositionRange(&range);
    GetCompositionCharacterBounds(&character_bounds);
  }

  if (!immediate_request &&
      !ShouldUpdateCompositionInfo(range, character_bounds)) {
    return;
  }
  composition_character_bounds_ = character_bounds;
  composition_range_ = range;
  Send(new InputHostMsg_ImeCompositionRangeChanged(
      routing_id(), composition_range_, composition_character_bounds_));
}

void RenderWidget::convertViewportToWindow(blink::WebRect* rect) {
  if (IsUseZoomForDSFEnabled()) {
    float reverse = 1 / GetOriginalDeviceScaleFactor();
    // TODO(oshima): We may need to allow pixel precision here as the the
    // anchor element can be placed at half pixel.
    gfx::Rect window_rect =
        gfx::ScaleToEnclosedRect(gfx::Rect(*rect), reverse);
    rect->x = window_rect.x();
    rect->y = window_rect.y();
    rect->width = window_rect.width();
    rect->height = window_rect.height();
  }
}

void RenderWidget::convertWindowToViewport(blink::WebFloatRect* rect) {
  if (IsUseZoomForDSFEnabled()) {
    rect->x *= GetOriginalDeviceScaleFactor();
    rect->y *= GetOriginalDeviceScaleFactor();
    rect->width *= GetOriginalDeviceScaleFactor();
    rect->height *= GetOriginalDeviceScaleFactor();
  }
}

#if defined(OS_ANDROID)
void RenderWidget::OnImeEventSentForAck(const blink::WebTextInputInfo& info) {
  text_input_info_history_.push_back(info);
}

void RenderWidget::OnImeEventAck() {
  DCHECK_GE(text_input_info_history_.size(), 1u);
  text_input_info_history_.pop_front();
}

void RenderWidget::OnRequestTextInputStateUpdate() {
  DCHECK(!ime_event_guard_);
  UpdateSelectionBounds();
  UpdateTextInputState(ShowIme::HIDE_IME, ChangeSource::FROM_IME);
}
#endif

void RenderWidget::OnRequestCompositionUpdate(bool immediate_request,
                                              bool monitor_request) {
  monitor_composition_info_ = monitor_request;
  if (!immediate_request)
    return;
  UpdateCompositionInfo(true /* immediate request */);
}

bool RenderWidget::ShouldHandleImeEvent() {
#if defined(OS_ANDROID)
  if (!GetWebWidget())
    return false;
  if (IsUsingImeThread())
    return true;

  // We cannot handle IME events if there is any chance that the event we are
  // receiving here from the browser is based on the state that is different
  // from our current one as indicated by |text_input_info_|.
  // The states the browser might be in are:
  // text_input_info_history_[0] - current state ack'd by browser
  // text_input_info_history_[1...N] - pending state changes
  for (size_t i = 0u; i < text_input_info_history_.size() - 1u; ++i) {
    if (text_input_info_history_[i] != text_input_info_)
      return false;
  }
  return true;
#else
  return !!GetWebWidget();
#endif
}

void RenderWidget::OnSetDeviceScaleFactor(float device_scale_factor) {
  if (device_scale_factor_ == device_scale_factor)
    return;

  device_scale_factor_ = device_scale_factor;

  OnDeviceScaleFactorChanged();
  ScheduleComposite();

  physical_backing_size_ = gfx::ScaleToCeiledSize(size_, device_scale_factor_);
}

bool RenderWidget::SetDeviceColorProfile(
    const std::vector<char>& color_profile) {
  if (device_color_profile_ == color_profile)
    return false;

  device_color_profile_ = color_profile;

  if (owner_delegate_)
    owner_delegate_->RenderWidgetDidSetColorProfile(color_profile);

  return true;
}

void RenderWidget::OnOrientationChange() {
}

void RenderWidget::SetHidden(bool hidden) {
  if (is_hidden_ == hidden)
    return;

  // The status has changed.  Tell the RenderThread about it and ensure
  // throttled acks are released in case frame production ceases.
  is_hidden_ = hidden;

  if (is_hidden_)
    RenderThreadImpl::current()->WidgetHidden();
  else
    RenderThreadImpl::current()->WidgetRestored();

  if (render_widget_scheduling_state_)
    render_widget_scheduling_state_->SetHidden(hidden);
}

void RenderWidget::DidToggleFullscreen() {
  if (!GetWebWidget())
    return;

  if (is_fullscreen_granted_) {
    GetWebWidget()->didEnterFullscreen();
  } else {
    GetWebWidget()->didExitFullscreen();
  }
}

bool RenderWidget::next_paint_is_resize_ack() const {
  return ViewHostMsg_UpdateRect_Flags::is_resize_ack(next_paint_flags_);
}

void RenderWidget::set_next_paint_is_resize_ack() {
  next_paint_flags_ |= ViewHostMsg_UpdateRect_Flags::IS_RESIZE_ACK;
}

void RenderWidget::set_next_paint_is_repaint_ack() {
  next_paint_flags_ |= ViewHostMsg_UpdateRect_Flags::IS_REPAINT_ACK;
}

bool RenderWidget::IsUsingImeThread() {
#if defined(OS_ANDROID)
  return base::FeatureList::IsEnabled(features::kImeThread);
#else
  return false;
#endif
}

void RenderWidget::OnImeEventGuardStart(ImeEventGuard* guard) {
  if (!ime_event_guard_)
    ime_event_guard_ = guard;
}

void RenderWidget::OnImeEventGuardFinish(ImeEventGuard* guard) {
  if (ime_event_guard_ != guard) {
#if defined(OS_ANDROID)
    // In case a from-IME event (e.g. touch) ends up in not-from-IME event
    // (e.g. long press gesture), we want to treat it as not-from-IME event
    // so that ReplicaInputConnection can make changes to its Editable model.
    // Therefore, we want to mark this text state update as 'from IME' only
    // when all the nested events are all originating from IME.
    ime_event_guard_->set_from_ime(
        ime_event_guard_->from_ime() && guard->from_ime());
#endif
    return;
  }
  ime_event_guard_ = nullptr;

  // While handling an ime event, text input state and selection bounds updates
  // are ignored. These must explicitly be updated once finished handling the
  // ime event.
  UpdateSelectionBounds();
#if defined(OS_ANDROID)
  UpdateTextInputState(
      guard->show_ime() ? ShowIme::IF_NEEDED : ShowIme::HIDE_IME,
      guard->from_ime() ? ChangeSource::FROM_IME : ChangeSource::FROM_NON_IME);
#endif
}

void RenderWidget::GetSelectionBounds(gfx::Rect* focus, gfx::Rect* anchor) {
#if defined(ENABLE_PLUGINS)
  if (focused_pepper_plugin_) {
    // TODO(kinaba) http://crbug.com/101101
    // Current Pepper IME API does not handle selection bounds. So we simply
    // use the caret position as an empty range for now. It will be updated
    // after Pepper API equips features related to surrounding text retrieval.
    blink::WebRect caret(focused_pepper_plugin_->GetCaretBounds());
    convertViewportToWindow(&caret);
    *focus = caret;
    *anchor = caret;
    return;
  }
#endif
  WebRect focus_webrect;
  WebRect anchor_webrect;
  GetWebWidget()->selectionBounds(focus_webrect, anchor_webrect);
  convertViewportToWindow(&focus_webrect);
  convertViewportToWindow(&anchor_webrect);
  *focus = focus_webrect;
  *anchor = anchor_webrect;
}

void RenderWidget::UpdateSelectionBounds() {
  TRACE_EVENT0("renderer", "RenderWidget::UpdateSelectionBounds");
  if (!GetWebWidget())
    return;
  if (ime_event_guard_)
    return;

#if defined(USE_AURA)
  // TODO(mohsen): For now, always send explicit selection IPC notifications for
  // Aura beucause composited selection updates are not working for webview tags
  // which regresses IME inside webview. Remove this when composited selection
  // updates are fixed for webviews. See, http://crbug.com/510568.
  bool send_ipc = true;
#else
  // With composited selection updates, the selection bounds will be reported
  // directly by the compositor, in which case explicit IPC selection
  // notifications should be suppressed.
  bool send_ipc =
      !blink::WebRuntimeFeatures::isCompositedSelectionUpdateEnabled();
#endif
  if (send_ipc) {
    ViewHostMsg_SelectionBounds_Params params;
    GetSelectionBounds(&params.anchor_rect, &params.focus_rect);
    if (selection_anchor_rect_ != params.anchor_rect ||
        selection_focus_rect_ != params.focus_rect) {
      selection_anchor_rect_ = params.anchor_rect;
      selection_focus_rect_ = params.focus_rect;
      GetWebWidget()->selectionTextDirection(params.focus_dir,
                                             params.anchor_dir);
      params.is_anchor_first = GetWebWidget()->isSelectionAnchorFirst();
      Send(new ViewHostMsg_SelectionBoundsChanged(routing_id_, params));
    }
  }

  UpdateCompositionInfo(false /* not an immediate request */);
}

void RenderWidget::SetDeviceColorProfileForTesting(
    const std::vector<char>& color_profile) {
  SetDeviceColorProfile(color_profile);
}

void RenderWidget::DidAutoResize(const gfx::Size& new_size) {
  WebRect new_size_in_window(0, 0, new_size.width(), new_size.height());
  convertViewportToWindow(&new_size_in_window);
  if (size_.width() != new_size_in_window.width ||
      size_.height() != new_size_in_window.height) {
    size_ = gfx::Size(new_size_in_window.width, new_size_in_window.height);

    if (resizing_mode_selector_->is_synchronous_mode()) {
      gfx::Rect new_pos(windowRect().x, windowRect().y,
                        size_.width(), size_.height());
      view_screen_rect_ = new_pos;
      window_screen_rect_ = new_pos;
    }

    AutoResizeCompositor();

    if (!resizing_mode_selector_->is_synchronous_mode())
      need_update_rect_for_auto_resize_ = true;
  }
}

void RenderWidget::GetCompositionCharacterBounds(
    std::vector<gfx::Rect>* bounds) {
  DCHECK(bounds);
  bounds->clear();

#if defined(ENABLE_PLUGINS)
  if (focused_pepper_plugin_)
    return;
#endif

  if (!GetWebWidget())
    return;
  blink::WebVector<blink::WebRect> bounds_from_blink;
  if (!GetWebWidget()->getCompositionCharacterBounds(bounds_from_blink))
    return;

  for (size_t i = 0; i < bounds_from_blink.size(); ++i) {
    convertViewportToWindow(&bounds_from_blink[i]);
    bounds->push_back(bounds_from_blink[i]);
  }
}

void RenderWidget::GetCompositionRange(gfx::Range* range) {
#if defined(ENABLE_PLUGINS)
  if (focused_pepper_plugin_)
    return;
#endif
  WebRange web_range = GetWebWidget()->compositionRange();
  if (web_range.isNull()) {
    *range = gfx::Range::InvalidRange();
    return;
  }
  range->set_start(web_range.startOffset());
  range->set_end(web_range.endOffset());
}

bool RenderWidget::ShouldUpdateCompositionInfo(
    const gfx::Range& range,
    const std::vector<gfx::Rect>& bounds) {
  if (composition_range_ != range)
    return true;
  if (bounds.size() != composition_character_bounds_.size())
    return true;
  for (size_t i = 0; i < bounds.size(); ++i) {
    if (bounds[i] != composition_character_bounds_[i])
      return true;
  }
  return false;
}

bool RenderWidget::CanComposeInline() {
#if defined(ENABLE_PLUGINS)
  if (focused_pepper_plugin_)
    return focused_pepper_plugin_->IsPluginAcceptingCompositionEvents();
#endif
  return true;
}

blink::WebScreenInfo RenderWidget::screenInfo() {
  blink::WebScreenInfo web_screen_info;
  web_screen_info.deviceScaleFactor = screen_info_.device_scale_factor;
  web_screen_info.depth = screen_info_.depth;
  web_screen_info.depthPerComponent = screen_info_.depth_per_component;
  web_screen_info.isMonochrome = screen_info_.is_monochrome;
  web_screen_info.rect = blink::WebRect(screen_info_.rect);
  web_screen_info.availableRect = blink::WebRect(screen_info_.available_rect);
  switch (screen_info_.orientation_type) {
    case SCREEN_ORIENTATION_VALUES_PORTRAIT_PRIMARY:
      web_screen_info.orientationType =
          blink::WebScreenOrientationPortraitPrimary;
      break;
    case SCREEN_ORIENTATION_VALUES_PORTRAIT_SECONDARY:
      web_screen_info.orientationType =
          blink::WebScreenOrientationPortraitSecondary;
      break;
    case SCREEN_ORIENTATION_VALUES_LANDSCAPE_PRIMARY:
      web_screen_info.orientationType =
          blink::WebScreenOrientationLandscapePrimary;
      break;
    case SCREEN_ORIENTATION_VALUES_LANDSCAPE_SECONDARY:
      web_screen_info.orientationType =
          blink::WebScreenOrientationLandscapeSecondary;
      break;
    default:
      web_screen_info.orientationType =
          blink::WebScreenOrientationUndefined;
      break;
  }
  web_screen_info.orientationAngle = screen_info_.orientation_angle;
  return web_screen_info;
}

void RenderWidget::resetInputMethod() {
  ImeEventGuard guard(this);
  // If the last text input type is not None, then we should finish any
  // ongoing composition regardless of the new text input type.
  if (text_input_type_ != ui::TEXT_INPUT_TYPE_NONE) {
    // If a composition text exists, then we need to let the browser process
    // to cancel the input method's ongoing composition session.
    blink::WebInputMethodController* controller = GetInputMethodController();
    if (controller &&
        controller->finishComposingText(
            WebInputMethodController::DoNotKeepSelection))
      Send(new InputHostMsg_ImeCancelComposition(routing_id()));
  }

  UpdateCompositionInfo(false /* not an immediate request */);
}

#if defined(OS_ANDROID)
void RenderWidget::showUnhandledTapUIIfNeeded(
    const WebPoint& tapped_position,
    const WebNode& tapped_node,
    bool page_changed) {
  DCHECK(input_handler_->handling_input_event());
  bool should_trigger = !page_changed && tapped_node.isTextNode() &&
                        !tapped_node.isContentEditable() &&
                        !tapped_node.isInsideFocusableElementOrARIAWidget();
  if (should_trigger) {
    Send(new ViewHostMsg_ShowUnhandledTapUIIfNeeded(routing_id_,
        tapped_position.x, tapped_position.y));
  }
}
#endif

void RenderWidget::didHandleGestureEvent(
    const WebGestureEvent& event,
    bool event_cancelled) {
#if defined(OS_ANDROID) || defined(USE_AURA)
  if (event_cancelled)
    return;
  if (event.type == WebInputEvent::GestureTap) {
    UpdateTextInputState(ShowIme::IF_NEEDED, ChangeSource::FROM_NON_IME);
  } else if (event.type == WebInputEvent::GestureLongPress) {
    DCHECK(GetWebWidget());
    if (GetWebWidget()->textInputInfo().value.isEmpty())
      UpdateTextInputState(ShowIme::HIDE_IME, ChangeSource::FROM_NON_IME);
    else
      UpdateTextInputState(ShowIme::IF_NEEDED, ChangeSource::FROM_NON_IME);
  }
// TODO(ananta): Piggyback off existing IPCs to communicate this information,
// crbug/420130.
#if defined(OS_WIN)
  if (event.type != blink::WebGestureEvent::GestureTap)
    return;

  // TODO(estade): hit test the event against focused node to make sure
  // the tap actually hit the focused node.
  blink::WebTextInputType text_input_type = GetWebWidget()->textInputType();

  Send(new ViewHostMsg_FocusedNodeTouched(
      routing_id_, text_input_type != blink::WebTextInputTypeNone));
#endif
#endif
}

void RenderWidget::didOverscroll(
    const blink::WebFloatSize& overscrollDelta,
    const blink::WebFloatSize& accumulatedOverscroll,
    const blink::WebFloatPoint& position,
    const blink::WebFloatSize& velocity) {
#if defined(OS_MACOSX)
  // On OSX the user can disable the elastic overscroll effect. If that's the
  // case, don't forward the overscroll notification.
  DCHECK(compositor_deps());
  if (!compositor_deps()->IsElasticOverscrollEnabled())
    return;
#endif
  input_handler_->DidOverscrollFromBlink(overscrollDelta, accumulatedOverscroll,
                                         position, velocity);
}

void RenderWidget::StartCompositor() {
  if (!is_hidden())
    compositor_->setVisible(true);
}

RenderWidgetCompositor* RenderWidget::compositor() const {
  return compositor_.get();
}

void RenderWidget::SetHandlingInputEventForTesting(bool handling_input_event) {
  input_handler_->set_handling_input_event(handling_input_event);
}

void RenderWidget::hasTouchEventHandlers(bool has_handlers) {
  if (render_widget_scheduling_state_)
    render_widget_scheduling_state_->SetHasTouchHandler(has_handlers);
  Send(new ViewHostMsg_HasTouchEventHandlers(routing_id_, has_handlers));
}

void RenderWidget::setTouchAction(
    blink::WebTouchAction web_touch_action) {

  // Ignore setTouchAction calls that result from synthetic touch events (eg.
  // when blink is emulating touch with mouse).
  if (input_handler_->handling_event_type() != WebInputEvent::TouchStart)
    return;

   content::TouchAction content_touch_action =
       static_cast<content::TouchAction>(web_touch_action);
  Send(new InputHostMsg_SetTouchAction(routing_id_, content_touch_action));
}

void RenderWidget::didUpdateTextOfFocusedElementByNonUserInput() {
#if defined(OS_ANDROID)
  if (!IsUsingImeThread())
    text_field_is_dirty_ = true;
#endif
}

void RenderWidget::RegisterRenderFrameProxy(RenderFrameProxy* proxy) {
  render_frame_proxies_.AddObserver(proxy);
}

void RenderWidget::UnregisterRenderFrameProxy(RenderFrameProxy* proxy) {
  render_frame_proxies_.RemoveObserver(proxy);
}

void RenderWidget::RegisterRenderFrame(RenderFrameImpl* frame) {
  render_frames_.AddObserver(frame);
}

void RenderWidget::UnregisterRenderFrame(RenderFrameImpl* frame) {
  render_frames_.RemoveObserver(frame);
}

void RenderWidget::OnWaitNextFrameForTests(int routing_id) {
  QueueMessage(new ViewHostMsg_WaitForNextFrameForTests_ACK(routing_id),
               MESSAGE_DELIVERY_POLICY_WITH_VISUAL_STATE);
}

float RenderWidget::GetOriginalDeviceScaleFactor() const {
  return
      screen_metrics_emulator_ ?
      screen_metrics_emulator_->original_screen_info().device_scale_factor :
      device_scale_factor_;
}

gfx::Point RenderWidget::ConvertWindowPointToViewport(
    const gfx::Point& point) {
  blink::WebFloatRect point_in_viewport(point.x(), point.y(), 0, 0);
  convertWindowToViewport(&point_in_viewport);
  return gfx::Point(point_in_viewport.x, point_in_viewport.y);
}

bool RenderWidget::requestPointerLock() {
  return mouse_lock_dispatcher_->LockMouse(webwidget_mouse_lock_target_.get());
}

void RenderWidget::requestPointerUnlock() {
  mouse_lock_dispatcher_->UnlockMouse(webwidget_mouse_lock_target_.get());
}

bool RenderWidget::isPointerLocked() {
  return mouse_lock_dispatcher_->IsMouseLockedTo(
      webwidget_mouse_lock_target_.get());
}

void RenderWidget::startDragging(blink::WebReferrerPolicy policy,
                                 const WebDragData& data,
                                 WebDragOperationsMask mask,
                                 const WebImage& image,
                                 const WebPoint& webImageOffset) {
  blink::WebRect offset_in_window(webImageOffset.x, webImageOffset.y, 0, 0);
  convertViewportToWindow(&offset_in_window);
  DropData drop_data(DropDataBuilder::Build(data));
  drop_data.referrer_policy = policy;
  gfx::Vector2d imageOffset(offset_in_window.x, offset_in_window.y);
  Send(new DragHostMsg_StartDragging(routing_id(), drop_data, mask,
                                     image.getSkBitmap(), imageOffset,
                                     possible_drag_event_info_));
}

blink::WebWidget* RenderWidget::GetWebWidget() const {
  return webwidget_internal_;
}

blink::WebInputMethodController* RenderWidget::GetInputMethodController()
    const {
  if (!GetWebWidget()->isWebFrameWidget()) {
    // TODO(ekaramad): We should not get here in response to IME IPC or updates
    // when the RenderWidget is swapped out. We should top sending IPCs from the
    // browser side (https://crbug.com/669219).
    // If there is no WebFrameWidget, then there will be no
    // InputMethodControllers for a WebLocalFrame.
    return nullptr;
  }
  return static_cast<blink::WebFrameWidget*>(GetWebWidget())
      ->getActiveWebInputMethodController();
}

}  // namespace content<|MERGE_RESOLUTION|>--- conflicted
+++ resolved
@@ -804,10 +804,7 @@
   if (!input_event)
     return;
 
-<<<<<<< HEAD
-=======
   input_handler_->set_on_handle_input_event_no_ack(bb_OnHandleInputEvent_no_ack_);
->>>>>>> 94f2f98b
   input_handler_->HandleInputEvent(*input_event, latency_info, dispatch_type);
   input_handler_->set_on_handle_input_event_no_ack(false);
 }
@@ -925,10 +922,6 @@
   return host_closing_;
 }
 
-<<<<<<< HEAD
-=======
-
->>>>>>> 94f2f98b
 void RenderWidget::bbHandleInputEvent(const blink::WebInputEvent& event) {
   ui::LatencyInfo latency_info;
   bb_OnHandleInputEvent_no_ack_ = true;
