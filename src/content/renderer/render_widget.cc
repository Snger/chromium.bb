--- conflicted
+++ resolved
@@ -1120,14 +1120,6 @@
   return host_closing_ || closing_;
 }
 
-<<<<<<< HEAD
-void RenderWidget::bbHandleInputEvent(const blink::WebInputEvent& event) {
-  ui::LatencyInfo latency_info;
-  bb_OnHandleInputEvent_no_ack_ = true;
-  OnHandleInputEvent(&event, {}, latency_info, InputEventDispatchType::DISPATCH_TYPE_BLOCKING);
-  bb_OnHandleInputEvent_no_ack_ = false;
-=======
-
 void RenderWidget::bbHandleInputEvent(const blink::WebInputEvent& event) {
   ui::LatencyInfo latency_info;
   HandledEventCallback callback;
@@ -1135,7 +1127,6 @@
   input_handler_->HandleInputEvent(
       blink::WebCoalescedInputEvent(event, std::vector<const blink::WebInputEvent*>()),
       latency_info, std::move(callback));
->>>>>>> e9d4d7e1
 }
 
 void RenderWidget::RequestScheduleAnimation() {
