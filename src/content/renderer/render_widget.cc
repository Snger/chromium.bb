// Copyright (c) 2012 The Chromium Authors. All rights reserved.
// Use of this source code is governed by a BSD-style license that can be
// found in the LICENSE file.

#include "content/renderer/render_widget.h"

#include <cmath>
#include <limits>
#include <memory>
#include <utility>

#include "base/auto_reset.h"
#include "base/base_switches.h"
#include "base/bind.h"
#include "base/command_line.h"
#include "base/feature_list.h"
#include "base/logging.h"
#include "base/macros.h"
#include "base/memory/ptr_util.h"
#include "base/memory/singleton.h"
#include "base/metrics/histogram_macros.h"
#include "base/stl_util.h"
#include "base/strings/string_number_conversions.h"
#include "base/strings/utf_string_conversions.h"
#include "base/system/sys_info.h"
#include "base/threading/thread_task_runner_handle.h"
#include "base/trace_event/trace_event.h"
#include "build/build_config.h"
#include "cc/animation/animation_host.h"
#include "cc/base/switches.h"
#include "cc/input/touch_action.h"
#include "cc/trees/layer_tree_frame_sink.h"
#include "cc/trees/layer_tree_host.h"
#include "cc/trees/ukm_manager.h"
#include "components/viz/common/features.h"
#include "components/viz/common/frame_sinks/begin_frame_source.h"
#include "components/viz/common/frame_sinks/copy_output_request.h"
#include "components/viz/common/switches.h"
#include "content/common/content_switches_internal.h"
#include "content/common/drag_event_source_info.h"
#include "content/common/drag_messages.h"
#include "content/common/render_frame_metadata.mojom.h"
#include "content/common/render_message_filter.mojom.h"
#include "content/common/swapped_out_messages.h"
#include "content/common/tab_switching_time_callback.h"
#include "content/common/text_input_state.h"
#include "content/common/widget_messages.h"
#include "content/public/common/content_client.h"
#include "content/public/common/content_features.h"
#include "content/public/common/content_switches.h"
#include "content/public/common/context_menu_params.h"
#include "content/public/common/drop_data.h"
#include "content/public/common/service_names.mojom.h"
#include "content/public/common/use_zoom_for_dsf_policy.h"
#include "content/public/renderer/content_renderer_client.h"
#include "content/renderer/browser_plugin/browser_plugin.h"
#include "content/renderer/cursor_utils.h"
#include "content/renderer/devtools/render_widget_screen_metrics_emulator.h"
#include "content/renderer/drop_data_builder.h"
#include "content/renderer/external_popup_menu.h"
#include "content/renderer/gpu/frame_swap_message_queue.h"
#include "content/renderer/gpu/layer_tree_view.h"
#include "content/renderer/gpu/queue_message_swap_promise.h"
#include "content/renderer/ime_event_guard.h"
#include "content/renderer/input/main_thread_event_queue.h"
#include "content/renderer/input/widget_input_handler_manager.h"
#include "content/renderer/pepper/pepper_plugin_instance_impl.h"
#include "content/renderer/render_frame_impl.h"
#include "content/renderer/render_frame_metadata_observer_impl.h"
#include "content/renderer/render_frame_proxy.h"
#include "content/renderer/render_process.h"
#include "content/renderer/render_thread_impl.h"
#include "content/renderer/render_view_impl.h"
#include "content/renderer/render_widget_owner_delegate.h"
#include "content/renderer/renderer_blink_platform_impl.h"
#include "content/renderer/resizing_mode_selector.h"
#include "gpu/command_buffer/service/gpu_switches.h"
#include "ipc/ipc_message_start.h"
#include "ipc/ipc_sync_message.h"
#include "ipc/ipc_sync_message_filter.h"
#include "media/base/media_switches.h"
#include "ppapi/buildflags/buildflags.h"
#include "skia/ext/platform_canvas.h"
#include "third_party/blink/public/platform/file_path_conversion.h"
#include "third_party/blink/public/platform/platform.h"
#include "third_party/blink/public/platform/scheduler/web_render_widget_scheduling_state.h"
#include "third_party/blink/public/platform/scheduler/web_thread_scheduler.h"
#include "third_party/blink/public/platform/web_cursor_info.h"
#include "third_party/blink/public/platform/web_drag_data.h"
#include "third_party/blink/public/platform/web_drag_operation.h"
#include "third_party/blink/public/platform/web_mouse_event.h"
#include "third_party/blink/public/platform/web_point.h"
#include "third_party/blink/public/platform/web_rect.h"
#include "third_party/blink/public/platform/web_runtime_features.h"
#include "third_party/blink/public/platform/web_size.h"
#include "third_party/blink/public/platform/web_string.h"
#include "third_party/blink/public/web/web_autofill_client.h"
#include "third_party/blink/public/web/web_device_emulation_params.h"
#include "third_party/blink/public/web/web_frame_widget.h"
#include "third_party/blink/public/web/web_input_method_controller.h"
#include "third_party/blink/public/web/web_local_frame.h"
#include "third_party/blink/public/web/web_node.h"
#include "third_party/blink/public/web/web_page_popup.h"
#include "third_party/blink/public/web/web_popup_menu_info.h"
#include "third_party/blink/public/web/web_range.h"
#include "third_party/blink/public/web/web_settings.h"
#include "third_party/blink/public/web/web_view.h"
#include "third_party/blink/public/web/web_widget.h"
#include "third_party/skia/include/core/SkShader.h"
#include "ui/base/clipboard/clipboard.h"
#include "ui/base/ui_base_features.h"
#include "ui/base/ui_base_switches.h"
#include "ui/events/base_event_utils.h"
#include "ui/gfx/geometry/point_conversions.h"
#include "ui/gfx/geometry/rect_conversions.h"
#include "ui/gfx/geometry/size_conversions.h"
#include "ui/gfx/skia_util.h"
#include "ui/gfx/switches.h"
#include "ui/gl/gl_switches.h"
#include "ui/native_theme/native_theme_features.h"
#include "ui/native_theme/overlay_scrollbar_constants_aura.h"
#include "ui/surface/transport_dib.h"

#if defined(OS_ANDROID)
#include <android/keycodes.h>
#include "base/time/time.h"
#endif

#if defined(OS_POSIX)
#include "third_party/skia/include/core/SkMallocPixelRef.h"
#include "third_party/skia/include/core/SkPixelRef.h"
#endif  // defined(OS_POSIX)

#if defined(USE_AURA)
#include "content/renderer/mus/renderer_window_tree_client.h"
#endif

#if defined(OS_MACOSX)
#include "content/renderer/text_input_client_observer.h"
#endif

using blink::WebImeTextSpan;
using blink::WebCursorInfo;
using blink::WebDeviceEmulationParams;
using blink::WebDragOperation;
using blink::WebDragOperationsMask;
using blink::WebDragData;
using blink::WebFrameWidget;
using blink::WebGestureEvent;
using blink::WebInputEvent;
using blink::WebInputEventResult;
using blink::WebInputMethodController;
using blink::WebLocalFrame;
using blink::WebMouseEvent;
using blink::WebMouseWheelEvent;
using blink::WebNavigationPolicy;
using blink::WebNode;
using blink::WebPagePopup;
using blink::WebRange;
using blink::WebRect;
using blink::WebSize;
using blink::WebString;
using blink::WebTextDirection;
using blink::WebTouchEvent;
using blink::WebTouchPoint;
using blink::WebVector;
using blink::WebWidget;

namespace content {

namespace {

using RoutingIDWidgetMap = std::map<int32_t, RenderWidget*>;
base::LazyInstance<RoutingIDWidgetMap>::Leaky g_routing_id_widget_map =
    LAZY_INSTANCE_INITIALIZER;

const base::Feature kUnpremultiplyAndDitherLowBitDepthTiles = {
    "UnpremultiplyAndDitherLowBitDepthTiles", base::FEATURE_ENABLED_BY_DEFAULT};

typedef std::map<std::string, ui::TextInputMode> TextInputModeMap;

static const int kInvalidNextPreviousFlagsValue = -1;
static const char* kOOPIF = "OOPIF";
static const char* kRenderer = "Renderer";

class WebWidgetLockTarget : public content::MouseLockDispatcher::LockTarget {
 public:
  explicit WebWidgetLockTarget(blink::WebWidget* webwidget)
      : webwidget_(webwidget) {}

  void OnLockMouseACK(bool succeeded) override {
    if (succeeded)
      webwidget_->DidAcquirePointerLock();
    else
      webwidget_->DidNotAcquirePointerLock();
  }

  void OnMouseLockLost() override { webwidget_->DidLosePointerLock(); }

  bool HandleMouseLockedInputEvent(const blink::WebMouseEvent& event) override {
    // The WebWidget handles mouse lock in Blink's handleInputEvent().
    return false;
  }

 private:
  blink::WebWidget* webwidget_;
};

bool IsDateTimeInput(ui::TextInputType type) {
  return type == ui::TEXT_INPUT_TYPE_DATE ||
         type == ui::TEXT_INPUT_TYPE_DATE_TIME ||
         type == ui::TEXT_INPUT_TYPE_DATE_TIME_LOCAL ||
         type == ui::TEXT_INPUT_TYPE_MONTH ||
         type == ui::TEXT_INPUT_TYPE_TIME || type == ui::TEXT_INPUT_TYPE_WEEK;
}

WebDragData DropMetaDataToWebDragData(
    const std::vector<DropData::Metadata>& drop_meta_data) {
  std::vector<WebDragData::Item> item_list;
  for (const auto& meta_data_item : drop_meta_data) {
    if (meta_data_item.kind == DropData::Kind::STRING) {
      WebDragData::Item item;
      item.storage_type = WebDragData::Item::kStorageTypeString;
      item.string_type = WebString::FromUTF16(meta_data_item.mime_type);
      // Have to pass a dummy URL here instead of an empty URL because the
      // DropData received by browser_plugins goes through a round trip:
      // DropData::MetaData --> WebDragData-->DropData. In the end, DropData
      // will contain an empty URL (which means no URL is dragged) if the URL in
      // WebDragData is empty.
      if (base::EqualsASCII(meta_data_item.mime_type,
                            ui::Clipboard::kMimeTypeURIList)) {
        item.string_data = WebString::FromUTF8("about:dragdrop-placeholder");
      }
      item_list.push_back(item);
      continue;
    }

    // TODO(hush): crbug.com/584789. Blink needs to support creating a file with
    // just the mimetype. This is needed to drag files to WebView on Android
    // platform.
    if ((meta_data_item.kind == DropData::Kind::FILENAME) &&
        !meta_data_item.filename.empty()) {
      WebDragData::Item item;
      item.storage_type = WebDragData::Item::kStorageTypeFilename;
      item.filename_data = blink::FilePathToWebString(meta_data_item.filename);
      item_list.push_back(item);
      continue;
    }

    if (meta_data_item.kind == DropData::Kind::FILESYSTEMFILE) {
      WebDragData::Item item;
      item.storage_type = WebDragData::Item::kStorageTypeFileSystemFile;
      item.file_system_url = meta_data_item.file_system_url;
      item_list.push_back(item);
      continue;
    }
  }

  WebDragData result;
  result.Initialize();
  result.SetItems(item_list);
  return result;
}

WebDragData DropDataToWebDragData(const DropData& drop_data) {
  std::vector<WebDragData::Item> item_list;

  // These fields are currently unused when dragging into WebKit.
  DCHECK(drop_data.download_metadata.empty());
  DCHECK(drop_data.file_contents.empty());
  DCHECK(drop_data.file_contents_content_disposition.empty());

  if (!drop_data.text.is_null()) {
    WebDragData::Item item;
    item.storage_type = WebDragData::Item::kStorageTypeString;
    item.string_type = WebString::FromUTF8(ui::Clipboard::kMimeTypeText);
    item.string_data = WebString::FromUTF16(drop_data.text.string());
    item_list.push_back(item);
  }

  if (!drop_data.url.is_empty()) {
    WebDragData::Item item;
    item.storage_type = WebDragData::Item::kStorageTypeString;
    item.string_type = WebString::FromUTF8(ui::Clipboard::kMimeTypeURIList);
    item.string_data = WebString::FromUTF8(drop_data.url.spec());
    item.title = WebString::FromUTF16(drop_data.url_title);
    item_list.push_back(item);
  }

  if (!drop_data.html.is_null()) {
    WebDragData::Item item;
    item.storage_type = WebDragData::Item::kStorageTypeString;
    item.string_type = WebString::FromUTF8(ui::Clipboard::kMimeTypeHTML);
    item.string_data = WebString::FromUTF16(drop_data.html.string());
    item.base_url = drop_data.html_base_url;
    item_list.push_back(item);
  }

  for (auto it = drop_data.filenames.begin(); it != drop_data.filenames.end();
       ++it) {
    WebDragData::Item item;
    item.storage_type = WebDragData::Item::kStorageTypeFilename;
    item.filename_data = blink::FilePathToWebString(it->path);
    item.display_name_data =
        blink::FilePathToWebString(base::FilePath(it->display_name));
    item_list.push_back(item);
  }

  for (auto it = drop_data.file_system_files.begin();
       it != drop_data.file_system_files.end(); ++it) {
    WebDragData::Item item;
    item.storage_type = WebDragData::Item::kStorageTypeFileSystemFile;
    item.file_system_url = it->url;
    item.file_system_file_size = it->size;
    item.file_system_id = blink::WebString::FromASCII(it->filesystem_id);
    item_list.push_back(item);
  }

  for (const auto& it : drop_data.custom_data) {
    WebDragData::Item item;
    item.storage_type = WebDragData::Item::kStorageTypeString;
    item.string_type = WebString::FromUTF16(it.first);
    item.string_data = WebString::FromUTF16(it.second);
    item_list.push_back(item);
  }

  WebDragData result;
  result.Initialize();
  result.SetItems(item_list);
  result.SetFilesystemId(WebString::FromUTF16(drop_data.filesystem_id));
  return result;
}

ui::TextInputType ConvertWebTextInputType(blink::WebTextInputType type) {
  // Check the type is in the range representable by ui::TextInputType.
  DCHECK_LE(type, static_cast<int>(ui::TEXT_INPUT_TYPE_MAX))
      << "blink::WebTextInputType and ui::TextInputType not synchronized";
  return static_cast<ui::TextInputType>(type);
}

ui::TextInputMode ConvertWebTextInputMode(blink::WebTextInputMode mode) {
  // Check the mode is in the range representable by ui::TextInputMode.
  DCHECK_LE(mode, static_cast<int>(ui::TEXT_INPUT_MODE_MAX))
      << "blink::WebTextInputMode and ui::TextInputMode not synchronized";
  return static_cast<ui::TextInputMode>(mode);
}

// Returns true if the device scale is high enough that losing subpixel
// antialiasing won't have a noticeable effect on text quality.
static bool DeviceScaleEnsuresTextQuality(float device_scale_factor) {
#if defined(OS_ANDROID) || defined(OS_CHROMEOS)
  // On Android, we never have subpixel antialiasing. On Chrome OS we prefer to
  // composite all scrollers so that we get animated overlay scrollbars.
  return true;
#else
  // 1.5 is a common touchscreen tablet device scale factor. For such
  // devices main thread antialiasing is a heavy burden.
  return device_scale_factor >= 1.5f;
#endif
}

static bool PreferCompositingToLCDText(CompositorDependencies* compositor_deps,
                                       float device_scale_factor) {
  const base::CommandLine& command_line =
      *base::CommandLine::ForCurrentProcess();
  if (command_line.HasSwitch(switches::kDisablePreferCompositingToLCDText))
    return false;
  if (command_line.HasSwitch(switches::kEnablePreferCompositingToLCDText))
    return true;
  if (!compositor_deps->IsLcdTextEnabled())
    return true;
  return DeviceScaleEnsuresTextQuality(device_scale_factor);
}

}  // namespace

// RenderWidget ---------------------------------------------------------------

RenderWidget::RenderWidget(int32_t widget_routing_id,
                           CompositorDependencies* compositor_deps,
                           WidgetType widget_type,
                           const ScreenInfo& screen_info,
                           blink::WebDisplayMode display_mode,
                           bool is_frozen,
                           bool hidden,
                           bool never_visible,
                           mojom::WidgetRequest widget_request)
    : routing_id_(widget_routing_id),
      compositor_deps_(compositor_deps),
      webwidget_internal_(nullptr),
      owner_delegate_(nullptr),
      auto_resize_mode_(false),
      is_hidden_(hidden),
      compositor_never_visible_(never_visible),
      is_fullscreen_granted_(false),
      display_mode_(display_mode),
      ime_event_guard_(nullptr),
      closing_(false),
      host_will_close_this_(false),
      is_frozen_(is_frozen),
      text_input_type_(ui::TEXT_INPUT_TYPE_NONE),
      text_input_mode_(ui::TEXT_INPUT_MODE_DEFAULT),
      text_input_flags_(0),
      next_previous_flags_(kInvalidNextPreviousFlagsValue),
      can_compose_inline_(true),
      composition_range_(gfx::Range::InvalidRange()),
      widget_type_(widget_type),
      pending_window_rect_count_(0),
      screen_info_(screen_info),
      monitor_composition_info_(false),
      popup_origin_scale_for_emulation_(0.f),
      frame_swap_message_queue_(new FrameSwapMessageQueue(routing_id_)),
      resizing_mode_selector_(new ResizingModeSelector()),
      has_host_context_menu_location_(false),
      has_focus_(false),
      for_child_local_root_frame_(false),
#if defined(OS_MACOSX)
      text_input_client_observer_(new TextInputClientObserver(this)),
#endif
      first_update_visual_state_after_hidden_(false),
      was_shown_time_(base::TimeTicks::Now()),
      current_content_source_id_(0),
      widget_binding_(this, std::move(widget_request)),
      warmup_weak_ptr_factory_(this),
      weak_ptr_factory_(this) {
  DCHECK_NE(routing_id_, MSG_ROUTING_NONE);
  DCHECK(RenderThread::Get());

  // In tests there may not be a RenderThreadImpl.
  if (RenderThreadImpl::current()) {
    render_widget_scheduling_state_ = RenderThreadImpl::current()
                                          ->GetWebMainThreadScheduler()
                                          ->NewRenderWidgetSchedulingState();
    render_widget_scheduling_state_->SetHidden(is_hidden_);
  }
#if defined(USE_AURA)
  RendererWindowTreeClient::CreateIfNecessary(routing_id_);
  if (features::IsMultiProcessMash())
    RendererWindowTreeClient::Get(routing_id_)->SetVisible(!is_hidden_);
#endif

  if (routing_id_ != MSG_ROUTING_NONE)
    g_routing_id_widget_map.Get().emplace(routing_id_, this);
}

RenderWidget::~RenderWidget() {
  DCHECK(!webwidget_internal_) << "Leaking our WebWidget!";
  // TODO(ajwong): Add in check that routing_id_ has been removed from
  // g_routing_id_widget_map once the shutdown semantics for RenderWidget
  // and RenderViewImpl are rationalized. Currently, too many unit and
  // browser tests delete a RenderWidget without correclty going through
  // the shutdown. https://crbug.com/545684

  if (input_event_queue_)
    input_event_queue_->ClearClient();

#if defined(USE_AURA)
  // It is possible for a RenderWidget to be destroyed before it was embedded
  // in a mus window. The RendererWindowTreeClient will leak in such cases. So
  // explicitly delete it here.
  RendererWindowTreeClient::Destroy(routing_id_);
#endif
}

// static
RenderWidget* RenderWidget::FromRoutingID(int32_t routing_id) {
  RoutingIDWidgetMap* widgets = g_routing_id_widget_map.Pointer();
  auto it = widgets->find(routing_id);
  return it == widgets->end() ? NULL : it->second;
}

void RenderWidget::InitForPopup(ShowCallback show_callback,
                                blink::WebPagePopup* web_page_popup) {
  // Init() increments the reference count on |this|, making it
  // self-referencing.
  Init(std::move(show_callback), web_page_popup);
}

void RenderWidget::InitForChildLocalRoot(
    blink::WebFrameWidget* web_frame_widget) {
  for_child_local_root_frame_ = true;
  // Init() increments the reference count on |this|, making it
  // self-referencing.
  Init(base::NullCallback(), web_frame_widget);
}

void RenderWidget::CloseForFrame() {
  OnClose();
}

void RenderWidget::Init(ShowCallback show_callback, WebWidget* web_widget) {
  DCHECK(!webwidget_internal_);
  DCHECK_NE(routing_id_, MSG_ROUTING_NONE);

  RenderThreadImpl* render_thread_impl = RenderThreadImpl::current();

  input_handler_ = std::make_unique<RenderWidgetInputHandler>(this, this);

  LayerTreeView* layer_tree_view = InitializeLayerTreeView();
  web_widget->SetLayerTreeView(layer_tree_view);

  blink::scheduler::WebThreadScheduler* main_thread_scheduler = nullptr;
  if (render_thread_impl)
    main_thread_scheduler = render_thread_impl->GetWebMainThreadScheduler();
  blink::scheduler::WebThreadScheduler* compositor_thread_scheduler =
      blink::scheduler::WebThreadScheduler::CompositorThreadScheduler();
  scoped_refptr<base::SingleThreadTaskRunner> compositor_input_task_runner;
  // The |compositor_thread_scheduler| can be null in tests without a compositor
  // thread.
  if (compositor_thread_scheduler) {
    // When the RenderWidget is for a frame (ie for a local root) then it uses
    // the compositor thread task runner. When it is for a popup or other such
    // widgets, it does not.
    // TODO(danakj): The |web_widget| given here should become a WebFrameWidget
    // in the case the RenderWidget is for a RenderViewImpl, but currently the
    // WebFrameWidget gets attached after RenderWidget init. So we have to check
    // IsWebView() as well.
    if (web_widget->IsWebFrameWidget() || web_widget->IsWebView()) {
      compositor_input_task_runner =
          compositor_thread_scheduler->InputTaskRunner();
    }
  }

  widget_input_handler_manager_ = WidgetInputHandlerManager::Create(
      weak_ptr_factory_.GetWeakPtr(), std::move(compositor_input_task_runner),
      main_thread_scheduler);

  show_callback_ = std::move(show_callback);

  webwidget_internal_ = web_widget;
  webwidget_mouse_lock_target_.reset(
      new WebWidgetLockTarget(webwidget_internal_));
  mouse_lock_dispatcher_.reset(new RenderWidgetMouseLockDispatcher(this));

  RenderThread::Get()->AddRoute(routing_id_, this);
  // Take a reference on behalf of the RenderThread.  This will be balanced
  // when we receive WidgetMsg_Close.
  AddRef();
  if (RenderThreadImpl::current()) {
    RenderThreadImpl::current()->WidgetCreated();
    if (is_hidden_)
      RenderThreadImpl::current()->WidgetHidden();
  }
}

void RenderWidget::ApplyEmulatedScreenMetricsForPopupWidget(
    RenderWidget* origin_widget) {
  RenderWidgetScreenMetricsEmulator* emulator =
      origin_widget->screen_metrics_emulator_.get();
  if (!emulator)
    return;
  popup_origin_scale_for_emulation_ = emulator->scale();
  popup_view_origin_for_emulation_ = emulator->applied_widget_rect().origin();
  popup_screen_origin_for_emulation_ =
      emulator->original_screen_rect().origin();
  UpdateSurfaceAndScreenInfo(local_surface_id_allocation_from_parent_,
                             compositor_viewport_pixel_size_,
                             emulator->original_screen_info());
}

gfx::Rect RenderWidget::AdjustValidationMessageAnchor(const gfx::Rect& anchor) {
  if (screen_metrics_emulator_)
    return screen_metrics_emulator_->AdjustValidationMessageAnchor(anchor);
  return anchor;
}

#if BUILDFLAG(USE_EXTERNAL_POPUP_MENU)
void RenderWidget::SetExternalPopupOriginAdjustmentsForEmulation(
    ExternalPopupMenu* popup,
    RenderWidgetScreenMetricsEmulator* emulator) {
  popup->SetOriginScaleForEmulation(emulator->scale());
}
#endif

void RenderWidget::OnShowHostContextMenu(ContextMenuParams* params) {
  if (screen_metrics_emulator_)
    screen_metrics_emulator_->OnShowContextMenu(params);
}

bool RenderWidget::OnMessageReceived(const IPC::Message& message) {
#if defined(OS_MACOSX)
  if (IPC_MESSAGE_CLASS(message) == TextInputClientMsgStart)
    return text_input_client_observer_->OnMessageReceived(message);
#endif
  if (mouse_lock_dispatcher_ &&
      mouse_lock_dispatcher_->OnMessageReceived(message))
    return true;

  bool handled = true;
  IPC_BEGIN_MESSAGE_MAP(RenderWidget, message)
    IPC_MESSAGE_HANDLER(WidgetMsg_ShowContextMenu, OnShowContextMenu)
    IPC_MESSAGE_HANDLER(WidgetMsg_Close, OnClose)
    IPC_MESSAGE_HANDLER(WidgetMsg_SynchronizeVisualProperties,
                        OnSynchronizeVisualProperties)
    IPC_MESSAGE_HANDLER(WidgetMsg_EnableDeviceEmulation,
                        OnEnableDeviceEmulation)
    IPC_MESSAGE_HANDLER(WidgetMsg_DisableDeviceEmulation,
                        OnDisableDeviceEmulation)
    IPC_MESSAGE_HANDLER(WidgetMsg_WasHidden, OnWasHidden)
    IPC_MESSAGE_HANDLER(WidgetMsg_WasShown, OnWasShown)
    IPC_MESSAGE_HANDLER(WidgetMsg_SetActive, OnSetActive)
    IPC_MESSAGE_HANDLER(WidgetMsg_SetBackgroundOpaque, OnSetBackgroundOpaque)
    IPC_MESSAGE_HANDLER(WidgetMsg_SetTextDirection, OnSetTextDirection)
    IPC_MESSAGE_HANDLER(WidgetMsg_SetBounds_ACK, OnRequestSetBoundsAck)
    IPC_MESSAGE_HANDLER(WidgetMsg_UpdateScreenRects, OnUpdateScreenRects)
    IPC_MESSAGE_HANDLER(WidgetMsg_ForceRedraw, OnForceRedraw)
    IPC_MESSAGE_HANDLER(WidgetMsg_SetViewportIntersection,
                        OnSetViewportIntersection)
    IPC_MESSAGE_HANDLER(WidgetMsg_SetIsInert, OnSetIsInert)
    IPC_MESSAGE_HANDLER(WidgetMsg_SetInheritedEffectiveTouchAction,
                        OnSetInheritedEffectiveTouchAction)
    IPC_MESSAGE_HANDLER(WidgetMsg_UpdateRenderThrottlingStatus,
                        OnUpdateRenderThrottlingStatus)
    IPC_MESSAGE_HANDLER(WidgetMsg_WaitForNextFrameForTests,
                        OnWaitNextFrameForTests)
    IPC_MESSAGE_HANDLER(DragMsg_TargetDragEnter, OnDragTargetDragEnter)
    IPC_MESSAGE_HANDLER(DragMsg_TargetDragOver, OnDragTargetDragOver)
    IPC_MESSAGE_HANDLER(DragMsg_TargetDragLeave, OnDragTargetDragLeave)
    IPC_MESSAGE_HANDLER(DragMsg_TargetDrop, OnDragTargetDrop)
    IPC_MESSAGE_HANDLER(DragMsg_SourceEnded, OnDragSourceEnded)
    IPC_MESSAGE_HANDLER(DragMsg_SourceSystemDragEnded,
                        OnDragSourceSystemDragEnded)
    IPC_MESSAGE_UNHANDLED(handled = false)
  IPC_END_MESSAGE_MAP()
  return handled;
}

bool RenderWidget::Send(IPC::Message* message) {
  // Don't send any messages after the browser has told us to close, and filter
  // most outgoing messages when frozen.
  if (closing_) {
    delete message;
    return false;
  }
  if (is_frozen_ && !SwappedOutMessages::CanSendWhileSwappedOut(message)) {
    delete message;
    return false;
  }

  // If given a messsage without a routing ID, then assign our routing ID.
  if (message->routing_id() == MSG_ROUTING_NONE)
    message->set_routing_id(routing_id_);

  return RenderThread::Get()->Send(message);
}

void RenderWidget::SendOrCrash(IPC::Message* message) {
  bool result = Send(message);
  CHECK(closing_ || result) << "Failed to send message";
}

bool RenderWidget::ShouldHandleImeEvents() const {
  // TODO(ekaramad): We track page focus in all RenderViews on the page but the
  // RenderWidgets corresponding to OOPIFs do not get the update. For now, this
  // method returns true when the RenderWidget is for an OOPIF, i.e., IME events
  // will be processed regardless of page focus. We should revisit this after
  // page focus for OOPIFs has been fully resolved (https://crbug.com/689777).
  return GetWebWidget() && GetWebWidget()->IsWebFrameWidget() &&
         (has_focus_ || for_child_local_root_frame_);
}

void RenderWidget::OnClose() {
  DCHECK(content::RenderThread::Get());
  if (closing_)
    return;
  for (auto& observer : render_frames_)
    observer.WidgetWillClose();
  closing_ = true;

  // Browser correspondence is no longer needed at this point.
  if (routing_id_ != MSG_ROUTING_NONE) {
    RenderThread::Get()->RemoveRoute(routing_id_);
    g_routing_id_widget_map.Get().erase(routing_id_);
    if (RenderThreadImpl::current()) {
      // RenderWidgets may be hidden when they are closed. If we were previously
      // hidden, we are being counted as such in RenderThreadImpl. Thus we
      // remove that count here by calling WidgetRestored() even though we're
      // clearly not becoming visible here.
      if (is_hidden_)
        RenderThreadImpl::current()->WidgetRestored();
      RenderThreadImpl::current()->WidgetDestroyed();
    }
  }

  if (for_child_local_root_frame_) {
    // Widgets for frames may be created and closed at any time while the frame
    // is alive. However, WebWidget must be closed synchronously because frame
    // widgets and frames hold pointers to each other. The deferred call to
    // Close() will complete cleanup and release |this|, but CloseWebWidget()
    // prevents Close() from attempting to access members of an
    // already-deleted frame.
    CloseWebWidget();
  }
  // If there is a Send call on the stack, then it could be dangerous to close
  // now.  Post a task that only gets invoked when there are no nested message
  // loops.
  GetCleanupTaskRunner()->PostNonNestableTask(
      FROM_HERE, base::BindOnce(&RenderWidget::Close, this));

  // Balances the AddRef taken when we called AddRoute.
  Release();
}

void RenderWidget::OnSynchronizeVisualProperties(
    const VisualProperties& original_params) {
  TRACE_EVENT0("renderer", "RenderWidget::OnSynchronizeVisualProperties");

  VisualProperties params = original_params;
  if (owner_delegate_) {
    owner_delegate_->ApplyNewSizeForWidget(size_, params.new_size);

    if (display_mode_ != params.display_mode) {
      display_mode_ = params.display_mode;
      owner_delegate_->ApplyNewDisplayModeForWidget(params.display_mode);
    }

    bool auto_resize_mode_changed =
        auto_resize_mode_ != params.auto_resize_enabled;
    auto_resize_mode_ = params.auto_resize_enabled;
    min_size_for_auto_resize_ = params.min_size_for_auto_resize;
    max_size_for_auto_resize_ = params.max_size_for_auto_resize;

    if (auto_resize_mode_) {
      gfx::Size min_auto_size = min_size_for_auto_resize_;
      gfx::Size max_auto_size = max_size_for_auto_resize_;
      if (compositor_deps_->IsUseZoomForDSFEnabled()) {
        min_auto_size = gfx::ScaleToCeiledSize(
            min_auto_size, params.screen_info.device_scale_factor);
        max_auto_size = gfx::ScaleToCeiledSize(
            max_auto_size, params.screen_info.device_scale_factor);
      }
      owner_delegate_->ApplyAutoResizeLimitsForWidget(min_auto_size,
                                                      max_auto_size);
    } else if (auto_resize_mode_changed) {
      owner_delegate_->DisableAutoResizeForWidget();
      if (params.new_size.IsEmpty())
        return;
    }

    browser_controls_shrink_blink_size_ =
        params.browser_controls_shrink_blink_size;
    top_controls_height_ = params.top_controls_height;
    bottom_controls_height_ = params.bottom_controls_height;

    // TODO(fsamuel): Modifies the |params| that are used for
    // SynchronizeVisualProperties(), but does not used this modified
    // device_scale_factor for the auto-resize values, which is probably a bug.
    if (device_scale_factor_for_testing_) {
      params.screen_info.device_scale_factor =
          *device_scale_factor_for_testing_;
      params.compositor_viewport_pixel_size = gfx::ScaleToCeiledSize(
          params.new_size, params.screen_info.device_scale_factor);
    }
  }

  if (!resizing_mode_selector_->ShouldAbortOnResize(this, params)) {
    if (screen_metrics_emulator_) {
      screen_metrics_emulator_->OnSynchronizeVisualProperties(params);
    } else {
      gfx::Size old_visible_viewport_size = visible_viewport_size_;
      SynchronizeVisualProperties(params);
      if (old_visible_viewport_size != visible_viewport_size_) {
        for (auto& render_frame : render_frames_)
          render_frame.DidChangeVisibleViewport();
      }
    }
  }

  if (owner_delegate_ && params.scroll_focused_node_into_view)
    owner_delegate_->ScrollFocusedNodeIntoViewForWidget();
}

void RenderWidget::OnEnableDeviceEmulation(
    const blink::WebDeviceEmulationParams& params) {
  if (!screen_metrics_emulator_) {
    VisualProperties visual_properties;
    visual_properties.screen_info = screen_info_;
    visual_properties.new_size = size_;
    visual_properties.compositor_viewport_pixel_size =
        compositor_viewport_pixel_size_;
    visual_properties.local_surface_id_allocation =
        local_surface_id_allocation_from_parent_;
    visual_properties.visible_viewport_size = visible_viewport_size_;
    visual_properties.is_fullscreen_granted = is_fullscreen_granted_;
    visual_properties.display_mode = display_mode_;
    visual_properties.page_scale_factor = page_scale_factor_from_mainframe_;
    screen_metrics_emulator_.reset(new RenderWidgetScreenMetricsEmulator(
        this, params, visual_properties, widget_screen_rect_,
        window_screen_rect_));
    screen_metrics_emulator_->Apply();
  } else {
    screen_metrics_emulator_->ChangeEmulationParams(params);
  }
}

void RenderWidget::OnDisableDeviceEmulation() {
  screen_metrics_emulator_.reset();
}

void RenderWidget::OnWasHidden() {
  TRACE_EVENT0("renderer", "RenderWidget::OnWasHidden");
  // Go into a mode where we stop generating paint and scrolling events.
  SetHidden(true);
  for (auto& observer : render_frames_)
    observer.WasHidden();
}

void RenderWidget::OnWasShown(base::TimeTicks show_request_timestamp,
                              bool was_evicted) {
  TRACE_EVENT0("renderer", "RenderWidget::OnWasShown");
  // TODO(danakj): Nothing should happen ideally if the RenderWidget is frozen!
  // It's not visible! However.. the RenderView needs to see it as visible in
  // order to make the Page visible /o\ so this is hard. We need to detangle
  // page visibility from the main widget. https://crbug.com/419087

  was_shown_time_ = base::TimeTicks::Now();
  // See OnWasHidden
  SetHidden(false);
  for (auto& observer : render_frames_)
    observer.WasShown();

  if (was_evicted) {
    for (auto& observer : render_frame_proxies_) {
      observer.WasEvicted();
    }
  }

  if (layer_tree_view_ && !show_request_timestamp.is_null()) {
    layer_tree_view_->layer_tree_host()->RequestPresentationTimeForNextFrame(
        CreateTabSwitchingTimeRecorder(show_request_timestamp));
  }
}

void RenderWidget::OnRequestSetBoundsAck() {
  DCHECK(pending_window_rect_count_);
  pending_window_rect_count_--;
}

void RenderWidget::OnForceRedraw(int snapshot_id) {
  if (LayerTreeView* ltv = layer_tree_view()) {
    ltv->layer_tree_host()->RequestPresentationTimeForNextFrame(
        base::BindOnce(&RenderWidget::DidPresentForceDrawFrame,
                       weak_ptr_factory_.GetWeakPtr(), snapshot_id));
    ltv->SetNeedsForcedRedraw();
  }
}

void RenderWidget::DidPresentForceDrawFrame(
    int snapshot_id,
    const gfx::PresentationFeedback& feedback) {
  Send(new WidgetHostMsg_ForceRedrawComplete(routing_id(), snapshot_id));
}

viz::FrameSinkId RenderWidget::GetFrameSinkIdAtPoint(const gfx::PointF& point,
                                                     gfx::PointF* local_point) {
  return input_handler_->GetFrameSinkIdAtPoint(point, local_point);
}

void RenderWidget::HandleInputEvent(
    const blink::WebCoalescedInputEvent& input_event,
    const ui::LatencyInfo& latency_info,
    HandledEventCallback callback) {
  if (owner_delegate_ && is_frozen_) {
    std::move(callback).Run(INPUT_EVENT_ACK_STATE_NOT_CONSUMED, latency_info,
                            nullptr, base::nullopt);
    return;
  }
  input_handler_->HandleInputEvent(input_event, latency_info,
                                   std::move(callback));
}

scoped_refptr<MainThreadEventQueue> RenderWidget::GetInputEventQueue() {
  return input_event_queue_;
}

void RenderWidget::OnCursorVisibilityChange(bool is_visible) {
  if (GetWebWidget())
    GetWebWidget()->SetCursorVisibilityState(is_visible);
}

void RenderWidget::OnMouseCaptureLost() {
  if (GetWebWidget())
    GetWebWidget()->MouseCaptureLost();
}

void RenderWidget::OnSetEditCommandsForNextKeyEvent(
    const EditCommands& edit_commands) {
  edit_commands_ = edit_commands;
}

void RenderWidget::OnSetActive(bool active) {
  if (owner_delegate_)
    owner_delegate_->SetActiveForWidget(active);
}

void RenderWidget::OnSetBackgroundOpaque(bool opaque) {
  // Background opaque-ness modification is only supported for the main frame.
  // The |owner_delegate_| is used as proxy for this RenderWidget being attached
  // to the main frame.
  if (!owner_delegate_)
    return;

  blink::WebWidget* web_widget = GetWebWidget();
  // This is true since we only do this for RenderWidgets attached to the main
  // frame.
  DCHECK(web_widget->IsWebFrameWidget());
  auto* web_frame_widget = static_cast<blink::WebFrameWidget*>(web_widget);
  if (opaque) {
    web_frame_widget->ClearBaseBackgroundColorOverride();
    web_frame_widget->ClearBackgroundColorOverride();
  } else {
    web_frame_widget->SetBaseBackgroundColorOverride(SK_ColorTRANSPARENT);
    web_frame_widget->SetBackgroundColorOverride(SK_ColorTRANSPARENT);
  }
}

void RenderWidget::OnSetFocus(bool enable) {
  if (owner_delegate_)
    owner_delegate_->DidReceiveSetFocusEventForWidget();
  SetFocus(enable);
}

void RenderWidget::SetFocus(bool enable) {
  has_focus_ = enable;

  if (GetWebWidget())
    GetWebWidget()->SetFocus(enable);

  for (auto& observer : render_frames_)
    observer.RenderWidgetSetFocus(enable);

  if (owner_delegate_)
    owner_delegate_->DidChangeFocusForWidget();
}

void RenderWidget::SetNeedsMainFrame() {
  LayerTreeView* ltv = layer_tree_view();
  if (!ltv)
    return;
  ltv->SetNeedsBeginFrame();
}

///////////////////////////////////////////////////////////////////////////////
// LayerTreeViewDelegate

void RenderWidget::ApplyViewportChanges(
    const cc::ApplyViewportChangesArgs& args) {
  if (!GetWebWidget())
    return;
  GetWebWidget()->ApplyViewportChanges(args);
}

void RenderWidget::RecordWheelAndTouchScrollingCount(
    bool has_scrolled_by_wheel,
    bool has_scrolled_by_touch) {
  if (!GetWebWidget())
    return;
  GetWebWidget()->RecordWheelAndTouchScrollingCount(has_scrolled_by_wheel,
                                                    has_scrolled_by_touch);
}

void RenderWidget::BeginMainFrame(base::TimeTicks frame_time) {
  if (!GetWebWidget())
    return;
  if (input_event_queue_)
    input_event_queue_->DispatchRafAlignedInput(frame_time);

  GetWebWidget()->BeginFrame(frame_time);
}

void RenderWidget::RequestNewLayerTreeFrameSink(
    LayerTreeFrameSinkCallback callback) {
  // For widgets that are never visible, we don't start the compositor, so we
  // never get a request for a cc::LayerTreeFrameSink.
  DCHECK(!compositor_never_visible_);
  // Frozen RenderWidgets should not be doing any compositing.
  DCHECK(!is_frozen_);

  if (is_closing()) {
    // In this case, we drop the request which means the compositor waits
    // forever, which is fine since we're going to destroy it.
    return;
  }

  // If we have a warmup in progress, wait for that and store the callback
  // to be run when the warmup completes.
  if (warmup_frame_sink_request_pending_) {
    after_warmup_callback_ = std::move(callback);
    return;
  }
  // If a warmup previously completed, use the result.
  if (warmup_frame_sink_) {
    std::move(callback).Run(std::move(warmup_frame_sink_));
    return;
  }

  DoRequestNewLayerTreeFrameSink(std::move(callback));
}

void RenderWidget::DoRequestNewLayerTreeFrameSink(
    LayerTreeFrameSinkCallback callback) {
  // TODO(jonross): have this generated by the LayerTreeFrameSink itself, which
  // would then handle binding.
  mojom::RenderFrameMetadataObserverPtr ptr;
  mojom::RenderFrameMetadataObserverRequest request = mojo::MakeRequest(&ptr);
  mojom::RenderFrameMetadataObserverClientPtrInfo client_info;
  mojom::RenderFrameMetadataObserverClientRequest client_request =
      mojo::MakeRequest(&client_info);
  auto render_frame_metadata_observer =
      std::make_unique<RenderFrameMetadataObserverImpl>(std::move(request),
                                                        std::move(client_info));
  layer_tree_view_->SetRenderFrameObserver(
      std::move(render_frame_metadata_observer));
  GURL url;
  // TODO(crbug.com/896836): Sometimes there's no valid widget, for main frame
  // widgets.
  if (!owner_delegate_ || GetFrameWidget())
    url = GetWebWidget()->GetURLForDebugTrace();
  // The |url| is not always available, fallback to a fixed string.
  if (url.is_empty())
    url = GURL("chrome://gpu/RenderWidget::RequestNewLayerTreeFrameSink");
  // TODO(danakj): This may not be accurate, depending on the intent. A child
  // local root could be in the same process as the view, so if the client is
  // meant to designate the process type, it seems kRenderer would be the
  // correct choice. If client is meant to designate the widget type, then
  // kOOPIF would denote that it is not for the main frame. However, kRenderer
  // would also be used for other widgets such as popups.
  const char* client_name = for_child_local_root_frame_ ? kOOPIF : kRenderer;
  RenderThreadImpl::current()->RequestNewLayerTreeFrameSink(
      routing_id_, frame_swap_message_queue_, std::move(url),
      std::move(callback), std::move(client_request), std::move(ptr),
      client_name);
}

void RenderWidget::DidCommitAndDrawCompositorFrame() {
  // NOTE: Tests may break if this event is renamed or moved. See
  // tab_capture_performancetest.cc.
  TRACE_EVENT0("gpu", "RenderWidget::DidCommitAndDrawCompositorFrame");

  for (auto& observer : render_frames_)
    observer.DidCommitAndDrawCompositorFrame();

  // Notify subclasses that we initiated the paint operation.
  DidInitiatePaint();

  Send(new WidgetHostMsg_DidCommitAndDrawCompositorFrame(routing_id_));
}

void RenderWidget::DidCommitCompositorFrame() {
  if (owner_delegate_)
    owner_delegate_->DidCommitCompositorFrameForWidget();
}

void RenderWidget::DidCompletePageScaleAnimation() {
  if (owner_delegate_)
    owner_delegate_->DidCompletePageScaleAnimationForWidget();
}

void RenderWidget::RequestScheduleAnimation() {
  if (owner_delegate_) {
    owner_delegate_->RequestScheduleAnimationForWidget();
    return;
  }
  ScheduleAnimation();
}

void RenderWidget::UpdateVisualState(bool record_main_frame_metrics) {
  if (!GetWebWidget())
    return;

  // When recording main frame metrics set the lifecycle reason to
  // kBeginMainFrame, because this is the calller of UpdateLifecycle
  // for the main frame. Otherwise, set the reason to kTests, which is
  // the oinly other reason this method is called.
  WebWidget::LifecycleUpdateReason lifecycle_reason =
      record_main_frame_metrics
          ? WebWidget::LifecycleUpdateReason::kBeginMainFrame
          : WebWidget::LifecycleUpdateReason::kTest;
  GetWebWidget()->UpdateLifecycle(WebWidget::LifecycleUpdate::kAll,
                                  lifecycle_reason);
  GetWebWidget()->SetSuppressFrameRequestsWorkaroundFor704763Only(false);

  if (first_update_visual_state_after_hidden_) {
    RecordTimeToFirstActivePaint();
    first_update_visual_state_after_hidden_ = false;
  }
}

void RenderWidget::RecordTimeToFirstActivePaint() {
  RenderThreadImpl* render_thread_impl = RenderThreadImpl::current();
  base::TimeDelta sample = base::TimeTicks::Now() - was_shown_time_;
  if (render_thread_impl->NeedsToRecordFirstActivePaint(TTFAP_AFTER_PURGED)) {
    UMA_HISTOGRAM_TIMES("PurgeAndSuspend.Experimental.TimeToFirstActivePaint",
                        sample);
  }
  if (render_thread_impl->NeedsToRecordFirstActivePaint(
          TTFAP_5MIN_AFTER_BACKGROUNDED)) {
    UMA_HISTOGRAM_TIMES(
        "PurgeAndSuspend.Experimental.TimeToFirstActivePaint."
        "AfterBackgrounded.5min",
        sample);
  }
}

void RenderWidget::RecordEndOfFrameMetrics(base::TimeTicks frame_begin_time) {
  if (!GetWebWidget())
    return;

  GetWebWidget()->RecordEndOfFrameMetrics(frame_begin_time);
}

void RenderWidget::WillBeginCompositorFrame() {
  TRACE_EVENT0("gpu", "RenderWidget::willBeginCompositorFrame");

  if (!GetWebWidget())
    return;

  GetWebWidget()->SetSuppressFrameRequestsWorkaroundFor704763Only(true);

  // The UpdateTextInputState can result in further layout and possibly
  // enable GPU acceleration so they need to be called before any painting
  // is done.
  UpdateTextInputState();
  UpdateSelectionBounds();

  for (auto& observer : render_frame_proxies_)
    observer.WillBeginCompositorFrame();
}

std::unique_ptr<cc::SwapPromise> RenderWidget::RequestCopyOfOutputForLayoutTest(
    std::unique_ptr<viz::CopyOutputRequest> request) {
  return RenderThreadImpl::current()->RequestCopyOfOutputForLayoutTest(
      routing_id_, std::move(request));
}

///////////////////////////////////////////////////////////////////////////////
// RenderWidgetInputHandlerDelegate

void RenderWidget::FocusChangeComplete() {
  blink::WebFrameWidget* frame_widget = GetFrameWidget();
  if (!frame_widget)
    return;

  blink::WebLocalFrame* focused =
      frame_widget->LocalRoot()->View()->FocusedFrame();

  if (focused && focused->AutofillClient())
    focused->AutofillClient()->DidCompleteFocusChangeInFrame();
}

void RenderWidget::ObserveGestureEventAndResult(
    const blink::WebGestureEvent& gesture_event,
    const gfx::Vector2dF& unused_delta,
    const cc::OverscrollBehavior& overscroll_behavior,
    bool event_processed) {
  if (!compositor_deps_->IsElasticOverscrollEnabled())
    return;

  cc::InputHandlerScrollResult scroll_result;
  scroll_result.did_scroll = event_processed;
  scroll_result.did_overscroll_root = !unused_delta.IsZero();
  scroll_result.unused_scroll_delta = unused_delta;
  scroll_result.overscroll_behavior = overscroll_behavior;

  widget_input_handler_manager_->ObserveGestureEventOnMainThread(gesture_event,
                                                                 scroll_result);
}

void RenderWidget::OnDidHandleKeyEvent() {
  ClearEditCommands();
}

void RenderWidget::SetEditCommandForNextKeyEvent(const std::string& name,
                                                 const std::string& value) {
  ClearEditCommands();
  edit_commands_.emplace_back(name, value);
}

void RenderWidget::ClearEditCommands() {
  edit_commands_.clear();
}

void RenderWidget::OnDidOverscroll(const ui::DidOverscrollParams& params) {
  if (mojom::WidgetInputHandlerHost* host =
          widget_input_handler_manager_->GetWidgetInputHandlerHost()) {
    host->DidOverscroll(params);
  }
}

void RenderWidget::SetInputHandler(RenderWidgetInputHandler* input_handler) {
  // Nothing to do here. RenderWidget created the |input_handler| and will take
  // ownership of it. We just verify here that we don't already have an input
  // handler.
  DCHECK(!input_handler_);
}

void RenderWidget::ShowVirtualKeyboard() {
  UpdateTextInputStateInternal(true, false);
}

void RenderWidget::ClearTextInputState() {
  text_input_info_ = blink::WebTextInputInfo();
  text_input_type_ = ui::TextInputType::TEXT_INPUT_TYPE_NONE;
  text_input_mode_ = ui::TextInputMode::TEXT_INPUT_MODE_DEFAULT;
  can_compose_inline_ = false;
  text_input_flags_ = 0;
  next_previous_flags_ = kInvalidNextPreviousFlagsValue;
}

void RenderWidget::UpdateTextInputState() {
  UpdateTextInputStateInternal(false, false);
}

void RenderWidget::UpdateTextInputStateInternal(bool show_virtual_keyboard,
                                                bool reply_to_request) {
  TRACE_EVENT0("renderer", "RenderWidget::UpdateTextInputState");

  if (ime_event_guard_) {
    DCHECK(!reply_to_request);
    // show_virtual_keyboard should still be effective even if it was set inside
    // the IME
    // event guard.
    if (show_virtual_keyboard)
      ime_event_guard_->set_show_virtual_keyboard(true);
    return;
  }

  ui::TextInputType new_type = GetTextInputType();
  if (IsDateTimeInput(new_type))
    return;  // Not considered as a text input field in WebKit/Chromium.

  blink::WebTextInputInfo new_info;
  if (auto* controller = GetInputMethodController())
    new_info = controller->TextInputInfo();
  const ui::TextInputMode new_mode =
      ConvertWebTextInputMode(new_info.input_mode);

  bool new_can_compose_inline = CanComposeInline();

  // Only sends text input params if they are changed or if the ime should be
  // shown.
  if (show_virtual_keyboard || reply_to_request ||
      text_input_type_ != new_type || text_input_mode_ != new_mode ||
      text_input_info_ != new_info ||
      can_compose_inline_ != new_can_compose_inline) {
    TextInputState params;
    params.type = new_type;
    params.mode = new_mode;
    params.flags = new_info.flags;
#if defined(OS_ANDROID)
    if (next_previous_flags_ == kInvalidNextPreviousFlagsValue) {
      // Due to a focus change, values will be reset by the frame.
      // That case we only need fresh NEXT/PREVIOUS information.
      // Also we won't send WidgetHostMsg_TextInputStateChanged if next/previous
      // focusable status is changed.
      if (auto* controller = GetInputMethodController()) {
        next_previous_flags_ =
            controller->ComputeWebTextInputNextPreviousFlags();
      } else {
        // For safety in case GetInputMethodController() is null, because -1 is
        // invalid value to send to browser process.
        next_previous_flags_ = 0;
      }
    }
#else
    next_previous_flags_ = 0;
#endif
    params.flags |= next_previous_flags_;
    params.value = new_info.value.Utf8();
    params.selection_start = new_info.selection_start;
    params.selection_end = new_info.selection_end;
    params.composition_start = new_info.composition_start;
    params.composition_end = new_info.composition_end;
    params.can_compose_inline = new_can_compose_inline;
    // TODO(changwan): change instances of show_ime_if_needed to
    // show_virtual_keyboard.
    params.show_ime_if_needed = show_virtual_keyboard;
    params.reply_to_request = reply_to_request;
    Send(new WidgetHostMsg_TextInputStateChanged(routing_id(), params));

    text_input_info_ = new_info;
    text_input_type_ = new_type;
    text_input_mode_ = new_mode;
    can_compose_inline_ = new_can_compose_inline;
    text_input_flags_ = new_info.flags;

#if defined(OS_ANDROID)
    // If we send a new TextInputStateChanged message, we must also deliver a
    // new RenderFrameMetadata, as the IME will need this info to be updated.
    // TODO(ericrk): Consider folding the above IPC into RenderFrameMetadata.
    // https://crbug.com/912309
    if (layer_tree_view_ && IsSurfaceSynchronizationEnabled()) {
      layer_tree_view_->RequestForceSendMetadata();
    }
#endif
  }
}

bool RenderWidget::WillHandleGestureEvent(const blink::WebGestureEvent& event) {
  possible_drag_event_info_.event_source =
      ui::DragDropTypes::DRAG_EVENT_SOURCE_TOUCH;
  possible_drag_event_info_.event_location =
      gfx::ToFlooredPoint(event.PositionInScreen());

  return false;
}

bool RenderWidget::WillHandleMouseEvent(const blink::WebMouseEvent& event) {
  for (auto& observer : render_frames_)
    observer.RenderWidgetWillHandleMouseEvent();

  possible_drag_event_info_.event_source =
      ui::DragDropTypes::DRAG_EVENT_SOURCE_MOUSE;
  possible_drag_event_info_.event_location =
      gfx::Point(event.PositionInScreen().x, event.PositionInScreen().y);

  if (owner_delegate_)
    return owner_delegate_->RenderWidgetWillHandleMouseEventForWidget(event);

  return false;
}

///////////////////////////////////////////////////////////////////////////////
// RenderWidgetScreenMetricsDelegate

void RenderWidget::Redraw() {
  if (layer_tree_view_)
    layer_tree_view_->SetNeedsRedrawRect(gfx::Rect(size_));
}

void RenderWidget::ResizeWebWidget() {
  gfx::Size size = GetSizeForWebWidget();
  if (owner_delegate_) {
    owner_delegate_->ResizeWebWidgetForWidget(
        size, top_controls_height_, bottom_controls_height_,
        browser_controls_shrink_blink_size_);
    return;
  }
  GetWebWidget()->Resize(size);
}

gfx::Size RenderWidget::GetSizeForWebWidget() const {
  if (compositor_deps_->IsUseZoomForDSFEnabled()) {
    return gfx::ScaleToCeiledSize(size_,
                                  GetOriginalScreenInfo().device_scale_factor);
  }

  return size_;
}

void RenderWidget::UpdateZoom(double zoom_level) {
  blink::WebFrameWidget* frame_widget = GetFrameWidget();
  if (!frame_widget)
    return;
  RenderFrameImpl* render_frame =
      RenderFrameImpl::FromWebFrame(frame_widget->LocalRoot());

  // Return early if zoom level is unchanged.
  if (render_frame->GetZoomLevel() == zoom_level) {
    return;
  }

  render_frame->SetZoomLevel(zoom_level);

  for (auto& observer : render_frame_proxies_)
    observer.OnZoomLevelChanged(zoom_level);

  for (auto& plugin : browser_plugins_)
    plugin.OnZoomLevelChanged(zoom_level);
}

void RenderWidget::SynchronizeVisualProperties(const VisualProperties& params) {
  // Inform the rendering thread of the color space indicate the presence of HDR
  // capabilities.
  RenderThreadImpl* render_thread = RenderThreadImpl::current();
  if (render_thread)
    render_thread->SetRenderingColorSpace(params.screen_info.color_space);

  // Ignore this during shutdown.
  if (!GetWebWidget())
    return;

  // Only propagate the external PSF to non-main-frames.
  if (!owner_delegate_)
    layer_tree_view_->SetExternalPageScaleFactor(params.page_scale_factor);

  gfx::Size new_compositor_viewport_pixel_size =
      params.auto_resize_enabled
          ? gfx::ScaleToCeiledSize(size_,
                                   params.screen_info.device_scale_factor)
          : params.compositor_viewport_pixel_size;
  UpdateSurfaceAndScreenInfo(params.local_surface_id_allocation.value_or(
                                 viz::LocalSurfaceIdAllocation()),
                             new_compositor_viewport_pixel_size,
                             params.screen_info);
  UpdateCaptureSequenceNumber(params.capture_sequence_number);
  if (layer_tree_view_) {
    layer_tree_view_->SetBrowserControlsHeight(
        params.top_controls_height, params.bottom_controls_height,
        params.browser_controls_shrink_blink_size);
    layer_tree_view_->SetRasterColorSpace(
        screen_info_.color_space.GetRasterColorSpace());
  }

  UpdateZoom(params.zoom_level);

  if (params.auto_resize_enabled)
    return;

  visible_viewport_size_ = params.visible_viewport_size;

  // NOTE: We may have entered fullscreen mode without changing our size.
  bool fullscreen_change =
      is_fullscreen_granted_ != params.is_fullscreen_granted;
  is_fullscreen_granted_ = params.is_fullscreen_granted;
  display_mode_ = params.display_mode;

  size_ = params.new_size;

  ResizeWebWidget();

  WebSize visual_viewport_size;
  if (compositor_deps_->IsUseZoomForDSFEnabled()) {
    visual_viewport_size =
        gfx::ScaleToCeiledSize(params.visible_viewport_size,
                               GetOriginalScreenInfo().device_scale_factor);
  } else {
    visual_viewport_size = visible_viewport_size_;
  }
  GetWebWidget()->ResizeVisualViewport(visual_viewport_size);

  if (fullscreen_change)
    DidToggleFullscreen();

  if (!owner_delegate_) {
    // Make sure that page scale factor changes propagating down from the main
    // frame are relayed to nested OOPIFs/non-main-frames.
    page_scale_factor_from_mainframe_ = params.page_scale_factor;
    for (auto& observer : render_frame_proxies_)
      observer.OnPageScaleFactorChanged(params.page_scale_factor);
  }
}

void RenderWidget::SetScreenMetricsEmulationParameters(
    bool enabled,
    const blink::WebDeviceEmulationParams& params) {
  // This is only supported in RenderView, which has an |owner_delegate_|.
  DCHECK(owner_delegate_);
  owner_delegate_->SetScreenMetricsEmulationParametersForWidget(enabled,
                                                                params);
}

void RenderWidget::SetScreenRects(const gfx::Rect& widget_screen_rect,
                                  const gfx::Rect& window_screen_rect) {
  widget_screen_rect_ = widget_screen_rect;
  window_screen_rect_ = window_screen_rect;
}

///////////////////////////////////////////////////////////////////////////////
// WebWidgetClient

void RenderWidget::IntrinsicSizingInfoChanged(
    const blink::WebIntrinsicSizingInfo& sizing_info) {
  Send(new WidgetHostMsg_IntrinsicSizingInfoChanged(routing_id_, sizing_info));
}

void RenderWidget::DidMeaningfulLayout(blink::WebMeaningfulLayout layout_type) {
  if (layout_type == blink::WebMeaningfulLayout::kVisuallyNonEmpty) {
    QueueMessage(new WidgetHostMsg_DidFirstVisuallyNonEmptyPaint(routing_id_));
  }

  for (auto& observer : render_frames_)
    observer.DidMeaningfulLayout(layout_type);
}

// static
std::unique_ptr<cc::SwapPromise> RenderWidget::QueueMessageImpl(
    IPC::Message* msg,
    FrameSwapMessageQueue* frame_swap_message_queue,
    scoped_refptr<IPC::SyncMessageFilter> sync_message_filter,
    int source_frame_number) {
  bool first_message_for_frame = false;
  frame_swap_message_queue->QueueMessageForFrame(
      source_frame_number, base::WrapUnique(msg), &first_message_for_frame);
  if (first_message_for_frame) {
    std::unique_ptr<cc::SwapPromise> promise(new QueueMessageSwapPromise(
        sync_message_filter, frame_swap_message_queue, source_frame_number));
    return promise;
  }
  return nullptr;
}

void RenderWidget::SetHandlingInputEvent(bool handling_input_event) {
  input_handler_->set_handling_input_event(handling_input_event);
}

void RenderWidget::QueueMessage(IPC::Message* msg) {
  // RenderThreadImpl::current() is NULL in some tests.
  if (!layer_tree_view_ || !RenderThreadImpl::current()) {
    Send(msg);
    return;
  }

  std::unique_ptr<cc::SwapPromise> swap_promise =
      QueueMessageImpl(msg, frame_swap_message_queue_.get(),
                       RenderThreadImpl::current()->sync_message_filter(),
                       layer_tree_view_->GetSourceFrameNumber());

  if (swap_promise)
    layer_tree_view_->QueueSwapPromise(std::move(swap_promise));
}

void RenderWidget::DidChangeCursor(const WebCursorInfo& cursor_info) {
  // TODO(darin): Eliminate this temporary.
  WebCursor cursor;
  InitializeCursorFromWebCursorInfo(&cursor, cursor_info);
  // Only send a SetCursor message if we need to make a change.
  if (input_handler_->DidChangeCursor(cursor))
    Send(new WidgetHostMsg_SetCursor(routing_id_, cursor));
}

void RenderWidget::AutoscrollStart(const blink::WebFloatPoint& point) {
  Send(new WidgetHostMsg_AutoscrollStart(routing_id_, point));
}

void RenderWidget::AutoscrollFling(const blink::WebFloatSize& velocity) {
  Send(new WidgetHostMsg_AutoscrollFling(routing_id_, velocity));
}

void RenderWidget::AutoscrollEnd() {
  Send(new WidgetHostMsg_AutoscrollEnd(routing_id_));
}

// We are supposed to get a single call to Show for a newly created RenderWidget
// that was created via RenderWidget::CreateWebView.  So, we wait until this
// point to dispatch the ShowWidget message.
//
// This method provides us with the information about how to display the newly
// created RenderWidget (i.e., as a blocked popup or as a new tab).
//
void RenderWidget::Show(WebNavigationPolicy policy) {
  if (!show_callback_) {
    if (owner_delegate_) {
      // When SupportsMultipleWindows is disabled, popups are reusing
      // the view's RenderWidget. In some scenarios, this makes blink to call
      // Show() twice. But otherwise, if it is enabled, we should not visit
      // Show() more than once.
      DCHECK(!owner_delegate_->SupportsMultipleWindowsForWidget());
      return;
    } else {
      NOTREACHED() << "received extraneous Show call";
    }
  }

  DCHECK(routing_id_ != MSG_ROUTING_NONE);

  // The opener is responsible for actually showing this widget.
  std::move(show_callback_).Run(this, policy, initial_rect_);

  // NOTE: initial_rect_ may still have its default values at this point, but
  // that's okay.  It'll be ignored if as_popup is false, or the browser
  // process will impose a default position otherwise.
  SetPendingWindowRect(initial_rect_);
}

LayerTreeView* RenderWidget::InitializeLayerTreeView() {
  TRACE_EVENT0("blink", "RenderWidget::InitializeLayerTreeView");

  layer_tree_view_ = std::make_unique<LayerTreeView>(
      this, compositor_deps_->GetCompositorMainThreadTaskRunner(),
      compositor_deps_->GetCompositorImplThreadTaskRunner(),
      compositor_deps_->GetTaskGraphRunner(),
      compositor_deps_->GetWebMainThreadScheduler());
  layer_tree_view_->Initialize(
      GenerateLayerTreeSettings(compositor_deps_, for_child_local_root_frame_,
                                screen_info_.rect.size(),
                                screen_info_.device_scale_factor),
      compositor_deps_->CreateUkmRecorderFactory());

  UpdateSurfaceAndScreenInfo(local_surface_id_allocation_from_parent_,
                             compositor_viewport_pixel_size_, screen_info_);
  layer_tree_view_->SetRasterColorSpace(
      screen_info_.color_space.GetRasterColorSpace());
  layer_tree_view_->SetContentSourceId(current_content_source_id_);
  // For background pages and certain tests, we don't want to trigger
  // LayerTreeFrameSink creation.
  bool should_generate_frame_sink =
      !compositor_never_visible_ && RenderThreadImpl::current();
  if (!should_generate_frame_sink) {
    // Prevents SetVisible() from blink from doing anything.
    layer_tree_view_->SetNeverVisible();
  } else if (!is_frozen_) {
    // Begins the compositor's scheduler to start producing frames.
    // Don't do this if the RenderWidget is attached to a RenderViewImpl for a
    // proxy main frame, as this RenderWidget is frozen then, and won't be
    // used for compositing until a WebFrameWidget is attached.
    StartCompositor();
  }

  DCHECK_NE(MSG_ROUTING_NONE, routing_id_);
  layer_tree_view_->SetFrameSinkId(
      viz::FrameSinkId(RenderThread::Get()->GetClientId(), routing_id_));

  RenderThreadImpl* render_thread = RenderThreadImpl::current();
  if (render_thread) {
    input_event_queue_ = base::MakeRefCounted<MainThreadEventQueue>(
        this, render_thread->GetWebMainThreadScheduler()->InputTaskRunner(),
        render_thread->GetWebMainThreadScheduler(), should_generate_frame_sink);
  }

  return layer_tree_view_.get();
}

void RenderWidget::StartCompositor() {
  if (!is_hidden_)
    layer_tree_view_->SetVisible(true);
}

void RenderWidget::StopCompositor() {
  layer_tree_view_->SetVisible(false);
  // Drop all gpu resources, this makes SetVisible(true) more expensive/slower
  // but we don't expect to use this RenderWidget again until some possible
  // future navigation. This brings us a bit closer to emulating deleting the
  // RenderWidget instead of just stopping the compositor.
  layer_tree_view_->ReleaseLayerTreeFrameSink();
}

void RenderWidget::SetIsFrozen(bool is_frozen) {
  DCHECK_NE(is_frozen, is_frozen_);
  is_frozen_ = is_frozen;
  if (is_frozen)
    StopCompositor();
  else
    StartCompositor();
}

void RenderWidget::WarmupCompositor() {
  DCHECK(is_frozen_);

  // Tests have no RenderThreadImpl /o\.
  if (!RenderThreadImpl::current())
    return;

  // Keeping things simple. This would cancel any outstanding warmup if we
  // happened to have one (this should be basically impossible). This avoids any
  // extra book keeping about the outstanding reqeust.
  warmup_weak_ptr_factory_.InvalidateWeakPtrs();
  // And if we already did a warmup then we're done.
  if (warmup_frame_sink_)
    return;

  // Mark us pending the warmup frame sink *before* calling
  // DoRequestNewLayerTreeFrameSink() as it may run the reply callback
  // synchronously. So we don't want to change any state after the call
  // to DoRequestNewLayerTreeFrameSink() here.
  warmup_frame_sink_request_pending_ = true;

  auto cb = base::BindOnce(&RenderWidget::OnReplyForWarmupCompositor,
                           warmup_weak_ptr_factory_.GetWeakPtr());
  DoRequestNewLayerTreeFrameSink(std::move(cb));
}

void RenderWidget::OnReplyForWarmupCompositor(
    std::unique_ptr<cc::LayerTreeFrameSink> sink) {
  warmup_frame_sink_request_pending_ = false;

  if (after_warmup_callback_)
    std::move(after_warmup_callback_).Run(std::move(sink));
  else
    warmup_frame_sink_ = std::move(sink);
}

void RenderWidget::AbortWarmupCompositor() {
  warmup_frame_sink_request_pending_ = false;
  // Drop any pending warmup.
  warmup_weak_ptr_factory_.InvalidateWeakPtrs();
  // And drop any completed one.
  warmup_frame_sink_.reset();

  // If we had saved a callback to run after warmup, just do so now indicating
  // failure.
  if (after_warmup_callback_)
    std::move(after_warmup_callback_).Run(nullptr);
}

void RenderWidget::DoDeferredClose() {
  Send(new WidgetHostMsg_Close(routing_id_));
}

void RenderWidget::CloseWidgetSoon() {
  DCHECK(content::RenderThread::Get());
  if (is_frozen_) {
    // This widget is currently not active. The active main frame widget is in a
    // different process.  Have the browser route the close request to the
    // active widget instead, so that the correct unload handlers are run.
    Send(new WidgetHostMsg_RouteCloseEvent(routing_id_));
    return;
  }

  // Prevent compositor from setting up new IPC channels, since we know a
  // WidgetMsg_Close is coming. We do this immediately, not in DoDeferredClose,
  // as the caller (eg WebPagePopupImpl) may start tearing down things after
  // calling this method, including detaching the frame from this RenderWidget.
  // Then trying to make a LayerTreeFrameSink would crash.
  // https://crbug.com/906340
  host_will_close_this_ = true;

  // If a page calls window.close() twice, we'll end up here twice, but that's
  // OK.  It is safe to send multiple Close messages.
  //
  // Ask the RenderWidgetHost to initiate close.  We could be called from deep
  // in Javascript.  If we ask the RendwerWidgetHost to close now, the window
  // could be closed before the JS finishes executing.  So instead, post a
  // message back to the message loop, which won't run until the JS is
  // complete, and then the Close message can be sent.
  GetCleanupTaskRunner()->PostTask(
      FROM_HERE, base::BindOnce(&RenderWidget::DoDeferredClose, this));
}

void RenderWidget::Close() {
  // This was done immediately in the |for_child_local_root_frame_| case in the
  // OnClose() IPC handler.
  if (!for_child_local_root_frame_)
    CloseWebWidget();

  layer_tree_view_.reset();
  if (owner_delegate_)
    owner_delegate_->DidCloseWidget();
  // Note the ACK is a control message going to the RenderProcessHost.
  RenderThread::Get()->Send(new WidgetHostMsg_Close_ACK(routing_id()));
}

void RenderWidget::CloseWebWidget() {
  // If the browser has not sent OnDisableDeviceEmulation, we have an emulator
  // hanging out still. Destroying it must happen *after* the IPC route is
  // removed so that another IPC does not arrive and re-create the emulator
  // during closing.
  //
  // This destruction is normally part of an IPC and expects objects to be alive
  // that would be alive while the IPC route is active such as the
  // |layer_tree_view_|. So we ensure that it is the first thing to be
  // destroyed here before deleting things from the RenderWidget or the
  // |owner_delegate_|.
  //
  // TODO(danakj): The emulator could reset to non-emulated values in an
  // explicit method call (instead of in the destructor) that occurs when
  // emulation is disabled, but does not need to occur during RenderWidget
  // closing. Then we would not have to destroy this so carefully.
  screen_metrics_emulator_.reset();

  // Informs the WebWidget that compositor is being destroyed, so it can remove
  // references to it first.
  //
  // When |owner_delegate_| is present, the RenderWidget is for a main frame,
  // and the GetWebWidget() is not the same as |webwidget_internal_|. However
  // that widget is responsible for doing WillCloseLayerTreeView() on the
  // |webwidget_internal_|, not us. Otherwise, they are the same and this is
  // notifying |webwidget_internal_|.
  GetWebWidget()->WillCloseLayerTreeView();

  // While the wrapping WebWidget from an |owner_delegate_| is responsible for
  // doing WillCloseLayerTreeView() on the |webwidget_internal_|, this class is
  // responsible for calling Close() on it. Notably, then, the wrapping
  // WebWidget does not.
  webwidget_internal_->Close();
  webwidget_internal_ = nullptr;
}

void RenderWidget::UpdateWebViewWithDeviceScaleFactor() {
  blink::WebFrameWidget* frame_widget = GetFrameWidget();
  blink::WebFrame* current_frame =
      frame_widget ? frame_widget->LocalRoot() : nullptr;
  blink::WebView* webview = current_frame ? current_frame->View() : nullptr;
  if (webview) {
    if (compositor_deps_->IsUseZoomForDSFEnabled())
      webview->SetZoomFactorForDeviceScaleFactor(
          GetWebScreenInfo().device_scale_factor);
    else
      webview->SetDeviceScaleFactor(GetWebScreenInfo().device_scale_factor);

    webview->GetSettings()->SetPreferCompositingToLCDTextEnabled(
        PreferCompositingToLCDText(compositor_deps_,
                                   GetWebScreenInfo().device_scale_factor));
  }
}

blink::WebFrameWidget* RenderWidget::GetFrameWidget() const {
  blink::WebWidget* web_widget = GetWebWidget();
  if (!web_widget)
    return nullptr;

  if (!web_widget->IsWebFrameWidget()) {
    // TODO(ekaramad): This should not happen. If we have a WebWidget and we
    // need a WebFrameWidget then we should be getting a WebFrameWidget. But
    // unfortunately this does not seem to be the case in some scenarios --
    // specifically when a RenderViewImpl swaps out during navigation the
    // WebViewImpl loses its WebViewFrameWidget but sometimes we receive IPCs
    // which are destined for WebFrameWidget (https://crbug.com/669219).
    return nullptr;
  }

  return static_cast<blink::WebFrameWidget*>(web_widget);
}

void RenderWidget::ScreenRectToEmulatedIfNeeded(WebRect* window_rect) const {
  DCHECK(window_rect);
  float scale = popup_origin_scale_for_emulation_;
  if (!scale)
    return;
  window_rect->x =
      popup_view_origin_for_emulation_.x() +
      (window_rect->x - popup_screen_origin_for_emulation_.x()) / scale;
  window_rect->y =
      popup_view_origin_for_emulation_.y() +
      (window_rect->y - popup_screen_origin_for_emulation_.y()) / scale;
}

void RenderWidget::EmulatedToScreenRectIfNeeded(WebRect* window_rect) const {
  DCHECK(window_rect);
  float scale = popup_origin_scale_for_emulation_;
  if (!scale)
    return;
  window_rect->x =
      popup_screen_origin_for_emulation_.x() +
      (window_rect->x - popup_view_origin_for_emulation_.x()) * scale;
  window_rect->y =
      popup_screen_origin_for_emulation_.y() +
      (window_rect->y - popup_view_origin_for_emulation_.y()) * scale;
}

WebRect RenderWidget::WindowRect() {
  WebRect rect;
  if (pending_window_rect_count_) {
    // NOTE(mbelshe): If there is a pending_window_rect_, then getting
    // the RootWindowRect is probably going to return wrong results since the
    // browser may not have processed the Move yet.  There isn't really anything
    // good to do in this case, and it shouldn't happen - since this size is
    // only really needed for windowToScreen, which is only used for Popups.
    rect = pending_window_rect_;
  } else {
    rect = window_screen_rect_;
  }

  ScreenRectToEmulatedIfNeeded(&rect);
  return rect;
}

WebRect RenderWidget::ViewRect() {
  WebRect rect = widget_screen_rect_;
  ScreenRectToEmulatedIfNeeded(&rect);
  return rect;
}

void RenderWidget::SetToolTipText(const blink::WebString& text,
                                  WebTextDirection hint) {
  Send(new WidgetHostMsg_SetTooltipText(routing_id_, text.Utf16(), hint));
}

void RenderWidget::SetWindowRect(const WebRect& rect_in_screen) {
  // This path is for the renderer to change the on-screen position/size of
  // the widget by changing its window rect. This is not possible for
  // RenderWidgets whose position/size are controlled by layout from another
  // frame tree (ie. child local root frames), as the window rect can only be
  // set by the browser.
  if (for_child_local_root_frame_)
    return;

  WebRect window_rect = rect_in_screen;
  EmulatedToScreenRectIfNeeded(&window_rect);

  if (resizing_mode_selector_->is_synchronous_mode()) {
    // This is a layout-test-only path. At one point, it was planned to be
    // removed. See https://crbug.com/309760.
    SetWindowRectSynchronously(window_rect);
    return;
  }

  if (show_callback_) {
    // The widget is not shown yet. Delay the |window_rect| being sent to the
    // browser until Show() is called so it can be sent with that IPC, once the
    // browser is ready for the info.
    initial_rect_ = window_rect;
  } else {
    Send(new WidgetHostMsg_RequestSetBounds(routing_id_, window_rect));
    SetPendingWindowRect(window_rect);
  }
}

void RenderWidget::SetPendingWindowRect(const WebRect& rect) {
  pending_window_rect_ = rect;
  pending_window_rect_count_++;

  // Popups don't get size updates back from the browser so just store the set
  // values.
  if (widget_type_ != WidgetType::kFrame) {
    window_screen_rect_ = rect;
    widget_screen_rect_ = rect;
  }
}

void RenderWidget::OnShowContextMenu(ui::MenuSourceType source_type,
                                     const gfx::Point& location) {
  has_host_context_menu_location_ = true;
  host_context_menu_location_ = location;
  if (GetWebWidget()) {
    GetWebWidget()->ShowContextMenu(
        static_cast<blink::WebMenuSourceType>(source_type));
  }
  has_host_context_menu_location_ = false;
}

void RenderWidget::OnImeSetComposition(
    const base::string16& text,
    const std::vector<WebImeTextSpan>& ime_text_spans,
    const gfx::Range& replacement_range,
    int selection_start,
    int selection_end) {
  if (!ShouldHandleImeEvents())
    return;

#if BUILDFLAG(ENABLE_PLUGINS)
  if (auto* plugin = GetFocusedPepperPluginInsideWidget()) {
    plugin->render_frame()->OnImeSetComposition(text, ime_text_spans,
                                                selection_start, selection_end);
    return;
  }
#endif
  ImeEventGuard guard(this);
  blink::WebInputMethodController* controller = GetInputMethodController();
  if (!controller ||
      !controller->SetComposition(
          WebString::FromUTF16(text), WebVector<WebImeTextSpan>(ime_text_spans),
          replacement_range.IsValid()
              ? WebRange(replacement_range.start(), replacement_range.length())
              : WebRange(),
          selection_start, selection_end)) {
    // If we failed to set the composition text, then we need to let the browser
    // process to cancel the input method's ongoing composition session, to make
    // sure we are in a consistent state.
    if (mojom::WidgetInputHandlerHost* host =
            widget_input_handler_manager_->GetWidgetInputHandlerHost()) {
      host->ImeCancelComposition();
    }
  }
  UpdateCompositionInfo(false /* not an immediate request */);
}

void RenderWidget::OnImeCommitText(
    const base::string16& text,
    const std::vector<WebImeTextSpan>& ime_text_spans,
    const gfx::Range& replacement_range,
    int relative_cursor_pos) {
  if (!ShouldHandleImeEvents())
    return;

#if BUILDFLAG(ENABLE_PLUGINS)
  if (auto* plugin = GetFocusedPepperPluginInsideWidget()) {
    plugin->render_frame()->OnImeCommitText(text, replacement_range,
                                            relative_cursor_pos);
    return;
  }
#endif
  ImeEventGuard guard(this);
  input_handler_->set_handling_input_event(true);
  if (auto* controller = GetInputMethodController()) {
    controller->CommitText(
        WebString::FromUTF16(text), WebVector<WebImeTextSpan>(ime_text_spans),
        replacement_range.IsValid()
            ? WebRange(replacement_range.start(), replacement_range.length())
            : WebRange(),
        relative_cursor_pos);
  }
  input_handler_->set_handling_input_event(false);
  UpdateCompositionInfo(false /* not an immediate request */);
}

void RenderWidget::OnImeFinishComposingText(bool keep_selection) {
  if (!ShouldHandleImeEvents())
    return;

#if BUILDFLAG(ENABLE_PLUGINS)
  if (auto* plugin = GetFocusedPepperPluginInsideWidget()) {
    plugin->render_frame()->OnImeFinishComposingText(keep_selection);
    return;
  }
#endif

  if (!GetWebWidget())
    return;
  ImeEventGuard guard(this);
  input_handler_->set_handling_input_event(true);
  if (auto* controller = GetInputMethodController()) {
    controller->FinishComposingText(
        keep_selection ? WebInputMethodController::kKeepSelection
                       : WebInputMethodController::kDoNotKeepSelection);
  }
  input_handler_->set_handling_input_event(false);
  UpdateCompositionInfo(false /* not an immediate request */);
}

void RenderWidget::UpdateSurfaceAndScreenInfo(
    const viz::LocalSurfaceIdAllocation& new_local_surface_id_allocation,
    const gfx::Size& new_compositor_viewport_pixel_size,
    const ScreenInfo& new_screen_info) {
  bool orientation_changed =
      screen_info_.orientation_angle != new_screen_info.orientation_angle ||
      screen_info_.orientation_type != new_screen_info.orientation_type;
  bool web_device_scale_factor_changed =
      screen_info_.device_scale_factor != new_screen_info.device_scale_factor;
  ScreenInfo previous_original_screen_info = GetOriginalScreenInfo();

  local_surface_id_allocation_from_parent_ = new_local_surface_id_allocation;
  compositor_viewport_pixel_size_ = new_compositor_viewport_pixel_size;
  screen_info_ = new_screen_info;

  if (layer_tree_view_) {
    layer_tree_view_->SetViewportVisibleRect(ViewportVisibleRect());
    // Note carefully that the DSF specified in |new_screen_info| is not the
    // DSF used by the compositor during device emulation!
    layer_tree_view_->SetViewportSizeAndScale(
        compositor_viewport_pixel_size_,
        GetOriginalScreenInfo().device_scale_factor,
        local_surface_id_allocation_from_parent_);
  }

  if (orientation_changed)
    OnOrientationChange();

  if (previous_original_screen_info != GetOriginalScreenInfo()) {
    for (auto& observer : render_frame_proxies_)
      observer.OnScreenInfoChanged(GetOriginalScreenInfo());

    // Notify all embedded BrowserPlugins of the updated ScreenInfo.
    for (auto& observer : browser_plugins_)
      observer.ScreenInfoChanged(GetOriginalScreenInfo());
  }

  if (web_device_scale_factor_changed)
    UpdateWebViewWithDeviceScaleFactor();
}

void RenderWidget::SetWindowRectSynchronously(
    const gfx::Rect& new_window_rect) {
  VisualProperties visual_properties;
  visual_properties.screen_info = screen_info_;
  visual_properties.new_size = new_window_rect.size();
  visual_properties.compositor_viewport_pixel_size = gfx::ScaleToCeiledSize(
      new_window_rect.size(), GetWebScreenInfo().device_scale_factor);
  visual_properties.visible_viewport_size = new_window_rect.size();
  visual_properties.is_fullscreen_granted = is_fullscreen_granted_;
  visual_properties.display_mode = display_mode_;
  visual_properties.local_surface_id_allocation =
      local_surface_id_allocation_from_parent_;
  visual_properties.page_scale_factor = page_scale_factor_from_mainframe_;
  // We are resizing the window from the renderer, so allocate a new
  // viz::LocalSurfaceId to avoid surface invariants violations in tests.
  if (layer_tree_view_)
    layer_tree_view_->RequestNewLocalSurfaceId();
  SynchronizeVisualProperties(visual_properties);

  widget_screen_rect_ = new_window_rect;
  window_screen_rect_ = new_window_rect;
  if (show_callback_) {
    // Tests may call here directly to control the window rect. If
    // Show() did not happen yet, the rect is stored to be passed to the
    // browser when the RenderWidget requests Show().
    initial_rect_ = new_window_rect;
  }
}

void RenderWidget::UpdateCaptureSequenceNumber(
    uint32_t capture_sequence_number) {
  if (capture_sequence_number == last_capture_sequence_number_)
    return;
  last_capture_sequence_number_ = capture_sequence_number;

  // Notify observers of the new capture sequence number.
  for (auto& observer : render_frame_proxies_)
    observer.UpdateCaptureSequenceNumber(capture_sequence_number);
  for (auto& observer : browser_plugins_)
    observer.UpdateCaptureSequenceNumber(capture_sequence_number);
}

void RenderWidget::OnSetTextDirection(WebTextDirection direction) {
  if (auto* frame = GetFocusedWebLocalFrameInWidget())
    frame->SetTextDirection(direction);
}

void RenderWidget::OnUpdateScreenRects(const gfx::Rect& widget_screen_rect,
                                       const gfx::Rect& window_screen_rect) {
  if (screen_metrics_emulator_) {
    screen_metrics_emulator_->OnUpdateScreenRects(widget_screen_rect,
                                                  window_screen_rect);
  } else {
    SetScreenRects(widget_screen_rect, window_screen_rect);
  }
<<<<<<< HEAD
  Send(new WidgetHostMsg_UpdateScreenRects_ACK(routing_id()));
=======

  if (GetWebWidget())
    GetWebWidget()->DidChangeWindowRect();

  Send(new ViewHostMsg_UpdateScreenRects_ACK(routing_id()));
>>>>>>> 856c585f
}

void RenderWidget::OnSetViewportIntersection(
    const gfx::Rect& viewport_intersection,
    const gfx::Rect& compositor_visible_rect,
    bool occluded_or_obscured) {
  if (auto* frame_widget = GetFrameWidget()) {
    DCHECK_EQ(widget_type_, WidgetType::kFrame);
    compositor_visible_rect_ = compositor_visible_rect;
    frame_widget->SetRemoteViewportIntersection(viewport_intersection,
                                                occluded_or_obscured);
    layer_tree_view_->SetViewportVisibleRect(ViewportVisibleRect());
  }
}

void RenderWidget::OnSetIsInert(bool inert) {
  if (auto* frame_widget = GetFrameWidget()) {
    DCHECK_EQ(widget_type_, WidgetType::kFrame);
    frame_widget->SetIsInert(inert);
  }
}

void RenderWidget::OnSetInheritedEffectiveTouchAction(
    cc::TouchAction touch_action) {
  if (auto* frame_widget = GetFrameWidget()) {
    DCHECK_EQ(widget_type_, WidgetType::kFrame);
    frame_widget->SetInheritedEffectiveTouchAction(touch_action);
  }
}

void RenderWidget::OnUpdateRenderThrottlingStatus(bool is_throttled,
                                                  bool subtree_throttled) {
  if (auto* frame_widget = GetFrameWidget()) {
    DCHECK_EQ(widget_type_, WidgetType::kFrame);
    frame_widget->UpdateRenderThrottlingStatus(is_throttled, subtree_throttled);
  }
}

void RenderWidget::OnDragTargetDragEnter(
    const std::vector<DropData::Metadata>& drop_meta_data,
    const gfx::PointF& client_point,
    const gfx::PointF& screen_point,
    WebDragOperationsMask ops,
    int key_modifiers) {
  blink::WebFrameWidget* frame_widget = GetFrameWidget();
  if (!frame_widget)
    return;

  WebDragOperation operation = frame_widget->DragTargetDragEnter(
      DropMetaDataToWebDragData(drop_meta_data), client_point, screen_point,
      ops, key_modifiers);

  Send(new DragHostMsg_UpdateDragCursor(routing_id(), operation));
}

void RenderWidget::OnDragTargetDragOver(const gfx::PointF& client_point,
                                        const gfx::PointF& screen_point,
                                        WebDragOperationsMask ops,
                                        int key_modifiers) {
  blink::WebFrameWidget* frame_widget = GetFrameWidget();
  if (!frame_widget)
    return;

  WebDragOperation operation = frame_widget->DragTargetDragOver(
      ConvertWindowPointToViewport(client_point), screen_point, ops,
      key_modifiers);

  Send(new DragHostMsg_UpdateDragCursor(routing_id(), operation));
}

void RenderWidget::OnDragTargetDragLeave(const gfx::PointF& client_point,
                                         const gfx::PointF& screen_point) {
  blink::WebFrameWidget* frame_widget = GetFrameWidget();
  if (!frame_widget)
    return;

  frame_widget
      ->DragTargetDragLeave(ConvertWindowPointToViewport(client_point),
                            screen_point);
}

void RenderWidget::OnDragTargetDrop(const DropData& drop_data,
                                    const gfx::PointF& client_point,
                                    const gfx::PointF& screen_point,
                                    int key_modifiers) {
  blink::WebFrameWidget* frame_widget = GetFrameWidget();
  if (!frame_widget)
    return;

  frame_widget->DragTargetDrop(DropDataToWebDragData(drop_data),
                               ConvertWindowPointToViewport(client_point),
                               screen_point, key_modifiers);
}

void RenderWidget::OnDragSourceEnded(const gfx::PointF& client_point,
                                     const gfx::PointF& screen_point,
                                     WebDragOperation op) {
  blink::WebFrameWidget* frame_widget = GetFrameWidget();
  if (!frame_widget)
    return;

  frame_widget->DragSourceEndedAt(ConvertWindowPointToViewport(client_point),
                                  screen_point, op);
}

void RenderWidget::OnDragSourceSystemDragEnded() {
  if (!GetWebWidget())
    return;

  static_cast<WebFrameWidget*>(GetWebWidget())->DragSourceSystemDragEnded();
}

void RenderWidget::ShowVirtualKeyboardOnElementFocus() {
#if defined(OS_CHROMEOS)
  // On ChromeOS, virtual keyboard is triggered only when users leave the
  // mouse button or the finger and a text input element is focused at that
  // time. Focus event itself shouldn't trigger virtual keyboard.
  UpdateTextInputState();
#else
  ShowVirtualKeyboard();
#endif

// TODO(rouslan): Fix ChromeOS and Windows 8 behavior of autofill popup with
// virtual keyboard.
#if !defined(OS_ANDROID)
  FocusChangeComplete();
#endif
}

ui::TextInputType RenderWidget::GetTextInputType() {
#if BUILDFLAG(ENABLE_PLUGINS)
  if (auto* plugin = GetFocusedPepperPluginInsideWidget())
    return plugin->text_input_type();
#endif
  if (auto* controller = GetInputMethodController())
    return ConvertWebTextInputType(controller->TextInputType());
  return ui::TEXT_INPUT_TYPE_NONE;
}

void RenderWidget::UpdateCompositionInfo(bool immediate_request) {
  if (!monitor_composition_info_ && !immediate_request)
    return;  // Do not calculate composition info if not requested.

  TRACE_EVENT0("renderer", "RenderWidget::UpdateCompositionInfo");
  gfx::Range range;
  std::vector<gfx::Rect> character_bounds;

  if (GetTextInputType() == ui::TEXT_INPUT_TYPE_NONE) {
    // Composition information is only available on editable node.
    range = gfx::Range::InvalidRange();
  } else {
    GetCompositionRange(&range);
    GetCompositionCharacterBounds(&character_bounds);
  }

  if (!immediate_request &&
      !ShouldUpdateCompositionInfo(range, character_bounds)) {
    return;
  }
  composition_character_bounds_ = character_bounds;
  composition_range_ = range;
  if (mojom::WidgetInputHandlerHost* host =
          widget_input_handler_manager_->GetWidgetInputHandlerHost()) {
    host->ImeCompositionRangeChanged(composition_range_,
                                     composition_character_bounds_);
  }
}

void RenderWidget::ConvertViewportToWindow(blink::WebRect* rect) {
  if (compositor_deps_->IsUseZoomForDSFEnabled()) {
    float reverse = 1 / GetOriginalScreenInfo().device_scale_factor;
    // TODO(oshima): We may need to allow pixel precision here as the the
    // anchor element can be placed at half pixel.
    gfx::Rect window_rect =
        gfx::ScaleToEnclosedRect(gfx::Rect(*rect), reverse);
    rect->x = window_rect.x();
    rect->y = window_rect.y();
    rect->width = window_rect.width();
    rect->height = window_rect.height();
  }
}

void RenderWidget::ConvertWindowToViewport(blink::WebFloatRect* rect) {
  if (compositor_deps_->IsUseZoomForDSFEnabled()) {
    rect->x *= GetOriginalScreenInfo().device_scale_factor;
    rect->y *= GetOriginalScreenInfo().device_scale_factor;
    rect->width *= GetOriginalScreenInfo().device_scale_factor;
    rect->height *= GetOriginalScreenInfo().device_scale_factor;
  }
}

void RenderWidget::OnRequestTextInputStateUpdate() {
#if defined(OS_ANDROID)
  DCHECK(!ime_event_guard_);
  UpdateSelectionBounds();
  UpdateTextInputStateInternal(false, true /* reply_to_request */);
#endif
}

void RenderWidget::OnRequestCompositionUpdates(bool immediate_request,
                                               bool monitor_updates) {
  monitor_composition_info_ = monitor_updates;
  if (!immediate_request)
    return;
  UpdateCompositionInfo(true /* immediate request */);
}

void RenderWidget::OnOrientationChange() {
  if (auto* frame_widget = GetFrameWidget()) {
    // LocalRoot() might return null for provisional main frames. In this case,
    // the frame hasn't committed a navigation and is not swapped into the tree
    // yet, so it doesn't make sense to send orientation change events to it.
    //
    // TODO(https://crbug.com/578349): This check should be cleaned up
    // once provisional frames are gone.
    if (frame_widget->LocalRoot())
      frame_widget->LocalRoot()->SendOrientationChangeEvent();
  }
}

void RenderWidget::SetHidden(bool hidden) {
  if (is_hidden_ == hidden)
    return;

  // The status has changed.  Tell the RenderThread about it and ensure
  // throttled acks are released in case frame production ceases.
  is_hidden_ = hidden;

#if defined(USE_AURA)
  if (features::IsMultiProcessMash())
    RendererWindowTreeClient::Get(routing_id_)->SetVisible(!hidden);
#endif

  // RenderThreadImpl::current() could be null in tests.
  if (RenderThreadImpl::current()) {
    if (is_hidden_) {
      RenderThreadImpl::current()->WidgetHidden();
      first_update_visual_state_after_hidden_ = true;
    } else {
      RenderThreadImpl::current()->WidgetRestored();
    }
  }

  if (render_widget_scheduling_state_)
    render_widget_scheduling_state_->SetHidden(hidden);

  // When the RenderWidget is frozen, visibility of the compositor is overridden
  // to always be hidden to prevent it from using resources that are not needed.
  // Unfortunately the main RenderWidget for a RenderView must be marked visible
  // even if the RenderView has a proxy main frame (and the RenderWidget is
  // frozen), in order for the RenderView to use the visibility signal from the
  // RenderWidget. This is bad. But we don't need to show the compositor to
  // satisfy that requirement.
  if (!is_frozen_)
    layer_tree_view_->SetVisible(!is_hidden_);
}

void RenderWidget::DidToggleFullscreen() {
  if (!GetWebWidget())
    return;

  if (is_fullscreen_granted_) {
    GetWebWidget()->DidEnterFullscreen();
  } else {
    GetWebWidget()->DidExitFullscreen();
  }
}

void RenderWidget::OnImeEventGuardStart(ImeEventGuard* guard) {
  if (!ime_event_guard_)
    ime_event_guard_ = guard;
}

void RenderWidget::OnImeEventGuardFinish(ImeEventGuard* guard) {
  if (ime_event_guard_ != guard)
    return;
  ime_event_guard_ = nullptr;

  // While handling an ime event, text input state and selection bounds updates
  // are ignored. These must explicitly be updated once finished handling the
  // ime event.
  UpdateSelectionBounds();
#if defined(OS_ANDROID)
  if (guard->show_virtual_keyboard())
    ShowVirtualKeyboard();
  else
    UpdateTextInputState();
#endif
}

void RenderWidget::GetSelectionBounds(gfx::Rect* focus, gfx::Rect* anchor) {
#if BUILDFLAG(ENABLE_PLUGINS)
  if (auto* plugin = GetFocusedPepperPluginInsideWidget()) {
    // TODO(kinaba) http://crbug.com/101101
    // Current Pepper IME API does not handle selection bounds. So we simply
    // use the caret position as an empty range for now. It will be updated
    // after Pepper API equips features related to surrounding text retrieval.
    blink::WebRect caret(plugin->GetCaretBounds());
    ConvertViewportToWindow(&caret);
    *focus = caret;
    *anchor = caret;
    return;
  }
#endif
  WebRect focus_webrect;
  WebRect anchor_webrect;
  GetWebWidget()->SelectionBounds(focus_webrect, anchor_webrect);
  ConvertViewportToWindow(&focus_webrect);
  ConvertViewportToWindow(&anchor_webrect);
  *focus = focus_webrect;
  *anchor = anchor_webrect;
}

void RenderWidget::UpdateSelectionBounds() {
  TRACE_EVENT0("renderer", "RenderWidget::UpdateSelectionBounds");
  if (!GetWebWidget())
    return;
  if (ime_event_guard_)
    return;

#if defined(USE_AURA)
  // TODO(mohsen): For now, always send explicit selection IPC notifications for
  // Aura beucause composited selection updates are not working for webview tags
  // which regresses IME inside webview. Remove this when composited selection
  // updates are fixed for webviews. See, http://crbug.com/510568.
  bool send_ipc = true;
#else
  // With composited selection updates, the selection bounds will be reported
  // directly by the compositor, in which case explicit IPC selection
  // notifications should be suppressed.
  bool send_ipc =
      !blink::WebRuntimeFeatures::IsCompositedSelectionUpdateEnabled();
#endif
  if (send_ipc) {
    WidgetHostMsg_SelectionBounds_Params params;
    params.is_anchor_first = false;
    GetSelectionBounds(&params.anchor_rect, &params.focus_rect);
    if (selection_anchor_rect_ != params.anchor_rect ||
        selection_focus_rect_ != params.focus_rect) {
      selection_anchor_rect_ = params.anchor_rect;
      selection_focus_rect_ = params.focus_rect;
      if (auto* focused_frame = GetFocusedWebLocalFrameInWidget()) {
        focused_frame->SelectionTextDirection(params.focus_dir,
                                              params.anchor_dir);
        params.is_anchor_first = focused_frame->IsSelectionAnchorFirst();
      }
      Send(new WidgetHostMsg_SelectionBoundsChanged(routing_id_, params));
    }
  }

  UpdateCompositionInfo(false /* not an immediate request */);
}

void RenderWidget::DidAutoResize(const gfx::Size& new_size) {
  WebRect new_size_in_window(0, 0, new_size.width(), new_size.height());
  ConvertViewportToWindow(&new_size_in_window);
  if (size_.width() != new_size_in_window.width ||
      size_.height() != new_size_in_window.height) {
    size_ = gfx::Size(new_size_in_window.width, new_size_in_window.height);

    if (resizing_mode_selector_->is_synchronous_mode()) {
      gfx::Rect new_pos(WindowRect().x, WindowRect().y, size_.width(),
                        size_.height());
      widget_screen_rect_ = new_pos;
      window_screen_rect_ = new_pos;
    }

    // TODO(ccameron): Note that this destroys any information differentiating
    // |size_| from |compositor_viewport_pixel_size_|. Also note that the
    // calculation of |new_compositor_viewport_pixel_size| does not appear to
    // take into account device emulation.
    if (layer_tree_view_)
      layer_tree_view_->RequestNewLocalSurfaceId();
    gfx::Size new_compositor_viewport_pixel_size =
        gfx::ScaleToCeiledSize(size_, GetWebScreenInfo().device_scale_factor);
    UpdateSurfaceAndScreenInfo(local_surface_id_allocation_from_parent_,
                               new_compositor_viewport_pixel_size,
                               screen_info_);
  }
}

void RenderWidget::GetCompositionCharacterBounds(
    std::vector<gfx::Rect>* bounds) {
  DCHECK(bounds);
  bounds->clear();

#if BUILDFLAG(ENABLE_PLUGINS)
  if (GetFocusedPepperPluginInsideWidget())
    return;
#endif

  blink::WebInputMethodController* controller = GetInputMethodController();
  if (!controller)
    return;
  blink::WebVector<blink::WebRect> bounds_from_blink;
  if (!controller->GetCompositionCharacterBounds(bounds_from_blink))
    return;

  for (size_t i = 0; i < bounds_from_blink.size(); ++i) {
    ConvertViewportToWindow(&bounds_from_blink[i]);
    bounds->push_back(bounds_from_blink[i]);
  }
}

void RenderWidget::GetCompositionRange(gfx::Range* range) {
#if BUILDFLAG(ENABLE_PLUGINS)
  if (GetFocusedPepperPluginInsideWidget())
    return;
#endif
  blink::WebInputMethodController* controller = GetInputMethodController();
  WebRange web_range = controller ? controller->CompositionRange() : WebRange();
  if (web_range.IsNull()) {
    *range = gfx::Range::InvalidRange();
    return;
  }
  range->set_start(web_range.StartOffset());
  range->set_end(web_range.EndOffset());
}

bool RenderWidget::ShouldUpdateCompositionInfo(
    const gfx::Range& range,
    const std::vector<gfx::Rect>& bounds) {
  if (!range.IsValid())
    return false;
  if (composition_range_ != range)
    return true;
  if (bounds.size() != composition_character_bounds_.size())
    return true;
  for (size_t i = 0; i < bounds.size(); ++i) {
    if (bounds[i] != composition_character_bounds_[i])
      return true;
  }
  return false;
}

bool RenderWidget::CanComposeInline() {
#if BUILDFLAG(ENABLE_PLUGINS)
  if (auto* plugin = GetFocusedPepperPluginInsideWidget())
    return plugin->IsPluginAcceptingCompositionEvents();
#endif
  return true;
}

void RenderWidget::DidHandleGestureEvent(const WebGestureEvent& event,
                                         bool event_cancelled) {
  if (event_cancelled) {
    // The |owner_delegate_| doesn't need to hear about cancelled events.
    return;
  }

#if defined(OS_ANDROID) || defined(USE_AURA)
  if (event.GetType() == WebInputEvent::kGestureTap) {
    ShowVirtualKeyboard();
  } else if (event.GetType() == WebInputEvent::kGestureLongPress) {
    DCHECK(GetWebWidget());
    blink::WebInputMethodController* controller = GetInputMethodController();
    if (!controller || controller->TextInputInfo().value.IsEmpty())
      UpdateTextInputState();
    else
      ShowVirtualKeyboard();
  }
// TODO(ananta): Piggyback off existing IPCs to communicate this information,
// crbug/420130.
#if defined(OS_WIN)
  if (event.GetType() == blink::WebGestureEvent::kGestureTap) {
    // TODO(estade): hit test the event against focused node to make sure
    // the tap actually hit the focused node.
    blink::WebInputMethodController* controller = GetInputMethodController();
    blink::WebTextInputType text_input_type =
        controller ? controller->TextInputType() : blink::kWebTextInputTypeNone;

    Send(new WidgetHostMsg_FocusedNodeTouched(
        routing_id_, text_input_type != blink::kWebTextInputTypeNone));
  }
#endif
#endif

  // The |owner_delegate_| gets to respond to handling gestures last.
  if (owner_delegate_)
    owner_delegate_->DidHandleGestureEventForWidget(event);
}

void RenderWidget::DidOverscroll(
    const blink::WebFloatSize& overscrollDelta,
    const blink::WebFloatSize& accumulatedOverscroll,
    const blink::WebFloatPoint& position,
    const blink::WebFloatSize& velocity,
    const cc::OverscrollBehavior& behavior) {
#if defined(OS_MACOSX)
  // On OSX the user can disable the elastic overscroll effect. If that's the
  // case, don't forward the overscroll notification.
  DCHECK(compositor_deps());
  if (!compositor_deps()->IsElasticOverscrollEnabled())
    return;
#endif
  input_handler_->DidOverscrollFromBlink(overscrollDelta, accumulatedOverscroll,
                                         position, velocity, behavior);
}

// static
cc::LayerTreeSettings RenderWidget::GenerateLayerTreeSettings(
    CompositorDependencies* compositor_deps,
    bool is_for_subframe,
    const gfx::Size& initial_screen_size,
    float initial_device_scale_factor) {
  const bool is_threaded =
      !!compositor_deps->GetCompositorImplThreadTaskRunner();

  const base::CommandLine& cmd = *base::CommandLine::ForCurrentProcess();
  cc::LayerTreeSettings settings;

  settings.resource_settings.use_r16_texture =
      base::FeatureList::IsEnabled(media::kUseR16Texture);

  settings.commit_to_active_tree = !is_threaded;
  settings.is_layer_tree_for_subframe = is_for_subframe;

  // For web contents, layer transforms should scale up the contents of layers
  // to keep content always crisp when possible.
  settings.layer_transforms_should_scale_layer_contents = true;

  settings.main_frame_before_activation_enabled =
      cmd.HasSwitch(cc::switches::kEnableMainFrameBeforeActivation);

  // Checkerimaging is not supported for synchronous single-threaded mode, which
  // is what the renderer uses if its not threaded.
  settings.enable_checker_imaging =
      !cmd.HasSwitch(cc::switches::kDisableCheckerImaging) && is_threaded;

#if defined(OS_ANDROID)
  // We can use a more aggressive limit on Android since decodes tend to take
  // longer on these devices.
  settings.min_image_bytes_to_checker = 512 * 1024;  // 512kB

  // Re-rasterization of checker-imaged content with software raster can be too
  // costly on Android.
  settings.only_checker_images_with_gpu_raster = true;
#endif

  auto switch_value_as_int = [](const base::CommandLine& command_line,
                                const std::string& switch_string, int min_value,
                                int max_value, int* result) {
    std::string string_value = command_line.GetSwitchValueASCII(switch_string);
    int int_value;
    if (base::StringToInt(string_value, &int_value) && int_value >= min_value &&
        int_value <= max_value) {
      *result = int_value;
      return true;
    } else {
      LOG(WARNING) << "Failed to parse switch " << switch_string << ": "
                   << string_value;
      return false;
    }
  };

  int default_tile_size = 256;
#if defined(OS_ANDROID)
  const gfx::Size screen_size =
      gfx::ScaleToFlooredSize(initial_screen_size, initial_device_scale_factor);
  int display_width = screen_size.width();
  int display_height = screen_size.height();
  int numTiles = (display_width * display_height) / (256 * 256);
  if (numTiles > 16)
    default_tile_size = 384;
  if (numTiles >= 40)
    default_tile_size = 512;

  // Adjust for some resolutions that barely straddle an extra
  // tile when in portrait mode. This helps worst case scroll/raster
  // by not needing a full extra tile for each row.
  constexpr int tolerance = 10;  // To avoid rounding errors.
  int portrait_width = std::min(display_width, display_height);
  if (default_tile_size == 256 && std::abs(portrait_width - 768) < tolerance)
    default_tile_size += 32;
  if (default_tile_size == 384 && std::abs(portrait_width - 1200) < tolerance)
    default_tile_size += 32;
#elif defined(OS_CHROMEOS) || defined(OS_MACOSX)
  // Use 512 for high DPI (dsf=2.0f) devices.
  if (initial_device_scale_factor >= 2.0f)
    default_tile_size = 512;
#endif

  // TODO(danakj): This should not be a setting O_O; it should change when the
  // device scale factor on LayerTreeHost changes.
  settings.default_tile_size = gfx::Size(default_tile_size, default_tile_size);
  if (cmd.HasSwitch(switches::kDefaultTileWidth)) {
    int tile_width = 0;
    switch_value_as_int(cmd, switches::kDefaultTileWidth, 1,
                        std::numeric_limits<int>::max(), &tile_width);
    settings.default_tile_size.set_width(tile_width);
  }
  if (cmd.HasSwitch(switches::kDefaultTileHeight)) {
    int tile_height = 0;
    switch_value_as_int(cmd, switches::kDefaultTileHeight, 1,
                        std::numeric_limits<int>::max(), &tile_height);
    settings.default_tile_size.set_height(tile_height);
  }

  int max_untiled_layer_width = settings.max_untiled_layer_size.width();
  if (cmd.HasSwitch(switches::kMaxUntiledLayerWidth)) {
    switch_value_as_int(cmd, switches::kMaxUntiledLayerWidth, 1,
                        std::numeric_limits<int>::max(),
                        &max_untiled_layer_width);
  }
  int max_untiled_layer_height = settings.max_untiled_layer_size.height();
  if (cmd.HasSwitch(switches::kMaxUntiledLayerHeight)) {
    switch_value_as_int(cmd, switches::kMaxUntiledLayerHeight, 1,
                        std::numeric_limits<int>::max(),
                        &max_untiled_layer_height);
  }

  settings.max_untiled_layer_size =
      gfx::Size(max_untiled_layer_width, max_untiled_layer_height);

  settings.gpu_rasterization_msaa_sample_count =
      compositor_deps->GetGpuRasterizationMSAASampleCount();
  settings.gpu_rasterization_forced =
      compositor_deps->IsGpuRasterizationForced();

  settings.can_use_lcd_text = compositor_deps->IsLcdTextEnabled();
  settings.use_zero_copy = compositor_deps->IsZeroCopyEnabled();
  settings.use_partial_raster = compositor_deps->IsPartialRasterEnabled();
  settings.enable_elastic_overscroll =
      compositor_deps->IsElasticOverscrollEnabled();
  settings.resource_settings.use_gpu_memory_buffer_resources =
      compositor_deps->IsGpuMemoryBufferCompositorResourcesEnabled();
  settings.use_painted_device_scale_factor =
      compositor_deps->IsUseZoomForDSFEnabled();

  // Build LayerTreeSettings from command line args.
  if (cmd.HasSwitch(cc::switches::kBrowserControlsShowThreshold)) {
    std::string top_threshold_str =
        cmd.GetSwitchValueASCII(cc::switches::kBrowserControlsShowThreshold);
    double show_threshold;
    if (base::StringToDouble(top_threshold_str, &show_threshold) &&
        show_threshold >= 0.f && show_threshold <= 1.f)
      settings.top_controls_show_threshold = show_threshold;
  }

  if (cmd.HasSwitch(cc::switches::kBrowserControlsHideThreshold)) {
    std::string top_threshold_str =
        cmd.GetSwitchValueASCII(cc::switches::kBrowserControlsHideThreshold);
    double hide_threshold;
    if (base::StringToDouble(top_threshold_str, &hide_threshold) &&
        hide_threshold >= 0.f && hide_threshold <= 1.f)
      settings.top_controls_hide_threshold = hide_threshold;
  }

  // Blink sends cc a layer list and property trees when either Blink Gen
  // Property Trees or Slimming Paint V2 are enabled.
  settings.use_layer_lists =
      blink::WebRuntimeFeatures::IsBlinkGenPropertyTreesEnabled() ||
      blink::WebRuntimeFeatures::IsSlimmingPaintV2Enabled();

  // Blink currently doesn't support setting fractional scroll offsets so CC
  // must send integer values. We plan to eventually make Blink use fractional
  // offsets internally: https://crbug.com/414283.
  settings.commit_fractional_scroll_deltas =
      blink::WebRuntimeFeatures::IsFractionalScrollOffsetsEnabled();

  // The means the renderer compositor has 2 possible modes:
  // - Threaded compositing with a scheduler.
  // - Single threaded compositing without a scheduler (for layout tests only).
  // Using the scheduler in layout tests introduces additional composite steps
  // that create flakiness.
  settings.single_thread_proxy_scheduler = false;

  // These flags should be mirrored by UI versions in ui/compositor/.
  if (cmd.HasSwitch(cc::switches::kShowCompositedLayerBorders))
    settings.initial_debug_state.show_debug_borders.set();
  settings.initial_debug_state.show_layer_animation_bounds_rects =
      cmd.HasSwitch(cc::switches::kShowLayerAnimationBounds);
  settings.initial_debug_state.show_paint_rects =
      cmd.HasSwitch(switches::kShowPaintRects);
  settings.initial_debug_state.show_property_changed_rects =
      cmd.HasSwitch(cc::switches::kShowPropertyChangedRects);
  settings.initial_debug_state.show_surface_damage_rects =
      cmd.HasSwitch(cc::switches::kShowSurfaceDamageRects);
  settings.initial_debug_state.show_screen_space_rects =
      cmd.HasSwitch(cc::switches::kShowScreenSpaceRects);

  settings.initial_debug_state.SetRecordRenderingStats(
      cmd.HasSwitch(cc::switches::kEnableGpuBenchmarking));
  settings.enable_surface_synchronization =
      features::IsSurfaceSynchronizationEnabled();
  settings.build_hit_test_data = features::IsVizHitTestingSurfaceLayerEnabled();

  if (cmd.HasSwitch(cc::switches::kSlowDownRasterScaleFactor)) {
    const int kMinSlowDownScaleFactor = 0;
    const int kMaxSlowDownScaleFactor = INT_MAX;
    switch_value_as_int(
        cmd, cc::switches::kSlowDownRasterScaleFactor, kMinSlowDownScaleFactor,
        kMaxSlowDownScaleFactor,
        &settings.initial_debug_state.slow_down_raster_scale_factor);
  }

  // This is default overlay scrollbar settings for Android and DevTools mobile
  // emulator. Aura Overlay Scrollbar will override below.
  settings.scrollbar_animator = cc::LayerTreeSettings::ANDROID_OVERLAY;
  settings.solid_color_scrollbar_color = SkColorSetARGB(128, 128, 128, 128);
  settings.scrollbar_fade_delay = base::TimeDelta::FromMilliseconds(300);
  settings.scrollbar_fade_duration = base::TimeDelta::FromMilliseconds(300);

#if defined(OS_ANDROID)
  bool using_synchronous_compositor =
      compositor_deps->UsingSynchronousCompositing();
  bool using_low_memory_policy = base::SysInfo::IsLowEndDevice();

  settings.use_stream_video_draw_quad = true;
  settings.using_synchronous_renderer_compositor = using_synchronous_compositor;
  if (using_synchronous_compositor) {
    // Android WebView uses system scrollbars, so make ours invisible.
    // http://crbug.com/677348: This can't be done using hide_scrollbars
    // setting because supporting -webkit custom scrollbars is still desired
    // on sublayers.
    settings.scrollbar_animator = cc::LayerTreeSettings::NO_ANIMATOR;
    settings.solid_color_scrollbar_color = SK_ColorTRANSPARENT;

    settings.enable_early_damage_check =
        cmd.HasSwitch(cc::switches::kCheckDamageEarly);
  }
  // Android WebView handles root layer flings itself.
  settings.ignore_root_layer_flings = using_synchronous_compositor;
  // Memory policy on Android WebView does not depend on whether device is
  // low end, so always use default policy.
  if (using_low_memory_policy && !using_synchronous_compositor) {
    // On low-end we want to be very carefull about killing other
    // apps. So initially we use 50% more memory to avoid flickering
    // or raster-on-demand.
    settings.max_memory_for_prepaint_percentage = 67;
  } else {
    // On other devices we have increased memory excessively to avoid
    // raster-on-demand already, so now we reserve 50% _only_ to avoid
    // raster-on-demand, and use 50% of the memory otherwise.
    settings.max_memory_for_prepaint_percentage = 50;
  }

  // TODO(danakj): Only do this on low end devices.
  settings.create_low_res_tiling = true;

#else   // defined(OS_ANDROID)
  bool using_synchronous_compositor = false;  // Only for Android WebView.
  // On desktop, we never use the low memory policy unless we are simulating
  // low-end mode via a switch.
  bool using_low_memory_policy =
      cmd.HasSwitch(switches::kEnableLowEndDeviceMode);

  if (ui::IsOverlayScrollbarEnabled()) {
    settings.scrollbar_animator = cc::LayerTreeSettings::AURA_OVERLAY;
    settings.scrollbar_fade_delay = ui::kOverlayScrollbarFadeDelay;
    settings.scrollbar_fade_duration = ui::kOverlayScrollbarFadeDuration;
    settings.scrollbar_thinning_duration =
        ui::kOverlayScrollbarThinningDuration;
    settings.scrollbar_flash_after_any_scroll_update =
        ui::OverlayScrollbarFlashAfterAnyScrollUpdate();
    settings.scrollbar_flash_when_mouse_enter =
        ui::OverlayScrollbarFlashWhenMouseEnter();
  }

  // On desktop, if there's over 4GB of memory on the machine, increase the
  // working set size to 256MB for both gpu and software.
  const int kImageDecodeMemoryThresholdMB = 4 * 1024;
  if (base::SysInfo::AmountOfPhysicalMemoryMB() >=
      kImageDecodeMemoryThresholdMB) {
    settings.decoded_image_working_set_budget_bytes = 256 * 1024 * 1024;
  } else {
    // This is the default, but recorded here as well.
    settings.decoded_image_working_set_budget_bytes = 128 * 1024 * 1024;
  }
#endif  // defined(OS_ANDROID)

  if (using_low_memory_policy) {
    // RGBA_4444 textures are only enabled:
    //  - If the user hasn't explicitly disabled them
    //  - If system ram is <= 512MB (1GB devices are sometimes low-end).
    //  - If we are not running in a WebView, where 4444 isn't supported.
    if (!cmd.HasSwitch(switches::kDisableRGBA4444Textures) &&
        base::SysInfo::AmountOfPhysicalMemoryMB() <= 512 &&
        !using_synchronous_compositor) {
      settings.use_rgba_4444 = viz::RGBA_4444;

      // If we are going to unpremultiply and dither these tiles, we need to
      // allocate an additional RGBA_8888 intermediate for each tile
      // rasterization when rastering to RGBA_4444 to allow for dithering.
      // Setting a reasonable sized max tile size allows this intermediate to
      // be consistently reused.
      if (base::FeatureList::IsEnabled(
              kUnpremultiplyAndDitherLowBitDepthTiles)) {
        settings.max_gpu_raster_tile_size = gfx::Size(512, 256);
        settings.unpremultiply_and_dither_low_bit_depth_tiles = true;
      }
    }
  }

  if (cmd.HasSwitch(switches::kEnableLowResTiling))
    settings.create_low_res_tiling = true;
  if (cmd.HasSwitch(switches::kDisableLowResTiling))
    settings.create_low_res_tiling = false;

  if (cmd.HasSwitch(switches::kEnableRGBA4444Textures) &&
      !cmd.HasSwitch(switches::kDisableRGBA4444Textures)) {
    settings.use_rgba_4444 = true;
  }

  settings.max_staging_buffer_usage_in_bytes = 32 * 1024 * 1024;  // 32MB
  // Use 1/4th of staging buffers on low-end devices.
  if (base::SysInfo::IsLowEndDevice())
    settings.max_staging_buffer_usage_in_bytes /= 4;

  cc::ManagedMemoryPolicy defaults = settings.memory_policy;
  settings.memory_policy = GetGpuMemoryPolicy(defaults, initial_screen_size,
                                              initial_device_scale_factor);

  settings.disallow_non_exact_resource_reuse =
      cmd.HasSwitch(switches::kDisallowNonExactResourceReuse);
#if defined(OS_ANDROID)
  // TODO(crbug.com/746931): This feature appears to be causing visual
  // corruption on certain android devices. Will investigate and re-enable.
  settings.disallow_non_exact_resource_reuse = true;
#endif

  if (cmd.HasSwitch(switches::kRunAllCompositorStagesBeforeDraw)) {
    settings.wait_for_all_pipeline_stages_before_draw = true;
    settings.enable_latency_recovery = false;
  }

  settings.enable_image_animation_resync =
      !cmd.HasSwitch(switches::kDisableImageAnimationResync);

  settings.always_request_presentation_time =
      cmd.HasSwitch(cc::switches::kAlwaysRequestPresentationTime);

  settings.send_compositor_frame_ack = false;

  return settings;
}

// static
cc::ManagedMemoryPolicy RenderWidget::GetGpuMemoryPolicy(
    const cc::ManagedMemoryPolicy& default_policy,
    const gfx::Size& initial_screen_size,
    float initial_device_scale_factor) {
  cc::ManagedMemoryPolicy actual = default_policy;
  actual.bytes_limit_when_visible = 0;

  // If the value was overridden on the command line, use the specified value.
  static bool client_hard_limit_bytes_overridden =
      base::CommandLine::ForCurrentProcess()->HasSwitch(
          switches::kForceGpuMemAvailableMb);
  if (client_hard_limit_bytes_overridden) {
    if (base::StringToSizeT(
            base::CommandLine::ForCurrentProcess()->GetSwitchValueASCII(
                switches::kForceGpuMemAvailableMb),
            &actual.bytes_limit_when_visible))
      actual.bytes_limit_when_visible *= 1024 * 1024;
    return actual;
  }

#if defined(OS_ANDROID)
  // We can't query available GPU memory from the system on Android.
  // Physical memory is also mis-reported sometimes (eg. Nexus 10 reports
  // 1262MB when it actually has 2GB, while Razr M has 1GB but only reports
  // 128MB java heap size). First we estimate physical memory using both.
  size_t dalvik_mb = base::SysInfo::DalvikHeapSizeMB();
  size_t physical_mb = base::SysInfo::AmountOfPhysicalMemoryMB();
  size_t physical_memory_mb = 0;
  if (base::SysInfo::IsLowEndDevice()) {
    // TODO(crbug.com/742534): The code below appears to no longer work.
    // |dalvik_mb| no longer follows the expected heuristic pattern, causing us
    // to over-estimate memory on low-end devices. This entire section probably
    // needs to be re-written, but for now we can address the low-end Android
    // issues by ignoring |dalvik_mb|.
    physical_memory_mb = physical_mb;
  } else if (dalvik_mb >= 256) {
    physical_memory_mb = dalvik_mb * 4;
  } else {
    physical_memory_mb = std::max(dalvik_mb * 4, (physical_mb * 4) / 3);
  }

  // Now we take a default of 1/8th of memory on high-memory devices,
  // and gradually scale that back for low-memory devices (to be nicer
  // to other apps so they don't get killed). Examples:
  // Nexus 4/10(2GB)    256MB (normally 128MB)
  // Droid Razr M(1GB)  114MB (normally 57MB)
  // Galaxy Nexus(1GB)  100MB (normally 50MB)
  // Xoom(1GB)          100MB (normally 50MB)
  // Nexus S(low-end)   8MB (normally 8MB)
  // Note that the compositor now uses only some of this memory for
  // pre-painting and uses the rest only for 'emergencies'.
  if (actual.bytes_limit_when_visible == 0) {
    // NOTE: Non-low-end devices use only 50% of these limits,
    // except during 'emergencies' where 100% can be used.
    if (physical_memory_mb >= 1536)
      actual.bytes_limit_when_visible = physical_memory_mb / 8;  // >192MB
    else if (physical_memory_mb >= 1152)
      actual.bytes_limit_when_visible = physical_memory_mb / 8;  // >144MB
    else if (physical_memory_mb >= 768)
      actual.bytes_limit_when_visible = physical_memory_mb / 10;  // >76MB
    else if (physical_memory_mb >= 513)
      actual.bytes_limit_when_visible = physical_memory_mb / 12;  // <64MB
    else
      // Devices with this little RAM have very little headroom so we hardcode
      // the limit rather than relying on the heuristics above.  (They also use
      // 4444 textures so we can use a lower limit.)
      actual.bytes_limit_when_visible = 8;

    actual.bytes_limit_when_visible =
        actual.bytes_limit_when_visible * 1024 * 1024;
    // Clamp the observed value to a specific range on Android.
    actual.bytes_limit_when_visible = std::max(
        actual.bytes_limit_when_visible, static_cast<size_t>(8 * 1024 * 1024));
    actual.bytes_limit_when_visible =
        std::min(actual.bytes_limit_when_visible,
                 static_cast<size_t>(256 * 1024 * 1024));
  }
  actual.priority_cutoff_when_visible =
      gpu::MemoryAllocation::CUTOFF_ALLOW_EVERYTHING;
#else
  // Ignore what the system said and give all clients the same maximum
  // allocation on desktop platforms.
  actual.bytes_limit_when_visible = 512 * 1024 * 1024;
  actual.priority_cutoff_when_visible =
      gpu::MemoryAllocation::CUTOFF_ALLOW_NICE_TO_HAVE;

  // For large monitors (4k), double the tile memory to avoid frequent out of
  // memory problems. 4k could mean a screen width of anywhere from 3840 to 4096
  // (see https://en.wikipedia.org/wiki/4K_resolution). We use 3500 as a proxy
  // for "large enough".
  static const int kLargeDisplayThreshold = 3500;
  int display_width =
      std::round(initial_screen_size.width() * initial_device_scale_factor);
  if (display_width >= kLargeDisplayThreshold)
    actual.bytes_limit_when_visible *= 2;
#endif
  return actual;
}

void RenderWidget::HasPointerRawMoveEventHandlers(bool has_handlers) {
  if (input_event_queue_)
    input_event_queue_->HasPointerRawMoveEventHandlers(has_handlers);
}

void RenderWidget::HasTouchEventHandlers(bool has_handlers) {
  if (has_touch_handlers_ && *has_touch_handlers_ == has_handlers)
    return;

  has_touch_handlers_ = has_handlers;
  if (render_widget_scheduling_state_)
    render_widget_scheduling_state_->SetHasTouchHandler(has_handlers);
  Send(new WidgetHostMsg_HasTouchEventHandlers(routing_id_, has_handlers));
}

void RenderWidget::SetNeedsLowLatencyInput(bool needs_low_latency) {
  if (input_event_queue_)
    input_event_queue_->SetNeedsLowLatency(needs_low_latency);
}

void RenderWidget::AnimateDoubleTapZoomInMainFrame(
    const blink::WebPoint& point,
    const blink::WebRect& rect_to_zoom) {
  // Only oopif subframes should be sending this message.
  DCHECK(!owner_delegate_);
  Send(new WidgetHostMsg_AnimateDoubleTapZoomInMainFrame(routing_id(), point,
                                                         rect_to_zoom));
}

void RenderWidget::RequestUnbufferedInputEvents() {
  if (input_event_queue_)
    input_event_queue_->RequestUnbufferedInputEvents();
}

void RenderWidget::SetTouchAction(cc::TouchAction touch_action) {
  if (!input_handler_->ProcessTouchAction(touch_action))
    return;

  widget_input_handler_manager_->ProcessTouchAction(touch_action);
}

void RenderWidget::RegisterRenderFrameProxy(RenderFrameProxy* proxy) {
  render_frame_proxies_.AddObserver(proxy);
  // During initial page load, the main frame may have received page
  // scale factor information before the sub-frame proxies were registered, so
  // make sure we pass the page scale factor along here.
  proxy->OnPageScaleFactorChanged(page_scale_factor_from_mainframe_);
}

void RenderWidget::UnregisterRenderFrameProxy(RenderFrameProxy* proxy) {
  render_frame_proxies_.RemoveObserver(proxy);
}

void RenderWidget::RegisterRenderFrame(RenderFrameImpl* frame) {
  render_frames_.AddObserver(frame);
}

void RenderWidget::UnregisterRenderFrame(RenderFrameImpl* frame) {
  render_frames_.RemoveObserver(frame);
}

void RenderWidget::RegisterBrowserPlugin(BrowserPlugin* browser_plugin) {
  browser_plugins_.AddObserver(browser_plugin);
  browser_plugin->ScreenInfoChanged(GetOriginalScreenInfo());
}

void RenderWidget::UnregisterBrowserPlugin(BrowserPlugin* browser_plugin) {
  browser_plugins_.RemoveObserver(browser_plugin);
}

void RenderWidget::OnWaitNextFrameForTests(
    int main_frame_thread_observer_routing_id) {
  // Sends an ACK to the browser process during the next compositor frame.
  QueueMessage(new WidgetHostMsg_WaitForNextFrameForTests_ACK(
      main_frame_thread_observer_routing_id));
}

const ScreenInfo& RenderWidget::GetWebScreenInfo() const {
  return screen_info_;
}

const ScreenInfo& RenderWidget::GetOriginalScreenInfo() const {
  return screen_metrics_emulator_
             ? screen_metrics_emulator_->original_screen_info()
             : screen_info_;
}

gfx::PointF RenderWidget::ConvertWindowPointToViewport(
    const gfx::PointF& point) {
  blink::WebFloatRect point_in_viewport(point.x(), point.y(), 0, 0);
  ConvertWindowToViewport(&point_in_viewport);
  return gfx::PointF(point_in_viewport.x, point_in_viewport.y);
}

gfx::Point RenderWidget::ConvertWindowPointToViewport(const gfx::Point& point) {
  return gfx::ToRoundedPoint(ConvertWindowPointToViewport(gfx::PointF(point)));
}

bool RenderWidget::RequestPointerLock() {
  return mouse_lock_dispatcher_->LockMouse(webwidget_mouse_lock_target_.get());
}

void RenderWidget::RequestPointerUnlock() {
  mouse_lock_dispatcher_->UnlockMouse(webwidget_mouse_lock_target_.get());
}

bool RenderWidget::IsPointerLocked() {
  return mouse_lock_dispatcher_->IsMouseLockedTo(
      webwidget_mouse_lock_target_.get());
}

void RenderWidget::StartDragging(network::mojom::ReferrerPolicy policy,
                                 const WebDragData& data,
                                 WebDragOperationsMask mask,
                                 const SkBitmap& drag_image,
                                 const gfx::Point& web_image_offset) {
  blink::WebRect offset_in_window(web_image_offset.x(), web_image_offset.y(), 0,
                                  0);
  ConvertViewportToWindow(&offset_in_window);
  DropData drop_data(DropDataBuilder::Build(data));
  drop_data.referrer_policy = policy;
  gfx::Vector2d image_offset(offset_in_window.x, offset_in_window.y);
  Send(new DragHostMsg_StartDragging(routing_id(), drop_data, mask, drag_image,
                                     image_offset, possible_drag_event_info_));
}

uint32_t RenderWidget::GetContentSourceId() {
  return current_content_source_id_;
}

void RenderWidget::DidNavigate() {
  ++current_content_source_id_;
  if (!layer_tree_view_)
    return;
  layer_tree_view_->SetContentSourceId(current_content_source_id_);
  layer_tree_view_->ClearCachesOnNextCommit();
}

blink::WebWidget* RenderWidget::GetWebWidget() const {
  if (owner_delegate_) {
    blink::WebWidget* delegate_widget =
        owner_delegate_->GetWebWidgetForWidget();
    if (delegate_widget)
      return delegate_widget;
  }
  return webwidget_internal_;
}

blink::WebInputMethodController* RenderWidget::GetInputMethodController()
    const {
  if (auto* frame_widget = GetFrameWidget())
    return frame_widget->GetActiveWebInputMethodController();

  return nullptr;
}

void RenderWidget::SetupWidgetInputHandler(
    mojom::WidgetInputHandlerRequest request,
    mojom::WidgetInputHandlerHostPtr host) {
  widget_input_handler_manager_->AddInterface(std::move(request),
                                              std::move(host));
}

void RenderWidget::SetWidgetBinding(mojom::WidgetRequest request) {
  // Close the old binding if there was one.
  // A RenderWidgetHost should not need more than one channel.
  widget_binding_.Close();
  widget_binding_.Bind(std::move(request));
}

void RenderWidget::SetMouseCapture(bool capture) {
  if (mojom::WidgetInputHandlerHost* host =
          widget_input_handler_manager_->GetWidgetInputHandlerHost()) {
    host->SetMouseCapture(capture);
  }
}

void RenderWidget::SetWindowScreenRect(const gfx::Rect& window_screen_rect) {
  if (screen_metrics_emulator_)
    screen_metrics_emulator_->OnUpdateWindowScreenRect(window_screen_rect);
  else
    window_screen_rect_ = window_screen_rect;
}

bool RenderWidget::IsSurfaceSynchronizationEnabled() const {
  return layer_tree_view_ &&
         layer_tree_view_->IsSurfaceSynchronizationEnabled();
}

void RenderWidget::PageScaleFactorChanged(float page_scale_factor) {
  // Only the main frame pulls page scale information from the layer tree host.
  // Pages scale is shared with non-mainframe widgets via the IPC for
  // OnSynchronizeVisualProperties.
  if (!owner_delegate_)
    return;

  page_scale_factor_from_mainframe_ = page_scale_factor;
  for (auto& observer : render_frame_proxies_)
    observer.OnPageScaleFactorChanged(page_scale_factor);
}

void RenderWidget::UseSynchronousResizeModeForTesting(bool enable) {
  resizing_mode_selector_->set_is_synchronous_mode(enable);
}

void RenderWidget::SetDeviceScaleFactorForTesting(float factor) {
  device_scale_factor_for_testing_ = factor;

  VisualProperties visual_properties;
  visual_properties.screen_info = screen_info_;
  visual_properties.screen_info.device_scale_factor = factor;
  visual_properties.new_size = size();
  visual_properties.visible_viewport_size = visible_viewport_size_;
  visual_properties.compositor_viewport_pixel_size =
      gfx::ScaleToCeiledSize(size(), factor);
  visual_properties.browser_controls_shrink_blink_size = false;
  visual_properties.top_controls_height = 0.f;
  visual_properties.is_fullscreen_granted = is_fullscreen_granted_;
  visual_properties.display_mode = display_mode_;
  visual_properties.local_surface_id_allocation =
      local_surface_id_allocation_from_parent_;
  visual_properties.page_scale_factor = page_scale_factor_from_mainframe_;
  // We are changing the device scale factor from the renderer, so allocate a
  // new viz::LocalSurfaceId to avoid surface invariants violations in tests.
  if (layer_tree_view_)
    layer_tree_view_->RequestNewLocalSurfaceId();

  OnSynchronizeVisualProperties(visual_properties);
}

void RenderWidget::SetDeviceColorSpaceForTesting(
    const gfx::ColorSpace& color_space) {
  VisualProperties visual_properties;
  visual_properties.screen_info = screen_info_;
  visual_properties.screen_info.color_space = color_space;
  visual_properties.new_size = size();
  visual_properties.visible_viewport_size = visible_viewport_size_;
  visual_properties.compositor_viewport_pixel_size =
      compositor_viewport_pixel_size_;
  visual_properties.browser_controls_shrink_blink_size = false;
  visual_properties.top_controls_height = 0.f;
  visual_properties.is_fullscreen_granted = is_fullscreen_granted_;
  visual_properties.display_mode = display_mode_;
  visual_properties.local_surface_id_allocation =
      local_surface_id_allocation_from_parent_;
  visual_properties.page_scale_factor = page_scale_factor_from_mainframe_;
  // We are changing the device color space from the renderer, so allocate a
  // new viz::LocalSurfaceId to avoid surface invariants violations in tests.
  if (layer_tree_view_)
    layer_tree_view_->RequestNewLocalSurfaceId();
  OnSynchronizeVisualProperties(visual_properties);
}

void RenderWidget::SetWindowRectSynchronouslyForTesting(
    const gfx::Rect& new_window_rect) {
  SetWindowRectSynchronously(new_window_rect);
}

void RenderWidget::EnableAutoResizeForTesting(const gfx::Size& min_size,
                                              const gfx::Size& max_size) {
  VisualProperties visual_properties;
  visual_properties.auto_resize_enabled = true;
  visual_properties.min_size_for_auto_resize = min_size;
  visual_properties.max_size_for_auto_resize = max_size;
  visual_properties.local_surface_id_allocation =
      base::Optional<viz::LocalSurfaceIdAllocation>(
          viz::LocalSurfaceIdAllocation(
              viz::LocalSurfaceId(1, 1, base::UnguessableToken::Create()),
              base::TimeTicks::Now()));
  visual_properties.page_scale_factor = page_scale_factor_from_mainframe_;
  OnSynchronizeVisualProperties(visual_properties);
}

void RenderWidget::DisableAutoResizeForTesting(const gfx::Size& new_size) {
  if (!auto_resize_mode_)
    return;

  VisualProperties visual_properties;
  visual_properties.auto_resize_enabled = false;
  visual_properties.screen_info = screen_info_;
  visual_properties.new_size = new_size;
  visual_properties.compositor_viewport_pixel_size =
      compositor_viewport_pixel_size_;
  visual_properties.browser_controls_shrink_blink_size =
      browser_controls_shrink_blink_size_;
  visual_properties.top_controls_height = top_controls_height_;
  visual_properties.visible_viewport_size = visible_viewport_size_;
  visual_properties.is_fullscreen_granted = is_fullscreen_granted_;
  visual_properties.display_mode = display_mode_;
  visual_properties.page_scale_factor = page_scale_factor_from_mainframe_;
  OnSynchronizeVisualProperties(visual_properties);
}

blink::WebLocalFrame* RenderWidget::GetFocusedWebLocalFrameInWidget() const {
  if (auto* frame_widget = GetFrameWidget())
    return frame_widget->FocusedWebLocalFrameInWidget();
  return nullptr;
}

#if BUILDFLAG(ENABLE_PLUGINS)
PepperPluginInstanceImpl* RenderWidget::GetFocusedPepperPluginInsideWidget() {
  blink::WebFrameWidget* frame_widget = GetFrameWidget();
  if (!frame_widget)
    return nullptr;

  // Focused pepper instance might not always be in the focused frame. For
  // instance if a pepper instance and its embedder frame are focused an then
  // another frame takes focus using javascript, the embedder frame will no
  // longer be focused while the pepper instance is (the embedder frame's
  // |focused_pepper_plugin_| is not nullptr). Especially, if the pepper plugin
  // is fullscreen, clicking into the pepper will not refocus the embedder
  // frame. This is why we have to traverse the whole frame tree to find the
  // focused plugin.
  blink::WebFrame* current_frame = frame_widget->LocalRoot();
  while (current_frame) {
    RenderFrameImpl* render_frame =
        current_frame->IsWebLocalFrame()
            ? RenderFrameImpl::FromWebFrame(current_frame)
            : nullptr;
    if (render_frame && render_frame->focused_pepper_plugin())
      return render_frame->focused_pepper_plugin();
    current_frame = current_frame->TraverseNext();
  }
  return nullptr;
}
#endif

gfx::Rect RenderWidget::ViewportVisibleRect() {
  return for_child_local_root_frame_
             ? compositor_visible_rect_
             : gfx::Rect(compositor_viewport_pixel_size_);
}

// static
scoped_refptr<base::SingleThreadTaskRunner>
RenderWidget::GetCleanupTaskRunner() {
  return RenderThreadImpl::current_blink_platform_impl()
      ->main_thread_scheduler()
      ->CleanupTaskRunner();
}

base::WeakPtr<RenderWidget> RenderWidget::AsWeakPtr() {
  return weak_ptr_factory_.GetWeakPtr();
}

}  // namespace content<|MERGE_RESOLUTION|>--- conflicted
+++ resolved
@@ -2094,15 +2094,11 @@
   } else {
     SetScreenRects(widget_screen_rect, window_screen_rect);
   }
-<<<<<<< HEAD
-  Send(new WidgetHostMsg_UpdateScreenRects_ACK(routing_id()));
-=======
 
   if (GetWebWidget())
     GetWebWidget()->DidChangeWindowRect();
 
-  Send(new ViewHostMsg_UpdateScreenRects_ACK(routing_id()));
->>>>>>> 856c585f
+  Send(new WidgetHostMsg_UpdateScreenRects_ACK(routing_id()));
 }
 
 void RenderWidget::OnSetViewportIntersection(
