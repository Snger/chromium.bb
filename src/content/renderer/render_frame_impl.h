--- conflicted
+++ resolved
@@ -190,7 +190,9 @@
   static void InstallCreateHook(
       CreateRenderFrameImplFunction create_render_frame_impl);
 
-<<<<<<< HEAD
+  static void SetConsoleLogMessageHandler(
+      ConsoleLogMessageHandlerFunction handler);
+
   // Looks up and returns the WebFrame corresponding to a given opener frame
   // routing ID.  Also stores the opener's RenderView routing ID into
   // |opener_view_routing_id|.
@@ -201,12 +203,6 @@
                                         int* opener_view_routing_id);
 
   ~RenderFrameImpl() override;
-=======
-  static void SetConsoleLogMessageHandler(
-      ConsoleLogMessageHandlerFunction handler);
-
-  virtual ~RenderFrameImpl();
->>>>>>> 1ef418e1
 
   bool is_swapped_out() const {
     return is_swapped_out_;
@@ -423,7 +419,6 @@
   void didMatchCSS(
       blink::WebLocalFrame* frame,
       const blink::WebVector<blink::WebString>& newly_matching_selectors,
-<<<<<<< HEAD
       const blink::WebVector<blink::WebString>& stopped_matching_selectors)
       override;
   bool shouldReportDetailedMessageForSource(
@@ -431,25 +426,12 @@
   void didAddMessageToConsole(const blink::WebConsoleMessage& message,
                               const blink::WebString& source_name,
                               unsigned source_line,
+                              unsigned source_column_number,
                               const blink::WebString& stack_trace) override;
   void loadURLExternally(blink::WebLocalFrame* frame,
                          const blink::WebURLRequest& request,
                          blink::WebNavigationPolicy policy,
                          const blink::WebString& suggested_name) override;
-=======
-      const blink::WebVector<blink::WebString>& stopped_matching_selectors);
-  virtual bool shouldReportDetailedMessageForSource(
-      const blink::WebString& source);
-  virtual void didAddMessageToConsole(const blink::WebConsoleMessage& message,
-                                      const blink::WebString& source_name,
-                                      unsigned source_line,
-                                      unsigned source_column_number,
-                                      const blink::WebString& stack_trace);
-  virtual void loadURLExternally(blink::WebLocalFrame* frame,
-                                 const blink::WebURLRequest& request,
-                                 blink::WebNavigationPolicy policy,
-                                 const blink::WebString& suggested_name);
->>>>>>> 1ef418e1
   // The WebDataSource::ExtraData* is assumed to be a DocumentState* subclass.
   blink::WebNavigationPolicy decidePolicyForNavigation(
       const NavigationPolicyInfo& info) override;
