# Copyright (c) 2011 The Chromium Authors. All rights reserved.
# Use of this source code is governed by a BSD-style license that can be
# found in the LICENSE file.

{
  'dependencies': [
    '../base/base.gyp:base',
    # SHEZ: Trim fat
    # '../courgette/courgette.gyp:courgette_lib',
<<<<<<< HEAD
    '../mojo/public/mojo_public.gyp:mojo_application_bindings',
=======
>>>>>>> dd3f5914
  ],
  'sources': [
    'public/utility/content_utility_client.cc',
    'public/utility/content_utility_client.h',
    'public/utility/utility_thread.cc',
    'public/utility/utility_thread.h',
    'utility/in_process_utility_thread.cc',
    'utility/in_process_utility_thread.h',
    'utility/utility_main.cc',
    'utility/utility_thread_impl.cc',
    'utility/utility_thread_impl.h',
  ],
  'include_dirs': [
    '..',
  ],
}<|MERGE_RESOLUTION|>--- conflicted
+++ resolved
@@ -7,10 +7,6 @@
     '../base/base.gyp:base',
     # SHEZ: Trim fat
     # '../courgette/courgette.gyp:courgette_lib',
-<<<<<<< HEAD
-    '../mojo/public/mojo_public.gyp:mojo_application_bindings',
-=======
->>>>>>> dd3f5914
   ],
   'sources': [
     'public/utility/content_utility_client.cc',
