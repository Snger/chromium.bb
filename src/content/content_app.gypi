--- conflicted
+++ resolved
@@ -13,10 +13,6 @@
     '../ui/base/ui_base.gyp:ui_base',
     '../ui/gfx/gfx.gyp:gfx',
     '../ui/gfx/gfx.gyp:gfx_geometry',
-<<<<<<< HEAD
-    '../ui/ui.gyp:ui',
-=======
->>>>>>> 7c415e25
 
     # SHEZ: Added this so that we can initialize V8's ICU in
     #       content_main_runner.
