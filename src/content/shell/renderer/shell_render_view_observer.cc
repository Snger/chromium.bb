--- conflicted
+++ resolved
@@ -28,33 +28,7 @@
           switches::kExposeInternalsForTesting)) {
     blink::WebTestingSupport::injectInternalsObject(frame);
   }
-<<<<<<< HEAD
 #endif
-
-  if (base::CommandLine::ForCurrentProcess()->HasSwitch(
-          switches::kExposeIpcEcho)) {
-    RenderView* view = render_view();
-    if (!ipc_echo_)
-      ipc_echo_.reset(new IPCEcho(view->GetWebView()->mainFrame()->document(),
-                                  RenderThread::Get(), view->GetRoutingID()));
-    ipc_echo_->Install(view->GetWebView()->mainFrame());
-  }
-}
-
-bool ShellRenderViewObserver::OnMessageReceived(const IPC::Message& message) {
-  bool handled = true;
-  IPC_BEGIN_MESSAGE_MAP(ShellRenderViewObserver, message)
-    IPC_MESSAGE_HANDLER(ShellViewMsg_EchoPong, OnEchoPong)
-    IPC_MESSAGE_UNHANDLED(handled = false)
-  IPC_END_MESSAGE_MAP()
-
-  return handled;
-}
-
-void ShellRenderViewObserver::OnEchoPong(int id, const std::string& body) {
-  ipc_echo_->DidRespondEcho(id, body.size());
-=======
->>>>>>> 7d9bce92
 }
 
 }  // namespace content