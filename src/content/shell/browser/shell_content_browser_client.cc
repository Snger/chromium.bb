// Copyright 2013 The Chromium Authors. All rights reserved.
// Use of this source code is governed by a BSD-style license that can be
// found in the LICENSE file.

#include "content/shell/browser/shell_content_browser_client.h"

#include "base/base_switches.h"
#include "base/command_line.h"
#include "base/files/file.h"
#include "base/files/file_util.h"
#include "base/path_service.h"
#include "base/strings/utf_string_conversions.h"
#include "content/public/browser/render_process_host.h"
#include "content/public/browser/resource_dispatcher_host.h"
#include "content/public/browser/storage_partition.h"
#include "content/public/common/content_switches.h"
#include "content/public/common/url_constants.h"
#include "content/public/common/web_preferences.h"
#include "content/shell/browser/ipc_echo_message_filter.h"

// SHEZ: Remove test-only code.
// #include "content/shell/browser/layout_test/layout_test_browser_main_parts.h"
// #include "content/shell/browser/layout_test/layout_test_resource_dispatcher_host_delegate.h"

#include "content/shell/browser/shell.h"
#include "content/shell/browser/shell_access_token_store.h"
#include "content/shell/browser/shell_browser_context.h"
#include "content/shell/browser/shell_browser_main_parts.h"
#include "content/shell/browser/shell_devtools_manager_delegate.h"
#include "content/shell/browser/shell_net_log.h"
#include "content/shell/browser/shell_quota_permission_context.h"
#include "content/shell/browser/shell_resource_dispatcher_host_delegate.h"
#include "content/shell/browser/shell_web_contents_view_delegate_creator.h"
#include "content/shell/browser/webkit_test_controller.h"
#include "content/shell/common/shell_messages.h"
#include "content/shell/common/shell_switches.h"
#include "content/shell/common/webkit_test_helpers.h"
#include "net/url_request/url_request_context_getter.h"
#include "url/gurl.h"

#include "chrome/browser/printing/printing_message_filter.h"
#include "chrome/browser/spellchecker/spellcheck_message_filter.h"

#if defined(OS_ANDROID)
#include "base/android/path_utils.h"
#include "components/crash/browser/crash_dump_manager_android.h"
#include "content/shell/android/shell_descriptors.h"
#endif

#if defined(OS_POSIX) && !defined(OS_MACOSX)
#include "base/debug/leak_annotations.h"
#include "components/crash/app/breakpad_linux.h"
#include "components/crash/browser/crash_handler_host_linux.h"
#include "content/public/common/content_descriptors.h"
#endif

#if defined(OS_WIN)
#include "content/common/sandbox_win.h"
#include "sandbox/win/src/sandbox.h"
#endif

namespace content {

namespace {

ShellContentBrowserClient* g_browser_client;
bool g_swap_processes_for_redirect = false;

#if defined(OS_POSIX) && !defined(OS_MACOSX) && !defined(OS_ANDROID)
breakpad::CrashHandlerHostLinux* CreateCrashHandlerHost(
    const std::string& process_type) {
  base::FilePath dumps_path =
      base::CommandLine::ForCurrentProcess()->GetSwitchValuePath(
          switches::kCrashDumpsDir);
  {
    ANNOTATE_SCOPED_MEMORY_LEAK;
    breakpad::CrashHandlerHostLinux* crash_handler =
        new breakpad::CrashHandlerHostLinux(
            process_type, dumps_path, false);
    crash_handler->StartUploaderThread();
    return crash_handler;
  }
}

int GetCrashSignalFD(const base::CommandLine& command_line) {
  if (!breakpad::IsCrashReporterEnabled())
    return -1;

  std::string process_type =
      command_line.GetSwitchValueASCII(switches::kProcessType);

  if (process_type == switches::kRendererProcess) {
    static breakpad::CrashHandlerHostLinux* crash_handler = NULL;
    if (!crash_handler)
      crash_handler = CreateCrashHandlerHost(process_type);
    return crash_handler->GetDeathSignalSocket();
  }

  if (process_type == switches::kPluginProcess) {
    static breakpad::CrashHandlerHostLinux* crash_handler = NULL;
    if (!crash_handler)
      crash_handler = CreateCrashHandlerHost(process_type);
    return crash_handler->GetDeathSignalSocket();
  }

  if (process_type == switches::kPpapiPluginProcess) {
    static breakpad::CrashHandlerHostLinux* crash_handler = NULL;
    if (!crash_handler)
      crash_handler = CreateCrashHandlerHost(process_type);
    return crash_handler->GetDeathSignalSocket();
  }

  if (process_type == switches::kGpuProcess) {
    static breakpad::CrashHandlerHostLinux* crash_handler = NULL;
    if (!crash_handler)
      crash_handler = CreateCrashHandlerHost(process_type);
    return crash_handler->GetDeathSignalSocket();
  }

  return -1;
}
#endif  // defined(OS_POSIX) && !defined(OS_MACOSX) && !defined(OS_ANDROID)

}  // namespace

ShellContentBrowserClient* ShellContentBrowserClient::Get() {
  return g_browser_client;
}

void ShellContentBrowserClient::SetSwapProcessesForRedirect(bool swap) {
  g_swap_processes_for_redirect = swap;
}

ShellContentBrowserClient::ShellContentBrowserClient()
    : shell_browser_main_parts_(NULL) {
  DCHECK(!g_browser_client);
  g_browser_client = this;
}

ShellContentBrowserClient::~ShellContentBrowserClient() {
  g_browser_client = NULL;
}

BrowserMainParts* ShellContentBrowserClient::CreateBrowserMainParts(
    const MainFunctionParams& parameters) {
<<<<<<< HEAD
  shell_browser_main_parts_ =
      // SHEZ: Remove test-only code.
#if 0
      CommandLine::ForCurrentProcess()->HasSwitch(switches::kDumpRenderTree)
          ? new LayoutTestBrowserMainParts(parameters)
          :
#endif
          new ShellBrowserMainParts(parameters);
=======
  shell_browser_main_parts_ = base::CommandLine::ForCurrentProcess()->HasSwitch(
                                  switches::kDumpRenderTree)
                                  ? new LayoutTestBrowserMainParts(parameters)
                                  : new ShellBrowserMainParts(parameters);
>>>>>>> 3421cf84
  return shell_browser_main_parts_;
}

void ShellContentBrowserClient::RenderProcessWillLaunch(
    RenderProcessHost* host) {
<<<<<<< HEAD
  int id = host->GetID();
  host->AddFilter(new SpellCheckMessageFilter(id));
  host->AddFilter(new printing::PrintingMessageFilter(id));
  if (CommandLine::ForCurrentProcess()->HasSwitch(switches::kExposeIpcEcho))
=======
  if (base::CommandLine::ForCurrentProcess()->HasSwitch(
          switches::kExposeIpcEcho))
>>>>>>> 3421cf84
    host->AddFilter(new IPCEchoMessageFilter());
}

net::URLRequestContextGetter* ShellContentBrowserClient::CreateRequestContext(
    BrowserContext* content_browser_context,
    ProtocolHandlerMap* protocol_handlers,
    URLRequestInterceptorScopedVector request_interceptors) {
  ShellBrowserContext* shell_browser_context =
      ShellBrowserContextForBrowserContext(content_browser_context);
  return shell_browser_context->CreateRequestContext(
      protocol_handlers, request_interceptors.Pass());
}

net::URLRequestContextGetter*
ShellContentBrowserClient::CreateRequestContextForStoragePartition(
    BrowserContext* content_browser_context,
    const base::FilePath& partition_path,
    bool in_memory,
    ProtocolHandlerMap* protocol_handlers,
    URLRequestInterceptorScopedVector request_interceptors) {
  ShellBrowserContext* shell_browser_context =
      ShellBrowserContextForBrowserContext(content_browser_context);
  return shell_browser_context->CreateRequestContextForStoragePartition(
      partition_path,
      in_memory,
      protocol_handlers,
      request_interceptors.Pass());
}

bool ShellContentBrowserClient::IsHandledURL(const GURL& url) {
  if (!url.is_valid())
    return false;
  DCHECK_EQ(url.scheme(), base::StringToLowerASCII(url.scheme()));
  // Keep in sync with ProtocolHandlers added by
  // ShellURLRequestContextGetter::GetURLRequestContext().
  static const char* const kProtocolList[] = {
      url::kBlobScheme,
      url::kFileSystemScheme,
      kChromeUIScheme,
      kChromeDevToolsScheme,
      url::kDataScheme,
      url::kFileScheme,
  };
  for (size_t i = 0; i < arraysize(kProtocolList); ++i) {
    if (url.scheme() == kProtocolList[i])
      return true;
  }
  return false;
}

void ShellContentBrowserClient::AppendExtraCommandLineSwitches(
    base::CommandLine* command_line,
    int child_process_id) {
  if (base::CommandLine::ForCurrentProcess()->HasSwitch(
          switches::kDumpRenderTree))
    command_line->AppendSwitch(switches::kDumpRenderTree);
  if (base::CommandLine::ForCurrentProcess()->HasSwitch(
          switches::kEnableFontAntialiasing))
    command_line->AppendSwitch(switches::kEnableFontAntialiasing);
  if (base::CommandLine::ForCurrentProcess()->HasSwitch(
          switches::kExposeInternalsForTesting))
    command_line->AppendSwitch(switches::kExposeInternalsForTesting);
  if (base::CommandLine::ForCurrentProcess()->HasSwitch(
          switches::kExposeIpcEcho))
    command_line->AppendSwitch(switches::kExposeIpcEcho);
  if (base::CommandLine::ForCurrentProcess()->HasSwitch(
          switches::kStableReleaseMode))
    command_line->AppendSwitch(switches::kStableReleaseMode);
  if (base::CommandLine::ForCurrentProcess()->HasSwitch(
          switches::kEnableCrashReporter)) {
    command_line->AppendSwitch(switches::kEnableCrashReporter);
  }
  if (base::CommandLine::ForCurrentProcess()->HasSwitch(
          switches::kCrashDumpsDir)) {
    command_line->AppendSwitchPath(
        switches::kCrashDumpsDir,
        base::CommandLine::ForCurrentProcess()->GetSwitchValuePath(
            switches::kCrashDumpsDir));
  }
  if (base::CommandLine::ForCurrentProcess()->HasSwitch(
          switches::kEnableLeakDetection)) {
    command_line->AppendSwitchASCII(
        switches::kEnableLeakDetection,
        base::CommandLine::ForCurrentProcess()->GetSwitchValueASCII(
            switches::kEnableLeakDetection));
  }
  if (base::CommandLine::ForCurrentProcess()->HasSwitch(
          switches::kRegisterFontFiles)) {
    command_line->AppendSwitchASCII(
        switches::kRegisterFontFiles,
        base::CommandLine::ForCurrentProcess()->GetSwitchValueASCII(
            switches::kRegisterFontFiles));
  }
}

void ShellContentBrowserClient::OverrideWebkitPrefs(
    RenderViewHost* render_view_host,
    const GURL& url,
    WebPreferences* prefs) {
  if (!base::CommandLine::ForCurrentProcess()->HasSwitch(
          switches::kDumpRenderTree))
    return;
  // SHEZ: Remove test code.
#if 0
  WebKitTestController::Get()->OverrideWebkitPrefs(prefs);
#endif
}

void ShellContentBrowserClient::ResourceDispatcherHostCreated() {
  resource_dispatcher_host_delegate_.reset(
<<<<<<< HEAD
      // SHEZ: Remove test-only code.
#if 0
      CommandLine::ForCurrentProcess()->HasSwitch(switches::kDumpRenderTree)
=======
      base::CommandLine::ForCurrentProcess()->HasSwitch(
          switches::kDumpRenderTree)
>>>>>>> 3421cf84
          ? new LayoutTestResourceDispatcherHostDelegate
          :
#endif
          new ShellResourceDispatcherHostDelegate);
  ResourceDispatcherHost::Get()->SetDelegate(
      resource_dispatcher_host_delegate_.get());
}

std::string ShellContentBrowserClient::GetDefaultDownloadName() {
  return "download";
}

WebContentsViewDelegate* ShellContentBrowserClient::GetWebContentsViewDelegate(
    WebContents* web_contents) {
#if !defined(USE_AURA)
  return CreateShellWebContentsViewDelegate(web_contents);
#else
  return NULL;
#endif
}

QuotaPermissionContext*
ShellContentBrowserClient::CreateQuotaPermissionContext() {
  return new ShellQuotaPermissionContext();
}

SpeechRecognitionManagerDelegate*
    ShellContentBrowserClient::CreateSpeechRecognitionManagerDelegate() {
  return new ShellSpeechRecognitionManagerDelegate();
}

net::NetLog* ShellContentBrowserClient::GetNetLog() {
  return shell_browser_main_parts_->net_log();
}

bool ShellContentBrowserClient::ShouldSwapProcessesForRedirect(
    ResourceContext* resource_context,
    const GURL& current_url,
    const GURL& new_url) {
  return g_swap_processes_for_redirect;
}

DevToolsManagerDelegate*
ShellContentBrowserClient::GetDevToolsManagerDelegate() {
  return new ShellDevToolsManagerDelegate(browser_context());
}

#if defined(OS_POSIX) && !defined(OS_MACOSX)
void ShellContentBrowserClient::GetAdditionalMappedFilesForChildProcess(
    const base::CommandLine& command_line,
    int child_process_id,
    FileDescriptorInfo* mappings) {
#if defined(OS_ANDROID)
  int flags = base::File::FLAG_OPEN | base::File::FLAG_READ;
  base::FilePath pak_file;
  bool r = PathService::Get(base::DIR_ANDROID_APP_DATA, &pak_file);
  CHECK(r);
  pak_file = pak_file.Append(FILE_PATH_LITERAL("paks"));
  pak_file = pak_file.Append(FILE_PATH_LITERAL("content_shell.pak"));

  base::File f(pak_file, flags);
  if (!f.IsValid()) {
    NOTREACHED() << "Failed to open file when creating renderer process: "
                 << "content_shell.pak";
  }

  mappings->Transfer(kShellPakDescriptor, base::ScopedFD(f.TakePlatformFile()));

  if (breakpad::IsCrashReporterEnabled()) {
    f = breakpad::CrashDumpManager::GetInstance()->CreateMinidumpFile(
        child_process_id);
    if (!f.IsValid()) {
      LOG(ERROR) << "Failed to create file for minidump, crash reporting will "
                 << "be disabled for this process.";
    } else {
      mappings->Transfer(kAndroidMinidumpDescriptor,
                         base::ScopedFD(f.TakePlatformFile()));
    }
  }
#else  // !defined(OS_ANDROID)
  int crash_signal_fd = GetCrashSignalFD(command_line);
  if (crash_signal_fd >= 0) {
    mappings->Share(kCrashDumpSignal, crash_signal_fd);
  }
#endif  // defined(OS_ANDROID)
}
#endif  // defined(OS_POSIX) && !defined(OS_MACOSX)

#if defined(OS_WIN)
void ShellContentBrowserClient::PreSpawnRenderer(sandbox::TargetPolicy* policy,
                                                 bool* success) {
  // Add sideloaded font files for testing. See also DIR_WINDOWS_FONTS
  // addition in |StartSandboxedProcess|.

#if 0
  // TODO(SHEZ): Fix this.

  std::vector<std::string> font_files = GetSideloadFontFiles();
  for (std::vector<std::string>::const_iterator i(font_files.begin());
      i != font_files.end();
      ++i) {
    policy->AddRule(sandbox::TargetPolicy::SUBSYS_FILES,
        sandbox::TargetPolicy::FILES_ALLOW_READONLY,
        base::UTF8ToWide(*i).c_str());
  }
#endif
}
#endif  // OS_WIN

ShellBrowserContext* ShellContentBrowserClient::browser_context() {
  return shell_browser_main_parts_->browser_context();
}

ShellBrowserContext*
    ShellContentBrowserClient::off_the_record_browser_context() {
  return shell_browser_main_parts_->off_the_record_browser_context();
}

AccessTokenStore* ShellContentBrowserClient::CreateAccessTokenStore() {
  return new ShellAccessTokenStore(browser_context());
}

ShellBrowserContext*
ShellContentBrowserClient::ShellBrowserContextForBrowserContext(
    BrowserContext* content_browser_context) {
  if (content_browser_context == browser_context())
    return browser_context();
  DCHECK_EQ(content_browser_context, off_the_record_browser_context());
  return off_the_record_browser_context();
}

}  // namespace content<|MERGE_RESOLUTION|>--- conflicted
+++ resolved
@@ -143,35 +143,24 @@
 
 BrowserMainParts* ShellContentBrowserClient::CreateBrowserMainParts(
     const MainFunctionParams& parameters) {
-<<<<<<< HEAD
   shell_browser_main_parts_ =
       // SHEZ: Remove test-only code.
 #if 0
-      CommandLine::ForCurrentProcess()->HasSwitch(switches::kDumpRenderTree)
-          ? new LayoutTestBrowserMainParts(parameters)
-          :
-#endif
-          new ShellBrowserMainParts(parameters);
-=======
-  shell_browser_main_parts_ = base::CommandLine::ForCurrentProcess()->HasSwitch(
-                                  switches::kDumpRenderTree)
-                                  ? new LayoutTestBrowserMainParts(parameters)
-                                  : new ShellBrowserMainParts(parameters);
->>>>>>> 3421cf84
+      base::CommandLine::ForCurrentProcess()->HasSwitch(
+                                  switches::kDumpRenderTree) ?
+                                  new LayoutTestBrowserMainParts(parameters) :
+#endif
+                                  new ShellBrowserMainParts(parameters);
   return shell_browser_main_parts_;
 }
 
 void ShellContentBrowserClient::RenderProcessWillLaunch(
     RenderProcessHost* host) {
-<<<<<<< HEAD
   int id = host->GetID();
   host->AddFilter(new SpellCheckMessageFilter(id));
   host->AddFilter(new printing::PrintingMessageFilter(id));
-  if (CommandLine::ForCurrentProcess()->HasSwitch(switches::kExposeIpcEcho))
-=======
   if (base::CommandLine::ForCurrentProcess()->HasSwitch(
           switches::kExposeIpcEcho))
->>>>>>> 3421cf84
     host->AddFilter(new IPCEchoMessageFilter());
 }
 
@@ -282,16 +271,11 @@
 
 void ShellContentBrowserClient::ResourceDispatcherHostCreated() {
   resource_dispatcher_host_delegate_.reset(
-<<<<<<< HEAD
       // SHEZ: Remove test-only code.
 #if 0
-      CommandLine::ForCurrentProcess()->HasSwitch(switches::kDumpRenderTree)
-=======
       base::CommandLine::ForCurrentProcess()->HasSwitch(
-          switches::kDumpRenderTree)
->>>>>>> 3421cf84
-          ? new LayoutTestResourceDispatcherHostDelegate
-          :
+          switches::kDumpRenderTree) ?
+          new LayoutTestResourceDispatcherHostDelegate :
 #endif
           new ShellResourceDispatcherHostDelegate);
   ResourceDispatcherHost::Get()->SetDelegate(
