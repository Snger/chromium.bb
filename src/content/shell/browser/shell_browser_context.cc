--- conflicted
+++ resolved
@@ -222,15 +222,14 @@
   return NULL;
 }
 
-<<<<<<< HEAD
+bool ShellBrowserContext::AllowDictionaryDownloads() {
+  return true;
+}
+
 PermissionManager* ShellBrowserContext::GetPermissionManager() {
   if (!permission_manager_.get())
     permission_manager_.reset(new ShellPermissionManager());
   return permission_manager_.get();
-=======
-bool ShellBrowserContext::AllowDictionaryDownloads() {
-  return true;
->>>>>>> f5df926d
 }
 
 }  // namespace content