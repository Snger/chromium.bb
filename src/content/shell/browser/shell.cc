// Copyright 2013 The Chromium Authors. All rights reserved.
// Use of this source code is governed by a BSD-style license that can be
// found in the LICENSE file.

#include "content/shell/browser/shell.h"

#include "base/auto_reset.h"
#include "base/command_line.h"
#include "base/location.h"
#include "base/single_thread_task_runner.h"
#include "base/strings/string_number_conversions.h"
#include "base/strings/string_util.h"
#include "base/strings/stringprintf.h"
#include "base/strings/utf_string_conversions.h"
#include "base/thread_task_runner_handle.h"
#include "chrome/browser/printing/print_view_manager.h"
#include "content/public/browser/devtools_agent_host.h"
#include "content/public/browser/navigation_controller.h"
#include "content/public/browser/navigation_entry.h"
#include "content/public/browser/render_view_host.h"
#include "content/public/browser/web_contents.h"
#include "content/public/browser/web_contents_observer.h"
#include "content/public/common/renderer_preferences.h"

// SHEZ: Remove test-only code.
// #include "content/shell/browser/blink_test_controller.h"
// #include "content/shell/browser/layout_test/layout_test_devtools_frontend.h"
// #include "content/shell/browser/layout_test/layout_test_javascript_dialog_manager.h"

#include "content/shell/browser/notify_done_forwarder.h"
#include "content/shell/browser/shell_browser_main_parts.h"
#include "content/shell/browser/shell_content_browser_client.h"
#include "content/shell/browser/shell_devtools_frontend.h"
#include "content/shell/browser/shell_javascript_dialog_manager.h"
#include "content/shell/common/shell_messages.h"
#include "content/shell/common/shell_switches.h"

namespace content {

const int kDefaultTestWindowWidthDip = 800;
const int kDefaultTestWindowHeightDip = 600;

std::vector<Shell*> Shell::windows_;
base::Callback<void(Shell*)> Shell::shell_created_callback_;

bool Shell::quit_message_loop_ = true;

class Shell::DevToolsWebContentsObserver : public WebContentsObserver {
 public:
  DevToolsWebContentsObserver(Shell* shell, WebContents* web_contents)
      : WebContentsObserver(web_contents),
        shell_(shell) {
  }

  // WebContentsObserver
  void WebContentsDestroyed() override {
    shell_->OnDevToolsWebContentsDestroyed();
  }

 private:
  Shell* shell_;

  DISALLOW_COPY_AND_ASSIGN(DevToolsWebContentsObserver);
};

Shell::Shell(WebContents* web_contents)
    : WebContentsObserver(web_contents),
      devtools_frontend_(NULL),
      is_fullscreen_(false),
      window_(NULL),
      url_edit_view_(NULL),
      headless_(false) {
  const base::CommandLine& command_line =
      *base::CommandLine::ForCurrentProcess();
  if (command_line.HasSwitch(switches::kRunLayoutTest))
    headless_ = true;
  windows_.push_back(this);

  if (!shell_created_callback_.is_null()) {
    shell_created_callback_.Run(this);
    shell_created_callback_.Reset();
  }
}

Shell::~Shell() {
  PlatformCleanUp();

  for (size_t i = 0; i < windows_.size(); ++i) {
    if (windows_[i] == this) {
      windows_.erase(windows_.begin() + i);
      break;
    }
  }

  if (windows_.empty() && quit_message_loop_) {
    if (headless_)
      PlatformExit();
    base::ThreadTaskRunnerHandle::Get()->PostTask(
        FROM_HERE, base::MessageLoop::QuitClosure());
  }
}

Shell* Shell::CreateShell(WebContents* web_contents,
                          const gfx::Size& initial_size) {
  Shell* shell = new Shell(web_contents);
  shell->PlatformCreateWindow(initial_size.width(), initial_size.height());

  shell->web_contents_.reset(web_contents);
  web_contents->SetDelegate(shell);

  printing::PrintViewManager::CreateForWebContents(web_contents);

  shell->PlatformSetContents();

  shell->PlatformResizeSubViews();

  if (base::CommandLine::ForCurrentProcess()->HasSwitch(
          switches::kRunLayoutTest)) {
    web_contents->GetMutableRendererPrefs()->use_custom_colors = false;
    web_contents->GetRenderViewHost()->SyncRendererPrefs();
  }

  return shell;
}

void Shell::CloseAllWindows() {
  base::AutoReset<bool> auto_reset(&quit_message_loop_, false);
  DevToolsAgentHost::DetachAllClients();
  std::vector<Shell*> open_windows(windows_);
  for (size_t i = 0; i < open_windows.size(); ++i)
    open_windows[i]->Close();
  base::MessageLoop::current()->RunUntilIdle();
  PlatformExit();
}

void Shell::SetShellCreatedCallback(
    base::Callback<void(Shell*)> shell_created_callback) {
  DCHECK(shell_created_callback_.is_null());
  shell_created_callback_ = shell_created_callback;
}

Shell* Shell::FromRenderViewHost(RenderViewHost* rvh) {
  for (size_t i = 0; i < windows_.size(); ++i) {
    if (windows_[i]->web_contents() &&
        windows_[i]->web_contents()->GetRenderViewHost() == rvh) {
      return windows_[i];
    }
  }
  return NULL;
}

// static
void Shell::Initialize() {
  PlatformInitialize(GetShellDefaultSize());
}

gfx::Size Shell::AdjustWindowSize(const gfx::Size& initial_size) {
  if (!initial_size.IsEmpty())
    return initial_size;
  return GetShellDefaultSize();
}

Shell* Shell::CreateNewWindow(BrowserContext* browser_context,
                              const GURL& url,
                              SiteInstance* site_instance,
                              const gfx::Size& initial_size) {
  WebContents::CreateParams create_params(browser_context, site_instance);
  create_params.initial_size = AdjustWindowSize(initial_size);
  WebContents* web_contents = WebContents::Create(create_params);
  Shell* shell = CreateShell(web_contents, create_params.initial_size);
  if (!url.is_empty())
    shell->LoadURL(url);
  return shell;
}

void Shell::LoadURL(const GURL& url) {
  LoadURLForFrame(url, std::string());
}

void Shell::LoadURLForFrame(const GURL& url, const std::string& frame_name) {
  NavigationController::LoadURLParams params(url);
  params.transition_type = ui::PageTransitionFromInt(
      ui::PAGE_TRANSITION_TYPED | ui::PAGE_TRANSITION_FROM_ADDRESS_BAR);
  params.frame_name = frame_name;
  web_contents_->GetController().LoadURLWithParams(params);
  web_contents_->Focus();
}

void Shell::LoadDataWithBaseURL(const GURL& url, const std::string& data,
    const GURL& base_url) {
  const GURL data_url = GURL("data:text/html;charset=utf-8," + data);
  NavigationController::LoadURLParams params(data_url);
  params.load_type = NavigationController::LOAD_TYPE_DATA;
  params.base_url_for_data_url = base_url;
  params.virtual_url_for_data_url = url;
  params.override_user_agent = NavigationController::UA_OVERRIDE_FALSE;
  web_contents_->GetController().LoadURLWithParams(params);
  web_contents_->Focus();
}

void Shell::AddNewContents(WebContents* source,
                           WebContents* new_contents,
                           WindowOpenDisposition disposition,
                           const gfx::Rect& initial_rect,
                           bool user_gesture,
                           bool* was_blocked) {
  CreateShell(new_contents, AdjustWindowSize(initial_rect.size()));
  if (base::CommandLine::ForCurrentProcess()->HasSwitch(
          switches::kRunLayoutTest))
    NotifyDoneForwarder::CreateForWebContents(new_contents);
}

void Shell::GoBackOrForward(int offset) {
  web_contents_->GetController().GoToOffset(offset);
  web_contents_->Focus();
}

void Shell::Print() {
  printing::PrintViewManager* printViewManager =
    printing::PrintViewManager::FromWebContents(web_contents_.get());
  printViewManager->PrintNow();
}

void Shell::Reload() {
  web_contents_->GetController().Reload(false);
  web_contents_->Focus();
}

void Shell::Stop() {
  web_contents_->Stop();
  web_contents_->Focus();
}

void Shell::UpdateNavigationControls(bool to_different_document) {
  int current_index = web_contents_->GetController().GetCurrentEntryIndex();
  int max_index = web_contents_->GetController().GetEntryCount() - 1;

  PlatformEnableUIControl(BACK_BUTTON, current_index > 0);
  PlatformEnableUIControl(FORWARD_BUTTON, current_index < max_index);
  PlatformEnableUIControl(PRINT_BUTTON, !web_contents_->IsLoading());
  PlatformEnableUIControl(STOP_BUTTON,
      to_different_document && web_contents_->IsLoading());
}

void Shell::ShowDevTools() {
  InnerShowDevTools();
}

void Shell::ShowDevToolsForElementAt(int x, int y) {
  InnerShowDevTools();
  devtools_frontend_->InspectElementAt(x, y);
}

void Shell::CloseDevTools() {
  if (!devtools_frontend_)
    return;
  devtools_observer_.reset();
  devtools_frontend_->Close();
  devtools_frontend_ = NULL;
}

gfx::NativeView Shell::GetContentView() {
  if (!web_contents_)
    return NULL;
  return web_contents_->GetNativeView();
}

WebContents* Shell::OpenURLFromTab(WebContents* source,
                                   const OpenURLParams& params) {
  // CURRENT_TAB is the only one we implement for now.
  if (params.disposition != CURRENT_TAB)
      return NULL;
  NavigationController::LoadURLParams load_url_params(params.url);
  load_url_params.source_site_instance = params.source_site_instance;
  load_url_params.referrer = params.referrer;
  load_url_params.frame_tree_node_id = params.frame_tree_node_id;
  load_url_params.transition_type = params.transition;
  load_url_params.extra_headers = params.extra_headers;
  load_url_params.should_replace_current_entry =
      params.should_replace_current_entry;

  if (params.transferred_global_request_id != GlobalRequestID()) {
    load_url_params.is_renderer_initiated = params.is_renderer_initiated;
    load_url_params.transferred_global_request_id =
        params.transferred_global_request_id;
  } else if (params.is_renderer_initiated) {
    load_url_params.is_renderer_initiated = true;
  }

  source->GetController().LoadURLWithParams(load_url_params);
  return source;
}

void Shell::LoadingStateChanged(WebContents* source,
    bool to_different_document) {
  UpdateNavigationControls(to_different_document);
  PlatformSetIsLoading(source->IsLoading());
}

void Shell::EnterFullscreenModeForTab(WebContents* web_contents,
                                      const GURL& origin) {
  ToggleFullscreenModeForTab(web_contents, true);
}

void Shell::ExitFullscreenModeForTab(WebContents* web_contents) {
  ToggleFullscreenModeForTab(web_contents, false);
}

void Shell::ToggleFullscreenModeForTab(WebContents* web_contents,
                                       bool enter_fullscreen) {
#if defined(OS_ANDROID)
  PlatformToggleFullscreenModeForTab(web_contents, enter_fullscreen);
#endif
  if (!base::CommandLine::ForCurrentProcess()->HasSwitch(
          switches::kRunLayoutTest))
    return;
  if (is_fullscreen_ != enter_fullscreen) {
    is_fullscreen_ = enter_fullscreen;
    web_contents->GetRenderViewHost()->WasResized();
  }
}

bool Shell::IsFullscreenForTabOrPending(const WebContents* web_contents) const {
#if defined(OS_ANDROID)
  return PlatformIsFullscreenForTabOrPending(web_contents);
#else
  return is_fullscreen_;
#endif
}

blink::WebDisplayMode Shell::GetDisplayMode(
    const WebContents* web_contents) const {
 // TODO : should return blink::WebDisplayModeFullscreen wherever user puts
 // a browser window into fullscreen (not only in case of renderer-initiated
 // fullscreen mode): crbug.com/476874.
 return IsFullscreenForTabOrPending(web_contents) ?
     blink::WebDisplayModeFullscreen : blink::WebDisplayModeBrowser;
}

void Shell::RequestToLockMouse(WebContents* web_contents,
                               bool user_gesture,
                               bool last_unlocked_by_target) {
  web_contents->GotResponseToLockMouseRequest(true);
}

void Shell::CloseContents(WebContents* source) {
  Close();
}

bool Shell::CanOverscrollContent() const {
#if defined(USE_AURA)
  return true;
#else
  return false;
#endif
}

void Shell::DidNavigateMainFramePostCommit(WebContents* web_contents) {
  PlatformSetAddressBarURL(web_contents->GetLastCommittedURL());
}

JavaScriptDialogManager* Shell::GetJavaScriptDialogManager(
    WebContents* source) {
  if (!dialog_manager_) {
    // SHEZ: Remove test-only code.
#if 0
    const base::CommandLine& command_line =
        *base::CommandLine::ForCurrentProcess();
#endif
    dialog_manager_.reset(
        // SHEZ: Remove test-only code.
#if 0
            command_line.HasSwitch(switches::kRunLayoutTest)
        ? new LayoutTestJavaScriptDialogManager
        :
#endif
        new ShellJavaScriptDialogManager);
  }
  return dialog_manager_.get();
}

bool Shell::AddMessageToConsole(WebContents* source,
                                int32 level,
                                const base::string16& message,
                                int32 line_no,
                                const base::string16& source_id) {
  return base::CommandLine::ForCurrentProcess()->HasSwitch(
      switches::kRunLayoutTest);
}

void Shell::RendererUnresponsive(WebContents* source) {
  if (!base::CommandLine::ForCurrentProcess()->HasSwitch(
          switches::kRunLayoutTest))
    return;
  // SHEZ: Remove test code.
#if 0
  BlinkTestController::Get()->RendererUnresponsive();
#endif
}

void Shell::ActivateContents(WebContents* contents) {
  contents->GetRenderViewHost()->Focus();
}

void Shell::DeactivateContents(WebContents* contents) {
  contents->GetRenderViewHost()->Blur();
}

<<<<<<< HEAD
void Shell::WorkerCrashed(WebContents* source) {
  if (!base::CommandLine::ForCurrentProcess()->HasSwitch(
          switches::kRunLayoutTest))
    return;
  // SHEZ: Remove test code.
#if 0
  BlinkTestController::Get()->WorkerCrashed();
#endif
}

=======
>>>>>>> b359cc8b
bool Shell::HandleContextMenu(const content::ContextMenuParams& params) {
  return PlatformHandleContextMenu(params);
}

gfx::Size Shell::GetShellDefaultSize() {
  static gfx::Size default_shell_size;
  if (!default_shell_size.IsEmpty())
    return default_shell_size;
  base::CommandLine* command_line = base::CommandLine::ForCurrentProcess();
  if (command_line->HasSwitch(switches::kContentShellHostWindowSize)) {
    const std::string size_str = command_line->GetSwitchValueASCII(
                  switches::kContentShellHostWindowSize);
    int width, height;
    CHECK_EQ(2, sscanf(size_str.c_str(), "%dx%d", &width, &height));
    default_shell_size = gfx::Size(width, height);
  } else {
    default_shell_size = gfx::Size(
      kDefaultTestWindowWidthDip, kDefaultTestWindowHeightDip);
  }
  return default_shell_size;
}

void Shell::TitleWasSet(NavigationEntry* entry, bool explicit_set) {
  if (entry)
    PlatformSetTitle(entry->GetTitle());
}

void Shell::InnerShowDevTools() {
  if (!devtools_frontend_) {
    devtools_frontend_ = ShellDevToolsFrontend::Show(web_contents());
    devtools_observer_.reset(new DevToolsWebContentsObserver(
        this, devtools_frontend_->frontend_shell()->web_contents()));
  }

  devtools_frontend_->Activate();
  devtools_frontend_->Focus();
}

void Shell::OnDevToolsWebContentsDestroyed() {
  devtools_observer_.reset();
  devtools_frontend_ = NULL;
}

}  // namespace content<|MERGE_RESOLUTION|>--- conflicted
+++ resolved
@@ -406,19 +406,6 @@
   contents->GetRenderViewHost()->Blur();
 }
 
-<<<<<<< HEAD
-void Shell::WorkerCrashed(WebContents* source) {
-  if (!base::CommandLine::ForCurrentProcess()->HasSwitch(
-          switches::kRunLayoutTest))
-    return;
-  // SHEZ: Remove test code.
-#if 0
-  BlinkTestController::Get()->WorkerCrashed();
-#endif
-}
-
-=======
->>>>>>> b359cc8b
 bool Shell::HandleContextMenu(const content::ContextMenuParams& params) {
   return PlatformHandleContextMenu(params);
 }
