// Copyright 2013 The Chromium Authors. All rights reserved.
// Use of this source code is governed by a BSD-style license that can be
// found in the LICENSE file.

#include "content/shell/browser/shell.h"

#include "base/auto_reset.h"
#include "base/command_line.h"
#include "base/message_loop/message_loop.h"
#include "base/strings/string_number_conversions.h"
#include "base/strings/string_util.h"
#include "base/strings/stringprintf.h"
#include "base/strings/utf_string_conversions.h"
#include "chrome/browser/printing/print_view_manager.h"
#include "content/public/browser/devtools_agent_host.h"
#include "content/public/browser/navigation_controller.h"
#include "content/public/browser/navigation_entry.h"
#include "content/public/browser/render_view_host.h"
#include "content/public/browser/web_contents.h"
#include "content/public/browser/web_contents_observer.h"
#include "content/public/common/renderer_preferences.h"

// SHEZ: Remove test-only code.
// #include "content/shell/browser/layout_test/layout_test_devtools_frontend.h"
// #include "content/shell/browser/layout_test/layout_test_javascript_dialog_manager.h"

#include "content/shell/browser/notify_done_forwarder.h"
#include "content/shell/browser/shell_browser_main_parts.h"
#include "content/shell/browser/shell_content_browser_client.h"
#include "content/shell/browser/shell_devtools_frontend.h"
#include "content/shell/browser/shell_javascript_dialog_manager.h"
#include "content/shell/browser/webkit_test_controller.h"
#include "content/shell/common/shell_messages.h"
#include "content/shell/common/shell_switches.h"

namespace content {

const int Shell::kDefaultTestWindowWidthDip = 800;
const int Shell::kDefaultTestWindowHeightDip = 600;

std::vector<Shell*> Shell::windows_;
base::Callback<void(Shell*)> Shell::shell_created_callback_;

bool Shell::quit_message_loop_ = true;

namespace {
gfx::Size ShellDefaultSize() {
  static gfx::Size default_shell_size;
  if (!default_shell_size.IsEmpty())
    return default_shell_size;
  base::CommandLine* command_line = base::CommandLine::ForCurrentProcess();
  if (command_line->HasSwitch(switches::kContentShellHostWindowSize)) {
    const std::string size_str = command_line->GetSwitchValueASCII(
                  switches::kContentShellHostWindowSize);
    int width, height;
    CHECK_EQ(2, sscanf(size_str.c_str(), "%dx%d", &width, &height));
    default_shell_size = gfx::Size(width, height);
  } else {
    default_shell_size = gfx::Size(
      Shell::kDefaultTestWindowWidthDip, Shell::kDefaultTestWindowHeightDip);
  }
  return default_shell_size;
}
}  // namespace

class Shell::DevToolsWebContentsObserver : public WebContentsObserver {
 public:
  DevToolsWebContentsObserver(Shell* shell, WebContents* web_contents)
      : WebContentsObserver(web_contents),
        shell_(shell) {
  }

  // WebContentsObserver
  void WebContentsDestroyed() override {
    shell_->OnDevToolsWebContentsDestroyed();
  }

 private:
  Shell* shell_;

  DISALLOW_COPY_AND_ASSIGN(DevToolsWebContentsObserver);
};

Shell::Shell(WebContents* web_contents)
    : WebContentsObserver(web_contents),
      devtools_frontend_(NULL),
      is_fullscreen_(false),
      window_(NULL),
      url_edit_view_(NULL),
      headless_(false) {
  const base::CommandLine& command_line =
      *base::CommandLine::ForCurrentProcess();
  if (command_line.HasSwitch(switches::kRunLayoutTest))
    headless_ = true;
  windows_.push_back(this);

  if (!shell_created_callback_.is_null()) {
    shell_created_callback_.Run(this);
    shell_created_callback_.Reset();
  }
}

Shell::~Shell() {
  PlatformCleanUp();

  for (size_t i = 0; i < windows_.size(); ++i) {
    if (windows_[i] == this) {
      windows_.erase(windows_.begin() + i);
      break;
    }
  }

  if (windows_.empty() && quit_message_loop_) {
    if (headless_)
      PlatformExit();
    base::MessageLoop::current()->PostTask(FROM_HERE,
                                           base::MessageLoop::QuitClosure());
  }
}

Shell* Shell::CreateShell(WebContents* web_contents,
                          const gfx::Size& initial_size) {
  Shell* shell = new Shell(web_contents);
  shell->PlatformCreateWindow(initial_size.width(), initial_size.height());

  shell->web_contents_.reset(web_contents);
  web_contents->SetDelegate(shell);

  printing::PrintViewManager::CreateForWebContents(web_contents);

  shell->PlatformSetContents();

  shell->PlatformResizeSubViews();

  if (base::CommandLine::ForCurrentProcess()->HasSwitch(
          switches::kRunLayoutTest)) {
    web_contents->GetMutableRendererPrefs()->use_custom_colors = false;
    web_contents->GetRenderViewHost()->SyncRendererPrefs();
  }

  return shell;
}

void Shell::CloseAllWindows() {
  base::AutoReset<bool> auto_reset(&quit_message_loop_, false);
  DevToolsAgentHost::DetachAllClients();
  std::vector<Shell*> open_windows(windows_);
  for (size_t i = 0; i < open_windows.size(); ++i)
    open_windows[i]->Close();
  PlatformExit();
  base::MessageLoop::current()->RunUntilIdle();
}

void Shell::SetShellCreatedCallback(
    base::Callback<void(Shell*)> shell_created_callback) {
  DCHECK(shell_created_callback_.is_null());
  shell_created_callback_ = shell_created_callback;
}

Shell* Shell::FromRenderViewHost(RenderViewHost* rvh) {
  for (size_t i = 0; i < windows_.size(); ++i) {
    if (windows_[i]->web_contents() &&
        windows_[i]->web_contents()->GetRenderViewHost() == rvh) {
      return windows_[i];
    }
  }
  return NULL;
}

// static
void Shell::Initialize() {
  PlatformInitialize(ShellDefaultSize());
}

gfx::Size Shell::AdjustWindowSize(const gfx::Size& initial_size) {
  if (!initial_size.IsEmpty())
    return initial_size;
  return ShellDefaultSize();
}

Shell* Shell::CreateNewWindow(BrowserContext* browser_context,
                              const GURL& url,
                              SiteInstance* site_instance,
                              const gfx::Size& initial_size) {
  WebContents::CreateParams create_params(browser_context, site_instance);
  create_params.initial_size = AdjustWindowSize(initial_size);
  WebContents* web_contents = WebContents::Create(create_params);
  Shell* shell = CreateShell(web_contents, create_params.initial_size);
  if (!url.is_empty())
    shell->LoadURL(url);
  return shell;
}

void Shell::LoadURL(const GURL& url) {
  LoadURLForFrame(url, std::string());
}

void Shell::LoadURLForFrame(const GURL& url, const std::string& frame_name) {
  NavigationController::LoadURLParams params(url);
  params.transition_type = ui::PageTransitionFromInt(
      ui::PAGE_TRANSITION_TYPED | ui::PAGE_TRANSITION_FROM_ADDRESS_BAR);
  params.frame_name = frame_name;
  web_contents_->GetController().LoadURLWithParams(params);
  web_contents_->Focus();
}

void Shell::LoadDataWithBaseURL(const GURL& url, const std::string& data,
    const GURL& base_url) {
  const GURL data_url = GURL("data:text/html;charset=utf-8," + data);
  NavigationController::LoadURLParams params(data_url);
  params.load_type = NavigationController::LOAD_TYPE_DATA;
  params.base_url_for_data_url = base_url;
  params.virtual_url_for_data_url = url;
  params.override_user_agent = NavigationController::UA_OVERRIDE_FALSE;
  web_contents_->GetController().LoadURLWithParams(params);
  web_contents_->Focus();
}

void Shell::AddNewContents(WebContents* source,
                           WebContents* new_contents,
                           WindowOpenDisposition disposition,
                           const gfx::Rect& initial_rect,
                           bool user_gesture,
                           bool* was_blocked) {
  CreateShell(new_contents, AdjustWindowSize(initial_rect.size()));
  if (base::CommandLine::ForCurrentProcess()->HasSwitch(
          switches::kRunLayoutTest))
    NotifyDoneForwarder::CreateForWebContents(new_contents);
}

void Shell::GoBackOrForward(int offset) {
  web_contents_->GetController().GoToOffset(offset);
  web_contents_->Focus();
}

void Shell::Print() {
  printing::PrintViewManager* printViewManager =
    printing::PrintViewManager::FromWebContents(web_contents_.get());
  printViewManager->PrintNow();
}

void Shell::Reload() {
  web_contents_->GetController().Reload(false);
  web_contents_->Focus();
}

void Shell::Stop() {
  web_contents_->Stop();
  web_contents_->Focus();
}

void Shell::UpdateNavigationControls(bool to_different_document) {
  int current_index = web_contents_->GetController().GetCurrentEntryIndex();
  int max_index = web_contents_->GetController().GetEntryCount() - 1;

  PlatformEnableUIControl(BACK_BUTTON, current_index > 0);
  PlatformEnableUIControl(FORWARD_BUTTON, current_index < max_index);
  PlatformEnableUIControl(PRINT_BUTTON, !web_contents_->IsLoading());
  PlatformEnableUIControl(STOP_BUTTON,
      to_different_document && web_contents_->IsLoading());
}

void Shell::ShowDevTools() {
  InnerShowDevTools();
}

void Shell::ShowDevToolsForElementAt(int x, int y) {
  InnerShowDevTools();
  devtools_frontend_->InspectElementAt(x, y);
}

void Shell::CloseDevTools() {
  if (!devtools_frontend_)
    return;
  devtools_observer_.reset();
  devtools_frontend_->Close();
  devtools_frontend_ = NULL;
}

gfx::NativeView Shell::GetContentView() {
  if (!web_contents_)
    return NULL;
  return web_contents_->GetNativeView();
}

WebContents* Shell::OpenURLFromTab(WebContents* source,
                                   const OpenURLParams& params) {
  // CURRENT_TAB is the only one we implement for now.
  if (params.disposition != CURRENT_TAB)
      return NULL;
  NavigationController::LoadURLParams load_url_params(params.url);
  load_url_params.source_site_instance = params.source_site_instance;
  load_url_params.referrer = params.referrer;
  load_url_params.frame_tree_node_id = params.frame_tree_node_id;
  load_url_params.transition_type = params.transition;
  load_url_params.extra_headers = params.extra_headers;
  load_url_params.should_replace_current_entry =
      params.should_replace_current_entry;

  if (params.transferred_global_request_id != GlobalRequestID()) {
    load_url_params.is_renderer_initiated = params.is_renderer_initiated;
    load_url_params.transferred_global_request_id =
        params.transferred_global_request_id;
  } else if (params.is_renderer_initiated) {
    load_url_params.is_renderer_initiated = true;
  }

  source->GetController().LoadURLWithParams(load_url_params);
  return source;
}

void Shell::LoadingStateChanged(WebContents* source,
    bool to_different_document) {
  UpdateNavigationControls(to_different_document);
  PlatformSetIsLoading(source->IsLoading());
}

void Shell::EnterFullscreenModeForTab(WebContents* web_contents,
                                      const GURL& origin) {
  ToggleFullscreenModeForTab(web_contents, true);
}

void Shell::ExitFullscreenModeForTab(WebContents* web_contents) {
  ToggleFullscreenModeForTab(web_contents, false);
}

void Shell::ToggleFullscreenModeForTab(WebContents* web_contents,
                                       bool enter_fullscreen) {
#if defined(OS_ANDROID)
  PlatformToggleFullscreenModeForTab(web_contents, enter_fullscreen);
#endif
  if (!base::CommandLine::ForCurrentProcess()->HasSwitch(
          switches::kRunLayoutTest))
    return;
  if (is_fullscreen_ != enter_fullscreen) {
    is_fullscreen_ = enter_fullscreen;
    web_contents->GetRenderViewHost()->WasResized();
  }
}

bool Shell::IsFullscreenForTabOrPending(const WebContents* web_contents) const {
#if defined(OS_ANDROID)
  return PlatformIsFullscreenForTabOrPending(web_contents);
#else
  return is_fullscreen_;
#endif
}

void Shell::RequestToLockMouse(WebContents* web_contents,
                               bool user_gesture,
                               bool last_unlocked_by_target) {
  web_contents->GotResponseToLockMouseRequest(true);
}

void Shell::CloseContents(WebContents* source) {
  Close();
}

bool Shell::CanOverscrollContent() const {
#if defined(USE_AURA)
  return true;
#else
  return false;
#endif
}

void Shell::DidNavigateMainFramePostCommit(WebContents* web_contents) {
  PlatformSetAddressBarURL(web_contents->GetLastCommittedURL());
}

JavaScriptDialogManager* Shell::GetJavaScriptDialogManager(
    WebContents* source) {
  if (!dialog_manager_) {
    // SHEZ: Remove test-only code.
#if 0
    const base::CommandLine& command_line =
        *base::CommandLine::ForCurrentProcess();
<<<<<<< HEAD
#endif
    dialog_manager_.reset(
        // SHEZ: Remove test-only code.
#if 0
        command_line.HasSwitch(switches::kDumpRenderTree) ?
        new LayoutTestJavaScriptDialogManager :
#endif
        new ShellJavaScriptDialogManager);
=======
    dialog_manager_.reset(command_line.HasSwitch(switches::kRunLayoutTest)
        ? new LayoutTestJavaScriptDialogManager
        : new ShellJavaScriptDialogManager);
>>>>>>> 7a7efc61
  }
  return dialog_manager_.get();
}

bool Shell::AddMessageToConsole(WebContents* source,
                                int32 level,
                                const base::string16& message,
                                int32 line_no,
                                const base::string16& source_id) {
  return base::CommandLine::ForCurrentProcess()->HasSwitch(
      switches::kRunLayoutTest);
}

void Shell::RendererUnresponsive(WebContents* source) {
  if (!base::CommandLine::ForCurrentProcess()->HasSwitch(
          switches::kRunLayoutTest))
    return;
  // SHEZ: Remove test code.
#if 0
  WebKitTestController::Get()->RendererUnresponsive();
#endif
}

void Shell::ActivateContents(WebContents* contents) {
  contents->GetRenderViewHost()->Focus();
}

void Shell::DeactivateContents(WebContents* contents) {
  contents->GetRenderViewHost()->Blur();
}

void Shell::WorkerCrashed(WebContents* source) {
  if (!base::CommandLine::ForCurrentProcess()->HasSwitch(
          switches::kRunLayoutTest))
    return;
  // SHEZ: Remove test code.
#if 0
  WebKitTestController::Get()->WorkerCrashed();
#endif
}

bool Shell::HandleContextMenu(const content::ContextMenuParams& params) {
  return PlatformHandleContextMenu(params);
}

void Shell::WebContentsFocused(WebContents* contents) {
#if defined(TOOLKIT_VIEWS)
  PlatformWebContentsFocused(contents);
#endif
}

void Shell::TitleWasSet(NavigationEntry* entry, bool explicit_set) {
  if (entry)
    PlatformSetTitle(entry->GetTitle());
}

void Shell::InnerShowDevTools() {
  if (!devtools_frontend_) {
<<<<<<< HEAD
    if (base::CommandLine::ForCurrentProcess()->HasSwitch(
            switches::kDumpRenderTree)) {
      // SHEZ: Remove test-only code.
#if 0
      devtools_frontend_ = LayoutTestDevToolsFrontend::Show(
          web_contents(), settings, frontend_url);
#endif
    } else {
      devtools_frontend_ = ShellDevToolsFrontend::Show(web_contents());
    }
=======
    devtools_frontend_ = ShellDevToolsFrontend::Show(web_contents());
>>>>>>> 7a7efc61
    devtools_observer_.reset(new DevToolsWebContentsObserver(
        this, devtools_frontend_->frontend_shell()->web_contents()));
  }

  devtools_frontend_->Activate();
  devtools_frontend_->Focus();
}

void Shell::OnDevToolsWebContentsDestroyed() {
  devtools_observer_.reset();
  devtools_frontend_ = NULL;
}

}  // namespace content<|MERGE_RESOLUTION|>--- conflicted
+++ resolved
@@ -375,20 +375,15 @@
 #if 0
     const base::CommandLine& command_line =
         *base::CommandLine::ForCurrentProcess();
-<<<<<<< HEAD
 #endif
     dialog_manager_.reset(
         // SHEZ: Remove test-only code.
 #if 0
-        command_line.HasSwitch(switches::kDumpRenderTree) ?
-        new LayoutTestJavaScriptDialogManager :
+            command_line.HasSwitch(switches::kRunLayoutTest)
+        ? new LayoutTestJavaScriptDialogManager
+        :
 #endif
         new ShellJavaScriptDialogManager);
-=======
-    dialog_manager_.reset(command_line.HasSwitch(switches::kRunLayoutTest)
-        ? new LayoutTestJavaScriptDialogManager
-        : new ShellJavaScriptDialogManager);
->>>>>>> 7a7efc61
   }
   return dialog_manager_.get();
 }
@@ -447,20 +442,7 @@
 
 void Shell::InnerShowDevTools() {
   if (!devtools_frontend_) {
-<<<<<<< HEAD
-    if (base::CommandLine::ForCurrentProcess()->HasSwitch(
-            switches::kDumpRenderTree)) {
-      // SHEZ: Remove test-only code.
-#if 0
-      devtools_frontend_ = LayoutTestDevToolsFrontend::Show(
-          web_contents(), settings, frontend_url);
-#endif
-    } else {
-      devtools_frontend_ = ShellDevToolsFrontend::Show(web_contents());
-    }
-=======
     devtools_frontend_ = ShellDevToolsFrontend::Show(web_contents());
->>>>>>> 7a7efc61
     devtools_observer_.reset(new DevToolsWebContentsObserver(
         this, devtools_frontend_->frontend_shell()->web_contents()));
   }
