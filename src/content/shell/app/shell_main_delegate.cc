--- conflicted
+++ resolved
@@ -151,11 +151,6 @@
         return handled;
     }
 
-    static void PreSandboxStartup()
-    {
-        PrintingHandler::PreSandboxStartup();
-    }
-
     void onStartupPing()
     {
         Send(new ChromeUtilityHostMsg_ProcessStarted);
@@ -198,13 +193,9 @@
 #endif  // OS_MACOSX
 
   InitLogging();
-<<<<<<< HEAD
-  base::CommandLine& command_line = *base::CommandLine::ForCurrentProcess();
 
   // SHEZ: Remove test-only code
 #if 0
-=======
->>>>>>> 7a7efc61
   if (command_line.HasSwitch(switches::kCheckLayoutTestSysDeps)) {
     // If CheckLayoutSystemDeps succeeds, we don't exit early. Instead we
     // continue and try to load the fonts in BlinkTestPlatformInitialize
@@ -217,14 +208,9 @@
   }
 #endif
 
-<<<<<<< HEAD
-  if (command_line.HasSwitch(switches::kDumpRenderTree)) {
+  if (command_line.HasSwitch(switches::kRunLayoutTest)) {
     // SHEZ: remove test-only code
     //EnableBrowserLayoutTestMode();
-=======
-  if (command_line.HasSwitch(switches::kRunLayoutTest)) {
-    EnableBrowserLayoutTestMode();
->>>>>>> 7a7efc61
 
     command_line.AppendSwitch(switches::kProcessPerTab);
     command_line.AppendSwitch(switches::kEnableLogging);
@@ -331,20 +317,6 @@
   }
 
   InitializeResourceBundle();
-
-  const base::CommandLine& commandLine = *base::CommandLine::ForCurrentProcess();
-  std::string processType = commandLine.GetSwitchValueASCII(switches::kProcessType);
-
-  if (processType == switches::kUtilityProcess) {
-    base::FilePath dirModule;
-    PathService::Get(base::DIR_MODULE, &dirModule);
-
-    base::FilePath pdfDll = dirModule;
-    pdfDll = pdfDll.AppendASCII("pdf.dll");
-    PathService::Override(chrome::FILE_PDF_PLUGIN, pdfDll);
-
-    ShellContentUtilityClient::PreSandboxStartup();
-  }
 }
 
 int ShellMainDelegate::RunProcess(
@@ -421,41 +393,29 @@
 }
 
 ContentBrowserClient* ShellMainDelegate::CreateContentBrowserClient() {
-<<<<<<< HEAD
   browser_client_.reset(
       // SHEZ: Remove test-only code.
 #if 0
-      base::CommandLine::ForCurrentProcess()->HasSwitch(
-                            switches::kDumpRenderTree) ?
-                            new LayoutTestContentBrowserClient :
-#endif
-                            new ShellContentBrowserClient);
-=======
-  browser_client_.reset(base::CommandLine::ForCurrentProcess()->HasSwitch(
+          base::CommandLine::ForCurrentProcess()->HasSwitch(
                             switches::kRunLayoutTest)
                             ? new LayoutTestContentBrowserClient
-                            : new ShellContentBrowserClient);
->>>>>>> 7a7efc61
+                            : 
+#endif
+                            new ShellContentBrowserClient);
 
   return browser_client_.get();
 }
 
 ContentRendererClient* ShellMainDelegate::CreateContentRendererClient() {
-<<<<<<< HEAD
   renderer_client_.reset(
       // SHEZ: Remove test-only code.
 #if 0
-      base::CommandLine::ForCurrentProcess()->HasSwitch(
-                             switches::kDumpRenderTree) ?
-                             new LayoutTestContentRendererClient :
-#endif
-                             new ShellContentRendererClient);
-=======
-  renderer_client_.reset(base::CommandLine::ForCurrentProcess()->HasSwitch(
+          base::CommandLine::ForCurrentProcess()->HasSwitch(
                              switches::kRunLayoutTest)
                              ? new LayoutTestContentRendererClient
-                             : new ShellContentRendererClient);
->>>>>>> 7a7efc61
+                             : 
+#endif
+                             new ShellContentRendererClient);
 
   return renderer_client_.get();
 }
