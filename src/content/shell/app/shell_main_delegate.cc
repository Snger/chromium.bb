--- conflicted
+++ resolved
@@ -190,14 +190,10 @@
 #endif  // OS_MACOSX
 
   InitLogging();
-<<<<<<< HEAD
-  CommandLine& command_line = *CommandLine::ForCurrentProcess();
+  base::CommandLine& command_line = *base::CommandLine::ForCurrentProcess();
 
   // SHEZ: Remove test-only code
 #if 0
-=======
-  base::CommandLine& command_line = *base::CommandLine::ForCurrentProcess();
->>>>>>> 3421cf84
   if (command_line.HasSwitch(switches::kCheckLayoutTestSysDeps)) {
     // If CheckLayoutSystemDeps succeeds, we don't exit early. Instead we
     // continue and try to load the fonts in BlinkTestPlatformInitialize
@@ -346,15 +342,11 @@
 #endif
 
   browser_runner_.reset(BrowserMainRunner::Create());
-<<<<<<< HEAD
   return ShellBrowserMain(main_function_params, browser_runner_);
 
   // SHEZ: Remove test-only code
 #if 0
-  CommandLine& command_line = *CommandLine::ForCurrentProcess();
-=======
   base::CommandLine& command_line = *base::CommandLine::ForCurrentProcess();
->>>>>>> 3421cf84
   return command_line.HasSwitch(switches::kDumpRenderTree) ||
                  command_line.HasSwitch(switches::kCheckLayoutTestSysDeps)
              ? LayoutTestBrowserMain(main_function_params, browser_runner_)
@@ -411,39 +403,27 @@
 }
 
 ContentBrowserClient* ShellMainDelegate::CreateContentBrowserClient() {
-<<<<<<< HEAD
   browser_client_.reset(
       // SHEZ: Remove test-only code.
 #if 0
-      CommandLine::ForCurrentProcess()->HasSwitch(switches::kDumpRenderTree) ?
-          new LayoutTestContentBrowserClient :
-#endif
-          new ShellContentBrowserClient);
-=======
-  browser_client_.reset(base::CommandLine::ForCurrentProcess()->HasSwitch(
-                            switches::kDumpRenderTree)
-                            ? new LayoutTestContentBrowserClient
-                            : new ShellContentBrowserClient);
->>>>>>> 3421cf84
+      base::CommandLine::ForCurrentProcess()->HasSwitch(
+                            switches::kDumpRenderTree) ?
+                            new LayoutTestContentBrowserClient :
+#endif
+                            new ShellContentBrowserClient);
 
   return browser_client_.get();
 }
 
 ContentRendererClient* ShellMainDelegate::CreateContentRendererClient() {
-<<<<<<< HEAD
   renderer_client_.reset(
       // SHEZ: Remove test-only code.
 #if 0
-      CommandLine::ForCurrentProcess()->HasSwitch(switches::kDumpRenderTree) ?
-          new LayoutTestContentRendererClient :
-#endif
-          new ShellContentRendererClient);
-=======
-  renderer_client_.reset(base::CommandLine::ForCurrentProcess()->HasSwitch(
-                             switches::kDumpRenderTree)
-                             ? new LayoutTestContentRendererClient
-                             : new ShellContentRendererClient);
->>>>>>> 3421cf84
+      base::CommandLine::ForCurrentProcess()->HasSwitch(
+                             switches::kDumpRenderTree) ?
+                             new LayoutTestContentRendererClient :
+#endif
+                             new ShellContentRendererClient);
 
   return renderer_client_.get();
 }
