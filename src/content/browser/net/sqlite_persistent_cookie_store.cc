// Copyright (c) 2012 The Chromium Authors. All rights reserved.
// Use of this source code is governed by a BSD-style license that can be
// found in the LICENSE file.

#include "content/browser/net/sqlite_persistent_cookie_store.h"

#include <list>
#include <map>
#include <set>
#include <utility>

#include "base/basictypes.h"
#include "base/bind.h"
#include "base/callback.h"
#include "base/file_util.h"
#include "base/files/file_path.h"
#include "base/location.h"
#include "base/logging.h"
#include "base/memory/ref_counted.h"
#include "base/memory/scoped_ptr.h"
#include "base/metrics/histogram.h"
#include "base/sequenced_task_runner.h"
#include "base/strings/string_util.h"
#include "base/strings/stringprintf.h"
#include "base/synchronization/lock.h"
#include "base/threading/sequenced_worker_pool.h"
#include "base/time/time.h"
#include "content/public/browser/browser_thread.h"
#include "content/public/browser/cookie_crypto_delegate.h"
#include "content/public/browser/cookie_store_factory.h"
#include "net/base/registry_controlled_domains/registry_controlled_domain.h"
#include "net/cookies/canonical_cookie.h"
#include "net/cookies/cookie_constants.h"
#include "net/cookies/cookie_util.h"
#include "sql/error_delegate_util.h"
#include "sql/meta_table.h"
#include "sql/statement.h"
#include "sql/transaction.h"
#include "third_party/sqlite/sqlite3.h"
#include "url/gurl.h"
#include "webkit/browser/quota/special_storage_policy.h"

using base::Time;

namespace content {

// This class is designed to be shared between any client thread and the
// background task runner. It batches operations and commits them on a timer.
//
// SQLitePersistentCookieStore::Load is called to load all cookies.  It
// delegates to Backend::Load, which posts a Backend::LoadAndNotifyOnDBThread
// task to the background runner.  This task calls Backend::ChainLoadCookies(),
// which repeatedly posts itself to the BG runner to load each eTLD+1's cookies
// in separate tasks.  When this is complete, Backend::CompleteLoadOnIOThread is
// posted to the client runner, which notifies the caller of
// SQLitePersistentCookieStore::Load that the load is complete.
//
// If a priority load request is invoked via SQLitePersistentCookieStore::
// LoadCookiesForKey, it is delegated to Backend::LoadCookiesForKey, which posts
// Backend::LoadKeyAndNotifyOnDBThread to the BG runner. That routine loads just
// that single domain key (eTLD+1)'s cookies, and posts a Backend::
// CompleteLoadForKeyOnIOThread to the client runner to notify the caller of
// SQLitePersistentCookieStore::LoadCookiesForKey that that load is complete.
//
// Subsequent to loading, mutations may be queued by any thread using
// AddCookie, UpdateCookieAccessTime, and DeleteCookie. These are flushed to
// disk on the BG runner every 30 seconds, 512 operations, or call to Flush(),
// whichever occurs first.
class SQLitePersistentCookieStore::Backend
    : public base::RefCountedThreadSafe<SQLitePersistentCookieStore::Backend> {
 public:
  Backend(
      const base::FilePath& path,
      const scoped_refptr<base::SequencedTaskRunner>& client_task_runner,
      const scoped_refptr<base::SequencedTaskRunner>& background_task_runner,
      bool restore_old_session_cookies,
      quota::SpecialStoragePolicy* special_storage_policy,
      scoped_ptr<CookieCryptoDelegate> crypto_delegate)
      : path_(path),
        num_pending_(0),
        force_keep_session_state_(false),
        initialized_(false),
        corruption_detected_(false),
        restore_old_session_cookies_(restore_old_session_cookies),
        special_storage_policy_(special_storage_policy),
        num_cookies_read_(0),
        client_task_runner_(client_task_runner),
        background_task_runner_(background_task_runner),
        num_priority_waiting_(0),
        total_priority_requests_(0),
        crypto_(crypto_delegate.Pass()) {}

  // Creates or loads the SQLite database.
  void Load(const LoadedCallback& loaded_callback);

  // Loads cookies for the domain key (eTLD+1).
  void LoadCookiesForKey(const std::string& domain,
      const LoadedCallback& loaded_callback);

  // Batch a cookie addition.
  void AddCookie(const net::CanonicalCookie& cc);

  // Batch a cookie access time update.
  void UpdateCookieAccessTime(const net::CanonicalCookie& cc);

  // Batch a cookie deletion.
  void DeleteCookie(const net::CanonicalCookie& cc);

  // Commit pending operations as soon as possible.
  void Flush(const base::Closure& callback);

  // Commit any pending operations and close the database.  This must be called
  // before the object is destructed.
  void Close();

  void SetForceKeepSessionState();

 private:
  friend class base::RefCountedThreadSafe<SQLitePersistentCookieStore::Backend>;

  // You should call Close() before destructing this object.
  ~Backend() {
    DCHECK(!db_.get()) << "Close should have already been called.";
    DCHECK(num_pending_ == 0 && pending_.empty());
  }

  // Database upgrade statements.
  bool EnsureDatabaseVersion();

  class PendingOperation {
   public:
    typedef enum {
      COOKIE_ADD,
      COOKIE_UPDATEACCESS,
      COOKIE_DELETE,
    } OperationType;

    PendingOperation(OperationType op, const net::CanonicalCookie& cc)
        : op_(op), cc_(cc) { }

    OperationType op() const { return op_; }
    const net::CanonicalCookie& cc() const { return cc_; }

   private:
    OperationType op_;
    net::CanonicalCookie cc_;
  };

 private:
  // Creates or loads the SQLite database on background runner.
  void LoadAndNotifyInBackground(const LoadedCallback& loaded_callback,
                                 const base::Time& posted_at);

  // Loads cookies for the domain key (eTLD+1) on background runner.
  void LoadKeyAndNotifyInBackground(const std::string& domains,
                                    const LoadedCallback& loaded_callback,
                                    const base::Time& posted_at);

  // Notifies the CookieMonster when loading completes for a specific domain key
  // or for all domain keys. Triggers the callback and passes it all cookies
  // that have been loaded from DB since last IO notification.
  void Notify(const LoadedCallback& loaded_callback, bool load_success);

  // Sends notification when the entire store is loaded, and reports metrics
  // for the total time to load and aggregated results from any priority loads
  // that occurred.
  void CompleteLoadInForeground(const LoadedCallback& loaded_callback,
                                bool load_success);

  // Sends notification when a single priority load completes. Updates priority
  // load metric data. The data is sent only after the final load completes.
  void CompleteLoadForKeyInForeground(const LoadedCallback& loaded_callback,
                                      bool load_success);

  // Sends all metrics, including posting a ReportMetricsInBackground task.
  // Called after all priority and regular loading is complete.
  void ReportMetrics();

  // Sends background-runner owned metrics (i.e., the combined duration of all
  // BG-runner tasks).
  void ReportMetricsInBackground();

  // Initialize the data base.
  bool InitializeDatabase();

  // Loads cookies for the next domain key from the DB, then either reschedules
  // itself or schedules the provided callback to run on the client runner (if
  // all domains are loaded).
  void ChainLoadCookies(const LoadedCallback& loaded_callback);

  // Load all cookies for a set of domains/hosts
  bool LoadCookiesForDomains(const std::set<std::string>& key);

  // Batch a cookie operation (add or delete)
  void BatchOperation(PendingOperation::OperationType op,
                      const net::CanonicalCookie& cc);
  // Commit our pending operations to the database.
  void Commit();
  // Close() executed on the background runner.
  void InternalBackgroundClose();

  void DeleteSessionCookiesOnStartup();

  void DeleteSessionCookiesOnShutdown();

  void DatabaseErrorCallback(int error, sql::Statement* stmt);
  void KillDatabase();

  void PostBackgroundTask(const tracked_objects::Location& origin,
                          const base::Closure& task);
  void PostClientTask(const tracked_objects::Location& origin,
                      const base::Closure& task);

  base::FilePath path_;
  scoped_ptr<sql::Connection> db_;
  sql::MetaTable meta_table_;

  typedef std::list<PendingOperation*> PendingOperationsList;
  PendingOperationsList pending_;
  PendingOperationsList::size_type num_pending_;
  // True if the persistent store should skip delete on exit rules.
  bool force_keep_session_state_;
  // Guard |cookies_|, |pending_|, |num_pending_|, |force_keep_session_state_|
  base::Lock lock_;

  // Temporary buffer for cookies loaded from DB. Accumulates cookies to reduce
  // the number of messages sent to the client runner. Sent back in response to
  // individual load requests for domain keys or when all loading completes.
  std::vector<net::CanonicalCookie*> cookies_;

  // Map of domain keys(eTLD+1) to domains/hosts that are to be loaded from DB.
  std::map<std::string, std::set<std::string> > keys_to_load_;

  // Map of (domain keys(eTLD+1), is secure cookie) to number of cookies in the
  // database.
  typedef std::pair<std::string, bool> CookieOrigin;
  typedef std::map<CookieOrigin, int> CookiesPerOriginMap;
  CookiesPerOriginMap cookies_per_origin_;

  // Indicates if DB has been initialized.
  bool initialized_;

  // Indicates if the kill-database callback has been scheduled.
  bool corruption_detected_;

  // If false, we should filter out session cookies when reading the DB.
  bool restore_old_session_cookies_;

  // Policy defining what data is deleted on shutdown.
  scoped_refptr<quota::SpecialStoragePolicy> special_storage_policy_;

  // The cumulative time spent loading the cookies on the background runner.
  // Incremented and reported from the background runner.
  base::TimeDelta cookie_load_duration_;

  // The total number of cookies read. Incremented and reported on the
  // background runner.
  int num_cookies_read_;

  scoped_refptr<base::SequencedTaskRunner> client_task_runner_;
  scoped_refptr<base::SequencedTaskRunner> background_task_runner_;

  // Guards the following metrics-related properties (only accessed when
  // starting/completing priority loads or completing the total load).
  base::Lock metrics_lock_;
  int num_priority_waiting_;
  // The total number of priority requests.
  int total_priority_requests_;
  // The time when |num_priority_waiting_| incremented to 1.
  base::Time current_priority_wait_start_;
  // The cumulative duration of time when |num_priority_waiting_| was greater
  // than 1.
  base::TimeDelta priority_wait_duration_;
  // Class with functions that do cryptographic operations (for protecting
  // cookies stored persistently).
  scoped_ptr<CookieCryptoDelegate> crypto_;

  DISALLOW_COPY_AND_ASSIGN(Backend);
};

namespace {

// Version number of the database.
//
// Version 7 adds encrypted values.  Old values will continue to be used but
// all new values written will be encrypted on selected operating systems.  New
// records read by old clients will simply get an empty cookie value while old
// records read by new clients will continue to operate with the unencrypted
// version.  New and old clients alike will always write/update records with
// what they support.
//
// Version 6 adds cookie priorities. This allows developers to influence the
// order in which cookies are evicted in order to meet domain cookie limits.
//
// Version 5 adds the columns has_expires and is_persistent, so that the
// database can store session cookies as well as persistent cookies. Databases
// of version 5 are incompatible with older versions of code. If a database of
// version 5 is read by older code, session cookies will be treated as normal
// cookies. Currently, these fields are written, but not read anymore.
//
// In version 4, we migrated the time epoch.  If you open the DB with an older
// version on Mac or Linux, the times will look wonky, but the file will likely
// be usable. On Windows version 3 and 4 are the same.
//
// Version 3 updated the database to include the last access time, so we can
// expire them in decreasing order of use when we've reached the maximum
// number of cookies.
const int kCurrentVersionNumber = 7;
const int kCompatibleVersionNumber = 5;

// Possible values for the 'priority' column.
enum DBCookiePriority {
  kCookiePriorityLow = 0,
  kCookiePriorityMedium = 1,
  kCookiePriorityHigh = 2,
};

DBCookiePriority CookiePriorityToDBCookiePriority(net::CookiePriority value) {
  switch (value) {
    case net::COOKIE_PRIORITY_LOW:
      return kCookiePriorityLow;
    case net::COOKIE_PRIORITY_MEDIUM:
      return kCookiePriorityMedium;
    case net::COOKIE_PRIORITY_HIGH:
      return kCookiePriorityHigh;
  }

  NOTREACHED();
  return kCookiePriorityMedium;
}

net::CookiePriority DBCookiePriorityToCookiePriority(DBCookiePriority value) {
  switch (value) {
    case kCookiePriorityLow:
      return net::COOKIE_PRIORITY_LOW;
    case kCookiePriorityMedium:
      return net::COOKIE_PRIORITY_MEDIUM;
    case kCookiePriorityHigh:
      return net::COOKIE_PRIORITY_HIGH;
  }

  NOTREACHED();
  return net::COOKIE_PRIORITY_DEFAULT;
}

// Increments a specified TimeDelta by the duration between this object's
// constructor and destructor. Not thread safe. Multiple instances may be
// created with the same delta instance as long as their lifetimes are nested.
// The shortest lived instances have no impact.
class IncrementTimeDelta {
 public:
  explicit IncrementTimeDelta(base::TimeDelta* delta) :
      delta_(delta),
      original_value_(*delta),
      start_(base::Time::Now()) {}

  ~IncrementTimeDelta() {
    *delta_ = original_value_ + base::Time::Now() - start_;
  }

 private:
  base::TimeDelta* delta_;
  base::TimeDelta original_value_;
  base::Time start_;

  DISALLOW_COPY_AND_ASSIGN(IncrementTimeDelta);
};

// Initializes the cookies table, returning true on success.
bool InitTable(sql::Connection* db) {
  if (!db->DoesTableExist("cookies")) {
    std::string stmt(base::StringPrintf(
        "CREATE TABLE cookies ("
            "creation_utc INTEGER NOT NULL UNIQUE PRIMARY KEY,"
            "host_key TEXT NOT NULL,"
            "name TEXT NOT NULL,"
            "value TEXT NOT NULL,"
            "path TEXT NOT NULL,"
            "expires_utc INTEGER NOT NULL,"
            "secure INTEGER NOT NULL,"
            "httponly INTEGER NOT NULL,"
            "last_access_utc INTEGER NOT NULL, "
            "has_expires INTEGER NOT NULL DEFAULT 1, "
            "persistent INTEGER NOT NULL DEFAULT 1,"
            "priority INTEGER NOT NULL DEFAULT %d,"
            "encrypted_value BLOB DEFAULT '')",
        CookiePriorityToDBCookiePriority(net::COOKIE_PRIORITY_DEFAULT)));
    if (!db->Execute(stmt.c_str()))
      return false;
  }

  // Older code created an index on creation_utc, which is already
  // primary key for the table.
  if (!db->Execute("DROP INDEX IF EXISTS cookie_times"))
    return false;

  if (!db->Execute("CREATE INDEX IF NOT EXISTS domain ON cookies(host_key)"))
    return false;

  return true;
}

}  // namespace

void SQLitePersistentCookieStore::Backend::Load(
    const LoadedCallback& loaded_callback) {
  // This function should be called only once per instance.
  DCHECK(!db_.get());
  PostBackgroundTask(FROM_HERE, base::Bind(
      &Backend::LoadAndNotifyInBackground, this,
      loaded_callback, base::Time::Now()));
}

void SQLitePersistentCookieStore::Backend::LoadCookiesForKey(
    const std::string& key,
    const LoadedCallback& loaded_callback) {
  {
    base::AutoLock locked(metrics_lock_);
    if (num_priority_waiting_ == 0)
      current_priority_wait_start_ = base::Time::Now();
    num_priority_waiting_++;
    total_priority_requests_++;
  }

  PostBackgroundTask(FROM_HERE, base::Bind(
      &Backend::LoadKeyAndNotifyInBackground,
      this, key, loaded_callback, base::Time::Now()));
}

void SQLitePersistentCookieStore::Backend::LoadAndNotifyInBackground(
    const LoadedCallback& loaded_callback, const base::Time& posted_at) {
  DCHECK(background_task_runner_->RunsTasksOnCurrentThread());
  IncrementTimeDelta increment(&cookie_load_duration_);

  UMA_HISTOGRAM_CUSTOM_TIMES(
      "Cookie.TimeLoadDBQueueWait",
      base::Time::Now() - posted_at,
      base::TimeDelta::FromMilliseconds(1), base::TimeDelta::FromMinutes(1),
      50);

  if (!InitializeDatabase()) {
    PostClientTask(FROM_HERE, base::Bind(
        &Backend::CompleteLoadInForeground, this, loaded_callback, false));
  } else {
    ChainLoadCookies(loaded_callback);
  }
}

void SQLitePersistentCookieStore::Backend::LoadKeyAndNotifyInBackground(
    const std::string& key,
    const LoadedCallback& loaded_callback,
    const base::Time& posted_at) {
  DCHECK(background_task_runner_->RunsTasksOnCurrentThread());
  IncrementTimeDelta increment(&cookie_load_duration_);

  UMA_HISTOGRAM_CUSTOM_TIMES(
      "Cookie.TimeKeyLoadDBQueueWait",
      base::Time::Now() - posted_at,
      base::TimeDelta::FromMilliseconds(1), base::TimeDelta::FromMinutes(1),
      50);

  bool success = false;
  if (InitializeDatabase()) {
    std::map<std::string, std::set<std::string> >::iterator
      it = keys_to_load_.find(key);
    if (it != keys_to_load_.end()) {
      success = LoadCookiesForDomains(it->second);
      keys_to_load_.erase(it);
    } else {
      success = true;
    }
  }

  PostClientTask(FROM_HERE, base::Bind(
      &SQLitePersistentCookieStore::Backend::CompleteLoadForKeyInForeground,
      this, loaded_callback, success));
}

void SQLitePersistentCookieStore::Backend::CompleteLoadForKeyInForeground(
    const LoadedCallback& loaded_callback,
    bool load_success) {
  DCHECK(client_task_runner_->RunsTasksOnCurrentThread());

  Notify(loaded_callback, load_success);

  {
    base::AutoLock locked(metrics_lock_);
    num_priority_waiting_--;
    if (num_priority_waiting_ == 0) {
      priority_wait_duration_ +=
          base::Time::Now() - current_priority_wait_start_;
    }
  }

}

void SQLitePersistentCookieStore::Backend::ReportMetricsInBackground() {
  UMA_HISTOGRAM_CUSTOM_TIMES(
      "Cookie.TimeLoad",
      cookie_load_duration_,
      base::TimeDelta::FromMilliseconds(1), base::TimeDelta::FromMinutes(1),
      50);
}

void SQLitePersistentCookieStore::Backend::ReportMetrics() {
  PostBackgroundTask(FROM_HERE, base::Bind(
      &SQLitePersistentCookieStore::Backend::ReportMetricsInBackground, this));

  {
    base::AutoLock locked(metrics_lock_);
    UMA_HISTOGRAM_CUSTOM_TIMES(
        "Cookie.PriorityBlockingTime",
        priority_wait_duration_,
        base::TimeDelta::FromMilliseconds(1), base::TimeDelta::FromMinutes(1),
        50);

    UMA_HISTOGRAM_COUNTS_100(
        "Cookie.PriorityLoadCount",
        total_priority_requests_);

    UMA_HISTOGRAM_COUNTS_10000(
        "Cookie.NumberOfLoadedCookies",
        num_cookies_read_);
  }
}

void SQLitePersistentCookieStore::Backend::CompleteLoadInForeground(
    const LoadedCallback& loaded_callback, bool load_success) {
  Notify(loaded_callback, load_success);

  if (load_success)
    ReportMetrics();
}

void SQLitePersistentCookieStore::Backend::Notify(
    const LoadedCallback& loaded_callback,
    bool load_success) {
  DCHECK(client_task_runner_->RunsTasksOnCurrentThread());

  std::vector<net::CanonicalCookie*> cookies;
  {
    base::AutoLock locked(lock_);
    cookies.swap(cookies_);
  }

  loaded_callback.Run(cookies);
}

bool SQLitePersistentCookieStore::Backend::InitializeDatabase() {
  DCHECK(background_task_runner_->RunsTasksOnCurrentThread());

  if (initialized_ || corruption_detected_) {
    // Return false if we were previously initialized but the DB has since been
    // closed, or if corruption caused a database reset during initialization.
    return db_ != NULL;
  }

  base::Time start = base::Time::Now();

  const base::FilePath dir = path_.DirName();
  if (!base::PathExists(dir) && !base::CreateDirectory(dir)) {
    return false;
  }

  int64 db_size = 0;
  if (base::GetFileSize(path_, &db_size))
    UMA_HISTOGRAM_COUNTS("Cookie.DBSizeInKB", db_size / 1024 );

  db_.reset(new sql::Connection);
  db_->set_histogram_tag("Cookie");

  // Unretained to avoid a ref loop with |db_|.
  db_->set_error_callback(
      base::Bind(&SQLitePersistentCookieStore::Backend::DatabaseErrorCallback,
                 base::Unretained(this)));

  if (!db_->Open(path_)) {
    NOTREACHED() << "Unable to open cookie DB.";
    if (corruption_detected_)
      db_->Raze();
    meta_table_.Reset();
    db_.reset();
    return false;
  }

  if (!EnsureDatabaseVersion() || !InitTable(db_.get())) {
    NOTREACHED() << "Unable to open cookie DB.";
    if (corruption_detected_)
      db_->Raze();
    meta_table_.Reset();
    db_.reset();
    return false;
  }

  UMA_HISTOGRAM_CUSTOM_TIMES(
      "Cookie.TimeInitializeDB",
      base::Time::Now() - start,
      base::TimeDelta::FromMilliseconds(1), base::TimeDelta::FromMinutes(1),
      50);

  start = base::Time::Now();

  // Retrieve all the domains
  sql::Statement smt(db_->GetUniqueStatement(
    "SELECT DISTINCT host_key FROM cookies"));

  if (!smt.is_valid()) {
    if (corruption_detected_)
      db_->Raze();
    meta_table_.Reset();
    db_.reset();
    return false;
  }

  std::vector<std::string> host_keys;
  while (smt.Step())
    host_keys.push_back(smt.ColumnString(0));

  UMA_HISTOGRAM_CUSTOM_TIMES(
      "Cookie.TimeLoadDomains",
      base::Time::Now() - start,
      base::TimeDelta::FromMilliseconds(1), base::TimeDelta::FromMinutes(1),
      50);

  base::Time start_parse = base::Time::Now();

  // Build a map of domain keys (always eTLD+1) to domains.
  for (size_t idx = 0; idx < host_keys.size(); ++idx) {
    const std::string& domain = host_keys[idx];
    std::string key =
        net::registry_controlled_domains::GetDomainAndRegistry(
            domain,
            net::registry_controlled_domains::EXCLUDE_PRIVATE_REGISTRIES);

    keys_to_load_[key].insert(domain);
  }

  UMA_HISTOGRAM_CUSTOM_TIMES(
      "Cookie.TimeParseDomains",
      base::Time::Now() - start_parse,
      base::TimeDelta::FromMilliseconds(1), base::TimeDelta::FromMinutes(1),
      50);

  UMA_HISTOGRAM_CUSTOM_TIMES(
      "Cookie.TimeInitializeDomainMap",
      base::Time::Now() - start,
      base::TimeDelta::FromMilliseconds(1), base::TimeDelta::FromMinutes(1),
      50);

  initialized_ = true;
  return true;
}

void SQLitePersistentCookieStore::Backend::ChainLoadCookies(
    const LoadedCallback& loaded_callback) {
  DCHECK(background_task_runner_->RunsTasksOnCurrentThread());
  IncrementTimeDelta increment(&cookie_load_duration_);

  bool load_success = true;

  if (!db_) {
    // Close() has been called on this store.
    load_success = false;
  } else if (keys_to_load_.size() > 0) {
    // Load cookies for the first domain key.
    std::map<std::string, std::set<std::string> >::iterator
      it = keys_to_load_.begin();
    load_success = LoadCookiesForDomains(it->second);
    keys_to_load_.erase(it);
  }

  // If load is successful and there are more domain keys to be loaded,
  // then post a background task to continue chain-load;
  // Otherwise notify on client runner.
  if (load_success && keys_to_load_.size() > 0) {
    PostBackgroundTask(FROM_HERE, base::Bind(
        &Backend::ChainLoadCookies, this, loaded_callback));
  } else {
    PostClientTask(FROM_HERE, base::Bind(
        &Backend::CompleteLoadInForeground, this,
        loaded_callback, load_success));
    if (load_success && !restore_old_session_cookies_)
      DeleteSessionCookiesOnStartup();
  }
}

bool SQLitePersistentCookieStore::Backend::LoadCookiesForDomains(
  const std::set<std::string>& domains) {
  DCHECK(background_task_runner_->RunsTasksOnCurrentThread());

  sql::Statement smt;
  if (restore_old_session_cookies_) {
    smt.Assign(db_->GetCachedStatement(
        SQL_FROM_HERE,
        "SELECT creation_utc, host_key, name, value, encrypted_value, path, "
        "expires_utc, secure, httponly, last_access_utc, has_expires, "
        "persistent, priority FROM cookies WHERE host_key = ?"));
  } else {
    smt.Assign(db_->GetCachedStatement(
        SQL_FROM_HERE,
        "SELECT creation_utc, host_key, name, value, encrypted_value, path, "
        "expires_utc, secure, httponly, last_access_utc, has_expires, "
        "persistent, priority FROM cookies WHERE host_key = ? "
        "AND persistent = 1"));
  }
  if (!smt.is_valid()) {
    smt.Clear();  // Disconnect smt_ref from db_.
    meta_table_.Reset();
    db_.reset();
    return false;
  }

  std::vector<net::CanonicalCookie*> cookies;
  std::set<std::string>::const_iterator it = domains.begin();
  for (; it != domains.end(); ++it) {
    smt.BindString(0, *it);
    while (smt.Step()) {
      std::string value;
      std::string encrypted_value = smt.ColumnString(4);
      if (!encrypted_value.empty() && crypto_.get()) {
        crypto_->DecryptString(encrypted_value, &value);
      } else {
        DCHECK(encrypted_value.empty());
        value = smt.ColumnString(3);
      }
      scoped_ptr<net::CanonicalCookie> cc(new net::CanonicalCookie(
          // The "source" URL is not used with persisted cookies.
          GURL(),                                         // Source
          smt.ColumnString(2),                            // name
          value,                                          // value
          smt.ColumnString(1),                            // domain
          smt.ColumnString(5),                            // path
          Time::FromInternalValue(smt.ColumnInt64(0)),    // creation_utc
          Time::FromInternalValue(smt.ColumnInt64(6)),    // expires_utc
          Time::FromInternalValue(smt.ColumnInt64(9)),    // last_access_utc
          smt.ColumnInt(7) != 0,                          // secure
          smt.ColumnInt(8) != 0,                          // httponly
          DBCookiePriorityToCookiePriority(
              static_cast<DBCookiePriority>(smt.ColumnInt(12)))));  // priority
      DLOG_IF(WARNING,
              cc->CreationDate() > Time::Now()) << L"CreationDate too recent";
      cookies_per_origin_[CookieOrigin(cc->Domain(), cc->IsSecure())]++;
      cookies.push_back(cc.release());
      ++num_cookies_read_;
    }
    smt.Reset(true);
  }
  {
    base::AutoLock locked(lock_);
    cookies_.insert(cookies_.end(), cookies.begin(), cookies.end());
  }
  return true;
}

bool SQLitePersistentCookieStore::Backend::EnsureDatabaseVersion() {
  // Version check.
  if (!meta_table_.Init(
      db_.get(), kCurrentVersionNumber, kCompatibleVersionNumber)) {
    return false;
  }

  if (meta_table_.GetCompatibleVersionNumber() > kCurrentVersionNumber) {
    LOG(WARNING) << "Cookie database is too new.";
    return false;
  }

  int cur_version = meta_table_.GetVersionNumber();
  if (cur_version == 2) {
    sql::Transaction transaction(db_.get());
    if (!transaction.Begin())
      return false;
    if (!db_->Execute("ALTER TABLE cookies ADD COLUMN last_access_utc "
                     "INTEGER DEFAULT 0") ||
        !db_->Execute("UPDATE cookies SET last_access_utc = creation_utc")) {
      LOG(WARNING) << "Unable to update cookie database to version 3.";
      return false;
    }
    ++cur_version;
    meta_table_.SetVersionNumber(cur_version);
    meta_table_.SetCompatibleVersionNumber(
        std::min(cur_version, kCompatibleVersionNumber));
    transaction.Commit();
  }

  if (cur_version == 3) {
    // The time epoch changed for Mac & Linux in this version to match Windows.
    // This patch came after the main epoch change happened, so some
    // developers have "good" times for cookies added by the more recent
    // versions. So we have to be careful to only update times that are under
    // the old system (which will appear to be from before 1970 in the new
    // system). The magic number used below is 1970 in our time units.
    sql::Transaction transaction(db_.get());
    transaction.Begin();
#if !defined(OS_WIN)
    ignore_result(db_->Execute(
        "UPDATE cookies "
        "SET creation_utc = creation_utc + 11644473600000000 "
        "WHERE rowid IN "
        "(SELECT rowid FROM cookies WHERE "
          "creation_utc > 0 AND creation_utc < 11644473600000000)"));
    ignore_result(db_->Execute(
        "UPDATE cookies "
        "SET expires_utc = expires_utc + 11644473600000000 "
        "WHERE rowid IN "
        "(SELECT rowid FROM cookies WHERE "
          "expires_utc > 0 AND expires_utc < 11644473600000000)"));
    ignore_result(db_->Execute(
        "UPDATE cookies "
        "SET last_access_utc = last_access_utc + 11644473600000000 "
        "WHERE rowid IN "
        "(SELECT rowid FROM cookies WHERE "
          "last_access_utc > 0 AND last_access_utc < 11644473600000000)"));
#endif
    ++cur_version;
    meta_table_.SetVersionNumber(cur_version);
    transaction.Commit();
  }

  if (cur_version == 4) {
    const base::TimeTicks start_time = base::TimeTicks::Now();
    sql::Transaction transaction(db_.get());
    if (!transaction.Begin())
      return false;
    if (!db_->Execute("ALTER TABLE cookies "
                      "ADD COLUMN has_expires INTEGER DEFAULT 1") ||
        !db_->Execute("ALTER TABLE cookies "
                      "ADD COLUMN persistent INTEGER DEFAULT 1")) {
      LOG(WARNING) << "Unable to update cookie database to version 5.";
      return false;
    }
    ++cur_version;
    meta_table_.SetVersionNumber(cur_version);
    meta_table_.SetCompatibleVersionNumber(
        std::min(cur_version, kCompatibleVersionNumber));
    transaction.Commit();
    UMA_HISTOGRAM_TIMES("Cookie.TimeDatabaseMigrationToV5",
                        base::TimeTicks::Now() - start_time);
  }

  if (cur_version == 5) {
    const base::TimeTicks start_time = base::TimeTicks::Now();
    sql::Transaction transaction(db_.get());
    if (!transaction.Begin())
      return false;
    // Alter the table to add the priority column with a default value.
    std::string stmt(base::StringPrintf(
        "ALTER TABLE cookies ADD COLUMN priority INTEGER DEFAULT %d",
        CookiePriorityToDBCookiePriority(net::COOKIE_PRIORITY_DEFAULT)));
    if (!db_->Execute(stmt.c_str())) {
      LOG(WARNING) << "Unable to update cookie database to version 6.";
      return false;
    }
    ++cur_version;
    meta_table_.SetVersionNumber(cur_version);
    meta_table_.SetCompatibleVersionNumber(
        std::min(cur_version, kCompatibleVersionNumber));
    transaction.Commit();
    UMA_HISTOGRAM_TIMES("Cookie.TimeDatabaseMigrationToV6",
                        base::TimeTicks::Now() - start_time);
  }

  if (cur_version == 6) {
    const base::TimeTicks start_time = base::TimeTicks::Now();
    sql::Transaction transaction(db_.get());
    if (!transaction.Begin())
      return false;
    // Alter the table to add empty "encrypted value" column.
    if (!db_->Execute("ALTER TABLE cookies "
                      "ADD COLUMN encrypted_value BLOB DEFAULT ''")) {
      LOG(WARNING) << "Unable to update cookie database to version 7.";
      return false;
    }
    ++cur_version;
    meta_table_.SetVersionNumber(cur_version);
    meta_table_.SetCompatibleVersionNumber(
        std::min(cur_version, kCompatibleVersionNumber));
    transaction.Commit();
    UMA_HISTOGRAM_TIMES("Cookie.TimeDatabaseMigrationToV7",
                        base::TimeTicks::Now() - start_time);
  }

  // Put future migration cases here.

  if (cur_version < kCurrentVersionNumber) {
    UMA_HISTOGRAM_COUNTS_100("Cookie.CorruptMetaTable", 1);

    meta_table_.Reset();
    db_.reset(new sql::Connection);
    if (!base::DeleteFile(path_, false) ||
        !db_->Open(path_) ||
        !meta_table_.Init(
            db_.get(), kCurrentVersionNumber, kCompatibleVersionNumber)) {
      UMA_HISTOGRAM_COUNTS_100("Cookie.CorruptMetaTableRecoveryFailed", 1);
      NOTREACHED() << "Unable to reset the cookie DB.";
      meta_table_.Reset();
      db_.reset();
      return false;
    }
  }

  return true;
}

void SQLitePersistentCookieStore::Backend::AddCookie(
    const net::CanonicalCookie& cc) {
  BatchOperation(PendingOperation::COOKIE_ADD, cc);
}

void SQLitePersistentCookieStore::Backend::UpdateCookieAccessTime(
    const net::CanonicalCookie& cc) {
  BatchOperation(PendingOperation::COOKIE_UPDATEACCESS, cc);
}

void SQLitePersistentCookieStore::Backend::DeleteCookie(
    const net::CanonicalCookie& cc) {
  BatchOperation(PendingOperation::COOKIE_DELETE, cc);
}

void SQLitePersistentCookieStore::Backend::BatchOperation(
    PendingOperation::OperationType op,
    const net::CanonicalCookie& cc) {
  // Commit every 30 seconds.
  static const int kCommitIntervalMs = 30 * 1000;
  // Commit right away if we have more than 512 outstanding operations.
  static const size_t kCommitAfterBatchSize = 512;
  DCHECK(!background_task_runner_->RunsTasksOnCurrentThread());

  // We do a full copy of the cookie here, and hopefully just here.
  scoped_ptr<PendingOperation> po(new PendingOperation(op, cc));

  PendingOperationsList::size_type num_pending;
  {
    base::AutoLock locked(lock_);
    pending_.push_back(po.release());
    num_pending = ++num_pending_;
  }

  if (num_pending == 1) {
    // We've gotten our first entry for this batch, fire off the timer.
    if (!background_task_runner_->PostDelayedTask(
            FROM_HERE, base::Bind(&Backend::Commit, this),
            base::TimeDelta::FromMilliseconds(kCommitIntervalMs))) {
      NOTREACHED() << "background_task_runner_ is not running.";
    }
  } else if (num_pending == kCommitAfterBatchSize) {
    // We've reached a big enough batch, fire off a commit now.
    PostBackgroundTask(FROM_HERE, base::Bind(&Backend::Commit, this));
  }
}

void SQLitePersistentCookieStore::Backend::Commit() {
  DCHECK(background_task_runner_->RunsTasksOnCurrentThread());

  PendingOperationsList ops;
  {
    base::AutoLock locked(lock_);
    pending_.swap(ops);
    num_pending_ = 0;
  }

  // Maybe an old timer fired or we are already Close()'ed.
  if (!db_.get() || ops.empty())
    return;

  sql::Statement add_smt(db_->GetCachedStatement(SQL_FROM_HERE,
      "INSERT INTO cookies (creation_utc, host_key, name, value, "
      "encrypted_value, path, expires_utc, secure, httponly, last_access_utc, "
      "has_expires, persistent, priority) "
      "VALUES (?,?,?,?,?,?,?,?,?,?,?,?,?)"));
  if (!add_smt.is_valid())
    return;

  sql::Statement update_access_smt(db_->GetCachedStatement(SQL_FROM_HERE,
      "UPDATE cookies SET last_access_utc=? WHERE creation_utc=?"));
  if (!update_access_smt.is_valid())
    return;

  sql::Statement del_smt(db_->GetCachedStatement(SQL_FROM_HERE,
                         "DELETE FROM cookies WHERE creation_utc=?"));
  if (!del_smt.is_valid())
    return;

  sql::Transaction transaction(db_.get());
  if (!transaction.Begin())
    return;

  for (PendingOperationsList::iterator it = ops.begin();
       it != ops.end(); ++it) {
    // Free the cookies as we commit them to the database.
    scoped_ptr<PendingOperation> po(*it);
    switch (po->op()) {
      case PendingOperation::COOKIE_ADD:
        cookies_per_origin_[
            CookieOrigin(po->cc().Domain(), po->cc().IsSecure())]++;
        add_smt.Reset(true);
        add_smt.BindInt64(0, po->cc().CreationDate().ToInternalValue());
        add_smt.BindString(1, po->cc().Domain());
        add_smt.BindString(2, po->cc().Name());
        if (crypto_.get()) {
          std::string encrypted_value;
          add_smt.BindCString(3, "");  // value
          crypto_->EncryptString(po->cc().Value(), &encrypted_value);
          // BindBlob() immediately makes an internal copy of the data.
          add_smt.BindBlob(4, encrypted_value.data(),
                           static_cast<int>(encrypted_value.length()));
        } else {
          add_smt.BindString(3, po->cc().Value());
          add_smt.BindBlob(4, "", 0);  // encrypted_value
        }
        add_smt.BindString(5, po->cc().Path());
        add_smt.BindInt64(6, po->cc().ExpiryDate().ToInternalValue());
        add_smt.BindInt(7, po->cc().IsSecure());
        add_smt.BindInt(8, po->cc().IsHttpOnly());
        add_smt.BindInt64(9, po->cc().LastAccessDate().ToInternalValue());
        add_smt.BindInt(10, po->cc().IsPersistent());
        add_smt.BindInt(11, po->cc().IsPersistent());
        add_smt.BindInt(
            12, CookiePriorityToDBCookiePriority(po->cc().Priority()));
        if (!add_smt.Run())
          NOTREACHED() << "Could not add a cookie to the DB.";
        break;

      case PendingOperation::COOKIE_UPDATEACCESS:
        update_access_smt.Reset(true);
        update_access_smt.BindInt64(0,
            po->cc().LastAccessDate().ToInternalValue());
        update_access_smt.BindInt64(1,
            po->cc().CreationDate().ToInternalValue());
        if (!update_access_smt.Run())
          NOTREACHED() << "Could not update cookie last access time in the DB.";
        break;

      case PendingOperation::COOKIE_DELETE:
        cookies_per_origin_[
            CookieOrigin(po->cc().Domain(), po->cc().IsSecure())]--;
        del_smt.Reset(true);
        del_smt.BindInt64(0, po->cc().CreationDate().ToInternalValue());
        if (!del_smt.Run())
          NOTREACHED() << "Could not delete a cookie from the DB.";
        break;

      default:
        NOTREACHED();
        break;
    }
  }
  bool succeeded = transaction.Commit();
  UMA_HISTOGRAM_ENUMERATION("Cookie.BackingStoreUpdateResults",
                            succeeded ? 0 : 1, 2);
}

void SQLitePersistentCookieStore::Backend::Flush(
    const base::Closure& callback) {
  DCHECK(!background_task_runner_->RunsTasksOnCurrentThread());
  PostBackgroundTask(FROM_HERE, base::Bind(&Backend::Commit, this));

  if (!callback.is_null()) {
    // We want the completion task to run immediately after Commit() returns.
    // Posting it from here means there is less chance of another task getting
    // onto the message queue first, than if we posted it from Commit() itself.
    PostBackgroundTask(FROM_HERE, callback);
  }
}

// Fire off a close message to the background runner.  We could still have a
// pending commit timer or Load operations holding references on us, but if/when
// this fires we will already have been cleaned up and it will be ignored.
void SQLitePersistentCookieStore::Backend::Close() {
  if (background_task_runner_->RunsTasksOnCurrentThread()) {
    InternalBackgroundClose();
  } else {
    // Must close the backend on the background runner.
    PostBackgroundTask(FROM_HERE,
                       base::Bind(&Backend::InternalBackgroundClose, this));
  }
}

void SQLitePersistentCookieStore::Backend::InternalBackgroundClose() {
  DCHECK(background_task_runner_->RunsTasksOnCurrentThread());
  // Commit any pending operations
  Commit();

  if (!force_keep_session_state_ && special_storage_policy_.get() &&
      special_storage_policy_->HasSessionOnlyOrigins()) {
    DeleteSessionCookiesOnShutdown();
  }

  meta_table_.Reset();
  db_.reset();
}

void SQLitePersistentCookieStore::Backend::DeleteSessionCookiesOnShutdown() {
  DCHECK(background_task_runner_->RunsTasksOnCurrentThread());

  if (!db_)
    return;

  if (!special_storage_policy_.get())
    return;

  sql::Statement del_smt(db_->GetCachedStatement(
      SQL_FROM_HERE, "DELETE FROM cookies WHERE host_key=? AND secure=?"));
  if (!del_smt.is_valid()) {
    LOG(WARNING) << "Unable to delete cookies on shutdown.";
    return;
  }

  sql::Transaction transaction(db_.get());
  if (!transaction.Begin()) {
    LOG(WARNING) << "Unable to delete cookies on shutdown.";
    return;
  }

  for (CookiesPerOriginMap::iterator it = cookies_per_origin_.begin();
       it != cookies_per_origin_.end(); ++it) {
    if (it->second <= 0) {
      DCHECK_EQ(0, it->second);
      continue;
    }
    const GURL url(net::cookie_util::CookieOriginToURL(it->first.first,
                                                       it->first.second));
    if (!url.is_valid() || !special_storage_policy_->IsStorageSessionOnly(url))
      continue;

    del_smt.Reset(true);
    del_smt.BindString(0, it->first.first);
    del_smt.BindInt(1, it->first.second);
    if (!del_smt.Run())
      NOTREACHED() << "Could not delete a cookie from the DB.";
  }

  if (!transaction.Commit())
    LOG(WARNING) << "Unable to delete cookies on shutdown.";
}

void SQLitePersistentCookieStore::Backend::DatabaseErrorCallback(
    int error,
    sql::Statement* stmt) {
  DCHECK(background_task_runner_->RunsTasksOnCurrentThread());

  if (!sql::IsErrorCatastrophic(error))
    return;

  // TODO(shess): Running KillDatabase() multiple times should be
  // safe.
  if (corruption_detected_)
    return;

  corruption_detected_ = true;

  // Don't just do the close/delete here, as we are being called by |db| and
  // that seems dangerous.
  // TODO(shess): Consider just calling RazeAndClose() immediately.
  // db_ may not be safe to reset at this point, but RazeAndClose()
  // would cause the stack to unwind safely with errors.
  PostBackgroundTask(FROM_HERE, base::Bind(&Backend::KillDatabase, this));
}

void SQLitePersistentCookieStore::Backend::KillDatabase() {
  DCHECK(background_task_runner_->RunsTasksOnCurrentThread());

  if (db_) {
    // This Backend will now be in-memory only. In a future run we will recreate
    // the database. Hopefully things go better then!
    bool success = db_->RazeAndClose();
    UMA_HISTOGRAM_BOOLEAN("Cookie.KillDatabaseResult", success);
    meta_table_.Reset();
    db_.reset();
  }
}

void SQLitePersistentCookieStore::Backend::SetForceKeepSessionState() {
  base::AutoLock locked(lock_);
  force_keep_session_state_ = true;
}

void SQLitePersistentCookieStore::Backend::DeleteSessionCookiesOnStartup() {
  DCHECK(background_task_runner_->RunsTasksOnCurrentThread());
  if (!db_->Execute("DELETE FROM cookies WHERE persistent == 0"))
    LOG(WARNING) << "Unable to delete session cookies.";
}

void SQLitePersistentCookieStore::Backend::PostBackgroundTask(
    const tracked_objects::Location& origin, const base::Closure& task) {
  if (!background_task_runner_->PostTask(origin, task)) {
    LOG(WARNING) << "Failed to post task from " << origin.ToString()
                 << " to background_task_runner_.";
  }
}

void SQLitePersistentCookieStore::Backend::PostClientTask(
    const tracked_objects::Location& origin, const base::Closure& task) {
  if (!client_task_runner_->PostTask(origin, task)) {
    LOG(WARNING) << "Failed to post task from " << origin.ToString()
                 << " to client_task_runner_.";
  }
}

SQLitePersistentCookieStore::SQLitePersistentCookieStore(
    const base::FilePath& path,
    const scoped_refptr<base::SequencedTaskRunner>& client_task_runner,
    const scoped_refptr<base::SequencedTaskRunner>& background_task_runner,
    bool restore_old_session_cookies,
    quota::SpecialStoragePolicy* special_storage_policy,
    scoped_ptr<CookieCryptoDelegate> crypto_delegate)
    : backend_(new Backend(path,
                           client_task_runner,
                           background_task_runner,
                           restore_old_session_cookies,
                           special_storage_policy,
                           crypto_delegate.Pass())) {
}

void SQLitePersistentCookieStore::Load(const LoadedCallback& loaded_callback) {
  backend_->Load(loaded_callback);
}

void SQLitePersistentCookieStore::LoadCookiesForKey(
    const std::string& key,
    const LoadedCallback& loaded_callback) {
  backend_->LoadCookiesForKey(key, loaded_callback);
}

void SQLitePersistentCookieStore::AddCookie(const net::CanonicalCookie& cc) {
  backend_->AddCookie(cc);
}

void SQLitePersistentCookieStore::UpdateCookieAccessTime(
    const net::CanonicalCookie& cc) {
  backend_->UpdateCookieAccessTime(cc);
}

void SQLitePersistentCookieStore::DeleteCookie(const net::CanonicalCookie& cc) {
  backend_->DeleteCookie(cc);
}

void SQLitePersistentCookieStore::SetForceKeepSessionState() {
  backend_->SetForceKeepSessionState();
}

void SQLitePersistentCookieStore::Flush(const base::Closure& callback) {
  backend_->Flush(callback);
}

SQLitePersistentCookieStore::~SQLitePersistentCookieStore() {
  backend_->Close();
  // We release our reference to the Backend, though it will probably still have
  // a reference if the background runner has not run Close() yet.
}

net::CookieStore* CreatePersistentCookieStore(
    const base::FilePath& path,
    bool restore_old_session_cookies,
    quota::SpecialStoragePolicy* storage_policy,
    net::CookieMonster::Delegate* cookie_monster_delegate,
    const scoped_refptr<base::SequencedTaskRunner>& client_task_runner,
<<<<<<< HEAD
    const scoped_refptr<base::SequencedTaskRunner>& background_task_runner) {
=======
    const scoped_refptr<base::SequencedTaskRunner>& background_task_runner,
    scoped_ptr<CookieCryptoDelegate> crypto_delegate) {
>>>>>>> 8c15b39e
  SQLitePersistentCookieStore* persistent_store =
      new SQLitePersistentCookieStore(
          path,
          client_task_runner,
          background_task_runner,
          restore_old_session_cookies,
<<<<<<< HEAD
          storage_policy);
=======
          storage_policy,
          crypto_delegate.Pass());
>>>>>>> 8c15b39e
  return new net::CookieMonster(persistent_store, cookie_monster_delegate);
}

net::CookieStore* CreatePersistentCookieStore(
    const base::FilePath& path,
    bool restore_old_session_cookies,
    quota::SpecialStoragePolicy* storage_policy,
<<<<<<< HEAD
    net::CookieMonster::Delegate* cookie_monster_delegate) {
=======
    net::CookieMonster::Delegate* cookie_monster_delegate,
    scoped_ptr<CookieCryptoDelegate> crypto_delegate) {
>>>>>>> 8c15b39e
  return CreatePersistentCookieStore(
      path,
      restore_old_session_cookies,
      storage_policy,
      cookie_monster_delegate,
      BrowserThread::GetMessageLoopProxyForThread(BrowserThread::IO),
      BrowserThread::GetBlockingPool()->GetSequencedTaskRunner(
<<<<<<< HEAD
          BrowserThread::GetBlockingPool()->GetSequenceToken()));
=======
          BrowserThread::GetBlockingPool()->GetSequenceToken()),
      crypto_delegate.Pass());
>>>>>>> 8c15b39e
}

}  // namespace content<|MERGE_RESOLUTION|>--- conflicted
+++ resolved
@@ -1254,24 +1254,16 @@
     quota::SpecialStoragePolicy* storage_policy,
     net::CookieMonster::Delegate* cookie_monster_delegate,
     const scoped_refptr<base::SequencedTaskRunner>& client_task_runner,
-<<<<<<< HEAD
-    const scoped_refptr<base::SequencedTaskRunner>& background_task_runner) {
-=======
     const scoped_refptr<base::SequencedTaskRunner>& background_task_runner,
     scoped_ptr<CookieCryptoDelegate> crypto_delegate) {
->>>>>>> 8c15b39e
   SQLitePersistentCookieStore* persistent_store =
       new SQLitePersistentCookieStore(
           path,
           client_task_runner,
           background_task_runner,
           restore_old_session_cookies,
-<<<<<<< HEAD
-          storage_policy);
-=======
           storage_policy,
           crypto_delegate.Pass());
->>>>>>> 8c15b39e
   return new net::CookieMonster(persistent_store, cookie_monster_delegate);
 }
 
@@ -1279,12 +1271,8 @@
     const base::FilePath& path,
     bool restore_old_session_cookies,
     quota::SpecialStoragePolicy* storage_policy,
-<<<<<<< HEAD
-    net::CookieMonster::Delegate* cookie_monster_delegate) {
-=======
     net::CookieMonster::Delegate* cookie_monster_delegate,
     scoped_ptr<CookieCryptoDelegate> crypto_delegate) {
->>>>>>> 8c15b39e
   return CreatePersistentCookieStore(
       path,
       restore_old_session_cookies,
@@ -1292,12 +1280,8 @@
       cookie_monster_delegate,
       BrowserThread::GetMessageLoopProxyForThread(BrowserThread::IO),
       BrowserThread::GetBlockingPool()->GetSequencedTaskRunner(
-<<<<<<< HEAD
-          BrowserThread::GetBlockingPool()->GetSequenceToken()));
-=======
           BrowserThread::GetBlockingPool()->GetSequenceToken()),
       crypto_delegate.Pass());
->>>>>>> 8c15b39e
 }
 
 }  // namespace content