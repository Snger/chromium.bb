// Copyright (c) 2012 The Chromium Authors. All rights reserved.
// Use of this source code is governed by a BSD-style license that can be
// found in the LICENSE file.

#include "content/browser/site_instance_impl.h"

#include "base/command_line.h"
#include "content/browser/browsing_instance.h"
#include "content/browser/child_process_security_policy_impl.h"
#include "content/browser/renderer_host/render_process_host_impl.h"
#include "content/browser/storage_partition_impl.h"
#include "content/public/browser/content_browser_client.h"
#include "content/public/browser/notification_service.h"
#include "content/public/browser/notification_types.h"
#include "content/public/browser/render_process_host_factory.h"
#include "content/public/browser/web_ui_controller_factory.h"
#include "content/public/common/content_switches.h"
#include "content/public/common/url_constants.h"
#include "net/base/registry_controlled_domains/registry_controlled_domain.h"

namespace content {

static bool IsURLSameAsAnySiteInstance(const GURL& url) {
  if (!url.is_valid())
    return false;

  // We treat javascript: as the same site as any URL since it is actually
  // a modifier on existing pages.
  if (url.SchemeIs(chrome::kJavaScriptScheme))
    return true;

  return url == GURL(kChromeUICrashURL) ||
         url == GURL(kChromeUIKillURL) ||
         url == GURL(kChromeUIHangURL) ||
         url == GURL(kChromeUIShorthangURL);
}

<<<<<<< HEAD
const RenderProcessHostFactory*
    SiteInstanceImpl::g_render_process_host_factory_ = NULL;
=======
int SiteInstanceImpl::kNoProcessAffinity = RenderProcessHostImpl::kInvalidId;

>>>>>>> 68f962fd
int32 SiteInstanceImpl::next_site_instance_id_ = 1;

SiteInstanceImpl::SiteInstanceImpl(BrowsingInstance* browsing_instance)
    : id_(next_site_instance_id_++),
      active_view_count_(0),
      browsing_instance_(browsing_instance),
      process_(NULL),
      has_site_(false) {
  DCHECK(browsing_instance);

  registrar_.Add(this, NOTIFICATION_RENDERER_PROCESS_TERMINATED,
                 NotificationService::AllBrowserContextsAndSources());
}

SiteInstanceImpl::~SiteInstanceImpl() {
  GetContentClient()->browser()->SiteInstanceDeleting(this);

  // Now that no one is referencing us, we can safely remove ourselves from
  // the BrowsingInstance.  Any future visits to a page from this site
  // (within the same BrowsingInstance) can safely create a new SiteInstance.
  if (has_site_)
    browsing_instance_->UnregisterSiteInstance(
        static_cast<SiteInstance*>(this));
}

int32 SiteInstanceImpl::GetId() {
  return id_;
}

bool SiteInstanceImpl::HasProcess() const {
  if (process_ != NULL)
    return true;

  // If we would use process-per-site for this site, also check if there is an
  // existing process that we would use if GetProcess() were called.
  BrowserContext* browser_context =
      browsing_instance_->browser_context();
  if (has_site_ &&
      RenderProcessHost::ShouldUseProcessPerSite(browser_context, site_) &&
      RenderProcessHostImpl::GetProcessHostForSite(browser_context, site_)) {
    return true;
  }

  return false;
}

RenderProcessHost* SiteInstanceImpl::GetProcess(int affinity) {
  // TODO(erikkay) It would be nice to ensure that the renderer type had been
  // properly set before we get here.  The default tab creation case winds up
  // with no site set at this point, so it will default to TYPE_NORMAL.  This
  // may not be correct, so we'll wind up potentially creating a process that
  // we then throw away, or worse sharing a process with the wrong process type.
  // See crbug.com/43448.

  // Create a new process if ours went away or was reused.
  if (!process_) {
    BrowserContext* browser_context = browsing_instance_->browser_context();

    if (affinity != SiteInstance::kNoProcessAffinity) {
      process_ = RenderProcessHost::FromID(affinity);
      if (process_) {
        DCHECK(RenderProcessHostImpl::IsSuitableHost(process_,
                                                     browser_context,
                                                     site_));
      }
    }

    // If we should use process-per-site mode (either in general or for the
    // given site), then look for an existing RenderProcessHost for the site.
<<<<<<< HEAD
    bool use_process_per_site = has_site_ &&
        RenderProcessHost::ShouldUseProcessPerSite(browser_context, site_);
=======
    bool use_process_per_site = !process_ && has_site_ &&
        RenderProcessHostImpl::ShouldUseProcessPerSite(browser_context, site_);
>>>>>>> 68f962fd
    if (use_process_per_site) {
      process_ = RenderProcessHostImpl::GetProcessHostForSite(browser_context,
                                                              site_);
    }

    // If not (or if none found), see if we should reuse an existing process.
    if (!process_ && RenderProcessHostImpl::ShouldTryToUseExistingProcessHost(
            browser_context, site_)) {
      process_ = RenderProcessHostImpl::GetExistingProcessHost(browser_context,
                                                               site_);
    }

    // Otherwise (or if that fails), create a new one.
    if (!process_) {
      if (g_render_process_host_factory_) {
        process_ = g_render_process_host_factory_->CreateRenderProcessHost(
            browser_context, this);
      } else {
        int id = (affinity != SiteInstance::kNoProcessAffinity)
            ? affinity
            : RenderProcessHostImpl::GenerateUniqueId();
        DCHECK(!RenderProcessHost::FromID(id));
        bool is_in_process = CommandLine::ForCurrentProcess()->HasSwitch(
            switches::kSingleProcess);
        StoragePartitionImpl* partition =
            static_cast<StoragePartitionImpl*>(
                BrowserContext::GetStoragePartition(browser_context, this));
        bool supports_browser_plugin = GetContentClient()->browser()->
            SupportsBrowserPlugin(browser_context, site_);
        process_ =
            new RenderProcessHostImpl(id, is_in_process, browser_context,
                                      partition, supports_browser_plugin,
                                      site_.SchemeIs(chrome::kGuestScheme));
      }
    }
    CHECK(process_);

    // If we are using process-per-site, we need to register this process
    // for the current site so that we can find it again.  (If no site is set
    // at this time, we will register it in SetSite().)
    if (use_process_per_site) {
      RenderProcessHostImpl::RegisterProcessHostForSite(browser_context,
                                                        process_, site_);
    }

    GetContentClient()->browser()->SiteInstanceGotProcess(this);

    if (has_site_)
      LockToOrigin();
  }
  DCHECK(process_);

  return process_;
}

void SiteInstanceImpl::SetSite(const GURL& url) {
  // A SiteInstance's site should not change.
  // TODO(creis): When following links or script navigations, we can currently
  // render pages from other sites in this SiteInstance.  This will eventually
  // be fixed, but until then, we should still not set the site of a
  // SiteInstance more than once.
  DCHECK(!has_site_);

  // Remember that this SiteInstance has been used to load a URL, even if the
  // URL is invalid.
  has_site_ = true;
  BrowserContext* browser_context = browsing_instance_->browser_context();
  site_ = GetSiteForURL(browser_context, url);

  // Now that we have a site, register it with the BrowsingInstance.  This
  // ensures that we won't create another SiteInstance for this site within
  // the same BrowsingInstance, because all same-site pages within a
  // BrowsingInstance can script each other.
  browsing_instance_->RegisterSiteInstance(this);

  if (process_) {
    LockToOrigin();

    // Ensure the process is registered for this site if necessary.
    if (RenderProcessHost::ShouldUseProcessPerSite(browser_context, site_)) {
      RenderProcessHostImpl::RegisterProcessHostForSite(
          browser_context, process_, site_);
    }
  }
}

const GURL& SiteInstanceImpl::GetSiteURL() const {
  return site_;
}

bool SiteInstanceImpl::HasSite() const {
  return has_site_;
}

bool SiteInstanceImpl::HasRelatedSiteInstance(const GURL& url) {
  return browsing_instance_->HasSiteInstance(url);
}

SiteInstance* SiteInstanceImpl::GetRelatedSiteInstance(const GURL& url) {
  return browsing_instance_->GetSiteInstanceForURL(url);
}

bool SiteInstanceImpl::IsRelatedSiteInstance(const SiteInstance* instance) {
  return browsing_instance_.get() == static_cast<const SiteInstanceImpl*>(
                                         instance)->browsing_instance_.get();
}

bool SiteInstanceImpl::HasWrongProcessForURL(const GURL& url) {
  // Having no process isn't a problem, since we'll assign it correctly.
  // Note that HasProcess() may return true if process_ is null, in
  // process-per-site cases where there's an existing process available.
  // We want to use such a process in the IsSuitableHost check, so we
  // may end up assigning process_ in the GetProcess() call below.
  if (!HasProcess())
    return false;

  // If the URL to navigate to can be associated with any site instance,
  // we want to keep it in the same process.
  if (IsURLSameAsAnySiteInstance(url))
    return false;

  // If the site URL is an extension (e.g., for hosted apps or WebUI) but the
  // process is not (or vice versa), make sure we notice and fix it.
  GURL site_url = GetSiteForURL(browsing_instance_->browser_context(), url);
  return !RenderProcessHostImpl::IsSuitableHost(
      GetProcess(), browsing_instance_->browser_context(), site_url);
}

void SiteInstanceImpl::set_render_process_host_factory(
    const RenderProcessHostFactory* rph_factory) {
  g_render_process_host_factory_ = rph_factory;
}

BrowserContext* SiteInstanceImpl::GetBrowserContext() const {
  return browsing_instance_->browser_context();
}

/*static*/
SiteInstance* SiteInstance::Create(BrowserContext* browser_context) {
  return new SiteInstanceImpl(new BrowsingInstance(browser_context));
}

/*static*/
SiteInstance* SiteInstance::CreateForURL(BrowserContext* browser_context,
                                         const GURL& url) {
  // This BrowsingInstance may be deleted if it returns an existing
  // SiteInstance.
  scoped_refptr<BrowsingInstance> instance(
      new BrowsingInstance(browser_context));
  return instance->GetSiteInstanceForURL(url);
}

/*static*/
bool SiteInstance::IsSameWebSite(BrowserContext* browser_context,
                                 const GURL& real_url1,
                                 const GURL& real_url2) {
  GURL url1 = SiteInstanceImpl::GetEffectiveURL(browser_context, real_url1);
  GURL url2 = SiteInstanceImpl::GetEffectiveURL(browser_context, real_url2);

  // We infer web site boundaries based on the registered domain name of the
  // top-level page and the scheme.  We do not pay attention to the port if
  // one is present, because pages served from different ports can still
  // access each other if they change their document.domain variable.

  // Some special URLs will match the site instance of any other URL. This is
  // done before checking both of them for validity, since we want these URLs
  // to have the same site instance as even an invalid one.
  if (IsURLSameAsAnySiteInstance(url1) || IsURLSameAsAnySiteInstance(url2))
    return true;

  // If either URL is invalid, they aren't part of the same site.
  if (!url1.is_valid() || !url2.is_valid())
    return false;

  // If the schemes differ, they aren't part of the same site.
  if (url1.scheme() != url2.scheme())
    return false;

  return net::registry_controlled_domains::SameDomainOrHost(
      url1,
      url2,
      net::registry_controlled_domains::EXCLUDE_PRIVATE_REGISTRIES);
}

/*static*/
GURL SiteInstance::GetSiteForURL(BrowserContext* browser_context,
                                 const GURL& real_url) {
  // TODO(fsamuel, creis): For some reason appID is not recognized as a host.
  if (real_url.SchemeIs(chrome::kGuestScheme))
    return real_url;

  GURL url = SiteInstanceImpl::GetEffectiveURL(browser_context, real_url);

  // URLs with no host should have an empty site.
  GURL site;

  // TODO(creis): For many protocols, we should just treat the scheme as the
  // site, since there is no host.  e.g., file:, about:, chrome:

  // If the url has a host, then determine the site.
  if (url.has_host()) {
    // Only keep the scheme and registered domain as given by GetOrigin.  This
    // may also include a port, which we need to drop.
    site = url.GetOrigin();

    // Remove port, if any.
    if (site.has_port()) {
      GURL::Replacements rep;
      rep.ClearPort();
      site = site.ReplaceComponents(rep);
    }

    // If this URL has a registered domain, we only want to remember that part.
    std::string domain =
        net::registry_controlled_domains::GetDomainAndRegistry(
            url,
            net::registry_controlled_domains::EXCLUDE_PRIVATE_REGISTRIES);
    if (!domain.empty()) {
      GURL::Replacements rep;
      rep.SetHostStr(domain);
      site = site.ReplaceComponents(rep);
    }
  }
  return site;
}

/*static*/
GURL SiteInstanceImpl::GetEffectiveURL(BrowserContext* browser_context,
                                       const GURL& url) {
  return GetContentClient()->browser()->
      GetEffectiveURL(browser_context, url);
}

void SiteInstanceImpl::Observe(int type,
                               const NotificationSource& source,
                               const NotificationDetails& details) {
  DCHECK(type == NOTIFICATION_RENDERER_PROCESS_TERMINATED);
  RenderProcessHost* rph = Source<RenderProcessHost>(source).ptr();
  if (rph == process_)
    process_ = NULL;
}

void SiteInstanceImpl::LockToOrigin() {
  // We currently only restrict this process to a particular site if the
  // --enable-strict-site-isolation or --site-per-process flags are present.
  const CommandLine& command_line = *CommandLine::ForCurrentProcess();
  if (command_line.HasSwitch(switches::kEnableStrictSiteIsolation) ||
      command_line.HasSwitch(switches::kSitePerProcess)) {
    ChildProcessSecurityPolicyImpl* policy =
        ChildProcessSecurityPolicyImpl::GetInstance();
    policy->LockToOrigin(process_->GetID(), site_);
  }
}

}  // namespace content<|MERGE_RESOLUTION|>--- conflicted
+++ resolved
@@ -35,13 +35,9 @@
          url == GURL(kChromeUIShorthangURL);
 }
 
-<<<<<<< HEAD
 const RenderProcessHostFactory*
     SiteInstanceImpl::g_render_process_host_factory_ = NULL;
-=======
 int SiteInstanceImpl::kNoProcessAffinity = RenderProcessHostImpl::kInvalidId;
-
->>>>>>> 68f962fd
 int32 SiteInstanceImpl::next_site_instance_id_ = 1;
 
 SiteInstanceImpl::SiteInstanceImpl(BrowsingInstance* browsing_instance)
@@ -111,13 +107,8 @@
 
     // If we should use process-per-site mode (either in general or for the
     // given site), then look for an existing RenderProcessHost for the site.
-<<<<<<< HEAD
-    bool use_process_per_site = has_site_ &&
+    bool use_process_per_site = !process_ && has_site_ &&
         RenderProcessHost::ShouldUseProcessPerSite(browser_context, site_);
-=======
-    bool use_process_per_site = !process_ && has_site_ &&
-        RenderProcessHostImpl::ShouldUseProcessPerSite(browser_context, site_);
->>>>>>> 68f962fd
     if (use_process_per_site) {
       process_ = RenderProcessHostImpl::GetProcessHostForSite(browser_context,
                                                               site_);
