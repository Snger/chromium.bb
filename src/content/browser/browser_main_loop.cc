--- conflicted
+++ resolved
@@ -48,11 +48,8 @@
 #include "content/public/browser/browser_shutdown.h"
 #include "content/public/browser/content_browser_client.h"
 #include "content/public/browser/render_process_host.h"
-<<<<<<< HEAD
 #include "content/public/browser/tracing_controller.h"
-=======
 #include "content/public/browser/utility_process_host.h"
->>>>>>> 91940a09
 #include "content/public/common/content_switches.h"
 #include "content/public/common/main_function_params.h"
 #include "content/public/common/result_codes.h"
@@ -756,12 +753,6 @@
       base::Bind(base::IgnoreResult(&base::ThreadRestrictions::SetIOAllowed),
                  true));
 
-<<<<<<< HEAD
-  if (RenderProcessHost::run_renderer_in_process())
-    RenderProcessHostImpl::ShutDownInProcessRenderer();
-
-=======
->>>>>>> 91940a09
   if (parts_) {
     TRACE_EVENT0("shutdown",
                  "BrowserMainLoop::Subsystem:PostMainMessageLoopRun");
