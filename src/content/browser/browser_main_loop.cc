// Copyright (c) 2012 The Chromium Authors. All rights reserved.
// Use of this source code is governed by a BSD-style license that can be
// found in the LICENSE file.

#include "content/browser/browser_main_loop.h"

#include "base/bind.h"
#include "base/command_line.h"
#include "base/debug/trace_event.h"
#include "base/file_util.h"
#include "base/logging.h"
#include "base/message_loop/message_loop.h"
#include "base/metrics/field_trial.h"
#include "base/metrics/histogram.h"
#include "base/path_service.h"
#include "base/pending_task.h"
#include "base/power_monitor/power_monitor.h"
#include "base/power_monitor/power_monitor_device_source.h"
#include "base/process/process_metrics.h"
#include "base/run_loop.h"
#include "base/strings/string_number_conversions.h"
#include "base/system_monitor/system_monitor.h"
#include "base/threading/thread_restrictions.h"
#include "base/timer/hi_res_timer_manager.h"
#include "content/browser/browser_thread_impl.h"
#include "content/browser/device_orientation/device_motion_service.h"
#include "content/browser/download/save_file_manager.h"
#include "content/browser/gamepad/gamepad_service.h"
#include "content/browser/gpu/browser_gpu_channel_host_factory.h"
#include "content/browser/gpu/gpu_data_manager_impl.h"
#include "content/browser/gpu/gpu_process_host.h"
#include "content/browser/gpu/gpu_process_host_ui_shim.h"
#include "content/browser/histogram_synchronizer.h"
#include "content/browser/loader/resource_dispatcher_host_impl.h"
#include "content/browser/net/browser_online_state_observer.h"
#include "content/browser/plugin_service_impl.h"
#include "content/browser/renderer_host/media/audio_mirroring_manager.h"
#include "content/browser/renderer_host/media/media_stream_manager.h"
#include "content/browser/speech/speech_recognition_manager_impl.h"
#include "content/browser/startup_task_runner.h"
#include "content/browser/tracing/trace_controller_impl.h"
#include "content/browser/webui/content_web_ui_controller_factory.h"
#include "content/browser/webui/url_data_manager.h"
#include "content/public/browser/browser_main_parts.h"
#include "content/public/browser/browser_shutdown.h"
#include "content/public/browser/compositor_util.h"
#include "content/public/browser/content_browser_client.h"
#include "content/public/browser/render_process_host.h"
#include "content/public/common/content_switches.h"
#include "content/public/common/main_function_params.h"
#include "content/public/common/result_codes.h"
#include "crypto/nss_util.h"
#include "media/audio/audio_manager.h"
#include "media/base/media.h"
#include "media/midi/midi_manager.h"
#include "net/base/network_change_notifier.h"
#include "net/socket/client_socket_factory.h"
#include "net/ssl/ssl_config_service.h"
#include "ui/base/clipboard/clipboard.h"
#include "ui/base/ui_base_switches.h"

#if defined(USE_AURA)
#include "content/browser/aura/image_transport_factory.h"
#endif

#if defined(OS_ANDROID)
#include "base/android/jni_android.h"
#include "content/browser/android/browser_startup_config.h"
#include "content/browser/android/surface_texture_peer_browser_impl.h"
#endif

#if defined(OS_WIN)
#include <windows.h>
#include <commctrl.h>
#include <shellapi.h>

#include "base/win/text_services_message_filter.h"
#include "content/browser/system_message_window_win.h"
#include "content/common/sandbox_win.h"
#include "net/base/winsock_init.h"
#include "ui/base/l10n/l10n_util_win.h"
#endif

#if defined(OS_LINUX) || defined(OS_OPENBSD)
#include <glib-object.h>
#endif

#if defined(OS_LINUX)
#include "content/browser/device_monitor_linux.h"
#elif defined(OS_MACOSX) && !defined(OS_IOS)
#include "content/browser/device_monitor_mac.h"
#endif

#if defined(TOOLKIT_GTK)
#include "ui/gfx/gtk_util.h"
#endif

#if defined(OS_POSIX) && !defined(OS_MACOSX)
#include <sys/stat.h>

#include "content/browser/renderer_host/render_sandbox_host_linux.h"
#include "content/browser/zygote_host/zygote_host_impl_linux.h"
#endif

#if defined(TCMALLOC_TRACE_MEMORY_SUPPORTED)
#include "third_party/tcmalloc/chromium/src/gperftools/heap-profiler.h"
#endif

#if defined(USE_X11)
#include <X11/Xlib.h>
#endif

// One of the linux specific headers defines this as a macro.
#ifdef DestroyAll
#undef DestroyAll
#endif

namespace content {
namespace {

#if defined(OS_POSIX) && !defined(OS_MACOSX) && !defined(OS_ANDROID)
void SetupSandbox(const CommandLine& parsed_command_line) {
  TRACE_EVENT0("startup", "SetupSandbox");
  // TODO(evanm): move this into SandboxWrapper; I'm just trying to move this
  // code en masse out of chrome_main for now.
  base::FilePath sandbox_binary;
  bool env_chrome_devel_sandbox_set = false;
  struct stat st;

  const bool want_setuid_sandbox =
      !parsed_command_line.HasSwitch(switches::kNoSandbox) &&
      !parsed_command_line.HasSwitch(switches::kDisableSetuidSandbox);

  if (want_setuid_sandbox) {
    base::FilePath exe_dir;
    if (PathService::Get(base::DIR_EXE, &exe_dir)) {
      base::FilePath sandbox_candidate = exe_dir.AppendASCII("chrome-sandbox");
      if (base::PathExists(sandbox_candidate))
        sandbox_binary = sandbox_candidate;
    }

    // In user-managed builds, including development builds, an environment
    // variable is required to enable the sandbox. See
    // http://code.google.com/p/chromium/wiki/LinuxSUIDSandboxDevelopment
    if (sandbox_binary.empty() &&
        stat(base::kProcSelfExe, &st) == 0 && st.st_uid == getuid()) {
      const char* devel_sandbox_path = getenv("CHROME_DEVEL_SANDBOX");
      if (devel_sandbox_path) {
        env_chrome_devel_sandbox_set = true;
        sandbox_binary = base::FilePath(devel_sandbox_path);
      }
    }

    static const char no_suid_error[] = "Running without the SUID sandbox! See "
        "https://code.google.com/p/chromium/wiki/LinuxSUIDSandboxDevelopment "
        "for more information on developing with the sandbox on.";
    if (sandbox_binary.empty()) {
      if (!env_chrome_devel_sandbox_set) {
        // This needs to be fatal. Talk to security@chromium.org if you feel
        // otherwise.
        LOG(FATAL) << no_suid_error;
      }

      // TODO(jln): an empty CHROME_DEVEL_SANDBOX environment variable (as
      // opposed to a non existing one) is not fatal yet. This is needed
      // because of existing bots and scripts. Fix it (crbug.com/245376).
      LOG(ERROR) << no_suid_error;
    }
  }

  // Tickle the sandbox host and zygote host so they fork now.
  RenderSandboxHostLinux::GetInstance()->Init(sandbox_binary.value());
  ZygoteHostImpl::GetInstance()->Init(sandbox_binary.value());
}
#endif

#if defined(OS_LINUX) || defined(OS_OPENBSD)
static void GLibLogHandler(const gchar* log_domain,
                           GLogLevelFlags log_level,
                           const gchar* message,
                           gpointer userdata) {
  if (!log_domain)
    log_domain = "<unknown>";
  if (!message)
    message = "<no message>";

  if (strstr(message, "Loading IM context type") ||
      strstr(message, "wrong ELF class: ELFCLASS64")) {
    // http://crbug.com/9643
    // Until we have a real 64-bit build or all of these 32-bit package issues
    // are sorted out, don't fatal on ELF 32/64-bit mismatch warnings and don't
    // spam the user with more than one of them.
    static bool alerted = false;
    if (!alerted) {
      LOG(ERROR) << "Bug 9643: " << log_domain << ": " << message;
      alerted = true;
    }
  } else if (strstr(message, "Unable to retrieve the file info for")) {
    LOG(ERROR) << "GTK File code error: " << message;
  } else if (strstr(message, "Could not find the icon") &&
             strstr(log_domain, "Gtk")) {
    LOG(ERROR) << "GTK icon error: " << message;
  } else if (strstr(message, "Theme file for default has no") ||
             strstr(message, "Theme directory") ||
             strstr(message, "theme pixmap") ||
             strstr(message, "locate theme engine")) {
    LOG(ERROR) << "GTK theme error: " << message;
  } else if (strstr(message, "Unable to create Ubuntu Menu Proxy") &&
             strstr(log_domain, "<unknown>")) {
    LOG(ERROR) << "GTK menu proxy create failed";
  } else if (strstr(message, "gtk_drag_dest_leave: assertion")) {
    LOG(ERROR) << "Drag destination deleted: http://crbug.com/18557";
  } else if (strstr(message, "Out of memory") &&
             strstr(log_domain, "<unknown>")) {
    LOG(ERROR) << "DBus call timeout or out of memory: "
               << "http://crosbug.com/15496";
  } else if (strstr(message, "Could not connect: Connection refused") &&
             strstr(log_domain, "<unknown>")) {
    LOG(ERROR) << "DConf settings backend could not connect to session bus: "
               << "http://crbug.com/179797";
  } else if (strstr(message, "XDG_RUNTIME_DIR variable not set")) {
    LOG(ERROR) << message << " (http://bugs.chromium.org/97293)";
  } else if (strstr(message, "Attempting to store changes into") ||
             strstr(message, "Attempting to set the permissions of")) {
    LOG(ERROR) << message << " (http://bugs.chromium.org/161366)";
  } else {
    LOG(DFATAL) << log_domain << ": " << message;
  }
}

static void SetUpGLibLogHandler() {
  // Register GLib-handled assertions to go through our logging system.
  const char* kLogDomains[] = { NULL, "Gtk", "Gdk", "GLib", "GLib-GObject" };
  for (size_t i = 0; i < arraysize(kLogDomains); i++) {
    g_log_set_handler(kLogDomains[i],
                      static_cast<GLogLevelFlags>(G_LOG_FLAG_RECURSION |
                                                  G_LOG_FLAG_FATAL |
                                                  G_LOG_LEVEL_ERROR |
                                                  G_LOG_LEVEL_CRITICAL |
                                                  G_LOG_LEVEL_WARNING),
                      GLibLogHandler,
                      NULL);
  }
}
#endif

}  // namespace

// The currently-running BrowserMainLoop.  There can be one or zero.
BrowserMainLoop* g_current_browser_main_loop = NULL;

// This is just to be able to keep ShutdownThreadsAndCleanUp out of
// the public interface of BrowserMainLoop.
class BrowserShutdownImpl {
 public:
  static void ImmediateShutdownAndExitProcess() {
    DCHECK(g_current_browser_main_loop);
    g_current_browser_main_loop->ShutdownThreadsAndCleanUp();

#if defined(OS_WIN)
    // At this point the message loop is still running yet we've shut everything
    // down. If any messages are processed we'll likely crash. Exit now.
    ExitProcess(RESULT_CODE_NORMAL_EXIT);
#elif defined(OS_POSIX) && !defined(OS_MACOSX)
    _exit(RESULT_CODE_NORMAL_EXIT);
#else
    NOTIMPLEMENTED();
#endif
  }
};

void ImmediateShutdownAndExitProcess() {
  BrowserShutdownImpl::ImmediateShutdownAndExitProcess();
}

// For measuring memory usage after each task. Behind a command line flag.
class BrowserMainLoop::MemoryObserver : public base::MessageLoop::TaskObserver {
 public:
  MemoryObserver() {}
  virtual ~MemoryObserver() {}

  virtual void WillProcessTask(const base::PendingTask& pending_task) OVERRIDE {
  }

  virtual void DidProcessTask(const base::PendingTask& pending_task) OVERRIDE {
#if !defined(OS_IOS)  // No ProcessMetrics on IOS.
    scoped_ptr<base::ProcessMetrics> process_metrics(
        base::ProcessMetrics::CreateProcessMetrics(
#if defined(OS_MACOSX)
            base::GetCurrentProcessHandle(), NULL));
#else
            base::GetCurrentProcessHandle()));
#endif
    size_t private_bytes;
    process_metrics->GetMemoryBytes(&private_bytes, NULL);
    HISTOGRAM_MEMORY_KB("Memory.BrowserUsed", private_bytes >> 10);
#endif
  }
 private:
  DISALLOW_COPY_AND_ASSIGN(MemoryObserver);
};


// BrowserMainLoop construction / destruction =============================

BrowserMainLoop* BrowserMainLoop::GetInstance() {
  DCHECK(BrowserThread::CurrentlyOn(BrowserThread::UI));
  return g_current_browser_main_loop;
}

BrowserMainLoop::BrowserMainLoop(const MainFunctionParams& parameters)
    : parameters_(parameters),
      parsed_command_line_(parameters.command_line),
      result_code_(RESULT_CODE_NORMAL_EXIT),
      created_threads_(false) {
  DCHECK(!g_current_browser_main_loop);
  g_current_browser_main_loop = this;
}

BrowserMainLoop::~BrowserMainLoop() {
  DCHECK_EQ(this, g_current_browser_main_loop);
#if !defined(OS_IOS)
  ui::Clipboard::DestroyClipboardForCurrentThread();
#endif  // !defined(OS_IOS)
  g_current_browser_main_loop = NULL;
}

void BrowserMainLoop::Init() {
  TRACE_EVENT0("startup", "BrowserMainLoop::Init")
  parts_.reset(
      GetContentClient()->browser()->CreateBrowserMainParts(parameters_));
}

// BrowserMainLoop stages ==================================================

void BrowserMainLoop::EarlyInitialization() {
  TRACE_EVENT0("startup", "BrowserMainLoop::EarlyInitialization");
#if defined(USE_X11)
  if (parsed_command_line_.HasSwitch(switches::kSingleProcess) ||
      parsed_command_line_.HasSwitch(switches::kInProcessGPU)) {
    if (!XInitThreads()) {
      LOG(ERROR) << "Failed to put Xlib into threaded mode.";
    }
  }
#endif

  if (parts_)
    parts_->PreEarlyInitialization();

#if defined(OS_WIN)
  net::EnsureWinsockInit();
#endif

#if !defined(USE_OPENSSL)
  // We want to be sure to init NSPR on the main thread.
  crypto::EnsureNSPRInit();
#endif  // !defined(USE_OPENSSL)

#if defined(OS_POSIX) && !defined(OS_MACOSX) && !defined(OS_ANDROID)
  SetupSandbox(parsed_command_line_);
#endif

  if (parsed_command_line_.HasSwitch(switches::kEnableSSLCachedInfo))
    net::SSLConfigService::EnableCachedInfo();

#if !defined(OS_IOS)
  if (parsed_command_line_.HasSwitch(switches::kRendererProcessLimit)) {
    std::string limit_string = parsed_command_line_.GetSwitchValueASCII(
        switches::kRendererProcessLimit);
    size_t process_limit;
    if (base::StringToSizeT(limit_string, &process_limit)) {
      RenderProcessHost::SetMaxRendererProcessCount(process_limit);
    }
  }
#endif  // !defined(OS_IOS)

  if (parts_)
    parts_->PostEarlyInitialization();
}

void BrowserMainLoop::MainMessageLoopStart() {
  TRACE_EVENT0("startup", "BrowserMainLoop::MainMessageLoopStart")
  if (parts_) {
    TRACE_EVENT0("startup",
        "BrowserMainLoop::MainMessageLoopStart:PreMainMessageLoopStart");
    parts_->PreMainMessageLoopStart();
  }

#if defined(OS_WIN)
  // If we're running tests (ui_task is non-null), then the ResourceBundle
  // has already been initialized.
  if (!parameters_.ui_task) {
    // Override the configured locale with the user's preferred UI language.
    l10n_util::OverrideLocaleWithUILanguageList();
  }
#endif

  // Create a MessageLoop if one does not already exist for the current thread.
  if (!base::MessageLoop::current())
    main_message_loop_.reset(new base::MessageLoop(base::MessageLoop::TYPE_UI));

  InitializeMainThread();

  {
    TRACE_EVENT0("startup", "BrowserMainLoop::Subsystem:SystemMonitor")
    system_monitor_.reset(new base::SystemMonitor);
  }
  {
    TRACE_EVENT0("startup", "BrowserMainLoop::Subsystem:PowerMonitor")
    scoped_ptr<base::PowerMonitorSource> power_monitor_source(
      new base::PowerMonitorDeviceSource());
    power_monitor_.reset(new base::PowerMonitor(power_monitor_source.Pass()));
  }
  {
    TRACE_EVENT0("startup", "BrowserMainLoop::Subsystem:HighResTimerManager")
    hi_res_timer_manager_.reset(new base::HighResolutionTimerManager);
  }
  {
    TRACE_EVENT0("startup", "BrowserMainLoop::Subsystem:NetworkChangeNotifier")
    network_change_notifier_.reset(net::NetworkChangeNotifier::Create());
  }

  {
    TRACE_EVENT0("startup", "BrowserMainLoop::Subsystem:MediaFeatures")
    media::InitializeCPUSpecificMediaFeatures();
  }
  {
    TRACE_EVENT0("startup", "BrowserMainLoop::Subsystem:AudioMan")
    audio_manager_.reset(media::AudioManager::Create());
  }
  {
    TRACE_EVENT0("startup", "BrowserMainLoop::Subsystem:MIDIManager")
    midi_manager_.reset(media::MIDIManager::Create());
  }

#if !defined(OS_IOS)
  {
    TRACE_EVENT0("startup", "BrowserMainLoop::Subsystem:ContentWebUIController")
    WebUIControllerFactory::RegisterFactory(
        ContentWebUIControllerFactory::GetInstance());
  }

  {
    TRACE_EVENT0("startup", "BrowserMainLoop::Subsystem:AudioMirroringManager")
    audio_mirroring_manager_.reset(new AudioMirroringManager());
  }

  // Start tracing to a file if needed.
  if (base::debug::TraceLog::GetInstance()->IsEnabled()) {
    TRACE_EVENT0("startup", "BrowserMainLoop::InitStartupTracing")
    TraceControllerImpl::GetInstance()->InitStartupTracing(
        parsed_command_line_);
  }

  {
    TRACE_EVENT0("startup", "BrowserMainLoop::Subsystem:OnlineStateObserver")
    online_state_observer_.reset(new BrowserOnlineStateObserver);
  }
#endif  // !defined(OS_IOS)

#if defined(OS_WIN)
  system_message_window_.reset(new SystemMessageWindowWin);

  if (base::win::IsTSFAwareRequired()) {
    // Create a TSF message filter for the message loop. MessageLoop takes
    // ownership of the filter.
    scoped_ptr<base::win::TextServicesMessageFilter> tsf_message_filter(
      new base::win::TextServicesMessageFilter);
    if (tsf_message_filter->Init()) {
      base::MessageLoopForUI::current()->SetMessageFilter(
        tsf_message_filter.PassAs<base::MessageLoopForUI::MessageFilter>());
    }
  }
#endif

  if (parts_)
    parts_->PostMainMessageLoopStart();

#if defined(OS_ANDROID)
  {
    TRACE_EVENT0("startup", "BrowserMainLoop::Subsystem:SurfaceTexturePeer")
    SurfaceTexturePeer::InitInstance(new SurfaceTexturePeerBrowserImpl());
  }
#endif

  if (parsed_command_line_.HasSwitch(switches::kMemoryMetrics)) {
    TRACE_EVENT0("startup", "BrowserMainLoop::Subsystem:MemoryObserver")
    memory_observer_.reset(new MemoryObserver());
    base::MessageLoop::current()->AddTaskObserver(memory_observer_.get());
  }

#if defined(TCMALLOC_TRACE_MEMORY_SUPPORTED)
  trace_memory_controller_.reset(new base::debug::TraceMemoryController(
      base::MessageLoop::current()->message_loop_proxy(),
      ::HeapProfilerWithPseudoStackStart,
      ::HeapProfilerStop,
      ::GetHeapProfile));
#endif
}

int BrowserMainLoop::PreCreateThreads() {

  if (parts_) {
    TRACE_EVENT0("startup",
        "BrowserMainLoop::CreateThreads:PreCreateThreads");
    result_code_ = parts_->PreCreateThreads();
  }

#if defined(ENABLE_PLUGINS)
  // Prior to any processing happening on the io thread, we create the
  // plugin service as it is predominantly used from the io thread,
  // but must be created on the main thread. The service ctor is
  // inexpensive and does not invoke the io_thread() accessor.
  {
    TRACE_EVENT0("startup", "BrowserMainLoop::CreateThreads:PluginService")
    PluginService::GetInstance()->Init();
  }
#endif

<<<<<<< HEAD
#if !defined(OS_IOS) && (!defined(GOOGLE_CHROME_BUILD) || defined(OS_ANDROID))
  // Single-process is an unsupported and not fully tested mode, so
  // don't enable it for official Chrome builds (except on Android).
  if (parsed_command_line_.HasSwitch(switches::kSingleProcess))
    RenderProcessHost::SetRunRendererInProcess(true);
#endif
  return result_code_;
}
=======
  if (GetContentClient()->browser()->SupportsInProcessRenderer() &&
      !parsed_command_line_.HasSwitch(switches::kLang)) {
    // Modify the current process' command line to include the browser locale,
    // as the renderer expects this flag to be set.
    const std::string locale =
        GetContentClient()->browser()->GetApplicationLocale();
    CommandLine::ForCurrentProcess()->AppendSwitchASCII(switches::kLang,
                                                        locale);
  }
>>>>>>> 6bcd3313

void BrowserMainLoop::CreateStartupTasks() {
  TRACE_EVENT0("startup", "BrowserMainLoop::CreateStartupTasks")

#if defined(OS_ANDROID)
  scoped_refptr<StartupTaskRunner> task_runner =
      new StartupTaskRunner(BrowserMayStartAsynchronously(),
                            base::Bind(&BrowserStartupComplete),
                            base::MessageLoop::current()->message_loop_proxy());
#else
  scoped_refptr<StartupTaskRunner> task_runner =
      new StartupTaskRunner(false,
                            base::Callback<void(int)>(),
                            base::MessageLoop::current()->message_loop_proxy());
#endif
  StartupTask pre_create_threads =
      base::Bind(&BrowserMainLoop::PreCreateThreads, base::Unretained(this));
  task_runner->AddTask(pre_create_threads);

  StartupTask create_threads =
      base::Bind(&BrowserMainLoop::CreateThreads, base::Unretained(this));
  task_runner->AddTask(create_threads);

  StartupTask browser_thread_started = base::Bind(
      &BrowserMainLoop::BrowserThreadsStarted, base::Unretained(this));
  task_runner->AddTask(browser_thread_started);

  StartupTask pre_main_message_loop_run = base::Bind(
      &BrowserMainLoop::PreMainMessageLoopRun, base::Unretained(this));
  task_runner->AddTask(pre_main_message_loop_run);

  task_runner->StartRunningTasks();
}

int BrowserMainLoop::CreateThreads() {
  TRACE_EVENT0("startup", "BrowserMainLoop::CreateThreads");

  base::Thread::Options default_options;
  base::Thread::Options io_message_loop_options;
  io_message_loop_options.message_loop_type = base::MessageLoop::TYPE_IO;
  base::Thread::Options ui_message_loop_options;
  ui_message_loop_options.message_loop_type = base::MessageLoop::TYPE_UI;

  // Start threads in the order they occur in the BrowserThread::ID
  // enumeration, except for BrowserThread::UI which is the main
  // thread.
  //
  // Must be size_t so we can increment it.
  for (size_t thread_id = BrowserThread::UI + 1;
       thread_id < BrowserThread::ID_COUNT;
       ++thread_id) {
    scoped_ptr<BrowserProcessSubThread>* thread_to_start = NULL;
    base::Thread::Options* options = &default_options;

    switch (thread_id) {
      case BrowserThread::DB:
        TRACE_EVENT_BEGIN1("startup",
            "BrowserMainLoop::CreateThreads:start",
            "Thread", "BrowserThread::DB");
        thread_to_start = &db_thread_;
        break;
      case BrowserThread::FILE_USER_BLOCKING:
        TRACE_EVENT_BEGIN1("startup",
            "BrowserMainLoop::CreateThreads:start",
            "Thread", "BrowserThread::FILE_USER_BLOCKING");
        thread_to_start = &file_user_blocking_thread_;
        break;
      case BrowserThread::FILE:
        TRACE_EVENT_BEGIN1("startup",
            "BrowserMainLoop::CreateThreads:start",
            "Thread", "BrowserThread::FILE");
        thread_to_start = &file_thread_;
#if defined(OS_WIN)
        // On Windows, the FILE thread needs to be have a UI message loop
        // which pumps messages in such a way that Google Update can
        // communicate back to us.
        options = &ui_message_loop_options;
#else
        options = &io_message_loop_options;
#endif
        break;
      case BrowserThread::PROCESS_LAUNCHER:
        TRACE_EVENT_BEGIN1("startup",
            "BrowserMainLoop::CreateThreads:start",
            "Thread", "BrowserThread::PROCESS_LAUNCHER");
        thread_to_start = &process_launcher_thread_;
        break;
      case BrowserThread::CACHE:
        TRACE_EVENT_BEGIN1("startup",
            "BrowserMainLoop::CreateThreads:start",
            "Thread", "BrowserThread::CACHE");
        thread_to_start = &cache_thread_;
        options = &io_message_loop_options;
        break;
      case BrowserThread::IO:
        TRACE_EVENT_BEGIN1("startup",
            "BrowserMainLoop::CreateThreads:start",
            "Thread", "BrowserThread::IO");
        thread_to_start = &io_thread_;
        options = &io_message_loop_options;
        break;
      case BrowserThread::UI:
      case BrowserThread::ID_COUNT:
      default:
        NOTREACHED();
        break;
    }

    BrowserThread::ID id = static_cast<BrowserThread::ID>(thread_id);

    if (thread_to_start) {
      (*thread_to_start).reset(new BrowserProcessSubThread(id));
      (*thread_to_start)->StartWithOptions(*options);
    } else {
      NOTREACHED();
    }

    TRACE_EVENT_END0("startup", "BrowserMainLoop::CreateThreads:start");

  }
  created_threads_ = true;
  return result_code_;
}

int BrowserMainLoop::PreMainMessageLoopRun() {
  if (parts_) {
    TRACE_EVENT0("startup",
        "BrowserMainLoop::CreateThreads:PreMainMessageLoopRun");
    parts_->PreMainMessageLoopRun();
  }

  // If the UI thread blocks, the whole UI is unresponsive.
  // Do not allow disk IO from the UI thread.
  base::ThreadRestrictions::SetIOAllowed(false);
  base::ThreadRestrictions::DisallowWaiting();
  return result_code_;
}

void BrowserMainLoop::RunMainMessageLoopParts() {
  TRACE_EVENT_BEGIN_ETW("BrowserMain:MESSAGE_LOOP", 0, "");

  bool ran_main_loop = false;
  if (parts_)
    ran_main_loop = parts_->MainMessageLoopRun(&result_code_);

  if (!ran_main_loop)
    MainMessageLoopRun();

  TRACE_EVENT_END_ETW("BrowserMain:MESSAGE_LOOP", 0, "");
}

void BrowserMainLoop::ShutdownThreadsAndCleanUp() {

  if (!created_threads_) {
    // Called early, nothing to do
    return;
  }
  // Teardown may start in PostMainMessageLoopRun, and during teardown we
  // need to be able to perform IO.
  base::ThreadRestrictions::SetIOAllowed(true);
  BrowserThread::PostTask(
      BrowserThread::IO, FROM_HERE,
      base::Bind(base::IgnoreResult(&base::ThreadRestrictions::SetIOAllowed),
                 true));

  if (parts_)
    parts_->PostMainMessageLoopRun();

  trace_memory_controller_.reset();

#if !defined(OS_IOS)
  // Destroying the GpuProcessHostUIShims on the UI thread posts a task to
  // delete related objects on the GPU thread. This must be done before
  // stopping the GPU thread. The GPU thread will close IPC channels to renderer
  // processes so this has to happen before stopping the IO thread.
  GpuProcessHostUIShim::DestroyAll();

  // Cancel pending requests and prevent new requests.
  if (resource_dispatcher_host_)
    resource_dispatcher_host_.get()->Shutdown();

#if defined(USE_AURA)
  ImageTransportFactory::Terminate();
#endif

  // The device monitors are using |system_monitor_| as dependency, so delete
  // them before |system_monitor_| goes away.
  // On Mac and windows, the monitor needs to be destroyed on the same thread
  // as they were created. On Linux, the monitor will be deleted when IO thread
  // goes away.
#if defined(OS_WIN)
  system_message_window_.reset();
#elif defined(OS_MACOSX)
  device_monitor_mac_.reset();
#endif
#endif  // !defined(OS_IOS)

  // Must be size_t so we can subtract from it.
  for (size_t thread_id = BrowserThread::ID_COUNT - 1;
       thread_id >= (BrowserThread::UI + 1);
       --thread_id) {
    // Find the thread object we want to stop. Looping over all valid
    // BrowserThread IDs and DCHECKing on a missing case in the switch
    // statement helps avoid a mismatch between this code and the
    // BrowserThread::ID enumeration.
    //
    // The destruction order is the reverse order of occurrence in the
    // BrowserThread::ID list. The rationale for the order is as
    // follows (need to be filled in a bit):
    //
    //
    // - The IO thread is the only user of the CACHE thread.
    //
    // - The PROCESS_LAUNCHER thread must be stopped after IO in case
    //   the IO thread posted a task to terminate a process on the
    //   process launcher thread.
    //
    // - (Not sure why DB stops last.)
    switch (thread_id) {
      case BrowserThread::DB:
        db_thread_.reset();
        break;
      case BrowserThread::FILE_USER_BLOCKING:
        file_user_blocking_thread_.reset();
        break;
      case BrowserThread::FILE:
#if !defined(OS_IOS)
        // Clean up state that lives on or uses the file_thread_ before
        // it goes away.
        if (resource_dispatcher_host_)
          resource_dispatcher_host_.get()->save_file_manager()->Shutdown();
#endif  // !defined(OS_IOS)
        file_thread_.reset();
        break;
      case BrowserThread::PROCESS_LAUNCHER:
        process_launcher_thread_.reset();
        break;
      case BrowserThread::CACHE:
        cache_thread_.reset();
        break;
      case BrowserThread::IO:
        io_thread_.reset();
        break;
      case BrowserThread::UI:
      case BrowserThread::ID_COUNT:
      default:
        NOTREACHED();
        break;
    }
  }

#if !defined(OS_IOS)
  indexed_db_thread_.reset();
#endif

  // Close the blocking I/O pool after the other threads. Other threads such
  // as the I/O thread may need to schedule work like closing files or flushing
  // data during shutdown, so the blocking pool needs to be available. There
  // may also be slow operations pending that will blcok shutdown, so closing
  // it here (which will block until required operations are complete) gives
  // more head start for those operations to finish.
  BrowserThreadImpl::ShutdownThreadPool();

#if !defined(OS_IOS)
  // Must happen after the IO thread is shutdown since this may be accessed from
  // it.
  BrowserGpuChannelHostFactory::Terminate();

  // Must happen after the I/O thread is shutdown since this class lives on the
  // I/O thread and isn't threadsafe.
  GamepadService::GetInstance()->Terminate();
  DeviceMotionService::GetInstance()->Shutdown();

  URLDataManager::DeleteDataSources();
#endif  // !defined(OS_IOS)

  if (parts_)
    parts_->PostDestroyThreads();
}

void BrowserMainLoop::InitializeMainThread() {
  TRACE_EVENT0("startup", "BrowserMainLoop::InitializeMainThread")
  const char* kThreadName = "CrBrowserMain";
  base::PlatformThread::SetName(kThreadName);
  if (main_message_loop_)
    main_message_loop_->set_thread_name(kThreadName);

  // Register the main thread by instantiating it, but don't call any methods.
  main_thread_.reset(
      new BrowserThreadImpl(BrowserThread::UI, base::MessageLoop::current()));
}

int BrowserMainLoop::BrowserThreadsStarted() {
  TRACE_EVENT0("startup", "BrowserMainLoop::BrowserThreadsStarted")

#if !defined(OS_IOS)
  indexed_db_thread_.reset(new base::Thread("IndexedDB"));
  indexed_db_thread_->Start();
#endif

#if defined(OS_ANDROID)
  // Up the priority of anything that touches with display tasks
  // (this thread is UI thread, and io_thread_ is for IPCs).
  io_thread_->SetPriority(base::kThreadPriority_Display);
  base::PlatformThread::SetThreadPriority(
      base::PlatformThread::CurrentHandle(),
      base::kThreadPriority_Display);
#endif

#if !defined(OS_IOS)
  HistogramSynchronizer::GetInstance();

  BrowserGpuChannelHostFactory::Initialize();
#if defined(USE_AURA)
  ImageTransportFactory::Initialize();
#endif

#if defined(OS_LINUX)
  device_monitor_linux_.reset(new DeviceMonitorLinux());
#elif defined(OS_MACOSX)
  device_monitor_mac_.reset(new DeviceMonitorMac());
#endif

  // RDH needs the IO thread to be created
  {
    TRACE_EVENT0("startup",
      "BrowserMainLoop::BrowserThreadsStarted:InitResourceDispatcherHost");
    resource_dispatcher_host_.reset(new ResourceDispatcherHostImpl());
  }

  // MediaStreamManager needs the IO thread to be created.
  {
    TRACE_EVENT0("startup",
      "BrowserMainLoop::BrowserThreadsStarted:InitMediaStreamManager");
    media_stream_manager_.reset(new MediaStreamManager(audio_manager_.get()));
  }

  // Initialize the GpuDataManager before we set up the MessageLoops because
  // otherwise we'll trigger the assertion about doing IO on the UI thread.
  GpuDataManagerImpl::GetInstance()->Initialize();

  {
    TRACE_EVENT0("startup",
      "BrowserMainLoop::BrowserThreadsStarted:InitSpeechRecognition");
    speech_recognition_manager_.reset(new SpeechRecognitionManagerImpl(
        audio_manager_.get(), media_stream_manager_.get()));
  }

  // Alert the clipboard class to which threads are allowed to access the
  // clipboard:
  std::vector<base::PlatformThreadId> allowed_clipboard_threads;
  // The current thread is the UI thread.
  allowed_clipboard_threads.push_back(base::PlatformThread::CurrentId());
#if defined(OS_WIN)
  // On Windows, clipboards are also used on the File or IO threads.
  allowed_clipboard_threads.push_back(file_thread_->thread_id());
  allowed_clipboard_threads.push_back(io_thread_->thread_id());
#endif
  ui::Clipboard::SetAllowedThreads(allowed_clipboard_threads);

  // When running the GPU thread in-process, avoid optimistically starting it
  // since creating the GPU thread races against creation of the one-and-only
  // ChildProcess instance which is created by the renderer thread.
  if (GpuDataManagerImpl::GetInstance()->GpuAccessAllowed(NULL) &&
      IsForceCompositingModeEnabled() &&
      !parsed_command_line_.HasSwitch(switches::kDisableGpuProcessPrelaunch) &&
      !parsed_command_line_.HasSwitch(switches::kSingleProcess) &&
      !parsed_command_line_.HasSwitch(switches::kInProcessGPU)) {
    TRACE_EVENT_INSTANT0("gpu", "Post task to launch GPU process",
                         TRACE_EVENT_SCOPE_THREAD);
    BrowserThread::PostTask(
        BrowserThread::IO, FROM_HERE, base::Bind(
            base::IgnoreResult(&GpuProcessHost::Get),
            GpuProcessHost::GPU_PROCESS_KIND_SANDBOXED,
            CAUSE_FOR_GPU_LAUNCH_BROWSER_STARTUP));
  }
#endif  // !defined(OS_IOS)
  return result_code_;
}

void BrowserMainLoop::InitializeToolkit() {
  TRACE_EVENT0("startup", "BrowserMainLoop::InitializeToolkit")
  // TODO(evan): this function is rather subtle, due to the variety
  // of intersecting ifdefs we have.  To keep it easy to follow, there
  // are no #else branches on any #ifs.
  // TODO(stevenjb): Move platform specific code into platform specific Parts
  // (Need to add InitializeToolkit stage to BrowserParts).
#if defined(OS_LINUX) || defined(OS_OPENBSD)
  // g_type_init will be deprecated in 2.36. 2.35 is the development
  // version for 2.36, hence do not call g_type_init starting 2.35.
  // http://developer.gnome.org/gobject/unstable/gobject-Type-Information.html#g-type-init
#if !GLIB_CHECK_VERSION(2, 35, 0)
  // Glib type system initialization. Needed at least for gconf,
  // used in net/proxy/proxy_config_service_linux.cc. Most likely
  // this is superfluous as gtk_init() ought to do this. It's
  // definitely harmless, so retained as a reminder of this
  // requirement for gconf.
  g_type_init();
#endif

#if !defined(USE_AURA)
  gfx::GtkInitFromCommandLine(parsed_command_line_);
#endif

  SetUpGLibLogHandler();
#endif

#if defined(TOOLKIT_GTK)
  // It is important for this to happen before the first run dialog, as it
  // styles the dialog as well.
  gfx::InitRCStyles();
#endif

#if defined(OS_WIN)
  // Init common control sex.
  INITCOMMONCONTROLSEX config;
  config.dwSize = sizeof(config);
  config.dwICC = ICC_WIN95_CLASSES;
  if (!InitCommonControlsEx(&config))
    LOG_GETLASTERROR(FATAL);
#endif

  if (parts_)
    parts_->ToolkitInitialized();
}

void BrowserMainLoop::MainMessageLoopRun() {
#if defined(OS_ANDROID)
  // Android's main message loop is the Java message loop.
  NOTREACHED();
#else
  DCHECK_EQ(base::MessageLoop::TYPE_UI, base::MessageLoop::current()->type());
  if (parameters_.ui_task)
    base::MessageLoopForUI::current()->PostTask(FROM_HERE,
                                                *parameters_.ui_task);

  base::RunLoop run_loop;
  run_loop.Run();
#endif
}

}  // namespace content<|MERGE_RESOLUTION|>--- conflicted
+++ resolved
@@ -517,16 +517,6 @@
   }
 #endif
 
-<<<<<<< HEAD
-#if !defined(OS_IOS) && (!defined(GOOGLE_CHROME_BUILD) || defined(OS_ANDROID))
-  // Single-process is an unsupported and not fully tested mode, so
-  // don't enable it for official Chrome builds (except on Android).
-  if (parsed_command_line_.HasSwitch(switches::kSingleProcess))
-    RenderProcessHost::SetRunRendererInProcess(true);
-#endif
-  return result_code_;
-}
-=======
   if (GetContentClient()->browser()->SupportsInProcessRenderer() &&
       !parsed_command_line_.HasSwitch(switches::kLang)) {
     // Modify the current process' command line to include the browser locale,
@@ -536,7 +526,9 @@
     CommandLine::ForCurrentProcess()->AppendSwitchASCII(switches::kLang,
                                                         locale);
   }
->>>>>>> 6bcd3313
+
+  return result_code_;
+}
 
 void BrowserMainLoop::CreateStartupTasks() {
   TRACE_EVENT0("startup", "BrowserMainLoop::CreateStartupTasks")
