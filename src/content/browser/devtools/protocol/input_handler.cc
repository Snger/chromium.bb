--- conflicted
+++ resolved
@@ -205,14 +205,11 @@
         ui::KeycodeConverter::CodeStringToDomCode(code->c_str()));
   }
 
-<<<<<<< HEAD
-=======
   if (key) {
     event.domKey = static_cast<int>(
         ui::KeycodeConverter::KeyStringToDomKey(key->c_str()));
   }
 
->>>>>>> 617677b2
   if (!host_)
     return Response::ServerError("Could not connect to view");
 
