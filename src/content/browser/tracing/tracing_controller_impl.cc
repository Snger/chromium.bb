--- conflicted
+++ resolved
@@ -114,21 +114,12 @@
 TracingControllerImpl::TracingControllerImpl() :
     pending_disable_recording_ack_count_(0),
     pending_capture_monitoring_snapshot_ack_count_(0),
-<<<<<<< HEAD
-    is_recording_(false),
-    is_monitoring_(false),
-    category_filter_(
-        base::debug::CategoryFilter::kDefaultCategoryFilterString),
-    result_file_(0),
-    result_file_has_at_least_one_result_(false) {
-=======
     pending_trace_buffer_percent_full_ack_count_(0),
     maximum_trace_buffer_percent_full_(0),
     // Tracing may have been enabled by ContentMainRunner if kTraceStartup
     // is specified in command line.
     is_recording_(TraceLog::GetInstance()->IsEnabled()),
     is_monitoring_(false) {
->>>>>>> 8c15b39e
 }
 
 TracingControllerImpl::~TracingControllerImpl() {
@@ -160,11 +151,7 @@
 }
 
 bool TracingControllerImpl::EnableRecording(
-<<<<<<< HEAD
-    const base::debug::CategoryFilter& filter,
-=======
     const std::string& category_filter,
->>>>>>> 8c15b39e
     TracingController::Options options,
     const EnableRecordingDoneCallback& callback) {
   DCHECK(BrowserThread::CurrentlyOn(BrowserThread::UI));
@@ -177,10 +164,6 @@
     TraceLog::GetInstance()->AddClockSyncMetadataEvent();
 #endif
 
-<<<<<<< HEAD
-  trace_options_ = TraceLog::GetInstance()->trace_options();
-  TraceLog::GetInstance()->SetEnabled(filter, trace_options_);
-=======
   TraceLog::Options trace_options = (options & RECORD_CONTINUOUSLY) ?
       TraceLog::RECORD_CONTINUOUSLY : TraceLog::RECORD_UNTIL_FULL;
   if (options & ENABLE_SAMPLING) {
@@ -188,22 +171,15 @@
         trace_options | TraceLog::ENABLE_SAMPLING);
   }
   // TODO(haraken): How to handle ENABLE_SYSTRACE?
->>>>>>> 8c15b39e
 
   TraceLog::GetInstance()->SetEnabled(
       base::debug::CategoryFilter(category_filter), trace_options);
   is_recording_ = true;
 
   // Notify all child processes.
-<<<<<<< HEAD
-  for (FilterMap::iterator it = filters_.begin(); it != filters_.end(); ++it) {
-    it->get()->SendBeginTracing(
-        category_filter_.ToString(), trace_options_, false);
-=======
   for (TraceMessageFilterMap::iterator it = trace_message_filters_.begin();
       it != trace_message_filters_.end(); ++it) {
     it->get()->SendBeginTracing(category_filter, trace_options);
->>>>>>> 8c15b39e
   }
 
   if (!callback.is_null())
@@ -212,10 +188,7 @@
 }
 
 bool TracingControllerImpl::DisableRecording(
-<<<<<<< HEAD
-=======
     const base::FilePath& result_file_path,
->>>>>>> 8c15b39e
     const TracingFileResultCallback& callback) {
   DCHECK(BrowserThread::CurrentlyOn(BrowserThread::UI));
 
@@ -232,30 +205,6 @@
   if (pending_get_categories_done_callback_.is_null())
     TraceLog::GetInstance()->AddClockSyncMetadataEvent();
 #endif
-<<<<<<< HEAD
-
-  // We don't need to create a temporary file when getting categories.
-  if (pending_get_categories_done_callback_.is_null()) {
-    base::FilePath temporary_file;
-    file_util::CreateTemporaryFile(&temporary_file);
-    result_file_path_.reset(new base::FilePath(temporary_file));
-    result_file_ = file_util::OpenFile(*result_file_path_, "w");
-    result_file_has_at_least_one_result_ = false;
-    const char* preamble = "{\"traceEvents\": [";
-    size_t written = fwrite(preamble, strlen(preamble), 1, result_file_);
-    DCHECK(written == 1);
-  }
-
-  // There could be a case where there are no child processes and filters_
-  // is empty. In that case we can immediately tell the subscriber that tracing
-  // has ended. To avoid recursive calls back to the subscriber, we will just
-  // use the existing asynchronous OnDisableRecordingAcked code.
-  // Count myself (local trace) in pending_disable_recording_ack_count_,
-  // acked below.
-  pending_disable_recording_ack_count_ = filters_.size() + 1;
-
-  // Handle special case of zero child processes.
-=======
 
   if (!callback.is_null() || !result_file_path.empty())
     result_file_.reset(new ResultFile(result_file_path));
@@ -267,7 +216,6 @@
   // Handle special case of zero child processes by immediately telling the
   // caller that tracing has ended. Use asynchronous OnDisableRecordingAcked
   // to avoid recursive call back to the caller.
->>>>>>> 8c15b39e
   if (pending_disable_recording_ack_count_ == 1) {
     // Ack asynchronously now, because we don't have any children to wait for.
     std::vector<std::string> category_groups;
@@ -286,11 +234,7 @@
 }
 
 bool TracingControllerImpl::EnableMonitoring(
-<<<<<<< HEAD
-    const base::debug::CategoryFilter& filter,
-=======
     const std::string& category_filter,
->>>>>>> 8c15b39e
     TracingController::Options options,
     const EnableMonitoringDoneCallback& callback) {
   DCHECK(BrowserThread::CurrentlyOn(BrowserThread::UI));
@@ -307,12 +251,6 @@
   if (options & ENABLE_SAMPLING)
     monitoring_tracing_options |= base::debug::TraceLog::MONITOR_SAMPLING;
 
-<<<<<<< HEAD
-  // Notify all child processes.
-  for (FilterMap::iterator it = filters_.begin(); it != filters_.end(); ++it) {
-    it->get()->SendEnableMonitoring(filter.ToString(),
-        base::debug::TraceLog::Options(monitoring_tracing_options));
-=======
   TraceLog::GetInstance()->SetEnabled(
       base::debug::CategoryFilter(category_filter),
       static_cast<TraceLog::Options>(monitoring_tracing_options));
@@ -322,7 +260,6 @@
       it != trace_message_filters_.end(); ++it) {
     it->get()->SendEnableMonitoring(category_filter,
         static_cast<TraceLog::Options>(monitoring_tracing_options));
->>>>>>> 8c15b39e
   }
 
   if (!callback.is_null())
@@ -338,16 +275,11 @@
     return false;
   is_monitoring_ = false;
 
-<<<<<<< HEAD
+  TraceLog::GetInstance()->SetDisabled();
+
   // Notify all child processes.
-  for (FilterMap::iterator it = filters_.begin(); it != filters_.end(); ++it) {
-=======
-  TraceLog::GetInstance()->SetDisabled();
-
-  // Notify all child processes.
-  for (TraceMessageFilterMap::iterator it = trace_message_filters_.begin();
-      it != trace_message_filters_.end(); ++it) {
->>>>>>> 8c15b39e
+  for (TraceMessageFilterMap::iterator it = trace_message_filters_.begin();
+      it != trace_message_filters_.end(); ++it) {
     it->get()->SendDisableMonitoring();
   }
 
@@ -363,40 +295,12 @@
   NOTIMPLEMENTED();
 }
 
-<<<<<<< HEAD
-void TracingControllerImpl::CaptureMonitoringSnapshot(
-=======
 bool TracingControllerImpl::CaptureMonitoringSnapshot(
     const base::FilePath& result_file_path,
->>>>>>> 8c15b39e
     const TracingFileResultCallback& callback) {
   DCHECK(BrowserThread::CurrentlyOn(BrowserThread::UI));
 
   if (!can_disable_monitoring())
-<<<<<<< HEAD
-    return;
-
-  pending_capture_monitoring_snapshot_done_callback_ = callback;
-
-  base::FilePath temporary_file;
-  file_util::CreateTemporaryFile(&temporary_file);
-  result_file_path_.reset(new base::FilePath(temporary_file));
-  result_file_ = file_util::OpenFile(*result_file_path_, "w");
-  result_file_has_at_least_one_result_ = false;
-  const char* preamble = "{\"traceEvents\": [";
-  size_t written = fwrite(preamble, strlen(preamble), 1, result_file_);
-  DCHECK(written == 1);
-
-  // There could be a case where there are no child processes and filters_
-  // is empty. In that case we can immediately tell the subscriber that tracing
-  // has ended. To avoid recursive calls back to the subscriber, we will just
-  // use the existing asynchronous OnCaptureMonitoringSnapshotAcked code.
-  // Count myself in pending_capture_monitoring_snapshot_ack_count_,
-  // acked below.
-  pending_capture_monitoring_snapshot_ack_count_ = filters_.size() + 1;
-
-  // Handle special case of zero child processes.
-=======
     return false;
 
   if (callback.is_null() && result_file_path.empty())
@@ -414,7 +318,6 @@
   // caller that capturing snapshot has ended. Use asynchronous
   // OnCaptureMonitoringSnapshotAcked to avoid recursive call back to the
   // caller.
->>>>>>> 8c15b39e
   if (pending_capture_monitoring_snapshot_ack_count_ == 1) {
     // Ack asynchronously now, because we don't have any children to wait for.
     BrowserThread::PostTask(BrowserThread::UI, FROM_HERE,
@@ -423,20 +326,14 @@
   }
 
   // Notify all child processes.
-<<<<<<< HEAD
-  for (FilterMap::iterator it = filters_.begin(); it != filters_.end(); ++it) {
-=======
-  for (TraceMessageFilterMap::iterator it = trace_message_filters_.begin();
-      it != trace_message_filters_.end(); ++it) {
->>>>>>> 8c15b39e
+  for (TraceMessageFilterMap::iterator it = trace_message_filters_.begin();
+      it != trace_message_filters_.end(); ++it) {
     it->get()->SendCaptureMonitoringSnapshot();
   }
 
 #if defined(OS_ANDROID)
   TraceLog::GetInstance()->AddClockSyncMetadataEvent();
 #endif
-<<<<<<< HEAD
-=======
 
   return true;
 }
@@ -509,7 +406,6 @@
 
   watch_event_callback_.Reset();
   return true;
->>>>>>> 8c15b39e
 }
 
 void TracingControllerImpl::AddTraceMessageFilter(
@@ -522,12 +418,6 @@
     return;
   }
 
-<<<<<<< HEAD
-  filters_.insert(filter);
-  if (can_disable_recording()) {
-    std::string cf_str = category_filter_.ToString();
-    filter->SendBeginTracing(cf_str, trace_options_, false);
-=======
   trace_message_filters_.insert(trace_message_filter);
   if (can_cancel_watch_event()) {
     trace_message_filter->SendSetWatchEvent(watch_category_name_,
@@ -537,7 +427,6 @@
     trace_message_filter->SendBeginTracing(
         TraceLog::GetInstance()->GetCurrentCategoryFilter().ToString(),
         TraceLog::GetInstance()->trace_options());
->>>>>>> 8c15b39e
   }
 }
 
@@ -591,24 +480,6 @@
   if (!pending_get_categories_done_callback_.is_null()) {
     pending_get_categories_done_callback_.Run(known_category_groups_);
     pending_get_categories_done_callback_.Reset();
-<<<<<<< HEAD
-  } else if (!pending_disable_recording_done_callback_.is_null()) {
-    const char* trailout = "]}";
-    size_t written = fwrite(trailout, strlen(trailout), 1, result_file_);
-    DCHECK(written == 1);
-    file_util::CloseFile(result_file_);
-    result_file_ = 0;
-    pending_disable_recording_done_callback_.Run(result_file_path_.Pass());
-    pending_disable_recording_done_callback_.Reset();
-  }
-}
-
-void TracingControllerImpl::OnCaptureMonitoringSnapshotAcked() {
-  if (!BrowserThread::CurrentlyOn(BrowserThread::UI)) {
-    BrowserThread::PostTask(BrowserThread::UI, FROM_HERE,
-        base::Bind(&TracingControllerImpl::OnCaptureMonitoringSnapshotAcked,
-                   base::Unretained(this)));
-=======
   } else if (result_file_) {
     result_file_->Close(
         base::Bind(&TracingControllerImpl::OnResultFileClosed,
@@ -620,12 +491,8 @@
   DCHECK(BrowserThread::CurrentlyOn(BrowserThread::UI));
 
   if (!result_file_)
->>>>>>> 8c15b39e
-    return;
-  }
-
-<<<<<<< HEAD
-=======
+    return;
+
   if (!pending_disable_recording_done_callback_.is_null()) {
     pending_disable_recording_done_callback_.Run(result_file_->path());
     pending_disable_recording_done_callback_.Reset();
@@ -641,7 +508,6 @@
     return;
   }
 
->>>>>>> 8c15b39e
   if (pending_capture_monitoring_snapshot_ack_count_ == 0)
     return;
 
@@ -652,27 +518,12 @@
     TraceLog::GetInstance()->FlushButLeaveBufferIntact(
         base::Bind(&TracingControllerImpl::OnLocalMonitoringTraceDataCollected,
                    base::Unretained(this)));
-<<<<<<< HEAD
-=======
-    return;
->>>>>>> 8c15b39e
+    return;
   }
 
   if (pending_capture_monitoring_snapshot_ack_count_ != 0)
     return;
 
-<<<<<<< HEAD
-  if (!pending_capture_monitoring_snapshot_done_callback_.is_null()) {
-    const char* trailout = "]}";
-    size_t written = fwrite(trailout, strlen(trailout), 1, result_file_);
-    DCHECK(written == 1);
-    file_util::CloseFile(result_file_);
-    result_file_ = 0;
-    pending_capture_monitoring_snapshot_done_callback_.Run(
-        result_file_path_.Pass());
-    pending_capture_monitoring_snapshot_done_callback_.Reset();
-  }
-=======
   if (monitoring_snapshot_file_) {
     monitoring_snapshot_file_->Close(
         base::Bind(&TracingControllerImpl::OnMonitoringSnapshotFileClosed,
@@ -692,7 +543,6 @@
     pending_capture_monitoring_snapshot_done_callback_.Reset();
   }
   monitoring_snapshot_file_.reset();
->>>>>>> 8c15b39e
 }
 
 void TracingControllerImpl::OnTraceDataCollected(
@@ -706,24 +556,6 @@
     return;
   }
 
-<<<<<<< HEAD
-  // Drop trace events if we are just getting categories.
-  if (!pending_get_categories_done_callback_.is_null())
-    return;
-
-  // If there is already a result in the file, then put a commma
-  // before the next batch of results.
-  if (result_file_has_at_least_one_result_) {
-    size_t written = fwrite(",", 1, 1, result_file_);
-    DCHECK(written == 1);
-  } else {
-    result_file_has_at_least_one_result_ = true;
-  }
-  size_t written = fwrite(events_str_ptr->data().c_str(),
-                          events_str_ptr->data().size(), 1,
-                          result_file_);
-  DCHECK(written == 1);
-=======
   if (result_file_)
     result_file_->Write(events_str_ptr);
 }
@@ -739,7 +571,6 @@
 
   if (monitoring_snapshot_file_)
     monitoring_snapshot_file_->Write(events_str_ptr);
->>>>>>> 8c15b39e
 }
 
 void TracingControllerImpl::OnLocalTraceDataCollected(
@@ -761,11 +592,7 @@
     const scoped_refptr<base::RefCountedString>& events_str_ptr,
     bool has_more_events) {
   if (events_str_ptr->data().size())
-<<<<<<< HEAD
-    OnTraceDataCollected(events_str_ptr);
-=======
     OnMonitoringTraceDataCollected(events_str_ptr);
->>>>>>> 8c15b39e
 
   if (has_more_events)
     return;
@@ -774,8 +601,6 @@
   OnCaptureMonitoringSnapshotAcked();
 }
 
-<<<<<<< HEAD
-=======
 void TracingControllerImpl::OnTraceBufferPercentFullReply(float percent_full) {
   if (!BrowserThread::CurrentlyOn(BrowserThread::UI)) {
     BrowserThread::PostTask(BrowserThread::UI, FROM_HERE,
@@ -819,5 +644,4 @@
     watch_event_callback_.Run();
 }
 
->>>>>>> 8c15b39e
 }  // namespace content