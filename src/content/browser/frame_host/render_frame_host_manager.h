// Copyright 2013 The Chromium Authors. All rights reserved.
// Use of this source code is governed by a BSD-style license that can be
// found in the LICENSE file.

#ifndef CONTENT_BROWSER_FRAME_HOST_RENDER_FRAME_HOST_MANAGER_H_
#define CONTENT_BROWSER_FRAME_HOST_RENDER_FRAME_HOST_MANAGER_H_

#include <stdint.h>

#include <list>
#include <map>
#include <memory>
#include <unordered_map>

#include "base/containers/hash_tables.h"
#include "base/logging.h"
#include "base/macros.h"
#include "base/memory/weak_ptr.h"
#include "content/browser/frame_host/render_frame_host_impl.h"
#include "content/browser/site_instance_impl.h"
#include "content/common/content_export.h"
#include "content/public/browser/global_request_id.h"
#include "content/public/common/referrer.h"
#include "third_party/blink/public/common/frame/user_activation_update_type.h"
#include "ui/base/page_transition_types.h"
#include "url/origin.h"

namespace content {
class BrowserContext;
class FrameTreeNode;
class InterstitialPageImpl;
class NavigationControllerImpl;
class NavigationEntry;
class NavigationRequest;
class NavigatorTestWithBrowserSideNavigation;
class RenderFrameHostManagerTest;
class RenderFrameProxyHost;
class RenderViewHost;
class RenderViewHostImpl;
class RenderWidgetHostView;
class TestWebContents;
class WebUIImpl;
struct ContentSecurityPolicyHeader;
struct FrameOwnerProperties;
struct FrameReplicationState;

// Manages RenderFrameHosts for a FrameTreeNode. It maintains a
// current_frame_host() which is the content currently visible to the user. When
// a frame is told to navigate to a different web site (as determined by
// SiteInstance), it will replace its current RenderFrameHost with a new
// RenderFrameHost dedicated to the new SiteInstance, possibly in a new process.
//
// Cross-process navigation works like this:
//
// - RFHM::Navigate determines whether the destination is cross-site, and if so,
//   it creates a pending_render_frame_host_.
//
// - The pending RFH is created in the "navigations suspended" state, meaning no
//   navigation messages are sent to its renderer until the beforeunload handler
//   has a chance to run in the current RFH.
//
// - The current RFH runs its beforeunload handler. If it returns false, we
//   cancel all the pending logic. Otherwise we allow the pending RFH to send
//   the navigation request to its renderer.
//
// - ResourceDispatcherHost receives a ResourceRequest on the IO thread for the
//   main resource load from the pending RFH. It creates a
//   CrossSiteResourceHandler to check whether a process transfer is needed when
//   the request is ready to commit.
//
// - When RDH receives a response, the MimeTypeResourceHandler determines
//   whether it is a navigation type that doesn't commit (e.g. download, 204 or
//   error page). If so, it sends a message to the new renderer causing it to
//   cancel the request, and the request (e.g. the download) proceeds. In this
//   case, the pending RFH will never become the current RFH, but it remains
//   until the next DidNavigate event for this WebContentsImpl.
//
// - After RDH receives a response and determines that it is safe and not a
//   download, the CrossSiteResourceHandler checks whether a transfer for a
//   redirect is needed. If so, it pauses the network response and starts an
//   identical navigation in a new pending RFH. When the identical request is
//   later received by RDH, the response is transferred and unpaused.
//
// - Otherwise, the network response commits in the pending RFH's renderer,
//   which sends a DidCommitProvisionalLoad message back to the browser process.
//
// - RFHM::CommitPending makes visible the new RFH, and initiates the unload
//   handler in the old RFH. The unload handler will complete in the background.
//
// - RenderFrameHostManager may keep the previous RFH alive as a
//   RenderFrameProxyHost, to be used (for example) if the user goes back. The
//   process only stays live if another tab is using it, but if so, the existing
//   frame relationships will be maintained.
class CONTENT_EXPORT RenderFrameHostManager
    : public SiteInstanceImpl::Observer {
 public:
  // Functions implemented by our owner that we need.
  //
  // TODO(brettw) Clean this up! These are all the functions in WebContentsImpl
  // that are required to run this class. The design should probably be better
  // such that these are more clear.
  //
  // There is additional complexity that some of the functions we need in
  // WebContentsImpl are inherited and non-virtual. These are named with
  // "RenderManager" so that the duplicate implementation of them will be clear.
  class CONTENT_EXPORT Delegate {
   public:
    // Initializes the given renderer if necessary and creates the view ID
    // corresponding to this view host. If this method is not called and the
    // process is not shared, then the WebContentsImpl will act as though the
    // renderer is not running (i.e., it will render "sad tab"). This method is
    // automatically called from LoadURL.
    virtual bool CreateRenderViewForRenderManager(
        RenderViewHost* render_view_host,
        int opener_frame_routing_id,
        int proxy_routing_id,
        const base::UnguessableToken& devtools_frame_token,
        const FrameReplicationState& replicated_frame_state) = 0;
    virtual void CreateRenderWidgetHostViewForRenderManager(
        RenderViewHost* render_view_host) = 0;
    virtual bool CreateRenderFrameForRenderManager(
        RenderFrameHost* render_frame_host,
        int proxy_routing_id,
        int opener_routing_id,
        int parent_routing_id,
        int previous_sibling_routing_id) = 0;
    virtual void BeforeUnloadFiredFromRenderManager(
        bool proceed, const base::TimeTicks& proceed_time,
        bool* proceed_to_fire_unload) = 0;
    virtual void RenderProcessGoneFromRenderManager(
        RenderViewHost* render_view_host) = 0;
    virtual void UpdateRenderViewSizeForRenderManager(bool is_main_frame) = 0;
    virtual void CancelModalDialogsForRenderManager() = 0;
    virtual void NotifySwappedFromRenderManager(RenderFrameHost* old_host,
                                                RenderFrameHost* new_host,
                                                bool is_main_frame) = 0;
    // TODO(nasko): This should be removed once extensions no longer use
    // NotificationService. See https://crbug.com/462682.
    virtual void NotifyMainFrameSwappedFromRenderManager(
        RenderFrameHost* old_host,
        RenderFrameHost* new_host) = 0;
    virtual NavigationControllerImpl&
        GetControllerForRenderManager() = 0;

    // Returns the navigation entry of the current navigation, or NULL if there
    // is none.
    virtual NavigationEntry*
        GetLastCommittedNavigationEntryForRenderManager() = 0;

    // Returns the interstitial page showing in the delegate, or null if there
    // is none.
    virtual InterstitialPageImpl* GetInterstitialForRenderManager() = 0;

    // Returns true if the location bar should be focused by default rather than
    // the page contents. The view calls this function when the tab is focused
    // to see what it should do.
    virtual bool FocusLocationBarByDefault() = 0;

    // Focuses the location bar.
    virtual void SetFocusToLocationBar(bool select_all) = 0;

    // Returns true if views created for this delegate should be created in a
    // hidden state.
    virtual bool IsHidden() = 0;

    // If the delegate is an inner WebContents, this method returns the
    // FrameTreeNode ID of the frame in the outer WebContents which hosts
    // the inner WebContents. Returns FrameTreeNode::kFrameTreeNodeInvalidId
    // if the delegate does not have an outer WebContents.
    virtual int GetOuterDelegateFrameTreeNodeId() = 0;

   protected:
    virtual ~Delegate() {}
  };

  // The delegate pointer must be non-NULL and is not owned by this class. It
  // must outlive this class.
  //
  // The |render_process_affinity| argument can be
  // SiteInstance::kNoProcessAffinity, in which case, the default process
  // affinity will be used.
  //
  // You must call Init() before using this class.
<<<<<<< HEAD
  RenderFrameHostManager(FrameTreeNode* frame_tree_node, Delegate* delegate);
=======
  RenderFrameHostManager(
      FrameTreeNode* frame_tree_node,
      RenderFrameHostDelegate* render_frame_delegate,
      RenderWidgetHostDelegate* render_widget_delegate,
      Delegate* delegate,
      int render_process_affinity);
>>>>>>> 2ef9aefd
  ~RenderFrameHostManager();

  // For arguments, see WebContentsImpl constructor.
  void Init(SiteInstance* site_instance,
            int32_t view_routing_id,
            int32_t frame_routing_id,
            int32_t widget_routing_id,
            bool renderer_initiated_creation);

  // Returns the currently active RenderFrameHost.
  //
  // This will be non-NULL between Init() and Shutdown(). You may want to NULL
  // check it in many cases, however. Windows can send us messages during the
  // destruction process after it has been shut down.
  RenderFrameHostImpl* current_frame_host() const {
    return render_frame_host_.get();
  }

  // TODO(creis): Remove this when we no longer use RVH for navigation.
  RenderViewHostImpl* current_host() const;

  // Returns the view associated with the current RenderViewHost, or NULL if
  // there is no current one.
  RenderWidgetHostView* GetRenderWidgetHostView() const;

  // Returns whether this manager belongs to a FrameTreeNode that belongs to an
  // inner WebContents.
  bool ForInnerDelegate();

  // Returns the RenderWidgetHost of the outer WebContents (if any) that can be
  // used to fetch the last keyboard event.
  // TODO(lazyboy): This can be removed once input events are sent directly to
  // remote frames.
  RenderWidgetHostImpl* GetOuterRenderWidgetHostForKeyboardInput();

  // Return the FrameTreeNode for the frame in the outer WebContents (if any)
  // that contains the inner WebContents.
  FrameTreeNode* GetOuterDelegateNode();

  // Return a proxy for this frame in the parent frame's SiteInstance.  Returns
  // nullptr if this is a main frame or if such a proxy does not exist (for
  // example, if this frame is same-site with its parent).
  RenderFrameProxyHost* GetProxyToParent();

  // Returns the proxy to inner WebContents in the outer WebContents's
  // SiteInstance. Returns nullptr if this WebContents isn't part of inner/outer
  // relationship.
  RenderFrameProxyHost* GetProxyToOuterDelegate();

  // Removes the FrameTreeNode in the outer WebContents that represents this
  // FrameTreeNode.
  // TODO(lazyboy): This does not belong to RenderFrameHostManager, move it to
  // somehwere else.
  void RemoveOuterDelegateFrame();

  // Returns the speculative RenderFrameHost, or null if there is no speculative
  // one.
  RenderFrameHostImpl* speculative_frame_host() const {
    return speculative_render_frame_host_.get();
  }

  // Returns the WebUI associated with the ongoing navigation, it being either
  // the active or the pending one from the navigating RenderFrameHost. Returns
  // null if there's no ongoing navigation or if no WebUI applies.
  WebUIImpl* GetNavigatingWebUI() const;

  // Instructs the various live views to stop. Called when the user directed the
  // page to stop loading.
  void Stop();

  // Notifies the regular and pending RenderViewHosts that a load is or is not
  // happening. Even though the message is only for one of them, we don't know
  // which one so we tell both.
  void SetIsLoading(bool is_loading);

  // Confirms whether we should close the page. This is called before a
  // tab/window is closed to allow the appropriate renderer to approve or deny
  // the request.  |proceed| indicates whether the user chose to proceed.
  // |proceed_time| is the time when the request was allowed to proceed.
  void OnBeforeUnloadACK(bool proceed, const base::TimeTicks& proceed_time);

  // Determines whether a navigation to |dest_url| may be completed using an
  // existing RenderFrameHost, or whether transferring to a new RenderFrameHost
  // backed by a different render process is required. This is a security policy
  // check determined by the current site isolation mode, and must be done
  // before the resource at |dest_url| is delivered to |existing_rfh|.
  //
  // |existing_rfh| must belong to this RFHM, but it can be a pending or current
  // host.
  //
  // When this function returns true for a subframe, an out-of-process iframe
  // must be created.
  bool IsRendererTransferNeededForNavigation(RenderFrameHostImpl* existing_rfh,
                                             const GURL& dest_url);

  // Called when a renderer's frame navigates.
  void DidNavigateFrame(RenderFrameHostImpl* render_frame_host,
                        bool was_caused_by_user_gesture,
                        bool is_same_document_navigation);

  // Called when this frame's opener is changed to the frame specified by
  // |opener_routing_id| in |source_site_instance|'s process.  This change
  // could come from either the current RenderFrameHost or one of the
  // proxies (e.g., window.open that targets a RemoteFrame by name).  The
  // updated opener will be forwarded to any other RenderFrameProxies and
  // RenderFrames for this FrameTreeNode.
  void DidChangeOpener(int opener_routing_id,
                       SiteInstance* source_site_instance);

  // Creates and initializes a RenderFrameHost. If |view_routing_id_ptr|
  // is not nullptr it will be set to the routing id of the view associated with
  // the frame.
  std::unique_ptr<RenderFrameHostImpl> CreateRenderFrame(
      SiteInstance* instance,
      bool hidden,
      int* view_routing_id_ptr);

  // Helper method to create and initialize a RenderFrameProxyHost and return
  // its routing id.
  int CreateRenderFrameProxy(SiteInstance* instance);

  // Creates proxies for a new child frame at FrameTreeNode |child| in all
  // SiteInstances for which the current frame has proxies.  This method is
  // called on the parent of a new child frame before the child leaves the
  // SiteInstance.
  void CreateProxiesForChildFrame(FrameTreeNode* child);

  // Returns the swapped out RenderViewHost for the given SiteInstance, if any.
  // This method is *deprecated* and GetRenderFrameProxyHost should be used.
  RenderViewHostImpl* GetSwappedOutRenderViewHost(SiteInstance* instance) const;

  // Returns the RenderFrameProxyHost for the given SiteInstance, if any.
  RenderFrameProxyHost* GetRenderFrameProxyHost(
      SiteInstance* instance) const;

  // If |render_frame_host| is on the pending deletion list, this deletes it.
  // Returns whether it was deleted.
  bool DeleteFromPendingList(RenderFrameHostImpl* render_frame_host);

  // Deletes any proxy hosts associated with this node. Used during destruction
  // of WebContentsImpl.
  void ResetProxyHosts();

  void ClearRFHsPendingShutdown();
  void ClearWebUIInstances();

  // Returns the routing id for a RenderFrameHost or RenderFrameProxyHost
  // that has the given SiteInstance and is associated with this
  // RenderFrameHostManager. Returns MSG_ROUTING_NONE if none is found.
  int GetRoutingIdForSiteInstance(SiteInstance* site_instance);

  // Notifies the RenderFrameHostManager that a new NavigationRequest has been
  // created and set in the FrameTreeNode so that it can speculatively create a
  // new RenderFrameHost (and potentially a new process) if needed.
  void DidCreateNavigationRequest(NavigationRequest* request);

  // Called (possibly several times) during a navigation to select or create an
  // appropriate RenderFrameHost for the provided URL. The returned pointer will
  // be for the current or the speculative RenderFrameHost and the instance is
  // owned by this manager.
  RenderFrameHostImpl* GetFrameHostForNavigation(
      const NavigationRequest& request);

  // Clean up any state for any ongoing navigation.
  void CleanUpNavigation();

  // Clears the speculative members, returning the RenderFrameHost to the caller
  // for disposal.
  std::unique_ptr<RenderFrameHostImpl> UnsetSpeculativeRenderFrameHost();

  // Notification methods to tell this RenderFrameHostManager that the frame it
  // is responsible for has started or stopped loading a document.
  void OnDidStartLoading();
  void OnDidStopLoading();

  // OnDidUpdateName gets called when a frame changes its name - it gets the new
  // |name| and the recalculated |unique_name| and replicates them into all
  // frame proxies.
  void OnDidUpdateName(const std::string& name, const std::string& unique_name);

  // Sends the newly added Content Security Policy headers to all the proxies.
  void OnDidAddContentSecurityPolicies(
      const std::vector<ContentSecurityPolicyHeader>& headers);

  // Resets Content Security Policy in all the proxies.
  void OnDidResetContentSecurityPolicy();

  // Sends updated enforcement of insecure request policy to all frame proxies
  // when the frame changes its setting.
  void OnEnforceInsecureRequestPolicy(blink::WebInsecureRequestPolicy policy);

  // Sends updated enforcement of upgrade insecure navigations set to all frame
  // proxies when the frame changes its setting.
  void OnEnforceInsecureNavigationsSet(
      const std::vector<uint32_t>& insecure_navigations_set);

  // Called when the client changes whether the frame's owner element in the
  // embedder document should be collapsed, that is, remove from the layout as
  // if it did not exist. Never called for main frames. Only has an effect for
  // <iframe> owner elements.
  void OnDidChangeCollapsedState(bool collapsed);

  // Called on a frame to notify it that its out-of-process parent frame
  // changed a property (such as allowFullscreen) on its <iframe> element.
  // Sends updated FrameOwnerProperties to the RenderFrame and to all proxies,
  // skipping the parent process.
  void OnDidUpdateFrameOwnerProperties(const FrameOwnerProperties& properties);

  // Notify the proxies that the active sandbox flags or feature policy header
  // on the frame have been changed during page load. Sandbox flags can change
  // when set by a CSP header.
  void OnDidSetFramePolicyHeaders();

  // Send updated origin to all frame proxies when the frame navigates to a new
  // origin.
  void OnDidUpdateOrigin(const url::Origin& origin,
                         bool is_potentially_trustworthy_unique_origin);

  void EnsureRenderViewInitialized(RenderViewHostImpl* render_view_host,
                                   SiteInstance* instance);

  // Creates swapped out RenderViews and RenderFrameProxies for this frame's
  // FrameTree and for its opener chain in the given SiteInstance. This allows
  // other tabs to send cross-process JavaScript calls to their opener(s) and
  // to any other frames in the opener's FrameTree (e.g., supporting calls like
  // window.opener.opener.frames[x][y]).  Does not create proxies for the
  // subtree rooted at |skip_this_node| (e.g., if a node is being navigated, it
  // can be passed here to prevent proxies from being created for it, in
  // case it is in the same FrameTree as another node on its opener chain).
  void CreateOpenerProxies(SiteInstance* instance,
                           FrameTreeNode* skip_this_node);

  // Ensure that this frame has proxies in all SiteInstances that can discover
  // this frame by name (e.g., via window.open("", "frame_name")).  See
  // https://crbug.com/511474.
  void CreateProxiesForNewNamedFrame();

  // Returns a routing ID for the current FrameTreeNode's opener node in the
  // given SiteInstance.  May return a routing ID of either a RenderFrameHost
  // (if opener's current or pending RFH has SiteInstance |instance|) or a
  // RenderFrameProxyHost.  Returns MSG_ROUTING_NONE if there is no opener, or
  // if the opener node doesn't have a proxy for |instance|.
  int GetOpenerRoutingID(SiteInstance* instance);

  // Called on the RFHM of the inner WebContents to create a
  // RenderFrameProxyHost in its outer WebContents's SiteInstance,
  // |outer_contents_site_instance|. The frame in outer WebContents that is
  // hosting the inner WebContents is |render_frame_host|, and the frame will
  // be swapped out with the proxy.Note that this method must only be called
  // for an OOPIF-based inner WebContents.
  void CreateOuterDelegateProxy(SiteInstance* outer_contents_site_instance,
                                RenderFrameHostImpl* render_frame_host);

  // Sets the child RenderWidgetHostView for this frame, which must be part of
  // an inner WebContents.
  void SetRWHViewForInnerContents(RenderWidgetHostView* child_rwhv);

  // Returns the number of RenderFrameProxyHosts for this frame.
  int GetProxyCount();

  // Sends an IPC message to every process in the FrameTree. This should only be
  // called in the top-level RenderFrameHostManager.  |instance_to_skip|, if
  // not null, specifies the SiteInstance to which the message should not be
  // sent.
  void SendPageMessage(IPC::Message* msg, SiteInstance* instance_to_skip);

  // Returns a const reference to the map of proxy hosts. The keys are
  // SiteInstance IDs, the values are RenderFrameProxyHosts.
  const std::unordered_map<int32_t, std::unique_ptr<RenderFrameProxyHost>>&
  GetAllProxyHostsForTesting() const {
    return proxy_hosts_;
  }

  // SiteInstanceImpl::Observer
  void ActiveFrameCountIsZero(SiteInstanceImpl* site_instance) override;
  void RenderProcessGone(SiteInstanceImpl* site_instance) override;

  // Cancels and destroys the pending or speculative RenderFrameHost if they
  // match the provided |render_frame_host|.
  void CancelPendingIfNecessary(RenderFrameHostImpl* render_frame_host);

  // Updates the user activation state in all proxies of this frame.  For
  // more details, see the comment on FrameTreeNode::user_activation_state_.
  void UpdateUserActivationState(blink::UserActivationUpdateType update_type);

  void OnSetHasReceivedUserGestureBeforeNavigation(bool value);

  // Sets up the necessary state for a new RenderViewHost.  If |proxy| is not
  // null, it creates a RenderFrameProxy in the target renderer process which is
  // used to route IPC messages when in swapped out state.  Returns early if the
  // RenderViewHost has already been initialized for another RenderFrameHost.
  bool InitRenderView(RenderViewHostImpl* render_view_host,
    RenderFrameProxyHost* proxy);

  // Returns the SiteInstance that should be used to host the navigation handled
  // by |navigation_request|.
  // Note: the SiteInstance returned by this function may not have an
  // initialized RenderProcessHost. It will only be initialized when
  // GetProcess() is called on the SiteInstance. In particular, calling this
  // function will never lead to a process being created for the navigation.
  scoped_refptr<SiteInstance> GetSiteInstanceForNavigationRequest(
      const NavigationRequest& navigation_request);

  // Helper to initialize the RenderFrame if it's not initialized.
  void InitializeRenderFrameIfNecessary(RenderFrameHostImpl* render_frame_host);

 private:
  friend class NavigatorTestWithBrowserSideNavigation;
  friend class RenderFrameHostManagerTest;
  friend class RenderFrameHostTester;
  friend class TestWebContents;

  enum class SiteInstanceRelation {
    // A SiteInstance in a different browsing instance from the current.
    UNRELATED,
    // A SiteInstance in the same browsing instance as the current.
    RELATED,
  };

  // Stores information regarding a SiteInstance targeted at a specific URL to
  // allow for comparisons without having to actually create new instances. It
  // can point to an existing one or store the details needed to create a new
  // one.
  struct CONTENT_EXPORT SiteInstanceDescriptor {
    explicit SiteInstanceDescriptor(content::SiteInstance* site_instance)
        : existing_site_instance(site_instance),
          relation(SiteInstanceRelation::UNRELATED) {}

    SiteInstanceDescriptor(BrowserContext* browser_context,
                           GURL dest_url,
                           SiteInstanceRelation relation_to_current);

    // Set with an existing SiteInstance to be reused.
    content::SiteInstance* existing_site_instance;

    // In case |existing_site_instance| is null, specify a destination URL.
    GURL dest_url;

    // In case |existing_site_instance| is null, specify a BrowsingContext, to
    // be used with |dest_url| to resolve the site URL.
    BrowserContext* browser_context;

    // In case |existing_site_instance| is null, specify how the new site is
    // related to the current BrowsingInstance.
    SiteInstanceRelation relation;
  };

  // Create a RenderFrameProxyHost owned by this object.
  RenderFrameProxyHost* CreateRenderFrameProxyHost(SiteInstance* site_instance,
                                                   RenderViewHostImpl* rvh);
  // Delete a RenderFrameProxyHost owned by this object.
  void DeleteRenderFrameProxyHost(SiteInstance* site_instance);

  // Returns whether this tab should transition to a new renderer for
  // cross-site URLs.  Enabled unless we see the --single-process command line
  // switch.
  bool ShouldTransitionCrossSite();

  // Returns true if for the navigation from |current_effective_url| to
  // |new_effective_url|, a new SiteInstance and BrowsingInstance should be
  // created (even if we are in a process model that doesn't usually swap).
  // This forces a process swap and severs script connections with existing
  // tabs.  Cases where this can happen include transitions between WebUI and
  // regular web pages. |new_site_instance| may be null.
  // If there is no current NavigationEntry, then |current_is_view_source_mode|
  // should be the same as |new_is_view_source_mode|.
  //
  // We use the effective URL here, since that's what is used in the
  // SiteInstance's site and when we later call IsSameWebSite.  If there is no
  // current NavigationEntry, check the current SiteInstance's site, which might
  // already be committed to a Web UI URL (such as the NTP).
  bool ShouldSwapBrowsingInstancesForNavigation(
      const GURL& current_effective_url,
      bool current_is_view_source_mode,
      SiteInstance* new_site_instance,
      const GURL& new_effective_url,
      bool new_is_view_source_mode,
      bool is_failure) const;

  // Returns the SiteInstance to use for the navigation.
  scoped_refptr<SiteInstance> GetSiteInstanceForNavigation(
      const GURL& dest_url,
      SiteInstance* source_instance,
      SiteInstance* dest_instance,
      SiteInstance* candidate_instance,
      ui::PageTransition transition,
      bool is_failure,
      bool dest_is_restore,
      bool dest_is_view_source_mode,
      bool was_server_redirect);

  // Returns a descriptor of the appropriate SiteInstance object for the given
  // |dest_url|, possibly reusing the current, source or destination
  // SiteInstance. The actual SiteInstance can then be obtained calling
  // ConvertToSiteInstance with the descriptor.
  //
  // |source_instance| is the SiteInstance of the frame that initiated the
  // navigation. |current_instance| is the SiteInstance of the frame that is
  // currently navigating. |dest_instance| is a predetermined SiteInstance that
  // will be used if not null.
  // For example, if you have a parent frame A, which has a child frame B, and
  // A is trying to change the src attribute of B, this will cause a navigation
  // where the source SiteInstance is A and B is the current SiteInstance.
  //
  // This is a helper function for GetSiteInstanceForNavigation.
  SiteInstanceDescriptor DetermineSiteInstanceForURL(
      const GURL& dest_url,
      SiteInstance* source_instance,
      SiteInstance* current_instance,
      SiteInstance* dest_instance,
      ui::PageTransition transition,
      bool is_failure,
      bool dest_is_restore,
      bool dest_is_view_source_mode,
      bool force_browsing_instance_swap,
      bool was_server_redirect);

  // Returns true if a navigation to |dest_url| that uses the specified
  // PageTransition in the current frame is allowed to swap BrowsingInstances.
  // DetermineSiteInstanceForURL() uses this helper to determine when it is
  // allowed to swap BrowsingInstances to avoid unneeded process sharing.  See
  // https://crbug.com/803367.
  //
  // Note that this is different from
  // ShouldSwapBrowsingInstancesForNavigation(), which identifies cases in
  // which a BrowsingInstance swap is *required* (e.g., for security). This
  // function only identifies cases where a BrowsingInstance swap *may* be
  // performed to optimize process placement.  In particular, this is true for
  // certain browser-initiated transitions for main frame navigations.
  //
  // Returning true here doesn't imply that DetermineSiteInstanceForURL() will
  // swap BrowsingInstances.  For example, this swap will not be done for
  // same-site navigations, for history navigations, or when starting from an
  // uninitialized SiteInstance.
  bool IsBrowsingInstanceSwapAllowedForPageTransition(
      ui::PageTransition transition,
      const GURL& dest_url);

  // Converts a SiteInstanceDescriptor to the actual SiteInstance it describes.
  // If a |candidate_instance| is provided (is not nullptr) and it matches the
  // description, it is returned as is.
  scoped_refptr<SiteInstance> ConvertToSiteInstance(
      const SiteInstanceDescriptor& descriptor,
      SiteInstance* candidate_instance);

  // Returns true if |candidate| is currently on the same web site as dest_url.
  bool IsCurrentlySameSite(RenderFrameHostImpl* candidate,
                           const GURL& dest_url);

  // Ensure that we have created all needed proxies for a new RFH with
  // SiteInstance |new_instance|: (1) create swapped-out RVHs and proxies for
  // the new RFH's opener chain if we are staying in the same BrowsingInstance;
  // (2) Create proxies for the new RFH's SiteInstance in its own frame tree.
  void CreateProxiesForNewRenderFrameHost(SiteInstance* old_instance,
                                          SiteInstance* new_instance);

  // Traverse the opener chain and populate |opener_frame_trees| with
  // all FrameTrees accessible by following frame openers of nodes in the
  // given node's FrameTree. |opener_frame_trees| is ordered so that openers
  // of smaller-indexed entries point to larger-indexed entries (i.e., this
  // node's FrameTree is at index 0, its opener's FrameTree is at index 1,
  // etc). If the traversal encounters a node with an opener pointing to a
  // FrameTree that has already been traversed (such as when there's a cycle),
  // the node is added to |nodes_with_back_links|.
  void CollectOpenerFrameTrees(
      std::vector<FrameTree*>* opener_frame_trees,
      base::hash_set<FrameTreeNode*>* nodes_with_back_links);

  // Create swapped out RenderViews and RenderFrameProxies in the given
  // SiteInstance for the current node's FrameTree.  Used as a helper function
  // in CreateOpenerProxies for creating proxies in each FrameTree on the
  // opener chain.  Don't create proxies for the subtree rooted at
  // |skip_this_node|.
  void CreateOpenerProxiesForFrameTree(SiteInstance* instance,
                                       FrameTreeNode* skip_this_node);

  // Creates a RenderFrameHost and corresponding RenderViewHost if necessary.
  std::unique_ptr<RenderFrameHostImpl> CreateRenderFrameHost(
      SiteInstance* instance,
      int32_t view_routing_id,
      int32_t frame_routing_id,
      int32_t widget_routing_id,
      bool hidden,
      bool renderer_initiated_creation);

  // Create and initialize a speculative RenderFrameHost for an ongoing
  // navigation. It might be destroyed and re-created later if the navigation
  // is redirected to a different SiteInstance.
  bool CreateSpeculativeRenderFrameHost(SiteInstance* old_instance,
                                        SiteInstance* new_instance);

  // Initialization for RenderFrameHost uses the same sequence as InitRenderView
  // above.
  bool InitRenderFrame(RenderFrameHostImpl* render_frame_host);

  // Helper to reinitialize the RenderFrame, RenderView, and the opener chain
  // for the provided |render_frame_host|.  Used when the |render_frame_host|
  // needs to be reused for a new navigation, but it is not live.
  bool ReinitializeRenderFrame(RenderFrameHostImpl* render_frame_host);

  // Makes the pending WebUI on the current RenderFrameHost active. Call this
  // when the current RenderFrameHost commits and it has a pending WebUI.
  void CommitPendingWebUI();

  // Sets the speculative RenderFrameHost to be the active one. Called when the
  // pending RenderFrameHost commits.
  void CommitPending();

  // Helper to call CommitPending() in all necessary cases.
  void CommitPendingIfNecessary(RenderFrameHostImpl* render_frame_host,
                                bool was_caused_by_user_gesture,
                                bool is_same_document_navigation);

  // Commits any pending sandbox flag or feature policy updates when the
  // renderer's frame navigates.
  void CommitPendingFramePolicy();

  // Runs the unload handler in the old RenderFrameHost, after the new
  // RenderFrameHost has committed.  |old_render_frame_host| will either be
  // deleted or put on the pending delete list during this call.
  void SwapOutOldFrame(
      std::unique_ptr<RenderFrameHostImpl> old_render_frame_host);

  // Discards a RenderFrameHost that was never made active (for active ones
  // SwapOutOldFrame is used instead).
  void DiscardUnusedFrame(
      std::unique_ptr<RenderFrameHostImpl> render_frame_host);

  // Helper method to set the active RenderFrameHost. Returns the old
  // RenderFrameHost and updates counts.
  std::unique_ptr<RenderFrameHostImpl> SetRenderFrameHost(
      std::unique_ptr<RenderFrameHostImpl> render_frame_host);

  // Updates the pending WebUI of the current RenderFrameHost for a same-site
  // navigation.
  void UpdatePendingWebUIOnCurrentFrameHost(const GURL& dest_url,
                                            int entry_bindings);

  // Returns true if a subframe can navigate cross-process.
  bool CanSubframeSwapProcess(const GURL& dest_url,
                              SiteInstance* source_instance,
                              SiteInstance* dest_instance);

  // After a renderer process crash we'd have marked the host as invisible, so
  // we need to set the visibility of the new View to the correct value here
  // after reload.
  void EnsureRenderFrameHostVisibilityConsistent();

  // Similarly to visibility, we need to ensure RenderWidgetHost and
  // RenderWidget know about page focus.
  void EnsureRenderFrameHostPageFocusConsistent();

  // For use in creating RenderFrameHosts.
  FrameTreeNode* frame_tree_node_;

  // Our delegate, not owned by us. Guaranteed non-NULL.
  Delegate* delegate_;

  // Our RenderFrameHost which is responsible for all communication with a child
  // RenderFrame instance.
  // For now, RenderFrameHost keeps a RenderViewHost in its SiteInstance alive.
  // Eventually, RenderViewHost will be replaced with a page context.
  std::unique_ptr<RenderFrameHostImpl> render_frame_host_;

  // Proxy hosts, indexed by site instance ID.
  std::unordered_map<int32_t, std::unique_ptr<RenderFrameProxyHost>>
      proxy_hosts_;

  // A list of RenderFrameHosts waiting to shut down after swapping out.
  using RFHPendingDeleteList = std::list<std::unique_ptr<RenderFrameHostImpl>>;
  RFHPendingDeleteList pending_delete_hosts_;

  // Render process affinity, or SiteInstance::kNoProcessAffinity if there is
  // no affinity.
  int render_process_affinity_;

  // PlzNavigate
  // Stores a speculative RenderFrameHost which is created early in a navigation
  // so a renderer process can be started in parallel, if needed.
  // This is purely a performance optimization and is not required for correct
  // behavior. The speculative RenderFrameHost might be discarded later on if
  // the final URL's SiteInstance isn't compatible with the one used to create
  // it.
  std::unique_ptr<RenderFrameHostImpl> speculative_render_frame_host_;

  base::WeakPtrFactory<RenderFrameHostManager> weak_factory_;

  DISALLOW_COPY_AND_ASSIGN(RenderFrameHostManager);
};

}  // namespace content

#endif  // CONTENT_BROWSER_FRAME_HOST_RENDER_FRAME_HOST_MANAGER_H_<|MERGE_RESOLUTION|>--- conflicted
+++ resolved
@@ -181,16 +181,7 @@
   // affinity will be used.
   //
   // You must call Init() before using this class.
-<<<<<<< HEAD
-  RenderFrameHostManager(FrameTreeNode* frame_tree_node, Delegate* delegate);
-=======
-  RenderFrameHostManager(
-      FrameTreeNode* frame_tree_node,
-      RenderFrameHostDelegate* render_frame_delegate,
-      RenderWidgetHostDelegate* render_widget_delegate,
-      Delegate* delegate,
-      int render_process_affinity);
->>>>>>> 2ef9aefd
+  RenderFrameHostManager(FrameTreeNode* frame_tree_node, Delegate* delegate, int render_process_affinity);
   ~RenderFrameHostManager();
 
   // For arguments, see WebContentsImpl constructor.
