--- conflicted
+++ resolved
@@ -74,13 +74,8 @@
                               render_widget_delegate,
                               manager_delegate,
                               render_process_affinity,
-<<<<<<< HEAD
-                              FrameTreeNode::kInvalidFrameId,
-                              std::string())) {
-=======
                               std::string())),
       focused_frame_tree_node_id_(-1) {
->>>>>>> 7c415e25
 }
 
 FrameTree::~FrameTree() {
@@ -120,11 +115,7 @@
                                          const std::string& frame_name) {
   scoped_ptr<FrameTreeNode> node(new FrameTreeNode(
       this, parent->navigator(), render_frame_delegate_, render_view_delegate_,
-<<<<<<< HEAD
-      render_widget_delegate_, manager_delegate_, render_process_affinity_, frame_id, frame_name));
-=======
       render_widget_delegate_, manager_delegate_, render_process_affinity_, frame_name));
->>>>>>> 7c415e25
   FrameTreeNode* node_ptr = node.get();
   // AddChild is what creates the RenderFrameHost.
   parent->AddChild(node.Pass(), new_routing_id);
