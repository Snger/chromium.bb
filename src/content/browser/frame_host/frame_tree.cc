// Copyright 2013 The Chromium Authors. All rights reserved.
// Use of this source code is governed by a BSD-style license that can be
// found in the LICENSE file.

#include "content/browser/frame_host/frame_tree.h"

#include <stddef.h>

#include <queue>
#include <set>
#include <utility>

#include "base/bind.h"
#include "base/callback.h"
#include "base/containers/hash_tables.h"
#include "base/lazy_instance.h"
#include "base/memory/ptr_util.h"
#include "base/unguessable_token.h"
#include "content/browser/frame_host/frame_tree_node.h"
#include "content/browser/frame_host/navigation_controller_impl.h"
#include "content/browser/frame_host/navigation_entry_impl.h"
#include "content/browser/frame_host/navigator.h"
#include "content/browser/frame_host/render_frame_host_factory.h"
#include "content/browser/frame_host/render_frame_host_impl.h"
#include "content/browser/frame_host/render_frame_proxy_host.h"
#include "content/browser/renderer_host/render_view_host_factory.h"
#include "content/browser/renderer_host/render_view_host_impl.h"
#include "content/common/content_switches_internal.h"
#include "content/common/frame_owner_properties.h"
#include "content/common/input_messages.h"
#include "third_party/blink/public/common/frame/frame_policy.h"

namespace content {

namespace {

// Helper function to collect SiteInstances involved in rendering a single
// FrameTree (which is a subset of SiteInstances in main frame's proxy_hosts_
// because of openers).
std::set<SiteInstance*> CollectSiteInstances(FrameTree* tree) {
  std::set<SiteInstance*> instances;
  for (FrameTreeNode* node : tree->Nodes())
    instances.insert(node->current_frame_host()->GetSiteInstance());
  return instances;
}

}  // namespace

FrameTree::NodeIterator::NodeIterator(const NodeIterator& other) = default;

FrameTree::NodeIterator::~NodeIterator() {}

FrameTree::NodeIterator& FrameTree::NodeIterator::operator++() {
  if (current_node_ != root_of_subtree_to_skip_) {
    for (size_t i = 0; i < current_node_->child_count(); ++i) {
      FrameTreeNode* child = current_node_->child_at(i);
      queue_.push(child);
    }
  }

  if (!queue_.empty()) {
    current_node_ = queue_.front();
    queue_.pop();
  } else {
    current_node_ = nullptr;
  }

  return *this;
}

bool FrameTree::NodeIterator::operator==(const NodeIterator& rhs) const {
  return current_node_ == rhs.current_node_;
}

FrameTree::NodeIterator::NodeIterator(FrameTreeNode* starting_node,
                                      FrameTreeNode* root_of_subtree_to_skip)
    : current_node_(starting_node),
      root_of_subtree_to_skip_(root_of_subtree_to_skip) {}

FrameTree::NodeIterator FrameTree::NodeRange::begin() {
  return NodeIterator(root_, root_of_subtree_to_skip_);
}

FrameTree::NodeIterator FrameTree::NodeRange::end() {
  return NodeIterator(nullptr, nullptr);
}

FrameTree::NodeRange::NodeRange(FrameTreeNode* root,
                                FrameTreeNode* root_of_subtree_to_skip)
    : root_(root), root_of_subtree_to_skip_(root_of_subtree_to_skip) {}

FrameTree::FrameTree(Navigator* navigator,
                     RenderFrameHostDelegate* render_frame_delegate,
                     RenderViewHostDelegate* render_view_delegate,
                     RenderWidgetHostDelegate* render_widget_delegate,
                     RenderFrameHostManager::Delegate* manager_delegate,
                     int render_process_affinity)
    : render_frame_delegate_(render_frame_delegate),
      render_view_delegate_(render_view_delegate),
      render_widget_delegate_(render_widget_delegate),
      manager_delegate_(manager_delegate),
      render_process_affinity_(render_process_affinity),
      root_(new FrameTreeNode(this,
                              navigator,
                              nullptr,
                              // The top-level frame must always be in a
                              // document scope.
                              blink::WebTreeScopeType::kDocument,
                              render_process_affinity,
                              std::string(),
                              std::string(),
                              false,
                              base::UnguessableToken::Create(),
                              FrameOwnerProperties(),
                              blink::FrameOwnerElementType::kNone)),
      focused_frame_tree_node_id_(FrameTreeNode::kFrameTreeNodeInvalidId),
      load_progress_(0.0) {}

FrameTree::~FrameTree() {
  delete root_;
  root_ = nullptr;
}

FrameTreeNode* FrameTree::FindByID(int frame_tree_node_id) {
  for (FrameTreeNode* node : Nodes()) {
    if (node->frame_tree_node_id() == frame_tree_node_id)
      return node;
  }
  return nullptr;
}

FrameTreeNode* FrameTree::FindByRoutingID(int process_id, int routing_id) {
  RenderFrameHostImpl* render_frame_host =
      RenderFrameHostImpl::FromID(process_id, routing_id);
  if (render_frame_host) {
    FrameTreeNode* result = render_frame_host->frame_tree_node();
    if (this == result->frame_tree())
      return result;
  }

  RenderFrameProxyHost* render_frame_proxy_host =
      RenderFrameProxyHost::FromID(process_id, routing_id);
  if (render_frame_proxy_host) {
    FrameTreeNode* result = render_frame_proxy_host->frame_tree_node();
    if (this == result->frame_tree())
      return result;
  }

  return nullptr;
}

FrameTreeNode* FrameTree::FindByName(const std::string& name) {
  if (name.empty())
    return root_;

  for (FrameTreeNode* node : Nodes()) {
    if (node->frame_name() == name)
      return node;
  }

  return nullptr;
}

FrameTree::NodeRange FrameTree::Nodes() {
  return NodesExceptSubtree(nullptr);
}

FrameTree::NodeRange FrameTree::SubtreeNodes(FrameTreeNode* subtree_root) {
  return NodeRange(subtree_root, nullptr);
}

FrameTree::NodeRange FrameTree::NodesExceptSubtree(FrameTreeNode* node) {
  return NodeRange(root_, node);
}

bool FrameTree::AddFrame(
    FrameTreeNode* parent,
    int process_id,
    int new_routing_id,
    service_manager::mojom::InterfaceProviderRequest interface_provider_request,
    blink::WebTreeScopeType scope,
    const std::string& frame_name,
    const std::string& frame_unique_name,
    bool is_created_by_script,
    const base::UnguessableToken& devtools_frame_token,
    const blink::FramePolicy& frame_policy,
    const FrameOwnerProperties& frame_owner_properties,
    bool was_discarded,
    blink::FrameOwnerElementType owner_type) {
  CHECK_NE(new_routing_id, MSG_ROUTING_NONE);

  // A child frame always starts with an initial empty document, which means
  // it is in the same SiteInstance as the parent frame. Ensure that the process
  // which requested a child frame to be added is the same as the process of the
  // parent node.
  if (parent->current_frame_host()->GetProcess()->GetID() != process_id)
    return false;

  std::unique_ptr<FrameTreeNode> new_node = base::WrapUnique(new FrameTreeNode(
<<<<<<< HEAD
      this, parent->navigator(), parent, scope, frame_name, frame_unique_name,
      is_created_by_script, devtools_frame_token, frame_owner_properties,
      owner_type));
=======
      this, parent->navigator(), render_frame_delegate_,
      render_widget_delegate_, manager_delegate_, parent, scope, render_process_affinity_, frame_name,
      frame_unique_name, is_created_by_script, devtools_frame_token,
      frame_owner_properties));
>>>>>>> 2ef9aefd

  // Set sandbox flags and container policy and make them effective immediately,
  // since initial sandbox flags and feature policy should apply to the initial
  // empty document in the frame. This needs to happen before the call to
  // AddChild so that the effective policy is sent to any newly-created
  // RenderFrameProxy objects when the RenderFrameHost is created.
  new_node->SetPendingFramePolicy(frame_policy);
  new_node->CommitPendingFramePolicy();

  if (was_discarded)
    new_node->set_was_discarded();

  // Add the new node to the FrameTree, creating the RenderFrameHost.
  FrameTreeNode* added_node = parent->current_frame_host()->AddChild(
      std::move(new_node), process_id, new_routing_id);

  DCHECK(interface_provider_request.is_pending());
  added_node->current_frame_host()->BindInterfaceProviderRequest(
      std::move(interface_provider_request));

  // The last committed NavigationEntry may have a FrameNavigationEntry with the
  // same |frame_unique_name|, since we don't remove FrameNavigationEntries if
  // their frames are deleted.  If there is a stale one, remove it to avoid
  // conflicts on future updates.
  NavigationEntryImpl* last_committed_entry = static_cast<NavigationEntryImpl*>(
      parent->navigator()->GetController()->GetLastCommittedEntry());
  if (last_committed_entry) {
    last_committed_entry->RemoveEntryForFrame(
        added_node, /* only_if_different_position = */ true);
  }

  // Now that the new node is part of the FrameTree and has a RenderFrameHost,
  // we can announce the creation of the initial RenderFrame which already
  // exists in the renderer process.
  added_node->current_frame_host()->SetRenderFrameCreated(true);
  return true;
}

void FrameTree::RemoveFrame(FrameTreeNode* child) {
  FrameTreeNode* parent = child->parent();
  if (!parent) {
    NOTREACHED() << "Unexpected RemoveFrame call for main frame.";
    return;
  }

  parent->current_frame_host()->RemoveChild(child);
}

void FrameTree::CreateProxiesForSiteInstance(
    FrameTreeNode* source,
    SiteInstance* site_instance) {
  // Create the RenderFrameProxyHost for the new SiteInstance.
  if (!source || !source->IsMainFrame()) {
    RenderViewHostImpl* render_view_host = GetRenderViewHost(site_instance);
    if (!render_view_host) {
      root()->render_manager()->CreateRenderFrameProxy(site_instance);
    } else {
      root()->render_manager()->EnsureRenderViewInitialized(render_view_host,
                                                            site_instance);
    }
  }

  // Proxies are created in the FrameTree in response to a node navigating to a
  // new SiteInstance. Since |source|'s navigation will replace the currently
  // loaded document, the entire subtree under |source| will be removed, and
  // thus proxy creation is skipped for all nodes in that subtree.
  //
  // However, a proxy *is* needed for the |source| node itself.  This lets
  // cross-process navigations in |source| start with a proxy and follow a
  // remote-to-local transition, which avoids race conditions in cases where
  // other navigations need to reference |source| before it commits. See
  // https://crbug.com/756790 for more background.  Therefore,
  // NodesExceptSubtree(source) will include |source| in the nodes traversed
  // (see NodeIterator::operator++).
  for (FrameTreeNode* node : NodesExceptSubtree(source)) {
    // If a new frame is created in the current SiteInstance, other frames in
    // that SiteInstance don't need a proxy for the new frame.
    RenderFrameHostImpl* current_host =
        node->render_manager()->current_frame_host();
    SiteInstance* current_instance = current_host->GetSiteInstance();
    if (current_instance != site_instance) {
      if (node == source && !current_host->IsRenderFrameLive()) {
        // There's no need to create a proxy at |source| when the current
        // RenderFrameHost isn't live, as in that case, the pending
        // RenderFrameHost will be committed immediately, and the proxy
        // destroyed right away, in GetFrameHostForNavigation.  This makes the
        // race described above not possible.
        continue;
      }
      node->render_manager()->CreateRenderFrameProxy(site_instance);
    }
  }
}

RenderFrameHostImpl* FrameTree::GetMainFrame() const {
  return root_->current_frame_host();
}

FrameTreeNode* FrameTree::GetFocusedFrame() {
  return FindByID(focused_frame_tree_node_id_);
}

void FrameTree::SetFocusedFrame(FrameTreeNode* node, SiteInstance* source) {
  if (node == GetFocusedFrame())
    return;

  std::set<SiteInstance*> frame_tree_site_instances =
      CollectSiteInstances(this);

  SiteInstance* current_instance =
      node->current_frame_host()->GetSiteInstance();

  // Update the focused frame in all other SiteInstances.  If focus changes to
  // a cross-process frame, this allows the old focused frame's renderer
  // process to clear focus from that frame and fire blur events.  It also
  // ensures that the latest focused frame is available in all renderers to
  // compute document.activeElement.
  //
  // We do not notify the |source| SiteInstance because it already knows the
  // new focused frame (since it initiated the focus change), and we notify the
  // new focused frame's SiteInstance (if it differs from |source|) separately
  // below.
  for (auto* instance : frame_tree_site_instances) {
    if (instance != source && instance != current_instance) {
      RenderFrameProxyHost* proxy =
          node->render_manager()->GetRenderFrameProxyHost(instance);
      proxy->SetFocusedFrame();
    }
  }

  // If |node| was focused from a cross-process frame (i.e., via
  // window.focus()), tell its RenderFrame that it should focus.
  if (current_instance != source)
    node->current_frame_host()->SetFocusedFrame();

  focused_frame_tree_node_id_ = node->frame_tree_node_id();
  node->DidFocus();

  // The accessibility tree data for the root of the frame tree keeps
  // track of the focused frame too, so update that every time the
  // focused frame changes.
  root()->current_frame_host()->UpdateAXTreeData();
}

void FrameTree::SetFrameRemoveListener(
    const base::Callback<void(RenderFrameHost*)>& on_frame_removed) {
  on_frame_removed_ = on_frame_removed;
}

RenderViewHostImpl* FrameTree::CreateRenderViewHost(
    SiteInstance* site_instance,
    int32_t routing_id,
    int32_t main_frame_routing_id,
    int32_t widget_routing_id,
    bool swapped_out,
    bool hidden) {
  auto iter = render_view_host_map_.find(site_instance->GetId());
  if (iter != render_view_host_map_.end())
    return iter->second;

  RenderViewHostImpl* rvh =
      static_cast<RenderViewHostImpl*>(RenderViewHostFactory::Create(
          site_instance, render_view_delegate_, render_widget_delegate_,
          routing_id, main_frame_routing_id, widget_routing_id, swapped_out,
          hidden));

  render_view_host_map_[site_instance->GetId()] = rvh;
  return rvh;
}

RenderViewHostImpl* FrameTree::GetRenderViewHost(SiteInstance* site_instance) {
  auto iter = render_view_host_map_.find(site_instance->GetId());
  if (iter != render_view_host_map_.end())
    return iter->second;

  return nullptr;
}

void FrameTree::AddRenderViewHostRef(RenderViewHostImpl* render_view_host) {
  SiteInstance* site_instance = render_view_host->GetSiteInstance();
  auto iter = render_view_host_map_.find(site_instance->GetId());
  CHECK(iter != render_view_host_map_.end());
  CHECK(iter->second == render_view_host);

  iter->second->increment_ref_count();
}

void FrameTree::ReleaseRenderViewHostRef(RenderViewHostImpl* render_view_host) {
  SiteInstance* site_instance = render_view_host->GetSiteInstance();
  int32_t site_instance_id = site_instance->GetId();
  auto iter = render_view_host_map_.find(site_instance_id);

  CHECK(iter != render_view_host_map_.end());
  CHECK_EQ(iter->second, render_view_host);

  // Decrement the refcount and shutdown the RenderViewHost if no one else is
  // using it.
  CHECK_GT(iter->second->ref_count(), 0);
  iter->second->decrement_ref_count();
  if (iter->second->ref_count() == 0) {
    iter->second->ShutdownAndDestroy();
    render_view_host_map_.erase(iter);
  }
}

void FrameTree::FrameRemoved(FrameTreeNode* frame) {
  if (frame->frame_tree_node_id() == focused_frame_tree_node_id_)
    focused_frame_tree_node_id_ = FrameTreeNode::kFrameTreeNodeInvalidId;

  // No notification for the root frame.
  if (!frame->parent()) {
    CHECK_EQ(frame, root_);
    return;
  }

  // Notify observers of the frame removal.
  if (!on_frame_removed_.is_null())
    on_frame_removed_.Run(frame->current_frame_host());
}

void FrameTree::UpdateLoadProgress(double progress) {
  if (progress <= load_progress_)
    return;
  load_progress_ = progress;

  // Notify the WebContents.
  root_->navigator()->GetDelegate()->DidChangeLoadProgress();
}

void FrameTree::ResetLoadProgress() {
  load_progress_ = 0.0;
}

bool FrameTree::IsLoading() const {
  for (const FrameTreeNode* node : const_cast<FrameTree*>(this)->Nodes()) {
    if (node->IsLoading())
      return true;
  }
  return false;
}

void FrameTree::ReplicatePageFocus(bool is_focused) {
  std::set<SiteInstance*> frame_tree_site_instances =
      CollectSiteInstances(this);

  // Send the focus update to main frame's proxies in all SiteInstances of
  // other frames in this FrameTree. Note that the main frame might also know
  // about proxies in SiteInstances for frames in a different FrameTree (e.g.,
  // for window.open), so we can't just iterate over its proxy_hosts_ in
  // RenderFrameHostManager.
  for (auto* instance : frame_tree_site_instances)
    SetPageFocus(instance, is_focused);
}

void FrameTree::SetPageFocus(SiteInstance* instance, bool is_focused) {
  RenderFrameHostManager* root_manager = root_->render_manager();

  // This is only used to set page-level focus in cross-process subframes, and
  // requests to set focus in main frame's SiteInstance are ignored.
  if (instance != root_manager->current_frame_host()->GetSiteInstance()) {
    RenderFrameProxyHost* proxy =
        root_manager->GetRenderFrameProxyHost(instance);
    proxy->Send(new InputMsg_SetFocus(proxy->GetRoutingID(), is_focused));
  }
}

}  // namespace content<|MERGE_RESOLUTION|>--- conflicted
+++ resolved
@@ -197,16 +197,9 @@
     return false;
 
   std::unique_ptr<FrameTreeNode> new_node = base::WrapUnique(new FrameTreeNode(
-<<<<<<< HEAD
-      this, parent->navigator(), parent, scope, frame_name, frame_unique_name,
+      this, parent->navigator(), parent, scope,  render_process_affinity_, frame_name, frame_unique_name,
       is_created_by_script, devtools_frame_token, frame_owner_properties,
       owner_type));
-=======
-      this, parent->navigator(), render_frame_delegate_,
-      render_widget_delegate_, manager_delegate_, parent, scope, render_process_affinity_, frame_name,
-      frame_unique_name, is_created_by_script, devtools_frame_token,
-      frame_owner_properties));
->>>>>>> 2ef9aefd
 
   // Set sandbox flags and container policy and make them effective immediately,
   // since initial sandbox flags and feature policy should apply to the initial
