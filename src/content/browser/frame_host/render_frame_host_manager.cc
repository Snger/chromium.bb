// Copyright 2013 The Chromium Authors. All rights reserved.
// Use of this source code is governed by a BSD-style license that can be
// found in the LICENSE file.

#include "content/browser/frame_host/render_frame_host_manager.h"

#include <utility>

#include "base/command_line.h"
#include "base/debug/trace_event.h"
#include "base/logging.h"
#include "content/browser/child_process_security_policy_impl.h"
#include "content/browser/devtools/render_view_devtools_agent_host.h"
#include "content/browser/frame_host/cross_process_frame_connector.h"
#include "content/browser/frame_host/debug_urls.h"
#include "content/browser/frame_host/interstitial_page_impl.h"
#include "content/browser/frame_host/navigation_controller_impl.h"
#include "content/browser/frame_host/navigation_entry_impl.h"
#include "content/browser/frame_host/render_frame_host_factory.h"
#include "content/browser/frame_host/render_frame_host_impl.h"
#include "content/browser/renderer_host/cross_site_transferring_request.h"
#include "content/browser/renderer_host/render_process_host_impl.h"
#include "content/browser/renderer_host/render_view_host_factory.h"
#include "content/browser/renderer_host/render_view_host_impl.h"
#include "content/browser/site_instance_impl.h"
#include "content/browser/webui/web_ui_controller_factory_registry.h"
#include "content/browser/webui/web_ui_impl.h"
#include "content/common/view_messages.h"
#include "content/port/browser/render_widget_host_view_port.h"
#include "content/public/browser/content_browser_client.h"
#include "content/public/browser/notification_service.h"
#include "content/public/browser/notification_types.h"
#include "content/public/browser/render_widget_host_iterator.h"
#include "content/public/browser/user_metrics.h"
#include "content/public/browser/web_ui_controller.h"
#include "content/public/common/content_switches.h"
#include "content/public/common/url_constants.h"

namespace content {

RenderFrameHostManager::PendingNavigationParams::PendingNavigationParams(
    const GlobalRequestID& global_request_id,
    scoped_ptr<CrossSiteTransferringRequest> cross_site_transferring_request,
    const std::vector<GURL>& transfer_url_chain,
    Referrer referrer,
    PageTransition page_transition,
    int64 frame_id,
    bool should_replace_current_entry)
    : global_request_id(global_request_id),
      cross_site_transferring_request(cross_site_transferring_request.Pass()),
      transfer_url_chain(transfer_url_chain),
      referrer(referrer),
      page_transition(page_transition),
      frame_id(frame_id),
      should_replace_current_entry(should_replace_current_entry) {
}

RenderFrameHostManager::PendingNavigationParams::~PendingNavigationParams() {}

RenderFrameHostManager::RenderFrameHostManager(
    FrameTreeNode* frame_tree_node,
    RenderFrameHostDelegate* render_frame_delegate,
    RenderViewHostDelegate* render_view_delegate,
    RenderWidgetHostDelegate* render_widget_delegate,
<<<<<<< HEAD
    Delegate* delegate)
    : frame_tree_node_(frame_tree_node),
      delegate_(delegate),
=======
    Delegate* delegate,
    int render_process_affinity)
    : delegate_(delegate),
>>>>>>> 0adf6396
      cross_navigation_pending_(false),
      render_frame_delegate_(render_frame_delegate),
      render_view_delegate_(render_view_delegate),
      render_widget_delegate_(render_widget_delegate),
<<<<<<< HEAD
      render_frame_host_(NULL),
      pending_render_frame_host_(NULL),
      interstitial_page_(NULL),
      cross_process_frame_connector_(NULL),
      weak_factory_(this) {}
=======
      render_view_host_(NULL),
      pending_render_view_host_(NULL),
      interstitial_page_(NULL),
      render_process_affinity_(render_process_affinity) {
}
>>>>>>> 0adf6396

RenderFrameHostManager::~RenderFrameHostManager() {
  if (pending_render_frame_host_)
    CancelPending();

  if (cross_process_frame_connector_)
    delete cross_process_frame_connector_;

  // We should always have a current RenderFrameHost except in some tests.
  // TODO(creis): Now that we aren't using Shutdown, make render_frame_host_ and
  // RenderFrameHostMap use scoped_ptrs.
  RenderFrameHostImpl* render_frame_host = render_frame_host_;
  render_frame_host_ = NULL;
  if (render_frame_host)
    delete render_frame_host;

  // Delete any swapped out RenderFrameHosts.
  for (RenderFrameHostMap::iterator iter = swapped_out_hosts_.begin();
       iter != swapped_out_hosts_.end();
       ++iter) {
    delete iter->second;
  }
}

void RenderFrameHostManager::Init(BrowserContext* browser_context,
                                  SiteInstance* site_instance,
                                  int view_routing_id,
                                  int frame_routing_id) {
  // Create a RenderViewHost and RenderFrameHost, once we have an instance.  It
  // is important to immediately give this SiteInstance to a RenderViewHost so
  // that the SiteInstance is ref counted.
  if (!site_instance)
    site_instance = SiteInstance::Create(browser_context);
<<<<<<< HEAD

  // TODO(creis): Make render_frame_host_ a scoped_ptr.
  render_frame_host_ = CreateRenderFrameHost(site_instance, view_routing_id,
                                             frame_routing_id, false,
                                             delegate_->IsHidden());
=======
  // If we have affinity to a particular render process, then get the process
  // now, or forever hold your peace.
  if (render_process_affinity_ != SiteInstance::kNoProcessAffinity)
    site_instance->GetProcess(render_process_affinity_);
  render_view_host_ = static_cast<RenderViewHostImpl*>(
      RenderViewHostFactory::Create(
          site_instance, render_view_delegate_, render_frame_delegate_,
          render_widget_delegate_, routing_id, main_frame_routing_id, false,
          delegate_->IsHidden()));
  render_view_host_->AttachToFrameTree();
>>>>>>> 0adf6396

  // Keep track of renderer processes as they start to shut down or are
  // crashed/killed.
  registrar_.Add(this, NOTIFICATION_RENDERER_PROCESS_CLOSED,
                 NotificationService::AllSources());
  registrar_.Add(this, NOTIFICATION_RENDERER_PROCESS_CLOSING,
                 NotificationService::AllSources());
}

RenderViewHostImpl* RenderFrameHostManager::current_host() const {
  if (!render_frame_host_)
    return NULL;
  return render_frame_host_->render_view_host();
}

RenderViewHostImpl* RenderFrameHostManager::pending_render_view_host() const {
  if (!pending_render_frame_host_)
    return NULL;
  return pending_render_frame_host_->render_view_host();
}

RenderWidgetHostView* RenderFrameHostManager::GetRenderWidgetHostView() const {
  if (interstitial_page_)
    return interstitial_page_->GetView();
  if (!render_frame_host_)
    return NULL;
  return render_frame_host_->render_view_host()->GetView();
}

void RenderFrameHostManager::SetPendingWebUI(const NavigationEntryImpl& entry) {
  pending_web_ui_.reset(
      delegate_->CreateWebUIForRenderManager(entry.GetURL()));
  pending_and_current_web_ui_.reset();

  // If we have assigned (zero or more) bindings to this NavigationEntry in the
  // past, make sure we're not granting it different bindings than it had
  // before.  If so, note it and don't give it any bindings, to avoid a
  // potential privilege escalation.
  if (pending_web_ui_.get() &&
      entry.bindings() != NavigationEntryImpl::kInvalidBindings &&
      pending_web_ui_->GetBindings() != entry.bindings()) {
    RecordAction(
        base::UserMetricsAction("ProcessSwapBindingsMismatch_RVHM"));
    pending_web_ui_.reset();
  }
}

RenderFrameHostImpl* RenderFrameHostManager::Navigate(
    const NavigationEntryImpl& entry) {
  TRACE_EVENT0("browser", "RenderFrameHostManager:Navigate");
  // Create a pending RenderFrameHost to use for the navigation.
  RenderFrameHostImpl* dest_render_frame_host =
      UpdateRendererStateForNavigate(entry);
  if (!dest_render_frame_host)
    return NULL;  // We weren't able to create a pending render frame host.

  // If the current render_frame_host_ isn't live, we should create it so
  // that we don't show a sad tab while the dest_render_frame_host fetches
  // its first page.  (Bug 1145340)
  if (dest_render_frame_host != render_frame_host_ &&
      !render_frame_host_->render_view_host()->IsRenderViewLive()) {
    // Note: we don't call InitRenderView here because we are navigating away
    // soon anyway, and we don't have the NavigationEntry for this host.
    delegate_->CreateRenderViewForRenderManager(
        render_frame_host_->render_view_host(), MSG_ROUTING_NONE, NULL);
  }

  // If the renderer crashed, then try to create a new one to satisfy this
  // navigation request.
  if (!dest_render_frame_host->render_view_host()->IsRenderViewLive()) {
    // Recreate the opener chain.
    int opener_route_id = delegate_->CreateOpenerRenderViewsForRenderManager(
        dest_render_frame_host->render_view_host()->GetSiteInstance());
    if (!InitRenderView(dest_render_frame_host->render_view_host(),
                        opener_route_id))
      return NULL;

    // Now that we've created a new renderer, be sure to hide it if it isn't
    // our primary one.  Otherwise, we might crash if we try to call Show()
    // on it later.
    if (dest_render_frame_host != render_frame_host_ &&
        dest_render_frame_host->render_view_host()->GetView()) {
      dest_render_frame_host->render_view_host()->GetView()->Hide();
    } else if (frame_tree_node_->IsMainFrame()) {
      // This is our primary renderer, notify here as we won't be calling
      // CommitPending (which does the notify).  We only do this for top-level
      // frames.
      delegate_->NotifySwappedFromRenderManager(
          NULL, render_frame_host_->render_view_host());
    }
  }

  // If entry includes the request ID of a request that is being transferred,
  // the destination render frame will take ownership, so release ownership of
  // the request.
  if (pending_nav_params_ &&
      pending_nav_params_->global_request_id ==
          entry.transferred_global_request_id()) {
    pending_nav_params_->cross_site_transferring_request->ReleaseRequest();
  }

  return dest_render_frame_host;
}

void RenderFrameHostManager::Stop() {
  render_frame_host_->render_view_host()->Stop();

  // If we are cross-navigating, we should stop the pending renderers.  This
  // will lead to a DidFailProvisionalLoad, which will properly destroy them.
  if (cross_navigation_pending_) {
    pending_render_frame_host_->render_view_host()->Send(new ViewMsg_Stop(
        pending_render_frame_host_->render_view_host()->GetRoutingID()));
  }
}

void RenderFrameHostManager::SetIsLoading(bool is_loading) {
  render_frame_host_->render_view_host()->SetIsLoading(is_loading);
  if (pending_render_frame_host_)
    pending_render_frame_host_->render_view_host()->SetIsLoading(is_loading);
}

bool RenderFrameHostManager::ShouldCloseTabOnUnresponsiveRenderer() {
  if (!cross_navigation_pending_)
    return true;

  // We should always have a pending RFH when there's a cross-process navigation
  // in progress.  Sanity check this for http://crbug.com/276333.
  CHECK(pending_render_frame_host_);

  // If the tab becomes unresponsive during {before}unload while doing a
  // cross-site navigation, proceed with the navigation.  (This assumes that
  // the pending RenderFrameHost is still responsive.)
  if (render_frame_host_->render_view_host()->IsWaitingForUnloadACK()) {
    // The request has been started and paused while we're waiting for the
    // unload handler to finish.  We'll pretend that it did.  The pending
    // renderer will then be swapped in as part of the usual DidNavigate logic.
    // (If the unload handler later finishes, this call will be ignored because
    // the pending_nav_params_ state will already be cleaned up.)
    current_host()->OnSwappedOut(true);
  } else if (render_frame_host_->render_view_host()->
                 is_waiting_for_beforeunload_ack()) {
    // Haven't gotten around to starting the request, because we're still
    // waiting for the beforeunload handler to finish.  We'll pretend that it
    // did finish, to let the navigation proceed.  Note that there's a danger
    // that the beforeunload handler will later finish and possibly return
    // false (meaning the navigation should not proceed), but we'll ignore it
    // in this case because it took too long.
    if (pending_render_frame_host_->render_view_host()->
            are_navigations_suspended()) {
      pending_render_frame_host_->render_view_host()->SetNavigationsSuspended(
          false, base::TimeTicks::Now());
    }
  }
  return false;
}

// TODO(creis): Remove this in favor of SwappedOutFrame.
void RenderFrameHostManager::SwappedOut(RenderViewHost* render_view_host) {
  // Make sure this is from our current RVH, and that we have a pending
  // navigation from OnCrossSiteResponse.  (There may be no pending navigation
  // for data URLs that don't make network requests, for example.)   If not,
  // just return early and ignore.
  if (render_view_host != render_frame_host_->render_view_host() ||
      !pending_nav_params_.get()) {
    pending_nav_params_.reset();
    return;
  }

  // Now that the unload handler has run, we need to either initiate the
  // pending transfer (if there is one) or resume the paused response (if not).
  // TODO(creis): The blank swapped out page is visible during this time, but
  // we can shorten this by delivering the response directly, rather than
  // forcing an identical request to be made.
  if (pending_nav_params_->cross_site_transferring_request) {
    // Treat the last URL in the chain as the destination and the remainder as
    // the redirect chain.
    CHECK(pending_nav_params_->transfer_url_chain.size());
    GURL transfer_url = pending_nav_params_->transfer_url_chain.back();
    pending_nav_params_->transfer_url_chain.pop_back();

    // We don't know whether the original request had |user_action| set to true.
    // However, since we force the navigation to be in the current tab, it
    // doesn't matter.
    render_view_host->GetDelegate()->RequestTransferURL(
        transfer_url,
        pending_nav_params_->transfer_url_chain,
        pending_nav_params_->referrer,
        pending_nav_params_->page_transition,
        CURRENT_TAB,
        pending_nav_params_->frame_id,
        pending_nav_params_->global_request_id,
        pending_nav_params_->should_replace_current_entry,
        true);
  } else if (pending_render_frame_host_) {
    RenderProcessHostImpl* pending_process =
        static_cast<RenderProcessHostImpl*>(
            pending_render_frame_host_->GetProcess());
    pending_process->ResumeDeferredNavigation(
        pending_nav_params_->global_request_id);
  }
  pending_nav_params_.reset();
}

void RenderFrameHostManager::SwappedOutFrame(
    RenderFrameHostImpl* render_frame_host) {
  // Make sure this is from our current RFH, and that we have a pending
  // navigation from OnCrossSiteResponse.  (There may be no pending navigation
  // for data URLs that don't make network requests, for example.)   If not,
  // just return early and ignore.
  if (render_frame_host != render_frame_host_ || !pending_nav_params_.get()) {
    pending_nav_params_.reset();
    return;
  }

  // Sanity check that this is for the correct frame.
  DCHECK_EQ(frame_tree_node_->frame_id(), pending_nav_params_->frame_id);

  // Now that the unload handler has run, we need to either initiate the
  // pending transfer (if there is one) or resume the paused response (if not).
  // TODO(creis): The blank swapped out page is visible during this time, but
  // we can shorten this by delivering the response directly, rather than
  // forcing an identical request to be made.
  if (pending_nav_params_->cross_site_transferring_request) {
    // Treat the last URL in the chain as the destination and the remainder as
    // the redirect chain.
    CHECK(pending_nav_params_->transfer_url_chain.size());
    GURL transfer_url = pending_nav_params_->transfer_url_chain.back();
    pending_nav_params_->transfer_url_chain.pop_back();

    // We don't know whether the original request had |user_action| set to true.
    // However, since we force the navigation to be in the current tab, it
    // doesn't matter.
    // TODO(creis): Move RequestTransferURL to RenderFrameHost's navigator.
    render_frame_host->render_view_host()->GetDelegate()->RequestTransferURL(
        transfer_url,
        pending_nav_params_->transfer_url_chain,
        pending_nav_params_->referrer,
        pending_nav_params_->page_transition,
        CURRENT_TAB,
        pending_nav_params_->frame_id,
        pending_nav_params_->global_request_id,
        false,
        true);
  } else if (pending_render_frame_host_) {
    RenderProcessHostImpl* pending_process =
        static_cast<RenderProcessHostImpl*>(
            pending_render_frame_host_->GetProcess());
    pending_process->ResumeDeferredNavigation(
        pending_nav_params_->global_request_id);
  }
  pending_nav_params_.reset();
}

// TODO(creis): This should take in a RenderFrameHost.
void RenderFrameHostManager::DidNavigateMainFrame(
    RenderViewHost* render_view_host) {
  if (!cross_navigation_pending_) {
    DCHECK(!pending_render_frame_host_);

    // We should only hear this from our current renderer.
    DCHECK(render_view_host == render_frame_host_->render_view_host());

    // Even when there is no pending RVH, there may be a pending Web UI.
    if (pending_web_ui())
      CommitPending();
    return;
  }

  if (render_view_host == pending_render_frame_host_->render_view_host()) {
    // The pending cross-site navigation completed, so show the renderer.
    // If it committed without sending network requests (e.g., data URLs),
    // then we still need to swap out the old RFH first and run its unload
    // handler.  OK for that to happen in the background.
    if (pending_render_frame_host_->render_view_host()->
            HasPendingCrossSiteRequest())
      SwapOutOldPage();

    CommitPending();
    cross_navigation_pending_ = false;
  } else if (render_view_host == render_frame_host_->render_view_host()) {
    // A navigation in the original page has taken place.  Cancel the pending
    // one.
    CancelPending();
    cross_navigation_pending_ = false;
  } else {
    // No one else should be sending us DidNavigate in this state.
    DCHECK(false);
  }
}

// TODO(creis): Take in RenderFrameHost instead, since frames can have openers.
void RenderFrameHostManager::DidDisownOpener(RenderViewHost* render_view_host) {
  // Notify all swapped out hosts, including the pending RVH.
  for (RenderFrameHostMap::iterator iter = swapped_out_hosts_.begin();
       iter != swapped_out_hosts_.end();
       ++iter) {
    DCHECK_NE(iter->second->render_view_host()->GetSiteInstance(),
              current_host()->GetSiteInstance());
    iter->second->render_view_host()->DisownOpener();
  }
}

void RenderFrameHostManager::RendererProcessClosing(
    RenderProcessHost* render_process_host) {
  // Remove any swapped out RVHs from this process, so that we don't try to
  // swap them back in while the process is exiting.  Start by finding them,
  // since there could be more than one.
  std::list<int> ids_to_remove;
  for (RenderFrameHostMap::iterator iter = swapped_out_hosts_.begin();
       iter != swapped_out_hosts_.end();
       ++iter) {
    if (iter->second->GetProcess() == render_process_host)
      ids_to_remove.push_back(iter->first);
  }

  // Now delete them.
  while (!ids_to_remove.empty()) {
    delete swapped_out_hosts_[ids_to_remove.back()];
    swapped_out_hosts_.erase(ids_to_remove.back());
    ids_to_remove.pop_back();
  }
}

void RenderFrameHostManager::ShouldClosePage(
    bool for_cross_site_transition,
    bool proceed,
    const base::TimeTicks& proceed_time) {
  if (for_cross_site_transition) {
    // Ignore if we're not in a cross-site navigation.
    if (!cross_navigation_pending_)
      return;

    if (proceed) {
      // Ok to unload the current page, so proceed with the cross-site
      // navigation.  Note that if navigations are not currently suspended, it
      // might be because the renderer was deemed unresponsive and this call was
      // already made by ShouldCloseTabOnUnresponsiveRenderer.  In that case, it
      // is ok to do nothing here.
      if (pending_render_frame_host_ &&
          pending_render_frame_host_->render_view_host()->
              are_navigations_suspended()) {
        pending_render_frame_host_->render_view_host()->
            SetNavigationsSuspended(false, proceed_time);
      }
    } else {
      // Current page says to cancel.
      CancelPending();
      cross_navigation_pending_ = false;
    }
  } else {
    // Non-cross site transition means closing the entire tab.
    bool proceed_to_fire_unload;
    delegate_->BeforeUnloadFiredFromRenderManager(proceed, proceed_time,
                                                  &proceed_to_fire_unload);

    if (proceed_to_fire_unload) {
      // If we're about to close the tab and there's a pending RFH, cancel it.
      // Otherwise, if the navigation in the pending RFH completes before the
      // close in the current RFH, we'll lose the tab close.
      if (pending_render_frame_host_) {
        CancelPending();
        cross_navigation_pending_ = false;
      }

      // This is not a cross-site navigation, the tab is being closed.
      render_frame_host_->render_view_host()->ClosePage();
    }
  }
}

// TODO(creis): Take in a RenderFrameHost from CSRH.
void RenderFrameHostManager::OnCrossSiteResponse(
    RenderViewHost* pending_render_view_host,
    const GlobalRequestID& global_request_id,
    scoped_ptr<CrossSiteTransferringRequest> cross_site_transferring_request,
    const std::vector<GURL>& transfer_url_chain,
    const Referrer& referrer,
    PageTransition page_transition,
    int64 frame_id,
    bool should_replace_current_entry) {
  // This should be called either when the pending RVH is ready to commit or
  // when we realize that the current RVH's request requires a transfer.
  DCHECK(pending_render_view_host == render_frame_host_->render_view_host() ||
         pending_render_view_host ==
             pending_render_frame_host_->render_view_host());

  // TODO(creis): Eventually we will want to check all navigation responses
  // here, but currently we pass information for a transfer if
  // ShouldSwapProcessesForRedirect returned true in the network stack.
  // In that case, we should set up a transfer after the unload handler runs.
  // If |cross_site_transferring_request| is NULL, we will just run the unload
  // handler and resume.
  pending_nav_params_.reset(new PendingNavigationParams(
      global_request_id, cross_site_transferring_request.Pass(),
      transfer_url_chain, referrer, page_transition, frame_id,
      should_replace_current_entry));

  // Run the unload handler of the current page.
  SwapOutOldPage();
}

void RenderFrameHostManager::SwapOutOldPage() {
  // Should only see this while we have a pending renderer or transfer.
  CHECK(cross_navigation_pending_ || pending_nav_params_.get());

  // Tell the renderer to suppress any further modal dialogs so that we can swap
  // it out.  This must be done before canceling any current dialog, in case
  // there is a loop creating additional dialogs.
  render_frame_host_->render_view_host()->SuppressDialogsUntilSwapOut();

  // Now close any modal dialogs that would prevent us from swapping out.  This
  // must be done separately from SwapOut, so that the PageGroupLoadDeferrer is
  // no longer on the stack when we send the SwapOut message.
  delegate_->CancelModalDialogsForRenderManager();

  // Tell the old renderer it is being swapped out.  This will fire the unload
  // handler (without firing the beforeunload handler a second time).  When the
  // unload handler finishes and the navigation completes, we will send a
  // message to the ResourceDispatcherHost, allowing the pending RVH's response
  // to resume.
  // Note: This must be done on the RFH or else we'll swap out the top-level
  // page when subframes navigate.
  if (frame_tree_node_->IsMainFrame())
    render_frame_host_->render_view_host()->SwapOut();
  else
    render_frame_host_->SwapOut();

  // ResourceDispatcherHost has told us to run the onunload handler, which
  // means it is not a download or unsafe page, and we are going to perform the
  // navigation.  Thus, we no longer need to remember that the RenderFrameHost
  // is part of a pending cross-site request.
  if (pending_render_frame_host_) {
    pending_render_frame_host_->render_view_host()->
        SetHasPendingCrossSiteRequest(false);
  }
}

void RenderFrameHostManager::ClearPendingShutdownRFHForSiteInstance(
    int32 site_instance_id,
    RenderFrameHostImpl* rfh) {
  RFHPendingDeleteMap::iterator iter =
      pending_delete_hosts_.find(site_instance_id);
  if (iter != pending_delete_hosts_.end() && iter->second.get() == rfh)
    pending_delete_hosts_.erase(site_instance_id);
}

void RenderFrameHostManager::Observe(
    int type,
    const NotificationSource& source,
    const NotificationDetails& details) {
  switch (type) {
    case NOTIFICATION_RENDERER_PROCESS_CLOSED:
    case NOTIFICATION_RENDERER_PROCESS_CLOSING:
      RendererProcessClosing(
          Source<RenderProcessHost>(source).ptr());
      break;

    default:
      NOTREACHED();
  }
}

bool RenderFrameHostManager::ClearSwappedOutRFHsInSiteInstance(
    int32 site_instance_id,
    FrameTreeNode* node) {
  RenderFrameHostMap::iterator iter =
      node->render_manager()->swapped_out_hosts_.find(site_instance_id);
  if (iter != node->render_manager()->swapped_out_hosts_.end()) {
    RenderFrameHostImpl* swapped_out_rfh = iter->second;
    // If the RVH is pending swap out, it needs to switch state to
    // pending shutdown. Otherwise it is deleted.
    if (swapped_out_rfh->render_view_host()->rvh_state() ==
        RenderViewHostImpl::STATE_PENDING_SWAP_OUT) {
      swapped_out_rfh->SetPendingShutdown(base::Bind(
          &RenderFrameHostManager::ClearPendingShutdownRFHForSiteInstance,
          node->render_manager()->weak_factory_.GetWeakPtr(),
          site_instance_id,
          swapped_out_rfh));
      RFHPendingDeleteMap::iterator pending_delete_iter =
          node->render_manager()->pending_delete_hosts_.find(site_instance_id);
      if (pending_delete_iter ==
              node->render_manager()->pending_delete_hosts_.end() ||
          pending_delete_iter->second.get() != iter->second) {
        node->render_manager()->pending_delete_hosts_[site_instance_id] =
            linked_ptr<RenderFrameHostImpl>(swapped_out_rfh);
      }
    } else {
      delete swapped_out_rfh;
    }
    node->render_manager()->swapped_out_hosts_.erase(site_instance_id);
  }

  return true;
}

bool RenderFrameHostManager::ShouldTransitionCrossSite() {
  // False in the single-process mode, as it makes RVHs to accumulate
  // in swapped_out_hosts_.
  // True if we are using process-per-site-instance (default) or
  // process-per-site (kProcessPerSite).
  return
      !CommandLine::ForCurrentProcess()->HasSwitch(switches::kSingleProcess) &&
      !CommandLine::ForCurrentProcess()->HasSwitch(switches::kProcessPerTab);
}

bool RenderFrameHostManager::ShouldSwapBrowsingInstancesForNavigation(
    const NavigationEntry* current_entry,
    const NavigationEntryImpl* new_entry) const {
  DCHECK(new_entry);

  // If new_entry already has a SiteInstance, assume it is correct.  We only
  // need to force a swap if it is in a different BrowsingInstance.
  if (new_entry->site_instance()) {
    return !new_entry->site_instance()->IsRelatedSiteInstance(
        render_frame_host_->GetSiteInstance());
  }

  // Check for reasons to swap processes even if we are in a process model that
  // doesn't usually swap (e.g., process-per-tab).  Any time we return true,
  // the new_entry will be rendered in a new SiteInstance AND BrowsingInstance.

  // We use the effective URL here, since that's what is used in the
  // SiteInstance's site and when we later call IsSameWebSite.  If there is no
  // current_entry, check the current SiteInstance's site, which might already
  // be committed to a Web UI URL (such as the NTP).
  BrowserContext* browser_context =
      delegate_->GetControllerForRenderManager().GetBrowserContext();
  const GURL& current_url = (current_entry) ?
      SiteInstanceImpl::GetEffectiveURL(browser_context,
                                        current_entry->GetURL()) :
      render_frame_host_->render_view_host()->GetSiteInstance()->GetSiteURL();
  const GURL& new_url = SiteInstanceImpl::GetEffectiveURL(browser_context,
                                                          new_entry->GetURL());

  // Don't force a new BrowsingInstance for debug URLs that are handled in the
  // renderer process, like javascript: or chrome://crash.
  if (IsRendererDebugURL(new_url))
    return false;

  // For security, we should transition between processes when one is a Web UI
  // page and one isn't.
  if (WebUIControllerFactoryRegistry::GetInstance()->UseWebUIForURL(
          browser_context, current_url)) {
    // If so, force a swap if destination is not an acceptable URL for Web UI.
    // Here, data URLs are never allowed.
    if (!WebUIControllerFactoryRegistry::GetInstance()->IsURLAcceptableForWebUI(
            browser_context, new_url)) {
      return true;
    }
  } else {
    // Force a swap if it's a Web UI URL.
    if (WebUIControllerFactoryRegistry::GetInstance()->UseWebUIForURL(
            browser_context, new_url)) {
      return true;
    }
  }

  // Check with the content client as well.  Important to pass current_url here,
  // which uses the SiteInstance's site if there is no current_entry.
  if (GetContentClient()->browser()->ShouldSwapBrowsingInstancesForNavigation(
          render_frame_host_->render_view_host()->GetSiteInstance(),
          current_url, new_url)) {
    return true;
  }

  // We can't switch a RenderView between view source and non-view source mode
  // without screwing up the session history sometimes (when navigating between
  // "view-source:http://foo.com/" and "http://foo.com/", Blink doesn't treat
  // it as a new navigation). So require a BrowsingInstance switch.
  if (current_entry &&
      current_entry->IsViewSourceMode() != new_entry->IsViewSourceMode())
    return true;

  return false;
}

bool RenderFrameHostManager::ShouldReuseWebUI(
    const NavigationEntry* current_entry,
    const NavigationEntryImpl* new_entry) const {
  NavigationControllerImpl& controller =
      delegate_->GetControllerForRenderManager();
  return current_entry && web_ui_.get() &&
      (WebUIControllerFactoryRegistry::GetInstance()->GetWebUIType(
          controller.GetBrowserContext(), current_entry->GetURL()) ==
       WebUIControllerFactoryRegistry::GetInstance()->GetWebUIType(
          controller.GetBrowserContext(), new_entry->GetURL()));
}

SiteInstance* RenderFrameHostManager::GetSiteInstanceForEntry(
    const NavigationEntryImpl& entry,
    SiteInstance* current_instance,
    bool force_browsing_instance_swap) {
  // Determine which SiteInstance to use for navigating to |entry|.
  const GURL& dest_url = entry.GetURL();
  NavigationControllerImpl& controller =
      delegate_->GetControllerForRenderManager();
  BrowserContext* browser_context = controller.GetBrowserContext();

  // If the entry has an instance already we should use it.
  if (entry.site_instance()) {
    // If we are forcing a swap, this should be in a different BrowsingInstance.
    if (force_browsing_instance_swap) {
      CHECK(!entry.site_instance()->IsRelatedSiteInstance(
                render_frame_host_->GetSiteInstance()));
    }
    return entry.site_instance();
  }

  // If a swap is required, we need to force the SiteInstance AND
  // BrowsingInstance to be different ones, using CreateForURL.
  if (force_browsing_instance_swap)
    return SiteInstance::CreateForURL(browser_context, dest_url);

  // (UGLY) HEURISTIC, process-per-site only:
  //
  // If this navigation is generated, then it probably corresponds to a search
  // query.  Given that search results typically lead to users navigating to
  // other sites, we don't really want to use the search engine hostname to
  // determine the site instance for this navigation.
  //
  // NOTE: This can be removed once we have a way to transition between
  //       RenderViews in response to a link click.
  //
  if (CommandLine::ForCurrentProcess()->HasSwitch(switches::kProcessPerSite) &&
      PageTransitionCoreTypeIs(entry.GetTransitionType(),
                               PAGE_TRANSITION_GENERATED)) {
    return current_instance;
  }

  SiteInstanceImpl* current_site_instance =
      static_cast<SiteInstanceImpl*>(current_instance);

  // If we haven't used our SiteInstance (and thus RVH) yet, then we can use it
  // for this entry.  We won't commit the SiteInstance to this site until the
  // navigation commits (in DidNavigate), unless the navigation entry was
  // restored or it's a Web UI as described below.
  if (!current_site_instance->HasSite()) {
    // If we've already created a SiteInstance for our destination, we don't
    // want to use this unused SiteInstance; use the existing one.  (We don't
    // do this check if the current_instance has a site, because for now, we
    // want to compare against the current URL and not the SiteInstance's site.
    // In this case, there is no current URL, so comparing against the site is
    // ok.  See additional comments below.)
    //
    // Also, if the URL should use process-per-site mode and there is an
    // existing process for the site, we should use it.  We can call
    // GetRelatedSiteInstance() for this, which will eagerly set the site and
    // thus use the correct process.
    bool use_process_per_site =
        RenderProcessHost::ShouldUseProcessPerSite(browser_context, dest_url) &&
        RenderProcessHostImpl::GetProcessHostForSite(browser_context, dest_url);
    if (current_site_instance->HasRelatedSiteInstance(dest_url) ||
        use_process_per_site) {
      return current_site_instance->GetRelatedSiteInstance(dest_url);
    }

    // For extensions, Web UI URLs (such as the new tab page), and apps we do
    // not want to use the current_instance if it has no site, since it will
    // have a RenderProcessHost of PRIV_NORMAL.  Create a new SiteInstance for
    // this URL instead (with the correct process type).
    if (current_site_instance->HasWrongProcessForURL(dest_url))
      return current_site_instance->GetRelatedSiteInstance(dest_url);

    // View-source URLs must use a new SiteInstance and BrowsingInstance.
    // TODO(nasko): This is the same condition as later in the function. This
    // should be taken into account when refactoring this method as part of
    // http://crbug.com/123007.
    if (entry.IsViewSourceMode())
      return SiteInstance::CreateForURL(browser_context, dest_url);

    // If we are navigating from a blank SiteInstance to a WebUI, make sure we
    // create a new SiteInstance.
    if (WebUIControllerFactoryRegistry::GetInstance()->UseWebUIForURL(
            browser_context, dest_url)) {
        return SiteInstance::CreateForURL(browser_context, dest_url);
    }

    // Normally the "site" on the SiteInstance is set lazily when the load
    // actually commits. This is to support better process sharing in case
    // the site redirects to some other site: we want to use the destination
    // site in the site instance.
    //
    // In the case of session restore, as it loads all the pages immediately
    // we need to set the site first, otherwise after a restore none of the
    // pages would share renderers in process-per-site.
    if (entry.restore_type() != NavigationEntryImpl::RESTORE_NONE)
      current_site_instance->SetSite(dest_url);

    return current_site_instance;
  }

  // Otherwise, only create a new SiteInstance for a cross-site navigation.

  // TODO(creis): Once we intercept links and script-based navigations, we
  // will be able to enforce that all entries in a SiteInstance actually have
  // the same site, and it will be safe to compare the URL against the
  // SiteInstance's site, as follows:
  // const GURL& current_url = current_instance->site();
  // For now, though, we're in a hybrid model where you only switch
  // SiteInstances if you type in a cross-site URL.  This means we have to
  // compare the entry's URL to the last committed entry's URL.
  NavigationEntry* current_entry = controller.GetLastCommittedEntry();
  if (interstitial_page_) {
    // The interstitial is currently the last committed entry, but we want to
    // compare against the last non-interstitial entry.
    current_entry = controller.GetEntryAtOffset(-1);
  }
  // If there is no last non-interstitial entry (and current_instance already
  // has a site), then we must have been opened from another tab.  We want
  // to compare against the URL of the page that opened us, but we can't
  // get to it directly.  The best we can do is check against the site of
  // the SiteInstance.  This will be correct when we intercept links and
  // script-based navigations, but for now, it could place some pages in a
  // new process unnecessarily.  We should only hit this case if a page tries
  // to open a new tab to an interstitial-inducing URL, and then navigates
  // the page to a different same-site URL.  (This seems very unlikely in
  // practice.)
  const GURL& current_url = (current_entry) ? current_entry->GetURL() :
      current_instance->GetSiteURL();

  // View-source URLs must use a new SiteInstance and BrowsingInstance.
  // We don't need a swap when going from view-source to a debug URL like
  // chrome://crash, however.
  // TODO(creis): Refactor this method so this duplicated code isn't needed.
  // See http://crbug.com/123007.
  if (current_entry &&
      current_entry->IsViewSourceMode() != entry.IsViewSourceMode() &&
      !IsRendererDebugURL(dest_url)) {
    return SiteInstance::CreateForURL(browser_context, dest_url);
  }

  // Use the current SiteInstance for same site navigations, as long as the
  // process type is correct.  (The URL may have been installed as an app since
  // the last time we visited it.)
  if (SiteInstance::IsSameWebSite(browser_context, current_url, dest_url) &&
      !current_site_instance->HasWrongProcessForURL(dest_url)) {
    return current_instance;
  }

  // Start the new renderer in a new SiteInstance, but in the current
  // BrowsingInstance.  It is important to immediately give this new
  // SiteInstance to a RenderViewHost (if it is different than our current
  // SiteInstance), so that it is ref counted.  This will happen in
  // CreateRenderView.
  return current_instance->GetRelatedSiteInstance(dest_url);
}

RenderFrameHostImpl* RenderFrameHostManager::CreateRenderFrameHost(
    SiteInstance* site_instance,
    int view_routing_id,
    int frame_routing_id,
    bool swapped_out,
    bool hidden) {
  if (frame_routing_id == MSG_ROUTING_NONE)
    frame_routing_id = site_instance->GetProcess()->GetNextRoutingID();

  // Create a RVH for main frames, or find the existing one for subframes.
  FrameTree* frame_tree = frame_tree_node_->frame_tree();
  RenderViewHostImpl* render_view_host = NULL;
  if (frame_tree_node_->IsMainFrame()) {
    render_view_host = frame_tree->CreateRenderViewHostForMainFrame(
        site_instance, view_routing_id, frame_routing_id, swapped_out, hidden);
  } else {
    render_view_host = frame_tree->GetRenderViewHostForSubFrame(site_instance);

    // If we haven't found a RVH for a subframe RFH, it's because we currently
    // do not create top-level RFHs for pending subframe navigations.  Create
    // the RVH here for now.
    // TODO(creis): Mirror the frame tree so this check isn't necessary.
    if (!render_view_host) {
      render_view_host = frame_tree->CreateRenderViewHostForMainFrame(
          site_instance, view_routing_id, frame_routing_id, swapped_out,
          hidden);
    }
  }

  // TODO(creis): Make render_frame_host a scoped_ptr.
  // TODO(creis): Pass hidden to RFH.
  RenderFrameHostImpl* render_frame_host =
      RenderFrameHostFactory::Create(render_view_host,
                                     render_frame_delegate_,
                                     frame_tree,
                                     frame_tree_node_,
                                     frame_routing_id,
                                     swapped_out).release();
  return render_frame_host;
}

int RenderFrameHostManager::CreateRenderFrame(
    SiteInstance* instance,
    int opener_route_id,
    bool swapped_out,
    bool hidden) {
  CHECK(instance);
  DCHECK(!swapped_out || hidden); // Swapped out views should always be hidden.

  // We are creating a pending or swapped out RFH here.  We should never create
  // it in the same SiteInstance as our current RFH.
  CHECK_NE(render_frame_host_->render_view_host()->GetSiteInstance(), instance);

  // Check if we've already created an RFH for this SiteInstance.  If so, try
  // to re-use the existing one, which has already been initialized.  We'll
  // remove it from the list of swapped out hosts if it commits.
  RenderFrameHostImpl* new_render_frame_host =
      GetSwappedOutRenderFrameHost(instance);

  FrameTreeNode* parent_node = NULL;
  if (frame_tree_node_)
    parent_node = frame_tree_node_->parent();

  if (new_render_frame_host) {
    // Prevent the process from exiting while we're trying to use it.
    if (!swapped_out) {
      new_render_frame_host->GetProcess()->AddPendingView();
    } else {
      // Detect if this is a cross-process child frame that is navigating
      // back to the same SiteInstance as its parent.
      if (parent_node && cross_process_frame_connector_ &&
          render_frame_host_->GetSiteInstance() == parent_node->
              render_manager()->current_frame_host()->GetSiteInstance()) {
        delete cross_process_frame_connector_;
        cross_process_frame_connector_ = NULL;
      }
    }
  } else {
    // Create a new RenderFrameHost if we don't find an existing one.
    // TODO(creis): Make new_render_frame_host a scoped_ptr.
    new_render_frame_host = CreateRenderFrameHost(instance, MSG_ROUTING_NONE,
                                                  MSG_ROUTING_NONE, swapped_out,
                                                  hidden);
    if (parent_node && !cross_process_frame_connector_) {
      // The proxy RenderFrameHost to the parent process is either the current
      // RenderFrameHost, or it has been added to the swapped out list.
      // TODO(kenrb): This will change when RenderFrameProxyHost is created.
      RenderFrameHostImpl* proxy_to_parent = render_frame_host_;
      if (render_frame_host_->render_view_host()->GetSiteInstance() !=
          parent_node->render_manager()->current_host()->GetSiteInstance()) {
        GetSwappedOutRenderFrameHost(
            parent_node->render_manager()->current_host()->GetSiteInstance());
      }
      CHECK(proxy_to_parent);
      cross_process_frame_connector_ =
          new CrossProcessFrameConnector(proxy_to_parent);
    }

    // If the new RFH is swapped out already, store it.  Otherwise prevent the
    // process from exiting while we're trying to navigate in it.
    if (swapped_out) {
      swapped_out_hosts_[instance->GetId()] = new_render_frame_host;
    } else {
      new_render_frame_host->GetProcess()->AddPendingView();
    }

    RenderViewHostImpl* render_view_host =
        new_render_frame_host->render_view_host();
    bool success = InitRenderView(render_view_host, opener_route_id);
    if (success && frame_tree_node_->IsMainFrame()) {
      // Don't show the main frame's view until we get a DidNavigate from it.
      render_view_host->GetView()->Hide();
    } else if (!swapped_out && pending_render_frame_host_) {
      CancelPending();
    }
  }

  // Use this as our new pending RFH if it isn't swapped out.
  if (!swapped_out)
    pending_render_frame_host_ = new_render_frame_host;

  return new_render_frame_host->render_view_host()->GetRoutingID();
}

bool RenderFrameHostManager::InitRenderView(RenderViewHost* render_view_host,
                                            int opener_route_id) {
  // We may have initialized this RenderViewHost for another RenderFrameHost.
  if (render_view_host->IsRenderViewLive())
    return true;

  // If the pending navigation is to a WebUI and the RenderView is not in a
  // guest process, tell the RenderViewHost about any bindings it will need
  // enabled.
  if (pending_web_ui() && !render_view_host->GetProcess()->IsGuest()) {
    render_view_host->AllowBindings(pending_web_ui()->GetBindings());
  } else {
    // Ensure that we don't create an unprivileged RenderView in a WebUI-enabled
    // process unless it's swapped out.
    RenderViewHostImpl* rvh_impl =
        static_cast<RenderViewHostImpl*>(render_view_host);
    if (!rvh_impl->IsSwappedOut()) {
      CHECK(!ChildProcessSecurityPolicyImpl::GetInstance()->HasWebUIBindings(
                render_view_host->GetProcess()->GetID()));
    }
  }

  return delegate_->CreateRenderViewForRenderManager(
      render_view_host, opener_route_id, cross_process_frame_connector_);
}

void RenderFrameHostManager::CommitPending() {
  // First check whether we're going to want to focus the location bar after
  // this commit.  We do this now because the navigation hasn't formally
  // committed yet, so if we've already cleared |pending_web_ui_| the call chain
  // this triggers won't be able to figure out what's going on.
  bool will_focus_location_bar = delegate_->FocusLocationBarByDefault();

  // We expect SwapOutOldPage to have canceled any modal dialogs and told the
  // renderer to suppress any further dialogs until it is swapped out.  However,
  // crash reports indicate that it's still possible for modal dialogs to exist
  // at this point, which poses a risk if we delete their RenderViewHost below.
  // Cancel them again to be safe.  http://crbug.com/324320.
  delegate_->CancelModalDialogsForRenderManager();

  // Next commit the Web UI, if any. Either replace |web_ui_| with
  // |pending_web_ui_|, or clear |web_ui_| if there is no pending WebUI, or
  // leave |web_ui_| as is if reusing it.
  DCHECK(!(pending_web_ui_.get() && pending_and_current_web_ui_.get()));
  if (pending_web_ui_) {
    web_ui_.reset(pending_web_ui_.release());
  } else if (!pending_and_current_web_ui_.get()) {
    web_ui_.reset();
  } else {
    DCHECK_EQ(pending_and_current_web_ui_.get(), web_ui_.get());
    pending_and_current_web_ui_.reset();
  }

  // It's possible for the pending_render_frame_host_ to be NULL when we aren't
  // crossing process boundaries. If so, we just needed to handle the Web UI
  // committing above and we're done.
  if (!pending_render_frame_host_) {
    if (will_focus_location_bar)
      delegate_->SetFocusToLocationBar(false);
    return;
  }

  // Remember if the page was focused so we can focus the new renderer in
  // that case.
  bool focus_render_view = !will_focus_location_bar &&
      render_frame_host_->render_view_host()->GetView() &&
      render_frame_host_->render_view_host()->GetView()->HasFocus();

  // TODO(creis): As long as show/hide are on RVH, we don't want to do them for
  // subframe navigations or they'll interfere with the top-level page.
  bool is_main_frame = frame_tree_node_->IsMainFrame();

  // Swap in the pending frame and make it active. Also ensure the FrameTree
  // stays in sync.
  RenderFrameHostImpl* old_render_frame_host = render_frame_host_;
  render_frame_host_ = pending_render_frame_host_;
  pending_render_frame_host_ = NULL;
  if (is_main_frame)
    render_frame_host_->render_view_host()->AttachToFrameTree();

  // The process will no longer try to exit, so we can decrement the count.
  render_frame_host_->GetProcess()->RemovePendingView();

  // If the view is gone, then this RenderViewHost died while it was hidden.
  // We ignored the RenderProcessGone call at the time, so we should send it now
  // to make sure the sad tab shows up, etc.
  if (!render_frame_host_->render_view_host()->GetView()) {
    delegate_->RenderProcessGoneFromRenderManager(
        render_frame_host_->render_view_host());
  } else if (!delegate_->IsHidden()) {
    render_frame_host_->render_view_host()->GetView()->Show();
  }

  // If the old view is live and top-level, hide it now that the new one is
  // visible.
  int32 old_site_instance_id =
      old_render_frame_host->render_view_host()->GetSiteInstance()->GetId();
  if (old_render_frame_host->render_view_host()->GetView()) {
    if (is_main_frame) {
      old_render_frame_host->render_view_host()->GetView()->Hide();
      old_render_frame_host->render_view_host()->WasSwappedOut(base::Bind(
          &RenderFrameHostManager::ClearPendingShutdownRFHForSiteInstance,
          weak_factory_.GetWeakPtr(),
          old_site_instance_id,
          old_render_frame_host));
    } else {
      // TODO(creis): We'll need to set this back to false if we navigate back.
      old_render_frame_host->set_swapped_out(true);
    }
  }

  // Make sure the size is up to date.  (Fix for bug 1079768.)
  delegate_->UpdateRenderViewSizeForRenderManager();

  if (will_focus_location_bar) {
    delegate_->SetFocusToLocationBar(false);
  } else if (focus_render_view &&
             render_frame_host_->render_view_host()->GetView()) {
    RenderWidgetHostViewPort::FromRWHV(
        render_frame_host_->render_view_host()->GetView())->Focus();
  }

  // Notify that we've swapped RenderFrameHosts. We do this before shutting down
  // the RFH so that we can clean up RendererResources related to the RFH first.
  // TODO(creis): Only do this on top-level RFHs for now, and later update it to
  // pass the RFHs.
  if (is_main_frame) {
    delegate_->NotifySwappedFromRenderManager(
        old_render_frame_host->render_view_host(),
        render_frame_host_->render_view_host());
  }

  // If the pending frame was on the swapped out list, we can remove it.
  swapped_out_hosts_.erase(render_frame_host_->render_view_host()->
                               GetSiteInstance()->GetId());

  if (old_render_frame_host->render_view_host()->IsRenderViewLive()) {
    // If the old RFH is live, we are swapping it out and should keep track of
    // it in case we navigate back to it, or it is waiting for the unload event
    // to execute in the background.
    // TODO(creis): Swap out the subframe in --site-per-process.
    if (!CommandLine::ForCurrentProcess()->HasSwitch(switches::kSitePerProcess))
      DCHECK(old_render_frame_host->is_swapped_out() ||
             !RenderViewHostImpl::IsRVHStateActive(
                  old_render_frame_host->render_view_host()->rvh_state()));
    // Temp fix for http://crbug.com/90867 until we do a better cleanup to make
    // sure we don't get different rvh instances for the same site instance
    // in the same rvhmgr.
    // TODO(creis): Clean this up.
    RenderFrameHostMap::iterator iter =
        swapped_out_hosts_.find(old_site_instance_id);
    if (iter != swapped_out_hosts_.end() &&
        iter->second != old_render_frame_host) {
      // Delete the RFH that will be replaced in the map to avoid a leak.
      delete iter->second;
    }
    // If the RenderViewHost backing the RenderFrameHost is pending shutdown,
    // the RenderFrameHost should be put in the map of RenderFrameHosts pending
    // shutdown. Otherwise, it is stored in the map of swapped out
    // RenderFrameHosts.
    if (old_render_frame_host->render_view_host()->rvh_state() ==
            RenderViewHostImpl::STATE_PENDING_SHUTDOWN) {
      swapped_out_hosts_.erase(old_site_instance_id);
      RFHPendingDeleteMap::iterator pending_delete_iter =
          pending_delete_hosts_.find(old_site_instance_id);
      if (pending_delete_iter == pending_delete_hosts_.end() ||
          pending_delete_iter->second.get() != old_render_frame_host) {
        pending_delete_hosts_[old_site_instance_id] =
            linked_ptr<RenderFrameHostImpl>(old_render_frame_host);
      }
    } else {
      swapped_out_hosts_[old_site_instance_id] = old_render_frame_host;
    }

    // If there are no active views in this SiteInstance, it means that
    // this RFH was the last active one in the SiteInstance. Now that we
    // know that all RFHs are swapped out, we can delete all the RFHs and RVHs
    // in this SiteInstance.  We do this after ensuring the RFH is on the
    // swapped out list to simplify the deletion.
    if (!static_cast<SiteInstanceImpl*>(
            old_render_frame_host->render_view_host()->GetSiteInstance())->
                active_view_count()) {
      ShutdownRenderFrameHostsInSiteInstance(old_site_instance_id);
      // This is deleted while cleaning up the SiteInstance's views.
      old_render_frame_host = NULL;
    }
  } else {
    delete old_render_frame_host;
  }
}

void RenderFrameHostManager::ShutdownRenderFrameHostsInSiteInstance(
    int32 site_instance_id) {
  // First remove any swapped out RFH for this SiteInstance from our own list.
  ClearSwappedOutRFHsInSiteInstance(site_instance_id, frame_tree_node_);

  // Use the safe RenderWidgetHost iterator for now to find all RenderViewHosts
  // in the SiteInstance, then tell their respective FrameTrees to remove all
  // swapped out RenderFrameHosts corresponding to them.
  // TODO(creis): Replace this with a RenderFrameHostIterator that protects
  // against use-after-frees if a later element is deleted before getting to it.
  scoped_ptr<RenderWidgetHostIterator> widgets(
      RenderWidgetHostImpl::GetAllRenderWidgetHosts());
  while (RenderWidgetHost* widget = widgets->GetNextHost()) {
    if (!widget->IsRenderView())
      continue;
    RenderViewHostImpl* rvh =
        static_cast<RenderViewHostImpl*>(RenderViewHost::From(widget));
    if (site_instance_id == rvh->GetSiteInstance()->GetId()) {
      // This deletes all RenderFrameHosts using the |rvh|, which then causes
      // |rvh| to Shutdown.
      FrameTree* tree = rvh->GetDelegate()->GetFrameTree();
      tree->ForEach(base::Bind(
          &RenderFrameHostManager::ClearSwappedOutRFHsInSiteInstance,
          site_instance_id));
    }
  }
}

RenderFrameHostImpl* RenderFrameHostManager::UpdateRendererStateForNavigate(
    const NavigationEntryImpl& entry) {
  // If we are currently navigating cross-process, we want to get back to normal
  // and then navigate as usual.
  if (cross_navigation_pending_) {
    if (pending_render_frame_host_)
      CancelPending();
    cross_navigation_pending_ = false;
  }

  // render_frame_host_'s SiteInstance and new_instance will not be deleted
  // before the end of this method, so we don't have to worry about their ref
  // counts dropping to zero.
  SiteInstance* current_instance =
      render_frame_host_->render_view_host()->GetSiteInstance();
  SiteInstance* new_instance = current_instance;

  // We do not currently swap processes for navigations in webview tag guests.
  bool is_guest_scheme = current_instance->GetSiteURL().SchemeIs(kGuestScheme);

  // Determine if we need a new BrowsingInstance for this entry.  If true, this
  // implies that it will get a new SiteInstance (and likely process), and that
  // other tabs in the current BrowsingInstance will be unable to script it.
  // This is used for cases that require a process swap even in the
  // process-per-tab model, such as WebUI pages.
  const NavigationEntry* current_entry =
      delegate_->GetLastCommittedNavigationEntryForRenderManager();
  bool force_swap = !is_guest_scheme &&
      ShouldSwapBrowsingInstancesForNavigation(current_entry, &entry);
  if (!is_guest_scheme && (ShouldTransitionCrossSite() || force_swap)) {
    new_instance = GetSiteInstanceForEntry(entry, current_instance, force_swap);
 
    // If we have affinity to a particular process, get it now or forever hold
    // your peace.
    if (render_process_affinity_ != SiteInstance::kNoProcessAffinity)
      new_instance->GetProcess(render_process_affinity_);
  }

  // If force_swap is true, we must use a different SiteInstance.  If we didn't,
  // we would have two RenderFrameHosts in the same SiteInstance and the same
  // frame, resulting in page_id conflicts for their NavigationEntries.
  if (force_swap)
    CHECK_NE(new_instance, current_instance);

  if (new_instance != current_instance) {
    // New SiteInstance: create a pending RFH to navigate.
    DCHECK(!cross_navigation_pending_);

    // This will possibly create (set to NULL) a Web UI object for the pending
    // page. We'll use this later to give the page special access. This must
    // happen before the new renderer is created below so it will get bindings.
    // It must also happen after the above conditional call to CancelPending(),
    // otherwise CancelPending may clear the pending_web_ui_ and the page will
    // not have its bindings set appropriately.
    SetPendingWebUI(entry);

    // Ensure that we have created RFHs for the new RFH's opener chain if
    // we are staying in the same BrowsingInstance. This allows the pending RFH
    // to send cross-process script calls to its opener(s).
    int opener_route_id = MSG_ROUTING_NONE;
    if (new_instance->IsRelatedSiteInstance(current_instance)) {
      opener_route_id =
          delegate_->CreateOpenerRenderViewsForRenderManager(new_instance);
    }

    // Create a non-swapped-out pending RFH with the given opener and navigate
    // it.
    int route_id = CreateRenderFrame(new_instance, opener_route_id, false,
                                     delegate_->IsHidden());
    if (route_id == MSG_ROUTING_NONE)
      return NULL;

    // Check if our current RFH is live before we set up a transition.
    if (!render_frame_host_->render_view_host()->IsRenderViewLive()) {
      if (!cross_navigation_pending_) {
        // The current RFH is not live.  There's no reason to sit around with a
        // sad tab or a newly created RFH while we wait for the pending RFH to
        // navigate.  Just switch to the pending RFH now and go back to non
        // cross-navigating (Note that we don't care about on{before}unload
        // handlers if the current RFH isn't live.)
        CommitPending();
        return render_frame_host_;
      } else {
        NOTREACHED();
        return render_frame_host_;
      }
    }
    // Otherwise, it's safe to treat this as a pending cross-site transition.

    // We need to wait until the beforeunload handler has run, unless we are
    // transferring an existing request (in which case it has already run).
    // Suspend the new render view (i.e., don't let it send the cross-site
    // Navigate message) until we hear back from the old renderer's
    // beforeunload handler.  If the handler returns false, we'll have to
    // cancel the request.
    DCHECK(!pending_render_frame_host_->render_view_host()->
               are_navigations_suspended());
    bool is_transfer =
        entry.transferred_global_request_id() != GlobalRequestID();
    if (is_transfer) {
      // We don't need to stop the old renderer or run beforeunload/unload
      // handlers, because those have already been done.
      DCHECK(pending_nav_params_->global_request_id ==
                entry.transferred_global_request_id());
    } else {
      // Also make sure the old render view stops, in case a load is in
      // progress.  (We don't want to do this for transfers, since it will
      // interrupt the transfer with an unexpected DidStopLoading.)
      render_frame_host_->render_view_host()->Send(new ViewMsg_Stop(
          render_frame_host_->render_view_host()->GetRoutingID()));

      pending_render_frame_host_->render_view_host()->SetNavigationsSuspended(
          true, base::TimeTicks());

      // Tell the CrossSiteRequestManager that this RVH has a pending cross-site
      // request, so that ResourceDispatcherHost will know to tell us to run the
      // old page's unload handler before it sends the response.
      // TODO(creis): This needs to be on the RFH.
      pending_render_frame_host_->render_view_host()->
          SetHasPendingCrossSiteRequest(true);
    }

    // We now have a pending RFH.
    DCHECK(!cross_navigation_pending_);
    cross_navigation_pending_ = true;

    // Unless we are transferring an existing request, we should now
    // tell the old render view to run its beforeunload handler, since it
    // doesn't otherwise know that the cross-site request is happening.  This
    // will trigger a call to ShouldClosePage with the reply.
    if (!is_transfer)
      render_frame_host_->render_view_host()->FirePageBeforeUnload(true);

    return pending_render_frame_host_;
  }

  // Otherwise the same SiteInstance can be used.  Navigate render_frame_host_.
  DCHECK(!cross_navigation_pending_);
  if (ShouldReuseWebUI(current_entry, &entry)) {
    pending_web_ui_.reset();
    pending_and_current_web_ui_ = web_ui_->AsWeakPtr();
  } else {
    SetPendingWebUI(entry);

    // Make sure the new RenderViewHost has the right bindings.
    if (pending_web_ui() && !render_frame_host_->GetProcess()->IsGuest()) {
      render_frame_host_->render_view_host()->AllowBindings(
          pending_web_ui()->GetBindings());
    }
  }

  if (pending_web_ui() &&
      render_frame_host_->render_view_host()->IsRenderViewLive()) {
    pending_web_ui()->GetController()->RenderViewReused(
        render_frame_host_->render_view_host());
  }

  // The renderer can exit view source mode when any error or cancellation
  // happen. We must overwrite to recover the mode.
  if (entry.IsViewSourceMode()) {
    render_frame_host_->render_view_host()->Send(
        new ViewMsg_EnableViewSourceMode(
            render_frame_host_->render_view_host()->GetRoutingID()));
  }

  return render_frame_host_;
}

void RenderFrameHostManager::CancelPending() {
  RenderFrameHostImpl* pending_render_frame_host = pending_render_frame_host_;
  pending_render_frame_host_ = NULL;

  RenderViewDevToolsAgentHost::OnCancelPendingNavigation(
      pending_render_frame_host->render_view_host(),
      render_frame_host_->render_view_host());

  // We no longer need to prevent the process from exiting.
  pending_render_frame_host->GetProcess()->RemovePendingView();

  // The pending RFH may already be on the swapped out list if we started to
  // swap it back in and then canceled.  If so, make sure it gets swapped out
  // again.  If it's not on the swapped out list (e.g., aborting a pending
  // load), then it's safe to shut down.
  if (IsOnSwappedOutList(pending_render_frame_host)) {
    // Any currently suspended navigations are no longer needed.
    pending_render_frame_host->render_view_host()->CancelSuspendedNavigations();

    // TODO(creis): We need to swap out the RFH.
    pending_render_frame_host->render_view_host()->SwapOut();
  } else {
    // We won't be coming back, so shut this one down.
    delete pending_render_frame_host;
  }

  pending_web_ui_.reset();
  pending_and_current_web_ui_.reset();
}

void RenderFrameHostManager::RenderViewDeleted(RenderViewHost* rvh) {
  // We are doing this in order to work around and to track a crasher
  // (http://crbug.com/23411) where it seems that pending_render_frame_host_ is
  // deleted (not sure from where) but not NULLed.
  if (pending_render_frame_host_ &&
      rvh == pending_render_frame_host_->render_view_host()) {
    // If you hit this NOTREACHED, please report it in the following bug
    // http://crbug.com/23411 Make sure to include what you were doing when it
    // happened  (navigating to a new page, closing a tab...) and if you can
    // reproduce.
    NOTREACHED();
    pending_render_frame_host_ = NULL;
  }

  // Make sure deleted RVHs are not kept in the swapped out list while we are
  // still alive.  (If render_frame_host_ is null, we're already being deleted.)
  if (!render_frame_host_)
    return;

  // We can't look it up by SiteInstance ID, which may no longer be valid.
  for (RenderFrameHostMap::iterator iter = swapped_out_hosts_.begin();
       iter != swapped_out_hosts_.end();
       ++iter) {
    if (iter->second->render_view_host() == rvh) {
      swapped_out_hosts_.erase(iter);
      break;
    }
  }
}

bool RenderFrameHostManager::IsRVHOnSwappedOutList(
    RenderViewHostImpl* rvh) const {
  RenderFrameHostImpl* render_frame_host = GetSwappedOutRenderFrameHost(
      rvh->GetSiteInstance());
  if (!render_frame_host)
    return false;
  return IsOnSwappedOutList(render_frame_host);
}

bool RenderFrameHostManager::IsOnSwappedOutList(
    RenderFrameHostImpl* rfh) const {
  if (!rfh->render_view_host()->GetSiteInstance())
    return false;

  RenderFrameHostMap::const_iterator iter = swapped_out_hosts_.find(
      rfh->render_view_host()->GetSiteInstance()->GetId());
  if (iter == swapped_out_hosts_.end())
    return false;

  return iter->second == rfh;
}

RenderViewHostImpl* RenderFrameHostManager::GetSwappedOutRenderViewHost(
   SiteInstance* instance) const {
  RenderFrameHostImpl* render_frame_host =
      GetSwappedOutRenderFrameHost(instance);
  if (render_frame_host)
    return render_frame_host->render_view_host();
  return NULL;
}

RenderFrameHostImpl* RenderFrameHostManager::GetSwappedOutRenderFrameHost(
    SiteInstance* instance) const {
  RenderFrameHostMap::const_iterator iter =
      swapped_out_hosts_.find(instance->GetId());
  if (iter != swapped_out_hosts_.end())
    return iter->second;

  return NULL;
}

}  // namespace content<|MERGE_RESOLUTION|>--- conflicted
+++ resolved
@@ -62,32 +62,20 @@
     RenderFrameHostDelegate* render_frame_delegate,
     RenderViewHostDelegate* render_view_delegate,
     RenderWidgetHostDelegate* render_widget_delegate,
-<<<<<<< HEAD
-    Delegate* delegate)
+    Delegate* delegate,
+    int render_process_affinity)
     : frame_tree_node_(frame_tree_node),
       delegate_(delegate),
-=======
-    Delegate* delegate,
-    int render_process_affinity)
-    : delegate_(delegate),
->>>>>>> 0adf6396
       cross_navigation_pending_(false),
       render_frame_delegate_(render_frame_delegate),
       render_view_delegate_(render_view_delegate),
       render_widget_delegate_(render_widget_delegate),
-<<<<<<< HEAD
       render_frame_host_(NULL),
       pending_render_frame_host_(NULL),
       interstitial_page_(NULL),
+      render_process_affinity_(render_process_affinity),
       cross_process_frame_connector_(NULL),
       weak_factory_(this) {}
-=======
-      render_view_host_(NULL),
-      pending_render_view_host_(NULL),
-      interstitial_page_(NULL),
-      render_process_affinity_(render_process_affinity) {
-}
->>>>>>> 0adf6396
 
 RenderFrameHostManager::~RenderFrameHostManager() {
   if (pending_render_frame_host_)
@@ -121,24 +109,15 @@
   // that the SiteInstance is ref counted.
   if (!site_instance)
     site_instance = SiteInstance::Create(browser_context);
-<<<<<<< HEAD
+  // If we have affinity to a particular render process, then get the process
+  // now, or forever hold your peace.
+  if (render_process_affinity_ != SiteInstance::kNoProcessAffinity)
+    site_instance->GetProcess(render_process_affinity_);
 
   // TODO(creis): Make render_frame_host_ a scoped_ptr.
   render_frame_host_ = CreateRenderFrameHost(site_instance, view_routing_id,
                                              frame_routing_id, false,
                                              delegate_->IsHidden());
-=======
-  // If we have affinity to a particular render process, then get the process
-  // now, or forever hold your peace.
-  if (render_process_affinity_ != SiteInstance::kNoProcessAffinity)
-    site_instance->GetProcess(render_process_affinity_);
-  render_view_host_ = static_cast<RenderViewHostImpl*>(
-      RenderViewHostFactory::Create(
-          site_instance, render_view_delegate_, render_frame_delegate_,
-          render_widget_delegate_, routing_id, main_frame_routing_id, false,
-          delegate_->IsHidden()));
-  render_view_host_->AttachToFrameTree();
->>>>>>> 0adf6396
 
   // Keep track of renderer processes as they start to shut down or are
   // crashed/killed.
