--- conflicted
+++ resolved
@@ -1099,20 +1099,14 @@
   SiteInstanceDescriptor new_instance_descriptor =
       SiteInstanceDescriptor(current_instance);
   if (ShouldTransitionCrossSite() || force_swap) {
-<<<<<<< HEAD
     new_instance_descriptor = DetermineSiteInstanceForURL(
         dest_url, source_instance, current_instance, dest_instance, transition,
         dest_is_restore, dest_is_view_source_mode, force_swap);
-=======
-    new_instance = GetSiteInstanceForURL(
-        dest_url, source_instance, current_instance, dest_instance,
-        transition, dest_is_restore, dest_is_view_source_mode, force_swap);
  
     // If we have affinity to a particular process, get it now or forever hold
     // your peace.
     if (render_process_affinity_ != SiteInstance::kNoProcessAffinity)
       new_instance->GetProcess(render_process_affinity_);
->>>>>>> 24e4b9d6
   }
 
   SiteInstance* new_instance =
