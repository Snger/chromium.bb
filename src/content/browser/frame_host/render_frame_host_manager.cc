--- conflicted
+++ resolved
@@ -849,6 +849,11 @@
         dest_is_view_source_mode,
         current_instance,
         force_swap);
+ 
+    // If we have affinity to a particular process, get it now or forever hold
+    // your peace.
+    if (render_process_affinity_ != SiteInstance::kNoProcessAffinity)
+      new_instance->GetProcess(render_process_affinity_);
   }
 
   // If force_swap is true, we must use a different SiteInstance.  If we didn't,
@@ -1490,39 +1495,6 @@
 
   const NavigationEntry* current_entry =
       delegate_->GetLastCommittedNavigationEntryForRenderManager();
-<<<<<<< HEAD
-=======
-  BrowserContext* browser_context =
-      delegate_->GetControllerForRenderManager().GetBrowserContext();
-  const GURL& current_effective_url = current_entry ?
-      SiteInstanceImpl::GetEffectiveURL(browser_context,
-                                        current_entry->GetURL()) :
-      render_frame_host_->GetSiteInstance()->GetSiteURL();
-  bool current_is_view_source_mode = current_entry ?
-      current_entry->IsViewSourceMode() : entry.IsViewSourceMode();
-  bool force_swap = !is_guest_scheme &&
-      ShouldSwapBrowsingInstancesForNavigation(
-          current_effective_url,
-          current_is_view_source_mode,
-          entry.site_instance(),
-          SiteInstanceImpl::GetEffectiveURL(browser_context, entry.GetURL()),
-          entry.IsViewSourceMode());
-  if (!is_guest_scheme && (ShouldTransitionCrossSite() || force_swap)) {
-    new_instance = GetSiteInstanceForURL(
-        entry.GetURL(),
-        entry.site_instance(),
-        entry.GetTransitionType(),
-        entry.restore_type() != NavigationEntryImpl::RESTORE_NONE,
-        entry.IsViewSourceMode(),
-        current_instance,
-        force_swap);
- 
-    // If we have affinity to a particular process, get it now or forever hold
-    // your peace.
-    if (render_process_affinity_ != SiteInstance::kNoProcessAffinity)
-      new_instance->GetProcess(render_process_affinity_);
-  }
->>>>>>> b7aa2e53
 
   if (new_instance.get() != current_instance) {
     TRACE_EVENT_INSTANT2(
