--- conflicted
+++ resolved
@@ -259,25 +259,18 @@
                                   int32 view_routing_id,
                                   int32 frame_routing_id,
                                   int32 widget_routing_id) {
-<<<<<<< HEAD
   DCHECK(site_instance);
   // TODO(avi): While RenderViewHostImpl is-a RenderWidgetHostImpl, this must
   // hold true to avoid having two RenderWidgetHosts for the top-level frame.
   // https://crbug.com/545684
   DCHECK(!frame_tree_node_->IsMainFrame() ||
          view_routing_id == widget_routing_id);
-=======
-  // Create a RenderViewHost and RenderFrameHost, once we have an instance.  It
-  // is important to immediately give this SiteInstance to a RenderViewHost so
-  // that the SiteInstance is ref counted.
-  if (!site_instance)
-    site_instance = SiteInstance::Create(browser_context);
+
   // If we have affinity to a particular render process, then get the process
   // now, or forever hold your peace.
   if (render_process_affinity_ != SiteInstance::kNoProcessAffinity)
     site_instance->GetProcess(render_process_affinity_);
 
->>>>>>> b9459af2
   int flags = delegate_->IsHidden() ? CREATE_RF_HIDDEN : 0;
   SetRenderFrameHost(CreateRenderFrameHost(site_instance, view_routing_id,
                                            frame_routing_id, widget_routing_id,
