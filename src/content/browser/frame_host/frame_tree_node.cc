// Copyright 2013 The Chromium Authors. All rights reserved.
// Use of this source code is governed by a BSD-style license that can be
// found in the LICENSE file.

#include "content/browser/frame_host/frame_tree_node.h"

#include <queue>

#include "base/stl_util.h"
#include "content/browser/frame_host/frame_tree.h"
#include "content/browser/frame_host/navigator.h"
#include "content/browser/frame_host/render_frame_host_impl.h"
#include "content/browser/renderer_host/render_view_host_impl.h"

namespace content {

int64 FrameTreeNode::next_frame_tree_node_id_ = 1;

FrameTreeNode::FrameTreeNode(FrameTree* frame_tree,
                             Navigator* navigator,
                             RenderFrameHostDelegate* render_frame_delegate,
                             RenderViewHostDelegate* render_view_delegate,
                             RenderWidgetHostDelegate* render_widget_delegate,
                             RenderFrameHostManager::Delegate* manager_delegate,
                             int render_process_affinity,
<<<<<<< HEAD
                             int64 frame_id,
=======
>>>>>>> 7c415e25
                             const std::string& name)
    : frame_tree_(frame_tree),
      navigator_(navigator),
      render_manager_(this,
                      render_frame_delegate,
                      render_view_delegate,
                      render_widget_delegate,
                      manager_delegate,
                      render_process_affinity),
      frame_tree_node_id_(next_frame_tree_node_id_++),
      frame_name_(name),
      parent_(NULL) {}

FrameTreeNode::~FrameTreeNode() {
}

bool FrameTreeNode::IsMainFrame() const {
  return frame_tree_->root() == this;
}

void FrameTreeNode::AddChild(scoped_ptr<FrameTreeNode> child,
                             int frame_routing_id) {
  // Initialize the RenderFrameHost for the new node.  We always create child
  // frames in the same SiteInstance as the current frame, and they can swap to
  // a different one if they navigate away.
  child->render_manager()->Init(
      render_manager_.current_host()->GetSiteInstance()->GetBrowserContext(),
      render_manager_.current_host()->GetSiteInstance(),
      render_manager_.current_host()->GetRoutingID(),
      frame_routing_id);
  child->set_parent(this);
  children_.push_back(child.release());
}

void FrameTreeNode::RemoveChild(FrameTreeNode* child) {
  std::vector<FrameTreeNode*>::iterator iter;

  for (iter = children_.begin(); iter != children_.end(); ++iter) {
    if ((*iter) == child)
      break;
  }

  if (iter != children_.end()) {
    (*iter)->set_parent(NULL);
    children_.erase(iter);
  }
}

void FrameTreeNode::ResetForNewProcess() {
  current_url_ = GURL();

  // The children may not have been cleared if a cross-process navigation
  // commits before the old process cleans everything up.  Make sure the child
  // nodes get deleted before swapping to a new process.
  children_.clear();
}

}  // namespace content<|MERGE_RESOLUTION|>--- conflicted
+++ resolved
@@ -23,10 +23,6 @@
                              RenderWidgetHostDelegate* render_widget_delegate,
                              RenderFrameHostManager::Delegate* manager_delegate,
                              int render_process_affinity,
-<<<<<<< HEAD
-                             int64 frame_id,
-=======
->>>>>>> 7c415e25
                              const std::string& name)
     : frame_tree_(frame_tree),
       navigator_(navigator),
