// Copyright 2013 The Chromium Authors. All rights reserved.
// Use of this source code is governed by a BSD-style license that can be
// found in the LICENSE file.

#include "content/browser/frame_host/frame_tree_node.h"

#include <math.h>

#include <queue>
#include <utility>

#include "base/feature_list.h"
#include "base/lazy_instance.h"
#include "base/macros.h"
#include "base/metrics/histogram_macros.h"
#include "base/stl_util.h"
#include "base/strings/string_util.h"
#include "content/browser/devtools/devtools_instrumentation.h"
#include "content/browser/frame_host/frame_tree.h"
#include "content/browser/frame_host/navigation_request.h"
#include "content/browser/frame_host/navigator.h"
#include "content/browser/frame_host/render_frame_host_impl.h"
#include "content/browser/renderer_host/render_view_host_impl.h"
#include "content/common/frame_messages.h"
#include "content/public/browser/browser_thread.h"
#include "content/public/common/content_features.h"
#include "content/public/common/navigation_policy.h"
#include "third_party/blink/public/common/frame/sandbox_flags.h"
#include "third_party/blink/public/common/frame/user_activation_update_type.h"

namespace content {

namespace {

// This is a global map between frame_tree_node_ids and pointers to
// FrameTreeNodes.
typedef base::hash_map<int, FrameTreeNode*> FrameTreeNodeIdMap;

base::LazyInstance<FrameTreeNodeIdMap>::DestructorAtExit
    g_frame_tree_node_id_map = LAZY_INSTANCE_INITIALIZER;

// These values indicate the loading progress status. The minimum progress
// value matches what Blink's ProgressTracker has traditionally used for a
// minimum progress value.
const double kLoadingProgressMinimum = 0.1;
const double kLoadingProgressDone = 1.0;

}  // namespace

// This observer watches the opener of its owner FrameTreeNode and clears the
// owner's opener if the opener is destroyed.
class FrameTreeNode::OpenerDestroyedObserver : public FrameTreeNode::Observer {
 public:
  OpenerDestroyedObserver(FrameTreeNode* owner, bool observing_original_opener)
      : owner_(owner), observing_original_opener_(observing_original_opener) {}

  // FrameTreeNode::Observer
  void OnFrameTreeNodeDestroyed(FrameTreeNode* node) override {
    if (observing_original_opener_) {
      // The "original owner" is special. It's used for attribution, and clients
      // walk down the original owner chain. Therefore, if a link in the chain
      // is being destroyed, reconnect the observation to the parent of the link
      // being destroyed.
      CHECK_EQ(owner_->original_opener(), node);
      owner_->SetOriginalOpener(node->original_opener());
      // |this| is deleted at this point.
    } else {
      CHECK_EQ(owner_->opener(), node);
      owner_->SetOpener(nullptr);
      // |this| is deleted at this point.
    }
  }

 private:
  FrameTreeNode* owner_;
  bool observing_original_opener_;

  DISALLOW_COPY_AND_ASSIGN(OpenerDestroyedObserver);
};

int FrameTreeNode::next_frame_tree_node_id_ = 1;

// static
FrameTreeNode* FrameTreeNode::GloballyFindByID(int frame_tree_node_id) {
  DCHECK_CURRENTLY_ON(BrowserThread::UI);
  FrameTreeNodeIdMap* nodes = g_frame_tree_node_id_map.Pointer();
  auto it = nodes->find(frame_tree_node_id);
  return it == nodes->end() ? nullptr : it->second;
}

FrameTreeNode::FrameTreeNode(FrameTree* frame_tree,
                             Navigator* navigator,
                             FrameTreeNode* parent,
                             blink::WebTreeScopeType scope,
                             int render_process_affinity,
                             const std::string& name,
                             const std::string& unique_name,
                             bool is_created_by_script,
                             const base::UnguessableToken& devtools_frame_token,
                             const FrameOwnerProperties& frame_owner_properties,
                             blink::FrameOwnerElementType owner_type)
    : frame_tree_(frame_tree),
      navigator_(navigator),
<<<<<<< HEAD
      render_manager_(this, frame_tree->manager_delegate()),
=======
      render_manager_(this,
                      render_frame_delegate,
                      render_widget_delegate,
                      manager_delegate,
                      render_process_affinity),
>>>>>>> 2ef9aefd
      frame_tree_node_id_(next_frame_tree_node_id_++),
      parent_(parent),
      depth_(parent ? parent->depth_ + 1 : 0u),
      opener_(nullptr),
      original_opener_(nullptr),
      has_committed_real_load_(false),
      is_collapsed_(false),
      replication_state_(
          scope,
          name,
          unique_name,
          false /* should enforce strict mixed content checking */,
          std::vector<uint32_t>()
          /* hashes of hosts for insecure request upgrades */,
          false /* is a potentially trustworthy unique origin */,
          false /* has received a user gesture */,
          false /* has received a user gesture before nav */,
          owner_type),
      is_created_by_script_(is_created_by_script),
      devtools_frame_token_(devtools_frame_token),
      frame_owner_properties_(frame_owner_properties),
      was_discarded_(false),
      blame_context_(frame_tree_node_id_, parent) {
  std::pair<FrameTreeNodeIdMap::iterator, bool> result =
      g_frame_tree_node_id_map.Get().insert(
          std::make_pair(frame_tree_node_id_, this));
  CHECK(result.second);

  // Note: this should always be done last in the constructor.
  blame_context_.Initialize();
}

FrameTreeNode::~FrameTreeNode() {
  // Remove the children.
  current_frame_host()->ResetChildren();

  // If the removed frame was created by a script, then its history entry will
  // never be reused - we can save some memory by removing the history entry.
  // See also https://crbug.com/784356.
  if (is_created_by_script_ && parent_) {
    NavigationEntryImpl* nav_entry = static_cast<NavigationEntryImpl*>(
        navigator()->GetController()->GetLastCommittedEntry());
    if (nav_entry) {
      nav_entry->RemoveEntryForFrame(this,
                                     /* only_if_different_position = */ false);
    }
  }

  frame_tree_->FrameRemoved(this);
  for (auto& observer : observers_)
    observer.OnFrameTreeNodeDestroyed(this);

  if (opener_)
    opener_->RemoveObserver(opener_observer_.get());
  if (original_opener_)
    original_opener_->RemoveObserver(original_opener_observer_.get());

  g_frame_tree_node_id_map.Get().erase(frame_tree_node_id_);

  if (navigation_request_) {
    // PlzNavigate: if a frame with a pending navigation is detached, make sure
    // the WebContents (and its observers) update their loading state.
    navigation_request_.reset();
    DidStopLoading();
  }
}

void FrameTreeNode::AddObserver(Observer* observer) {
  observers_.AddObserver(observer);
}

void FrameTreeNode::RemoveObserver(Observer* observer) {
  observers_.RemoveObserver(observer);
}

bool FrameTreeNode::IsMainFrame() const {
  return frame_tree_->root() == this;
}

void FrameTreeNode::ResetForNavigation() {
  // Discard any CSP headers from the previous document.
  replication_state_.accumulated_csp_headers.clear();
  render_manager_.OnDidResetContentSecurityPolicy();

  // Clear any CSP-set sandbox flags, and the declared feature policy for the
  // frame.
  UpdateFramePolicyHeaders(blink::WebSandboxFlags::kNone, {});

  // TODO(crbug.com/736415): Clear this bit unconditionally for all frames.
  if (IsMainFrame()) {
    // This frame has had its user activation bits cleared in the renderer
    // before arriving here. We just need to clear them here and in the other
    // renderer processes that may have a reference to this frame.
    UpdateUserActivationState(
        blink::UserActivationUpdateType::kClearActivation);
  }
}

void FrameTreeNode::SetOpener(FrameTreeNode* opener) {
  if (opener_) {
    opener_->RemoveObserver(opener_observer_.get());
    opener_observer_.reset();
  }

  opener_ = opener;

  if (opener_) {
    opener_observer_ = std::make_unique<OpenerDestroyedObserver>(this, false);
    opener_->AddObserver(opener_observer_.get());
  }
}

void FrameTreeNode::SetOriginalOpener(FrameTreeNode* opener) {
  // The original opener tracks main frames only.
  DCHECK(opener == nullptr || !opener->parent());

  if (original_opener_) {
    original_opener_->RemoveObserver(original_opener_observer_.get());
    original_opener_observer_.reset();
  }

  original_opener_ = opener;

  if (original_opener_) {
    original_opener_observer_ =
        std::make_unique<OpenerDestroyedObserver>(this, true);
    original_opener_->AddObserver(original_opener_observer_.get());
  }
}

void FrameTreeNode::SetCurrentURL(const GURL& url) {
  if (!has_committed_real_load_ && !url.IsAboutBlank())
    has_committed_real_load_ = true;
  current_frame_host()->SetLastCommittedUrl(url);
  blame_context_.TakeSnapshot();
}

void FrameTreeNode::SetCurrentOrigin(
    const url::Origin& origin,
    bool is_potentially_trustworthy_unique_origin) {
  if (!origin.IsSameOriginWith(replication_state_.origin) ||
      replication_state_.has_potentially_trustworthy_unique_origin !=
          is_potentially_trustworthy_unique_origin) {
    render_manager_.OnDidUpdateOrigin(origin,
                                      is_potentially_trustworthy_unique_origin);
  }
  replication_state_.origin = origin;
  replication_state_.has_potentially_trustworthy_unique_origin =
      is_potentially_trustworthy_unique_origin;
}

void FrameTreeNode::SetCollapsed(bool collapsed) {
  DCHECK(!IsMainFrame());
  if (is_collapsed_ == collapsed)
    return;

  is_collapsed_ = collapsed;
  render_manager_.OnDidChangeCollapsedState(collapsed);
}

void FrameTreeNode::SetFrameName(const std::string& name,
                                 const std::string& unique_name) {
  if (name == replication_state_.name) {
    // |unique_name| shouldn't change unless |name| changes.
    DCHECK_EQ(unique_name, replication_state_.unique_name);
    return;
  }

  if (parent()) {
    // Non-main frames should have a non-empty unique name.
    DCHECK(!unique_name.empty());
  } else {
    // Unique name of main frames should always stay empty.
    DCHECK(unique_name.empty());
  }

  // Note the unique name should only be able to change before the first real
  // load is committed, but that's not strongly enforced here.
  render_manager_.OnDidUpdateName(name, unique_name);
  replication_state_.name = name;
  replication_state_.unique_name = unique_name;
}

void FrameTreeNode::AddContentSecurityPolicies(
    const std::vector<ContentSecurityPolicyHeader>& headers) {
  replication_state_.accumulated_csp_headers.insert(
      replication_state_.accumulated_csp_headers.end(), headers.begin(),
      headers.end());
  render_manager_.OnDidAddContentSecurityPolicies(headers);
}

void FrameTreeNode::SetInsecureRequestPolicy(
    blink::WebInsecureRequestPolicy policy) {
  if (policy == replication_state_.insecure_request_policy)
    return;
  render_manager_.OnEnforceInsecureRequestPolicy(policy);
  replication_state_.insecure_request_policy = policy;
}

void FrameTreeNode::SetInsecureNavigationsSet(
    const std::vector<uint32_t>& insecure_navigations_set) {
  DCHECK(std::is_sorted(insecure_navigations_set.begin(),
                        insecure_navigations_set.end()));
  if (insecure_navigations_set == replication_state_.insecure_navigations_set)
    return;
  render_manager_.OnEnforceInsecureNavigationsSet(insecure_navigations_set);
  replication_state_.insecure_navigations_set = insecure_navigations_set;
}

void FrameTreeNode::SetPendingFramePolicy(blink::FramePolicy frame_policy) {
  pending_frame_policy_.sandbox_flags = frame_policy.sandbox_flags;

  if (parent()) {
    // Subframes should always inherit their parent's sandbox flags.
    pending_frame_policy_.sandbox_flags |= parent()->active_sandbox_flags();
    // This is only applied on subframes; container policy is not mutable on
    // main frame.
    pending_frame_policy_.container_policy = frame_policy.container_policy;
  }
}

FrameTreeNode* FrameTreeNode::PreviousSibling() const {
  return GetSibling(-1);
}

FrameTreeNode* FrameTreeNode::NextSibling() const {
  return GetSibling(1);
}

bool FrameTreeNode::IsLoading() const {
  RenderFrameHostImpl* current_frame_host =
      render_manager_.current_frame_host();

  DCHECK(current_frame_host);

  if (navigation_request_)
    return true;

  RenderFrameHostImpl* speculative_frame_host =
      render_manager_.speculative_frame_host();
  if (speculative_frame_host && speculative_frame_host->is_loading())
    return true;
  return current_frame_host->is_loading();
}

bool FrameTreeNode::CommitPendingFramePolicy() {
  bool did_change_flags = pending_frame_policy_.sandbox_flags !=
                          replication_state_.frame_policy.sandbox_flags;
  bool did_change_container_policy =
      pending_frame_policy_.container_policy !=
      replication_state_.frame_policy.container_policy;
  if (did_change_flags)
    replication_state_.frame_policy.sandbox_flags =
        pending_frame_policy_.sandbox_flags;
  if (did_change_container_policy)
    replication_state_.frame_policy.container_policy =
        pending_frame_policy_.container_policy;
  UpdateFramePolicyHeaders(pending_frame_policy_.sandbox_flags,
                           replication_state_.feature_policy_header);
  return did_change_flags || did_change_container_policy;
}

void FrameTreeNode::TransferNavigationRequestOwnership(
    RenderFrameHostImpl* render_frame_host) {
  devtools_instrumentation::OnResetNavigationRequest(navigation_request_.get());
  render_frame_host->SetNavigationRequest(std::move(navigation_request_));
}

void FrameTreeNode::CreatedNavigationRequest(
    std::unique_ptr<NavigationRequest> navigation_request) {
  // This is never called when navigating to a Javascript URL. For the loading
  // state, this matches what Blink is doing: Blink doesn't send throbber
  // notifications for Javascript URLS.
  DCHECK(!navigation_request->common_params().url.SchemeIs(
      url::kJavaScriptScheme));

  bool was_previously_loading = frame_tree()->IsLoading();

  // There's no need to reset the state: there's still an ongoing load, and the
  // RenderFrameHostManager will take care of updates to the speculative
  // RenderFrameHost in DidCreateNavigationRequest below.
  if (was_previously_loading) {
    if (navigation_request_ && navigation_request_->navigation_handle()) {
      // Mark the old request as aborted.
      navigation_request_->navigation_handle()->set_net_error_code(
          net::ERR_ABORTED);
    }
    ResetNavigationRequest(true, true);
  }

  navigation_request_ = std::move(navigation_request);
  if (was_discarded_) {
    navigation_request_->set_was_discarded();
    was_discarded_ = false;
  }
  render_manager()->DidCreateNavigationRequest(navigation_request_.get());

  bool to_different_document = !FrameMsg_Navigate_Type::IsSameDocument(
      navigation_request_->common_params().navigation_type);

  DidStartLoading(to_different_document, was_previously_loading);
}

void FrameTreeNode::ResetNavigationRequest(bool keep_state,
                                           bool inform_renderer) {
  if (!navigation_request_)
    return;

  devtools_instrumentation::OnResetNavigationRequest(navigation_request_.get());

  // The renderer should be informed if the caller allows to do so and the
  // navigation came from a BeginNavigation IPC.
  bool need_to_inform_renderer =
      !IsPerNavigationMojoInterfaceEnabled() & inform_renderer &&
      navigation_request_->from_begin_navigation();

  NavigationRequest::AssociatedSiteInstanceType site_instance_type =
      navigation_request_->associated_site_instance_type();
  navigation_request_.reset();

  if (keep_state)
    return;

  // The RenderFrameHostManager should clean up any speculative RenderFrameHost
  // it created for the navigation. Also register that the load stopped.
  DidStopLoading();
  render_manager_.CleanUpNavigation();

  // When reusing the same SiteInstance, a pending WebUI may have been created
  // on behalf of the navigation in the current RenderFrameHost. Clear it.
  if (site_instance_type ==
      NavigationRequest::AssociatedSiteInstanceType::CURRENT) {
    current_frame_host()->ClearPendingWebUI();
  }

  // If the navigation is renderer-initiated, the renderer should also be
  // informed that the navigation stopped if needed. In the case the renderer
  // process asked for the navigation to be aborted, e.g. following a
  // document.open, do not send an IPC to the renderer process as it already
  // expects the navigation to stop.
  if (need_to_inform_renderer) {
    current_frame_host()->Send(
        new FrameMsg_DroppedNavigation(current_frame_host()->GetRoutingID()));
  }
}

void FrameTreeNode::DidStartLoading(bool to_different_document,
                                    bool was_previously_loading) {
  TRACE_EVENT2("navigation", "FrameTreeNode::DidStartLoading",
               "frame_tree_node", frame_tree_node_id(), "to different document",
               to_different_document);
  // Any main frame load to a new document should reset the load progress since
  // it will replace the current page and any frames. The WebContents will
  // be notified when DidChangeLoadProgress is called.
  if (to_different_document && IsMainFrame())
    frame_tree_->ResetLoadProgress();

  // Notify the WebContents.
  if (!was_previously_loading)
    navigator()->GetDelegate()->DidStartLoading(this, to_different_document);

  // Set initial load progress and update overall progress. This will notify
  // the WebContents of the load progress change.
  DidChangeLoadProgress(kLoadingProgressMinimum);

  // Notify the RenderFrameHostManager of the event.
  render_manager()->OnDidStartLoading();
}

void FrameTreeNode::DidStopLoading() {
  TRACE_EVENT1("navigation", "FrameTreeNode::DidStopLoading", "frame_tree_node",
               frame_tree_node_id());
  // Set final load progress and update overall progress. This will notify
  // the WebContents of the load progress change.
  DidChangeLoadProgress(kLoadingProgressDone);

  // Notify the WebContents.
  if (!frame_tree_->IsLoading())
    navigator()->GetDelegate()->DidStopLoading();

  // Notify the RenderFrameHostManager of the event.
  render_manager()->OnDidStopLoading();

  // Notify accessibility that the user is no longer trying to load or
  // reload a page.
  BrowserAccessibilityManager* manager =
      current_frame_host()->browser_accessibility_manager();
  if (manager)
    manager->DidStopLoading();
}

void FrameTreeNode::DidChangeLoadProgress(double load_progress) {
  DCHECK_GE(load_progress, kLoadingProgressMinimum);
  DCHECK_LE(load_progress, kLoadingProgressDone);
  if (IsMainFrame())
    frame_tree_->UpdateLoadProgress(load_progress);
}

bool FrameTreeNode::StopLoading() {
  if (navigation_request_) {
    int expected_pending_nav_entry_id = navigation_request_->nav_entry_id();
    if (navigation_request_->navigation_handle()) {
      navigation_request_->navigation_handle()->set_net_error_code(
          net::ERR_ABORTED);
      expected_pending_nav_entry_id =
          navigation_request_->navigation_handle()->pending_nav_entry_id();
    }
    navigator_->DiscardPendingEntryIfNeeded(expected_pending_nav_entry_id);
  }
  ResetNavigationRequest(false, true);

  // TODO(nasko): see if child frames should send IPCs in site-per-process
  // mode.
  if (!IsMainFrame())
    return true;

  render_manager_.Stop();
  return true;
}

void FrameTreeNode::DidFocus() {
  last_focus_time_ = base::TimeTicks::Now();
  for (auto& observer : observers_)
    observer.OnFrameTreeNodeFocused(this);
}

void FrameTreeNode::BeforeUnloadCanceled() {
  // TODO(clamy): Support BeforeUnload in subframes.
  if (!IsMainFrame())
    return;

  RenderFrameHostImpl* current_frame_host =
      render_manager_.current_frame_host();
  DCHECK(current_frame_host);
  current_frame_host->ResetLoadingState();

  RenderFrameHostImpl* speculative_frame_host =
      render_manager_.speculative_frame_host();
  if (speculative_frame_host)
    speculative_frame_host->ResetLoadingState();
  // Note: there is no need to set an error code on the NavigationHandle here
  // as it has not been created yet. It is only created when the
  // BeforeUnloadACK is received.
  if (navigation_request_)
    ResetNavigationRequest(false, true);
}

bool FrameTreeNode::NotifyUserActivation() {
  for (FrameTreeNode* node = this; node; node = node->parent())
    node->user_activation_state_.Activate();
  replication_state_.has_received_user_gesture = true;

  // TODO(mustaq): The following block relaxes UAv2 a bit to make it slightly
  // closer to the old (v1) model, to address a Hangout regression.  We will
  // remove this after implementing a mechanism to delegate activation to
  // subframes (https://crbug.com/728334)
  if (base::FeatureList::IsEnabled(features::kUserActivationV2) &&
      base::FeatureList::IsEnabled(
          features::kUserActivationSameOriginVisibility)) {
    const url::Origin& current_origin =
        this->current_frame_host()->GetLastCommittedOrigin();
    for (FrameTreeNode* node : frame_tree()->Nodes()) {
      if (node->current_frame_host()->GetLastCommittedOrigin().IsSameOriginWith(
              current_origin)) {
        node->user_activation_state_.Activate();
      }
    }
  }

  return true;
}

bool FrameTreeNode::ConsumeTransientUserActivation() {
  bool was_active = user_activation_state_.IsActive();
  for (FrameTreeNode* node : frame_tree()->Nodes())
    node->user_activation_state_.ConsumeIfActive();
  return was_active;
}

bool FrameTreeNode::ClearUserActivation() {
  // Only received for a new main frame.
  // TODO(crbug.com/736415): Clear this bit unconditionally for all frames.
  DCHECK(IsMainFrame());
  for (FrameTreeNode* node : frame_tree()->SubtreeNodes(this))
    node->user_activation_state_.Clear();
  return true;
}

bool FrameTreeNode::UpdateUserActivationState(
    blink::UserActivationUpdateType update_type) {
  render_manager_.UpdateUserActivationState(update_type);
  switch (update_type) {
    case blink::UserActivationUpdateType::kConsumeTransientActivation:
      return ConsumeTransientUserActivation();

    case blink::UserActivationUpdateType::kNotifyActivation:
      return NotifyUserActivation();

    case blink::UserActivationUpdateType::kClearActivation:
      return ClearUserActivation();
  }
  NOTREACHED() << "Invalid update_type.";
}

void FrameTreeNode::OnSetHasReceivedUserGestureBeforeNavigation(bool value) {
  render_manager_.OnSetHasReceivedUserGestureBeforeNavigation(value);
  replication_state_.has_received_user_gesture_before_nav = value;
}

FrameTreeNode* FrameTreeNode::GetSibling(int relative_offset) const {
  if (!parent_ || !parent_->child_count())
    return nullptr;

  for (size_t i = 0; i < parent_->child_count(); ++i) {
    if (parent_->child_at(i) == this) {
      if ((relative_offset < 0 && static_cast<size_t>(-relative_offset) > i) ||
          i + relative_offset >= parent_->child_count()) {
        return nullptr;
      }
      return parent_->child_at(i + relative_offset);
    }
  }

  NOTREACHED() << "FrameTreeNode not found in its parent's children.";
  return nullptr;
}

void FrameTreeNode::UpdateFramePolicyHeaders(
    blink::WebSandboxFlags sandbox_flags,
    const blink::ParsedFeaturePolicy& parsed_header) {
  bool changed = false;
  if (replication_state_.feature_policy_header != parsed_header) {
    replication_state_.feature_policy_header = parsed_header;
    changed = true;
  }
  // TODO(iclelland): Kill the renderer if sandbox flags is not a subset of the
  // currently effective sandbox flags from the frame. https://crbug.com/740556
  blink::WebSandboxFlags updated_flags =
      sandbox_flags | effective_frame_policy().sandbox_flags;
  if (replication_state_.active_sandbox_flags != updated_flags) {
    replication_state_.active_sandbox_flags = updated_flags;
    changed = true;
  }
  // Notify any proxies if the policies have been changed.
  if (changed)
    render_manager()->OnDidSetFramePolicyHeaders();
}

void FrameTreeNode::PruneChildFrameNavigationEntries(
    NavigationEntryImpl* entry) {
  for (size_t i = 0; i < current_frame_host()->child_count(); ++i) {
    FrameTreeNode* child = current_frame_host()->child_at(i);
    if (child->is_created_by_script_) {
      entry->RemoveEntryForFrame(child,
                                 /* only_if_different_position = */ false);
    } else {
      child->PruneChildFrameNavigationEntries(entry);
    }
  }
}

}  // namespace content<|MERGE_RESOLUTION|>--- conflicted
+++ resolved
@@ -101,15 +101,7 @@
                              blink::FrameOwnerElementType owner_type)
     : frame_tree_(frame_tree),
       navigator_(navigator),
-<<<<<<< HEAD
-      render_manager_(this, frame_tree->manager_delegate()),
-=======
-      render_manager_(this,
-                      render_frame_delegate,
-                      render_widget_delegate,
-                      manager_delegate,
-                      render_process_affinity),
->>>>>>> 2ef9aefd
+      render_manager_(this, frame_tree->manager_delegate(), render_process_affinity),
       frame_tree_node_id_(next_frame_tree_node_id_++),
       parent_(parent),
       depth_(parent ? parent->depth_ + 1 : 0u),
