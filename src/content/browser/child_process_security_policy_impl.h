// Copyright (c) 2012 The Chromium Authors. All rights reserved.
// Use of this source code is governed by a BSD-style license that can be
// found in the LICENSE file.

#ifndef CONTENT_BROWSER_CHILD_PROCESS_SECURITY_POLICY_IMPL_H_
#define CONTENT_BROWSER_CHILD_PROCESS_SECURITY_POLICY_IMPL_H_


#include <map>
#include <set>
#include <string>

#include "base/compiler_specific.h"
#include "base/gtest_prod_util.h"
#include "base/memory/singleton.h"
#include "base/synchronization/lock.h"
#include "content/public/browser/child_process_security_policy.h"
#include "webkit/common/fileapi/file_system_types.h"
#include "webkit/common/resource_type.h"

class GURL;

namespace base {
class FilePath;
}

namespace fileapi {
class FileSystemURL;
}

namespace content {

class CONTENT_EXPORT ChildProcessSecurityPolicyImpl
    : NON_EXPORTED_BASE(public ChildProcessSecurityPolicy) {
 public:
  // Object can only be created through GetInstance() so the constructor is
  // private.
  virtual ~ChildProcessSecurityPolicyImpl();

  static ChildProcessSecurityPolicyImpl* GetInstance();

  // ChildProcessSecurityPolicy implementation.
  virtual void RegisterWebSafeScheme(const std::string& scheme) OVERRIDE;
  virtual bool IsWebSafeScheme(const std::string& scheme) OVERRIDE;
  virtual void GrantReadFile(int child_id, const base::FilePath& file) OVERRIDE;
  virtual void GrantCreateReadWriteFile(int child_id,
                                        const base::FilePath& file) OVERRIDE;
  virtual void GrantReadFileSystem(
      int child_id,
      const std::string& filesystem_id) OVERRIDE;
  virtual void GrantWriteFileSystem(
      int child_id,
      const std::string& filesystem_id) OVERRIDE;
  virtual void GrantCreateFileForFileSystem(
      int child_id,
      const std::string& filesystem_id) OVERRIDE;
  virtual void GrantCreateReadWriteFileSystem(
      int child_id,
      const std::string& filesystem_id) OVERRIDE;
  virtual void GrantCopyIntoFileSystem(
      int child_id,
      const std::string& filesystem_id) OVERRIDE;
  virtual void GrantDeleteFromFileSystem(
      int child_id,
      const std::string& filesystem_id) OVERRIDE;
  virtual void GrantScheme(int child_id, const std::string& scheme) OVERRIDE;
  virtual bool CanReadFile(int child_id, const base::FilePath& file) OVERRIDE;
  virtual bool CanCreateReadWriteFile(int child_id,
                                      const base::FilePath& file) OVERRIDE;
  virtual bool CanReadFileSystem(int child_id,
                                 const std::string& filesystem_id) OVERRIDE;
  virtual bool CanReadWriteFileSystem(
      int child_id,
      const std::string& filesystem_id) OVERRIDE;
  virtual bool CanCopyIntoFileSystem(int child_id,
                                     const std::string& filesystem_id) OVERRIDE;
  virtual bool CanDeleteFromFileSystem(
      int child_id,
      const std::string& filesystem_id) OVERRIDE;
<<<<<<< HEAD

  void GrantCreateReadWriteFileSystem(
      int child_id,
      const std::string& filesystem_id);
=======
>>>>>>> 8c15b39e

  // Pseudo schemes are treated differently than other schemes because they
  // cannot be requested like normal URLs.  There is no mechanism for revoking
  // pseudo schemes.
  void RegisterPseudoScheme(const std::string& scheme);

  // Returns true iff |scheme| has been registered as pseudo scheme.
  bool IsPseudoScheme(const std::string& scheme);

  // Upon creation, child processes should register themselves by calling this
  // this method exactly once.
  void Add(int child_id);

  // Upon creation, worker thread child processes should register themselves by
  // calling this this method exactly once. Workers that are not shared will
  // inherit permissions from their parent renderer process identified with
  // |main_render_process_id|.
  void AddWorker(int worker_child_id, int main_render_process_id);

  // Upon destruction, child processess should unregister themselves by caling
  // this method exactly once.
  void Remove(int child_id);

  // Whenever the browser processes commands the child process to request a URL,
  // it should call this method to grant the child process the capability to
  // request the URL, along with permission to request all URLs of the same
  // scheme.
  void GrantRequestURL(int child_id, const GURL& url);

  // Whenever the browser process drops a file icon on a tab, it should call
  // this method to grant the child process the capability to request this one
  // file:// URL, but not all urls of the file:// scheme.
  void GrantRequestSpecificFileURL(int child_id, const GURL& url);

  // Revokes all permissions granted to the given file.
  void RevokeAllPermissionsForFile(int child_id, const base::FilePath& file);

  // Grant the child process the ability to use Web UI Bindings.
  void GrantWebUIBindings(int child_id);

  // Grant the child process the ability to read raw cookies.
  void GrantReadRawCookies(int child_id);

  // Revoke read raw cookies permission.
  void RevokeReadRawCookies(int child_id);

  // Grants permission to send system exclusive message to any MIDI devices.
  void GrantSendMIDISysExMessage(int child_id);

  // Before servicing a child process's request for a URL, the browser should
  // call this method to determine whether the process has the capability to
  // request the URL.
  bool CanRequestURL(int child_id, const GURL& url);

  // Returns true if the process is permitted to load pages from
  // the given origin in main frames or subframes.
  // Only might return false if --site-per-process flag is used.
  bool CanLoadPage(int child_id,
                   const GURL& url,
                   ResourceType::Type resource_type);

  // Explicit permissions checks for FileSystemURL specified files.
  bool CanReadFileSystemFile(int child_id, const fileapi::FileSystemURL& url);
  bool CanWriteFileSystemFile(int child_id, const fileapi::FileSystemURL& url);
  bool CanCreateFileSystemFile(int child_id, const fileapi::FileSystemURL& url);
  bool CanCreateReadWriteFileSystemFile(int child_id,
                                        const fileapi::FileSystemURL& url);
  bool CanCopyIntoFileSystemFile(int child_id,
                                 const fileapi::FileSystemURL& url);
  bool CanDeleteFileSystemFile(int child_id,
                               const fileapi::FileSystemURL& url);

  // Returns true if the specified child_id has been granted WebUIBindings.
  // The browser should check this property before assuming the child process is
  // allowed to use WebUIBindings.
  bool HasWebUIBindings(int child_id);

  // Returns true if the specified child_id has been granted ReadRawCookies.
  bool CanReadRawCookies(int child_id);

  // Returns true if the process is permitted to read and modify the cookies for
  // the given origin.  Does not affect cookies attached to or set by network
  // requests.
  // Only might return false if the very experimental
  // --enable-strict-site-isolation or --site-per-process flags are used.
  bool CanAccessCookiesForOrigin(int child_id, const GURL& gurl);

  // Returns true if the process is permitted to attach cookies to (or have
  // cookies set by) network requests.
  // Only might return false if the very experimental
  // --enable-strict-site-isolation or --site-per-process flags are used.
  bool CanSendCookiesForOrigin(int child_id, const GURL& gurl);

  // Sets the process as only permitted to use and see the cookies for the
  // given origin.
  // Only used if the very experimental --enable-strict-site-isolation or
  // --site-per-process flags are used.
  void LockToOrigin(int child_id, const GURL& gurl);

  // Register FileSystem type and permission policy which should be used
  // for the type.  The |policy| must be a bitwise-or'd value of
  // fileapi::FilePermissionPolicy.
  void RegisterFileSystemPermissionPolicy(
      fileapi::FileSystemType type,
      int policy);

  // Returns true if sending system exclusive messages is allowed.
  bool CanSendMIDISysExMessage(int child_id);

 private:
  friend class ChildProcessSecurityPolicyInProcessBrowserTest;
  friend class ChildProcessSecurityPolicyTest;
  FRIEND_TEST_ALL_PREFIXES(ChildProcessSecurityPolicyInProcessBrowserTest,
                           NoLeak);
  FRIEND_TEST_ALL_PREFIXES(ChildProcessSecurityPolicyTest, FilePermissions);

  class SecurityState;

  typedef std::set<std::string> SchemeSet;
  typedef std::map<int, SecurityState*> SecurityStateMap;
  typedef std::map<int, int> WorkerToMainProcessMap;
  typedef std::map<fileapi::FileSystemType, int> FileSystemPermissionPolicyMap;

  // Obtain an instance of ChildProcessSecurityPolicyImpl via GetInstance().
  ChildProcessSecurityPolicyImpl();
  friend struct DefaultSingletonTraits<ChildProcessSecurityPolicyImpl>;

  // Adds child process during registration.
  void AddChild(int child_id);

  // Determines if certain permissions were granted for a file to given child
  // process. |permissions| is an internally defined bit-set.
  bool ChildProcessHasPermissionsForFile(int child_id,
                                         const base::FilePath& file,
                                         int permissions);

  // Grant a particular permission set for a file. |permissions| is an
  // internally defined bit-set.
  void GrantPermissionsForFile(int child_id,
                               const base::FilePath& file,
                               int permissions);

  // Grants access permission to the given isolated file system
  // identified by |filesystem_id|.  See comments for
  // ChildProcessSecurityPolicy::GrantReadFileSystem() for more details.
  void GrantPermissionsForFileSystem(
      int child_id,
      const std::string& filesystem_id,
      int permission);

  // Determines if certain permissions were granted for a file. |permissions|
  // is an internally defined bit-set. If |child_id| is a worker process,
  // this returns true if either the worker process or its parent renderer
  // has permissions for the file.
  bool HasPermissionsForFile(int child_id,
                             const base::FilePath& file,
                             int permissions);

  // Determines if certain permissions were granted for a file in FileSystem
  // API. |permissions| is an internally defined bit-set.
  bool HasPermissionsForFileSystemFile(int child_id,
                                       const fileapi::FileSystemURL& url,
                                       int permissions);

  // Determines if certain permissions were granted for a file system.
  // |permissions| is an internally defined bit-set.
  bool HasPermissionsForFileSystem(
      int child_id,
      const std::string& filesystem_id,
      int permission);

  // You must acquire this lock before reading or writing any members of this
  // class.  You must not block while holding this lock.
  base::Lock lock_;

  // These schemes are white-listed for all child processes.  This set is
  // protected by |lock_|.
  SchemeSet web_safe_schemes_;

  // These schemes do not actually represent retrievable URLs.  For example,
  // the the URLs in the "about" scheme are aliases to other URLs.  This set is
  // protected by |lock_|.
  SchemeSet pseudo_schemes_;

  // This map holds a SecurityState for each child process.  The key for the
  // map is the ID of the ChildProcessHost.  The SecurityState objects are
  // owned by this object and are protected by |lock_|.  References to them must
  // not escape this class.
  SecurityStateMap security_state_;

  // This maps keeps the record of which js worker thread child process
  // corresponds to which main js thread child process.
  WorkerToMainProcessMap worker_map_;

  FileSystemPermissionPolicyMap file_system_policy_map_;

  DISALLOW_COPY_AND_ASSIGN(ChildProcessSecurityPolicyImpl);
};

}  // namespace content

#endif  // CONTENT_BROWSER_CHILD_PROCESS_SECURITY_POLICY_IMPL_H_<|MERGE_RESOLUTION|>--- conflicted
+++ resolved
@@ -77,13 +77,6 @@
   virtual bool CanDeleteFromFileSystem(
       int child_id,
       const std::string& filesystem_id) OVERRIDE;
-<<<<<<< HEAD
-
-  void GrantCreateReadWriteFileSystem(
-      int child_id,
-      const std::string& filesystem_id);
-=======
->>>>>>> 8c15b39e
 
   // Pseudo schemes are treated differently than other schemes because they
   // cannot be requested like normal URLs.  There is no mechanism for revoking
