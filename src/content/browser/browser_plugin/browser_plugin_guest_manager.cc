--- conflicted
+++ resolved
@@ -41,10 +41,6 @@
     int instance_id,
     const BrowserPluginHostMsg_Attach_Params& params,
     scoped_ptr<base::DictionaryValue> extra_params) {
-<<<<<<< HEAD
-  SiteInstance* guest_site_instance = NULL;
-=======
->>>>>>> 8c15b39e
   RenderProcessHost* embedder_process_host =
       embedder_site_instance->GetProcess();
   // Validate that the partition id coming from the renderer is valid UTF-8,
@@ -59,56 +55,6 @@
     return NULL;
   }
 
-<<<<<<< HEAD
-  const CommandLine& command_line = *CommandLine::ForCurrentProcess();
-  if (command_line.HasSwitch(switches::kSitePerProcess)) {
-    // When --site-per-process is specified, the behavior of BrowserPlugin
-    // as <webview> is broken and we use it for rendering out-of-process
-    // iframes instead. We use the src URL sent by the renderer to find the
-    // right process in which to place this instance.
-    // Note: Since BrowserPlugin doesn't support cross-process navigation,
-    // the instance will stay in the initially assigned process, regardless
-    // of the site it is navigated to.
-    // TODO(nasko): Fix this, and such that cross-process navigations are
-    // supported.
-    guest_site_instance =
-        embedder_site_instance->GetRelatedSiteInstance(GURL(params.src));
-  } else {
-    // We usually require BrowserPlugins to be hosted by a storage isolated
-    // extension. We treat WebUI pages as a special case if they host the
-    // BrowserPlugin in a component extension iframe. In that case, we use the
-    // iframe's URL to determine the extension.
-    const GURL& embedder_site_url = embedder_site_instance->GetSiteURL();
-    GURL validated_frame_url(params.embedder_frame_url);
-    RenderViewHost::FilterURL(
-        embedder_process_host, false, &validated_frame_url);
-    const std::string& host = content::HasWebUIScheme(embedder_site_url) ?
-         validated_frame_url.host() : embedder_site_url.host();
-
-    std::string url_encoded_partition = net::EscapeQueryParamValue(
-        params.storage_partition_id, false);
-    // The SiteInstance of a given webview tag is based on the fact that it's
-    // a guest process in addition to which platform application the tag
-    // belongs to and what storage partition is in use, rather than the URL
-    // that the tag is being navigated to.
-    GURL guest_site(base::StringPrintf("%s://%s/%s?%s",
-                                       kGuestScheme,
-                                       host.c_str(),
-                                       params.persist_storage ? "persist" : "",
-                                       url_encoded_partition.c_str()));
-
-    // If we already have a webview tag in the same app using the same storage
-    // partition, we should use the same SiteInstance so the existing tag and
-    // the new tag can script each other.
-    guest_site_instance = GetGuestSiteInstance(guest_site);
-    if (!guest_site_instance) {
-      // Create the SiteInstance in a new BrowsingInstance, which will ensure
-      // that webview tags are also not allowed to send messages across
-      // different partitions.
-      guest_site_instance = SiteInstance::CreateForURL(
-          embedder_site_instance->GetBrowserContext(), guest_site);
-    }
-=======
   // We usually require BrowserPlugins to be hosted by a storage isolated
   // extension. We treat WebUI pages as a special case if they host the
   // BrowserPlugin in a component extension iframe. In that case, we use the
@@ -142,7 +88,6 @@
     // different partitions.
     guest_site_instance = SiteInstance::CreateForURL(
         embedder_site_instance->GetBrowserContext(), guest_site);
->>>>>>> 8c15b39e
   }
 
   return WebContentsImpl::CreateGuest(
