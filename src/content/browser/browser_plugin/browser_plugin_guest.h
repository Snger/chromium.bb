// Copyright (c) 2012 The Chromium Authors. All rights reserved.
// Use of this source code is governed by a BSD-style license that can be
// found in the LICENSE file.

// A BrowserPluginGuest is the browser side of a browser <--> embedder
// renderer channel. A BrowserPlugin (a WebPlugin) is on the embedder
// renderer side of browser <--> embedder renderer communication.
//
// BrowserPluginGuest lives on the UI thread of the browser process. Any
// messages about the guest render process that the embedder might be interested
// in receiving should be listened for here.
//
// BrowserPluginGuest is a WebContentsDelegate and WebContentsObserver for the
// guest WebContents. BrowserPluginGuest operates under the assumption that the
// guest will be accessible through only one RenderViewHost for the lifetime of
// the guest WebContents. Thus, cross-process navigation is not supported.

#ifndef CONTENT_BROWSER_BROWSER_PLUGIN_BROWSER_PLUGIN_GUEST_H_
#define CONTENT_BROWSER_BROWSER_PLUGIN_BROWSER_PLUGIN_GUEST_H_

#include <map>
#include <queue>

#include "base/compiler_specific.h"
#include "base/id_map.h"
#include "base/memory/shared_memory.h"
#include "base/memory/weak_ptr.h"
#include "base/values.h"
#include "content/common/edit_command.h"
#include "content/port/common/input_event_ack_state.h"
#include "content/public/browser/browser_plugin_guest_delegate.h"
#include "content/public/browser/javascript_dialog_manager.h"
#include "content/public/browser/web_contents_delegate.h"
#include "content/public/browser/web_contents_observer.h"
#include "content/public/common/browser_plugin_permission_type.h"
#include "third_party/WebKit/public/web/WebCompositionUnderline.h"
#include "third_party/WebKit/public/web/WebDragOperation.h"
#include "third_party/WebKit/public/web/WebDragStatus.h"
#include "third_party/WebKit/public/web/WebInputEvent.h"
#include "ui/base/ime/text_input_mode.h"
#include "ui/base/ime/text_input_type.h"
#include "ui/gfx/rect.h"
#include "ui/surface/transport_dib.h"

struct BrowserPluginHostMsg_AutoSize_Params;
struct BrowserPluginHostMsg_Attach_Params;
struct BrowserPluginHostMsg_ResizeGuest_Params;
struct ViewHostMsg_CreateWindow_Params;
#if defined(OS_MACOSX)
struct ViewHostMsg_ShowPopup_Params;
#endif
struct ViewHostMsg_UpdateRect_Params;
class WebCursor;

namespace cc {
class CompositorFrameAck;
}

namespace blink {
class WebInputEvent;
}

namespace gfx {
class Range;
}

namespace content {

class BrowserPluginHostFactory;
class BrowserPluginEmbedder;
class BrowserPluginGuestManager;
class RenderProcessHost;
class RenderWidgetHostView;
class SiteInstance;
struct DropData;
struct MediaStreamRequest;

// A browser plugin guest provides functionality for WebContents to operate in
// the guest role and implements guest-specific overrides for ViewHostMsg_*
// messages.
//
// When a guest is initially created, it is in an unattached state. That is,
// it is not visible anywhere and has no embedder WebContents assigned.
// A BrowserPluginGuest is said to be "attached" if it has an embedder.
// A BrowserPluginGuest can also create a new unattached guest via
// CreateNewWindow. The newly created guest will live in the same partition,
// which means it can share storage and can script this guest.
class CONTENT_EXPORT BrowserPluginGuest
    : public JavaScriptDialogManager,
      public WebContentsDelegate,
      public WebContentsObserver,
      public base::SupportsWeakPtr<BrowserPluginGuest> {
 public:
  typedef base::Callback<void(bool)> GeolocationCallback;
  virtual ~BrowserPluginGuest();

  // The WebContents passed into the factory method here has not been
  // initialized yet and so it does not yet hold a SiteInstance.
  // BrowserPluginGuest must be constructed and installed into a WebContents
  // prior to its initialization because WebContents needs to determine what
  // type of WebContentsView to construct on initialization. The content
  // embedder needs to be aware of |guest_site_instance| on the guest's
  // construction and so we pass it in here.
  static BrowserPluginGuest* Create(
      int instance_id,
      SiteInstance* guest_site_instance,
      WebContentsImpl* web_contents,
      scoped_ptr<base::DictionaryValue> extra_params);

  static BrowserPluginGuest* CreateWithOpener(
      int instance_id,
      bool has_render_view,
      WebContentsImpl* web_contents,
      BrowserPluginGuest* opener);

  // Called when the embedder WebContents is destroyed to give the
  // BrowserPluginGuest an opportunity to clean up after itself.
  void EmbedderDestroyed();

  // Called when the embedder WebContents changes visibility.
  void EmbedderVisibilityChanged(bool visible);

  // Destroys the guest WebContents and all its associated state, including
  // this BrowserPluginGuest, and its new unattached windows.
  void Destroy();

  // Returns the identifier that uniquely identifies a browser plugin guest
  // within an embedder.
  int instance_id() const { return instance_id_; }

  bool OnMessageReceivedFromEmbedder(const IPC::Message& message);

  void Initialize(const BrowserPluginHostMsg_Attach_Params& params,
                  WebContentsImpl* embedder_web_contents);

  WebContentsImpl* embedder_web_contents() const {
    return embedder_web_contents_;
  }

  RenderWidgetHostView* GetEmbedderRenderWidgetHostView();

  bool focused() const { return focused_; }
  bool visible() const { return guest_visible_; }
  void clear_damage_buffer() { damage_buffer_.reset(); }
  bool is_in_destruction() { return is_in_destruction_; }

  BrowserPluginGuest* opener() const { return opener_.get(); }

  // Returns whether the mouse pointer was unlocked.
  bool UnlockMouseIfNecessary(const NativeWebKeyboardEvent& event);

  void UpdateVisibility();

<<<<<<< HEAD
  // WebContentsObserver implementation.
  virtual void DidCommitProvisionalLoadForFrame(
      int64 frame_id,
      const string16& frame_unique_name,
=======
  void CopyFromCompositingSurface(
      gfx::Rect src_subrect,
      gfx::Size dst_size,
      const base::Callback<void(bool, const SkBitmap&)>& callback);

  // WebContentsObserver implementation.
  virtual void DidCommitProvisionalLoadForFrame(
      int64 frame_id,
      const base::string16& frame_unique_name,
>>>>>>> 8c15b39e
      bool is_main_frame,
      const GURL& url,
      PageTransition transition_type,
      RenderViewHost* render_view_host) OVERRIDE;
  virtual void DidStopLoading(RenderViewHost* render_view_host) OVERRIDE;

  virtual void RenderViewReady() OVERRIDE;
  virtual void RenderProcessGone(base::TerminationStatus status) OVERRIDE;
  virtual bool OnMessageReceived(const IPC::Message& message) OVERRIDE;

  // WebContentsDelegate implementation.
  virtual bool AddMessageToConsole(WebContents* source,
                                   int32 level,
                                   const base::string16& message,
                                   int32 line_no,
                                   const base::string16& source_id) OVERRIDE;
  // If a new window is created with target="_blank" and rel="noreferrer", then
  // this method is called, indicating that the new WebContents is ready to be
  // attached.
  virtual void AddNewContents(WebContents* source,
                              WebContents* new_contents,
                              WindowOpenDisposition disposition,
                              const gfx::Rect& initial_pos,
                              bool user_gesture,
                              bool* was_blocked) OVERRIDE;
  virtual void CanDownload(RenderViewHost* render_view_host,
                           int request_id,
                           const std::string& request_method,
                           const base::Callback<void(bool)>& callback) OVERRIDE;
  virtual void LoadProgressChanged(WebContents* source,
                                   double progress) OVERRIDE;
  virtual void CloseContents(WebContents* source) OVERRIDE;
  virtual JavaScriptDialogManager* GetJavaScriptDialogManager() OVERRIDE;
  virtual bool HandleContextMenu(const ContextMenuParams& params) OVERRIDE;
  virtual void HandleKeyboardEvent(
      WebContents* source,
      const NativeWebKeyboardEvent& event) OVERRIDE;
  virtual WebContents* OpenURLFromTab(WebContents* source,
                                      const OpenURLParams& params) OVERRIDE;
  virtual void WebContentsCreated(WebContents* source_contents,
                                  int64 source_frame_id,
                                  const base::string16& frame_name,
                                  const GURL& target_url,
                                  const ContentCreatedParams& params,
                                  WebContents* new_contents) OVERRIDE;
  virtual void RendererUnresponsive(WebContents* source) OVERRIDE;
  virtual void RendererResponsive(WebContents* source) OVERRIDE;
  virtual void RunFileChooser(WebContents* web_contents,
                              const FileChooserParams& params) OVERRIDE;
  virtual bool ShouldFocusPageAfterCrash() OVERRIDE;
  virtual void RequestMediaAccessPermission(
      WebContents* web_contents,
      const MediaStreamRequest& request,
      const MediaResponseCallback& callback) OVERRIDE;

  // JavaScriptDialogManager implementation.
  virtual void RunJavaScriptDialog(
      WebContents* web_contents,
      const GURL& origin_url,
      const std::string& accept_lang,
      JavaScriptMessageType javascript_message_type,
      const base::string16& message_text,
      const base::string16& default_prompt_text,
      const DialogClosedCallback& callback,
      bool* did_suppress_message) OVERRIDE;
  virtual void RunBeforeUnloadDialog(
      WebContents* web_contents,
      const base::string16& message_text,
      bool is_reload,
      const DialogClosedCallback& callback) OVERRIDE;
  virtual bool HandleJavaScriptDialog(
      WebContents* web_contents,
      bool accept,
      const base::string16* prompt_override) OVERRIDE;
  virtual void CancelActiveAndPendingDialogs(
      WebContents* web_contents) OVERRIDE;
  virtual void WebContentsDestroyed(WebContents* web_contents) OVERRIDE;

  // Exposes the protected web_contents() from WebContentsObserver.
  WebContentsImpl* GetWebContents();

  // Overridden in tests.
  virtual void SetDamageBuffer(
      const BrowserPluginHostMsg_ResizeGuest_Params& params);

  gfx::Point GetScreenCoordinates(const gfx::Point& relative_position) const;

  // Helper to send messages to embedder. This methods fills the message with
  // the correct routing id.
  // Overridden in test implementation since we want to intercept certain
  // messages for testing.
  virtual void SendMessageToEmbedder(IPC::Message* msg);

  // Returns whether the guest is attached to an embedder.
  bool attached() const { return embedder_web_contents_ != NULL; }

  // Attaches this BrowserPluginGuest to the provided |embedder_web_contents|
  // and initializes the guest with the provided |params|. Attaching a guest
  // to an embedder implies that this guest's lifetime is no longer managed
  // by its opener, and it can begin loading resources. |extra_params| are
  // parameters passed into BrowserPlugin from JavaScript to be forwarded to
  // the content embedder.
  void Attach(WebContentsImpl* embedder_web_contents,
              BrowserPluginHostMsg_Attach_Params params,
              const base::DictionaryValue& extra_params);

  // Requests geolocation permission through Embedder JavaScript API.
  void AskEmbedderForGeolocationPermission(int bridge_id,
                                           const GURL& requesting_frame,
                                           const GeolocationCallback& callback);
  // Cancels pending geolocation request.
  void CancelGeolocationRequest(int bridge_id);

  // Allow the embedder to call this for unhandled messages when
  // BrowserPluginGuest is already destroyed.
  static void AcknowledgeBufferPresent(int route_id,
                                       int gpu_host_id,
                                       const std::string& mailbox_name,
                                       uint32 sync_point);

  // Returns whether BrowserPluginGuest is interested in receiving the given
  // |message|.
  static bool ShouldForwardToBrowserPluginGuest(const IPC::Message& message);
  gfx::Rect ToGuestRect(const gfx::Rect& rect);

  void DragSourceEndedAt(int client_x, int client_y, int screen_x,
      int screen_y, blink::WebDragOperation operation);

  void DragSourceMovedTo(int client_x, int client_y,
                         int screen_x, int screen_y);

  // Called when the drag started by this guest ends at an OS-level.
  void EndSystemDrag();

  // |this| takes ownership of |delegate|.
  void SetDelegate(BrowserPluginGuestDelegate* delegate);

  void RespondToPermissionRequest(int request_id,
                                  bool should_allow,
                                  const std::string& user_input);

  // Overrides factory for testing. Default (NULL) value indicates regular
  // (non-test) environment.
  static void set_factory_for_testing(BrowserPluginHostFactory* factory) {
    BrowserPluginGuest::factory_ = factory;
  }

 private:
  class EmbedderWebContentsObserver;
  friend class TestBrowserPluginGuest;

  class DownloadRequest;
  class GeolocationRequest;
  class JavaScriptDialogRequest;
  // MediaRequest because of naming conflicts with MediaStreamRequest.
  class MediaRequest;
  class NewWindowRequest;
  class PermissionRequest;
  class PointerLockRequest;

  // Tracks the name, and target URL of the new window and whether or not it has
  // changed since the WebContents has been created and before the new window
  // has been attached to a BrowserPlugin. Once the first navigation commits, we
  // no longer track this information.
  struct NewWindowInfo {
    bool changed;
    GURL url;
    std::string name;
    NewWindowInfo(const GURL& url, const std::string& name) :
        changed(false),
        url(url),
        name(name) {}
  };

  // BrowserPluginGuest is a WebContentsObserver of |web_contents| and
  // |web_contents| has to stay valid for the lifetime of BrowserPluginGuest.
  BrowserPluginGuest(int instance_id,
                     bool has_render_view,
                     WebContentsImpl* web_contents,
                     BrowserPluginGuest* opener);

  // Destroy unattached new windows that have been opened by this
  // BrowserPluginGuest.
  void DestroyUnattachedWindows();

<<<<<<< HEAD
  void LoadURLWithParams(WebContents* web_contents,
                         const GURL& url,
                         const Referrer& referrer,
                         PageTransition transition_type);
=======
  void LoadURLWithParams(const GURL& url,
                         const Referrer& referrer,
                         PageTransition transition_type,
                         WebContents* web_contents);
>>>>>>> 8c15b39e

  // Bridge IDs correspond to a geolocation request. This method will remove
  // the bookkeeping for a particular geolocation request associated with the
  // provided |bridge_id|. It returns the request ID of the geolocation request.
  int RemoveBridgeID(int bridge_id);

  // Returns the |request_id| generated for the |request| provided.
  int RequestPermission(
      BrowserPluginPermissionType permission_type,
      scoped_refptr<BrowserPluginGuest::PermissionRequest> request,
      const base::DictionaryValue& request_info);

  // Creates a new guest window, and BrowserPluginGuest that is owned by this
  // BrowserPluginGuest.
  BrowserPluginGuest* CreateNewGuestWindow(const OpenURLParams& params);

  base::SharedMemory* damage_buffer() const { return damage_buffer_.get(); }
  const gfx::Size& damage_view_size() const { return damage_view_size_; }
  float damage_buffer_scale_factor() const {
    return damage_buffer_scale_factor_;
  }
  // Returns the damage buffer corresponding to the handle in resize |params|.
  base::SharedMemory* GetDamageBufferFromEmbedder(
      const BrowserPluginHostMsg_ResizeGuest_Params& params);

  bool InAutoSizeBounds(const gfx::Size& size) const;

  void RequestNewWindowPermission(WindowOpenDisposition disposition,
                                  const gfx::Rect& initial_bounds,
                                  bool user_gesture,
                                  WebContentsImpl* new_contents);

  // Message handlers for messages from embedder.

  void OnCompositorFrameACK(int instance_id,
                            int route_id,
                            uint32 output_surface_id,
                            int renderer_host_id,
                            const cc::CompositorFrameAck& ack);
  void OnCopyFromCompositingSurfaceAck(int instance_id,
                                       int request_id,
                                       const SkBitmap& bitmap);
  // Handles drag events from the embedder.
  // When dragging, the drag events go to the embedder first, and if the drag
  // happens on the browser plugin, then the plugin sends a corresponding
  // drag-message to the guest. This routes the drag-message to the guest
  // renderer.
  void OnDragStatusUpdate(int instance_id,
                          blink::WebDragStatus drag_status,
                          const DropData& drop_data,
                          blink::WebDragOperationsMask drag_mask,
                          const gfx::Point& location);
  // Instructs the guest to execute an edit command decoded in the embedder.
  void OnExecuteEditCommand(int instance_id,
                            const std::string& command);

  // Returns compositor resources reclaimed in the embedder to the guest.
  void OnReclaimCompositorResources(int instance_id,
                                    int route_id,
                                    uint32 output_surface_id,
                                    int renderer_host_id,
                                    const cc::CompositorFrameAck& ack);

  // Overriden in tests.
  virtual void OnHandleInputEvent(int instance_id,
                                  const gfx::Rect& guest_window_rect,
                                  const blink::WebInputEvent* event);
  void OnLockMouse(bool user_gesture,
                   bool last_unlocked_by_target,
                   bool privileged);
  void OnLockMouseAck(int instance_id, bool succeeded);
  void OnNavigateGuest(int instance_id, const std::string& src);
  void OnPluginDestroyed(int instance_id);
  // Grab the new damage buffer from the embedder, and resize the guest's
  // web contents.
  void OnResizeGuest(int instance_id,
                     const BrowserPluginHostMsg_ResizeGuest_Params& params);
  // Overriden in tests.
  virtual void OnSetFocus(int instance_id, bool focused);
  // Sets the name of the guest so that other guests in the same partition can
  // access it.
  void OnSetName(int instance_id, const std::string& name);
  // Updates the size state of the guest.
  void OnSetSize(
      int instance_id,
      const BrowserPluginHostMsg_AutoSize_Params& auto_size_params,
      const BrowserPluginHostMsg_ResizeGuest_Params& resize_guest_params);
  void OnSetEditCommandsForNextKeyEvent(
      int instance_id,
      const std::vector<EditCommand>& edit_commands);
  void OnSetContentsOpaque(int instance_id, bool opaque);
  // The guest WebContents is visible if both its embedder is visible and
  // the browser plugin element is visible. If either one is not then the
  // WebContents is marked as hidden. A hidden WebContents will consume
  // fewer GPU and CPU resources.
  //
  // When every WebContents in a RenderProcessHost is hidden, it will lower
  // the priority of the process (see RenderProcessHostImpl::WidgetHidden).
  //
  // It will also send a message to the guest renderer process to cleanup
  // resources such as dropping back buffers and adjusting memory limits (if in
  // compositing mode, see CCLayerTreeHost::setVisible).
  //
  // Additionally, it will slow down Javascript execution and garbage
  // collection. See RenderThreadImpl::IdleHandler (executed when hidden) and
  // RenderThreadImpl::IdleHandlerInForegroundTab (executed when visible).
  void OnSetVisibility(int instance_id, bool visible);
  // Message from embedder acknowledging last HW buffer.
  void OnSwapBuffersACK(int instance_id,
                        int route_id,
                        int gpu_host_id,
                        const std::string& mailbox_name,
                        uint32 sync_point);
  void OnUnlockMouse();
  void OnUnlockMouseAck(int instance_id);
  void OnUpdateGeometry(int instance_id, const gfx::Rect& view_rect);
  void OnUpdateRectACK(
      int instance_id,
      bool needs_ack,
      const BrowserPluginHostMsg_AutoSize_Params& auto_size_params,
      const BrowserPluginHostMsg_ResizeGuest_Params& resize_guest_params);

  void OnTextInputTypeChanged(ui::TextInputType type,
                              ui::TextInputMode input_mode,
                              bool can_compose_inline);
  void OnImeSetComposition(
      int instance_id,
      const std::string& text,
      const std::vector<blink::WebCompositionUnderline>& underlines,
      int selection_start,
      int selection_end);
  void OnImeConfirmComposition(
      int instance_id,
      const std::string& text,
      bool keep_selection);
  void OnExtendSelectionAndDelete(int instance_id, int before, int after);
  // Overridden in tests.
  virtual void OnImeCancelComposition();
#if defined(OS_MACOSX) || defined(OS_WIN) || defined(USE_AURA)
  void OnImeCompositionRangeChanged(
      const gfx::Range& range,
      const std::vector<gfx::Rect>& character_bounds);
#endif

  // Message handlers for messages from guest.

  void OnDragStopped();
  void OnHandleInputEventAck(
      blink::WebInputEvent::Type event_type,
      InputEventAckState ack_result);
  void OnHasTouchEventHandlers(bool accept);
  void OnSetCursor(const WebCursor& cursor);
  // On MacOSX popups are painted by the browser process. We handle them here
  // so that they are positioned correctly.
#if defined(OS_MACOSX)
  void OnShowPopup(const ViewHostMsg_ShowPopup_Params& params);
#endif
  void OnShowWidget(int route_id, const gfx::Rect& initial_pos);
  // Overriden in tests.
  virtual void OnTakeFocus(bool reverse);
  void OnUpdateFrameName(int frame_id,
                         bool is_top_level,
                         const std::string& name);
  void OnUpdateRect(const ViewHostMsg_UpdateRect_Params& params);

  // Requests download permission through embedder JavaScript API after
  // retrieving url information from IO thread.
  void DidRetrieveDownloadURLFromRequestId(
      const std::string& request_method,
      const base::Callback<void(bool)>& callback,
      const std::string& url);

  // Embedder sets permission to allow or deny geolocation request.
  void SetGeolocationPermission(
      GeolocationCallback callback, int bridge_id, bool allowed);

  // Forwards all messages from the |pending_messages_| queue to the embedder.
  void SendQueuedMessages();

  // Weak pointer used to ask GeolocationPermissionContext about geolocation
  // permission.
  base::WeakPtrFactory<BrowserPluginGuest> weak_ptr_factory_;

  // Static factory instance (always NULL for non-test).
  static BrowserPluginHostFactory* factory_;

  scoped_ptr<EmbedderWebContentsObserver> embedder_web_contents_observer_;
  WebContentsImpl* embedder_web_contents_;

  std::map<int, int> bridge_id_to_request_id_map_;

  // An identifier that uniquely identifies a browser plugin guest within an
  // embedder.
  int instance_id_;
  scoped_ptr<base::SharedMemory> damage_buffer_;
  // An identifier that uniquely identifies a damage buffer.
  uint32 damage_buffer_sequence_id_;
  size_t damage_buffer_size_;
  gfx::Size damage_view_size_;
  float damage_buffer_scale_factor_;
  float guest_device_scale_factor_;
  gfx::Rect guest_window_rect_;
  gfx::Rect guest_screen_rect_;
  base::TimeDelta guest_hang_timeout_;
  bool focused_;
  bool mouse_locked_;
  bool pending_lock_request_;
  bool guest_visible_;
  bool guest_opaque_;
  bool embedder_visible_;
  std::string name_;
  bool auto_size_enabled_;
  gfx::Size max_auto_size_;
  gfx::Size min_auto_size_;

  // Each copy-request is identified by a unique number. The unique number is
  // used to keep track of the right callback.
  int copy_request_id_;
  typedef base::Callback<void(bool, const SkBitmap&)> CopyRequestCallback;
  typedef std::map<int, const CopyRequestCallback> CopyRequestMap;
  CopyRequestMap copy_request_callbacks_;

  typedef std::map<BrowserPluginGuest*, NewWindowInfo> PendingWindowMap;
  PendingWindowMap pending_new_windows_;
  base::WeakPtr<BrowserPluginGuest> opener_;
  // A counter to generate a unique request id for a permission request.
  // We only need the ids to be unique for a given BrowserPluginGuest.
  int next_permission_request_id_;

  // A map to store relevant info for a request keyed by the request's id.
  typedef std::map<int, scoped_refptr<PermissionRequest> > RequestMap;
  RequestMap permission_request_map_;

  // Indicates that this BrowserPluginGuest has associated renderer-side state.
  // This is used to determine whether or not to create a new RenderView when
  // this guest is attached.
  bool has_render_view_;

  // Last seen size of guest contents (by OnUpdateRect).
  gfx::Size last_seen_view_size_;
  // Last seen autosize attribute state (by OnUpdateRect).
  bool last_seen_auto_size_enabled_;

  bool is_in_destruction_;

  // This is a queue of messages that are destined to be sent to the embedder
  // once the guest is attached to a particular embedder.
  std::queue<IPC::Message*> pending_messages_;

  scoped_ptr<BrowserPluginGuestDelegate> delegate_;

  // These are parameters passed from JavaScript on attachment to the content
  // embedder.
  scoped_ptr<base::DictionaryValue> extra_attach_params_;

  DISALLOW_COPY_AND_ASSIGN(BrowserPluginGuest);
};

}  // namespace content

#endif  // CONTENT_BROWSER_BROWSER_PLUGIN_BROWSER_PLUGIN_GUEST_H_<|MERGE_RESOLUTION|>--- conflicted
+++ resolved
@@ -151,12 +151,6 @@
 
   void UpdateVisibility();
 
-<<<<<<< HEAD
-  // WebContentsObserver implementation.
-  virtual void DidCommitProvisionalLoadForFrame(
-      int64 frame_id,
-      const string16& frame_unique_name,
-=======
   void CopyFromCompositingSurface(
       gfx::Rect src_subrect,
       gfx::Size dst_size,
@@ -166,7 +160,6 @@
   virtual void DidCommitProvisionalLoadForFrame(
       int64 frame_id,
       const base::string16& frame_unique_name,
->>>>>>> 8c15b39e
       bool is_main_frame,
       const GURL& url,
       PageTransition transition_type,
@@ -352,17 +345,10 @@
   // BrowserPluginGuest.
   void DestroyUnattachedWindows();
 
-<<<<<<< HEAD
-  void LoadURLWithParams(WebContents* web_contents,
-                         const GURL& url,
-                         const Referrer& referrer,
-                         PageTransition transition_type);
-=======
   void LoadURLWithParams(const GURL& url,
                          const Referrer& referrer,
                          PageTransition transition_type,
                          WebContents* web_contents);
->>>>>>> 8c15b39e
 
   // Bridge IDs correspond to a geolocation request. This method will remove
   // the bookkeeping for a particular geolocation request associated with the
