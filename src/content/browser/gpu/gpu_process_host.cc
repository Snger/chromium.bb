// Copyright (c) 2012 The Chromium Authors. All rights reserved.
// Use of this source code is governed by a BSD-style license that can be
// found in the LICENSE file.

#include "content/browser/gpu/gpu_process_host.h"

#include "base/base64.h"
#include "base/base_switches.h"
#include "base/basictypes.h"
#include "base/bind.h"
#include "base/callback_helpers.h"
#include "base/command_line.h"
#include "base/debug/trace_event.h"
#include "base/logging.h"
#include "base/memory/ref_counted.h"
#include "base/metrics/histogram.h"
#include "base/sha1.h"
#include "base/threading/thread.h"
#include "content/browser/browser_child_process_host_impl.h"
#include "content/browser/gpu/gpu_data_manager_impl.h"
#include "content/browser/gpu/gpu_process_host_ui_shim.h"
#include "content/browser/gpu/shader_disk_cache.h"
#include "content/browser/renderer_host/render_widget_helper.h"
#include "content/browser/renderer_host/render_widget_host_impl.h"
#include "content/common/child_process_host_impl.h"
#include "content/common/gpu/gpu_messages.h"
#include "content/common/view_messages.h"
#include "content/port/browser/render_widget_host_view_frame_subscriber.h"
#include "content/public/browser/browser_thread.h"
#include "content/public/browser/content_browser_client.h"
#include "content/public/browser/render_process_host.h"
#include "content/public/browser/render_widget_host_view.h"
#include "content/public/common/content_client.h"
#include "content/public/common/content_switches.h"
#include "content/public/common/result_codes.h"
#include "gpu/command_buffer/service/gpu_switches.h"
#include "ipc/ipc_channel_handle.h"
#include "ipc/ipc_switches.h"
#include "ui/events/latency_info.h"
#include "ui/gl/gl_switches.h"


#if defined(OS_WIN)
#include "base/win/windows_version.h"
#include "content/common/sandbox_win.h"
#include "content/public/common/sandboxed_process_launcher_delegate.h"
#include "sandbox/win/src/sandbox_policy.h"
#include "ui/surface/accelerated_surface_win.h"
#endif

#if defined(USE_OZONE)
#include "ui/ozone/ozone_switches.h"
#endif

namespace content {

bool GpuProcessHost::gpu_enabled_ = true;
bool GpuProcessHost::hardware_gpu_enabled_ = true;

namespace {

enum GPUProcessLifetimeEvent {
  LAUNCHED,
  DIED_FIRST_TIME,
  DIED_SECOND_TIME,
  DIED_THIRD_TIME,
  DIED_FOURTH_TIME,
  GPU_PROCESS_LIFETIME_EVENT_MAX = 100
};

// Indexed by GpuProcessKind. There is one of each kind maximum. This array may
// only be accessed from the IO thread.
GpuProcessHost* g_gpu_process_hosts[GpuProcessHost::GPU_PROCESS_KIND_COUNT];


void SendGpuProcessMessage(GpuProcessHost::GpuProcessKind kind,
                           CauseForGpuLaunch cause,
                           IPC::Message* message) {
  GpuProcessHost* host = GpuProcessHost::Get(kind, cause);
  if (host) {
    host->Send(message);
  } else {
    delete message;
  }
}

void AcceleratedSurfaceBuffersSwappedCompletedForGPU(
    int host_id,
    int route_id,
    bool alive,
    base::TimeTicks vsync_timebase,
    base::TimeDelta vsync_interval) {
  if (!BrowserThread::CurrentlyOn(BrowserThread::IO)) {
    BrowserThread::PostTask(
        BrowserThread::IO,
        FROM_HERE,
        base::Bind(&AcceleratedSurfaceBuffersSwappedCompletedForGPU,
                   host_id,
                   route_id,
                   alive,
                   vsync_timebase,
                   vsync_interval));
    return;
  }

  GpuProcessHost* host = GpuProcessHost::FromID(host_id);
  if (host) {
    if (alive) {
      AcceleratedSurfaceMsg_BufferPresented_Params ack_params;
      ack_params.sync_point = 0;
#if defined(OS_WIN)
      ack_params.vsync_timebase = vsync_timebase;
      ack_params.vsync_interval = vsync_interval;
#endif
      host->Send(
          new AcceleratedSurfaceMsg_BufferPresented(route_id, ack_params));
    } else {
      host->ForceShutdown();
    }
  }
}

#if defined(OS_WIN)
// This sends a ViewMsg_SwapBuffers_ACK directly to the renderer process
// (RenderWidget).
void AcceleratedSurfaceBuffersSwappedCompletedForRenderer(
    int surface_id,
    base::TimeTicks timebase,
    base::TimeDelta interval,
    const ui::LatencyInfo& latency_info) {
  if (!BrowserThread::CurrentlyOn(BrowserThread::UI)) {
    BrowserThread::PostTask(
        BrowserThread::UI,
        FROM_HERE,
        base::Bind(&AcceleratedSurfaceBuffersSwappedCompletedForRenderer,
                   surface_id, timebase, interval, latency_info));
    return;
  }

  int render_process_id = 0;
  int render_widget_id = 0;
  if (!GpuSurfaceTracker::Get()->GetRenderWidgetIDForSurface(
      surface_id, &render_process_id, &render_widget_id)) {
    RenderWidgetHostImpl::CompositorFrameDrawn(latency_info);
    return;
  }
  RenderWidgetHost* rwh =
    RenderWidgetHost::FromID(render_process_id, render_widget_id);
  if (!rwh)
    return;
  RenderWidgetHostImpl::From(rwh)->AcknowledgeSwapBuffersToRenderer();
  if (interval != base::TimeDelta())
    RenderWidgetHostImpl::From(rwh)->UpdateVSyncParameters(timebase, interval);
  RenderWidgetHostImpl::From(rwh)->FrameSwapped(latency_info);
  RenderWidgetHostImpl::From(rwh)->DidReceiveRendererFrame();
}

void AcceleratedSurfaceBuffersSwappedCompleted(
    int host_id,
    int route_id,
    int surface_id,
    bool alive,
    base::TimeTicks timebase,
    base::TimeDelta interval,
    const ui::LatencyInfo& latency_info) {
  AcceleratedSurfaceBuffersSwappedCompletedForGPU(
      host_id, route_id, alive, timebase, interval);
  AcceleratedSurfaceBuffersSwappedCompletedForRenderer(
      surface_id, timebase, interval, latency_info);
}

// NOTE: changes to this class need to be reviewed by the security team.
class GpuSandboxedProcessLauncherDelegate
    : public SandboxedProcessLauncherDelegate {
 public:
  explicit GpuSandboxedProcessLauncherDelegate(CommandLine* cmd_line)
      : cmd_line_(cmd_line) {}
  virtual ~GpuSandboxedProcessLauncherDelegate() {}

  virtual void ShouldSandbox(bool* in_sandbox) OVERRIDE {
    if (cmd_line_->HasSwitch(switches::kDisableGpuSandbox)) {
      *in_sandbox = false;
      DVLOG(1) << "GPU sandbox is disabled";
    }
  }

  virtual void PreSandbox(bool* disable_default_policy,
                          base::FilePath* exposed_dir) OVERRIDE {
    *disable_default_policy = true;
  }

  // For the GPU process we gotten as far as USER_LIMITED. The next level
  // which is USER_RESTRICTED breaks both the DirectX backend and the OpenGL
  // backend. Note that the GPU process is connected to the interactive
  // desktop.
  virtual void PreSpawnTarget(sandbox::TargetPolicy* policy,
                              bool* success) {
    if (base::win::GetVersion() > base::win::VERSION_XP) {
      if (cmd_line_->GetSwitchValueASCII(switches::kUseGL) ==
          gfx::kGLImplementationDesktopName) {
        // Open GL path.
        policy->SetTokenLevel(sandbox::USER_RESTRICTED_SAME_ACCESS,
                              sandbox::USER_LIMITED);
        SetJobLevel(*cmd_line_, sandbox::JOB_UNPROTECTED, 0, policy);
        policy->SetDelayedIntegrityLevel(sandbox::INTEGRITY_LEVEL_LOW);
      } else {
        policy->SetTokenLevel(sandbox::USER_RESTRICTED_SAME_ACCESS,
                              sandbox::USER_LIMITED);

        // UI restrictions break when we access Windows from outside our job.
        // However, we don't want a proxy window in this process because it can
        // introduce deadlocks where the renderer blocks on the gpu, which in
        // turn blocks on the browser UI thread. So, instead we forgo a window
        // message pump entirely and just add job restrictions to prevent child
        // processes.
        SetJobLevel(*cmd_line_,
                    sandbox::JOB_LIMITED_USER,
                    JOB_OBJECT_UILIMIT_SYSTEMPARAMETERS |
                    JOB_OBJECT_UILIMIT_DESKTOP |
                    JOB_OBJECT_UILIMIT_EXITWINDOWS |
                    JOB_OBJECT_UILIMIT_DISPLAYSETTINGS,
                    policy);

        policy->SetIntegrityLevel(sandbox::INTEGRITY_LEVEL_LOW);
      }
    } else {
      SetJobLevel(*cmd_line_, sandbox::JOB_UNPROTECTED, 0, policy);
      policy->SetTokenLevel(sandbox::USER_UNPROTECTED,
                            sandbox::USER_LIMITED);
    }

    // Allow the server side of GPU sockets, which are pipes that have
    // the "chrome.gpu" namespace and an arbitrary suffix.
    sandbox::ResultCode result = policy->AddRule(
        sandbox::TargetPolicy::SUBSYS_NAMED_PIPES,
        sandbox::TargetPolicy::NAMEDPIPES_ALLOW_ANY,
        L"\\\\.\\pipe\\chrome.gpu.*");
    if (result != sandbox::SBOX_ALL_OK) {
      *success = false;
      return;
    }

    // Block this DLL even if it is not loaded by the browser process.
    policy->AddDllToUnload(L"cmsetac.dll");

#ifdef USE_AURA
    // GPU also needs to add sections to the browser for aura
    // TODO(jschuh): refactor the GPU channel to remove this. crbug.com/128786
    result = policy->AddRule(sandbox::TargetPolicy::SUBSYS_HANDLES,
                             sandbox::TargetPolicy::HANDLES_DUP_BROKER,
                             L"Section");
    if (result != sandbox::SBOX_ALL_OK) {
      *success = false;
      return;
    }
#endif

    if (cmd_line_->HasSwitch(switches::kEnableLogging)) {
      base::string16 log_file_path = logging::GetLogFileFullPath();
      if (!log_file_path.empty()) {
        result = policy->AddRule(sandbox::TargetPolicy::SUBSYS_FILES,
                                 sandbox::TargetPolicy::FILES_ALLOW_ANY,
                                 log_file_path.c_str());
        if (result != sandbox::SBOX_ALL_OK) {
          *success = false;
          return;
        }
      }
    }
  }

 private:
  CommandLine* cmd_line_;
};
#endif  // defined(OS_WIN)

}  // anonymous namespace

// static
bool GpuProcessHost::ValidateHost(GpuProcessHost* host) {
  if (!host)
    return false;

  // The Gpu process is invalid if it's not using SwiftShader, the card is
  // blacklisted, and we can kill it and start over.
  if (CommandLine::ForCurrentProcess()->HasSwitch(switches::kSingleProcess) ||
      CommandLine::ForCurrentProcess()->HasSwitch(switches::kInProcessGPU) ||
      (host->valid_ &&
       (host->swiftshader_rendering_ ||
        !GpuDataManagerImpl::GetInstance()->ShouldUseSwiftShader()))) {
    return true;
  }

  host->ForceShutdown();
  return false;
}

// static
GpuProcessHost* GpuProcessHost::Get(GpuProcessKind kind,
                                    CauseForGpuLaunch cause) {
  DCHECK(BrowserThread::CurrentlyOn(BrowserThread::IO));

  // Don't grant further access to GPU if it is not allowed.
  GpuDataManagerImpl* gpu_data_manager = GpuDataManagerImpl::GetInstance();
  DCHECK(gpu_data_manager);
  if (!gpu_data_manager->GpuAccessAllowed(NULL))
    return NULL;

  if (g_gpu_process_hosts[kind] && ValidateHost(g_gpu_process_hosts[kind]))
    return g_gpu_process_hosts[kind];

  if (cause == CAUSE_FOR_GPU_LAUNCH_NO_LAUNCH)
    return NULL;

  static int last_host_id = 0;
  int host_id;
  host_id = ++last_host_id;

  UMA_HISTOGRAM_ENUMERATION("GPU.GPUProcessLaunchCause",
                            cause,
                            CAUSE_FOR_GPU_LAUNCH_MAX_ENUM);

  GpuProcessHost* host = new GpuProcessHost(host_id, kind);
  if (host->Init())
    return host;

  delete host;
  return NULL;
}

// static
void GpuProcessHost::GetProcessHandles(
    const GpuDataManager::GetGpuProcessHandlesCallback& callback)  {
  if (!BrowserThread::CurrentlyOn(BrowserThread::IO)) {
    BrowserThread::PostTask(
        BrowserThread::IO,
        FROM_HERE,
        base::Bind(&GpuProcessHost::GetProcessHandles, callback));
    return;
  }
  std::list<base::ProcessHandle> handles;
  for (size_t i = 0; i < arraysize(g_gpu_process_hosts); ++i) {
    GpuProcessHost* host = g_gpu_process_hosts[i];
    if (host && ValidateHost(host))
      handles.push_back(host->process_->GetHandle());
  }
  BrowserThread::PostTask(
      BrowserThread::UI,
      FROM_HERE,
      base::Bind(callback, handles));
}

// static
void GpuProcessHost::SendOnIO(GpuProcessKind kind,
                              CauseForGpuLaunch cause,
                              IPC::Message* message) {
  if (!BrowserThread::PostTask(
          BrowserThread::IO, FROM_HERE,
          base::Bind(
              &SendGpuProcessMessage, kind, cause, message))) {
    delete message;
  }
}

GpuMainThreadFactoryFunction g_gpu_main_thread_factory = NULL;

void GpuProcessHost::RegisterGpuMainThreadFactory(
    GpuMainThreadFactoryFunction create) {
  g_gpu_main_thread_factory = create;
}

// static
GpuProcessHost* GpuProcessHost::FromID(int host_id) {
  DCHECK(BrowserThread::CurrentlyOn(BrowserThread::IO));

  for (int i = 0; i < GPU_PROCESS_KIND_COUNT; ++i) {
    GpuProcessHost* host = g_gpu_process_hosts[i];
    if (host && host->host_id_ == host_id && ValidateHost(host))
      return host;
  }

  return NULL;
}

GpuProcessHost::GpuProcessHost(int host_id, GpuProcessKind kind)
    : host_id_(host_id),
      valid_(true),
      in_process_(false),
      swiftshader_rendering_(false),
      kind_(kind),
      process_launched_(false),
      initialized_(false),
      uma_memory_stats_received_(false) {
  if (CommandLine::ForCurrentProcess()->HasSwitch(switches::kSingleProcess) ||
      CommandLine::ForCurrentProcess()->HasSwitch(switches::kInProcessGPU)) {
    in_process_ = true;
  }

  // If the 'single GPU process' policy ever changes, we still want to maintain
  // it for 'gpu thread' mode and only create one instance of host and thread.
  DCHECK(!in_process_ || g_gpu_process_hosts[kind] == NULL);

  g_gpu_process_hosts[kind] = this;

  // Post a task to create the corresponding GpuProcessHostUIShim.  The
  // GpuProcessHostUIShim will be destroyed if either the browser exits,
  // in which case it calls GpuProcessHostUIShim::DestroyAll, or the
  // GpuProcessHost is destroyed, which happens when the corresponding GPU
  // process terminates or fails to launch.
  BrowserThread::PostTask(
      BrowserThread::UI,
      FROM_HERE,
      base::Bind(base::IgnoreResult(&GpuProcessHostUIShim::Create), host_id));

  process_.reset(new BrowserChildProcessHostImpl(PROCESS_TYPE_GPU, this));
}

GpuProcessHost::~GpuProcessHost() {
  DCHECK(CalledOnValidThread());

  SendOutstandingReplies();

  // Maximum number of times the gpu process is allowed to crash in a session.
  // Once this limit is reached, any request to launch the gpu process will
  // fail.
  const int kGpuMaxCrashCount = 3;

  // Number of times the gpu process has crashed in the current browser session.
  static int gpu_crash_count = 0;
  static int gpu_recent_crash_count = 0;
  static base::Time last_gpu_crash_time;
  static bool crashed_before = false;
  static int swiftshader_crash_count = 0;

  bool disable_crash_limit = CommandLine::ForCurrentProcess()->HasSwitch(
      switches::kDisableGpuProcessCrashLimit);

  // Ending only acts as a failure if the GPU process was actually started and
  // was intended for actual rendering (and not just checking caps or other
  // options).
  if (process_launched_ && kind_ == GPU_PROCESS_KIND_SANDBOXED) {
    if (swiftshader_rendering_) {
      UMA_HISTOGRAM_ENUMERATION("GPU.SwiftShaderLifetimeEvents",
                                DIED_FIRST_TIME + swiftshader_crash_count,
                                GPU_PROCESS_LIFETIME_EVENT_MAX);

      if (++swiftshader_crash_count >= kGpuMaxCrashCount &&
          !disable_crash_limit) {
        // SwiftShader is too unstable to use. Disable it for current session.
        gpu_enabled_ = false;
      }
    } else {
      ++gpu_crash_count;
      UMA_HISTOGRAM_ENUMERATION("GPU.GPUProcessLifetimeEvents",
                                std::min(DIED_FIRST_TIME + gpu_crash_count,
                                         GPU_PROCESS_LIFETIME_EVENT_MAX - 1),
                                GPU_PROCESS_LIFETIME_EVENT_MAX);

      // Allow about 1 GPU crash per hour to be removed from the crash count,
      // so very occasional crashes won't eventually add up and prevent the
      // GPU process from launching.
      ++gpu_recent_crash_count;
      base::Time current_time = base::Time::Now();
      if (crashed_before) {
        int hours_different = (current_time - last_gpu_crash_time).InHours();
        gpu_recent_crash_count =
            std::max(0, gpu_recent_crash_count - hours_different);
      }

      crashed_before = true;
      last_gpu_crash_time = current_time;

      if ((gpu_recent_crash_count >= kGpuMaxCrashCount && !disable_crash_limit)
          || !initialized_) {
#if !defined(OS_CHROMEOS)
        // The gpu process is too unstable to use. Disable it for current
        // session.
        hardware_gpu_enabled_ = false;
        GpuDataManagerImpl::GetInstance()->DisableHardwareAcceleration();
#endif
      }
    }
  }

  // In case we never started, clean up.
  while (!queued_messages_.empty()) {
    delete queued_messages_.front();
    queued_messages_.pop();
  }

  // This is only called on the IO thread so no race against the constructor
  // for another GpuProcessHost.
  if (g_gpu_process_hosts[kind_] == this)
    g_gpu_process_hosts[kind_] = NULL;

  // If there are any remaining offscreen contexts at the point the
  // GPU process exits, assume something went wrong, and block their
  // URLs from accessing client 3D APIs without prompting.
  BlockLiveOffscreenContexts();

  UMA_HISTOGRAM_COUNTS_100("GPU.AtExitSurfaceCount",
                           GpuSurfaceTracker::Get()->GetSurfaceCount());
  UMA_HISTOGRAM_BOOLEAN("GPU.AtExitReceivedMemoryStats",
                        uma_memory_stats_received_);

  if (uma_memory_stats_received_) {
    UMA_HISTOGRAM_COUNTS_100("GPU.AtExitManagedMemoryClientCount",
                             uma_memory_stats_.client_count);
    UMA_HISTOGRAM_COUNTS_100("GPU.AtExitContextGroupCount",
                             uma_memory_stats_.context_group_count);
    UMA_HISTOGRAM_CUSTOM_COUNTS(
        "GPU.AtExitMBytesAllocated",
        uma_memory_stats_.bytes_allocated_current / 1024 / 1024, 1, 2000, 50);
    UMA_HISTOGRAM_CUSTOM_COUNTS(
        "GPU.AtExitMBytesAllocatedMax",
        uma_memory_stats_.bytes_allocated_max / 1024 / 1024, 1, 2000, 50);
    UMA_HISTOGRAM_CUSTOM_COUNTS(
        "GPU.AtExitMBytesLimit",
        uma_memory_stats_.bytes_limit / 1024 / 1024, 1, 2000, 50);
  }

  std::string message;
  if (!in_process_) {
    int exit_code;
    base::TerminationStatus status = process_->GetTerminationStatus(
        false /* known_dead */, &exit_code);
    UMA_HISTOGRAM_ENUMERATION("GPU.GPUProcessTerminationStatus",
                              status,
                              base::TERMINATION_STATUS_MAX_ENUM);

    if (status == base::TERMINATION_STATUS_NORMAL_TERMINATION ||
        status == base::TERMINATION_STATUS_ABNORMAL_TERMINATION) {
      UMA_HISTOGRAM_ENUMERATION("GPU.GPUProcessExitCode",
                                exit_code,
                                RESULT_CODE_LAST_CODE);
    }

    switch (status) {
      case base::TERMINATION_STATUS_NORMAL_TERMINATION:
        message = "The GPU process exited normally. Everything is okay.";
        break;
      case base::TERMINATION_STATUS_ABNORMAL_TERMINATION:
        message = base::StringPrintf(
            "The GPU process exited with code %d.",
            exit_code);
        break;
      case base::TERMINATION_STATUS_PROCESS_WAS_KILLED:
        message = "You killed the GPU process! Why?";
        break;
      case base::TERMINATION_STATUS_PROCESS_CRASHED:
        message = "The GPU process crashed!";
        break;
      default:
        break;
    }
  }

  BrowserThread::PostTask(BrowserThread::UI,
                          FROM_HERE,
                          base::Bind(&GpuProcessHostUIShim::Destroy,
                                     host_id_,
                                     message));
}

bool GpuProcessHost::Init() {
  init_start_time_ = base::TimeTicks::Now();

  TRACE_EVENT_INSTANT0("gpu", "LaunchGpuProcess", TRACE_EVENT_SCOPE_THREAD);

  std::string channel_id = process_->GetHost()->CreateChannel();
  if (channel_id.empty())
    return false;

<<<<<<< HEAD
  if (in_process_ && g_gpu_main_thread_factory) {
=======
  if (in_process_) {
    DCHECK(g_gpu_main_thread_factory);
>>>>>>> 8c15b39e
    CommandLine* command_line = CommandLine::ForCurrentProcess();
    command_line->AppendSwitch(switches::kDisableGpuWatchdog);

    GpuDataManagerImpl* gpu_data_manager = GpuDataManagerImpl::GetInstance();
    DCHECK(gpu_data_manager);
    gpu_data_manager->AppendGpuCommandLine(command_line);

    in_process_gpu_thread_.reset(g_gpu_main_thread_factory(channel_id));
    in_process_gpu_thread_->Start();

    OnProcessLaunched();  // Fake a callback that the process is ready.
  } else if (!LaunchGpuProcess(channel_id)) {
    return false;
  }

  if (!Send(new GpuMsg_Initialize()))
    return false;

  return true;
}

void GpuProcessHost::RouteOnUIThread(const IPC::Message& message) {
  BrowserThread::PostTask(
      BrowserThread::UI,
      FROM_HERE,
      base::Bind(&RouteToGpuProcessHostUIShimTask, host_id_, message));
}

bool GpuProcessHost::Send(IPC::Message* msg) {
  DCHECK(CalledOnValidThread());
  if (process_->GetHost()->IsChannelOpening()) {
    queued_messages_.push(msg);
    return true;
  }

  bool result = process_->Send(msg);
  if (!result) {
    // Channel is hosed, but we may not get destroyed for a while. Send
    // outstanding channel creation failures now so that the caller can restart
    // with a new process/channel without waiting.
    SendOutstandingReplies();
  }
  return result;
}

void GpuProcessHost::AddFilter(IPC::ChannelProxy::MessageFilter* filter) {
  DCHECK(CalledOnValidThread());
  process_->GetHost()->AddFilter(filter);
}

bool GpuProcessHost::OnMessageReceived(const IPC::Message& message) {
  DCHECK(CalledOnValidThread());
  IPC_BEGIN_MESSAGE_MAP(GpuProcessHost, message)
    IPC_MESSAGE_HANDLER(GpuHostMsg_Initialized, OnInitialized)
    IPC_MESSAGE_HANDLER(GpuHostMsg_ChannelEstablished, OnChannelEstablished)
    IPC_MESSAGE_HANDLER(GpuHostMsg_CommandBufferCreated, OnCommandBufferCreated)
    IPC_MESSAGE_HANDLER(GpuHostMsg_DestroyCommandBuffer, OnDestroyCommandBuffer)
    IPC_MESSAGE_HANDLER(GpuHostMsg_ImageCreated, OnImageCreated)
    IPC_MESSAGE_HANDLER(GpuHostMsg_DidCreateOffscreenContext,
                        OnDidCreateOffscreenContext)
    IPC_MESSAGE_HANDLER(GpuHostMsg_DidLoseContext, OnDidLoseContext)
    IPC_MESSAGE_HANDLER(GpuHostMsg_DidDestroyOffscreenContext,
                        OnDidDestroyOffscreenContext)
    IPC_MESSAGE_HANDLER(GpuHostMsg_GpuMemoryUmaStats,
                        OnGpuMemoryUmaStatsReceived)
#if defined(OS_MACOSX)
    IPC_MESSAGE_HANDLER(GpuHostMsg_AcceleratedSurfaceBuffersSwapped,
                        OnAcceleratedSurfaceBuffersSwapped)
#endif
#if defined(OS_WIN)
    IPC_MESSAGE_HANDLER(GpuHostMsg_AcceleratedSurfaceBuffersSwapped,
                        OnAcceleratedSurfaceBuffersSwapped)
    IPC_MESSAGE_HANDLER(GpuHostMsg_AcceleratedSurfacePostSubBuffer,
                        OnAcceleratedSurfacePostSubBuffer)
    IPC_MESSAGE_HANDLER(GpuHostMsg_AcceleratedSurfaceSuspend,
                        OnAcceleratedSurfaceSuspend)
    IPC_MESSAGE_HANDLER(GpuHostMsg_AcceleratedSurfaceRelease,
                        OnAcceleratedSurfaceRelease)
#endif
    IPC_MESSAGE_HANDLER(GpuHostMsg_DestroyChannel,
                        OnDestroyChannel)
    IPC_MESSAGE_HANDLER(GpuHostMsg_CacheShader,
                        OnCacheShader)

    IPC_MESSAGE_UNHANDLED(RouteOnUIThread(message))
  IPC_END_MESSAGE_MAP()

  return true;
}

void GpuProcessHost::OnChannelConnected(int32 peer_pid) {
  TRACE_EVENT0("gpu", "GpuProcessHost::OnChannelConnected");

  while (!queued_messages_.empty()) {
    Send(queued_messages_.front());
    queued_messages_.pop();
  }
}

void GpuProcessHost::EstablishGpuChannel(
    int client_id,
    bool share_context,
    const EstablishChannelCallback& callback) {
  DCHECK(CalledOnValidThread());
  TRACE_EVENT0("gpu", "GpuProcessHost::EstablishGpuChannel");

  // If GPU features are already blacklisted, no need to establish the channel.
  if (!GpuDataManagerImpl::GetInstance()->GpuAccessAllowed(NULL)) {
    callback.Run(IPC::ChannelHandle(), gpu::GPUInfo());
    return;
  }

  if (Send(new GpuMsg_EstablishChannel(client_id, share_context))) {
    channel_requests_.push(callback);
  } else {
    callback.Run(IPC::ChannelHandle(), gpu::GPUInfo());
  }

  if (!CommandLine::ForCurrentProcess()->HasSwitch(
      switches::kDisableGpuShaderDiskCache)) {
    CreateChannelCache(client_id);
  }
}

void GpuProcessHost::CreateViewCommandBuffer(
    const gfx::GLSurfaceHandle& compositing_surface,
    int surface_id,
    int client_id,
    const GPUCreateCommandBufferConfig& init_params,
    const CreateCommandBufferCallback& callback) {
  TRACE_EVENT0("gpu", "GpuProcessHost::CreateViewCommandBuffer");

  DCHECK(CalledOnValidThread());

  if (!compositing_surface.is_null() &&
      Send(new GpuMsg_CreateViewCommandBuffer(
          compositing_surface, surface_id, client_id, init_params))) {
    create_command_buffer_requests_.push(callback);
    surface_refs_.insert(std::make_pair(surface_id,
        GpuSurfaceTracker::GetInstance()->GetSurfaceRefForSurface(surface_id)));
  } else {
    callback.Run(MSG_ROUTING_NONE);
  }
}

void GpuProcessHost::CreateImage(gfx::PluginWindowHandle window,
                                 int client_id,
                                 int image_id,
                                 const CreateImageCallback& callback) {
  TRACE_EVENT0("gpu", "GpuProcessHost::CreateImage");

  DCHECK(CalledOnValidThread());

  if (Send(new GpuMsg_CreateImage(window, client_id, image_id))) {
    create_image_requests_.push(callback);
  } else {
    callback.Run(gfx::Size());
  }
}

void GpuProcessHost::DeleteImage(int client_id,
                                 int image_id,
                                 int sync_point) {
  TRACE_EVENT0("gpu", "GpuProcessHost::DeleteImage");

  DCHECK(CalledOnValidThread());

  Send(new GpuMsg_DeleteImage(client_id, image_id, sync_point));
}

void GpuProcessHost::OnInitialized(bool result, const gpu::GPUInfo& gpu_info) {
  UMA_HISTOGRAM_BOOLEAN("GPU.GPUProcessInitialized", result);
  initialized_ = result;

#if defined(OS_WIN)
  if (kind_ == GpuProcessHost::GPU_PROCESS_KIND_SANDBOXED)
    AcceleratedPresenter::SetAdapterLUID(gpu_info.adapter_luid);
#endif

  if (!initialized_)
    GpuDataManagerImpl::GetInstance()->OnGpuProcessInitFailure();
}

void GpuProcessHost::OnChannelEstablished(
    const IPC::ChannelHandle& channel_handle) {
  TRACE_EVENT0("gpu", "GpuProcessHost::OnChannelEstablished");

  if (channel_requests_.empty()) {
    // This happens when GPU process is compromised.
    RouteOnUIThread(GpuHostMsg_OnLogMessage(
        logging::LOG_WARNING,
        "WARNING",
        "Received a ChannelEstablished message but no requests in queue."));
    return;
  }
  EstablishChannelCallback callback = channel_requests_.front();
  channel_requests_.pop();

  // Currently if any of the GPU features are blacklisted, we don't establish a
  // GPU channel.
  if (!channel_handle.name.empty() &&
      !GpuDataManagerImpl::GetInstance()->GpuAccessAllowed(NULL)) {
    Send(new GpuMsg_CloseChannel(channel_handle));
    callback.Run(IPC::ChannelHandle(), gpu::GPUInfo());
    RouteOnUIThread(GpuHostMsg_OnLogMessage(
        logging::LOG_WARNING,
        "WARNING",
        "Hardware acceleration is unavailable."));
    return;
  }

  callback.Run(channel_handle,
               GpuDataManagerImpl::GetInstance()->GetGPUInfo());
}

void GpuProcessHost::OnCommandBufferCreated(const int32 route_id) {
  TRACE_EVENT0("gpu", "GpuProcessHost::OnCommandBufferCreated");

  if (create_command_buffer_requests_.empty())
    return;

  CreateCommandBufferCallback callback =
      create_command_buffer_requests_.front();
  create_command_buffer_requests_.pop();
  callback.Run(route_id);
}

void GpuProcessHost::OnDestroyCommandBuffer(int32 surface_id) {
  TRACE_EVENT0("gpu", "GpuProcessHost::OnDestroyCommandBuffer");
  SurfaceRefMap::iterator it = surface_refs_.find(surface_id);
  if (it != surface_refs_.end()) {
    surface_refs_.erase(it);
  }
}

void GpuProcessHost::OnImageCreated(const gfx::Size size) {
  TRACE_EVENT0("gpu", "GpuProcessHost::OnImageCreated");

  if (create_image_requests_.empty())
    return;

  CreateImageCallback callback = create_image_requests_.front();
  create_image_requests_.pop();
  callback.Run(size);
}

void GpuProcessHost::OnDidCreateOffscreenContext(const GURL& url) {
  urls_with_live_offscreen_contexts_.insert(url);
}

void GpuProcessHost::OnDidLoseContext(bool offscreen,
                                      gpu::error::ContextLostReason reason,
                                      const GURL& url) {
  // TODO(kbr): would be nice to see the "offscreen" flag too.
  TRACE_EVENT2("gpu", "GpuProcessHost::OnDidLoseContext",
               "reason", reason,
               "url",
               url.possibly_invalid_spec());

  if (!offscreen || url.is_empty()) {
    // Assume that the loss of the compositor's or accelerated canvas'
    // context is a serious event and blame the loss on all live
    // offscreen contexts. This more robustly handles situations where
    // the GPU process may not actually detect the context loss in the
    // offscreen context.
    BlockLiveOffscreenContexts();
    return;
  }

  GpuDataManagerImpl::DomainGuilt guilt;
  switch (reason) {
    case gpu::error::kGuilty:
      guilt = GpuDataManagerImpl::DOMAIN_GUILT_KNOWN;
      break;
    case gpu::error::kUnknown:
      guilt = GpuDataManagerImpl::DOMAIN_GUILT_UNKNOWN;
      break;
    case gpu::error::kInnocent:
      return;
    default:
      NOTREACHED();
      return;
  }

  GpuDataManagerImpl::GetInstance()->BlockDomainFrom3DAPIs(url, guilt);
}

void GpuProcessHost::OnDidDestroyOffscreenContext(const GURL& url) {
  urls_with_live_offscreen_contexts_.erase(url);
}

void GpuProcessHost::OnGpuMemoryUmaStatsReceived(
    const GPUMemoryUmaStats& stats) {
  TRACE_EVENT0("gpu", "GpuProcessHost::OnGpuMemoryUmaStatsReceived");
  uma_memory_stats_received_ = true;
  uma_memory_stats_ = stats;
}

#if defined(OS_MACOSX)
void GpuProcessHost::OnAcceleratedSurfaceBuffersSwapped(
    const GpuHostMsg_AcceleratedSurfaceBuffersSwapped_Params& params) {
  TRACE_EVENT0("gpu", "GpuProcessHost::OnAcceleratedSurfaceBuffersSwapped");

  gfx::GLSurfaceHandle surface_handle =
      GpuSurfaceTracker::Get()->GetSurfaceHandle(params.surface_id);
  // Compositor window is always gfx::kNullPluginWindow.
  // TODO(jbates) http://crbug.com/105344 This will be removed when there are no
  // plugin windows.
  if (surface_handle.handle != gfx::kNullPluginWindow ||
      surface_handle.transport_type == gfx::TEXTURE_TRANSPORT) {
    RouteOnUIThread(GpuHostMsg_AcceleratedSurfaceBuffersSwapped(params));
    return;
  }

  base::ScopedClosureRunner scoped_completion_runner(
      base::Bind(&AcceleratedSurfaceBuffersSwappedCompletedForGPU,
                 host_id_, params.route_id,
                 true /* alive */, base::TimeTicks(), base::TimeDelta()));

  int render_process_id = 0;
  int render_widget_id = 0;
  if (!GpuSurfaceTracker::Get()->GetRenderWidgetIDForSurface(
      params.surface_id, &render_process_id, &render_widget_id)) {
    return;
  }
  RenderWidgetHelper* helper =
      RenderWidgetHelper::FromProcessHostID(render_process_id);
  if (!helper)
    return;

  // Pass the SwapBuffers on to the RenderWidgetHelper to wake up the UI thread
  // if the browser is waiting for a new frame. Otherwise the RenderWidgetHelper
  // will forward to the RenderWidgetHostView via RenderProcessHostImpl and
  // RenderWidgetHostImpl.
  ignore_result(scoped_completion_runner.Release());

  ViewHostMsg_CompositorSurfaceBuffersSwapped_Params view_params;
  view_params.surface_id = params.surface_id;
  view_params.surface_handle = params.surface_handle;
  view_params.route_id = params.route_id;
  view_params.size = params.size;
  view_params.scale_factor = params.scale_factor;
  view_params.gpu_process_host_id = host_id_;
  view_params.latency_info = params.latency_info;
  helper->DidReceiveBackingStoreMsg(ViewHostMsg_CompositorSurfaceBuffersSwapped(
      render_widget_id,
      view_params));
}
#endif  // OS_MACOSX

#if defined(OS_WIN)
void GpuProcessHost::OnAcceleratedSurfaceBuffersSwapped(
    const GpuHostMsg_AcceleratedSurfaceBuffersSwapped_Params& params) {
  TRACE_EVENT0("gpu", "GpuProcessHost::OnAcceleratedSurfaceBuffersSwapped");

  base::ScopedClosureRunner scoped_completion_runner(
      base::Bind(&AcceleratedSurfaceBuffersSwappedCompleted,
          host_id_, params.route_id, params.surface_id,
          true, base::TimeTicks(), base::TimeDelta(), ui::LatencyInfo()));

  gfx::GLSurfaceHandle handle =
      GpuSurfaceTracker::Get()->GetSurfaceHandle(params.surface_id);

  if (handle.is_null())
    return;

  if (handle.transport_type == gfx::TEXTURE_TRANSPORT) {
    TRACE_EVENT1("gpu", "SurfaceIDNotFound_RoutingToUI",
                 "surface_id", params.surface_id);
    // This is a content area swap, send it on to the UI thread.
    ignore_result(scoped_completion_runner.Release());
    RouteOnUIThread(GpuHostMsg_AcceleratedSurfaceBuffersSwapped(params));
    return;
  }

  // Otherwise it's the UI swap.

  scoped_refptr<AcceleratedPresenter> presenter(
      AcceleratedPresenter::GetForWindow(handle.handle));
  if (!presenter) {
    TRACE_EVENT1("gpu",
                 "EarlyOut_NativeWindowNotFound",
                 "handle",
                 handle.handle);
    ignore_result(scoped_completion_runner.Release());
    AcceleratedSurfaceBuffersSwappedCompleted(host_id_,
                                              params.route_id,
                                              params.surface_id,
                                              true,
                                              base::TimeTicks(),
                                              base::TimeDelta(),
                                              params.latency_info);
    return;
  }

  ignore_result(scoped_completion_runner.Release());
  presenter->AsyncPresentAndAcknowledge(
      params.size,
      params.surface_handle,
      params.latency_info,
      base::Bind(&AcceleratedSurfaceBuffersSwappedCompleted,
                 host_id_,
                 params.route_id,
                 params.surface_id));

  FrameSubscriberMap::iterator it = frame_subscribers_.find(params.surface_id);
  if (it != frame_subscribers_.end() && it->second) {
    const base::Time present_time = base::Time::Now();
    scoped_refptr<media::VideoFrame> target_frame;
    RenderWidgetHostViewFrameSubscriber::DeliverFrameCallback copy_callback;
    if (it->second->ShouldCaptureFrame(present_time,
                                       &target_frame, &copy_callback)) {
      // It is a potential improvement to do the copy in present, but we use a
      // simpler approach for now.
      presenter->AsyncCopyToVideoFrame(
          gfx::Rect(params.size), target_frame,
          base::Bind(copy_callback, present_time));
    }
  }
}

void GpuProcessHost::OnAcceleratedSurfacePostSubBuffer(
    const GpuHostMsg_AcceleratedSurfacePostSubBuffer_Params& params) {
  TRACE_EVENT0("gpu", "GpuProcessHost::OnAcceleratedSurfacePostSubBuffer");

  NOTIMPLEMENTED();
}

void GpuProcessHost::OnAcceleratedSurfaceSuspend(int32 surface_id) {
  TRACE_EVENT0("gpu", "GpuProcessHost::OnAcceleratedSurfaceSuspend");

  gfx::PluginWindowHandle handle =
      GpuSurfaceTracker::Get()->GetSurfaceHandle(surface_id).handle;

  if (!handle) {
#if defined(USE_AURA)
    RouteOnUIThread(GpuHostMsg_AcceleratedSurfaceSuspend(surface_id));
#endif
    return;
  }

  scoped_refptr<AcceleratedPresenter> presenter(
      AcceleratedPresenter::GetForWindow(handle));
  if (!presenter)
    return;

  presenter->Suspend();
}

void GpuProcessHost::OnAcceleratedSurfaceRelease(
    const GpuHostMsg_AcceleratedSurfaceRelease_Params& params) {
  TRACE_EVENT0("gpu", "GpuProcessHost::OnAcceleratedSurfaceRelease");

  gfx::PluginWindowHandle handle =
      GpuSurfaceTracker::Get()->GetSurfaceHandle(params.surface_id).handle;
  if (!handle) {
#if defined(USE_AURA)
    RouteOnUIThread(GpuHostMsg_AcceleratedSurfaceRelease(params));
    return;
#endif
  }

  scoped_refptr<AcceleratedPresenter> presenter(
      AcceleratedPresenter::GetForWindow(handle));
  if (!presenter)
    return;

  presenter->ReleaseSurface();
}

#endif  // OS_WIN

void GpuProcessHost::OnProcessLaunched() {
  UMA_HISTOGRAM_TIMES("GPU.GPUProcessLaunchTime",
                      base::TimeTicks::Now() - init_start_time_);
}

void GpuProcessHost::OnProcessCrashed(int exit_code) {
  SendOutstandingReplies();
  GpuDataManagerImpl::GetInstance()->ProcessCrashed(
      process_->GetTerminationStatus(true /* known_dead */, NULL));
}

GpuProcessHost::GpuProcessKind GpuProcessHost::kind() {
  return kind_;
}

void GpuProcessHost::ForceShutdown() {
  // This is only called on the IO thread so no race against the constructor
  // for another GpuProcessHost.
  if (g_gpu_process_hosts[kind_] == this)
    g_gpu_process_hosts[kind_] = NULL;

  process_->ForceShutdown();
}

void GpuProcessHost::BeginFrameSubscription(
    int surface_id,
    base::WeakPtr<RenderWidgetHostViewFrameSubscriber> subscriber) {
  frame_subscribers_[surface_id] = subscriber;
}

void GpuProcessHost::EndFrameSubscription(int surface_id) {
  frame_subscribers_.erase(surface_id);
}

bool GpuProcessHost::LaunchGpuProcess(const std::string& channel_id) {
  if (!(gpu_enabled_ &&
      GpuDataManagerImpl::GetInstance()->ShouldUseSwiftShader()) &&
      !hardware_gpu_enabled_) {
    SendOutstandingReplies();
    return false;
  }

  const CommandLine& browser_command_line = *CommandLine::ForCurrentProcess();

  CommandLine::StringType gpu_launcher =
      browser_command_line.GetSwitchValueNative(switches::kGpuLauncher);

#if defined(OS_LINUX)
  int child_flags = gpu_launcher.empty() ? ChildProcessHost::CHILD_ALLOW_SELF :
                                           ChildProcessHost::CHILD_NORMAL;
#else
  int child_flags = ChildProcessHost::CHILD_NORMAL;
#endif

  base::FilePath exe_path = ChildProcessHost::GetChildPath(child_flags);
  if (exe_path.empty())
    return false;

  CommandLine* cmd_line = new CommandLine(exe_path);
  cmd_line->AppendSwitchASCII(switches::kProcessType, switches::kGpuProcess);
  cmd_line->AppendSwitchASCII(switches::kProcessChannelID, channel_id);

  if (kind_ == GPU_PROCESS_KIND_UNSANDBOXED)
    cmd_line->AppendSwitch(switches::kDisableGpuSandbox);

  // Propagate relevant command line switches.
  static const char* const kSwitchNames[] = {
    switches::kDisableAcceleratedVideoDecode,
    switches::kDisableBreakpad,
    switches::kDisableGLMultisampling,
    switches::kDisableGpuSandbox,
    switches::kDisableGpuWatchdog,
    switches::kDisableImageTransportSurface,
    switches::kDisableLogging,
    switches::kDisableSeccompFilterSandbox,
#if defined(ENABLE_WEBRTC)
    switches::kDisableWebRtcHWEncoding,
#endif
    switches::kEnableLogging,
    switches::kEnableShareGroupAsyncTextureUpload,
    switches::kGpuStartupDialog,
    switches::kGpuSandboxAllowSysVShm,
    switches::kLoggingLevel,
    switches::kNoSandbox,
    switches::kReduceGpuSandbox,
    switches::kTestGLLib,
    switches::kTraceStartup,
    switches::kV,
    switches::kVModule,
#if defined(OS_MACOSX)
    switches::kEnableSandboxLogging,
#endif
#if defined(USE_AURA)
    switches::kUIPrioritizeInGpuProcess,
#endif
#if defined(USE_OZONE)
    switches::kOzonePlatform,
#endif
  };
  cmd_line->CopySwitchesFrom(browser_command_line, kSwitchNames,
                             arraysize(kSwitchNames));
  cmd_line->CopySwitchesFrom(
      browser_command_line, switches::kGpuSwitches, switches::kNumGpuSwitches);
  cmd_line->CopySwitchesFrom(
      browser_command_line, switches::kGLSwitchesCopiedFromGpuProcessHost,
      switches::kGLSwitchesCopiedFromGpuProcessHostNumSwitches);

  GetContentClient()->browser()->AppendExtraCommandLineSwitches(
      cmd_line, process_->GetData().id);

  GpuDataManagerImpl::GetInstance()->AppendGpuCommandLine(cmd_line);

  if (cmd_line->HasSwitch(switches::kUseGL)) {
    swiftshader_rendering_ =
        (cmd_line->GetSwitchValueASCII(switches::kUseGL) == "swiftshader");
  }

  UMA_HISTOGRAM_BOOLEAN("GPU.GPU.GPUProcessSoftwareRendering",
                        swiftshader_rendering_);

  // If specified, prepend a launcher program to the command line.
  if (!gpu_launcher.empty())
    cmd_line->PrependWrapper(gpu_launcher);

  process_->Launch(
#if defined(OS_WIN)
      new GpuSandboxedProcessLauncherDelegate(cmd_line),
#elif defined(OS_POSIX)
      false,
      base::EnvironmentMap(),
#endif
      cmd_line);
  process_launched_ = true;

  UMA_HISTOGRAM_ENUMERATION("GPU.GPUProcessLifetimeEvents",
                            LAUNCHED, GPU_PROCESS_LIFETIME_EVENT_MAX);
  return true;
}

void GpuProcessHost::SendOutstandingReplies() {
  valid_ = false;
  // First send empty channel handles for all EstablishChannel requests.
  while (!channel_requests_.empty()) {
    EstablishChannelCallback callback = channel_requests_.front();
    channel_requests_.pop();
    callback.Run(IPC::ChannelHandle(), gpu::GPUInfo());
  }

  while (!create_command_buffer_requests_.empty()) {
    CreateCommandBufferCallback callback =
        create_command_buffer_requests_.front();
    create_command_buffer_requests_.pop();
    callback.Run(MSG_ROUTING_NONE);
  }
}

void GpuProcessHost::BlockLiveOffscreenContexts() {
  for (std::multiset<GURL>::iterator iter =
           urls_with_live_offscreen_contexts_.begin();
       iter != urls_with_live_offscreen_contexts_.end(); ++iter) {
    GpuDataManagerImpl::GetInstance()->BlockDomainFrom3DAPIs(
        *iter, GpuDataManagerImpl::DOMAIN_GUILT_UNKNOWN);
  }
}

std::string GpuProcessHost::GetShaderPrefixKey() {
  if (shader_prefix_key_.empty()) {
    gpu::GPUInfo info = GpuDataManagerImpl::GetInstance()->GetGPUInfo();

    std::string in_str = GetContentClient()->GetProduct() + "-" +
        info.gl_vendor + "-" + info.gl_renderer + "-" +
        info.driver_version + "-" + info.driver_vendor;

    base::Base64Encode(base::SHA1HashString(in_str), &shader_prefix_key_);
  }

  return shader_prefix_key_;
}

void GpuProcessHost::LoadedShader(const std::string& key,
                                  const std::string& data) {
  std::string prefix = GetShaderPrefixKey();
  if (!key.compare(0, prefix.length(), prefix))
    Send(new GpuMsg_LoadedShader(data));
}

void GpuProcessHost::CreateChannelCache(int32 client_id) {
  TRACE_EVENT0("gpu", "GpuProcessHost::CreateChannelCache");

  scoped_refptr<ShaderDiskCache> cache =
      ShaderCacheFactory::GetInstance()->Get(client_id);
  if (!cache.get())
    return;

  cache->set_host_id(host_id_);

  client_id_to_shader_cache_[client_id] = cache;
}

void GpuProcessHost::OnDestroyChannel(int32 client_id) {
  TRACE_EVENT0("gpu", "GpuProcessHost::OnDestroyChannel");
  client_id_to_shader_cache_.erase(client_id);
}

void GpuProcessHost::OnCacheShader(int32 client_id,
                                   const std::string& key,
                                   const std::string& shader) {
  TRACE_EVENT0("gpu", "GpuProcessHost::OnCacheShader");
  ClientIdToShaderCacheMap::iterator iter =
      client_id_to_shader_cache_.find(client_id);
  // If the cache doesn't exist then this is an off the record profile.
  if (iter == client_id_to_shader_cache_.end())
    return;
  iter->second->Cache(GetShaderPrefixKey() + ":" + key, shader);
}

}  // namespace content<|MERGE_RESOLUTION|>--- conflicted
+++ resolved
@@ -571,12 +571,8 @@
   if (channel_id.empty())
     return false;
 
-<<<<<<< HEAD
-  if (in_process_ && g_gpu_main_thread_factory) {
-=======
   if (in_process_) {
     DCHECK(g_gpu_main_thread_factory);
->>>>>>> 8c15b39e
     CommandLine* command_line = CommandLine::ForCurrentProcess();
     command_line->AppendSwitch(switches::kDisableGpuWatchdog);
 
