// Copyright (c) 2012 The Chromium Authors. All rights reserved.
// Use of this source code is governed by a BSD-style license that can be
// found in the LICENSE file.

#include "content/browser/gpu/browser_gpu_channel_host_factory.h"

#include "base/bind.h"
#include "base/debug/trace_event.h"
#include "base/threading/thread_restrictions.h"
#include "content/browser/gpu/gpu_data_manager_impl.h"
#include "content/browser/gpu/gpu_process_host.h"
#include "content/browser/gpu/gpu_surface_tracker.h"
#include "content/common/child_process_host_impl.h"
<<<<<<< HEAD
#include "content/common/gpu/client/gpu_memory_buffer_impl.h"
=======
#include "content/common/gpu/client/gpu_memory_buffer_impl_shm.h"
>>>>>>> 8c15b39e
#include "content/common/gpu/gpu_messages.h"
#include "content/public/browser/browser_thread.h"
#include "content/public/browser/gpu_data_manager.h"
#include "content/public/common/content_client.h"
#include "ipc/ipc_forwarding_message_filter.h"

namespace content {

BrowserGpuChannelHostFactory* BrowserGpuChannelHostFactory::instance_ = NULL;

BrowserGpuChannelHostFactory::CreateRequest::CreateRequest()
    : event(true, false),
      gpu_host_id(0),
      route_id(MSG_ROUTING_NONE) {
}

BrowserGpuChannelHostFactory::CreateRequest::~CreateRequest() {
}

BrowserGpuChannelHostFactory::EstablishRequest::EstablishRequest(
    CauseForGpuLaunch cause,
    int gpu_client_id,
    int gpu_host_id)
    : event_(false, false),
      cause_for_gpu_launch_(cause),
      gpu_client_id_(gpu_client_id),
      gpu_host_id_(gpu_host_id),
      reused_gpu_process_(false),
      finished_(false),
      main_loop_(base::MessageLoopProxy::current()) {
  scoped_refptr<base::MessageLoopProxy> loop =
      BrowserThread::GetMessageLoopProxyForThread(BrowserThread::IO);
  loop->PostTask(
      FROM_HERE,
      base::Bind(&BrowserGpuChannelHostFactory::EstablishRequest::EstablishOnIO,
                 this));
}

BrowserGpuChannelHostFactory::EstablishRequest::~EstablishRequest() {
}

void BrowserGpuChannelHostFactory::EstablishRequest::EstablishOnIO() {
  GpuProcessHost* host = GpuProcessHost::FromID(gpu_host_id_);
  if (!host) {
    host = GpuProcessHost::Get(GpuProcessHost::GPU_PROCESS_KIND_SANDBOXED,
                               cause_for_gpu_launch_);
    if (!host) {
      FinishOnIO();
      return;
    }
    gpu_host_id_ = host->host_id();
    reused_gpu_process_ = false;
  } else {
    if (reused_gpu_process_) {
      // We come here if we retried to establish the channel because of a
      // failure in ChannelEstablishedOnIO, but we ended up with the same
      // process ID, meaning the failure was not because of a channel error,
      // but another reason. So fail now.
      FinishOnIO();
      return;
    }
    reused_gpu_process_ = true;
  }

  host->EstablishGpuChannel(
      gpu_client_id_,
      true,
      base::Bind(
          &BrowserGpuChannelHostFactory::EstablishRequest::OnEstablishedOnIO,
          this));
}

void BrowserGpuChannelHostFactory::EstablishRequest::OnEstablishedOnIO(
    const IPC::ChannelHandle& channel_handle,
    const gpu::GPUInfo& gpu_info) {
  if (channel_handle.name.empty() && reused_gpu_process_) {
    // We failed after re-using the GPU process, but it may have died in the
    // mean time. Retry to have a chance to create a fresh GPU process.
    EstablishOnIO();
  } else {
    channel_handle_ = channel_handle;
    gpu_info_ = gpu_info;
    FinishOnIO();
  }
}

void BrowserGpuChannelHostFactory::EstablishRequest::FinishOnIO() {
  event_.Signal();
  main_loop_->PostTask(
      FROM_HERE,
      base::Bind(&BrowserGpuChannelHostFactory::EstablishRequest::FinishOnMain,
                 this));
}

void BrowserGpuChannelHostFactory::EstablishRequest::FinishOnMain() {
  if (!finished_) {
    BrowserGpuChannelHostFactory* factory =
        BrowserGpuChannelHostFactory::instance();
    factory->GpuChannelEstablished();
    finished_ = true;
  }
}

void BrowserGpuChannelHostFactory::EstablishRequest::Wait() {
  DCHECK(main_loop_->BelongsToCurrentThread());
  {
    // We're blocking the UI thread, which is generally undesirable.
    // In this case we need to wait for this before we can show any UI
    // /anyway/, so it won't cause additional jank.
    // TODO(piman): Make this asynchronous (http://crbug.com/125248).
    TRACE_EVENT0("browser",
                 "BrowserGpuChannelHostFactory::EstablishGpuChannelSync");
    base::ThreadRestrictions::ScopedAllowWait allow_wait;
    event_.Wait();
  }
  FinishOnMain();
}

void BrowserGpuChannelHostFactory::EstablishRequest::Cancel() {
  DCHECK(main_loop_->BelongsToCurrentThread());
  finished_ = true;
}

<<<<<<< HEAD
=======
bool BrowserGpuChannelHostFactory::CanUseForTesting() {
  return GpuDataManager::GetInstance()->GpuAccessAllowed(NULL);
}

>>>>>>> 8c15b39e
void BrowserGpuChannelHostFactory::Initialize(bool establish_gpu_channel) {
  DCHECK(!instance_);
  instance_ = new BrowserGpuChannelHostFactory(establish_gpu_channel);
}

void BrowserGpuChannelHostFactory::Terminate() {
  DCHECK(instance_);
  delete instance_;
  instance_ = NULL;
}

BrowserGpuChannelHostFactory::BrowserGpuChannelHostFactory(
    bool establish_gpu_channel)
    : gpu_client_id_(ChildProcessHostImpl::GenerateChildProcessUniqueId()),
      shutdown_event_(new base::WaitableEvent(true, false)),
      gpu_host_id_(0) {
  if (establish_gpu_channel) {
    pending_request_ = new EstablishRequest(
        CAUSE_FOR_GPU_LAUNCH_BROWSER_STARTUP, gpu_client_id_, gpu_host_id_);
  }
}

BrowserGpuChannelHostFactory::~BrowserGpuChannelHostFactory() {
  DCHECK(IsMainThread());
  if (pending_request_)
    pending_request_->Cancel();
  for (size_t n = 0; n < established_callbacks_.size(); n++)
    established_callbacks_[n].Run();
  shutdown_event_->Signal();
}

bool BrowserGpuChannelHostFactory::IsMainThread() {
  return BrowserThread::CurrentlyOn(BrowserThread::UI);
}

base::MessageLoop* BrowserGpuChannelHostFactory::GetMainLoop() {
  return BrowserThread::UnsafeGetMessageLoopForThread(BrowserThread::UI);
}

scoped_refptr<base::MessageLoopProxy>
BrowserGpuChannelHostFactory::GetIOLoopProxy() {
  return BrowserThread::GetMessageLoopProxyForThread(BrowserThread::IO);
}

base::WaitableEvent* BrowserGpuChannelHostFactory::GetShutDownEvent() {
  return shutdown_event_.get();
}

scoped_ptr<base::SharedMemory>
BrowserGpuChannelHostFactory::AllocateSharedMemory(size_t size) {
  scoped_ptr<base::SharedMemory> shm(new base::SharedMemory());
  if (!shm->CreateAnonymous(size))
    return scoped_ptr<base::SharedMemory>();
  return shm.Pass();
}

void BrowserGpuChannelHostFactory::CreateViewCommandBufferOnIO(
    CreateRequest* request,
    int32 surface_id,
    const GPUCreateCommandBufferConfig& init_params) {
  GpuProcessHost* host = GpuProcessHost::FromID(gpu_host_id_);
  if (!host) {
    request->event.Signal();
    return;
  }

  gfx::GLSurfaceHandle surface =
      GpuSurfaceTracker::Get()->GetSurfaceHandle(surface_id);

  host->CreateViewCommandBuffer(
      surface,
      surface_id,
      gpu_client_id_,
      init_params,
      base::Bind(&BrowserGpuChannelHostFactory::CommandBufferCreatedOnIO,
                 request));
}

// static
void BrowserGpuChannelHostFactory::CommandBufferCreatedOnIO(
    CreateRequest* request, int32 route_id) {
  request->route_id = route_id;
  request->event.Signal();
}

int32 BrowserGpuChannelHostFactory::CreateViewCommandBuffer(
      int32 surface_id,
      const GPUCreateCommandBufferConfig& init_params) {
  CreateRequest request;
  GetIOLoopProxy()->PostTask(FROM_HERE, base::Bind(
        &BrowserGpuChannelHostFactory::CreateViewCommandBufferOnIO,
        base::Unretained(this),
        &request,
        surface_id,
        init_params));
  // We're blocking the UI thread, which is generally undesirable.
  // In this case we need to wait for this before we can show any UI /anyway/,
  // so it won't cause additional jank.
  // TODO(piman): Make this asynchronous (http://crbug.com/125248).
  TRACE_EVENT0("browser",
               "BrowserGpuChannelHostFactory::CreateViewCommandBuffer");
  base::ThreadRestrictions::ScopedAllowWait allow_wait;
  request.event.Wait();
  return request.route_id;
}

void BrowserGpuChannelHostFactory::CreateImageOnIO(
    gfx::PluginWindowHandle window,
    int32 image_id,
    const CreateImageCallback& callback) {
  GpuProcessHost* host = GpuProcessHost::FromID(gpu_host_id_);
  if (!host) {
    ImageCreatedOnIO(callback, gfx::Size());
    return;
  }

  host->CreateImage(
      window,
      gpu_client_id_,
      image_id,
      base::Bind(&BrowserGpuChannelHostFactory::ImageCreatedOnIO, callback));
}

// static
void BrowserGpuChannelHostFactory::ImageCreatedOnIO(
    const CreateImageCallback& callback, const gfx::Size size) {
  BrowserThread::PostTask(
      BrowserThread::UI,
      FROM_HERE,
      base::Bind(&BrowserGpuChannelHostFactory::OnImageCreated,
                 callback, size));
}

// static
void BrowserGpuChannelHostFactory::OnImageCreated(
    const CreateImageCallback& callback, const gfx::Size size) {
  callback.Run(size);
}

void BrowserGpuChannelHostFactory::CreateImage(
    gfx::PluginWindowHandle window,
    int32 image_id,
    const CreateImageCallback& callback) {
  DCHECK(BrowserThread::CurrentlyOn(BrowserThread::UI));
  GetIOLoopProxy()->PostTask(FROM_HERE, base::Bind(
        &BrowserGpuChannelHostFactory::CreateImageOnIO,
        base::Unretained(this),
        window,
        image_id,
        callback));
}

void BrowserGpuChannelHostFactory::DeleteImageOnIO(
    int32 image_id, int32 sync_point) {
  GpuProcessHost* host = GpuProcessHost::FromID(gpu_host_id_);
  if (!host) {
    return;
  }

  host->DeleteImage(gpu_client_id_, image_id, sync_point);
}

void BrowserGpuChannelHostFactory::DeleteImage(
    int32 image_id, int32 sync_point) {
  DCHECK(BrowserThread::CurrentlyOn(BrowserThread::UI));
  GetIOLoopProxy()->PostTask(FROM_HERE, base::Bind(
        &BrowserGpuChannelHostFactory::DeleteImageOnIO,
        base::Unretained(this),
        image_id,
        sync_point));
}

GpuChannelHost* BrowserGpuChannelHostFactory::EstablishGpuChannelSync(
    CauseForGpuLaunch cause_for_gpu_launch) {
  EstablishGpuChannel(cause_for_gpu_launch, base::Closure());

  if (pending_request_)
    pending_request_->Wait();

  return gpu_channel_.get();
}

void BrowserGpuChannelHostFactory::EstablishGpuChannel(
    CauseForGpuLaunch cause_for_gpu_launch,
    const base::Closure& callback) {
  if (gpu_channel_.get() && gpu_channel_->IsLost()) {
    DCHECK(!pending_request_);
    // Recreate the channel if it has been lost.
    gpu_channel_ = NULL;
  }

  if (!gpu_channel_ && !pending_request_) {
    // We should only get here if the context was lost.
    pending_request_ = new EstablishRequest(
        cause_for_gpu_launch, gpu_client_id_, gpu_host_id_);
  }

  if (!callback.is_null()) {
    if (gpu_channel_)
      callback.Run();
    else
      established_callbacks_.push_back(callback);
  }
}

GpuChannelHost* BrowserGpuChannelHostFactory::GetGpuChannel() {
  if (gpu_channel_ && !gpu_channel_->IsLost())
    return gpu_channel_;

  return NULL;
}

void BrowserGpuChannelHostFactory::GpuChannelEstablished() {
  DCHECK(IsMainThread());
  DCHECK(pending_request_);
  if (pending_request_->channel_handle().name.empty())
    return;

  GetContentClient()->SetGpuInfo(pending_request_->gpu_info());
  gpu_channel_ = GpuChannelHost::Create(this,
                                        pending_request_->gpu_host_id(),
<<<<<<< HEAD
                                        gpu_client_id_,
=======
>>>>>>> 8c15b39e
                                        pending_request_->gpu_info(),
                                        pending_request_->channel_handle());
  gpu_host_id_ = pending_request_->gpu_host_id();
  pending_request_ = NULL;

  for (size_t n = 0; n < established_callbacks_.size(); n++)
    established_callbacks_[n].Run();

  established_callbacks_.clear();
}

scoped_ptr<gfx::GpuMemoryBuffer>
    BrowserGpuChannelHostFactory::AllocateGpuMemoryBuffer(
        size_t width,
        size_t height,
        unsigned internalformat) {
  if (!GpuMemoryBufferImpl::IsFormatValid(internalformat))
    return scoped_ptr<gfx::GpuMemoryBuffer>();

  size_t size = width * height *
      GpuMemoryBufferImpl::BytesPerPixel(internalformat);
  scoped_ptr<base::SharedMemory> shm(new base::SharedMemory());
  if (!shm->CreateAnonymous(size))
    return scoped_ptr<gfx::GpuMemoryBuffer>();

<<<<<<< HEAD
  return make_scoped_ptr<gfx::GpuMemoryBuffer>(
      new GpuMemoryBufferImpl(shm.Pass(),
                              width,
                              height,
                              internalformat));
=======
  scoped_ptr<GpuMemoryBufferImplShm> buffer(
      new GpuMemoryBufferImplShm(gfx::Size(width, height), internalformat));
  if (!buffer->InitializeFromSharedMemory(shm.Pass()))
    return scoped_ptr<gfx::GpuMemoryBuffer>();

  return buffer.PassAs<gfx::GpuMemoryBuffer>();
>>>>>>> 8c15b39e
}

// static
void BrowserGpuChannelHostFactory::AddFilterOnIO(
    int host_id,
    scoped_refptr<IPC::ChannelProxy::MessageFilter> filter) {
  DCHECK(BrowserThread::CurrentlyOn(BrowserThread::IO));

  GpuProcessHost* host = GpuProcessHost::FromID(host_id);
  if (host)
    host->AddFilter(filter.get());
}

void BrowserGpuChannelHostFactory::SetHandlerForControlMessages(
      const uint32* message_ids,
      size_t num_messages,
      const base::Callback<void(const IPC::Message&)>& handler,
      base::TaskRunner* target_task_runner) {
  DCHECK(gpu_host_id_)
      << "Do not call"
      << " BrowserGpuChannelHostFactory::SetHandlerForControlMessages()"
      << " until the GpuProcessHost has been set up.";

  scoped_refptr<IPC::ForwardingMessageFilter> filter =
      new IPC::ForwardingMessageFilter(message_ids,
                                       num_messages,
                                       target_task_runner);
  filter->AddRoute(MSG_ROUTING_CONTROL, handler);

  GetIOLoopProxy()->PostTask(
      FROM_HERE,
      base::Bind(&BrowserGpuChannelHostFactory::AddFilterOnIO,
                 gpu_host_id_,
                 filter));
}

}  // namespace content<|MERGE_RESOLUTION|>--- conflicted
+++ resolved
@@ -11,11 +11,7 @@
 #include "content/browser/gpu/gpu_process_host.h"
 #include "content/browser/gpu/gpu_surface_tracker.h"
 #include "content/common/child_process_host_impl.h"
-<<<<<<< HEAD
-#include "content/common/gpu/client/gpu_memory_buffer_impl.h"
-=======
 #include "content/common/gpu/client/gpu_memory_buffer_impl_shm.h"
->>>>>>> 8c15b39e
 #include "content/common/gpu/gpu_messages.h"
 #include "content/public/browser/browser_thread.h"
 #include "content/public/browser/gpu_data_manager.h"
@@ -139,13 +135,10 @@
   finished_ = true;
 }
 
-<<<<<<< HEAD
-=======
 bool BrowserGpuChannelHostFactory::CanUseForTesting() {
   return GpuDataManager::GetInstance()->GpuAccessAllowed(NULL);
 }
 
->>>>>>> 8c15b39e
 void BrowserGpuChannelHostFactory::Initialize(bool establish_gpu_channel) {
   DCHECK(!instance_);
   instance_ = new BrowserGpuChannelHostFactory(establish_gpu_channel);
@@ -367,10 +360,6 @@
   GetContentClient()->SetGpuInfo(pending_request_->gpu_info());
   gpu_channel_ = GpuChannelHost::Create(this,
                                         pending_request_->gpu_host_id(),
-<<<<<<< HEAD
-                                        gpu_client_id_,
-=======
->>>>>>> 8c15b39e
                                         pending_request_->gpu_info(),
                                         pending_request_->channel_handle());
   gpu_host_id_ = pending_request_->gpu_host_id();
@@ -396,20 +385,12 @@
   if (!shm->CreateAnonymous(size))
     return scoped_ptr<gfx::GpuMemoryBuffer>();
 
-<<<<<<< HEAD
-  return make_scoped_ptr<gfx::GpuMemoryBuffer>(
-      new GpuMemoryBufferImpl(shm.Pass(),
-                              width,
-                              height,
-                              internalformat));
-=======
   scoped_ptr<GpuMemoryBufferImplShm> buffer(
       new GpuMemoryBufferImplShm(gfx::Size(width, height), internalformat));
   if (!buffer->InitializeFromSharedMemory(shm.Pass()))
     return scoped_ptr<gfx::GpuMemoryBuffer>();
 
   return buffer.PassAs<gfx::GpuMemoryBuffer>();
->>>>>>> 8c15b39e
 }
 
 // static
