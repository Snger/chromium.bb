--- conflicted
+++ resolved
@@ -413,17 +413,11 @@
   if (in_process_gpu_)
     return;
   base::OnceClosure task = base::BindOnce([]() {
-<<<<<<< HEAD
-    GpuProcessHost* host =
-        GpuProcessHost::Get(GpuProcessHost::GPU_PROCESS_KIND_UNSANDBOXED_NO_GL,
-                            true /* force_create */);
-=======
     auto kind = GpuProcessHost::HasInProcess()
                     ? GpuProcessHost::GPU_PROCESS_KIND_SANDBOXED
-                    : GpuProcessHost::GPU_PROCESS_KIND_UNSANDBOXED;
-    GpuProcessHost* host = GpuProcessHost::Get(
-      kind, true /* force_create */);
->>>>>>> 2ef9aefd
+                    : GpuProcessHost::GPU_PROCESS_KIND_UNSANDBOXED_NO_GL;
+    GpuProcessHost* host =
+        GpuProcessHost::Get(kind, true /* force_create */);
     if (!host)
       return;
     host->gpu_service()->GetGpuSupportedRuntimeVersion(
