// Copyright (c) 2013 The Chromium Authors. All rights reserved.
// Use of this source code is governed by a BSD-style license that can be
// found in the LICENSE file.

#include "content/browser/indexed_db/leveldb/leveldb_database.h"

#include <cerrno>

#include "base/basictypes.h"
#include "base/logging.h"
#include "base/memory/scoped_ptr.h"
#include "base/metrics/histogram.h"
#include "base/strings/string16.h"
#include "base/strings/string_piece.h"
#include "base/strings/stringprintf.h"
#include "base/strings/utf_string_conversions.h"
#include "base/sys_info.h"
#include "content/browser/indexed_db/leveldb/leveldb_comparator.h"
#include "content/browser/indexed_db/leveldb/leveldb_iterator.h"
#include "content/browser/indexed_db/leveldb/leveldb_write_batch.h"
#include "third_party/leveldatabase/env_chromium.h"
#include "third_party/leveldatabase/env_idb.h"
#include "third_party/leveldatabase/src/helpers/memenv/memenv.h"
#include "third_party/leveldatabase/src/include/leveldb/comparator.h"
#include "third_party/leveldatabase/src/include/leveldb/db.h"
#include "third_party/leveldatabase/src/include/leveldb/env.h"
#include "third_party/leveldatabase/src/include/leveldb/slice.h"

using base::StringPiece;

namespace content {

// Forcing flushes to disk at the end of a transaction guarantees that the
// data hit disk, but drastically impacts throughput when the filesystem is
// busy with background compactions. Not syncing trades off reliability for
// performance. Note that background compactions which move data from the
<<<<<<< HEAD
// log to SSTs are still done with reliable writes.
=======
// log to SSTs are always done with reliable writes.
>>>>>>> 8c15b39e
//
// Sync writes are necessary on Windows for quota calculations; POSIX
// calculates file sizes correctly even when not synced to disk.
#if defined(OS_WIN)
static const bool kSyncWrites = true;
#else
<<<<<<< HEAD
static const bool kSyncWrites = false;
=======
// TODO(dgrogan): Either remove the #if block or change this back to false.
// See http://crbug.com/338385.
static const bool kSyncWrites = true;
>>>>>>> 8c15b39e
#endif

static leveldb::Slice MakeSlice(const StringPiece& s) {
  return leveldb::Slice(s.begin(), s.size());
}

static StringPiece MakeStringPiece(const leveldb::Slice& s) {
  return StringPiece(s.data(), s.size());
}

class ComparatorAdapter : public leveldb::Comparator {
 public:
  explicit ComparatorAdapter(const LevelDBComparator* comparator)
      : comparator_(comparator) {}

  virtual int Compare(const leveldb::Slice& a, const leveldb::Slice& b) const
      OVERRIDE {
    return comparator_->Compare(MakeStringPiece(a), MakeStringPiece(b));
  }

  virtual const char* Name() const OVERRIDE { return comparator_->Name(); }

  // TODO(jsbell): Support the methods below in the future.
  virtual void FindShortestSeparator(std::string* start,
                                     const leveldb::Slice& limit) const
      OVERRIDE {}
  virtual void FindShortSuccessor(std::string* key) const OVERRIDE {}

 private:
  const LevelDBComparator* comparator_;
};

LevelDBSnapshot::LevelDBSnapshot(LevelDBDatabase* db)
    : db_(db->db_.get()), snapshot_(db_->GetSnapshot()) {}

LevelDBSnapshot::~LevelDBSnapshot() { db_->ReleaseSnapshot(snapshot_); }

LevelDBDatabase::LevelDBDatabase() {}

LevelDBDatabase::~LevelDBDatabase() {
  // db_'s destructor uses comparator_adapter_; order of deletion is important.
  db_.reset();
  comparator_adapter_.reset();
  env_.reset();
}

static leveldb::Status OpenDB(leveldb::Comparator* comparator,
                              leveldb::Env* env,
                              const base::FilePath& path,
                              leveldb::DB** db) {
  leveldb::Options options;
  options.comparator = comparator;
  options.create_if_missing = true;
  options.paranoid_checks = true;
  options.compression = leveldb::kSnappyCompression;

  // For info about the troubles we've run into with this parameter, see:
  // https://code.google.com/p/chromium/issues/detail?id=227313#c11
  options.max_open_files = 80;
  options.env = env;

  // ChromiumEnv assumes UTF8, converts back to FilePath before using.
  return leveldb::DB::Open(options, path.AsUTF8Unsafe(), db);
}

bool LevelDBDatabase::Destroy(const base::FilePath& file_name) {
  leveldb::Options options;
  options.env = leveldb::IDBEnv();
  // ChromiumEnv assumes UTF8, converts back to FilePath before using.
  const leveldb::Status s =
      leveldb::DestroyDB(file_name.AsUTF8Unsafe(), options);
  return s.ok();
}

namespace {
class LockImpl : public LevelDBLock {
 public:
  explicit LockImpl(leveldb::Env* env, leveldb::FileLock* lock)
      : env_(env), lock_(lock) {}
  virtual ~LockImpl() { env_->UnlockFile(lock_); }
 private:
  leveldb::Env* env_;
  leveldb::FileLock* lock_;
};
}

scoped_ptr<LevelDBLock> LevelDBDatabase::LockForTesting(
    const base::FilePath& file_name) {
  leveldb::Env* env = leveldb::IDBEnv();
  base::FilePath lock_path = file_name.AppendASCII("LOCK");
  leveldb::FileLock* lock = NULL;
  leveldb::Status status = env->LockFile(lock_path.AsUTF8Unsafe(), &lock);
  if (!status.ok())
    return scoped_ptr<LevelDBLock>();
  DCHECK(lock);
  return scoped_ptr<LevelDBLock>(new LockImpl(env, lock));
}

static int CheckFreeSpace(const char* const type,
                          const base::FilePath& file_name) {
  std::string name =
      std::string("WebCore.IndexedDB.LevelDB.Open") + type + "FreeDiskSpace";
  int64 free_disk_space_in_k_bytes =
      base::SysInfo::AmountOfFreeDiskSpace(file_name) / 1024;
  if (free_disk_space_in_k_bytes < 0) {
    base::Histogram::FactoryGet(
        "WebCore.IndexedDB.LevelDB.FreeDiskSpaceFailure",
        1,
        2 /*boundary*/,
        2 /*boundary*/ + 1,
        base::HistogramBase::kUmaTargetedHistogramFlag)->Add(1 /*sample*/);
    return -1;
  }
  int clamped_disk_space_k_bytes = free_disk_space_in_k_bytes > INT_MAX
                                       ? INT_MAX
                                       : free_disk_space_in_k_bytes;
  const uint64 histogram_max = static_cast<uint64>(1e9);
  COMPILE_ASSERT(histogram_max <= INT_MAX, histogram_max_too_big);
  base::Histogram::FactoryGet(name,
                              1,
                              histogram_max,
                              11 /*buckets*/,
                              base::HistogramBase::kUmaTargetedHistogramFlag)
      ->Add(clamped_disk_space_k_bytes);
  return clamped_disk_space_k_bytes;
}

static void ParseAndHistogramIOErrorDetails(const std::string& histogram_name,
                                            const leveldb::Status& s) {
  leveldb_env::MethodID method;
  int error = -1;
  leveldb_env::ErrorParsingResult result =
      leveldb_env::ParseMethodAndError(s.ToString().c_str(), &method, &error);
  if (result == leveldb_env::NONE)
    return;
  std::string method_histogram_name(histogram_name);
  method_histogram_name.append(".EnvMethod");
  base::LinearHistogram::FactoryGet(
      method_histogram_name,
      1,
      leveldb_env::kNumEntries,
      leveldb_env::kNumEntries + 1,
      base::HistogramBase::kUmaTargetedHistogramFlag)->Add(method);

  std::string error_histogram_name(histogram_name);

  if (result == leveldb_env::METHOD_AND_PFE) {
    DCHECK(error < 0);
    error_histogram_name.append(std::string(".PFE.") +
                                leveldb_env::MethodIDToString(method));
    base::LinearHistogram::FactoryGet(
        error_histogram_name,
        1,
        -base::PLATFORM_FILE_ERROR_MAX,
        -base::PLATFORM_FILE_ERROR_MAX + 1,
        base::HistogramBase::kUmaTargetedHistogramFlag)->Add(-error);
  } else if (result == leveldb_env::METHOD_AND_ERRNO) {
    error_histogram_name.append(std::string(".Errno.") +
                                leveldb_env::MethodIDToString(method));
    base::LinearHistogram::FactoryGet(
        error_histogram_name,
        1,
        ERANGE + 1,
        ERANGE + 2,
        base::HistogramBase::kUmaTargetedHistogramFlag)->Add(error);
  }
}

static void ParseAndHistogramCorruptionDetails(
    const std::string& histogram_name,
    const leveldb::Status& status) {
  int error = leveldb_env::GetCorruptionCode(status);
  DCHECK(error >= 0);
  std::string corruption_histogram_name(histogram_name);
  corruption_histogram_name.append(".Corruption");
  const int kNumPatterns = leveldb_env::GetNumCorruptionCodes();
  base::LinearHistogram::FactoryGet(
      corruption_histogram_name,
      1,
      kNumPatterns,
      kNumPatterns + 1,
      base::HistogramBase::kUmaTargetedHistogramFlag)->Add(error);
}

static void HistogramLevelDBError(const std::string& histogram_name,
                                  const leveldb::Status& s) {
  if (s.ok()) {
    NOTREACHED();
    return;
  }
  enum {
    LEVEL_DB_NOT_FOUND,
    LEVEL_DB_CORRUPTION,
    LEVEL_DB_IO_ERROR,
    LEVEL_DB_OTHER,
    LEVEL_DB_MAX_ERROR
  };
  int leveldb_error = LEVEL_DB_OTHER;
  if (s.IsNotFound())
    leveldb_error = LEVEL_DB_NOT_FOUND;
  else if (s.IsCorruption())
    leveldb_error = LEVEL_DB_CORRUPTION;
  else if (s.IsIOError())
    leveldb_error = LEVEL_DB_IO_ERROR;
  base::Histogram::FactoryGet(histogram_name,
                              1,
                              LEVEL_DB_MAX_ERROR,
                              LEVEL_DB_MAX_ERROR + 1,
                              base::HistogramBase::kUmaTargetedHistogramFlag)
      ->Add(leveldb_error);
  if (s.IsIOError())
    ParseAndHistogramIOErrorDetails(histogram_name, s);
  else
    ParseAndHistogramCorruptionDetails(histogram_name, s);
}

leveldb::Status LevelDBDatabase::Open(const base::FilePath& file_name,
                                      const LevelDBComparator* comparator,
                                      scoped_ptr<LevelDBDatabase>* result,
                                      bool* is_disk_full) {
  scoped_ptr<ComparatorAdapter> comparator_adapter(
      new ComparatorAdapter(comparator));

  leveldb::DB* db;
  const leveldb::Status s =
      OpenDB(comparator_adapter.get(), leveldb::IDBEnv(), file_name, &db);

  if (!s.ok()) {
    HistogramLevelDBError("WebCore.IndexedDB.LevelDBOpenErrors", s);
    int free_space_k_bytes = CheckFreeSpace("Failure", file_name);
    // Disks with <100k of free space almost never succeed in opening a
    // leveldb database.
    if (is_disk_full)
      *is_disk_full = free_space_k_bytes >= 0 && free_space_k_bytes < 100;

    LOG(ERROR) << "Failed to open LevelDB database from "
               << file_name.AsUTF8Unsafe() << "," << s.ToString();
    return s;
  }

  CheckFreeSpace("Success", file_name);

  (*result).reset(new LevelDBDatabase);
  (*result)->db_ = make_scoped_ptr(db);
  (*result)->comparator_adapter_ = comparator_adapter.Pass();
  (*result)->comparator_ = comparator;

  return s;
}

scoped_ptr<LevelDBDatabase> LevelDBDatabase::OpenInMemory(
    const LevelDBComparator* comparator) {
  scoped_ptr<ComparatorAdapter> comparator_adapter(
      new ComparatorAdapter(comparator));
  scoped_ptr<leveldb::Env> in_memory_env(leveldb::NewMemEnv(leveldb::IDBEnv()));

  leveldb::DB* db;
  const leveldb::Status s = OpenDB(
      comparator_adapter.get(), in_memory_env.get(), base::FilePath(), &db);

  if (!s.ok()) {
    LOG(ERROR) << "Failed to open in-memory LevelDB database: " << s.ToString();
    return scoped_ptr<LevelDBDatabase>();
  }

  scoped_ptr<LevelDBDatabase> result(new LevelDBDatabase);
  result->env_ = in_memory_env.Pass();
  result->db_ = make_scoped_ptr(db);
  result->comparator_adapter_ = comparator_adapter.Pass();
  result->comparator_ = comparator;

  return result.Pass();
}

bool LevelDBDatabase::Put(const StringPiece& key, std::string* value) {
  leveldb::WriteOptions write_options;
  write_options.sync = kSyncWrites;

  const leveldb::Status s =
      db_->Put(write_options, MakeSlice(key), MakeSlice(*value));
  if (s.ok())
    return true;
  LOG(ERROR) << "LevelDB put failed: " << s.ToString();
  return false;
}

bool LevelDBDatabase::Remove(const StringPiece& key) {
  leveldb::WriteOptions write_options;
  write_options.sync = kSyncWrites;

  const leveldb::Status s = db_->Delete(write_options, MakeSlice(key));
  if (s.ok())
    return true;
  if (s.IsNotFound())
    return false;
  LOG(ERROR) << "LevelDB remove failed: " << s.ToString();
  return false;
}

bool LevelDBDatabase::Get(const StringPiece& key,
                          std::string* value,
                          bool* found,
                          const LevelDBSnapshot* snapshot) {
  *found = false;
  leveldb::ReadOptions read_options;
  read_options.verify_checksums = true;  // TODO(jsbell): Disable this if the
                                         // performance impact is too great.
  read_options.snapshot = snapshot ? snapshot->snapshot_ : 0;

  const leveldb::Status s = db_->Get(read_options, MakeSlice(key), value);
  if (s.ok()) {
    *found = true;
    return true;
  }
  if (s.IsNotFound())
    return true;
  HistogramLevelDBError("WebCore.IndexedDB.LevelDBReadErrors", s);
  LOG(ERROR) << "LevelDB get failed: " << s.ToString();
  return false;
}

bool LevelDBDatabase::Write(const LevelDBWriteBatch& write_batch) {
  leveldb::WriteOptions write_options;
  write_options.sync = kSyncWrites;

  const leveldb::Status s =
      db_->Write(write_options, write_batch.write_batch_.get());
  if (s.ok())
    return true;
  HistogramLevelDBError("WebCore.IndexedDB.LevelDBWriteErrors", s);
  LOG(ERROR) << "LevelDB write failed: " << s.ToString();
  return false;
}

namespace {
class IteratorImpl : public LevelDBIterator {
 public:
  virtual ~IteratorImpl() {}

  virtual bool IsValid() const OVERRIDE;
  virtual void SeekToLast() OVERRIDE;
  virtual void Seek(const StringPiece& target) OVERRIDE;
  virtual void Next() OVERRIDE;
  virtual void Prev() OVERRIDE;
  virtual StringPiece Key() const OVERRIDE;
  virtual StringPiece Value() const OVERRIDE;

 private:
  friend class content::LevelDBDatabase;
  explicit IteratorImpl(scoped_ptr<leveldb::Iterator> iterator);
  void CheckStatus();

  scoped_ptr<leveldb::Iterator> iterator_;
};
}

IteratorImpl::IteratorImpl(scoped_ptr<leveldb::Iterator> it)
    : iterator_(it.Pass()) {}

void IteratorImpl::CheckStatus() {
  const leveldb::Status s = iterator_->status();
  if (!s.ok())
    LOG(ERROR) << "LevelDB iterator error: " << s.ToString();
}

bool IteratorImpl::IsValid() const { return iterator_->Valid(); }

void IteratorImpl::SeekToLast() {
  iterator_->SeekToLast();
  CheckStatus();
}

void IteratorImpl::Seek(const StringPiece& target) {
  iterator_->Seek(MakeSlice(target));
  CheckStatus();
}

void IteratorImpl::Next() {
  DCHECK(IsValid());
  iterator_->Next();
  CheckStatus();
}

void IteratorImpl::Prev() {
  DCHECK(IsValid());
  iterator_->Prev();
  CheckStatus();
}

StringPiece IteratorImpl::Key() const {
  DCHECK(IsValid());
  return MakeStringPiece(iterator_->key());
}

StringPiece IteratorImpl::Value() const {
  DCHECK(IsValid());
  return MakeStringPiece(iterator_->value());
}

scoped_ptr<LevelDBIterator> LevelDBDatabase::CreateIterator(
    const LevelDBSnapshot* snapshot) {
  leveldb::ReadOptions read_options;
  read_options.verify_checksums = true;  // TODO(jsbell): Disable this if the
                                         // performance impact is too great.
  read_options.snapshot = snapshot ? snapshot->snapshot_ : 0;

  scoped_ptr<leveldb::Iterator> i(db_->NewIterator(read_options));
  return scoped_ptr<LevelDBIterator>(new IteratorImpl(i.Pass()));
}

const LevelDBComparator* LevelDBDatabase::Comparator() const {
  return comparator_;
}

}  // namespace content<|MERGE_RESOLUTION|>--- conflicted
+++ resolved
@@ -34,24 +34,16 @@
 // data hit disk, but drastically impacts throughput when the filesystem is
 // busy with background compactions. Not syncing trades off reliability for
 // performance. Note that background compactions which move data from the
-<<<<<<< HEAD
-// log to SSTs are still done with reliable writes.
-=======
 // log to SSTs are always done with reliable writes.
->>>>>>> 8c15b39e
 //
 // Sync writes are necessary on Windows for quota calculations; POSIX
 // calculates file sizes correctly even when not synced to disk.
 #if defined(OS_WIN)
 static const bool kSyncWrites = true;
 #else
-<<<<<<< HEAD
-static const bool kSyncWrites = false;
-=======
 // TODO(dgrogan): Either remove the #if block or change this back to false.
 // See http://crbug.com/338385.
 static const bool kSyncWrites = true;
->>>>>>> 8c15b39e
 #endif
 
 static leveldb::Slice MakeSlice(const StringPiece& s) {
