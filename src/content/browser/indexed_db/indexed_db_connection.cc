--- conflicted
+++ resolved
@@ -34,8 +34,4 @@
   return database_.get() != NULL;
 }
 
-<<<<<<< HEAD
-}  // namespace WebKit
-=======
-}  // namespace blink
->>>>>>> 8c15b39e
+}  // namespace blink