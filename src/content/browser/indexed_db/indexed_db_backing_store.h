// Copyright (c) 2013 The Chromium Authors. All rights reserved.
// Use of this source code is governed by a BSD-style license that can be
// found in the LICENSE file.

#ifndef CONTENT_BROWSER_INDEXED_DB_INDEXED_DB_BACKING_STORE_H_
#define CONTENT_BROWSER_INDEXED_DB_INDEXED_DB_BACKING_STORE_H_

#include <string>
#include <vector>

#include "base/basictypes.h"
#include "base/files/file_path.h"
#include "base/memory/ref_counted.h"
#include "base/memory/scoped_ptr.h"
#include "base/timer/timer.h"
#include "content/browser/indexed_db/indexed_db.h"
#include "content/browser/indexed_db/indexed_db_metadata.h"
#include "content/browser/indexed_db/leveldb/leveldb_iterator.h"
#include "content/browser/indexed_db/leveldb/leveldb_transaction.h"
#include "content/common/content_export.h"
#include "content/common/indexed_db/indexed_db_key.h"
#include "content/common/indexed_db/indexed_db_key_path.h"
#include "content/common/indexed_db/indexed_db_key_range.h"
#include "third_party/leveldatabase/src/include/leveldb/status.h"
#include "url/gurl.h"

namespace content {

class LevelDBComparator;
class LevelDBDatabase;

class LevelDBFactory {
 public:
  virtual ~LevelDBFactory() {}
  virtual leveldb::Status OpenLevelDB(const base::FilePath& file_name,
                                      const LevelDBComparator* comparator,
                                      scoped_ptr<LevelDBDatabase>* db,
                                      bool* is_disk_full) = 0;
  virtual bool DestroyLevelDB(const base::FilePath& file_name) = 0;
};

class CONTENT_EXPORT IndexedDBBackingStore
    : public base::RefCounted<IndexedDBBackingStore> {
 public:
  class CONTENT_EXPORT Transaction;

  const GURL& origin_url() const { return origin_url_; }
  base::OneShotTimer<IndexedDBBackingStore>* close_timer() {
    return &close_timer_;
  }

  static scoped_refptr<IndexedDBBackingStore> Open(
      const GURL& origin_url,
      const base::FilePath& path_base,
<<<<<<< HEAD
      WebKit::WebIDBCallbacks::DataLoss* data_loss,
=======
      blink::WebIDBDataLoss* data_loss,
>>>>>>> 8c15b39e
      std::string* data_loss_message,
      bool* disk_full);

  static scoped_refptr<IndexedDBBackingStore> Open(
      const GURL& origin_url,
      const base::FilePath& path_base,
<<<<<<< HEAD
      WebKit::WebIDBCallbacks::DataLoss* data_loss,
=======
      blink::WebIDBDataLoss* data_loss,
>>>>>>> 8c15b39e
      std::string* data_loss_message,
      bool* disk_full,
      LevelDBFactory* factory);
  static scoped_refptr<IndexedDBBackingStore> OpenInMemory(
      const GURL& origin_url);
  static scoped_refptr<IndexedDBBackingStore> OpenInMemory(
      const GURL& origin_url,
      LevelDBFactory* factory);

  virtual std::vector<base::string16> GetDatabaseNames();
  virtual bool GetIDBDatabaseMetaData(const base::string16& name,
                                      IndexedDBDatabaseMetadata* metadata,
                                      bool* success) WARN_UNUSED_RESULT;
  virtual bool CreateIDBDatabaseMetaData(const base::string16& name,
                                         const base::string16& version,
                                         int64 int_version,
                                         int64* row_id);
  virtual bool UpdateIDBDatabaseIntVersion(
      IndexedDBBackingStore::Transaction* transaction,
      int64 row_id,
      int64 int_version);
  virtual bool DeleteDatabase(const base::string16& name);

  bool GetObjectStores(int64 database_id,
                       IndexedDBDatabaseMetadata::ObjectStoreMap* map)
      WARN_UNUSED_RESULT;
  virtual bool CreateObjectStore(
      IndexedDBBackingStore::Transaction* transaction,
      int64 database_id,
      int64 object_store_id,
      const base::string16& name,
      const IndexedDBKeyPath& key_path,
      bool auto_increment);
  virtual bool DeleteObjectStore(
      IndexedDBBackingStore::Transaction* transaction,
      int64 database_id,
      int64 object_store_id) WARN_UNUSED_RESULT;

  class CONTENT_EXPORT RecordIdentifier {
   public:
    RecordIdentifier(const std::string& primary_key, int64 version);
    RecordIdentifier();
    ~RecordIdentifier();

    const std::string& primary_key() const { return primary_key_; }
    int64 version() const { return version_; }
    void Reset(const std::string& primary_key, int64 version) {
      primary_key_ = primary_key;
      version_ = version;
    }

   private:
    // TODO(jsbell): Make it more clear that this is the *encoded* version of
    // the key.
    std::string primary_key_;
    int64 version_;
    DISALLOW_COPY_AND_ASSIGN(RecordIdentifier);
  };

  virtual bool GetRecord(IndexedDBBackingStore::Transaction* transaction,
                         int64 database_id,
                         int64 object_store_id,
                         const IndexedDBKey& key,
                         std::string* record) WARN_UNUSED_RESULT;
  virtual bool PutRecord(IndexedDBBackingStore::Transaction* transaction,
                         int64 database_id,
                         int64 object_store_id,
                         const IndexedDBKey& key,
                         const std::string& value,
                         RecordIdentifier* record) WARN_UNUSED_RESULT;
  virtual bool ClearObjectStore(IndexedDBBackingStore::Transaction* transaction,
                                int64 database_id,
                                int64 object_store_id) WARN_UNUSED_RESULT;
  virtual bool DeleteRecord(IndexedDBBackingStore::Transaction* transaction,
                            int64 database_id,
                            int64 object_store_id,
                            const RecordIdentifier& record) WARN_UNUSED_RESULT;
  virtual bool GetKeyGeneratorCurrentNumber(
      IndexedDBBackingStore::Transaction* transaction,
      int64 database_id,
      int64 object_store_id,
      int64* current_number) WARN_UNUSED_RESULT;
  virtual bool MaybeUpdateKeyGeneratorCurrentNumber(
      IndexedDBBackingStore::Transaction* transaction,
      int64 database_id,
      int64 object_store_id,
      int64 new_state,
      bool check_current) WARN_UNUSED_RESULT;
  virtual bool KeyExistsInObjectStore(
      IndexedDBBackingStore::Transaction* transaction,
      int64 database_id,
      int64 object_store_id,
      const IndexedDBKey& key,
      RecordIdentifier* found_record_identifier,
      bool* found) WARN_UNUSED_RESULT;

  virtual bool CreateIndex(IndexedDBBackingStore::Transaction* transaction,
                           int64 database_id,
                           int64 object_store_id,
                           int64 index_id,
                           const base::string16& name,
                           const IndexedDBKeyPath& key_path,
                           bool is_unique,
                           bool is_multi_entry) WARN_UNUSED_RESULT;
  virtual bool DeleteIndex(IndexedDBBackingStore::Transaction* transaction,
                           int64 database_id,
                           int64 object_store_id,
                           int64 index_id) WARN_UNUSED_RESULT;
  virtual bool PutIndexDataForRecord(
      IndexedDBBackingStore::Transaction* transaction,
      int64 database_id,
      int64 object_store_id,
      int64 index_id,
      const IndexedDBKey& key,
      const RecordIdentifier& record) WARN_UNUSED_RESULT;
  virtual bool GetPrimaryKeyViaIndex(
      IndexedDBBackingStore::Transaction* transaction,
      int64 database_id,
      int64 object_store_id,
      int64 index_id,
      const IndexedDBKey& key,
      scoped_ptr<IndexedDBKey>* primary_key) WARN_UNUSED_RESULT;
  virtual bool KeyExistsInIndex(IndexedDBBackingStore::Transaction* transaction,
                                int64 database_id,
                                int64 object_store_id,
                                int64 index_id,
                                const IndexedDBKey& key,
                                scoped_ptr<IndexedDBKey>* found_primary_key,
                                bool* exists) WARN_UNUSED_RESULT;

  class Cursor {
   public:
    virtual ~Cursor();

    enum IteratorState {
      READY = 0,
      SEEK
    };

    struct CursorOptions {
      CursorOptions();
      ~CursorOptions();
      int64 database_id;
      int64 object_store_id;
      int64 index_id;
      std::string low_key;
      bool low_open;
      std::string high_key;
      bool high_open;
      bool forward;
      bool unique;
    };

    const IndexedDBKey& key() const { return *current_key_; }
    bool Continue() { return Continue(NULL, NULL, SEEK); }
    bool Continue(const IndexedDBKey* key, IteratorState state) {
      return Continue(key, NULL, state);
    }
    bool Continue(const IndexedDBKey* key,
                  const IndexedDBKey* primary_key,
                  IteratorState state);
    bool Advance(uint32 count);
    bool FirstSeek();

    virtual Cursor* Clone() = 0;
    virtual const IndexedDBKey& primary_key() const;
    virtual std::string* value() = 0;
    virtual const RecordIdentifier& record_identifier() const;
    virtual bool LoadCurrentRow() = 0;

   protected:
    Cursor(LevelDBTransaction* transaction,
           const CursorOptions& cursor_options);
    explicit Cursor(const IndexedDBBackingStore::Cursor* other);

    virtual std::string EncodeKey(const IndexedDBKey& key) = 0;
    virtual std::string EncodeKey(const IndexedDBKey& key,
                                  const IndexedDBKey& primary_key) = 0;

    bool IsPastBounds() const;
    bool HaveEnteredRange() const;

    LevelDBTransaction* transaction_;
    const CursorOptions cursor_options_;
    scoped_ptr<LevelDBIterator> iterator_;
    scoped_ptr<IndexedDBKey> current_key_;
    IndexedDBBackingStore::RecordIdentifier record_identifier_;
  };

  virtual scoped_ptr<Cursor> OpenObjectStoreKeyCursor(
      IndexedDBBackingStore::Transaction* transaction,
      int64 database_id,
      int64 object_store_id,
      const IndexedDBKeyRange& key_range,
      indexed_db::CursorDirection);
  virtual scoped_ptr<Cursor> OpenObjectStoreCursor(
      IndexedDBBackingStore::Transaction* transaction,
      int64 database_id,
      int64 object_store_id,
      const IndexedDBKeyRange& key_range,
      indexed_db::CursorDirection);
  virtual scoped_ptr<Cursor> OpenIndexKeyCursor(
      IndexedDBBackingStore::Transaction* transaction,
      int64 database_id,
      int64 object_store_id,
      int64 index_id,
      const IndexedDBKeyRange& key_range,
      indexed_db::CursorDirection);
  virtual scoped_ptr<Cursor> OpenIndexCursor(
      IndexedDBBackingStore::Transaction* transaction,
      int64 database_id,
      int64 object_store_id,
      int64 index_id,
      const IndexedDBKeyRange& key_range,
      indexed_db::CursorDirection);

  class Transaction {
   public:
    explicit Transaction(IndexedDBBackingStore* backing_store);
    virtual ~Transaction();
    virtual void Begin();
    virtual bool Commit();
    virtual void Rollback();
    void Reset() {
      backing_store_ = NULL;
      transaction_ = NULL;
    }

    LevelDBTransaction* transaction() { return transaction_; }

   private:
    IndexedDBBackingStore* backing_store_;
    scoped_refptr<LevelDBTransaction> transaction_;
  };

 protected:
  IndexedDBBackingStore(const GURL& origin_url,
                        scoped_ptr<LevelDBDatabase> db,
                        scoped_ptr<LevelDBComparator> comparator);
  virtual ~IndexedDBBackingStore();
  friend class base::RefCounted<IndexedDBBackingStore>;

 private:
  static scoped_refptr<IndexedDBBackingStore> Create(
      const GURL& origin_url,
      scoped_ptr<LevelDBDatabase> db,
      scoped_ptr<LevelDBComparator> comparator);

  bool FindKeyInIndex(IndexedDBBackingStore::Transaction* transaction,
                      int64 database_id,
                      int64 object_store_id,
                      int64 index_id,
                      const IndexedDBKey& key,
                      std::string* found_encoded_primary_key,
                      bool* found);
  bool GetIndexes(int64 database_id,
                  int64 object_store_id,
                  IndexedDBObjectStoreMetadata::IndexMap* map)
      WARN_UNUSED_RESULT;

  const GURL origin_url_;

  // The origin identifier is a key prefix unique to the origin used in the
  // leveldb backing store to partition data by origin. It is a normalized
  // version of the origin URL with a versioning suffix appended, e.g.
  // "http_localhost_81@1" Since only one origin is stored per backing store
  // this is redundant but necessary for backwards compatibility; the suffix
  // provides for future flexibility.
  const std::string origin_identifier_;

  scoped_ptr<LevelDBDatabase> db_;
  scoped_ptr<LevelDBComparator> comparator_;
  base::OneShotTimer<IndexedDBBackingStore> close_timer_;
};

}  // namespace content

#endif  // CONTENT_BROWSER_INDEXED_DB_INDEXED_DB_BACKING_STORE_H_<|MERGE_RESOLUTION|>--- conflicted
+++ resolved
@@ -52,22 +52,14 @@
   static scoped_refptr<IndexedDBBackingStore> Open(
       const GURL& origin_url,
       const base::FilePath& path_base,
-<<<<<<< HEAD
-      WebKit::WebIDBCallbacks::DataLoss* data_loss,
-=======
       blink::WebIDBDataLoss* data_loss,
->>>>>>> 8c15b39e
       std::string* data_loss_message,
       bool* disk_full);
 
   static scoped_refptr<IndexedDBBackingStore> Open(
       const GURL& origin_url,
       const base::FilePath& path_base,
-<<<<<<< HEAD
-      WebKit::WebIDBCallbacks::DataLoss* data_loss,
-=======
       blink::WebIDBDataLoss* data_loss,
->>>>>>> 8c15b39e
       std::string* data_loss_message,
       bool* disk_full,
       LevelDBFactory* factory);
