--- conflicted
+++ resolved
@@ -1232,7 +1232,6 @@
   return delegate_ && delegate_->PreHandleGestureEvent(this, event);
 }
 
-<<<<<<< HEAD
 bool WebContentsImpl::HandleGestureEvent(
     const blink::WebGestureEvent& event) {
   // Some platforms (eg. Mac) send GesturePinch events for trackpad pinch-zoom.
@@ -1270,7 +1269,9 @@
     return true;
   }
 
-=======
+  return false;
+}
+
 bool WebContentsImpl::ShouldSetKeyboardFocusOnMouseDown() {
   return !delegate_ || delegate_->ShouldSetKeyboardFocusOnMouseDown();
 }
@@ -1285,7 +1286,6 @@
   if (delegate_) {
     return delegate_->ShowTooltip(this, tooltip_text, text_direction_hint);
   }
->>>>>>> d7784cd2
   return false;
 }
 
