// Copyright (c) 2012 The Chromium Authors. All rights reserved.
// Use of this source code is governed by a BSD-style license that can be
// found in the LICENSE file.

#include "content/browser/web_contents/web_contents_impl.h"

#include <utility>

#include "base/command_line.h"
#include "base/debug/trace_event.h"
#include "base/lazy_instance.h"
#include "base/logging.h"
#include "base/metrics/histogram.h"
#include "base/metrics/stats_counters.h"
#include "base/process/process.h"
#include "base/strings/string16.h"
#include "base/strings/string_number_conversions.h"
#include "base/strings/string_util.h"
#include "base/strings/utf_string_conversions.h"
#include "base/time/time.h"
#include "content/browser/browser_plugin/browser_plugin_embedder.h"
#include "content/browser/browser_plugin/browser_plugin_guest.h"
#include "content/browser/browser_plugin/browser_plugin_guest_manager.h"
#include "content/browser/child_process_security_policy_impl.h"
#include "content/browser/devtools/render_view_devtools_agent_host.h"
#include "content/browser/dom_storage/dom_storage_context_wrapper.h"
#include "content/browser/dom_storage/session_storage_namespace_impl.h"
#include "content/browser/download/download_stats.h"
#include "content/browser/download/mhtml_generation_manager.h"
#include "content/browser/download/save_package.h"
#include "content/browser/frame_host/cross_process_frame_connector.h"
#include "content/browser/frame_host/interstitial_page_impl.h"
#include "content/browser/frame_host/navigation_entry_impl.h"
#include "content/browser/frame_host/navigator_impl.h"
#include "content/browser/frame_host/render_frame_host_impl.h"
#include "content/browser/frame_host/render_widget_host_view_child_frame.h"
#include "content/browser/host_zoom_map_impl.h"
#include "content/browser/loader/resource_dispatcher_host_impl.h"
#include "content/browser/message_port_message_filter.h"
#include "content/browser/message_port_service.h"
#include "content/browser/power_save_blocker_impl.h"
#include "content/browser/renderer_host/render_process_host_impl.h"
#include "content/browser/renderer_host/render_view_host_impl.h"
#include "content/browser/renderer_host/render_widget_host_impl.h"
#include "content/browser/site_instance_impl.h"
#include "content/browser/web_contents/web_contents_view_guest.h"
#include "content/browser/webui/generic_handler.h"
#include "content/browser/webui/web_ui_controller_factory_registry.h"
#include "content/browser/webui/web_ui_impl.h"
#include "content/common/browser_plugin/browser_plugin_constants.h"
#include "content/common/browser_plugin/browser_plugin_messages.h"
#include "content/common/frame_messages.h"
#include "content/common/image_messages.h"
#include "content/common/ssl_status_serialization.h"
#include "content/common/view_messages.h"
#include "content/port/browser/render_view_host_delegate_view.h"
#include "content/port/browser/render_widget_host_view_port.h"
#include "content/public/browser/ax_event_notification_details.h"
#include "content/public/browser/browser_context.h"
#include "content/public/browser/color_chooser.h"
#include "content/public/browser/content_browser_client.h"
#include "content/public/browser/devtools_agent_host.h"
#include "content/public/browser/download_manager.h"
#include "content/public/browser/download_url_parameters.h"
#include "content/public/browser/invalidate_type.h"
#include "content/public/browser/javascript_dialog_manager.h"
#include "content/public/browser/load_from_memory_cache_details.h"
#include "content/public/browser/load_notification_details.h"
#include "content/public/browser/navigation_details.h"
#include "content/public/browser/notification_details.h"
#include "content/public/browser/notification_service.h"
#include "content/public/browser/resource_request_details.h"
#include "content/public/browser/storage_partition.h"
#include "content/public/browser/user_metrics.h"
#include "content/public/browser/web_contents_delegate.h"
#include "content/public/browser/web_contents_observer.h"
#include "content/public/browser/web_contents_view.h"
#include "content/public/common/bindings_policy.h"
#include "content/public/common/content_constants.h"
#include "content/public/common/content_switches.h"
#include "content/public/common/page_zoom.h"
#include "content/public/common/result_codes.h"
#include "content/public/common/url_constants.h"
#include "content/public/common/url_utils.h"
#include "net/base/mime_util.h"
#include "net/base/net_util.h"
#include "net/http/http_cache.h"
#include "net/http/http_transaction_factory.h"
#include "net/url_request/url_request_context.h"
#include "net/url_request/url_request_context_getter.h"
#include "ui/base/layout.h"
#include "ui/gfx/display.h"
#include "ui/gfx/screen.h"
#include "ui/gl/gl_switches.h"
#include "webkit/common/webpreferences.h"

#if defined(OS_ANDROID)
#include "content/browser/android/date_time_chooser_android.h"
#include "content/browser/renderer_host/java/java_bridge_dispatcher_host_manager.h"
#include "content/browser/web_contents/web_contents_android.h"
#include "content/common/java_bridge_messages.h"
#include "content/public/browser/android/content_view_core.h"
#endif

#if defined(OS_MACOSX)
#include "base/mac/foundation_util.h"
#include "ui/gl/io_surface_support_mac.h"
#endif

// Cross-Site Navigations
//
// If a WebContentsImpl is told to navigate to a different web site (as
// determined by SiteInstance), it will replace its current RenderViewHost with
// a new RenderViewHost dedicated to the new SiteInstance.  This works as
// follows:
//
// - RVHM::Navigate determines whether the destination is cross-site, and if so,
//   it creates a pending_render_view_host_.
// - The pending RVH is "suspended," so that no navigation messages are sent to
//   its renderer until the beforeunload JavaScript handler has a chance to
//   run in the current RVH.
// - The pending RVH tells CrossSiteRequestManager (a thread-safe singleton)
//   that it has a pending cross-site request.  We will check this on the IO
//   thread when deciding how to handle the response.
// - The current RVH runs its beforeunload handler.  If it returns false, we
//   cancel all the pending logic.  Otherwise we allow the pending RVH to send
//   the navigation request to its renderer.
// - ResourceDispatcherHost receives a ResourceRequest on the IO thread for the
//   main resource load on the pending RVH.  It creates a
//   CrossSiteResourceHandler to check whether a process swap is needed when
//   the request is ready to commit.
// - When RDH receives a response, the BufferedResourceHandler determines
//   whether it is a download.  If so, it sends a message to the new renderer
//   causing it to cancel the request, and the download proceeds. For now, the
//   pending RVH remains until the next DidNavigate event for this
//   WebContentsImpl. This isn't ideal, but it doesn't affect any functionality.
// - After RDH receives a response and determines that it is safe and not a
//   download, the CrossSiteResourceHandler checks whether a process swap is
//   needed (either because CrossSiteRequestManager has state for it or because
//   a transfer was needed for a redirect).
// - If so, CrossSiteResourceHandler pauses the response to first run the old
//   page's unload handler.  It does this by asynchronously calling the
//   OnCrossSiteResponse method of RenderFrameHostManager on the UI thread,
//   which sends a SwapOut message to the current RVH.
// - Once the unload handler is finished, RVHM::SwappedOut checks if a transfer
//   to a new process is needed, based on the stored pending_nav_params_.  (This
//   is independent of whether we started out with a cross-process navigation.)
//   - If not, it just tells the ResourceDispatcherHost to resume the response
//     to its current RenderViewHost.
//   - If so, it cancels the current pending RenderViewHost and sets up a new
//     navigation using RequestTransferURL.  When the transferred request
//     arrives in the ResourceDispatcherHost, we transfer the response and
//     resume it.
// - The pending renderer sends a FrameNavigate message that invokes the
//   DidNavigate method.  This replaces the current RVH with the
//   pending RVH.
// - The previous renderer is kept swapped out in RenderFrameHostManager in case
//   the user goes back.  The process only stays live if another tab is using
//   it, but if so, the existing frame relationships will be maintained.

namespace content {
namespace {

const char kDotGoogleDotCom[] = ".google.com";

#if defined(OS_ANDROID)
const char kWebContentsAndroidKey[] = "web_contents_android";
#endif  // OS_ANDROID

base::LazyInstance<std::vector<WebContentsImpl::CreatedCallback> >
g_created_callbacks = LAZY_INSTANCE_INITIALIZER;

static int StartDownload(content::RenderViewHost* rvh,
                         const GURL& url,
                         bool is_favicon,
                         uint32_t max_bitmap_size) {
  static int g_next_image_download_id = 0;
  rvh->Send(new ImageMsg_DownloadImage(rvh->GetRoutingID(),
                                       ++g_next_image_download_id,
                                       url,
                                       is_favicon,
                                       max_bitmap_size));
  return g_next_image_download_id;
}

void NotifyCacheOnIO(
    scoped_refptr<net::URLRequestContextGetter> request_context,
    const GURL& url,
    const std::string& http_method) {
  request_context->GetURLRequestContext()->http_transaction_factory()->
      GetCache()->OnExternalCacheHit(url, http_method);
}

// Helper function for retrieving all the sites in a frame tree.
bool CollectSites(BrowserContext* context,
                  std::set<GURL>* sites,
                  FrameTreeNode* node) {
  sites->insert(SiteInstance::GetSiteForURL(context, node->current_url()));
  return true;
}

bool ForEachFrameInternal(
    const base::Callback<void(RenderFrameHost*)>& on_frame,
    FrameTreeNode* node) {
  on_frame.Run(node->current_frame_host());
  return true;
}

bool ForEachPendingFrameInternal(
    const base::Callback<void(RenderFrameHost*)>& on_frame,
    FrameTreeNode* node) {
  RenderFrameHost* pending_frame_host =
      node->render_manager()->pending_frame_host();
  if (pending_frame_host)
    on_frame.Run(pending_frame_host);
  return true;
}

void SendToAllFramesInternal(IPC::Message* message, RenderFrameHost* rfh) {
  IPC::Message* message_copy = new IPC::Message(*message);
  message_copy->set_routing_id(rfh->GetRoutingID());
  rfh->Send(message_copy);
}

void RunRenderFrameDeleted(
    ObserverList<WebContentsObserver>* observer_list,
    RenderFrameHost* render_frame_host) {
  FOR_EACH_OBSERVER(WebContentsObserver,
                    *observer_list,
                    RenderFrameDeleted(render_frame_host));
}

}  // namespace

WebContents* WebContents::Create(const WebContents::CreateParams& params) {
  return WebContentsImpl::CreateWithOpener(
      params, static_cast<WebContentsImpl*>(params.opener));
}

WebContents* WebContents::CreateWithSessionStorage(
    const WebContents::CreateParams& params,
    const SessionStorageNamespaceMap& session_storage_namespace_map) {
  WebContentsImpl* new_contents = new WebContentsImpl(
      params.browser_context, NULL, params.render_process_affinity);

  for (SessionStorageNamespaceMap::const_iterator it =
           session_storage_namespace_map.begin();
       it != session_storage_namespace_map.end();
       ++it) {
    new_contents->GetController()
        .SetSessionStorageNamespace(it->first, it->second.get());
  }

  new_contents->Init(params);
  return new_contents;
}

void WebContentsImpl::AddCreatedCallback(const CreatedCallback& callback) {
  g_created_callbacks.Get().push_back(callback);
}

void WebContentsImpl::RemoveCreatedCallback(const CreatedCallback& callback) {
  for (size_t i = 0; i < g_created_callbacks.Get().size(); ++i) {
    if (g_created_callbacks.Get().at(i).Equals(callback)) {
      g_created_callbacks.Get().erase(g_created_callbacks.Get().begin() + i);
      return;
    }
  }
}

WebContents* WebContents::FromRenderViewHost(const RenderViewHost* rvh) {
  return rvh->GetDelegate()->GetAsWebContents();
}

WebContents* WebContents::FromRenderFrameHost(RenderFrameHost* rfh) {
  RenderFrameHostImpl* rfh_impl = static_cast<RenderFrameHostImpl*>(rfh);
  if (!rfh_impl)
    return NULL;
  return rfh_impl->delegate()->GetAsWebContents();
}

// WebContentsImpl::DestructionObserver ----------------------------------------

class WebContentsImpl::DestructionObserver : public WebContentsObserver {
 public:
  DestructionObserver(WebContentsImpl* owner, WebContents* watched_contents)
      : WebContentsObserver(watched_contents),
        owner_(owner) {
  }

  // WebContentsObserver:
  virtual void WebContentsDestroyed(WebContents* web_contents) OVERRIDE {
    owner_->OnWebContentsDestroyed(static_cast<WebContentsImpl*>(web_contents));
  }

 private:
  WebContentsImpl* owner_;

  DISALLOW_COPY_AND_ASSIGN(DestructionObserver);
};

// WebContentsImpl -------------------------------------------------------------

WebContentsImpl::WebContentsImpl(
    BrowserContext* browser_context,
    WebContentsImpl* opener,
    int render_process_affinity)
    : delegate_(NULL),
      controller_(this, browser_context),
      render_view_host_delegate_view_(NULL),
      opener_(opener),
#if defined(OS_WIN)
      accessible_parent_(NULL),
#endif
      frame_tree_(new NavigatorImpl(&controller_, this),
                  this, this, this, this, render_process_affinity),
      is_loading_(false),
      crashed_status_(base::TERMINATION_STATUS_STILL_RUNNING),
      crashed_error_code_(0),
      waiting_for_response_(false),
      load_state_(net::LOAD_STATE_IDLE, base::string16()),
      upload_size_(0),
      upload_position_(0),
      displayed_insecure_content_(false),
      capturer_count_(0),
      should_normally_be_visible_(true),
      is_being_destroyed_(false),
      notify_disconnection_(false),
      dialog_manager_(NULL),
      is_showing_before_unload_dialog_(false),
      last_active_time_(base::TimeTicks::Now()),
      closed_by_user_gesture_(false),
      minimum_zoom_percent_(static_cast<int>(kMinimumZoomFactor * 100)),
      maximum_zoom_percent_(static_cast<int>(kMaximumZoomFactor * 100)),
      temporary_zoom_settings_(false),
      color_chooser_identifier_(0),
      render_view_message_source_(NULL),
      fullscreen_widget_routing_id_(MSG_ROUTING_NONE),
      is_subframe_(false) {
  for (size_t i = 0; i < g_created_callbacks.Get().size(); i++)
    g_created_callbacks.Get().at(i).Run(this);
  frame_tree_.SetFrameRemoveListener(
      base::Bind(&WebContentsImpl::OnFrameRemoved,
                 base::Unretained(this)));
}

WebContentsImpl::~WebContentsImpl() {
  is_being_destroyed_ = true;

  // Delete all RFH pending shutdown, which will lead the corresponding RVH to
  // shutdown and be deleted as well.
  frame_tree_.ForEach(
      base::Bind(&RenderFrameHostManager::ClearRFHsPendingShutdown));

  ClearAllPowerSaveBlockers();

  for (std::set<RenderWidgetHostImpl*>::iterator iter =
           created_widgets_.begin(); iter != created_widgets_.end(); ++iter) {
    (*iter)->DetachDelegate();
  }
  created_widgets_.clear();

  // Clear out any JavaScript state.
  if (dialog_manager_)
    dialog_manager_->WebContentsDestroyed(this);

  if (color_chooser_)
    color_chooser_->End();

  NotifyDisconnected();

  // Notify any observer that have a reference on this WebContents.
  NotificationService::current()->Notify(
      NOTIFICATION_WEB_CONTENTS_DESTROYED,
      Source<WebContents>(this),
      NotificationService::NoDetails());

  base::Callback<void(RenderFrameHost*)> run_render_frame_deleted_callback =
      base::Bind(&RunRenderFrameDeleted, base::Unretained(&observers_));
  frame_tree_.ForEach(base::Bind(&ForEachPendingFrameInternal,
                                 run_render_frame_deleted_callback));

  RenderViewHost* pending_rvh = GetRenderManager()->pending_render_view_host();
  if (pending_rvh) {
    FOR_EACH_OBSERVER(WebContentsObserver,
                      observers_,
                      RenderViewDeleted(pending_rvh));
  }

  ForEachFrame(run_render_frame_deleted_callback);

  FOR_EACH_OBSERVER(WebContentsObserver,
                    observers_,
                    RenderViewDeleted(GetRenderManager()->current_host()));

  FOR_EACH_OBSERVER(WebContentsObserver,
                    observers_,
                    WebContentsImplDestroyed());

  SetDelegate(NULL);

  STLDeleteContainerPairSecondPointers(destruction_observers_.begin(),
                                       destruction_observers_.end());
}

WebContentsImpl* WebContentsImpl::CreateWithOpener(
    const WebContents::CreateParams& params,
    WebContentsImpl* opener) {
  TRACE_EVENT0("browser", "WebContentsImpl::CreateWithOpener");
  WebContentsImpl* new_contents = new WebContentsImpl(
      params.browser_context, opener, params.render_process_affinity);

  new_contents->Init(params);
  return new_contents;
}

// static
BrowserPluginGuest* WebContentsImpl::CreateGuest(
    BrowserContext* browser_context,
    SiteInstance* site_instance,
    int guest_instance_id,
    scoped_ptr<base::DictionaryValue> extra_params) {
  // TODO: should CreateGuest() take a process affinity parameter?
  WebContentsImpl* new_contents = new WebContentsImpl(
      browser_context, NULL, SiteInstance::kNoProcessAffinity);

  // This makes |new_contents| act as a guest.
  // For more info, see comment above class BrowserPluginGuest.
  BrowserPluginGuest::Create(
      guest_instance_id, site_instance, new_contents, extra_params.Pass());

  WebContents::CreateParams create_params(browser_context, site_instance);
  new_contents->Init(create_params);

  // We are instantiating a WebContents for browser plugin. Set its subframe bit
  // to true.
  new_contents->is_subframe_ = true;

  return new_contents->browser_plugin_guest_.get();
}

RenderFrameHostManager* WebContentsImpl::GetRenderManagerForTesting() {
  return GetRenderManager();
}

bool WebContentsImpl::OnMessageReceived(RenderViewHost* render_view_host,
                                        const IPC::Message& message) {
  return OnMessageReceived(render_view_host, NULL, message);
}

bool WebContentsImpl::OnMessageReceived(RenderViewHost* render_view_host,
                                        RenderFrameHost* render_frame_host,
                                        const IPC::Message& message) {
  DCHECK(render_view_host || render_frame_host);
  if (GetWebUI() &&
      static_cast<WebUIImpl*>(GetWebUI())->OnMessageReceived(message)) {
    return true;
  }

  ObserverListBase<WebContentsObserver>::Iterator it(observers_);
  WebContentsObserver* observer;
  while ((observer = it.GetNext()) != NULL)
    if (observer->OnMessageReceived(message))
      return true;

  // Message handlers should be aware of which
  // RenderViewHost/RenderFrameHost sent the message, which is temporarily
  // stored in render_(view|frame)_message_source_.
  if (render_frame_host) {
    if (RenderViewDevToolsAgentHost::DispatchIPCMessage(
        render_frame_host->GetRenderViewHost(), message))
        return true;
    render_frame_message_source_ = render_frame_host;
  } else {
    if (RenderViewDevToolsAgentHost::DispatchIPCMessage(
        render_view_host, message))
        return true;
    render_view_message_source_ = render_view_host;
  }

  bool handled = true;
  bool message_is_ok = true;
  IPC_BEGIN_MESSAGE_MAP_EX(WebContentsImpl, message, message_is_ok)
    IPC_MESSAGE_HANDLER(FrameHostMsg_PepperPluginHung, OnPepperPluginHung)
    IPC_MESSAGE_HANDLER(FrameHostMsg_PluginCrashed, OnPluginCrashed)
    IPC_MESSAGE_HANDLER(FrameHostMsg_DomOperationResponse,
                        OnDomOperationResponse)
    IPC_MESSAGE_HANDLER(ViewHostMsg_DidLoadResourceFromMemoryCache,
                        OnDidLoadResourceFromMemoryCache)
    IPC_MESSAGE_HANDLER(ViewHostMsg_DidDisplayInsecureContent,
                        OnDidDisplayInsecureContent)
    IPC_MESSAGE_HANDLER(ViewHostMsg_DidRunInsecureContent,
                        OnDidRunInsecureContent)
    IPC_MESSAGE_HANDLER(FrameHostMsg_DidFinishDocumentLoad,
                        OnDocumentLoadedInFrame)
    IPC_MESSAGE_HANDLER(FrameHostMsg_DidFinishLoad, OnDidFinishLoad)
    IPC_MESSAGE_HANDLER(ViewHostMsg_GoToEntryAtOffset, OnGoToEntryAtOffset)
    IPC_MESSAGE_HANDLER(ViewHostMsg_UpdateZoomLimits, OnUpdateZoomLimits)
    IPC_MESSAGE_HANDLER(ViewHostMsg_EnumerateDirectory, OnEnumerateDirectory)
    IPC_MESSAGE_HANDLER(ViewHostMsg_RegisterProtocolHandler,
                        OnRegisterProtocolHandler)
    IPC_MESSAGE_HANDLER(ViewHostMsg_Find_Reply, OnFindReply)
    IPC_MESSAGE_HANDLER(ViewHostMsg_AppCacheAccessed, OnAppCacheAccessed)
    IPC_MESSAGE_HANDLER(ViewHostMsg_OpenColorChooser, OnOpenColorChooser)
    IPC_MESSAGE_HANDLER(ViewHostMsg_EndColorChooser, OnEndColorChooser)
    IPC_MESSAGE_HANDLER(ViewHostMsg_SetSelectedColorInColorChooser,
                        OnSetSelectedColorInColorChooser)
    IPC_MESSAGE_HANDLER(ViewHostMsg_WebUISend, OnWebUISend)
    IPC_MESSAGE_HANDLER(ViewHostMsg_RequestPpapiBrokerPermission,
                        OnRequestPpapiBrokerPermission)
    IPC_MESSAGE_HANDLER_GENERIC(BrowserPluginHostMsg_AllocateInstanceID,
                                OnBrowserPluginMessage(message))
    IPC_MESSAGE_HANDLER_GENERIC(BrowserPluginHostMsg_Attach,
                                OnBrowserPluginMessage(message))
    IPC_MESSAGE_HANDLER(ImageHostMsg_DidDownloadImage, OnDidDownloadImage)
    IPC_MESSAGE_HANDLER(ViewHostMsg_UpdateFaviconURL, OnUpdateFaviconURL)
#if defined(OS_ANDROID)
    IPC_MESSAGE_HANDLER(ViewHostMsg_FindMatchRects_Reply,
                        OnFindMatchRectsReply)
    IPC_MESSAGE_HANDLER(ViewHostMsg_OpenDateTimeDialog,
                        OnOpenDateTimeDialog)
    IPC_MESSAGE_HANDLER_DELAY_REPLY(JavaBridgeHostMsg_GetChannelHandle,
                                    OnJavaBridgeGetChannelHandle)
#endif
    IPC_MESSAGE_HANDLER(ViewHostMsg_MediaPlayingNotification,
                        OnMediaPlayingNotification)
    IPC_MESSAGE_HANDLER(ViewHostMsg_MediaPausedNotification,
                        OnMediaPausedNotification)
    IPC_MESSAGE_HANDLER(ViewHostMsg_DidFirstVisuallyNonEmptyPaint,
                        OnFirstVisuallyNonEmptyPaint)
    IPC_MESSAGE_HANDLER(ViewHostMsg_ShowValidationMessage,
                        OnShowValidationMessage)
    IPC_MESSAGE_HANDLER(ViewHostMsg_HideValidationMessage,
                        OnHideValidationMessage)
    IPC_MESSAGE_HANDLER(ViewHostMsg_MoveValidationMessage,
                        OnMoveValidationMessage)
    IPC_MESSAGE_UNHANDLED(handled = false)
  IPC_END_MESSAGE_MAP_EX()
  render_view_message_source_ = NULL;
  render_frame_message_source_ = NULL;

  if (!message_is_ok) {
    RecordAction(base::UserMetricsAction("BadMessageTerminate_RVD"));
    GetRenderProcessHost()->ReceivedBadMessage();
  }

  return handled;
}

void WebContentsImpl::RunFileChooser(
    RenderViewHost* render_view_host,
    const FileChooserParams& params) {
  if (delegate_)
    delegate_->RunFileChooser(this, params);
}

NavigationControllerImpl& WebContentsImpl::GetController() {
  return controller_;
}

const NavigationControllerImpl& WebContentsImpl::GetController() const {
  return controller_;
}

BrowserContext* WebContentsImpl::GetBrowserContext() const {
  return controller_.GetBrowserContext();
}

const GURL& WebContentsImpl::GetURL() const {
  // We may not have a navigation entry yet.
  NavigationEntry* entry = controller_.GetVisibleEntry();
  return entry ? entry->GetVirtualURL() : GURL::EmptyGURL();
}

const GURL& WebContentsImpl::GetVisibleURL() const {
  // We may not have a navigation entry yet.
  NavigationEntry* entry = controller_.GetVisibleEntry();
  return entry ? entry->GetVirtualURL() : GURL::EmptyGURL();
}

const GURL& WebContentsImpl::GetLastCommittedURL() const {
  // We may not have a navigation entry yet.
  NavigationEntry* entry = controller_.GetLastCommittedEntry();
  return entry ? entry->GetVirtualURL() : GURL::EmptyGURL();
}

WebContentsDelegate* WebContentsImpl::GetDelegate() {
  return delegate_;
}

void WebContentsImpl::SetDelegate(WebContentsDelegate* delegate) {
  // TODO(cbentzel): remove this debugging code?
  if (delegate == delegate_)
    return;
  if (delegate_)
    delegate_->Detach(this);
  delegate_ = delegate;
  if (delegate_) {
    delegate_->Attach(this);
    // Ensure the visible RVH reflects the new delegate's preferences.
    if (view_)
      view_->SetOverscrollControllerEnabled(delegate->CanOverscrollContent());
  }
}

RenderProcessHost* WebContentsImpl::GetRenderProcessHost() const {
  RenderViewHostImpl* host = GetRenderManager()->current_host();
  return host ? host->GetProcess() : NULL;
}

RenderFrameHost* WebContentsImpl::GetMainFrame() {
  return frame_tree_.root()->current_frame_host();
}

RenderFrameHost* WebContentsImpl::GetFocusedFrame() {
  if (!frame_tree_.GetFocusedFrame())
    return NULL;
  return frame_tree_.GetFocusedFrame()->current_frame_host();
}

void WebContentsImpl::ForEachFrame(
    const base::Callback<void(RenderFrameHost*)>& on_frame) {
  frame_tree_.ForEach(base::Bind(&ForEachFrameInternal, on_frame));
}

void WebContentsImpl::SendToAllFrames(IPC::Message* message) {
  ForEachFrame(base::Bind(&SendToAllFramesInternal, message));
  delete message;
}

RenderViewHost* WebContentsImpl::GetRenderViewHost() const {
  return GetRenderManager()->current_host();
}

WebContents* WebContentsImpl::GetEmbedderWebContents() const {
  BrowserPluginGuest* guest = GetBrowserPluginGuest();
  if (guest)
    return guest->embedder_web_contents();
  return NULL;
}

int WebContentsImpl::GetEmbeddedInstanceID() const {
  BrowserPluginGuest* guest = GetBrowserPluginGuest();
  if (guest)
    return guest->instance_id();
  return 0;
}

int WebContentsImpl::GetRoutingID() const {
  if (!GetRenderViewHost())
    return MSG_ROUTING_NONE;

  return GetRenderViewHost()->GetRoutingID();
}

int WebContentsImpl::GetFullscreenWidgetRoutingID() const {
  return fullscreen_widget_routing_id_;
}

RenderWidgetHostView* WebContentsImpl::GetRenderWidgetHostView() const {
  return GetRenderManager()->GetRenderWidgetHostView();
}

RenderWidgetHostViewPort* WebContentsImpl::GetRenderWidgetHostViewPort() const {
  BrowserPluginGuest* guest = GetBrowserPluginGuest();
  if (guest && guest->embedder_web_contents()) {
    return guest->embedder_web_contents()->GetRenderWidgetHostViewPort();
  }
  return RenderWidgetHostViewPort::FromRWHV(GetRenderWidgetHostView());
}

RenderWidgetHostView* WebContentsImpl::GetFullscreenRenderWidgetHostView()
    const {
  RenderWidgetHost* const widget_host =
      RenderWidgetHostImpl::FromID(GetRenderProcessHost()->GetID(),
                                   GetFullscreenWidgetRoutingID());
  return widget_host ? widget_host->GetView() : NULL;
}

WebContentsView* WebContentsImpl::GetView() const {
  return view_.get();
}

WebUI* WebContentsImpl::CreateWebUI(const GURL& url) {
  WebUIImpl* web_ui = new WebUIImpl(this);
  WebUIController* controller = WebUIControllerFactoryRegistry::GetInstance()->
      CreateWebUIControllerForURL(web_ui, url);
  if (controller) {
    web_ui->AddMessageHandler(new GenericHandler());
    web_ui->SetController(controller);
    return web_ui;
  }

  delete web_ui;
  return NULL;
}

WebUI* WebContentsImpl::GetWebUI() const {
  return GetRenderManager()->web_ui() ? GetRenderManager()->web_ui()
      : GetRenderManager()->pending_web_ui();
}

WebUI* WebContentsImpl::GetCommittedWebUI() const {
  return GetRenderManager()->web_ui();
}

void WebContentsImpl::SetUserAgentOverride(const std::string& override) {
  if (GetUserAgentOverride() == override)
    return;

  renderer_preferences_.user_agent_override = override;

  // Send the new override string to the renderer.
  RenderViewHost* host = GetRenderViewHost();
  if (host)
    host->SyncRendererPrefs();

  // Reload the page if a load is currently in progress to avoid having
  // different parts of the page loaded using different user agents.
  NavigationEntry* entry = controller_.GetVisibleEntry();
  if (is_loading_ && entry != NULL && entry->GetIsOverridingUserAgent())
    controller_.ReloadIgnoringCache(true);

  FOR_EACH_OBSERVER(WebContentsObserver, observers_,
                    UserAgentOverrideSet(override));
}

const std::string& WebContentsImpl::GetUserAgentOverride() const {
  return renderer_preferences_.user_agent_override;
}

#if defined(OS_WIN)
void WebContentsImpl::SetParentNativeViewAccessible(
gfx::NativeViewAccessible accessible_parent) {
  accessible_parent_ = accessible_parent;
  if (GetRenderViewHost())
    GetRenderViewHostImpl()->SetParentNativeViewAccessible(accessible_parent);
}
#endif

const base::string16& WebContentsImpl::GetTitle() const {
  // Transient entries take precedence. They are used for interstitial pages
  // that are shown on top of existing pages.
  NavigationEntry* entry = controller_.GetTransientEntry();
  std::string accept_languages =
      GetContentClient()->browser()->GetAcceptLangs(
          GetBrowserContext());
  if (entry) {
    return entry->GetTitleForDisplay(accept_languages);
  }
  WebUI* our_web_ui = GetRenderManager()->pending_web_ui() ?
      GetRenderManager()->pending_web_ui() : GetRenderManager()->web_ui();
  if (our_web_ui) {
    // Don't override the title in view source mode.
    entry = controller_.GetVisibleEntry();
    if (!(entry && entry->IsViewSourceMode())) {
      // Give the Web UI the chance to override our title.
      const base::string16& title = our_web_ui->GetOverriddenTitle();
      if (!title.empty())
        return title;
    }
  }

  // We use the title for the last committed entry rather than a pending
  // navigation entry. For example, when the user types in a URL, we want to
  // keep the old page's title until the new load has committed and we get a new
  // title.
  entry = controller_.GetLastCommittedEntry();

  // We make an exception for initial navigations.
  if (controller_.IsInitialNavigation()) {
    // We only want to use the title from the visible entry in one of two cases:
    // 1. There's already a committed entry for an initial navigation, in which
    //    case we are doing a history navigation in a new tab (e.g., Ctrl+Back).
    // 2. The pending entry has been explicitly assigned a title to display.
    //
    // If there's no last committed entry and no assigned title, we should fall
    // back to |page_title_when_no_navigation_entry_| rather than showing the
    // URL.
    if (entry ||
        (controller_.GetVisibleEntry() &&
         !controller_.GetVisibleEntry()->GetTitle().empty())) {
      entry = controller_.GetVisibleEntry();
    }
  }

  if (entry) {
    return entry->GetTitleForDisplay(accept_languages);
  }

  // |page_title_when_no_navigation_entry_| is finally used
  // if no title cannot be retrieved.
  return page_title_when_no_navigation_entry_;
}

int32 WebContentsImpl::GetMaxPageID() {
  return GetMaxPageIDForSiteInstance(GetSiteInstance());
}

int32 WebContentsImpl::GetMaxPageIDForSiteInstance(
    SiteInstance* site_instance) {
  if (max_page_ids_.find(site_instance->GetId()) == max_page_ids_.end())
    max_page_ids_[site_instance->GetId()] = -1;

  return max_page_ids_[site_instance->GetId()];
}

void WebContentsImpl::UpdateMaxPageID(int32 page_id) {
  UpdateMaxPageIDForSiteInstance(GetSiteInstance(), page_id);
}

void WebContentsImpl::UpdateMaxPageIDForSiteInstance(
    SiteInstance* site_instance, int32 page_id) {
  if (GetMaxPageIDForSiteInstance(site_instance) < page_id)
    max_page_ids_[site_instance->GetId()] = page_id;
}

void WebContentsImpl::CopyMaxPageIDsFrom(WebContents* web_contents) {
  WebContentsImpl* contents = static_cast<WebContentsImpl*>(web_contents);
  max_page_ids_ = contents->max_page_ids_;
}

SiteInstance* WebContentsImpl::GetSiteInstance() const {
  return GetRenderManager()->current_host()->GetSiteInstance();
}

SiteInstance* WebContentsImpl::GetPendingSiteInstance() const {
  RenderViewHost* dest_rvh = GetRenderManager()->pending_render_view_host() ?
      GetRenderManager()->pending_render_view_host() :
      GetRenderManager()->current_host();
  return dest_rvh->GetSiteInstance();
}

bool WebContentsImpl::IsLoading() const {
  return is_loading_;
}

bool WebContentsImpl::IsWaitingForResponse() const {
  return waiting_for_response_;
}

const net::LoadStateWithParam& WebContentsImpl::GetLoadState() const {
  return load_state_;
}

const base::string16& WebContentsImpl::GetLoadStateHost() const {
  return load_state_host_;
}

uint64 WebContentsImpl::GetUploadSize() const {
  return upload_size_;
}

uint64 WebContentsImpl::GetUploadPosition() const {
  return upload_position_;
}

std::set<GURL> WebContentsImpl::GetSitesInTab() const {
  std::set<GURL> sites;
  frame_tree_.ForEach(base::Bind(&CollectSites,
                                 base::Unretained(GetBrowserContext()),
                                 base::Unretained(&sites)));
  return sites;
}

const std::string& WebContentsImpl::GetEncoding() const {
  return encoding_;
}

bool WebContentsImpl::DisplayedInsecureContent() const {
  return displayed_insecure_content_;
}

void WebContentsImpl::IncrementCapturerCount(const gfx::Size& capture_size) {
  DCHECK(!is_being_destroyed_);
  ++capturer_count_;
  DVLOG(1) << "There are now " << capturer_count_
           << " capturing(s) of WebContentsImpl@" << this;

  // Note: This provides a hint to upstream code to size the views optimally
  // for quality (e.g., to avoid scaling).
  if (!capture_size.IsEmpty() && preferred_size_for_capture_.IsEmpty()) {
    preferred_size_for_capture_ = capture_size;
    OnPreferredSizeChanged(preferred_size_);
  }
}

void WebContentsImpl::DecrementCapturerCount() {
  --capturer_count_;
  DVLOG(1) << "There are now " << capturer_count_
           << " capturing(s) of WebContentsImpl@" << this;
  DCHECK_LE(0, capturer_count_);

  if (is_being_destroyed_)
    return;

  if (capturer_count_ == 0) {
    const gfx::Size old_size = preferred_size_for_capture_;
    preferred_size_for_capture_ = gfx::Size();
    OnPreferredSizeChanged(old_size);
  }

  if (IsHidden()) {
    DVLOG(1) << "Executing delayed WasHidden().";
    WasHidden();
  }
}

int WebContentsImpl::GetCapturerCount() const {
  return capturer_count_;
}

bool WebContentsImpl::IsCrashed() const {
  return (crashed_status_ == base::TERMINATION_STATUS_PROCESS_CRASHED ||
          crashed_status_ == base::TERMINATION_STATUS_ABNORMAL_TERMINATION ||
          crashed_status_ == base::TERMINATION_STATUS_PROCESS_WAS_KILLED);
}

void WebContentsImpl::SetIsCrashed(base::TerminationStatus status,
                                   int error_code) {
  if (status == crashed_status_)
    return;

  crashed_status_ = status;
  crashed_error_code_ = error_code;
  NotifyNavigationStateChanged(INVALIDATE_TYPE_TAB);
}

base::TerminationStatus WebContentsImpl::GetCrashedStatus() const {
  return crashed_status_;
}

bool WebContentsImpl::IsBeingDestroyed() const {
  return is_being_destroyed_;
}

void WebContentsImpl::NotifyNavigationStateChanged(unsigned changed_flags) {
  if (delegate_)
    delegate_->NavigationStateChanged(this, changed_flags);
}

base::TimeTicks WebContentsImpl::GetLastActiveTime() const {
  return last_active_time_;
}

void WebContentsImpl::WasShown() {
  controller_.SetActive(true);
  RenderWidgetHostViewPort* rwhv =
      RenderWidgetHostViewPort::FromRWHV(GetRenderWidgetHostView());
  if (rwhv) {
    rwhv->Show();
#if defined(OS_MACOSX)
    rwhv->SetActive(true);
#endif
  }

  last_active_time_ = base::TimeTicks::Now();

  // The resize rect might have changed while this was inactive -- send the new
  // one to make sure it's up to date.
  RenderViewHostImpl* rvh =
      static_cast<RenderViewHostImpl*>(GetRenderViewHost());
  if (rvh) {
    rvh->ResizeRectChanged(GetRootWindowResizerRect());
  }

  FOR_EACH_OBSERVER(WebContentsObserver, observers_, WasShown());

  should_normally_be_visible_ = true;
}

void WebContentsImpl::WasHidden() {
  // If there are entities capturing screenshots or video (e.g., mirroring),
  // don't activate the "disable rendering" optimization.
  if (capturer_count_ == 0) {
    // |GetRenderViewHost()| can be NULL if the user middle clicks a link to
    // open a tab in the background, then closes the tab before selecting it.
    // This is because closing the tab calls WebContentsImpl::Destroy(), which
    // removes the |GetRenderViewHost()|; then when we actually destroy the
    // window, OnWindowPosChanged() notices and calls WasHidden() (which
    // calls us).
    RenderWidgetHostViewPort* rwhv =
        RenderWidgetHostViewPort::FromRWHV(GetRenderWidgetHostView());
    if (rwhv)
      rwhv->Hide();
  }

  FOR_EACH_OBSERVER(WebContentsObserver, observers_, WasHidden());

  should_normally_be_visible_ = false;
}

bool WebContentsImpl::NeedToFireBeforeUnload() {
  // TODO(creis): Should we fire even for interstitial pages?
  return WillNotifyDisconnection() &&
      !ShowingInterstitialPage() &&
      !static_cast<RenderViewHostImpl*>(
          GetRenderViewHost())->SuddenTerminationAllowed();
}

void WebContentsImpl::Stop() {
  GetRenderManager()->Stop();
  FOR_EACH_OBSERVER(WebContentsObserver, observers_, NavigationStopped());
}

WebContents* WebContentsImpl::Clone() {
  // We use our current SiteInstance since the cloned entry will use it anyway.
  // We pass our own opener so that the cloned page can access it if it was
  // before.
  CreateParams create_params(GetBrowserContext(), GetSiteInstance());
  create_params.initial_size = view_->GetContainerSize();
  WebContentsImpl* tc = CreateWithOpener(create_params, opener_);
  tc->GetController().CopyStateFrom(controller_);
  FOR_EACH_OBSERVER(WebContentsObserver,
                    observers_,
                    DidCloneToNewWebContents(this, tc));
  return tc;
}

void WebContentsImpl::Observe(int type,
                              const NotificationSource& source,
                              const NotificationDetails& details) {
  switch (type) {
    case NOTIFICATION_RENDER_WIDGET_HOST_DESTROYED: {
      RenderWidgetHost* host = Source<RenderWidgetHost>(source).ptr();
      for (PendingWidgetViews::iterator i = pending_widget_views_.begin();
           i != pending_widget_views_.end(); ++i) {
        if (host->GetView() == i->second) {
          pending_widget_views_.erase(i);
          break;
        }
      }
      break;
    }
    default:
      NOTREACHED();
  }
}

WebContents* WebContentsImpl::GetWebContents() {
  return this;
}

void WebContentsImpl::Init(const WebContents::CreateParams& params) {
  // This is set before initializing the render manager since
  // RenderFrameHostManager::Init calls back into us via its delegate to ask if
  // it should be hidden.
  should_normally_be_visible_ = !params.initially_hidden;

  GetRenderManager()->Init(
      params.browser_context, params.site_instance, params.routing_id,
      params.main_frame_routing_id);

  view_.reset(GetContentClient()->browser()->
      OverrideCreateWebContentsView(this, &render_view_host_delegate_view_));
  if (view_) {
    CHECK(render_view_host_delegate_view_);
  } else {
    WebContentsViewDelegate* delegate =
        GetContentClient()->browser()->GetWebContentsViewDelegate(this);

    if (browser_plugin_guest_) {
      scoped_ptr<WebContentsViewPort> platform_view(CreateWebContentsView(
          this, delegate, &render_view_host_delegate_view_));

      WebContentsViewGuest* rv = new WebContentsViewGuest(
          this, browser_plugin_guest_.get(), platform_view.Pass(),
          render_view_host_delegate_view_);
      render_view_host_delegate_view_ = rv;
      view_.reset(rv);
    } else {
      // Regular WebContentsView.
      view_.reset(CreateWebContentsView(
          this, delegate, &render_view_host_delegate_view_));
    }
    CHECK(render_view_host_delegate_view_);
  }
  CHECK(view_.get());

  gfx::Size initial_size = params.initial_size;
  view_->CreateView(initial_size, params.context);

  // Listen for whether our opener gets destroyed.
  if (opener_)
    AddDestructionObserver(opener_);

  registrar_.Add(this,
                 NOTIFICATION_RENDER_WIDGET_HOST_DESTROYED,
                 NotificationService::AllBrowserContextsAndSources());
#if defined(OS_ANDROID)
  java_bridge_dispatcher_host_manager_.reset(
      new JavaBridgeDispatcherHostManager(this));
  date_time_chooser_.reset(new DateTimeChooserAndroid());
#endif
}

void WebContentsImpl::OnWebContentsDestroyed(WebContentsImpl* web_contents) {
  RemoveDestructionObserver(web_contents);

  // Clear the opener if it has been closed.
  if (web_contents == opener_) {
    opener_ = NULL;
    return;
  }
  // Clear a pending contents that has been closed before being shown.
  for (PendingContents::iterator iter = pending_contents_.begin();
       iter != pending_contents_.end();
       ++iter) {
    if (iter->second != web_contents)
      continue;
    pending_contents_.erase(iter);
    return;
  }
  NOTREACHED();
}

void WebContentsImpl::AddDestructionObserver(WebContentsImpl* web_contents) {
  if (!ContainsKey(destruction_observers_, web_contents)) {
    destruction_observers_[web_contents] =
        new DestructionObserver(this, web_contents);
  }
}

void WebContentsImpl::RemoveDestructionObserver(WebContentsImpl* web_contents) {
  DestructionObservers::iterator iter =
      destruction_observers_.find(web_contents);
  if (iter != destruction_observers_.end()) {
    delete destruction_observers_[web_contents];
    destruction_observers_.erase(iter);
  }
}

void WebContentsImpl::AddObserver(WebContentsObserver* observer) {
  observers_.AddObserver(observer);
}

void WebContentsImpl::RemoveObserver(WebContentsObserver* observer) {
  observers_.RemoveObserver(observer);
}

void WebContentsImpl::Activate() {
  if (delegate_)
    delegate_->ActivateContents(this);
}

void WebContentsImpl::Deactivate() {
  if (delegate_)
    delegate_->DeactivateContents(this);
}

void WebContentsImpl::LostCapture() {
  if (delegate_)
    delegate_->LostCapture();
}

void WebContentsImpl::RenderWidgetDeleted(
    RenderWidgetHostImpl* render_widget_host) {
  if (is_being_destroyed_) {
    // |created_widgets_| might have been destroyed.
    return;
  }

  std::set<RenderWidgetHostImpl*>::iterator iter =
      created_widgets_.find(render_widget_host);
  if (iter != created_widgets_.end())
    created_widgets_.erase(iter);

  if (render_widget_host &&
      render_widget_host->GetRoutingID() == fullscreen_widget_routing_id_) {
    if (delegate_ && delegate_->EmbedsFullscreenWidget())
      delegate_->ToggleFullscreenModeForTab(this, false);
    FOR_EACH_OBSERVER(WebContentsObserver,
                      observers_,
                      DidDestroyFullscreenWidget(
                          fullscreen_widget_routing_id_));
    fullscreen_widget_routing_id_ = MSG_ROUTING_NONE;
  }
}

bool WebContentsImpl::PreHandleKeyboardEvent(
    const NativeWebKeyboardEvent& event,
    bool* is_keyboard_shortcut) {
  return delegate_ &&
      delegate_->PreHandleKeyboardEvent(this, event, is_keyboard_shortcut);
}

void WebContentsImpl::HandleKeyboardEvent(const NativeWebKeyboardEvent& event) {
  if (browser_plugin_embedder_ &&
      browser_plugin_embedder_->HandleKeyboardEvent(event)) {
    return;
  }

  if (delegate_)
    delegate_->HandleKeyboardEvent(this, event);
}

bool WebContentsImpl::HandleWheelEvent(
    const blink::WebMouseWheelEvent& event) {
#if !defined(OS_MACOSX)
  // On platforms other than Mac, control+mousewheel changes zoom. On Mac, this
  // isn't done for two reasons:
  //   -the OS already has a gesture to do this through pinch-zoom
  //   -if a user starts an inertial scroll, let's go, and presses control
  //      (i.e. control+tab) then the OS's buffered scroll events will come in
  //      with control key set which isn't what the user wants
  if (delegate_ &&
      event.wheelTicksY &&
      (event.modifiers & blink::WebInputEvent::ControlKey)) {
    delegate_->ContentsZoomChange(event.wheelTicksY > 0);
    return true;
  }
#endif
  return false;
}

bool WebContentsImpl::PreHandleGestureEvent(
    const blink::WebGestureEvent& event) {
  return delegate_ && delegate_->PreHandleGestureEvent(this, event);
}

bool WebContentsImpl::ShouldSetKeyboardFocusOnMouseDown() {
  return !delegate_ || delegate_->ShouldSetKeyboardFocusOnMouseDown();
}

bool WebContentsImpl::ShouldSetLogicalFocusOnMouseDown() {
  return !delegate_ || delegate_->ShouldSetLogicalFocusOnMouseDown();
}

bool WebContentsImpl::ShowTooltip(
    const base::string16& tooltip_text,
    blink::WebTextDirection text_direction_hint) {
  if (delegate_) {
    return delegate_->ShowTooltip(this, tooltip_text, text_direction_hint);
  }
  return false;
}

#if defined(OS_WIN)
gfx::NativeViewAccessible WebContentsImpl::GetParentNativeViewAccessible() {
  return accessible_parent_;
}
#endif

void WebContentsImpl::HandleMouseDown() {
  if (delegate_)
    delegate_->HandleMouseDown();
}

void WebContentsImpl::HandleMouseUp() {
  if (delegate_)
    delegate_->HandleMouseUp();
}

void WebContentsImpl::HandlePointerActivate() {
  if (delegate_)
    delegate_->HandlePointerActivate();
}

void WebContentsImpl::HandleGestureBegin() {
  if (delegate_)
    delegate_->HandleGestureBegin();
}

void WebContentsImpl::HandleGestureEnd() {
  if (delegate_)
    delegate_->HandleGestureEnd();
}

void WebContentsImpl::ToggleFullscreenMode(bool enter_fullscreen) {
  // This method is being called to enter or leave renderer-initiated fullscreen
  // mode.  Either way, make sure any existing fullscreen widget is shut down
  // first.
  RenderWidgetHostView* const widget_view = GetFullscreenRenderWidgetHostView();
  if (widget_view)
    RenderWidgetHostImpl::From(widget_view->GetRenderWidgetHost())->Shutdown();

  if (delegate_)
    delegate_->ToggleFullscreenModeForTab(this, enter_fullscreen);

  FOR_EACH_OBSERVER(WebContentsObserver,
                    observers_,
                    DidToggleFullscreenModeForTab(IsFullscreenForCurrentTab()));
}

bool WebContentsImpl::IsFullscreenForCurrentTab() const {
  return delegate_ ? delegate_->IsFullscreenForTabOrPending(this) : false;
}

void WebContentsImpl::RequestToLockMouse(bool user_gesture,
                                         bool last_unlocked_by_target) {
  if (delegate_) {
    delegate_->RequestToLockMouse(this, user_gesture, last_unlocked_by_target);
  } else {
    GotResponseToLockMouseRequest(false);
  }
}

void WebContentsImpl::LostMouseLock() {
  if (delegate_)
    delegate_->LostMouseLock();
}

void WebContentsImpl::CreateNewWindow(
    int render_process_id,
    int route_id,
    int main_frame_route_id,
    const ViewHostMsg_CreateWindow_Params& params,
    SessionStorageNamespace* session_storage_namespace) {
  // We usually create the new window in the same BrowsingInstance (group of
  // script-related windows), by passing in the current SiteInstance.  However,
  // if the opener is being suppressed (in a non-guest), we create a new
  // SiteInstance in its own BrowsingInstance.
  bool is_guest = GetRenderProcessHost()->IsGuest();

  // If the opener is to be suppressed, the new window can be in any process.
  // Since routing ids are process specific, we must not have one passed in
  // as argument here.
  DCHECK(!params.opener_suppressed || route_id == MSG_ROUTING_NONE);

  scoped_refptr<SiteInstance> site_instance =
      params.opener_suppressed && !is_guest ?
      SiteInstance::CreateForURL(GetBrowserContext(), params.target_url) :
      GetSiteInstance();

  // A message to create a new window can only come from the active process for
  // this WebContentsImpl instance. If any other process sends the request,
  // it is invalid and the process must be terminated.
  if (GetRenderProcessHost()->GetID() != render_process_id) {
    base::ProcessHandle process_handle =
        RenderProcessHost::FromID(render_process_id)->GetHandle();
    if (process_handle != base::kNullProcessHandle) {
      RecordAction(
          base::UserMetricsAction("Terminate_ProcessMismatch_CreateNewWindow"));
      base::KillProcess(process_handle, content::RESULT_CODE_KILLED, false);
    }
    return;
  }

  // We must assign the SessionStorageNamespace before calling Init().
  //
  // http://crbug.com/142685
  const std::string& partition_id =
      GetContentClient()->browser()->
          GetStoragePartitionIdForSite(GetBrowserContext(),
                                       site_instance->GetSiteURL());
  StoragePartition* partition = BrowserContext::GetStoragePartition(
      GetBrowserContext(), site_instance.get());
  DOMStorageContextWrapper* dom_storage_context =
      static_cast<DOMStorageContextWrapper*>(partition->GetDOMStorageContext());
  SessionStorageNamespaceImpl* session_storage_namespace_impl =
      static_cast<SessionStorageNamespaceImpl*>(session_storage_namespace);
  CHECK(session_storage_namespace_impl->IsFromContext(dom_storage_context));

  if (delegate_ &&
      !delegate_->ShouldCreateWebContents(this,
                                          route_id,
                                          params.window_container_type,
                                          params.frame_name,
                                          params.target_url,
                                          partition_id,
                                          session_storage_namespace)) {
    if (route_id != MSG_ROUTING_NONE &&
        !RenderViewHost::FromID(render_process_id, route_id)) {
      // If the embedder didn't create a WebContents for this route, we need to
      // delete the RenderView that had already been created.
      Send(new ViewMsg_Close(route_id));
    }
    GetRenderViewHost()->GetProcess()->ResumeRequestsForView(route_id);
    GetRenderViewHost()->GetProcess()->ResumeRequestsForView(
        main_frame_route_id);
    return;
  }

  // Create the new web contents. This will automatically create the new
  // WebContentsView. In the future, we may want to create the view separately.
  WebContentsImpl* new_contents =
      new WebContentsImpl(GetBrowserContext(),
                          params.opener_suppressed ? NULL : this,
                          frame_tree_.RenderProcessAffinity());

  new_contents->GetController().SetSessionStorageNamespace(
      partition_id,
      session_storage_namespace);
  CreateParams create_params(GetBrowserContext(), site_instance.get());
  create_params.routing_id = route_id;
  create_params.main_frame_routing_id = main_frame_route_id;
  if (!is_guest) {
    create_params.context = view_->GetNativeView();
    create_params.initial_size = view_->GetContainerSize();
  } else {
    // This makes |new_contents| act as a guest.
    // For more info, see comment above class BrowserPluginGuest.
    int instance_id = GetBrowserPluginGuestManager()->get_next_instance_id();
    WebContentsImpl* new_contents_impl =
        static_cast<WebContentsImpl*>(new_contents);
    BrowserPluginGuest::CreateWithOpener(instance_id,
                                         new_contents_impl->opener() != NULL,
                                         new_contents_impl,
                                         GetBrowserPluginGuest());
  }
  if (params.disposition == NEW_BACKGROUND_TAB)
    create_params.initially_hidden = true;
  new_contents->Init(create_params);

  // Save the window for later if we're not suppressing the opener (since it
  // will be shown immediately).
  if (!params.opener_suppressed) {
    if (!is_guest) {
      WebContentsViewPort* new_view = new_contents->view_.get();

      // TODO(brettw): It seems bogus that we have to call this function on the
      // newly created object and give it one of its own member variables.
      new_view->CreateViewForWidget(new_contents->GetRenderViewHost());
    }
    // Save the created window associated with the route so we can show it
    // later.
    DCHECK_NE(MSG_ROUTING_NONE, route_id);
    pending_contents_[route_id] = new_contents;
    AddDestructionObserver(new_contents);
  }

  if (delegate_) {
    ContentCreatedParams delegate_params;
    delegate_params.disposition = params.disposition;
    delegate_params.x = params.features.x;
    delegate_params.y = params.features.y;
    delegate_params.width = params.features.width;
    delegate_params.height = params.features.height;
    delegate_params.x_set = params.features.xSet;
    delegate_params.y_set = params.features.ySet;
    delegate_params.width_set = params.features.widthSet;
    delegate_params.height_set = params.features.heightSet;
    delegate_params.additional_features = params.additional_features;
    delegate_->WebContentsCreated(
<<<<<<< HEAD
        this, params.opener_frame_id, params.frame_name,
=======
        this, params.opener_render_frame_id, params.frame_name,
>>>>>>> 7c415e25
        params.target_url, delegate_params, new_contents);
  }

  if (params.opener_suppressed) {
    // When the opener is suppressed, the original renderer cannot access the
    // new window.  As a result, we need to show and navigate the window here.
    bool was_blocked = false;
    if (delegate_) {
      gfx::Rect initial_pos;
      delegate_->AddNewContents(
          this, new_contents, params.disposition, initial_pos,
          params.user_gesture, &was_blocked);
    }
    if (!was_blocked) {
      OpenURLParams open_params(params.target_url,
                                Referrer(),
                                CURRENT_TAB,
                                PAGE_TRANSITION_LINK,
                                true /* is_renderer_initiated */);
      open_params.user_gesture = params.user_gesture;
      new_contents->OpenURL(open_params);
    }
  }
}

void WebContentsImpl::CreateNewWidget(int render_process_id,
                                      int route_id,
                                      blink::WebPopupType popup_type) {
  CreateNewWidget(render_process_id, route_id, false, popup_type);
}

void WebContentsImpl::CreateNewFullscreenWidget(int render_process_id,
                                                int route_id) {
  CreateNewWidget(render_process_id, route_id, true, blink::WebPopupTypeNone);
}

void WebContentsImpl::CreateNewWidget(int render_process_id,
                                      int route_id,
                                      bool is_fullscreen,
                                      blink::WebPopupType popup_type) {
  RenderProcessHost* process = GetRenderProcessHost();
  // A message to create a new widget can only come from the active process for
  // this WebContentsImpl instance. If any other process sends the request,
  // it is invalid and the process must be terminated.
  if (process->GetID() != render_process_id) {
    base::ProcessHandle process_handle =
        RenderProcessHost::FromID(render_process_id)->GetHandle();
    if (process_handle != base::kNullProcessHandle) {
      RecordAction(
          base::UserMetricsAction("Terminate_ProcessMismatch_CreateNewWidget"));
      base::KillProcess(process_handle, content::RESULT_CODE_KILLED, false);
    }
    return;
  }

  RenderWidgetHostImpl* widget_host =
      new RenderWidgetHostImpl(this, process, route_id, IsHidden());
  created_widgets_.insert(widget_host);

  RenderWidgetHostViewPort* widget_view = RenderWidgetHostViewPort::FromRWHV(
      view_->CreateViewForPopupWidget(widget_host));
  if (!widget_view)
    return;
  if (!is_fullscreen) {
    // Popups should not get activated.
    widget_view->SetPopupType(popup_type);
  }
  // Save the created widget associated with the route so we can show it later.
  pending_widget_views_[route_id] = widget_view;

#if defined(OS_MACOSX)
  // A RenderWidgetHostViewMac has lifetime scoped to the view. We'll retain it
  // to allow it to survive the trip without being hosted.
  base::mac::NSObjectRetain(widget_view->GetNativeView());
#endif
}

void WebContentsImpl::ShowCreatedWindow(int route_id,
                                        WindowOpenDisposition disposition,
                                        const gfx::Rect& initial_pos,
                                        bool user_gesture) {
  WebContentsImpl* contents = GetCreatedWindow(route_id);
  if (contents) {
    WebContentsDelegate* delegate = GetDelegate();
    if (delegate) {
      delegate->AddNewContents(
          this, contents, disposition, initial_pos, user_gesture, NULL);
    }
  }
}

void WebContentsImpl::ShowCreatedWidget(int route_id,
                                        const gfx::Rect& initial_pos) {
  ShowCreatedWidget(route_id, false, initial_pos);
}

void WebContentsImpl::ShowCreatedFullscreenWidget(int route_id) {
  ShowCreatedWidget(route_id, true, gfx::Rect());
}

void WebContentsImpl::ShowCreatedWidget(int route_id,
                                        bool is_fullscreen,
                                        const gfx::Rect& initial_pos) {
  RenderWidgetHostViewPort* widget_host_view =
      RenderWidgetHostViewPort::FromRWHV(GetCreatedWidget(route_id));
  if (!widget_host_view)
    return;
  if (is_fullscreen) {
    DCHECK_EQ(MSG_ROUTING_NONE, fullscreen_widget_routing_id_);
    fullscreen_widget_routing_id_ = route_id;
    if (delegate_ && delegate_->EmbedsFullscreenWidget()) {
      widget_host_view->InitAsChild(GetRenderWidgetHostView()->GetNativeView());
      delegate_->ToggleFullscreenModeForTab(this, true);
    } else {
      widget_host_view->InitAsFullscreen(GetRenderWidgetHostViewPort());
    }
    FOR_EACH_OBSERVER(WebContentsObserver,
                      observers_,
                      DidShowFullscreenWidget(route_id));
    if (!widget_host_view->HasFocus())
      widget_host_view->Focus();
  } else {
    widget_host_view->InitAsPopup(GetRenderWidgetHostViewPort(), initial_pos);
  }

  RenderWidgetHostImpl* render_widget_host_impl =
      RenderWidgetHostImpl::From(widget_host_view->GetRenderWidgetHost());
  render_widget_host_impl->Init();
  // Only allow privileged mouse lock for fullscreen render widget, which is
  // used to implement Pepper Flash fullscreen.
  render_widget_host_impl->set_allow_privileged_mouse_lock(is_fullscreen);

#if defined(OS_MACOSX)
  // A RenderWidgetHostViewMac has lifetime scoped to the view. Now that it's
  // properly embedded (or purposefully ignored) we can release the retain we
  // took in CreateNewWidget().
  base::mac::NSObjectRelease(widget_host_view->GetNativeView());
#endif
}

WebContentsImpl* WebContentsImpl::GetCreatedWindow(int route_id) {
  PendingContents::iterator iter = pending_contents_.find(route_id);

  // Certain systems can block the creation of new windows. If we didn't succeed
  // in creating one, just return NULL.
  if (iter == pending_contents_.end()) {
    return NULL;
  }

  WebContentsImpl* new_contents = iter->second;
  pending_contents_.erase(route_id);
  RemoveDestructionObserver(new_contents);

  // Don't initialize the guest WebContents immediately.
  if (new_contents->GetRenderProcessHost()->IsGuest())
    return new_contents;

  if (!new_contents->GetRenderProcessHost()->HasConnection() ||
      !new_contents->GetRenderViewHost()->GetView())
    return NULL;

  // TODO(brettw): It seems bogus to reach into here and initialize the host.
  static_cast<RenderViewHostImpl*>(new_contents->GetRenderViewHost())->Init();
  return new_contents;
}

RenderWidgetHostView* WebContentsImpl::GetCreatedWidget(int route_id) {
  PendingWidgetViews::iterator iter = pending_widget_views_.find(route_id);
  if (iter == pending_widget_views_.end()) {
    DCHECK(false);
    return NULL;
  }

  RenderWidgetHostView* widget_host_view = iter->second;
  pending_widget_views_.erase(route_id);

  RenderWidgetHost* widget_host = widget_host_view->GetRenderWidgetHost();
  if (!widget_host->GetProcess()->HasConnection()) {
    // The view has gone away or the renderer crashed. Nothing to do.
    return NULL;
  }

  return widget_host_view;
}

void WebContentsImpl::RequestMediaAccessPermission(
    const MediaStreamRequest& request,
    const MediaResponseCallback& callback) {
  if (delegate_) {
    delegate_->RequestMediaAccessPermission(this, request, callback);
  } else {
    callback.Run(MediaStreamDevices(),
                 MEDIA_DEVICE_INVALID_STATE,
                 scoped_ptr<MediaStreamUI>());
  }
}

SessionStorageNamespace* WebContentsImpl::GetSessionStorageNamespace(
    SiteInstance* instance) {
  return controller_.GetSessionStorageNamespace(instance);
}

FrameTree* WebContentsImpl::GetFrameTree() {
  return &frame_tree_;
}

void WebContentsImpl::AccessibilityEventReceived(
    const std::vector<AXEventNotificationDetails>& details) {
  FOR_EACH_OBSERVER(
      WebContentsObserver, observers_, AccessibilityEventReceived(details));
}

void WebContentsImpl::OnShowValidationMessage(
    const gfx::Rect& anchor_in_root_view,
    const base::string16& main_text,
    const base::string16& sub_text) {
  if (delegate_)
    delegate_->ShowValidationMessage(
        this, anchor_in_root_view, main_text, sub_text);
}

void WebContentsImpl::OnHideValidationMessage() {
  if (delegate_)
    delegate_->HideValidationMessage(this);
}

void WebContentsImpl::OnMoveValidationMessage(
    const gfx::Rect& anchor_in_root_view) {
  if (delegate_)
    delegate_->MoveValidationMessage(this, anchor_in_root_view);
}

void WebContentsImpl::DidSendScreenRects(RenderWidgetHostImpl* rwh) {
  if (browser_plugin_embedder_)
    browser_plugin_embedder_->DidSendScreenRects();
}

void WebContentsImpl::UpdatePreferredSize(const gfx::Size& pref_size) {
  const gfx::Size old_size = GetPreferredSize();
  preferred_size_ = pref_size;
  OnPreferredSizeChanged(old_size);
}

void WebContentsImpl::ResizeDueToAutoResize(const gfx::Size& new_size) {
  if (delegate_)
    delegate_->ResizeDueToAutoResize(this, new_size);
}

WebContents* WebContentsImpl::OpenURL(const OpenURLParams& params) {
  if (!delegate_)
    return NULL;

  WebContents* new_contents = delegate_->OpenURLFromTab(this, params);
  return new_contents;
}

bool WebContentsImpl::Send(IPC::Message* message) {
  if (!GetRenderViewHost()) {
    delete message;
    return false;
  }

  return GetRenderViewHost()->Send(message);
}

bool WebContentsImpl::NavigateToPendingEntry(
    NavigationController::ReloadType reload_type) {
  FrameTreeNode* node = frame_tree_.root();

  // If we are using --site-per-process, we should navigate in the FrameTreeNode
  // specified in the pending entry.
  NavigationEntryImpl* pending_entry =
      NavigationEntryImpl::FromNavigationEntry(controller_.GetPendingEntry());
  if (CommandLine::ForCurrentProcess()->HasSwitch(switches::kSitePerProcess) &&
      pending_entry->frame_tree_node_id() != -1) {
    node = frame_tree_.FindByID(pending_entry->frame_tree_node_id());
  }

  return node->navigator()->NavigateToPendingEntry(
      node->current_frame_host(), reload_type);
}

void WebContentsImpl::RenderFrameForInterstitialPageCreated(
    RenderFrameHost* render_frame_host) {
  FOR_EACH_OBSERVER(WebContentsObserver, observers_,
                    RenderFrameForInterstitialPageCreated(render_frame_host));
}

void WebContentsImpl::AttachInterstitialPage(
    InterstitialPageImpl* interstitial_page) {
  DCHECK(interstitial_page);
  GetRenderManager()->set_interstitial_page(interstitial_page);

  // Cancel any visible dialogs so that they don't interfere with the
  // interstitial.
  if (dialog_manager_)
    dialog_manager_->CancelActiveAndPendingDialogs(this);

  FOR_EACH_OBSERVER(WebContentsObserver, observers_,
                    DidAttachInterstitialPage());
}

void WebContentsImpl::DetachInterstitialPage() {
  if (GetInterstitialPage())
    GetRenderManager()->remove_interstitial_page();
  FOR_EACH_OBSERVER(WebContentsObserver, observers_,
                    DidDetachInterstitialPage());
}

void WebContentsImpl::SetHistoryLengthAndPrune(
    const SiteInstance* site_instance,
    int history_length,
    int32 minimum_page_id) {
  // SetHistoryLengthAndPrune doesn't work when there are pending cross-site
  // navigations. Callers should ensure that this is the case.
  if (GetRenderManager()->pending_render_view_host()) {
    NOTREACHED();
    return;
  }
  RenderViewHostImpl* rvh = GetRenderViewHostImpl();
  if (!rvh) {
    NOTREACHED();
    return;
  }
  if (site_instance && rvh->GetSiteInstance() != site_instance) {
    NOTREACHED();
    return;
  }
  Send(new ViewMsg_SetHistoryLengthAndPrune(GetRoutingID(),
                                            history_length,
                                            minimum_page_id));
}

void WebContentsImpl::FocusThroughTabTraversal(bool reverse) {
  if (ShowingInterstitialPage()) {
    GetRenderManager()->interstitial_page()->FocusThroughTabTraversal(reverse);
    return;
  }
  GetRenderViewHostImpl()->SetInitialFocus(reverse);
}

bool WebContentsImpl::ShowingInterstitialPage() const {
  return GetRenderManager()->interstitial_page() != NULL;
}

InterstitialPage* WebContentsImpl::GetInterstitialPage() const {
  return GetRenderManager()->interstitial_page();
}

bool WebContentsImpl::IsSavable() {
  // WebKit creates Document object when MIME type is application/xhtml+xml,
  // so we also support this MIME type.
  return contents_mime_type_ == "text/html" ||
         contents_mime_type_ == "text/xml" ||
         contents_mime_type_ == "application/xhtml+xml" ||
         contents_mime_type_ == "text/plain" ||
         contents_mime_type_ == "text/css" ||
         net::IsSupportedJavascriptMimeType(contents_mime_type_.c_str());
}

void WebContentsImpl::OnSavePage() {
  // If we can not save the page, try to download it.
  if (!IsSavable()) {
    RecordDownloadSource(INITIATED_BY_SAVE_PACKAGE_ON_NON_HTML);
    SaveFrame(GetURL(), Referrer());
    return;
  }

  Stop();

  // Create the save package and possibly prompt the user for the name to save
  // the page as. The user prompt is an asynchronous operation that runs on
  // another thread.
  save_package_ = new SavePackage(this);
  save_package_->GetSaveInfo();
}

// Used in automated testing to bypass prompting the user for file names.
// Instead, the names and paths are hard coded rather than running them through
// file name sanitation and extension / mime checking.
bool WebContentsImpl::SavePage(const base::FilePath& main_file,
                               const base::FilePath& dir_path,
                               SavePageType save_type) {
  // Stop the page from navigating.
  Stop();

  save_package_ = new SavePackage(this, save_type, main_file, dir_path);
  return save_package_->Init(SavePackageDownloadCreatedCallback());
}

void WebContentsImpl::SaveFrame(const GURL& url,
                                const Referrer& referrer) {
  if (!GetURL().is_valid())
    return;
  bool is_main_frame = (url == GetURL());

  DownloadManager* dlm =
      BrowserContext::GetDownloadManager(GetBrowserContext());
  if (!dlm)
    return;
  int64 post_id = -1;
  if (is_main_frame) {
    const NavigationEntry* entry = controller_.GetLastCommittedEntry();
    if (entry)
      post_id = entry->GetPostID();
  }
  scoped_ptr<DownloadUrlParameters> params(
      DownloadUrlParameters::FromWebContents(this, url));
  params->set_referrer(referrer);
  params->set_post_id(post_id);
  params->set_prefer_cache(true);
  if (post_id >= 0)
    params->set_method("POST");
  params->set_prompt(true);
  dlm->DownloadUrl(params.Pass());
}

void WebContentsImpl::GenerateMHTML(
    const base::FilePath& file,
    const base::Callback<void(int64)>& callback) {
  MHTMLGenerationManager::GetInstance()->SaveMHTML(this, file, callback);
}

// TODO(nasko): Rename this method to IsVisibleEntry.
bool WebContentsImpl::IsActiveEntry(int32 page_id) {
  NavigationEntryImpl* visible_entry =
      NavigationEntryImpl::FromNavigationEntry(controller_.GetVisibleEntry());
  return (visible_entry != NULL &&
          visible_entry->site_instance() == GetSiteInstance() &&
          visible_entry->GetPageID() == page_id);
}

const std::string& WebContentsImpl::GetContentsMimeType() const {
  return contents_mime_type_;
}

bool WebContentsImpl::WillNotifyDisconnection() const {
  return notify_disconnection_;
}

void WebContentsImpl::SetOverrideEncoding(const std::string& encoding) {
  SetEncoding(encoding);
  Send(new ViewMsg_SetPageEncoding(GetRoutingID(), encoding));
}

void WebContentsImpl::ResetOverrideEncoding() {
  encoding_.clear();
  Send(new ViewMsg_ResetPageEncodingToDefault(GetRoutingID()));
}

RendererPreferences* WebContentsImpl::GetMutableRendererPrefs() {
  return &renderer_preferences_;
}

void WebContentsImpl::Close() {
  Close(GetRenderViewHost());
}

void WebContentsImpl::DragSourceEndedAt(int client_x, int client_y,
    int screen_x, int screen_y, blink::WebDragOperation operation) {
  if (browser_plugin_embedder_.get())
    browser_plugin_embedder_->DragSourceEndedAt(client_x, client_y,
        screen_x, screen_y, operation);
  if (GetRenderViewHost())
    GetRenderViewHostImpl()->DragSourceEndedAt(client_x, client_y,
        screen_x, screen_y, operation);
}

void WebContentsImpl::DragSourceMovedTo(int client_x, int client_y,
                                        int screen_x, int screen_y) {
  if (browser_plugin_embedder_.get())
    browser_plugin_embedder_->DragSourceMovedTo(client_x, client_y,
                                                screen_x, screen_y);
  if (GetRenderViewHost())
    GetRenderViewHostImpl()->DragSourceMovedTo(client_x, client_y,
                                               screen_x, screen_y);
}

void WebContentsImpl::DidGetResourceResponseStart(
  const ResourceRequestDetails& details) {
  controller_.ssl_manager()->DidStartResourceResponse(details);

  FOR_EACH_OBSERVER(WebContentsObserver, observers_,
                    DidGetResourceResponseStart(details));

  // TODO(avi): Remove. http://crbug.com/170921
  NotificationService::current()->Notify(
      NOTIFICATION_RESOURCE_RESPONSE_STARTED,
      Source<WebContents>(this),
      Details<const ResourceRequestDetails>(&details));
}

void WebContentsImpl::DidGetRedirectForResourceRequest(
  RenderViewHost* render_view_host,
  const ResourceRedirectDetails& details) {
  controller_.ssl_manager()->DidReceiveResourceRedirect(details);

  FOR_EACH_OBSERVER(
      WebContentsObserver,
      observers_,
      DidGetRedirectForResourceRequest(render_view_host, details));

  // TODO(avi): Remove. http://crbug.com/170921
  NotificationService::current()->Notify(
      NOTIFICATION_RESOURCE_RECEIVED_REDIRECT,
      Source<WebContents>(this),
      Details<const ResourceRedirectDetails>(&details));
}

void WebContentsImpl::SystemDragEnded() {
  if (GetRenderViewHost())
    GetRenderViewHostImpl()->DragSourceSystemDragEnded();
  if (delegate_)
    delegate_->DragEnded();
  if (browser_plugin_embedder_.get())
    browser_plugin_embedder_->SystemDragEnded();
}

void WebContentsImpl::UserGestureDone() {
  OnUserGesture();
}

void WebContentsImpl::SetClosedByUserGesture(bool value) {
  closed_by_user_gesture_ = value;
}

bool WebContentsImpl::GetClosedByUserGesture() const {
  return closed_by_user_gesture_;
}

double WebContentsImpl::GetZoomLevel() const {
  HostZoomMapImpl* zoom_map = static_cast<HostZoomMapImpl*>(
      HostZoomMap::GetForBrowserContext(GetBrowserContext()));
  if (!zoom_map)
    return 0;

  double zoom_level;
  if (temporary_zoom_settings_) {
    zoom_level = zoom_map->GetTemporaryZoomLevel(
        GetRenderProcessHost()->GetID(), GetRenderViewHost()->GetRoutingID());
  } else {
    GURL url;
    NavigationEntry* entry = GetController().GetLastCommittedEntry();
    // Since zoom map is updated using rewritten URL, use rewritten URL
    // to get the zoom level.
    url = entry ? entry->GetURL() : GURL::EmptyGURL();
    zoom_level = zoom_map->GetZoomLevelForHostAndScheme(url.scheme(),
        net::GetHostOrSpecFromURL(url));
  }
  return zoom_level;
}

int WebContentsImpl::GetZoomPercent(bool* enable_increment,
                                    bool* enable_decrement) const {
  *enable_decrement = *enable_increment = false;
  // Calculate the zoom percent from the factor. Round up to the nearest whole
  // number.
  int percent = static_cast<int>(
      ZoomLevelToZoomFactor(GetZoomLevel()) * 100 + 0.5);
  *enable_decrement = percent > minimum_zoom_percent_;
  *enable_increment = percent < maximum_zoom_percent_;
  return percent;
}

void WebContentsImpl::ViewSource() {
  if (!delegate_)
    return;

  NavigationEntry* entry = GetController().GetLastCommittedEntry();
  if (!entry)
    return;

  delegate_->ViewSourceForTab(this, entry->GetURL());
}

void WebContentsImpl::ViewFrameSource(const GURL& url,
                                      const PageState& page_state) {
  if (!delegate_)
    return;

  delegate_->ViewSourceForFrame(this, url, page_state);
}

int WebContentsImpl::GetMinimumZoomPercent() const {
  return minimum_zoom_percent_;
}

int WebContentsImpl::GetMaximumZoomPercent() const {
  return maximum_zoom_percent_;
}

gfx::Size WebContentsImpl::GetPreferredSize() const {
  return capturer_count_ == 0 ? preferred_size_ : preferred_size_for_capture_;
}

bool WebContentsImpl::GotResponseToLockMouseRequest(bool allowed) {
  return GetRenderViewHost() ?
      GetRenderViewHostImpl()->GotResponseToLockMouseRequest(allowed) : false;
}

bool WebContentsImpl::HasOpener() const {
  return opener_ != NULL;
}

void WebContentsImpl::DidChooseColorInColorChooser(SkColor color) {
  Send(new ViewMsg_DidChooseColorResponse(
      GetRoutingID(), color_chooser_identifier_, color));
}

void WebContentsImpl::DidEndColorChooser() {
  Send(new ViewMsg_DidEndColorChooser(GetRoutingID(),
                                      color_chooser_identifier_));
  color_chooser_.reset();
  color_chooser_identifier_ = 0;
}

int WebContentsImpl::DownloadImage(const GURL& url,
                                   bool is_favicon,
                                   uint32_t max_bitmap_size,
                                   const ImageDownloadCallback& callback) {
  RenderViewHost* host = GetRenderViewHost();
  int id = StartDownload(host, url, is_favicon, max_bitmap_size);
  image_download_map_[id] = callback;
  return id;
}

bool WebContentsImpl::IsSubframe() const {
  return is_subframe_;
}

void WebContentsImpl::SetZoomLevel(double level) {
  Send(new ViewMsg_SetZoomLevel(GetRoutingID(), level));
  BrowserPluginEmbedder* embedder = GetBrowserPluginEmbedder();
  if (embedder)
    embedder->SetZoomLevel(level);
}

void WebContentsImpl::Find(int request_id,
                           const base::string16& search_text,
                           const blink::WebFindOptions& options) {
  Send(new ViewMsg_Find(GetRoutingID(), request_id, search_text, options));
}

void WebContentsImpl::StopFinding(StopFindAction action) {
  Send(new ViewMsg_StopFinding(GetRoutingID(), action));
}

bool WebContentsImpl::FocusLocationBarByDefault() {
  NavigationEntry* entry = controller_.GetVisibleEntry();
  if (entry && entry->GetURL() == GURL(kAboutBlankURL))
    return true;
  return delegate_ && delegate_->ShouldFocusLocationBarByDefault(this);
}

void WebContentsImpl::SetFocusToLocationBar(bool select_all) {
  if (delegate_)
    delegate_->SetFocusToLocationBar(select_all);
}

void WebContentsImpl::DidStartProvisionalLoad(
    RenderFrameHostImpl* render_frame_host,
    int parent_routing_id,
    const GURL& validated_url,
    bool is_error_page,
    bool is_iframe_srcdoc) {
  bool is_main_frame = render_frame_host->frame_tree_node()->IsMainFrame();
  if (is_main_frame)
    DidChangeLoadProgress(0);

  // Notify observers about the start of the provisional load.
  int render_frame_id = render_frame_host->GetRoutingID();
  RenderViewHost* render_view_host = render_frame_host->render_view_host();
  FOR_EACH_OBSERVER(WebContentsObserver, observers_,
                    DidStartProvisionalLoadForFrame(
                        render_frame_id, parent_routing_id, is_main_frame,
                        validated_url, is_error_page, is_iframe_srcdoc,
                        render_view_host));

  if (is_main_frame) {
    FOR_EACH_OBSERVER(
        WebContentsObserver,
        observers_,
        ProvisionalChangeToMainFrameUrl(validated_url,
                                        render_frame_host));
  }
}

void WebContentsImpl::DidFailProvisionalLoadWithError(
    RenderFrameHostImpl* render_frame_host,
    const FrameHostMsg_DidFailProvisionalLoadWithError_Params& params) {
  GURL validated_url(params.url);
  int render_frame_id = render_frame_host->GetRoutingID();
  bool is_main_frame = render_frame_host->frame_tree_node()->IsMainFrame();
  RenderViewHost* render_view_host = render_frame_host->render_view_host();
  FOR_EACH_OBSERVER(
      WebContentsObserver,
      observers_,
      DidFailProvisionalLoad(render_frame_id,
                             params.frame_unique_name,
                             is_main_frame,
                             validated_url,
                             params.error_code,
                             params.error_description,
                             render_view_host));
}

void WebContentsImpl::DidFailLoadWithError(
    RenderFrameHostImpl* render_frame_host,
    const GURL& url,
    int error_code,
    const base::string16& error_description) {
  int render_frame_id = render_frame_host->GetRoutingID();
  bool is_main_frame = render_frame_host->frame_tree_node()->IsMainFrame();
  RenderViewHost* render_view_host = render_frame_host->render_view_host();
  FOR_EACH_OBSERVER(WebContentsObserver, observers_,
                    DidFailLoad(render_frame_id, url, is_main_frame, error_code,
                                error_description, render_view_host));
}

void WebContentsImpl::NotifyChangedNavigationState(
    InvalidateTypes changed_flags) {
  NotifyNavigationStateChanged(changed_flags);
}

void WebContentsImpl::AboutToNavigateRenderFrame(
      RenderFrameHostImpl* render_frame_host) {
  // Notify observers that we will navigate in this RenderView.
  RenderViewHost* render_view_host = render_frame_host->render_view_host();
  FOR_EACH_OBSERVER(
      WebContentsObserver,
      observers_,
      AboutToNavigateRenderView(render_view_host));
}

void WebContentsImpl::DidStartNavigationToPendingEntry(
      RenderFrameHostImpl* render_frame_host,
      const GURL& url,
      NavigationController::ReloadType reload_type) {
  // Notify observers about navigation.
  FOR_EACH_OBSERVER(
      WebContentsObserver,
      observers_,
      DidStartNavigationToPendingEntry(url, reload_type));
}

void WebContentsImpl::RequestOpenURL(RenderFrameHostImpl* render_frame_host,
                                     const OpenURLParams& params) {
  int source_render_frame_id = render_frame_host->GetRoutingID();
  WebContents* new_contents = OpenURL(params);

  if (new_contents) {
    // Notify observers.
    FOR_EACH_OBSERVER(WebContentsObserver, observers_,
                      DidOpenRequestedURL(new_contents,
                                          params.url,
                                          params.referrer,
                                          params.disposition,
                                          params.transition,
                                          source_render_frame_id));
  }
}

void WebContentsImpl::DidRedirectProvisionalLoad(
    RenderFrameHostImpl* render_frame_host,
    const GURL& validated_target_url) {
  // Notify observers about the provisional change in the main frame URL.
  FOR_EACH_OBSERVER(
      WebContentsObserver,
      observers_,
      ProvisionalChangeToMainFrameUrl(validated_target_url,
                                      render_frame_host));
}

void WebContentsImpl::DidCommitProvisionalLoad(
    RenderFrameHostImpl* render_frame_host,
    const base::string16& frame_unique_name,
    bool is_main_frame,
    const GURL& url,
    PageTransition transition_type) {
  int render_frame_id = render_frame_host->GetRoutingID();
  RenderViewHost* render_view_host = render_frame_host->render_view_host();
  // Notify observers about the commit of the provisional load.
  FOR_EACH_OBSERVER(
      WebContentsObserver,
      observers_,
      DidCommitProvisionalLoadForFrame(render_frame_id,
                                       frame_unique_name,
                                       is_main_frame,
                                       url,
                                       transition_type,
                                       render_view_host));
}

void WebContentsImpl::DidNavigateMainFramePreCommit(
    const FrameHostMsg_DidCommitProvisionalLoad_Params& params) {
  // Ensure fullscreen mode is exited before committing the navigation to a
  // different page.  The next page will not start out assuming it is in
  // fullscreen mode.
  if (controller_.IsURLInPageNavigation(params.url,
                                        params.was_within_same_page,
                                        NAVIGATION_TYPE_UNKNOWN)) {
    // No page change?  Then, the renderer and browser can remain in fullscreen.
    return;
  }
  if (IsFullscreenForCurrentTab())
    GetRenderViewHost()->ExitFullscreen();
  DCHECK(!IsFullscreenForCurrentTab());
}

void WebContentsImpl::DidNavigateMainFramePostCommit(
    const LoadCommittedDetails& details,
    const FrameHostMsg_DidCommitProvisionalLoad_Params& params) {
  if (details.is_navigation_to_different_page()) {
    // Clear the status bubble. This is a workaround for a bug where WebKit
    // doesn't let us know that the cursor left an element during a
    // transition (this is also why the mouse cursor remains as a hand after
    // clicking on a link); see bugs 1184641 and 980803. We don't want to
    // clear the bubble when a user navigates to a named anchor in the same
    // page.
    UpdateTargetURL(details.entry->GetPageID(), GURL());
  }

  if (!details.is_in_page) {
    // Once the main frame is navigated, we're no longer considered to have
    // displayed insecure content.
    displayed_insecure_content_ = false;
    SSLManager::NotifySSLInternalStateChanged(
        GetController().GetBrowserContext());
  }

  // Notify observers about navigation.
  FOR_EACH_OBSERVER(WebContentsObserver, observers_,
                    DidNavigateMainFrame(details, params));

  if (delegate_) {
    delegate_->DidNavigateMainFramePostCommit(this);
    view_->SetOverscrollControllerEnabled(delegate_->CanOverscrollContent());
  }
}

void WebContentsImpl::DidNavigateAnyFramePostCommit(
    RenderFrameHostImpl* render_frame_host,
    const LoadCommittedDetails& details,
    const FrameHostMsg_DidCommitProvisionalLoad_Params& params) {
  // If we navigate off the page, close all JavaScript dialogs.
  if (dialog_manager_ && !details.is_in_page)
    dialog_manager_->CancelActiveAndPendingDialogs(this);

  // Notify observers about navigation.
  FOR_EACH_OBSERVER(WebContentsObserver, observers_,
                    DidNavigateAnyFrame(details, params));
}

void WebContentsImpl::SetMainFrameMimeType(const std::string& mime_type) {
  contents_mime_type_ = mime_type;
}

bool WebContentsImpl::CanOverscrollContent() {
  if (delegate_)
    return delegate_->CanOverscrollContent();

  return false;
}

void WebContentsImpl::OnDidLoadResourceFromMemoryCache(
    const GURL& url,
    const std::string& security_info,
    const std::string& http_method,
    const std::string& mime_type,
    ResourceType::Type resource_type) {
  base::StatsCounter cache("WebKit.CacheHit");
  cache.Increment();

  // Send out a notification that we loaded a resource from our memory cache.
  int cert_id = 0;
  net::CertStatus cert_status = 0;
  int security_bits = -1;
  int connection_status = 0;
  SignedCertificateTimestampIDStatusList signed_certificate_timestamp_ids;
  DeserializeSecurityInfo(security_info, &cert_id, &cert_status,
                          &security_bits, &connection_status,
                          &signed_certificate_timestamp_ids);
  // TODO(alcutter,eranm): Pass signed_certificate_timestamp_ids into details
  LoadFromMemoryCacheDetails details(
      url, GetRenderProcessHost()->GetID(), cert_id, cert_status, http_method,
      mime_type, resource_type);

  controller_.ssl_manager()->DidLoadFromMemoryCache(details);

  FOR_EACH_OBSERVER(WebContentsObserver, observers_,
                    DidLoadResourceFromMemoryCache(details));

  if (url.is_valid() && url.SchemeIsHTTPOrHTTPS()) {
    scoped_refptr<net::URLRequestContextGetter> request_context(
        resource_type == ResourceType::MEDIA ?
            GetBrowserContext()->GetMediaRequestContextForRenderProcess(
                GetRenderProcessHost()->GetID()) :
            GetBrowserContext()->GetRequestContextForRenderProcess(
                GetRenderProcessHost()->GetID()));
    BrowserThread::PostTask(
        BrowserThread::IO,
        FROM_HERE,
        base::Bind(&NotifyCacheOnIO, request_context, url, http_method));
  }
}

void WebContentsImpl::OnDidDisplayInsecureContent() {
  RecordAction(base::UserMetricsAction("SSL.DisplayedInsecureContent"));
  displayed_insecure_content_ = true;
  SSLManager::NotifySSLInternalStateChanged(
      GetController().GetBrowserContext());
}

void WebContentsImpl::OnDidRunInsecureContent(
    const std::string& security_origin, const GURL& target_url) {
  LOG(WARNING) << security_origin << " ran insecure content from "
               << target_url.possibly_invalid_spec();
  RecordAction(base::UserMetricsAction("SSL.RanInsecureContent"));
  if (EndsWith(security_origin, kDotGoogleDotCom, false))
    RecordAction(base::UserMetricsAction("SSL.RanInsecureContentGoogle"));
  controller_.ssl_manager()->DidRunInsecureContent(security_origin);
  displayed_insecure_content_ = true;
  SSLManager::NotifySSLInternalStateChanged(
      GetController().GetBrowserContext());
}

void WebContentsImpl::OnDocumentLoadedInFrame() {
  CHECK(render_frame_message_source_);
  CHECK(!render_view_message_source_);
  RenderFrameHostImpl* rfh =
      static_cast<RenderFrameHostImpl*>(render_frame_message_source_);

  int render_frame_id = rfh->GetRoutingID();
  RenderViewHost* render_view_host = rfh->render_view_host();
  FOR_EACH_OBSERVER(WebContentsObserver,
                    observers_,
                    DocumentLoadedInFrame(render_frame_id, render_view_host));
}

void WebContentsImpl::OnDidFinishLoad(
    const GURL& url) {
  if (!render_frame_message_source_) {
    RecordAction(base::UserMetricsAction("BadMessageTerminate_RVD2"));
    GetRenderProcessHost()->ReceivedBadMessage();
    return;
  }

  GURL validated_url(url);
  RenderProcessHost* render_process_host =
      render_frame_message_source_->GetProcess();
  render_process_host->FilterURL(false, &validated_url);

  RenderFrameHostImpl* rfh =
      static_cast<RenderFrameHostImpl*>(render_frame_message_source_);
  int render_frame_id = rfh->GetRoutingID();
  RenderViewHost* render_view_host = rfh->render_view_host();
  bool is_main_frame = rfh->frame_tree_node()->IsMainFrame();
  FOR_EACH_OBSERVER(WebContentsObserver, observers_,
                    DidFinishLoad(render_frame_id, validated_url,
                                  is_main_frame, render_view_host));
}

void WebContentsImpl::OnGoToEntryAtOffset(int offset) {
  if (!delegate_ || delegate_->OnGoToEntryOffset(offset))
    controller_.GoToOffset(offset);
}

void WebContentsImpl::OnUpdateZoomLimits(int minimum_percent,
                                         int maximum_percent,
                                         bool remember) {
  minimum_zoom_percent_ = minimum_percent;
  maximum_zoom_percent_ = maximum_percent;
  temporary_zoom_settings_ = !remember;
}

void WebContentsImpl::OnEnumerateDirectory(int request_id,
                                           const base::FilePath& path) {
  if (!delegate_)
    return;

  ChildProcessSecurityPolicyImpl* policy =
      ChildProcessSecurityPolicyImpl::GetInstance();
  if (policy->CanReadFile(GetRenderProcessHost()->GetID(), path))
    delegate_->EnumerateDirectory(this, request_id, path);
}

void WebContentsImpl::OnRegisterProtocolHandler(const std::string& protocol,
                                                const GURL& url,
                                                const base::string16& title,
                                                bool user_gesture) {
  if (!delegate_)
    return;

  ChildProcessSecurityPolicyImpl* policy =
      ChildProcessSecurityPolicyImpl::GetInstance();
  if (policy->IsPseudoScheme(protocol))
    return;

  delegate_->RegisterProtocolHandler(this, protocol, url, title, user_gesture);
}

void WebContentsImpl::OnFindReply(int request_id,
                                  int number_of_matches,
                                  const gfx::Rect& selection_rect,
                                  int active_match_ordinal,
                                  bool final_update) {
  if (delegate_) {
    delegate_->FindReply(this, request_id, number_of_matches, selection_rect,
                         active_match_ordinal, final_update);
  }
}

#if defined(OS_ANDROID)
void WebContentsImpl::OnFindMatchRectsReply(
    int version,
    const std::vector<gfx::RectF>& rects,
    const gfx::RectF& active_rect) {
  if (delegate_)
    delegate_->FindMatchRectsReply(this, version, rects, active_rect);
}

void WebContentsImpl::OnOpenDateTimeDialog(
    const ViewHostMsg_DateTimeDialogValue_Params& value) {
  date_time_chooser_->ShowDialog(ContentViewCore::FromWebContents(this),
                                 GetRenderViewHost(),
                                 value.dialog_type,
                                 value.dialog_value,
                                 value.minimum,
                                 value.maximum,
                                 value.step,
                                 value.suggestions);
}

void WebContentsImpl::OnJavaBridgeGetChannelHandle(IPC::Message* reply_msg) {
  java_bridge_dispatcher_host_manager_->OnGetChannelHandle(
      render_frame_message_source_, reply_msg);
}

#endif

void WebContentsImpl::OnPepperPluginHung(int plugin_child_id,
                                         const base::FilePath& path,
                                         bool is_hung) {
  UMA_HISTOGRAM_COUNTS("Pepper.PluginHung", 1);

  FOR_EACH_OBSERVER(WebContentsObserver, observers_,
                    PluginHungStatusChanged(plugin_child_id, path, is_hung));
}

void WebContentsImpl::OnPluginCrashed(const base::FilePath& plugin_path,
                                      base::ProcessId plugin_pid) {
  FOR_EACH_OBSERVER(WebContentsObserver, observers_,
                    PluginCrashed(plugin_path, plugin_pid));
}

void WebContentsImpl::OnDomOperationResponse(const std::string& json_string,
                                             int automation_id) {
  DomOperationNotificationDetails details(json_string, automation_id);
  NotificationService::current()->Notify(
      NOTIFICATION_DOM_OPERATION_RESPONSE,
      Source<WebContents>(this),
      Details<DomOperationNotificationDetails>(&details));
}

void WebContentsImpl::OnAppCacheAccessed(const GURL& manifest_url,
                                         bool blocked_by_policy) {
  // Notify observers about navigation.
  FOR_EACH_OBSERVER(WebContentsObserver, observers_,
                    AppCacheAccessed(manifest_url, blocked_by_policy));
}

void WebContentsImpl::OnOpenColorChooser(
      int color_chooser_id,
      SkColor color,
      const std::vector<ColorSuggestion>& suggestions) {
  ColorChooser* new_color_chooser =
      delegate_->OpenColorChooser(this, color, suggestions);
  if (!new_color_chooser)
    return;
  if (color_chooser_)
    color_chooser_->End();
  color_chooser_.reset(new_color_chooser);
  color_chooser_identifier_ = color_chooser_id;
}

void WebContentsImpl::OnEndColorChooser(int color_chooser_id) {
  if (color_chooser_ &&
      color_chooser_id == color_chooser_identifier_)
    color_chooser_->End();
}

void WebContentsImpl::OnSetSelectedColorInColorChooser(int color_chooser_id,
                                                       SkColor color) {
  if (color_chooser_ &&
      color_chooser_id == color_chooser_identifier_)
    color_chooser_->SetSelectedColor(color);
}

// This exists for render views that don't have a WebUI, but do have WebUI
// bindings enabled.
void WebContentsImpl::OnWebUISend(const GURL& source_url,
                                  const std::string& name,
                                  const base::ListValue& args) {
  if (delegate_)
    delegate_->WebUISend(this, source_url, name, args);
}

void WebContentsImpl::OnRequestPpapiBrokerPermission(
    int routing_id,
    const GURL& url,
    const base::FilePath& plugin_path) {
  if (!delegate_) {
    OnPpapiBrokerPermissionResult(routing_id, false);
    return;
  }

  if (!delegate_->RequestPpapiBrokerPermission(
      this, url, plugin_path,
      base::Bind(&WebContentsImpl::OnPpapiBrokerPermissionResult,
                 base::Unretained(this), routing_id))) {
    NOTIMPLEMENTED();
    OnPpapiBrokerPermissionResult(routing_id, false);
  }
}

void WebContentsImpl::OnPpapiBrokerPermissionResult(int routing_id,
                                                    bool result) {
  Send(new ViewMsg_PpapiBrokerPermissionResult(routing_id, result));
}

void WebContentsImpl::OnBrowserPluginMessage(const IPC::Message& message) {
  // This creates a BrowserPluginEmbedder, which handles all the BrowserPlugin
  // specific messages for this WebContents. This means that any message from
  // a BrowserPlugin prior to this will be ignored.
  // For more info, see comment above classes BrowserPluginEmbedder and
  // BrowserPluginGuest.
  CHECK(!browser_plugin_embedder_.get());
  browser_plugin_embedder_.reset(BrowserPluginEmbedder::Create(this));
  browser_plugin_embedder_->OnMessageReceived(message);
}

void WebContentsImpl::OnDidDownloadImage(
    int id,
    int http_status_code,
    const GURL& image_url,
    const std::vector<SkBitmap>& bitmaps,
    const std::vector<gfx::Size>& original_bitmap_sizes) {
  if (bitmaps.size() != original_bitmap_sizes.size())
    return;

  ImageDownloadMap::iterator iter = image_download_map_.find(id);
  if (iter == image_download_map_.end()) {
    // Currently WebContents notifies us of ANY downloads so that it is
    // possible to get here.
    return;
  }
  if (!iter->second.is_null()) {
    iter->second.Run(
        id, http_status_code, image_url, bitmaps, original_bitmap_sizes);
  }
  image_download_map_.erase(id);
}

void WebContentsImpl::OnUpdateFaviconURL(
    int32 page_id,
    const std::vector<FaviconURL>& candidates) {
  FOR_EACH_OBSERVER(WebContentsObserver, observers_,
                    DidUpdateFaviconURL(page_id, candidates));
}

void WebContentsImpl::OnMediaPlayingNotification(int64 player_cookie,
                                                 bool has_video,
                                                 bool has_audio) {
// Chrome OS does its own detection of audio and video.
#if !defined(OS_CHROMEOS)
  scoped_ptr<PowerSaveBlocker> blocker;
  if (has_video) {
    blocker = PowerSaveBlocker::Create(
        PowerSaveBlocker::kPowerSaveBlockPreventDisplaySleep, "Playing video");
#if defined(OS_ANDROID)
    static_cast<PowerSaveBlockerImpl*>(blocker.get())
        ->InitDisplaySleepBlocker(GetView()->GetNativeView());
#endif
  } else if (has_audio) {
    blocker = PowerSaveBlocker::Create(
        PowerSaveBlocker::kPowerSaveBlockPreventAppSuspension, "Playing audio");
  }

  if (blocker) {
    power_save_blockers_[render_view_message_source_][player_cookie] =
        blocker.release();
  }
#endif  // !defined(OS_CHROMEOS)
}

void WebContentsImpl::OnMediaPausedNotification(int64 player_cookie) {
  // Chrome OS does its own detection of audio and video.
#if !defined(OS_CHROMEOS)
  delete power_save_blockers_[render_view_message_source_][player_cookie];
  power_save_blockers_[render_view_message_source_].erase(player_cookie);
#endif  // !defined(OS_CHROMEOS)
}

void WebContentsImpl::OnFirstVisuallyNonEmptyPaint(int32 page_id) {
  FOR_EACH_OBSERVER(WebContentsObserver, observers_,
                    DidFirstVisuallyNonEmptyPaint(page_id));
}

void WebContentsImpl::DidChangeVisibleSSLState() {
  FOR_EACH_OBSERVER(WebContentsObserver, observers_,
                    DidChangeVisibleSSLState());
}

void WebContentsImpl::NotifyBeforeFormRepostWarningShow() {
  FOR_EACH_OBSERVER(WebContentsObserver, observers_,
                    BeforeFormRepostWarningShow());
}


void WebContentsImpl::ActivateAndShowRepostFormWarningDialog() {
  Activate();
  if (delegate_)
    delegate_->ShowRepostFormWarningDialog(this);
}

// Notifies the RenderWidgetHost instance about the fact that the page is
// loading, or done loading.
void WebContentsImpl::SetIsLoading(RenderViewHost* render_view_host,
                                   bool is_loading,
                                   bool to_different_document,
                                   LoadNotificationDetails* details) {
  if (is_loading == is_loading_)
    return;

  if (!is_loading) {
    load_state_ = net::LoadStateWithParam(net::LOAD_STATE_IDLE,
                                          base::string16());
    load_state_host_.clear();
    upload_size_ = 0;
    upload_position_ = 0;
  }

  GetRenderManager()->SetIsLoading(is_loading);

  is_loading_ = is_loading;
  waiting_for_response_ = is_loading;

  if (delegate_)
    delegate_->LoadingStateChanged(this, to_different_document);
  NotifyNavigationStateChanged(INVALIDATE_TYPE_LOAD);

  std::string url = (details ? details->url.possibly_invalid_spec() : "NULL");
  if (is_loading) {
    TRACE_EVENT_ASYNC_BEGIN1("browser", "WebContentsImpl Loading", this,
                             "URL", url);
    FOR_EACH_OBSERVER(WebContentsObserver, observers_,
                      DidStartLoading(render_view_host));
  } else {
    TRACE_EVENT_ASYNC_END1("browser", "WebContentsImpl Loading", this,
                           "URL", url);
    FOR_EACH_OBSERVER(WebContentsObserver, observers_,
                      DidStopLoading(render_view_host));
  }

  // TODO(avi): Remove. http://crbug.com/170921
  int type = is_loading ? NOTIFICATION_LOAD_START : NOTIFICATION_LOAD_STOP;
  NotificationDetails det = NotificationService::NoDetails();
  if (details)
      det = Details<LoadNotificationDetails>(details);
  NotificationService::current()->Notify(
      type, Source<NavigationController>(&controller_), det);
}

void WebContentsImpl::UpdateMaxPageIDIfNecessary(RenderViewHost* rvh) {
  // If we are creating a RVH for a restored controller, then we need to make
  // sure the RenderView starts with a next_page_id_ larger than the number
  // of restored entries.  This must be called before the RenderView starts
  // navigating (to avoid a race between the browser updating max_page_id and
  // the renderer updating next_page_id_).  Because of this, we only call this
  // from CreateRenderView and allow that to notify the RenderView for us.
  int max_restored_page_id = controller_.GetMaxRestoredPageID();
  if (max_restored_page_id >
      GetMaxPageIDForSiteInstance(rvh->GetSiteInstance()))
    UpdateMaxPageIDForSiteInstance(rvh->GetSiteInstance(),
                                   max_restored_page_id);
}

bool WebContentsImpl::UpdateTitleForEntry(NavigationEntryImpl* entry,
                                          const base::string16& title) {
  // For file URLs without a title, use the pathname instead. In the case of a
  // synthesized title, we don't want the update to count toward the "one set
  // per page of the title to history."
  base::string16 final_title;
  bool explicit_set;
  if (entry && entry->GetURL().SchemeIsFile() && title.empty()) {
    final_title = base::UTF8ToUTF16(entry->GetURL().ExtractFileName());
    explicit_set = false;  // Don't count synthetic titles toward the set limit.
  } else {
    base::TrimWhitespace(title, base::TRIM_ALL, &final_title);
    explicit_set = true;
  }

  // If a page is created via window.open and never navigated,
  // there will be no navigation entry. In this situation,
  // |page_title_when_no_navigation_entry_| will be used for page title.
  if (entry) {
    if (final_title == entry->GetTitle())
      return false;  // Nothing changed, don't bother.

    entry->SetTitle(final_title);
  } else {
    if (page_title_when_no_navigation_entry_ == final_title)
      return false;  // Nothing changed, don't bother.

    page_title_when_no_navigation_entry_ = final_title;
  }

  // Lastly, set the title for the view.
  view_->SetPageTitle(final_title);

  FOR_EACH_OBSERVER(WebContentsObserver, observers_,
                    TitleWasSet(entry, explicit_set));

  // TODO(avi): Remove. http://crbug.com/170921
  std::pair<NavigationEntry*, bool> details =
      std::make_pair(entry, explicit_set);
  NotificationService::current()->Notify(
      NOTIFICATION_WEB_CONTENTS_TITLE_UPDATED,
      Source<WebContents>(this),
      Details<std::pair<NavigationEntry*, bool> >(&details));

  return true;
}

void WebContentsImpl::NotifySwapped(RenderViewHost* old_host,
                                    RenderViewHost* new_host) {
  // After sending out a swap notification, we need to send a disconnect
  // notification so that clients that pick up a pointer to |this| can NULL the
  // pointer.  See Bug 1230284.
  notify_disconnection_ = true;
  FOR_EACH_OBSERVER(WebContentsObserver, observers_,
                    RenderViewHostChanged(old_host, new_host));

  // TODO(avi): Remove. http://crbug.com/170921
  std::pair<RenderViewHost*, RenderViewHost*> details =
      std::make_pair(old_host, new_host);
  NotificationService::current()->Notify(
      NOTIFICATION_RENDER_VIEW_HOST_CHANGED,
      Source<WebContents>(this),
      Details<std::pair<RenderViewHost*, RenderViewHost*> >(&details));

  // Ensure that the associated embedder gets cleared after a RenderViewHost
  // gets swapped, so we don't reuse the same embedder next time a
  // RenderViewHost is attached to this WebContents.
  RemoveBrowserPluginEmbedder();
}

// TODO(avi): Remove this entire function because this notification is already
// covered by two observer functions. http://crbug.com/170921
void WebContentsImpl::NotifyDisconnected() {
  if (!notify_disconnection_)
    return;

  notify_disconnection_ = false;
  NotificationService::current()->Notify(
      NOTIFICATION_WEB_CONTENTS_DISCONNECTED,
      Source<WebContents>(this),
      NotificationService::NoDetails());
}

void WebContentsImpl::NotifyNavigationEntryCommitted(
    const LoadCommittedDetails& load_details) {
  FOR_EACH_OBSERVER(
      WebContentsObserver, observers_, NavigationEntryCommitted(load_details));
}

bool WebContentsImpl::OnMessageReceived(RenderFrameHost* render_frame_host,
                                        const IPC::Message& message) {
  return OnMessageReceived(NULL, render_frame_host, message);
}

void WebContentsImpl::RenderFrameCreated(RenderFrameHost* render_frame_host) {
  // Note this is only for subframes, the notification for the main frame
  // happens in RenderViewCreated.
  FOR_EACH_OBSERVER(WebContentsObserver,
                    observers_,
                    RenderFrameCreated(render_frame_host));
}

void WebContentsImpl::RenderFrameDeleted(RenderFrameHost* render_frame_host) {
  FOR_EACH_OBSERVER(WebContentsObserver,
                    observers_,
                    RenderFrameDeleted(render_frame_host));
}

void WebContentsImpl::WorkerCrashed(RenderFrameHost* render_frame_host) {
  if (delegate_)
    delegate_->WorkerCrashed(this);
}

void WebContentsImpl::ShowContextMenu(RenderFrameHost* render_frame_host,
                                      const ContextMenuParams& params) {
  // Allow WebContentsDelegates to handle the context menu operation first.
  if (delegate_ && delegate_->HandleContextMenu(params))
    return;

  render_view_host_delegate_view_->ShowContextMenu(render_frame_host, params);
}

WebContents* WebContentsImpl::GetAsWebContents() {
  return this;
}

RenderViewHostDelegateView* WebContentsImpl::GetDelegateView() {
  return render_view_host_delegate_view_;
}

RendererPreferences WebContentsImpl::GetRendererPrefs(
    BrowserContext* browser_context) const {
  return renderer_preferences_;
}

gfx::Rect WebContentsImpl::GetRootWindowResizerRect() const {
  if (delegate_)
    return delegate_->GetRootWindowResizerRect();
  return gfx::Rect();
}

void WebContentsImpl::RemoveBrowserPluginEmbedder() {
  if (browser_plugin_embedder_)
    browser_plugin_embedder_.reset();
}

void WebContentsImpl::RenderViewCreated(RenderViewHost* render_view_host) {
  // Don't send notifications if we are just creating a swapped-out RVH for
  // the opener chain.  These won't be used for view-source or WebUI, so it's
  // ok to return early.
  if (static_cast<RenderViewHostImpl*>(render_view_host)->IsSwappedOut())
    return;

  if (delegate_)
    view_->SetOverscrollControllerEnabled(delegate_->CanOverscrollContent());

  NotificationService::current()->Notify(
      NOTIFICATION_WEB_CONTENTS_RENDER_VIEW_HOST_CREATED,
      Source<WebContents>(this),
      Details<RenderViewHost>(render_view_host));

  // When we're creating views, we're still doing initial setup, so we always
  // use the pending Web UI rather than any possibly existing committed one.
  if (GetRenderManager()->pending_web_ui())
    GetRenderManager()->pending_web_ui()->RenderViewCreated(render_view_host);

  NavigationEntry* entry = controller_.GetPendingEntry();
  if (entry && entry->IsViewSourceMode()) {
    // Put the renderer in view source mode.
    render_view_host->Send(
        new ViewMsg_EnableViewSourceMode(render_view_host->GetRoutingID()));
  }

  view_->RenderViewCreated(render_view_host);

  FOR_EACH_OBSERVER(
      WebContentsObserver, observers_, RenderViewCreated(render_view_host));

  // We tell the observers now instead of when the main RenderFrameHostImpl is
  // constructed because otherwise it would be too early (i.e. IPCs sent to the
  // frame would be dropped because it's not created yet).
  RenderFrameHost* main_frame = render_view_host->GetMainFrame();
  FOR_EACH_OBSERVER(
      WebContentsObserver, observers_, RenderFrameCreated(main_frame));
}

void WebContentsImpl::RenderViewReady(RenderViewHost* rvh) {
  if (rvh != GetRenderViewHost()) {
    // Don't notify the world, since this came from a renderer in the
    // background.
    return;
  }

  notify_disconnection_ = true;
  // TODO(avi): Remove. http://crbug.com/170921
  NotificationService::current()->Notify(
      NOTIFICATION_WEB_CONTENTS_CONNECTED,
      Source<WebContents>(this),
      NotificationService::NoDetails());

  bool was_crashed = IsCrashed();
  SetIsCrashed(base::TERMINATION_STATUS_STILL_RUNNING, 0);

  // Restore the focus to the tab (otherwise the focus will be on the top
  // window).
  if (was_crashed && !FocusLocationBarByDefault() &&
      (!delegate_ || delegate_->ShouldFocusPageAfterCrash())) {
    view_->Focus();
  }

  FOR_EACH_OBSERVER(WebContentsObserver, observers_, RenderViewReady());
}

void WebContentsImpl::RenderViewTerminated(RenderViewHost* rvh,
                                           base::TerminationStatus status,
                                           int error_code) {
  if (rvh != GetRenderViewHost()) {
    // The pending page's RenderViewHost is gone.
    return;
  }

  // Ensure fullscreen mode is exited in the |delegate_| since a crashed
  // renderer may not have made a clean exit.
  if (IsFullscreenForCurrentTab())
    ToggleFullscreenMode(false);

  // Cancel any visible dialogs so they are not left dangling over the sad tab.
  if (dialog_manager_)
    dialog_manager_->CancelActiveAndPendingDialogs(this);

  ClearPowerSaveBlockers(rvh);
  SetIsLoading(rvh, false, true, NULL);
  NotifyDisconnected();
  SetIsCrashed(status, error_code);
  GetView()->OnTabCrashed(GetCrashedStatus(), crashed_error_code_);

  FOR_EACH_OBSERVER(WebContentsObserver,
                    observers_,
                    RenderProcessGone(GetCrashedStatus()));
}

void WebContentsImpl::RenderViewDeleted(RenderViewHost* rvh) {
  ClearPowerSaveBlockers(rvh);
  GetRenderManager()->RenderViewDeleted(rvh);
  FOR_EACH_OBSERVER(WebContentsObserver, observers_, RenderViewDeleted(rvh));
}

void WebContentsImpl::UpdateState(RenderViewHost* rvh,
                                  int32 page_id,
                                  const PageState& page_state) {
  // Ensure that this state update comes from either the active RVH or one of
  // the swapped out RVHs.  We don't expect to hear from any other RVHs.
  // TODO(nasko): This should go through RenderFrameHost.
  // TODO(creis): We can't update state for cross-process subframes until we
  // have FrameNavigationEntries.  Once we do, this should be a DCHECK.
  if (rvh != GetRenderViewHost() &&
      !GetRenderManager()->IsRVHOnSwappedOutList(
          static_cast<RenderViewHostImpl*>(rvh)))
    return;

  // We must be prepared to handle state updates for any page, these occur
  // when the user is scrolling and entering form data, as well as when we're
  // leaving a page, in which case our state may have already been moved to
  // the next page. The navigation controller will look up the appropriate
  // NavigationEntry and update it when it is notified via the delegate.

  int entry_index = controller_.GetEntryIndexWithPageID(
      rvh->GetSiteInstance(), page_id);
  if (entry_index < 0)
    return;
  NavigationEntry* entry = controller_.GetEntryAtIndex(entry_index);

  if (page_state == entry->GetPageState())
    return;  // Nothing to update.
  entry->SetPageState(page_state);
  controller_.NotifyEntryChanged(entry, entry_index);
}

void WebContentsImpl::UpdateTitle(RenderViewHost* rvh,
                                  int32 page_id,
                                  const base::string16& title,
                                  base::i18n::TextDirection title_direction) {
  // If we have a title, that's a pretty good indication that we've started
  // getting useful data.
  SetNotWaitingForResponse();

  // Try to find the navigation entry, which might not be the current one.
  // For example, it might be from a pending RVH for the pending entry.
  NavigationEntryImpl* entry = controller_.GetEntryWithPageID(
      rvh->GetSiteInstance(), page_id);

  // We can handle title updates when we don't have an entry in
  // UpdateTitleForEntry, but only if the update is from the current RVH.
  if (!entry && rvh != GetRenderViewHost())
    return;

  // TODO(evan): make use of title_direction.
  // http://code.google.com/p/chromium/issues/detail?id=27094
  if (!UpdateTitleForEntry(entry, title))
    return;

  // Broadcast notifications when the UI should be updated.
  if (entry == controller_.GetEntryAtOffset(0))
    NotifyNavigationStateChanged(INVALIDATE_TYPE_TITLE);
}

void WebContentsImpl::UpdateEncoding(RenderViewHost* render_view_host,
                                     const std::string& encoding) {
  SetEncoding(encoding);
}

void WebContentsImpl::UpdateTargetURL(int32 page_id, const GURL& url) {
  if (delegate_)
    delegate_->UpdateTargetURL(this, page_id, url);
}

void WebContentsImpl::Close(RenderViewHost* rvh) {
#if defined(OS_MACOSX)
  // The UI may be in an event-tracking loop, such as between the
  // mouse-down and mouse-up in text selection or a button click.
  // Defer the close until after tracking is complete, so that we
  // don't free objects out from under the UI.
  // TODO(shess): This could get more fine-grained.  For instance,
  // closing a tab in another window while selecting text in the
  // current window's Omnibox should be just fine.
  if (view_->IsEventTracking()) {
    view_->CloseTabAfterEventTracking();
    return;
  }
#endif

  // Ignore this if it comes from a RenderViewHost that we aren't showing.
  if (delegate_ && rvh == GetRenderViewHost())
    delegate_->CloseContents(this);
}

void WebContentsImpl::SwappedOut(RenderFrameHost* rfh) {
  if (delegate_ && rfh->GetRenderViewHost() == GetRenderViewHost())
    delegate_->SwappedOut(this);
}

void WebContentsImpl::RequestMove(const gfx::Rect& new_bounds) {
  if (delegate_ && delegate_->IsPopupOrPanel(this))
    delegate_->MoveContents(this, new_bounds);
}

void WebContentsImpl::DidStartLoading(RenderFrameHost* render_frame_host,
                                      bool to_different_document) {
  SetIsLoading(render_frame_host->GetRenderViewHost(), true,
               to_different_document, NULL);
}

void WebContentsImpl::DidStopLoading(RenderFrameHost* render_frame_host) {
  scoped_ptr<LoadNotificationDetails> details;

  // Use the last committed entry rather than the active one, in case a
  // pending entry has been created.
  NavigationEntry* entry = controller_.GetLastCommittedEntry();
  Navigator* navigator = frame_tree_.root()->navigator();

  // An entry may not exist for a stop when loading an initial blank page or
  // if an iframe injected by script into a blank page finishes loading.
  if (entry) {
    base::TimeDelta elapsed =
        base::TimeTicks::Now() - navigator->GetCurrentLoadStart();

    details.reset(new LoadNotificationDetails(
        entry->GetVirtualURL(),
        entry->GetTransitionType(),
        elapsed,
        &controller_,
        controller_.GetCurrentEntryIndex()));
  }

  SetIsLoading(render_frame_host->GetRenderViewHost(), false, true,
               details.get());
}

void WebContentsImpl::DidCancelLoading() {
  controller_.DiscardNonCommittedEntries();

  // Update the URL display.
  NotifyNavigationStateChanged(INVALIDATE_TYPE_URL);
}

void WebContentsImpl::DidChangeLoadProgress(double progress) {
  if (delegate_)
    delegate_->LoadProgressChanged(this, progress);
}

void WebContentsImpl::DidDisownOpener(RenderViewHost* rvh) {
  if (opener_) {
    // Clear our opener so that future cross-process navigations don't have an
    // opener assigned.
    RemoveDestructionObserver(opener_);
    opener_ = NULL;
  }

  // Notify all swapped out RenderViewHosts for this tab.  This is important
  // in case we go back to them, or if another window in those processes tries
  // to access window.opener.
  GetRenderManager()->DidDisownOpener(rvh);
}

void WebContentsImpl::DidAccessInitialDocument() {
  // Update the URL display.
  NotifyNavigationStateChanged(content::INVALIDATE_TYPE_URL);
}

void WebContentsImpl::DocumentAvailableInMainFrame(
    RenderViewHost* render_view_host) {
  FOR_EACH_OBSERVER(WebContentsObserver, observers_,
                    DocumentAvailableInMainFrame());
}

void WebContentsImpl::DocumentOnLoadCompletedInMainFrame(
    RenderViewHost* render_view_host,
    int32 page_id) {
  FOR_EACH_OBSERVER(WebContentsObserver, observers_,
                    DocumentOnLoadCompletedInMainFrame(page_id));

  // TODO(avi): Remove. http://crbug.com/170921
  NotificationService::current()->Notify(
      NOTIFICATION_LOAD_COMPLETED_MAIN_FRAME,
      Source<WebContents>(this),
      Details<int>(&page_id));
}

void WebContentsImpl::RouteCloseEvent(RenderViewHost* rvh) {
  // Tell the active RenderViewHost to run unload handlers and close, as long
  // as the request came from a RenderViewHost in the same BrowsingInstance.
  // In most cases, we receive this from a swapped out RenderViewHost.
  // It is possible to receive it from one that has just been swapped in,
  // in which case we might as well deliver the message anyway.
  if (rvh->GetSiteInstance()->IsRelatedSiteInstance(GetSiteInstance()))
    GetRenderViewHost()->ClosePage();
}

void WebContentsImpl::RouteMessageEvent(
    RenderViewHost* rvh,
    const ViewMsg_PostMessage_Params& params) {
  // Only deliver the message to the active RenderViewHost if the request
  // came from a RenderViewHost in the same BrowsingInstance or if this
  // WebContents is dedicated to a browser plugin guest.
  // Note: This check means that an embedder could theoretically receive a
  // postMessage from anyone (not just its own guests). However, this is
  // probably not a risk for apps since other pages won't have references
  // to App windows.
  if (!rvh->GetSiteInstance()->IsRelatedSiteInstance(GetSiteInstance()) &&
      !GetBrowserPluginGuest() && !GetBrowserPluginEmbedder())
    return;

  ViewMsg_PostMessage_Params new_params(params);

  if (!params.message_port_ids.empty()) {
    MessagePortMessageFilter* message_port_message_filter =
        static_cast<RenderProcessHostImpl*>(GetRenderProcessHost())
            ->message_port_message_filter();
    std::vector<int> new_routing_ids(params.message_port_ids.size());
    for (size_t i = 0; i < params.message_port_ids.size(); ++i) {
      new_routing_ids[i] = message_port_message_filter->GetNextRoutingID();
      MessagePortService::GetInstance()->UpdateMessagePort(
          params.message_port_ids[i],
          message_port_message_filter,
          new_routing_ids[i]);
    }
    new_params.new_routing_ids = new_routing_ids;
  }

  // If there is a source_routing_id, translate it to the routing ID for
  // the equivalent swapped out RVH in the target process.  If we need
  // to create a swapped out RVH for the source tab, we create its opener
  // chain as well, since those will also be accessible to the target page.
  if (new_params.source_routing_id != MSG_ROUTING_NONE) {
    // Try to look up the WebContents for the source page.
    WebContentsImpl* source_contents = NULL;
    RenderViewHostImpl* source_rvh = RenderViewHostImpl::FromID(
        rvh->GetProcess()->GetID(), params.source_routing_id);
    if (source_rvh) {
      source_contents = static_cast<WebContentsImpl*>(
          source_rvh->GetDelegate()->GetAsWebContents());
    }

    if (source_contents) {
      if (GetBrowserPluginGuest()) {
        // We create a swapped out RenderView for the embedder in the guest's
        // render process but we intentionally do not expose the embedder's
        // opener chain to it.
        new_params.source_routing_id =
            source_contents->CreateSwappedOutRenderView(GetSiteInstance());
      } else {
        new_params.source_routing_id =
            source_contents->CreateOpenerRenderViews(GetSiteInstance());
      }
    } else {
      // We couldn't find it, so don't pass a source frame.
      new_params.source_routing_id = MSG_ROUTING_NONE;
    }
  }

  // In most cases, we receive this from a swapped out RenderViewHost.
  // It is possible to receive it from one that has just been swapped in,
  // in which case we might as well deliver the message anyway.
  Send(new ViewMsg_PostMessageEvent(GetRoutingID(), new_params));
}

void WebContentsImpl::RunJavaScriptMessage(
    RenderViewHost* rvh,
    const base::string16& message,
    const base::string16& default_prompt,
    const GURL& frame_url,
    JavaScriptMessageType javascript_message_type,
    IPC::Message* reply_msg,
    bool* did_suppress_message) {
  // Suppress JavaScript dialogs when requested. Also suppress messages when
  // showing an interstitial as it's shown over the previous page and we don't
  // want the hidden page's dialogs to interfere with the interstitial.
  bool suppress_this_message =
      static_cast<RenderViewHostImpl*>(rvh)->IsSwappedOut() ||
      ShowingInterstitialPage() ||
      !delegate_ ||
      delegate_->ShouldSuppressDialogs() ||
      !delegate_->GetJavaScriptDialogManager();

  if (!suppress_this_message) {
    std::string accept_lang = GetContentClient()->browser()->
      GetAcceptLangs(GetBrowserContext());
    dialog_manager_ = delegate_->GetJavaScriptDialogManager();
    dialog_manager_->RunJavaScriptDialog(
        this,
        frame_url.GetOrigin(),
        accept_lang,
        javascript_message_type,
        message,
        default_prompt,
        base::Bind(&WebContentsImpl::OnDialogClosed,
                   base::Unretained(this),
                   rvh->GetProcess()->GetID(),
                   rvh->GetRoutingID(),
                   reply_msg),
        &suppress_this_message);
  }

  *did_suppress_message = suppress_this_message;

  if (suppress_this_message) {
    // If we are suppressing messages, just reply as if the user immediately
    // pressed "Cancel".
    OnDialogClosed(rvh->GetProcess()->GetID(), rvh->GetRoutingID(), reply_msg,
                   false, base::string16());
  }

  // OnDialogClosed (two lines up) may have caused deletion of this object (see
  // http://crbug.com/288961 ). The only safe thing to do here is return.
}

void WebContentsImpl::RunBeforeUnloadConfirm(RenderViewHost* rvh,
                                             const base::string16& message,
                                             bool is_reload,
                                             IPC::Message* reply_msg) {
  RenderViewHostImpl* rvhi = static_cast<RenderViewHostImpl*>(rvh);
  if (delegate_)
    delegate_->WillRunBeforeUnloadConfirm();

  bool suppress_this_message =
      rvhi->rvh_state() != RenderViewHostImpl::STATE_DEFAULT ||
      !delegate_ ||
      delegate_->ShouldSuppressDialogs() ||
      !delegate_->GetJavaScriptDialogManager();
  if (suppress_this_message) {
    // The reply must be sent to the RVH that sent the request.
    rvhi->JavaScriptDialogClosed(reply_msg, true, base::string16());
    return;
  }

  is_showing_before_unload_dialog_ = true;
  dialog_manager_ = delegate_->GetJavaScriptDialogManager();
  dialog_manager_->RunBeforeUnloadDialog(
      this, message, is_reload,
      base::Bind(&WebContentsImpl::OnDialogClosed, base::Unretained(this),
                 rvh->GetProcess()->GetID(), rvh->GetRoutingID(), reply_msg));
}

bool WebContentsImpl::AddMessageToConsole(int32 level,
                                          const base::string16& message,
                                          int32 line_no,
                                          const base::string16& source_id) {
  if (!delegate_)
    return false;
  return delegate_->AddMessageToConsole(this, level, message, line_no,
                                        source_id);
}

WebPreferences WebContentsImpl::GetWebkitPrefs() {
  // We want to base the page config off of the actual URL, rather than the
  // virtual URL.
  // TODO(nasko): Investigate how to remove the GetActiveEntry usage here,
  // as it is deprecated and can be out of sync with GetRenderViewHost().
  GURL url = controller_.GetActiveEntry()
      ? controller_.GetActiveEntry()->GetURL() : GURL::EmptyGURL();

  return GetRenderManager()->current_host()->GetWebkitPrefs(url);
}

int WebContentsImpl::CreateSwappedOutRenderView(
    SiteInstance* instance) {
  return GetRenderManager()->CreateRenderFrame(instance, MSG_ROUTING_NONE,
                                               true, true);
}

void WebContentsImpl::OnUserGesture() {
  // Notify observers.
  FOR_EACH_OBSERVER(WebContentsObserver, observers_, DidGetUserGesture());

  ResourceDispatcherHostImpl* rdh = ResourceDispatcherHostImpl::Get();
  if (rdh)  // NULL in unittests.
    rdh->OnUserGesture(this);
}

void WebContentsImpl::OnIgnoredUIEvent() {
  // Notify observers.
  FOR_EACH_OBSERVER(WebContentsObserver, observers_, DidGetIgnoredUIEvent());
}

void WebContentsImpl::RendererUnresponsive(RenderViewHost* rvh,
                                           bool is_during_beforeunload,
                                           bool is_during_unload) {
  // Don't show hung renderer dialog for a swapped out RVH.
  if (rvh != GetRenderViewHost())
    return;

  RenderViewHostImpl* rvhi = static_cast<RenderViewHostImpl*>(rvh);

  // Ignore renderer unresponsive event if debugger is attached to the tab
  // since the event may be a result of the renderer sitting on a breakpoint.
  // See http://crbug.com/65458
  if (DevToolsAgentHost::IsDebuggerAttached(this))
    return;

  if (is_during_beforeunload || is_during_unload) {
    // Hang occurred while firing the beforeunload/unload handler.
    // Pretend the handler fired so tab closing continues as if it had.
    rvhi->set_sudden_termination_allowed(true);

    if (!GetRenderManager()->ShouldCloseTabOnUnresponsiveRenderer())
      return;

    // If the tab hangs in the beforeunload/unload handler there's really
    // nothing we can do to recover. If the hang is in the beforeunload handler,
    // pretend the beforeunload listeners have all fired and allow the delegate
    // to continue closing; the user will not have the option of cancelling the
    // close. Otherwise, pretend the unload listeners have all fired and close
    // the tab.
    bool close = true;
    if (is_during_beforeunload) {
      delegate_->BeforeUnloadFired(this, true, &close);
    }
    if (close)
      Close(rvh);
    return;
  }

  if (!GetRenderViewHostImpl() || !GetRenderViewHostImpl()->IsRenderViewLive())
    return;

  if (delegate_)
    delegate_->RendererUnresponsive(this);
}

void WebContentsImpl::RendererResponsive(RenderViewHost* render_view_host) {
  if (delegate_)
    delegate_->RendererResponsive(this);
}

void WebContentsImpl::LoadStateChanged(
    const GURL& url,
    const net::LoadStateWithParam& load_state,
    uint64 upload_position,
    uint64 upload_size) {
  load_state_ = load_state;
  upload_position_ = upload_position;
  upload_size_ = upload_size;
  load_state_host_ = net::IDNToUnicode(url.host(),
      GetContentClient()->browser()->GetAcceptLangs(
          GetBrowserContext()));
  if (load_state_.state == net::LOAD_STATE_READING_RESPONSE)
    SetNotWaitingForResponse();
  if (IsLoading()) {
    NotifyNavigationStateChanged(INVALIDATE_TYPE_LOAD | INVALIDATE_TYPE_TAB);
  }
}

void WebContentsImpl::BeforeUnloadFiredFromRenderManager(
    bool proceed, const base::TimeTicks& proceed_time,
    bool* proceed_to_fire_unload) {
  FOR_EACH_OBSERVER(WebContentsObserver, observers_,
                    BeforeUnloadFired(proceed_time));
  if (delegate_)
    delegate_->BeforeUnloadFired(this, proceed, proceed_to_fire_unload);
  // Note: |this| might be deleted at this point.
}

void WebContentsImpl::RenderProcessGoneFromRenderManager(
    RenderViewHost* render_view_host) {
  DCHECK(crashed_status_ != base::TERMINATION_STATUS_STILL_RUNNING);
  RenderViewTerminated(render_view_host, crashed_status_, crashed_error_code_);
}

void WebContentsImpl::UpdateRenderViewSizeForRenderManager() {
  // TODO(brettw) this is a hack. See WebContentsView::SizeContents.
  gfx::Size size = GetSizeForNewRenderView();
  // 0x0 isn't a valid window size (minimal window size is 1x1) but it may be
  // here during container initialization and normal window size will be set
  // later. In case of tab duplication this resizing to 0x0 prevents setting
  // normal size later so just ignore it.
  if (!size.IsEmpty())
    view_->SizeContents(size);
}

void WebContentsImpl::CancelModalDialogsForRenderManager() {
  // We need to cancel modal dialogs when doing a process swap, since the load
  // deferrer would prevent us from swapping out.
  if (dialog_manager_)
    dialog_manager_->CancelActiveAndPendingDialogs(this);
}

void WebContentsImpl::NotifySwappedFromRenderManager(RenderViewHost* old_host,
                                                     RenderViewHost* new_host) {
  NotifySwapped(old_host, new_host);

  // Make sure the visible RVH reflects the new delegate's preferences.
  if (delegate_)
    view_->SetOverscrollControllerEnabled(delegate_->CanOverscrollContent());

  view_->RenderViewSwappedIn(new_host);
}

int WebContentsImpl::CreateOpenerRenderViewsForRenderManager(
    SiteInstance* instance) {
  if (!opener_)
    return MSG_ROUTING_NONE;

  // Recursively create RenderViews for anything else in the opener chain.
  return opener_->CreateOpenerRenderViews(instance);
}

int WebContentsImpl::CreateOpenerRenderViews(SiteInstance* instance) {
  int opener_route_id = MSG_ROUTING_NONE;

  // If this tab has an opener, ensure it has a RenderView in the given
  // SiteInstance as well.
  if (opener_)
    opener_route_id = opener_->CreateOpenerRenderViews(instance);

  // If any of the renderers (current, pending, or swapped out) for this
  // WebContents has the same SiteInstance, use it.
  if (GetRenderManager()->current_host()->GetSiteInstance() == instance)
    return GetRenderManager()->current_host()->GetRoutingID();

  if (GetRenderManager()->pending_render_view_host() &&
      GetRenderManager()->pending_render_view_host()->GetSiteInstance() ==
          instance)
    return GetRenderManager()->pending_render_view_host()->GetRoutingID();

  RenderViewHostImpl* rvh = GetRenderManager()->GetSwappedOutRenderViewHost(
      instance);
  if (rvh)
    return rvh->GetRoutingID();

  // Create a swapped out RenderView in the given SiteInstance if none exists,
  // setting its opener to the given route_id.  Return the new view's route_id.
  return GetRenderManager()->CreateRenderFrame(instance, opener_route_id,
                                               true, true);
}

NavigationControllerImpl& WebContentsImpl::GetControllerForRenderManager() {
  return GetController();
}

WebUIImpl* WebContentsImpl::CreateWebUIForRenderManager(const GURL& url) {
  return static_cast<WebUIImpl*>(CreateWebUI(url));
}

NavigationEntry*
    WebContentsImpl::GetLastCommittedNavigationEntryForRenderManager() {
  return controller_.GetLastCommittedEntry();
}

bool WebContentsImpl::CreateRenderViewForRenderManager(
    RenderViewHost* render_view_host,
    int opener_route_id,
    CrossProcessFrameConnector* frame_connector) {
  TRACE_EVENT0("browser", "WebContentsImpl::CreateRenderViewForRenderManager");
  // Can be NULL during tests.
  RenderWidgetHostView* rwh_view;
  // TODO(kenrb): RenderWidgetHostViewChildFrame special casing is temporary
  // until RenderWidgetHost is attached to RenderFrameHost. We need to special
  // case this because RWH is still a base class of RenderViewHost, and child
  // frame RWHVs are unique in that they do not have their own WebContents.
  if (frame_connector) {
    RenderWidgetHostViewChildFrame* rwh_view_child =
        new RenderWidgetHostViewChildFrame(render_view_host);
    frame_connector->set_view(rwh_view_child);
    rwh_view = rwh_view_child;
  } else {
    rwh_view = view_->CreateViewForWidget(render_view_host);
  }

  // Now that the RenderView has been created, we need to tell it its size.
  if (rwh_view)
    rwh_view->SetSize(GetSizeForNewRenderView());

  // Make sure we use the correct starting page_id in the new RenderView.
  UpdateMaxPageIDIfNecessary(render_view_host);
  int32 max_page_id =
      GetMaxPageIDForSiteInstance(render_view_host->GetSiteInstance());

  if (!static_cast<RenderViewHostImpl*>(
          render_view_host)->CreateRenderView(base::string16(),
                                              opener_route_id,
                                              max_page_id)) {
    return false;
  }

#if defined(OS_POSIX) && !defined(OS_MACOSX) && !defined(OS_ANDROID)
  // Force a ViewMsg_Resize to be sent, needed to make plugins show up on
  // linux. See crbug.com/83941.
  if (rwh_view) {
    if (RenderWidgetHost* render_widget_host = rwh_view->GetRenderWidgetHost())
      render_widget_host->WasResized();
  }
#endif

  return true;
}

#if defined(OS_ANDROID)
base::android::ScopedJavaLocalRef<jobject>
WebContentsImpl::GetJavaWebContents() {
  DCHECK(BrowserThread::CurrentlyOn(BrowserThread::UI));

  WebContentsAndroid* web_contents_android =
      static_cast<WebContentsAndroid*>(GetUserData(kWebContentsAndroidKey));
  if (!web_contents_android) {
    web_contents_android = new WebContentsAndroid(this);
    SetUserData(kWebContentsAndroidKey, web_contents_android);
  }
  return web_contents_android->GetJavaObject();
}

bool WebContentsImpl::CreateRenderViewForInitialEmptyDocument() {
  return CreateRenderViewForRenderManager(GetRenderViewHost(),
                                          MSG_ROUTING_NONE,
                                          NULL);
}
#endif

void WebContentsImpl::OnDialogClosed(int render_process_id,
                                     int render_view_id,
                                     IPC::Message* reply_msg,
                                     bool success,
                                     const base::string16& user_input) {
  RenderViewHostImpl* rvh = RenderViewHostImpl::FromID(render_process_id,
                                                       render_view_id);
  if (is_showing_before_unload_dialog_ && !success) {
    // If a beforeunload dialog is canceled, we need to stop the throbber from
    // spinning, since we forced it to start spinning in Navigate.
    if (rvh)
      DidStopLoading(rvh->GetMainFrame());
    controller_.DiscardNonCommittedEntries();

    FOR_EACH_OBSERVER(WebContentsObserver, observers_,
                      BeforeUnloadDialogCancelled());
  }
  is_showing_before_unload_dialog_ = false;
  if (rvh) {
    rvh->JavaScriptDialogClosed(reply_msg, success, user_input);
  } else {
    // Don't leak the sync IPC reply if the RVH or process is gone.
    delete reply_msg;
  }
}

void WebContentsImpl::SetEncoding(const std::string& encoding) {
  encoding_ = GetContentClient()->browser()->
      GetCanonicalEncodingNameByAliasName(encoding);
}

void WebContentsImpl::CreateViewAndSetSizeForRVH(RenderViewHost* rvh) {
  RenderWidgetHostView* rwh_view = view_->CreateViewForWidget(rvh);
  // Can be NULL during tests.
  if (rwh_view)
    rwh_view->SetSize(GetView()->GetContainerSize());
}

bool WebContentsImpl::IsHidden() {
  return capturer_count_ == 0 && !should_normally_be_visible_;
}

RenderFrameHostManager* WebContentsImpl::GetRenderManager() const {
  return frame_tree_.root()->render_manager();
}

RenderViewHostImpl* WebContentsImpl::GetRenderViewHostImpl() {
  return static_cast<RenderViewHostImpl*>(GetRenderViewHost());
}

BrowserPluginGuest* WebContentsImpl::GetBrowserPluginGuest() const {
  return browser_plugin_guest_.get();
}

void WebContentsImpl::SetBrowserPluginGuest(BrowserPluginGuest* guest) {
  CHECK(!browser_plugin_guest_);
  browser_plugin_guest_.reset(guest);
}

BrowserPluginEmbedder* WebContentsImpl::GetBrowserPluginEmbedder() const {
  return browser_plugin_embedder_.get();
}

BrowserPluginGuestManager*
    WebContentsImpl::GetBrowserPluginGuestManager() const {
  return static_cast<BrowserPluginGuestManager*>(
      GetBrowserContext()->GetUserData(
          browser_plugin::kBrowserPluginGuestManagerKeyName));
}

void WebContentsImpl::ClearPowerSaveBlockers(
    RenderViewHost* render_view_host) {
  STLDeleteValues(&power_save_blockers_[render_view_host]);
  power_save_blockers_.erase(render_view_host);
}

void WebContentsImpl::ClearAllPowerSaveBlockers() {
  for (PowerSaveBlockerMap::iterator i(power_save_blockers_.begin());
       i != power_save_blockers_.end(); ++i)
    STLDeleteValues(&power_save_blockers_[i->first]);
  power_save_blockers_.clear();
}

gfx::Size WebContentsImpl::GetSizeForNewRenderView() const {
  gfx::Size size;
  if (delegate_)
    size = delegate_->GetSizeForNewRenderView(this);
  if (size.IsEmpty())
    size = view_->GetContainerSize();
  return size;
}

void WebContentsImpl::OnFrameRemoved(
    RenderViewHostImpl* render_view_host,
    int frame_routing_id) {
   FOR_EACH_OBSERVER(WebContentsObserver, observers_,
                     FrameDetached(render_view_host, frame_routing_id));
}

void WebContentsImpl::OnPreferredSizeChanged(const gfx::Size& old_size) {
  if (!delegate_)
    return;
  const gfx::Size new_size = GetPreferredSize();
  if (new_size != old_size)
    delegate_->UpdatePreferredSize(this, new_size);
}

}  // namespace content<|MERGE_RESOLUTION|>--- conflicted
+++ resolved
@@ -1432,11 +1432,7 @@
     delegate_params.height_set = params.features.heightSet;
     delegate_params.additional_features = params.additional_features;
     delegate_->WebContentsCreated(
-<<<<<<< HEAD
-        this, params.opener_frame_id, params.frame_name,
-=======
         this, params.opener_render_frame_id, params.frame_name,
->>>>>>> 7c415e25
         params.target_url, delegate_params, new_contents);
   }
 
