// Copyright (c) 2012 The Chromium Authors. All rights reserved.
// Use of this source code is governed by a BSD-style license that can be
// found in the LICENSE file.

#include "content/browser/web_contents/web_contents_impl.h"

#include <utility>

#include "base/command_line.h"
#include "base/metrics/histogram.h"
#include "base/metrics/stats_counters.h"
#include "base/string16.h"
#include "base/string_number_conversions.h"
#include "base/string_util.h"
#include "base/sys_info.h"
#include "base/time.h"
#include "base/utf_string_conversions.h"
#include "cc/base/switches.h"
#include "content/browser/browser_plugin/browser_plugin_embedder.h"
#include "content/browser/browser_plugin/browser_plugin_guest.h"
#include "content/browser/browser_plugin/browser_plugin_guest_manager.h"
#include "content/browser/child_process_security_policy_impl.h"
#include "content/browser/devtools/devtools_manager_impl.h"
#include "content/browser/dom_storage/dom_storage_context_impl.h"
#include "content/browser/dom_storage/session_storage_namespace_impl.h"
#include "content/browser/download/download_stats.h"
#include "content/browser/download/mhtml_generation_manager.h"
#include "content/browser/download/save_package.h"
#include "content/browser/gpu/gpu_data_manager_impl.h"
#include "content/browser/gpu/gpu_process_host.h"
#include "content/browser/host_zoom_map_impl.h"
#include "content/browser/loader/resource_dispatcher_host_impl.h"
#include "content/browser/renderer_host/render_process_host_impl.h"
#include "content/browser/renderer_host/render_view_host_impl.h"
#include "content/browser/renderer_host/render_widget_host_impl.h"
#include "content/browser/site_instance_impl.h"
#include "content/browser/web_contents/interstitial_page_impl.h"
#include "content/browser/web_contents/navigation_entry_impl.h"
#include "content/browser/web_contents/web_contents_view_guest.h"
#include "content/browser/webui/generic_handler.h"
#include "content/browser/webui/web_ui_controller_factory_registry.h"
#include "content/browser/webui/web_ui_impl.h"
#include "content/common/browser_plugin/browser_plugin_constants.h"
#include "content/common/browser_plugin/browser_plugin_messages.h"
#include "content/common/image_messages.h"
#include "content/common/ssl_status_serialization.h"
#include "content/common/view_messages.h"
#include "content/port/browser/render_view_host_delegate_view.h"
#include "content/port/browser/render_widget_host_view_port.h"
#include "content/public/browser/browser_context.h"
#include "content/public/browser/color_chooser.h"
#include "content/public/browser/compositor_util.h"
#include "content/public/browser/content_browser_client.h"
#include "content/public/browser/devtools_agent_host.h"
#include "content/public/browser/download_manager.h"
#include "content/public/browser/download_url_parameters.h"
#include "content/public/browser/invalidate_type.h"
#include "content/public/browser/javascript_dialog_manager.h"
#include "content/public/browser/load_from_memory_cache_details.h"
#include "content/public/browser/load_notification_details.h"
#include "content/public/browser/navigation_details.h"
#include "content/public/browser/notification_details.h"
#include "content/public/browser/notification_service.h"
#include "content/public/browser/resource_request_details.h"
#include "content/public/browser/storage_partition.h"
#include "content/public/browser/user_metrics.h"
#include "content/public/browser/web_contents_delegate.h"
#include "content/public/browser/web_contents_observer.h"
#include "content/public/browser/web_contents_view.h"
#include "content/public/common/bindings_policy.h"
#include "content/public/common/content_constants.h"
#include "content/public/common/content_restriction.h"
#include "content/public/common/content_switches.h"
#include "content/public/common/url_constants.h"
#include "net/base/mime_util.h"
#include "net/base/net_util.h"
#include "net/base/network_change_notifier.h"
#include "net/url_request/url_request_context_getter.h"
#include "third_party/WebKit/Source/WebKit/chromium/public/WebView.h"
#include "ui/base/layout.h"
#include "ui/base/touch/touch_device.h"
#include "ui/base/ui_base_switches.h"
#include "ui/gfx/display.h"
#include "ui/gfx/screen.h"
#include "ui/gl/gl_switches.h"
#include "webkit/glue/webpreferences.h"

#if defined(OS_ANDROID)
#include "content/public/browser/android/content_view_core.h"
#include "content/browser/android/date_time_chooser_android.h"
#endif

#if defined(OS_MACOSX)
#include "base/mac/foundation_util.h"
#include "ui/surface/io_surface_support_mac.h"
#endif

#if defined(ENABLE_JAVA_BRIDGE)
#include "content/browser/renderer_host/java/java_bridge_dispatcher_host_manager.h"
#endif

// Cross-Site Navigations
//
// If a WebContentsImpl is told to navigate to a different web site (as
// determined by SiteInstance), it will replace its current RenderViewHost with
// a new RenderViewHost dedicated to the new SiteInstance.  This works as
// follows:
//
// - Navigate determines whether the destination is cross-site, and if so,
//   it creates a pending_render_view_host_.
// - The pending RVH is "suspended," so that no navigation messages are sent to
//   its renderer until the onbeforeunload JavaScript handler has a chance to
//   run in the current RVH.
// - The pending RVH tells CrossSiteRequestManager (a thread-safe singleton)
//   that it has a pending cross-site request.  ResourceDispatcherHost will
//   check for this when the response arrives.
// - The current RVH runs its onbeforeunload handler.  If it returns false, we
//   cancel all the pending logic.  Otherwise we allow the pending RVH to send
//   the navigation request to its renderer.
// - ResourceDispatcherHost receives a ResourceRequest on the IO thread for the
//   main resource load on the pending RVH. It checks CrossSiteRequestManager
//   to see that it is a cross-site request, and installs a
//   CrossSiteResourceHandler.
// - When RDH receives a response, the BufferedResourceHandler determines
//   whether it is a download.  If so, it sends a message to the new renderer
//   causing it to cancel the request, and the download proceeds. For now, the
//   pending RVH remains until the next DidNavigate event for this
//   WebContentsImpl. This isn't ideal, but it doesn't affect any functionality.
// - After RDH receives a response and determines that it is safe and not a
//   download, it pauses the response to first run the old page's onunload
//   handler.  It does this by asynchronously calling the OnCrossSiteResponse
//   method of WebContentsImpl on the UI thread, which sends a SwapOut message
//   to the current RVH.
// - Once the onunload handler is finished, a SwapOut_ACK message is sent to
//   the ResourceDispatcherHost, who unpauses the response.  Data is then sent
//   to the pending RVH.
// - The pending renderer sends a FrameNavigate message that invokes the
//   DidNavigate method.  This replaces the current RVH with the
//   pending RVH.
// - The previous renderer is kept swapped out in RenderViewHostManager in case
//   the user goes back.  The process only stays live if another tab is using
//   it, but if so, the existing frame relationships will be maintained.

namespace content {
namespace {

// Amount of time we wait between when a key event is received and the renderer
// is queried for its state and pushed to the NavigationEntry.
const int kQueryStateDelay = 5000;

const int kSyncWaitDelay = 40;

const char kDotGoogleDotCom[] = ".google.com";

static int StartDownload(content::RenderViewHost* rvh,
                         const GURL& url,
                         bool is_favicon,
                         int image_size) {
  static int g_next_image_download_id = 0;
  rvh->Send(new ImageMsg_DownloadImage(rvh->GetRoutingID(),
                                       ++g_next_image_download_id,
                                       url,
                                       is_favicon,
                                       image_size));
  return g_next_image_download_id;
}

ViewMsg_Navigate_Type::Value GetNavigationType(
    BrowserContext* browser_context, const NavigationEntryImpl& entry,
    NavigationController::ReloadType reload_type) {
  switch (reload_type) {
    case NavigationControllerImpl::RELOAD:
      return ViewMsg_Navigate_Type::RELOAD;
    case NavigationControllerImpl::RELOAD_IGNORING_CACHE:
      return ViewMsg_Navigate_Type::RELOAD_IGNORING_CACHE;
    case NavigationControllerImpl::RELOAD_ORIGINAL_REQUEST_URL:
      return ViewMsg_Navigate_Type::RELOAD_ORIGINAL_REQUEST_URL;
    case NavigationControllerImpl::NO_RELOAD:
      break;  // Fall through to rest of function.
  }

  // |RenderViewImpl::PopulateStateFromPendingNavigationParams| differentiates
  // between |RESTORE_WITH_POST| and |RESTORE|.
  if (entry.restore_type() ==
      NavigationEntryImpl::RESTORE_LAST_SESSION_EXITED_CLEANLY) {
    if (entry.GetHasPostData())
      return ViewMsg_Navigate_Type::RESTORE_WITH_POST;
    return ViewMsg_Navigate_Type::RESTORE;
  }

  return ViewMsg_Navigate_Type::NORMAL;
}

void MakeNavigateParams(const NavigationEntryImpl& entry,
                        const NavigationControllerImpl& controller,
                        WebContentsDelegate* delegate,
                        NavigationController::ReloadType reload_type,
                        ViewMsg_Navigate_Params* params) {
  params->page_id = entry.GetPageID();
  params->should_clear_history_list = entry.should_clear_history_list();
  if (entry.should_clear_history_list()) {
    // Set the history list related parameters to the same values a
    // NavigationController would return before its first navigation. This will
    // fully clear the RenderView's view of the session history.
    params->pending_history_list_offset = -1;
    params->current_history_list_offset = -1;
    params->current_history_list_length = 0;
  } else {
    params->pending_history_list_offset = controller.GetIndexOfEntry(&entry);
    params->current_history_list_offset =
        controller.GetLastCommittedEntryIndex();
    params->current_history_list_length = controller.GetEntryCount();
  }
  if (!entry.GetBaseURLForDataURL().is_empty()) {
    params->base_url_for_data_url = entry.GetBaseURLForDataURL();
    params->history_url_for_data_url = entry.GetVirtualURL();
  }
  params->referrer = entry.GetReferrer();
  params->transition = entry.GetTransitionType();
  params->state = entry.GetContentState();
  params->navigation_type =
      GetNavigationType(controller.GetBrowserContext(), entry, reload_type);
  params->request_time = base::Time::Now();
  params->extra_headers = entry.extra_headers();
  params->transferred_request_child_id =
      entry.transferred_global_request_id().child_id;
  params->transferred_request_request_id =
      entry.transferred_global_request_id().request_id;
  params->is_overriding_user_agent = entry.GetIsOverridingUserAgent();
  // Avoid downloading when in view-source mode.
  params->allow_download = !entry.IsViewSourceMode();
  params->is_post = entry.GetHasPostData();
  if(entry.GetBrowserInitiatedPostData()) {
      params->browser_initiated_post_data.assign(
          entry.GetBrowserInitiatedPostData()->front(),
          entry.GetBrowserInitiatedPostData()->front() +
              entry.GetBrowserInitiatedPostData()->size());

  }

  if (reload_type == NavigationControllerImpl::RELOAD_ORIGINAL_REQUEST_URL &&
      entry.GetOriginalRequestURL().is_valid() && !entry.GetHasPostData()) {
    // We may have been redirected when navigating to the current URL.
    // Use the URL the user originally intended to visit, if it's valid and if a
    // POST wasn't involved; the latter case avoids issues with sending data to
    // the wrong page.
    params->url = entry.GetOriginalRequestURL();
  } else {
    params->url = entry.GetURL();
  }

  params->can_load_local_resources = entry.GetCanLoadLocalResources();
  params->frame_to_navigate = entry.GetFrameToNavigate();

  if (delegate)
    delegate->AddNavigationHeaders(params->url, &params->extra_headers);
}

}  // namespace

WebContents* WebContents::Create(const WebContents::CreateParams& params) {
  return WebContentsImpl::CreateWithOpener(params, NULL);
}

WebContents* WebContents::CreateWithSessionStorage(
    const WebContents::CreateParams& params,
    const SessionStorageNamespaceMap& session_storage_namespace_map) {
  WebContentsImpl* new_contents = new WebContentsImpl(
      params.browser_context, NULL, params.render_process_affinity);

  for (SessionStorageNamespaceMap::const_iterator it =
           session_storage_namespace_map.begin();
       it != session_storage_namespace_map.end();
       ++it) {
    new_contents->GetController().SetSessionStorageNamespace(it->first,
                                                             it->second);
  }

  new_contents->Init(params);
  return new_contents;
}

WebContents* WebContents::FromRenderViewHost(const RenderViewHost* rvh) {
  return rvh->GetDelegate()->GetAsWebContents();
}

// WebContentsImpl -------------------------------------------------------------

WebContentsImpl::WebContentsImpl(
    BrowserContext* browser_context,
    WebContentsImpl* opener,
    int render_process_affinity)
    : delegate_(NULL),
      controller_(this, browser_context),
      render_view_host_delegate_view_(NULL),
      opener_(opener),
<<<<<<< HEAD
#if defined(OS_WIN) && defined(USE_AURA)
      accessible_parent_(NULL),
#endif
      render_manager_(this, this, this),
=======
      ALLOW_THIS_IN_INITIALIZER_LIST(render_manager_(this, this, this,
                                                     render_process_affinity)),
>>>>>>> c7fd0c8b
      is_loading_(false),
      crashed_status_(base::TERMINATION_STATUS_STILL_RUNNING),
      crashed_error_code_(0),
      waiting_for_response_(false),
      load_state_(net::LOAD_STATE_IDLE, string16()),
      upload_size_(0),
      upload_position_(0),
      displayed_insecure_content_(false),
      capturer_count_(0),
      should_normally_be_visible_(true),
      is_being_destroyed_(false),
      notify_disconnection_(false),
      dialog_manager_(NULL),
      is_showing_before_unload_dialog_(false),
      closed_by_user_gesture_(false),
      minimum_zoom_percent_(static_cast<int>(kMinimumZoomFactor * 100)),
      maximum_zoom_percent_(static_cast<int>(kMaximumZoomFactor * 100)),
      temporary_zoom_settings_(false),
      content_restrictions_(0),
      color_chooser_(NULL),
      message_source_(NULL),
      fullscreen_widget_routing_id_(MSG_ROUTING_NONE) {
}

WebContentsImpl::~WebContentsImpl() {
  is_being_destroyed_ = true;

  for (std::set<RenderWidgetHostImpl*>::iterator iter =
           created_widgets_.begin(); iter != created_widgets_.end(); ++iter) {
    (*iter)->DetachDelegate();
  }
  created_widgets_.clear();

  // Clear out any JavaScript state.
  if (dialog_manager_)
    dialog_manager_->ResetJavaScriptState(this);

  if (color_chooser_)
    color_chooser_->End();

  NotifyDisconnected();

  // Notify any observer that have a reference on this WebContents.
  NotificationService::current()->Notify(
      NOTIFICATION_WEB_CONTENTS_DESTROYED,
      Source<WebContents>(this),
      NotificationService::NoDetails());

  // TODO(brettw) this should be moved to the view.
#if defined(OS_WIN) && !defined(USE_AURA)
  // If we still have a window handle, destroy it. GetNativeView can return
  // NULL if this contents was part of a window that closed.
  if (view_->GetNativeView()) {
    RenderViewHost* host = GetRenderViewHost();
    if (host && host->GetView())
      RenderWidgetHostViewPort::FromRWHV(host->GetView())->WillWmDestroy();
  }
#endif

  // OnCloseStarted isn't called in unit tests.
  if (!close_start_time_.is_null()) {
    base::TimeTicks now = base::TimeTicks::Now();
    base::TimeTicks unload_start_time = close_start_time_;
    if (!before_unload_end_time_.is_null())
      unload_start_time = before_unload_end_time_;
    UMA_HISTOGRAM_TIMES("Tab.Close", now - close_start_time_);
    UMA_HISTOGRAM_TIMES("Tab.Close.UnloadTime", now - unload_start_time);
  }

  FOR_EACH_OBSERVER(WebContentsObserver,
                    observers_,
                    WebContentsImplDestroyed());

  SetDelegate(NULL);
}

WebContentsImpl* WebContentsImpl::CreateWithOpener(
    const WebContents::CreateParams& params,
    WebContentsImpl* opener) {
  WebContentsImpl* new_contents = new WebContentsImpl(
      params.browser_context, opener, params.render_process_affinity);

  new_contents->Init(params);
  return new_contents;
}

// static
BrowserPluginGuest* WebContentsImpl::CreateGuest(
    BrowserContext* browser_context,
    SiteInstance* site_instance,
    int guest_instance_id) {
  // TODO: should CreateGuest() take a process affinity parameter?
  WebContentsImpl* new_contents = new WebContentsImpl(
      browser_context, NULL, SiteInstance::kNoProcessAffinity);

  // This makes |new_contents| act as a guest.
  // For more info, see comment above class BrowserPluginGuest.
  new_contents->browser_plugin_guest_.reset(
      BrowserPluginGuest::Create(guest_instance_id, new_contents));

  WebContents::CreateParams create_params(browser_context, site_instance);
  new_contents->Init(create_params);

  // We are instantiating a WebContents for browser plugin. Set its subframe bit
  // to true.
  static_cast<RenderViewHostImpl*>(
      new_contents->GetRenderViewHost())->set_is_subframe(true);

  return new_contents->browser_plugin_guest_.get();
}

WebPreferences WebContentsImpl::GetWebkitPrefs(RenderViewHost* rvh,
                                               const GURL& url) {
  WebPreferences prefs;

  const CommandLine& command_line = *CommandLine::ForCurrentProcess();

  prefs.javascript_enabled =
      !command_line.HasSwitch(switches::kDisableJavaScript);
  prefs.web_security_enabled =
      !command_line.HasSwitch(switches::kDisableWebSecurity);
  prefs.plugins_enabled =
      !command_line.HasSwitch(switches::kDisablePlugins);
  prefs.java_enabled =
      !command_line.HasSwitch(switches::kDisableJava);

  prefs.remote_fonts_enabled =
      !command_line.HasSwitch(switches::kDisableRemoteFonts);
  prefs.xss_auditor_enabled =
      !command_line.HasSwitch(switches::kDisableXSSAuditor);
  prefs.application_cache_enabled =
      !command_line.HasSwitch(switches::kDisableApplicationCache);

  prefs.local_storage_enabled =
      !command_line.HasSwitch(switches::kDisableLocalStorage);
  prefs.databases_enabled =
      !command_line.HasSwitch(switches::kDisableDatabases);
#if defined(OS_ANDROID)
  prefs.webaudio_enabled =
      command_line.HasSwitch(switches::kEnableWebAudio);
#else
  prefs.webaudio_enabled =
      !command_line.HasSwitch(switches::kDisableWebAudio);
#endif

  prefs.experimental_webgl_enabled =
      GpuProcessHost::gpu_enabled() &&
      !command_line.HasSwitch(switches::kDisable3DAPIs) &&
#if defined(OS_ANDROID)
      command_line.HasSwitch(switches::kEnableExperimentalWebGL);
#else
      !command_line.HasSwitch(switches::kDisableExperimentalWebGL);
#endif

  prefs.flash_3d_enabled =
      GpuProcessHost::gpu_enabled() &&
      !command_line.HasSwitch(switches::kDisableFlash3d);
  prefs.flash_stage3d_enabled =
      GpuProcessHost::gpu_enabled() &&
      !command_line.HasSwitch(switches::kDisableFlashStage3d);
  prefs.flash_stage3d_baseline_enabled =
      GpuProcessHost::gpu_enabled() &&
      !command_line.HasSwitch(switches::kDisableFlashStage3d);

  prefs.gl_multisampling_enabled =
      !command_line.HasSwitch(switches::kDisableGLMultisampling);
  prefs.privileged_webgl_extensions_enabled =
      command_line.HasSwitch(switches::kEnablePrivilegedWebGLExtensions);
  prefs.site_specific_quirks_enabled =
      !command_line.HasSwitch(switches::kDisableSiteSpecificQuirks);
  prefs.allow_file_access_from_file_urls =
      command_line.HasSwitch(switches::kAllowFileAccessFromFiles);

  prefs.accelerated_compositing_for_overflow_scroll_enabled = false;
  if (command_line.HasSwitch(switches::kEnableAcceleratedOverflowScroll))
    prefs.accelerated_compositing_for_overflow_scroll_enabled = true;
  if (command_line.HasSwitch(switches::kDisableAcceleratedOverflowScroll))
    prefs.accelerated_compositing_for_overflow_scroll_enabled = false;

  prefs.accelerated_compositing_for_scrollable_frames_enabled =
      command_line.HasSwitch(switches::kEnableAcceleratedScrollableFrames);
  prefs.composited_scrolling_for_frames_enabled =
      command_line.HasSwitch(switches::kEnableCompositedScrollingForFrames);
  prefs.show_paint_rects =
      command_line.HasSwitch(switches::kShowPaintRects);
  prefs.accelerated_compositing_enabled =
      GpuProcessHost::gpu_enabled() &&
      !command_line.HasSwitch(switches::kDisableAcceleratedCompositing);
  prefs.force_compositing_mode =
      content::IsForceCompositingModeEnabled() &&
      !command_line.HasSwitch(switches::kDisableForceCompositingMode);
  prefs.accelerated_2d_canvas_enabled =
      GpuProcessHost::gpu_enabled() &&
      !command_line.HasSwitch(switches::kDisableAccelerated2dCanvas);
  prefs.antialiased_2d_canvas_disabled =
      command_line.HasSwitch(switches::kDisable2dCanvasAntialiasing);
  prefs.accelerated_filters_enabled =
      GpuProcessHost::gpu_enabled() &&
      command_line.HasSwitch(switches::kEnableAcceleratedFilters);
  prefs.accelerated_compositing_for_3d_transforms_enabled =
      prefs.accelerated_compositing_for_animation_enabled =
          !command_line.HasSwitch(switches::kDisableAcceleratedLayers);
  prefs.accelerated_compositing_for_plugins_enabled =
      !command_line.HasSwitch(switches::kDisableAcceleratedPlugins);
  prefs.accelerated_compositing_for_video_enabled =
      !command_line.HasSwitch(switches::kDisableAcceleratedVideo);
  prefs.fullscreen_enabled =
      !command_line.HasSwitch(switches::kDisableFullScreen);
  prefs.css_sticky_position_enabled =
      command_line.HasSwitch(switches::kEnableExperimentalWebKitFeatures);
  prefs.css_shaders_enabled =
      command_line.HasSwitch(switches::kEnableCssShaders);
  prefs.css_variables_enabled =
      command_line.HasSwitch(switches::kEnableExperimentalWebKitFeatures);
  prefs.css_grid_layout_enabled =
      command_line.HasSwitch(switches::kEnableExperimentalWebKitFeatures);
  prefs.lazy_layout_enabled =
      command_line.HasSwitch(switches::kEnableExperimentalWebKitFeatures);

  // TODO(abarth, eseidel): Enable threaded_html_parser by default on Android
  // once crbug 230542 is resolved.
#if defined(OS_ANDROID)
  prefs.threaded_html_parser = false;
#else
  prefs.threaded_html_parser =
      !command_line.HasSwitch(switches::kDisableThreadedHTMLParser);
#endif

#if defined(OS_ANDROID)
  prefs.user_gesture_required_for_media_playback = !command_line.HasSwitch(
      switches::kDisableGestureRequirementForMediaPlayback);
#endif

  bool touch_device_present = false;
  touch_device_present = ui::IsTouchDevicePresent();
  const std::string touch_enabled_switch =
      command_line.HasSwitch(switches::kTouchEvents) ?
      command_line.GetSwitchValueASCII(switches::kTouchEvents) :
      switches::kTouchEventsAuto;

  if (touch_enabled_switch.empty() ||
      touch_enabled_switch == switches::kTouchEventsEnabled) {
    prefs.touch_enabled = true;
  } else if (touch_enabled_switch == switches::kTouchEventsAuto) {
    prefs.touch_enabled = touch_device_present;
  } else if (touch_enabled_switch != switches::kTouchEventsDisabled) {
    LOG(ERROR) << "Invalid --touch-events option: " << touch_enabled_switch;
  }

  prefs.device_supports_touch = prefs.touch_enabled && touch_device_present;
#if defined(OS_ANDROID)
  prefs.device_supports_mouse = false;
#endif

   prefs.touch_adjustment_enabled =
       !command_line.HasSwitch(switches::kDisableTouchAdjustment);

#if defined(OS_MACOSX) || defined(OS_CHROMEOS)
  bool default_enable_scroll_animator = true;
#else
  bool default_enable_scroll_animator = false;
#endif
  prefs.enable_scroll_animator = default_enable_scroll_animator;
  if (command_line.HasSwitch(switches::kEnableSmoothScrolling))
    prefs.enable_scroll_animator = true;
  if (command_line.HasSwitch(switches::kDisableSmoothScrolling))
    prefs.enable_scroll_animator = false;

  prefs.visual_word_movement_enabled =
      command_line.HasSwitch(switches::kEnableVisualWordMovement);

  // Certain GPU features might have been blacklisted.
  GpuDataManagerImpl::GetInstance()->UpdateRendererWebPrefs(&prefs);

  if (ChildProcessSecurityPolicyImpl::GetInstance()->HasWebUIBindings(
          rvh->GetProcess()->GetID())) {
    prefs.loads_images_automatically = true;
    prefs.javascript_enabled = true;
  }

  prefs.is_online = !net::NetworkChangeNotifier::IsOffline();

  // Force accelerated compositing and 2d canvas off for chrome: and about:
  // pages (unless it's specifically allowed).
  if ((url.SchemeIs(chrome::kChromeUIScheme) ||
      (url.SchemeIs(chrome::kAboutScheme) &&
       url.spec() != chrome::kAboutBlankURL)) &&
      !command_line.HasSwitch(switches::kAllowWebUICompositing)) {
    prefs.accelerated_compositing_enabled = false;
    prefs.accelerated_2d_canvas_enabled = false;
  }

  prefs.apply_default_device_scale_factor_in_compositor = true;
  prefs.apply_page_scale_factor_in_compositor = true;

  prefs.fixed_position_creates_stacking_context = !command_line.HasSwitch(
      switches::kDisableFixedPositionCreatesStackingContext);

#if defined(OS_CHROMEOS)
  prefs.gesture_tap_highlight_enabled = !command_line.HasSwitch(
      switches::kDisableGestureTapHighlight);
#else
  prefs.gesture_tap_highlight_enabled = command_line.HasSwitch(
      switches::kEnableGestureTapHighlight);
#endif

  prefs.number_of_cpu_cores = base::SysInfo::NumberOfProcessors();

  prefs.viewport_enabled = command_line.HasSwitch(switches::kEnableViewport);

  prefs.deferred_image_decoding_enabled =
      command_line.HasSwitch(switches::kEnableDeferredImageDecoding) ||
      cc::switches::IsImplSidePaintingEnabled();

  prefs.spatial_navigation_enabled = command_line.HasSwitch(
      switches::kEnableSpatialNavigation);

  GetContentClient()->browser()->OverrideWebkitPrefs(rvh, url, &prefs);

  // Disable compositing in guests until we have compositing path implemented
  // for guests.
  bool guest_compositing_enabled = !command_line.HasSwitch(
      switches::kDisableBrowserPluginCompositing);
  if (rvh->GetProcess()->IsGuest() && !guest_compositing_enabled) {
    prefs.force_compositing_mode = false;
    prefs.accelerated_compositing_enabled = false;
  }

  return prefs;
}

RenderViewHostManager* WebContentsImpl::GetRenderManagerForTesting() {
  return &render_manager_;
}

bool WebContentsImpl::OnMessageReceived(RenderViewHost* render_view_host,
                                        const IPC::Message& message) {
  if (GetWebUI() &&
      static_cast<WebUIImpl*>(GetWebUI())->OnMessageReceived(message)) {
    return true;
  }

  ObserverListBase<WebContentsObserver>::Iterator it(observers_);
  WebContentsObserver* observer;
  while ((observer = it.GetNext()) != NULL)
    if (observer->OnMessageReceived(message))
      return true;

  // Message handlers should be aware of which RenderViewHost sent the
  // message, which is temporarily stored in message_source_.
  message_source_ = render_view_host;
  bool handled = true;
  bool message_is_ok = true;
  IPC_BEGIN_MESSAGE_MAP_EX(WebContentsImpl, message, message_is_ok)
    IPC_MESSAGE_HANDLER(ViewHostMsg_DidLoadResourceFromMemoryCache,
                        OnDidLoadResourceFromMemoryCache)
    IPC_MESSAGE_HANDLER(ViewHostMsg_DidDisplayInsecureContent,
                        OnDidDisplayInsecureContent)
    IPC_MESSAGE_HANDLER(ViewHostMsg_DidRunInsecureContent,
                        OnDidRunInsecureContent)
    IPC_MESSAGE_HANDLER(ViewHostMsg_DocumentLoadedInFrame,
                        OnDocumentLoadedInFrame)
    IPC_MESSAGE_HANDLER(ViewHostMsg_DidFinishLoad, OnDidFinishLoad)
    IPC_MESSAGE_HANDLER(ViewHostMsg_DidFailLoadWithError,
                        OnDidFailLoadWithError)
    IPC_MESSAGE_HANDLER(ViewHostMsg_UpdateContentRestrictions,
                        OnUpdateContentRestrictions)
    IPC_MESSAGE_HANDLER(ViewHostMsg_GoToEntryAtOffset, OnGoToEntryAtOffset)
    IPC_MESSAGE_HANDLER(ViewHostMsg_UpdateZoomLimits, OnUpdateZoomLimits)
    IPC_MESSAGE_HANDLER(ViewHostMsg_SaveURLAs, OnSaveURL)
    IPC_MESSAGE_HANDLER(ViewHostMsg_EnumerateDirectory, OnEnumerateDirectory)
    IPC_MESSAGE_HANDLER(ViewHostMsg_JSOutOfMemory, OnJSOutOfMemory)
    IPC_MESSAGE_HANDLER(ViewHostMsg_RegisterProtocolHandler,
                        OnRegisterProtocolHandler)
    IPC_MESSAGE_HANDLER(ViewHostMsg_Find_Reply, OnFindReply)
    IPC_MESSAGE_HANDLER(ViewHostMsg_CrashedPlugin, OnCrashedPlugin)
    IPC_MESSAGE_HANDLER(ViewHostMsg_AppCacheAccessed, OnAppCacheAccessed)
    IPC_MESSAGE_HANDLER(ViewHostMsg_OpenColorChooser, OnOpenColorChooser)
    IPC_MESSAGE_HANDLER(ViewHostMsg_EndColorChooser, OnEndColorChooser)
    IPC_MESSAGE_HANDLER(ViewHostMsg_SetSelectedColorInColorChooser,
                        OnSetSelectedColorInColorChooser)
    IPC_MESSAGE_HANDLER(ViewHostMsg_PepperPluginHung, OnPepperPluginHung)
    IPC_MESSAGE_HANDLER(ViewHostMsg_WebUISend, OnWebUISend)
    IPC_MESSAGE_HANDLER(ViewHostMsg_RequestPpapiBrokerPermission,
                        OnRequestPpapiBrokerPermission)
    IPC_MESSAGE_HANDLER_GENERIC(BrowserPluginHostMsg_AllocateInstanceID,
                                OnBrowserPluginMessage(message))
    IPC_MESSAGE_HANDLER_GENERIC(BrowserPluginHostMsg_Attach,
                                OnBrowserPluginMessage(message))
    IPC_MESSAGE_HANDLER(ImageHostMsg_DidDownloadImage, OnDidDownloadImage)
    IPC_MESSAGE_HANDLER(ViewHostMsg_UpdateFaviconURL, OnUpdateFaviconURL)
#if defined(OS_ANDROID)
    IPC_MESSAGE_HANDLER(ViewHostMsg_FindMatchRects_Reply,
                        OnFindMatchRectsReply)
    IPC_MESSAGE_HANDLER(ViewHostMsg_OpenDateTimeDialog,
                        OnOpenDateTimeDialog)
#endif
    IPC_MESSAGE_HANDLER(ViewHostMsg_FrameDetached, OnFrameDetached)
    IPC_MESSAGE_UNHANDLED(handled = false)
  IPC_END_MESSAGE_MAP_EX()
  message_source_ = NULL;

  if (!message_is_ok) {
    RecordAction(UserMetricsAction("BadMessageTerminate_RVD"));
    GetRenderProcessHost()->ReceivedBadMessage();
  }

  return handled;
}

void WebContentsImpl::RunFileChooser(
    RenderViewHost* render_view_host,
    const FileChooserParams& params) {
  if (delegate_)
    delegate_->RunFileChooser(this, params);
}

NavigationControllerImpl& WebContentsImpl::GetController() {
  return controller_;
}

const NavigationControllerImpl& WebContentsImpl::GetController() const {
  return controller_;
}

BrowserContext* WebContentsImpl::GetBrowserContext() const {
  return controller_.GetBrowserContext();
}

const GURL& WebContentsImpl::GetURL() const {
  // We may not have a navigation entry yet
  NavigationEntry* entry = controller_.GetActiveEntry();
  return entry ? entry->GetVirtualURL() : GURL::EmptyGURL();
}

WebContentsDelegate* WebContentsImpl::GetDelegate() {
  return delegate_;
}

void WebContentsImpl::SetDelegate(WebContentsDelegate* delegate) {
  // TODO(cbentzel): remove this debugging code?
  if (delegate == delegate_)
    return;
  if (delegate_)
    delegate_->Detach(this);
  delegate_ = delegate;
  if (delegate_) {
    delegate_->Attach(this);
    // Ensure the visible RVH reflects the new delegate's preferences.
    if (view_)
      view_->SetOverscrollControllerEnabled(delegate->CanOverscrollContent());
  }
}

RenderProcessHost* WebContentsImpl::GetRenderProcessHost() const {
  RenderViewHostImpl* host = render_manager_.current_host();
  return host ? host->GetProcess() : NULL;
}

RenderViewHost* WebContentsImpl::GetRenderViewHost() const {
  return render_manager_.current_host();
}

void WebContentsImpl::GetRenderViewHostAtPosition(
    int x,
    int y,
    const base::Callback<void(RenderViewHost*, int, int)>& callback) {
  BrowserPluginEmbedder* embedder = GetBrowserPluginEmbedder();
  if (embedder)
    embedder->GetRenderViewHostAtPosition(x, y, callback);
  else
    callback.Run(GetRenderViewHost(), x, y);
}

WebContents* WebContentsImpl::GetEmbedderWebContents() const {
  BrowserPluginGuest* guest = GetBrowserPluginGuest();
  if (guest)
    return guest->embedder_web_contents();
  return NULL;
}

int WebContentsImpl::GetEmbeddedInstanceID() const {
  BrowserPluginGuest* guest = GetBrowserPluginGuest();
  if (guest)
    return guest->instance_id();
  return 0;
}

int WebContentsImpl::GetRoutingID() const {
  if (!GetRenderViewHost())
    return MSG_ROUTING_NONE;

  return GetRenderViewHost()->GetRoutingID();
}

int WebContentsImpl::GetFullscreenWidgetRoutingID() const {
  return fullscreen_widget_routing_id_;
}

RenderWidgetHostView* WebContentsImpl::GetRenderWidgetHostView() const {
  return render_manager_.GetRenderWidgetHostView();
}

RenderWidgetHostViewPort* WebContentsImpl::GetRenderWidgetHostViewPort() const {
  BrowserPluginGuest* guest = GetBrowserPluginGuest();
  if (guest && guest->embedder_web_contents()) {
    return guest->embedder_web_contents()->GetRenderWidgetHostViewPort();
  }
  return RenderWidgetHostViewPort::FromRWHV(GetRenderWidgetHostView());
}

WebContentsView* WebContentsImpl::GetView() const {
  return view_.get();
}

WebUI* WebContentsImpl::CreateWebUI(const GURL& url) {
  WebUIImpl* web_ui = new WebUIImpl(this);
  WebUIController* controller = WebUIControllerFactoryRegistry::GetInstance()->
      CreateWebUIControllerForURL(web_ui, url);
  if (controller) {
    web_ui->AddMessageHandler(new GenericHandler());
    web_ui->SetController(controller);
    return web_ui;
  }

  delete web_ui;
  return NULL;
}

WebUI* WebContentsImpl::GetWebUI() const {
  return render_manager_.web_ui() ? render_manager_.web_ui()
      : render_manager_.pending_web_ui();
}

WebUI* WebContentsImpl::GetCommittedWebUI() const {
  return render_manager_.web_ui();
}

void WebContentsImpl::SetUserAgentOverride(const std::string& override) {
  if (GetUserAgentOverride() == override)
    return;

  renderer_preferences_.user_agent_override = override;

  // Send the new override string to the renderer.
  RenderViewHost* host = GetRenderViewHost();
  if (host)
    host->SyncRendererPrefs();

  // Reload the page if a load is currently in progress to avoid having
  // different parts of the page loaded using different user agents.
  NavigationEntry* entry = controller_.GetActiveEntry();
  if (is_loading_ && entry != NULL && entry->GetIsOverridingUserAgent())
    controller_.ReloadIgnoringCache(true);

  FOR_EACH_OBSERVER(WebContentsObserver, observers_,
                    UserAgentOverrideSet(override));
}

const std::string& WebContentsImpl::GetUserAgentOverride() const {
  return renderer_preferences_.user_agent_override;
}

#if defined(OS_WIN) && defined(USE_AURA)
void WebContentsImpl::SetParentNativeViewAccessible(
gfx::NativeViewAccessible accessible_parent) {
  accessible_parent_ = accessible_parent;
}
#endif

const string16& WebContentsImpl::GetTitle() const {
  // Transient entries take precedence. They are used for interstitial pages
  // that are shown on top of existing pages.
  NavigationEntry* entry = controller_.GetTransientEntry();
  std::string accept_languages =
      GetContentClient()->browser()->GetAcceptLangs(
          GetBrowserContext());
  if (entry) {
    return entry->GetTitleForDisplay(accept_languages);
  }
  WebUI* our_web_ui = render_manager_.pending_web_ui() ?
      render_manager_.pending_web_ui() : render_manager_.web_ui();
  if (our_web_ui) {
    // Don't override the title in view source mode.
    entry = controller_.GetActiveEntry();
    if (!(entry && entry->IsViewSourceMode())) {
      // Give the Web UI the chance to override our title.
      const string16& title = our_web_ui->GetOverriddenTitle();
      if (!title.empty())
        return title;
    }
  }

  // We use the title for the last committed entry rather than a pending
  // navigation entry. For example, when the user types in a URL, we want to
  // keep the old page's title until the new load has committed and we get a new
  // title.
  entry = controller_.GetLastCommittedEntry();
  if (entry) {
    return entry->GetTitleForDisplay(accept_languages);
  }

  // |page_title_when_no_navigation_entry_| is finally used
  // if no title cannot be retrieved.
  return page_title_when_no_navigation_entry_;
}

int32 WebContentsImpl::GetMaxPageID() {
  return GetMaxPageIDForSiteInstance(GetSiteInstance());
}

int32 WebContentsImpl::GetMaxPageIDForSiteInstance(
    SiteInstance* site_instance) {
  if (max_page_ids_.find(site_instance->GetId()) == max_page_ids_.end())
    max_page_ids_[site_instance->GetId()] = -1;

  return max_page_ids_[site_instance->GetId()];
}

void WebContentsImpl::UpdateMaxPageID(int32 page_id) {
  UpdateMaxPageIDForSiteInstance(GetSiteInstance(), page_id);
}

void WebContentsImpl::UpdateMaxPageIDForSiteInstance(
    SiteInstance* site_instance, int32 page_id) {
  if (GetMaxPageIDForSiteInstance(site_instance) < page_id)
    max_page_ids_[site_instance->GetId()] = page_id;
}

void WebContentsImpl::CopyMaxPageIDsFrom(WebContentsImpl* web_contents) {
  max_page_ids_ = web_contents->max_page_ids_;
}

SiteInstance* WebContentsImpl::GetSiteInstance() const {
  return render_manager_.current_host()->GetSiteInstance();
}

SiteInstance* WebContentsImpl::GetPendingSiteInstance() const {
  RenderViewHost* dest_rvh = render_manager_.pending_render_view_host() ?
      render_manager_.pending_render_view_host() :
      render_manager_.current_host();
  return dest_rvh->GetSiteInstance();
}

bool WebContentsImpl::IsLoading() const {
  return is_loading_;
}

bool WebContentsImpl::IsWaitingForResponse() const {
  return waiting_for_response_;
}

const net::LoadStateWithParam& WebContentsImpl::GetLoadState() const {
  return load_state_;
}

const string16& WebContentsImpl::GetLoadStateHost() const {
  return load_state_host_;
}

uint64 WebContentsImpl::GetUploadSize() const {
  return upload_size_;
}

uint64 WebContentsImpl::GetUploadPosition() const {
  return upload_position_;
}

const std::string& WebContentsImpl::GetEncoding() const {
  return encoding_;
}

bool WebContentsImpl::DisplayedInsecureContent() const {
  return displayed_insecure_content_;
}

void WebContentsImpl::IncrementCapturerCount() {
  DCHECK(!is_being_destroyed_);
  ++capturer_count_;
  DVLOG(1) << "There are now " << capturer_count_
           << " capturing(s) of WebContentsImpl@" << this;
}

void WebContentsImpl::DecrementCapturerCount() {
  --capturer_count_;
  DVLOG(1) << "There are now " << capturer_count_
           << " capturing(s) of WebContentsImpl@" << this;
  DCHECK_LE(0, capturer_count_);

  if (is_being_destroyed_)
    return;

  // While capturer_count_ was greater than zero, the WasHidden() calls to RWHV
  // were being prevented.  If there are no more capturers, make the call now.
  if (capturer_count_ == 0 && !should_normally_be_visible_) {
    DVLOG(1) << "Executing delayed WasHidden().";
    WasHidden();
  }
}

bool WebContentsImpl::IsCrashed() const {
  return (crashed_status_ == base::TERMINATION_STATUS_PROCESS_CRASHED ||
          crashed_status_ == base::TERMINATION_STATUS_ABNORMAL_TERMINATION ||
          crashed_status_ == base::TERMINATION_STATUS_PROCESS_WAS_KILLED);
}

void WebContentsImpl::SetIsCrashed(base::TerminationStatus status,
                                   int error_code) {
  if (status == crashed_status_)
    return;

  crashed_status_ = status;
  crashed_error_code_ = error_code;
  NotifyNavigationStateChanged(INVALIDATE_TYPE_TAB);
}

base::TerminationStatus WebContentsImpl::GetCrashedStatus() const {
  return crashed_status_;
}

bool WebContentsImpl::IsBeingDestroyed() const {
  return is_being_destroyed_;
}

void WebContentsImpl::NotifyNavigationStateChanged(unsigned changed_flags) {
  if (delegate_)
    delegate_->NavigationStateChanged(this, changed_flags);
}

base::TimeTicks WebContentsImpl::GetLastSelectedTime() const {
  return last_selected_time_;
}

void WebContentsImpl::WasShown() {
  controller_.SetActive(true);
  RenderWidgetHostViewPort* rwhv =
      RenderWidgetHostViewPort::FromRWHV(GetRenderWidgetHostView());
  if (rwhv) {
    rwhv->WasShown();
#if defined(OS_MACOSX)
    rwhv->SetActive(true);
#endif
  }

  last_selected_time_ = base::TimeTicks::Now();

  FOR_EACH_OBSERVER(WebContentsObserver, observers_, WasShown());

  // The resize rect might have changed while this was inactive -- send the new
  // one to make sure it's up to date.
  RenderViewHostImpl* rvh =
      static_cast<RenderViewHostImpl*>(GetRenderViewHost());
  if (rvh) {
    rvh->ResizeRectChanged(GetRootWindowResizerRect());
  }

  should_normally_be_visible_ = true;
  NotificationService::current()->Notify(
      NOTIFICATION_WEB_CONTENTS_VISIBILITY_CHANGED,
      Source<WebContents>(this),
      Details<const bool>(&should_normally_be_visible_));
}

void WebContentsImpl::WasHidden() {
  // If there are entities capturing screenshots or video (e.g., mirroring),
  // don't activate the "disable rendering" optimization.
  if (capturer_count_ == 0) {
    // |GetRenderViewHost()| can be NULL if the user middle clicks a link to
    // open a tab in the background, then closes the tab before selecting it.
    // This is because closing the tab calls WebContentsImpl::Destroy(), which
    // removes the |GetRenderViewHost()|; then when we actually destroy the
    // window, OnWindowPosChanged() notices and calls WasHidden() (which
    // calls us).
    RenderWidgetHostViewPort* rwhv =
        RenderWidgetHostViewPort::FromRWHV(GetRenderWidgetHostView());
    if (rwhv)
      rwhv->WasHidden();
  }

  should_normally_be_visible_ = false;
  NotificationService::current()->Notify(
      NOTIFICATION_WEB_CONTENTS_VISIBILITY_CHANGED,
      Source<WebContents>(this),
      Details<const bool>(&should_normally_be_visible_));
}

bool WebContentsImpl::NeedToFireBeforeUnload() {
  // TODO(creis): Should we fire even for interstitial pages?
  return WillNotifyDisconnection() &&
      !ShowingInterstitialPage() &&
      !static_cast<RenderViewHostImpl*>(
          GetRenderViewHost())->SuddenTerminationAllowed();
}

void WebContentsImpl::Stop() {
  render_manager_.Stop();
  FOR_EACH_OBSERVER(WebContentsObserver, observers_, StopNavigation());
}

WebContents* WebContentsImpl::Clone() {
  // We use our current SiteInstance since the cloned entry will use it anyway.
  // We pass our own opener so that the cloned page can access it if it was
  // before.
  CreateParams create_params(GetBrowserContext(), GetSiteInstance());
  create_params.initial_size = view_->GetContainerSize();
  WebContentsImpl* tc = CreateWithOpener(create_params, opener_);
  tc->GetController().CopyStateFrom(controller_);
  FOR_EACH_OBSERVER(WebContentsObserver,
                    observers_,
                    DidCloneToNewWebContents(this, tc));
  return tc;
}

void WebContentsImpl::Observe(int type,
                              const NotificationSource& source,
                              const NotificationDetails& details) {
  switch (type) {
    case NOTIFICATION_WEB_CONTENTS_DESTROYED:
      OnWebContentsDestroyed(Source<WebContents>(source).ptr());
      break;
    case NOTIFICATION_RENDER_WIDGET_HOST_DESTROYED: {
      RenderWidgetHost* host = Source<RenderWidgetHost>(source).ptr();
      for (PendingWidgetViews::iterator i = pending_widget_views_.begin();
           i != pending_widget_views_.end(); ++i) {
        if (host->GetView() == i->second) {
          pending_widget_views_.erase(i);
          break;
        }
      }
      break;
    }
    default:
      NOTREACHED();
  }
}

void WebContentsImpl::Init(const WebContents::CreateParams& params) {
  render_manager_.Init(
      params.browser_context, params.site_instance, params.routing_id);

  view_.reset(GetContentClient()->browser()->
      OverrideCreateWebContentsView(this, &render_view_host_delegate_view_));
  if (view_) {
    CHECK(render_view_host_delegate_view_);
  } else {
    WebContentsViewDelegate* delegate =
        GetContentClient()->browser()->GetWebContentsViewDelegate(this);

    if (browser_plugin_guest_) {
      WebContentsViewPort* platform_view = CreateWebContentsView(
          this, delegate, &render_view_host_delegate_view_);

      WebContentsViewGuest* rv = new WebContentsViewGuest(
          this, browser_plugin_guest_.get(), platform_view);
      render_view_host_delegate_view_ = rv;
      view_.reset(rv);
    } else {
      // Regular WebContentsView.
      view_.reset(CreateWebContentsView(
          this, delegate, &render_view_host_delegate_view_));
    }
    CHECK(render_view_host_delegate_view_);
  }
  CHECK(view_.get());

  gfx::Size initial_size = params.initial_size;
  view_->CreateView(initial_size, params.context);

  // Listen for whether our opener gets destroyed.
  if (opener_) {
    registrar_.Add(this, NOTIFICATION_WEB_CONTENTS_DESTROYED,
                   Source<WebContents>(opener_));
  }

  registrar_.Add(this,
                 NOTIFICATION_RENDER_WIDGET_HOST_DESTROYED,
                 NotificationService::AllBrowserContextsAndSources());
#if defined(ENABLE_JAVA_BRIDGE)
  java_bridge_dispatcher_host_manager_.reset(
      new JavaBridgeDispatcherHostManager(this));
#endif

#if defined(OS_ANDROID)
  date_time_chooser_.reset(new DateTimeChooserAndroid());
#endif
}

void WebContentsImpl::OnWebContentsDestroyed(WebContents* web_contents) {
  // Clear the opener if it has been closed.
  if (web_contents == opener_) {
    registrar_.Remove(this, NOTIFICATION_WEB_CONTENTS_DESTROYED,
                      Source<WebContents>(opener_));
    opener_ = NULL;
    return;
  }
  // Clear a pending contents that has been closed before being shown.
  for (PendingContents::iterator iter = pending_contents_.begin();
       iter != pending_contents_.end();
       ++iter) {
    if (iter->second != web_contents)
      continue;
    pending_contents_.erase(iter);
    registrar_.Remove(this, NOTIFICATION_WEB_CONTENTS_DESTROYED,
                      Source<WebContents>(web_contents));
    return;
  }
  NOTREACHED();
}

void WebContentsImpl::AddObserver(WebContentsObserver* observer) {
  observers_.AddObserver(observer);
}

void WebContentsImpl::RemoveObserver(WebContentsObserver* observer) {
  observers_.RemoveObserver(observer);
}

void WebContentsImpl::Activate() {
  if (delegate_)
    delegate_->ActivateContents(this);
}

void WebContentsImpl::Deactivate() {
  if (delegate_)
    delegate_->DeactivateContents(this);
}

void WebContentsImpl::LostCapture() {
  if (delegate_)
    delegate_->LostCapture();
}

void WebContentsImpl::RenderWidgetDeleted(
    RenderWidgetHostImpl* render_widget_host) {
  if (is_being_destroyed_) {
    // |created_widgets_| might have been destroyed.
    return;
  }

  std::set<RenderWidgetHostImpl*>::iterator iter =
      created_widgets_.find(render_widget_host);
  if (iter != created_widgets_.end())
    created_widgets_.erase(iter);

  if (render_widget_host &&
      render_widget_host->GetRoutingID() == fullscreen_widget_routing_id_) {
    FOR_EACH_OBSERVER(WebContentsObserver,
                      observers_,
                      DidDestroyFullscreenWidget(
                          fullscreen_widget_routing_id_));
    fullscreen_widget_routing_id_ = MSG_ROUTING_NONE;
  }
}

bool WebContentsImpl::PreHandleKeyboardEvent(
    const NativeWebKeyboardEvent& event,
    bool* is_keyboard_shortcut) {
  return delegate_ &&
      delegate_->PreHandleKeyboardEvent(this, event, is_keyboard_shortcut);
}

void WebContentsImpl::HandleKeyboardEvent(const NativeWebKeyboardEvent& event) {
  if (delegate_)
    delegate_->HandleKeyboardEvent(this, event);
}

bool WebContentsImpl::PreHandleWheelEvent(
    const WebKit::WebMouseWheelEvent& event) {
#if !defined(OS_MACOSX)
  // On platforms other than Mac, control+mousewheel changes zoom. On Mac, this
  // isn't done for two reasons:
  //   -the OS already has a gesture to do this through pinch-zoom
  //   -if a user starts an inertial scroll, let's go, and presses control
  //      (i.e. control+tab) then the OS's buffered scroll events will come in
  //      with control key set which isn't what the user wants
  if (delegate_ &&
      event.wheelTicksY &&
      (event.modifiers & WebKit::WebInputEvent::ControlKey)) {
    delegate_->ContentsZoomChange(event.wheelTicksY > 0);
    return true;
  }
#endif

  return false;
}

<<<<<<< HEAD
#if defined(OS_WIN) && defined(USE_AURA)
gfx::NativeViewAccessible WebContentsImpl::GetParentNativeViewAccessible() {
  return accessible_parent_;
}
#endif
=======
bool WebContentsImpl::ShowTooltip(
        const string16& tooltip_text, 
        WebKit::WebTextDirection text_direction_hint) {
    if (delegate_) {
        return delegate_->ShowTooltip(this, tooltip_text, text_direction_hint);
    }
    return false;
}
>>>>>>> c7fd0c8b

void WebContentsImpl::HandleMouseDown() {
  if (delegate_)
    delegate_->HandleMouseDown();
}

void WebContentsImpl::HandleMouseUp() {
  if (delegate_)
    delegate_->HandleMouseUp();
}

void WebContentsImpl::HandlePointerActivate() {
  if (delegate_)
    delegate_->HandlePointerActivate();
}

void WebContentsImpl::HandleGestureBegin() {
  if (delegate_)
    delegate_->HandleGestureBegin();
}

void WebContentsImpl::HandleGestureEnd() {
  if (delegate_)
    delegate_->HandleGestureEnd();
}

void WebContentsImpl::ToggleFullscreenMode(bool enter_fullscreen) {
  if (delegate_)
    delegate_->ToggleFullscreenModeForTab(this, enter_fullscreen);
}

bool WebContentsImpl::IsFullscreenForCurrentTab() const {
  return delegate_ ? delegate_->IsFullscreenForTabOrPending(this) : false;
}

void WebContentsImpl::RequestToLockMouse(bool user_gesture,
                                         bool last_unlocked_by_target) {
  if (delegate_) {
    delegate_->RequestToLockMouse(this, user_gesture, last_unlocked_by_target);
  } else {
    GotResponseToLockMouseRequest(false);
  }
}

void WebContentsImpl::LostMouseLock() {
  if (delegate_)
    delegate_->LostMouseLock();
}

void WebContentsImpl::CreateNewWindow(
    int route_id,
    const ViewHostMsg_CreateWindow_Params& params,
    SessionStorageNamespace* session_storage_namespace) {
  if (delegate_ && !delegate_->ShouldCreateWebContents(
          this, route_id, params.window_container_type, params.frame_name,
          params.target_url)) {
    GetRenderViewHost()->GetProcess()->ResumeRequestsForView(route_id);
    return;
  }

  // We usually create the new window in the same BrowsingInstance (group of
  // script-related windows), by passing in the current SiteInstance.  However,
  // if the opener is being suppressed (in a non-guest), we create a new
  // SiteInstance in its own BrowsingInstance.
  bool is_guest = GetRenderProcessHost()->IsGuest();

  scoped_refptr<SiteInstance> site_instance =
      params.opener_suppressed && !is_guest ?
      SiteInstance::CreateForURL(GetBrowserContext(), params.target_url) :
      GetSiteInstance();

  // Create the new web contents. This will automatically create the new
  // WebContentsView. In the future, we may want to create the view separately.
  WebContentsImpl* new_contents =
      new WebContentsImpl(GetBrowserContext(),
                          params.opener_suppressed ? NULL : this,
                          render_manager_.RenderProcessAffinity());

  // We must assign the SessionStorageNamespace before calling Init().
  //
  // http://crbug.com/142685
  const std::string& partition_id =
      GetContentClient()->browser()->
          GetStoragePartitionIdForSite(GetBrowserContext(),
                                       site_instance->GetSiteURL());
  StoragePartition* partition =
      BrowserContext::GetStoragePartition(GetBrowserContext(),
                                          site_instance);
  DOMStorageContextImpl* dom_storage_context =
      static_cast<DOMStorageContextImpl*>(partition->GetDOMStorageContext());
  SessionStorageNamespaceImpl* session_storage_namespace_impl =
      static_cast<SessionStorageNamespaceImpl*>(session_storage_namespace);
  CHECK(session_storage_namespace_impl->IsFromContext(dom_storage_context));
  new_contents->GetController().SetSessionStorageNamespace(
      partition_id,
      session_storage_namespace);
  CreateParams create_params(GetBrowserContext(), site_instance);
  create_params.routing_id = route_id;
  if (!is_guest) {
    create_params.context = view_->GetNativeView();
    create_params.initial_size = view_->GetContainerSize();
  } else {
    // This makes |new_contents| act as a guest.
    // For more info, see comment above class BrowserPluginGuest.
    int instance_id = GetBrowserPluginGuestManager()->get_next_instance_id();
    WebContentsImpl* new_contents_impl =
        static_cast<WebContentsImpl*>(new_contents);
    new_contents_impl->browser_plugin_guest_.reset(
        BrowserPluginGuest::CreateWithOpener(instance_id, new_contents_impl,
            GetBrowserPluginGuest(), !!new_contents_impl->opener()));
  }
  new_contents->Init(create_params);

  // Save the window for later if we're not suppressing the opener (since it
  // will be shown immediately).
  if (!params.opener_suppressed) {
    if (!is_guest) {
      WebContentsViewPort* new_view = new_contents->view_.get();

      // TODO(brettw): It seems bogus that we have to call this function on the
      // newly created object and give it one of its own member variables.
      new_view->CreateViewForWidget(new_contents->GetRenderViewHost());
    }
    // Save the created window associated with the route so we can show it
    // later.
    DCHECK_NE(MSG_ROUTING_NONE, route_id);
    pending_contents_[route_id] = new_contents;
    registrar_.Add(this, NOTIFICATION_WEB_CONTENTS_DESTROYED,
                   Source<WebContents>(new_contents));
  }

  if (delegate_) {
    ContentCreatedParams delegate_params;
    delegate_params.disposition = params.disposition;
    delegate_params.x = params.x;
    delegate_params.y = params.y;
    delegate_params.width = params.width;
    delegate_params.height = params.height;
    delegate_params.x_set = params.x_set;
    delegate_params.y_set = params.y_set;
    delegate_params.width_set = params.width_set;
    delegate_params.height_set = params.height_set;
    delegate_params.nofocus = params.nofocus;
    delegate_params.hidden = params.hidden;
    delegate_params.topmost = params.topmost;
    delegate_->WebContentsCreated(
        this, params.opener_frame_id, params.frame_name,
        params.target_url, delegate_params, new_contents);
  }

  if (params.opener_suppressed) {
    // When the opener is suppressed, the original renderer cannot access the
    // new window.  As a result, we need to show and navigate the window here.
    bool was_blocked = false;
    if (delegate_) {
      gfx::Rect initial_pos;
      delegate_->AddNewContents(
          this, new_contents, params.disposition, initial_pos,
          params.user_gesture, &was_blocked);
    }
    if (!was_blocked) {
      OpenURLParams open_params(params.target_url,
                                Referrer(),
                                CURRENT_TAB,
                                PAGE_TRANSITION_LINK,
                                true /* is_renderer_initiated */);
      new_contents->OpenURL(open_params);
    }
  }
}

void WebContentsImpl::CreateNewWidget(int route_id,
                                      WebKit::WebPopupType popup_type) {
  CreateNewWidget(route_id, false, popup_type);
}

void WebContentsImpl::CreateNewFullscreenWidget(int route_id) {
  CreateNewWidget(route_id, true, WebKit::WebPopupTypeNone);
}

void WebContentsImpl::CreateNewWidget(int route_id,
                                      bool is_fullscreen,
                                      WebKit::WebPopupType popup_type) {
  RenderProcessHost* process = GetRenderProcessHost();
  RenderWidgetHostImpl* widget_host =
      new RenderWidgetHostImpl(this, process, route_id);
  created_widgets_.insert(widget_host);

  RenderWidgetHostViewPort* widget_view = RenderWidgetHostViewPort::FromRWHV(
      view_->CreateViewForPopupWidget(widget_host));
  if (!widget_view)
    return;
  if (!is_fullscreen) {
    // Popups should not get activated.
    widget_view->SetPopupType(popup_type);
  }
  // Save the created widget associated with the route so we can show it later.
  pending_widget_views_[route_id] = widget_view;

#if defined(OS_MACOSX)
  // A RenderWidgetHostViewMac has lifetime scoped to the view. We'll retain it
  // to allow it to survive the trip without being hosted.
  base::mac::NSObjectRetain(widget_view->GetNativeView());
#endif
}

void WebContentsImpl::ShowCreatedWindow(int route_id,
                                        WindowOpenDisposition disposition,
                                        const gfx::Rect& initial_pos,
                                        bool user_gesture) {
  WebContentsImpl* contents = GetCreatedWindow(route_id);
  if (contents) {
    WebContentsDelegate* delegate = GetDelegate();
    if (delegate) {
      delegate->AddNewContents(
          this, contents, disposition, initial_pos, user_gesture, NULL);
    }
  }
}

void WebContentsImpl::ShowCreatedWidget(int route_id,
                                        const gfx::Rect& initial_pos) {
  ShowCreatedWidget(route_id, false, initial_pos);
}

void WebContentsImpl::ShowCreatedFullscreenWidget(int route_id) {
  ShowCreatedWidget(route_id, true, gfx::Rect());

  DCHECK_EQ(MSG_ROUTING_NONE, fullscreen_widget_routing_id_);
  fullscreen_widget_routing_id_ = route_id;
  FOR_EACH_OBSERVER(WebContentsObserver,
                    observers_,
                    DidShowFullscreenWidget(route_id));
}

void WebContentsImpl::ShowCreatedWidget(int route_id,
                                        bool is_fullscreen,
                                        const gfx::Rect& initial_pos) {
  if (delegate_)
    delegate_->RenderWidgetShowing();

  RenderWidgetHostViewPort* widget_host_view =
      RenderWidgetHostViewPort::FromRWHV(GetCreatedWidget(route_id));
  if (!widget_host_view)
    return;
  if (is_fullscreen)
    widget_host_view->InitAsFullscreen(GetRenderWidgetHostViewPort());
  else
    widget_host_view->InitAsPopup(GetRenderWidgetHostViewPort(), initial_pos);

  RenderWidgetHostImpl* render_widget_host_impl =
      RenderWidgetHostImpl::From(widget_host_view->GetRenderWidgetHost());
  render_widget_host_impl->Init();
  // Only allow privileged mouse lock for fullscreen render widget, which is
  // used to implement Pepper Flash fullscreen.
  render_widget_host_impl->set_allow_privileged_mouse_lock(is_fullscreen);

#if defined(OS_MACOSX)
  // A RenderWidgetHostViewMac has lifetime scoped to the view. Now that it's
  // properly embedded (or purposefully ignored) we can release the retain we
  // took in CreateNewWidget().
  base::mac::NSObjectRelease(widget_host_view->GetNativeView());
#endif
}

WebContentsImpl* WebContentsImpl::GetCreatedWindow(int route_id) {
  PendingContents::iterator iter = pending_contents_.find(route_id);

  // Certain systems can block the creation of new windows. If we didn't succeed
  // in creating one, just return NULL.
  if (iter == pending_contents_.end()) {
    return NULL;
  }

  WebContentsImpl* new_contents = iter->second;
  pending_contents_.erase(route_id);
  registrar_.Remove(this, NOTIFICATION_WEB_CONTENTS_DESTROYED,
                    Source<WebContents>(new_contents));

  // Don't initialize the guest WebContents immediately.
  if (new_contents->GetRenderProcessHost()->IsGuest())
    return new_contents;

  if (!new_contents->GetRenderProcessHost()->HasConnection() ||
      !new_contents->GetRenderViewHost()->GetView())
    return NULL;

  // TODO(brettw): It seems bogus to reach into here and initialize the host.
  static_cast<RenderViewHostImpl*>(new_contents->GetRenderViewHost())->Init();
  return new_contents;
}

RenderWidgetHostView* WebContentsImpl::GetCreatedWidget(int route_id) {
  PendingWidgetViews::iterator iter = pending_widget_views_.find(route_id);
  if (iter == pending_widget_views_.end()) {
    DCHECK(false);
    return NULL;
  }

  RenderWidgetHostView* widget_host_view = iter->second;
  pending_widget_views_.erase(route_id);

  RenderWidgetHost* widget_host = widget_host_view->GetRenderWidgetHost();
  if (!widget_host->GetProcess()->HasConnection()) {
    // The view has gone away or the renderer crashed. Nothing to do.
    return NULL;
  }

  return widget_host_view;
}

void WebContentsImpl::ShowContextMenu(
    const ContextMenuParams& params,
    ContextMenuSourceType type) {
  // Allow WebContentsDelegates to handle the context menu operation first.
  if (delegate_ && delegate_->HandleContextMenu(params))
    return;

  render_view_host_delegate_view_->ShowContextMenu(params, type);
}

void WebContentsImpl::RequestMediaAccessPermission(
    const MediaStreamRequest& request,
    const MediaResponseCallback& callback) {
  if (delegate_)
    delegate_->RequestMediaAccessPermission(this, request, callback);
  else
    callback.Run(MediaStreamDevices(), scoped_ptr<MediaStreamUI>());
}

void WebContentsImpl::HandleExternalProtocol(const GURL& url) {
  if (delegate_) 
    delegate_->HandleExternalProtocol(url);
}

void WebContentsImpl::UpdatePreferredSize(const gfx::Size& pref_size) {
  preferred_size_ = pref_size;
  if (delegate_)
    delegate_->UpdatePreferredSize(this, pref_size);
}

void WebContentsImpl::ResizeDueToAutoResize(const gfx::Size& new_size) {
  if (delegate_)
    delegate_->ResizeDueToAutoResize(this, new_size);
}

WebContents* WebContentsImpl::OpenURL(const OpenURLParams& params) {
  if (!delegate_)
    return NULL;

  WebContents* new_contents = delegate_->OpenURLFromTab(this, params);
  return new_contents;
}

bool WebContentsImpl::Send(IPC::Message* message) {
  if (!GetRenderViewHost()) {
    delete message;
    return false;
  }

  return GetRenderViewHost()->Send(message);
}

bool WebContentsImpl::NavigateToPendingEntry(
    NavigationController::ReloadType reload_type) {
  return NavigateToEntry(
      *NavigationEntryImpl::FromNavigationEntry(controller_.GetPendingEntry()),
      reload_type);
}

void WebContentsImpl::RenderViewForInterstitialPageCreated(
    RenderViewHost* render_view_host) {
  FOR_EACH_OBSERVER(WebContentsObserver, observers_,
                    RenderViewForInterstitialPageCreated(render_view_host));
}

void WebContentsImpl::AttachInterstitialPage(
    InterstitialPageImpl* interstitial_page) {
  DCHECK(interstitial_page);
  render_manager_.set_interstitial_page(interstitial_page);
  FOR_EACH_OBSERVER(WebContentsObserver, observers_,
                    DidAttachInterstitialPage());
}

void WebContentsImpl::DetachInterstitialPage() {
  if (GetInterstitialPage())
    render_manager_.remove_interstitial_page();
  FOR_EACH_OBSERVER(WebContentsObserver, observers_,
                    DidDetachInterstitialPage());
}

bool WebContentsImpl::NavigateToEntry(
    const NavigationEntryImpl& entry,
    NavigationController::ReloadType reload_type) {
  // The renderer will reject IPC messages with URLs longer than
  // this limit, so don't attempt to navigate with a longer URL.
  if (entry.GetURL().spec().size() > kMaxURLChars)
    return false;

  RenderViewHostImpl* dest_render_view_host =
      static_cast<RenderViewHostImpl*>(render_manager_.Navigate(entry));
  if (!dest_render_view_host)
    return false;  // Unable to create the desired render view host.

  // For security, we should never send non-Web-UI URLs to a Web UI renderer.
  // Double check that here.
  int enabled_bindings = dest_render_view_host->GetEnabledBindings();
  bool data_urls_allowed = delegate_ && delegate_->CanLoadDataURLsInWebUI();
  bool is_allowed_in_web_ui_renderer =
      WebUIControllerFactoryRegistry::GetInstance()->IsURLAcceptableForWebUI(
          GetBrowserContext(), entry.GetURL(), data_urls_allowed);
  if ((enabled_bindings & BINDINGS_POLICY_WEB_UI) &&
      !is_allowed_in_web_ui_renderer) {
    // Log the URL to help us diagnose any future failures of this CHECK.
    GetContentClient()->SetActiveURL(entry.GetURL());
    CHECK(0);
  }

  // Notify observers that we will navigate in this RV.
  FOR_EACH_OBSERVER(WebContentsObserver,
                    observers_,
                    AboutToNavigateRenderView(dest_render_view_host));

  // Used for page load time metrics.
  current_load_start_ = base::TimeTicks::Now();

  // Navigate in the desired RenderViewHost.
  ViewMsg_Navigate_Params navigate_params;
  MakeNavigateParams(entry, controller_, delegate_, reload_type,
                     &navigate_params);
  dest_render_view_host->Navigate(navigate_params);

  if (entry.GetPageID() == -1) {
    // HACK!!  This code suppresses javascript: URLs from being added to
    // session history, which is what we want to do for javascript: URLs that
    // do not generate content.  What we really need is a message from the
    // renderer telling us that a new page was not created.  The same message
    // could be used for mailto: URLs and the like.
    if (entry.GetURL().SchemeIs(chrome::kJavaScriptScheme))
      return false;
  }

  // Notify observers about navigation.
  FOR_EACH_OBSERVER(WebContentsObserver,
                    observers_,
                    NavigateToPendingEntry(entry.GetURL(), reload_type));

  if (delegate_)
    delegate_->DidNavigateToPendingEntry(this);

  return true;
}

void WebContentsImpl::SetHistoryLengthAndPrune(
    const SiteInstance* site_instance,
    int history_length,
    int32 minimum_page_id) {
  // SetHistoryLengthAndPrune doesn't work when there are pending cross-site
  // navigations. Callers should ensure that this is the case.
  if (render_manager_.pending_render_view_host()) {
    NOTREACHED();
    return;
  }
  RenderViewHostImpl* rvh = GetRenderViewHostImpl();
  if (!rvh) {
    NOTREACHED();
    return;
  }
  if (site_instance && rvh->GetSiteInstance() != site_instance) {
    NOTREACHED();
    return;
  }
  Send(new ViewMsg_SetHistoryLengthAndPrune(GetRoutingID(),
                                            history_length,
                                            minimum_page_id));
}

void WebContentsImpl::FocusThroughTabTraversal(bool reverse) {
  if (ShowingInterstitialPage()) {
    render_manager_.interstitial_page()->FocusThroughTabTraversal(reverse);
    return;
  }
  GetRenderViewHostImpl()->SetInitialFocus(reverse);
}

bool WebContentsImpl::ShowingInterstitialPage() const {
  return render_manager_.interstitial_page() != NULL;
}

InterstitialPage* WebContentsImpl::GetInterstitialPage() const {
  return render_manager_.interstitial_page();
}

bool WebContentsImpl::IsSavable() {
  // WebKit creates Document object when MIME type is application/xhtml+xml,
  // so we also support this MIME type.
  return contents_mime_type_ == "text/html" ||
         contents_mime_type_ == "text/xml" ||
         contents_mime_type_ == "application/xhtml+xml" ||
         contents_mime_type_ == "text/plain" ||
         contents_mime_type_ == "text/css" ||
         net::IsSupportedJavascriptMimeType(contents_mime_type_.c_str());
}

void WebContentsImpl::OnSavePage() {
  // If we can not save the page, try to download it.
  if (!IsSavable()) {
    RecordDownloadSource(INITIATED_BY_SAVE_PACKAGE_ON_NON_HTML);
    SaveURL(GetURL(), Referrer(), true);
    return;
  }

  Stop();

  // Create the save package and possibly prompt the user for the name to save
  // the page as. The user prompt is an asynchronous operation that runs on
  // another thread.
  save_package_ = new SavePackage(this);
  save_package_->GetSaveInfo();
}

// Used in automated testing to bypass prompting the user for file names.
// Instead, the names and paths are hard coded rather than running them through
// file name sanitation and extension / mime checking.
bool WebContentsImpl::SavePage(const base::FilePath& main_file,
                               const base::FilePath& dir_path,
                               SavePageType save_type) {
  // Stop the page from navigating.
  Stop();

  save_package_ = new SavePackage(this, save_type, main_file, dir_path);
  return save_package_->Init(SavePackageDownloadCreatedCallback());
}

void WebContentsImpl::GenerateMHTML(
    const base::FilePath& file,
    const base::Callback<void(const base::FilePath&, int64)>& callback) {
  MHTMLGenerationManager::GetInstance()->GenerateMHTML(this, file, callback);
}

bool WebContentsImpl::IsActiveEntry(int32 page_id) {
  NavigationEntryImpl* active_entry =
      NavigationEntryImpl::FromNavigationEntry(controller_.GetActiveEntry());
  return (active_entry != NULL &&
          active_entry->site_instance() == GetSiteInstance() &&
          active_entry->GetPageID() == page_id);
}

const std::string& WebContentsImpl::GetContentsMimeType() const {
  return contents_mime_type_;
}

bool WebContentsImpl::WillNotifyDisconnection() const {
  return notify_disconnection_;
}

void WebContentsImpl::SetOverrideEncoding(const std::string& encoding) {
  SetEncoding(encoding);
  Send(new ViewMsg_SetPageEncoding(GetRoutingID(), encoding));
}

void WebContentsImpl::ResetOverrideEncoding() {
  encoding_.clear();
  Send(new ViewMsg_ResetPageEncodingToDefault(GetRoutingID()));
}

RendererPreferences* WebContentsImpl::GetMutableRendererPrefs() {
  return &renderer_preferences_;
}

void WebContentsImpl::SetNewTabStartTime(const base::TimeTicks& time) {
  new_tab_start_time_ = time;
}

base::TimeTicks WebContentsImpl::GetNewTabStartTime() const {
  return new_tab_start_time_;
}

void WebContentsImpl::Close() {
  Close(GetRenderViewHost());
}

void WebContentsImpl::OnCloseStarted() {
  if (close_start_time_.is_null())
    close_start_time_ = base::TimeTicks::Now();
}

void WebContentsImpl::DragSourceEndedAt(int client_x, int client_y,
    int screen_x, int screen_y, WebKit::WebDragOperation operation) {
  if (browser_plugin_embedder_.get())
    browser_plugin_embedder_->DragSourceEndedAt(client_x, client_y,
        screen_x, screen_y, operation);
  if (GetRenderViewHost())
    GetRenderViewHostImpl()->DragSourceEndedAt(client_x, client_y,
        screen_x, screen_y, operation);
}

void WebContentsImpl::DragSourceMovedTo(int client_x, int client_y,
                                        int screen_x, int screen_y) {
  if (browser_plugin_embedder_.get())
    browser_plugin_embedder_->DragSourceMovedTo(client_x, client_y,
                                                screen_x, screen_y);
  if (GetRenderViewHost())
    GetRenderViewHostImpl()->DragSourceMovedTo(client_x, client_y,
                                               screen_x, screen_y);
}

void WebContentsImpl::SystemDragEnded() {
  if (GetRenderViewHost())
    GetRenderViewHostImpl()->DragSourceSystemDragEnded();
  if (delegate_)
    delegate_->DragEnded();
  if (browser_plugin_embedder_.get())
    browser_plugin_embedder_->SystemDragEnded();
}

void WebContentsImpl::UserGestureDone() {
  OnUserGesture();
}

void WebContentsImpl::SetClosedByUserGesture(bool value) {
  closed_by_user_gesture_ = value;
}

bool WebContentsImpl::GetClosedByUserGesture() const {
  return closed_by_user_gesture_;
}

double WebContentsImpl::GetZoomLevel() const {
  HostZoomMapImpl* zoom_map = static_cast<HostZoomMapImpl*>(
      HostZoomMap::GetForBrowserContext(GetBrowserContext()));
  if (!zoom_map)
    return 0;

  double zoom_level;
  if (temporary_zoom_settings_) {
    zoom_level = zoom_map->GetTemporaryZoomLevel(
        GetRenderProcessHost()->GetID(), GetRenderViewHost()->GetRoutingID());
  } else {
    GURL url;
    NavigationEntry* active_entry = GetController().GetActiveEntry();
    // Since zoom map is updated using rewritten URL, use rewritten URL
    // to get the zoom level.
    url = active_entry ? active_entry->GetURL() : GURL::EmptyGURL();
    zoom_level = zoom_map->GetZoomLevelForHostAndScheme(url.scheme(),
        net::GetHostOrSpecFromURL(url));
  }
  return zoom_level;
}

int WebContentsImpl::GetZoomPercent(bool* enable_increment,
                                    bool* enable_decrement) const {
  *enable_decrement = *enable_increment = false;
  // Calculate the zoom percent from the factor. Round up to the nearest whole
  // number.
  int percent = static_cast<int>(
      WebKit::WebView::zoomLevelToZoomFactor(GetZoomLevel()) * 100 + 0.5);
  *enable_decrement = percent > minimum_zoom_percent_;
  *enable_increment = percent < maximum_zoom_percent_;
  return percent;
}

void WebContentsImpl::ViewSource() {
  if (!delegate_)
    return;

  NavigationEntry* active_entry = GetController().GetActiveEntry();
  if (!active_entry)
    return;

  delegate_->ViewSourceForTab(this, active_entry->GetURL());
}

void WebContentsImpl::ViewFrameSource(const GURL& url,
                                      const std::string& content_state) {
  if (!delegate_)
    return;

  delegate_->ViewSourceForFrame(this, url, content_state);
}

int WebContentsImpl::GetMinimumZoomPercent() const {
  return minimum_zoom_percent_;
}

int WebContentsImpl::GetMaximumZoomPercent() const {
  return maximum_zoom_percent_;
}

gfx::Size WebContentsImpl::GetPreferredSize() const {
  return preferred_size_;
}

int WebContentsImpl::GetContentRestrictions() const {
  return content_restrictions_;
}

bool WebContentsImpl::GotResponseToLockMouseRequest(bool allowed) {
  return GetRenderViewHost() ?
      GetRenderViewHostImpl()->GotResponseToLockMouseRequest(allowed) : false;
}

bool WebContentsImpl::HasOpener() const {
  return opener_ != NULL;
}

void WebContentsImpl::DidChooseColorInColorChooser(int color_chooser_id,
                                                   SkColor color) {
  Send(new ViewMsg_DidChooseColorResponse(
      GetRoutingID(), color_chooser_id, color));
}

void WebContentsImpl::DidEndColorChooser(int color_chooser_id) {
  Send(new ViewMsg_DidEndColorChooser(GetRoutingID(), color_chooser_id));
  if (delegate_)
    delegate_->DidEndColorChooser();
  color_chooser_ = NULL;
}

int WebContentsImpl::DownloadImage(const GURL& url,
                                   bool is_favicon,
                                   int image_size,
                                   const ImageDownloadCallback& callback) {
  RenderViewHost* host = GetRenderViewHost();
  int id = StartDownload(host, url, is_favicon, image_size);
  image_download_map_[id] = callback;
  return id;
}

bool WebContentsImpl::FocusLocationBarByDefault() {
  NavigationEntry* entry = controller_.GetActiveEntry();
  if (entry && entry->GetURL() == GURL(chrome::kAboutBlankURL))
    return true;
  return delegate_ && delegate_->ShouldFocusLocationBarByDefault(this);
}

void WebContentsImpl::SetFocusToLocationBar(bool select_all) {
  if (delegate_)
    delegate_->SetFocusToLocationBar(select_all);
}

void WebContentsImpl::DidStartProvisionalLoadForFrame(
    RenderViewHost* render_view_host,
    int64 frame_id,
    int64 parent_frame_id,
    bool is_main_frame,
    const GURL& url) {
  bool is_error_page = (url.spec() == kUnreachableWebDataURL);
  bool is_iframe_srcdoc = (url.spec() == chrome::kAboutSrcDocURL);
  GURL validated_url(url);
  RenderProcessHost* render_process_host =
      render_view_host->GetProcess();
  RenderViewHost::FilterURL(render_process_host, false, &validated_url);

  if (is_main_frame)
    DidChangeLoadProgress(0);

  // Notify observers about the start of the provisional load.
  FOR_EACH_OBSERVER(WebContentsObserver, observers_,
                    DidStartProvisionalLoadForFrame(frame_id, parent_frame_id,
                    is_main_frame, validated_url, is_error_page,
                    is_iframe_srcdoc, render_view_host));

  if (is_main_frame) {
    // Notify observers about the provisional change in the main frame URL.
    FOR_EACH_OBSERVER(WebContentsObserver, observers_,
                      ProvisionalChangeToMainFrameUrl(validated_url,
                                                      render_view_host));
  }
}

void WebContentsImpl::DidRedirectProvisionalLoad(
    RenderViewHost* render_view_host,
    int32 page_id,
    const GURL& source_url,
    const GURL& target_url) {
  // TODO(creis): Remove this method and have the pre-rendering code listen to
  // the ResourceDispatcherHost's RESOURCE_RECEIVED_REDIRECT notification
  // instead.  See http://crbug.com/78512.
  GURL validated_source_url(source_url);
  GURL validated_target_url(target_url);
  RenderProcessHost* render_process_host =
      render_view_host->GetProcess();
  RenderViewHost::FilterURL(render_process_host, false, &validated_source_url);
  RenderViewHost::FilterURL(render_process_host, false, &validated_target_url);
  NavigationEntry* entry;
  if (page_id == -1) {
    entry = controller_.GetPendingEntry();
  } else {
    entry = controller_.GetEntryWithPageID(render_view_host->GetSiteInstance(),
                                           page_id);
  }
  if (!entry || entry->GetURL() != validated_source_url)
    return;

  // Notify observers about the provisional change in the main frame URL.
  FOR_EACH_OBSERVER(WebContentsObserver, observers_,
                    ProvisionalChangeToMainFrameUrl(validated_target_url,
                                                    render_view_host));
}

void WebContentsImpl::DidFailProvisionalLoadWithError(
    RenderViewHost* render_view_host,
    const ViewHostMsg_DidFailProvisionalLoadWithError_Params& params) {
  VLOG(1) << "Failed Provisional Load: " << params.url.possibly_invalid_spec()
          << ", error_code: " << params.error_code
          << ", error_description: " << params.error_description
          << ", is_main_frame: " << params.is_main_frame
          << ", showing_repost_interstitial: " <<
            params.showing_repost_interstitial
          << ", frame_id: " << params.frame_id;
  GURL validated_url(params.url);
  RenderProcessHost* render_process_host =
      render_view_host->GetProcess();
  RenderViewHost::FilterURL(render_process_host, false, &validated_url);

  if (net::ERR_ABORTED == params.error_code) {
    // EVIL HACK ALERT! Ignore failed loads when we're showing interstitials.
    // This means that the interstitial won't be torn down properly, which is
    // bad. But if we have an interstitial, go back to another tab type, and
    // then load the same interstitial again, we could end up getting the first
    // interstitial's "failed" message (as a result of the cancel) when we're on
    // the second one.
    //
    // We can't tell this apart, so we think we're tearing down the current page
    // which will cause a crash later one. There is also some code in
    // RenderViewHostManager::RendererAbortedProvisionalLoad that is commented
    // out because of this problem.
    //
    // http://code.google.com/p/chromium/issues/detail?id=2855
    // Because this will not tear down the interstitial properly, if "back" is
    // back to another tab type, the interstitial will still be somewhat alive
    // in the previous tab type. If you navigate somewhere that activates the
    // tab with the interstitial again, you'll see a flash before the new load
    // commits of the interstitial page.
    if (ShowingInterstitialPage()) {
      LOG(WARNING) << "Discarding message during interstitial.";
      return;
    }

    // Do not clear the pending entry if one exists, so that the user's typed
    // URL is not lost when a navigation fails or is aborted.  We'll allow
    // the view to clear the pending entry and typed URL if the user requests.

    render_manager_.RendererAbortedProvisionalLoad(render_view_host);
  }

  FOR_EACH_OBSERVER(WebContentsObserver,
                    observers_,
                    DidFailProvisionalLoad(params.frame_id,
                                           params.is_main_frame,
                                           validated_url,
                                           params.error_code,
                                           params.error_description,
                                           render_view_host));
}

void WebContentsImpl::OnDidLoadResourceFromMemoryCache(
    const GURL& url,
    const std::string& security_info,
    const std::string& http_method,
    const std::string& mime_type,
    ResourceType::Type resource_type) {
  base::StatsCounter cache("WebKit.CacheHit");
  cache.Increment();

  // Send out a notification that we loaded a resource from our memory cache.
  int cert_id = 0;
  net::CertStatus cert_status = 0;
  int security_bits = -1;
  int connection_status = 0;
  DeserializeSecurityInfo(security_info, &cert_id, &cert_status,
                          &security_bits, &connection_status);
  LoadFromMemoryCacheDetails details(
      url, GetRenderProcessHost()->GetID(), cert_id, cert_status, http_method,
      mime_type, resource_type);

  NotificationService::current()->Notify(
      NOTIFICATION_LOAD_FROM_MEMORY_CACHE,
      Source<NavigationController>(&controller_),
      Details<LoadFromMemoryCacheDetails>(&details));
}

void WebContentsImpl::OnDidDisplayInsecureContent() {
  RecordAction(UserMetricsAction("SSL.DisplayedInsecureContent"));
  displayed_insecure_content_ = true;
  SSLManager::NotifySSLInternalStateChanged(
      GetController().GetBrowserContext());
}

void WebContentsImpl::OnDidRunInsecureContent(
    const std::string& security_origin, const GURL& target_url) {
  LOG(INFO) << security_origin << " ran insecure content from "
            << target_url.possibly_invalid_spec();
  RecordAction(UserMetricsAction("SSL.RanInsecureContent"));
  if (EndsWith(security_origin, kDotGoogleDotCom, false))
    RecordAction(UserMetricsAction("SSL.RanInsecureContentGoogle"));
  controller_.ssl_manager()->DidRunInsecureContent(security_origin);
  displayed_insecure_content_ = true;
  SSLManager::NotifySSLInternalStateChanged(
      GetController().GetBrowserContext());
}

void WebContentsImpl::OnDocumentLoadedInFrame(int64 frame_id) {
  FOR_EACH_OBSERVER(WebContentsObserver, observers_,
                    DocumentLoadedInFrame(frame_id, message_source_));
}

void WebContentsImpl::OnDidFinishLoad(
    int64 frame_id,
    const GURL& url,
    bool is_main_frame) {
  GURL validated_url(url);
  RenderProcessHost* render_process_host = message_source_->GetProcess();
  RenderViewHost::FilterURL(render_process_host, false, &validated_url);
  FOR_EACH_OBSERVER(WebContentsObserver, observers_,
                    DidFinishLoad(frame_id, validated_url, is_main_frame,
                                  message_source_));
}

void WebContentsImpl::OnDidFailLoadWithError(
    int64 frame_id,
    const GURL& url,
    bool is_main_frame,
    int error_code,
    const string16& error_description) {
  GURL validated_url(url);
  RenderProcessHost* render_process_host = message_source_->GetProcess();
  RenderViewHost::FilterURL(render_process_host, false, &validated_url);
  FOR_EACH_OBSERVER(WebContentsObserver, observers_,
                    DidFailLoad(frame_id, validated_url, is_main_frame,
                                error_code, error_description,
                                message_source_));
}

void WebContentsImpl::OnUpdateContentRestrictions(int restrictions) {
  content_restrictions_ = restrictions;
  if (delegate_)
    delegate_->ContentRestrictionsChanged(this);
}

void WebContentsImpl::OnGoToEntryAtOffset(int offset) {
  if (!delegate_ || delegate_->OnGoToEntryOffset(offset)) {
    NavigationEntryImpl* entry = NavigationEntryImpl::FromNavigationEntry(
        controller_.GetEntryAtOffset(offset));
    if (!entry)
      return;
    // Note that we don't call NavigationController::GotToOffset() as we don't
    // want to create a pending navigation entry (it might end up lingering
    // http://crbug.com/51680).
    entry->SetTransitionType(
        PageTransitionFromInt(
            entry->GetTransitionType() |
            PAGE_TRANSITION_FORWARD_BACK));
    NavigateToEntry(*entry, NavigationControllerImpl::NO_RELOAD);

    // If the entry is being restored and doesn't have a SiteInstance yet, fill
    // it in now that we know. This allows us to find the entry when it commits.
    if (!entry->site_instance() &&
        entry->restore_type() != NavigationEntryImpl::RESTORE_NONE) {
      entry->set_site_instance(
          static_cast<SiteInstanceImpl*>(GetPendingSiteInstance()));
    }
  }
}

void WebContentsImpl::OnUpdateZoomLimits(int minimum_percent,
                                         int maximum_percent,
                                         bool remember) {
  minimum_zoom_percent_ = minimum_percent;
  maximum_zoom_percent_ = maximum_percent;
  temporary_zoom_settings_ = !remember;
}

void WebContentsImpl::OnSaveURL(const GURL& url,
                                const Referrer& referrer) {
  RecordDownloadSource(INITIATED_BY_PEPPER_SAVE);
  // Check if the URL to save matches the URL of the main frame. Since this
  // message originates from Pepper plugins, it may not be the case if the
  // plugin is an embedded element.
  GURL main_frame_url = GetURL();
  if (!main_frame_url.is_valid())
    return;
  bool is_main_frame = (url == main_frame_url);
  SaveURL(url, referrer, is_main_frame);
}

void WebContentsImpl::OnEnumerateDirectory(int request_id,
                                           const base::FilePath& path) {
  if (!delegate_)
    return;

  ChildProcessSecurityPolicyImpl* policy =
      ChildProcessSecurityPolicyImpl::GetInstance();
  if (policy->CanReadDirectory(GetRenderProcessHost()->GetID(), path))
    delegate_->EnumerateDirectory(this, request_id, path);
}

void WebContentsImpl::OnJSOutOfMemory() {
  if (delegate_)
    delegate_->JSOutOfMemory(this);
}

void WebContentsImpl::OnRegisterProtocolHandler(const std::string& protocol,
                                                const GURL& url,
                                                const string16& title,
                                                bool user_gesture) {
  if (!delegate_)
    return;

  ChildProcessSecurityPolicyImpl* policy =
      ChildProcessSecurityPolicyImpl::GetInstance();
  if (policy->IsPseudoScheme(protocol) || policy->IsDisabledScheme(protocol))
    return;
  delegate_->RegisterProtocolHandler(this, protocol, url, title, user_gesture);
}

void WebContentsImpl::OnFindReply(int request_id,
                                  int number_of_matches,
                                  const gfx::Rect& selection_rect,
                                  int active_match_ordinal,
                                  bool final_update) {
  if (delegate_) {
    delegate_->FindReply(this, request_id, number_of_matches, selection_rect,
                         active_match_ordinal, final_update);
  }
}

#if defined(OS_ANDROID)
void WebContentsImpl::OnFindMatchRectsReply(
    int version,
    const std::vector<gfx::RectF>& rects,
    const gfx::RectF& active_rect) {
  if (delegate_)
    delegate_->FindMatchRectsReply(this, version, rects, active_rect);
}

void WebContentsImpl::OnOpenDateTimeDialog(
    const ViewHostMsg_DateTimeDialogValue_Params& value) {
  date_time_chooser_->ShowDialog(
      ContentViewCore::FromWebContents(this), GetRenderViewHost(),
      value.dialog_type, value.year, value.month, value.day, value.hour,
      value.minute, value.second);
}

#endif

void WebContentsImpl::OnCrashedPlugin(const base::FilePath& plugin_path,
                                      base::ProcessId plugin_pid) {
  FOR_EACH_OBSERVER(WebContentsObserver, observers_,
                    PluginCrashed(plugin_path, plugin_pid));
}

void WebContentsImpl::OnAppCacheAccessed(const GURL& manifest_url,
                                         bool blocked_by_policy) {
  // Notify observers about navigation.
  FOR_EACH_OBSERVER(WebContentsObserver, observers_,
                    AppCacheAccessed(manifest_url, blocked_by_policy));
}

void WebContentsImpl::OnOpenColorChooser(int color_chooser_id,
                                         SkColor color) {
  color_chooser_ = delegate_ ?
      delegate_->OpenColorChooser(this, color_chooser_id, color) : NULL;
}

void WebContentsImpl::OnEndColorChooser(int color_chooser_id) {
  if (color_chooser_ &&
      color_chooser_id == color_chooser_->identifier())
    color_chooser_->End();
}

void WebContentsImpl::OnSetSelectedColorInColorChooser(int color_chooser_id,
                                                       SkColor color) {
  if (color_chooser_ &&
      color_chooser_id == color_chooser_->identifier())
    color_chooser_->SetSelectedColor(color);
}

void WebContentsImpl::OnPepperPluginHung(int plugin_child_id,
                                         const base::FilePath& path,
                                         bool is_hung) {
  UMA_HISTOGRAM_COUNTS("Pepper.PluginHung", 1);

  FOR_EACH_OBSERVER(WebContentsObserver, observers_,
                    PluginHungStatusChanged(plugin_child_id, path, is_hung));
}

// This exists for render views that don't have a WebUI, but do have WebUI
// bindings enabled.
void WebContentsImpl::OnWebUISend(const GURL& source_url,
                                  const std::string& name,
                                  const base::ListValue& args) {
  if (delegate_)
    delegate_->WebUISend(this, source_url, name, args);
}

void WebContentsImpl::OnRequestPpapiBrokerPermission(
    int request_id,
    const GURL& url,
    const base::FilePath& plugin_path) {
  if (!delegate_) {
    OnPpapiBrokerPermissionResult(request_id, false);
    return;
  }

  if (!delegate_->RequestPpapiBrokerPermission(
      this, url, plugin_path,
      base::Bind(&WebContentsImpl::OnPpapiBrokerPermissionResult,
                 base::Unretained(this), request_id))) {
    NOTIMPLEMENTED();
    OnPpapiBrokerPermissionResult(request_id, false);
  }
}

void WebContentsImpl::OnPpapiBrokerPermissionResult(int request_id,
                                                    bool result) {
  RenderViewHostImpl* rvh = GetRenderViewHostImpl();
  rvh->Send(new ViewMsg_PpapiBrokerPermissionResult(rvh->GetRoutingID(),
                                                    request_id,
                                                    result));
}

void WebContentsImpl::OnBrowserPluginMessage(const IPC::Message& message) {
  // This creates a BrowserPluginEmbedder, which handles all the BrowserPlugin
  // specific messages for this WebContents. This means that any message from
  // a BrowserPlugin prior to this will be ignored.
  // For more info, see comment above classes BrowserPluginEmbedder and
  // BrowserPluginGuest.
  CHECK(!browser_plugin_embedder_.get());
  browser_plugin_embedder_.reset(BrowserPluginEmbedder::Create(this));
  browser_plugin_embedder_->OnMessageReceived(message);
}

void WebContentsImpl::OnDidDownloadImage(
    int id,
    const GURL& image_url,
    int requested_size,
    const std::vector<SkBitmap>& bitmaps) {
  ImageDownloadMap::iterator iter = image_download_map_.find(id);
  if (iter == image_download_map_.end()) {
    // Currently WebContents notifies us of ANY downloads so that it is
    // possible to get here.
    return;
  }
  if (!iter->second.is_null()) {
    iter->second.Run(id, image_url, requested_size, bitmaps);
  }
  image_download_map_.erase(id);
}

void WebContentsImpl::OnUpdateFaviconURL(
    int32 page_id,
    const std::vector<FaviconURL>& candidates) {
  FOR_EACH_OBSERVER(WebContentsObserver, observers_,
                    DidUpdateFaviconURL(page_id, candidates));
}

void WebContentsImpl::OnFrameDetached(int64 frame_id) {
  FOR_EACH_OBSERVER(WebContentsObserver, observers_,
                    FrameDetached(message_source_, frame_id));
}

void WebContentsImpl::DidChangeVisibleSSLState() {
  FOR_EACH_OBSERVER(WebContentsObserver, observers_,
                    DidChangeVisibleSSLState());
}

void WebContentsImpl::NotifyBeforeFormRepostWarningShow() {
  FOR_EACH_OBSERVER(WebContentsObserver, observers_,
                    BeforeFormRepostWarningShow());
}

// Notifies the RenderWidgetHost instance about the fact that the page is
// loading, or done loading and calls the base implementation.
void WebContentsImpl::SetIsLoading(bool is_loading,
                                   LoadNotificationDetails* details) {
  if (is_loading == is_loading_)
    return;

  if (!is_loading) {
    load_state_ = net::LoadStateWithParam(net::LOAD_STATE_IDLE, string16());
    load_state_host_.clear();
    upload_size_ = 0;
    upload_position_ = 0;
  }

  render_manager_.SetIsLoading(is_loading);

  is_loading_ = is_loading;
  waiting_for_response_ = is_loading;

  if (delegate_)
    delegate_->LoadingStateChanged(this);
  NotifyNavigationStateChanged(INVALIDATE_TYPE_LOAD);

  if (is_loading)
    TRACE_EVENT_ASYNC_BEGIN0("browser", "WebContentsImpl Loading", this);
  else
    TRACE_EVENT_ASYNC_END0("browser", "WebContentsImpl Loading", this);
  int type = is_loading ? NOTIFICATION_LOAD_START : NOTIFICATION_LOAD_STOP;
  NotificationDetails det = NotificationService::NoDetails();
  if (details)
      det = Details<LoadNotificationDetails>(details);
  NotificationService::current()->Notify(
      type, Source<NavigationController>(&controller_), det);
}

void WebContentsImpl::DidNavigateMainFramePostCommit(
    const LoadCommittedDetails& details,
    const ViewHostMsg_FrameNavigate_Params& params) {
  if (details.is_navigation_to_different_page()) {
    // Clear the status bubble. This is a workaround for a bug where WebKit
    // doesn't let us know that the cursor left an element during a
    // transition (this is also why the mouse cursor remains as a hand after
    // clicking on a link); see bugs 1184641 and 980803. We don't want to
    // clear the bubble when a user navigates to a named anchor in the same
    // page.
    UpdateTargetURL(details.entry->GetPageID(), GURL());
  }

  if (!details.is_in_page) {
    // Once the main frame is navigated, we're no longer considered to have
    // displayed insecure content.
    displayed_insecure_content_ = false;
  }

  // Notify observers about navigation.
  FOR_EACH_OBSERVER(WebContentsObserver, observers_,
                    DidNavigateMainFrame(details, params));
}

void WebContentsImpl::DidNavigateAnyFramePostCommit(
    RenderViewHost* render_view_host,
    const LoadCommittedDetails& details,
    const ViewHostMsg_FrameNavigate_Params& params) {
  // If we navigate off the page, reset JavaScript state. This does nothing
  // to prevent a malicious script from spamming messages, since the script
  // could just reload the page to stop blocking.
  if (dialog_manager_ && !details.is_in_page) {
    dialog_manager_->ResetJavaScriptState(this);
    dialog_manager_ = NULL;
  }

  // Notify observers about navigation.
  FOR_EACH_OBSERVER(WebContentsObserver, observers_,
                    DidNavigateAnyFrame(details, params));
}

void WebContentsImpl::UpdateMaxPageIDIfNecessary(RenderViewHost* rvh) {
  // If we are creating a RVH for a restored controller, then we need to make
  // sure the RenderView starts with a next_page_id_ larger than the number
  // of restored entries.  This must be called before the RenderView starts
  // navigating (to avoid a race between the browser updating max_page_id and
  // the renderer updating next_page_id_).  Because of this, we only call this
  // from CreateRenderView and allow that to notify the RenderView for us.
  int max_restored_page_id = controller_.GetMaxRestoredPageID();
  if (max_restored_page_id >
      GetMaxPageIDForSiteInstance(rvh->GetSiteInstance()))
    UpdateMaxPageIDForSiteInstance(rvh->GetSiteInstance(),
                                   max_restored_page_id);
}

bool WebContentsImpl::UpdateTitleForEntry(NavigationEntryImpl* entry,
                                          const string16& title) {
  // For file URLs without a title, use the pathname instead. In the case of a
  // synthesized title, we don't want the update to count toward the "one set
  // per page of the title to history."
  string16 final_title;
  bool explicit_set;
  if (entry && entry->GetURL().SchemeIsFile() && title.empty()) {
    final_title = UTF8ToUTF16(entry->GetURL().ExtractFileName());
    explicit_set = false;  // Don't count synthetic titles toward the set limit.
  } else {
    TrimWhitespace(title, TRIM_ALL, &final_title);
    explicit_set = true;
  }

  // If a page is created via window.open and never navigated,
  // there will be no navigation entry. In this situation,
  // |page_title_when_no_navigation_entry_| will be used for page title.
  if (entry) {
    if (final_title == entry->GetTitle())
      return false;  // Nothing changed, don't bother.

    entry->SetTitle(final_title);
  } else {
    if (page_title_when_no_navigation_entry_ == final_title)
      return false;  // Nothing changed, don't bother.

    page_title_when_no_navigation_entry_ = final_title;
  }

  // Lastly, set the title for the view.
  view_->SetPageTitle(final_title);

  std::pair<NavigationEntry*, bool> details =
      std::make_pair(entry, explicit_set);

  NotificationService::current()->Notify(
      NOTIFICATION_WEB_CONTENTS_TITLE_UPDATED,
      Source<WebContents>(this),
      Details<std::pair<NavigationEntry*, bool> >(&details));

  return true;
}

void WebContentsImpl::NotifySwapped(RenderViewHost* old_render_view_host) {
  // After sending out a swap notification, we need to send a disconnect
  // notification so that clients that pick up a pointer to |this| can NULL the
  // pointer.  See Bug 1230284.
  notify_disconnection_ = true;
  NotificationService::current()->Notify(
      NOTIFICATION_WEB_CONTENTS_SWAPPED,
      Source<WebContents>(this),
      Details<RenderViewHost>(old_render_view_host));

  // Ensure that the associated embedder gets cleared after a RenderViewHost
  // gets swapped, so we don't reuse the same embedder next time a
  // RenderViewHost is attached to this WebContents.
  RemoveBrowserPluginEmbedder();
}

void WebContentsImpl::NotifyConnected() {
  notify_disconnection_ = true;
  NotificationService::current()->Notify(
      NOTIFICATION_WEB_CONTENTS_CONNECTED,
      Source<WebContents>(this),
      NotificationService::NoDetails());
}

void WebContentsImpl::NotifyDisconnected() {
  if (!notify_disconnection_)
    return;

  notify_disconnection_ = false;
  NotificationService::current()->Notify(
      NOTIFICATION_WEB_CONTENTS_DISCONNECTED,
      Source<WebContents>(this),
      NotificationService::NoDetails());
}

RenderViewHostDelegateView* WebContentsImpl::GetDelegateView() {
  return render_view_host_delegate_view_;
}

RenderViewHostDelegate::RendererManagement*
WebContentsImpl::GetRendererManagementDelegate() {
  return &render_manager_;
}

RendererPreferences WebContentsImpl::GetRendererPrefs(
    BrowserContext* browser_context) const {
  return renderer_preferences_;
}

WebContents* WebContentsImpl::GetAsWebContents() {
  return this;
}

gfx::Rect WebContentsImpl::GetRootWindowResizerRect() const {
  if (delegate_)
    return delegate_->GetRootWindowResizerRect();
  return gfx::Rect();
}

void WebContentsImpl::RemoveBrowserPluginEmbedder() {
  if (browser_plugin_embedder_)
    browser_plugin_embedder_.reset();
}

void WebContentsImpl::RenderViewCreated(RenderViewHost* render_view_host) {
  // Don't send notifications if we are just creating a swapped-out RVH for
  // the opener chain.  These won't be used for view-source or WebUI, so it's
  // ok to return early.
  if (static_cast<RenderViewHostImpl*>(render_view_host)->is_swapped_out())
    return;

  if (delegate_)
    view_->SetOverscrollControllerEnabled(delegate_->CanOverscrollContent());

  NotificationService::current()->Notify(
      NOTIFICATION_WEB_CONTENTS_RENDER_VIEW_HOST_CREATED,
      Source<WebContents>(this),
      Details<RenderViewHost>(render_view_host));
  NavigationEntry* entry = controller_.GetActiveEntry();
  if (!entry)
    return;

  // When we're creating views, we're still doing initial setup, so we always
  // use the pending Web UI rather than any possibly existing committed one.
  if (render_manager_.pending_web_ui())
    render_manager_.pending_web_ui()->RenderViewCreated(render_view_host);

  if (entry->IsViewSourceMode()) {
    // Put the renderer in view source mode.
    render_view_host->Send(
        new ViewMsg_EnableViewSourceMode(render_view_host->GetRoutingID()));
  }

  view_->RenderViewCreated(render_view_host);

  FOR_EACH_OBSERVER(
      WebContentsObserver, observers_, RenderViewCreated(render_view_host));
}

void WebContentsImpl::RenderViewReady(RenderViewHost* rvh) {
  if (rvh != GetRenderViewHost()) {
    // Don't notify the world, since this came from a renderer in the
    // background.
    return;
  }

  NotifyConnected();
  bool was_crashed = IsCrashed();
  SetIsCrashed(base::TERMINATION_STATUS_STILL_RUNNING, 0);

  // Restore the focus to the tab (otherwise the focus will be on the top
  // window).
  if (was_crashed && !FocusLocationBarByDefault() &&
      (!delegate_ || delegate_->ShouldFocusPageAfterCrash())) {
    view_->Focus();
  }

  FOR_EACH_OBSERVER(WebContentsObserver, observers_, RenderViewReady());
}

void WebContentsImpl::RenderViewTerminated(RenderViewHost* rvh,
                                           base::TerminationStatus status,
                                           int error_code) {
  if (rvh != GetRenderViewHost()) {
    // The pending page's RenderViewHost is gone.
    return;
  }

  SetIsLoading(false, NULL);
  NotifyDisconnected();
  SetIsCrashed(status, error_code);
  GetView()->OnTabCrashed(GetCrashedStatus(), crashed_error_code_);

  FOR_EACH_OBSERVER(WebContentsObserver,
                    observers_,
                    RenderViewGone(GetCrashedStatus()));
}

void WebContentsImpl::RenderViewDeleted(RenderViewHost* rvh) {
  render_manager_.RenderViewDeleted(rvh);
  FOR_EACH_OBSERVER(WebContentsObserver, observers_, RenderViewDeleted(rvh));
}

void WebContentsImpl::DidNavigate(
    RenderViewHost* rvh,
    const ViewHostMsg_FrameNavigate_Params& params) {
  if (PageTransitionIsMainFrame(params.transition)) {
    // When overscroll navigation gesture is enabled, a screenshot of the page
    // in its current state is taken so that it can be used during the
    // nav-gesture. It is necessary to take the screenshot here, before calling
    // RenderViewHostManager::DidNavigateMainFrame, because that can change
    // WebContents::GetRenderViewHost to return the new host, instead of the one
    // that may have just been swapped out.
    if (delegate_ && delegate_->CanOverscrollContent())
      controller_.TakeScreenshot();

    render_manager_.DidNavigateMainFrame(rvh);
  }

  // Update the site of the SiteInstance if it doesn't have one yet, unless
  // this is for about:blank.  In that case, the SiteInstance can still be
  // considered unused until a navigation to a real page.
  if (!static_cast<SiteInstanceImpl*>(GetSiteInstance())->HasSite() &&
      params.url != GURL(chrome::kAboutBlankURL)) {
    static_cast<SiteInstanceImpl*>(GetSiteInstance())->SetSite(params.url);
  }

  // Need to update MIME type here because it's referred to in
  // UpdateNavigationCommands() called by RendererDidNavigate() to
  // determine whether or not to enable the encoding menu.
  // It's updated only for the main frame. For a subframe,
  // RenderView::UpdateURL does not set params.contents_mime_type.
  // (see http://code.google.com/p/chromium/issues/detail?id=2929 )
  // TODO(jungshik): Add a test for the encoding menu to avoid
  // regressing it again.
  if (PageTransitionIsMainFrame(params.transition))
    contents_mime_type_ = params.contents_mime_type;

  LoadCommittedDetails details;
  bool did_navigate = controller_.RendererDidNavigate(params, &details);

  // Send notification about committed provisional loads. This notification is
  // different from the NAV_ENTRY_COMMITTED notification which doesn't include
  // the actual URL navigated to and isn't sent for AUTO_SUBFRAME navigations.
  if (details.type != NAVIGATION_TYPE_NAV_IGNORE) {
    // For AUTO_SUBFRAME navigations, an event for the main frame is generated
    // that is not recorded in the navigation history. For the purpose of
    // tracking navigation events, we treat this event as a sub frame navigation
    // event.
    bool is_main_frame = did_navigate ? details.is_main_frame : false;
    PageTransition transition_type = params.transition;
    // Whether or not a page transition was triggered by going backward or
    // forward in the history is only stored in the navigation controller's
    // entry list.
    if (did_navigate &&
        (controller_.GetActiveEntry()->GetTransitionType() &
            PAGE_TRANSITION_FORWARD_BACK)) {
      transition_type = PageTransitionFromInt(
          params.transition | PAGE_TRANSITION_FORWARD_BACK);
    }
    // Notify observers about the commit of the provisional load.
    FOR_EACH_OBSERVER(WebContentsObserver, observers_,
                      DidCommitProvisionalLoadForFrame(params.frame_id,
                      is_main_frame, params.url, transition_type, rvh));
  }

  if (!did_navigate)
    return;  // No navigation happened.

  // DO NOT ADD MORE STUFF TO THIS FUNCTION! Your component should either listen
  // for the appropriate notification (best) or you can add it to
  // DidNavigateMainFramePostCommit / DidNavigateAnyFramePostCommit (only if
  // necessary, please).

  // Run post-commit tasks.
  if (details.is_main_frame) {
    DidNavigateMainFramePostCommit(details, params);
    if (delegate_) {
      delegate_->DidNavigateMainFramePostCommit(this);
      view_->SetOverscrollControllerEnabled(delegate_->CanOverscrollContent());
    }
  }
  DidNavigateAnyFramePostCommit(rvh, details, params);
}

void WebContentsImpl::UpdateState(RenderViewHost* rvh,
                                  int32 page_id,
                                  const std::string& state) {
  // Ensure that this state update comes from either the active RVH or one of
  // the swapped out RVHs.  We don't expect to hear from any other RVHs.
  DCHECK(rvh == GetRenderViewHost() || render_manager_.IsOnSwappedOutList(rvh));

  // We must be prepared to handle state updates for any page, these occur
  // when the user is scrolling and entering form data, as well as when we're
  // leaving a page, in which case our state may have already been moved to
  // the next page. The navigation controller will look up the appropriate
  // NavigationEntry and update it when it is notified via the delegate.

  int entry_index = controller_.GetEntryIndexWithPageID(
      rvh->GetSiteInstance(), page_id);
  if (entry_index < 0)
    return;
  NavigationEntry* entry = controller_.GetEntryAtIndex(entry_index);

  if (state == entry->GetContentState())
    return;  // Nothing to update.
  entry->SetContentState(state);
  controller_.NotifyEntryChanged(entry, entry_index);
}

void WebContentsImpl::UpdateTitle(RenderViewHost* rvh,
                                  int32 page_id,
                                  const string16& title,
                                  base::i18n::TextDirection title_direction) {
  // If we have a title, that's a pretty good indication that we've started
  // getting useful data.
  SetNotWaitingForResponse();

  // Try to find the navigation entry, which might not be the current one.
  // For example, it might be from a pending RVH for the pending entry.
  NavigationEntryImpl* entry = controller_.GetEntryWithPageID(
      rvh->GetSiteInstance(), page_id);

  // We can handle title updates when we don't have an entry in
  // UpdateTitleForEntry, but only if the update is from the current RVH.
  if (!entry && rvh != GetRenderViewHost())
    return;

  // TODO(evan): make use of title_direction.
  // http://code.google.com/p/chromium/issues/detail?id=27094
  if (!UpdateTitleForEntry(entry, title))
    return;

  // Broadcast notifications when the UI should be updated.
  if (entry == controller_.GetEntryAtOffset(0))
    NotifyNavigationStateChanged(INVALIDATE_TYPE_TITLE);
}

void WebContentsImpl::UpdateEncoding(RenderViewHost* render_view_host,
                                     const std::string& encoding) {
  SetEncoding(encoding);
}

void WebContentsImpl::UpdateTargetURL(int32 page_id, const GURL& url) {
  if (delegate_)
    delegate_->UpdateTargetURL(this, page_id, url);
}

void WebContentsImpl::Close(RenderViewHost* rvh) {
#if defined(OS_MACOSX)
  // The UI may be in an event-tracking loop, such as between the
  // mouse-down and mouse-up in text selection or a button click.
  // Defer the close until after tracking is complete, so that we
  // don't free objects out from under the UI.
  // TODO(shess): This could get more fine-grained.  For instance,
  // closing a tab in another window while selecting text in the
  // current window's Omnibox should be just fine.
  if (view_->IsEventTracking()) {
    view_->CloseTabAfterEventTracking();
    return;
  }
#endif

  // Ignore this if it comes from a RenderViewHost that we aren't showing.
  if (delegate_ && rvh == GetRenderViewHost())
    delegate_->CloseContents(this);
}

void WebContentsImpl::SwappedOut(RenderViewHost* rvh) {
  if (delegate_ && rvh == GetRenderViewHost())
    delegate_->SwappedOut(this);
}

void WebContentsImpl::RequestMove(const gfx::Rect& new_bounds) {
  if (delegate_ && delegate_->IsPopupOrPanel(this))
    delegate_->MoveContents(this, new_bounds);
}

void WebContentsImpl::DidStartLoading(RenderViewHost* render_view_host) {
  SetIsLoading(true, NULL);

  if (delegate_ && content_restrictions_)
    OnUpdateContentRestrictions(0);

  // Notify observers about navigation.
  FOR_EACH_OBSERVER(WebContentsObserver, observers_,
                    DidStartLoading(render_view_host));
}

void WebContentsImpl::DidStopLoading(RenderViewHost* render_view_host) {
  scoped_ptr<LoadNotificationDetails> details;

  // Use the last committed entry rather than the active one, in case a
  // pending entry has been created.
  NavigationEntry* entry = controller_.GetLastCommittedEntry();

  // An entry may not exist for a stop when loading an initial blank page or
  // if an iframe injected by script into a blank page finishes loading.
  if (entry) {
    base::TimeDelta elapsed = base::TimeTicks::Now() - current_load_start_;

    details.reset(new LoadNotificationDetails(
        entry->GetVirtualURL(),
        entry->GetTransitionType(),
        elapsed,
        &controller_,
        controller_.GetCurrentEntryIndex()));
  }

  SetIsLoading(false, details.get());

  // Notify observers about navigation.
  FOR_EACH_OBSERVER(WebContentsObserver, observers_,
                    DidStopLoading(render_view_host));
}

void WebContentsImpl::DidCancelLoading() {
  controller_.DiscardNonCommittedEntries();

  // Update the URL display.
  NotifyNavigationStateChanged(INVALIDATE_TYPE_URL);
}

void WebContentsImpl::DidChangeLoadProgress(double progress) {
#if defined(OS_ANDROID)
  if (delegate_)
    delegate_->LoadProgressChanged(this, progress);
#endif
}

void WebContentsImpl::DidDisownOpener(RenderViewHost* rvh) {
  if (opener_) {
    // Clear our opener so that future cross-process navigations don't have an
    // opener assigned.
    registrar_.Remove(this, NOTIFICATION_WEB_CONTENTS_DESTROYED,
                      Source<WebContents>(opener_));
    opener_ = NULL;
  }

  // Notify all swapped out RenderViewHosts for this tab.  This is important
  // in case we go back to them, or if another window in those processes tries
  // to access window.opener.
  render_manager_.DidDisownOpener(rvh);
}

void WebContentsImpl::DocumentAvailableInMainFrame(
    RenderViewHost* render_view_host) {
  FOR_EACH_OBSERVER(WebContentsObserver, observers_,
                    DocumentAvailableInMainFrame());
}

void WebContentsImpl::DocumentOnLoadCompletedInMainFrame(
    RenderViewHost* render_view_host,
    int32 page_id) {
  NotificationService::current()->Notify(
      NOTIFICATION_LOAD_COMPLETED_MAIN_FRAME,
      Source<WebContents>(this),
      Details<int>(&page_id));
}

void WebContentsImpl::RequestOpenURL(RenderViewHost* rvh,
                                     const GURL& url,
                                     const Referrer& referrer,
                                     WindowOpenDisposition disposition,
                                     int64 source_frame_id,
                                     bool is_cross_site_redirect) {
  // If this came from a swapped out RenderViewHost, we only allow the request
  // if we are still in the same BrowsingInstance.
  if (static_cast<RenderViewHostImpl*>(rvh)->is_swapped_out() &&
      !rvh->GetSiteInstance()->IsRelatedSiteInstance(GetSiteInstance())) {
    return;
  }

  // Delegate to RequestTransferURL because this is just the generic
  // case where |old_request_id| is empty.
  RequestTransferURL(url, referrer, disposition, source_frame_id,
                     GlobalRequestID(), is_cross_site_redirect);
}

void WebContentsImpl::RequestTransferURL(
    const GURL& url,
    const Referrer& referrer,
    WindowOpenDisposition disposition,
    int64 source_frame_id,
    const GlobalRequestID& old_request_id,
    bool is_cross_site_redirect) {
  WebContents* new_contents = NULL;
  PageTransition transition_type = PAGE_TRANSITION_LINK;
  if (render_manager_.web_ui()) {
    // When we're a Web UI, it will provide a page transition type for us (this
    // is so the new tab page can specify AUTO_BOOKMARK for automatically
    // generated suggestions).
    //
    // Note also that we hide the referrer for Web UI pages. We don't really
    // want web sites to see a referrer of "chrome://blah" (and some
    // chrome: URLs might have search terms or other stuff we don't want to
    // send to the site), so we send no referrer.
    OpenURLParams params(url, Referrer(), source_frame_id, disposition,
        render_manager_.web_ui()->GetLinkTransitionType(),
        false /* is_renderer_initiated */);
    params.transferred_global_request_id = old_request_id;
    new_contents = OpenURL(params);
    transition_type = render_manager_.web_ui()->GetLinkTransitionType();
  } else {
    OpenURLParams params(url, referrer, source_frame_id, disposition,
        PAGE_TRANSITION_LINK, true /* is_renderer_initiated */);
    params.transferred_global_request_id = old_request_id;
    params.is_cross_site_redirect = is_cross_site_redirect;
    new_contents = OpenURL(params);
  }
  if (new_contents) {
    // Notify observers.
    FOR_EACH_OBSERVER(WebContentsObserver, observers_,
                      DidOpenRequestedURL(new_contents,
                                          url,
                                          referrer,
                                          disposition,
                                          transition_type,
                                          source_frame_id));
  }
}

void WebContentsImpl::RouteCloseEvent(RenderViewHost* rvh) {
  // Tell the active RenderViewHost to run unload handlers and close, as long
  // as the request came from a RenderViewHost in the same BrowsingInstance.
  // In most cases, we receive this from a swapped out RenderViewHost.
  // It is possible to receive it from one that has just been swapped in,
  // in which case we might as well deliver the message anyway.
  if (rvh->GetSiteInstance()->IsRelatedSiteInstance(GetSiteInstance()))
    GetRenderViewHost()->ClosePage();
}

void WebContentsImpl::RouteMessageEvent(
    RenderViewHost* rvh,
    const ViewMsg_PostMessage_Params& params) {
  // Only deliver the message to the active RenderViewHost if the request
  // came from a RenderViewHost in the same BrowsingInstance or if this
  // WebContents is dedicated to a browser plugin guest.
  // Note: This check means that an embedder could theoretically receive a
  // postMessage from anyone (not just its own guests). However, this is
  // probably not a risk for apps since other pages won't have references
  // to App windows.
  if (!rvh->GetSiteInstance()->IsRelatedSiteInstance(GetSiteInstance()) &&
      !GetBrowserPluginGuest() && !GetBrowserPluginEmbedder())
    return;

  ViewMsg_PostMessage_Params new_params(params);

  // If there is a source_routing_id, translate it to the routing ID for
  // the equivalent swapped out RVH in the target process.  If we need
  // to create a swapped out RVH for the source tab, we create its opener
  // chain as well, since those will also be accessible to the target page.
  if (new_params.source_routing_id != MSG_ROUTING_NONE) {
    // Try to look up the WebContents for the source page.
    WebContentsImpl* source_contents = NULL;
    RenderViewHostImpl* source_rvh = RenderViewHostImpl::FromID(
        rvh->GetProcess()->GetID(), params.source_routing_id);
    if (source_rvh) {
      source_contents = static_cast<WebContentsImpl*>(
          source_rvh->GetDelegate()->GetAsWebContents());
    }

    if (source_contents) {
      if (GetBrowserPluginGuest()) {
        // We create a swapped out RenderView for the embedder in the guest's
        // render process but we intentionally do not expose the embedder's
        // opener chain to it.
        new_params.source_routing_id =
            source_contents->CreateSwappedOutRenderView(GetSiteInstance());
      } else {
        new_params.source_routing_id =
            source_contents->CreateOpenerRenderViews(GetSiteInstance());
      }
    } else {
      // We couldn't find it, so don't pass a source frame.
      new_params.source_routing_id = MSG_ROUTING_NONE;
    }
  }

  // In most cases, we receive this from a swapped out RenderViewHost.
  // It is possible to receive it from one that has just been swapped in,
  // in which case we might as well deliver the message anyway.
  Send(new ViewMsg_PostMessageEvent(GetRoutingID(), new_params));
}

void WebContentsImpl::RunJavaScriptMessage(
    RenderViewHost* rvh,
    const string16& message,
    const string16& default_prompt,
    const GURL& frame_url,
    JavaScriptMessageType javascript_message_type,
    IPC::Message* reply_msg,
    bool* did_suppress_message) {
  // Suppress JavaScript dialogs when requested. Also suppress messages when
  // showing an interstitial as it's shown over the previous page and we don't
  // want the hidden page's dialogs to interfere with the interstitial.
  bool suppress_this_message =
      static_cast<RenderViewHostImpl*>(rvh)->is_swapped_out() ||
      ShowingInterstitialPage() ||
      !delegate_ ||
      delegate_->ShouldSuppressDialogs() ||
      !delegate_->GetJavaScriptDialogManager();

  if (!suppress_this_message) {
    std::string accept_lang = GetContentClient()->browser()->
      GetAcceptLangs(GetBrowserContext());
    dialog_manager_ = delegate_->GetJavaScriptDialogManager();
    dialog_manager_->RunJavaScriptDialog(
        this,
        frame_url.GetOrigin(),
        accept_lang,
        javascript_message_type,
        message,
        default_prompt,
        base::Bind(&WebContentsImpl::OnDialogClosed,
                   base::Unretained(this),
                   rvh,
                   reply_msg),
        &suppress_this_message);
  }

  if (suppress_this_message) {
    // If we are suppressing messages, just reply as if the user immediately
    // pressed "Cancel".
    OnDialogClosed(rvh, reply_msg, false, string16());
  }

  *did_suppress_message = suppress_this_message;
}

void WebContentsImpl::RunBeforeUnloadConfirm(RenderViewHost* rvh,
                                             const string16& message,
                                             bool is_reload,
                                             IPC::Message* reply_msg) {
  RenderViewHostImpl* rvhi = static_cast<RenderViewHostImpl*>(rvh);
  if (delegate_)
    delegate_->WillRunBeforeUnloadConfirm();

  bool suppress_this_message =
      rvhi->is_swapped_out() ||
      !delegate_ ||
      delegate_->ShouldSuppressDialogs() ||
      !delegate_->GetJavaScriptDialogManager();
  if (suppress_this_message) {
    // The reply must be sent to the RVH that sent the request.
    rvhi->JavaScriptDialogClosed(reply_msg, true, string16());
    return;
  }

  is_showing_before_unload_dialog_ = true;
  dialog_manager_ = delegate_->GetJavaScriptDialogManager();
  dialog_manager_->RunBeforeUnloadDialog(
      this, message, is_reload,
      base::Bind(&WebContentsImpl::OnDialogClosed, base::Unretained(this), rvh,
                 reply_msg));
}

bool WebContentsImpl::AddMessageToConsole(int32 level,
                                          const string16& message,
                                          int32 line_no,
                                          const string16& source_id) {
  if (!delegate_)
    return false;
  return delegate_->AddMessageToConsole(this, level, message, line_no,
                                        source_id);
}

WebPreferences WebContentsImpl::GetWebkitPrefs() {
  // We want to base the page config off of the real URL, rather than the
  // display URL.
  GURL url = controller_.GetActiveEntry()
      ? controller_.GetActiveEntry()->GetURL() : GURL::EmptyGURL();
  return GetWebkitPrefs(GetRenderViewHost(), url);
}

int WebContentsImpl::CreateSwappedOutRenderView(
    SiteInstance* instance) {
  return render_manager_.CreateRenderView(instance, MSG_ROUTING_NONE, true);
}

void WebContentsImpl::OnUserGesture() {
  // Notify observers.
  FOR_EACH_OBSERVER(WebContentsObserver, observers_, DidGetUserGesture());

  ResourceDispatcherHostImpl* rdh = ResourceDispatcherHostImpl::Get();
  if (rdh)  // NULL in unittests.
    rdh->OnUserGesture(this);
}

void WebContentsImpl::OnIgnoredUIEvent() {
  // Notify observers.
  FOR_EACH_OBSERVER(WebContentsObserver, observers_, DidGetIgnoredUIEvent());
}

void WebContentsImpl::RendererUnresponsive(RenderViewHost* rvh,
                                           bool is_during_unload) {
  // Don't show hung renderer dialog for a swapped out RVH.
  if (rvh != GetRenderViewHost())
    return;

  RenderViewHostImpl* rvhi = static_cast<RenderViewHostImpl*>(rvh);

  // Ignore renderer unresponsive event if debugger is attached to the tab
  // since the event may be a result of the renderer sitting on a breakpoint.
  // See http://crbug.com/65458
  if (DevToolsAgentHost::IsDebuggerAttached(this))
    return;

  if (is_during_unload) {
    // Hang occurred while firing the beforeunload/unload handler.
    // Pretend the handler fired so tab closing continues as if it had.
    rvhi->set_sudden_termination_allowed(true);

    if (!render_manager_.ShouldCloseTabOnUnresponsiveRenderer())
      return;

    // If the tab hangs in the beforeunload/unload handler there's really
    // nothing we can do to recover. Pretend the unload listeners have
    // all fired and close the tab. If the hang is in the beforeunload handler
    // then the user will not have the option of cancelling the close.
    Close(rvh);
    return;
  }

  if (!GetRenderViewHostImpl() || !GetRenderViewHostImpl()->IsRenderViewLive())
    return;

  if (delegate_)
    delegate_->RendererUnresponsive(this);
}

void WebContentsImpl::RendererResponsive(RenderViewHost* render_view_host) {
  if (delegate_)
    delegate_->RendererResponsive(this);
}

void WebContentsImpl::LoadStateChanged(
    const GURL& url,
    const net::LoadStateWithParam& load_state,
    uint64 upload_position,
    uint64 upload_size) {
  load_state_ = load_state;
  upload_position_ = upload_position;
  upload_size_ = upload_size;
  load_state_host_ = net::IDNToUnicode(url.host(),
      GetContentClient()->browser()->GetAcceptLangs(
          GetBrowserContext()));
  if (load_state_.state == net::LOAD_STATE_READING_RESPONSE)
    SetNotWaitingForResponse();
  if (IsLoading()) {
    NotifyNavigationStateChanged(INVALIDATE_TYPE_LOAD | INVALIDATE_TYPE_TAB);
  }
}

void WebContentsImpl::WorkerCrashed() {
  if (delegate_)
    delegate_->WorkerCrashed(this);
}

void WebContentsImpl::BeforeUnloadFiredFromRenderManager(
    bool proceed, const base::TimeTicks& proceed_time,
    bool* proceed_to_fire_unload) {
  before_unload_end_time_ = proceed_time;
  if (delegate_)
    delegate_->BeforeUnloadFired(this, proceed, proceed_to_fire_unload);
}

void WebContentsImpl::RenderViewGoneFromRenderManager(
    RenderViewHost* render_view_host) {
  DCHECK(crashed_status_ != base::TERMINATION_STATUS_STILL_RUNNING);
  RenderViewTerminated(render_view_host, crashed_status_, crashed_error_code_);
}

void WebContentsImpl::UpdateRenderViewSizeForRenderManager() {
  // TODO(brettw) this is a hack. See WebContentsView::SizeContents.
  gfx::Size size = view_->GetContainerSize();
  // 0x0 isn't a valid window size (minimal window size is 1x1) but it may be
  // here during container initialization and normal window size will be set
  // later. In case of tab duplication this resizing to 0x0 prevents setting
  // normal size later so just ignore it.
  if (!size.IsEmpty())
    view_->SizeContents(size);
}

void WebContentsImpl::NotifySwappedFromRenderManager(RenderViewHost* rvh) {
  NotifySwapped(rvh);

  // Make sure the visible RVH reflects the new delegate's preferences.
  if (delegate_)
    view_->SetOverscrollControllerEnabled(delegate_->CanOverscrollContent());

  view_->RenderViewSwappedIn(render_manager_.current_host());
}

int WebContentsImpl::CreateOpenerRenderViewsForRenderManager(
    SiteInstance* instance) {
  if (!opener_)
    return MSG_ROUTING_NONE;

  // Recursively create RenderViews for anything else in the opener chain.
  return opener_->CreateOpenerRenderViews(instance);
}

int WebContentsImpl::CreateOpenerRenderViews(SiteInstance* instance) {
  int opener_route_id = MSG_ROUTING_NONE;

  // If this tab has an opener, ensure it has a RenderView in the given
  // SiteInstance as well.
  if (opener_)
    opener_route_id = opener_->CreateOpenerRenderViews(instance);

  // If any of the renderers (current, pending, or swapped out) for this
  // WebContents has the same SiteInstance, use it.
  if (render_manager_.current_host()->GetSiteInstance() == instance)
    return render_manager_.current_host()->GetRoutingID();

  if (render_manager_.pending_render_view_host() &&
      render_manager_.pending_render_view_host()->GetSiteInstance() == instance)
    return render_manager_.pending_render_view_host()->GetRoutingID();

  RenderViewHostImpl* rvh = render_manager_.GetSwappedOutRenderViewHost(
      instance);
  if (rvh)
    return rvh->GetRoutingID();

  // Create a swapped out RenderView in the given SiteInstance if none exists,
  // setting its opener to the given route_id.  Return the new view's route_id.
  return render_manager_.CreateRenderView(instance, opener_route_id, true);
}

NavigationControllerImpl& WebContentsImpl::GetControllerForRenderManager() {
  return GetController();
}

WebUIImpl* WebContentsImpl::CreateWebUIForRenderManager(const GURL& url) {
  return static_cast<WebUIImpl*>(CreateWebUI(url));
}

NavigationEntry*
    WebContentsImpl::GetLastCommittedNavigationEntryForRenderManager() {
  return controller_.GetLastCommittedEntry();
}

bool WebContentsImpl::CreateRenderViewForRenderManager(
    RenderViewHost* render_view_host, int opener_route_id) {
  // Can be NULL during tests.
  RenderWidgetHostView* rwh_view = view_->CreateViewForWidget(render_view_host);

  // Now that the RenderView has been created, we need to tell it its size.
  if (rwh_view)
    rwh_view->SetSize(view_->GetContainerSize());

  // Make sure we use the correct starting page_id in the new RenderView.
  UpdateMaxPageIDIfNecessary(render_view_host);
  int32 max_page_id =
      GetMaxPageIDForSiteInstance(render_view_host->GetSiteInstance());

  if (!static_cast<RenderViewHostImpl*>(
          render_view_host)->CreateRenderView(string16(),
                                              opener_route_id,
                                              max_page_id)) {
    return false;
  }

#if defined(OS_LINUX) || defined(OS_OPENBSD)
  // Force a ViewMsg_Resize to be sent, needed to make plugins show up on
  // linux. See crbug.com/83941.
  if (rwh_view) {
    if (RenderWidgetHost* render_widget_host = rwh_view->GetRenderWidgetHost())
      render_widget_host->WasResized();
  }
#endif

  return true;
}

void WebContentsImpl::OnDialogClosed(RenderViewHost* rvh,
                                     IPC::Message* reply_msg,
                                     bool success,
                                     const string16& user_input) {
  if (is_showing_before_unload_dialog_ && !success) {
    // If a beforeunload dialog is canceled, we need to stop the throbber from
    // spinning, since we forced it to start spinning in Navigate.
    DidStopLoading(rvh);
    controller_.DiscardNonCommittedEntries();

    close_start_time_ = base::TimeTicks();
    before_unload_end_time_ = base::TimeTicks();
  }
  is_showing_before_unload_dialog_ = false;
  static_cast<RenderViewHostImpl*>(
      rvh)->JavaScriptDialogClosed(reply_msg, success, user_input);
}

void WebContentsImpl::SetEncoding(const std::string& encoding) {
  encoding_ = GetContentClient()->browser()->
      GetCanonicalEncodingNameByAliasName(encoding);
}

void WebContentsImpl::SaveURL(const GURL& url,
                              const Referrer& referrer,
                              bool is_main_frame) {
  DownloadManager* dlm =
      BrowserContext::GetDownloadManager(GetBrowserContext());
  if (!dlm)
    return;
  int64 post_id = -1;
  if (is_main_frame) {
    const NavigationEntry* entry = controller_.GetActiveEntry();
    if (entry)
      post_id = entry->GetPostID();
  }
  scoped_ptr<DownloadUrlParameters> params(
      DownloadUrlParameters::FromWebContents(this, url));
  params->set_referrer(referrer);
  params->set_post_id(post_id);
  params->set_prefer_cache(true);
  if (post_id >= 0)
    params->set_method("POST");
  params->set_prompt(true);
  dlm->DownloadUrl(params.Pass());
}

void WebContentsImpl::CreateViewAndSetSizeForRVH(RenderViewHost* rvh) {
  RenderWidgetHostView* rwh_view = view_->CreateViewForWidget(rvh);
  // Can be NULL during tests.
  if (rwh_view)
    rwh_view->SetSize(GetView()->GetContainerSize());
}

RenderViewHostImpl* WebContentsImpl::GetRenderViewHostImpl() {
  return static_cast<RenderViewHostImpl*>(GetRenderViewHost());
}

BrowserPluginGuest* WebContentsImpl::GetBrowserPluginGuest() const {
  return browser_plugin_guest_.get();
}

BrowserPluginEmbedder* WebContentsImpl::GetBrowserPluginEmbedder() const {
  return browser_plugin_embedder_.get();
}

BrowserPluginGuestManager*
    WebContentsImpl::GetBrowserPluginGuestManager() const {
  return static_cast<BrowserPluginGuestManager*>(
      GetBrowserContext()->GetUserData(
          browser_plugin::kBrowserPluginGuestManagerKeyName));
}

}  // namespace content<|MERGE_RESOLUTION|>--- conflicted
+++ resolved
@@ -294,15 +294,10 @@
       controller_(this, browser_context),
       render_view_host_delegate_view_(NULL),
       opener_(opener),
-<<<<<<< HEAD
 #if defined(OS_WIN) && defined(USE_AURA)
       accessible_parent_(NULL),
 #endif
-      render_manager_(this, this, this),
-=======
-      ALLOW_THIS_IN_INITIALIZER_LIST(render_manager_(this, this, this,
-                                                     render_process_affinity)),
->>>>>>> c7fd0c8b
+      render_manager_(this, this, this, render_process_affinity),
       is_loading_(false),
       crashed_status_(base::TERMINATION_STATUS_STILL_RUNNING),
       crashed_error_code_(0),
@@ -1289,13 +1284,6 @@
   return false;
 }
 
-<<<<<<< HEAD
-#if defined(OS_WIN) && defined(USE_AURA)
-gfx::NativeViewAccessible WebContentsImpl::GetParentNativeViewAccessible() {
-  return accessible_parent_;
-}
-#endif
-=======
 bool WebContentsImpl::ShowTooltip(
         const string16& tooltip_text, 
         WebKit::WebTextDirection text_direction_hint) {
@@ -1304,7 +1292,12 @@
     }
     return false;
 }
->>>>>>> c7fd0c8b
+
+#if defined(OS_WIN) && defined(USE_AURA)
+gfx::NativeViewAccessible WebContentsImpl::GetParentNativeViewAccessible() {
+  return accessible_parent_;
+}
+#endif
 
 void WebContentsImpl::HandleMouseDown() {
   if (delegate_)
