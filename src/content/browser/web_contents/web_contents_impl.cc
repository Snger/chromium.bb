--- conflicted
+++ resolved
@@ -1432,13 +1432,8 @@
     delegate_params.height_set = params.features.heightSet;
     delegate_params.additional_features = params.additional_features;
     delegate_->WebContentsCreated(
-<<<<<<< HEAD
         this, params.opener_render_frame_id, params.frame_name,
-        params.target_url, new_contents);
-=======
-        this, params.opener_frame_id, params.frame_name,
         params.target_url, delegate_params, new_contents);
->>>>>>> 794c0b5c
   }
 
   if (params.opener_suppressed) {
