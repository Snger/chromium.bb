// Copyright (c) 2012 The Chromium Authors. All rights reserved.
// Use of this source code is governed by a BSD-style license that can be
// found in the LICENSE file.

#ifndef CONTENT_BROWSER_WEB_CONTENTS_WEB_CONTENTS_IMPL_H_
#define CONTENT_BROWSER_WEB_CONTENTS_WEB_CONTENTS_IMPL_H_

#include <map>
#include <set>
#include <string>

#include "base/compiler_specific.h"
#include "base/gtest_prod_util.h"
#include "base/memory/scoped_ptr.h"
#include "base/observer_list.h"
#include "base/process/process.h"
#include "base/values.h"
#include "content/browser/frame_host/frame_tree.h"
#include "content/browser/frame_host/navigation_controller_delegate.h"
#include "content/browser/frame_host/navigation_controller_impl.h"
#include "content/browser/frame_host/navigator_delegate.h"
#include "content/browser/frame_host/render_frame_host_delegate.h"
#include "content/browser/frame_host/render_frame_host_manager.h"
#include "content/browser/renderer_host/render_view_host_delegate.h"
#include "content/browser/renderer_host/render_widget_host_delegate.h"
#include "content/common/content_export.h"
#include "content/public/browser/notification_observer.h"
#include "content/public/browser/notification_registrar.h"
#include "content/public/browser/web_contents.h"
#include "content/public/common/page_transition_types.h"
#include "content/public/common/renderer_preferences.h"
#include "content/public/common/three_d_api_types.h"
#include "net/base/load_states.h"
#include "third_party/WebKit/public/web/WebDragOperation.h"
#include "ui/gfx/rect_f.h"
#include "ui/gfx/size.h"
#include "webkit/common/resource_type.h"

struct BrowserPluginHostMsg_ResizeGuest_Params;
struct ViewHostMsg_DateTimeDialogValue_Params;
struct ViewMsg_PostMessage_Params;

namespace content {
class BrowserPluginEmbedder;
class BrowserPluginGuest;
class BrowserPluginGuestManager;
class ColorChooser;
class DateTimeChooserAndroid;
class DownloadItem;
class InterstitialPageImpl;
class JavaBridgeDispatcherHostManager;
class JavaScriptDialogManager;
class PowerSaveBlocker;
class RenderViewHost;
class RenderViewHostDelegateView;
class RenderViewHostImpl;
class RenderWidgetHostImpl;
class RenderWidgetHostViewPort;
class SavePackage;
class SessionStorageNamespaceImpl;
class SiteInstance;
class TestWebContents;
class WebContentsDelegate;
class WebContentsImpl;
class WebContentsObserver;
class WebContentsViewPort;
class WebContentsViewDelegate;
struct ColorSuggestion;
struct FaviconURL;
struct LoadNotificationDetails;
struct ResourceRedirectDetails;
struct ResourceRequestDetails;

// Factory function for the implementations that content knows about. Takes
// ownership of |delegate|.
WebContentsViewPort* CreateWebContentsView(
    WebContentsImpl* web_contents,
    WebContentsViewDelegate* delegate,
    RenderViewHostDelegateView** render_view_host_delegate_view);

class CONTENT_EXPORT WebContentsImpl
    : public NON_EXPORTED_BASE(WebContents),
      public NON_EXPORTED_BASE(RenderFrameHostDelegate),
      public RenderViewHostDelegate,
      public RenderWidgetHostDelegate,
      public RenderFrameHostManager::Delegate,
      public NotificationObserver,
      public NON_EXPORTED_BASE(NavigationControllerDelegate),
      public NON_EXPORTED_BASE(NavigatorDelegate) {
 public:
  virtual ~WebContentsImpl();

  static WebContentsImpl* CreateWithOpener(
      const WebContents::CreateParams& params,
      WebContentsImpl* opener);

  // Returns the opener WebContentsImpl, if any. This can be set to null if the
  // opener is closed or the page clears its window.opener.
  WebContentsImpl* opener() const { return opener_; }

  // Creates a WebContents to be used as a browser plugin guest.
  static BrowserPluginGuest* CreateGuest(
      BrowserContext* browser_context,
      content::SiteInstance* site_instance,
      int guest_instance_id,
      scoped_ptr<base::DictionaryValue> extra_params);

  // Creates a swapped out RenderView. This is used by the browser plugin to
  // create a swapped out RenderView in the embedder render process for the
  // guest, to expose the guest's window object to the embedder.
  // This returns the routing ID of the newly created swapped out RenderView.
  int CreateSwappedOutRenderView(SiteInstance* instance);

  // Complex initialization here. Specifically needed to avoid having
  // members call back into our virtual functions in the constructor.
  virtual void Init(const WebContents::CreateParams& params);

  // Returns the SavePackage which manages the page saving job. May be NULL.
  SavePackage* save_package() const { return save_package_.get(); }

#if defined(OS_ANDROID)
  JavaBridgeDispatcherHostManager* java_bridge_dispatcher_host_manager() const {
    return java_bridge_dispatcher_host_manager_.get();
  }

  // In Android WebView, the RenderView needs created even there is no
  // navigation entry, this allows Android WebViews to use
  // javascript: URLs that load into the DOMWindow before the first page
  // load. This is not safe to do in any context that a web page could get a
  // reference to the DOMWindow before the first page load.
  bool CreateRenderViewForInitialEmptyDocument();
#endif

  // Expose the render manager for testing.
  RenderFrameHostManager* GetRenderManagerForTesting();

  // Returns guest browser plugin object, or NULL if this WebContents is not a
  // guest.
  BrowserPluginGuest* GetBrowserPluginGuest() const;

  // Sets a BrowserPluginGuest object for this WebContents. If this WebContents
  // has a BrowserPluginGuest then that implies that it is being hosted by
  // a BrowserPlugin object in an embedder renderer process.
  void SetBrowserPluginGuest(BrowserPluginGuest* guest);

  // Returns embedder browser plugin object, or NULL if this WebContents is not
  // an embedder.
  BrowserPluginEmbedder* GetBrowserPluginEmbedder() const;

  // Returns the BrowserPluginGuestManager object, or NULL if this web contents
  // does not have a BrowserPluginGuestManager.
  BrowserPluginGuestManager* GetBrowserPluginGuestManager() const;

  // Gets the current fullscreen render widget's routing ID. Returns
  // MSG_ROUTING_NONE when there is no fullscreen render widget.
  int GetFullscreenWidgetRoutingID() const;

  // Invoked when visible SSL state (as defined by SSLStatus) changes.
  void DidChangeVisibleSSLState();

  // Informs the render view host and the BrowserPluginEmbedder, if present, of
  // a Drag Source End.
  void DragSourceEndedAt(int client_x, int client_y, int screen_x,
      int screen_y, blink::WebDragOperation operation);

  // Informs the render view host and the BrowserPluginEmbedder, if present, of
  // a Drag Source Move.
  void DragSourceMovedTo(int client_x, int client_y,
                         int screen_x, int screen_y);

  // A response has been received for a resource request.
  void DidGetResourceResponseStart(
      const ResourceRequestDetails& details);

  // A redirect was received while requesting a resource.
  void DidGetRedirectForResourceRequest(
      RenderViewHost* render_view_host,
      const ResourceRedirectDetails& details);

  // WebContents ------------------------------------------------------
  virtual WebContentsDelegate* GetDelegate() OVERRIDE;
  virtual void SetDelegate(WebContentsDelegate* delegate) OVERRIDE;
  virtual NavigationControllerImpl& GetController() OVERRIDE;
  virtual const NavigationControllerImpl& GetController() const OVERRIDE;
  virtual BrowserContext* GetBrowserContext() const OVERRIDE;
  virtual RenderProcessHost* GetRenderProcessHost() const OVERRIDE;
  virtual RenderFrameHost* GetMainFrame() OVERRIDE;
  virtual void ForEachFrame(
      const base::Callback<void(RenderFrameHost*)>& on_frame) OVERRIDE;
  virtual void SendToAllFrames(IPC::Message* message) OVERRIDE;
  virtual RenderViewHost* GetRenderViewHost() const OVERRIDE;
  virtual void GetRenderViewHostAtPosition(
      int x,
      int y,
      const GetRenderViewHostCallback& callback) OVERRIDE;
  virtual WebContents* GetEmbedderWebContents() const OVERRIDE;
  virtual int GetEmbeddedInstanceID() const OVERRIDE;
  virtual int GetRoutingID() const OVERRIDE;
  virtual RenderWidgetHostView* GetRenderWidgetHostView() const OVERRIDE;
  virtual RenderWidgetHostView* GetFullscreenRenderWidgetHostView() const
      OVERRIDE;
  virtual WebContentsView* GetView() const OVERRIDE;
  virtual WebUI* CreateWebUI(const GURL& url) OVERRIDE;
  virtual WebUI* GetWebUI() const OVERRIDE;
  virtual WebUI* GetCommittedWebUI() const OVERRIDE;
  virtual void SetUserAgentOverride(const std::string& override) OVERRIDE;
  virtual const std::string& GetUserAgentOverride() const OVERRIDE;
#if defined(OS_WIN)
  virtual void SetParentNativeViewAccessible(
      gfx::NativeViewAccessible accessible_parent) OVERRIDE;
#endif
  virtual const base::string16& GetTitle() const OVERRIDE;
  virtual int32 GetMaxPageID() OVERRIDE;
  virtual int32 GetMaxPageIDForSiteInstance(
      SiteInstance* site_instance) OVERRIDE;
  virtual SiteInstance* GetSiteInstance() const OVERRIDE;
  virtual SiteInstance* GetPendingSiteInstance() const OVERRIDE;
  virtual bool IsLoading() const OVERRIDE;
  virtual bool IsWaitingForResponse() const OVERRIDE;
  virtual const net::LoadStateWithParam& GetLoadState() const OVERRIDE;
  virtual const base::string16& GetLoadStateHost() const OVERRIDE;
  virtual uint64 GetUploadSize() const OVERRIDE;
  virtual uint64 GetUploadPosition() const OVERRIDE;
  virtual std::set<GURL> GetSitesInTab() const OVERRIDE;
  virtual const std::string& GetEncoding() const OVERRIDE;
  virtual bool DisplayedInsecureContent() const OVERRIDE;
  virtual void IncrementCapturerCount(const gfx::Size& capture_size) OVERRIDE;
  virtual void DecrementCapturerCount() OVERRIDE;
  virtual int GetCapturerCount() const OVERRIDE;
  virtual bool IsCrashed() const OVERRIDE;
  virtual void SetIsCrashed(base::TerminationStatus status,
                            int error_code) OVERRIDE;
  virtual base::TerminationStatus GetCrashedStatus() const OVERRIDE;
  virtual bool IsBeingDestroyed() const OVERRIDE;
  virtual void NotifyNavigationStateChanged(unsigned changed_flags) OVERRIDE;
  virtual base::TimeTicks GetLastActiveTime() const OVERRIDE;
  virtual void WasShown() OVERRIDE;
  virtual void WasHidden() OVERRIDE;
  virtual bool NeedToFireBeforeUnload() OVERRIDE;
  virtual void Stop() OVERRIDE;
  virtual WebContents* Clone() OVERRIDE;
  virtual void FocusThroughTabTraversal(bool reverse) OVERRIDE;
  virtual bool ShowingInterstitialPage() const OVERRIDE;
  virtual InterstitialPage* GetInterstitialPage() const OVERRIDE;
  virtual bool IsSavable() OVERRIDE;
  virtual void OnSavePage() OVERRIDE;
  virtual bool SavePage(const base::FilePath& main_file,
                        const base::FilePath& dir_path,
                        SavePageType save_type) OVERRIDE;
  virtual void SaveFrame(const GURL& url,
                         const Referrer& referrer) OVERRIDE;
  virtual void GenerateMHTML(
      const base::FilePath& file,
      const base::Callback<void(int64)>& callback)
          OVERRIDE;
  virtual bool IsActiveEntry(int32 page_id) OVERRIDE;

  virtual const std::string& GetContentsMimeType() const OVERRIDE;
  virtual bool WillNotifyDisconnection() const OVERRIDE;
  virtual void SetOverrideEncoding(const std::string& encoding) OVERRIDE;
  virtual void ResetOverrideEncoding() OVERRIDE;
  virtual RendererPreferences* GetMutableRendererPrefs() OVERRIDE;
  virtual void Close() OVERRIDE;
  virtual void SystemDragEnded() OVERRIDE;
  virtual void UserGestureDone() OVERRIDE;
  virtual void SetClosedByUserGesture(bool value) OVERRIDE;
  virtual bool GetClosedByUserGesture() const OVERRIDE;
  virtual double GetZoomLevel() const OVERRIDE;
  virtual int GetZoomPercent(bool* enable_increment,
                             bool* enable_decrement) const OVERRIDE;
  virtual void ViewSource() OVERRIDE;
  virtual void ViewFrameSource(const GURL& url,
                               const PageState& page_state) OVERRIDE;
  virtual int GetMinimumZoomPercent() const OVERRIDE;
  virtual int GetMaximumZoomPercent() const OVERRIDE;
  virtual gfx::Size GetPreferredSize() const OVERRIDE;
  virtual bool GotResponseToLockMouseRequest(bool allowed) OVERRIDE;
  virtual bool HasOpener() const OVERRIDE;
  virtual void DidChooseColorInColorChooser(SkColor color) OVERRIDE;
  virtual void DidEndColorChooser() OVERRIDE;
  virtual int DownloadImage(const GURL& url,
                            bool is_favicon,
                            uint32_t max_bitmap_size,
                            const ImageDownloadCallback& callback) OVERRIDE;
  virtual bool IsSubframe() const OVERRIDE;
  virtual void Find(int request_id,
                    const base::string16& search_text,
                    const blink::WebFindOptions& options) OVERRIDE;
  virtual void SetZoomLevel(double level) OVERRIDE;
  virtual void StopFinding(StopFindAction action) OVERRIDE;
#if defined(OS_ANDROID)
  virtual base::android::ScopedJavaLocalRef<jobject> GetJavaWebContents()
      OVERRIDE;
#endif

  // Implementation of PageNavigator.
  virtual WebContents* OpenURL(const OpenURLParams& params) OVERRIDE;

  // Implementation of IPC::Sender.
  virtual bool Send(IPC::Message* message) OVERRIDE;

  // RenderFrameHostDelegate ---------------------------------------------------
  virtual bool OnMessageReceived(RenderFrameHost* render_frame_host,
                                 const IPC::Message& message) OVERRIDE;
  virtual void RenderFrameCreated(RenderFrameHost* render_frame_host) OVERRIDE;
  virtual void RenderFrameDeleted(RenderFrameHost* render_frame_host) OVERRIDE;
  virtual void DidStartLoading(RenderFrameHost* render_frame_host) OVERRIDE;
  virtual void DidStopLoading(RenderFrameHost* render_frame_host) OVERRIDE;
  virtual void WorkerCrashed(RenderFrameHost* render_frame_host) OVERRIDE;
  virtual void ShowContextMenu(RenderFrameHost* render_frame_host,
                               const ContextMenuParams& params) OVERRIDE;
  virtual WebContents* GetAsWebContents() OVERRIDE;

  // RenderViewHostDelegate ----------------------------------------------------
  virtual RenderViewHostDelegateView* GetDelegateView() OVERRIDE;
  virtual RenderViewHostDelegate::RendererManagement*
      GetRendererManagementDelegate() OVERRIDE;
  virtual bool OnMessageReceived(RenderViewHost* render_view_host,
                                 const IPC::Message& message) OVERRIDE;
  virtual const GURL& GetURL() const OVERRIDE;
  virtual const GURL& GetVisibleURL() const OVERRIDE;
  virtual const GURL& GetLastCommittedURL() const OVERRIDE;
  // RenderFrameHostDelegate has the same method, so list it there because this
  // interface is going away.
  // virtual WebContents* GetAsWebContents() OVERRIDE;
  virtual gfx::Rect GetRootWindowResizerRect() const OVERRIDE;
  virtual void RenderViewCreated(RenderViewHost* render_view_host) OVERRIDE;
  virtual void RenderViewReady(RenderViewHost* render_view_host) OVERRIDE;
  virtual void RenderViewTerminated(RenderViewHost* render_view_host,
                                    base::TerminationStatus status,
                                    int error_code) OVERRIDE;
  virtual void RenderViewDeleted(RenderViewHost* render_view_host) OVERRIDE;
  virtual void UpdateState(RenderViewHost* render_view_host,
                           int32 page_id,
                           const PageState& page_state) OVERRIDE;
  virtual void UpdateTitle(RenderViewHost* render_view_host,
                           int32 page_id,
                           const base::string16& title,
                           base::i18n::TextDirection title_direction) OVERRIDE;
  virtual void UpdateEncoding(RenderViewHost* render_view_host,
                              const std::string& encoding) OVERRIDE;
  virtual void UpdateTargetURL(int32 page_id, const GURL& url) OVERRIDE;
  virtual void Close(RenderViewHost* render_view_host) OVERRIDE;
  virtual void RequestMove(const gfx::Rect& new_bounds) OVERRIDE;
  virtual void SwappedOut(RenderViewHost* render_view_host) OVERRIDE;
  virtual void DidCancelLoading() OVERRIDE;
  virtual void DidChangeLoadProgress(double progress) OVERRIDE;
  virtual void DidDisownOpener(RenderViewHost* rvh) OVERRIDE;
  virtual void DidAccessInitialDocument() OVERRIDE;
  virtual void DocumentAvailableInMainFrame(
      RenderViewHost* render_view_host) OVERRIDE;
  virtual void DocumentOnLoadCompletedInMainFrame(
      RenderViewHost* render_view_host,
      int32 page_id) OVERRIDE;
  virtual void RequestOpenURL(RenderViewHost* rvh,
                              const GURL& url,
                              const Referrer& referrer,
                              WindowOpenDisposition disposition,
                              int64 source_frame_id,
                              bool should_replace_current_entry,
                              bool user_gesture) OVERRIDE;
  virtual void RequestTransferURL(
      const GURL& url,
      const std::vector<GURL>& redirect_chain,
      const Referrer& referrer,
      PageTransition page_transition,
      WindowOpenDisposition disposition,
      int64 source_frame_id,
      const GlobalRequestID& transferred_global_request_id,
      bool should_replace_current_entry,
      bool user_gesture) OVERRIDE;
  virtual void RouteCloseEvent(RenderViewHost* rvh) OVERRIDE;
  virtual void RouteMessageEvent(
      RenderViewHost* rvh,
      const ViewMsg_PostMessage_Params& params) OVERRIDE;
  virtual void RunJavaScriptMessage(RenderViewHost* rvh,
                                    const base::string16& message,
                                    const base::string16& default_prompt,
                                    const GURL& frame_url,
                                    JavaScriptMessageType type,
                                    IPC::Message* reply_msg,
                                    bool* did_suppress_message) OVERRIDE;
  virtual void RunBeforeUnloadConfirm(RenderViewHost* rvh,
                                      const base::string16& message,
                                      bool is_reload,
                                      IPC::Message* reply_msg) OVERRIDE;
  virtual bool AddMessageToConsole(int32 level,
                                   const base::string16& message,
                                   int32 line_no,
                                   const base::string16& source_id) OVERRIDE;
  virtual RendererPreferences GetRendererPrefs(
      BrowserContext* browser_context) const OVERRIDE;
  virtual WebPreferences GetWebkitPrefs() OVERRIDE;
  virtual void OnUserGesture() OVERRIDE;
  virtual void OnIgnoredUIEvent() OVERRIDE;
  virtual void RendererUnresponsive(RenderViewHost* render_view_host,
                                    bool is_during_beforeunload,
                                    bool is_during_unload) OVERRIDE;
  virtual void RendererResponsive(RenderViewHost* render_view_host) OVERRIDE;
  virtual void LoadStateChanged(const GURL& url,
                                const net::LoadStateWithParam& load_state,
                                uint64 upload_position,
                                uint64 upload_size) OVERRIDE;
  virtual void Activate() OVERRIDE;
  virtual void Deactivate() OVERRIDE;
  virtual void LostCapture() OVERRIDE;
  virtual void HandleMouseDown() OVERRIDE;
  virtual void HandleMouseUp() OVERRIDE;
  virtual void HandlePointerActivate() OVERRIDE;
  virtual void HandleGestureBegin() OVERRIDE;
  virtual void HandleGestureEnd() OVERRIDE;
  virtual void RunFileChooser(
      RenderViewHost* render_view_host,
      const FileChooserParams& params) OVERRIDE;
  virtual void ToggleFullscreenMode(bool enter_fullscreen) OVERRIDE;
  virtual bool IsFullscreenForCurrentTab() const OVERRIDE;
  virtual void UpdatePreferredSize(const gfx::Size& pref_size) OVERRIDE;
  virtual void ResizeDueToAutoResize(const gfx::Size& new_size) OVERRIDE;
  virtual void RequestToLockMouse(bool user_gesture,
                                  bool last_unlocked_by_target) OVERRIDE;
  virtual void LostMouseLock() OVERRIDE;
  virtual void CreateNewWindow(
      int render_process_id,
      int route_id,
      int main_frame_route_id,
      const ViewHostMsg_CreateWindow_Params& params,
      SessionStorageNamespace* session_storage_namespace) OVERRIDE;
  virtual void CreateNewWidget(int render_process_id,
                               int route_id,
                               blink::WebPopupType popup_type) OVERRIDE;
  virtual void CreateNewFullscreenWidget(int render_process_id,
                                         int route_id) OVERRIDE;
  virtual void ShowCreatedWindow(int route_id,
                                 WindowOpenDisposition disposition,
                                 const gfx::Rect& initial_pos,
                                 bool user_gesture) OVERRIDE;
  virtual void ShowCreatedWidget(int route_id,
                                 const gfx::Rect& initial_pos) OVERRIDE;
  virtual void ShowCreatedFullscreenWidget(int route_id) OVERRIDE;
  virtual void RequestMediaAccessPermission(
      const MediaStreamRequest& request,
      const MediaResponseCallback& callback) OVERRIDE;
  virtual SessionStorageNamespace* GetSessionStorageNamespace(
      SiteInstance* instance) OVERRIDE;
  virtual FrameTree* GetFrameTree() OVERRIDE;

  // NavigatorDelegate ---------------------------------------------------------

  virtual void DidStartProvisionalLoad(
      RenderFrameHostImpl* render_frame_host,
      int64 frame_id,
      int64 parent_frame_id,
      bool is_main_frame,
      const GURL& validated_url,
      bool is_error_page,
      bool is_iframe_srcdoc) OVERRIDE;
  virtual void DidFailProvisionalLoadWithError(
      RenderFrameHostImpl* render_frame_host,
      const FrameHostMsg_DidFailProvisionalLoadWithError_Params& params)
      OVERRIDE;
  virtual void DidFailLoadWithError(
      RenderFrameHostImpl* render_frame_host,
      int64 frame_id,
      const GURL& url,
      bool is_main_frame,
      int error_code,
      const base::string16& error_description) OVERRIDE;
  virtual void DidRedirectProvisionalLoad(
      RenderFrameHostImpl* render_frame_host,
      const GURL& validated_target_url) OVERRIDE;
  virtual void DidCommitProvisionalLoad(
      int64 frame_id,
      const base::string16& frame_unique_name,
      bool is_main_frame,
      const GURL& url,
      PageTransition transition_type,
      RenderFrameHostImpl* render_frame_host) OVERRIDE;
  virtual void DidNavigateMainFramePostCommit(
      const LoadCommittedDetails& details,
      const FrameHostMsg_DidCommitProvisionalLoad_Params& params) OVERRIDE;
  virtual void DidNavigateAnyFramePostCommit(
      RenderFrameHostImpl* render_frame_host,
      const LoadCommittedDetails& details,
      const FrameHostMsg_DidCommitProvisionalLoad_Params& params) OVERRIDE;
  virtual void SetMainFrameMimeType(const std::string& mime_type) OVERRIDE;
  virtual bool CanOverscrollContent() OVERRIDE;
  virtual void NotifyChangedNavigationState(
      InvalidateTypes changed_flags) OVERRIDE;
  virtual void AboutToNavigateRenderFrame(
      RenderFrameHostImpl* render_frame_host) OVERRIDE;
  virtual void DidStartNavigationToPendingEntry(
      RenderFrameHostImpl* render_frame_host,
      const GURL& url,
      NavigationController::ReloadType reload_type) OVERRIDE;

  // RenderWidgetHostDelegate --------------------------------------------------

  virtual void RenderWidgetDeleted(
      RenderWidgetHostImpl* render_widget_host) OVERRIDE;
  virtual bool PreHandleKeyboardEvent(
      const NativeWebKeyboardEvent& event,
      bool* is_keyboard_shortcut) OVERRIDE;
  virtual void HandleKeyboardEvent(
      const NativeWebKeyboardEvent& event) OVERRIDE;
  virtual bool PreHandleWheelEvent(
      const blink::WebMouseWheelEvent& event) OVERRIDE;
<<<<<<< HEAD
  virtual bool PreHandleGestureEvent(
      const blink::WebGestureEvent& event) OVERRIDE;
=======
  virtual bool ShouldSetKeyboardFocusOnMouseDown() OVERRIDE;
  virtual bool ShouldSetLogicalFocusOnMouseDown() OVERRIDE;
  virtual bool ShowTooltip(
      const string16& tooltip_text, 
      blink::WebTextDirection text_direction_hint) OVERRIDE;
>>>>>>> 0adf6396
  virtual void DidSendScreenRects(RenderWidgetHostImpl* rwh) OVERRIDE;
#if defined(OS_WIN)
  virtual gfx::NativeViewAccessible GetParentNativeViewAccessible() OVERRIDE;
#endif

  // RenderFrameHostManager::Delegate ------------------------------------------

  virtual bool CreateRenderViewForRenderManager(
      RenderViewHost* render_view_host,
      int opener_route_id,
      CrossProcessFrameConnector* frame_connector) OVERRIDE;
  virtual void BeforeUnloadFiredFromRenderManager(
      bool proceed, const base::TimeTicks& proceed_time,
      bool* proceed_to_fire_unload) OVERRIDE;
  virtual void RenderProcessGoneFromRenderManager(
      RenderViewHost* render_view_host) OVERRIDE;
  virtual void UpdateRenderViewSizeForRenderManager() OVERRIDE;
  virtual void CancelModalDialogsForRenderManager() OVERRIDE;
  virtual void NotifySwappedFromRenderManager(
      RenderViewHost* old_host, RenderViewHost* new_host) OVERRIDE;
  virtual int CreateOpenerRenderViewsForRenderManager(
      SiteInstance* instance) OVERRIDE;
  virtual NavigationControllerImpl&
      GetControllerForRenderManager() OVERRIDE;
  virtual WebUIImpl* CreateWebUIForRenderManager(const GURL& url) OVERRIDE;
  virtual NavigationEntry*
      GetLastCommittedNavigationEntryForRenderManager() OVERRIDE;
  virtual bool FocusLocationBarByDefault() OVERRIDE;
  virtual void SetFocusToLocationBar(bool select_all) OVERRIDE;
  virtual void CreateViewAndSetSizeForRVH(RenderViewHost* rvh) OVERRIDE;
  virtual bool IsHidden() OVERRIDE;

  // NotificationObserver ------------------------------------------------------

  virtual void Observe(int type,
                       const NotificationSource& source,
                       const NotificationDetails& details) OVERRIDE;

  // NavigationControllerDelegate ----------------------------------------------

  virtual WebContents* GetWebContents() OVERRIDE;
  virtual void NotifyNavigationEntryCommitted(
      const LoadCommittedDetails& load_details) OVERRIDE;

  // Invoked before a form repost warning is shown.
  virtual void NotifyBeforeFormRepostWarningShow() OVERRIDE;

  // Activate this WebContents and show a form repost warning.
  virtual void ActivateAndShowRepostFormWarningDialog() OVERRIDE;

  // Updates the max page ID for the current SiteInstance in this
  // WebContentsImpl to be at least |page_id|.
  virtual void UpdateMaxPageID(int32 page_id) OVERRIDE;

  // Updates the max page ID for the given SiteInstance in this WebContentsImpl
  // to be at least |page_id|.
  virtual void UpdateMaxPageIDForSiteInstance(SiteInstance* site_instance,
                                              int32 page_id) OVERRIDE;

  // Copy the current map of SiteInstance ID to max page ID from another tab.
  // This is necessary when this tab adopts the NavigationEntries from
  // |web_contents|.
  virtual void CopyMaxPageIDsFrom(WebContents* web_contents) OVERRIDE;

  // Called by the NavigationController to cause the WebContentsImpl to navigate
  // to the current pending entry. The NavigationController should be called
  // back with RendererDidNavigate on success or DiscardPendingEntry on failure.
  // The callbacks can be inside of this function, or at some future time.
  //
  // The entry has a PageID of -1 if newly created (corresponding to navigation
  // to a new URL).
  //
  // If this method returns false, then the navigation is discarded (equivalent
  // to calling DiscardPendingEntry on the NavigationController).
  virtual bool NavigateToPendingEntry(
      NavigationController::ReloadType reload_type) OVERRIDE;

  // Sets the history for this WebContentsImpl to |history_length| entries, and
  // moves the current page_id to the last entry in the list if it's valid.
  // This is mainly used when a prerendered page is swapped into the current
  // tab. The method is virtual for testing.
  virtual void SetHistoryLengthAndPrune(
      const SiteInstance* site_instance,
      int merge_history_length,
      int32 minimum_page_id) OVERRIDE;

  // Called by InterstitialPageImpl when it creates a RenderFrameHost.
  virtual void RenderFrameForInterstitialPageCreated(
      RenderFrameHost* render_frame_host) OVERRIDE;

  // Sets the passed interstitial as the currently showing interstitial.
  // No interstitial page should already be attached.
  virtual void AttachInterstitialPage(
      InterstitialPageImpl* interstitial_page) OVERRIDE;

  // Unsets the currently showing interstitial.
  virtual void DetachInterstitialPage() OVERRIDE;

  // Changes the IsLoading state and notifies the delegate as needed.
  // |details| is used to provide details on the load that just finished
  // (but can be null if not applicable).
  virtual void SetIsLoading(RenderViewHost* render_view_host,
                            bool is_loading,
                            LoadNotificationDetails* details) OVERRIDE;

  typedef base::Callback<void(WebContents*)> CreatedCallback;

 private:
  friend class NavigationControllerImpl;
  friend class TestNavigationObserver;
  friend class WebContentsObserver;
  friend class WebContents;  // To implement factory methods.

  FRIEND_TEST_ALL_PREFIXES(WebContentsImplTest, NoJSMessageOnInterstitials);
  FRIEND_TEST_ALL_PREFIXES(WebContentsImplTest, UpdateTitle);
  FRIEND_TEST_ALL_PREFIXES(WebContentsImplTest, FindOpenerRVHWhenPending);
  FRIEND_TEST_ALL_PREFIXES(WebContentsImplTest,
                           CrossSiteCantPreemptAfterUnload);
  FRIEND_TEST_ALL_PREFIXES(WebContentsImplTest, PendingContents);
  FRIEND_TEST_ALL_PREFIXES(WebContentsImplTest, FrameTreeShape);
  FRIEND_TEST_ALL_PREFIXES(WebContentsImplTest, GetLastActiveTime);
  FRIEND_TEST_ALL_PREFIXES(FormStructureBrowserTest, HTMLFiles);
  FRIEND_TEST_ALL_PREFIXES(NavigationControllerTest, HistoryNavigate);
  FRIEND_TEST_ALL_PREFIXES(RenderFrameHostManagerTest, PageDoesBackAndReload);

  // So InterstitialPageImpl can access SetIsLoading.
  friend class InterstitialPageImpl;

  // TODO(brettw) TestWebContents shouldn't exist!
  friend class TestWebContents;

  class DestructionObserver;

  // See WebContents::Create for a description of these parameters.
  WebContentsImpl(BrowserContext* browser_context,
                  WebContentsImpl* opener,
                  int render_process_affinity);

  // Add and remove observers for page navigation notifications. The order in
  // which notifications are sent to observers is undefined. Clients must be
  // sure to remove the observer before they go away.
  void AddObserver(WebContentsObserver* observer);
  void RemoveObserver(WebContentsObserver* observer);

  // Clears this tab's opener if it has been closed.
  void OnWebContentsDestroyed(WebContentsImpl* web_contents);

  // Creates and adds to the map a destruction observer watching |web_contents|.
  // No-op if such an observer already exists.
  void AddDestructionObserver(WebContentsImpl* web_contents);

  // Deletes and removes from the map a destruction observer
  // watching |web_contents|. No-op if there is no such observer.
  void RemoveDestructionObserver(WebContentsImpl* web_contents);

  // Callback function when showing JS dialogs.
  void OnDialogClosed(RenderViewHost* rvh,
                      IPC::Message* reply_msg,
                      bool success,
                      const base::string16& user_input);

  // Callback function when requesting permission to access the PPAPI broker.
  // |result| is true if permission was granted.
  void OnPpapiBrokerPermissionResult(int routing_id, bool result);

  bool OnMessageReceived(RenderViewHost* render_view_host,
                         RenderFrameHost* render_frame_host,
                         const IPC::Message& message);

  // IPC message handlers.
  void OnDidLoadResourceFromMemoryCache(const GURL& url,
                                        const std::string& security_info,
                                        const std::string& http_request,
                                        const std::string& mime_type,
                                        ResourceType::Type resource_type);
  void OnDidDisplayInsecureContent();
  void OnDidRunInsecureContent(const std::string& security_origin,
                               const GURL& target_url);
  void OnDocumentLoadedInFrame(int64 frame_id);
  void OnDidFinishLoad(int64 frame_id,
                       const GURL& url,
                       bool is_main_frame);
  void OnGoToEntryAtOffset(int offset);
  void OnUpdateZoomLimits(int minimum_percent,
                          int maximum_percent,
                          bool remember);
  void OnEnumerateDirectory(int request_id, const base::FilePath& path);
  void OnJSOutOfMemory();

  void OnRegisterProtocolHandler(const std::string& protocol,
                                 const GURL& url,
                                 const base::string16& title,
                                 bool user_gesture);
  void OnFindReply(int request_id,
                   int number_of_matches,
                   const gfx::Rect& selection_rect,
                   int active_match_ordinal,
                   bool final_update);
#if defined(OS_ANDROID)
  void OnFindMatchRectsReply(int version,
                             const std::vector<gfx::RectF>& rects,
                             const gfx::RectF& active_rect);

  void OnOpenDateTimeDialog(
      const ViewHostMsg_DateTimeDialogValue_Params& value);
  void OnJavaBridgeGetChannelHandle(IPC::Message* reply_msg);
#endif
  void OnPepperPluginHung(int plugin_child_id,
                          const base::FilePath& path,
                          bool is_hung);
  void OnPluginCrashed(const base::FilePath& plugin_path,
                       base::ProcessId plugin_pid);
  void OnAppCacheAccessed(const GURL& manifest_url, bool blocked_by_policy);
  void OnOpenColorChooser(int color_chooser_id,
                          SkColor color,
                          const std::vector<ColorSuggestion>& suggestions);
  void OnEndColorChooser(int color_chooser_id);
  void OnSetSelectedColorInColorChooser(int color_chooser_id, SkColor color);
  void OnWebUISend(const GURL& source_url,
                   const std::string& name,
                   const base::ListValue& args);
  void OnRequestPpapiBrokerPermission(int routing_id,
                                      const GURL& url,
                                      const base::FilePath& plugin_path);
  void OnBrowserPluginMessage(const IPC::Message& message);
  void OnDidDownloadImage(int id,
                          int http_status_code,
                          const GURL& image_url,
                          const std::vector<SkBitmap>& bitmaps,
                          const std::vector<gfx::Size>& original_bitmap_sizes);
  void OnUpdateFaviconURL(int32 page_id,
                          const std::vector<FaviconURL>& candidates);
  void OnFirstVisuallyNonEmptyPaint(int32 page_id);
  void OnMediaPlayingNotification(int64 player_cookie,
                                  bool has_video,
                                  bool has_audio);
  void OnMediaPausedNotification(int64 player_cookie);
  void OnShowValidationMessage(const gfx::Rect& anchor_in_root_view,
                               const base::string16& main_text,
                               const base::string16& sub_text);
  void OnHideValidationMessage();
  void OnMoveValidationMessage(const gfx::Rect& anchor_in_root_view);


  // Called by derived classes to indicate that we're no longer waiting for a
  // response. This won't actually update the throbber, but it will get picked
  // up at the next animation step if the throbber is going.
  void SetNotWaitingForResponse() { waiting_for_response_ = false; }

  // Navigation helpers --------------------------------------------------------
  //
  // These functions are helpers for Navigate() and DidNavigate().

  // Handles post-navigation tasks in DidNavigate AFTER the entry has been
  // committed to the navigation controller. Note that the navigation entry is
  // not provided since it may be invalid/changed after being committed. The
  // current navigation entry is in the NavigationController at this point.

  // If our controller was restored, update the max page ID associated with the
  // given RenderViewHost to be larger than the number of restored entries.
  // This is called in CreateRenderView before any navigations in the RenderView
  // have begun, to prevent any races in updating RenderView::next_page_id.
  void UpdateMaxPageIDIfNecessary(RenderViewHost* rvh);

  // Saves the given title to the navigation entry and does associated work. It
  // will update history and the view for the new title, and also synthesize
  // titles for file URLs that have none (so we require that the URL of the
  // entry already be set).
  //
  // This is used as the backend for state updates, which include a new title,
  // or the dedicated set title message. It returns true if the new title is
  // different and was therefore updated.
  bool UpdateTitleForEntry(NavigationEntryImpl* entry,
                           const base::string16& title);

  // Recursively creates swapped out RenderViews for this tab's opener chain
  // (including this tab) in the given SiteInstance, allowing other tabs to send
  // cross-process JavaScript calls to their opener(s).  Returns the route ID of
  // this tab's RenderView for |instance|.
  int CreateOpenerRenderViews(SiteInstance* instance);

  // Helper for CreateNewWidget/CreateNewFullscreenWidget.
  void CreateNewWidget(int render_process_id,
                       int route_id,
                       bool is_fullscreen,
                       blink::WebPopupType popup_type);

  // Helper for ShowCreatedWidget/ShowCreatedFullscreenWidget.
  void ShowCreatedWidget(int route_id,
                         bool is_fullscreen,
                         const gfx::Rect& initial_pos);

  // Finds the new RenderWidgetHost and returns it. Note that this can only be
  // called once as this call also removes it from the internal map.
  RenderWidgetHostView* GetCreatedWidget(int route_id);

  // Finds the new WebContentsImpl by route_id, initializes it for
  // renderer-initiated creation, and returns it. Note that this can only be
  // called once as this call also removes it from the internal map.
  WebContentsImpl* GetCreatedWindow(int route_id);

  // Returns the RenderWidgetHostView that is associated with a native window
  // and can be used in showing created widgets.
  // If this WebContents belongs to a browser plugin guest, there is no native
  // window 'view' associated with this WebContents. This method returns the
  // 'view' of the embedder instead.
  RenderWidgetHostViewPort* GetRenderWidgetHostViewPort() const;

  // Misc non-view stuff -------------------------------------------------------

  // Helper functions for sending notifications.
  void NotifySwapped(RenderViewHost* old_host, RenderViewHost* new_host);
  void NotifyDisconnected();

  void SetEncoding(const std::string& encoding);

  // TODO(creis): This should take in a FrameTreeNode to know which node's
  // render manager to return.  For now, we just return the root's.
  RenderFrameHostManager* GetRenderManager() const;

  RenderViewHostImpl* GetRenderViewHostImpl();

  // Removes browser plugin embedder if there is one.
  void RemoveBrowserPluginEmbedder();

  // Clear |render_view_host|'s PowerSaveBlockers.
  void ClearPowerSaveBlockers(RenderViewHost* render_view_host);

  // Clear all PowerSaveBlockers, leave power_save_blocker_ empty.
  void ClearAllPowerSaveBlockers();

  // Helper function to invoke WebContentsDelegate::GetSizeForNewRenderView().
  gfx::Size GetSizeForNewRenderView() const;

  void OnFrameRemoved(RenderViewHostImpl* render_view_host, int64 frame_id);

  // Helper method that's called whenever |preferred_size_| or
  // |preferred_size_for_capture_| changes, to propagate the new value to the
  // |delegate_|.
  void OnPreferredSizeChanged(const gfx::Size& old_size);

  // Adds/removes a callback called on creation of each new WebContents.
  // Deprecated, about to remove.
  static void AddCreatedCallback(const CreatedCallback& callback);
  static void RemoveCreatedCallback(const CreatedCallback& callback);

  // Data for core operation ---------------------------------------------------

  // Delegate for notifying our owner about stuff. Not owned by us.
  WebContentsDelegate* delegate_;

  // Handles the back/forward list and loading.
  NavigationControllerImpl controller_;

  // The corresponding view.
  scoped_ptr<WebContentsViewPort> view_;

  // The view of the RVHD. Usually this is our WebContentsView implementation,
  // but if an embedder uses a different WebContentsView, they'll need to
  // provide this.
  RenderViewHostDelegateView* render_view_host_delegate_view_;

  // Tracks created WebContentsImpl objects that have not been shown yet. They
  // are identified by the route ID passed to CreateNewWindow.
  typedef std::map<int, WebContentsImpl*> PendingContents;
  PendingContents pending_contents_;

  // These maps hold on to the widgets that we created on behalf of the renderer
  // that haven't shown yet.
  typedef std::map<int, RenderWidgetHostView*> PendingWidgetViews;
  PendingWidgetViews pending_widget_views_;

  typedef std::map<WebContentsImpl*, DestructionObserver*> DestructionObservers;
  DestructionObservers destruction_observers_;

  // A list of observers notified when page state changes. Weak references.
  // This MUST be listed above frame_tree_ since at destruction time the
  // latter might cause RenderViewHost's destructor to call us and we might use
  // the observer list then.
  ObserverList<WebContentsObserver> observers_;

  // The tab that opened this tab, if any.  Will be set to null if the opener
  // is closed.
  WebContentsImpl* opener_;

#if defined(OS_WIN)
  gfx::NativeViewAccessible accessible_parent_;
#endif

  // Helper classes ------------------------------------------------------------

  // Maps the RenderViewHost to its media_player_cookie and PowerSaveBlocker
  // pairs. Key is the RenderViewHost, value is the map which maps player_cookie
  // on to PowerSaveBlocker.
  typedef std::map<RenderViewHost*, std::map<int64, PowerSaveBlocker*> >
      PowerSaveBlockerMap;
  PowerSaveBlockerMap power_save_blockers_;

  // Manages the frame tree of the page and process swaps in each node.
  FrameTree frame_tree_;

#if defined(OS_ANDROID)
  // Manages injecting Java objects into all RenderViewHosts associated with
  // this WebContentsImpl.
  scoped_ptr<JavaBridgeDispatcherHostManager>
      java_bridge_dispatcher_host_manager_;
#endif

  // SavePackage, lazily created.
  scoped_refptr<SavePackage> save_package_;

  // Data for loading state ----------------------------------------------------

  // Indicates whether we're currently loading a resource.
  bool is_loading_;

  // Indicates if the tab is considered crashed.
  base::TerminationStatus crashed_status_;
  int crashed_error_code_;

  // Whether this WebContents is waiting for a first-response for the
  // main resource of the page. This controls whether the throbber state is
  // "waiting" or "loading."
  bool waiting_for_response_;

  // Map of SiteInstance ID to max page ID for this tab. A page ID is specific
  // to a given tab and SiteInstance, and must be valid for the lifetime of the
  // WebContentsImpl.
  std::map<int32, int32> max_page_ids_;

  // The current load state and the URL associated with it.
  net::LoadStateWithParam load_state_;
  base::string16 load_state_host_;
  // Upload progress, for displaying in the status bar.
  // Set to zero when there is no significant upload happening.
  uint64 upload_size_;
  uint64 upload_position_;

  // Data for current page -----------------------------------------------------

  // When a title cannot be taken from any entry, this title will be used.
  base::string16 page_title_when_no_navigation_entry_;

  // When a navigation occurs, we record its contents MIME type. It can be
  // used to check whether we can do something for some special contents.
  std::string contents_mime_type_;

  // Character encoding.
  std::string encoding_;

  // True if this is a secure page which displayed insecure content.
  bool displayed_insecure_content_;

  // Data for misc internal state ----------------------------------------------

  // When > 0, the WebContents is currently being captured (e.g., for
  // screenshots or mirroring); and the underlying RenderWidgetHost should not
  // be told it is hidden.
  int capturer_count_;

  // Tracks whether RWHV should be visible once capturer_count_ becomes zero.
  bool should_normally_be_visible_;

  // See getter above.
  bool is_being_destroyed_;

  // Indicates whether we should notify about disconnection of this
  // WebContentsImpl. This is used to ensure disconnection notifications only
  // happen if a connection notification has happened and that they happen only
  // once.
  bool notify_disconnection_;

  // Pointer to the JavaScript dialog manager, lazily assigned. Used because the
  // delegate of this WebContentsImpl is nulled before its destructor is called.
  JavaScriptDialogManager* dialog_manager_;

  // Set to true when there is an active "before unload" dialog.  When true,
  // we've forced the throbber to start in Navigate, and we need to remember to
  // turn it off in OnJavaScriptMessageBoxClosed if the navigation is canceled.
  bool is_showing_before_unload_dialog_;

  // Settings that get passed to the renderer process.
  RendererPreferences renderer_preferences_;

  // The time that this WebContents was last made active. The initial value is
  // the WebContents creation time.
  base::TimeTicks last_active_time_;

  // See description above setter.
  bool closed_by_user_gesture_;

  // Minimum/maximum zoom percent.
  int minimum_zoom_percent_;
  int maximum_zoom_percent_;
  // If true, the default zoom limits have been overriden for this tab, in which
  // case we don't want saved settings to apply to it and we don't want to
  // remember it.
  bool temporary_zoom_settings_;

  // The intrinsic size of the page.
  gfx::Size preferred_size_;

  // The preferred size for content screen capture.  When |capturer_count_| > 0,
  // this overrides |preferred_size_|.
  gfx::Size preferred_size_for_capture_;

#if defined(OS_ANDROID)
  // Date time chooser opened by this tab.
  // Only used in Android since all other platforms use a multi field UI.
  scoped_ptr<DateTimeChooserAndroid> date_time_chooser_;
#endif

  // Color chooser that was opened by this tab.
  scoped_ptr<ColorChooser> color_chooser_;

  // A unique identifier for the current color chooser.  Identifiers are unique
  // across a renderer process.  This avoids race conditions in synchronizing
  // the browser and renderer processes.  For example, if a renderer closes one
  // chooser and opens another, and simultaneously the user picks a color in the
  // first chooser, the IDs can be used to drop the "chose a color" message
  // rather than erroneously tell the renderer that the user picked a color in
  // the second chooser.
  int color_chooser_identifier_;

  // Manages the embedder state for browser plugins, if this WebContents is an
  // embedder; NULL otherwise.
  scoped_ptr<BrowserPluginEmbedder> browser_plugin_embedder_;
  // Manages the guest state for browser plugin, if this WebContents is a guest;
  // NULL otherwise.
  scoped_ptr<BrowserPluginGuest> browser_plugin_guest_;

  // This must be at the end, or else we might get notifications and use other
  // member variables that are gone.
  NotificationRegistrar registrar_;

  // Used during IPC message dispatching from the RenderView/RenderFrame so that
  // the handlers can get a pointer to the RVH through which the message was
  // received.
  RenderViewHost* render_view_message_source_;
  RenderFrameHost* render_frame_message_source_;

  // All live RenderWidgetHostImpls that are created by this object and may
  // outlive it.
  std::set<RenderWidgetHostImpl*> created_widgets_;

  // Routing id of the shown fullscreen widget or MSG_ROUTING_NONE otherwise.
  int fullscreen_widget_routing_id_;

  // Maps the ids of pending image downloads to their callbacks
  typedef std::map<int, ImageDownloadCallback> ImageDownloadMap;
  ImageDownloadMap image_download_map_;

  // Whether this WebContents is responsible for displaying a subframe in a
  // different process from its parent page.
  bool is_subframe_;

  DISALLOW_COPY_AND_ASSIGN(WebContentsImpl);
};

}  // namespace content

#endif  // CONTENT_BROWSER_WEB_CONTENTS_WEB_CONTENTS_IMPL_H_<|MERGE_RESOLUTION|>--- conflicted
+++ resolved
@@ -504,16 +504,13 @@
       const NativeWebKeyboardEvent& event) OVERRIDE;
   virtual bool PreHandleWheelEvent(
       const blink::WebMouseWheelEvent& event) OVERRIDE;
-<<<<<<< HEAD
   virtual bool PreHandleGestureEvent(
       const blink::WebGestureEvent& event) OVERRIDE;
-=======
   virtual bool ShouldSetKeyboardFocusOnMouseDown() OVERRIDE;
   virtual bool ShouldSetLogicalFocusOnMouseDown() OVERRIDE;
   virtual bool ShowTooltip(
       const string16& tooltip_text, 
       blink::WebTextDirection text_direction_hint) OVERRIDE;
->>>>>>> 0adf6396
   virtual void DidSendScreenRects(RenderWidgetHostImpl* rwh) OVERRIDE;
 #if defined(OS_WIN)
   virtual gfx::NativeViewAccessible GetParentNativeViewAccessible() OVERRIDE;
