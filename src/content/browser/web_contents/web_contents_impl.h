// Copyright (c) 2012 The Chromium Authors. All rights reserved.
// Use of this source code is governed by a BSD-style license that can be
// found in the LICENSE file.

#ifndef CONTENT_BROWSER_WEB_CONTENTS_WEB_CONTENTS_IMPL_H_
#define CONTENT_BROWSER_WEB_CONTENTS_WEB_CONTENTS_IMPL_H_

#include <map>
#include <set>
#include <string>

#include "base/compiler_specific.h"
#include "base/gtest_prod_util.h"
#include "base/memory/scoped_ptr.h"
#include "base/observer_list.h"
#include "base/process/process.h"
#include "base/values.h"
#include "content/browser/frame_host/frame_tree.h"
#include "content/browser/frame_host/navigation_controller_delegate.h"
#include "content/browser/frame_host/navigation_controller_impl.h"
#include "content/browser/frame_host/navigator_delegate.h"
#include "content/browser/frame_host/render_frame_host_delegate.h"
#include "content/browser/frame_host/render_frame_host_manager.h"
#include "content/browser/renderer_host/render_view_host_delegate.h"
#include "content/browser/renderer_host/render_widget_host_delegate.h"
#include "content/common/content_export.h"
#include "content/public/browser/notification_observer.h"
#include "content/public/browser/notification_registrar.h"
#include "content/public/browser/web_contents.h"
#include "content/public/common/page_transition_types.h"
#include "content/public/common/renderer_preferences.h"
#include "content/public/common/three_d_api_types.h"
#include "net/base/load_states.h"
#include "third_party/WebKit/public/web/WebDragOperation.h"
#include "ui/gfx/rect_f.h"
#include "ui/gfx/size.h"
#include "webkit/common/resource_type.h"

struct BrowserPluginHostMsg_ResizeGuest_Params;
struct ViewHostMsg_DateTimeDialogValue_Params;
struct ViewMsg_PostMessage_Params;

namespace content {
class BrowserPluginEmbedder;
class BrowserPluginGuest;
class BrowserPluginGuestManager;
class ColorChooser;
class DateTimeChooserAndroid;
class DownloadItem;
class InterstitialPageImpl;
class JavaBridgeDispatcherHostManager;
class JavaScriptDialogManager;
class PowerSaveBlocker;
class RenderViewHost;
class RenderViewHostDelegateView;
class RenderViewHostImpl;
class RenderWidgetHostImpl;
class RenderWidgetHostViewPort;
class SavePackage;
class SessionStorageNamespaceImpl;
class SiteInstance;
class TestWebContents;
class WebContentsDelegate;
class WebContentsImpl;
class WebContentsObserver;
class WebContentsViewPort;
class WebContentsViewDelegate;
struct ColorSuggestion;
struct FaviconURL;
struct LoadNotificationDetails;

// Factory function for the implementations that content knows about. Takes
// ownership of |delegate|.
WebContentsViewPort* CreateWebContentsView(
    WebContentsImpl* web_contents,
    WebContentsViewDelegate* delegate,
    RenderViewHostDelegateView** render_view_host_delegate_view);

class CONTENT_EXPORT WebContentsImpl
    : public NON_EXPORTED_BASE(WebContents),
      public NON_EXPORTED_BASE(RenderFrameHostDelegate),
      public RenderViewHostDelegate,
      public RenderWidgetHostDelegate,
      public RenderFrameHostManager::Delegate,
      public NotificationObserver,
      public NON_EXPORTED_BASE(NavigationControllerDelegate),
      public NON_EXPORTED_BASE(NavigatorDelegate) {
 public:
  virtual ~WebContentsImpl();

  static WebContentsImpl* CreateWithOpener(
      const WebContents::CreateParams& params,
      WebContentsImpl* opener);

  // Returns the opener WebContentsImpl, if any. This can be set to null if the
  // opener is closed or the page clears its window.opener.
  WebContentsImpl* opener() const { return opener_; }

  // Creates a WebContents to be used as a browser plugin guest.
  static BrowserPluginGuest* CreateGuest(
      BrowserContext* browser_context,
      content::SiteInstance* site_instance,
      int guest_instance_id,
      scoped_ptr<base::DictionaryValue> extra_params);

  // Creates a swapped out RenderView. This is used by the browser plugin to
  // create a swapped out RenderView in the embedder render process for the
  // guest, to expose the guest's window object to the embedder.
  // This returns the routing ID of the newly created swapped out RenderView.
  int CreateSwappedOutRenderView(SiteInstance* instance);

  // Complex initialization here. Specifically needed to avoid having
  // members call back into our virtual functions in the constructor.
  virtual void Init(const WebContents::CreateParams& params);

  // Returns the SavePackage which manages the page saving job. May be NULL.
  SavePackage* save_package() const { return save_package_.get(); }

#if defined(OS_ANDROID)
  JavaBridgeDispatcherHostManager* java_bridge_dispatcher_host_manager() const {
    return java_bridge_dispatcher_host_manager_.get();
  }

  // In Android WebView, the RenderView needs created even there is no
  // navigation entry, this allows Android WebViews to use
  // javascript: URLs that load into the DOMWindow before the first page
  // load. This is not safe to do in any context that a web page could get a
  // reference to the DOMWindow before the first page load.
  bool CreateRenderViewForInitialEmptyDocument();
#endif

  // Expose the render manager for testing.
  RenderFrameHostManager* GetRenderManagerForTesting();

  // Returns guest browser plugin object, or NULL if this WebContents is not a
  // guest.
  BrowserPluginGuest* GetBrowserPluginGuest() const;

  // Sets a BrowserPluginGuest object for this WebContents. If this WebContents
  // has a BrowserPluginGuest then that implies that it is being hosted by
  // a BrowserPlugin object in an embedder renderer process.
  void SetBrowserPluginGuest(BrowserPluginGuest* guest);

  // Returns embedder browser plugin object, or NULL if this WebContents is not
  // an embedder.
  BrowserPluginEmbedder* GetBrowserPluginEmbedder() const;

  // Returns the BrowserPluginGuestManager object, or NULL if this web contents
  // does not have a BrowserPluginGuestManager.
  BrowserPluginGuestManager* GetBrowserPluginGuestManager() const;

  // Gets the current fullscreen render widget's routing ID. Returns
  // MSG_ROUTING_NONE when there is no fullscreen render widget.
  int GetFullscreenWidgetRoutingID() const;

  // Invoked when visible SSL state (as defined by SSLStatus) changes.
  void DidChangeVisibleSSLState();

  // Informs the render view host and the BrowserPluginEmbedder, if present, of
  // a Drag Source End.
  void DragSourceEndedAt(int client_x, int client_y, int screen_x,
      int screen_y, blink::WebDragOperation operation);

  // Informs the render view host and the BrowserPluginEmbedder, if present, of
  // a Drag Source Move.
  void DragSourceMovedTo(int client_x, int client_y,
                         int screen_x, int screen_y);

  // WebContents ------------------------------------------------------
  virtual WebContentsDelegate* GetDelegate() OVERRIDE;
  virtual void SetDelegate(WebContentsDelegate* delegate) OVERRIDE;
  virtual NavigationControllerImpl& GetController() OVERRIDE;
  virtual const NavigationControllerImpl& GetController() const OVERRIDE;
  virtual BrowserContext* GetBrowserContext() const OVERRIDE;
  virtual RenderProcessHost* GetRenderProcessHost() const OVERRIDE;
  virtual RenderFrameHost* GetMainFrame() OVERRIDE;
  virtual RenderViewHost* GetRenderViewHost() const OVERRIDE;
  virtual void GetRenderViewHostAtPosition(
      int x,
      int y,
      const GetRenderViewHostCallback& callback) OVERRIDE;
  virtual WebContents* GetEmbedderWebContents() const OVERRIDE;
  virtual int GetEmbeddedInstanceID() const OVERRIDE;
  virtual int GetRoutingID() const OVERRIDE;
  virtual RenderWidgetHostView* GetRenderWidgetHostView() const OVERRIDE;
  virtual RenderWidgetHostView* GetFullscreenRenderWidgetHostView() const
      OVERRIDE;
  virtual WebContentsView* GetView() const OVERRIDE;
  virtual WebUI* CreateWebUI(const GURL& url) OVERRIDE;
  virtual WebUI* GetWebUI() const OVERRIDE;
  virtual WebUI* GetCommittedWebUI() const OVERRIDE;
  virtual void SetUserAgentOverride(const std::string& override) OVERRIDE;
  virtual const std::string& GetUserAgentOverride() const OVERRIDE;
#if defined(OS_WIN) && defined(USE_AURA)
  virtual void SetParentNativeViewAccessible(
      gfx::NativeViewAccessible accessible_parent) OVERRIDE;
#endif
  virtual const base::string16& GetTitle() const OVERRIDE;
  virtual int32 GetMaxPageID() OVERRIDE;
  virtual int32 GetMaxPageIDForSiteInstance(
      SiteInstance* site_instance) OVERRIDE;
  virtual SiteInstance* GetSiteInstance() const OVERRIDE;
  virtual SiteInstance* GetPendingSiteInstance() const OVERRIDE;
  virtual bool IsLoading() const OVERRIDE;
  virtual bool IsWaitingForResponse() const OVERRIDE;
  virtual const net::LoadStateWithParam& GetLoadState() const OVERRIDE;
  virtual const base::string16& GetLoadStateHost() const OVERRIDE;
  virtual uint64 GetUploadSize() const OVERRIDE;
  virtual uint64 GetUploadPosition() const OVERRIDE;
  virtual std::set<GURL> GetSitesInTab() const OVERRIDE;
  virtual const std::string& GetEncoding() const OVERRIDE;
  virtual bool DisplayedInsecureContent() const OVERRIDE;
  virtual void IncrementCapturerCount() OVERRIDE;
  virtual void DecrementCapturerCount() OVERRIDE;
  virtual int GetCapturerCount() const OVERRIDE;
  virtual bool IsCrashed() const OVERRIDE;
  virtual void SetIsCrashed(base::TerminationStatus status,
                            int error_code) OVERRIDE;
  virtual base::TerminationStatus GetCrashedStatus() const OVERRIDE;
  virtual bool IsBeingDestroyed() const OVERRIDE;
  virtual void NotifyNavigationStateChanged(unsigned changed_flags) OVERRIDE;
  virtual base::TimeTicks GetLastSelectedTime() const OVERRIDE;
  virtual void WasShown() OVERRIDE;
  virtual void WasHidden() OVERRIDE;
  virtual bool NeedToFireBeforeUnload() OVERRIDE;
  virtual void Stop() OVERRIDE;
  virtual WebContents* Clone() OVERRIDE;
  virtual void FocusThroughTabTraversal(bool reverse) OVERRIDE;
  virtual bool ShowingInterstitialPage() const OVERRIDE;
  virtual InterstitialPage* GetInterstitialPage() const OVERRIDE;
  virtual bool IsSavable() OVERRIDE;
  virtual void OnSavePage() OVERRIDE;
  virtual bool SavePage(const base::FilePath& main_file,
                        const base::FilePath& dir_path,
                        SavePageType save_type) OVERRIDE;
  virtual void SaveFrame(const GURL& url,
                         const Referrer& referrer) OVERRIDE;
  virtual void GenerateMHTML(
      const base::FilePath& file,
      const base::Callback<void(int64)>& callback)
          OVERRIDE;
  virtual bool IsActiveEntry(int32 page_id) OVERRIDE;

  virtual const std::string& GetContentsMimeType() const OVERRIDE;
  virtual bool WillNotifyDisconnection() const OVERRIDE;
  virtual void SetOverrideEncoding(const std::string& encoding) OVERRIDE;
  virtual void ResetOverrideEncoding() OVERRIDE;
  virtual RendererPreferences* GetMutableRendererPrefs() OVERRIDE;
  virtual void Close() OVERRIDE;
  virtual void SystemDragEnded() OVERRIDE;
  virtual void UserGestureDone() OVERRIDE;
  virtual void SetClosedByUserGesture(bool value) OVERRIDE;
  virtual bool GetClosedByUserGesture() const OVERRIDE;
  virtual double GetZoomLevel() const OVERRIDE;
  virtual int GetZoomPercent(bool* enable_increment,
                             bool* enable_decrement) const OVERRIDE;
  virtual void ViewSource() OVERRIDE;
  virtual void ViewFrameSource(const GURL& url,
                               const PageState& page_state) OVERRIDE;
  virtual int GetMinimumZoomPercent() const OVERRIDE;
  virtual int GetMaximumZoomPercent() const OVERRIDE;
  virtual gfx::Size GetPreferredSize() const OVERRIDE;
  virtual bool GotResponseToLockMouseRequest(bool allowed) OVERRIDE;
  virtual bool HasOpener() const OVERRIDE;
  virtual void DidChooseColorInColorChooser(SkColor color) OVERRIDE;
  virtual void DidEndColorChooser() OVERRIDE;
  virtual int DownloadImage(const GURL& url,
                            bool is_favicon,
                            uint32_t max_bitmap_size,
                            const ImageDownloadCallback& callback) OVERRIDE;
  virtual void SetZoomLevel(double level) OVERRIDE;
#if defined(OS_ANDROID)
  virtual base::android::ScopedJavaLocalRef<jobject> GetJavaWebContents()
      OVERRIDE;
#endif

  // Implementation of PageNavigator.
  virtual WebContents* OpenURL(const OpenURLParams& params) OVERRIDE;

  // Implementation of IPC::Sender.
  virtual bool Send(IPC::Message* message) OVERRIDE;

  // RenderFrameHostDelegate ---------------------------------------------------
  virtual bool OnMessageReceived(RenderFrameHost* render_frame_host,
                                 const IPC::Message& message) OVERRIDE;
  virtual void RenderFrameCreated(RenderFrameHost* render_frame_host) OVERRIDE;
  virtual void RenderFrameDeleted(RenderFrameHost* render_frame_host) OVERRIDE;

  // RenderViewHostDelegate ----------------------------------------------------
  virtual RenderViewHostDelegateView* GetDelegateView() OVERRIDE;
  virtual RenderViewHostDelegate::RendererManagement*
      GetRendererManagementDelegate() OVERRIDE;
  virtual bool OnMessageReceived(RenderViewHost* render_view_host,
                                 const IPC::Message& message) OVERRIDE;
  virtual const GURL& GetURL() const OVERRIDE;
  virtual const GURL& GetVisibleURL() const OVERRIDE;
  virtual const GURL& GetLastCommittedURL() const OVERRIDE;
  virtual WebContents* GetAsWebContents() OVERRIDE;
  virtual gfx::Rect GetRootWindowResizerRect() const OVERRIDE;
  virtual void RenderViewCreated(RenderViewHost* render_view_host) OVERRIDE;
  virtual void RenderViewReady(RenderViewHost* render_view_host) OVERRIDE;
  virtual void RenderViewTerminated(RenderViewHost* render_view_host,
                                    base::TerminationStatus status,
                                    int error_code) OVERRIDE;
  virtual void RenderViewDeleted(RenderViewHost* render_view_host) OVERRIDE;
  virtual void DidRedirectProvisionalLoad(
      RenderViewHost* render_view_host,
      int32 page_id,
      const GURL& source_url,
      const GURL& target_url) OVERRIDE;
  virtual void DidFailProvisionalLoadWithError(
      RenderViewHost* render_view_host,
      const ViewHostMsg_DidFailProvisionalLoadWithError_Params& params)
          OVERRIDE;
  virtual void DidGetResourceResponseStart(
      const ResourceRequestDetails& details) OVERRIDE;
  virtual void DidGetRedirectForResourceRequest(
      const ResourceRedirectDetails& details) OVERRIDE;
  virtual void DidNavigate(
      RenderViewHost* render_view_host,
      const ViewHostMsg_FrameNavigate_Params& params) OVERRIDE;
  virtual void UpdateState(RenderViewHost* render_view_host,
                           int32 page_id,
                           const PageState& page_state) OVERRIDE;
  virtual void UpdateTitle(RenderViewHost* render_view_host,
                           int32 page_id,
                           const base::string16& title,
                           base::i18n::TextDirection title_direction) OVERRIDE;
  virtual void UpdateEncoding(RenderViewHost* render_view_host,
                              const std::string& encoding) OVERRIDE;
  virtual void UpdateTargetURL(int32 page_id, const GURL& url) OVERRIDE;
  virtual void Close(RenderViewHost* render_view_host) OVERRIDE;
  virtual void RequestMove(const gfx::Rect& new_bounds) OVERRIDE;
  virtual void SwappedOut(RenderViewHost* render_view_host) OVERRIDE;
  virtual void DidStartLoading(RenderViewHost* render_view_host) OVERRIDE;
  virtual void DidStopLoading(RenderViewHost* render_view_host) OVERRIDE;
  virtual void DidCancelLoading() OVERRIDE;
  virtual void DidChangeLoadProgress(double progress) OVERRIDE;
  virtual void DidDisownOpener(RenderViewHost* rvh) OVERRIDE;
  virtual void DidAccessInitialDocument() OVERRIDE;
  virtual void DocumentAvailableInMainFrame(
      RenderViewHost* render_view_host) OVERRIDE;
  virtual void DocumentOnLoadCompletedInMainFrame(
      RenderViewHost* render_view_host,
      int32 page_id) OVERRIDE;
  virtual void RequestOpenURL(RenderViewHost* rvh,
                              const GURL& url,
                              const Referrer& referrer,
                              WindowOpenDisposition disposition,
                              int64 source_frame_id,
                              bool should_replace_current_entry,
                              bool user_gesture) OVERRIDE;
  virtual void RequestTransferURL(
      const GURL& url,
      const std::vector<GURL>& redirect_chain,
      const Referrer& referrer,
      PageTransition page_transition,
      WindowOpenDisposition disposition,
      int64 source_frame_id,
      const GlobalRequestID& transferred_global_request_id,
      bool should_replace_current_entry,
      bool user_gesture) OVERRIDE;
  virtual void RouteCloseEvent(RenderViewHost* rvh) OVERRIDE;
  virtual void RouteMessageEvent(
      RenderViewHost* rvh,
      const ViewMsg_PostMessage_Params& params) OVERRIDE;
  virtual void RunJavaScriptMessage(RenderViewHost* rvh,
                                    const base::string16& message,
                                    const base::string16& default_prompt,
                                    const GURL& frame_url,
                                    JavaScriptMessageType type,
                                    IPC::Message* reply_msg,
                                    bool* did_suppress_message) OVERRIDE;
  virtual void RunBeforeUnloadConfirm(RenderViewHost* rvh,
                                      const base::string16& message,
                                      bool is_reload,
                                      IPC::Message* reply_msg) OVERRIDE;
  virtual bool AddMessageToConsole(int32 level,
                                   const base::string16& message,
                                   int32 line_no,
                                   const base::string16& source_id) OVERRIDE;
  virtual RendererPreferences GetRendererPrefs(
      BrowserContext* browser_context) const OVERRIDE;
  virtual WebPreferences GetWebkitPrefs() OVERRIDE;
  virtual void OnUserGesture() OVERRIDE;
  virtual void OnIgnoredUIEvent() OVERRIDE;
  virtual void RendererUnresponsive(RenderViewHost* render_view_host,
                                    bool is_during_beforeunload,
                                    bool is_during_unload) OVERRIDE;
  virtual void RendererResponsive(RenderViewHost* render_view_host) OVERRIDE;
  virtual void LoadStateChanged(const GURL& url,
                                const net::LoadStateWithParam& load_state,
                                uint64 upload_position,
                                uint64 upload_size) OVERRIDE;
  virtual void WorkerCrashed() OVERRIDE;
  virtual void Activate() OVERRIDE;
  virtual void Deactivate() OVERRIDE;
  virtual void LostCapture() OVERRIDE;
  virtual void HandleMouseDown() OVERRIDE;
  virtual void HandleMouseUp() OVERRIDE;
  virtual void HandlePointerActivate() OVERRIDE;
  virtual void HandleGestureBegin() OVERRIDE;
  virtual void HandleGestureEnd() OVERRIDE;
  virtual void RunFileChooser(
      RenderViewHost* render_view_host,
      const FileChooserParams& params) OVERRIDE;
  virtual void ToggleFullscreenMode(bool enter_fullscreen) OVERRIDE;
  virtual bool IsFullscreenForCurrentTab() const OVERRIDE;
  virtual void UpdatePreferredSize(const gfx::Size& pref_size) OVERRIDE;
  virtual void ResizeDueToAutoResize(const gfx::Size& new_size) OVERRIDE;
  virtual void RequestToLockMouse(bool user_gesture,
                                  bool last_unlocked_by_target) OVERRIDE;
  virtual void LostMouseLock() OVERRIDE;
  virtual void CreateNewWindow(
      int render_process_id,
      int route_id,
      int main_frame_route_id,
      const ViewHostMsg_CreateWindow_Params& params,
      SessionStorageNamespace* session_storage_namespace) OVERRIDE;
  virtual void CreateNewWidget(int render_process_id,
                               int route_id,
                               blink::WebPopupType popup_type) OVERRIDE;
  virtual void CreateNewFullscreenWidget(int render_process_id,
                                         int route_id) OVERRIDE;
  virtual void ShowCreatedWindow(int route_id,
                                 WindowOpenDisposition disposition,
                                 const gfx::Rect& initial_pos,
                                 bool user_gesture) OVERRIDE;
  virtual void ShowCreatedWidget(int route_id,
                                 const gfx::Rect& initial_pos) OVERRIDE;
  virtual void ShowCreatedFullscreenWidget(int route_id) OVERRIDE;
  virtual void ShowContextMenu(const ContextMenuParams& params) OVERRIDE;
  virtual void RequestMediaAccessPermission(
      const MediaStreamRequest& request,
      const MediaResponseCallback& callback) OVERRIDE;
  virtual SessionStorageNamespace* GetSessionStorageNamespace(
      SiteInstance* instance) OVERRIDE;
  virtual FrameTree* GetFrameTree() OVERRIDE;

  // NavigatorDelegate ---------------------------------------------------------

  virtual void DidStartProvisionalLoad(
      RenderFrameHostImpl* render_frame_host,
      int64 frame_id,
      int64 parent_frame_id,
      bool is_main_frame,
      const GURL& validated_url,
      bool is_error_page,
      bool is_iframe_srcdoc) OVERRIDE;
  virtual void NotifyChangedNavigationState(
      InvalidateTypes changed_flags) OVERRIDE;

  // RenderWidgetHostDelegate --------------------------------------------------

  virtual void RenderWidgetDeleted(
      RenderWidgetHostImpl* render_widget_host) OVERRIDE;
  virtual bool PreHandleKeyboardEvent(
      const NativeWebKeyboardEvent& event,
      bool* is_keyboard_shortcut) OVERRIDE;
  virtual void HandleKeyboardEvent(
      const NativeWebKeyboardEvent& event) OVERRIDE;
  virtual bool PreHandleWheelEvent(
<<<<<<< HEAD
      const blink::WebMouseWheelEvent& event) OVERRIDE;
=======
      const WebKit::WebMouseWheelEvent& event) OVERRIDE;
  virtual bool ShouldSetKeyboardFocusOnMouseDown() OVERRIDE;
  virtual bool ShouldSetLogicalFocusOnMouseDown() OVERRIDE;
  virtual bool ShowTooltip(
      const string16& tooltip_text, 
      WebKit::WebTextDirection text_direction_hint) OVERRIDE;
>>>>>>> 91940a09
  virtual void DidSendScreenRects(RenderWidgetHostImpl* rwh) OVERRIDE;
#if defined(OS_WIN) && defined(USE_AURA)
  virtual gfx::NativeViewAccessible GetParentNativeViewAccessible() OVERRIDE;
#endif

  // RenderFrameHostManager::Delegate ------------------------------------------

  virtual bool CreateRenderViewForRenderManager(
      RenderViewHost* render_view_host, int opener_route_id) OVERRIDE;
  virtual void BeforeUnloadFiredFromRenderManager(
      bool proceed, const base::TimeTicks& proceed_time,
      bool* proceed_to_fire_unload) OVERRIDE;
  virtual void RenderProcessGoneFromRenderManager(
      RenderViewHost* render_view_host) OVERRIDE;
  virtual void UpdateRenderViewSizeForRenderManager() OVERRIDE;
  virtual void CancelModalDialogsForRenderManager() OVERRIDE;
  virtual void NotifySwappedFromRenderManager(
      RenderViewHost* old_host, RenderViewHost* new_host) OVERRIDE;
  virtual int CreateOpenerRenderViewsForRenderManager(
      SiteInstance* instance) OVERRIDE;
  virtual NavigationControllerImpl&
      GetControllerForRenderManager() OVERRIDE;
  virtual WebUIImpl* CreateWebUIForRenderManager(const GURL& url) OVERRIDE;
  virtual NavigationEntry*
      GetLastCommittedNavigationEntryForRenderManager() OVERRIDE;
  virtual bool FocusLocationBarByDefault() OVERRIDE;
  virtual void SetFocusToLocationBar(bool select_all) OVERRIDE;
  virtual void CreateViewAndSetSizeForRVH(RenderViewHost* rvh) OVERRIDE;
  virtual bool IsHidden() OVERRIDE;

  // NotificationObserver ------------------------------------------------------

  virtual void Observe(int type,
                       const NotificationSource& source,
                       const NotificationDetails& details) OVERRIDE;

  // NavigationControllerDelegate ----------------------------------------------

  virtual WebContents* GetWebContents() OVERRIDE;
  virtual void NotifyNavigationEntryCommitted(
      const LoadCommittedDetails& load_details) OVERRIDE;

  // Invoked before a form repost warning is shown.
  virtual void NotifyBeforeFormRepostWarningShow() OVERRIDE;

  // Activate this WebContents and show a form repost warning.
  virtual void ActivateAndShowRepostFormWarningDialog() OVERRIDE;

  // Updates the max page ID for the current SiteInstance in this
  // WebContentsImpl to be at least |page_id|.
  virtual void UpdateMaxPageID(int32 page_id) OVERRIDE;

  // Updates the max page ID for the given SiteInstance in this WebContentsImpl
  // to be at least |page_id|.
  virtual void UpdateMaxPageIDForSiteInstance(SiteInstance* site_instance,
                                              int32 page_id) OVERRIDE;

  // Copy the current map of SiteInstance ID to max page ID from another tab.
  // This is necessary when this tab adopts the NavigationEntries from
  // |web_contents|.
  virtual void CopyMaxPageIDsFrom(WebContents* web_contents) OVERRIDE;

  // Called by the NavigationController to cause the WebContentsImpl to navigate
  // to the current pending entry. The NavigationController should be called
  // back with RendererDidNavigate on success or DiscardPendingEntry on failure.
  // The callbacks can be inside of this function, or at some future time.
  //
  // The entry has a PageID of -1 if newly created (corresponding to navigation
  // to a new URL).
  //
  // If this method returns false, then the navigation is discarded (equivalent
  // to calling DiscardPendingEntry on the NavigationController).
  virtual bool NavigateToPendingEntry(
      NavigationController::ReloadType reload_type) OVERRIDE;

  // Sets the history for this WebContentsImpl to |history_length| entries, and
  // moves the current page_id to the last entry in the list if it's valid.
  // This is mainly used when a prerendered page is swapped into the current
  // tab. The method is virtual for testing.
  virtual void SetHistoryLengthAndPrune(
      const SiteInstance* site_instance,
      int merge_history_length,
      int32 minimum_page_id) OVERRIDE;

  // Called by InterstitialPageImpl when it creates a RenderViewHost.
  virtual void RenderViewForInterstitialPageCreated(
      RenderViewHost* render_view_host) OVERRIDE;

  // Sets the passed interstitial as the currently showing interstitial.
  // No interstitial page should already be attached.
  virtual void AttachInterstitialPage(
      InterstitialPageImpl* interstitial_page) OVERRIDE;

  // Unsets the currently showing interstitial.
  virtual void DetachInterstitialPage() OVERRIDE;

  // Changes the IsLoading state and notifies the delegate as needed.
  // |details| is used to provide details on the load that just finished
  // (but can be null if not applicable).
  virtual void SetIsLoading(RenderViewHost* render_view_host,
                            bool is_loading,
                            LoadNotificationDetails* details) OVERRIDE;

  typedef base::Callback<void(WebContents*)> CreatedCallback;

 private:
  friend class NavigationControllerImpl;
  friend class TestNavigationObserver;
  friend class WebContentsObserver;
  friend class WebContents;  // To implement factory methods.

  FRIEND_TEST_ALL_PREFIXES(WebContentsImplTest, NoJSMessageOnInterstitials);
  FRIEND_TEST_ALL_PREFIXES(WebContentsImplTest, UpdateTitle);
  FRIEND_TEST_ALL_PREFIXES(WebContentsImplTest, FindOpenerRVHWhenPending);
  FRIEND_TEST_ALL_PREFIXES(WebContentsImplTest,
                           CrossSiteCantPreemptAfterUnload);
  FRIEND_TEST_ALL_PREFIXES(WebContentsImplTest, PendingContents);
  FRIEND_TEST_ALL_PREFIXES(WebContentsImplTest, FrameTreeShape);
  FRIEND_TEST_ALL_PREFIXES(FormStructureBrowserTest, HTMLFiles);
  FRIEND_TEST_ALL_PREFIXES(NavigationControllerTest, HistoryNavigate);
  FRIEND_TEST_ALL_PREFIXES(RenderFrameHostManagerTest, PageDoesBackAndReload);

  // So InterstitialPageImpl can access SetIsLoading.
  friend class InterstitialPageImpl;

  // TODO(brettw) TestWebContents shouldn't exist!
  friend class TestWebContents;

  class DestructionObserver;

  // See WebContents::Create for a description of these parameters.
  WebContentsImpl(BrowserContext* browser_context,
                  WebContentsImpl* opener,
                  int render_process_affinity);

  // Add and remove observers for page navigation notifications. The order in
  // which notifications are sent to observers is undefined. Clients must be
  // sure to remove the observer before they go away.
  void AddObserver(WebContentsObserver* observer);
  void RemoveObserver(WebContentsObserver* observer);

  // Clears this tab's opener if it has been closed.
  void OnWebContentsDestroyed(WebContentsImpl* web_contents);

  // Creates and adds to the map a destruction observer watching |web_contents|.
  // No-op if such an observer already exists.
  void AddDestructionObserver(WebContentsImpl* web_contents);

  // Deletes and removes from the map a destruction observer
  // watching |web_contents|. No-op if there is no such observer.
  void RemoveDestructionObserver(WebContentsImpl* web_contents);

  // Callback function when showing JS dialogs.
  void OnDialogClosed(RenderViewHost* rvh,
                      IPC::Message* reply_msg,
                      bool success,
                      const base::string16& user_input);

  // Callback function when requesting permission to access the PPAPI broker.
  // |result| is true if permission was granted.
  void OnPpapiBrokerPermissionResult(int routing_id, bool result);

  bool OnMessageReceived(RenderViewHost* render_view_host,
                         RenderFrameHost* render_frame_host,
                         const IPC::Message& message);

  // IPC message handlers.
  void OnDidLoadResourceFromMemoryCache(const GURL& url,
                                        const std::string& security_info,
                                        const std::string& http_request,
                                        const std::string& mime_type,
                                        ResourceType::Type resource_type);
  void OnDidDisplayInsecureContent();
  void OnDidRunInsecureContent(const std::string& security_origin,
                               const GURL& target_url);
  void OnDocumentLoadedInFrame(int64 frame_id);
  void OnDidFinishLoad(int64 frame_id,
                       const GURL& url,
                       bool is_main_frame);
  void OnDidFailLoadWithError(int64 frame_id,
                              const GURL& url,
                              bool is_main_frame,
                              int error_code,
                              const base::string16& error_description);
  void OnGoToEntryAtOffset(int offset);
  void OnUpdateZoomLimits(int minimum_percent,
                          int maximum_percent,
                          bool remember);
  void OnEnumerateDirectory(int request_id, const base::FilePath& path);
  void OnJSOutOfMemory();

  void OnRegisterProtocolHandler(const std::string& protocol,
                                 const GURL& url,
                                 const base::string16& title,
                                 bool user_gesture);
  void OnFindReply(int request_id,
                   int number_of_matches,
                   const gfx::Rect& selection_rect,
                   int active_match_ordinal,
                   bool final_update);
#if defined(OS_ANDROID)
  void OnFindMatchRectsReply(int version,
                             const std::vector<gfx::RectF>& rects,
                             const gfx::RectF& active_rect);

  void OnOpenDateTimeDialog(
      const ViewHostMsg_DateTimeDialogValue_Params& value);
  void OnJavaBridgeGetChannelHandle(IPC::Message* reply_msg);
#endif
  void OnPepperPluginHung(int plugin_child_id,
                          const base::FilePath& path,
                          bool is_hung);
  void OnPluginCrashed(const base::FilePath& plugin_path,
                       base::ProcessId plugin_pid);
  void OnAppCacheAccessed(const GURL& manifest_url, bool blocked_by_policy);
  void OnOpenColorChooser(int color_chooser_id,
                          SkColor color,
                          const std::vector<ColorSuggestion>& suggestions);
  void OnEndColorChooser(int color_chooser_id);
  void OnSetSelectedColorInColorChooser(int color_chooser_id, SkColor color);
  void OnWebUISend(const GURL& source_url,
                   const std::string& name,
                   const base::ListValue& args);
  void OnRequestPpapiBrokerPermission(int routing_id,
                                      const GURL& url,
                                      const base::FilePath& plugin_path);
  void OnBrowserPluginMessage(const IPC::Message& message);
  void OnDidDownloadImage(int id,
                          int http_status_code,
                          const GURL& image_url,
                          const std::vector<SkBitmap>& bitmaps,
                          const std::vector<gfx::Size>& original_bitmap_sizes);
  void OnUpdateFaviconURL(int32 page_id,
                          const std::vector<FaviconURL>& candidates);
  void OnFirstVisuallyNonEmptyPaint(int32 page_id);
  void OnMediaNotification(int64 player_cookie,
                           bool has_video,
                           bool has_audio,
                           bool is_playing);
  void OnShowValidationMessage(const gfx::Rect& anchor_in_root_view,
                               const string16& main_text,
                               const string16& sub_text);
  void OnHideValidationMessage();
  void OnMoveValidationMessage(const gfx::Rect& anchor_in_root_view);


  // Called by derived classes to indicate that we're no longer waiting for a
  // response. This won't actually update the throbber, but it will get picked
  // up at the next animation step if the throbber is going.
  void SetNotWaitingForResponse() { waiting_for_response_ = false; }

  // Navigation helpers --------------------------------------------------------
  //
  // These functions are helpers for Navigate() and DidNavigate().

  // Handles post-navigation tasks in DidNavigate AFTER the entry has been
  // committed to the navigation controller. Note that the navigation entry is
  // not provided since it may be invalid/changed after being committed. The
  // current navigation entry is in the NavigationController at this point.
  void DidNavigateMainFramePostCommit(
      const LoadCommittedDetails& details,
      const ViewHostMsg_FrameNavigate_Params& params);
  void DidNavigateAnyFramePostCommit(
      RenderViewHost* render_view_host,
      const LoadCommittedDetails& details,
      const ViewHostMsg_FrameNavigate_Params& params);

  // Specifies whether the passed in URL should be assigned as the site of the
  // current SiteInstance, if it does not yet have a site.
  bool ShouldAssignSiteForURL(const GURL& url);

  // If our controller was restored, update the max page ID associated with the
  // given RenderViewHost to be larger than the number of restored entries.
  // This is called in CreateRenderView before any navigations in the RenderView
  // have begun, to prevent any races in updating RenderView::next_page_id.
  void UpdateMaxPageIDIfNecessary(RenderViewHost* rvh);

  // Saves the given title to the navigation entry and does associated work. It
  // will update history and the view for the new title, and also synthesize
  // titles for file URLs that have none (so we require that the URL of the
  // entry already be set).
  //
  // This is used as the backend for state updates, which include a new title,
  // or the dedicated set title message. It returns true if the new title is
  // different and was therefore updated.
  bool UpdateTitleForEntry(NavigationEntryImpl* entry,
                           const base::string16& title);

  // Causes the WebContentsImpl to navigate in the right renderer to |entry|,
  // which must be already part of the entries in the navigation controller.
  // This does not change the NavigationController state.
  bool NavigateToEntry(const NavigationEntryImpl& entry,
                       NavigationController::ReloadType reload_type);

  // Recursively creates swapped out RenderViews for this tab's opener chain
  // (including this tab) in the given SiteInstance, allowing other tabs to send
  // cross-process JavaScript calls to their opener(s).  Returns the route ID of
  // this tab's RenderView for |instance|.
  int CreateOpenerRenderViews(SiteInstance* instance);

  // Helper for CreateNewWidget/CreateNewFullscreenWidget.
  void CreateNewWidget(int render_process_id,
                       int route_id,
                       bool is_fullscreen,
                       blink::WebPopupType popup_type);

  // Helper for ShowCreatedWidget/ShowCreatedFullscreenWidget.
  void ShowCreatedWidget(int route_id,
                         bool is_fullscreen,
                         const gfx::Rect& initial_pos);

  // Finds the new RenderWidgetHost and returns it. Note that this can only be
  // called once as this call also removes it from the internal map.
  RenderWidgetHostView* GetCreatedWidget(int route_id);

  // Finds the new WebContentsImpl by route_id, initializes it for
  // renderer-initiated creation, and returns it. Note that this can only be
  // called once as this call also removes it from the internal map.
  WebContentsImpl* GetCreatedWindow(int route_id);

  // Returns the RenderWidgetHostView that is associated with a native window
  // and can be used in showing created widgets.
  // If this WebContents belongs to a browser plugin guest, there is no native
  // window 'view' associated with this WebContents. This method returns the
  // 'view' of the embedder instead.
  RenderWidgetHostViewPort* GetRenderWidgetHostViewPort() const;

  // Misc non-view stuff -------------------------------------------------------

  // Helper functions for sending notifications.
  void NotifySwapped(RenderViewHost* old_host, RenderViewHost* new_host);
  void NotifyDisconnected();

  void SetEncoding(const std::string& encoding);

  // TODO(creis): This should take in a FrameTreeNode to know which node's
  // render manager to return.  For now, we just return the root's.
  RenderFrameHostManager* GetRenderManager() const;

  RenderViewHostImpl* GetRenderViewHostImpl();

  // Removes browser plugin embedder if there is one.
  void RemoveBrowserPluginEmbedder();

  // Clear |render_view_host|'s PowerSaveBlockers.
  void ClearPowerSaveBlockers(RenderViewHost* render_view_host);

  // Clear all PowerSaveBlockers, leave power_save_blocker_ empty.
  void ClearAllPowerSaveBlockers();

  // Helper function to invoke WebContentsDelegate::GetSizeForNewRenderView().
  gfx::Size GetSizeForNewRenderView() const;

  void OnFrameRemoved(RenderViewHostImpl* render_view_host, int64 frame_id);

  // Adds/removes a callback called on creation of each new WebContents.
  // Deprecated, about to remove.
  static void AddCreatedCallback(const CreatedCallback& callback);
  static void RemoveCreatedCallback(const CreatedCallback& callback);

  // Data for core operation ---------------------------------------------------

  // Delegate for notifying our owner about stuff. Not owned by us.
  WebContentsDelegate* delegate_;

  // Handles the back/forward list and loading.
  NavigationControllerImpl controller_;

  // The corresponding view.
  scoped_ptr<WebContentsViewPort> view_;

  // The view of the RVHD. Usually this is our WebContentsView implementation,
  // but if an embedder uses a different WebContentsView, they'll need to
  // provide this.
  RenderViewHostDelegateView* render_view_host_delegate_view_;

  // Tracks created WebContentsImpl objects that have not been shown yet. They
  // are identified by the route ID passed to CreateNewWindow.
  typedef std::map<int, WebContentsImpl*> PendingContents;
  PendingContents pending_contents_;

  // These maps hold on to the widgets that we created on behalf of the renderer
  // that haven't shown yet.
  typedef std::map<int, RenderWidgetHostView*> PendingWidgetViews;
  PendingWidgetViews pending_widget_views_;

  typedef std::map<WebContentsImpl*, DestructionObserver*> DestructionObservers;
  DestructionObservers destruction_observers_;

  // A list of observers notified when page state changes. Weak references.
  // This MUST be listed above frame_tree_ since at destruction time the
  // latter might cause RenderViewHost's destructor to call us and we might use
  // the observer list then.
  ObserverList<WebContentsObserver> observers_;

  // The tab that opened this tab, if any.  Will be set to null if the opener
  // is closed.
  WebContentsImpl* opener_;

#if defined(OS_WIN) && defined(USE_AURA)
  gfx::NativeViewAccessible accessible_parent_;
#endif

  // Helper classes ------------------------------------------------------------

  // Maps the RenderViewHost to its media_player_cookie and PowerSaveBlocker
  // pairs. Key is the RenderViewHost, value is the map which maps player_cookie
  // on to PowerSaveBlocker.
  typedef std::map<RenderViewHost*, std::map<int64, PowerSaveBlocker*> >
      PowerSaveBlockerMap;
  PowerSaveBlockerMap power_save_blockers_;

  // Manages the frame tree of the page and process swaps in each node.
  FrameTree frame_tree_;

#if defined(OS_ANDROID)
  // Manages injecting Java objects into all RenderViewHosts associated with
  // this WebContentsImpl.
  scoped_ptr<JavaBridgeDispatcherHostManager>
      java_bridge_dispatcher_host_manager_;
#endif

  // SavePackage, lazily created.
  scoped_refptr<SavePackage> save_package_;

  // Data for loading state ----------------------------------------------------

  // Indicates whether we're currently loading a resource.
  bool is_loading_;

  // Indicates if the tab is considered crashed.
  base::TerminationStatus crashed_status_;
  int crashed_error_code_;

  // Whether this WebContents is waiting for a first-response for the
  // main resource of the page. This controls whether the throbber state is
  // "waiting" or "loading."
  bool waiting_for_response_;

  // Map of SiteInstance ID to max page ID for this tab. A page ID is specific
  // to a given tab and SiteInstance, and must be valid for the lifetime of the
  // WebContentsImpl.
  std::map<int32, int32> max_page_ids_;

  // System time at which the current load was started.
  base::TimeTicks current_load_start_;

  // The current load state and the URL associated with it.
  net::LoadStateWithParam load_state_;
  base::string16 load_state_host_;
  // Upload progress, for displaying in the status bar.
  // Set to zero when there is no significant upload happening.
  uint64 upload_size_;
  uint64 upload_position_;

  // Data for current page -----------------------------------------------------

  // When a title cannot be taken from any entry, this title will be used.
  base::string16 page_title_when_no_navigation_entry_;

  // When a navigation occurs, we record its contents MIME type. It can be
  // used to check whether we can do something for some special contents.
  std::string contents_mime_type_;

  // Character encoding.
  std::string encoding_;

  // True if this is a secure page which displayed insecure content.
  bool displayed_insecure_content_;

  // Data for misc internal state ----------------------------------------------

  // When > 0, the WebContents is currently being captured (e.g., for
  // screenshots or mirroring); and the underlying RenderWidgetHost should not
  // be told it is hidden.
  int capturer_count_;

  // Tracks whether RWHV should be visible once capturer_count_ becomes zero.
  bool should_normally_be_visible_;

  // See getter above.
  bool is_being_destroyed_;

  // Indicates whether we should notify about disconnection of this
  // WebContentsImpl. This is used to ensure disconnection notifications only
  // happen if a connection notification has happened and that they happen only
  // once.
  bool notify_disconnection_;

  // Pointer to the JavaScript dialog manager, lazily assigned. Used because the
  // delegate of this WebContentsImpl is nulled before its destructor is called.
  JavaScriptDialogManager* dialog_manager_;

  // Set to true when there is an active "before unload" dialog.  When true,
  // we've forced the throbber to start in Navigate, and we need to remember to
  // turn it off in OnJavaScriptMessageBoxClosed if the navigation is canceled.
  bool is_showing_before_unload_dialog_;

  // Settings that get passed to the renderer process.
  RendererPreferences renderer_preferences_;

  // The time that this tab was last selected.
  base::TimeTicks last_selected_time_;

  // See description above setter.
  bool closed_by_user_gesture_;

  // Minimum/maximum zoom percent.
  int minimum_zoom_percent_;
  int maximum_zoom_percent_;
  // If true, the default zoom limits have been overriden for this tab, in which
  // case we don't want saved settings to apply to it and we don't want to
  // remember it.
  bool temporary_zoom_settings_;

  // The intrinsic size of the page.
  gfx::Size preferred_size_;

#if defined(OS_ANDROID)
  // Date time chooser opened by this tab.
  // Only used in Android since all other platforms use a multi field UI.
  scoped_ptr<DateTimeChooserAndroid> date_time_chooser_;
#endif

  // Color chooser that was opened by this tab.
  scoped_ptr<ColorChooser> color_chooser_;

  // A unique identifier for the current color chooser.  Identifiers are unique
  // across a renderer process.  This avoids race conditions in synchronizing
  // the browser and renderer processes.  For example, if a renderer closes one
  // chooser and opens another, and simultaneously the user picks a color in the
  // first chooser, the IDs can be used to drop the "chose a color" message
  // rather than erroneously tell the renderer that the user picked a color in
  // the second chooser.
  int color_chooser_identifier_;

  // Manages the embedder state for browser plugins, if this WebContents is an
  // embedder; NULL otherwise.
  scoped_ptr<BrowserPluginEmbedder> browser_plugin_embedder_;
  // Manages the guest state for browser plugin, if this WebContents is a guest;
  // NULL otherwise.
  scoped_ptr<BrowserPluginGuest> browser_plugin_guest_;

  // This must be at the end, or else we might get notifications and use other
  // member variables that are gone.
  NotificationRegistrar registrar_;

  // Used during IPC message dispatching from the RenderView so that the
  // handlers can get a pointer to the RVH through which the message was
  // received.
  RenderViewHost* render_view_message_source_;

  // All live RenderWidgetHostImpls that are created by this object and may
  // outlive it.
  std::set<RenderWidgetHostImpl*> created_widgets_;

  // Routing id of the shown fullscreen widget or MSG_ROUTING_NONE otherwise.
  int fullscreen_widget_routing_id_;

  // Maps the ids of pending image downloads to their callbacks
  typedef std::map<int, ImageDownloadCallback> ImageDownloadMap;
  ImageDownloadMap image_download_map_;

  DISALLOW_COPY_AND_ASSIGN(WebContentsImpl);
};

}  // namespace content

#endif  // CONTENT_BROWSER_WEB_CONTENTS_WEB_CONTENTS_IMPL_H_<|MERGE_RESOLUTION|>--- conflicted
+++ resolved
@@ -460,16 +460,12 @@
   virtual void HandleKeyboardEvent(
       const NativeWebKeyboardEvent& event) OVERRIDE;
   virtual bool PreHandleWheelEvent(
-<<<<<<< HEAD
       const blink::WebMouseWheelEvent& event) OVERRIDE;
-=======
-      const WebKit::WebMouseWheelEvent& event) OVERRIDE;
   virtual bool ShouldSetKeyboardFocusOnMouseDown() OVERRIDE;
   virtual bool ShouldSetLogicalFocusOnMouseDown() OVERRIDE;
   virtual bool ShowTooltip(
       const string16& tooltip_text, 
       WebKit::WebTextDirection text_direction_hint) OVERRIDE;
->>>>>>> 91940a09
   virtual void DidSendScreenRects(RenderWidgetHostImpl* rwh) OVERRIDE;
 #if defined(OS_WIN) && defined(USE_AURA)
   virtual gfx::NativeViewAccessible GetParentNativeViewAccessible() OVERRIDE;
