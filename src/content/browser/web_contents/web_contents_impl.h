--- conflicted
+++ resolved
@@ -461,15 +461,10 @@
   bool IsShowingContextMenu() override;
   void SetShowingContextMenu(bool showing) override;
   void PausePageScheduledTasks(bool paused) override;
-<<<<<<< HEAD
   base::UnguessableToken GetAudioGroupId() override;
   bool CompletedFirstVisuallyNonEmptyPaint() override;
-=======
-  BrowserPluginGuest* GetBrowserPluginGuest() const override;
-  bool CompletedFirstVisuallyNonEmptyPaint() const override;
   void DevToolsAgentHostAttached() override;
   void DevToolsAgentHostDetached() override;
->>>>>>> 33aabd9f
 
 #if defined(OS_ANDROID)
   base::android::ScopedJavaLocalRef<jobject> GetJavaWebContents() override;
