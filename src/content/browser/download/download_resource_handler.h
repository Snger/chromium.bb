--- conflicted
+++ resolved
@@ -97,11 +97,6 @@
   void CallStartedCB(DownloadItem* item, net::Error error);
 
   uint32 download_id_;
-<<<<<<< HEAD
-  std::string content_disposition_;
-  int64 content_length_;
-=======
->>>>>>> 8c15b39e
   // This is read only on the IO thread, but may only
   // be called on the UI thread.
   DownloadUrlParameters::OnStartedCallback started_cb_;
