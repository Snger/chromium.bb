// Copyright (c) 2012 The Chromium Authors. All rights reserved.
// Use of this source code is governed by a BSD-style license that can be
// found in the LICENSE file.

#ifndef CONTENT_BROWSER_RENDERER_HOST_RENDER_WIDGET_HOST_VIEW_AURA_H_
#define CONTENT_BROWSER_RENDERER_HOST_RENDER_WIDGET_HOST_VIEW_AURA_H_

#include <stddef.h>
#include <stdint.h>

#include <map>
#include <memory>
#include <set>
#include <string>
#include <vector>

#include "base/callback.h"
#include "base/compiler_specific.h"
#include "base/gtest_prod_util.h"
#include "base/macros.h"
#include "base/memory/ref_counted.h"
#include "base/memory/weak_ptr.h"
#include "build/build_config.h"
#include "cc/scheduler/begin_frame_source.h"
#include "content/browser/accessibility/browser_accessibility_manager.h"
#include "content/browser/compositor/image_transport_factory.h"
#include "content/browser/compositor/owned_mailbox.h"
#include "content/browser/renderer_host/delegated_frame_host.h"
#include "content/browser/renderer_host/render_widget_host_view_base.h"
#include "content/browser/renderer_host/render_widget_host_view_event_handler.h"
#include "content/browser/renderer_host/text_input_manager.h"
#include "content/common/content_export.h"
#include "content/common/cursors/webcursor.h"
#include "content/public/common/context_menu_params.h"
#include "third_party/skia/include/core/SkRegion.h"
#include "ui/aura/client/cursor_client_observer.h"
#include "ui/aura/client/focus_change_observer.h"
#include "ui/aura/window_delegate.h"
#include "ui/aura/window_tree_host_observer.h"
#include "ui/base/ime/text_input_client.h"
#include "ui/display/display_observer.h"
#include "ui/gfx/geometry/insets.h"
#include "ui/gfx/geometry/rect.h"
#include "ui/gfx/selection_bound.h"
#include "ui/wm/public/activation_delegate.h"

namespace aura {
namespace client {
class ScopedTooltipDisabler;
}
}

namespace cc {
class DelegatedFrameData;
}

namespace gfx {
class Display;
class Point;
class Rect;
}

namespace ui {
class InputMethod;
class LocatedEvent;
class RubberbandOutline;
#if defined(OS_WIN)
class OnScreenKeyboardObserver;
#endif
class TouchSelectionController;
}

namespace content {
#if defined(OS_WIN)
class LegacyRenderWidgetHostHWND;
#endif

class OverscrollController;
class RenderFrameHostImpl;
class RenderWidgetHostImpl;
class RenderWidgetHostView;
class TouchSelectionControllerClientAura;
struct TextInputState;

// RenderWidgetHostView class hierarchy described in render_widget_host_view.h.
class CONTENT_EXPORT RenderWidgetHostViewAura
    : public RenderWidgetHostViewBase,
      NON_EXPORTED_BASE(public RenderWidgetHostViewEventHandler::Delegate),
      public DelegatedFrameHostClient,
      public TextInputManager::Observer,
      public ui::TextInputClient,
      public display::DisplayObserver,
      public aura::WindowTreeHostObserver,
      public aura::WindowDelegate,
      public aura::client::ActivationDelegate,
      public aura::client::FocusChangeObserver,
      public aura::client::CursorClientObserver,
      public cc::BeginFrameObserver {
 public:
  // When |is_guest_view_hack| is true, this view isn't really the view for
  // the |widget|, a RenderWidgetHostViewGuest is.
  //
  // TODO(lazyboy): Remove |is_guest_view_hack| once BrowserPlugin has migrated
  // to use RWHVChildFrame (http://crbug.com/330264).
  RenderWidgetHostViewAura(RenderWidgetHost* host, bool is_guest_view_hack);

  // RenderWidgetHostView implementation.
  void InitAsChild(gfx::NativeView parent_view) override;
  RenderWidgetHost* GetRenderWidgetHost() const override;
  void SetSize(const gfx::Size& size) override;
  void SetBounds(const gfx::Rect& rect) override;
  gfx::Vector2dF GetLastScrollOffset() const override;
  gfx::NativeView GetNativeView() const override;
  gfx::NativeViewAccessible GetNativeViewAccessible() override;
  ui::TextInputClient* GetTextInputClient() override;
  bool HasFocus() const override;
  bool IsSurfaceAvailableForCopy() const override;
  void Show() override;
  void Hide() override;
  bool IsShowing() override;
  gfx::Rect GetViewBounds() const override;
  void SetBackgroundColor(SkColor color) override;
  bool IsMouseLocked() override;
  gfx::Size GetVisibleViewportSize() const override;
  void SetInsets(const gfx::Insets& insets) override;
  void FocusedNodeTouched(const gfx::Point& location_dips_screen,
                          bool editable) override;
  void SetNeedsBeginFrames(bool needs_begin_frames) override;

  // Overridden from RenderWidgetHostViewBase:
  void InitAsPopup(RenderWidgetHostView* parent_host_view,
                   const gfx::Rect& pos) override;
  void InitAsFullscreen(RenderWidgetHostView* reference_host_view) override;
  void Focus() override;
  void Blur() override;
  void UpdateCursor(const WebCursor& cursor) override;
  void SetIsLoading(bool is_loading) override;
  void RenderProcessGone(base::TerminationStatus status,
                         int error_code) override;
  void Destroy() override;
  void SetTooltipText(const base::string16& tooltip_text) override;
  gfx::Size GetRequestedRendererSize() const override;
  void CopyFromCompositingSurface(
      const gfx::Rect& src_subrect,
      const gfx::Size& dst_size,
      const ReadbackRequestCallback& callback,
      const SkColorType preferred_color_type) override;
  void CopyFromCompositingSurfaceToVideoFrame(
      const gfx::Rect& src_subrect,
      const scoped_refptr<media::VideoFrame>& target,
      const base::Callback<void(const gfx::Rect&, bool)>& callback) override;
  bool CanCopyToVideoFrame() const override;
  void BeginFrameSubscription(
      std::unique_ptr<RenderWidgetHostViewFrameSubscriber> subscriber) override;
  void EndFrameSubscription() override;
  bool HasAcceleratedSurface(const gfx::Size& desired_size) override;
  gfx::Rect GetBoundsInRootWindow() override;
  void OnSetNeedsFlushInput() override;
  void WheelEventAck(const blink::WebMouseWheelEvent& event,
                     InputEventAckState ack_result) override;
  void GestureEventAck(const blink::WebGestureEvent& event,
                       InputEventAckState ack_result) override;
  void ProcessAckedTouchEvent(const TouchEventWithLatencyInfo& touch,
                              InputEventAckState ack_result) override;
  std::unique_ptr<SyntheticGestureTarget> CreateSyntheticGestureTarget()
      override;
  InputEventAckState FilterInputEvent(
      const blink::WebInputEvent& input_event) override;
  BrowserAccessibilityManager* CreateBrowserAccessibilityManager(
      BrowserAccessibilityDelegate* delegate, bool for_root_frame) override;
  gfx::AcceleratedWidget AccessibilityGetAcceleratedWidget() override;
  gfx::NativeViewAccessible AccessibilityGetNativeViewAccessible() override;
  bool LockMouse() override;
  void UnlockMouse() override;
<<<<<<< HEAD

=======
  void SetRubberbandRect(const gfx::Rect& rect) override;
  void HideRubberbandRect() override;
>>>>>>> 69f0a2d3
  void OnSwapCompositorFrame(uint32_t compositor_frame_sink_id,
                             cc::CompositorFrame frame) override;
  void ClearCompositorFrame() override;
  void DidStopFlinging() override;
  void OnDidNavigateMainFrameToNewPage() override;
  void LockCompositingSurface() override;
  void UnlockCompositingSurface() override;
  cc::FrameSinkId GetFrameSinkId() override;
  cc::FrameSinkId FrameSinkIdAtPoint(cc::SurfaceHittestDelegate* delegate,
                                     const gfx::Point& point,
                                     gfx::Point* transformed_point) override;
  void ProcessMouseEvent(const blink::WebMouseEvent& event,
                         const ui::LatencyInfo& latency) override;
  void ProcessMouseWheelEvent(const blink::WebMouseWheelEvent& event,
                              const ui::LatencyInfo& latency) override;
  void ProcessTouchEvent(const blink::WebTouchEvent& event,
                         const ui::LatencyInfo& latency) override;
  void ProcessGestureEvent(const blink::WebGestureEvent& event,
                           const ui::LatencyInfo& latency) override;
  bool TransformPointToLocalCoordSpace(const gfx::Point& point,
                                       const cc::SurfaceId& original_surface,
                                       gfx::Point* transformed_point) override;
  bool TransformPointToCoordSpaceForView(
      const gfx::Point& point,
      RenderWidgetHostViewBase* target_view,
      gfx::Point* transformed_point) override;

  void FocusedNodeChanged(bool is_editable_node,
                          const gfx::Rect& node_bounds_in_screen) override;

  // Overridden from ui::TextInputClient:
  void SetCompositionText(const ui::CompositionText& composition) override;
  void ConfirmCompositionText() override;
  void ClearCompositionText() override;
  void InsertText(const base::string16& text) override;
  void InsertChar(const ui::KeyEvent& event) override;
  ui::TextInputType GetTextInputType() const override;
  ui::TextInputMode GetTextInputMode() const override;
  base::i18n::TextDirection GetTextDirection() const override;
  int GetTextInputFlags() const override;
  bool CanComposeInline() const override;
  gfx::Rect GetCaretBounds() const override;
  bool GetCompositionCharacterBounds(uint32_t index,
                                     gfx::Rect* rect) const override;
  bool HasCompositionText() const override;
  bool GetTextRange(gfx::Range* range) const override;
  bool GetCompositionTextRange(gfx::Range* range) const override;
  bool GetSelectionRange(gfx::Range* range) const override;
  bool SetSelectionRange(const gfx::Range& range) override;
  bool DeleteRange(const gfx::Range& range) override;
  bool GetTextFromRange(const gfx::Range& range,
                        base::string16* text) const override;
  void OnInputMethodChanged() override;
  bool ChangeTextDirectionAndLayoutAlignment(
      base::i18n::TextDirection direction) override;
  void ExtendSelectionAndDelete(size_t before, size_t after) override;
  void EnsureCaretInRect(const gfx::Rect& rect) override;
  bool IsTextEditCommandEnabled(ui::TextEditCommand command) const override;
  void SetTextEditCommandForNextKeyEvent(ui::TextEditCommand command) override;

  // Overridden from display::DisplayObserver:
  void OnDisplayAdded(const display::Display& new_display) override;
  void OnDisplayRemoved(const display::Display& old_display) override;
  void OnDisplayMetricsChanged(const display::Display& display,
                               uint32_t metrics) override;

  // Overridden from aura::WindowDelegate:
  gfx::Size GetMinimumSize() const override;
  gfx::Size GetMaximumSize() const override;
  void OnBoundsChanged(const gfx::Rect& old_bounds,
                       const gfx::Rect& new_bounds) override;
  gfx::NativeCursor GetCursor(const gfx::Point& point) override;
  int GetNonClientComponent(const gfx::Point& point) const override;
  bool ShouldTryFocusOnMouseDown() const override;
  bool ShouldDescendIntoChildForEventHandling(
      aura::Window* child,
      const gfx::Point& location) override;
  bool CanFocus() override;
  void OnCaptureLost() override;
  void OnPaint(const ui::PaintContext& context) override;
  void OnDeviceScaleFactorChanged(float device_scale_factor) override;
  void OnWindowDestroying(aura::Window* window) override;
  void OnWindowDestroyed(aura::Window* window) override;
  void OnWindowTargetVisibilityChanged(bool visible) override;
  bool HasHitTestMask() const override;
  void GetHitTestMask(gfx::Path* mask) const override;

  // Overridden from ui::EventHandler:
  void OnKeyEvent(ui::KeyEvent* event) override;
  void OnMouseEvent(ui::MouseEvent* event) override;
  void OnScrollEvent(ui::ScrollEvent* event) override;
  void OnTouchEvent(ui::TouchEvent* event) override;
  void OnGestureEvent(ui::GestureEvent* event) override;

  // Overridden from aura::client::ActivationDelegate:
  bool ShouldActivate() const override;

  // Overridden from aura::client::CursorClientObserver:
  void OnCursorVisibilityChanged(bool is_visible) override;

  // Overridden from aura::client::FocusChangeObserver:
  void OnWindowFocused(aura::Window* gained_focus,
                       aura::Window* lost_focus) override;

  // Overridden from aura::WindowTreeHostObserver:
  void OnHostMoved(const aura::WindowTreeHost* host,
                   const gfx::Point& new_origin) override;

#if defined(OS_WIN)
  // Gets the HWND of the host window.
  HWND GetHostWindowHWND() const;

  // Updates the cursor clip region. Used for mouse locking.
  void UpdateMouseLockRegion();

  // Notification that the LegacyRenderWidgetHostHWND was destroyed.
  void OnLegacyWindowDestroyed();
#endif

  // Method to indicate if this instance is shutting down or closing.
  // TODO(shrikant): Discuss around to see if it makes sense to add this method
  // as part of RenderWidgetHostView.
  bool IsClosing() const { return in_shutdown_; }

  // Sets whether the overscroll controller should be enabled for this page.
  void SetOverscrollControllerEnabled(bool enabled);

  void SnapToPhysicalPixelBoundary();

  // Called when the context menu is about to be displayed.
  // Returns true if the context menu should be displayed. We only return false
  // on Windows if the context menu is being displayed in response to a long
  // press gesture. On Windows we should be consistent like other apps and
  // display the menu when the touch is released.
  bool OnShowContextMenu(const ContextMenuParams& params);

  // Used in tests to set a mock client for touch selection controller. It will
  // create a new touch selection controller for the new client.
  void SetSelectionControllerClientForTest(
      std::unique_ptr<TouchSelectionControllerClientAura> client);

  // Exposed for tests.
  cc::SurfaceId SurfaceIdForTesting() const override;

  // RenderWidgetHostViewEventHandler::Delegate:
  gfx::Rect ConvertRectToScreen(const gfx::Rect& rect) const override;
  void ForwardKeyboardEvent(const NativeWebKeyboardEvent& event) override;
  RenderFrameHostImpl* GetFocusedFrame();
  bool NeedsMouseCapture() override;
  void SetTooltipsEnabled(bool enable) override;
  void ShowContextMenu(const ContextMenuParams& params) override;
  void Shutdown() override;

  RenderWidgetHostViewEventHandler* event_handler() {
    return event_handler_.get();
  }

 protected:
  ~RenderWidgetHostViewAura() override;

  // Exposed for tests.
  aura::Window* window() { return window_; }

  DelegatedFrameHost* GetDelegatedFrameHost() const {
    return delegated_frame_host_.get();
  }

 private:
  friend class InputMethodAuraTestBase;
  friend class RenderWidgetHostViewAuraCopyRequestTest;
  friend class TestInputMethodObserver;
  FRIEND_TEST_ALL_PREFIXES(InputMethodResultAuraTest,
                           FinishImeCompositionSession);
  FRIEND_TEST_ALL_PREFIXES(RenderWidgetHostViewAuraTest,
                           PopupRetainsCaptureAfterMouseRelease);
  FRIEND_TEST_ALL_PREFIXES(RenderWidgetHostViewAuraTest, SetCompositionText);
  FRIEND_TEST_ALL_PREFIXES(RenderWidgetHostViewAuraTest, TouchEventState);
  FRIEND_TEST_ALL_PREFIXES(RenderWidgetHostViewAuraTest,
                           TouchEventPositionsArentRounded);
  FRIEND_TEST_ALL_PREFIXES(RenderWidgetHostViewAuraTest, TouchEventSyncAsync);
  FRIEND_TEST_ALL_PREFIXES(RenderWidgetHostViewAuraTest, Resize);
  FRIEND_TEST_ALL_PREFIXES(RenderWidgetHostViewAuraTest, SwapNotifiesWindow);
  FRIEND_TEST_ALL_PREFIXES(RenderWidgetHostViewAuraTest, MirrorLayers);
  FRIEND_TEST_ALL_PREFIXES(RenderWidgetHostViewAuraTest,
                           SkippedDelegatedFrames);
  FRIEND_TEST_ALL_PREFIXES(RenderWidgetHostViewAuraTest, OutputSurfaceIdChange);
  FRIEND_TEST_ALL_PREFIXES(RenderWidgetHostViewAuraTest,
                           DiscardDelegatedFrames);
  FRIEND_TEST_ALL_PREFIXES(RenderWidgetHostViewAuraTest,
                           DiscardDelegatedFramesWithLocking);
  FRIEND_TEST_ALL_PREFIXES(RenderWidgetHostViewAuraTest, SoftwareDPIChange);
  FRIEND_TEST_ALL_PREFIXES(RenderWidgetHostViewAuraTest,
                           UpdateCursorIfOverSelf);
  FRIEND_TEST_ALL_PREFIXES(RenderWidgetHostViewAuraTest,
                           VisibleViewportTest);
  FRIEND_TEST_ALL_PREFIXES(RenderWidgetHostViewAuraTest,
                           OverscrollResetsOnBlur);
  FRIEND_TEST_ALL_PREFIXES(RenderWidgetHostViewAuraTest,
                           FinishCompositionByMouse);
  FRIEND_TEST_ALL_PREFIXES(WebContentsViewAuraTest,
                           WebContentsViewReparent);

  class WindowObserver;
  friend class WindowObserver;

  class WindowAncestorObserver;
  friend class WindowAncestorObserver;

  void CreateAuraWindow();

  void UpdateCursorIfOverSelf();

  // Tracks whether SnapToPhysicalPixelBoundary() has been called.
  bool has_snapped_to_boundary() { return has_snapped_to_boundary_; }
  void ResetHasSnappedToBoundary() { has_snapped_to_boundary_ = false; }

  // Set the bounds of the window and handle size changes.  Assumes the caller
  // has already adjusted the origin of |rect| to conform to whatever coordinate
  // space is required by the aura::Window.
  void InternalSetBounds(const gfx::Rect& rect);

#if defined(OS_WIN)
  // Creates and/or updates the legacy dummy window which corresponds to
  // the bounds of the webcontents. It is needed for accessibility and
  // for scrolling to work in legacy drivers for trackpoints/trackpads, etc.
  void UpdateLegacyWin();

  bool UsesNativeWindowFrame() const;
#endif

  ui::InputMethod* GetInputMethod() const;

  // Returns whether the widget needs an input grab to work properly.
  bool NeedsInputGrab();

  // Sends an IPC to the renderer process to communicate whether or not
  // the mouse cursor is visible anywhere on the screen.
  void NotifyRendererOfCursorVisibilityState(bool is_visible);

  // If |clip| is non-empty and and doesn't contain |rect| or |clip| is empty
  // SchedulePaint() is invoked for |rect|.
  void SchedulePaintIfNotInClip(const gfx::Rect& rect, const gfx::Rect& clip);

  // Called after |window_| is parented to a WindowEventDispatcher.
  void AddedToRootWindow();

  // Called prior to removing |window_| from a WindowEventDispatcher.
  void RemovingFromRootWindow();

  // DelegatedFrameHostClient implementation.
  ui::Layer* DelegatedFrameHostGetLayer() const override;
  bool DelegatedFrameHostIsVisible() const override;
  SkColor DelegatedFrameHostGetGutterColor(SkColor color) const override;
  gfx::Size DelegatedFrameHostDesiredSizeInDIP() const override;
  bool DelegatedFrameCanCreateResizeLock() const override;
  std::unique_ptr<ResizeLock> DelegatedFrameHostCreateResizeLock(
      bool defer_compositor_lock) override;
  void DelegatedFrameHostResizeLockWasReleased() override;
  void DelegatedFrameHostSendReclaimCompositorResources(
      int compositor_frame_sink_id,
      bool is_swap_ack,
      const cc::ReturnedResourceArray& resources) override;
  void SetBeginFrameSource(cc::BeginFrameSource* source) override;
  bool IsAutoResizeEnabled() const override;

  // TextInputManager::Observer implementation.
  void OnUpdateTextInputStateCalled(TextInputManager* text_input_manager,
                                    RenderWidgetHostViewBase* updated_view,
                                    bool did_update_state) override;
  void OnImeCancelComposition(TextInputManager* text_input_manager,
                              RenderWidgetHostViewBase* updated_view) override;
  void OnSelectionBoundsChanged(
      TextInputManager* text_input_manager,
      RenderWidgetHostViewBase* updated_view) override;
  void OnTextSelectionChanged(TextInputManager* text_input_mangager,
                              RenderWidgetHostViewBase* updated_view) override;

  // cc::BeginFrameObserver implementation.
  void OnBeginFrame(const cc::BeginFrameArgs& args) override;
  const cc::BeginFrameArgs& LastUsedBeginFrameArgs() const override;
  void OnBeginFrameSourcePausedChanged(bool paused) override;

  // Detaches |this| from the input method object.
  void DetachFromInputMethod();

  // Dismisses a Web Popup on a mouse or touch press outside the popup and its
  // parent.
  void ApplyEventFilterForPopupExit(ui::LocatedEvent* event);

  // Converts |rect| from screen coordinate to window coordinate.
  gfx::Rect ConvertRectFromScreen(const gfx::Rect& rect) const;

  // Called when the parent window bounds change.
  void HandleParentBoundsChanged();

  // Called when the parent window hierarchy for our window changes.
  void ParentHierarchyChanged();

  // Helper function to be called whenever new selection information is
  // received. It will update selection controller.
  void SelectionUpdated(bool is_editable,
                        bool is_empty_text_form_control,
                        const gfx::SelectionBound& start,
                        const gfx::SelectionBound& end);

  // Helper function to create a selection controller.
  void CreateSelectionController();

  // Used to set the |popup_child_host_view_| on the |popup_parent_host_view_|
  // and to notify the |event_handler_|.
  void SetPopupChild(RenderWidgetHostViewAura* popup_child_host_view);

  // Forwards a mouse event to this view's parent window delegate.
  void ForwardMouseEventToParent(ui::MouseEvent* event);

  // Adds/Removes frame observer based on state.
  void UpdateNeedsBeginFramesInternal();

  // The model object.
  RenderWidgetHostImpl* const host_;

  aura::Window* window_;

  std::unique_ptr<DelegatedFrameHost> delegated_frame_host_;

  std::unique_ptr<WindowObserver> window_observer_;

  // Tracks the ancestors of the RWHVA window for window location changes.
  std::unique_ptr<WindowAncestorObserver> ancestor_window_observer_;

  // Are we in the process of closing?  Tracked so fullscreen views can avoid
  // sending a second shutdown request to the host when they lose the focus
  // after requesting shutdown for another reason (e.g. Escape key).
  bool in_shutdown_;

  // True if in the process of handling a window bounds changed notification.
  bool in_bounds_changed_;

  // Our parent host view, if this is a popup.  NULL otherwise.
  RenderWidgetHostViewAura* popup_parent_host_view_;

  // Our child popup host. NULL if we do not have a child popup.
  RenderWidgetHostViewAura* popup_child_host_view_;

  class EventFilterForPopupExit;
  friend class EventFilterForPopupExit;
  std::unique_ptr<ui::EventHandler> event_filter_for_popup_exit_;

  // True when content is being loaded. Used to show an hourglass cursor.
  bool is_loading_;

  // The cursor for the page. This is passed up from the renderer.
  WebCursor current_cursor_;

  // Indicates if there is onging composition text.
  bool has_composition_text_;

  // Current tooltip text.
  base::string16 tooltip_;

  // The begin frame source being observed.  Null if none.
  cc::BeginFrameSource* begin_frame_source_;
  cc::BeginFrameArgs last_begin_frame_args_;

  // Whether a request for begin frames has been issued.
  bool needs_begin_frames_;

  // Whether a request to flush input has been issued.
  bool needs_flush_input_;

  // Whether or not a frame observer has been added.
  bool added_frame_observer_;

  // Used to track the last cursor visibility update that was sent to the
  // renderer via NotifyRendererOfCursorVisibilityState().
  enum CursorVisibilityState {
    UNKNOWN,
    VISIBLE,
    NOT_VISIBLE,
  };
  CursorVisibilityState cursor_visibility_state_in_renderer_;

#if defined(OS_WIN)
  // The LegacyRenderWidgetHostHWND class provides a dummy HWND which is used
  // for accessibility, as the container for windowless plugins like
  // Flash/Silverlight, etc and for legacy drivers for trackpoints/trackpads,
  // etc.
  // The LegacyRenderWidgetHostHWND instance is created during the first call
  // to RenderWidgetHostViewAura::InternalSetBounds. The instance is destroyed
  // when the LegacyRenderWidgetHostHWND hwnd is destroyed.
  content::LegacyRenderWidgetHostHWND* legacy_render_widget_host_HWND_;

  // Set to true if the legacy_render_widget_host_HWND_ instance was destroyed
  // by Windows. This could happen if the browser window was destroyed by
  // DestroyWindow for e.g. This flag helps ensure that we don't try to create
  // the LegacyRenderWidgetHostHWND instance again as that would be a futile
  // exercise.
  bool legacy_window_destroyed_;

  // Contains a copy of the last context menu request parameters. Only set when
  // we receive a request to show the context menu on a long press.
  std::unique_ptr<ContextMenuParams> last_context_menu_params_;

  // Set to true if we requested the on screen keyboard to be displayed.
  bool virtual_keyboard_requested_;

  std::unique_ptr<ui::OnScreenKeyboardObserver> keyboard_observer_;
#endif

  bool has_snapped_to_boundary_;

  // The last scroll offset of the view.
  gfx::Vector2dF last_scroll_offset_;

  gfx::Insets insets_;

  // The rect to draw the rubberband highlight.
  std::unique_ptr<ui::RubberbandOutline> rubberband_outline_;

  std::vector<ui::LatencyInfo> software_latency_info_;

  std::unique_ptr<aura::client::ScopedTooltipDisabler> tooltip_disabler_;

  // True when this view acts as a platform view hack for a
  // RenderWidgetHostViewGuest.
  bool is_guest_view_hack_;

  float device_scale_factor_;

  // The routing and process IDs for the last RenderWidgetHost which had a
  // TextInputState of non-NONE.
  int32_t last_active_widget_process_id_;
  int32_t last_active_widget_routing_id_;

  // While this is a ui::EventHandler for targetting, |event_handler_| actually
  // provides an implementation, and directs events to |host_|.
  std::unique_ptr<RenderWidgetHostViewEventHandler> event_handler_;

  base::WeakPtrFactory<RenderWidgetHostViewAura> weak_ptr_factory_;

  DISALLOW_COPY_AND_ASSIGN(RenderWidgetHostViewAura);
};

}  // namespace content

#endif  // CONTENT_BROWSER_RENDERER_HOST_RENDER_WIDGET_HOST_VIEW_AURA_H_<|MERGE_RESOLUTION|>--- conflicted
+++ resolved
@@ -172,12 +172,9 @@
   gfx::NativeViewAccessible AccessibilityGetNativeViewAccessible() override;
   bool LockMouse() override;
   void UnlockMouse() override;
-<<<<<<< HEAD
-
-=======
+
   void SetRubberbandRect(const gfx::Rect& rect) override;
   void HideRubberbandRect() override;
->>>>>>> 69f0a2d3
   void OnSwapCompositorFrame(uint32_t compositor_frame_sink_id,
                              cc::CompositorFrame frame) override;
   void ClearCompositorFrame() override;
