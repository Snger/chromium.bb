// Copyright (c) 2012 The Chromium Authors. All rights reserved.
// Use of this source code is governed by a BSD-style license that can be
// found in the LICENSE file.

#include "content/browser/renderer_host/render_widget_host_view_aura.h"

#include "base/auto_reset.h"
#include "base/basictypes.h"
#include "base/bind.h"
#include "base/callback_helpers.h"
#include "base/command_line.h"
#include "base/logging.h"
#include "base/message_loop/message_loop.h"
#include "base/strings/string_number_conversions.h"
#include "base/trace_event/trace_event.h"
#include "cc/layers/layer.h"
#include "cc/output/copy_output_request.h"
#include "cc/output/copy_output_result.h"
#include "cc/resources/texture_mailbox.h"
#include "cc/trees/layer_tree_settings.h"
#include "content/browser/accessibility/browser_accessibility_manager.h"
#include "content/browser/accessibility/browser_accessibility_state_impl.h"
#include "content/browser/frame_host/frame_tree.h"
#include "content/browser/frame_host/frame_tree_node.h"
#include "content/browser/frame_host/render_frame_host_impl.h"
#include "content/browser/gpu/compositor_util.h"
#include "content/browser/renderer_host/compositor_resize_lock_aura.h"
#include "content/browser/renderer_host/dip_util.h"
#include "content/browser/renderer_host/input/synthetic_gesture_target_aura.h"
#include "content/browser/renderer_host/input/web_input_event_util.h"
#include "content/browser/renderer_host/overscroll_controller.h"
#include "content/browser/renderer_host/render_view_host_delegate.h"
#include "content/browser/renderer_host/render_view_host_delegate_view.h"
#include "content/browser/renderer_host/render_view_host_impl.h"
#include "content/browser/renderer_host/render_widget_host_impl.h"
#include "content/browser/renderer_host/ui_events_helper.h"
#include "content/browser/renderer_host/web_input_event_aura.h"
#include "content/common/gpu/client/gl_helper.h"
#include "content/common/gpu/gpu_messages.h"
#include "content/common/view_messages.h"
#include "content/public/browser/content_browser_client.h"
#include "content/public/browser/overscroll_configuration.h"
#include "content/public/browser/render_view_host.h"
#include "content/public/browser/render_widget_host_view_frame_subscriber.h"
#include "content/public/browser/user_metrics.h"
#include "content/public/common/content_switches.h"
#include "third_party/WebKit/public/platform/WebScreenInfo.h"
#include "third_party/WebKit/public/web/WebCompositionUnderline.h"
#include "third_party/WebKit/public/web/WebInputEvent.h"
#include "ui/aura/client/aura_constants.h"
#include "ui/aura/client/capture_client.h"
#include "ui/aura/client/cursor_client.h"
#include "ui/aura/client/cursor_client_observer.h"
#include "ui/aura/client/focus_client.h"
#include "ui/aura/client/screen_position_client.h"
#include "ui/aura/client/window_tree_client.h"
#include "ui/aura/env.h"
#include "ui/aura/window.h"
#include "ui/aura/window_event_dispatcher.h"
#include "ui/aura/window_observer.h"
#include "ui/aura/window_tracker.h"
#include "ui/aura/window_tree_host.h"
#include "ui/base/clipboard/scoped_clipboard_writer.h"
#include "ui/base/hit_test.h"
#include "ui/base/ime/input_method.h"
#include "ui/base/ui_base_types.h"
#include "ui/compositor/compositor_vsync_manager.h"
#include "ui/compositor/dip_util.h"
#include "ui/events/event.h"
#include "ui/events/event_utils.h"
#include "ui/events/gestures/gesture_recognizer.h"
#include "ui/gfx/canvas.h"
#include "ui/gfx/display.h"
#include "ui/gfx/geometry/rect_conversions.h"
#include "ui/gfx/geometry/size_conversions.h"
#include "ui/gfx/screen.h"
#include "ui/gfx/skia_util.h"
#include "ui/wm/public/activation_client.h"
#include "ui/wm/public/scoped_tooltip_disabler.h"
#include "ui/wm/public/tooltip_client.h"
#include "ui/wm/public/transient_window_client.h"
#include "ui/wm/public/window_types.h"

#if defined(OS_WIN)
#include "content/browser/accessibility/browser_accessibility_manager_win.h"
#include "content/browser/accessibility/browser_accessibility_win.h"
#include "content/browser/renderer_host/legacy_render_widget_host_win.h"
#include "content/common/plugin_constants_win.h"
#include "ui/base/win/hidden_window.h"
#include "ui/gfx/gdi_util.h"
#include "ui/gfx/win/dpi.h"
#endif

#if defined(OS_LINUX) && !defined(OS_CHROMEOS)
#include "content/common/input_messages.h"
#include "ui/events/linux/text_edit_command_auralinux.h"
#include "ui/events/linux/text_edit_key_bindings_delegate_auralinux.h"
#endif

using gfx::RectToSkIRect;
using gfx::SkIRectToRect;

using blink::WebScreenInfo;
using blink::WebInputEvent;
using blink::WebGestureEvent;
using blink::WebTouchEvent;

namespace content {

namespace {

// In mouse lock mode, we need to prevent the (invisible) cursor from hitting
// the border of the view, in order to get valid movement information. However,
// forcing the cursor back to the center of the view after each mouse move
// doesn't work well. It reduces the frequency of useful mouse move messages
// significantly. Therefore, we move the cursor to the center of the view only
// if it approaches the border. |kMouseLockBorderPercentage| specifies the width
// of the border area, in percentage of the corresponding dimension.
const int kMouseLockBorderPercentage = 15;

// When accelerated compositing is enabled and a widget resize is pending,
// we delay further resizes of the UI. The following constant is the maximum
// length of time that we should delay further UI resizes while waiting for a
// resized frame from a renderer.
const int kResizeLockTimeoutMs = 67;

#if defined(OS_WIN)
// Used to associate a plugin HWND with its RenderWidgetHostViewAura instance.
const wchar_t kWidgetOwnerProperty[] = L"RenderWidgetHostViewAuraOwner";

BOOL CALLBACK WindowDestroyingCallback(HWND window, LPARAM param) {
  RenderWidgetHostViewAura* widget =
      reinterpret_cast<RenderWidgetHostViewAura*>(param);
  if (GetProp(window, kWidgetOwnerProperty) == widget) {
    // Properties set on HWNDs must be removed to avoid leaks.
    RemoveProp(window, kWidgetOwnerProperty);
    RenderWidgetHostViewBase::DetachPluginWindowsCallback(window);
  }
  return TRUE;
}

BOOL CALLBACK HideWindowsCallback(HWND window, LPARAM param) {
  RenderWidgetHostViewAura* widget =
      reinterpret_cast<RenderWidgetHostViewAura*>(param);
  if (GetProp(window, kWidgetOwnerProperty) == widget)
    SetParent(window, ui::GetHiddenWindow());
  return TRUE;
}

BOOL CALLBACK ShowWindowsCallback(HWND window, LPARAM param) {
  RenderWidgetHostViewAura* widget =
      reinterpret_cast<RenderWidgetHostViewAura*>(param);

  if (GetProp(window, kWidgetOwnerProperty) == widget &&
      widget->GetNativeView()->GetHost()) {
    HWND parent = widget->GetNativeView()->GetHost()->GetAcceleratedWidget();
    SetParent(window, parent);
  }
  return TRUE;
}

struct CutoutRectsParams {
  RenderWidgetHostViewAura* widget;
  std::vector<gfx::Rect> cutout_rects;
  std::map<HWND, WebPluginGeometry>* geometry;
};

// Used to update the region for the windowed plugin to draw in. We start with
// the clip rect from the renderer, then remove the cutout rects from the
// renderer, and then remove the transient windows from the root window and the
// constrained windows from the parent window.
BOOL CALLBACK SetCutoutRectsCallback(HWND window, LPARAM param) {
  CutoutRectsParams* params = reinterpret_cast<CutoutRectsParams*>(param);

  if (GetProp(window, kWidgetOwnerProperty) == params->widget) {
    // First calculate the offset of this plugin from the root window, since
    // the cutouts are relative to the root window.
    HWND parent =
        params->widget->GetNativeView()->GetHost()->GetAcceleratedWidget();
    POINT offset;
    offset.x = offset.y = 0;
    MapWindowPoints(window, parent, &offset, 1);

    // Now get the cached clip rect and cutouts for this plugin window that came
    // from the renderer.
    std::map<HWND, WebPluginGeometry>::iterator i = params->geometry->begin();
    while (i != params->geometry->end() &&
           i->second.window != window &&
           GetParent(i->second.window) != window) {
      ++i;
    }

    if (i == params->geometry->end()) {
      NOTREACHED();
      return TRUE;
    }

    HRGN hrgn = CreateRectRgn(i->second.clip_rect.x(),
                              i->second.clip_rect.y(),
                              i->second.clip_rect.right(),
                              i->second.clip_rect.bottom());
    // We start with the cutout rects that came from the renderer, then add the
    // ones that came from transient and constrained windows.
    std::vector<gfx::Rect> cutout_rects = i->second.cutout_rects;
    for (size_t i = 0; i < params->cutout_rects.size(); ++i) {
      gfx::Rect offset_cutout = params->cutout_rects[i];
      offset_cutout.Offset(-offset.x, -offset.y);
      cutout_rects.push_back(offset_cutout);
    }
    gfx::SubtractRectanglesFromRegion(hrgn, cutout_rects);
    // If we don't have any cutout rects then no point in messing with the
    // window region.
    if (cutout_rects.size())
      SetWindowRgn(window, hrgn, TRUE);
  }
  return TRUE;
}

// A callback function for EnumThreadWindows to enumerate and dismiss
// any owned popup windows.
BOOL CALLBACK DismissOwnedPopups(HWND window, LPARAM arg) {
  const HWND toplevel_hwnd = reinterpret_cast<HWND>(arg);

  if (::IsWindowVisible(window)) {
    const HWND owner = ::GetWindow(window, GW_OWNER);
    if (toplevel_hwnd == owner) {
      ::PostMessage(window, WM_CANCELMODE, 0, 0);
    }
  }

  return TRUE;
}
#endif

bool CanRendererHandleEvent(const ui::MouseEvent* event,
                            bool selection_popup) {
  if (event->type() == ui::ET_MOUSE_CAPTURE_CHANGED)
    return false;

  if (selection_popup &&
      (event->type() == ui::ET_MOUSE_EXITED))
    return false;

#if defined(OS_WIN)
  // Renderer cannot handle WM_XBUTTON or NC events.
  switch (event->native_event().message) {
    case WM_XBUTTONDOWN:
    case WM_XBUTTONUP:
    case WM_XBUTTONDBLCLK:
    case WM_NCMOUSELEAVE:
    case WM_NCMOUSEMOVE:
    case WM_NCLBUTTONDOWN:
    case WM_NCLBUTTONUP:
    case WM_NCLBUTTONDBLCLK:
    case WM_NCRBUTTONDOWN:
    case WM_NCRBUTTONUP:
    case WM_NCRBUTTONDBLCLK:
    case WM_NCMBUTTONDOWN:
    case WM_NCMBUTTONUP:
    case WM_NCMBUTTONDBLCLK:
    case WM_NCXBUTTONDOWN:
    case WM_NCXBUTTONUP:
    case WM_NCXBUTTONDBLCLK:
      return false;
    default:
      break;
  }
#elif defined(USE_X11)
  // Renderer only supports standard mouse buttons, so ignore programmable
  // buttons.
  switch (event->type()) {
    case ui::ET_MOUSE_PRESSED:
    case ui::ET_MOUSE_RELEASED: {
      const int kAllowedButtons = ui::EF_LEFT_MOUSE_BUTTON |
                                  ui::EF_MIDDLE_MOUSE_BUTTON |
                                  ui::EF_RIGHT_MOUSE_BUTTON;
      return (event->flags() & kAllowedButtons) != 0;
    }
    default:
      break;
  }
#endif
  return true;
}

// We don't mark these as handled so that they're sent back to the
// DefWindowProc so it can generate WM_APPCOMMAND as necessary.
bool IsXButtonUpEvent(const ui::MouseEvent* event) {
#if defined(OS_WIN)
  switch (event->native_event().message) {
    case WM_XBUTTONUP:
    case WM_NCXBUTTONUP:
      return true;
  }
#endif
  return false;
}

void GetScreenInfoForWindow(WebScreenInfo* results, aura::Window* window) {
  const gfx::Display display = window ?
      gfx::Screen::GetScreenFor(window)->GetDisplayNearestWindow(window) :
      gfx::Screen::GetScreenFor(window)->GetPrimaryDisplay();
  results->rect = display.bounds();
  results->availableRect = display.work_area();
  // TODO(derat|oshima): Don't hardcode this. Get this from display object.
  results->depth = 24;
  results->depthPerComponent = 8;
  results->deviceScaleFactor = display.device_scale_factor();

  // The Display rotation and the WebScreenInfo orientation are not the same
  // angle. The former is the physical display rotation while the later is the
  // rotation required by the content to be shown properly on the screen, in
  // other words, relative to the physical display.
  results->orientationAngle = display.RotationAsDegree();
  if (results->orientationAngle == 90)
    results->orientationAngle = 270;
  else if (results->orientationAngle == 270)
    results->orientationAngle = 90;

  results->orientationType =
      RenderWidgetHostViewBase::GetOrientationTypeForDesktop(display);
}

bool PointerEventActivates(const ui::Event& event) {
  if (event.type() == ui::ET_MOUSE_PRESSED)
    return true;

  if (event.type() == ui::ET_GESTURE_BEGIN) {
    const ui::GestureEvent& gesture =
        static_cast<const ui::GestureEvent&>(event);
    return gesture.details().touch_points() == 1;
  }

  return false;
}

}  // namespace

// We need to watch for mouse events outside a Web Popup or its parent
// and dismiss the popup for certain events.
class RenderWidgetHostViewAura::EventFilterForPopupExit
    : public ui::EventHandler {
 public:
  explicit EventFilterForPopupExit(RenderWidgetHostViewAura* rwhva)
      : rwhva_(rwhva) {
    DCHECK(rwhva_);
    aura::Env::GetInstance()->AddPreTargetHandler(this);
  }

  ~EventFilterForPopupExit() override {
    aura::Env::GetInstance()->RemovePreTargetHandler(this);
  }

  // Overridden from ui::EventHandler
  void OnMouseEvent(ui::MouseEvent* event) override {
    rwhva_->ApplyEventFilterForPopupExit(event);
  }

  void OnTouchEvent(ui::TouchEvent* event) override {
    rwhva_->ApplyEventFilterForPopupExit(event);
  }

 private:
  RenderWidgetHostViewAura* rwhva_;

  DISALLOW_COPY_AND_ASSIGN(EventFilterForPopupExit);
};

void RenderWidgetHostViewAura::ApplyEventFilterForPopupExit(
    ui::LocatedEvent* event) {
  if (in_shutdown_ || is_fullscreen_ || !event->target())
    return;

  if (event->type() != ui::ET_MOUSE_PRESSED &&
      event->type() != ui::ET_TOUCH_PRESSED) {
    return;
  }

  aura::Window* target = static_cast<aura::Window*>(event->target());
  if (target != window_ &&
      (!popup_parent_host_view_ ||
       target != popup_parent_host_view_->window_)) {
    // Note: popup_parent_host_view_ may be NULL when there are multiple
    // popup children per view. See: RenderWidgetHostViewAura::InitAsPopup().
    Shutdown();
  }
}

// We have to implement the WindowObserver interface on a separate object
// because clang doesn't like implementing multiple interfaces that have
// methods with the same name. This object is owned by the
// RenderWidgetHostViewAura.
class RenderWidgetHostViewAura::WindowObserver : public aura::WindowObserver {
 public:
  explicit WindowObserver(RenderWidgetHostViewAura* view)
      : view_(view) {
    view_->window_->AddObserver(this);
  }

  ~WindowObserver() override { view_->window_->RemoveObserver(this); }

  // Overridden from aura::WindowObserver:
  void OnWindowAddedToRootWindow(aura::Window* window) override {
    if (window == view_->window_)
      view_->AddedToRootWindow();
  }

  void OnWindowRemovingFromRootWindow(aura::Window* window,
                                      aura::Window* new_root) override {
    if (window == view_->window_)
      view_->RemovingFromRootWindow();
  }

 private:
  RenderWidgetHostViewAura* view_;

  DISALLOW_COPY_AND_ASSIGN(WindowObserver);
};

////////////////////////////////////////////////////////////////////////////////
// RenderWidgetHostViewAura, public:

RenderWidgetHostViewAura::RenderWidgetHostViewAura(RenderWidgetHost* host,
                                                   bool is_guest_view_hack)
    : host_(RenderWidgetHostImpl::From(host)),
      window_(new aura::Window(this)),
      delegated_frame_host_(new DelegatedFrameHost(this)),
      in_shutdown_(false),
      in_bounds_changed_(false),
      is_fullscreen_(false),
      has_capture_from_mouse_down_(false),
      popup_parent_host_view_(NULL),
      popup_child_host_view_(NULL),
      is_loading_(false),
      text_input_type_(ui::TEXT_INPUT_TYPE_NONE),
      text_input_mode_(ui::TEXT_INPUT_MODE_DEFAULT),
      text_input_flags_(0),
      can_compose_inline_(true),
      has_composition_text_(false),
      accept_return_character_(false),
      last_swapped_software_frame_scale_factor_(1.f),
      paint_canvas_(NULL),
      synthetic_move_sent_(false),
      cursor_visibility_state_in_renderer_(UNKNOWN),
#if defined(OS_WIN)
      legacy_render_widget_host_HWND_(NULL),
      legacy_window_destroyed_(false),
#endif
      has_snapped_to_boundary_(false),
      touch_editing_client_(NULL),
      is_guest_view_hack_(is_guest_view_hack),
      weak_ptr_factory_(this) {
  if (!is_guest_view_hack_)
    host_->SetView(this);

  window_observer_.reset(new WindowObserver(this));
  aura::client::SetTooltipText(window_, &tooltip_);
  aura::client::SetActivationDelegate(window_, this);
  aura::client::SetActivationChangeObserver(window_, this);
  aura::client::SetFocusChangeObserver(window_, this);
  window_->set_layer_owner_delegate(delegated_frame_host_.get());
  gfx::Screen::GetScreenFor(window_)->AddObserver(this);

  bool overscroll_enabled = base::CommandLine::ForCurrentProcess()->
      GetSwitchValueASCII(switches::kOverscrollHistoryNavigation) != "0";
  SetOverscrollControllerEnabled(overscroll_enabled);
}

////////////////////////////////////////////////////////////////////////////////
// RenderWidgetHostViewAura, RenderWidgetHostView implementation:

bool RenderWidgetHostViewAura::OnMessageReceived(
    const IPC::Message& message) {
  bool handled = true;
  IPC_BEGIN_MESSAGE_MAP(RenderWidgetHostViewAura, message)
    // TODO(kevers): Move to RenderWidgetHostViewImpl and consolidate IPC
    // messages for TextInput<State|Type>Changed. Corresponding code in
    // RenderWidgetHostViewAndroid should also be moved at the same time.
    IPC_MESSAGE_HANDLER(ViewHostMsg_TextInputStateChanged,
                        OnTextInputStateChanged)
    IPC_MESSAGE_UNHANDLED(handled = false)
  IPC_END_MESSAGE_MAP()
  return handled;
}

void RenderWidgetHostViewAura::InitAsChild(
    gfx::NativeView parent_view) {
  window_->SetType(ui::wm::WINDOW_TYPE_CONTROL);
  window_->Init(aura::WINDOW_LAYER_SOLID_COLOR);
  window_->SetName("RenderWidgetHostViewAura");
  window_->layer()->SetColor(background_color_);
}

void RenderWidgetHostViewAura::InitAsPopup(
    RenderWidgetHostView* parent_host_view,
    const gfx::Rect& bounds_in_screen) {
  popup_parent_host_view_ =
      static_cast<RenderWidgetHostViewAura*>(parent_host_view);

  // TransientWindowClient may be NULL during tests.
  aura::client::TransientWindowClient* transient_window_client =
      aura::client::GetTransientWindowClient();
  RenderWidgetHostViewAura* old_child =
      popup_parent_host_view_->popup_child_host_view_;
  if (old_child) {
    // TODO(jhorwich): Allow multiple popup_child_host_view_ per view, or
    // similar mechanism to ensure a second popup doesn't cause the first one
    // to never get a chance to filter events. See crbug.com/160589.
    DCHECK(old_child->popup_parent_host_view_ == popup_parent_host_view_);
    if (transient_window_client) {
      transient_window_client->RemoveTransientChild(
        popup_parent_host_view_->window_, old_child->window_);
    }
    old_child->popup_parent_host_view_ = NULL;
  }
  popup_parent_host_view_->popup_child_host_view_ = this;
  window_->SetType(ui::wm::WINDOW_TYPE_MENU);
  window_->Init(aura::WINDOW_LAYER_SOLID_COLOR);
  window_->SetName("RenderWidgetHostViewAura");
  window_->layer()->SetColor(background_color_);

  // Setting the transient child allows for the popup to get mouse events when
  // in a system modal dialog. Do this before calling ParentWindowWithContext
  // below so that the transient parent is visible to WindowTreeClient.
  // This fixes crbug.com/328593.
  if (transient_window_client) {
    transient_window_client->AddTransientChild(
        popup_parent_host_view_->window_, window_);
  }

  aura::Window* root = popup_parent_host_view_->window_->GetRootWindow();
  aura::client::ParentWindowWithContext(window_, root, bounds_in_screen);

  SetBounds(bounds_in_screen);
  Show();
  if (NeedsMouseCapture())
    window_->SetCapture();

  event_filter_for_popup_exit_.reset(new EventFilterForPopupExit(this));
}

void RenderWidgetHostViewAura::InitAsFullscreen(
    RenderWidgetHostView* reference_host_view) {
  is_fullscreen_ = true;
  window_->SetType(ui::wm::WINDOW_TYPE_NORMAL);
  window_->Init(aura::WINDOW_LAYER_SOLID_COLOR);
  window_->SetName("RenderWidgetHostViewAura");
  window_->SetProperty(aura::client::kShowStateKey, ui::SHOW_STATE_FULLSCREEN);
  window_->layer()->SetColor(background_color_);

  aura::Window* parent = NULL;
  gfx::Rect bounds;
  if (reference_host_view) {
    aura::Window* reference_window =
        static_cast<RenderWidgetHostViewAura*>(reference_host_view)->window_;
    if (reference_window) {
      host_tracker_.reset(new aura::WindowTracker);
      host_tracker_->Add(reference_window);
    }
    gfx::Display display = gfx::Screen::GetScreenFor(window_)->
        GetDisplayNearestWindow(reference_window);
    parent = reference_window->GetRootWindow();
    bounds = display.bounds();
  }
  aura::client::ParentWindowWithContext(window_, parent, bounds);
  Show();
  Focus();
}

RenderWidgetHost* RenderWidgetHostViewAura::GetRenderWidgetHost() const {
  return host_;
}

void RenderWidgetHostViewAura::Show() {
  window_->Show();

  DCHECK(host_);
  if (!host_->is_hidden())
    return;

  bool has_saved_frame = delegated_frame_host_->HasSavedFrame();
  ui::LatencyInfo renderer_latency_info, browser_latency_info;
  if (has_saved_frame) {
    browser_latency_info.AddLatencyNumber(
        ui::TAB_SHOW_COMPONENT, host_->GetLatencyComponentId(), 0);
  } else {
    renderer_latency_info.AddLatencyNumber(
        ui::TAB_SHOW_COMPONENT, host_->GetLatencyComponentId(), 0);
  }
  host_->WasShown(renderer_latency_info);

  aura::Window* root = window_->GetRootWindow();
  if (root) {
    aura::client::CursorClient* cursor_client =
        aura::client::GetCursorClient(root);
    if (cursor_client)
      NotifyRendererOfCursorVisibilityState(cursor_client->IsCursorVisible());
  }

  delegated_frame_host_->WasShown(browser_latency_info);

#if defined(OS_WIN)
  if (legacy_render_widget_host_HWND_) {
    // Reparent the legacy Chrome_RenderWidgetHostHWND window to the parent
    // window before reparenting any plugins. This ensures that the plugin
    // windows stay on top of the child Zorder in the parent and receive
    // mouse events, etc.
    legacy_render_widget_host_HWND_->UpdateParent(
        GetNativeView()->GetHost()->GetAcceleratedWidget());
    legacy_render_widget_host_HWND_->SetBounds(
        window_->GetBoundsInRootWindow());
  }
  LPARAM lparam = reinterpret_cast<LPARAM>(this);
  EnumChildWindows(ui::GetHiddenWindow(), ShowWindowsCallback, lparam);

  if (legacy_render_widget_host_HWND_)
    legacy_render_widget_host_HWND_->Show();
#endif
}

void RenderWidgetHostViewAura::Hide() {
  window_->Hide();

  if (host_ && !host_->is_hidden()) {
    host_->WasHidden();
    delegated_frame_host_->WasHidden();

#if defined(OS_WIN)
    constrained_rects_.clear();
    aura::WindowTreeHost* host = window_->GetHost();
    if (host) {
      HWND parent = host->GetAcceleratedWidget();
      LPARAM lparam = reinterpret_cast<LPARAM>(this);
      EnumChildWindows(parent, HideWindowsCallback, lparam);
      // We reparent the legacy Chrome_RenderWidgetHostHWND window to the global
      // hidden window on the same lines as Windowed plugin windows.
      if (legacy_render_widget_host_HWND_)
        legacy_render_widget_host_HWND_->UpdateParent(ui::GetHiddenWindow());
    }
#endif
  }

#if defined(OS_WIN)
  if (legacy_render_widget_host_HWND_)
    legacy_render_widget_host_HWND_->Hide();
#endif
}

void RenderWidgetHostViewAura::SetSize(const gfx::Size& size) {
  // For a SetSize operation, we don't care what coordinate system the origin
  // of the window is in, it's only important to make sure that the origin
  // remains constant after the operation.
  InternalSetBounds(gfx::Rect(window_->bounds().origin(), size));
}

void RenderWidgetHostViewAura::SetBounds(const gfx::Rect& rect) {
  gfx::Point relative_origin(rect.origin());

  // RenderWidgetHostViewAura::SetBounds() takes screen coordinates, but
  // Window::SetBounds() takes parent coordinates, so do the conversion here.
  aura::Window* root = window_->GetRootWindow();
  if (root) {
    aura::client::ScreenPositionClient* screen_position_client =
        aura::client::GetScreenPositionClient(root);
    if (screen_position_client) {
      screen_position_client->ConvertPointFromScreen(
          window_->parent(), &relative_origin);
    }
  }

  InternalSetBounds(gfx::Rect(relative_origin, rect.size()));
}

gfx::Vector2dF RenderWidgetHostViewAura::GetLastScrollOffset() const {
  return last_scroll_offset_;
}

gfx::NativeView RenderWidgetHostViewAura::GetNativeView() const {
  return window_;
}

gfx::NativeViewId RenderWidgetHostViewAura::GetNativeViewId() const {
#if defined(OS_WIN)
  aura::WindowTreeHost* host = window_->GetHost();
  if (host)
    return reinterpret_cast<gfx::NativeViewId>(host->GetAcceleratedWidget());
#endif
  return static_cast<gfx::NativeViewId>(NULL);
}

gfx::NativeViewAccessible RenderWidgetHostViewAura::GetNativeViewAccessible() {
#if defined(OS_WIN)
  aura::WindowTreeHost* host = window_->GetHost();
  if (!host)
    return static_cast<gfx::NativeViewAccessible>(NULL);
  BrowserAccessibilityManager* manager =
      host_->GetOrCreateRootBrowserAccessibilityManager();
  if (manager)
    return manager->GetRoot()->ToBrowserAccessibilityWin();
#endif

  NOTIMPLEMENTED();
  return static_cast<gfx::NativeViewAccessible>(NULL);
}

ui::TextInputClient* RenderWidgetHostViewAura::GetTextInputClient() {
  return this;
}

void RenderWidgetHostViewAura::SetKeyboardFocus() {
#if defined(OS_WIN)
  if (CanFocus()) {
    aura::WindowTreeHost* host = window_->GetHost();
    if (host)
      ::SetFocus(host->GetAcceleratedWidget());
  }
#endif
}

RenderFrameHostImpl* RenderWidgetHostViewAura::GetFocusedFrame() {
  if (!host_->IsRenderView())
    return NULL;
  RenderViewHost* rvh = RenderViewHost::From(host_);
  FrameTreeNode* focused_frame =
      rvh->GetDelegate()->GetFrameTree()->GetFocusedFrame();
  if (!focused_frame)
    return NULL;

  return focused_frame->current_frame_host();
}

void RenderWidgetHostViewAura::MovePluginWindows(
    const std::vector<WebPluginGeometry>& plugin_window_moves) {
#if defined(OS_WIN)
  // We need to clip the rectangle to the tab's viewport, otherwise we will draw
  // over the browser UI.
  if (!window_->GetRootWindow()) {
    DCHECK(plugin_window_moves.empty());
    return;
  }
  HWND parent = window_->GetHost()->GetAcceleratedWidget();
  gfx::Rect view_bounds = window_->GetBoundsInRootWindow();
  std::vector<WebPluginGeometry> moves = plugin_window_moves;

  gfx::Rect view_port(view_bounds.size());

  for (size_t i = 0; i < moves.size(); ++i) {
    gfx::Rect clip(moves[i].clip_rect);
    gfx::Vector2d view_port_offset(
        moves[i].window_rect.OffsetFromOrigin());
    clip.Offset(view_port_offset);
    clip.Intersect(view_port);
    clip.Offset(-view_port_offset);
    moves[i].clip_rect = clip;

    moves[i].window_rect.Offset(view_bounds.OffsetFromOrigin());

    plugin_window_moves_[moves[i].window] = moves[i];

    // constrained_rects_ are relative to the root window. We want to convert
    // them to be relative to the plugin window.
    for (size_t j = 0; j < constrained_rects_.size(); ++j) {
      gfx::Rect offset_cutout = constrained_rects_[j];
      offset_cutout -= moves[i].window_rect.OffsetFromOrigin();
      moves[i].cutout_rects.push_back(offset_cutout);
    }
  }

  MovePluginWindowsHelper(parent, moves);

  // Make sure each plugin window (or its wrapper if it exists) has a pointer to
  // |this|.
  for (size_t i = 0; i < moves.size(); ++i) {
    HWND window = moves[i].window;
    if (GetParent(window) != parent) {
      window = GetParent(window);
    }
    if (!GetProp(window, kWidgetOwnerProperty))
      SetProp(window, kWidgetOwnerProperty, this);
  }
#endif  // defined(OS_WIN)
}

void RenderWidgetHostViewAura::Focus() {
  // Make sure we have a FocusClient before attempting to Focus(). In some
  // situations we may not yet be in a valid Window hierarchy (such as reloading
  // after out of memory discarded the tab).
  aura::client::FocusClient* client = aura::client::GetFocusClient(window_);
  if (client) {
    bool should_recapture = false;
    if (has_capture_from_mouse_down_ && aura::client::GetCaptureWindow(window_) == window_) {
      should_recapture = true;
      window_->ReleaseCapture();
    }
    window_->Focus();
    if (should_recapture)
      window_->SetCapture();
  }
}

void RenderWidgetHostViewAura::Blur() {
  window_->Blur();
}

bool RenderWidgetHostViewAura::HasFocus() const {
  return window_->HasFocus();
}

bool RenderWidgetHostViewAura::IsSurfaceAvailableForCopy() const {
  return delegated_frame_host_->CanCopyToBitmap();
}

bool RenderWidgetHostViewAura::IsShowing() {
  return window_->IsVisible();
}

gfx::Rect RenderWidgetHostViewAura::GetViewBounds() const {
  return window_->GetBoundsInScreen();
}

void RenderWidgetHostViewAura::SetBackgroundColor(SkColor color) {
  RenderWidgetHostViewBase::SetBackgroundColor(color);
  bool opaque = GetBackgroundOpaque();
  host_->SetBackgroundOpaque(opaque);
  window_->layer()->SetFillsBoundsOpaquely(opaque);
  window_->layer()->SetColor(color);
}

gfx::Size RenderWidgetHostViewAura::GetVisibleViewportSize() const {
  gfx::Rect requested_rect(GetRequestedRendererSize());
  requested_rect.Inset(insets_);
  return requested_rect.size();
}

void RenderWidgetHostViewAura::SetInsets(const gfx::Insets& insets) {
  if (insets != insets_) {
    insets_ = insets;
    host_->WasResized();
  }
}

void RenderWidgetHostViewAura::UpdateCursor(const WebCursor& cursor) {
  current_cursor_ = cursor;
  const gfx::Display display = gfx::Screen::GetScreenFor(window_)->
      GetDisplayNearestWindow(window_);
  current_cursor_.SetDisplayInfo(display);
  UpdateCursorIfOverSelf();
}

void RenderWidgetHostViewAura::SetIsLoading(bool is_loading) {
  is_loading_ = is_loading;
  UpdateCursorIfOverSelf();
}

void RenderWidgetHostViewAura::TextInputTypeChanged(
    ui::TextInputType type,
    ui::TextInputMode input_mode,
    bool can_compose_inline,
    int flags) {
  if (text_input_type_ != type ||
      text_input_mode_ != input_mode ||
      can_compose_inline_ != can_compose_inline ||
      text_input_flags_ != flags) {
    text_input_type_ = type;
    text_input_mode_ = input_mode;
    can_compose_inline_ = can_compose_inline;
    text_input_flags_ = flags;
    if (GetInputMethod())
      GetInputMethod()->OnTextInputTypeChanged(this);
    if (touch_editing_client_)
      touch_editing_client_->OnTextInputTypeChanged(text_input_type_);
  }
}

void RenderWidgetHostViewAura::OnTextInputStateChanged(
    const ViewHostMsg_TextInputState_Params& params) {
  text_input_flags_ = params.flags;
  if (params.show_ime_if_needed && params.type != ui::TEXT_INPUT_TYPE_NONE) {
    if (GetInputMethod())
      GetInputMethod()->ShowImeIfNeeded();
  }
}

void RenderWidgetHostViewAura::ImeCancelComposition() {
  if (GetInputMethod())
    GetInputMethod()->CancelComposition(this);
  has_composition_text_ = false;
}

void RenderWidgetHostViewAura::ImeCompositionRangeChanged(
    const gfx::Range& range,
    const std::vector<gfx::Rect>& character_bounds) {
  composition_character_bounds_ = character_bounds;
}

void RenderWidgetHostViewAura::RenderProcessGone(base::TerminationStatus status,
                                                 int error_code) {
  UpdateCursorIfOverSelf();
  Destroy();
}

void RenderWidgetHostViewAura::Destroy() {
  // Beware, this function is not called on all destruction paths. It will
  // implicitly end up calling ~RenderWidgetHostViewAura though, so all
  // destruction/cleanup code should happen there, not here.
  in_shutdown_ = true;
  delete window_;
}

void RenderWidgetHostViewAura::SetTooltipText(
    const base::string16& tooltip_text) {
  tooltip_ = tooltip_text;
  aura::Window* root_window = window_->GetRootWindow();
  aura::client::TooltipClient* tooltip_client =
      aura::client::GetTooltipClient(root_window);
  if (tooltip_client) {
    tooltip_client->UpdateTooltip(window_);
    // Content tooltips should be visible indefinitely.
    tooltip_client->SetTooltipShownTimeout(window_, 0);
  }
}

void RenderWidgetHostViewAura::SelectionChanged(const base::string16& text,
                                                size_t offset,
                                                const gfx::Range& range) {
  RenderWidgetHostViewBase::SelectionChanged(text, offset, range);

#if defined(USE_X11) && !defined(OS_CHROMEOS)
  if (text.empty() || range.is_empty())
    return;
  size_t pos = range.GetMin() - offset;
  size_t n = range.length();

  DCHECK(pos + n <= text.length()) << "The text can not fully cover range.";
  if (pos >= text.length()) {
    NOTREACHED() << "The text can not cover range.";
    return;
  }

  // Set the CLIPBOARD_TYPE_SELECTION to the ui::Clipboard.
  ui::ScopedClipboardWriter clipboard_writer(ui::CLIPBOARD_TYPE_SELECTION);
  clipboard_writer.WriteText(text.substr(pos, n));
#endif  // defined(USE_X11) && !defined(OS_CHROMEOS)
}

gfx::Size RenderWidgetHostViewAura::GetRequestedRendererSize() const {
  return delegated_frame_host_->GetRequestedRendererSize();
}

void RenderWidgetHostViewAura::SelectionBoundsChanged(
    const ViewHostMsg_SelectionBounds_Params& params) {
  ui::SelectionBound anchor_bound, focus_bound;
  anchor_bound.SetEdge(params.anchor_rect.origin(),
                       params.anchor_rect.bottom_left());
  focus_bound.SetEdge(params.focus_rect.origin(),
                      params.focus_rect.bottom_left());

  if (params.anchor_rect == params.focus_rect) {
    anchor_bound.set_type(ui::SelectionBound::CENTER);
    focus_bound.set_type(ui::SelectionBound::CENTER);
  } else {
    // Whether text is LTR at the anchor handle.
    bool anchor_LTR = params.anchor_dir == blink::WebTextDirectionLeftToRight;
    // Whether text is LTR at the focus handle.
    bool focus_LTR = params.focus_dir == blink::WebTextDirectionLeftToRight;

    if ((params.is_anchor_first && anchor_LTR) ||
        (!params.is_anchor_first && !anchor_LTR)) {
      anchor_bound.set_type(ui::SelectionBound::LEFT);
    } else {
      anchor_bound.set_type(ui::SelectionBound::RIGHT);
    }
    if ((params.is_anchor_first && focus_LTR) ||
        (!params.is_anchor_first && !focus_LTR)) {
      focus_bound.set_type(ui::SelectionBound::RIGHT);
    } else {
      focus_bound.set_type(ui::SelectionBound::LEFT);
    }
  }

  if (anchor_bound == selection_anchor_ && focus_bound == selection_focus_)
    return;

  selection_anchor_ = anchor_bound;
  selection_focus_ = focus_bound;
  if (GetInputMethod())
    GetInputMethod()->OnCaretBoundsChanged(this);

  if (touch_editing_client_) {
    touch_editing_client_->OnSelectionOrCursorChanged(
        anchor_bound, focus_bound);
  }
}

void RenderWidgetHostViewAura::CopyFromCompositingSurface(
    const gfx::Rect& src_subrect,
    const gfx::Size& dst_size,
    ReadbackRequestCallback& callback,
    const SkColorType color_type) {
  delegated_frame_host_->CopyFromCompositingSurface(
      src_subrect, dst_size, callback, color_type);
}

void RenderWidgetHostViewAura::CopyFromCompositingSurfaceToVideoFrame(
      const gfx::Rect& src_subrect,
      const scoped_refptr<media::VideoFrame>& target,
      const base::Callback<void(bool)>& callback) {
  delegated_frame_host_->CopyFromCompositingSurfaceToVideoFrame(
      src_subrect, target, callback);
}

bool RenderWidgetHostViewAura::CanCopyToVideoFrame() const {
  return delegated_frame_host_->CanCopyToVideoFrame();
}

bool RenderWidgetHostViewAura::CanSubscribeFrame() const {
  return delegated_frame_host_->CanSubscribeFrame();
}

void RenderWidgetHostViewAura::BeginFrameSubscription(
    scoped_ptr<RenderWidgetHostViewFrameSubscriber> subscriber) {
  delegated_frame_host_->BeginFrameSubscription(subscriber.Pass());
}

void RenderWidgetHostViewAura::EndFrameSubscription() {
  delegated_frame_host_->EndFrameSubscription();
}

#if defined(OS_WIN)
bool RenderWidgetHostViewAura::UsesNativeWindowFrame() const {
  return (legacy_render_widget_host_HWND_ != NULL);
}

void RenderWidgetHostViewAura::UpdateConstrainedWindowRects(
    const std::vector<gfx::Rect>& rects) {
  // Check this before setting constrained_rects_, so that next time they're set
  // and we have a root window we don't early return.
  if (!window_->GetHost())
    return;

  if (rects == constrained_rects_)
    return;

  constrained_rects_ = rects;

  HWND parent = window_->GetHost()->GetAcceleratedWidget();
  CutoutRectsParams params;
  params.widget = this;
  params.cutout_rects = constrained_rects_;
  params.geometry = &plugin_window_moves_;
  LPARAM lparam = reinterpret_cast<LPARAM>(&params);
  EnumChildWindows(parent, SetCutoutRectsCallback, lparam);
}

void RenderWidgetHostViewAura::UpdateMouseLockRegion() {
  // Clip the cursor if chrome is running on regular desktop.
  if (gfx::Screen::GetScreenFor(window_) == gfx::Screen::GetNativeScreen()) {
    RECT window_rect = window_->GetBoundsInScreen().ToRECT();
    ::ClipCursor(&window_rect);
  }
}

void RenderWidgetHostViewAura::OnLegacyWindowDestroyed() {
  legacy_render_widget_host_HWND_ = NULL;
  legacy_window_destroyed_ = true;
}
#endif

void RenderWidgetHostViewAura::OnSwapCompositorFrame(
    uint32 output_surface_id,
    scoped_ptr<cc::CompositorFrame> frame) {
  TRACE_EVENT0("content", "RenderWidgetHostViewAura::OnSwapCompositorFrame");

  last_scroll_offset_ = frame->metadata.root_scroll_offset;
  if (frame->delegated_frame_data) {
    delegated_frame_host_->SwapDelegatedFrame(
        output_surface_id,
        frame->delegated_frame_data.Pass(),
        frame->metadata.device_scale_factor,
        frame->metadata.latency_info);
    return;
  }

  if (frame->software_frame_data) {
    DLOG(ERROR) << "Unable to use software frame in aura";
    RecordAction(
        base::UserMetricsAction("BadMessageTerminate_SharedMemoryAura"));
    host_->GetProcess()->ReceivedBadMessage();
    return;
  }
}

void RenderWidgetHostViewAura::DidStopFlinging() {
  if (touch_editing_client_)
    touch_editing_client_->DidStopFlinging();
}

#if defined(OS_WIN)
void RenderWidgetHostViewAura::SetParentNativeViewAccessible(
    gfx::NativeViewAccessible accessible_parent) {
}

gfx::NativeViewId RenderWidgetHostViewAura::GetParentForWindowlessPlugin()
    const {
  if (legacy_render_widget_host_HWND_) {
    return reinterpret_cast<gfx::NativeViewId>(
        legacy_render_widget_host_HWND_->hwnd());
  }
  return NULL;
}
#endif

bool RenderWidgetHostViewAura::HasAcceleratedSurface(
    const gfx::Size& desired_size) {
  // Aura doesn't use GetBackingStore for accelerated pages, so it doesn't
  // matter what is returned here as GetBackingStore is the only caller of this
  // method. TODO(jbates) implement this if other Aura code needs it.
  return false;
}

void RenderWidgetHostViewAura::GetScreenInfo(WebScreenInfo* results) {
  GetScreenInfoForWindow(results, window_->GetRootWindow() ? window_ : NULL);
}

gfx::Rect RenderWidgetHostViewAura::GetBoundsInRootWindow() {
  aura::Window* top_level = window_->GetToplevelWindow();
  gfx::Rect bounds(top_level->GetBoundsInScreen());

#if defined(OS_WIN)
  // TODO(zturner,iyengar): This will break when we remove support for NPAPI and
  // remove the legacy hwnd, so a better fix will need to be decided when that
  // happens.
  if (UsesNativeWindowFrame()) {
    // aura::Window doesn't take into account non-client area of native windows
    // (e.g. HWNDs), so for that case ask Windows directly what the bounds are.
    aura::WindowTreeHost* host = top_level->GetHost();
    if (!host)
      return top_level->GetBoundsInScreen();
    RECT window_rect = {0};
    HWND hwnd = host->GetAcceleratedWidget();
    ::GetWindowRect(hwnd, &window_rect);
    bounds = gfx::Rect(window_rect);

    // Maximized windows are outdented from the work area by the frame thickness
    // even though this "frame" is not painted.  This confuses code (and people)
    // that think of a maximized window as corresponding exactly to the work
    // area.  Correct for this by subtracting the frame thickness back off.
    if (::IsZoomed(hwnd)) {
      bounds.Inset(GetSystemMetrics(SM_CXSIZEFRAME),
                   GetSystemMetrics(SM_CYSIZEFRAME));

      bounds.Inset(GetSystemMetrics(SM_CXPADDEDBORDER),
                   GetSystemMetrics(SM_CXPADDEDBORDER));
    }
  }

  bounds = gfx::win::ScreenToDIPRect(bounds);
#endif

  return bounds;
}

void RenderWidgetHostViewAura::WheelEventAck(
    const blink::WebMouseWheelEvent& event,
    InputEventAckState ack_result) {
  if (overscroll_controller_) {
    overscroll_controller_->ReceivedEventACK(
        event, (INPUT_EVENT_ACK_STATE_CONSUMED == ack_result));
  }
}

void RenderWidgetHostViewAura::GestureEventAck(
    const blink::WebGestureEvent& event,
    InputEventAckState ack_result) {
  if (touch_editing_client_)
    touch_editing_client_->GestureEventAck(event.type);

  if (overscroll_controller_) {
    overscroll_controller_->ReceivedEventACK(
        event, (INPUT_EVENT_ACK_STATE_CONSUMED == ack_result));
  }
}

void RenderWidgetHostViewAura::ProcessAckedTouchEvent(
    const TouchEventWithLatencyInfo& touch,
    InputEventAckState ack_result) {
  ScopedVector<ui::TouchEvent> events;
  aura::WindowTreeHost* host = window_->GetHost();
  // |host| is NULL during tests.
  if (!host)
    return;

  ui::EventResult result = (ack_result == INPUT_EVENT_ACK_STATE_CONSUMED)
                               ? ui::ER_HANDLED
                               : ui::ER_UNHANDLED;

  blink::WebTouchPoint::State required_state;
  switch (touch.event.type) {
    case blink::WebInputEvent::TouchStart:
      required_state = blink::WebTouchPoint::StatePressed;
      break;
    case blink::WebInputEvent::TouchEnd:
      required_state = blink::WebTouchPoint::StateReleased;
      break;
    case blink::WebInputEvent::TouchMove:
      required_state = blink::WebTouchPoint::StateMoved;
      break;
    case blink::WebInputEvent::TouchCancel:
      required_state = blink::WebTouchPoint::StateCancelled;
      break;
    default:
      required_state = blink::WebTouchPoint::StateUndefined;
      NOTREACHED();
      break;
  }

  // Only send acks for changed touches.
  for (size_t i = 0; i < touch.event.touchesLength; ++i) {
    if (touch.event.touches[i].state == required_state)
      host->dispatcher()->ProcessedTouchEvent(window_, result);
  }
}

scoped_ptr<SyntheticGestureTarget>
RenderWidgetHostViewAura::CreateSyntheticGestureTarget() {
  return scoped_ptr<SyntheticGestureTarget>(
      new SyntheticGestureTargetAura(host_));
}

InputEventAckState RenderWidgetHostViewAura::FilterInputEvent(
    const blink::WebInputEvent& input_event) {
  bool consumed = false;
  if (input_event.type == WebInputEvent::GestureFlingStart) {
    const WebGestureEvent& gesture_event =
        static_cast<const WebGestureEvent&>(input_event);
    // Zero-velocity touchpad flings are an Aura-specific signal that the
    // touchpad scroll has ended, and should not be forwarded to the renderer.
    if (gesture_event.sourceDevice == blink::WebGestureDeviceTouchpad &&
        !gesture_event.data.flingStart.velocityX &&
        !gesture_event.data.flingStart.velocityY) {
      consumed = true;
    }
  }

  if (overscroll_controller_)
    consumed |= overscroll_controller_->WillHandleEvent(input_event);

  return consumed && !WebTouchEvent::isTouchEventType(input_event.type)
             ? INPUT_EVENT_ACK_STATE_CONSUMED
             : INPUT_EVENT_ACK_STATE_NOT_CONSUMED;
}

BrowserAccessibilityManager*
RenderWidgetHostViewAura::CreateBrowserAccessibilityManager(
    BrowserAccessibilityDelegate* delegate) {
  BrowserAccessibilityManager* manager = NULL;
#if defined(OS_WIN)
  manager = new BrowserAccessibilityManagerWin(
      BrowserAccessibilityManagerWin::GetEmptyDocument(), delegate);
#else
  manager = BrowserAccessibilityManager::Create(
      BrowserAccessibilityManager::GetEmptyDocument(), delegate);
#endif
  return manager;
}

gfx::AcceleratedWidget
RenderWidgetHostViewAura::AccessibilityGetAcceleratedWidget() {
#if defined(OS_WIN)
  if (legacy_render_widget_host_HWND_)
    return legacy_render_widget_host_HWND_->hwnd();
#endif
  return gfx::kNullAcceleratedWidget;
}

gfx::NativeViewAccessible
RenderWidgetHostViewAura::AccessibilityGetNativeViewAccessible() {
#if defined(OS_WIN)
  if (legacy_render_widget_host_HWND_)
    return legacy_render_widget_host_HWND_->window_accessible();
#endif
  return NULL;

}

gfx::GLSurfaceHandle RenderWidgetHostViewAura::GetCompositingSurface() {
  return ImageTransportFactory::GetInstance()->GetSharedSurfaceHandle();
}

void RenderWidgetHostViewAura::ShowDisambiguationPopup(
    const gfx::Rect& rect_pixels,
    const SkBitmap& zoomed_bitmap) {
  RenderViewHostDelegate* delegate = NULL;
  if (host_->IsRenderView())
    delegate = RenderViewHost::From(host_)->GetDelegate();
  // Suppress the link disambiguation popup if the virtual keyboard is currently
  // requested, as it doesn't interact well with the keyboard.
  if (delegate && delegate->IsVirtualKeyboardRequested())
    return;

  // |target_rect| is provided in pixels, not DIPs. So we convert it to DIPs
  // by scaling it by the inverse of the device scale factor.
  gfx::RectF screen_target_rect_f(rect_pixels);
  screen_target_rect_f.Scale(1.0f / current_device_scale_factor_);
  disambiguation_target_rect_ = gfx::ToEnclosingRect(screen_target_rect_f);

  float scale = static_cast<float>(zoomed_bitmap.width()) /
                static_cast<float>(rect_pixels.width());
  gfx::Size zoomed_size(gfx::ToCeiledSize(
      gfx::ScaleSize(disambiguation_target_rect_.size(), scale)));

  // Save of a copy of the |last_scroll_offset_| for comparison when the copy
  // callback fires, to ensure that we haven't scrolled.
  disambiguation_scroll_offset_ = last_scroll_offset_;

  CopyFromCompositingSurface(
      disambiguation_target_rect_,
      zoomed_size,
      base::Bind(&RenderWidgetHostViewAura::DisambiguationPopupRendered,
                 weak_ptr_factory_.GetWeakPtr()),
                 kN32_SkColorType);
}

void RenderWidgetHostViewAura::DisambiguationPopupRendered(
    const SkBitmap& result,
    ReadbackResponse response) {
  if ((response != READBACK_SUCCESS) ||
      disambiguation_scroll_offset_ != last_scroll_offset_)
    return;

  // Use RenderViewHostDelegate to get to the WebContentsViewAura, which will
  // actually show the disambiguation popup.
  RenderViewHostDelegate* delegate = NULL;
  if (host_->IsRenderView())
    delegate = RenderViewHost::From(host_)->GetDelegate();
  RenderViewHostDelegateView* delegate_view = NULL;
  if (delegate) {
    delegate_view = delegate->GetDelegateView();
    if (delegate->IsVirtualKeyboardRequested())
      return;
  }
  if (delegate_view) {
    delegate_view->ShowDisambiguationPopup(
        disambiguation_target_rect_,
        result,
        base::Bind(&RenderWidgetHostViewAura::ProcessDisambiguationGesture,
                   weak_ptr_factory_.GetWeakPtr()),
        base::Bind(&RenderWidgetHostViewAura::ProcessDisambiguationMouse,
                   weak_ptr_factory_.GetWeakPtr()));
  }
}

void RenderWidgetHostViewAura::HideDisambiguationPopup() {
  RenderViewHostDelegate* delegate = NULL;
  if (host_->IsRenderView())
    delegate = RenderViewHost::From(host_)->GetDelegate();
  RenderViewHostDelegateView* delegate_view = NULL;
  if (delegate)
    delegate_view = delegate->GetDelegateView();
  if (delegate_view)
    delegate_view->HideDisambiguationPopup();
}

void RenderWidgetHostViewAura::ProcessDisambiguationGesture(
    ui::GestureEvent* event) {
  blink::WebGestureEvent web_gesture = content::MakeWebGestureEvent(*event);
  // If we fail to make a WebGestureEvent that is a Tap from the provided event,
  // don't forward it to Blink.
  if (web_gesture.type < blink::WebInputEvent::Type::GestureTap ||
      web_gesture.type > blink::WebInputEvent::Type::GestureTapCancel)
    return;

  host_->ForwardGestureEvent(web_gesture);
}

void RenderWidgetHostViewAura::ProcessDisambiguationMouse(
    ui::MouseEvent* event) {
  blink::WebMouseEvent web_mouse = content::MakeWebMouseEvent(*event);
  host_->ForwardMouseEvent(web_mouse);
}

bool RenderWidgetHostViewAura::LockMouse() {
  aura::Window* root_window = window_->GetRootWindow();
  if (!root_window)
    return false;

  if (mouse_locked_)
    return true;

  mouse_locked_ = true;
#if !defined(OS_WIN)
  window_->SetCapture();
#else
  UpdateMouseLockRegion();
#endif
  aura::client::CursorClient* cursor_client =
      aura::client::GetCursorClient(root_window);
  if (cursor_client) {
    cursor_client->HideCursor();
    cursor_client->LockCursor();
  }

  if (ShouldMoveToCenter()) {
    synthetic_move_sent_ = true;
    window_->MoveCursorTo(gfx::Rect(window_->bounds().size()).CenterPoint());
  }
  tooltip_disabler_.reset(new aura::client::ScopedTooltipDisabler(root_window));
  return true;
}

void RenderWidgetHostViewAura::UnlockMouse() {
  tooltip_disabler_.reset();

  aura::Window* root_window = window_->GetRootWindow();
  if (!mouse_locked_ || !root_window)
    return;

  mouse_locked_ = false;

#if !defined(OS_WIN)
  window_->ReleaseCapture();
#else
  ::ClipCursor(NULL);
#endif
  window_->MoveCursorTo(unlocked_mouse_position_);
  aura::client::CursorClient* cursor_client =
      aura::client::GetCursorClient(root_window);
  if (cursor_client) {
    cursor_client->UnlockCursor();
    cursor_client->ShowCursor();
  }

  host_->LostMouseLock();
}

////////////////////////////////////////////////////////////////////////////////
// RenderWidgetHostViewAura, ui::TextInputClient implementation:
void RenderWidgetHostViewAura::SetCompositionText(
    const ui::CompositionText& composition) {
  if (!host_)
    return;

  // TODO(suzhe): convert both renderer_host and renderer to use
  // ui::CompositionText.
  std::vector<blink::WebCompositionUnderline> underlines;
  underlines.reserve(composition.underlines.size());
  for (std::vector<ui::CompositionUnderline>::const_iterator it =
           composition.underlines.begin();
       it != composition.underlines.end(); ++it) {
    underlines.push_back(
        blink::WebCompositionUnderline(static_cast<unsigned>(it->start_offset),
                                       static_cast<unsigned>(it->end_offset),
                                       it->color,
                                       it->thick,
                                       it->background_color));
  }

  // TODO(suzhe): due to a bug of webkit, we can't use selection range with
  // composition string. See: https://bugs.webkit.org/show_bug.cgi?id=37788
  host_->ImeSetComposition(composition.text, underlines,
                           composition.selection.end(),
                           composition.selection.end());

  has_composition_text_ = !composition.text.empty();
}

void RenderWidgetHostViewAura::ConfirmCompositionText() {
  if (host_ && has_composition_text_) {
    host_->ImeConfirmComposition(base::string16(), gfx::Range::InvalidRange(),
                                 false);
  }
  has_composition_text_ = false;
}

void RenderWidgetHostViewAura::ClearCompositionText() {
  if (host_ && has_composition_text_)
    host_->ImeCancelComposition();
  has_composition_text_ = false;
}

void RenderWidgetHostViewAura::InsertText(const base::string16& text) {
  DCHECK(text_input_type_ != ui::TEXT_INPUT_TYPE_NONE);
  if (host_)
    host_->ImeConfirmComposition(text, gfx::Range::InvalidRange(), false);
  has_composition_text_ = false;
}

void RenderWidgetHostViewAura::InsertChar(base::char16 ch, int flags) {
  if (popup_child_host_view_ && popup_child_host_view_->NeedsInputGrab()) {
    popup_child_host_view_->InsertChar(ch, flags);
    return;
  }

  // Ignore character messages for VKEY_RETURN sent on CTRL+M. crbug.com/315547
  if (host_ && (accept_return_character_ || ch != ui::VKEY_RETURN)) {
    double now = ui::EventTimeForNow().InSecondsF();
    // Send a blink::WebInputEvent::Char event to |host_|.
    NativeWebKeyboardEvent webkit_event(ui::ET_KEY_PRESSED,
                                        true /* is_char */,
                                        ch,
                                        flags,
                                        now);
    ForwardKeyboardEvent(webkit_event);
  }
}

gfx::NativeWindow RenderWidgetHostViewAura::GetAttachedWindow() const {
  return window_;
}

ui::TextInputType RenderWidgetHostViewAura::GetTextInputType() const {
  return text_input_type_;
}

ui::TextInputMode RenderWidgetHostViewAura::GetTextInputMode() const {
  return text_input_mode_;
}

int RenderWidgetHostViewAura::GetTextInputFlags() const {
  return text_input_flags_;
}

bool RenderWidgetHostViewAura::CanComposeInline() const {
  return can_compose_inline_;
}

gfx::Rect RenderWidgetHostViewAura::ConvertRectToScreen(
    const gfx::Rect& rect) const {
  gfx::Point origin = rect.origin();
  gfx::Point end = gfx::Point(rect.right(), rect.bottom());

  aura::Window* root_window = window_->GetRootWindow();
  if (!root_window)
    return rect;
  aura::client::ScreenPositionClient* screen_position_client =
      aura::client::GetScreenPositionClient(root_window);
  if (!screen_position_client)
    return rect;
  screen_position_client->ConvertPointToScreen(window_, &origin);
  screen_position_client->ConvertPointToScreen(window_, &end);
  return gfx::Rect(origin.x(),
                   origin.y(),
                   end.x() - origin.x(),
                   end.y() - origin.y());
}

gfx::Rect RenderWidgetHostViewAura::ConvertRectFromScreen(
    const gfx::Rect& rect) const {
  gfx::Point origin = rect.origin();
  gfx::Point end = gfx::Point(rect.right(), rect.bottom());

  aura::Window* root_window = window_->GetRootWindow();
  if (root_window) {
    aura::client::ScreenPositionClient* screen_position_client =
        aura::client::GetScreenPositionClient(root_window);
    screen_position_client->ConvertPointFromScreen(window_, &origin);
    screen_position_client->ConvertPointFromScreen(window_, &end);
    return gfx::Rect(origin.x(),
                     origin.y(),
                     end.x() - origin.x(),
                     end.y() - origin.y());
  }

  return rect;
}

gfx::Rect RenderWidgetHostViewAura::GetCaretBounds() const {
  gfx::Rect rect =
      ui::RectBetweenSelectionBounds(selection_anchor_, selection_focus_);
  return ConvertRectToScreen(rect);
}

bool RenderWidgetHostViewAura::GetCompositionCharacterBounds(
    uint32 index,
    gfx::Rect* rect) const {
  DCHECK(rect);
  if (index >= composition_character_bounds_.size())
    return false;
  *rect = ConvertRectToScreen(composition_character_bounds_[index]);
  return true;
}

bool RenderWidgetHostViewAura::HasCompositionText() const {
  return has_composition_text_;
}

bool RenderWidgetHostViewAura::GetTextRange(gfx::Range* range) const {
  range->set_start(selection_text_offset_);
  range->set_end(selection_text_offset_ + selection_text_.length());
  return true;
}

bool RenderWidgetHostViewAura::GetCompositionTextRange(
    gfx::Range* range) const {
  // TODO(suzhe): implement this method when fixing http://crbug.com/55130.
  NOTIMPLEMENTED();
  return false;
}

bool RenderWidgetHostViewAura::GetSelectionRange(gfx::Range* range) const {
  range->set_start(selection_range_.start());
  range->set_end(selection_range_.end());
  return true;
}

bool RenderWidgetHostViewAura::SetSelectionRange(const gfx::Range& range) {
  // TODO(suzhe): implement this method when fixing http://crbug.com/55130.
  NOTIMPLEMENTED();
  return false;
}

bool RenderWidgetHostViewAura::DeleteRange(const gfx::Range& range) {
  // TODO(suzhe): implement this method when fixing http://crbug.com/55130.
  NOTIMPLEMENTED();
  return false;
}

bool RenderWidgetHostViewAura::GetTextFromRange(
    const gfx::Range& range,
    base::string16* text) const {
  gfx::Range selection_text_range(selection_text_offset_,
      selection_text_offset_ + selection_text_.length());

  if (!selection_text_range.Contains(range)) {
    text->clear();
    return false;
  }
  if (selection_text_range.EqualsIgnoringDirection(range)) {
    // Avoid calling substr whose performance is low.
    *text = selection_text_;
  } else {
    *text = selection_text_.substr(
        range.GetMin() - selection_text_offset_,
        range.length());
  }
  return true;
}

void RenderWidgetHostViewAura::OnInputMethodChanged() {
  if (!host_)
    return;

  if (GetInputMethod())
    host_->SetInputMethodActive(GetInputMethod()->IsActive());

  // TODO(suzhe): implement the newly added “locale” property of HTML DOM
  // TextEvent.
}

bool RenderWidgetHostViewAura::ChangeTextDirectionAndLayoutAlignment(
      base::i18n::TextDirection direction) {
  if (!host_)
    return false;
  host_->UpdateTextDirection(
      direction == base::i18n::RIGHT_TO_LEFT ?
      blink::WebTextDirectionRightToLeft :
      blink::WebTextDirectionLeftToRight);
  host_->NotifyTextDirection();
  return true;
}

void RenderWidgetHostViewAura::ExtendSelectionAndDelete(
    size_t before, size_t after) {
  RenderFrameHostImpl* rfh = GetFocusedFrame();
  if (rfh)
    rfh->ExtendSelectionAndDelete(before, after);
}

void RenderWidgetHostViewAura::EnsureCaretInRect(const gfx::Rect& rect) {
  gfx::Rect intersected_rect(
      gfx::IntersectRects(rect, window_->GetBoundsInScreen()));

  if (intersected_rect.IsEmpty())
    return;

  host_->ScrollFocusedEditableNodeIntoRect(
      ConvertRectFromScreen(intersected_rect));
}

void RenderWidgetHostViewAura::OnCandidateWindowShown() {
  host_->CandidateWindowShown();
}

void RenderWidgetHostViewAura::OnCandidateWindowUpdated() {
  host_->CandidateWindowUpdated();
}

void RenderWidgetHostViewAura::OnCandidateWindowHidden() {
  host_->CandidateWindowHidden();
}

bool RenderWidgetHostViewAura::IsEditCommandEnabled(int command_id) {
  return false;
}

void RenderWidgetHostViewAura::SetEditCommandForNextKeyEvent(int command_id) {
}

////////////////////////////////////////////////////////////////////////////////
// RenderWidgetHostViewAura, gfx::DisplayObserver implementation:

void RenderWidgetHostViewAura::OnDisplayAdded(
    const gfx::Display& new_display) {
}

void RenderWidgetHostViewAura::OnDisplayRemoved(
    const gfx::Display& old_display) {
}

void RenderWidgetHostViewAura::OnDisplayMetricsChanged(
    const gfx::Display& display, uint32_t metrics) {
  // The screen info should be updated regardless of the metric change.
  gfx::Screen* screen = gfx::Screen::GetScreenFor(window_);
  if (display.id() == screen->GetDisplayNearestWindow(window_).id()) {
    UpdateScreenInfo(window_);
    current_cursor_.SetDisplayInfo(display);
    UpdateCursorIfOverSelf();
  }
}

////////////////////////////////////////////////////////////////////////////////
// RenderWidgetHostViewAura, aura::WindowDelegate implementation:

gfx::Size RenderWidgetHostViewAura::GetMinimumSize() const {
  return gfx::Size();
}

gfx::Size RenderWidgetHostViewAura::GetMaximumSize() const {
  return gfx::Size();
}

void RenderWidgetHostViewAura::OnBoundsChanged(const gfx::Rect& old_bounds,
                                               const gfx::Rect& new_bounds) {
  base::AutoReset<bool> in_bounds_changed(&in_bounds_changed_, true);
  // We care about this whenever RenderWidgetHostViewAura is not owned by a
  // WebContentsViewAura since changes to the Window's bounds need to be
  // messaged to the renderer.  WebContentsViewAura invokes SetSize() or
  // SetBounds() itself.  No matter how we got here, any redundant calls are
  // harmless.
  SetSize(new_bounds.size());

  if (GetInputMethod())
    GetInputMethod()->OnCaretBoundsChanged(this);
}

ui::TextInputClient* RenderWidgetHostViewAura::GetFocusedTextInputClient() {
  return GetTextInputClient();
}

gfx::NativeCursor RenderWidgetHostViewAura::GetCursor(const gfx::Point& point) {
  if (mouse_locked_)
    return ui::kCursorNone;
  return current_cursor_.GetNativeCursor();
}

int RenderWidgetHostViewAura::GetNonClientComponent(
    const gfx::Point& point) const {
  return HTCLIENT;
}

bool RenderWidgetHostViewAura::ShouldTryFocusOnMouseDown() const {
  return !host_ || host_->ShouldSetLogicalFocusOnMouseDown();
}

bool RenderWidgetHostViewAura::ShouldDescendIntoChildForEventHandling(
    aura::Window* child,
    const gfx::Point& location) {
  return true;
}

bool RenderWidgetHostViewAura::CanFocus() {
  return popup_type_ == blink::WebPopupTypeNone;
}

void RenderWidgetHostViewAura::OnCaptureLost() {
  host_->LostCapture();
  if (touch_editing_client_)
    touch_editing_client_->EndTouchEditing(false);
}

void RenderWidgetHostViewAura::OnPaint(gfx::Canvas* canvas) {
  NOTREACHED();
}

void RenderWidgetHostViewAura::OnDeviceScaleFactorChanged(
    float device_scale_factor) {
  if (!host_ || !window_->GetRootWindow())
    return;

  UpdateScreenInfo(window_);

  const gfx::Display display = gfx::Screen::GetScreenFor(window_)->
      GetDisplayNearestWindow(window_);
  DCHECK_EQ(device_scale_factor, display.device_scale_factor());
  current_cursor_.SetDisplayInfo(display);
  SnapToPhysicalPixelBoundary();
}

void RenderWidgetHostViewAura::OnWindowDestroying(aura::Window* window) {
#if defined(OS_WIN)
  HWND parent = NULL;
  // If the tab was hidden and it's closed, host_->is_hidden would have been
  // reset to false in RenderWidgetHostImpl::RendererExited.
  if (!window_->GetRootWindow() || host_->is_hidden()) {
    parent = ui::GetHiddenWindow();
  } else {
    parent = window_->GetHost()->GetAcceleratedWidget();
  }
  LPARAM lparam = reinterpret_cast<LPARAM>(this);
  EnumChildWindows(parent, WindowDestroyingCallback, lparam);

  // The LegacyRenderWidgetHostHWND instance is destroyed when its window is
  // destroyed. Normally we control when that happens via the Destroy call
  // in the dtor. However there may be cases where the window is destroyed
  // by Windows, i.e. the parent window is destroyed before the
  // RenderWidgetHostViewAura instance goes away etc. To avoid that we
  // destroy the LegacyRenderWidgetHostHWND instance here.
  if (legacy_render_widget_host_HWND_) {
    legacy_render_widget_host_HWND_->set_host(NULL);
    legacy_render_widget_host_HWND_->Destroy();
    // The Destroy call above will delete the LegacyRenderWidgetHostHWND
    // instance.
    legacy_render_widget_host_HWND_ = NULL;
  }
#endif

  // Make sure that the input method no longer references to this object before
  // this object is removed from the root window (i.e. this object loses access
  // to the input method).
  ui::InputMethod* input_method = GetInputMethod();
  if (input_method)
    input_method->DetachTextInputClient(this);

  if (overscroll_controller_)
    overscroll_controller_->Reset();
}

void RenderWidgetHostViewAura::OnWindowDestroyed(aura::Window* window) {
  // Ask the RWH to drop reference to us.
  if (!is_guest_view_hack_)
    host_->ViewDestroyed();

  delete this;
}

void RenderWidgetHostViewAura::OnWindowTargetVisibilityChanged(bool visible) {
}

bool RenderWidgetHostViewAura::HasHitTestMask() const {
  return false;
}

void RenderWidgetHostViewAura::GetHitTestMask(gfx::Path* mask) const {
}

////////////////////////////////////////////////////////////////////////////////
// RenderWidgetHostViewAura, ui::EventHandler implementation:

void RenderWidgetHostViewAura::OnKeyEvent(ui::KeyEvent* event) {
  TRACE_EVENT0("input", "RenderWidgetHostViewAura::OnKeyEvent");
  if (touch_editing_client_ && touch_editing_client_->HandleInputEvent(event))
    return;

  if (popup_child_host_view_ && popup_child_host_view_->NeedsInputGrab()) {
    popup_child_host_view_->OnKeyEvent(event);
    if (event->handled())
      return;
  }

  // We need to handle the Escape key for Pepper Flash.
  if (is_fullscreen_ && event->key_code() == ui::VKEY_ESCAPE) {
    // Focus the window we were created from.
    if (host_tracker_.get() && !host_tracker_->windows().empty()) {
      aura::Window* host = *(host_tracker_->windows().begin());
      aura::client::FocusClient* client = aura::client::GetFocusClient(host);
      if (client) {
        // Calling host->Focus() may delete |this|. We create a local observer
        // for that. In that case we exit without further access to any members.
        aura::WindowTracker tracker;
        aura::Window* window = window_;
        tracker.Add(window);
        host->Focus();
        if (!tracker.Contains(window)) {
          event->SetHandled();
          return;
        }
      }
    }
    Shutdown();
  } else {
    if (event->key_code() == ui::VKEY_RETURN) {
      // Do not forward return key release events if no press event was handled.
      if (event->type() == ui::ET_KEY_RELEASED && !accept_return_character_)
        return;
      // Accept return key character events between press and release events.
      accept_return_character_ = event->type() == ui::ET_KEY_PRESSED;
    }

    // We don't have to communicate with an input method here.
    NativeWebKeyboardEvent webkit_event(*event);
    ForwardKeyboardEvent(webkit_event);
  }
  event->SetHandled();
}

void RenderWidgetHostViewAura::OnMouseEvent(ui::MouseEvent* event) {
  TRACE_EVENT0("input", "RenderWidgetHostViewAura::OnMouseEvent");

  if (touch_editing_client_ && touch_editing_client_->HandleInputEvent(event))
    return;

  if (mouse_locked_) {
    aura::client::CursorClient* cursor_client =
        aura::client::GetCursorClient(window_->GetRootWindow());
    DCHECK(!cursor_client || !cursor_client->IsCursorVisible());

    if (event->type() == ui::ET_MOUSEWHEEL) {
      blink::WebMouseWheelEvent mouse_wheel_event =
          MakeWebMouseWheelEvent(static_cast<ui::MouseWheelEvent&>(*event));
      if (mouse_wheel_event.deltaX != 0 || mouse_wheel_event.deltaY != 0)
        host_->ForwardWheelEvent(mouse_wheel_event);
      return;
    }

    gfx::Point center(gfx::Rect(window_->bounds().size()).CenterPoint());

    // If we receive non client mouse messages while we are in the locked state
    // it probably means that the mouse left the borders of our window and
    // needs to be moved back to the center.
    if (event->flags() & ui::EF_IS_NON_CLIENT) {
      synthetic_move_sent_ = true;
      window_->MoveCursorTo(center);
      return;
    }

    blink::WebMouseEvent mouse_event = MakeWebMouseEvent(*event);

    bool is_move_to_center_event = (event->type() == ui::ET_MOUSE_MOVED ||
        event->type() == ui::ET_MOUSE_DRAGGED) &&
        mouse_event.x == center.x() && mouse_event.y == center.y();

    ModifyEventMovementAndCoords(&mouse_event);

    bool should_not_forward = is_move_to_center_event && synthetic_move_sent_;
    if (should_not_forward) {
      synthetic_move_sent_ = false;
    } else {
      // Check if the mouse has reached the border and needs to be centered.
      if (ShouldMoveToCenter()) {
        synthetic_move_sent_ = true;
        window_->MoveCursorTo(center);
      }
      bool is_selection_popup = popup_child_host_view_ &&
          popup_child_host_view_->NeedsInputGrab();
      // Forward event to renderer.
      if (CanRendererHandleEvent(event, is_selection_popup) &&
          !(event->flags() & ui::EF_FROM_TOUCH)) {
        host_->ForwardMouseEvent(mouse_event);
        // Ensure that we get keyboard focus on mouse down as a plugin window
        // may have grabbed keyboard focus.
        if (event->type() == ui::ET_MOUSE_PRESSED && host_->ShouldSetKeyboardFocusOnMouseDown())
          SetKeyboardFocus();
      }
    }
    return;
  }

  // As the overscroll is handled during scroll events from the trackpad, the
  // RWHVA window is transformed by the overscroll controller. This transform
  // triggers a synthetic mouse-move event to be generated (by the aura
  // RootWindow). But this event interferes with the overscroll gesture. So,
  // ignore such synthetic mouse-move events if an overscroll gesture is in
  // progress.
  if (overscroll_controller_ &&
      overscroll_controller_->overscroll_mode() != OVERSCROLL_NONE &&
      event->flags() & ui::EF_IS_SYNTHESIZED &&
      (event->type() == ui::ET_MOUSE_ENTERED ||
       event->type() == ui::ET_MOUSE_EXITED ||
       event->type() == ui::ET_MOUSE_MOVED)) {
    event->StopPropagation();
    return;
  }

  if (event->type() == ui::ET_MOUSEWHEEL) {
#if defined(OS_WIN)
    // We get mouse wheel/scroll messages even if we are not in the foreground.
    // So here we check if we have any owned popup windows in the foreground and
    // dismiss them.
    aura::WindowTreeHost* host = window_->GetHost();
    if (host) {
      HWND parent = host->GetAcceleratedWidget();
      HWND toplevel_hwnd = ::GetAncestor(parent, GA_ROOT);
      EnumThreadWindows(GetCurrentThreadId(),
                        DismissOwnedPopups,
                        reinterpret_cast<LPARAM>(toplevel_hwnd));
    }
#endif
    // The Disambiguation popup does not parent itself from this window, so we
    // manually dismiss it.
    HideDisambiguationPopup();

    blink::WebMouseWheelEvent mouse_wheel_event =
        MakeWebMouseWheelEvent(static_cast<ui::MouseWheelEvent&>(*event));
    if (mouse_wheel_event.deltaX != 0 || mouse_wheel_event.deltaY != 0)
      host_->ForwardWheelEvent(mouse_wheel_event);
<<<<<<< HEAD
  } else {
    bool is_selection_popup = popup_child_host_view_ &&
        popup_child_host_view_->NeedsInputGrab();
    if (CanRendererHandleEvent(event, is_selection_popup) &&
        !(event->flags() & ui::EF_FROM_TOUCH)) {
      // Confirm existing composition text on mouse press, to make sure
      // the input caret won't be moved with an ongoing composition text.
      if (event->type() == ui::ET_MOUSE_PRESSED)
        FinishImeCompositionSession();

      blink::WebMouseEvent mouse_event = MakeWebMouseEvent(*event);
      ModifyEventMovementAndCoords(&mouse_event);
      host_->ForwardMouseEvent(mouse_event);
      // Ensure that we get keyboard focus on mouse down as a plugin window may
      // have grabbed keyboard focus.
      if (event->type() == ui::ET_MOUSE_PRESSED)
        SetKeyboardFocus();
    }
=======
  } else if (CanRendererHandleEvent(event) &&
             !(event->flags() & ui::EF_FROM_TOUCH)) {
    // Confirm existing composition text on mouse press, to make sure
    // the input caret won't be moved with an ongoing composition text.
    if (event->type() == ui::ET_MOUSE_PRESSED)
      FinishImeCompositionSession();

    blink::WebMouseEvent mouse_event = MakeWebMouseEvent(*event);
    ModifyEventMovementAndCoords(&mouse_event);
    host_->ForwardMouseEvent(mouse_event);
    // Ensure that we get keyboard focus on mouse down as a plugin window may
    // have grabbed keyboard focus.
    if (event->type() == ui::ET_MOUSE_PRESSED && host_->ShouldSetKeyboardFocusOnMouseDown())
      SetKeyboardFocus();
>>>>>>> 97153604
  }

  switch (event->type()) {
    case ui::ET_MOUSE_PRESSED:
      window_->SetCapture();
      has_capture_from_mouse_down_ = true;
      break;
    case ui::ET_MOUSE_RELEASED:
      if (!NeedsMouseCapture()) {
        has_capture_from_mouse_down_ = false;
        window_->ReleaseCapture();
      }
      break;
    default:
      break;
  }

  // Needed to propagate mouse event to |window_->parent()->delegate()|, but
  // note that it might be something other than a WebContentsViewAura instance.
  // TODO(pkotwicz): Find a better way of doing this.
  // In fullscreen mode which is typically used by flash, don't forward
  // the mouse events to the parent. The renderer and the plugin process
  // handle these events.
  if (!is_fullscreen_ && window_->parent() && window_->parent()->delegate() &&
      !(event->flags() & ui::EF_FROM_TOUCH)) {
    event->ConvertLocationToTarget(window_, window_->parent());
    window_->parent()->delegate()->OnMouseEvent(event);
  }

  if (!IsXButtonUpEvent(event))
    event->SetHandled();
}

void RenderWidgetHostViewAura::OnScrollEvent(ui::ScrollEvent* event) {
  TRACE_EVENT0("input", "RenderWidgetHostViewAura::OnScrollEvent");
  if (touch_editing_client_ && touch_editing_client_->HandleInputEvent(event))
    return;

  if (event->type() == ui::ET_SCROLL) {
#if !defined(OS_WIN)
    // TODO(ananta)
    // Investigate if this is true for Windows 8 Metro ASH as well.
    if (event->finger_count() != 2)
      return;
#endif
    blink::WebGestureEvent gesture_event =
        MakeWebGestureEventFlingCancel();
    host_->ForwardGestureEvent(gesture_event);
    blink::WebMouseWheelEvent mouse_wheel_event =
        MakeWebMouseWheelEvent(*event);
    host_->ForwardWheelEvent(mouse_wheel_event);
    RecordAction(base::UserMetricsAction("TrackpadScroll"));
  } else if (event->type() == ui::ET_SCROLL_FLING_START ||
             event->type() == ui::ET_SCROLL_FLING_CANCEL) {
    blink::WebGestureEvent gesture_event = MakeWebGestureEvent(*event);
    host_->ForwardGestureEvent(gesture_event);
    if (event->type() == ui::ET_SCROLL_FLING_START)
      RecordAction(base::UserMetricsAction("TrackpadScrollFling"));
  }

  event->SetHandled();
}

void RenderWidgetHostViewAura::OnTouchEvent(ui::TouchEvent* event) {
  TRACE_EVENT0("input", "RenderWidgetHostViewAura::OnTouchEvent");
  if (touch_editing_client_ && touch_editing_client_->HandleInputEvent(event))
    return;

  // Update the touch event first.
  if (!pointer_state_.OnTouch(*event)) {
    event->StopPropagation();
    return;
  }

  blink::WebTouchEvent touch_event = CreateWebTouchEventFromMotionEvent(
      pointer_state_, event->may_cause_scrolling());
  pointer_state_.CleanupRemovedTouchPoints(*event);

  // Forward the touch event only if a touch point was updated, and
  // there's a touch-event handler in the page, and no other
  // touch-event is in the queue. It is important to always mark
  // events as being handled asynchronously if there is a touch-event
  // handler in the page, or some touch-event is already in the queue,
  // even if no point has been updated. This ensures that this event
  // does not get processed by the gesture recognizer before events
  // currently awaiting dispatch in the touch queue.
  if (host_->ShouldForwardTouchEvent()) {
    event->DisableSynchronousHandling();
    host_->ForwardTouchEventWithLatencyInfo(touch_event, *event->latency());
  }
}

void RenderWidgetHostViewAura::OnGestureEvent(ui::GestureEvent* event) {
  TRACE_EVENT0("input", "RenderWidgetHostViewAura::OnGestureEvent");
  if ((event->type() == ui::ET_GESTURE_PINCH_BEGIN ||
      event->type() == ui::ET_GESTURE_PINCH_UPDATE ||
      event->type() == ui::ET_GESTURE_PINCH_END) && !pinch_zoom_enabled_) {
    event->SetHandled();
    return;
  }

  if (touch_editing_client_ && touch_editing_client_->HandleInputEvent(event))
    return;

  // Confirm existing composition text on TAP gesture, to make sure the input
  // caret won't be moved with an ongoing composition text.
  if (event->type() == ui::ET_GESTURE_TAP)
    FinishImeCompositionSession();

  RenderViewHostDelegate* delegate = NULL;
  if (host_->IsRenderView())
    delegate = RenderViewHost::From(host_)->GetDelegate();

  if (delegate && event->type() == ui::ET_GESTURE_BEGIN &&
      event->details().touch_points() == 1) {
    delegate->HandleGestureBegin();
  }

  blink::WebGestureEvent gesture = MakeWebGestureEvent(*event);
  if (event->type() == ui::ET_GESTURE_TAP_DOWN) {
    // Webkit does not stop a fling-scroll on tap-down. So explicitly send an
    // event to stop any in-progress flings.
    blink::WebGestureEvent fling_cancel = gesture;
    fling_cancel.type = blink::WebInputEvent::GestureFlingCancel;
    fling_cancel.sourceDevice = blink::WebGestureDeviceTouchscreen;
    host_->ForwardGestureEvent(fling_cancel);
  }

  if (gesture.type != blink::WebInputEvent::Undefined) {
    host_->ForwardGestureEventWithLatencyInfo(gesture, *event->latency());

    if (event->type() == ui::ET_GESTURE_SCROLL_BEGIN ||
        event->type() == ui::ET_GESTURE_SCROLL_UPDATE ||
        event->type() == ui::ET_GESTURE_SCROLL_END) {
      RecordAction(base::UserMetricsAction("TouchscreenScroll"));
    } else if (event->type() == ui::ET_SCROLL_FLING_START) {
      RecordAction(base::UserMetricsAction("TouchscreenScrollFling"));
    }
  }

  if (delegate && event->type() == ui::ET_GESTURE_END &&
      event->details().touch_points() == 1) {
    delegate->HandleGestureEnd();
  }

  // If a gesture is not processed by the webpage, then WebKit processes it
  // (e.g. generates synthetic mouse events).
  event->SetHandled();
}

////////////////////////////////////////////////////////////////////////////////
// RenderWidgetHostViewAura, aura::client::ActivationDelegate implementation:

bool RenderWidgetHostViewAura::ShouldActivate() const {
  aura::WindowTreeHost* host = window_->GetHost();
  if (!host)
    return true;
  const ui::Event* event = host->dispatcher()->current_event();
  if (!event)
    return true;
  return is_fullscreen_;
}

////////////////////////////////////////////////////////////////////////////////
// RenderWidgetHostViewAura,
//     aura::client::ActivationChangeObserver implementation:

void RenderWidgetHostViewAura::OnWindowActivated(aura::Window* gained_active,
                                                 aura::Window* lost_active) {
  DCHECK(window_ == gained_active || window_ == lost_active);
  if (window_ == gained_active) {
    const ui::Event* event = window_->GetHost()->dispatcher()->current_event();
    if (event && PointerEventActivates(*event))
      host_->OnPointerEventActivate();
  }
}

////////////////////////////////////////////////////////////////////////////////
// RenderWidgetHostViewAura, aura::client::CursorClientObserver implementation:

void RenderWidgetHostViewAura::OnCursorVisibilityChanged(bool is_visible) {
  NotifyRendererOfCursorVisibilityState(is_visible);
}

////////////////////////////////////////////////////////////////////////////////
// RenderWidgetHostViewAura, aura::client::FocusChangeObserver implementation:

void RenderWidgetHostViewAura::OnWindowFocused(aura::Window* gained_focus,
                                               aura::Window* lost_focus) {
  DCHECK(window_ == gained_focus || window_ == lost_focus);
  if (window_ == gained_focus) {
    // We need to honor input bypass if the associated tab is does not want
    // input. This gives the current focused window a chance to be the text
    // input client and handle events.
    if (host_->ignore_input_events())
      return;

    host_->GotFocus();
    host_->SetActive(true);

    ui::InputMethod* input_method = GetInputMethod();
    if (input_method) {
      // Ask the system-wide IME to send all TextInputClient messages to |this|
      // object.
      input_method->SetFocusedTextInputClient(this);
      host_->SetInputMethodActive(input_method->IsActive());

      // Often the application can set focus to the view in response to a key
      // down. However the following char event shouldn't be sent to the web
      // page.
      host_->SuppressNextCharEvents();
    } else {
      host_->SetInputMethodActive(false);
    }

    BrowserAccessibilityManager* manager =
        host_->GetRootBrowserAccessibilityManager();
    if (manager)
      manager->OnWindowFocused();
  } else if (window_ == lost_focus) {
    host_->SetActive(false);
    host_->LostFocus();

    DetachFromInputMethod();
    host_->SetInputMethodActive(false);

    if (touch_editing_client_)
      touch_editing_client_->EndTouchEditing(false);

    if (overscroll_controller_)
      overscroll_controller_->Cancel();

    BrowserAccessibilityManager* manager =
        host_->GetRootBrowserAccessibilityManager();
    if (manager)
      manager->OnWindowBlurred();

    // If we lose the focus while fullscreen, close the window; Pepper Flash
    // won't do it for us (unlike NPAPI Flash). However, we do not close the
    // window if we lose the focus to a window on another display.
    gfx::Screen* screen = gfx::Screen::GetScreenFor(window_);
    bool focusing_other_display =
        gained_focus && screen->GetNumDisplays() > 1 &&
        (screen->GetDisplayNearestWindow(window_).id() !=
         screen->GetDisplayNearestWindow(gained_focus).id());
    if (is_fullscreen_ && !in_shutdown_ && !focusing_other_display) {
#if defined(OS_WIN)
      // On Windows, if we are switching to a non Aura Window on a different
      // screen we should not close the fullscreen window.
      if (!gained_focus) {
        POINT point = {0};
        ::GetCursorPos(&point);
        if (screen->GetDisplayNearestWindow(window_).id() !=
            screen->GetDisplayNearestPoint(gfx::Point(point)).id())
          return;
      }
#endif
      Shutdown();
      return;
    }

    // Close the child popup window if we lose focus (e.g. due to a JS alert or
    // system modal dialog). This is particularly important if
    // |popup_child_host_view_| has mouse capture.
    if (popup_child_host_view_)
      popup_child_host_view_->Shutdown();
  }
}

////////////////////////////////////////////////////////////////////////////////
// RenderWidgetHostViewAura, aura::WindowTreeHostObserver implementation:

void RenderWidgetHostViewAura::OnHostMoved(const aura::WindowTreeHost* host,
                                           const gfx::Point& new_origin) {
  TRACE_EVENT1("ui", "RenderWidgetHostViewAura::OnHostMoved",
               "new_origin", new_origin.ToString());

  UpdateScreenInfo(window_);
}

////////////////////////////////////////////////////////////////////////////////
// RenderWidgetHostViewAura, private:

RenderWidgetHostViewAura::~RenderWidgetHostViewAura() {
  if (touch_editing_client_)
    touch_editing_client_->OnViewDestroyed();

  delegated_frame_host_.reset();
  window_observer_.reset();
  if (window_->GetHost())
    window_->GetHost()->RemoveObserver(this);
  UnlockMouse();
  if (popup_parent_host_view_) {
    DCHECK(popup_parent_host_view_->popup_child_host_view_ == NULL ||
           popup_parent_host_view_->popup_child_host_view_ == this);
    popup_parent_host_view_->popup_child_host_view_ = NULL;
  }
  if (popup_child_host_view_) {
    DCHECK(popup_child_host_view_->popup_parent_host_view_ == NULL ||
           popup_child_host_view_->popup_parent_host_view_ == this);
    popup_child_host_view_->popup_parent_host_view_ = NULL;
  }
  event_filter_for_popup_exit_.reset();
  aura::client::SetTooltipText(window_, NULL);
  gfx::Screen::GetScreenFor(window_)->RemoveObserver(this);

  // This call is usually no-op since |this| object is already removed from the
  // Aura root window and we don't have a way to get an input method object
  // associated with the window, but just in case.
  DetachFromInputMethod();

#if defined(OS_WIN)
  // The LegacyRenderWidgetHostHWND window should have been destroyed in
  // RenderWidgetHostViewAura::OnWindowDestroying and the pointer should
  // be set to NULL.
  DCHECK(!legacy_render_widget_host_HWND_);
#endif
}

void RenderWidgetHostViewAura::UpdateCursorIfOverSelf() {
  const gfx::Point screen_point =
      gfx::Screen::GetScreenFor(GetNativeView())->GetCursorScreenPoint();
  aura::Window* root_window = window_->GetRootWindow();
  if (!root_window)
    return;

  gfx::Point root_window_point = screen_point;
  aura::client::ScreenPositionClient* screen_position_client =
      aura::client::GetScreenPositionClient(root_window);
  if (screen_position_client) {
    screen_position_client->ConvertPointFromScreen(
        root_window, &root_window_point);
  }

  if (root_window->GetEventHandlerForPoint(root_window_point) != window_)
    return;

  gfx::NativeCursor cursor = current_cursor_.GetNativeCursor();
  // Do not show loading cursor when the cursor is currently hidden.
  if (is_loading_ && cursor != ui::kCursorNone)
    cursor = ui::kCursorPointer;

  aura::client::CursorClient* cursor_client =
      aura::client::GetCursorClient(root_window);
  if (cursor_client) {
    cursor_client->SetCursor(cursor);
  }
}

ui::InputMethod* RenderWidgetHostViewAura::GetInputMethod() const {
  aura::Window* root_window = window_->GetRootWindow();
  if (!root_window)
    return NULL;
  return root_window->GetProperty(aura::client::kRootWindowInputMethodKey);
}

void RenderWidgetHostViewAura::Shutdown() {
  if (!in_shutdown_) {
    in_shutdown_ = true;
    host_->Shutdown();
  }
}

bool RenderWidgetHostViewAura::NeedsInputGrab() {
  return popup_type_ == blink::WebPopupTypeSelect;
}

bool RenderWidgetHostViewAura::NeedsMouseCapture() {
#if defined(OS_LINUX) && !defined(OS_CHROMEOS)
  return NeedsInputGrab();
#endif
  return false;
}

void RenderWidgetHostViewAura::FinishImeCompositionSession() {
  if (!has_composition_text_)
    return;
  if (host_) {
    host_->ImeConfirmComposition(base::string16(), gfx::Range::InvalidRange(),
                                 false);
  }
  ImeCancelComposition();
}

void RenderWidgetHostViewAura::ModifyEventMovementAndCoords(
    blink::WebMouseEvent* event) {
  // If the mouse has just entered, we must report zero movementX/Y. Hence we
  // reset any global_mouse_position set previously.
  if (event->type == blink::WebInputEvent::MouseEnter ||
      event->type == blink::WebInputEvent::MouseLeave)
    global_mouse_position_.SetPoint(event->globalX, event->globalY);

  // Movement is computed by taking the difference of the new cursor position
  // and the previous. Under mouse lock the cursor will be warped back to the
  // center so that we are not limited by clipping boundaries.
  // We do not measure movement as the delta from cursor to center because
  // we may receive more mouse movement events before our warp has taken
  // effect.
  event->movementX = event->globalX - global_mouse_position_.x();
  event->movementY = event->globalY - global_mouse_position_.y();

  global_mouse_position_.SetPoint(event->globalX, event->globalY);

  // Under mouse lock, coordinates of mouse are locked to what they were when
  // mouse lock was entered.
  if (mouse_locked_) {
    event->x = unlocked_mouse_position_.x();
    event->y = unlocked_mouse_position_.y();
    event->windowX = unlocked_mouse_position_.x();
    event->windowY = unlocked_mouse_position_.y();
    event->globalX = unlocked_global_mouse_position_.x();
    event->globalY = unlocked_global_mouse_position_.y();
  } else {
    unlocked_mouse_position_.SetPoint(event->windowX, event->windowY);
    unlocked_global_mouse_position_.SetPoint(event->globalX, event->globalY);
  }
}

void RenderWidgetHostViewAura::NotifyRendererOfCursorVisibilityState(
    bool is_visible) {
  if (host_->is_hidden() ||
      (cursor_visibility_state_in_renderer_ == VISIBLE && is_visible) ||
      (cursor_visibility_state_in_renderer_ == NOT_VISIBLE && !is_visible))
    return;

  cursor_visibility_state_in_renderer_ = is_visible ? VISIBLE : NOT_VISIBLE;
  host_->SendCursorVisibilityState(is_visible);
}

void RenderWidgetHostViewAura::SetOverscrollControllerEnabled(bool enabled) {
  if (!enabled)
    overscroll_controller_.reset();
  else if (!overscroll_controller_)
    overscroll_controller_.reset(new OverscrollController());
}

void RenderWidgetHostViewAura::SnapToPhysicalPixelBoundary() {
  // The top left corner of our view in window coordinates might not land on a
  // device pixel boundary if we have a non-integer device scale. In that case,
  // to avoid the web contents area looking blurry we translate the web contents
  // in the +x, +y direction to land on the nearest pixel boundary. This may
  // cause the bottom and right edges to be clipped slightly, but that's ok.
  aura::Window* snapped = NULL;
  // On desktop, use the root window. On alternative environment (ash),
  // use the toplevel window which must be already snapped.
  if (gfx::Screen::GetScreenFor(window_) !=
      gfx::Screen::GetScreenByType(gfx::SCREEN_TYPE_ALTERNATE)) {
    snapped = window_->GetRootWindow();
  } else {
    snapped = window_->GetToplevelWindow();
  }
  if (snapped && snapped != window_)
    ui::SnapLayerToPhysicalPixelBoundary(snapped->layer(), window_->layer());

  has_snapped_to_boundary_ = true;
}

void RenderWidgetHostViewAura::InternalSetBounds(const gfx::Rect& rect) {
  if (HasDisplayPropertyChanged(window_))
    host_->InvalidateScreenInfo();

  SnapToPhysicalPixelBoundary();
  // Don't recursively call SetBounds if this bounds update is the result of
  // a Window::SetBoundsInternal call.
  if (!in_bounds_changed_)
    window_->SetBounds(rect);
  host_->WasResized();
  delegated_frame_host_->WasResized();
  if (touch_editing_client_) {
    touch_editing_client_->OnSelectionOrCursorChanged(selection_anchor_,
                                                      selection_focus_);
  }
#if defined(OS_WIN)
  // Create the legacy dummy window which corresponds to the bounds of the
  // webcontents. This will be passed as the container window for windowless
  // plugins.
  // Plugins like Flash assume the container window which is returned via the
  // NPNVnetscapeWindow property corresponds to the bounds of the webpage.
  // This is not true in Aura where we have only HWND which is the main Aura
  // window. If we return this window to plugins like Flash then it causes the
  // coordinate translations done by these plugins to break.
  // Additonally the legacy dummy window is needed for accessibility and for
  // scrolling to work in legacy drivers for trackpoints/trackpads, etc.
  if (!legacy_window_destroyed_ && GetNativeViewId()) {
    if (!legacy_render_widget_host_HWND_) {
      legacy_render_widget_host_HWND_ = LegacyRenderWidgetHostHWND::Create(
          reinterpret_cast<HWND>(GetNativeViewId()));
    }
    if (legacy_render_widget_host_HWND_) {
      legacy_render_widget_host_HWND_->set_host(this);
      legacy_render_widget_host_HWND_->SetBounds(
          window_->GetBoundsInRootWindow());
      // There are cases where the parent window is created, made visible and
      // the associated RenderWidget is also visible before the
      // LegacyRenderWidgetHostHWND instace is created. Ensure that it is shown
      // here.
      if (!host_->is_hidden())
        legacy_render_widget_host_HWND_->Show();
    }
  }

  if (mouse_locked_)
    UpdateMouseLockRegion();
#endif
}

void RenderWidgetHostViewAura::SchedulePaintIfNotInClip(
    const gfx::Rect& rect,
    const gfx::Rect& clip) {
  if (!clip.IsEmpty()) {
    gfx::Rect to_paint = gfx::SubtractRects(rect, clip);
    if (!to_paint.IsEmpty())
      window_->SchedulePaintInRect(to_paint);
  } else {
    window_->SchedulePaintInRect(rect);
  }
}

bool RenderWidgetHostViewAura::ShouldMoveToCenter() {
  gfx::Rect rect = window_->bounds();
  rect = ConvertRectToScreen(rect);
  int border_x = rect.width() * kMouseLockBorderPercentage / 100;
  int border_y = rect.height() * kMouseLockBorderPercentage / 100;

  return global_mouse_position_.x() < rect.x() + border_x ||
      global_mouse_position_.x() > rect.right() - border_x ||
      global_mouse_position_.y() < rect.y() + border_y ||
      global_mouse_position_.y() > rect.bottom() - border_y;
}

void RenderWidgetHostViewAura::AddedToRootWindow() {
  window_->GetHost()->AddObserver(this);
  UpdateScreenInfo(window_);

  aura::client::CursorClient* cursor_client =
      aura::client::GetCursorClient(window_->GetRootWindow());
  if (cursor_client) {
    cursor_client->AddObserver(this);
    NotifyRendererOfCursorVisibilityState(cursor_client->IsCursorVisible());
  }
  if (HasFocus()) {
    ui::InputMethod* input_method = GetInputMethod();
    if (input_method)
      input_method->SetFocusedTextInputClient(this);
  }

#if defined(OS_WIN)
  // The parent may have changed here. Ensure that the legacy window is
  // reparented accordingly.
  if (legacy_render_widget_host_HWND_)
    legacy_render_widget_host_HWND_->UpdateParent(
        reinterpret_cast<HWND>(GetNativeViewId()));
#endif

  delegated_frame_host_->SetCompositor(window_->GetHost()->compositor());
}

void RenderWidgetHostViewAura::RemovingFromRootWindow() {
  aura::client::CursorClient* cursor_client =
      aura::client::GetCursorClient(window_->GetRootWindow());
  if (cursor_client)
    cursor_client->RemoveObserver(this);

  DetachFromInputMethod();

  window_->GetHost()->RemoveObserver(this);
  delegated_frame_host_->ResetCompositor();

#if defined(OS_WIN)
  // Update the legacy window's parent temporarily to the desktop window. It
  // will eventually get reparented to the right root.
  if (legacy_render_widget_host_HWND_)
    legacy_render_widget_host_HWND_->UpdateParent(::GetDesktopWindow());
#endif
}

void RenderWidgetHostViewAura::DetachFromInputMethod() {
  ui::InputMethod* input_method = GetInputMethod();
  if (input_method && input_method->GetTextInputClient() == this)
    input_method->SetFocusedTextInputClient(NULL);
}

void RenderWidgetHostViewAura::ForwardKeyboardEvent(
    const NativeWebKeyboardEvent& event) {
#if defined(OS_LINUX) && !defined(OS_CHROMEOS)
  ui::TextEditKeyBindingsDelegateAuraLinux* keybinding_delegate =
      ui::GetTextEditKeyBindingsDelegate();
  std::vector<ui::TextEditCommandAuraLinux> commands;
  if (!event.skip_in_browser &&
      keybinding_delegate &&
      event.os_event &&
      keybinding_delegate->MatchEvent(*event.os_event, &commands)) {
    // Transform from ui/ types to content/ types.
    EditCommands edit_commands;
    for (std::vector<ui::TextEditCommandAuraLinux>::const_iterator it =
             commands.begin(); it != commands.end(); ++it) {
      edit_commands.push_back(EditCommand(it->GetCommandString(),
                                          it->argument()));
    }
    host_->Send(new InputMsg_SetEditCommandsForNextKeyEvent(
        host_->GetRoutingID(), edit_commands));
    NativeWebKeyboardEvent copy_event(event);
    copy_event.match_edit_command = true;
    host_->ForwardKeyboardEvent(copy_event);
    return;
  }
#endif

  host_->ForwardKeyboardEvent(event);
}

SkColorType RenderWidgetHostViewAura::PreferredReadbackFormat() {
  return kN32_SkColorType;
}

////////////////////////////////////////////////////////////////////////////////
// DelegatedFrameHost, public:

ui::Layer* RenderWidgetHostViewAura::DelegatedFrameHostGetLayer() const {
  return window_->layer();
}

bool RenderWidgetHostViewAura::DelegatedFrameHostIsVisible() const {
  return !host_->is_hidden();
}

gfx::Size RenderWidgetHostViewAura::DelegatedFrameHostDesiredSizeInDIP() const {
  return window_->bounds().size();
}

bool RenderWidgetHostViewAura::DelegatedFrameCanCreateResizeLock() const {
#if !defined(OS_CHROMEOS)
  // On Windows and Linux, holding pointer moves will not help throttling
  // resizes.
  // TODO(piman): on Windows we need to block (nested message loop?) the
  // WM_SIZE event. On Linux we need to throttle at the WM level using
  // _NET_WM_SYNC_REQUEST.
  return false;
#else
  if (host_->auto_resize_enabled())
    return false;
  return true;
#endif
}

scoped_ptr<ResizeLock>
RenderWidgetHostViewAura::DelegatedFrameHostCreateResizeLock(
    bool defer_compositor_lock) {
  gfx::Size desired_size = window_->bounds().size();
  return scoped_ptr<ResizeLock>(new CompositorResizeLock(
      window_->GetHost(),
      desired_size,
      defer_compositor_lock,
      base::TimeDelta::FromMilliseconds(kResizeLockTimeoutMs)));
}

void RenderWidgetHostViewAura::DelegatedFrameHostResizeLockWasReleased() {
  host_->WasResized();
}

void RenderWidgetHostViewAura::DelegatedFrameHostSendCompositorSwapAck(
    int output_surface_id,
    const cc::CompositorFrameAck& ack) {
  host_->Send(new ViewMsg_SwapCompositorFrameAck(host_->GetRoutingID(),
                                                 output_surface_id, ack));
}

void RenderWidgetHostViewAura::DelegatedFrameHostSendReclaimCompositorResources(
    int output_surface_id,
    const cc::CompositorFrameAck& ack) {
  host_->Send(new ViewMsg_ReclaimCompositorResources(host_->GetRoutingID(),
                                                     output_surface_id, ack));
}

void RenderWidgetHostViewAura::DelegatedFrameHostOnLostCompositorResources() {
  host_->ScheduleComposite();
}

void RenderWidgetHostViewAura::DelegatedFrameHostUpdateVSyncParameters(
    const base::TimeTicks& timebase,
    const base::TimeDelta& interval) {
  host_->UpdateVSyncParameters(timebase, interval);
}

void RenderWidgetHostViewAura::OnDidNavigateMainFrameToNewPage() {
  ui::GestureRecognizer::Get()->CancelActiveTouches(window_);
}

////////////////////////////////////////////////////////////////////////////////
// RenderWidgetHostViewBase, public:

// static
void RenderWidgetHostViewBase::GetDefaultScreenInfo(WebScreenInfo* results) {
  GetScreenInfoForWindow(results, NULL);
}

}  // namespace content<|MERGE_RESOLUTION|>--- conflicted
+++ resolved
@@ -2003,7 +2003,6 @@
         MakeWebMouseWheelEvent(static_cast<ui::MouseWheelEvent&>(*event));
     if (mouse_wheel_event.deltaX != 0 || mouse_wheel_event.deltaY != 0)
       host_->ForwardWheelEvent(mouse_wheel_event);
-<<<<<<< HEAD
   } else {
     bool is_selection_popup = popup_child_host_view_ &&
         popup_child_host_view_->NeedsInputGrab();
@@ -2019,25 +2018,9 @@
       host_->ForwardMouseEvent(mouse_event);
       // Ensure that we get keyboard focus on mouse down as a plugin window may
       // have grabbed keyboard focus.
-      if (event->type() == ui::ET_MOUSE_PRESSED)
+      if (event->type() == ui::ET_MOUSE_PRESSED && host_->ShouldSetKeyboardFocusOnMouseDown())
         SetKeyboardFocus();
     }
-=======
-  } else if (CanRendererHandleEvent(event) &&
-             !(event->flags() & ui::EF_FROM_TOUCH)) {
-    // Confirm existing composition text on mouse press, to make sure
-    // the input caret won't be moved with an ongoing composition text.
-    if (event->type() == ui::ET_MOUSE_PRESSED)
-      FinishImeCompositionSession();
-
-    blink::WebMouseEvent mouse_event = MakeWebMouseEvent(*event);
-    ModifyEventMovementAndCoords(&mouse_event);
-    host_->ForwardMouseEvent(mouse_event);
-    // Ensure that we get keyboard focus on mouse down as a plugin window may
-    // have grabbed keyboard focus.
-    if (event->type() == ui::ET_MOUSE_PRESSED && host_->ShouldSetKeyboardFocusOnMouseDown())
-      SetKeyboardFocus();
->>>>>>> 97153604
   }
 
   switch (event->type()) {
