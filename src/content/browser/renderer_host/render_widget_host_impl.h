--- conflicted
+++ resolved
@@ -830,13 +830,9 @@
                    bool privileged);
   void OnUnlockMouse();
   void OnSelectionBoundsChanged(
-<<<<<<< HEAD
       const WidgetHostMsg_SelectionBounds_Params& params);
-=======
-      const ViewHostMsg_SelectionBounds_Params& params);
   void OnSetRubberbandRect(const gfx::Rect& rect);
   void OnHideRubberbandRect();
->>>>>>> 8e7b0dd5
   void OnSetNeedsBeginFrames(bool needs_begin_frames);
   void OnHittestData(const FrameHostMsg_HittestData_Params& params);
   void OnFocusedNodeTouched(bool editable);
