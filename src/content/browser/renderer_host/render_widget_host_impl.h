// Copyright (c) 2012 The Chromium Authors. All rights reserved.
// Use of this source code is governed by a BSD-style license that can be
// found in the LICENSE file.

#ifndef CONTENT_BROWSER_RENDERER_HOST_RENDER_WIDGET_HOST_IMPL_H_
#define CONTENT_BROWSER_RENDERER_HOST_RENDER_WIDGET_HOST_IMPL_H_

#include <deque>
#include <list>
#include <map>
#include <queue>
#include <string>
#include <utility>
#include <vector>

#include "base/callback.h"
#include "base/gtest_prod_util.h"
#include "base/memory/scoped_ptr.h"
#include "base/memory/weak_ptr.h"
#include "base/observer_list.h"
#include "base/process/kill.h"
#include "base/strings/string16.h"
#include "base/time/time.h"
#include "base/timer/timer.h"
#include "build/build_config.h"
#include "content/browser/renderer_host/input/input_ack_handler.h"
#include "content/browser/renderer_host/input/input_router_client.h"
#include "content/common/browser_rendering_stats.h"
#include "content/common/input/synthetic_gesture_packet.h"
#include "content/common/view_message_enums.h"
#include "content/port/browser/event_with_latency_info.h"
#include "content/port/common/input_event_ack_state.h"
#include "content/public/browser/render_widget_host.h"
#include "content/public/common/page_zoom.h"
#include "ipc/ipc_listener.h"
#include "ui/base/ime/text_input_mode.h"
#include "ui/base/ime/text_input_type.h"
#include "ui/events/latency_info.h"
#include "ui/gfx/native_widget_types.h"

class WebCursor;
struct AcceleratedSurfaceMsg_BufferPresented_Params;
struct ViewHostMsg_CompositorSurfaceBuffersSwapped_Params;
struct ViewHostMsg_UpdateRect_Params;
struct ViewHostMsg_TextInputState_Params;
struct ViewHostMsg_BeginSmoothScroll_Params;

namespace base {
class TimeTicks;
}

namespace cc {
class CompositorFrame;
class CompositorFrameAck;
}

namespace gfx {
class Range;
}

namespace ui {
class KeyEvent;
}

namespace blink {
class WebInputEvent;
class WebMouseEvent;
struct WebCompositionUnderline;
struct WebScreenInfo;
}

#if defined(OS_ANDROID)
namespace blink {
class WebLayer;
}
#endif

namespace content {
class BackingStore;
class InputRouter;
class MockRenderWidgetHost;
class OverscrollController;
class RenderWidgetHostDelegate;
class RenderWidgetHostViewPort;
class SyntheticGestureController;
class TimeoutMonitor;
struct EditCommand;

// This implements the RenderWidgetHost interface that is exposed to
// embedders of content, and adds things only visible to content.
class CONTENT_EXPORT RenderWidgetHostImpl : virtual public RenderWidgetHost,
                                            public InputRouterClient,
                                            public InputAckHandler,
                                            public IPC::Listener {
 public:
  // routing_id can be MSG_ROUTING_NONE, in which case the next available
  // routing id is taken from the RenderProcessHost.
  // If this object outlives |delegate|, DetachDelegate() must be called when
  // |delegate| goes away.
  RenderWidgetHostImpl(RenderWidgetHostDelegate* delegate,
                       RenderProcessHost* process,
                       int routing_id,
                       bool hidden);
  virtual ~RenderWidgetHostImpl();

  // Similar to RenderWidgetHost::FromID, but returning the Impl object.
  static RenderWidgetHostImpl* FromID(int32 process_id, int32 routing_id);

  // Returns all RenderWidgetHosts including swapped out ones for
  // internal use. The public interface
  // RendgerWidgetHost::GetRenderWidgetHosts only returns active ones.
  static scoped_ptr<RenderWidgetHostIterator> GetAllRenderWidgetHosts();

  // Use RenderWidgetHostImpl::From(rwh) to downcast a
  // RenderWidgetHost to a RenderWidgetHostImpl.  Internally, this
  // uses RenderWidgetHost::AsRenderWidgetHostImpl().
  static RenderWidgetHostImpl* From(RenderWidgetHost* rwh);

  void set_hung_renderer_delay_ms(const base::TimeDelta& timeout) {
    hung_renderer_delay_ms_ = timeout.InMilliseconds();
  }

  // RenderWidgetHost implementation.
  virtual void Undo() OVERRIDE;
  virtual void Redo() OVERRIDE;
  virtual void Cut() OVERRIDE;
  virtual void Copy() OVERRIDE;
  virtual void CopyToFindPboard() OVERRIDE;
  virtual void Paste() OVERRIDE;
  virtual void PasteAndMatchStyle() OVERRIDE;
  virtual void Delete() OVERRIDE;
  virtual void SelectAll() OVERRIDE;
  virtual void Unselect() OVERRIDE;
  virtual void UpdateTextDirection(blink::WebTextDirection direction) OVERRIDE;
  virtual void NotifyTextDirection() OVERRIDE;
  virtual void Focus() OVERRIDE;
  virtual void Blur() OVERRIDE;
  virtual void SetActive(bool active) OVERRIDE;
  virtual void CopyFromBackingStore(
      const gfx::Rect& src_rect,
      const gfx::Size& accelerated_dst_size,
      const base::Callback<void(bool, const SkBitmap&)>& callback) OVERRIDE;
#if defined(TOOLKIT_GTK)
  virtual bool CopyFromBackingStoreToGtkWindow(const gfx::Rect& dest_rect,
                                               GdkWindow* target) OVERRIDE;
#elif defined(OS_MACOSX)
  virtual gfx::Size GetBackingStoreSize() OVERRIDE;
  virtual bool CopyFromBackingStoreToCGContext(const CGRect& dest_rect,
                                               CGContextRef target) OVERRIDE;
#endif
  virtual void EnableFullAccessibilityMode() OVERRIDE;
  virtual void ForwardMouseEvent(
      const blink::WebMouseEvent& mouse_event) OVERRIDE;
  virtual void ForwardWheelEvent(
      const blink::WebMouseWheelEvent& wheel_event) OVERRIDE;
  virtual void ForwardKeyboardEvent(
      const NativeWebKeyboardEvent& key_event) OVERRIDE;
  virtual const gfx::Vector2d& GetLastScrollOffset() const OVERRIDE;
  virtual RenderProcessHost* GetProcess() const OVERRIDE;
  virtual int GetRoutingID() const OVERRIDE;
  virtual RenderWidgetHostView* GetView() const OVERRIDE;
  virtual bool IsLoading() const OVERRIDE;
  virtual bool IsRenderView() const OVERRIDE;
  virtual void PaintAtSize(TransportDIB::Handle dib_handle,
                           int tag,
                           const gfx::Size& page_size,
                           const gfx::Size& desired_size) OVERRIDE;
  virtual void Replace(const base::string16& word) OVERRIDE;
  virtual void ReplaceMisspelling(const base::string16& word) OVERRIDE;
  virtual void ResizeRectChanged(const gfx::Rect& new_rect) OVERRIDE;
  virtual void RestartHangMonitorTimeout() OVERRIDE;
  virtual void SetIgnoreInputEvents(bool ignore_input_events) OVERRIDE;
  virtual void Stop() OVERRIDE;
  virtual void WasResized() OVERRIDE;
  virtual void AddKeyPressEventCallback(
      const KeyPressEventCallback& callback) OVERRIDE;
  virtual void RemoveKeyPressEventCallback(
      const KeyPressEventCallback& callback) OVERRIDE;
  virtual void AddMouseEventCallback(
      const MouseEventCallback& callback) OVERRIDE;
  virtual void RemoveMouseEventCallback(
      const MouseEventCallback& callback) OVERRIDE;
  virtual void GetWebScreenInfo(blink::WebScreenInfo* result) OVERRIDE;
  virtual void GetSnapshotFromRenderer(
      const gfx::Rect& src_subrect,
      const base::Callback<void(bool, const SkBitmap&)>& callback) OVERRIDE;

  const NativeWebKeyboardEvent* GetLastKeyboardEvent() const;

  // Notification that the screen info has changed.
  void NotifyScreenInfoChanged();

  // Invalidates the cached screen info so that next resize request
  // will carry the up to date screen info. Unlike
  // |NotifyScreenInfoChanged|, this doesn't send a message to the renderer.
  void InvalidateScreenInfo();

  // Sets the View of this RenderWidgetHost.
  void SetView(RenderWidgetHostView* view);

  int surface_id() const { return surface_id_; }

  bool empty() const { return current_size_.IsEmpty(); }

  // Called when a renderer object already been created for this host, and we
  // just need to be attached to it. Used for window.open, <select> dropdown
  // menus, and other times when the renderer initiates creating an object.
  virtual void Init();

  // Tells the renderer to die and then calls Destroy().
  virtual void Shutdown();

  // IPC::Listener
  virtual bool OnMessageReceived(const IPC::Message& msg) OVERRIDE;

  // Sends a message to the corresponding object in the renderer.
  virtual bool Send(IPC::Message* msg) OVERRIDE;

  // Called to notify the RenderWidget that it has been hidden or restored from
  // having been hidden.
  void WasHidden();
  void WasShown();

  // Returns true if the RenderWidget is hidden.
  bool is_hidden() const { return is_hidden_; }

  // Called to notify the RenderWidget that its associated native window
  // got/lost focused.
  virtual void GotFocus();
  virtual void LostFocus();
  virtual void LostCapture();

  // Called to notify the RenderWidget that it has lost the mouse lock.
  virtual void LostMouseLock();

  // Noifies the RenderWidget of the current mouse cursor visibility state.
  void SendCursorVisibilityState(bool is_visible);

  // Tells us whether the page is rendered directly via the GPU process.
  bool is_accelerated_compositing_active() {
    return is_accelerated_compositing_active_;
  }

  // Notifies the RenderWidgetHost that the View was destroyed.
  void ViewDestroyed();

  // Indicates if the page has finished loading.
  void SetIsLoading(bool is_loading);

  // Check for the existance of a BackingStore of the given |desired_size| and
  // return it if it exists. If the BackingStore is GPU, true is returned and
  // |*backing_store| is set to NULL.
  bool TryGetBackingStore(const gfx::Size& desired_size,
                          BackingStore** backing_store);

  // Get access to the widget's backing store matching the size of the widget's
  // view. If you pass |force_create| as true, then GetBackingStore may block
  // for the renderer to send a new frame. Otherwise, NULL will be returned if
  // the backing store doesn't already exist. It will also return NULL if the
  // backing store could not be created.
  //
  // Mac only: NULL may also be returned if the last frame was GPU accelerated.
  // Call GetView()->HasAcceleratedSurface to determine if the last frame was
  // accelerated.
  BackingStore* GetBackingStore(bool force_create);

  // Allocate a new backing store of the given size. Returns NULL on failure
  // (for example, if we don't currently have a RenderWidgetHostView.)
  BackingStore* AllocBackingStore(const gfx::Size& size);

  // When a backing store does asynchronous painting, it will call this function
  // when it is done with the DIB. We will then forward a message to the
  // renderer to send another paint.
  void DonePaintingToBackingStore();

  // GPU accelerated version of GetBackingStore function. This will
  // trigger a re-composite to the view. It may fail if a resize is pending, or
  // if a composite has already been requested and not acked yet.
  bool ScheduleComposite();

  // Starts a hang monitor timeout. If there's already a hang monitor timeout
  // the new one will only fire if it has a shorter delay than the time
  // left on the existing timeouts.
  void StartHangMonitorTimeout(base::TimeDelta delay);

  // Stops all existing hang monitor timeouts and assumes the renderer is
  // responsive.
  void StopHangMonitorTimeout();

  // Forwards the given message to the renderer. These are called by the view
  // when it has received a message.
  void ForwardGestureEvent(const blink::WebGestureEvent& gesture_event);
  void ForwardGestureEventWithLatencyInfo(
      const blink::WebGestureEvent& gesture_event,
      const ui::LatencyInfo& ui_latency);
  void ForwardTouchEventWithLatencyInfo(
      const blink::WebTouchEvent& touch_event,
      const ui::LatencyInfo& ui_latency);
  void ForwardMouseEventWithLatencyInfo(
      const MouseEventWithLatencyInfo& mouse_event);
  void ForwardWheelEventWithLatencyInfo(
      const MouseWheelEventWithLatencyInfo& wheel_event);

  void CancelUpdateTextDirection();

  // Called when a mouse click/gesture tap activates the renderer.
  virtual void OnPointerEventActivate();

  // Notifies the renderer whether or not the input method attached to this
  // process is activated.
  // When the input method is activated, a renderer process sends IPC messages
  // to notify the status of its composition node. (This message is mainly used
  // for notifying the position of the input cursor so that the browser can
  // display input method windows under the cursor.)
  void SetInputMethodActive(bool activate);

  // Notifies the renderer changes of IME candidate window state.
  void CandidateWindowShown();
  void CandidateWindowUpdated();
  void CandidateWindowHidden();

  // Update the composition node of the renderer (or WebKit).
  // WebKit has a special node (a composition node) for input method to change
  // its text without affecting any other DOM nodes. When the input method
  // (attached to the browser) updates its text, the browser sends IPC messages
  // to update the composition node of the renderer.
  // (Read the comments of each function for its detail.)

  // Sets the text of the composition node.
  // This function can also update the cursor position and mark the specified
  // range in the composition node.
  // A browser should call this function:
  // * when it receives a WM_IME_COMPOSITION message with a GCS_COMPSTR flag
  //   (on Windows);
  // * when it receives a "preedit_changed" signal of GtkIMContext (on Linux);
  // * when markedText of NSTextInput is called (on Mac).
  void ImeSetComposition(
      const base::string16& text,
      const std::vector<blink::WebCompositionUnderline>& underlines,
      int selection_start,
      int selection_end);

  // Finishes an ongoing composition with the specified text.
  // A browser should call this function:
  // * when it receives a WM_IME_COMPOSITION message with a GCS_RESULTSTR flag
  //   (on Windows);
  // * when it receives a "commit" signal of GtkIMContext (on Linux);
  // * when insertText of NSTextInput is called (on Mac).
  void ImeConfirmComposition(const base::string16& text,
                             const gfx::Range& replacement_range,
                             bool keep_selection);

  // Cancels an ongoing composition.
  void ImeCancelComposition();

  // Deletes the current selection plus the specified number of characters
  // before and after the selection or caret.
  void ExtendSelectionAndDelete(size_t before, size_t after);

  // This is for derived classes to give us access to the resizer rect.
  // And to also expose it to the RenderWidgetHostView.
  virtual gfx::Rect GetRootWindowResizerRect() const;

  bool ignore_input_events() const {
    return ignore_input_events_;
  }

  bool input_method_active() const {
    return input_method_active_;
  }

  // Whether forwarded WebInputEvents should be ignored.  True if either
  // |ignore_input_events_| or |process_->IgnoreInputEvents()| is true.
  bool IgnoreInputEvents() const;

  bool ShouldSetKeyboardFocusOnMouseDown() const;
  bool ShouldSetLogicalFocusOnMouseDown() const;

  // Event queries delegated to the |input_router_|.
  bool ShouldForwardTouchEvent() const;

  bool has_touch_handler() const { return has_touch_handler_; }

  // Notification that the user has made some kind of input that could
  // perform an action. See OnUserGesture for more details.
  void StartUserGesture();

  // Set the RenderView background.
  void SetBackground(const SkBitmap& background);

  // Notifies the renderer that the next key event is bound to one or more
  // pre-defined edit commands
  void SetEditCommandsForNextKeyEvent(
      const std::vector<EditCommand>& commands);

  // Gets the accessibility mode.
  AccessibilityMode accessibility_mode() const {
    return accessibility_mode_;
  }

  // Send a message to the renderer process to change the accessibility mode.
  void SetAccessibilityMode(AccessibilityMode mode);

  // Relay a request from assistive technology to perform the default action
  // on a given node.
  void AccessibilityDoDefaultAction(int object_id);

  // Relay a request from assistive technology to set focus to a given node.
  void AccessibilitySetFocus(int object_id);

  // Relay a request from assistive technology to make a given object
  // visible by scrolling as many scrollable containers as necessary.
  // In addition, if it's not possible to make the entire object visible,
  // scroll so that the |subfocus| rect is visible at least. The subfocus
  // rect is in local coordinates of the object itself.
  void AccessibilityScrollToMakeVisible(
      int acc_obj_id, gfx::Rect subfocus);

  // Relay a request from assistive technology to move a given object
  // to a specific location, in the WebContents area coordinate space, i.e.
  // (0, 0) is the top-left corner of the WebContents.
  void AccessibilityScrollToPoint(int acc_obj_id, gfx::Point point);

  // Relay a request from assistive technology to set text selection.
  void AccessibilitySetTextSelection(
      int acc_obj_id, int start_offset, int end_offset);

  // Kill the renderer because we got a fatal accessibility error.
  void FatalAccessibilityTreeError();

#if defined(OS_WIN) && defined(USE_AURA)
  void SetParentNativeViewAccessible(
      gfx::NativeViewAccessible accessible_parent);
  gfx::NativeViewAccessible GetParentNativeViewAccessible() const;
#endif

  // Executes the edit command on the RenderView.
  void ExecuteEditCommand(const std::string& command,
                          const std::string& value);

  // Tells the renderer to scroll the currently focused node into rect only if
  // the currently focused node is a Text node (textfield, text area or content
  // editable divs).
  void ScrollFocusedEditableNodeIntoRect(const gfx::Rect& rect);

  // Requests the renderer to select the region between two points.
  void SelectRange(const gfx::Point& start, const gfx::Point& end);

  // Requests the renderer to move the caret selection towards the point.
  void MoveCaret(const gfx::Point& point);

  // Called when the reponse to a pending mouse lock request has arrived.
  // Returns true if |allowed| is true and the mouse has been successfully
  // locked.
  bool GotResponseToLockMouseRequest(bool allowed);

  // Tells the RenderWidget about the latest vsync parameters.
  // Note: Make sure the timebase was obtained using
  // base::TimeTicks::HighResNow. Using the non-high res timer will result in
  // incorrect synchronization across processes.
  virtual void UpdateVSyncParameters(base::TimeTicks timebase,
                                     base::TimeDelta interval);

  // Called by the view in response to AcceleratedSurfaceBuffersSwapped or
  // AcceleratedSurfacePostSubBuffer.
  static void AcknowledgeBufferPresent(
      int32 route_id,
      int gpu_host_id,
      const AcceleratedSurfaceMsg_BufferPresented_Params& params);

  // Called by the view in response to OnSwapCompositorFrame.
  static void SendSwapCompositorFrameAck(
      int32 route_id,
      uint32 output_surface_id,
      int renderer_host_id,
      const cc::CompositorFrameAck& ack);

  // Called by the view to return resources to the compositor.
  static void SendReclaimCompositorResources(int32 route_id,
                                             uint32 output_surface_id,
                                             int renderer_host_id,
                                             const cc::CompositorFrameAck& ack);

  // Called by the view in response to AcceleratedSurfaceBuffersSwapped for
  // platforms that support deferred GPU process descheduling. This does
  // nothing if the compositor thread is enabled.
  // TODO(jbates) Once the compositor thread is always on, this can be removed.
  void AcknowledgeSwapBuffersToRenderer();

  bool is_threaded_compositing_enabled() const {
    return is_threaded_compositing_enabled_;
  }

#if defined(USE_AURA)
  // Called by the view when the parent changes. If a parent isn't available,
  // NULL is used.
  void ParentChanged(gfx::NativeViewId new_parent);
#endif

  // Signals that the compositing surface was updated, e.g. after a lost context
  // event.
  void CompositingSurfaceUpdated();

  void set_allow_privileged_mouse_lock(bool allow) {
    allow_privileged_mouse_lock_ = allow;
  }

  // Resets state variables related to tracking pending size and painting.
  //
  // We need to reset these flags when we want to repaint the contents of
  // browser plugin in this RWH. Resetting these flags will ensure we ignore
  // any previous pending acks that are not relevant upon repaint.
  void ResetSizeAndRepaintPendingFlags();

  void DetachDelegate();

  // Update the renderer's cache of the screen rect of the view and window.
  void SendScreenRects();

  OverscrollController* overscroll_controller() const {
    return overscroll_controller_.get();
  }

  // Sets whether the overscroll controller should be enabled for this page.
  void SetOverscrollControllerEnabled(bool enabled);

  // Suppreses future char events until a keydown. See
  // suppress_next_char_events_.
  void SuppressNextCharEvents();

  // Called by RenderWidgetHostView in response to OnSetNeedsFlushInput.
  void FlushInput();

<<<<<<< HEAD
=======
  // InputRouterClient
  virtual void SetNeedsFlush() OVERRIDE;

>>>>>>> 8c15b39e
  // Indicates whether the renderer drives the RenderWidgetHosts's size or the
  // other way around.
  bool should_auto_resize() { return should_auto_resize_; }

  void ComputeTouchLatency(const ui::LatencyInfo& latency_info);
  void FrameSwapped(const ui::LatencyInfo& latency_info);
  void DidReceiveRendererFrame();

  // Returns the ID that uniquely describes this component to the latency
  // subsystem.
  int64 GetLatencyComponentId();

  static void CompositorFrameDrawn(const ui::LatencyInfo& latency_info);

  // Don't check whether we expected a resize ack during layout tests.
  static void DisableResizeAckCheckForTesting();

 protected:
  virtual RenderWidgetHostImpl* AsRenderWidgetHostImpl() OVERRIDE;

  // Create a LatencyInfo struct with INPUT_EVENT_LATENCY_RWH_COMPONENT
  // component if it is not already in |original|. And if |original| is
  // not NULL, it is also merged into the resulting LatencyInfo.
  ui::LatencyInfo CreateRWHLatencyInfoIfNotExist(
      const ui::LatencyInfo* original, blink::WebInputEvent::Type type);

  // Called when we receive a notification indicating that the renderer
  // process has gone. This will reset our state so that our state will be
  // consistent if a new renderer is created.
  void RendererExited(base::TerminationStatus status, int exit_code);

  // Retrieves an id the renderer can use to refer to its view.
  // This is used for various IPC messages, including plugins.
  gfx::NativeViewId GetNativeViewId() const;

  // Retrieves an id for the surface that the renderer can draw to
  // when accelerated compositing is enabled.
  gfx::GLSurfaceHandle GetCompositingSurface();

  // ---------------------------------------------------------------------------
  // The following methods are overridden by RenderViewHost to send upwards to
  // its delegate.

  // Called when a mousewheel event was not processed by the renderer.
  virtual void UnhandledWheelEvent(const blink::WebMouseWheelEvent& event) {}

  // Notification that the user has made some kind of input that could
  // perform an action. The gestures that count are 1) any mouse down
  // event and 2) enter or space key presses.
  virtual void OnUserGesture() {}

  // Callbacks for notification when the renderer becomes unresponsive to user
  // input events, and subsequently responsive again.
  virtual void NotifyRendererUnresponsive() {}
  virtual void NotifyRendererResponsive() {}

  // Called when auto-resize resulted in the renderer size changing.
  virtual void OnRenderAutoResized(const gfx::Size& new_size) {}

  // ---------------------------------------------------------------------------

  // RenderViewHost overrides this method to impose further restrictions on when
  // to allow mouse lock.
  // Once the request is approved or rejected, GotResponseToLockMouseRequest()
  // will be called.
  virtual void RequestToLockMouse(bool user_gesture,
                                  bool last_unlocked_by_target);

  void RejectMouseLockOrUnlockIfNecessary();
  bool IsMouseLocked() const;

  // RenderViewHost overrides this method to report when in fullscreen mode.
  virtual bool IsFullscreen() const;

  // Indicates if the render widget host should track the render widget's size
  // as opposed to visa versa.
  void SetShouldAutoResize(bool enable);

  // Expose increment/decrement of the in-flight event count, so
  // RenderViewHostImpl can account for in-flight beforeunload/unload events.
  int increment_in_flight_event_count() { return ++in_flight_event_count_; }
  int decrement_in_flight_event_count() { return --in_flight_event_count_; }

  // Returns whether an overscroll gesture is in progress.
  bool IsInOverscrollGesture() const;

  // The View associated with the RenderViewHost. The lifetime of this object
  // is associated with the lifetime of the Render process. If the Renderer
  // crashes, its View is destroyed and this pointer becomes NULL, even though
  // render_view_host_ lives on to load another URL (creating a new View while
  // doing so).
  RenderWidgetHostViewPort* view_;

  // true if a renderer has once been valid. We use this flag to display a sad
  // tab only when we lose our renderer and not if a paint occurs during
  // initialization.
  bool renderer_initialized_;

  // This value indicates how long to wait before we consider a renderer hung.
  int hung_renderer_delay_ms_;

 private:
  friend class MockRenderWidgetHost;

  // Tell this object to destroy itself.
  void Destroy();

  // Called by |hang_timeout_monitor_| on delayed response from the renderer.
  void RendererIsUnresponsive();

  // Called if we know the renderer is responsive. When we currently think the
  // renderer is unresponsive, this will clear that state and call
  // NotifyRendererResponsive.
  void RendererIsResponsive();

  // IPC message handlers
  void OnRenderViewReady();
  void OnRenderProcessGone(int status, int error_code);
  void OnClose();
  void OnUpdateScreenRectsAck();
  void OnRequestMove(const gfx::Rect& pos);
  void OnSetTooltipText(const base::string16& tooltip_text,
                        blink::WebTextDirection text_direction_hint);
  void OnPaintAtSizeAck(int tag, const gfx::Size& size);
#if defined(OS_MACOSX)
  void OnCompositorSurfaceBuffersSwapped(
      const ViewHostMsg_CompositorSurfaceBuffersSwapped_Params& params);
#endif
  bool OnSwapCompositorFrame(const IPC::Message& message);
  void OnOverscrolled(gfx::Vector2dF accumulated_overscroll,
                      gfx::Vector2dF current_fling_velocity);
  void OnUpdateRect(const ViewHostMsg_UpdateRect_Params& params);
  void OnUpdateIsDelayed();
  void OnQueueSyntheticGesture(const SyntheticGesturePacket& gesture_packet);
  virtual void OnFocus();
  virtual void OnBlur();
  void OnSetCursor(const WebCursor& cursor);
  void OnTextInputTypeChanged(ui::TextInputType type,
                              ui::TextInputMode input_mode,
                              bool can_compose_inline);
#if defined(OS_MACOSX) || defined(OS_WIN) || defined(USE_AURA)
  void OnImeCompositionRangeChanged(
      const gfx::Range& range,
      const std::vector<gfx::Rect>& character_bounds);
#endif
  void OnImeCancelComposition();
  void OnDidActivateAcceleratedCompositing(bool activated);
  void OnLockMouse(bool user_gesture,
                   bool last_unlocked_by_target,
                   bool privileged);
  void OnUnlockMouse();
  void OnShowDisambiguationPopup(const gfx::Rect& rect,
                                 const gfx::Size& size,
                                 const TransportDIB::Id& id);
#if defined(OS_WIN)
  void OnWindowlessPluginDummyWindowCreated(
      gfx::NativeViewId dummy_activation_window);
  void OnWindowlessPluginDummyWindowDestroyed(
      gfx::NativeViewId dummy_activation_window);
#endif
  void OnSnapshot(bool success, const SkBitmap& bitmap);
  void OnSetRubberbandRect(const gfx::Rect& rect);
  void OnHideRubberbandRect();

  // Called (either immediately or asynchronously) after we're done with our
  // BackingStore and can send an ACK to the renderer so it can paint onto it
  // again.
  void DidUpdateBackingStore(const ViewHostMsg_UpdateRect_Params& params,
                             const base::TimeTicks& paint_start);

  // Paints the given bitmap to the current backing store at the given
  // location.  Returns true if the passed callback was asynchronously
  // scheduled in the future (and thus the caller must manually synchronously
  // call the callback function).
  bool PaintBackingStoreRect(TransportDIB::Id bitmap,
                             const gfx::Rect& bitmap_rect,
                             const std::vector<gfx::Rect>& copy_rects,
                             const gfx::Size& view_size,
                             float scale_factor,
                             const base::Closure& completion_callback);

  // Scrolls the given |clip_rect| in the backing by the given dx/dy amount. The
  // |dib| and its corresponding location |bitmap_rect| in the backing store
  // is the newly painted pixels by the renderer.
  void ScrollBackingStoreRect(const gfx::Vector2d& delta,
                              const gfx::Rect& clip_rect,
                              const gfx::Size& view_size);

  // Give key press listeners a chance to handle this key press. This allow
  // widgets that don't have focus to still handle key presses.
  bool KeyPressListenersHandleEvent(const NativeWebKeyboardEvent& event);

  // InputRouterClient
  virtual InputEventAckState FilterInputEvent(
      const blink::WebInputEvent& event,
      const ui::LatencyInfo& latency_info) OVERRIDE;
  virtual void IncrementInFlightEventCount() OVERRIDE;
  virtual void DecrementInFlightEventCount() OVERRIDE;
  virtual void OnHasTouchEventHandlers(bool has_handlers) OVERRIDE;
  virtual OverscrollController* GetOverscrollController() const OVERRIDE;
<<<<<<< HEAD
  virtual void SetNeedsFlush() OVERRIDE;
=======
>>>>>>> 8c15b39e
  virtual void DidFlush() OVERRIDE;

  // InputAckHandler
  virtual void OnKeyboardEventAck(const NativeWebKeyboardEvent& event,
                                  InputEventAckState ack_result) OVERRIDE;
  virtual void OnWheelEventAck(const MouseWheelEventWithLatencyInfo& event,
                               InputEventAckState ack_result) OVERRIDE;
  virtual void OnTouchEventAck(const TouchEventWithLatencyInfo& event,
                               InputEventAckState ack_result) OVERRIDE;
  virtual void OnGestureEventAck(const GestureEventWithLatencyInfo& event,
                                 InputEventAckState ack_result) OVERRIDE;
  virtual void OnUnexpectedEventAck(UnexpectedEventAckType type) OVERRIDE;

  // Called when there is a new auto resize (using a post to avoid a stack
  // which may get in recursive loops).
  void DelayedAutoResized();

  void WindowSnapshotReachedScreen(int snapshot_id);

  // Our delegate, which wants to know mainly about keyboard events.
  // It will remain non-NULL until DetachDelegate() is called.
  RenderWidgetHostDelegate* delegate_;

  // Created during construction but initialized during Init*(). Therefore, it
  // is guaranteed never to be NULL, but its channel may be NULL if the
  // renderer crashed, so you must always check that.
  RenderProcessHost* process_;

  // The ID of the corresponding object in the Renderer Instance.
  int routing_id_;

  // The ID of the surface corresponding to this render widget.
  int surface_id_;

  // Indicates whether a page is loading or not.
  bool is_loading_;

  // Indicates whether a page is hidden or not.
  bool is_hidden_;

  // Indicates whether a page is fullscreen or not.
  bool is_fullscreen_;

  // True when a page is rendered directly via the GPU process.
  bool is_accelerated_compositing_active_;

  // True if threaded compositing is enabled on this view.
  bool is_threaded_compositing_enabled_;

  // Set if we are waiting for a repaint ack for the view.
  bool repaint_ack_pending_;

  // True when waiting for RESIZE_ACK.
  bool resize_ack_pending_;

  // Cached copy of the screen info so that it doesn't need to be updated every
  // time the window is resized.
  scoped_ptr<blink::WebScreenInfo> screen_info_;

  // Set if screen_info_ may have changed and should be recomputed and force a
  // resize message.
  bool screen_info_out_of_date_;

  // The current size of the RenderWidget.
  gfx::Size current_size_;

  // The size of the view's backing surface in non-DPI-adjusted pixels.
  gfx::Size physical_backing_size_;

  // The height of the physical backing surface that is overdrawn opaquely in
  // the browser, for example by an on-screen-keyboard (in DPI-adjusted pixels).
  float overdraw_bottom_height_;

  // The size we last sent as requested size to the renderer. |current_size_|
  // is only updated once the resize message has been ack'd. This on the other
  // hand is updated when the resize message is sent. This is very similar to
  // |resize_ack_pending_|, but the latter is not set if the new size has width
  // or height zero, which is why we need this too.
  gfx::Size last_requested_size_;

  // The next auto resize to send.
  gfx::Size new_auto_size_;

  // True if the render widget host should track the render widget's size as
  // opposed to visa versa.
  bool should_auto_resize_;

  bool waiting_for_screen_rects_ack_;
  gfx::Rect last_view_screen_rect_;
  gfx::Rect last_window_screen_rect_;

  AccessibilityMode accessibility_mode_;

  // Keyboard event listeners.
  std::vector<KeyPressEventCallback> key_press_event_callbacks_;

  // Mouse event callbacks.
  std::vector<MouseEventCallback> mouse_event_callbacks_;

  // If true, then we should repaint when restoring even if we have a
  // backingstore.  This flag is set to true if we receive a paint message
  // while is_hidden_ to true.  Even though we tell the render widget to hide
  // itself, a paint message could already be in flight at that point.
  bool needs_repainting_on_restore_;

  // This is true if the renderer is currently unresponsive.
  bool is_unresponsive_;

  // The following value indicates a time in the future when we would consider
  // the renderer hung if it does not generate an appropriate response message.
  base::Time time_when_considered_hung_;

  // This value denotes the number of input events yet to be acknowledged
  // by the renderer.
  int in_flight_event_count_;

  // This timer runs to check if time_when_considered_hung_ has past.
  base::OneShotTimer<RenderWidgetHostImpl> hung_renderer_timer_;

  // Flag to detect recursive calls to GetBackingStore().
  bool in_get_backing_store_;

  // Flag to trigger the GetBackingStore method to abort early.
  bool abort_get_backing_store_;

  // Set when we call DidPaintRect/DidScrollRect on the view.
  bool view_being_painted_;

  // Used for UMA histogram logging to measure the time for a repaint view
  // operation to finish.
  base::TimeTicks repaint_start_time_;

  // Set to true if we shouldn't send input events from the render widget.
  bool ignore_input_events_;

  // Indicates whether IME is active.
  bool input_method_active_;

  // Set when we update the text direction of the selected input element.
  bool text_direction_updated_;
  blink::WebTextDirection text_direction_;

  // Set when we cancel updating the text direction.
  // This flag also ignores succeeding update requests until we call
  // NotifyTextDirection().
  bool text_direction_canceled_;

  // Indicates if the next sequence of Char events should be suppressed or not.
  // System may translate a RawKeyDown event into zero or more Char events,
  // usually we send them to the renderer directly in sequence. However, If a
  // RawKeyDown event was not handled by the renderer but was handled by
  // our UnhandledKeyboardEvent() method, e.g. as an accelerator key, then we
  // shall not send the following sequence of Char events, which was generated
  // by this RawKeyDown event, to the renderer. Otherwise the renderer may
  // handle the Char events and cause unexpected behavior.
  // For example, pressing alt-2 may let the browser switch to the second tab,
  // but the Char event generated by alt-2 may also activate a HTML element
  // if its accesskey happens to be "2", then the user may get confused when
  // switching back to the original tab, because the content may already be
  // changed.
  bool suppress_next_char_events_;

  // The last scroll offset of the render widget.
  gfx::Vector2d last_scroll_offset_;

  bool pending_mouse_lock_request_;
  bool allow_privileged_mouse_lock_;

  // Keeps track of whether the webpage has any touch event handler. If it does,
  // then touch events are sent to the renderer. Otherwise, the touch events are
  // not sent to the renderer.
  bool has_touch_handler_;

  base::WeakPtrFactory<RenderWidgetHostImpl> weak_factory_;

  scoped_ptr<SyntheticGestureController> synthetic_gesture_controller_;

  // Receives and handles all input events.
  scoped_ptr<InputRouter> input_router_;

  scoped_ptr<OverscrollController> overscroll_controller_;

  scoped_ptr<TimeoutMonitor> hang_monitor_timeout_;

#if defined(OS_WIN)
  std::list<HWND> dummy_windows_for_activation_;
#endif

  // List of callbacks for pending snapshot requests to the renderer.
  std::queue<base::Callback<void(bool, const SkBitmap&)> > pending_snapshots_;

  int64 last_input_number_;

  BrowserRenderingStats rendering_stats_;

  DISALLOW_COPY_AND_ASSIGN(RenderWidgetHostImpl);
};

}  // namespace content

#endif  // CONTENT_BROWSER_RENDERER_HOST_RENDER_WIDGET_HOST_IMPL_H_<|MERGE_RESOLUTION|>--- conflicted
+++ resolved
@@ -531,12 +531,9 @@
   // Called by RenderWidgetHostView in response to OnSetNeedsFlushInput.
   void FlushInput();
 
-<<<<<<< HEAD
-=======
   // InputRouterClient
   virtual void SetNeedsFlush() OVERRIDE;
 
->>>>>>> 8c15b39e
   // Indicates whether the renderer drives the RenderWidgetHosts's size or the
   // other way around.
   bool should_auto_resize() { return should_auto_resize_; }
@@ -737,10 +734,6 @@
   virtual void DecrementInFlightEventCount() OVERRIDE;
   virtual void OnHasTouchEventHandlers(bool has_handlers) OVERRIDE;
   virtual OverscrollController* GetOverscrollController() const OVERRIDE;
-<<<<<<< HEAD
-  virtual void SetNeedsFlush() OVERRIDE;
-=======
->>>>>>> 8c15b39e
   virtual void DidFlush() OVERRIDE;
 
   // InputAckHandler
