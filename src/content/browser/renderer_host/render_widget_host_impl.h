// Copyright (c) 2012 The Chromium Authors. All rights reserved.
// Use of this source code is governed by a BSD-style license that can be
// found in the LICENSE file.

#ifndef CONTENT_BROWSER_RENDERER_HOST_RENDER_WIDGET_HOST_IMPL_H_
#define CONTENT_BROWSER_RENDERER_HOST_RENDER_WIDGET_HOST_IMPL_H_

#include <deque>
#include <list>
#include <map>
#include <queue>
#include <string>
#include <utility>
#include <vector>

#include "base/callback.h"
#include "base/gtest_prod_util.h"
#include "base/memory/scoped_ptr.h"
#include "base/memory/weak_ptr.h"
#include "base/observer_list.h"
#include "base/process/kill.h"
#include "base/strings/string16.h"
#include "base/time/time.h"
#include "base/timer/timer.h"
#include "build/build_config.h"
#include "cc/resources/shared_bitmap.h"
#include "content/browser/renderer_host/event_with_latency_info.h"
#include "content/browser/renderer_host/input/input_ack_handler.h"
#include "content/browser/renderer_host/input/input_router_client.h"
#include "content/browser/renderer_host/input/synthetic_gesture.h"
#include "content/browser/renderer_host/input/touch_emulator_client.h"
#include "content/browser/renderer_host/render_widget_host_latency_tracker.h"
#include "content/common/input/input_event_ack_state.h"
#include "content/common/input/synthetic_gesture_packet.h"
#include "content/common/view_message_enums.h"
#include "content/public/browser/readback_types.h"
#include "content/public/browser/render_widget_host.h"
#include "content/public/common/page_zoom.h"
#include "ipc/ipc_listener.h"
#include "ui/base/ime/text_input_mode.h"
#include "ui/base/ime/text_input_type.h"
#include "ui/events/gesture_detection/gesture_provider_config_helper.h"
#include "ui/events/latency_info.h"
#include "ui/gfx/native_widget_types.h"

struct AcceleratedSurfaceMsg_BufferPresented_Params;
struct ViewHostMsg_BeginSmoothScroll_Params;
struct ViewHostMsg_SelectionBounds_Params;
struct ViewHostMsg_TextInputState_Params;
struct ViewHostMsg_UpdateRect_Params;
struct ViewMsg_Resize_Params;

namespace base {
class TimeTicks;
}

namespace cc {
class CompositorFrame;
class CompositorFrameAck;
}

namespace gfx {
class Range;
}

namespace ui {
class KeyEvent;
}

namespace blink {
class WebInputEvent;
class WebMouseEvent;
struct WebCompositionUnderline;
struct WebScreenInfo;
}

#if defined(OS_ANDROID)
namespace blink {
class WebLayer;
}
#endif

namespace content {
class BrowserAccessibilityManager;
class InputRouter;
class MockRenderWidgetHost;
class RenderWidgetHostDelegate;
class RenderWidgetHostViewBase;
class SyntheticGestureController;
class TimeoutMonitor;
class TouchEmulator;
class WebCursor;
struct EditCommand;

// This implements the RenderWidgetHost interface that is exposed to
// embedders of content, and adds things only visible to content.
class CONTENT_EXPORT RenderWidgetHostImpl
    : virtual public RenderWidgetHost,
      public InputRouterClient,
      public InputAckHandler,
      public TouchEmulatorClient,
      public IPC::Listener {
 public:
  // routing_id can be MSG_ROUTING_NONE, in which case the next available
  // routing id is taken from the RenderProcessHost.
  // If this object outlives |delegate|, DetachDelegate() must be called when
  // |delegate| goes away.
  RenderWidgetHostImpl(RenderWidgetHostDelegate* delegate,
                       RenderProcessHost* process,
                       int routing_id,
                       bool hidden);
  ~RenderWidgetHostImpl() override;

  // Similar to RenderWidgetHost::FromID, but returning the Impl object.
  static RenderWidgetHostImpl* FromID(int32 process_id, int32 routing_id);

  // Returns all RenderWidgetHosts including swapped out ones for
  // internal use. The public interface
  // RendgerWidgetHost::GetRenderWidgetHosts only returns active ones.
  static scoped_ptr<RenderWidgetHostIterator> GetAllRenderWidgetHosts();

  // Use RenderWidgetHostImpl::From(rwh) to downcast a
  // RenderWidgetHost to a RenderWidgetHostImpl.  Internally, this
  // uses RenderWidgetHost::AsRenderWidgetHostImpl().
  static RenderWidgetHostImpl* From(RenderWidgetHost* rwh);

  void set_hung_renderer_delay(const base::TimeDelta& delay) {
    hung_renderer_delay_ = delay;
  }

  // RenderWidgetHost implementation.
  void UpdateTextDirection(blink::WebTextDirection direction) override;
  void NotifyTextDirection() override;
  void Focus() override;
  void Blur() override;
  void SetActive(bool active) override;
  void CopyFromBackingStore(const gfx::Rect& src_rect,
                            const gfx::Size& accelerated_dst_size,
                            ReadbackRequestCallback& callback,
                            const SkColorType color_type) override;
  bool CanCopyFromBackingStore() override;
#if defined(OS_ANDROID)
  void LockBackingStore() override;
  void UnlockBackingStore() override;
#endif
  void ForwardMouseEvent(const blink::WebMouseEvent& mouse_event) override;
  void ForwardWheelEvent(const blink::WebMouseWheelEvent& wheel_event) override;
  void ForwardKeyboardEvent(const NativeWebKeyboardEvent& key_event) override;
  RenderProcessHost* GetProcess() const override;
  int GetRoutingID() const override;
  RenderWidgetHostView* GetView() const override;
  bool IsLoading() const override;
  bool IsRenderView() const override;
  void ResizeRectChanged(const gfx::Rect& new_rect) override;
  void RestartHangMonitorTimeout() override;
  void SetIgnoreInputEvents(bool ignore_input_events) override;
  void WasResized() override;
  void AddKeyPressEventCallback(const KeyPressEventCallback& callback) override;
  void RemoveKeyPressEventCallback(
      const KeyPressEventCallback& callback) override;
  void AddMouseEventCallback(const MouseEventCallback& callback) override;
  void RemoveMouseEventCallback(const MouseEventCallback& callback) override;
  void GetWebScreenInfo(blink::WebScreenInfo* result) override;

  SkColorType PreferredReadbackFormat() override;

  // Forces redraw in the renderer and when the update reaches the browser
  // grabs snapshot from the compositor. Returns PNG-encoded snapshot.
  void GetSnapshotFromBrowser(
      const base::Callback<void(const unsigned char*,size_t)> callback);

  const NativeWebKeyboardEvent* GetLastKeyboardEvent() const;

  // Notification that the screen info has changed.
  void NotifyScreenInfoChanged();

  // Invalidates the cached screen info so that next resize request
  // will carry the up to date screen info. Unlike
  // |NotifyScreenInfoChanged|, this doesn't send a message to the renderer.
  void InvalidateScreenInfo();

  // Sets the View of this RenderWidgetHost.
  void SetView(RenderWidgetHostViewBase* view);

  int surface_id() const { return surface_id_; }

  bool empty() const { return current_size_.IsEmpty(); }

  // Called when a renderer object already been created for this host, and we
  // just need to be attached to it. Used for window.open, <select> dropdown
  // menus, and other times when the renderer initiates creating an object.
  virtual void Init();

  // Initializes a RenderWidgetHost that is attached to a RenderFrameHost.
  void InitForFrame();

  // Signal whether this RenderWidgetHost is owned by a RenderFrameHost, in
  // which case it does not do self-deletion.
  void set_owned_by_render_frame_host(bool owned_by_rfh) {
    owned_by_render_frame_host_ = owned_by_rfh;
  }

  // Called by RenderFrameHost before destroying this object.
  void Cleanup();

  // Tells the renderer to die and then calls Destroy().
  virtual void Shutdown();

  // IPC::Listener
  bool OnMessageReceived(const IPC::Message& msg) override;

  // Sends a message to the corresponding object in the renderer.
  bool Send(IPC::Message* msg) override;

  // Indicates if the page has finished loading.
  virtual void SetIsLoading(bool is_loading);

  // Called to notify the RenderWidget that it has been hidden or restored from
  // having been hidden.
  virtual void WasHidden();
  virtual void WasShown(const ui::LatencyInfo& latency_info);

  // Returns true if the RenderWidget is hidden.
  bool is_hidden() const { return is_hidden_; }

  // Called to notify the RenderWidget that its associated native window
  // got/lost focused.
  virtual void GotFocus();
  virtual void LostFocus();
  virtual void LostCapture();

  // Indicates whether the RenderWidgetHost thinks it is focused.
  // This is different from RenderWidgetHostView::HasFocus() in the sense that
  // it reflects what the renderer process knows: it saves the state that is
  // sent/received.
  // RenderWidgetHostView::HasFocus() is checking whether the view is focused so
  // it is possible in some edge cases that a view was requested to be focused
  // but it failed, thus HasFocus() returns false.
  bool is_focused() const { return is_focused_; }

  // Called to notify the RenderWidget that it has lost the mouse lock.
  virtual void LostMouseLock();

  // Noifies the RenderWidget of the current mouse cursor visibility state.
  void SendCursorVisibilityState(bool is_visible);

  // Notifies the RenderWidgetHost that the View was destroyed.
  void ViewDestroyed();

#if defined(OS_MACOSX)
  // Pause for a moment to wait for pending repaint or resize messages sent to
  // the renderer to arrive. If pending resize messages are for an old window
  // size, then also pump through a new resize message if there is time.
  void PauseForPendingResizeOrRepaints();

  // Whether pausing may be useful.
  bool CanPauseForPendingResizeOrRepaints();

  // Wait for a surface matching the size of the widget's view, possibly
  // blocking until the renderer sends a new frame.
  void WaitForSurface();
#endif

  bool resize_ack_pending_for_testing() { return resize_ack_pending_; }

  // GPU accelerated version of GetBackingStore function. This will
  // trigger a re-composite to the view. It may fail if a resize is pending, or
  // if a composite has already been requested and not acked yet.
  bool ScheduleComposite();

  // Starts a hang monitor timeout. If there's already a hang monitor timeout
  // the new one will only fire if it has a shorter delay than the time
  // left on the existing timeouts.
  void StartHangMonitorTimeout(base::TimeDelta delay);

  // Stops all existing hang monitor timeouts and assumes the renderer is
  // responsive.
  void StopHangMonitorTimeout();

  // Forwards the given message to the renderer. These are called by the view
  // when it has received a message.
  void ForwardGestureEventWithLatencyInfo(
      const blink::WebGestureEvent& gesture_event,
      const ui::LatencyInfo& ui_latency);
  void ForwardTouchEventWithLatencyInfo(
      const blink::WebTouchEvent& touch_event,
      const ui::LatencyInfo& ui_latency);
  void ForwardMouseEventWithLatencyInfo(
      const blink::WebMouseEvent& mouse_event,
      const ui::LatencyInfo& ui_latency);
  void ForwardWheelEventWithLatencyInfo(
      const blink::WebMouseWheelEvent& wheel_event,
      const ui::LatencyInfo& ui_latency);

  // Enables/disables touch emulation using mouse event. See TouchEmulator.
  void SetTouchEventEmulationEnabled(
      bool enabled, ui::GestureProviderConfigType config_type);

  // TouchEmulatorClient implementation.
  void ForwardGestureEvent(
      const blink::WebGestureEvent& gesture_event) override;
  void ForwardEmulatedTouchEvent(
      const blink::WebTouchEvent& touch_event) override;
  void SetCursor(const WebCursor& cursor) override;
  void ShowContextMenuAtPoint(const gfx::Point& point) override;

  // Queues a synthetic gesture for testing purposes.  Invokes the on_complete
  // callback when the gesture is finished running.
  void QueueSyntheticGesture(
      scoped_ptr<SyntheticGesture> synthetic_gesture,
      const base::Callback<void(SyntheticGesture::Result)>& on_complete);

  void CancelUpdateTextDirection();

  // Notifies the renderer whether or not the input method attached to this
  // process is activated.
  // When the input method is activated, a renderer process sends IPC messages
  // to notify the status of its composition node. (This message is mainly used
  // for notifying the position of the input cursor so that the browser can
  // display input method windows under the cursor.)
  void SetInputMethodActive(bool activate);

  // Notifies the renderer changes of IME candidate window state.
  void CandidateWindowShown();
  void CandidateWindowUpdated();
  void CandidateWindowHidden();

  // Update the composition node of the renderer (or WebKit).
  // WebKit has a special node (a composition node) for input method to change
  // its text without affecting any other DOM nodes. When the input method
  // (attached to the browser) updates its text, the browser sends IPC messages
  // to update the composition node of the renderer.
  // (Read the comments of each function for its detail.)

  // Sets the text of the composition node.
  // This function can also update the cursor position and mark the specified
  // range in the composition node.
  // A browser should call this function:
  // * when it receives a WM_IME_COMPOSITION message with a GCS_COMPSTR flag
  //   (on Windows);
  // * when it receives a "preedit_changed" signal of GtkIMContext (on Linux);
  // * when markedText of NSTextInput is called (on Mac).
  void ImeSetComposition(
      const base::string16& text,
      const std::vector<blink::WebCompositionUnderline>& underlines,
      int selection_start,
      int selection_end);

  // Finishes an ongoing composition with the specified text.
  // A browser should call this function:
  // * when it receives a WM_IME_COMPOSITION message with a GCS_RESULTSTR flag
  //   (on Windows);
  // * when it receives a "commit" signal of GtkIMContext (on Linux);
  // * when insertText of NSTextInput is called (on Mac).
  void ImeConfirmComposition(const base::string16& text,
                             const gfx::Range& replacement_range,
                             bool keep_selection);

  // Cancels an ongoing composition.
  void ImeCancelComposition();

  // This is for derived classes to give us access to the resizer rect.
  // And to also expose it to the RenderWidgetHostView.
  virtual gfx::Rect GetRootWindowResizerRect() const;

  bool ignore_input_events() const {
    return ignore_input_events_;
  }

  bool input_method_active() const {
    return input_method_active_;
  }

  // Whether forwarded WebInputEvents should be ignored.  True if either
  // |ignore_input_events_| or |process_->IgnoreInputEvents()| is true.
  bool IgnoreInputEvents() const;

<<<<<<< HEAD
=======
  bool ShouldSetKeyboardFocusOnMouseDown() const;
  bool ShouldSetLogicalFocusOnMouseDown() const;

  // Event queries delegated to the |input_router_|.
  bool ShouldForwardTouchEvent() const;

>>>>>>> f5df926d
  bool has_touch_handler() const { return has_touch_handler_; }

  // Notification that the user has made some kind of input that could
  // perform an action. See OnUserGesture for more details.
  void StartUserGesture();

  // Set the RenderView background transparency.
  void SetBackgroundOpaque(bool opaque);

  // Notifies the renderer that the next key event is bound to one or more
  // pre-defined edit commands
  void SetEditCommandsForNextKeyEvent(
      const std::vector<EditCommand>& commands);

  // Executes the edit command on the RenderView.
  void ExecuteEditCommand(const std::string& command,
                          const std::string& value);

  // Tells the renderer to scroll the currently focused node into rect only if
  // the currently focused node is a Text node (textfield, text area or content
  // editable divs).
  void ScrollFocusedEditableNodeIntoRect(const gfx::Rect& rect);

  // Requests the renderer to move the caret selection towards the point.
  void MoveCaret(const gfx::Point& point);

  // Called when the reponse to a pending mouse lock request has arrived.
  // Returns true if |allowed| is true and the mouse has been successfully
  // locked.
  bool GotResponseToLockMouseRequest(bool allowed);

  // Tells the RenderWidget about the latest vsync parameters.
  virtual void UpdateVSyncParameters(base::TimeTicks timebase,
                                     base::TimeDelta interval);

  // Called by the view in response to OnSwapCompositorFrame.
  static void SendSwapCompositorFrameAck(
      int32 route_id,
      uint32 output_surface_id,
      int renderer_host_id,
      const cc::CompositorFrameAck& ack);

  // Called by the view to return resources to the compositor.
  static void SendReclaimCompositorResources(int32 route_id,
                                             uint32 output_surface_id,
                                             int renderer_host_id,
                                             const cc::CompositorFrameAck& ack);

  void set_allow_privileged_mouse_lock(bool allow) {
    allow_privileged_mouse_lock_ = allow;
  }

  // Resets state variables related to tracking pending size and painting.
  //
  // We need to reset these flags when we want to repaint the contents of
  // browser plugin in this RWH. Resetting these flags will ensure we ignore
  // any previous pending acks that are not relevant upon repaint.
  void ResetSizeAndRepaintPendingFlags();

  void DetachDelegate();

  // Update the renderer's cache of the screen rect of the view and window.
  void SendScreenRects();

  // Suppreses future char events until a keydown. See
  // suppress_next_char_events_.
  void SuppressNextCharEvents();

  // Called by the view in response to a flush request.
  void FlushInput();

  // Request a flush signal from the view.
  void SetNeedsFlush();

  // Indicates whether the renderer drives the RenderWidgetHosts's size or the
  // other way around.
  bool auto_resize_enabled() { return auto_resize_enabled_; }

  // The minimum size of this renderer when auto-resize is enabled.
  const gfx::Size& min_size_for_auto_resize() const {
    return min_size_for_auto_resize_;
  }

  // The maximum size of this renderer when auto-resize is enabled.
  const gfx::Size& max_size_for_auto_resize() const {
    return max_size_for_auto_resize_;
  }

  void FrameSwapped(const ui::LatencyInfo& latency_info);
  void DidReceiveRendererFrame();

  // Returns the ID that uniquely describes this component to the latency
  // subsystem.
  int64 GetLatencyComponentId() const;

  base::TimeDelta GetEstimatedBrowserCompositeTime() const;

  static void CompositorFrameDrawn(
      const std::vector<ui::LatencyInfo>& latency_info);

  // Don't check whether we expected a resize ack during layout tests.
  static void DisableResizeAckCheckForTesting();

  InputRouter* input_router() { return input_router_.get(); }

  // Get the BrowserAccessibilityManager for the root of the frame tree,
  BrowserAccessibilityManager* GetRootBrowserAccessibilityManager();

  // Get the BrowserAccessibilityManager for the root of the frame tree,
  // or create it if it doesn't already exist.
  BrowserAccessibilityManager* GetOrCreateRootBrowserAccessibilityManager();

  void RejectMouseLockOrUnlockIfNecessary();

#if defined(OS_WIN)
  gfx::NativeViewAccessible GetParentNativeViewAccessible();
#endif

 protected:
  RenderWidgetHostImpl* AsRenderWidgetHostImpl() override;

  // Called when we receive a notification indicating that the renderer
  // process has gone. This will reset our state so that our state will be
  // consistent if a new renderer is created.
  void RendererExited(base::TerminationStatus status, int exit_code);

  // Retrieves an id the renderer can use to refer to its view.
  // This is used for various IPC messages, including plugins.
  gfx::NativeViewId GetNativeViewId() const;

  // Retrieves an id for the surface that the renderer can draw to
  // when accelerated compositing is enabled.
  gfx::GLSurfaceHandle GetCompositingSurface();

  // ---------------------------------------------------------------------------
  // The following methods are overridden by RenderViewHost to send upwards to
  // its delegate.

  // Called when a mousewheel event was not processed by the renderer.
  virtual void UnhandledWheelEvent(const blink::WebMouseWheelEvent& event) {}

  // Notification that the user has made some kind of input that could
  // perform an action. The gestures that count are 1) any mouse down
  // event and 2) enter or space key presses.
  virtual void OnUserGesture() {}

  // Callbacks for notification when the renderer becomes unresponsive to user
  // input events, and subsequently responsive again.
  virtual void NotifyRendererUnresponsive() {}
  virtual void NotifyRendererResponsive() {}

  // Called when auto-resize resulted in the renderer size changing.
  virtual void OnRenderAutoResized(const gfx::Size& new_size) {}

  // ---------------------------------------------------------------------------

  // RenderViewHost overrides this method to impose further restrictions on when
  // to allow mouse lock.
  // Once the request is approved or rejected, GotResponseToLockMouseRequest()
  // will be called.
  virtual void RequestToLockMouse(bool user_gesture,
                                  bool last_unlocked_by_target);

  bool IsMouseLocked() const;

  // RenderViewHost overrides this method to report when in fullscreen mode.
  virtual bool IsFullscreen() const;

  // Indicates if the render widget host should track the render widget's size
  // as opposed to visa versa.
  void SetAutoResize(bool enable,
                     const gfx::Size& min_size,
                     const gfx::Size& max_size);

  // Fills in the |resize_params| struct.
  // Returns |false| if the update is redundant, |true| otherwise.
  bool GetResizeParams(ViewMsg_Resize_Params* resize_params);

  // Sets the |resize_params| that were sent to the renderer bundled with the
  // request to create a new RenderWidget.
  void SetInitialRenderSizeParams(const ViewMsg_Resize_Params& resize_params);

  // Expose increment/decrement of the in-flight event count, so
  // RenderViewHostImpl can account for in-flight beforeunload/unload events.
  int increment_in_flight_event_count() { return ++in_flight_event_count_; }
  int decrement_in_flight_event_count() {
    DCHECK_GT(in_flight_event_count_, 0);
    return --in_flight_event_count_;
  }

  // The View associated with the RenderViewHost. The lifetime of this object
  // is associated with the lifetime of the Render process. If the Renderer
  // crashes, its View is destroyed and this pointer becomes NULL, even though
  // render_view_host_ lives on to load another URL (creating a new View while
  // doing so).
  RenderWidgetHostViewBase* view_;

  // A weak pointer to the view. The above pointer should be weak, but changing
  // that to be weak causes crashes on Android.
  // TODO(ccameron): Fix this.
  // http://crbug.com/404828
  base::WeakPtr<RenderWidgetHostViewBase> view_weak_;

  // true if a renderer has once been valid. We use this flag to display a sad
  // tab only when we lose our renderer and not if a paint occurs during
  // initialization.
  bool renderer_initialized_;

  // This value indicates how long to wait before we consider a renderer hung.
  base::TimeDelta hung_renderer_delay_;

 private:
  friend class MockRenderWidgetHost;

  // Tell this object to destroy itself.
  void Destroy();

  // Called by |hang_monitor_timeout_| on delayed response from the renderer.
  void RendererIsUnresponsive();

  // Called if we know the renderer is responsive. When we currently think the
  // renderer is unresponsive, this will clear that state and call
  // NotifyRendererResponsive.
  void RendererIsResponsive();

  // IPC message handlers
  void OnRenderViewReady();
  void OnRenderProcessGone(int status, int error_code);
  void OnClose();
  void OnUpdateScreenRectsAck();
  void OnRequestMove(const gfx::Rect& pos);
  void OnSetTooltipText(const base::string16& tooltip_text,
                        blink::WebTextDirection text_direction_hint);
  bool OnSwapCompositorFrame(const IPC::Message& message);
  void OnUpdateRect(const ViewHostMsg_UpdateRect_Params& params);
  void OnQueueSyntheticGesture(const SyntheticGesturePacket& gesture_packet);
  virtual void OnFocus();
  virtual void OnBlur();
  void OnSetCursor(const WebCursor& cursor);
  void OnTextInputTypeChanged(ui::TextInputType type,
                              ui::TextInputMode input_mode,
                              bool can_compose_inline,
                              int flags);

  void OnImeCompositionRangeChanged(
      const gfx::Range& range,
      const std::vector<gfx::Rect>& character_bounds);
  void OnImeCancelComposition();
  void OnLockMouse(bool user_gesture,
                   bool last_unlocked_by_target,
                   bool privileged);
  void OnUnlockMouse();
  void OnShowDisambiguationPopup(const gfx::Rect& rect_pixels,
                                 const gfx::Size& size,
                                 const cc::SharedBitmapId& id);
#if defined(OS_WIN)
  void OnWindowlessPluginDummyWindowCreated(
      gfx::NativeViewId dummy_activation_window);
  void OnWindowlessPluginDummyWindowDestroyed(
      gfx::NativeViewId dummy_activation_window);
#endif
  void OnSelectionChanged(const base::string16& text,
                          size_t offset,
                          const gfx::Range& range);
  void OnSelectionBoundsChanged(
      const ViewHostMsg_SelectionBounds_Params& params);
  void OnSnapshot(bool success, const SkBitmap& bitmap);

  // Called (either immediately or asynchronously) after we're done with our
  // BackingStore and can send an ACK to the renderer so it can paint onto it
  // again.
  void DidUpdateBackingStore(const ViewHostMsg_UpdateRect_Params& params,
                             const base::TimeTicks& paint_start);

  // Give key press listeners a chance to handle this key press. This allow
  // widgets that don't have focus to still handle key presses.
  bool KeyPressListenersHandleEvent(const NativeWebKeyboardEvent& event);

  // InputRouterClient
  InputEventAckState FilterInputEvent(
      const blink::WebInputEvent& event,
      const ui::LatencyInfo& latency_info) override;
  void IncrementInFlightEventCount() override;
  void DecrementInFlightEventCount() override;
  void OnHasTouchEventHandlers(bool has_handlers) override;
  void DidFlush() override;
  void DidOverscroll(const DidOverscrollParams& params) override;
  void DidStopFlinging() override;

  // InputAckHandler
  void OnKeyboardEventAck(const NativeWebKeyboardEvent& event,
                          InputEventAckState ack_result) override;
  void OnWheelEventAck(const MouseWheelEventWithLatencyInfo& event,
                       InputEventAckState ack_result) override;
  void OnTouchEventAck(const TouchEventWithLatencyInfo& event,
                       InputEventAckState ack_result) override;
  void OnGestureEventAck(const GestureEventWithLatencyInfo& event,
                         InputEventAckState ack_result) override;
  void OnUnexpectedEventAck(UnexpectedEventAckType type) override;

  void OnSyntheticGestureCompleted(SyntheticGesture::Result result);

  // Called when there is a new auto resize (using a post to avoid a stack
  // which may get in recursive loops).
  void DelayedAutoResized();

  void WindowSnapshotReachedScreen(int snapshot_id);

  void OnSnapshotDataReceived(int snapshot_id,
                              const unsigned char* png,
                              size_t size);

  void OnSnapshotDataReceivedAsync(
      int snapshot_id,
      scoped_refptr<base::RefCountedBytes> png_data);

  // Our delegate, which wants to know mainly about keyboard events.
  // It will remain non-NULL until DetachDelegate() is called.
  RenderWidgetHostDelegate* delegate_;

  // Created during construction but initialized during Init*(). Therefore, it
  // is guaranteed never to be NULL, but its channel may be NULL if the
  // renderer crashed, so you must always check that.
  RenderProcessHost* process_;

  // The ID of the corresponding object in the Renderer Instance.
  int routing_id_;

  // The ID of the surface corresponding to this render widget.
  int surface_id_;

  // Indicates whether a page is loading or not.
  bool is_loading_;

  // Indicates whether a page is hidden or not. It has to stay in sync with the
  // most recent call to process_->WidgetRestored() / WidgetHidden().
  bool is_hidden_;

  // Set if we are waiting for a repaint ack for the view.
  bool repaint_ack_pending_;

  // True when waiting for RESIZE_ACK.
  bool resize_ack_pending_;

  // Cached copy of the screen info so that it doesn't need to be updated every
  // time the window is resized.
  scoped_ptr<blink::WebScreenInfo> screen_info_;

  // Set if screen_info_ may have changed and should be recomputed and force a
  // resize message.
  bool screen_info_out_of_date_;

  // The current size of the RenderWidget.
  gfx::Size current_size_;

  // Resize information that was previously sent to the renderer.
  scoped_ptr<ViewMsg_Resize_Params> old_resize_params_;

  // The next auto resize to send.
  gfx::Size new_auto_size_;

  // True if the render widget host should track the render widget's size as
  // opposed to visa versa.
  bool auto_resize_enabled_;

  // The minimum size for the render widget if auto-resize is enabled.
  gfx::Size min_size_for_auto_resize_;

  // The maximum size for the render widget if auto-resize is enabled.
  gfx::Size max_size_for_auto_resize_;

  bool waiting_for_screen_rects_ack_;
  gfx::Rect last_view_screen_rect_;
  gfx::Rect last_window_screen_rect_;

  // Keyboard event listeners.
  std::vector<KeyPressEventCallback> key_press_event_callbacks_;

  // Mouse event callbacks.
  std::vector<MouseEventCallback> mouse_event_callbacks_;

  // If true, then we should repaint when restoring even if we have a
  // backingstore.  This flag is set to true if we receive a paint message
  // while is_hidden_ to true.  Even though we tell the render widget to hide
  // itself, a paint message could already be in flight at that point.
  bool needs_repainting_on_restore_;

  // This is true if the renderer is currently unresponsive.
  bool is_unresponsive_;

  // This value denotes the number of input events yet to be acknowledged
  // by the renderer.
  int in_flight_event_count_;

  // Flag to detect recursive calls to GetBackingStore().
  bool in_get_backing_store_;

  // Used for UMA histogram logging to measure the time for a repaint view
  // operation to finish.
  base::TimeTicks repaint_start_time_;

  // Set to true if we shouldn't send input events from the render widget.
  bool ignore_input_events_;

  // Indicates whether IME is active.
  bool input_method_active_;

  // Set when we update the text direction of the selected input element.
  bool text_direction_updated_;
  blink::WebTextDirection text_direction_;

  // Set when we cancel updating the text direction.
  // This flag also ignores succeeding update requests until we call
  // NotifyTextDirection().
  bool text_direction_canceled_;

  // Indicates if the next sequence of Char events should be suppressed or not.
  // System may translate a RawKeyDown event into zero or more Char events,
  // usually we send them to the renderer directly in sequence. However, If a
  // RawKeyDown event was not handled by the renderer but was handled by
  // our UnhandledKeyboardEvent() method, e.g. as an accelerator key, then we
  // shall not send the following sequence of Char events, which was generated
  // by this RawKeyDown event, to the renderer. Otherwise the renderer may
  // handle the Char events and cause unexpected behavior.
  // For example, pressing alt-2 may let the browser switch to the second tab,
  // but the Char event generated by alt-2 may also activate a HTML element
  // if its accesskey happens to be "2", then the user may get confused when
  // switching back to the original tab, because the content may already be
  // changed.
  bool suppress_next_char_events_;

  bool pending_mouse_lock_request_;
  bool allow_privileged_mouse_lock_;

  // Keeps track of whether the webpage has any touch event handler. If it does,
  // then touch events are sent to the renderer. Otherwise, the touch events are
  // not sent to the renderer.
  bool has_touch_handler_;

  scoped_ptr<SyntheticGestureController> synthetic_gesture_controller_;

  scoped_ptr<TouchEmulator> touch_emulator_;

  // Receives and handles all input events.
  scoped_ptr<InputRouter> input_router_;

  scoped_ptr<TimeoutMonitor> hang_monitor_timeout_;

#if defined(OS_WIN)
  std::list<HWND> dummy_windows_for_activation_;
#endif

  RenderWidgetHostLatencyTracker latency_tracker_;

  int next_browser_snapshot_id_;
  typedef std::map<int,
      base::Callback<void(const unsigned char*, size_t)> > PendingSnapshotMap;
  PendingSnapshotMap pending_browser_snapshots_;

  // Indicates whether a RenderFramehost has ownership, in which case this
  // object does not self destroy.
  bool owned_by_render_frame_host_;

  // Indicates whether this RenderWidgetHost thinks is focused. This is trying
  // to match what the renderer process knows. It is different from
  // RenderWidgetHostView::HasFocus in that in that the focus request may fail,
  // causing HasFocus to return false when is_focused_ is true.
  bool is_focused_;

  base::WeakPtrFactory<RenderWidgetHostImpl> weak_factory_;

  DISALLOW_COPY_AND_ASSIGN(RenderWidgetHostImpl);
};

}  // namespace content

#endif  // CONTENT_BROWSER_RENDERER_HOST_RENDER_WIDGET_HOST_IMPL_H_<|MERGE_RESOLUTION|>--- conflicted
+++ resolved
@@ -375,15 +375,9 @@
   // |ignore_input_events_| or |process_->IgnoreInputEvents()| is true.
   bool IgnoreInputEvents() const;
 
-<<<<<<< HEAD
-=======
   bool ShouldSetKeyboardFocusOnMouseDown() const;
   bool ShouldSetLogicalFocusOnMouseDown() const;
 
-  // Event queries delegated to the |input_router_|.
-  bool ShouldForwardTouchEvent() const;
-
->>>>>>> f5df926d
   bool has_touch_handler() const { return has_touch_handler_; }
 
   // Notification that the user has made some kind of input that could
