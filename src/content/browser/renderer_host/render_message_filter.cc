// Copyright (c) 2012 The Chromium Authors. All rights reserved.
// Use of this source code is governed by a BSD-style license that can be
// found in the LICENSE file.

#include "content/browser/renderer_host/render_message_filter.h"

#include <map>

#include "base/bind.h"
#include "base/bind_helpers.h"
#include "base/command_line.h"
#include "base/debug/alias.h"
#include "base/strings/sys_string_conversions.h"
#include "base/strings/utf_string_conversions.h"
#include "base/threading/thread.h"
#include "base/threading/worker_pool.h"
#include "content/browser/browser_main_loop.h"
#include "content/browser/child_process_security_policy_impl.h"
#include "content/browser/dom_storage/dom_storage_context_wrapper.h"
#include "content/browser/dom_storage/session_storage_namespace_impl.h"
#include "content/browser/download/download_stats.h"
#include "content/browser/gpu/gpu_data_manager_impl.h"
#include "content/browser/loader/resource_dispatcher_host_impl.h"
#include "content/browser/media/media_internals.h"
#include "content/browser/plugin_process_host.h"
#include "content/browser/plugin_service_impl.h"
#include "content/browser/ppapi_plugin_process_host.h"
#include "content/browser/renderer_host/pepper/pepper_security_helper.h"
#include "content/browser/renderer_host/render_process_host_impl.h"
#include "content/browser/renderer_host/render_view_host_delegate.h"
#include "content/browser/renderer_host/render_widget_helper.h"
#include "content/common/child_process_host_impl.h"
#include "content/common/child_process_messages.h"
#include "content/common/cookie_data.h"
#include "content/common/desktop_notification_messages.h"
#include "content/common/frame_messages.h"
#include "content/common/gpu/client/gpu_memory_buffer_impl.h"
#include "content/common/media/media_param_traits.h"
#include "content/common/view_messages.h"
#include "content/public/browser/browser_child_process_host.h"
#include "content/public/browser/browser_context.h"
#include "content/public/browser/browser_thread.h"
#include "content/public/browser/content_browser_client.h"
#include "content/public/browser/download_save_info.h"
#include "content/public/browser/plugin_service_filter.h"
#include "content/public/browser/resource_context.h"
#include "content/public/browser/user_metrics.h"
#include "content/public/common/content_constants.h"
#include "content/public/common/content_switches.h"
#include "content/public/common/context_menu_params.h"
#include "content/public/common/url_constants.h"
#include "content/public/common/webplugininfo.h"
#include "ipc/ipc_channel_handle.h"
#include "ipc/ipc_platform_file.h"
#include "media/audio/audio_manager.h"
#include "media/audio/audio_manager_base.h"
#include "media/audio/audio_parameters.h"
#include "media/base/media_log_event.h"
#include "net/base/io_buffer.h"
#include "net/base/keygen_handler.h"
#include "net/base/mime_util.h"
#include "net/base/request_priority.h"
#include "net/cookies/canonical_cookie.h"
#include "net/cookies/cookie_monster.h"
#include "net/http/http_cache.h"
#include "net/url_request/url_request_context.h"
#include "net/url_request/url_request_context_getter.h"
#include "ppapi/shared_impl/file_type_conversion.h"
#include "third_party/WebKit/public/web/WebNotificationPresenter.h"
#include "ui/gfx/color_profile.h"

#if defined(OS_MACOSX)
#include "content/common/gpu/client/gpu_memory_buffer_impl_io_surface.h"
#include "content/common/mac/font_descriptor.h"
#include "ui/gl/io_surface_support_mac.h"
#else
#include "gpu/GLES2/gl2extchromium.h"
#include "third_party/khronos/GLES2/gl2.h"
#include "third_party/khronos/GLES2/gl2ext.h"
#endif
#if defined(OS_POSIX)
#include "base/file_descriptor_posix.h"
#endif
#if defined(OS_WIN)
#include "content/browser/renderer_host/backing_store_win.h"
#include "content/common/font_cache_dispatcher_win.h"
#endif
#if defined(OS_ANDROID)
#include "media/base/android/webaudio_media_codec_bridge.h"
#endif

using net::CookieStore;

namespace content {
namespace {

#if defined(ENABLE_PLUGINS)
const int kPluginsRefreshThresholdInSeconds = 3;
#endif

// When two CPU usage queries arrive within this interval, we sample the CPU
// usage only once and send it as a response for both queries.
static const int64 kCPUUsageSampleIntervalMs = 900;

#if defined(OS_WIN)
// On Windows, |g_color_profile| can run on an arbitrary background thread.
// We avoid races by using LazyInstance's constructor lock to initialize the
// object.
base::LazyInstance<gfx::ColorProfile>::Leaky g_color_profile =
    LAZY_INSTANCE_INITIALIZER;
#endif

// Common functionality for converting a sync renderer message to a callback
// function in the browser. Derive from this, create it on the heap when
// issuing your callback. When done, write your reply parameters into
// reply_msg(), and then call SendReplyAndDeleteThis().
class RenderMessageCompletionCallback {
 public:
  RenderMessageCompletionCallback(RenderMessageFilter* filter,
                                  IPC::Message* reply_msg)
      : filter_(filter),
        reply_msg_(reply_msg) {
  }

  virtual ~RenderMessageCompletionCallback() {
  }

  RenderMessageFilter* filter() { return filter_.get(); }
  IPC::Message* reply_msg() { return reply_msg_; }

  void SendReplyAndDeleteThis() {
    filter_->Send(reply_msg_);
    delete this;
  }

 private:
  scoped_refptr<RenderMessageFilter> filter_;
  IPC::Message* reply_msg_;
};

class OpenChannelToPpapiPluginCallback
    : public RenderMessageCompletionCallback,
      public PpapiPluginProcessHost::PluginClient {
 public:
  OpenChannelToPpapiPluginCallback(RenderMessageFilter* filter,
                                   ResourceContext* context,
                                   IPC::Message* reply_msg)
      : RenderMessageCompletionCallback(filter, reply_msg),
        context_(context) {
  }

  virtual void GetPpapiChannelInfo(base::ProcessHandle* renderer_handle,
                                   int* renderer_id) OVERRIDE {
    *renderer_handle = filter()->PeerHandle();
    *renderer_id = filter()->render_process_id();
  }

  virtual void OnPpapiChannelOpened(const IPC::ChannelHandle& channel_handle,
                                    base::ProcessId plugin_pid,
                                    int plugin_child_id) OVERRIDE {
    ViewHostMsg_OpenChannelToPepperPlugin::WriteReplyParams(
        reply_msg(), channel_handle, plugin_pid, plugin_child_id);
    SendReplyAndDeleteThis();
  }

  virtual bool OffTheRecord() OVERRIDE {
    return filter()->OffTheRecord();
  }

  virtual ResourceContext* GetResourceContext() OVERRIDE {
    return context_;
  }

 private:
  ResourceContext* context_;
};

class OpenChannelToPpapiBrokerCallback
    : public PpapiPluginProcessHost::BrokerClient {
 public:
  OpenChannelToPpapiBrokerCallback(RenderMessageFilter* filter,
                                   int routing_id)
      : filter_(filter),
        routing_id_(routing_id) {
  }

  virtual ~OpenChannelToPpapiBrokerCallback() {}

  virtual void GetPpapiChannelInfo(base::ProcessHandle* renderer_handle,
                                   int* renderer_id) OVERRIDE {
    *renderer_handle = filter_->PeerHandle();
    *renderer_id = filter_->render_process_id();
  }

  virtual void OnPpapiChannelOpened(const IPC::ChannelHandle& channel_handle,
                                    base::ProcessId plugin_pid,
                                    int /* plugin_child_id */) OVERRIDE {
    filter_->Send(new ViewMsg_PpapiBrokerChannelCreated(routing_id_,
                                                        plugin_pid,
                                                        channel_handle));
    delete this;
  }

  virtual bool OffTheRecord() OVERRIDE {
    return filter_->OffTheRecord();
  }

 private:
  scoped_refptr<RenderMessageFilter> filter_;
  int routing_id_;
};

#if defined(OS_MACOSX)
void AddBooleanValue(CFMutableDictionaryRef dictionary,
                     const CFStringRef key,
                     bool value) {
  CFDictionaryAddValue(
      dictionary, key, value ? kCFBooleanTrue : kCFBooleanFalse);
}

void AddIntegerValue(CFMutableDictionaryRef dictionary,
                     const CFStringRef key,
                     int32 value) {
  base::ScopedCFTypeRef<CFNumberRef> number(
      CFNumberCreate(NULL, kCFNumberSInt32Type, &value));
  CFDictionaryAddValue(dictionary, key, number.get());
}
#endif

}  // namespace

class RenderMessageFilter::OpenChannelToNpapiPluginCallback
    : public RenderMessageCompletionCallback,
      public PluginProcessHost::Client {
 public:
  OpenChannelToNpapiPluginCallback(RenderMessageFilter* filter,
                                   ResourceContext* context,
                                   IPC::Message* reply_msg)
      : RenderMessageCompletionCallback(filter, reply_msg),
        context_(context),
        host_(NULL),
        sent_plugin_channel_request_(false) {
  }

  virtual int ID() OVERRIDE {
    return filter()->render_process_id();
  }

  virtual ResourceContext* GetResourceContext() OVERRIDE {
    return context_;
  }

  virtual bool OffTheRecord() OVERRIDE {
    if (filter()->OffTheRecord())
      return true;
    if (GetContentClient()->browser()->AllowSaveLocalState(context_))
      return false;

    // For now, only disallow storing data for Flash <http://crbug.com/97319>.
    for (size_t i = 0; i < info_.mime_types.size(); ++i) {
      if (info_.mime_types[i].mime_type == kFlashPluginSwfMimeType)
        return true;
    }
    return false;
  }

  virtual void SetPluginInfo(const WebPluginInfo& info) OVERRIDE {
    info_ = info;
  }

  virtual void OnFoundPluginProcessHost(PluginProcessHost* host) OVERRIDE {
    DCHECK(host);
    host_ = host;
  }

  virtual void OnSentPluginChannelRequest() OVERRIDE {
    sent_plugin_channel_request_ = true;
  }

  virtual void OnChannelOpened(const IPC::ChannelHandle& handle) OVERRIDE {
    WriteReplyAndDeleteThis(handle);
  }

  virtual void OnError() OVERRIDE {
    WriteReplyAndDeleteThis(IPC::ChannelHandle());
  }

  PluginProcessHost* host() const {
    return host_;
  }

  bool sent_plugin_channel_request() const {
    return sent_plugin_channel_request_;
  }

  void Cancel() {
    delete this;
  }

 private:
  void WriteReplyAndDeleteThis(const IPC::ChannelHandle& handle) {
    FrameHostMsg_OpenChannelToPlugin::WriteReplyParams(reply_msg(),
                                                       handle, info_);
    filter()->OnCompletedOpenChannelToNpapiPlugin(this);
    SendReplyAndDeleteThis();
  }

  ResourceContext* context_;
  WebPluginInfo info_;
  PluginProcessHost* host_;
  bool sent_plugin_channel_request_;
};

RenderMessageFilter::RenderMessageFilter(
    int render_process_id,
    bool is_guest,
    PluginServiceImpl* plugin_service,
    BrowserContext* browser_context,
    net::URLRequestContextGetter* request_context,
    RenderWidgetHelper* render_widget_helper,
    media::AudioManager* audio_manager,
    MediaInternals* media_internals,
    DOMStorageContextWrapper* dom_storage_context)
    : resource_dispatcher_host_(ResourceDispatcherHostImpl::Get()),
      plugin_service_(plugin_service),
      profile_data_directory_(browser_context->GetPath()),
      request_context_(request_context),
      resource_context_(browser_context->GetResourceContext()),
      render_widget_helper_(render_widget_helper),
      incognito_(browser_context->IsOffTheRecord()),
      dom_storage_context_(dom_storage_context),
      render_process_id_(render_process_id),
      is_guest_(is_guest),
      cpu_usage_(0),
      audio_manager_(audio_manager),
      media_internals_(media_internals) {
  DCHECK(request_context_.get());

  render_widget_helper_->Init(render_process_id_, resource_dispatcher_host_);
}

RenderMessageFilter::~RenderMessageFilter() {
  // This function should be called on the IO thread.
  DCHECK(BrowserThread::CurrentlyOn(BrowserThread::IO));
  DCHECK(plugin_host_clients_.empty());
}

void RenderMessageFilter::OnChannelClosing() {
#if defined(ENABLE_PLUGINS)
  for (std::set<OpenChannelToNpapiPluginCallback*>::iterator it =
       plugin_host_clients_.begin(); it != plugin_host_clients_.end(); ++it) {
    OpenChannelToNpapiPluginCallback* client = *it;
    if (client->host()) {
      if (client->sent_plugin_channel_request()) {
        client->host()->CancelSentRequest(client);
      } else {
        client->host()->CancelPendingRequest(client);
      }
    } else {
      plugin_service_->CancelOpenChannelToNpapiPlugin(client);
    }
    client->Cancel();
  }
#endif  // defined(ENABLE_PLUGINS)
  plugin_host_clients_.clear();
}

void RenderMessageFilter::OnChannelConnected(int32 peer_id) {
  base::ProcessHandle handle = PeerHandle();
#if defined(OS_MACOSX)
  process_metrics_.reset(base::ProcessMetrics::CreateProcessMetrics(handle,
                                                                    NULL));
#else
  process_metrics_.reset(base::ProcessMetrics::CreateProcessMetrics(handle));
#endif
  cpu_usage_ = process_metrics_->GetCPUUsage(); // Initialize CPU usage counters
  cpu_usage_sample_time_ = base::TimeTicks::Now();
}

bool RenderMessageFilter::OnMessageReceived(const IPC::Message& message,
                                            bool* message_was_ok) {
  bool handled = true;
  IPC_BEGIN_MESSAGE_MAP_EX(RenderMessageFilter, message, *message_was_ok)
#if defined(OS_WIN)
    IPC_MESSAGE_HANDLER(ViewHostMsg_PreCacheFontCharacters,
                        OnPreCacheFontCharacters)
#endif
    IPC_MESSAGE_HANDLER(ViewHostMsg_GetProcessMemorySizes,
                        OnGetProcessMemorySizes)
    IPC_MESSAGE_HANDLER(ViewHostMsg_GenerateRoutingID, OnGenerateRoutingID)
    IPC_MESSAGE_HANDLER(ViewHostMsg_CreateWindow, OnCreateWindow)
    IPC_MESSAGE_HANDLER(ViewHostMsg_CreateWidget, OnCreateWidget)
    IPC_MESSAGE_HANDLER(ViewHostMsg_CreateFullscreenWidget,
                        OnCreateFullscreenWidget)
    IPC_MESSAGE_HANDLER(ViewHostMsg_SetCookie, OnSetCookie)
    IPC_MESSAGE_HANDLER_DELAY_REPLY(ViewHostMsg_GetCookies, OnGetCookies)
    IPC_MESSAGE_HANDLER_DELAY_REPLY(ViewHostMsg_GetRawCookies, OnGetRawCookies)
    IPC_MESSAGE_HANDLER(ViewHostMsg_DeleteCookie, OnDeleteCookie)
    IPC_MESSAGE_HANDLER(ViewHostMsg_CookiesEnabled, OnCookiesEnabled)
#if defined(OS_MACOSX)
    IPC_MESSAGE_HANDLER_DELAY_REPLY(ViewHostMsg_LoadFont, OnLoadFont)
#endif
    IPC_MESSAGE_HANDLER(ViewHostMsg_DownloadUrl, OnDownloadUrl)
#if defined(ENABLE_PLUGINS)
    IPC_MESSAGE_HANDLER_DELAY_REPLY(ViewHostMsg_GetPlugins, OnGetPlugins)
    IPC_MESSAGE_HANDLER(FrameHostMsg_GetPluginInfo, OnGetPluginInfo)
    IPC_MESSAGE_HANDLER_DELAY_REPLY(FrameHostMsg_OpenChannelToPlugin,
                                    OnOpenChannelToPlugin)
    IPC_MESSAGE_HANDLER_DELAY_REPLY(ViewHostMsg_OpenChannelToPepperPlugin,
                                    OnOpenChannelToPepperPlugin)
    IPC_MESSAGE_HANDLER(ViewHostMsg_DidCreateOutOfProcessPepperInstance,
                        OnDidCreateOutOfProcessPepperInstance)
    IPC_MESSAGE_HANDLER(ViewHostMsg_DidDeleteOutOfProcessPepperInstance,
                        OnDidDeleteOutOfProcessPepperInstance)
    IPC_MESSAGE_HANDLER(ViewHostMsg_OpenChannelToPpapiBroker,
                        OnOpenChannelToPpapiBroker)
#endif
    IPC_MESSAGE_HANDLER_GENERIC(ViewHostMsg_UpdateRect,
        render_widget_helper_->DidReceiveBackingStoreMsg(message))
    IPC_MESSAGE_HANDLER(ViewHostMsg_UpdateIsDelayed, OnUpdateIsDelayed)
    IPC_MESSAGE_HANDLER(DesktopNotificationHostMsg_CheckPermission,
                        OnCheckNotificationPermission)
    IPC_MESSAGE_HANDLER(ChildProcessHostMsg_SyncAllocateSharedMemory,
                        OnAllocateSharedMemory)
    IPC_MESSAGE_HANDLER(ChildProcessHostMsg_SyncAllocateGpuMemoryBuffer,
                        OnAllocateGpuMemoryBuffer)
#if defined(OS_POSIX) && !defined(TOOLKIT_GTK) && !defined(OS_ANDROID)
    IPC_MESSAGE_HANDLER(ViewHostMsg_AllocTransportDIB, OnAllocTransportDIB)
    IPC_MESSAGE_HANDLER(ViewHostMsg_FreeTransportDIB, OnFreeTransportDIB)
#endif
    IPC_MESSAGE_HANDLER(ViewHostMsg_DidGenerateCacheableMetadata,
                        OnCacheableMetadataAvailable)
    IPC_MESSAGE_HANDLER_DELAY_REPLY(ViewHostMsg_Keygen, OnKeygen)
    IPC_MESSAGE_HANDLER(ViewHostMsg_GetCPUUsage, OnGetCPUUsage)
    IPC_MESSAGE_HANDLER(ViewHostMsg_GetAudioHardwareConfig,
                        OnGetAudioHardwareConfig)
#if defined(OS_WIN)
    IPC_MESSAGE_HANDLER(ViewHostMsg_GetMonitorColorProfile,
                        OnGetMonitorColorProfile)
#endif
    IPC_MESSAGE_HANDLER(ViewHostMsg_MediaLogEvents, OnMediaLogEvents)
    IPC_MESSAGE_HANDLER(ViewHostMsg_Are3DAPIsBlocked, OnAre3DAPIsBlocked)
    IPC_MESSAGE_HANDLER(ViewHostMsg_DidLose3DContext, OnDidLose3DContext)
#if defined(OS_ANDROID)
    IPC_MESSAGE_HANDLER(ViewHostMsg_RunWebAudioMediaCodec, OnWebAudioMediaCodec)
#endif
    IPC_MESSAGE_UNHANDLED(handled = false)
  IPC_END_MESSAGE_MAP_EX()

  return handled;
}

void RenderMessageFilter::OnDestruct() const {
  BrowserThread::DeleteOnIOThread::Destruct(this);
}

base::TaskRunner* RenderMessageFilter::OverrideTaskRunnerForMessage(
    const IPC::Message& message) {
#if defined(OS_WIN)
  // Windows monitor profile must be read from a file.
  if (message.type() == ViewHostMsg_GetMonitorColorProfile::ID)
    return BrowserThread::GetBlockingPool();
#endif
#if defined(OS_MACOSX)
  // OSX CoreAudio calls must all happen on the main thread.
  if (message.type() == ViewHostMsg_GetAudioHardwareConfig::ID)
    return audio_manager_->GetMessageLoop().get();
#endif
  return NULL;
}

bool RenderMessageFilter::OffTheRecord() const {
  return incognito_;
}

void RenderMessageFilter::OnCreateWindow(
    const ViewHostMsg_CreateWindow_Params& params,
    int* route_id,
    int* main_frame_route_id,
    int* surface_id,
    int64* cloned_session_storage_namespace_id) {
  bool no_javascript_access;

  // Merge the additional features into the WebWindowFeatures struct before we
  // pass it on.
  blink::WebVector<blink::WebString> additional_features(
      params.additional_features.size());

  for (size_t i = 0; i < params.additional_features.size(); ++i)
    additional_features[i] = blink::WebString(params.additional_features[i]);

  blink::WebWindowFeatures features = params.features;
  features.additionalFeatures.swap(additional_features);

  bool can_create_window =
      GetContentClient()->browser()->CanCreateWindow(
          params.opener_url,
          params.opener_top_level_frame_url,
          params.opener_security_origin,
          params.window_container_type,
          params.target_url,
          params.referrer,
          params.disposition,
          features,
          params.user_gesture,
          params.opener_suppressed,
          resource_context_,
          render_process_id_,
          is_guest_,
          params.opener_id,
          &no_javascript_access);

  if (!can_create_window) {
    *route_id = MSG_ROUTING_NONE;
    *main_frame_route_id = MSG_ROUTING_NONE;
    *surface_id = 0;
    return;
  }

  // This will clone the sessionStorage for namespace_id_to_clone.
  scoped_refptr<SessionStorageNamespaceImpl> cloned_namespace =
      new SessionStorageNamespaceImpl(dom_storage_context_.get(),
                                      params.session_storage_namespace_id);
  *cloned_session_storage_namespace_id = cloned_namespace->id();

  render_widget_helper_->CreateNewWindow(params,
                                         no_javascript_access,
                                         PeerHandle(),
                                         route_id,
                                         main_frame_route_id,
                                         surface_id,
                                         cloned_namespace.get());
}

void RenderMessageFilter::OnCreateWidget(int opener_id,
                                         blink::WebPopupType popup_type,
                                         int* route_id,
                                         int* surface_id) {
  render_widget_helper_->CreateNewWidget(
      opener_id, popup_type, route_id, surface_id);
}

void RenderMessageFilter::OnCreateFullscreenWidget(int opener_id,
                                                   int* route_id,
                                                   int* surface_id) {
  render_widget_helper_->CreateNewFullscreenWidget(
      opener_id, route_id, surface_id);
}

void RenderMessageFilter::OnGetProcessMemorySizes(size_t* private_bytes,
                                                  size_t* shared_bytes) {
  DCHECK(BrowserThread::CurrentlyOn(BrowserThread::IO));
  using base::ProcessMetrics;
#if !defined(OS_MACOSX) || defined(OS_IOS)
  scoped_ptr<ProcessMetrics> metrics(ProcessMetrics::CreateProcessMetrics(
      PeerHandle()));
#else
  scoped_ptr<ProcessMetrics> metrics(ProcessMetrics::CreateProcessMetrics(
      PeerHandle(), content::BrowserChildProcessHost::GetPortProvider()));
#endif
  if (!metrics->GetMemoryBytes(private_bytes, shared_bytes)) {
    *private_bytes = 0;
    *shared_bytes = 0;
  }
}

void RenderMessageFilter::OnSetCookie(const IPC::Message& message,
                                      const GURL& url,
                                      const GURL& first_party_for_cookies,
                                      const std::string& cookie) {
  ChildProcessSecurityPolicyImpl* policy =
      ChildProcessSecurityPolicyImpl::GetInstance();
  if (!policy->CanAccessCookiesForOrigin(render_process_id_, url))
    return;

  net::CookieOptions options;
  if (GetContentClient()->browser()->AllowSetCookie(
          url, first_party_for_cookies, cookie,
          resource_context_, render_process_id_, message.routing_id(),
          &options)) {
    net::URLRequestContext* context = GetRequestContextForURL(url);
    // Pass a null callback since we don't care about when the 'set' completes.
    context->cookie_store()->SetCookieWithOptionsAsync(
        url, cookie, options, net::CookieMonster::SetCookiesCallback());
  }
}

void RenderMessageFilter::OnGetCookies(const GURL& url,
                                       const GURL& first_party_for_cookies,
                                       IPC::Message* reply_msg) {
  ChildProcessSecurityPolicyImpl* policy =
      ChildProcessSecurityPolicyImpl::GetInstance();
  if (!policy->CanAccessCookiesForOrigin(render_process_id_, url)) {
    SendGetCookiesResponse(reply_msg, std::string());
    return;
  }

  // If we crash here, figure out what URL the renderer was requesting.
  // http://crbug.com/99242
  char url_buf[128];
  base::strlcpy(url_buf, url.spec().c_str(), arraysize(url_buf));
  base::debug::Alias(url_buf);

  net::URLRequestContext* context = GetRequestContextForURL(url);
  net::CookieMonster* cookie_monster =
      context->cookie_store()->GetCookieMonster();
  cookie_monster->GetAllCookiesForURLAsync(
      url, base::Bind(&RenderMessageFilter::CheckPolicyForCookies, this, url,
                      first_party_for_cookies, reply_msg));
}

void RenderMessageFilter::OnGetRawCookies(
    const GURL& url,
    const GURL& first_party_for_cookies,
    IPC::Message* reply_msg) {
  ChildProcessSecurityPolicyImpl* policy =
      ChildProcessSecurityPolicyImpl::GetInstance();
  // Only return raw cookies to trusted renderers or if this request is
  // not targeted to an an external host like ChromeFrame.
  // TODO(ananta) We need to support retreiving raw cookies from external
  // hosts.
  if (!policy->CanReadRawCookies(render_process_id_) ||
      !policy->CanAccessCookiesForOrigin(render_process_id_, url)) {
    SendGetRawCookiesResponse(reply_msg, net::CookieList());
    return;
  }

  // We check policy here to avoid sending back cookies that would not normally
  // be applied to outbound requests for the given URL.  Since this cookie info
  // is visible in the developer tools, it is helpful to make it match reality.
  net::URLRequestContext* context = GetRequestContextForURL(url);
  net::CookieMonster* cookie_monster =
      context->cookie_store()->GetCookieMonster();
  cookie_monster->GetAllCookiesForURLAsync(
      url, base::Bind(&RenderMessageFilter::SendGetRawCookiesResponse,
                      this, reply_msg));
}

void RenderMessageFilter::OnDeleteCookie(const GURL& url,
                                         const std::string& cookie_name) {
  ChildProcessSecurityPolicyImpl* policy =
      ChildProcessSecurityPolicyImpl::GetInstance();
  if (!policy->CanAccessCookiesForOrigin(render_process_id_, url))
    return;

  net::URLRequestContext* context = GetRequestContextForURL(url);
  context->cookie_store()->DeleteCookieAsync(url, cookie_name, base::Closure());
}

void RenderMessageFilter::OnCookiesEnabled(
    const GURL& url,
    const GURL& first_party_for_cookies,
    bool* cookies_enabled) {
  // TODO(ananta): If this render view is associated with an automation channel,
  // aka ChromeFrame then we need to retrieve cookie settings from the external
  // host.
  *cookies_enabled = GetContentClient()->browser()->AllowGetCookie(
      url, first_party_for_cookies, net::CookieList(), resource_context_,
      render_process_id_, MSG_ROUTING_CONTROL);
}

#if defined(OS_MACOSX)
void RenderMessageFilter::OnLoadFont(const FontDescriptor& font,
                                     IPC::Message* reply_msg) {
  FontLoader::Result* result = new FontLoader::Result;

  BrowserThread::PostTaskAndReply(
      BrowserThread::FILE, FROM_HERE,
      base::Bind(&FontLoader::LoadFont, font, result),
      base::Bind(&RenderMessageFilter::SendLoadFontReply, this, reply_msg,
                 base::Owned(result)));
}

void RenderMessageFilter::SendLoadFontReply(IPC::Message* reply,
                                            FontLoader::Result* result) {
  base::SharedMemoryHandle handle;
  if (result->font_data_size == 0 || result->font_id == 0) {
    result->font_data_size = 0;
    result->font_id = 0;
    handle = base::SharedMemory::NULLHandle();
  } else {
    result->font_data.GiveToProcess(base::GetCurrentProcessHandle(), &handle);
  }
  ViewHostMsg_LoadFont::WriteReplyParams(
      reply, result->font_data_size, handle, result->font_id);
  Send(reply);
}
#endif  // OS_MACOSX

#if defined(ENABLE_PLUGINS)
void RenderMessageFilter::OnGetPlugins(
    bool refresh,
    IPC::Message* reply_msg) {
  // Don't refresh if the specified threshold has not been passed.  Note that
  // this check is performed before off-loading to the file thread.  The reason
  // we do this is that some pages tend to request that the list of plugins be
  // refreshed at an excessive rate.  This instigates disk scanning, as the list
  // is accumulated by doing multiple reads from disk.  This effect is
  // multiplied when we have several pages requesting this operation.
  if (refresh) {
    const base::TimeDelta threshold = base::TimeDelta::FromSeconds(
        kPluginsRefreshThresholdInSeconds);
    const base::TimeTicks now = base::TimeTicks::Now();
    if (now - last_plugin_refresh_time_ >= threshold) {
      // Only refresh if the threshold hasn't been exceeded yet.
      PluginServiceImpl::GetInstance()->RefreshPlugins();
      last_plugin_refresh_time_ = now;
    }
  }

  PluginServiceImpl::GetInstance()->GetPlugins(
      base::Bind(&RenderMessageFilter::GetPluginsCallback, this, reply_msg));
}

void RenderMessageFilter::GetPluginsCallback(
    IPC::Message* reply_msg,
    const std::vector<WebPluginInfo>& all_plugins) {
  // Filter the plugin list.
  PluginServiceFilter* filter = PluginServiceImpl::GetInstance()->GetFilter();
  std::vector<WebPluginInfo> plugins;

  int child_process_id = -1;
  int routing_id = MSG_ROUTING_NONE;
  for (size_t i = 0; i < all_plugins.size(); ++i) {
    // Copy because the filter can mutate.
    WebPluginInfo plugin(all_plugins[i]);
    if (!filter || filter->IsPluginAvailable(child_process_id,
                                             routing_id,
                                             resource_context_,
                                             GURL(),
                                             GURL(),
                                             &plugin)) {
      plugins.push_back(plugin);
    }
  }

  ViewHostMsg_GetPlugins::WriteReplyParams(reply_msg, plugins);
  Send(reply_msg);
}

void RenderMessageFilter::OnGetPluginInfo(
    int render_frame_id,
    const GURL& url,
    const GURL& page_url,
    const std::string& mime_type,
    bool* found,
    WebPluginInfo* info,
    std::string* actual_mime_type) {
  bool allow_wildcard = true;
  *found = plugin_service_->GetPluginInfo(
      render_process_id_, render_frame_id, resource_context_,
      url, page_url, mime_type, allow_wildcard,
      NULL, info, actual_mime_type);
}

void RenderMessageFilter::OnOpenChannelToPlugin(int render_frame_id,
                                                const GURL& url,
                                                const GURL& policy_url,
                                                const std::string& mime_type,
                                                IPC::Message* reply_msg) {
  OpenChannelToNpapiPluginCallback* client =
      new OpenChannelToNpapiPluginCallback(this, resource_context_, reply_msg);
  DCHECK(!ContainsKey(plugin_host_clients_, client));
  plugin_host_clients_.insert(client);
  plugin_service_->OpenChannelToNpapiPlugin(
      render_process_id_, render_frame_id,
      url, policy_url, mime_type, client);
}

void RenderMessageFilter::OnOpenChannelToPepperPlugin(
    const base::FilePath& path,
    IPC::Message* reply_msg) {
  plugin_service_->OpenChannelToPpapiPlugin(
      render_process_id_,
      path,
      profile_data_directory_,
      new OpenChannelToPpapiPluginCallback(this, resource_context_, reply_msg));
}

void RenderMessageFilter::OnDidCreateOutOfProcessPepperInstance(
    int plugin_child_id,
    int32 pp_instance,
    PepperRendererInstanceData instance_data,
    bool is_external) {
  // It's important that we supply the render process ID ourselves based on the
  // channel the message arrived on. We use the
  //   PP_Instance -> (process id, view id)
  // mapping to decide how to handle messages received from the (untrusted)
  // plugin, so an exploited renderer must not be able to insert fake mappings
  // that may allow it access to other render processes.
  DCHECK_EQ(0, instance_data.render_process_id);
  instance_data.render_process_id = render_process_id_;
  if (is_external) {
    // We provide the BrowserPpapiHost to the embedder, so it's safe to cast.
    BrowserPpapiHostImpl* host = static_cast<BrowserPpapiHostImpl*>(
        GetContentClient()->browser()->GetExternalBrowserPpapiHost(
            plugin_child_id));
    if (host)
      host->AddInstance(pp_instance, instance_data);
  } else {
    PpapiPluginProcessHost::DidCreateOutOfProcessInstance(
        plugin_child_id, pp_instance, instance_data);
  }
}

void RenderMessageFilter::OnDidDeleteOutOfProcessPepperInstance(
    int plugin_child_id,
    int32 pp_instance,
    bool is_external) {
  if (is_external) {
    // We provide the BrowserPpapiHost to the embedder, so it's safe to cast.
    BrowserPpapiHostImpl* host = static_cast<BrowserPpapiHostImpl*>(
        GetContentClient()->browser()->GetExternalBrowserPpapiHost(
            plugin_child_id));
    if (host)
      host->DeleteInstance(pp_instance);
  } else {
    PpapiPluginProcessHost::DidDeleteOutOfProcessInstance(
        plugin_child_id, pp_instance);
  }
}

void RenderMessageFilter::OnOpenChannelToPpapiBroker(
    int routing_id,
    const base::FilePath& path) {
  plugin_service_->OpenChannelToPpapiBroker(
      render_process_id_,
      path,
      new OpenChannelToPpapiBrokerCallback(this, routing_id));
}
#endif  // defined(ENABLE_PLUGINS)

void RenderMessageFilter::OnGenerateRoutingID(int* route_id) {
  *route_id = render_widget_helper_->GetNextRoutingID();
}

void RenderMessageFilter::OnGetCPUUsage(int* cpu_usage) {
  base::TimeTicks now = base::TimeTicks::Now();
  int64 since_last_sample_ms = (now - cpu_usage_sample_time_).InMilliseconds();
  if (since_last_sample_ms > kCPUUsageSampleIntervalMs) {
    cpu_usage_sample_time_ = now;
    cpu_usage_ = static_cast<int>(process_metrics_->GetCPUUsage());
  }
  *cpu_usage = cpu_usage_;
}

void RenderMessageFilter::OnGetAudioHardwareConfig(
    media::AudioParameters* input_params,
    media::AudioParameters* output_params) {
  DCHECK(input_params);
  DCHECK(output_params);
  *output_params = audio_manager_->GetDefaultOutputStreamParameters();

  // TODO(henrika): add support for all available input devices.
  *input_params = audio_manager_->GetInputStreamParameters(
      media::AudioManagerBase::kDefaultDeviceId);
}

#if defined(OS_WIN)
void RenderMessageFilter::OnGetMonitorColorProfile(std::vector<char>* profile) {
  DCHECK(!BrowserThread::CurrentlyOn(BrowserThread::IO));
  if (BackingStoreWin::ColorManagementEnabled())
    return;
  *profile = g_color_profile.Get().profile();
}
#endif

void RenderMessageFilter::OnDownloadUrl(const IPC::Message& message,
                                        const GURL& url,
                                        const Referrer& referrer,
                                        const base::string16& suggested_name) {
  scoped_ptr<DownloadSaveInfo> save_info(new DownloadSaveInfo());
  save_info->suggested_name = suggested_name;
  scoped_ptr<net::URLRequest> request(
      resource_context_->GetRequestContext()->CreateRequest(
          url, net::DEFAULT_PRIORITY, NULL));
  RecordDownloadSource(INITIATED_BY_RENDERER);
  resource_dispatcher_host_->BeginDownload(
      request.Pass(),
      referrer,
      true,  // is_content_initiated
      resource_context_,
      render_process_id_,
      message.routing_id(),
      false,
      save_info.Pass(),
      content::DownloadItem::kInvalidId,
      ResourceDispatcherHostImpl::DownloadStartedCallback());
}

void RenderMessageFilter::OnCheckNotificationPermission(
    const GURL& source_origin, int* result) {
#if defined(ENABLE_NOTIFICATIONS)
  *result = GetContentClient()->browser()->
      CheckDesktopNotificationPermission(source_origin, resource_context_,
                                         render_process_id_);
#else
  *result = blink::WebNotificationPresenter::PermissionAllowed;
#endif
}

void RenderMessageFilter::OnAllocateSharedMemory(
    uint32 buffer_size,
    base::SharedMemoryHandle* handle) {
  ChildProcessHostImpl::AllocateSharedMemory(
      buffer_size, PeerHandle(), handle);
}

net::URLRequestContext* RenderMessageFilter::GetRequestContextForURL(
    const GURL& url) {
  DCHECK(BrowserThread::CurrentlyOn(BrowserThread::IO));

  net::URLRequestContext* context =
      GetContentClient()->browser()->OverrideRequestContextForURL(
          url, resource_context_);
  if (!context)
    context = request_context_->GetURLRequestContext();

  return context;
}

#if defined(OS_POSIX) && !defined(TOOLKIT_GTK) && !defined(OS_ANDROID)
void RenderMessageFilter::OnAllocTransportDIB(
    uint32 size, bool cache_in_browser, TransportDIB::Handle* handle) {
  render_widget_helper_->AllocTransportDIB(size, cache_in_browser, handle);
}

void RenderMessageFilter::OnFreeTransportDIB(
    TransportDIB::Id dib_id) {
  render_widget_helper_->FreeTransportDIB(dib_id);
}
#endif

bool RenderMessageFilter::CheckPreparsedJsCachingEnabled() const {
  static bool checked = false;
  static bool result = false;
  if (!checked) {
    const CommandLine& command_line = *CommandLine::ForCurrentProcess();
    result = command_line.HasSwitch(switches::kEnablePreparsedJsCaching);
    checked = true;
  }
  return result;
}

void RenderMessageFilter::OnCacheableMetadataAvailable(
    const GURL& url,
    double expected_response_time,
    const std::vector<char>& data) {
  if (!CheckPreparsedJsCachingEnabled())
    return;

  net::HttpCache* cache = request_context_->GetURLRequestContext()->
      http_transaction_factory()->GetCache();
  DCHECK(cache);

  // Use the same priority for the metadata write as for script
  // resources (see defaultPriorityForResourceType() in WebKit's
  // CachedResource.cpp). Note that WebURLRequest::PriorityMedium
  // corresponds to net::LOW (see ConvertWebKitPriorityToNetPriority()
  // in weburlloader_impl.cc).
  const net::RequestPriority kPriority = net::LOW;
  scoped_refptr<net::IOBuffer> buf(new net::IOBuffer(data.size()));
  memcpy(buf->data(), &data.front(), data.size());
  cache->WriteMetadata(url,
                       kPriority,
                       base::Time::FromDoubleT(expected_response_time),
                       buf.get(),
                       data.size());
}

void RenderMessageFilter::OnKeygen(uint32 key_size_index,
                                   const std::string& challenge_string,
                                   const GURL& url,
                                   IPC::Message* reply_msg) {
  // Map displayed strings indicating level of keysecurity in the <keygen>
  // menu to the key size in bits. (See SSLKeyGeneratorChromium.cpp in WebCore.)
  int key_size_in_bits;
  switch (key_size_index) {
    case 0:
      key_size_in_bits = 2048;
      break;
    case 1:
      key_size_in_bits = 1024;
      break;
    default:
      DCHECK(false) << "Illegal key_size_index " << key_size_index;
      ViewHostMsg_Keygen::WriteReplyParams(reply_msg, std::string());
      Send(reply_msg);
      return;
  }

  resource_context_->CreateKeygenHandler(
      key_size_in_bits,
      challenge_string,
      url,
      base::Bind(
          &RenderMessageFilter::PostKeygenToWorkerThread, this, reply_msg));
}

void RenderMessageFilter::PostKeygenToWorkerThread(
    IPC::Message* reply_msg,
    scoped_ptr<net::KeygenHandler> keygen_handler) {
  VLOG(1) << "Dispatching keygen task to worker pool.";
  // Dispatch to worker pool, so we do not block the IO thread.
  if (!base::WorkerPool::PostTask(
           FROM_HERE,
           base::Bind(&RenderMessageFilter::OnKeygenOnWorkerThread,
                      this,
                      base::Passed(&keygen_handler),
                      reply_msg),
           true)) {
    NOTREACHED() << "Failed to dispatch keygen task to worker pool";
    ViewHostMsg_Keygen::WriteReplyParams(reply_msg, std::string());
    Send(reply_msg);
  }
}

void RenderMessageFilter::OnKeygenOnWorkerThread(
    scoped_ptr<net::KeygenHandler> keygen_handler,
    IPC::Message* reply_msg) {
  DCHECK(reply_msg);

  // Generate a signed public key and challenge, then send it back.
  ViewHostMsg_Keygen::WriteReplyParams(
      reply_msg,
      keygen_handler->GenKeyAndSignChallenge());
  Send(reply_msg);
}

<<<<<<< HEAD
void RenderMessageFilter::OnAsyncOpenPepperFile(int routing_id,
                                                const base::FilePath& path,
                                                int pp_open_flags) {
  int platform_file_flags = 0;
  if (!CanOpenWithPepperFlags(pp_open_flags, render_process_id_, path) ||
      !ppapi::PepperFileOpenFlagsToPlatformFileFlags(
          pp_open_flags, &platform_file_flags)) {
    DLOG(ERROR) <<
        "Bad pp_open_flags in ViewMsgHost_AsyncOpenPepperFile message: " <<
        pp_open_flags;
    RecordAction(UserMetricsAction("BadMessageTerminate_AOF"));
    BadMessageReceived();
    return;
  }

  base::PlatformFileError error_code = base::PLATFORM_FILE_OK;
  base::PlatformFile file = base::CreatePlatformFile(
      path, platform_file_flags, NULL, &error_code);
  IPC::PlatformFileForTransit file_for_transit =
      file != base::kInvalidPlatformFileValue ?
          IPC::GetFileHandleForProcess(file, PeerHandle(), true) :
          IPC::InvalidPlatformFileForTransit();

  Send(new ViewMsg_AsyncOpenPepperFile_ACK(
      routing_id, error_code, file_for_transit));
}

=======
>>>>>>> 8c15b39e
void RenderMessageFilter::OnMediaLogEvents(
    const std::vector<media::MediaLogEvent>& events) {
  if (media_internals_)
    media_internals_->OnMediaEvents(render_process_id_, events);
}

void RenderMessageFilter::CheckPolicyForCookies(
    const GURL& url,
    const GURL& first_party_for_cookies,
    IPC::Message* reply_msg,
    const net::CookieList& cookie_list) {
  net::URLRequestContext* context = GetRequestContextForURL(url);
  // Check the policy for get cookies, and pass cookie_list to the
  // TabSpecificContentSetting for logging purpose.
  if (GetContentClient()->browser()->AllowGetCookie(
          url, first_party_for_cookies, cookie_list, resource_context_,
          render_process_id_, reply_msg->routing_id())) {
    // Gets the cookies from cookie store if allowed.
    context->cookie_store()->GetCookiesWithOptionsAsync(
        url, net::CookieOptions(),
        base::Bind(&RenderMessageFilter::SendGetCookiesResponse,
                   this, reply_msg));
  } else {
    SendGetCookiesResponse(reply_msg, std::string());
  }
}

void RenderMessageFilter::SendGetCookiesResponse(IPC::Message* reply_msg,
                                                 const std::string& cookies) {
  ViewHostMsg_GetCookies::WriteReplyParams(reply_msg, cookies);
  Send(reply_msg);
}

void RenderMessageFilter::SendGetRawCookiesResponse(
    IPC::Message* reply_msg,
    const net::CookieList& cookie_list) {
  std::vector<CookieData> cookies;
  for (size_t i = 0; i < cookie_list.size(); ++i)
    cookies.push_back(CookieData(cookie_list[i]));
  ViewHostMsg_GetRawCookies::WriteReplyParams(reply_msg, cookies);
  Send(reply_msg);
}

void RenderMessageFilter::OnCompletedOpenChannelToNpapiPlugin(
    OpenChannelToNpapiPluginCallback* client) {
  DCHECK(BrowserThread::CurrentlyOn(BrowserThread::IO));
  DCHECK(ContainsKey(plugin_host_clients_, client));
  plugin_host_clients_.erase(client);
}

void RenderMessageFilter::OnUpdateIsDelayed(const IPC::Message& msg) {
  // When not in accelerated compositing mode, in certain cases (e.g. waiting
  // for a resize or if no backing store) the RenderWidgetHost is blocking the
  // UI thread for some time, waiting for an UpdateRect from the renderer. If we
  // are going to switch to accelerated compositing, the GPU process may need
  // round-trips to the UI thread before finishing the frame, causing deadlocks
  // if we delay the UpdateRect until we receive the OnSwapBuffersComplete. So
  // the renderer sent us this message, so that we can unblock the UI thread.
  // We will simply re-use the UpdateRect unblock mechanism, just with a
  // different message.
  render_widget_helper_->DidReceiveBackingStoreMsg(msg);
}

void RenderMessageFilter::OnAre3DAPIsBlocked(int render_view_id,
                                             const GURL& top_origin_url,
                                             ThreeDAPIType requester,
                                             bool* blocked) {
  *blocked = GpuDataManagerImpl::GetInstance()->Are3DAPIsBlocked(
      top_origin_url, render_process_id_, render_view_id, requester);
}

void RenderMessageFilter::OnDidLose3DContext(
    const GURL& top_origin_url,
    ThreeDAPIType /* unused */,
    int arb_robustness_status_code) {
#if defined(OS_MACOSX)
    // TODO(kbr): this file indirectly includes npapi.h, which on Mac
    // OS pulls in the system OpenGL headers. For some
    // not-yet-investigated reason this breaks the build with the 10.6
    // SDK but not 10.7. For now work around this in a way compatible
    // with the Khronos headers.
#ifndef GL_GUILTY_CONTEXT_RESET_ARB
#define GL_GUILTY_CONTEXT_RESET_ARB 0x8253
#endif
#ifndef GL_INNOCENT_CONTEXT_RESET_ARB
#define GL_INNOCENT_CONTEXT_RESET_ARB 0x8254
#endif
#ifndef GL_UNKNOWN_CONTEXT_RESET_ARB
#define GL_UNKNOWN_CONTEXT_RESET_ARB 0x8255
#endif

#endif
  GpuDataManagerImpl::DomainGuilt guilt;
  switch (arb_robustness_status_code) {
    case GL_GUILTY_CONTEXT_RESET_ARB:
      guilt = GpuDataManagerImpl::DOMAIN_GUILT_KNOWN;
      break;
    case GL_UNKNOWN_CONTEXT_RESET_ARB:
      guilt = GpuDataManagerImpl::DOMAIN_GUILT_UNKNOWN;
      break;
    default:
      // Ignore lost contexts known to be innocent.
      return;
  }

  GpuDataManagerImpl::GetInstance()->BlockDomainFrom3DAPIs(
      top_origin_url, guilt);
}

#if defined(OS_WIN)
void RenderMessageFilter::OnPreCacheFontCharacters(const LOGFONT& font,
                                                   const base::string16& str) {
  // First, comments from FontCacheDispatcher::OnPreCacheFont do apply here too.
  // Except that for True Type fonts,
  // GetTextMetrics will not load the font in memory.
  // The only way windows seem to load properly, it is to create a similar
  // device (like the one in which we print), then do an ExtTextOut,
  // as we do in the printing thread, which is sandboxed.
  HDC hdc = CreateEnhMetaFile(NULL, NULL, NULL, NULL);
  HFONT font_handle = CreateFontIndirect(&font);
  DCHECK(NULL != font_handle);

  HGDIOBJ old_font = SelectObject(hdc, font_handle);
  DCHECK(NULL != old_font);

  ExtTextOut(hdc, 0, 0, ETO_GLYPH_INDEX, 0, str.c_str(), str.length(), NULL);

  SelectObject(hdc, old_font);
  DeleteObject(font_handle);

  HENHMETAFILE metafile = CloseEnhMetaFile(hdc);

  if (metafile) {
    DeleteEnhMetaFile(metafile);
  }
}
#endif

#if defined(OS_ANDROID)
void RenderMessageFilter::OnWebAudioMediaCodec(
    base::SharedMemoryHandle encoded_data_handle,
    base::FileDescriptor pcm_output,
    uint32_t data_size) {
  // Let a WorkerPool handle this request since the WebAudio
  // MediaCodec bridge is slow and can block while sending the data to
  // the renderer.
  base::WorkerPool::PostTask(
      FROM_HERE,
      base::Bind(&media::WebAudioMediaCodecBridge::RunWebAudioMediaCodec,
                 encoded_data_handle, pcm_output, data_size),
      true);
}
#endif

void RenderMessageFilter::OnAllocateGpuMemoryBuffer(
<<<<<<< HEAD
    uint32 buffer_size,
    gfx::GpuMemoryBufferHandle* handle) {
  // TODO(reveman): Implement allocation of real GpuMemoryBuffer.
  // Currently this function creates a fake GpuMemoryBuffer that is
  // backed by shared memory and requires an upload before it can
  // be used as a texture. The plan is to instead have this function
  // allocate a real GpuMemoryBuffer in whatever form is supported
  // by platform and drivers.
  //
  // Note: |buffer_size| likely needs to be replaced by a more
  // specific buffer description but is enough for the shared memory
  // backed GpuMemoryBuffer currently returned.
  handle->type = gfx::SHARED_MEMORY_BUFFER;
  ChildProcessHostImpl::AllocateSharedMemory(
      buffer_size, PeerHandle(), &handle->handle);
=======
    uint32 width,
    uint32 height,
    uint32 internalformat,
    gfx::GpuMemoryBufferHandle* handle) {
  if (!GpuMemoryBufferImpl::IsFormatValid(internalformat)) {
    handle->type = gfx::EMPTY_BUFFER;
    return;
  }

#if defined(OS_MACOSX)
  if (GpuMemoryBufferImplIOSurface::IsFormatSupported(internalformat)) {
    IOSurfaceSupport* io_surface_support = IOSurfaceSupport::Initialize();
    if (io_surface_support) {
      base::ScopedCFTypeRef<CFMutableDictionaryRef> properties;
      properties.reset(
          CFDictionaryCreateMutable(kCFAllocatorDefault,
                                    0,
                                    &kCFTypeDictionaryKeyCallBacks,
                                    &kCFTypeDictionaryValueCallBacks));
      AddIntegerValue(properties,
                      io_surface_support->GetKIOSurfaceWidth(),
                      width);
      AddIntegerValue(properties,
                      io_surface_support->GetKIOSurfaceHeight(),
                      height);
      AddIntegerValue(properties,
                      io_surface_support->GetKIOSurfaceBytesPerElement(),
                      GpuMemoryBufferImpl::BytesPerPixel(internalformat));
      AddIntegerValue(properties,
                      io_surface_support->GetKIOSurfacePixelFormat(),
                      GpuMemoryBufferImplIOSurface::PixelFormat(
                          internalformat));
      // TODO(reveman): Remove this when using a mach_port_t to transfer
      // IOSurface to renderer process. crbug.com/323304
      AddBooleanValue(properties,
                      io_surface_support->GetKIOSurfaceIsGlobal(),
                      true);

      base::ScopedCFTypeRef<CFTypeRef> io_surface(
          io_surface_support->IOSurfaceCreate(properties));
      if (io_surface) {
        handle->type = gfx::IO_SURFACE_BUFFER;
        handle->io_surface_id = io_surface_support->IOSurfaceGetID(io_surface);

        // TODO(reveman): This makes the assumption that the renderer will
        // grab a reference to the surface before sending another message.
        // crbug.com/325045
        last_io_surface_ = io_surface;
        return;
      }
    }
  }
#endif

  uint64 stride = static_cast<uint64>(width) *
      GpuMemoryBufferImpl::BytesPerPixel(internalformat);
  if (stride > std::numeric_limits<uint32>::max()) {
    handle->type = gfx::EMPTY_BUFFER;
    return;
  }

  uint64 buffer_size = stride * static_cast<uint64>(height);
  if (buffer_size > std::numeric_limits<size_t>::max()) {
    handle->type = gfx::EMPTY_BUFFER;
    return;
  }

  // Fallback to fake GpuMemoryBuffer that is backed by shared memory and
  // requires an upload before it can be used as a texture.
  handle->type = gfx::SHARED_MEMORY_BUFFER;
  ChildProcessHostImpl::AllocateSharedMemory(
      static_cast<size_t>(buffer_size), PeerHandle(), &handle->handle);
>>>>>>> 8c15b39e
}

}  // namespace content<|MERGE_RESOLUTION|>--- conflicted
+++ resolved
@@ -1027,36 +1027,6 @@
   Send(reply_msg);
 }
 
-<<<<<<< HEAD
-void RenderMessageFilter::OnAsyncOpenPepperFile(int routing_id,
-                                                const base::FilePath& path,
-                                                int pp_open_flags) {
-  int platform_file_flags = 0;
-  if (!CanOpenWithPepperFlags(pp_open_flags, render_process_id_, path) ||
-      !ppapi::PepperFileOpenFlagsToPlatformFileFlags(
-          pp_open_flags, &platform_file_flags)) {
-    DLOG(ERROR) <<
-        "Bad pp_open_flags in ViewMsgHost_AsyncOpenPepperFile message: " <<
-        pp_open_flags;
-    RecordAction(UserMetricsAction("BadMessageTerminate_AOF"));
-    BadMessageReceived();
-    return;
-  }
-
-  base::PlatformFileError error_code = base::PLATFORM_FILE_OK;
-  base::PlatformFile file = base::CreatePlatformFile(
-      path, platform_file_flags, NULL, &error_code);
-  IPC::PlatformFileForTransit file_for_transit =
-      file != base::kInvalidPlatformFileValue ?
-          IPC::GetFileHandleForProcess(file, PeerHandle(), true) :
-          IPC::InvalidPlatformFileForTransit();
-
-  Send(new ViewMsg_AsyncOpenPepperFile_ACK(
-      routing_id, error_code, file_for_transit));
-}
-
-=======
->>>>>>> 8c15b39e
 void RenderMessageFilter::OnMediaLogEvents(
     const std::vector<media::MediaLogEvent>& events) {
   if (media_internals_)
@@ -1212,23 +1182,6 @@
 #endif
 
 void RenderMessageFilter::OnAllocateGpuMemoryBuffer(
-<<<<<<< HEAD
-    uint32 buffer_size,
-    gfx::GpuMemoryBufferHandle* handle) {
-  // TODO(reveman): Implement allocation of real GpuMemoryBuffer.
-  // Currently this function creates a fake GpuMemoryBuffer that is
-  // backed by shared memory and requires an upload before it can
-  // be used as a texture. The plan is to instead have this function
-  // allocate a real GpuMemoryBuffer in whatever form is supported
-  // by platform and drivers.
-  //
-  // Note: |buffer_size| likely needs to be replaced by a more
-  // specific buffer description but is enough for the shared memory
-  // backed GpuMemoryBuffer currently returned.
-  handle->type = gfx::SHARED_MEMORY_BUFFER;
-  ChildProcessHostImpl::AllocateSharedMemory(
-      buffer_size, PeerHandle(), &handle->handle);
-=======
     uint32 width,
     uint32 height,
     uint32 internalformat,
@@ -1301,7 +1254,6 @@
   handle->type = gfx::SHARED_MEMORY_BUFFER;
   ChildProcessHostImpl::AllocateSharedMemory(
       static_cast<size_t>(buffer_size), PeerHandle(), &handle->handle);
->>>>>>> 8c15b39e
 }
 
 }  // namespace content