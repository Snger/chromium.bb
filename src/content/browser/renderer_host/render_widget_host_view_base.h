--- conflicted
+++ resolved
@@ -107,12 +107,8 @@
   // Shared implementation of MovePluginWindows for use by win and aura/wina.
   static void MovePluginWindowsHelper(
       HWND parent,
-<<<<<<< HEAD
-      const std::vector<WebPluginGeometry>& moves);
-=======
-      const std::vector<webkit::npapi::WebPluginGeometry>& moves,
+      const std::vector<WebPluginGeometry>& moves,
       bool uses_in_process_plugins);
->>>>>>> 6bcd3313
 
   static void PaintPluginWindowsHelper(
       HWND parent,
