--- conflicted
+++ resolved
@@ -61,11 +61,7 @@
   virtual void UnhandledWheelEvent(
       const blink::WebMouseWheelEvent& event) OVERRIDE;
   virtual InputEventAckState FilterInputEvent(
-<<<<<<< HEAD
-      const WebKit::WebInputEvent& input_event) OVERRIDE;
-=======
       const blink::WebInputEvent& input_event) OVERRIDE;
->>>>>>> 8c15b39e
   virtual void OnSetNeedsFlushInput() OVERRIDE;
   virtual void OnDidFlushInput() OVERRIDE;
   virtual void GestureEventAck(int gesture_event_type,
