// Copyright (c) 2012 The Chromium Authors. All rights reserved.
// Use of this source code is governed by a BSD-style license that can be
// found in the LICENSE file.

#ifndef CONTENT_BROWSER_RENDERER_HOST_RENDER_VIEW_HOST_IMPL_H_
#define CONTENT_BROWSER_RENDERER_HOST_RENDER_VIEW_HOST_IMPL_H_

#include <stddef.h>
#include <stdint.h>

#include <map>
#include <memory>
#include <string>
#include <vector>

#include "base/callback.h"
#include "base/compiler_specific.h"
#include "base/gtest_prod_util.h"
#include "base/logging.h"
#include "base/macros.h"
#include "base/process/kill.h"
#include "build/build_config.h"
#include "content/browser/renderer_host/input/input_device_change_observer.h"
#include "content/browser/renderer_host/render_widget_host_impl.h"
#include "content/browser/renderer_host/render_widget_host_owner_delegate.h"
#include "content/browser/site_instance_impl.h"
#include "content/common/render_message_filter.mojom.h"
#include "content/public/browser/notification_observer.h"
#include "content/public/browser/render_process_host_observer.h"
#include "content/public/browser/render_view_host.h"
#include "net/base/load_states.h"
#include "third_party/blink/public/web/web_ax_enums.h"
#include "third_party/blink/public/web/web_console_message.h"
#include "third_party/skia/include/core/SkColor.h"
#include "ui/base/mojo/window_open_disposition.mojom.h"
#include "ui/gl/gpu_switching_observer.h"

namespace content {

struct FrameReplicationState;
class TimeoutMonitor;

// This implements the RenderViewHost interface that is exposed to
// embedders of content, and adds things only visible to content.
//
// The exact API of this object needs to be more thoroughly designed. Right
// now it mimics what WebContentsImpl exposed, which is a fairly large API and
// may contain things that are not relevant to a common subset of views. See
// also the comment in render_view_host_delegate.h about the size and scope of
// the delegate API.
//
// Right now, the concept of page navigation (both top level and frame) exists
// in the WebContentsImpl still, so if you instantiate one of these elsewhere,
// you will not be able to traverse pages back and forward. We need to determine
// if we want to bring that and other functionality down into this object so it
// can be shared by others.
//
// DEPRECATED: RenderViewHostImpl is being removed as part of the SiteIsolation
// project. New code should not be added here, but to either RenderFrameHostImpl
// (if frame specific) or WebContentsImpl (if page specific).
//
// For context, please see https://crbug.com/467770 and
// https://www.chromium.org/developers/design-documents/site-isolation.
class CONTENT_EXPORT RenderViewHostImpl : public RenderViewHost,
                                          public RenderWidgetHostOwnerDelegate,
                                          public RenderProcessHostObserver,
                                          public ui::GpuSwitchingObserver,
                                          public IPC::Listener {
 public:
  // Convenience function, just like RenderViewHost::FromID.
  static RenderViewHostImpl* FromID(int process_id, int routing_id);

  // Convenience function, just like RenderViewHost::From.
  static RenderViewHostImpl* From(RenderWidgetHost* rwh);

  RenderViewHostImpl(SiteInstance* instance,
                     std::unique_ptr<RenderWidgetHostImpl> widget,
                     RenderViewHostDelegate* delegate,
                     int32_t routing_id,
                     int32_t main_frame_routing_id,
                     bool swapped_out,
                     bool has_initialized_audio_host);
  // TODO(ajwong): Make destructor private. Deletion of this object should only
  // be done via ShutdownAndDestroy(). https://crbug.com/545684
  ~RenderViewHostImpl() override;

  // Shuts down this RenderViewHost and deletes it.
  void ShutdownAndDestroy();

  // RenderViewHost implementation.
  bool Send(IPC::Message* msg) override;
  RenderWidgetHostImpl* GetWidget() const override;
  RenderProcessHost* GetProcess() const override;
  int GetRoutingID() const override;
  RenderFrameHost* GetMainFrame() override;
  void EnablePreferredSizeMode() override;
  void ExecutePluginActionAtLocation(
      const gfx::Point& location,
      const blink::WebPluginAction& action) override;
  RenderViewHostDelegate* GetDelegate() const override;
  SiteInstanceImpl* GetSiteInstance() const override;
  bool IsRenderViewLive() const override;
  void NotifyMoveOrResizeStarted() override;
  void SetWebUIProperty(const std::string& name,
                        const std::string& value) override;
  void SyncRendererPrefs() override;
  WebPreferences GetWebkitPreferences() override;
  void UpdateWebkitPreferences(const WebPreferences& prefs) override;
  void OnWebkitPreferencesChanged() override;
<<<<<<< HEAD
=======
  void EnableAltDragRubberbanding(bool enable) override;
  void SelectWordAroundCaret() override;
>>>>>>> 8e7b0dd5

  // RenderProcessHostObserver implementation
  void RenderProcessExited(RenderProcessHost* host,
                           const ChildProcessTerminationInfo& info) override;

  // Set up the RenderView child process. Virtual because it is overridden by
  // TestRenderViewHost.
  // The |opener_route_id| parameter indicates which RenderView created this
  // (MSG_ROUTING_NONE if none).
  // |window_was_created_with_opener| is true if this top-level frame was
  // created with an opener. (The opener may have been closed since.)
  // The |proxy_route_id| is only used when creating a RenderView in swapped out
  // state.
  // |devtools_frame_token| contains the devtools token for tagging requests and
  // attributing them to the context frame.
  // |replicated_frame_state| contains replicated data for the top-level frame,
  // such as its name and sandbox flags.
  virtual bool CreateRenderView(
      int opener_frame_route_id,
      int proxy_route_id,
      const base::UnguessableToken& devtools_frame_token,
      const FrameReplicationState& replicated_frame_state,
      bool window_was_created_with_opener);

  base::TerminationStatus render_view_termination_status() const {
    return render_view_termination_status_;
  }

  // Tracks whether this RenderViewHost is in an active state (rather than
  // pending swap out or swapped out), according to its main frame
  // RenderFrameHost.
  bool is_active() const { return main_frame_routing_id_ != MSG_ROUTING_NONE; }

  // Tracks whether this RenderViewHost is swapped out, according to its main
  // frame RenderFrameHost.
  void set_is_swapped_out(bool is_swapped_out) {
    is_swapped_out_ = is_swapped_out;
  }

  // TODO(creis): Remove as part of http://crbug.com/418265.
  bool is_waiting_for_close_ack() const { return is_waiting_for_close_ack_; }

  // Generate RenderViewCreated events for observers through the delegate.
  // These events are only generated for active RenderViewHosts (which have a
  // RenderFrameHost for the main frame) as well as inactive RenderViewHosts
  // that have a pending main frame navigation; i.e., this is done only when
  // GetMainFrame() is non-null.
  //
  // This function also ensures that a particular RenderViewHost never
  // dispatches these events more than once.  For example, if a RenderViewHost
  // transitions from active to inactive after a cross-process navigation
  // (where it no longer has a main frame RenderFrameHost), and then back to
  // active after another cross-process navigation, this function will filter
  // out the second notification.
  //
  // TODO(alexmos): Deprecate RenderViewCreated and remove this.  See
  // https://crbug.com/763548.
  void DispatchRenderViewCreated();

  // Tells the renderer process to run the page's unload handler.
  // A ClosePage_ACK ack is sent back when the handler execution completes.
  void ClosePage();

  // Close the page ignoring whether it has unload events registers.
  // This is called after the beforeunload and unload events have fired
  // and the user has agreed to continue with closing the page.
  void ClosePageIgnoringUnloadEvents();

  // Tells the renderer view to focus the first (last if reverse is true) node.
  void SetInitialFocus(bool reverse);

  bool SuddenTerminationAllowed() const;
  void set_sudden_termination_allowed(bool enabled) {
    sudden_termination_allowed_ = enabled;
  }

  // Creates a new RenderWidget with the given route id.
  void CreateNewWidget(int32_t route_id, mojom::WidgetPtr widget);

  // Creates a full screen RenderWidget.
  void CreateNewFullscreenWidget(int32_t route_id, mojom::WidgetPtr widget);

  // Send RenderViewReady to observers once the process is launched, but not
  // re-entrantly.
  void PostRenderViewReady();

  // GpuSwitchingObserver implementation.
  void OnGpuSwitched() override;

  // Sets the routing id for the main frame. When set to MSG_ROUTING_NONE, the
  // view is not considered active.
  void SetMainFrameRoutingId(int routing_id);

  // Increases the refcounting on this RVH. This is done by the FrameTree on
  // creation of a RenderFrameHost or RenderFrameProxyHost.
  void increment_ref_count() { ++frames_ref_count_; }

  // Decreases the refcounting on this RVH. This is done by the FrameTree on
  // destruction of a RenderFrameHost or RenderFrameProxyHost.
  void decrement_ref_count() { --frames_ref_count_; }

  // Returns the refcount on this RVH, that is the number of RenderFrameHosts
  // and RenderFrameProxyHosts currently using it.
  int ref_count() { return frames_ref_count_; }

  // Called during frame eviction to return all SurfaceIds in the frame tree.
  // Marks all views in the frame tree as evicted.
  std::vector<viz::SurfaceId> CollectSurfaceIdsForEviction();

  // NOTE: Do not add functions that just send an IPC message that are called in
  // one or two places. Have the caller send the IPC message directly (unless
  // the caller places are in different platforms, in which case it's better
  // to keep them consistent).

 protected:
  // RenderWidgetHostOwnerDelegate overrides.
  void RenderWidgetDidInit() override;
  void RenderWidgetDidClose() override;
  void RenderWidgetNeedsToRouteCloseEvent() override;
  void RenderWidgetWillSetIsLoading(bool is_loading) override;
  void RenderWidgetDidFirstVisuallyNonEmptyPaint() override;
  void RenderWidgetDidCommitAndDrawCompositorFrame() override;
  void RenderWidgetGotFocus() override;
  void RenderWidgetLostFocus() override;
  void RenderWidgetDidForwardMouseEvent(
      const blink::WebMouseEvent& mouse_event) override;
  bool MayRenderWidgetForwardKeyboardEvent(
      const NativeWebKeyboardEvent& key_event) override;
  bool ShouldContributePriorityToProcess() override;
  void RequestSetBounds(const gfx::Rect& bounds) override;

  // IPC message handlers.
  void OnShowView(int route_id,
                  WindowOpenDisposition disposition,
                  const gfx::Rect& initial_rect,
                  bool user_gesture);
  void OnShowWidget(int widget_route_id, const gfx::Rect& initial_rect);
  void OnShowFullscreenWidget(int widget_route_id);
  void OnUpdateTargetURL(const GURL& url);
  void OnDocumentAvailableInMainFrame(bool uses_temporary_zoom_level);
  void OnDidContentsPreferredSizeChange(const gfx::Size& new_size);
  void OnPasteFromSelectionClipboard();
  void OnTakeFocus(bool reverse);
  void OnClosePageACK();
  void OnDidZoomURL(double zoom_level, const GURL& url);
  void OnFocus();

 private:
  // TODO(nasko): Temporarily friend RenderFrameHostImpl, so we don't duplicate
  // utility functions and state needed in both classes, while we move frame
  // specific code away from this class.
  friend class RenderFrameHostImpl;
  friend class TestRenderViewHost;
  FRIEND_TEST_ALL_PREFIXES(RenderViewHostTest, BasicRenderFrameHost);
  FRIEND_TEST_ALL_PREFIXES(RenderViewHostTest, RoutingIdSane);
  FRIEND_TEST_ALL_PREFIXES(RenderFrameHostManagerTest,
                           CleanUpSwappedOutRVHOnProcessCrash);
  FRIEND_TEST_ALL_PREFIXES(RenderFrameHostManagerTest,
                           CloseWithPendingWhileUnresponsive);
  FRIEND_TEST_ALL_PREFIXES(SitePerProcessBrowserTest,
                           NavigateMainFrameToChildSite);

  // IPC::Listener implementation.
  bool OnMessageReceived(const IPC::Message& msg) override;

  void RenderViewReady();

  // Called by |close_timeout_| when the page closing timeout fires.
  void ClosePageTimeout();

  // TODO(creis): Move to a private namespace on RenderFrameHostImpl.
  // Delay to wait on closing the WebContents for a beforeunload/unload handler
  // to fire.
  static const int64_t kUnloadTimeoutMS;

  // Returns the content specific prefs for this RenderViewHost.
  // TODO(creis): Move most of this method to RenderProcessHost, since it's
  // mostly the same across all RVHs in a process.  Move the rest to RFH.
  // See https://crbug.com/304341.
  WebPreferences ComputeWebkitPrefs();

  // The RenderWidgetHost.
  std::unique_ptr<RenderWidgetHostImpl> render_widget_host_;

  // The number of RenderFrameHosts which have a reference to this RVH.
  int frames_ref_count_;

  // Our delegate, which wants to know about changes in the RenderView.
  RenderViewHostDelegate* delegate_;

  // The SiteInstance associated with this RenderViewHost.  All pages drawn
  // in this RenderViewHost are part of this SiteInstance.  Cannot change
  // over time.
  scoped_refptr<SiteInstanceImpl> instance_;

  // Tracks whether the main frame RenderFrameHost is swapped out.  Unlike
  // is_active(), this is false when the frame is pending swap out or deletion.
  // TODO(creis): Remove this when we no longer filter IPCs after swap out.
  // See https://crbug.com/745091.
  bool is_swapped_out_;

  // Routing ID for this RenderViewHost.
  const int routing_id_;

  // Routing ID for the main frame's RenderFrameHost.
  int main_frame_routing_id_;

  // Set to true when waiting for a ViewHostMsg_ClosePageACK.
  // TODO(creis): Move to RenderFrameHost and RenderWidgetHost.
  // See http://crbug.com/418265.
  bool is_waiting_for_close_ack_;

  // True if the render view can be shut down suddenly.
  bool sudden_termination_allowed_;

  // The termination status of the last render view that terminated.
  base::TerminationStatus render_view_termination_status_;

  // This is updated every time UpdateWebkitPreferences is called. That method
  // is in turn called when any of the settings change that the WebPreferences
  // values depend on.
  std::unique_ptr<WebPreferences> web_preferences_;

  // The timeout monitor that runs from when the page close is started in
  // ClosePage() until either the render process ACKs the close with an IPC to
  // OnClosePageACK(), or until the timeout triggers and the page is forcibly
  // closed.
  std::unique_ptr<TimeoutMonitor> close_timeout_;

  // This monitors input changes so they can be reflected to the interaction MQ.
  std::unique_ptr<InputDeviceChangeObserver> input_device_change_observer_;

  bool updating_web_preferences_;

  // This tracks whether this RenderViewHost has notified observers about its
  // creation with RenderViewCreated.  RenderViewHosts may transition from
  // active (with a RenderFrameHost for the main frame) to inactive state and
  // then back to active, and for the latter transition, this avoids firing
  // duplicate RenderViewCreated events.
  bool has_notified_about_creation_;

  base::WeakPtrFactory<RenderViewHostImpl> weak_factory_;

  DISALLOW_COPY_AND_ASSIGN(RenderViewHostImpl);
};

}  // namespace content

#endif  // CONTENT_BROWSER_RENDERER_HOST_RENDER_VIEW_HOST_IMPL_H_<|MERGE_RESOLUTION|>--- conflicted
+++ resolved
@@ -107,11 +107,7 @@
   WebPreferences GetWebkitPreferences() override;
   void UpdateWebkitPreferences(const WebPreferences& prefs) override;
   void OnWebkitPreferencesChanged() override;
-<<<<<<< HEAD
-=======
   void EnableAltDragRubberbanding(bool enable) override;
-  void SelectWordAroundCaret() override;
->>>>>>> 8e7b0dd5
 
   // RenderProcessHostObserver implementation
   void RenderProcessExited(RenderProcessHost* host,
