--- conflicted
+++ resolved
@@ -494,9 +494,6 @@
 }
 
 void RenderWidgetHostViewBase::OnSetNeedsFlushInput() {
-<<<<<<< HEAD
-  NOTIMPLEMENTED();
-=======
   if (flush_input_timer_.IsRunning())
     return;
 
@@ -505,7 +502,6 @@
       base::TimeDelta::FromMicroseconds(kFlushInputRateInUs),
       this,
       &RenderWidgetHostViewBase::FlushInput);
->>>>>>> 8c15b39e
 }
 
 void RenderWidgetHostViewBase::GestureEventAck(int gesture_event_type,
