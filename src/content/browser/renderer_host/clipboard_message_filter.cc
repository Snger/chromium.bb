--- conflicted
+++ resolved
@@ -29,8 +29,6 @@
   DCHECK(BrowserThread::CurrentlyOn(BrowserThread::UI));
   static ui::Clipboard* clipboard = ui::Clipboard::GetForCurrentThread();
   clipboard->WriteObjects(ui::CLIPBOARD_TYPE_COPY_PASTE, *objects);
-<<<<<<< HEAD
-=======
 }
 
 enum BitmapPolicy {
@@ -58,7 +56,6 @@
       objects->erase(ui::Clipboard::CBF_DATA);
     }
   }
->>>>>>> 8c15b39e
 }
 
 }  // namespace
@@ -123,19 +120,6 @@
     base::SharedMemoryHandle bitmap_handle) {
   DCHECK(base::SharedMemory::IsHandleValid(bitmap_handle))
       << "Bad bitmap handle";
-<<<<<<< HEAD
-  // Splice the shared memory handle into the clipboard data.
-  if (!ui::Clipboard::ReplaceSharedMemHandle(
-           &objects, bitmap_handle, PeerHandle()))
-    return;
-#if defined(OS_WIN)
-  // We cannot write directly from the IO thread, and cannot service the IPC
-  // on the UI thread. We'll copy the relevant data and get a handle to any
-  // shared memory so it doesn't go away when we resume the renderer, and post
-  // a task to perform the write on the UI thread.
-  ui::Clipboard::ObjectMap* long_living_objects = new ui::Clipboard::ObjectMap;
-  long_living_objects->swap(objects);
-=======
 
   // On Windows, we can't write directly from the IO thread, so we copy the data
   // into a heap allocated map and post a task to the UI thread. On other
@@ -153,20 +137,12 @@
   if (!ui::Clipboard::ReplaceSharedMemHandle(
            long_living_objects.get(), bitmap_handle, PeerHandle()))
     return;
->>>>>>> 8c15b39e
 
   BrowserThread::PostTask(
       BrowserThread::UI,
       FROM_HERE,
-<<<<<<< HEAD
-      base::Bind(&WriteObjectsOnUIThread, base::Owned(long_living_objects)));
-#else
-  GetClipboard()->WriteObjects(ui::CLIPBOARD_TYPE_COPY_PASTE, objects);
-#endif
-=======
       base::Bind(&WriteObjectsOnUIThread,
                  base::Owned(long_living_objects.release())));
->>>>>>> 8c15b39e
 }
 
 void ClipboardMessageFilter::OnWriteObjectsAsync(
@@ -197,16 +173,10 @@
   *sequence_number = GetClipboard()->GetSequenceNumber(type);
 }
 
-<<<<<<< HEAD
-void ClipboardMessageFilter::OnReadAvailableTypes(ui::ClipboardType type,
-                                                  std::vector<string16>* types,
-                                                  bool* contains_filenames) {
-=======
 void ClipboardMessageFilter::OnReadAvailableTypes(
     ui::ClipboardType type,
     std::vector<base::string16>* types,
     bool* contains_filenames) {
->>>>>>> 8c15b39e
   GetClipboard()->ReadAvailableTypes(type, types, contains_filenames);
 }
 
@@ -222,11 +192,7 @@
 }
 
 void ClipboardMessageFilter::OnReadText(ui::ClipboardType type,
-<<<<<<< HEAD
-                                        string16* result) {
-=======
                                         base::string16* result) {
->>>>>>> 8c15b39e
   GetClipboard()->ReadText(type, result);
 }
 
@@ -236,11 +202,7 @@
 }
 
 void ClipboardMessageFilter::OnReadHTML(ui::ClipboardType type,
-<<<<<<< HEAD
-                                        string16* markup,
-=======
                                         base::string16* markup,
->>>>>>> 8c15b39e
                                         GURL* url,
                                         uint32* fragment_start,
                                         uint32* fragment_end) {
@@ -291,13 +253,8 @@
 }
 
 void ClipboardMessageFilter::OnReadCustomData(ui::ClipboardType clipboard_type,
-<<<<<<< HEAD
-                                              const string16& type,
-                                              string16* result) {
-=======
                                               const base::string16& type,
                                               base::string16* result) {
->>>>>>> 8c15b39e
   GetClipboard()->ReadCustomData(clipboard_type, type, result);
 }
 
