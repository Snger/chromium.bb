--- conflicted
+++ resolved
@@ -48,10 +48,6 @@
   // Returns true if the |event| was handled.
   virtual bool PreHandleWheelEvent(const WebKit::WebMouseWheelEvent& event);
 
-<<<<<<< HEAD
-  // Notifies that screen rects were sent to renderer process.
-  virtual void DidSendScreenRects(RenderWidgetHostImpl* rwh) {}
-=======
   // Callback to notify the browser that the backing store has been updated.
   virtual void DidUpdateBackingStore() {}
 
@@ -64,7 +60,9 @@
   // custom tooltip.
   virtual bool ShowTooltip(const string16& tooltip_text,
                            WebKit::WebTextDirection text_direction_hint);
->>>>>>> 68f962fd
+
+  // Notifies that screen rects were sent to renderer process.
+  virtual void DidSendScreenRects(RenderWidgetHostImpl* rwh) {}
 
 #if defined(OS_WIN) && defined(USE_AURA)
   // Returns the widget's parent's NativeViewAccessible.
