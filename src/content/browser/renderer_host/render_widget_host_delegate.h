// Copyright (c) 2012 The Chromium Authors. All rights reserved.
// Use of this source code is governed by a BSD-style license that can be
// found in the LICENSE file.

#ifndef CONTENT_BROWSER_RENDER_WIDGET_HOST_DELEGATE_H_
#define CONTENT_BROWSER_RENDER_WIDGET_HOST_DELEGATE_H_

#include "base/basictypes.h"
#include "build/build_config.h"
#include "content/common/content_export.h"
#include "ui/gfx/native_widget_types.h"
#include "base/strings/string16.h"
#include "third_party/WebKit/public/web/WebTextDirection.h"

namespace blink {
class WebMouseWheelEvent;
class WebGestureEvent;
}

namespace content {

class BrowserAccessibilityManager;
class RenderWidgetHostImpl;
struct NativeWebKeyboardEvent;

//
// RenderWidgetHostDelegate
//
//  An interface implemented by an object interested in knowing about the state
//  of the RenderWidgetHost.
class CONTENT_EXPORT RenderWidgetHostDelegate {
 public:
  // The RenderWidgetHost is going to be deleted.
  virtual void RenderWidgetDeleted(RenderWidgetHostImpl* render_widget_host) {}

  // The RenderWidgetHost got the focus.
  virtual void RenderWidgetGotFocus(RenderWidgetHostImpl* render_widget_host) {}

  // The RenderWidget was resized.
  virtual void RenderWidgetWasResized(RenderWidgetHostImpl* render_widget_host,
                                      bool width_changed) {}

  // Callback to give the browser a chance to handle the specified keyboard
  // event before sending it to the renderer.
  // Returns true if the |event| was handled. Otherwise, if the |event| would
  // be handled in HandleKeyboardEvent() method as a normal keyboard shortcut,
  // |*is_keyboard_shortcut| should be set to true.
  virtual bool PreHandleKeyboardEvent(const NativeWebKeyboardEvent& event,
                                      bool* is_keyboard_shortcut);

  // Callback to inform the browser that the renderer did not process the
  // specified events. This gives an opportunity to the browser to process the
  // event (used for keyboard shortcuts).
  virtual void HandleKeyboardEvent(const NativeWebKeyboardEvent& event) {}

  // Callback to inform the browser that the renderer did not process the
  // specified mouse wheel event.  Returns true if the browser has handled
  // the event itself.
  virtual bool HandleWheelEvent(const blink::WebMouseWheelEvent& event);

  // Callback to give the browser a chance to handle the specified gesture
  // event before sending it to the renderer.
  // Returns true if the |event| was handled.
  virtual bool PreHandleGestureEvent(const blink::WebGestureEvent& event);

<<<<<<< HEAD
=======
  // Callback to inform the browser that the renderer did not process the
  // specified gesture event.  Returns true if the |event| was handled.
  virtual bool HandleGestureEvent(const blink::WebGestureEvent& event);

  // Returns true if RWHV should take focus on mouse-down.
  virtual bool ShouldSetKeyboardFocusOnMouseDown();
  virtual bool ShouldSetLogicalFocusOnMouseDown();

  // Allows delegate to show a custom tooltip. If the delegate doesn't want a
  // custom tooltip, it should just return 'false'. Otherwise, it should show
  // the tooltip and return 'true'. By default, the delegate doesn't provide a
  // custom tooltip.
  virtual bool ShowTooltip(const base::string16& tooltip_text,
                           blink::WebTextDirection text_direction_hint);

>>>>>>> 97153604
  // Notifies that screen rects were sent to renderer process.
  virtual void DidSendScreenRects(RenderWidgetHostImpl* rwh) {}

  // Get the root BrowserAccessibilityManager for this frame tree.
  virtual BrowserAccessibilityManager* GetRootBrowserAccessibilityManager();

  // Get the root BrowserAccessibilityManager for this frame tree,
  // or create it if it doesn't exist.
  virtual BrowserAccessibilityManager*
      GetOrCreateRootBrowserAccessibilityManager();

#if defined(OS_WIN)
  virtual gfx::NativeViewAccessible GetParentNativeViewAccessible();
#endif

 protected:
  virtual ~RenderWidgetHostDelegate() {}
};

}  // namespace content

#endif  // CONTENT_BROWSER_RENDER_WIDGET_HOST_DELEGATE_H_<|MERGE_RESOLUTION|>--- conflicted
+++ resolved
@@ -63,12 +63,6 @@
   // Returns true if the |event| was handled.
   virtual bool PreHandleGestureEvent(const blink::WebGestureEvent& event);
 
-<<<<<<< HEAD
-=======
-  // Callback to inform the browser that the renderer did not process the
-  // specified gesture event.  Returns true if the |event| was handled.
-  virtual bool HandleGestureEvent(const blink::WebGestureEvent& event);
-
   // Returns true if RWHV should take focus on mouse-down.
   virtual bool ShouldSetKeyboardFocusOnMouseDown();
   virtual bool ShouldSetLogicalFocusOnMouseDown();
@@ -80,7 +74,6 @@
   virtual bool ShowTooltip(const base::string16& tooltip_text,
                            blink::WebTextDirection text_direction_hint);
 
->>>>>>> 97153604
   // Notifies that screen rects were sent to renderer process.
   virtual void DidSendScreenRects(RenderWidgetHostImpl* rwh) {}
 
