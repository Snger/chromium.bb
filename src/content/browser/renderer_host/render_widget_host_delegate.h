--- conflicted
+++ resolved
@@ -49,12 +49,11 @@
   // Returns true if the |event| was handled.
   virtual bool PreHandleWheelEvent(const blink::WebMouseWheelEvent& event);
 
-<<<<<<< HEAD
   // Callback to give the browser a chance to handle the specified gesture
   // event before sending it to the renderer.
   // Returns true if the |event| was handled.
   virtual bool PreHandleGestureEvent(const blink::WebGestureEvent& event);
-=======
+
   // Returns true if RWHV should take focus on mouse-down.
   virtual bool ShouldSetKeyboardFocusOnMouseDown();
   virtual bool ShouldSetLogicalFocusOnMouseDown();
@@ -65,7 +64,6 @@
   // custom tooltip.
   virtual bool ShowTooltip(const string16& tooltip_text,
                            blink::WebTextDirection text_direction_hint);
->>>>>>> 0adf6396
 
   // Notifies that screen rects were sent to renderer process.
   virtual void DidSendScreenRects(RenderWidgetHostImpl* rwh) {}
