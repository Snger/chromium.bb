// Copyright (c) 2012 The Chromium Authors. All rights reserved.
// Use of this source code is governed by a BSD-style license that can be
// found in the LICENSE file.

// Represents the browser side of the browser <--> renderer communication
// channel. There will be one RenderProcessHost per renderer process.

#include "content/browser/renderer_host/render_process_host_impl.h"

#include <algorithm>
#include <limits>
#include <vector>

#if defined(OS_POSIX)
#include <utility>  // for pair<>
#endif

#include "base/base_switches.h"
#include "base/bind.h"
#include "base/bind_helpers.h"
#include "base/callback.h"
#include "base/command_line.h"
#include "base/debug/trace_event.h"
#include "base/lazy_instance.h"
#include "base/logging.h"
#include "base/metrics/field_trial.h"
#include "base/metrics/histogram.h"
#include "base/path_service.h"
#include "base/platform_file.h"
#include "base/rand_util.h"
#include "base/stl_util.h"
#include "base/strings/string_util.h"
#include "base/supports_user_data.h"
#include "base/sys_info.h"
#include "base/threading/thread.h"
#include "base/threading/thread_restrictions.h"
#include "base/tracked_objects.h"
#include "cc/base/switches.h"
#include "content/browser/appcache/appcache_dispatcher_host.h"
#include "content/browser/appcache/chrome_appcache_service.h"
#include "content/browser/browser_main.h"
#include "content/browser/browser_main_loop.h"
#include "content/browser/browser_plugin/browser_plugin_geolocation_permission_context.h"
#include "content/browser/browser_plugin/browser_plugin_message_filter.h"
#include "content/browser/child_process_security_policy_impl.h"
#include "content/browser/device_orientation/device_motion_message_filter.h"
#include "content/browser/device_orientation/device_orientation_message_filter.h"
#include "content/browser/device_orientation/orientation_message_filter.h"
#include "content/browser/dom_storage/dom_storage_context_wrapper.h"
#include "content/browser/dom_storage/dom_storage_message_filter.h"
#include "content/browser/download/mhtml_generation_manager.h"
#include "content/browser/fileapi/chrome_blob_storage_context.h"
#include "content/browser/fileapi/fileapi_message_filter.h"
#include "content/browser/geolocation/geolocation_dispatcher_host.h"
#include "content/browser/gpu/gpu_data_manager_impl.h"
#include "content/browser/gpu/gpu_process_host.h"
#include "content/browser/gpu/shader_disk_cache.h"
#include "content/browser/histogram_message_filter.h"
#include "content/browser/indexed_db/indexed_db_context_impl.h"
#include "content/browser/indexed_db/indexed_db_dispatcher_host.h"
#include "content/browser/loader/resource_message_filter.h"
#include "content/browser/loader/resource_scheduler_filter.h"
#include "content/browser/media/media_internals.h"
#include "content/browser/mime_registry_message_filter.h"
#include "content/browser/plugin_service_impl.h"
#include "content/browser/profiler_message_filter.h"
#include "content/browser/quota_dispatcher_host.h"
#include "content/browser/renderer_host/clipboard_message_filter.h"
#include "content/browser/renderer_host/database_message_filter.h"
#include "content/browser/renderer_host/file_utilities_message_filter.h"
#include "content/browser/renderer_host/gamepad_browser_message_filter.h"
#include "content/browser/renderer_host/gpu_message_filter.h"
#include "content/browser/renderer_host/media/audio_input_renderer_host.h"
#include "content/browser/renderer_host/media/audio_mirroring_manager.h"
#include "content/browser/renderer_host/media/audio_renderer_host.h"
#include "content/browser/renderer_host/media/device_request_message_filter.h"
#include "content/browser/renderer_host/media/media_stream_dispatcher_host.h"
#include "content/browser/renderer_host/media/midi_dispatcher_host.h"
#include "content/browser/renderer_host/media/midi_host.h"
#include "content/browser/renderer_host/media/peer_connection_tracker_host.h"
#include "content/browser/renderer_host/media/video_capture_host.h"
#include "content/browser/renderer_host/memory_benchmark_message_filter.h"
#include "content/browser/renderer_host/p2p/socket_dispatcher_host.h"
#include "content/browser/renderer_host/pepper/pepper_message_filter.h"
#include "content/browser/renderer_host/pepper/pepper_renderer_connection.h"
#include "content/browser/renderer_host/render_message_filter.h"
#include "content/browser/renderer_host/render_view_host_delegate.h"
#include "content/browser/renderer_host/render_view_host_impl.h"
#include "content/browser/renderer_host/render_widget_helper.h"
#include "content/browser/renderer_host/render_widget_host_impl.h"
#include "content/browser/renderer_host/socket_stream_dispatcher_host.h"
#include "content/browser/renderer_host/text_input_client_message_filter.h"
#include "content/browser/resolve_proxy_msg_helper.h"
#include "content/browser/speech/input_tag_speech_dispatcher_host.h"
#include "content/browser/speech/speech_recognition_dispatcher_host.h"
#include "content/browser/storage_partition_impl.h"
#include "content/browser/streams/stream_context.h"
#include "content/browser/tracing/trace_message_filter.h"
#include "content/browser/webui/web_ui_controller_factory_registry.h"
#include "content/browser/worker_host/worker_message_filter.h"
#include "content/browser/worker_host/worker_storage_partition.h"
#include "content/common/child_process_host_impl.h"
#include "content/common/child_process_messages.h"
#include "content/common/gpu/gpu_messages.h"
#include "content/common/resource_messages.h"
#include "content/common/view_messages.h"
#include "content/port/browser/render_widget_host_view_frame_subscriber.h"
#include "content/public/browser/browser_context.h"
#include "content/public/browser/content_browser_client.h"
#include "content/public/browser/notification_service.h"
#include "content/public/browser/notification_types.h"
#include "content/public/browser/render_process_host_factory.h"
#include "content/public/browser/render_widget_host.h"
#include "content/public/browser/resource_context.h"
#include "content/public/browser/user_metrics.h"
#include "content/public/common/content_constants.h"
#include "content/public/common/content_switches.h"
#include "content/public/common/process_type.h"
#include "content/public/common/result_codes.h"
#include "content/public/common/url_constants.h"
#include "content/renderer/render_process_impl.h"
#include "gpu/command_buffer/service/gpu_switches.h"
#include "ipc/ipc_channel.h"
#include "ipc/ipc_logging.h"
#include "ipc/ipc_platform_file.h"
#include "ipc/ipc_switches.h"
#include "media/base/media_switches.h"
#include "net/url_request/url_request_context_getter.h"
#include "ppapi/shared_impl/ppapi_switches.h"
#include "ui/base/ui_base_switches.h"
#include "ui/gl/gl_switches.h"
#include "webkit/browser/fileapi/sandbox_file_system_backend.h"
#include "webkit/common/resource_type.h"

#if defined(OS_ANDROID)
#include "content/browser/android/vibration_message_filter.h"
#endif

#if defined(OS_WIN)
#include "base/win/scoped_com_initializer.h"
#include "content/common/font_cache_dispatcher_win.h"
#include "content/common/sandbox_win.h"
#include "content/public/common/sandboxed_process_launcher_delegate.h"
#endif

#if defined(ENABLE_WEBRTC)
#include "content/browser/renderer_host/media/webrtc_identity_service_host.h"
#endif

#include "third_party/skia/include/core/SkBitmap.h"

extern bool g_exited_main_message_loop;

static const char* kSiteProcessMapKeyName = "content_site_process_map";

namespace content {
namespace {

void CacheShaderInfo(int32 id, base::FilePath path) {
  ShaderCacheFactory::GetInstance()->SetCacheInfo(id, path);
}

void RemoveShaderInfo(int32 id) {
  ShaderCacheFactory::GetInstance()->RemoveCacheInfo(id);
}

<<<<<<< HEAD
}  // namespace

#if !defined(CHROME_MULTIPLE_DLL)

// This class creates the IO thread for the renderer when running in
// single-process mode.  It's not used in multi-process mode.
class RendererMainThread : public base::Thread {
 public:
  explicit RendererMainThread(const std::string& channel_id)
      : Thread("Chrome_InProcRendererThread"),
        channel_id_(channel_id) {
  }

  virtual ~RendererMainThread() {
    Stop();
  }

 protected:
  virtual void Init() OVERRIDE {
    render_process_.reset(new RenderProcessImpl());
    new RenderThreadImpl(channel_id_);
    g_in_process_thread = message_loop();
  }

  virtual void CleanUp() OVERRIDE {
    g_in_process_thread = NULL;
    render_process_.reset();

    // It's a little lame to manually set this flag.  But the single process
    // RendererThread will receive the WM_QUIT.  We don't need to assert on
    // this thread, so just force the flag manually.
    // If we want to avoid this, we could create the InProcRendererThread
    // directly with _beginthreadex() rather than using the Thread class.
    // We used to set this flag in the Init function above. However there
    // other threads like WebThread which are created by this thread
    // which resets this flag. Please see Thread::StartWithOptions. Setting
    // this flag to true in Cleanup works around these problems.
    SetThreadWasQuitProperly(true);
  }

 private:
  std::string channel_id_;
  scoped_ptr<RenderProcess> render_process_;

  DISALLOW_COPY_AND_ASSIGN(RendererMainThread);
};

#endif

namespace {

=======
>>>>>>> 6bcd3313
// Helper class that we pass to ResourceMessageFilter so that it can find the
// right net::URLRequestContext for a request.
class RendererURLRequestContextSelector
    : public ResourceMessageFilter::URLRequestContextSelector {
 public:
  RendererURLRequestContextSelector(BrowserContext* browser_context,
                                    int render_child_id)
      : request_context_(browser_context->GetRequestContextForRenderProcess(
                             render_child_id)),
        media_request_context_(
            browser_context->GetMediaRequestContextForRenderProcess(
                render_child_id)) {
  }

  virtual net::URLRequestContext* GetRequestContext(
      ResourceType::Type resource_type) OVERRIDE {
    net::URLRequestContextGetter* request_context = request_context_.get();
    // If the request has resource type of ResourceType::MEDIA, we use a request
    // context specific to media for handling it because these resources have
    // specific needs for caching.
    if (resource_type == ResourceType::MEDIA)
      request_context = media_request_context_.get();
    return request_context->GetURLRequestContext();
  }

 private:
  virtual ~RendererURLRequestContextSelector() {}

  scoped_refptr<net::URLRequestContextGetter> request_context_;
  scoped_refptr<net::URLRequestContextGetter> media_request_context_;
};

// the global list of all renderer processes
base::LazyInstance<IDMap<RenderProcessHost> >::Leaky
    g_all_hosts = LAZY_INSTANCE_INITIALIZER;

base::LazyInstance<scoped_refptr<BrowserPluginGeolocationPermissionContext> >
    g_browser_plugin_geolocation_context = LAZY_INSTANCE_INITIALIZER;

// Map of site to process, to ensure we only have one RenderProcessHost per
// site in process-per-site mode.  Each map is specific to a BrowserContext.
class SiteProcessMap : public base::SupportsUserData::Data {
 public:
  typedef base::hash_map<std::string, RenderProcessHost*> SiteToProcessMap;
  SiteProcessMap() {}

  void RegisterProcess(const std::string& site, RenderProcessHost* process) {
    map_[site] = process;
  }

  RenderProcessHost* FindProcess(const std::string& site) {
    SiteToProcessMap::iterator i = map_.find(site);
    if (i != map_.end())
      return i->second;
    return NULL;
  }

  void RemoveProcess(RenderProcessHost* host) {
    // Find all instances of this process in the map, then separately remove
    // them.
    std::set<std::string> sites;
    for (SiteToProcessMap::const_iterator i = map_.begin();
         i != map_.end();
         i++) {
      if (i->second == host)
        sites.insert(i->first);
    }
    for (std::set<std::string>::iterator i = sites.begin();
         i != sites.end();
         i++) {
      SiteToProcessMap::iterator iter = map_.find(*i);
      if (iter != map_.end()) {
        DCHECK_EQ(iter->second, host);
        map_.erase(iter);
      }
    }
  }

 private:
  SiteToProcessMap map_;
};

// Find the SiteProcessMap specific to the given context.
SiteProcessMap* GetSiteProcessMapForBrowserContext(BrowserContext* context) {
  DCHECK(context);
  SiteProcessMap* map = static_cast<SiteProcessMap*>(
      context->GetUserData(kSiteProcessMapKeyName));
  if (!map) {
    map = new SiteProcessMap();
    context->SetUserData(kSiteProcessMapKeyName, map);
  }
  return map;
}

#if defined(OS_WIN)
// NOTE: changes to this class need to be reviewed by the security team.
class RendererSandboxedProcessLauncherDelegate
    : public content::SandboxedProcessLauncherDelegate {
  bool in_process_plugins_;
 public:
  explicit RendererSandboxedProcessLauncherDelegate(
      bool in_process_plugins)
      : in_process_plugins_(in_process_plugins)
  {
  }
  virtual ~RendererSandboxedProcessLauncherDelegate() {}

  virtual void ShouldSandbox(bool* in_sandbox) OVERRIDE {
#if !defined (GOOGLE_CHROME_BUILD)
    if (CommandLine::ForCurrentProcess()->HasSwitch(
        switches::kInProcessPlugins) || in_process_plugins_) {
      *in_sandbox = false;
    }
#endif
  }

  virtual void PreSpawnTarget(sandbox::TargetPolicy* policy,
                              bool* success) {
    AddBaseHandleClosePolicy(policy);
    GetContentClient()->browser()->PreSpawnRenderer(policy, success);
  }
};
#endif  // OS_WIN

}  // namespace

// Stores the maximum number of renderer processes the content module can
// create.
static size_t g_max_renderer_count_override = 0;

int RenderProcessHostImpl::kInvalidId = ChildProcessHostImpl::kInvalidChildProcessId;

// static
size_t RenderProcessHost::GetMaxRendererProcessCount() {
  if (g_max_renderer_count_override)
    return g_max_renderer_count_override;

  // Defines the maximum number of renderer processes according to the
  // amount of installed memory as reported by the OS. The calculation
  // assumes that you want the renderers to use half of the installed
  // RAM and assuming that each WebContents uses ~40MB.
  // If you modify this assumption, you need to adjust the
  // ThirtyFourTabs test to match the expected number of processes.
  //
  // With the given amounts of installed memory below on a 32-bit CPU,
  // the maximum renderer count will roughly be as follows:
  //
  //   128 MB -> 3
  //   512 MB -> 6
  //  1024 MB -> 12
  //  4096 MB -> 51
  // 16384 MB -> 82 (kMaxRendererProcessCount)

  static size_t max_count = 0;
  if (!max_count) {
    const size_t kEstimatedWebContentsMemoryUsage =
#if defined(ARCH_CPU_64_BITS)
        60;  // In MB
#else
        40;  // In MB
#endif
    max_count = base::SysInfo::AmountOfPhysicalMemoryMB() / 2;
    max_count /= kEstimatedWebContentsMemoryUsage;

    const size_t kMinRendererProcessCount = 3;
    max_count = std::max(max_count, kMinRendererProcessCount);
    max_count = std::min(max_count, kMaxRendererProcessCount);
  }
  return max_count;
}

// static
void RenderProcessHost::SetMaxRendererProcessCount(size_t count) {
  g_max_renderer_count_override = count;
}

RenderProcessHostImpl::RenderProcessHostImpl(
    int host_id,
    base::ProcessHandle externally_managed_handle,
    BrowserContext* browser_context,
    StoragePartitionImpl* storage_partition_impl,
    bool supports_browser_plugin,
    bool is_guest)
        : fast_shutdown_started_(false),
          deleting_soon_(false),
          pending_views_(0),
          visible_widgets_(0),
          backgrounded_(true),
          cached_dibs_cleaner_(
              FROM_HERE, base::TimeDelta::FromSeconds(5),
              this, &RenderProcessHostImpl::ClearTransportDIBCache),
          is_initialized_(false),
          externally_managed_handle_(externally_managed_handle),
          id_(host_id),
          browser_context_(browser_context),
          storage_partition_impl_(storage_partition_impl),
          sudden_termination_allowed_(true),
          ignore_input_events_(false),
          supports_browser_plugin_(supports_browser_plugin),
          is_guest_(is_guest),
<<<<<<< HEAD
          gpu_observer_registered_(false),
          power_monitor_broadcaster_(this) {
=======
          uses_in_process_plugins_(false),
          gpu_observer_registered_(false) {
>>>>>>> 6bcd3313
  widget_helper_ = new RenderWidgetHelper();

  ChildProcessSecurityPolicyImpl::GetInstance()->Add(GetID());

  CHECK(!g_exited_main_message_loop);
  RegisterHost(GetID(), this);
  g_all_hosts.Get().set_check_on_null_data(true);
  // Initialize |child_process_activity_time_| to a reasonable value.
  mark_child_process_activity_time();

  if (!GetBrowserContext()->IsOffTheRecord() &&
      !CommandLine::ForCurrentProcess()->HasSwitch(
          switches::kDisableGpuShaderDiskCache)) {
    BrowserThread::PostTask(BrowserThread::IO, FROM_HERE,
                            base::Bind(&CacheShaderInfo, GetID(),
                                       storage_partition_impl_->GetPath()));
  }

  // Note: When we create the RenderProcessHostImpl, it's technically
  //       backgrounded, because it has no visible listeners.  But the process
  //       doesn't actually exist yet, so we'll Background it later, after
  //       creation.
}

RenderProcessHostImpl::~RenderProcessHostImpl() {
  ChildProcessSecurityPolicyImpl::GetInstance()->Remove(GetID());

  if (gpu_observer_registered_) {
    GpuDataManagerImpl::GetInstance()->RemoveObserver(this);
    gpu_observer_registered_ = false;
  }

  // We may have some unsent messages at this point, but that's OK.
  channel_.reset();
  while (!queued_messages_.empty()) {
    delete queued_messages_.front();
    queued_messages_.pop();
  }

  ClearTransportDIBCache();
  UnregisterHost(GetID());

  if (!CommandLine::ForCurrentProcess()->HasSwitch(
      switches::kDisableGpuShaderDiskCache)) {
    BrowserThread::PostTask(BrowserThread::IO, FROM_HERE,
                            base::Bind(&RemoveShaderInfo, GetID()));
  }
}

void RenderProcessHostImpl::EnableSendQueue() {
  is_initialized_ = false;
}

bool RenderProcessHostImpl::Init() {
  // calling Init() more than once does nothing, this makes it more convenient
  // for the view host which may not be sure in some cases
  if (channel_)
    return true;

  CommandLine::StringType renderer_prefix;
#if defined(OS_POSIX)
  // A command prefix is something prepended to the command line of the spawned
  // process. It is supported only on POSIX systems.
  const CommandLine& browser_command_line = *CommandLine::ForCurrentProcess();
  renderer_prefix =
      browser_command_line.GetSwitchValueNative(switches::kRendererCmdPrefix);
#endif  // defined(OS_POSIX)

#if defined(OS_LINUX)
  int flags = renderer_prefix.empty() ? ChildProcessHost::CHILD_ALLOW_SELF :
                                        ChildProcessHost::CHILD_NORMAL;
#else
  int flags = ChildProcessHost::CHILD_NORMAL;
#endif

  // Find the renderer before creating the channel so if this fails early we
  // return without creating the channel.
  base::FilePath renderer_path = ChildProcessHost::GetChildPath(flags);
  if (renderer_path.empty())
    return false;

  // Setup the IPC channel.
  const std::string channel_id =
      IPC::Channel::GenerateVerifiedChannelID(std::string());
  channel_.reset(
          new IPC::ChannelProxy(channel_id,
                                IPC::Channel::MODE_SERVER,
                                this,
                                BrowserThread::GetMessageLoopProxyForThread(
                                    BrowserThread::IO).get()));

  // Call the embedder first so that their IPC filters have priority.
  GetContentClient()->browser()->RenderProcessHostCreated(this);

  CreateMessageFilters();

<<<<<<< HEAD
  // Single-process mode not supported in multiple-dll mode currently.
#if !defined(CHROME_MULTIPLE_DLL)
  if (run_renderer_in_process()) {
=======
  if (IsProcessManagedExternally() &&
      !base::Process(externally_managed_handle_).is_current()) {
    // Renderer is running in a separate process that is being managed
    // externally.
    OnProcessLaunched();  // Fake a callback that the process is ready.
  }
  else
  // Single-process mode not supported in split-dll mode.
#if !defined(CHROME_SPLIT_DLL)
  if (IsProcessManagedExternally()) {
    DCHECK(base::Process(externally_managed_handle_).is_current());
    DCHECK(GetContentClient()->browser()->SupportsInProcessRenderer());

>>>>>>> 6bcd3313
    // Crank up a thread and run the initialization there.  With the way that
    // messages flow between the browser and renderer, this thread is required
    // to prevent a deadlock in single-process mode.  Since the primordial
    // thread in the renderer process runs the WebKit code and can sometimes
    // make blocking calls to the UI thread (i.e. this thread), they need to run
    // on separate threads.
    GetContentClient()->browser()->StartInProcessRendererThread(channel_id);
    OnProcessLaunched();  // Fake a callback that the process is ready.
  } else
#endif  // !CHROME_MULTIPLE_DLL
  {
    // Build command line for renderer.  We call AppendRendererCommandLine()
    // first so the process type argument will appear first.
    CommandLine* cmd_line = new CommandLine(renderer_path);
    if (!renderer_prefix.empty())
      cmd_line->PrependWrapper(renderer_prefix);
    AppendRendererCommandLine(cmd_line);
    cmd_line->AppendSwitchASCII(switches::kProcessChannelID, channel_id);

    // Spawn the child process asynchronously to avoid blocking the UI thread.
    // As long as there's no renderer prefix, we can use the zygote process
    // at this stage.
    child_process_launcher_.reset(new ChildProcessLauncher(
#if defined(OS_WIN)
        new RendererSandboxedProcessLauncherDelegate(uses_in_process_plugins_),
#elif defined(OS_POSIX)
        renderer_prefix.empty(),
        base::EnvironmentVector(),
        channel_->TakeClientFileDescriptor(),
#endif
        cmd_line,
        GetID(),
        this));

    fast_shutdown_started_ = false;
  }

  if (!gpu_observer_registered_) {
    gpu_observer_registered_ = true;
    GpuDataManagerImpl::GetInstance()->AddObserver(this);
  }

  is_initialized_ = true;
  return true;
}

void RenderProcessHostImpl::CreateMessageFilters() {
  DCHECK(BrowserThread::CurrentlyOn(BrowserThread::UI));
  channel_->AddFilter(new ResourceSchedulerFilter(GetID()));
  MediaInternals* media_internals = MediaInternals::GetInstance();;
  media::AudioManager* audio_manager =
      BrowserMainLoop::GetInstance()->audio_manager();
  // Add BrowserPluginMessageFilter to ensure it gets the first stab at messages
  // from guests.
  if (supports_browser_plugin_) {
    scoped_refptr<BrowserPluginMessageFilter> bp_message_filter(
        new BrowserPluginMessageFilter(GetID(), IsGuest()));
    channel_->AddFilter(bp_message_filter.get());
  }

  scoped_refptr<RenderMessageFilter> render_message_filter(
      new RenderMessageFilter(
          GetID(),
          IsGuest(),
#if defined(ENABLE_PLUGINS)
          PluginServiceImpl::GetInstance(),
#else
          NULL,
#endif
          GetBrowserContext(),
          GetBrowserContext()->GetRequestContextForRenderProcess(GetID()),
          widget_helper_.get(),
          audio_manager,
          media_internals,
          storage_partition_impl_->GetDOMStorageContext()));
  channel_->AddFilter(render_message_filter.get());
  BrowserContext* browser_context = GetBrowserContext();
  ResourceContext* resource_context = browser_context->GetResourceContext();

  ResourceMessageFilter* resource_message_filter = new ResourceMessageFilter(
      GetID(), PROCESS_TYPE_RENDERER, resource_context,
      storage_partition_impl_->GetAppCacheService(),
      ChromeBlobStorageContext::GetFor(browser_context),
      storage_partition_impl_->GetFileSystemContext(),
      new RendererURLRequestContextSelector(browser_context, GetID()));

  channel_->AddFilter(resource_message_filter);
  MediaStreamManager* media_stream_manager =
      BrowserMainLoop::GetInstance()->media_stream_manager();
  channel_->AddFilter(new AudioInputRendererHost(
      audio_manager,
      media_stream_manager,
      BrowserMainLoop::GetInstance()->audio_mirroring_manager()));
  channel_->AddFilter(new AudioRendererHost(
      GetID(), audio_manager,
      BrowserMainLoop::GetInstance()->audio_mirroring_manager(),
      media_internals, media_stream_manager));
  channel_->AddFilter(
      new MIDIHost(BrowserMainLoop::GetInstance()->midi_manager()));
  channel_->AddFilter(new MIDIDispatcherHost(GetID(), browser_context));
  channel_->AddFilter(new VideoCaptureHost(media_stream_manager));
  channel_->AddFilter(new AppCacheDispatcherHost(
      storage_partition_impl_->GetAppCacheService(),
      GetID()));
  channel_->AddFilter(new ClipboardMessageFilter);
  channel_->AddFilter(new DOMStorageMessageFilter(
      GetID(),
      storage_partition_impl_->GetDOMStorageContext()));
  channel_->AddFilter(new IndexedDBDispatcherHost(
      GetID(),
      storage_partition_impl_->GetIndexedDBContext()));
  if (IsGuest()) {
    if (!g_browser_plugin_geolocation_context.Get().get()) {
      g_browser_plugin_geolocation_context.Get() =
          new BrowserPluginGeolocationPermissionContext();
    }
    channel_->AddFilter(GeolocationDispatcherHost::New(
        GetID(), g_browser_plugin_geolocation_context.Get().get()));
  } else {
    channel_->AddFilter(GeolocationDispatcherHost::New(
        GetID(), browser_context->GetGeolocationPermissionContext()));
  }
  gpu_message_filter_ = new GpuMessageFilter(GetID(), widget_helper_.get());
  channel_->AddFilter(gpu_message_filter_);
#if defined(ENABLE_WEBRTC)
  channel_->AddFilter(new WebRTCIdentityServiceHost(
      GetID(), storage_partition_impl_->GetWebRTCIdentityStore()));
  peer_connection_tracker_host_ = new PeerConnectionTrackerHost(GetID());
  channel_->AddFilter(peer_connection_tracker_host_.get());
  channel_->AddFilter(new MediaStreamDispatcherHost(
      GetID(), media_stream_manager));
  channel_->AddFilter(
      new DeviceRequestMessageFilter(resource_context, media_stream_manager));
#endif
#if defined(ENABLE_PLUGINS)
  // TODO(raymes): PepperMessageFilter should be removed from here.
  channel_->AddFilter(new PepperMessageFilter(GetID(), browser_context));
  channel_->AddFilter(new PepperRendererConnection(GetID()));
#endif
#if defined(ENABLE_INPUT_SPEECH)
  channel_->AddFilter(new InputTagSpeechDispatcherHost(
      IsGuest(), GetID(), storage_partition_impl_->GetURLRequestContext()));
#endif
  channel_->AddFilter(new SpeechRecognitionDispatcherHost(
      GetID(), storage_partition_impl_->GetURLRequestContext()));
  channel_->AddFilter(new FileAPIMessageFilter(
      GetID(),
      storage_partition_impl_->GetURLRequestContext(),
      storage_partition_impl_->GetFileSystemContext(),
      ChromeBlobStorageContext::GetFor(browser_context),
      StreamContext::GetFor(browser_context)));
  channel_->AddFilter(new OrientationMessageFilter());
  channel_->AddFilter(new FileUtilitiesMessageFilter(GetID()));
  channel_->AddFilter(new MimeRegistryMessageFilter());
  channel_->AddFilter(new DatabaseMessageFilter(
      storage_partition_impl_->GetDatabaseTracker()));
#if defined(OS_MACOSX)
  channel_->AddFilter(new TextInputClientMessageFilter(GetID()));
#elif defined(OS_WIN)
  channel_->AddFilter(new FontCacheDispatcher());
#endif

  SocketStreamDispatcherHost* socket_stream_dispatcher_host =
      new SocketStreamDispatcherHost(GetID(),
          new RendererURLRequestContextSelector(browser_context, GetID()),
          resource_context);
  channel_->AddFilter(socket_stream_dispatcher_host);

  channel_->AddFilter(new WorkerMessageFilter(
      GetID(),
      resource_context,
      WorkerStoragePartition(
          storage_partition_impl_->GetURLRequestContext(),
          storage_partition_impl_->GetMediaURLRequestContext(),
          storage_partition_impl_->GetAppCacheService(),
          storage_partition_impl_->GetQuotaManager(),
          storage_partition_impl_->GetFileSystemContext(),
          storage_partition_impl_->GetDatabaseTracker(),
          storage_partition_impl_->GetIndexedDBContext()),
      base::Bind(&RenderWidgetHelper::GetNextRoutingID,
                 base::Unretained(widget_helper_.get()))));

#if defined(ENABLE_WEBRTC)
  channel_->AddFilter(new P2PSocketDispatcherHost(
      resource_context,
      browser_context->GetRequestContextForRenderProcess(GetID())));
#endif

  channel_->AddFilter(new TraceMessageFilter());
  channel_->AddFilter(new ResolveProxyMsgHelper(
      browser_context->GetRequestContextForRenderProcess(GetID())));
  channel_->AddFilter(new QuotaDispatcherHost(
      GetID(),
      storage_partition_impl_->GetQuotaManager(),
      GetContentClient()->browser()->CreateQuotaPermissionContext()));
  channel_->AddFilter(new GamepadBrowserMessageFilter());
  channel_->AddFilter(new DeviceMotionMessageFilter());
  channel_->AddFilter(new DeviceOrientationMessageFilter());
  channel_->AddFilter(new ProfilerMessageFilter(PROCESS_TYPE_RENDERER));
  channel_->AddFilter(new HistogramMessageFilter());
#if defined(USE_TCMALLOC) && (defined(OS_LINUX) || defined(OS_ANDROID))
  if (CommandLine::ForCurrentProcess()->HasSwitch(
      switches::kEnableMemoryBenchmarking))
    channel_->AddFilter(new MemoryBenchmarkMessageFilter());
#endif
#if defined(OS_ANDROID)
  channel_->AddFilter(new VibrationMessageFilter());
#endif
}

int RenderProcessHostImpl::GetNextRoutingID() {
  return widget_helper_->GetNextRoutingID();
}


void RenderProcessHostImpl::ResumeDeferredNavigation(
    const GlobalRequestID& request_id) {
  widget_helper_->ResumeDeferredNavigation(request_id);
}

void RenderProcessHostImpl::AddRoute(
    int32 routing_id,
    IPC::Listener* listener) {
  listeners_.AddWithID(listener, routing_id);
}

void RenderProcessHostImpl::RemoveRoute(int32 routing_id) {
  DCHECK(listeners_.Lookup(routing_id) != NULL);
  listeners_.Remove(routing_id);

#if defined(OS_WIN)
  // Dump the handle table if handle auditing is enabled.
  const CommandLine& browser_command_line =
      *CommandLine::ForCurrentProcess();
  if (browser_command_line.HasSwitch(switches::kAuditHandles) ||
      browser_command_line.HasSwitch(switches::kAuditAllHandles)) {
    DumpHandles();

    // We wait to close the channels until the child process has finished
    // dumping handles and sends us ChildProcessHostMsg_DumpHandlesDone.
    return;
  }
#endif
  // Keep the renderer around forever in externally-managed mode.
  if (!IsProcessManagedExternally())
    Cleanup();
}

size_t RenderProcessHostImpl::NumListeners() {
  return listeners_.size();
}

bool RenderProcessHostImpl::WaitForBackingStoreMsg(
    int render_widget_id,
    const base::TimeDelta& max_delay,
    IPC::Message* msg) {
  // The post task to this thread with the process id could be in queue, and we
  // don't want to dispatch a message before then since it will need the handle.
  if (child_process_launcher_.get() && child_process_launcher_->IsStarting())
    return false;

  return widget_helper_->WaitForBackingStoreMsg(render_widget_id,
                                                max_delay, msg);
}

void RenderProcessHostImpl::ReceivedBadMessage() {
  if (base::Process(externally_managed_handle_).is_current()) {
    // In single process mode it is better if we don't suicide but just
    // crash.
    CHECK(false);
  }
  // We kill the renderer but don't include a NOTREACHED, because we want the
  // browser to try to survive when it gets illegal messages from the renderer.
  base::KillProcess(GetHandle(), RESULT_CODE_KILLED_BAD_MESSAGE,
                    false);
}

void RenderProcessHostImpl::WidgetRestored() {
  // Verify we were properly backgrounded.
  DCHECK_EQ(backgrounded_, (visible_widgets_ == 0));
  visible_widgets_++;
  SetBackgrounded(false);
}

void RenderProcessHostImpl::WidgetHidden() {
  // On startup, the browser will call Hide
  if (backgrounded_)
    return;

  DCHECK_EQ(backgrounded_, (visible_widgets_ == 0));
  visible_widgets_--;
  DCHECK_GE(visible_widgets_, 0);
  if (visible_widgets_ == 0) {
    DCHECK(!backgrounded_);
    SetBackgrounded(true);
  }
}

int RenderProcessHostImpl::VisibleWidgetCount() const {
  return visible_widgets_;
}

bool RenderProcessHostImpl::IsGuest() const {
  return is_guest_;
}

StoragePartition* RenderProcessHostImpl::GetStoragePartition() const {
  return storage_partition_impl_;
}

void RenderProcessHostImpl::AppendRendererCommandLine(
    CommandLine* command_line) const {
  // Pass the process type first, so it shows first in process listings.
  command_line->AppendSwitchASCII(switches::kProcessType,
                                  switches::kRendererProcess);

  // Now send any options from our own command line we want to propagate.
  const CommandLine& browser_command_line = *CommandLine::ForCurrentProcess();
  PropagateBrowserCommandLineToRenderer(browser_command_line, command_line);

  if (uses_in_process_plugins_ &&
      !command_line->HasSwitch(switches::kInProcessPlugins)) {
    command_line->AppendSwitch(switches::kInProcessPlugins);
  }

  // Pass on the browser locale.
  const std::string locale =
      GetContentClient()->browser()->GetApplicationLocale();
  command_line->AppendSwitchASCII(switches::kLang, locale);

  // If we run base::FieldTrials, we want to pass to their state to the
  // renderer so that it can act in accordance with each state, or record
  // histograms relating to the base::FieldTrial states.
  std::string field_trial_states;
  base::FieldTrialList::StatesToString(&field_trial_states);
  if (!field_trial_states.empty()) {
    command_line->AppendSwitchASCII(switches::kForceFieldTrials,
                                    field_trial_states);
  }

  GetContentClient()->browser()->AppendExtraCommandLineSwitches(
      command_line, GetID());

  // Appending disable-gpu-feature switches due to software rendering list.
  GpuDataManagerImpl* gpu_data_manager = GpuDataManagerImpl::GetInstance();
  DCHECK(gpu_data_manager);
  gpu_data_manager->AppendRendererCommandLine(command_line);
}

void RenderProcessHostImpl::PropagateBrowserCommandLineToRenderer(
    const CommandLine& browser_cmd,
    CommandLine* renderer_cmd) const {
  // Propagate the following switches to the renderer command line (along
  // with any associated values) if present in the browser command line.
  static const char* const kSwitchNames[] = {
    switches::kAllowFiltersOverIPC,
    switches::kAudioBufferSize,
    switches::kAuditAllHandles,
    switches::kAuditHandles,
    switches::kDisable3DAPIs,
    switches::kDisableAcceleratedCompositing,
    switches::kDisableAcceleratedVideoDecode,
    switches::kDisableApplicationCache,
    switches::kDisableAudio,
    switches::kDisableBreakpad,
    switches::kDisableDatabases,
    switches::kDisableDelegatedRenderer,
    switches::kDisableDesktopNotifications,
    switches::kDisableDeviceOrientation,
    switches::kDisableFileSystem,
    switches::kDisableGeolocation,
    switches::kDisableGLMultisampling,
    switches::kDisableGpuVsync,
    switches::kDisableGpu,
    switches::kDisableGpuCompositing,
    switches::kDisableHistogramCustomizer,
    switches::kDisableLocalStorage,
    switches::kDisableLogging,
    switches::kDisableNewDialogStyle,
    switches::kDisableSeccompFilterSandbox,
    switches::kDisableSessionStorage,
    switches::kDisableSharedWorkers,
    switches::kDisableSpeechInput,
    switches::kDisableTouchDragDrop,
    switches::kDisableTouchEditing,
#if defined(OS_ANDROID)
    switches::kDisableWebRTC,
    switches::kEnableSpeechRecognition,
#endif
    switches::kDisableWebAudio,
#if defined(ENABLE_WEBRTC)
    switches::kDisableDeviceEnumeration,
    switches::kEnableSCTPDataChannels,
#endif
    switches::kEnableWebAnimationsCSS,
    switches::kEnableWebAnimationsSVG,
    switches::kEnableWebMIDI,
    switches::kEnableExperimentalCanvasFeatures,
    switches::kEnableExperimentalWebSocket,
    switches::kDomAutomationController,
    switches::kEnableAccessibilityLogging,
    switches::kEnableBeginFrameScheduling,
    switches::kEnableBrowserInputController,
    switches::kEnableBrowserPluginForAllViewTypes,
    switches::kEnableDCHECK,
    switches::kEnableDelegatedRenderer,
    switches::kEnableEncryptedMedia,
    switches::kDisableLegacyEncryptedMedia,
    switches::kOverrideEncryptedMediaCanPlayType,
    switches::kEnableExperimentalWebPlatformFeatures,
    switches::kEnableFixedLayout,
    switches::kEnableDeferredImageDecoding,
    switches::kEnableGPUServiceLogging,
    switches::kEnableGPUClientLogging,
    switches::kEnableGpuClientTracing,
    switches::kEnableGpuBenchmarking,
    switches::kEnableMemoryBenchmarking,
    switches::kEnableOverlayScrollbars,
    switches::kEnableSkiaBenchmarking,
    switches::kEnableLogging,
    switches::kEnableSpeechSynthesis,
    switches::kEnableTouchDragDrop,
    switches::kEnableTouchEditing,
#if defined(ENABLE_WEBRTC)
    switches::kEnableWebRtcAecRecordings,
    switches::kEnableWebRtcTcpServerSocket,
    switches::kEnableWebRtcHWDecoding,
#endif
    switches::kDisableWebKitMediaSource,
    switches::kEnableOverscrollNotifications,
    switches::kEnableStrictSiteIsolation,
    switches::kDisableFullScreen,
    switches::kEnableNewDialogStyle,
#if defined(ENABLE_PLUGINS)
    switches::kEnablePepperTesting,
    switches::kDisablePepper3d,
#endif
    switches::kEnablePreparsedJsCaching,
    switches::kEnablePruneGpuCommandBuffers,
    switches::kEnablePinch,
    switches::kDisablePinch,
#if defined(OS_MACOSX)
    // Allow this to be set when invoking the browser and relayed along.
    switches::kEnableSandboxLogging,
#endif
    switches::kEnableSoftwareCompositing,
    switches::kEnableStatsTable,
    switches::kEnableThreadedCompositing,
    switches::kEnableCompositingForFixedPosition,
    switches::kEnableHighDpiCompositingForFixedPosition,
    switches::kDisableCompositingForFixedPosition,
    switches::kEnableAcceleratedOverflowScroll,
    switches::kEnableCompositingForTransition,
    switches::kDisableCompositingForTransition,
    switches::kEnableAcceleratedFixedRootBackground,
    switches::kDisableAcceleratedFixedRootBackground,
    switches::kDisableThreadedCompositing,
    switches::kDisableTouchAdjustment,
    switches::kDefaultTileWidth,
    switches::kDefaultTileHeight,
    switches::kMaxUntiledLayerWidth,
    switches::kMaxUntiledLayerHeight,
    switches::kEnableViewport,
    switches::kEnableInbandTextTracks,
    switches::kEnableOpusPlayback,
    switches::kEnableVp8AlphaPlayback,
    switches::kEnableEac3Playback,
    switches::kForceDeviceScaleFactor,
    switches::kFullMemoryCrashReport,
#if defined(OS_ANDROID)
    switches::kHideScrollbars,
#endif
#if !defined (GOOGLE_CHROME_BUILD)
    // These are unsupported and not fully tested modes, so don't enable them
    // for official Google Chrome builds.
    switches::kInProcessPlugins,
#endif  // GOOGLE_CHROME_BUILD
    switches::kJavaScriptFlags,
    switches::kLoggingLevel,
    switches::kMemoryMetrics,
#if defined(OS_ANDROID)
    switches::kNetworkCountryIso,
    switches::kDisableGestureRequirementForMediaPlayback,
#endif
#if defined(GOOGLE_TV)
    switches::kUseExternalVideoSurfaceThresholdInPixels,
#endif
    switches::kNoReferrers,
    switches::kNoSandbox,
    switches::kEnableVtune,
    switches::kPpapiInProcess,
    switches::kRegisterPepperPlugins,
    switches::kRendererAssertTest,
#if defined(OS_POSIX)
    switches::kChildCleanExit,
#endif
    switches::kRendererStartupDialog,
    switches::kShowPaintRects,
    switches::kSitePerProcess,
    switches::kStatsCollectionController,
    switches::kTestSandbox,
    switches::kTouchEvents,
    switches::kTraceStartup,
    // This flag needs to be propagated to the renderer process for
    // --in-process-webgl.
    switches::kUseGL,
    switches::kUseMobileUserAgent,
    switches::kUserAgent,
    switches::kV,
    switches::kVideoThreads,
    switches::kVModule,
    switches::kWebCoreLogChannels,
    switches::kEnableWebGLDraftExtensions,
    switches::kEnableHTMLImports,
    switches::kTraceToConsole,
    switches::kEnableDeviceMotion,
#if defined(OS_ANDROID)
    switches::kDisableDeviceMotion,
#endif
    // Please keep these in alphabetical order. Compositor switches here should
    // also be added to chrome/browser/chromeos/login/chrome_restart_request.cc.
    cc::switches::kBackgroundColorInsteadOfCheckerboard,
    cc::switches::kCompositeToMailbox,
    cc::switches::kDisableCompositedAntialiasing,
    cc::switches::kDisableImplSidePainting,
    cc::switches::kDisableThreadedAnimation,
    cc::switches::kEnableImplSidePainting,
    cc::switches::kEnablePartialSwap,
    cc::switches::kEnablePerTilePainting,
    cc::switches::kEnablePinchVirtualViewport,
    cc::switches::kEnableTopControlsPositionCalculation,
    cc::switches::kForceDirectLayerDrawing,
    cc::switches::kLowResolutionContentsScaleFactor,
    cc::switches::kMaxTilesForInterestArea,
    cc::switches::kMaxUnusedResourceMemoryUsagePercentage,
    cc::switches::kNumRasterThreads,
    cc::switches::kShowCompositedLayerBorders,
    cc::switches::kShowFPSCounter,
    cc::switches::kShowNonOccludingRects,
    cc::switches::kShowOccludingRects,
    cc::switches::kShowPropertyChangedRects,
    cc::switches::kShowReplicaScreenSpaceRects,
    cc::switches::kShowScreenSpaceRects,
    cc::switches::kShowSurfaceDamageRects,
    cc::switches::kSlowDownRasterScaleFactor,
    cc::switches::kStrictLayerPropertyChangeChecking,
    cc::switches::kTopControlsHeight,
    cc::switches::kTopControlsHideThreshold,
    cc::switches::kTopControlsShowThreshold,
    cc::switches::kTraceOverdraw,
    cc::switches::kUseMapImage,
  };
  renderer_cmd->CopySwitchesFrom(browser_cmd, kSwitchNames,
                                 arraysize(kSwitchNames));

  // Disable databases in incognito mode.
  if (GetBrowserContext()->IsOffTheRecord() &&
      !browser_cmd.HasSwitch(switches::kDisableDatabases)) {
    renderer_cmd->AppendSwitch(switches::kDisableDatabases);
#if defined(OS_ANDROID)
    renderer_cmd->AppendSwitch(switches::kDisableMediaHistoryLogging);
#endif
  }

  // Enforce the extra command line flags for impl-side painting.
  if (cc::switches::IsImplSidePaintingEnabled() &&
      !browser_cmd.HasSwitch(switches::kEnableDeferredImageDecoding))
    renderer_cmd->AppendSwitch(switches::kEnableDeferredImageDecoding);
}

base::ProcessHandle RenderProcessHostImpl::GetHandle() const {
  if (IsProcessManagedExternally())
    return externally_managed_handle_;

  if (!child_process_launcher_.get() || child_process_launcher_->IsStarting())
    return base::kNullProcessHandle;

  return child_process_launcher_->GetHandle();
}

bool RenderProcessHostImpl::FastShutdownIfPossible() {
  if (IsProcessManagedExternally())
    return false;  // Externally managed process never shutdown the renderer.

  if (!GetContentClient()->browser()->IsFastShutdownPossible())
    return false;

  if (!child_process_launcher_.get() ||
      child_process_launcher_->IsStarting() ||
      !GetHandle())
    return false;  // Render process hasn't started or is probably crashed.

  // Test if there's an unload listener.
  // NOTE: It's possible that an onunload listener may be installed
  // while we're shutting down, so there's a small race here.  Given that
  // the window is small, it's unlikely that the web page has much
  // state that will be lost by not calling its unload handlers properly.
  if (!SuddenTerminationAllowed())
    return false;

  ProcessDied(false /* already_dead */);
  fast_shutdown_started_ = true;
  return true;
}

void RenderProcessHostImpl::DumpHandles() {
#if defined(OS_WIN)
  Send(new ChildProcessMsg_DumpHandles());
  return;
#endif

  NOTIMPLEMENTED();
}

// This is a platform specific function for mapping a transport DIB given its id
TransportDIB* RenderProcessHostImpl::MapTransportDIB(
    TransportDIB::Id dib_id) {
#if defined(OS_WIN)
  // On Windows we need to duplicate the handle from the remote process
  HANDLE section;
  DuplicateHandle(GetHandle(), dib_id.handle, GetCurrentProcess(), &section,
                  STANDARD_RIGHTS_REQUIRED | FILE_MAP_READ | FILE_MAP_WRITE,
                  FALSE, 0);
  return TransportDIB::Map(section);
#elif defined(TOOLKIT_GTK)
  return TransportDIB::Map(dib_id.shmkey);
#elif defined(OS_ANDROID)
  return TransportDIB::Map(dib_id);
#else
  // On POSIX, the browser allocates all DIBs and keeps a file descriptor around
  // for each.
  return widget_helper_->MapTransportDIB(dib_id);
#endif
}

TransportDIB* RenderProcessHostImpl::GetTransportDIB(
    TransportDIB::Id dib_id) {
  if (!TransportDIB::is_valid_id(dib_id))
    return NULL;

  const std::map<TransportDIB::Id, TransportDIB*>::iterator
      i = cached_dibs_.find(dib_id);
  if (i != cached_dibs_.end()) {
    cached_dibs_cleaner_.Reset();
    return i->second;
  }

  TransportDIB* dib = MapTransportDIB(dib_id);
  if (!dib)
    return NULL;

  if (cached_dibs_.size() >= MAX_MAPPED_TRANSPORT_DIBS) {
    // Clean a single entry from the cache
    std::map<TransportDIB::Id, TransportDIB*>::iterator smallest_iterator;
    size_t smallest_size = std::numeric_limits<size_t>::max();

    for (std::map<TransportDIB::Id, TransportDIB*>::iterator
         i = cached_dibs_.begin(); i != cached_dibs_.end(); ++i) {
      if (i->second->size() <= smallest_size) {
        smallest_iterator = i;
        smallest_size = i->second->size();
      }
    }

#if defined(TOOLKIT_GTK)
    smallest_iterator->second->Detach();
#else
    delete smallest_iterator->second;
#endif
    cached_dibs_.erase(smallest_iterator);
  }

  cached_dibs_[dib_id] = dib;
  cached_dibs_cleaner_.Reset();
  return dib;
}

void RenderProcessHostImpl::ClearTransportDIBCache() {
#if defined(TOOLKIT_GTK)
  std::map<TransportDIB::Id, TransportDIB*>::const_iterator dib =
      cached_dibs_.begin();
  for (; dib != cached_dibs_.end(); ++dib)
    dib->second->Detach();
#else
  STLDeleteContainerPairSecondPointers(
      cached_dibs_.begin(), cached_dibs_.end());
#endif
  cached_dibs_.clear();
}

bool RenderProcessHostImpl::Send(IPC::Message* msg) {
  if (!channel_) {
    if (!is_initialized_) {
      queued_messages_.push(msg);
      return true;
    } else {
      delete msg;
      return false;
    }
  }

  if (child_process_launcher_.get() && child_process_launcher_->IsStarting()) {
    queued_messages_.push(msg);
    return true;
  }

  return channel_->Send(msg);
}

bool RenderProcessHostImpl::OnMessageReceived(const IPC::Message& msg) {
  // If we're about to be deleted, or have initiated the fast shutdown sequence,
  // we ignore incoming messages.

  if (deleting_soon_ || fast_shutdown_started_)
    return false;

  mark_child_process_activity_time();
  if (msg.routing_id() == MSG_ROUTING_CONTROL) {
    // Dispatch control messages.
    bool msg_is_ok = true;
    IPC_BEGIN_MESSAGE_MAP_EX(RenderProcessHostImpl, msg, msg_is_ok)
      IPC_MESSAGE_HANDLER(ChildProcessHostMsg_ShutdownRequest,
                          OnShutdownRequest)
      IPC_MESSAGE_HANDLER(ChildProcessHostMsg_DumpHandlesDone,
                          OnDumpHandlesDone)
      IPC_MESSAGE_HANDLER(ViewHostMsg_SuddenTerminationChanged,
                          SuddenTerminationChanged)
      IPC_MESSAGE_HANDLER(ViewHostMsg_UserMetricsRecordAction,
                          OnUserMetricsRecordAction)
      IPC_MESSAGE_HANDLER(ViewHostMsg_SavedPageAsMHTML, OnSavedPageAsMHTML)
      // Adding single handlers for your service here is fine, but once your
      // service needs more than one handler, please extract them into a new
      // message filter and add that filter to CreateMessageFilters().
      IPC_MESSAGE_UNHANDLED_ERROR()
    IPC_END_MESSAGE_MAP_EX()

    if (!msg_is_ok) {
      // The message had a handler, but its de-serialization failed.
      // We consider this a capital crime. Kill the renderer if we have one.
      LOG(ERROR) << "bad message " << msg.type() << " terminating renderer.";
      RecordAction(UserMetricsAction("BadMessageTerminate_BRPH"));
      ReceivedBadMessage();
    }
    return true;
  }

  // Dispatch incoming messages to the appropriate IPC::Listener.
  IPC::Listener* listener = listeners_.Lookup(msg.routing_id());
  if (!listener) {
    if (msg.is_sync()) {
      // The listener has gone away, so we must respond or else the caller will
      // hang waiting for a reply.
      IPC::Message* reply = IPC::SyncMessage::GenerateReply(&msg);
      reply->set_reply_error();
      Send(reply);
    }

    // If this is a SwapBuffers, we need to ack it if we're not going to handle
    // it so that the GPU process doesn't get stuck in unscheduled state.
    bool msg_is_ok = true;
    IPC_BEGIN_MESSAGE_MAP_EX(RenderProcessHostImpl, msg, msg_is_ok)
      IPC_MESSAGE_HANDLER(ViewHostMsg_CompositorSurfaceBuffersSwapped,
                          OnCompositorSurfaceBuffersSwappedNoHost)
    IPC_END_MESSAGE_MAP_EX()
    return true;
  }
  return listener->OnMessageReceived(msg);
}

void RenderProcessHostImpl::OnChannelConnected(int32 peer_pid) {
#if defined(IPC_MESSAGE_LOG_ENABLED)
  Send(new ChildProcessMsg_SetIPCLoggingEnabled(
      IPC::Logging::GetInstance()->Enabled()));
#endif

  tracked_objects::ThreadData::Status status =
      tracked_objects::ThreadData::status();
  Send(new ChildProcessMsg_SetProfilerStatus(status));
}

void RenderProcessHostImpl::OnChannelError() {
  ProcessDied(true /* already_dead */);
}

BrowserContext* RenderProcessHostImpl::GetBrowserContext() const {
  return browser_context_;
}

bool RenderProcessHostImpl::InSameStoragePartition(
    StoragePartition* partition) const {
  return storage_partition_impl_ == partition;
}

int RenderProcessHostImpl::GetID() const {
  return id_;
}

bool RenderProcessHostImpl::HasConnection() const {
  return channel_.get() != NULL;
}

void RenderProcessHostImpl::SetIgnoreInputEvents(bool ignore_input_events) {
  ignore_input_events_ = ignore_input_events;
}

bool RenderProcessHostImpl::IgnoreInputEvents() const {
  return ignore_input_events_;
}

void RenderProcessHostImpl::Cleanup() {
  // When no other owners of this object, we can delete ourselves
  if (listeners_.IsEmpty()) {
    DCHECK_EQ(0, pending_views_);
    NotificationService::current()->Notify(
        NOTIFICATION_RENDERER_PROCESS_TERMINATED,
        Source<RenderProcessHost>(this),
        NotificationService::NoDetails());

    base::MessageLoop::current()->DeleteSoon(FROM_HERE, this);
    deleting_soon_ = true;
    // It's important not to wait for the DeleteTask to delete the channel
    // proxy. Kill it off now. That way, in case the profile is going away, the
    // rest of the objects attached to this RenderProcessHost start going
    // away first, since deleting the channel proxy will post a
    // OnChannelClosed() to IPC::ChannelProxy::Context on the IO thread.
    channel_.reset();
    gpu_message_filter_ = NULL;

    if (base::Process(externally_managed_handle_).is_current())
      GetContentClient()->browser()->StopInProcessRendererThread();

    // Remove ourself from the list of renderer processes so that we can't be
    // reused in between now and when the Delete task runs.
    UnregisterHost(GetID());
  }
}

void RenderProcessHostImpl::AddPendingView() {
  pending_views_++;
}

void RenderProcessHostImpl::RemovePendingView() {
  DCHECK(pending_views_);
  pending_views_--;
}

void RenderProcessHostImpl::SetSuddenTerminationAllowed(bool enabled) {
  sudden_termination_allowed_ = enabled;
}

bool RenderProcessHostImpl::SuddenTerminationAllowed() const {
  return sudden_termination_allowed_;
}

base::TimeDelta RenderProcessHostImpl::GetChildProcessIdleTime() const {
  return base::TimeTicks::Now() - child_process_activity_time_;
}

void RenderProcessHostImpl::SurfaceUpdated(int32 surface_id) {
  if (!gpu_message_filter_)
    return;
  BrowserThread::PostTask(BrowserThread::IO, FROM_HERE, base::Bind(
      &GpuMessageFilter::SurfaceUpdated,
      gpu_message_filter_,
      surface_id));
}

void RenderProcessHostImpl::ResumeRequestsForView(int route_id) {
  widget_helper_->ResumeRequestsForView(route_id);
}

bool RenderProcessHostImpl::IsProcessManagedExternally() const {
  return externally_managed_handle_ != base::kNullProcessHandle;
}

bool RenderProcessHostImpl::UsesInProcessPlugins() const {
  return uses_in_process_plugins_;
}

void RenderProcessHostImpl::SetUsesInProcessPlugins() {
  uses_in_process_plugins_ = true;
}

IPC::ChannelProxy* RenderProcessHostImpl::GetChannel() {
  return channel_.get();
}

bool RenderProcessHostImpl::FastShutdownForPageCount(size_t count) {
  if (static_cast<size_t>(GetActiveViewCount()) == count)
    return FastShutdownIfPossible();
  return false;
}

bool RenderProcessHostImpl::FastShutdownStarted() const {
  return fast_shutdown_started_;
}

// static
int RenderProcessHostImpl::GenerateUniqueId()
{
  return ChildProcessHostImpl::GenerateChildProcessUniqueId();
}

// static
void RenderProcessHostImpl::RegisterHost(int host_id, RenderProcessHost* host) {
  g_all_hosts.Get().AddWithID(host, host_id);
}

// static
void RenderProcessHostImpl::UnregisterHost(int host_id) {
  RenderProcessHost* host = g_all_hosts.Get().Lookup(host_id);
  if (!host)
    return;

  g_all_hosts.Get().Remove(host_id);

  // Look up the map of site to process for the given browser_context,
  // in case we need to remove this process from it.  It will be registered
  // under any sites it rendered that use process-per-site mode.
  SiteProcessMap* map =
      GetSiteProcessMapForBrowserContext(host->GetBrowserContext());
  map->RemoveProcess(host);
}

// static
bool RenderProcessHostImpl::IsSuitableHost(
    RenderProcessHost* host,
    BrowserContext* browser_context,
    const GURL& site_url) {
  if (CommandLine::ForCurrentProcess()->HasSwitch(switches::kSingleProcess))
    return true;

  if (host->GetBrowserContext() != browser_context)
    return false;

  // Check whether the given host and the intended site_url will be using the
  // same StoragePartition, since a RenderProcessHost can only support a single
  // StoragePartition.  This is relevant for packaged apps, browser tags, and
  // isolated sites.
  StoragePartition* dest_partition =
      BrowserContext::GetStoragePartitionForSite(browser_context, site_url);
  if (!host->InSameStoragePartition(dest_partition))
    return false;

  // All URLs are suitable if this is associated with a guest renderer process.
  // TODO(fsamuel, creis): Further validation is needed to ensure that only
  // normal web URLs are permitted in guest processes. We need to investigate
  // where this validation should happen.
  if (host->IsGuest())
    return true;

  if (!host->IsGuest() && site_url.SchemeIs(chrome::kGuestScheme))
    return false;

  if (ChildProcessSecurityPolicyImpl::GetInstance()->HasWebUIBindings(
          host->GetID()) !=
      WebUIControllerFactoryRegistry::GetInstance()->UseWebUIBindingsForURL(
          browser_context, site_url)) {
    return false;
  }

  return GetContentClient()->browser()->IsSuitableHost(host, site_url);
}

RenderProcessHost::iterator RenderProcessHost::AllHostsIterator() {
  DCHECK(BrowserThread::CurrentlyOn(BrowserThread::UI));
  return iterator(g_all_hosts.Pointer());
}

// static
RenderProcessHost* RenderProcessHost::FromID(int render_process_id) {
  DCHECK(BrowserThread::CurrentlyOn(BrowserThread::UI));
  return g_all_hosts.Get().Lookup(render_process_id);
}

// static
bool RenderProcessHost::ShouldTryToUseExistingProcessHost(
    BrowserContext* browser_context, const GURL& url) {
  // Experimental:
  // If --enable-strict-site-isolation or --site-per-process is enabled, do not
  // try to reuse renderer processes when over the limit.  (We could allow pages
  // from the same site to share, if we knew what the given process was
  // dedicated to.  Allowing no sharing is simpler for now.)  This may cause
  // resource exhaustion issues if too many sites are open at once.
  const CommandLine& command_line = *CommandLine::ForCurrentProcess();
  if (command_line.HasSwitch(switches::kEnableStrictSiteIsolation) ||
      command_line.HasSwitch(switches::kSitePerProcess))
    return false;

  if (command_line.HasSwitch(switches::kSingleProcess))
    return true;

  // NOTE: Sometimes it's necessary to create more render processes than
  //       GetMaxRendererProcessCount(), for instance when we want to create
  //       a renderer process for a browser context that has no existing
  //       renderers. This is OK in moderation, since the
  //       GetMaxRendererProcessCount() is conservative.
  if (g_all_hosts.Get().size() >= GetMaxRendererProcessCount())
    return true;

  return GetContentClient()->browser()->
      ShouldTryToUseExistingProcessHost(browser_context, url);
}

// static
RenderProcessHost* RenderProcessHost::GetExistingProcessHost(
    BrowserContext* browser_context,
    const GURL& site_url) {
  // First figure out which existing renderers we can use.
  std::vector<RenderProcessHost*> suitable_renderers;
  suitable_renderers.reserve(g_all_hosts.Get().size());

  iterator iter(AllHostsIterator());
  while (!iter.IsAtEnd()) {
    if (RenderProcessHostImpl::IsSuitableHost(
            iter.GetCurrentValue(),
            browser_context, site_url))
      suitable_renderers.push_back(iter.GetCurrentValue());

    iter.Advance();
  }

  // Now pick a random suitable renderer, if we have any.
  if (!suitable_renderers.empty()) {
    int suitable_count = static_cast<int>(suitable_renderers.size());
    int random_index = base::RandInt(0, suitable_count - 1);
    return suitable_renderers[random_index];
  }

  return NULL;
}

// static
bool RenderProcessHost::ShouldUseProcessPerSite(
    BrowserContext* browser_context,
    const GURL& url) {
  // Returns true if we should use the process-per-site model.  This will be
  // the case if the --process-per-site switch is specified, or in
  // process-per-site-instance for particular sites (e.g., WebUI).
  // Note that --single-process is handled in ShouldTryToUseExistingProcessHost.
  const CommandLine& command_line = *CommandLine::ForCurrentProcess();
  if (command_line.HasSwitch(switches::kProcessPerSite))
    return true;

  // We want to consolidate particular sites like WebUI even when we are using
  // the process-per-tab or process-per-site-instance models.
  // Note: DevTools pages have WebUI type but should not reuse the same host.
  if (WebUIControllerFactoryRegistry::GetInstance()->UseWebUIForURL(
          browser_context, url) &&
      !url.SchemeIs(chrome::kChromeDevToolsScheme)) {
    return true;
  }

  // Otherwise let the content client decide, defaulting to false.
  return GetContentClient()->browser()->ShouldUseProcessPerSite(browser_context,
                                                                url);
}

// static
RenderProcessHost* RenderProcessHostImpl::GetProcessHostForSite(
    BrowserContext* browser_context,
    const GURL& url) {
  // Look up the map of site to process for the given browser_context.
  SiteProcessMap* map =
      GetSiteProcessMapForBrowserContext(browser_context);

  // See if we have an existing process with appropriate bindings for this site.
  // If not, the caller should create a new process and register it.
  std::string site = SiteInstance::GetSiteForURL(browser_context, url)
      .possibly_invalid_spec();
  RenderProcessHost* host = map->FindProcess(site);
  if (host && !IsSuitableHost(host, browser_context, url)) {
    // The registered process does not have an appropriate set of bindings for
    // the url.  Remove it from the map so we can register a better one.
    RecordAction(UserMetricsAction("BindingsMismatch_GetProcessHostPerSite"));
    map->RemoveProcess(host);
    host = NULL;
  }

  return host;
}

void RenderProcessHostImpl::RegisterProcessHostForSite(
    BrowserContext* browser_context,
    RenderProcessHost* process,
    const GURL& url) {
  // Look up the map of site to process for the given browser_context.
  SiteProcessMap* map =
      GetSiteProcessMapForBrowserContext(browser_context);

  // Only register valid, non-empty sites.  Empty or invalid sites will not
  // use process-per-site mode.  We cannot check whether the process has
  // appropriate bindings here, because the bindings have not yet been granted.
  std::string site = SiteInstance::GetSiteForURL(browser_context, url)
      .possibly_invalid_spec();
  if (!site.empty())
    map->RegisterProcess(site, process);
}

void RenderProcessHostImpl::ProcessDied(bool already_dead) {
  // Our child process has died.  If we didn't expect it, it's a crash.
  // In any case, we need to let everyone know it's gone.
  // The OnChannelError notification can fire multiple times due to nested sync
  // calls to a renderer. If we don't have a valid channel here it means we
  // already handled the error.

  // child_process_launcher_ can be NULL in single process mode or if fast
  // termination happened.
  int exit_code = 0;
  base::TerminationStatus status =
      child_process_launcher_.get() ?
      child_process_launcher_->GetChildTerminationStatus(already_dead,
                                                         &exit_code) :
      base::TERMINATION_STATUS_NORMAL_TERMINATION;

  RendererClosedDetails details(GetHandle(), status, exit_code);
  NotificationService::current()->Notify(
      NOTIFICATION_RENDERER_PROCESS_CLOSED,
      Source<RenderProcessHost>(this),
      Details<RendererClosedDetails>(&details));

  child_process_launcher_.reset();
  channel_.reset();
  gpu_message_filter_ = NULL;

  IDMap<IPC::Listener>::iterator iter(&listeners_);
  while (!iter.IsAtEnd()) {
    iter.GetCurrentValue()->OnMessageReceived(
        ViewHostMsg_RenderProcessGone(iter.GetCurrentKey(),
                                      static_cast<int>(status),
                                      exit_code));
    iter.Advance();
  }

  ClearTransportDIBCache();

  // this object is not deleted at this point and may be reused later.
  // TODO(darin): clean this up
}

int RenderProcessHostImpl::GetActiveViewCount() {
  int num_active_views = 0;
  RenderWidgetHost::List widgets = RenderWidgetHost::GetRenderWidgetHosts();
  for (size_t i = 0; i < widgets.size(); ++i) {
    // Count only RenderWidgetHosts in this process.
    if (widgets[i]->GetProcess()->GetID() == GetID())
      num_active_views++;
  }
  return num_active_views;
}

// Frame subscription API for this class is for accelerated composited path
// only. These calls are redirected to GpuMessageFilter.
void RenderProcessHostImpl::BeginFrameSubscription(
    int route_id,
    scoped_ptr<RenderWidgetHostViewFrameSubscriber> subscriber) {
  if (!gpu_message_filter_)
    return;
  BrowserThread::PostTask(BrowserThread::IO, FROM_HERE, base::Bind(
      &GpuMessageFilter::BeginFrameSubscription,
      gpu_message_filter_,
      route_id, base::Passed(&subscriber)));
}

void RenderProcessHostImpl::EndFrameSubscription(int route_id) {
  if (!gpu_message_filter_)
    return;
  BrowserThread::PostTask(BrowserThread::IO, FROM_HERE, base::Bind(
      &GpuMessageFilter::EndFrameSubscription,
      gpu_message_filter_,
      route_id));
}

void RenderProcessHostImpl::OnShutdownRequest() {
  // Don't shut down if there are active RenderViews, or if there are pending
  // RenderViews being swapped back in.
  // We never shutdown externally-managed renderers.
  int num_active_views = GetActiveViewCount();
  if (pending_views_ || num_active_views > 0 || IsProcessManagedExternally())
    return;

  // Notify any contents that might have swapped out renderers from this
  // process. They should not attempt to swap them back in.
  NotificationService::current()->Notify(
      NOTIFICATION_RENDERER_PROCESS_CLOSING,
      Source<RenderProcessHost>(this),
      NotificationService::NoDetails());

  Send(new ChildProcessMsg_Shutdown());
}

void RenderProcessHostImpl::SuddenTerminationChanged(bool enabled) {
  SetSuddenTerminationAllowed(enabled);
}

void RenderProcessHostImpl::OnDumpHandlesDone() {
  Cleanup();
}

void RenderProcessHostImpl::SetBackgrounded(bool backgrounded) {
  // Note: we always set the backgrounded_ value.  If the process is NULL
  // (and hence hasn't been created yet), we will set the process priority
  // later when we create the process.
  backgrounded_ = backgrounded;
  if (!child_process_launcher_.get() || child_process_launcher_->IsStarting())
    return;

#if defined(OS_WIN)
  // The cbstext.dll loads as a global GetMessage hook in the browser process
  // and intercepts/unintercepts the kernel32 API SetPriorityClass in a
  // background thread. If the UI thread invokes this API just when it is
  // intercepted the stack is messed up on return from the interceptor
  // which causes random crashes in the browser process. Our hack for now
  // is to not invoke the SetPriorityClass API if the dll is loaded.
  if (GetModuleHandle(L"cbstext.dll"))
    return;
#endif  // OS_WIN

  child_process_launcher_->SetProcessBackgrounded(backgrounded);
}

void RenderProcessHostImpl::OnProcessLaunched() {
  // No point doing anything, since this object will be destructed soon.  We
  // especially don't want to send the RENDERER_PROCESS_CREATED notification,
  // since some clients might expect a RENDERER_PROCESS_TERMINATED afterwards to
  // properly cleanup.
  if (deleting_soon_)
    return;

  if (child_process_launcher_) {
    if (!child_process_launcher_->GetHandle()) {
      OnChannelError();
      return;
    }

    child_process_launcher_->SetProcessBackgrounded(backgrounded_);
  }

  // NOTE: This needs to be before sending queued messages because
  // ExtensionService uses this notification to initialize the renderer process
  // with state that must be there before any JavaScript executes.
  //
  // The queued messages contain such things as "navigate". If this notification
  // was after, we can end up executing JavaScript before the initialization
  // happens.
  NotificationService::current()->Notify(
      NOTIFICATION_RENDERER_PROCESS_CREATED,
      Source<RenderProcessHost>(this),
      NotificationService::NoDetails());

  while (!queued_messages_.empty()) {
    Send(queued_messages_.front());
    queued_messages_.pop();
  }
}

void RenderProcessHostImpl::OnUserMetricsRecordAction(
    const std::string& action) {
  RecordComputedAction(action);
}

void RenderProcessHostImpl::OnSavedPageAsMHTML(int job_id, int64 data_size) {
  MHTMLGenerationManager::GetInstance()->MHTMLGenerated(job_id, data_size);
}

void RenderProcessHostImpl::OnCompositorSurfaceBuffersSwappedNoHost(
      const ViewHostMsg_CompositorSurfaceBuffersSwapped_Params& params) {
  TRACE_EVENT0("renderer_host",
               "RenderWidgetHostImpl::OnCompositorSurfaceBuffersSwappedNoHost");
  AcceleratedSurfaceMsg_BufferPresented_Params ack_params;
  ack_params.sync_point = 0;
  RenderWidgetHostImpl::AcknowledgeBufferPresent(params.route_id,
                                                 params.gpu_process_host_id,
                                                 ack_params);
}

void RenderProcessHostImpl::OnGpuSwitching() {
  // We are updating all widgets including swapped out ones.
  RenderWidgetHost::List widgets =
      RenderWidgetHostImpl::GetAllRenderWidgetHosts();
  for (size_t i = 0; i < widgets.size(); ++i) {
    if (!widgets[i]->IsRenderView())
      continue;

    // Skip widgets in other processes.
    if (widgets[i]->GetProcess()->GetID() != GetID())
      continue;

    RenderViewHost* rvh = RenderViewHost::From(widgets[i]);
    rvh->UpdateWebkitPreferences(rvh->GetWebkitPreferences());
  }
}

}  // namespace content<|MERGE_RESOLUTION|>--- conflicted
+++ resolved
@@ -164,60 +164,6 @@
   ShaderCacheFactory::GetInstance()->RemoveCacheInfo(id);
 }
 
-<<<<<<< HEAD
-}  // namespace
-
-#if !defined(CHROME_MULTIPLE_DLL)
-
-// This class creates the IO thread for the renderer when running in
-// single-process mode.  It's not used in multi-process mode.
-class RendererMainThread : public base::Thread {
- public:
-  explicit RendererMainThread(const std::string& channel_id)
-      : Thread("Chrome_InProcRendererThread"),
-        channel_id_(channel_id) {
-  }
-
-  virtual ~RendererMainThread() {
-    Stop();
-  }
-
- protected:
-  virtual void Init() OVERRIDE {
-    render_process_.reset(new RenderProcessImpl());
-    new RenderThreadImpl(channel_id_);
-    g_in_process_thread = message_loop();
-  }
-
-  virtual void CleanUp() OVERRIDE {
-    g_in_process_thread = NULL;
-    render_process_.reset();
-
-    // It's a little lame to manually set this flag.  But the single process
-    // RendererThread will receive the WM_QUIT.  We don't need to assert on
-    // this thread, so just force the flag manually.
-    // If we want to avoid this, we could create the InProcRendererThread
-    // directly with _beginthreadex() rather than using the Thread class.
-    // We used to set this flag in the Init function above. However there
-    // other threads like WebThread which are created by this thread
-    // which resets this flag. Please see Thread::StartWithOptions. Setting
-    // this flag to true in Cleanup works around these problems.
-    SetThreadWasQuitProperly(true);
-  }
-
- private:
-  std::string channel_id_;
-  scoped_ptr<RenderProcess> render_process_;
-
-  DISALLOW_COPY_AND_ASSIGN(RendererMainThread);
-};
-
-#endif
-
-namespace {
-
-=======
->>>>>>> 6bcd3313
 // Helper class that we pass to ResourceMessageFilter so that it can find the
 // right net::URLRequestContext for a request.
 class RendererURLRequestContextSelector
@@ -418,13 +364,9 @@
           ignore_input_events_(false),
           supports_browser_plugin_(supports_browser_plugin),
           is_guest_(is_guest),
-<<<<<<< HEAD
+          uses_in_process_plugins_(false),
           gpu_observer_registered_(false),
           power_monitor_broadcaster_(this) {
-=======
-          uses_in_process_plugins_(false),
-          gpu_observer_registered_(false) {
->>>>>>> 6bcd3313
   widget_helper_ = new RenderWidgetHelper();
 
   ChildProcessSecurityPolicyImpl::GetInstance()->Add(GetID());
@@ -521,11 +463,6 @@
 
   CreateMessageFilters();
 
-<<<<<<< HEAD
-  // Single-process mode not supported in multiple-dll mode currently.
-#if !defined(CHROME_MULTIPLE_DLL)
-  if (run_renderer_in_process()) {
-=======
   if (IsProcessManagedExternally() &&
       !base::Process(externally_managed_handle_).is_current()) {
     // Renderer is running in a separate process that is being managed
@@ -533,13 +470,12 @@
     OnProcessLaunched();  // Fake a callback that the process is ready.
   }
   else
-  // Single-process mode not supported in split-dll mode.
-#if !defined(CHROME_SPLIT_DLL)
+  // Single-process mode not supported in multiple-dll mode currently.
+#if !defined(CHROME_MULTIPLE_DLL)
   if (IsProcessManagedExternally()) {
     DCHECK(base::Process(externally_managed_handle_).is_current());
     DCHECK(GetContentClient()->browser()->SupportsInProcessRenderer());
 
->>>>>>> 6bcd3313
     // Crank up a thread and run the initialization there.  With the way that
     // messages flow between the browser and renderer, this thread is required
     // to prevent a deadlock in single-process mode.  Since the primordial
