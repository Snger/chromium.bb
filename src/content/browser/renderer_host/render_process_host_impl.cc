// Copyright (c) 2012 The Chromium Authors. All rights reserved.
// Use of this source code is governed by a BSD-style license that can be
// found in the LICENSE file.

// Represents the browser side of the browser <--> renderer communication
// channel. There will be one RenderProcessHost per renderer process.

#include "content/browser/renderer_host/render_process_host_impl.h"

#include <algorithm>
#include <limits>
#include <vector>

#if defined(OS_POSIX)
#include <utility>  // for pair<>
#endif

#include "base/base_switches.h"
#include "base/bind.h"
#include "base/bind_helpers.h"
#include "base/callback.h"
#include "base/command_line.h"
#include "base/debug/trace_event.h"
#include "base/files/file.h"
#include "base/lazy_instance.h"
#include "base/logging.h"
#include "base/metrics/field_trial.h"
#include "base/metrics/histogram.h"
#include "base/numerics/safe_math.h"
#include "base/path_service.h"
#include "base/process/process_handle.h"
#include "base/rand_util.h"
#include "base/stl_util.h"
#include "base/strings/string_number_conversions.h"
#include "base/strings/string_util.h"
#include "base/supports_user_data.h"
#include "base/sys_info.h"
#include "base/threading/thread.h"
#include "base/threading/thread_restrictions.h"
#include "base/tracked_objects.h"
#include "cc/base/switches.h"
#include "content/browser/appcache/appcache_dispatcher_host.h"
#include "content/browser/appcache/chrome_appcache_service.h"
#include "content/browser/battery_status/battery_status_message_filter.h"
#include "content/browser/browser_child_process_host_impl.h"
#include "content/browser/browser_main.h"
#include "content/browser/browser_main_loop.h"
#include "content/browser/browser_plugin/browser_plugin_message_filter.h"
#include "content/browser/child_process_security_policy_impl.h"
#include "content/browser/device_sensors/device_motion_message_filter.h"
#include "content/browser/device_sensors/device_orientation_message_filter.h"
#include "content/browser/dom_storage/dom_storage_context_wrapper.h"
#include "content/browser/dom_storage/dom_storage_message_filter.h"
#include "content/browser/download/mhtml_generation_manager.h"
#include "content/browser/fileapi/chrome_blob_storage_context.h"
#include "content/browser/fileapi/fileapi_message_filter.h"
#include "content/browser/frame_host/render_frame_message_filter.h"
#include "content/browser/gpu/compositor_util.h"
#include "content/browser/gpu/gpu_data_manager_impl.h"
#include "content/browser/gpu/gpu_process_host.h"
#include "content/browser/gpu/shader_disk_cache.h"
#include "content/browser/histogram_message_filter.h"
#include "content/browser/indexed_db/indexed_db_context_impl.h"
#include "content/browser/indexed_db/indexed_db_dispatcher_host.h"
#include "content/browser/loader/resource_message_filter.h"
#include "content/browser/loader/resource_scheduler_filter.h"
#include "content/browser/media/capture/audio_mirroring_manager.h"
#include "content/browser/media/media_internals.h"
#include "content/browser/media/midi_host.h"
#include "content/browser/message_port_message_filter.h"
#include "content/browser/mime_registry_message_filter.h"
#include "content/browser/mojo/mojo_application_host.h"
#include "content/browser/plugin_service_impl.h"
#include "content/browser/profiler_message_filter.h"
#include "content/browser/push_messaging_message_filter.h"
#include "content/browser/quota_dispatcher_host.h"
#include "content/browser/renderer_host/clipboard_message_filter.h"
#include "content/browser/renderer_host/database_message_filter.h"
#include "content/browser/renderer_host/file_utilities_message_filter.h"
#include "content/browser/renderer_host/gamepad_browser_message_filter.h"
#include "content/browser/renderer_host/gpu_message_filter.h"
#include "content/browser/renderer_host/media/audio_input_renderer_host.h"
#include "content/browser/renderer_host/media/audio_renderer_host.h"
#include "content/browser/renderer_host/media/device_request_message_filter.h"
#include "content/browser/renderer_host/media/media_stream_dispatcher_host.h"
#include "content/browser/renderer_host/media/peer_connection_tracker_host.h"
#include "content/browser/renderer_host/media/video_capture_host.h"
#include "content/browser/renderer_host/memory_benchmark_message_filter.h"
#include "content/browser/renderer_host/pepper/pepper_message_filter.h"
#include "content/browser/renderer_host/pepper/pepper_renderer_connection.h"
#include "content/browser/renderer_host/render_message_filter.h"
#include "content/browser/renderer_host/render_view_host_delegate.h"
#include "content/browser/renderer_host/render_view_host_impl.h"
#include "content/browser/renderer_host/render_widget_helper.h"
#include "content/browser/renderer_host/render_widget_host_impl.h"
#include "content/browser/renderer_host/socket_stream_dispatcher_host.h"
#include "content/browser/renderer_host/text_input_client_message_filter.h"
#include "content/browser/renderer_host/websocket_dispatcher_host.h"
#include "content/browser/resolve_proxy_msg_helper.h"
#include "content/browser/service_worker/service_worker_context_wrapper.h"
#include "content/browser/service_worker/service_worker_dispatcher_host.h"
#include "content/browser/shared_worker/shared_worker_message_filter.h"
#include "content/browser/shared_worker/worker_storage_partition.h"
#include "content/browser/speech/speech_recognition_dispatcher_host.h"
#include "content/browser/storage_partition_impl.h"
#include "content/browser/streams/stream_context.h"
#include "content/browser/tracing/trace_message_filter.h"
#include "content/browser/vibration/vibration_message_filter.h"
#include "content/browser/webui/web_ui_controller_factory_registry.h"
#include "content/common/child_process_host_impl.h"
#include "content/common/child_process_messages.h"
#include "content/common/content_switches_internal.h"
#include "content/common/gpu/client/gpu_memory_buffer_impl.h"
#include "content/common/gpu/gpu_messages.h"
#include "content/common/mojo/mojo_messages.h"
#include "content/common/resource_messages.h"
#include "content/common/view_messages.h"
#include "content/public/browser/browser_context.h"
#include "content/public/browser/content_browser_client.h"
#include "content/public/browser/notification_service.h"
#include "content/public/browser/notification_types.h"
#include "content/public/browser/render_process_host_factory.h"
#include "content/public/browser/render_process_host_observer.h"
#include "content/public/browser/render_widget_host.h"
#include "content/public/browser/render_widget_host_iterator.h"
#include "content/public/browser/render_widget_host_view_frame_subscriber.h"
#include "content/public/browser/resource_context.h"
#include "content/public/browser/user_metrics.h"
#include "content/public/browser/worker_service.h"
#include "content/public/common/content_constants.h"
#include "content/public/common/content_switches.h"
#include "content/public/common/process_type.h"
#include "content/public/common/resource_type.h"
#include "content/public/common/result_codes.h"
#include "content/public/common/sandboxed_process_launcher_delegate.h"
#include "content/public/common/url_constants.h"
#include "gpu/command_buffer/service/gpu_switches.h"
#include "ipc/ipc_channel.h"
#include "ipc/ipc_logging.h"
#include "ipc/ipc_switches.h"
#include "ipc/mojo/ipc_channel_mojo.h"
#include "media/base/media_switches.h"
#include "net/url_request/url_request_context_getter.h"
#include "ppapi/shared_impl/ppapi_switches.h"
#include "third_party/skia/include/core/SkBitmap.h"
#include "ui/base/ui_base_switches.h"
#include "ui/events/event_switches.h"
#include "ui/gfx/switches.h"
#include "ui/gl/gl_switches.h"
#include "ui/native_theme/native_theme_switches.h"
#include "webkit/browser/fileapi/sandbox_file_system_backend.h"

#if defined(OS_ANDROID)
#include "content/browser/media/android/browser_demuxer_android.h"
#include "content/browser/renderer_host/compositor_impl_android.h"
#include "content/browser/screen_orientation/screen_orientation_message_filter_android.h"
#include "content/common/gpu/client/gpu_memory_buffer_impl_surface_texture.h"
#endif

#if defined(OS_MACOSX)
#include "content/common/gpu/client/gpu_memory_buffer_impl_io_surface.h"
#endif

#if defined(OS_WIN)
#include "base/strings/string_number_conversions.h"
#include "base/win/scoped_com_initializer.h"
#include "content/common/font_cache_dispatcher_win.h"
#include "content/common/sandbox_win.h"
#include "ui/gfx/win/dpi.h"
#endif

#if defined(ENABLE_WEBRTC)
#include "content/browser/media/webrtc_internals.h"
#include "content/browser/renderer_host/media/media_stream_track_metrics_host.h"
#include "content/browser/renderer_host/media/webrtc_identity_service_host.h"
#include "content/browser/renderer_host/p2p/socket_dispatcher_host.h"
#include "content/common/media/aec_dump_messages.h"
#include "content/common/media/media_stream_messages.h"
#endif

extern bool g_exited_main_message_loop;

static const char* kSiteProcessMapKeyName = "content_site_process_map";

namespace content {
namespace {

void CacheShaderInfo(int32 id, base::FilePath path) {
  ShaderCacheFactory::GetInstance()->SetCacheInfo(id, path);
}

void RemoveShaderInfo(int32 id) {
  ShaderCacheFactory::GetInstance()->RemoveCacheInfo(id);
}

net::URLRequestContext* GetRequestContext(
    scoped_refptr<net::URLRequestContextGetter> request_context,
    scoped_refptr<net::URLRequestContextGetter> media_request_context,
    ResourceType resource_type) {
  // If the request has resource type of RESOURCE_TYPE_MEDIA, we use a request
  // context specific to media for handling it because these resources have
  // specific needs for caching.
  if (resource_type == RESOURCE_TYPE_MEDIA)
    return media_request_context->GetURLRequestContext();
  return request_context->GetURLRequestContext();
}

void GetContexts(
    ResourceContext* resource_context,
    scoped_refptr<net::URLRequestContextGetter> request_context,
    scoped_refptr<net::URLRequestContextGetter> media_request_context,
    const ResourceHostMsg_Request& request,
    ResourceContext** resource_context_out,
    net::URLRequestContext** request_context_out) {
  *resource_context_out = resource_context;
  *request_context_out =
      GetRequestContext(request_context, media_request_context,
                        request.resource_type);
}

#if defined(ENABLE_WEBRTC)
// Creates a file used for diagnostic echo canceller recordings for handing
// over to the renderer.
IPC::PlatformFileForTransit CreateAecDumpFileForProcess(
    base::FilePath file_path,
    base::ProcessHandle process) {
  DCHECK_CURRENTLY_ON(BrowserThread::FILE);
  base::File dump_file(file_path,
                       base::File::FLAG_OPEN_ALWAYS | base::File::FLAG_APPEND);
  if (!dump_file.IsValid()) {
    VLOG(1) << "Could not open AEC dump file, error=" <<
               dump_file.error_details();
    return IPC::InvalidPlatformFileForTransit();
  }
  return IPC::TakeFileHandleForProcess(dump_file.Pass(), process);
}

// Does nothing. Just to avoid races between enable and disable.
void DisableAecDumpOnFileThread() {
  DCHECK_CURRENTLY_ON(BrowserThread::FILE);
}
#endif

// the global list of all renderer processes
base::LazyInstance<IDMap<RenderProcessHost> >::Leaky
    g_all_hosts = LAZY_INSTANCE_INITIALIZER;

// Map of site to process, to ensure we only have one RenderProcessHost per
// site in process-per-site mode.  Each map is specific to a BrowserContext.
class SiteProcessMap : public base::SupportsUserData::Data {
 public:
  typedef base::hash_map<std::string, RenderProcessHost*> SiteToProcessMap;
  SiteProcessMap() {}

  void RegisterProcess(const std::string& site, RenderProcessHost* process) {
    map_[site] = process;
  }

  RenderProcessHost* FindProcess(const std::string& site) {
    SiteToProcessMap::iterator i = map_.find(site);
    if (i != map_.end())
      return i->second;
    return NULL;
  }

  void RemoveProcess(RenderProcessHost* host) {
    // Find all instances of this process in the map, then separately remove
    // them.
    std::set<std::string> sites;
    for (SiteToProcessMap::const_iterator i = map_.begin();
         i != map_.end();
         i++) {
      if (i->second == host)
        sites.insert(i->first);
    }
    for (std::set<std::string>::iterator i = sites.begin();
         i != sites.end();
         i++) {
      SiteToProcessMap::iterator iter = map_.find(*i);
      if (iter != map_.end()) {
        DCHECK_EQ(iter->second, host);
        map_.erase(iter);
      }
    }
  }

 private:
  SiteToProcessMap map_;
};

// Find the SiteProcessMap specific to the given context.
SiteProcessMap* GetSiteProcessMapForBrowserContext(BrowserContext* context) {
  DCHECK(context);
  SiteProcessMap* map = static_cast<SiteProcessMap*>(
      context->GetUserData(kSiteProcessMapKeyName));
  if (!map) {
    map = new SiteProcessMap();
    context->SetUserData(kSiteProcessMapKeyName, map);
  }
  return map;
}

// NOTE: changes to this class need to be reviewed by the security team.
class RendererSandboxedProcessLauncherDelegate
    : public content::SandboxedProcessLauncherDelegate {
 public:
  RendererSandboxedProcessLauncherDelegate(IPC::ChannelProxy* channel)
#if defined(OS_POSIX)
       : ipc_fd_(channel->TakeClientFileDescriptor())
#endif  // OS_POSIX
  {}

  virtual ~RendererSandboxedProcessLauncherDelegate() {}

#if defined(OS_WIN)
  virtual void PreSpawnTarget(sandbox::TargetPolicy* policy,
                              bool* success) {
    AddBaseHandleClosePolicy(policy);
    GetContentClient()->browser()->PreSpawnRenderer(policy, success);
  }

#elif defined(OS_POSIX)
  virtual bool ShouldUseZygote() OVERRIDE {
    const base::CommandLine& browser_command_line =
        *base::CommandLine::ForCurrentProcess();
    base::CommandLine::StringType renderer_prefix =
        browser_command_line.GetSwitchValueNative(switches::kRendererCmdPrefix);
    return renderer_prefix.empty();
  }
  virtual int GetIpcFd() OVERRIDE {
    return ipc_fd_;
  }
#endif  // OS_WIN

 private:
#if defined(OS_POSIX)
  int ipc_fd_;
#endif  // OS_POSIX
};

#if defined(OS_MACOSX)
void AddBooleanValue(CFMutableDictionaryRef dictionary,
                     const CFStringRef key,
                     bool value) {
  CFDictionaryAddValue(
      dictionary, key, value ? kCFBooleanTrue : kCFBooleanFalse);
}

void AddIntegerValue(CFMutableDictionaryRef dictionary,
                     const CFStringRef key,
                     int32 value) {
  base::ScopedCFTypeRef<CFNumberRef> number(
      CFNumberCreate(NULL, kCFNumberSInt32Type, &value));
  CFDictionaryAddValue(dictionary, key, number.get());
}
#endif

const char kSessionStorageHolderKey[] = "kSessionStorageHolderKey";

class SessionStorageHolder : public base::SupportsUserData::Data {
 public:
  SessionStorageHolder() {}
  virtual ~SessionStorageHolder() {}

  void Hold(const SessionStorageNamespaceMap& sessions, int view_route_id) {
    session_storage_namespaces_awaiting_close_[view_route_id] = sessions;
  }

  void Release(int old_route_id) {
    session_storage_namespaces_awaiting_close_.erase(old_route_id);
  }

 private:
  std::map<int, SessionStorageNamespaceMap >
      session_storage_namespaces_awaiting_close_;
  DISALLOW_COPY_AND_ASSIGN(SessionStorageHolder);
};

}  // namespace

// Stores the maximum number of renderer processes the content module can
// create.
static size_t g_max_renderer_count_override = 0;

int RenderProcessHostImpl::kInvalidId = ChildProcessHost::kInvalidUniqueID;

// static
size_t RenderProcessHost::GetMaxRendererProcessCount() {
  if (g_max_renderer_count_override)
    return g_max_renderer_count_override;

#if defined(OS_ANDROID)
  // On Android we don't maintain a limit of renderer process hosts - we are
  // happy with keeping a lot of these, as long as the number of live renderer
  // processes remains reasonable, and on Android the OS takes care of that.
  return std::numeric_limits<size_t>::max();
#endif

  // On other platforms, we calculate the maximum number of renderer process
  // hosts according to the amount of installed memory as reported by the OS.
  // The calculation assumes that you want the renderers to use half of the
  // installed RAM and assuming that each WebContents uses ~40MB.  If you modify
  // this assumption, you need to adjust the ThirtyFourTabs test to match the
  // expected number of processes.
  //
  // With the given amounts of installed memory below on a 32-bit CPU, the
  // maximum renderer count will roughly be as follows:
  //
  //   128 MB -> 3
  //   512 MB -> 6
  //  1024 MB -> 12
  //  4096 MB -> 51
  // 16384 MB -> 82 (kMaxRendererProcessCount)

  static size_t max_count = 0;
  if (!max_count) {
    const size_t kEstimatedWebContentsMemoryUsage =
#if defined(ARCH_CPU_64_BITS)
        60;  // In MB
#else
        40;  // In MB
#endif
    max_count = base::SysInfo::AmountOfPhysicalMemoryMB() / 2;
    max_count /= kEstimatedWebContentsMemoryUsage;

    const size_t kMinRendererProcessCount = 3;
    max_count = std::max(max_count, kMinRendererProcessCount);
    max_count = std::min(max_count, kMaxRendererProcessCount);
  }
  return max_count;
}

// static
void RenderProcessHost::SetMaxRendererProcessCount(size_t count) {
  g_max_renderer_count_override = count;
}

// static
RenderProcessHost* RenderProcessHost::CreateProcessHost(
    base::ProcessHandle processHandle,
    content::BrowserContext* browserContext)
{
    DCHECK(browserContext);

    content::StoragePartition* partition
        = content::BrowserContext::GetDefaultStoragePartition(browserContext);
    content::StoragePartitionImpl* partitionImpl
        = static_cast<content::StoragePartitionImpl*>(partition);

    int id = content::RenderProcessHostImpl::GenerateUniqueId();
    bool isGuest = false;
    return new content::RenderProcessHostImpl(id, processHandle,
                                              browserContext, partitionImpl,
                                              isGuest);
}

// static
void RenderProcessHost::ClearWebCacheOnAllRenderers() {
  DCHECK(BrowserThread::CurrentlyOn(BrowserThread::UI));
  for (iterator i(AllHostsIterator()); !i.IsAtEnd(); i.Advance()) {
    i.GetCurrentValue()->Send(new ViewMsg_ClearWebCache());
  }
}

RenderProcessHostImpl::RenderProcessHostImpl(
    int host_id,
    base::ProcessHandle externally_managed_handle,
    BrowserContext* browser_context,
    StoragePartitionImpl* storage_partition_impl,
    bool is_isolated_guest)
    : fast_shutdown_started_(false),
      deleting_soon_(false),
#ifndef NDEBUG
      is_self_deleted_(false),
#endif
      pending_views_(0),
      mojo_application_host_(new MojoApplicationHost),
      mojo_activation_required_(false),
      visible_widgets_(0),
      backgrounded_(true),
      is_initialized_(false),
      externally_managed_handle_(externally_managed_handle),
      id_(host_id),
      browser_context_(browser_context),
      storage_partition_impl_(storage_partition_impl),
      sudden_termination_allowed_(true),
      ignore_input_events_(false),
      is_isolated_guest_(is_isolated_guest),
      gpu_observer_registered_(false),
      delayed_cleanup_needed_(false),
      within_process_died_observer_(false),
      power_monitor_broadcaster_(this),
      worker_ref_count_(0),
      weak_factory_(this) {
  widget_helper_ = new RenderWidgetHelper();

  ChildProcessSecurityPolicyImpl::GetInstance()->Add(GetID());

  CHECK(!g_exited_main_message_loop);
  RegisterHost(GetID(), this);
  g_all_hosts.Get().set_check_on_null_data(true);
  // Initialize |child_process_activity_time_| to a reasonable value.
  mark_child_process_activity_time();

  if (!GetBrowserContext()->IsOffTheRecord() &&
      !base::CommandLine::ForCurrentProcess()->HasSwitch(
          switches::kDisableGpuShaderDiskCache)) {
    BrowserThread::PostTask(BrowserThread::IO, FROM_HERE,
                            base::Bind(&CacheShaderInfo, GetID(),
                                       storage_partition_impl_->GetPath()));
  }

  // Note: When we create the RenderProcessHostImpl, it's technically
  //       backgrounded, because it has no visible listeners.  But the process
  //       doesn't actually exist yet, so we'll Background it later, after
  //       creation.
}

RenderProcessHostImpl::~RenderProcessHostImpl() {
#ifndef NDEBUG
  DCHECK(is_self_deleted_)
      << "RenderProcessHostImpl is destroyed by something other than itself";
#endif

  ChildProcessSecurityPolicyImpl::GetInstance()->Remove(GetID());

  if (gpu_observer_registered_) {
    GpuDataManagerImpl::GetInstance()->RemoveObserver(this);
    gpu_observer_registered_ = false;
  }

  // We may have some unsent messages at this point, but that's OK.
  channel_.reset();
  while (!queued_messages_.empty()) {
    delete queued_messages_.front();
    queued_messages_.pop();
  }

  UnregisterHost(GetID());

  if (!base::CommandLine::ForCurrentProcess()->HasSwitch(
      switches::kDisableGpuShaderDiskCache)) {
    BrowserThread::PostTask(BrowserThread::IO, FROM_HERE,
                            base::Bind(&RemoveShaderInfo, GetID()));
  }

#if defined(OS_ANDROID)
  CompositorImpl::DestroyAllSurfaceTextures(GetID());
#endif
}

void RenderProcessHostImpl::EnableSendQueue() {
  is_initialized_ = false;
}

bool RenderProcessHostImpl::Init() {
  // calling Init() more than once does nothing, this makes it more convenient
  // for the view host which may not be sure in some cases
  if (channel_)
    return true;

  base::CommandLine::StringType renderer_prefix;
#if defined(OS_POSIX)
  // A command prefix is something prepended to the command line of the spawned
  // process. It is supported only on POSIX systems.
  const base::CommandLine& browser_command_line =
      *base::CommandLine::ForCurrentProcess();
  renderer_prefix =
      browser_command_line.GetSwitchValueNative(switches::kRendererCmdPrefix);
#endif  // defined(OS_POSIX)

#if defined(OS_LINUX)
  int flags = renderer_prefix.empty() ? ChildProcessHost::CHILD_ALLOW_SELF :
                                        ChildProcessHost::CHILD_NORMAL;
#else
  int flags = ChildProcessHost::CHILD_NORMAL;
#endif

  // Find the renderer before creating the channel so if this fails early we
  // return without creating the channel.
  base::FilePath renderer_path = ChildProcessHost::GetChildPath(flags);
  if (renderer_path.empty())
    return false;

  // Setup the IPC channel.
  const std::string channel_id =
      IPC::Channel::GenerateVerifiedChannelID(std::string());
  channel_ = CreateChannelProxy(channel_id);

  // Setup the Mojo channel.
  mojo_application_host_->Init();

  // Call the embedder first so that their IPC filters have priority.
  GetContentClient()->browser()->RenderProcessWillLaunch(this);

  CreateMessageFilters();

  if (IsProcessManagedExternally() &&
      !base::Process(externally_managed_handle_).is_current()) {
    // Renderer is running in a separate process that is being managed
    // externally.
    OnProcessLaunched();  // Fake a callback that the process is ready.
  }
  else
  // Single-process mode not supported in multiple-dll mode currently.
  if (IsProcessManagedExternally()) {
    DCHECK(base::Process(externally_managed_handle_).is_current());
    DCHECK(GetContentClient()->browser()->SupportsInProcessRenderer());

    // Crank up a thread and run the initialization there.  With the way that
    // messages flow between the browser and renderer, this thread is required
    // to prevent a deadlock in single-process mode.  Since the primordial
    // thread in the renderer process runs the WebKit code and can sometimes
    // make blocking calls to the UI thread (i.e. this thread), they need to run
    // on separate threads.
    GetContentClient()->browser()->StartInProcessRendererThread(channel_id);
    OnProcessLaunched();  // Fake a callback that the process is ready.
  } else {
    // Build command line for renderer.  We call AppendRendererCommandLine()
    // first so the process type argument will appear first.
    base::CommandLine* cmd_line = new base::CommandLine(renderer_path);
    if (!renderer_prefix.empty())
      cmd_line->PrependWrapper(renderer_prefix);
    AppendRendererCommandLine(cmd_line);
    cmd_line->AppendSwitchASCII(switches::kProcessChannelID, channel_id);

    // Spawn the child process asynchronously to avoid blocking the UI thread.
    // As long as there's no renderer prefix, we can use the zygote process
    // at this stage.
    child_process_launcher_.reset(new ChildProcessLauncher(
        new RendererSandboxedProcessLauncherDelegate(channel_.get()),
        cmd_line,
        GetID(),
        this));

    fast_shutdown_started_ = false;
  }

  if (!gpu_observer_registered_) {
    gpu_observer_registered_ = true;
    GpuDataManagerImpl::GetInstance()->AddObserver(this);
  }

  power_monitor_broadcaster_.Init();

  is_initialized_ = true;
  return true;
}

void RenderProcessHostImpl::MaybeActivateMojo() {
  // TODO(darin): Following security review, we can unconditionally initialize
  // Mojo in all renderers. We will then be able to directly call Activate()
  // from OnProcessLaunched.
  if (!mojo_activation_required_)
    return;  // Waiting on someone to require Mojo.

  if (!GetHandle())
    return;  // Waiting on renderer startup.

  if (!mojo_application_host_->did_activate())
    mojo_application_host_->Activate(this, GetHandle());
}

bool RenderProcessHostImpl::ShouldUseMojoChannel() const {
  const base::CommandLine& command_line =
      *base::CommandLine::ForCurrentProcess();
  return command_line.HasSwitch(switches::kEnableRendererMojoChannel);
}

scoped_ptr<IPC::ChannelProxy> RenderProcessHostImpl::CreateChannelProxy(
    const std::string& channel_id) {
  scoped_refptr<base::SingleThreadTaskRunner> runner =
      BrowserThread::GetMessageLoopProxyForThread(BrowserThread::IO);
  if (ShouldUseMojoChannel()) {
    VLOG(1) << "Mojo Channel is enabled on host";
    return IPC::ChannelProxy::Create(
        IPC::ChannelMojo::CreateFactory(
            channel_id, IPC::Channel::MODE_SERVER, runner),
        this, runner.get());
  }

  return IPC::ChannelProxy::Create(
      channel_id, IPC::Channel::MODE_SERVER, this, runner.get());
}

void RenderProcessHostImpl::CreateMessageFilters() {
  DCHECK_CURRENTLY_ON(BrowserThread::UI);
  AddFilter(new ResourceSchedulerFilter(GetID()));
  MediaInternals* media_internals = MediaInternals::GetInstance();
  media::AudioManager* audio_manager =
      BrowserMainLoop::GetInstance()->audio_manager();
  // Add BrowserPluginMessageFilter to ensure it gets the first stab at messages
  // from guests.
  scoped_refptr<BrowserPluginMessageFilter> bp_message_filter(
      new BrowserPluginMessageFilter(GetID()));
  AddFilter(bp_message_filter.get());

  scoped_refptr<RenderMessageFilter> render_message_filter(
      new RenderMessageFilter(
          GetID(),
#if defined(ENABLE_PLUGINS)
          PluginServiceImpl::GetInstance(),
#else
          NULL,
#endif
          GetBrowserContext(),
          GetBrowserContext()->GetRequestContextForRenderProcess(GetID()),
          widget_helper_.get(),
          audio_manager,
          media_internals,
          storage_partition_impl_->GetDOMStorageContext()));
  AddFilter(render_message_filter.get());
  AddFilter(
      new RenderFrameMessageFilter(GetID(), widget_helper_.get()));
  BrowserContext* browser_context = GetBrowserContext();
  ResourceContext* resource_context = browser_context->GetResourceContext();

  scoped_refptr<net::URLRequestContextGetter> request_context(
      browser_context->GetRequestContextForRenderProcess(GetID()));
  scoped_refptr<net::URLRequestContextGetter> media_request_context(
      browser_context->GetMediaRequestContextForRenderProcess(GetID()));

  ResourceMessageFilter::GetContextsCallback get_contexts_callback(
      base::Bind(&GetContexts, browser_context->GetResourceContext(),
                 request_context, media_request_context));

  ResourceMessageFilter* resource_message_filter = new ResourceMessageFilter(
      GetID(), PROCESS_TYPE_RENDERER,
      storage_partition_impl_->GetAppCacheService(),
      ChromeBlobStorageContext::GetFor(browser_context),
      storage_partition_impl_->GetFileSystemContext(),
      storage_partition_impl_->GetServiceWorkerContext(),
      get_contexts_callback);

  AddFilter(resource_message_filter);
  MediaStreamManager* media_stream_manager =
      BrowserMainLoop::GetInstance()->media_stream_manager();
  AddFilter(new AudioInputRendererHost(
      audio_manager,
      media_stream_manager,
      BrowserMainLoop::GetInstance()->audio_mirroring_manager(),
      BrowserMainLoop::GetInstance()->user_input_monitor()));
  // The AudioRendererHost needs to be available for lookup, so it's
  // stashed in a member variable.
  audio_renderer_host_ = new AudioRendererHost(
      GetID(),
      audio_manager,
      BrowserMainLoop::GetInstance()->audio_mirroring_manager(),
      media_internals,
      media_stream_manager);
  AddFilter(audio_renderer_host_);
  AddFilter(
      new MidiHost(GetID(), BrowserMainLoop::GetInstance()->midi_manager()));
  AddFilter(new VideoCaptureHost(media_stream_manager));
  AddFilter(new AppCacheDispatcherHost(
      storage_partition_impl_->GetAppCacheService(),
      GetID()));
  AddFilter(new ClipboardMessageFilter);
  AddFilter(new DOMStorageMessageFilter(
      GetID(),
      storage_partition_impl_->GetDOMStorageContext()));
  AddFilter(new IndexedDBDispatcherHost(
      GetID(),
      storage_partition_impl_->GetURLRequestContext(),
      storage_partition_impl_->GetIndexedDBContext(),
      ChromeBlobStorageContext::GetFor(browser_context)));

  gpu_message_filter_ = new GpuMessageFilter(GetID(), widget_helper_.get());
  AddFilter(gpu_message_filter_);
#if defined(ENABLE_WEBRTC)
  AddFilter(new WebRTCIdentityServiceHost(
      GetID(), storage_partition_impl_->GetWebRTCIdentityStore()));
  peer_connection_tracker_host_ = new PeerConnectionTrackerHost(GetID());
  AddFilter(peer_connection_tracker_host_.get());
  AddFilter(new MediaStreamDispatcherHost(
      GetID(),
      browser_context->GetResourceContext()->GetMediaDeviceIDSalt(),
      media_stream_manager,
      resource_context));
  AddFilter(new DeviceRequestMessageFilter(
      resource_context, media_stream_manager, GetID()));
  AddFilter(new MediaStreamTrackMetricsHost());
#endif
#if defined(ENABLE_PLUGINS)
  AddFilter(new PepperRendererConnection(GetID()));
#endif
  AddFilter(new SpeechRecognitionDispatcherHost(
      GetID(), storage_partition_impl_->GetURLRequestContext()));
  AddFilter(new FileAPIMessageFilter(
      GetID(),
      storage_partition_impl_->GetURLRequestContext(),
      storage_partition_impl_->GetFileSystemContext(),
      ChromeBlobStorageContext::GetFor(browser_context),
      StreamContext::GetFor(browser_context)));
  AddFilter(new FileUtilitiesMessageFilter(GetID()));
  AddFilter(new MimeRegistryMessageFilter());
  AddFilter(new DatabaseMessageFilter(
      storage_partition_impl_->GetDatabaseTracker()));
#if defined(OS_MACOSX)
  AddFilter(new TextInputClientMessageFilter(GetID()));
#elif defined(OS_WIN)
  // The FontCacheDispatcher is required only when we're using GDI rendering.
  // TODO(scottmg): pdf/ppapi still require the renderer to be able to precache
  // GDI fonts (http://crbug.com/383227), even when using DirectWrite. This
  // should eventually be if (!ShouldUseDirectWrite()) guarded.
  channel_->AddFilter(new FontCacheDispatcher());
#elif defined(OS_ANDROID)
  browser_demuxer_android_ = new BrowserDemuxerAndroid();
  AddFilter(browser_demuxer_android_);
#endif

  SocketStreamDispatcherHost::GetRequestContextCallback
      request_context_callback(
          base::Bind(&GetRequestContext, request_context,
                     media_request_context));

  SocketStreamDispatcherHost* socket_stream_dispatcher_host =
      new SocketStreamDispatcherHost(
          GetID(), request_context_callback, resource_context);
  AddFilter(socket_stream_dispatcher_host);

  WebSocketDispatcherHost::GetRequestContextCallback
      websocket_request_context_callback(
          base::Bind(&GetRequestContext, request_context,
                     media_request_context, RESOURCE_TYPE_SUB_RESOURCE));

  AddFilter(
      new WebSocketDispatcherHost(GetID(), websocket_request_context_callback));

  message_port_message_filter_ = new MessagePortMessageFilter(
      base::Bind(&RenderWidgetHelper::GetNextRoutingID,
                 base::Unretained(widget_helper_.get())));
  AddFilter(message_port_message_filter_);

  scoped_refptr<ServiceWorkerDispatcherHost> service_worker_filter =
      new ServiceWorkerDispatcherHost(GetID(), message_port_message_filter_);
  service_worker_filter->Init(
      storage_partition_impl_->GetServiceWorkerContext());
  AddFilter(service_worker_filter);

  AddFilter(new SharedWorkerMessageFilter(
      GetID(),
      resource_context,
      WorkerStoragePartition(
          storage_partition_impl_->GetURLRequestContext(),
          storage_partition_impl_->GetMediaURLRequestContext(),
          storage_partition_impl_->GetAppCacheService(),
          storage_partition_impl_->GetQuotaManager(),
          storage_partition_impl_->GetFileSystemContext(),
          storage_partition_impl_->GetDatabaseTracker(),
          storage_partition_impl_->GetIndexedDBContext(),
          storage_partition_impl_->GetServiceWorkerContext()),
      message_port_message_filter_));

#if defined(ENABLE_WEBRTC)
  p2p_socket_dispatcher_host_ = new P2PSocketDispatcherHost(
      resource_context,
      browser_context->GetRequestContextForRenderProcess(GetID()));
  AddFilter(p2p_socket_dispatcher_host_);
#endif

  AddFilter(new TraceMessageFilter());
  AddFilter(new ResolveProxyMsgHelper(
      browser_context->GetRequestContextForRenderProcess(GetID())));
  AddFilter(new QuotaDispatcherHost(
      GetID(),
      storage_partition_impl_->GetQuotaManager(),
      GetContentClient()->browser()->CreateQuotaPermissionContext()));
  AddFilter(new GamepadBrowserMessageFilter());
  AddFilter(new DeviceMotionMessageFilter());
  AddFilter(new DeviceOrientationMessageFilter());
  AddFilter(new ProfilerMessageFilter(PROCESS_TYPE_RENDERER));
  AddFilter(new HistogramMessageFilter());
#if defined(USE_TCMALLOC) && (defined(OS_LINUX) || defined(OS_ANDROID))
  if (base::CommandLine::ForCurrentProcess()->HasSwitch(
      switches::kEnableMemoryBenchmarking))
    AddFilter(new MemoryBenchmarkMessageFilter());
#endif
  AddFilter(new VibrationMessageFilter());
  AddFilter(new PushMessagingMessageFilter(
      GetID(), storage_partition_impl_->GetServiceWorkerContext()));
  AddFilter(new BatteryStatusMessageFilter());
#if defined(OS_ANDROID)
  AddFilter(new ScreenOrientationMessageFilterAndroid());
#endif
}

int RenderProcessHostImpl::GetNextRoutingID() {
  return widget_helper_->GetNextRoutingID();
}


void RenderProcessHostImpl::ResumeDeferredNavigation(
    const GlobalRequestID& request_id) {
  widget_helper_->ResumeDeferredNavigation(request_id);
}

void RenderProcessHostImpl::ResumeResponseDeferredAtStart(
    const GlobalRequestID& request_id) {
  widget_helper_->ResumeResponseDeferredAtStart(request_id);
}

void RenderProcessHostImpl::NotifyTimezoneChange() {
  Send(new ViewMsg_TimezoneChange());
}

ServiceRegistry* RenderProcessHostImpl::GetServiceRegistry() {
  DCHECK(mojo_application_host_);
  return mojo_application_host_->service_registry();
}

void RenderProcessHostImpl::AddRoute(
    int32 routing_id,
    IPC::Listener* listener) {
  listeners_.AddWithID(listener, routing_id);
}

void RenderProcessHostImpl::RemoveRoute(int32 routing_id) {
  DCHECK(listeners_.Lookup(routing_id) != NULL);
  listeners_.Remove(routing_id);

#if defined(OS_WIN)
  // Dump the handle table if handle auditing is enabled.
  const base::CommandLine& browser_command_line =
      *base::CommandLine::ForCurrentProcess();
  if (browser_command_line.HasSwitch(switches::kAuditHandles) ||
      browser_command_line.HasSwitch(switches::kAuditAllHandles)) {
    DumpHandles();

    // We wait to close the channels until the child process has finished
    // dumping handles and sends us ChildProcessHostMsg_DumpHandlesDone.
    return;
  }
#endif
  // Keep the renderer around forever in externally-managed mode.
  if (!IsProcessManagedExternally())
    Cleanup();
}

void RenderProcessHostImpl::AddObserver(RenderProcessHostObserver* observer) {
  observers_.AddObserver(observer);
}

void RenderProcessHostImpl::RemoveObserver(
    RenderProcessHostObserver* observer) {
  observers_.RemoveObserver(observer);
}

size_t RenderProcessHostImpl::NumListeners() {
  return listeners_.size();
<<<<<<< HEAD
}

bool RenderProcessHostImpl::WaitForBackingStoreMsg(
    int render_widget_id,
    const base::TimeDelta& max_delay,
    IPC::Message* msg) {
  // The post task to this thread with the process id could be in queue, and we
  // don't want to dispatch a message before then since it will need the handle.
  if (child_process_launcher_.get() && child_process_launcher_->IsStarting())
    return false;

  return widget_helper_->WaitForBackingStoreMsg(render_widget_id,
                                                max_delay, msg);
=======
>>>>>>> e6de044b
}

void RenderProcessHostImpl::ReceivedBadMessage() {
  base::CommandLine* command_line = base::CommandLine::ForCurrentProcess();
  if (command_line->HasSwitch(switches::kDisableKillAfterBadIPC))
    return;

  if (base::Process(externally_managed_handle_).is_current()) {
    // In single process mode it is better if we don't suicide but just
    // crash.
    CHECK(false);
  }
  // We kill the renderer but don't include a NOTREACHED, because we want the
  // browser to try to survive when it gets illegal messages from the renderer.
  base::KillProcess(GetHandle(), RESULT_CODE_KILLED_BAD_MESSAGE,
                    false);
}

void RenderProcessHostImpl::WidgetRestored() {
  // Verify we were properly backgrounded.
  DCHECK_EQ(backgrounded_, (visible_widgets_ == 0));
  visible_widgets_++;
  SetBackgrounded(false);
}

void RenderProcessHostImpl::WidgetHidden() {
  // On startup, the browser will call Hide
  if (backgrounded_)
    return;

  DCHECK_EQ(backgrounded_, (visible_widgets_ == 0));
  visible_widgets_--;
  DCHECK_GE(visible_widgets_, 0);
  if (visible_widgets_ == 0) {
    DCHECK(!backgrounded_);
    SetBackgrounded(true);
  }
}

int RenderProcessHostImpl::VisibleWidgetCount() const {
  return visible_widgets_;
}

bool RenderProcessHostImpl::IsIsolatedGuest() const {
  return is_isolated_guest_;
}

StoragePartition* RenderProcessHostImpl::GetStoragePartition() const {
  return storage_partition_impl_;
}

static void AppendCompositorCommandLineFlags(base::CommandLine* command_line) {
  if (IsPinchVirtualViewportEnabled())
    command_line->AppendSwitch(cc::switches::kEnablePinchVirtualViewport);

  if (IsDelegatedRendererEnabled())
    command_line->AppendSwitch(switches::kEnableDelegatedRenderer);

  if (IsImplSidePaintingEnabled())
    command_line->AppendSwitch(switches::kEnableImplSidePainting);

  if (content::IsGpuRasterizationEnabled())
    command_line->AppendSwitch(switches::kEnableGpuRasterization);

  if (content::IsForceGpuRasterizationEnabled())
    command_line->AppendSwitch(switches::kForceGpuRasterization);

  // Appending disable-gpu-feature switches due to software rendering list.
  GpuDataManagerImpl* gpu_data_manager = GpuDataManagerImpl::GetInstance();
  DCHECK(gpu_data_manager);
  gpu_data_manager->AppendRendererCommandLine(command_line);
}

void RenderProcessHostImpl::AppendRendererCommandLine(
<<<<<<< HEAD
    CommandLine* command_line) const {
=======
    base::CommandLine* command_line) const {
>>>>>>> e6de044b
  RenderProcessHost::AdjustCommandLineForRenderer(command_line);

  // Disable databases in incognito mode.
  if (GetBrowserContext()->IsOffTheRecord() &&
      command_line->HasSwitch(switches::kDisableDatabases)) {
    command_line->AppendSwitch(switches::kDisableDatabases);
  }

  GetContentClient()->browser()->AppendExtraCommandLineSwitches(
      command_line, GetID());
}

static void PropagateBrowserCommandLineToRenderer(
<<<<<<< HEAD
    const CommandLine& browser_cmd,
    CommandLine* renderer_cmd);

// static
void RenderProcessHost::AdjustCommandLineForRenderer(
    CommandLine* command_line) {
=======
    const base::CommandLine& browser_cmd,
    base::CommandLine* renderer_cmd);

// static
void RenderProcessHost::AdjustCommandLineForRenderer(
    base::CommandLine* command_line) {
>>>>>>> e6de044b
  // Pass the process type first, so it shows first in process listings.
  command_line->AppendSwitchASCII(switches::kProcessType,
                                  switches::kRendererProcess);

  // Now send any options from our own command line we want to propagate.
  const base::CommandLine& browser_command_line =
      *base::CommandLine::ForCurrentProcess();
  PropagateBrowserCommandLineToRenderer(browser_command_line, command_line);

  // Pass on the browser locale.
  const std::string locale =
      GetContentClient()->browser()->GetApplicationLocale();
  command_line->AppendSwitchASCII(switches::kLang, locale);

  // If we run base::FieldTrials, we want to pass to their state to the
  // renderer so that it can act in accordance with each state, or record
  // histograms relating to the base::FieldTrial states.
  std::string field_trial_states;
  base::FieldTrialList::StatesToString(&field_trial_states);
  if (!field_trial_states.empty()) {
    command_line->AppendSwitchASCII(switches::kForceFieldTrials,
                                    field_trial_states);
  }

  if (content::IsPinchToZoomEnabled())
    command_line->AppendSwitch(switches::kEnablePinch);

#if defined(OS_WIN)
  command_line->AppendSwitchASCII(switches::kDeviceScaleFactor,
                                  base::DoubleToString(gfx::GetDPIScale()));
#endif

  AppendCompositorCommandLineFlags(command_line);
}

static void PropagateBrowserCommandLineToRenderer(
<<<<<<< HEAD
    const CommandLine& browser_cmd,
    CommandLine* renderer_cmd) {
=======
    const base::CommandLine& browser_cmd,
    base::CommandLine* renderer_cmd) {
>>>>>>> e6de044b
  // Propagate the following switches to the renderer command line (along
  // with any associated values) if present in the browser command line.
  static const char* const kSwitchNames[] = {
    switches::kAllowInsecureWebSocketFromHttpsOrigin,
    switches::kAllowLoopbackInPeerConnection,
    switches::kAudioBufferSize,
    switches::kAuditAllHandles,
    switches::kAuditHandles,
    switches::kBlinkPlatformLogChannels,
    switches::kBlockCrossSiteDocuments,
    switches::kDefaultTileWidth,
    switches::kDefaultTileHeight,
    switches::kDisable3DAPIs,
    switches::kDisableAcceleratedFixedRootBackground,
    switches::kDisableAcceleratedOverflowScroll,
    switches::kDisableAcceleratedVideoDecode,
    switches::kDisableApplicationCache,
    switches::kDisableBreakpad,
    switches::kDisableCompositingForFixedPosition,
    switches::kDisableCompositingForTransition,
    switches::kDisableDatabases,
    switches::kDisableDesktopNotifications,
    switches::kDisableDirectNPAPIRequests,
    switches::kDisableDistanceFieldText,
    switches::kDisableFileSystem,
    switches::kDisableGpuCompositing,
    switches::kDisableGpuVsync,
    switches::kDisableLowResTiling,
    switches::kDisableHistogramCustomizer,
    switches::kDisableLCDText,
    switches::kDisableLayerSquashing,
    switches::kDisableLocalStorage,
    switches::kDisableLogging,
    switches::kDisableMediaSource,
    switches::kDisableOverlayScrollbar,
    switches::kDisablePinch,
    switches::kDisablePrefixedEncryptedMedia,
    switches::kDisableSeccompFilterSandbox,
    switches::kDisableSessionStorage,
    switches::kDisableSharedWorkers,
    switches::kDisableThreadedCompositing,
    switches::kDisableTouchAdjustment,
    switches::kDisableTouchDragDrop,
    switches::kDisableTouchEditing,
    switches::kDisableZeroCopy,
    switches::kDomAutomationController,
    switches::kEnableAcceleratedFixedRootBackground,
    switches::kEnableAcceleratedOverflowScroll,
    switches::kEnableBeginFrameScheduling,
    switches::kEnableBleedingEdgeRenderingFastPaths,
    switches::kEnableCSS3TextDecorations,
    switches::kEnableCSS3Text,
    switches::kEnableCSSGridLayout,
    switches::kEnableCompositingForFixedPosition,
    switches::kEnableCompositingForTransition,
    switches::kEnableDeferredImageDecoding,
    switches::kEnableDisplayList2dCanvas,
    switches::kEnableDistanceFieldText,
    switches::kEnableEncryptedMedia,
    switches::kEnableExperimentalCanvasFeatures,
    switches::kEnableExperimentalWebPlatformFeatures,
    switches::kEnableGPUClientLogging,
    switches::kEnableGpuClientTracing,
    switches::kEnableGPUServiceLogging,
    switches::kEnableHighDpiCompositingForFixedPosition,
    switches::kEnableLowResTiling,
    switches::kEnableInbandTextTracks,
    switches::kEnableLCDText,
    switches::kEnableLayerSquashing,
    switches::kEnableLogging,
    switches::kEnableMemoryBenchmarking,
    switches::kEnableNetworkInformation,
    switches::kEnableOneCopy,
    switches::kEnableOverlayFullscreenVideo,
    switches::kEnableOverlayScrollbar,
    switches::kEnableOverscrollNotifications,
    switches::kEnablePinch,
    switches::kEnablePreciseMemoryInfo,
    switches::kEnableRendererMojoChannel,
    switches::kEnableSeccompFilterSandbox,
    switches::kEnableSkiaBenchmarking,
    switches::kEnableSmoothScrolling,
    switches::kEnableStatsTable,
    switches::kEnableStrictSiteIsolation,
    switches::kEnableTargetedStyleRecalc,
    switches::kEnableThreadedCompositing,
    switches::kEnableTouchDragDrop,
    switches::kEnableTouchEditing,
    switches::kEnableViewport,
    switches::kEnableViewportMeta,
    switches::kEnableVtune,
    switches::kEnableWebAnimationsSVG,
    switches::kEnableWebGLDraftExtensions,
    switches::kEnableWebGLImageChromium,
    switches::kEnableWebMIDI,
    switches::kEnableZeroCopy,
    switches::kForceDeviceScaleFactor,
    switches::kFullMemoryCrashReport,
    switches::kIgnoreResolutionLimitsForAcceleratedVideoDecode,
    switches::kIPCConnectionTimeout,
    switches::kJavaScriptFlags,
    switches::kLoggingLevel,
    switches::kMainFrameResizesAreOrientationChanges,
    switches::kMaxUntiledLayerWidth,
    switches::kMaxUntiledLayerHeight,
    switches::kMemoryMetrics,
    switches::kNoReferrers,
    switches::kNoSandbox,
    switches::kNumRasterThreads,
    switches::kPpapiInProcess,
    switches::kProfilerTiming,
    switches::kReduceSecurityForTesting,
    switches::kRegisterPepperPlugins,
    switches::kRendererAssertTest,
    switches::kRendererStartupDialog,
    switches::kShowPaintRects,
    switches::kSitePerProcess,
    switches::kStatsCollectionController,
    switches::kTestType,
    switches::kTouchEvents,
    switches::kTraceToConsole,
    switches::kUseDiscardableMemory,
    // This flag needs to be propagated to the renderer process for
    // --in-process-webgl.
    switches::kUseGL,
    switches::kUseMobileUserAgent,
    switches::kV,
    switches::kVideoThreads,
    switches::kVModule,
    // Please keep these in alphabetical order. Compositor switches here should
    // also be added to chrome/browser/chromeos/login/chrome_restart_request.cc.
    cc::switches::kCompositeToMailbox,
    cc::switches::kDisableCompositedAntialiasing,
    cc::switches::kDisableMainFrameBeforeActivation,
    cc::switches::kDisableMainFrameBeforeDraw,
    cc::switches::kDisableThreadedAnimation,
    cc::switches::kEnableGpuBenchmarking,
    cc::switches::kEnableMainFrameBeforeActivation,
    cc::switches::kEnableTopControlsPositionCalculation,
    cc::switches::kMaxTilesForInterestArea,
    cc::switches::kMaxUnusedResourceMemoryUsagePercentage,
    cc::switches::kShowCompositedLayerBorders,
    cc::switches::kShowFPSCounter,
    cc::switches::kShowLayerAnimationBounds,
    cc::switches::kShowNonOccludingRects,
    cc::switches::kShowOccludingRects,
    cc::switches::kShowPropertyChangedRects,
    cc::switches::kShowReplicaScreenSpaceRects,
    cc::switches::kShowScreenSpaceRects,
    cc::switches::kShowSurfaceDamageRects,
    cc::switches::kSlowDownRasterScaleFactor,
    cc::switches::kStrictLayerPropertyChangeChecking,
    cc::switches::kTopControlsHeight,
    cc::switches::kTopControlsHideThreshold,
    cc::switches::kTopControlsShowThreshold,
#if defined(ENABLE_PLUGINS)
    switches::kEnablePepperTesting,
#endif
#if defined(ENABLE_WEBRTC)
    switches::kDisableAudioTrackProcessing,
    switches::kDisableWebRtcHWDecoding,
    switches::kDisableWebRtcHWEncoding,
    switches::kEnableWebRtcHWVp8Encoding,
    switches::kEnableWebRtcHWH264Encoding,
#endif
    switches::kLowEndDeviceMode,
#if defined(OS_ANDROID)
    switches::kDisableGestureRequirementForMediaPlayback,
    switches::kDisableWebRTC,
    switches::kEnableSpeechRecognition,
    switches::kMediaDrmEnableNonCompositing,
    switches::kNetworkCountryIso,
    switches::kDisableWebAudio,
#endif
#if defined(OS_MACOSX)
    // Allow this to be set when invoking the browser and relayed along.
    switches::kEnableSandboxLogging,
#endif
#if defined(OS_WIN)
    switches::kDisableDirectWrite,
#endif
#if defined(OS_CHROMEOS)
    switches::kDisableVaapiAcceleratedVideoEncode,
#endif
  };
  renderer_cmd->CopySwitchesFrom(browser_cmd, kSwitchNames,
                                 arraysize(kSwitchNames));

  if (browser_cmd.HasSwitch(switches::kTraceStartup) &&
      BrowserMainLoop::GetInstance()->is_tracing_startup()) {
    // Pass kTraceStartup switch to renderer only if startup tracing has not
    // finished.
    renderer_cmd->AppendSwitchASCII(
        switches::kTraceStartup,
        browser_cmd.GetSwitchValueASCII(switches::kTraceStartup));
  }

  // Enforce the extra command line flags for impl-side painting.
  if (IsImplSidePaintingEnabled() &&
      !browser_cmd.HasSwitch(switches::kEnableDeferredImageDecoding))
    renderer_cmd->AppendSwitch(switches::kEnableDeferredImageDecoding);
}

base::ProcessHandle RenderProcessHostImpl::GetHandle() const {
  if (IsProcessManagedExternally())
    return externally_managed_handle_;

  if (!child_process_launcher_.get() || child_process_launcher_->IsStarting())
    return base::kNullProcessHandle;

  return child_process_launcher_->GetHandle();
}

bool RenderProcessHostImpl::FastShutdownIfPossible() {
  if (IsProcessManagedExternally())
    return false;  // Externally managed process never shutdown the renderer.

  if (!GetContentClient()->browser()->IsFastShutdownPossible())
    return false;

  if (!child_process_launcher_.get() ||
      child_process_launcher_->IsStarting() ||
      !GetHandle())
    return false;  // Render process hasn't started or is probably crashed.

  // Test if there's an unload listener.
  // NOTE: It's possible that an onunload listener may be installed
  // while we're shutting down, so there's a small race here.  Given that
  // the window is small, it's unlikely that the web page has much
  // state that will be lost by not calling its unload handlers properly.
  if (!SuddenTerminationAllowed())
    return false;

  if (worker_ref_count_ != 0) {
    if (survive_for_worker_start_time_.is_null())
      survive_for_worker_start_time_ = base::TimeTicks::Now();
    return false;
  }

  // Set this before ProcessDied() so observers can tell if the render process
  // died due to fast shutdown versus another cause.
  fast_shutdown_started_ = true;

  ProcessDied(false /* already_dead */);
  return true;
}

void RenderProcessHostImpl::DumpHandles() {
#if defined(OS_WIN)
  Send(new ChildProcessMsg_DumpHandles());
#else
  NOTIMPLEMENTED();
#endif
}

bool RenderProcessHostImpl::Send(IPC::Message* msg) {
  TRACE_EVENT0("renderer_host", "RenderProcessHostImpl::Send");
  if (!channel_) {
    if (!is_initialized_) {
      queued_messages_.push(msg);
      return true;
    } else {
      delete msg;
      return false;
    }
  }

  if (child_process_launcher_.get() && child_process_launcher_->IsStarting()) {
    queued_messages_.push(msg);
    return true;
  }

  return channel_->Send(msg);
}

bool RenderProcessHostImpl::OnMessageReceived(const IPC::Message& msg) {
  // If we're about to be deleted, or have initiated the fast shutdown sequence,
  // we ignore incoming messages.

  if (deleting_soon_ || fast_shutdown_started_)
    return false;

  mark_child_process_activity_time();
  if (msg.routing_id() == MSG_ROUTING_CONTROL) {
    // Dispatch control messages.
    IPC_BEGIN_MESSAGE_MAP(RenderProcessHostImpl, msg)
      IPC_MESSAGE_HANDLER(ChildProcessHostMsg_ShutdownRequest,
                          OnShutdownRequest)
      IPC_MESSAGE_HANDLER(ChildProcessHostMsg_DumpHandlesDone,
                          OnDumpHandlesDone)
      IPC_MESSAGE_HANDLER(ViewHostMsg_SuddenTerminationChanged,
                          SuddenTerminationChanged)
      IPC_MESSAGE_HANDLER(ViewHostMsg_UserMetricsRecordAction,
                          OnUserMetricsRecordAction)
      IPC_MESSAGE_HANDLER(ViewHostMsg_SavedPageAsMHTML, OnSavedPageAsMHTML)
      IPC_MESSAGE_HANDLER_DELAY_REPLY(
          ChildProcessHostMsg_SyncAllocateGpuMemoryBuffer,
          OnAllocateGpuMemoryBuffer)
      IPC_MESSAGE_HANDLER(ChildProcessHostMsg_DeletedGpuMemoryBuffer,
                          OnDeletedGpuMemoryBuffer)
      IPC_MESSAGE_HANDLER(ViewHostMsg_Close_ACK, OnCloseACK)
#if defined(ENABLE_WEBRTC)
      IPC_MESSAGE_HANDLER(AecDumpMsg_RegisterAecDumpConsumer,
                          OnRegisterAecDumpConsumer)
      IPC_MESSAGE_HANDLER(AecDumpMsg_UnregisterAecDumpConsumer,
                          OnUnregisterAecDumpConsumer)
#endif
      // Adding single handlers for your service here is fine, but once your
      // service needs more than one handler, please extract them into a new
      // message filter and add that filter to CreateMessageFilters().
    IPC_END_MESSAGE_MAP()

    return true;
  }

  // Dispatch incoming messages to the appropriate IPC::Listener.
  IPC::Listener* listener = listeners_.Lookup(msg.routing_id());
  if (!listener) {
    if (msg.is_sync()) {
      // The listener has gone away, so we must respond or else the caller will
      // hang waiting for a reply.
      IPC::Message* reply = IPC::SyncMessage::GenerateReply(&msg);
      reply->set_reply_error();
      Send(reply);
    }
    return true;
  }
  return listener->OnMessageReceived(msg);
}

void RenderProcessHostImpl::OnChannelConnected(int32 peer_pid) {
#if defined(IPC_MESSAGE_LOG_ENABLED)
  Send(new ChildProcessMsg_SetIPCLoggingEnabled(
      IPC::Logging::GetInstance()->Enabled()));
#endif

  tracked_objects::ThreadData::Status status =
      tracked_objects::ThreadData::status();
  Send(new ChildProcessMsg_SetProfilerStatus(status));
}

void RenderProcessHostImpl::OnChannelError() {
  ProcessDied(true /* already_dead */);
}

void RenderProcessHostImpl::OnBadMessageReceived(const IPC::Message& message) {
  // Message de-serialization failed. We consider this a capital crime. Kill the
  // renderer if we have one.
  LOG(ERROR) << "bad message " << message.type() << " terminating renderer.";
  BrowserChildProcessHostImpl::HistogramBadMessageTerminated(
      PROCESS_TYPE_RENDERER);
  ReceivedBadMessage();
}

BrowserContext* RenderProcessHostImpl::GetBrowserContext() const {
  return browser_context_;
}

bool RenderProcessHostImpl::InSameStoragePartition(
    StoragePartition* partition) const {
  return storage_partition_impl_ == partition;
}

int RenderProcessHostImpl::GetID() const {
  return id_;
}

bool RenderProcessHostImpl::HasConnection() const {
  return channel_.get() != NULL;
}

void RenderProcessHostImpl::SetIgnoreInputEvents(bool ignore_input_events) {
  ignore_input_events_ = ignore_input_events;
}

bool RenderProcessHostImpl::IgnoreInputEvents() const {
  return ignore_input_events_;
}

void RenderProcessHostImpl::Cleanup() {
  // If within_process_died_observer_ is true, one of our observers performed an
  // action that caused us to die (e.g. http://crbug.com/339504). Therefore,
  // delay the destruction until all of the observer callbacks have been made,
  // and guarantee that the RenderProcessHostDestroyed observer callback is
  // always the last callback fired.
  if (within_process_died_observer_) {
    delayed_cleanup_needed_ = true;
    return;
  }
  delayed_cleanup_needed_ = false;

  // Records the time when the process starts surviving for workers for UMA.
  if (listeners_.IsEmpty() && worker_ref_count_ > 0 &&
      survive_for_worker_start_time_.is_null()) {
    survive_for_worker_start_time_ = base::TimeTicks::Now();
  }

  // When there are no other owners of this object, we can delete ourselves.
  if (listeners_.IsEmpty() && worker_ref_count_ == 0) {
    if (!survive_for_worker_start_time_.is_null()) {
      UMA_HISTOGRAM_LONG_TIMES(
          "SharedWorker.RendererSurviveForWorkerTime",
          base::TimeTicks::Now() - survive_for_worker_start_time_);
    }
    // We cannot clean up twice; if this fails, there is an issue with our
    // control flow.
    DCHECK(!deleting_soon_);

    DCHECK_EQ(0, pending_views_);
    FOR_EACH_OBSERVER(RenderProcessHostObserver,
                      observers_,
                      RenderProcessHostDestroyed(this));
    NotificationService::current()->Notify(
        NOTIFICATION_RENDERER_PROCESS_TERMINATED,
        Source<RenderProcessHost>(this),
        NotificationService::NoDetails());

#ifndef NDEBUG
    is_self_deleted_ = true;
#endif
    base::MessageLoop::current()->DeleteSoon(FROM_HERE, this);
    deleting_soon_ = true;
    // It's important not to wait for the DeleteTask to delete the channel
    // proxy. Kill it off now. That way, in case the profile is going away, the
    // rest of the objects attached to this RenderProcessHost start going
    // away first, since deleting the channel proxy will post a
    // OnChannelClosed() to IPC::ChannelProxy::Context on the IO thread.
    channel_.reset();
    gpu_message_filter_ = NULL;
    message_port_message_filter_ = NULL;
    RemoveUserData(kSessionStorageHolderKey);

    if (base::Process(externally_managed_handle_).is_current())
      GetContentClient()->browser()->StopInProcessRendererThread();

    // Remove ourself from the list of renderer processes so that we can't be
    // reused in between now and when the Delete task runs.
    UnregisterHost(GetID());
  }
}

void RenderProcessHostImpl::AddPendingView() {
  pending_views_++;
}

void RenderProcessHostImpl::RemovePendingView() {
  DCHECK(pending_views_);
  pending_views_--;
}

void RenderProcessHostImpl::SetSuddenTerminationAllowed(bool enabled) {
  sudden_termination_allowed_ = enabled;
}

bool RenderProcessHostImpl::SuddenTerminationAllowed() const {
  return sudden_termination_allowed_;
}

base::TimeDelta RenderProcessHostImpl::GetChildProcessIdleTime() const {
  return base::TimeTicks::Now() - child_process_activity_time_;
}

void RenderProcessHostImpl::ResumeRequestsForView(int route_id) {
  widget_helper_->ResumeRequestsForView(route_id);
}

void RenderProcessHostImpl::FilterURL(bool empty_allowed, GURL* url) {
  FilterURL(this, empty_allowed, url);
}

#if defined(ENABLE_WEBRTC)
void RenderProcessHostImpl::EnableAecDump(const base::FilePath& file) {
  DCHECK_CURRENTLY_ON(BrowserThread::UI);
  // Enable AEC dump for each registered consumer.
  for (std::vector<int>::iterator it = aec_dump_consumers_.begin();
       it != aec_dump_consumers_.end(); ++it) {
    EnableAecDumpForId(file, *it);
  }
}

void RenderProcessHostImpl::DisableAecDump() {
  DCHECK_CURRENTLY_ON(BrowserThread::UI);
  // Posting on the FILE thread and then replying back on the UI thread is only
  // for avoiding races between enable and disable. Nothing is done on the FILE
  // thread.
  BrowserThread::PostTaskAndReply(
      BrowserThread::FILE, FROM_HERE,
      base::Bind(&DisableAecDumpOnFileThread),
      base::Bind(&RenderProcessHostImpl::SendDisableAecDumpToRenderer,
                 weak_factory_.GetWeakPtr()));
}

void RenderProcessHostImpl::SetWebRtcLogMessageCallback(
    base::Callback<void(const std::string&)> callback) {
  webrtc_log_message_callback_ = callback;
}

RenderProcessHostImpl::WebRtcStopRtpDumpCallback
RenderProcessHostImpl::StartRtpDump(
    bool incoming,
    bool outgoing,
    const WebRtcRtpPacketCallback& packet_callback) {
  if (!p2p_socket_dispatcher_host_)
    return WebRtcStopRtpDumpCallback();

  BrowserThread::PostTask(BrowserThread::IO,
                          FROM_HERE,
                          base::Bind(&P2PSocketDispatcherHost::StartRtpDump,
                                     p2p_socket_dispatcher_host_,
                                     incoming,
                                     outgoing,
                                     packet_callback));

  if (stop_rtp_dump_callback_.is_null()) {
    stop_rtp_dump_callback_ =
        base::Bind(&P2PSocketDispatcherHost::StopRtpDumpOnUIThread,
                   p2p_socket_dispatcher_host_);
  }
  return stop_rtp_dump_callback_;
}
#endif

bool RenderProcessHostImpl::IsProcessManagedExternally() const {
  return externally_managed_handle_ != base::kNullProcessHandle;
}

IPC::ChannelProxy* RenderProcessHostImpl::GetChannel() {
  return channel_.get();
}

void RenderProcessHostImpl::AddFilter(BrowserMessageFilter* filter) {
  channel_->AddFilter(filter->GetFilter());
}

bool RenderProcessHostImpl::FastShutdownForPageCount(size_t count) {
  if (static_cast<size_t>(GetActiveViewCount()) == count)
    return FastShutdownIfPossible();
  return false;
}

bool RenderProcessHostImpl::FastShutdownStarted() const {
  return fast_shutdown_started_;
}

// static
int RenderProcessHostImpl::GenerateUniqueId()
{
  return ChildProcessHostImpl::GenerateChildProcessUniqueId();
}

// static
void RenderProcessHostImpl::RegisterHost(int host_id, RenderProcessHost* host) {
  g_all_hosts.Get().AddWithID(host, host_id);
}

// static
void RenderProcessHostImpl::UnregisterHost(int host_id) {
  RenderProcessHost* host = g_all_hosts.Get().Lookup(host_id);
  if (!host)
    return;

  g_all_hosts.Get().Remove(host_id);

  // Look up the map of site to process for the given browser_context,
  // in case we need to remove this process from it.  It will be registered
  // under any sites it rendered that use process-per-site mode.
  SiteProcessMap* map =
      GetSiteProcessMapForBrowserContext(host->GetBrowserContext());
  map->RemoveProcess(host);
}

// static
void RenderProcessHostImpl::FilterURL(RenderProcessHost* rph,
                                      bool empty_allowed,
                                      GURL* url) {
  ChildProcessSecurityPolicyImpl* policy =
      ChildProcessSecurityPolicyImpl::GetInstance();

  if (empty_allowed && url->is_empty())
    return;

  // The browser process should never hear the swappedout:// URL from any
  // of the renderer's messages.  Check for this in debug builds, but don't
  // let it crash a release browser.
  DCHECK(GURL(kSwappedOutURL) != *url);

  if (!url->is_valid()) {
    // Have to use about:blank for the denied case, instead of an empty GURL.
    // This is because the browser treats navigation to an empty GURL as a
    // navigation to the home page. This is often a privileged page
    // (chrome://newtab/) which is exactly what we don't want.
    *url = GURL(url::kAboutBlankURL);
    RecordAction(base::UserMetricsAction("FilterURLTermiate_Invalid"));
    return;
  }

  if (url->SchemeIs(url::kAboutScheme)) {
    // The renderer treats all URLs in the about: scheme as being about:blank.
    // Canonicalize about: URLs to about:blank.
    *url = GURL(url::kAboutBlankURL);
    RecordAction(base::UserMetricsAction("FilterURLTermiate_About"));
  }

  // Do not allow browser plugin guests to navigate to non-web URLs, since they
  // cannot swap processes or grant bindings.
  bool non_web_url_in_guest = rph->IsIsolatedGuest() &&
      !(url->is_valid() && policy->IsWebSafeScheme(url->scheme()));

  if (non_web_url_in_guest || !policy->CanRequestURL(rph->GetID(), *url)) {
    // If this renderer is not permitted to request this URL, we invalidate the
    // URL.  This prevents us from storing the blocked URL and becoming confused
    // later.
    VLOG(1) << "Blocked URL " << url->spec();
    *url = GURL(url::kAboutBlankURL);
    RecordAction(base::UserMetricsAction("FilterURLTermiate_Blocked"));
  }
}

// static
bool RenderProcessHostImpl::IsSuitableHost(
    RenderProcessHost* host,
    BrowserContext* browser_context,
    const GURL& site_url) {
  if (CommandLine::ForCurrentProcess()->HasSwitch(switches::kSingleProcess))
    return true;

  if (host->GetBrowserContext() != browser_context)
    return false;

  // Do not allow sharing of guest hosts. This is to prevent bugs where guest
  // and non-guest storage gets mixed. In the future, we might consider enabling
  // the sharing of guests, in this case this check should be removed and
  // InSameStoragePartition should handle the possible sharing.
  if (host->IsIsolatedGuest())
    return false;

  // Check whether the given host and the intended site_url will be using the
  // same StoragePartition, since a RenderProcessHost can only support a single
  // StoragePartition.  This is relevant for packaged apps and isolated sites.
  StoragePartition* dest_partition =
      BrowserContext::GetStoragePartitionForSite(browser_context, site_url);
  if (!host->InSameStoragePartition(dest_partition))
    return false;

  if (ChildProcessSecurityPolicyImpl::GetInstance()->HasWebUIBindings(
          host->GetID()) !=
      WebUIControllerFactoryRegistry::GetInstance()->UseWebUIBindingsForURL(
          browser_context, site_url)) {
    return false;
  }

  return GetContentClient()->browser()->IsSuitableHost(host, site_url);
}

// static
void RenderProcessHost::AdjustCommandLineForInProcessRenderer(
<<<<<<< HEAD
    CommandLine* command_line) {
=======
    base::CommandLine* command_line) {
>>>>>>> e6de044b
  {
    if (!command_line->HasSwitch(switches::kLang)) {
      // Modify the current process' command line to include the browser locale,
      // as the renderer expects this flag to be set.
      const std::string locale =
          GetContentClient()->browser()->GetApplicationLocale();
      command_line->AppendSwitchASCII(switches::kLang, locale);
    }
    // TODO(piman): we should really send configuration through bools rather
    // than by parsing strings, i.e. sending an IPC rather than command line
    // args. crbug.com/314909
    AppendCompositorCommandLineFlags(command_line);
  }
}

// static
RenderProcessHost::iterator RenderProcessHost::AllHostsIterator() {
  DCHECK_CURRENTLY_ON(BrowserThread::UI);
  return iterator(g_all_hosts.Pointer());
}

// static
RenderProcessHost* RenderProcessHost::FromID(int render_process_id) {
  DCHECK_CURRENTLY_ON(BrowserThread::UI);
  return g_all_hosts.Get().Lookup(render_process_id);
}

// static
bool RenderProcessHost::ShouldTryToUseExistingProcessHost(
    BrowserContext* browser_context, const GURL& url) {
  // Experimental:
  // If --enable-strict-site-isolation or --site-per-process is enabled, do not
  // try to reuse renderer processes when over the limit.  (We could allow pages
  // from the same site to share, if we knew what the given process was
  // dedicated to.  Allowing no sharing is simpler for now.)  This may cause
  // resource exhaustion issues if too many sites are open at once.
  const base::CommandLine& command_line =
      *base::CommandLine::ForCurrentProcess();
  if (command_line.HasSwitch(switches::kEnableStrictSiteIsolation) ||
      command_line.HasSwitch(switches::kSitePerProcess))
    return false;

  if (command_line.HasSwitch(switches::kSingleProcess))
    return true;

  // NOTE: Sometimes it's necessary to create more render processes than
  //       GetMaxRendererProcessCount(), for instance when we want to create
  //       a renderer process for a browser context that has no existing
  //       renderers. This is OK in moderation, since the
  //       GetMaxRendererProcessCount() is conservative.
  if (g_all_hosts.Get().size() >= GetMaxRendererProcessCount())
    return true;

  return GetContentClient()->browser()->
      ShouldTryToUseExistingProcessHost(browser_context, url);
}

// static
RenderProcessHost* RenderProcessHost::GetExistingProcessHost(
    BrowserContext* browser_context,
    const GURL& site_url) {
  // First figure out which existing renderers we can use.
  std::vector<RenderProcessHost*> suitable_renderers;
  suitable_renderers.reserve(g_all_hosts.Get().size());

  iterator iter(AllHostsIterator());
  while (!iter.IsAtEnd()) {
    if (GetContentClient()->browser()->MayReuseHost(iter.GetCurrentValue()) &&
        RenderProcessHostImpl::IsSuitableHost(
            iter.GetCurrentValue(),
            browser_context, site_url)) {
      suitable_renderers.push_back(iter.GetCurrentValue());
    }
    iter.Advance();
  }

  // Now pick a random suitable renderer, if we have any.
  if (!suitable_renderers.empty()) {
    int suitable_count = static_cast<int>(suitable_renderers.size());
    int random_index = base::RandInt(0, suitable_count - 1);
    return suitable_renderers[random_index];
  }

  return NULL;
}

// static
bool RenderProcessHost::ShouldUseProcessPerSite(
    BrowserContext* browser_context,
    const GURL& url) {
  // Returns true if we should use the process-per-site model.  This will be
  // the case if the --process-per-site switch is specified, or in
  // process-per-site-instance for particular sites (e.g., WebUI).
  // Note that --single-process is handled in ShouldTryToUseExistingProcessHost.
  const base::CommandLine& command_line =
      *base::CommandLine::ForCurrentProcess();
  if (command_line.HasSwitch(switches::kProcessPerSite))
    return true;

  // We want to consolidate particular sites like WebUI even when we are using
  // the process-per-tab or process-per-site-instance models.
  // Note: DevTools pages have WebUI type but should not reuse the same host.
  if (WebUIControllerFactoryRegistry::GetInstance()->UseWebUIForURL(
          browser_context, url) &&
      !url.SchemeIs(kChromeDevToolsScheme)) {
    return true;
  }

  // Otherwise let the content client decide, defaulting to false.
  return GetContentClient()->browser()->ShouldUseProcessPerSite(browser_context,
                                                                url);
}

// static
RenderProcessHost* RenderProcessHostImpl::GetProcessHostForSite(
    BrowserContext* browser_context,
    const GURL& url) {
  // Look up the map of site to process for the given browser_context.
  SiteProcessMap* map =
      GetSiteProcessMapForBrowserContext(browser_context);

  // See if we have an existing process with appropriate bindings for this site.
  // If not, the caller should create a new process and register it.
  std::string site = SiteInstance::GetSiteForURL(browser_context, url)
      .possibly_invalid_spec();
  RenderProcessHost* host = map->FindProcess(site);
  if (host && (!GetContentClient()->browser()->MayReuseHost(host) ||
               !IsSuitableHost(host, browser_context, url))) {
    // The registered process does not have an appropriate set of bindings for
    // the url.  Remove it from the map so we can register a better one.
    RecordAction(
        base::UserMetricsAction("BindingsMismatch_GetProcessHostPerSite"));
    map->RemoveProcess(host);
    host = NULL;
  }

  return host;
}

void RenderProcessHostImpl::RegisterProcessHostForSite(
    BrowserContext* browser_context,
    RenderProcessHost* process,
    const GURL& url) {
  // Look up the map of site to process for the given browser_context.
  SiteProcessMap* map =
      GetSiteProcessMapForBrowserContext(browser_context);

  // Only register valid, non-empty sites.  Empty or invalid sites will not
  // use process-per-site mode.  We cannot check whether the process has
  // appropriate bindings here, because the bindings have not yet been granted.
  std::string site = SiteInstance::GetSiteForURL(browser_context, url)
      .possibly_invalid_spec();
  if (!site.empty())
    map->RegisterProcess(site, process);
}

void RenderProcessHostImpl::ProcessDied(bool already_dead) {
  // Our child process has died.  If we didn't expect it, it's a crash.
  // In any case, we need to let everyone know it's gone.
  // The OnChannelError notification can fire multiple times due to nested sync
  // calls to a renderer. If we don't have a valid channel here it means we
  // already handled the error.

  // It should not be possible for us to be called re-entrantly.
  DCHECK(!within_process_died_observer_);

  // It should not be possible for a process death notification to come in while
  // we are dying.
  DCHECK(!deleting_soon_);

  // child_process_launcher_ can be NULL in single process mode or if fast
  // termination happened.
  int exit_code = 0;
  base::TerminationStatus status =
      child_process_launcher_.get() ?
      child_process_launcher_->GetChildTerminationStatus(already_dead,
                                                         &exit_code) :
      base::TERMINATION_STATUS_NORMAL_TERMINATION;

  RendererClosedDetails details(GetHandle(), status, exit_code);
  within_process_died_observer_ = true;
  NotificationService::current()->Notify(
      NOTIFICATION_RENDERER_PROCESS_CLOSED,
      Source<RenderProcessHost>(this),
      Details<RendererClosedDetails>(&details));
  FOR_EACH_OBSERVER(RenderProcessHostObserver,
                    observers_,
                    RenderProcessExited(this, GetHandle(), status, exit_code));
  within_process_died_observer_ = false;

  mojo_application_host_->WillDestroySoon();

  child_process_launcher_.reset();
  channel_.reset();
  gpu_message_filter_ = NULL;
  message_port_message_filter_ = NULL;
  RemoveUserData(kSessionStorageHolderKey);

  IDMap<IPC::Listener>::iterator iter(&listeners_);
  while (!iter.IsAtEnd()) {
    iter.GetCurrentValue()->OnMessageReceived(
        ViewHostMsg_RenderProcessGone(iter.GetCurrentKey(),
                                      static_cast<int>(status),
                                      exit_code));
    iter.Advance();
  }

  mojo_application_host_.reset(new MojoApplicationHost);
  mojo_activation_required_ = false;

  // It's possible that one of the calls out to the observers might have caused
  // this object to be no longer needed.
  if (delayed_cleanup_needed_)
    Cleanup();

  // This object is not deleted at this point and might be reused later.
  // TODO(darin): clean this up
}

int RenderProcessHostImpl::GetActiveViewCount() {
  int num_active_views = 0;
  scoped_ptr<RenderWidgetHostIterator> widgets(
      RenderWidgetHost::GetRenderWidgetHosts());
  while (RenderWidgetHost* widget = widgets->GetNextHost()) {
    // Count only RenderWidgetHosts in this process.
    if (widget->GetProcess()->GetID() == GetID())
      num_active_views++;
  }
  return num_active_views;
}

// Frame subscription API for this class is for accelerated composited path
// only. These calls are redirected to GpuMessageFilter.
void RenderProcessHostImpl::BeginFrameSubscription(
    int route_id,
    scoped_ptr<RenderWidgetHostViewFrameSubscriber> subscriber) {
  if (!gpu_message_filter_)
    return;
  BrowserThread::PostTask(BrowserThread::IO, FROM_HERE, base::Bind(
      &GpuMessageFilter::BeginFrameSubscription,
      gpu_message_filter_,
      route_id, base::Passed(&subscriber)));
}

void RenderProcessHostImpl::EndFrameSubscription(int route_id) {
  if (!gpu_message_filter_)
    return;
  BrowserThread::PostTask(BrowserThread::IO, FROM_HERE, base::Bind(
      &GpuMessageFilter::EndFrameSubscription,
      gpu_message_filter_,
      route_id));
}

#if defined(ENABLE_WEBRTC)
void RenderProcessHostImpl::WebRtcLogMessage(const std::string& message) {
  DCHECK_CURRENTLY_ON(BrowserThread::UI);
  if (!webrtc_log_message_callback_.is_null())
    webrtc_log_message_callback_.Run(message);
}
#endif

void RenderProcessHostImpl::ReleaseOnCloseACK(
    RenderProcessHost* host,
    const SessionStorageNamespaceMap& sessions,
    int view_route_id) {
  DCHECK(host);
  if (sessions.empty())
    return;
  SessionStorageHolder* holder = static_cast<SessionStorageHolder*>
      (host->GetUserData(kSessionStorageHolderKey));
  if (!holder) {
    holder = new SessionStorageHolder();
    host->SetUserData(
        kSessionStorageHolderKey,
        holder);
  }
  holder->Hold(sessions, view_route_id);
}

void RenderProcessHostImpl::OnShutdownRequest() {
  // Don't shut down if there are active RenderViews, or if there are pending
  // RenderViews being swapped back in.
  // We never shutdown externally-managed renderers.
  int num_active_views = GetActiveViewCount();
  if (pending_views_ || num_active_views > 0 || IsProcessManagedExternally())
    return;

  // Notify any contents that might have swapped out renderers from this
  // process. They should not attempt to swap them back in.
  NotificationService::current()->Notify(
      NOTIFICATION_RENDERER_PROCESS_CLOSING,
      Source<RenderProcessHost>(this),
      NotificationService::NoDetails());

  mojo_application_host_->WillDestroySoon();

  Send(new ChildProcessMsg_Shutdown());
}

void RenderProcessHostImpl::SuddenTerminationChanged(bool enabled) {
  SetSuddenTerminationAllowed(enabled);
}

void RenderProcessHostImpl::OnDumpHandlesDone() {
  Cleanup();
}

void RenderProcessHostImpl::SetBackgrounded(bool backgrounded) {
  // Note: we always set the backgrounded_ value.  If the process is NULL
  // (and hence hasn't been created yet), we will set the process priority
  // later when we create the process.
  backgrounded_ = backgrounded;
  if (!child_process_launcher_.get() || child_process_launcher_->IsStarting())
    return;

  // Don't background processes which have active audio streams.
  if (backgrounded_ && audio_renderer_host_->HasActiveAudio())
    return;

#if defined(OS_WIN)
  // The cbstext.dll loads as a global GetMessage hook in the browser process
  // and intercepts/unintercepts the kernel32 API SetPriorityClass in a
  // background thread. If the UI thread invokes this API just when it is
  // intercepted the stack is messed up on return from the interceptor
  // which causes random crashes in the browser process. Our hack for now
  // is to not invoke the SetPriorityClass API if the dll is loaded.
  if (GetModuleHandle(L"cbstext.dll"))
    return;
#endif  // OS_WIN

  // Notify the child process of background state.
  Send(new ChildProcessMsg_SetProcessBackgrounded(backgrounded));

#if !defined(OS_WIN)
  // Backgrounding may require elevated privileges not available to renderer
  // processes, so control backgrounding from the process host.

  // Windows Vista+ has a fancy process backgrounding mode that can only be set
  // from within the process.
  child_process_launcher_->SetProcessBackgrounded(backgrounded);
#endif  // !OS_WIN
}

void RenderProcessHostImpl::OnProcessLaunched() {
  // No point doing anything, since this object will be destructed soon.  We
  // especially don't want to send the RENDERER_PROCESS_CREATED notification,
  // since some clients might expect a RENDERER_PROCESS_TERMINATED afterwards to
  // properly cleanup.
  if (deleting_soon_)
    return;

  if (child_process_launcher_) {
    if (!child_process_launcher_->GetHandle()) {
      OnChannelError();
      return;
    }

    SetBackgrounded(backgrounded_);
  }

  // NOTE: This needs to be before sending queued messages because
  // ExtensionService uses this notification to initialize the renderer process
  // with state that must be there before any JavaScript executes.
  //
  // The queued messages contain such things as "navigate". If this notification
  // was after, we can end up executing JavaScript before the initialization
  // happens.
  NotificationService::current()->Notify(
      NOTIFICATION_RENDERER_PROCESS_CREATED,
      Source<RenderProcessHost>(this),
      NotificationService::NoDetails());

  // Allow Mojo to be setup before the renderer sees any Chrome IPC messages.
  // This way, Mojo can be safely used from the renderer in response to any
  // Chrome IPC message.
  MaybeActivateMojo();

  while (!queued_messages_.empty()) {
    Send(queued_messages_.front());
    queued_messages_.pop();
  }

#if defined(ENABLE_WEBRTC)
  if (WebRTCInternals::GetInstance()->aec_dump_enabled())
    EnableAecDump(WebRTCInternals::GetInstance()->aec_dump_file_path());
#endif
}

scoped_refptr<AudioRendererHost>
RenderProcessHostImpl::audio_renderer_host() const {
  return audio_renderer_host_;
}

void RenderProcessHostImpl::OnUserMetricsRecordAction(
    const std::string& action) {
  RecordComputedAction(action);
}

void RenderProcessHostImpl::OnCloseACK(int old_route_id) {
  SessionStorageHolder* holder = static_cast<SessionStorageHolder*>
      (GetUserData(kSessionStorageHolderKey));
  if (!holder)
    return;
  holder->Release(old_route_id);
}

void RenderProcessHostImpl::OnSavedPageAsMHTML(int job_id, int64 data_size) {
  MHTMLGenerationManager::GetInstance()->MHTMLGenerated(job_id, data_size);
}

void RenderProcessHostImpl::OnGpuSwitching() {
  // We are updating all widgets including swapped out ones.
  scoped_ptr<RenderWidgetHostIterator> widgets(
      RenderWidgetHostImpl::GetAllRenderWidgetHosts());
  while (RenderWidgetHost* widget = widgets->GetNextHost()) {
    if (!widget->IsRenderView())
      continue;

    // Skip widgets in other processes.
    if (widget->GetProcess()->GetID() != GetID())
      continue;

    RenderViewHost* rvh = RenderViewHost::From(widget);
    rvh->OnWebkitPreferencesChanged();
  }
}

#if defined(ENABLE_WEBRTC)
void RenderProcessHostImpl::OnRegisterAecDumpConsumer(int id) {
  BrowserThread::PostTask(
      BrowserThread::UI,
      FROM_HERE,
      base::Bind(
          &RenderProcessHostImpl::RegisterAecDumpConsumerOnUIThread,
          weak_factory_.GetWeakPtr(),
          id));
}

void RenderProcessHostImpl::OnUnregisterAecDumpConsumer(int id) {
  BrowserThread::PostTask(
      BrowserThread::UI,
      FROM_HERE,
      base::Bind(
          &RenderProcessHostImpl::UnregisterAecDumpConsumerOnUIThread,
          weak_factory_.GetWeakPtr(),
          id));
}

void RenderProcessHostImpl::RegisterAecDumpConsumerOnUIThread(int id) {
  DCHECK_CURRENTLY_ON(BrowserThread::UI);
  aec_dump_consumers_.push_back(id);
  if (WebRTCInternals::GetInstance()->aec_dump_enabled()) {
    EnableAecDumpForId(WebRTCInternals::GetInstance()->aec_dump_file_path(),
                       id);
  }
}

void RenderProcessHostImpl::UnregisterAecDumpConsumerOnUIThread(int id) {
  DCHECK_CURRENTLY_ON(BrowserThread::UI);
  for (std::vector<int>::iterator it = aec_dump_consumers_.begin();
       it != aec_dump_consumers_.end(); ++it) {
    if (*it == id) {
      aec_dump_consumers_.erase(it);
      break;
    }
  }
}

#if defined(OS_WIN)
#define IntToStringType base::IntToString16
#else
#define IntToStringType base::IntToString
#endif

void RenderProcessHostImpl::EnableAecDumpForId(const base::FilePath& file,
                                               int id) {
  DCHECK_CURRENTLY_ON(BrowserThread::UI);
  base::FilePath unique_file =
      file.AddExtension(IntToStringType(base::GetProcId(GetHandle())))
          .AddExtension(IntToStringType(id));
  BrowserThread::PostTaskAndReplyWithResult(
      BrowserThread::FILE, FROM_HERE,
      base::Bind(&CreateAecDumpFileForProcess, unique_file, GetHandle()),
      base::Bind(&RenderProcessHostImpl::SendAecDumpFileToRenderer,
                 weak_factory_.GetWeakPtr(),
                 id));
}

#undef IntToStringType

void RenderProcessHostImpl::SendAecDumpFileToRenderer(
    int id,
    IPC::PlatformFileForTransit file_for_transit) {
  if (file_for_transit == IPC::InvalidPlatformFileForTransit())
    return;
  Send(new AecDumpMsg_EnableAecDump(id, file_for_transit));
}

void RenderProcessHostImpl::SendDisableAecDumpToRenderer() {
  Send(new AecDumpMsg_DisableAecDump());
}
#endif

void RenderProcessHostImpl::IncrementWorkerRefCount() {
  DCHECK_CURRENTLY_ON(BrowserThread::UI);
  ++worker_ref_count_;
}

void RenderProcessHostImpl::DecrementWorkerRefCount() {
  DCHECK_CURRENTLY_ON(BrowserThread::UI);
  DCHECK_GT(worker_ref_count_, 0);
  --worker_ref_count_;
  if (worker_ref_count_ == 0)
    Cleanup();
}

void RenderProcessHostImpl::EnsureMojoActivated() {
  mojo_activation_required_ = true;
  MaybeActivateMojo();
}

void RenderProcessHostImpl::OnAllocateGpuMemoryBuffer(uint32 width,
                                                      uint32 height,
                                                      uint32 internalformat,
                                                      uint32 usage,
                                                      IPC::Message* reply) {
  DCHECK_CURRENTLY_ON(BrowserThread::UI);
  if (!GpuMemoryBufferImpl::IsFormatValid(internalformat) ||
      !GpuMemoryBufferImpl::IsUsageValid(usage)) {
    GpuMemoryBufferAllocated(reply, gfx::GpuMemoryBufferHandle());
    return;
  }
  base::CheckedNumeric<int> size = width;
  size *= height;
  if (!size.IsValid()) {
    GpuMemoryBufferAllocated(reply, gfx::GpuMemoryBufferHandle());
    return;
  }

#if defined(OS_MACOSX)
  // TODO(reveman): This should be moved to
  // GpuMemoryBufferImpl::AllocateForChildProcess and
  // GpuMemoryBufferImplIOSurface. crbug.com/325045, crbug.com/323304
  if (GpuMemoryBufferImplIOSurface::IsConfigurationSupported(internalformat,
                                                             usage)) {
    base::ScopedCFTypeRef<CFMutableDictionaryRef> properties;
    properties.reset(
        CFDictionaryCreateMutable(kCFAllocatorDefault,
                                  0,
                                  &kCFTypeDictionaryKeyCallBacks,
                                  &kCFTypeDictionaryValueCallBacks));
    AddIntegerValue(properties, kIOSurfaceWidth, width);
    AddIntegerValue(properties, kIOSurfaceHeight, height);
    AddIntegerValue(properties,
                    kIOSurfaceBytesPerElement,
                    GpuMemoryBufferImpl::BytesPerPixel(internalformat));
    AddIntegerValue(
        properties,
        kIOSurfacePixelFormat,
        GpuMemoryBufferImplIOSurface::PixelFormat(internalformat));
    // TODO(reveman): Remove this when using a mach_port_t to transfer
    // IOSurface to renderer process. crbug.com/323304
    AddBooleanValue(
        properties, kIOSurfaceIsGlobal, true);

    base::ScopedCFTypeRef<IOSurfaceRef> io_surface(IOSurfaceCreate(properties));
    if (io_surface) {
      gfx::GpuMemoryBufferHandle handle;
      handle.type = gfx::IO_SURFACE_BUFFER;
      handle.io_surface_id = IOSurfaceGetID(io_surface);

      // TODO(reveman): This makes the assumption that the renderer will
      // grab a reference to the surface before sending another message.
      // crbug.com/325045
      last_io_surface_ = io_surface;
      GpuMemoryBufferAllocated(reply, handle);
      return;
    }
  }
#endif

#if defined(OS_ANDROID)
  // TODO(reveman): This should be moved to
  // GpuMemoryBufferImpl::AllocateForChildProcess and
  // GpuMemoryBufferImplSurfaceTexture when adding support for out-of-process
  // GPU service. crbug.com/368716
  if (GpuMemoryBufferImplSurfaceTexture::IsConfigurationSupported(
          internalformat, usage)) {
    // Each surface texture is associated with a render process id. This allows
    // the GPU service and Java Binder IPC to verify that a renderer is not
    // trying to use a surface texture it doesn't own.
    int surface_texture_id = CompositorImpl::CreateSurfaceTexture(GetID());
    if (surface_texture_id != -1) {
      gfx::GpuMemoryBufferHandle handle;
      handle.type = gfx::SURFACE_TEXTURE_BUFFER;
      handle.surface_texture_id =
          gfx::SurfaceTextureId(surface_texture_id, GetID());
      GpuMemoryBufferAllocated(reply, handle);
      return;
    }
  }
#endif

  GpuMemoryBufferImpl::AllocateForChildProcess(
      gfx::Size(width, height),
      internalformat,
      usage,
      GetHandle(),
      base::Bind(&RenderProcessHostImpl::GpuMemoryBufferAllocated,
                 weak_factory_.GetWeakPtr(),
                 reply));
}

void RenderProcessHostImpl::GpuMemoryBufferAllocated(
    IPC::Message* reply,
    const gfx::GpuMemoryBufferHandle& handle) {
  DCHECK_CURRENTLY_ON(BrowserThread::UI);
  ChildProcessHostMsg_SyncAllocateGpuMemoryBuffer::WriteReplyParams(reply,
                                                                    handle);
  Send(reply);
}

void RenderProcessHostImpl::OnDeletedGpuMemoryBuffer(
    gfx::GpuMemoryBufferType type,
    const gfx::GpuMemoryBufferId& id) {
  DCHECK_CURRENTLY_ON(BrowserThread::UI);
  GpuMemoryBufferImpl::DeletedByChildProcess(type, id, GetHandle());
}

}  // namespace content<|MERGE_RESOLUTION|>--- conflicted
+++ resolved
@@ -948,22 +948,6 @@
 
 size_t RenderProcessHostImpl::NumListeners() {
   return listeners_.size();
-<<<<<<< HEAD
-}
-
-bool RenderProcessHostImpl::WaitForBackingStoreMsg(
-    int render_widget_id,
-    const base::TimeDelta& max_delay,
-    IPC::Message* msg) {
-  // The post task to this thread with the process id could be in queue, and we
-  // don't want to dispatch a message before then since it will need the handle.
-  if (child_process_launcher_.get() && child_process_launcher_->IsStarting())
-    return false;
-
-  return widget_helper_->WaitForBackingStoreMsg(render_widget_id,
-                                                max_delay, msg);
-=======
->>>>>>> e6de044b
 }
 
 void RenderProcessHostImpl::ReceivedBadMessage() {
@@ -1038,11 +1022,7 @@
 }
 
 void RenderProcessHostImpl::AppendRendererCommandLine(
-<<<<<<< HEAD
-    CommandLine* command_line) const {
-=======
     base::CommandLine* command_line) const {
->>>>>>> e6de044b
   RenderProcessHost::AdjustCommandLineForRenderer(command_line);
 
   // Disable databases in incognito mode.
@@ -1056,21 +1036,12 @@
 }
 
 static void PropagateBrowserCommandLineToRenderer(
-<<<<<<< HEAD
-    const CommandLine& browser_cmd,
-    CommandLine* renderer_cmd);
-
-// static
-void RenderProcessHost::AdjustCommandLineForRenderer(
-    CommandLine* command_line) {
-=======
     const base::CommandLine& browser_cmd,
     base::CommandLine* renderer_cmd);
 
 // static
 void RenderProcessHost::AdjustCommandLineForRenderer(
     base::CommandLine* command_line) {
->>>>>>> e6de044b
   // Pass the process type first, so it shows first in process listings.
   command_line->AppendSwitchASCII(switches::kProcessType,
                                   switches::kRendererProcess);
@@ -1107,13 +1078,8 @@
 }
 
 static void PropagateBrowserCommandLineToRenderer(
-<<<<<<< HEAD
-    const CommandLine& browser_cmd,
-    CommandLine* renderer_cmd) {
-=======
     const base::CommandLine& browser_cmd,
     base::CommandLine* renderer_cmd) {
->>>>>>> e6de044b
   // Propagate the following switches to the renderer command line (along
   // with any associated values) if present in the browser command line.
   static const char* const kSwitchNames[] = {
@@ -1770,11 +1736,7 @@
 
 // static
 void RenderProcessHost::AdjustCommandLineForInProcessRenderer(
-<<<<<<< HEAD
-    CommandLine* command_line) {
-=======
     base::CommandLine* command_line) {
->>>>>>> e6de044b
   {
     if (!command_line->HasSwitch(switches::kLang)) {
       // Modify the current process' command line to include the browser locale,
