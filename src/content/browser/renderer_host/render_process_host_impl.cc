// Copyright (c) 2012 The Chromium Authors. All rights reserved.
// Use of this source code is governed by a BSD-style license that can be
// found in the LICENSE file.

// Represents the browser side of the browser <--> renderer communication
// channel. There will be one RenderProcessHost per renderer process.

#include "content/browser/renderer_host/render_process_host_impl.h"

#include <algorithm>
#include <limits>
#include <vector>

#include "base/base_switches.h"
#include "base/bind.h"
#include "base/bind_helpers.h"
#include "base/callback.h"
#include "base/command_line.h"
#include "base/debug/trace_event.h"
#include "base/files/file.h"
#include "base/lazy_instance.h"
#include "base/logging.h"
#include "base/metrics/field_trial.h"
#include "base/metrics/histogram.h"
#include "base/process/process_handle.h"
#include "base/rand_util.h"
#include "base/stl_util.h"
#include "base/strings/string_number_conversions.h"
#include "base/strings/string_util.h"
#include "base/supports_user_data.h"
#include "base/sys_info.h"
#include "base/threading/thread.h"
#include "base/threading/thread_restrictions.h"
#include "base/tracked_objects.h"
#include "cc/base/switches.h"
#include "content/browser/appcache/appcache_dispatcher_host.h"
#include "content/browser/appcache/chrome_appcache_service.h"
#include "content/browser/bluetooth/bluetooth_dispatcher_host.h"
#include "content/browser/browser_child_process_host_impl.h"
#include "content/browser/browser_main.h"
#include "content/browser/browser_main_loop.h"
#include "content/browser/browser_plugin/browser_plugin_message_filter.h"
#include "content/browser/child_process_security_policy_impl.h"
#include "content/browser/device_sensors/device_light_message_filter.h"
#include "content/browser/device_sensors/device_motion_message_filter.h"
#include "content/browser/device_sensors/device_orientation_message_filter.h"
#include "content/browser/dom_storage/dom_storage_context_wrapper.h"
#include "content/browser/dom_storage/dom_storage_message_filter.h"
#include "content/browser/download/mhtml_generation_manager.h"
#include "content/browser/fileapi/chrome_blob_storage_context.h"
#include "content/browser/fileapi/fileapi_message_filter.h"
#include "content/browser/frame_host/render_frame_message_filter.h"
#include "content/browser/geofencing/geofencing_dispatcher_host.h"
#include "content/browser/gpu/browser_gpu_channel_host_factory.h"
#include "content/browser/gpu/compositor_util.h"
#include "content/browser/gpu/gpu_data_manager_impl.h"
#include "content/browser/gpu/gpu_process_host.h"
#include "content/browser/gpu/shader_disk_cache.h"
#include "content/browser/histogram_message_filter.h"
#include "content/browser/indexed_db/indexed_db_context_impl.h"
#include "content/browser/indexed_db/indexed_db_dispatcher_host.h"
#include "content/browser/loader/resource_message_filter.h"
#include "content/browser/loader/resource_scheduler_filter.h"
#include "content/browser/media/capture/audio_mirroring_manager.h"
#include "content/browser/media/media_internals.h"
#include "content/browser/media/midi_host.h"
#include "content/browser/message_port_message_filter.h"
#include "content/browser/mime_registry_message_filter.h"
#include "content/browser/mojo/mojo_application_host.h"
#include "content/browser/navigator_connect/navigator_connect_context.h"
#include "content/browser/navigator_connect/navigator_connect_dispatcher_host.h"
#include "content/browser/notifications/notification_message_filter.h"
#include "content/browser/permissions/permission_service_context.h"
#include "content/browser/permissions/permission_service_impl.h"
#include "content/browser/profiler_message_filter.h"
#include "content/browser/push_messaging/push_messaging_message_filter.h"
#include "content/browser/quota_dispatcher_host.h"
#include "content/browser/renderer_host/clipboard_message_filter.h"
#include "content/browser/renderer_host/database_message_filter.h"
#include "content/browser/renderer_host/file_utilities_message_filter.h"
#include "content/browser/renderer_host/gamepad_browser_message_filter.h"
#include "content/browser/renderer_host/gpu_message_filter.h"
#include "content/browser/renderer_host/media/audio_input_renderer_host.h"
#include "content/browser/renderer_host/media/audio_renderer_host.h"
#include "content/browser/renderer_host/media/media_stream_dispatcher_host.h"
#include "content/browser/renderer_host/media/peer_connection_tracker_host.h"
#include "content/browser/renderer_host/media/video_capture_host.h"
#include "content/browser/renderer_host/memory_benchmark_message_filter.h"
#include "content/browser/renderer_host/pepper/pepper_message_filter.h"
#include "content/browser/renderer_host/pepper/pepper_renderer_connection.h"
#include "content/browser/renderer_host/render_message_filter.h"
#include "content/browser/renderer_host/render_view_host_delegate.h"
#include "content/browser/renderer_host/render_view_host_impl.h"
#include "content/browser/renderer_host/render_widget_helper.h"
#include "content/browser/renderer_host/render_widget_host_impl.h"
#include "content/browser/renderer_host/text_input_client_message_filter.h"
#include "content/browser/renderer_host/websocket_dispatcher_host.h"
#include "content/browser/resolve_proxy_msg_helper.h"
#include "content/browser/service_worker/service_worker_context_wrapper.h"
#include "content/browser/service_worker/service_worker_dispatcher_host.h"
#include "content/browser/shared_worker/shared_worker_message_filter.h"
#include "content/browser/shared_worker/worker_storage_partition.h"
#include "content/browser/speech/speech_recognition_dispatcher_host.h"
#include "content/browser/storage_partition_impl.h"
#include "content/browser/streams/stream_context.h"
#include "content/browser/tracing/trace_message_filter.h"
#include "content/browser/webui/web_ui_controller_factory_registry.h"
#include "content/common/child_process_host_impl.h"
#include "content/common/child_process_messages.h"
#include "content/common/content_switches_internal.h"
#include "content/common/gpu/gpu_memory_buffer_factory.h"
#include "content/common/gpu/gpu_messages.h"
#include "content/common/mojo/mojo_messages.h"
#include "content/common/resource_messages.h"
#include "content/common/view_messages.h"
#include "content/public/browser/browser_context.h"
#include "content/public/browser/content_browser_client.h"
#include "content/public/browser/notification_service.h"
#include "content/public/browser/notification_types.h"
#include "content/public/browser/render_process_host_factory.h"
#include "content/public/browser/render_process_host_observer.h"
#include "content/public/browser/render_widget_host.h"
#include "content/public/browser/render_widget_host_iterator.h"
#include "content/public/browser/render_widget_host_view_frame_subscriber.h"
#include "content/public/browser/resource_context.h"
#include "content/public/browser/user_metrics.h"
#include "content/public/browser/worker_service.h"
#include "content/public/common/content_constants.h"
#include "content/public/common/content_switches.h"
#include "content/public/common/process_type.h"
#include "content/public/common/resource_type.h"
#include "content/public/common/result_codes.h"
#include "content/public/common/sandboxed_process_launcher_delegate.h"
#include "content/public/common/url_constants.h"
#include "device/battery/battery_monitor_impl.h"
#include "device/vibration/vibration_manager_impl.h"
#include "gpu/GLES2/gl2extchromium.h"
#include "gpu/command_buffer/client/gpu_switches.h"
#include "gpu/command_buffer/common/gles2_cmd_utils.h"
#include "gpu/command_buffer/service/gpu_switches.h"
#include "ipc/ipc_channel.h"
#include "ipc/ipc_logging.h"
#include "ipc/ipc_switches.h"
#include "ipc/mojo/ipc_channel_mojo.h"
#include "ipc/mojo/ipc_channel_mojo_host.h"
#include "media/base/media_switches.h"
#include "net/url_request/url_request_context_getter.h"
#include "ppapi/shared_impl/ppapi_switches.h"
#include "storage/browser/fileapi/sandbox_file_system_backend.h"
#include "third_party/skia/include/core/SkBitmap.h"
#include "ui/base/ui_base_switches.h"
#include "ui/events/event_switches.h"
#include "ui/gfx/switches.h"
#include "ui/gl/gl_switches.h"
#include "ui/gl/gpu_switching_manager.h"
#include "ui/native_theme/native_theme_switches.h"

#if defined(OS_ANDROID)
#include "content/browser/android/child_process_launcher_android.h"
#include "content/browser/media/android/browser_demuxer_android.h"
#include "content/browser/mojo/service_registrar_android.h"
#include "content/browser/screen_orientation/screen_orientation_message_filter_android.h"
#endif

#if defined(OS_WIN)
#include "base/win/scoped_com_initializer.h"
#include "content/common/font_cache_dispatcher_win.h"
#include "content/common/sandbox_win.h"
#include "ui/gfx/win/dpi.h"
#endif

#if defined(ENABLE_BROWSER_CDMS)
#include "content/browser/media/cdm/browser_cdm_manager.h"
#endif

#if defined(ENABLE_PLUGINS)
#include "content/browser/plugin_service_impl.h"
#endif

#if defined(ENABLE_WEBRTC)
#include "content/browser/media/webrtc_internals.h"
#include "content/browser/renderer_host/media/media_stream_track_metrics_host.h"
#include "content/browser/renderer_host/media/webrtc_identity_service_host.h"
#include "content/browser/renderer_host/p2p/socket_dispatcher_host.h"
#include "content/common/media/aec_dump_messages.h"
#include "content/common/media/media_stream_messages.h"
#endif

extern bool g_exited_main_message_loop;

namespace content {
namespace {

const char kSiteProcessMapKeyName[] = "content_site_process_map";

void CacheShaderInfo(int32 id, base::FilePath path) {
  ShaderCacheFactory::GetInstance()->SetCacheInfo(id, path);
}

void RemoveShaderInfo(int32 id) {
  ShaderCacheFactory::GetInstance()->RemoveCacheInfo(id);
}

net::URLRequestContext* GetRequestContext(
    scoped_refptr<net::URLRequestContextGetter> request_context,
    scoped_refptr<net::URLRequestContextGetter> media_request_context,
    ResourceType resource_type) {
  // If the request has resource type of RESOURCE_TYPE_MEDIA, we use a request
  // context specific to media for handling it because these resources have
  // specific needs for caching.
  if (resource_type == RESOURCE_TYPE_MEDIA)
    return media_request_context->GetURLRequestContext();
  return request_context->GetURLRequestContext();
}

void GetContexts(
    ResourceContext* resource_context,
    scoped_refptr<net::URLRequestContextGetter> request_context,
    scoped_refptr<net::URLRequestContextGetter> media_request_context,
    const ResourceHostMsg_Request& request,
    ResourceContext** resource_context_out,
    net::URLRequestContext** request_context_out) {
  *resource_context_out = resource_context;
  *request_context_out =
      GetRequestContext(request_context, media_request_context,
                        request.resource_type);
}

#if defined(ENABLE_WEBRTC)
// Creates a file used for diagnostic echo canceller recordings for handing
// over to the renderer.
IPC::PlatformFileForTransit CreateAecDumpFileForProcess(
    base::FilePath file_path,
    base::ProcessHandle process) {
  DCHECK_CURRENTLY_ON(BrowserThread::FILE);
  base::File dump_file(file_path,
                       base::File::FLAG_OPEN_ALWAYS | base::File::FLAG_APPEND);
  if (!dump_file.IsValid()) {
    VLOG(1) << "Could not open AEC dump file, error=" <<
               dump_file.error_details();
    return IPC::InvalidPlatformFileForTransit();
  }
  return IPC::TakeFileHandleForProcess(dump_file.Pass(), process);
}

// Does nothing. Just to avoid races between enable and disable.
void DisableAecDumpOnFileThread() {
  DCHECK_CURRENTLY_ON(BrowserThread::FILE);
}
#endif

// the global list of all renderer processes
base::LazyInstance<IDMap<RenderProcessHost> >::Leaky
    g_all_hosts = LAZY_INSTANCE_INITIALIZER;

// Map of site to process, to ensure we only have one RenderProcessHost per
// site in process-per-site mode.  Each map is specific to a BrowserContext.
class SiteProcessMap : public base::SupportsUserData::Data {
 public:
  typedef base::hash_map<std::string, RenderProcessHost*> SiteToProcessMap;
  SiteProcessMap() {}

  void RegisterProcess(const std::string& site, RenderProcessHost* process) {
    map_[site] = process;
  }

  RenderProcessHost* FindProcess(const std::string& site) {
    SiteToProcessMap::iterator i = map_.find(site);
    if (i != map_.end())
      return i->second;
    return NULL;
  }

  void RemoveProcess(RenderProcessHost* host) {
    // Find all instances of this process in the map, then separately remove
    // them.
    std::set<std::string> sites;
    for (SiteToProcessMap::const_iterator i = map_.begin();
         i != map_.end();
         i++) {
      if (i->second == host)
        sites.insert(i->first);
    }
    for (std::set<std::string>::iterator i = sites.begin();
         i != sites.end();
         i++) {
      SiteToProcessMap::iterator iter = map_.find(*i);
      if (iter != map_.end()) {
        DCHECK_EQ(iter->second, host);
        map_.erase(iter);
      }
    }
  }

 private:
  SiteToProcessMap map_;
};

// Find the SiteProcessMap specific to the given context.
SiteProcessMap* GetSiteProcessMapForBrowserContext(BrowserContext* context) {
  DCHECK(context);
  SiteProcessMap* map = static_cast<SiteProcessMap*>(
      context->GetUserData(kSiteProcessMapKeyName));
  if (!map) {
    map = new SiteProcessMap();
    context->SetUserData(kSiteProcessMapKeyName, map);
  }
  return map;
}

// NOTE: changes to this class need to be reviewed by the security team.
class RendererSandboxedProcessLauncherDelegate
    : public SandboxedProcessLauncherDelegate {
 public:
  explicit RendererSandboxedProcessLauncherDelegate(IPC::ChannelProxy* channel)
#if defined(OS_POSIX)
      : ipc_fd_(channel->TakeClientFileDescriptor())
#endif  // OS_POSIX
  {}

  ~RendererSandboxedProcessLauncherDelegate() override {}

#if defined(OS_WIN)
  virtual void PreSpawnTarget(sandbox::TargetPolicy* policy,
                              bool* success) {
    AddBaseHandleClosePolicy(policy);
    GetContentClient()->browser()->PreSpawnRenderer(policy, success);
  }

#elif defined(OS_POSIX)
  bool ShouldUseZygote() override {
    const base::CommandLine& browser_command_line =
        *base::CommandLine::ForCurrentProcess();
    base::CommandLine::StringType renderer_prefix =
        browser_command_line.GetSwitchValueNative(switches::kRendererCmdPrefix);
    return renderer_prefix.empty();
  }
  base::ScopedFD TakeIpcFd() override { return ipc_fd_.Pass(); }
#endif  // OS_WIN

 private:
#if defined(OS_POSIX)
  base::ScopedFD ipc_fd_;
#endif  // OS_POSIX
};

const char kSessionStorageHolderKey[] = "kSessionStorageHolderKey";

class SessionStorageHolder : public base::SupportsUserData::Data {
 public:
  SessionStorageHolder() {}
  ~SessionStorageHolder() override {}

  void Hold(const SessionStorageNamespaceMap& sessions, int view_route_id) {
    session_storage_namespaces_awaiting_close_[view_route_id] = sessions;
  }

  void Release(int old_route_id) {
    session_storage_namespaces_awaiting_close_.erase(old_route_id);
  }

 private:
  std::map<int, SessionStorageNamespaceMap >
      session_storage_namespaces_awaiting_close_;
  DISALLOW_COPY_AND_ASSIGN(SessionStorageHolder);
};

}  // namespace

// Stores the maximum number of renderer processes the content module can
// create.
static size_t g_max_renderer_count_override = 0;

int RenderProcessHostImpl::kInvalidId = ChildProcessHost::kInvalidUniqueID;

// static
size_t RenderProcessHost::GetMaxRendererProcessCount() {
  if (g_max_renderer_count_override)
    return g_max_renderer_count_override;

#if defined(OS_ANDROID)
  // On Android we don't maintain a limit of renderer process hosts - we are
  // happy with keeping a lot of these, as long as the number of live renderer
  // processes remains reasonable, and on Android the OS takes care of that.
  return std::numeric_limits<size_t>::max();
#endif

  // On other platforms, we calculate the maximum number of renderer process
  // hosts according to the amount of installed memory as reported by the OS.
  // The calculation assumes that you want the renderers to use half of the
  // installed RAM and assuming that each WebContents uses ~40MB.  If you modify
  // this assumption, you need to adjust the ThirtyFourTabs test to match the
  // expected number of processes.
  //
  // With the given amounts of installed memory below on a 32-bit CPU, the
  // maximum renderer count will roughly be as follows:
  //
  //   128 MB -> 3
  //   512 MB -> 6
  //  1024 MB -> 12
  //  4096 MB -> 51
  // 16384 MB -> 82 (kMaxRendererProcessCount)

  static size_t max_count = 0;
  if (!max_count) {
    const size_t kEstimatedWebContentsMemoryUsage =
#if defined(ARCH_CPU_64_BITS)
        60;  // In MB
#else
        40;  // In MB
#endif
    max_count = base::SysInfo::AmountOfPhysicalMemoryMB() / 2;
    max_count /= kEstimatedWebContentsMemoryUsage;

    const size_t kMinRendererProcessCount = 3;
    max_count = std::max(max_count, kMinRendererProcessCount);
    max_count = std::min(max_count, kMaxRendererProcessCount);
  }
  return max_count;
}

// static
void RenderProcessHost::SetMaxRendererProcessCount(size_t count) {
  g_max_renderer_count_override = count;
}

// static
RenderProcessHost* RenderProcessHost::CreateProcessHost(
    base::ProcessHandle processHandle,
    content::BrowserContext* browserContext)
{
    DCHECK(browserContext);

    content::StoragePartition* partition
        = content::BrowserContext::GetDefaultStoragePartition(browserContext);
    content::StoragePartitionImpl* partitionImpl
        = static_cast<content::StoragePartitionImpl*>(partition);

    int id = content::RenderProcessHostImpl::GenerateUniqueId();
    bool isGuest = false;
    return new content::RenderProcessHostImpl(id, processHandle,
                                              browserContext, partitionImpl,
                                              isGuest);
}

// static
void RenderProcessHost::ClearWebCacheOnAllRenderers() {
  DCHECK(BrowserThread::CurrentlyOn(BrowserThread::UI));
  for (iterator i(AllHostsIterator()); !i.IsAtEnd(); i.Advance()) {
    i.GetCurrentValue()->Send(new ViewMsg_ClearWebCache());
  }
}

RenderProcessHostImpl::RenderProcessHostImpl(
    int host_id,
    base::ProcessHandle externally_managed_handle,
    BrowserContext* browser_context,
    StoragePartitionImpl* storage_partition_impl,
    bool is_isolated_guest)
    : fast_shutdown_started_(false),
      deleting_soon_(false),
#ifndef NDEBUG
      is_self_deleted_(false),
#endif
      pending_views_(0),
      mojo_application_host_(new MojoApplicationHost),
      visible_widgets_(0),
      backgrounded_(true),
      is_initialized_(false),
      externally_managed_handle_(externally_managed_handle),
      id_(host_id),
      browser_context_(browser_context),
      storage_partition_impl_(storage_partition_impl),
      sudden_termination_allowed_(true),
      ignore_input_events_(false),
      is_isolated_guest_(is_isolated_guest),
      gpu_observer_registered_(false),
      delayed_cleanup_needed_(false),
      within_process_died_observer_(false),
      power_monitor_broadcaster_(this),
      worker_ref_count_(0),
      permission_service_context_(new PermissionServiceContext(this)),
      pending_valuebuffer_state_(new gpu::ValueStateMap()),
      subscribe_uniform_enabled_(false),
      weak_factory_(this) {
  widget_helper_ = new RenderWidgetHelper();

  ChildProcessSecurityPolicyImpl::GetInstance()->Add(GetID());

  CHECK(!g_exited_main_message_loop);
  RegisterHost(GetID(), this);
  g_all_hosts.Get().set_check_on_null_data(true);
  // Initialize |child_process_activity_time_| to a reasonable value.
  mark_child_process_activity_time();

  if (!GetBrowserContext()->IsOffTheRecord() &&
      !base::CommandLine::ForCurrentProcess()->HasSwitch(
          switches::kDisableGpuShaderDiskCache)) {
    BrowserThread::PostTask(BrowserThread::IO, FROM_HERE,
                            base::Bind(&CacheShaderInfo, GetID(),
                                       storage_partition_impl_->GetPath()));
  }
  subscribe_uniform_enabled_ =
      base::CommandLine::ForCurrentProcess()->HasSwitch(
          switches::kEnableSubscribeUniformExtension);

  // Note: When we create the RenderProcessHostImpl, it's technically
  //       backgrounded, because it has no visible listeners.  But the process
  //       doesn't actually exist yet, so we'll Background it later, after
  //       creation.
}

RenderProcessHostImpl::~RenderProcessHostImpl() {
#ifndef NDEBUG
  DCHECK(is_self_deleted_)
      << "RenderProcessHostImpl is destroyed by something other than itself";
#endif

  ChildProcessSecurityPolicyImpl::GetInstance()->Remove(GetID());

  if (gpu_observer_registered_) {
    ui::GpuSwitchingManager::GetInstance()->RemoveObserver(this);
    gpu_observer_registered_ = false;
  }

  // We may have some unsent messages at this point, but that's OK.
  channel_.reset();
  while (!queued_messages_.empty()) {
    delete queued_messages_.front();
    queued_messages_.pop();
  }

  UnregisterHost(GetID());

  if (!base::CommandLine::ForCurrentProcess()->HasSwitch(
      switches::kDisableGpuShaderDiskCache)) {
    BrowserThread::PostTask(BrowserThread::IO, FROM_HERE,
                            base::Bind(&RemoveShaderInfo, GetID()));
  }
}

void RenderProcessHostImpl::EnableSendQueue() {
  is_initialized_ = false;
}

bool RenderProcessHostImpl::Init() {
  // calling Init() more than once does nothing, this makes it more convenient
  // for the view host which may not be sure in some cases
  if (channel_)
    return true;

  base::CommandLine::StringType renderer_prefix;
#if defined(OS_POSIX)
  // A command prefix is something prepended to the command line of the spawned
  // process. It is supported only on POSIX systems.
  const base::CommandLine& browser_command_line =
      *base::CommandLine::ForCurrentProcess();
  renderer_prefix =
      browser_command_line.GetSwitchValueNative(switches::kRendererCmdPrefix);
#endif  // defined(OS_POSIX)

#if defined(OS_LINUX)
  int flags = renderer_prefix.empty() ? ChildProcessHost::CHILD_ALLOW_SELF :
                                        ChildProcessHost::CHILD_NORMAL;
#else
  int flags = ChildProcessHost::CHILD_NORMAL;
#endif

  // Find the renderer before creating the channel so if this fails early we
  // return without creating the channel.
  base::FilePath renderer_path = ChildProcessHost::GetChildPath(flags);
  if (renderer_path.empty())
    return false;

  // Setup the IPC channel.
  const std::string channel_id =
      IPC::Channel::GenerateVerifiedChannelID(std::string());
  channel_ = CreateChannelProxy(channel_id);

  // Setup the Mojo channel.
  mojo_application_host_->Init();

  // Call the embedder first so that their IPC filters have priority.
  GetContentClient()->browser()->RenderProcessWillLaunch(this);

  CreateMessageFilters();
  RegisterMojoServices();

  if (IsProcessManagedExternally() &&
      externally_managed_handle_ != base::GetCurrentProcessHandle()) {
    // Renderer is running in a separate process that is being managed
    // externally.
    OnProcessLaunched();  // Fake a callback that the process is ready.
  }
  else
  // Single-process mode not supported in multiple-dll mode currently.
  if (IsProcessManagedExternally()) {
    DCHECK(externally_managed_handle_ == base::GetCurrentProcessHandle());
    DCHECK(GetContentClient()->browser()->SupportsInProcessRenderer());

    // Crank up a thread and run the initialization there.  With the way that
    // messages flow between the browser and renderer, this thread is required
    // to prevent a deadlock in single-process mode.  Since the primordial
    // thread in the renderer process runs the WebKit code and can sometimes
    // make blocking calls to the UI thread (i.e. this thread), they need to run
    // on separate threads.
    GetContentClient()->browser()->StartInProcessRendererThread(channel_id);
    OnProcessLaunched();  // Fake a callback that the process is ready.
  } else {
    // Build command line for renderer.  We call AppendRendererCommandLine()
    // first so the process type argument will appear first.
    base::CommandLine* cmd_line = new base::CommandLine(renderer_path);
    if (!renderer_prefix.empty())
      cmd_line->PrependWrapper(renderer_prefix);
    AppendRendererCommandLine(cmd_line);
    cmd_line->AppendSwitchASCII(switches::kProcessChannelID, channel_id);

    // Spawn the child process asynchronously to avoid blocking the UI thread.
    // As long as there's no renderer prefix, we can use the zygote process
    // at this stage.
    child_process_launcher_.reset(new ChildProcessLauncher(
        new RendererSandboxedProcessLauncherDelegate(channel_.get()),
        cmd_line,
        GetID(),
        this));

    fast_shutdown_started_ = false;
  }

  if (!gpu_observer_registered_) {
    gpu_observer_registered_ = true;
    ui::GpuSwitchingManager::GetInstance()->AddObserver(this);
  }

  power_monitor_broadcaster_.Init();

  is_initialized_ = true;
  init_time_ = base::TimeTicks::Now();
  return true;
}

bool RenderProcessHostImpl::ShouldUseMojoChannel() const {
  const base::CommandLine& command_line =
      *base::CommandLine::ForCurrentProcess();
  return command_line.HasSwitch(switches::kEnableRendererMojoChannel) ||
         IPC::ChannelMojo::ShouldBeUsed();
}

scoped_ptr<IPC::ChannelProxy> RenderProcessHostImpl::CreateChannelProxy(
    const std::string& channel_id) {
  scoped_refptr<base::SingleThreadTaskRunner> runner =
      BrowserThread::GetMessageLoopProxyForThread(BrowserThread::IO);
  if (ShouldUseMojoChannel()) {
    VLOG(1) << "Mojo Channel is enabled on host";
    if (!channel_mojo_host_) {
      channel_mojo_host_.reset(new IPC::ChannelMojoHost(
          BrowserThread::GetMessageLoopProxyForThread(BrowserThread::IO)));
    }

    return IPC::ChannelProxy::Create(
        IPC::ChannelMojo::CreateServerFactory(
            channel_mojo_host_->channel_delegate(), channel_id),
        this,
        runner.get());
  }

  return IPC::ChannelProxy::Create(
      channel_id, IPC::Channel::MODE_SERVER, this, runner.get());
}

void RenderProcessHostImpl::CreateMessageFilters() {
  DCHECK_CURRENTLY_ON(BrowserThread::UI);
  const base::CommandLine& browser_command_line =
      *base::CommandLine::ForCurrentProcess();
  AddFilter(new ResourceSchedulerFilter(GetID()));
  MediaInternals* media_internals = MediaInternals::GetInstance();
  media::AudioManager* audio_manager =
      BrowserMainLoop::GetInstance()->audio_manager();
  // Add BrowserPluginMessageFilter to ensure it gets the first stab at messages
  // from guests.
  scoped_refptr<BrowserPluginMessageFilter> bp_message_filter(
      new BrowserPluginMessageFilter(GetID()));
  AddFilter(bp_message_filter.get());

  scoped_refptr<RenderMessageFilter> render_message_filter(
      new RenderMessageFilter(
          GetID(),
#if defined(ENABLE_PLUGINS)
          PluginServiceImpl::GetInstance(),
#else
          NULL,
#endif
          GetBrowserContext(),
          GetBrowserContext()->GetRequestContextForRenderProcess(GetID()),
          widget_helper_.get(),
          audio_manager,
          media_internals,
          storage_partition_impl_->GetDOMStorageContext()));
  AddFilter(render_message_filter.get());
  AddFilter(
      new RenderFrameMessageFilter(GetID(), widget_helper_.get()));
  BrowserContext* browser_context = GetBrowserContext();
  ResourceContext* resource_context = browser_context->GetResourceContext();

  scoped_refptr<net::URLRequestContextGetter> request_context(
      browser_context->GetRequestContextForRenderProcess(GetID()));
  scoped_refptr<net::URLRequestContextGetter> media_request_context(
      browser_context->GetMediaRequestContextForRenderProcess(GetID()));

  ResourceMessageFilter::GetContextsCallback get_contexts_callback(
      base::Bind(&GetContexts, browser_context->GetResourceContext(),
                 request_context, media_request_context));

  ResourceMessageFilter* resource_message_filter = new ResourceMessageFilter(
      GetID(), PROCESS_TYPE_RENDERER,
      storage_partition_impl_->GetAppCacheService(),
      ChromeBlobStorageContext::GetFor(browser_context),
      storage_partition_impl_->GetFileSystemContext(),
      storage_partition_impl_->GetServiceWorkerContext(),
      storage_partition_impl_->GetHostZoomLevelContext(),
      get_contexts_callback);

  AddFilter(resource_message_filter);
  MediaStreamManager* media_stream_manager =
      BrowserMainLoop::GetInstance()->media_stream_manager();
  AddFilter(new AudioInputRendererHost(
      audio_manager,
      media_stream_manager,
      AudioMirroringManager::GetInstance(),
      BrowserMainLoop::GetInstance()->user_input_monitor()));
  // The AudioRendererHost needs to be available for lookup, so it's
  // stashed in a member variable.
  audio_renderer_host_ = new AudioRendererHost(
      GetID(),
      audio_manager,
      AudioMirroringManager::GetInstance(),
      media_internals,
      media_stream_manager);
  AddFilter(audio_renderer_host_.get());
  AddFilter(
      new MidiHost(GetID(), BrowserMainLoop::GetInstance()->midi_manager()));
  AddFilter(new VideoCaptureHost(media_stream_manager));
  AddFilter(new AppCacheDispatcherHost(
      storage_partition_impl_->GetAppCacheService(),
      GetID()));
  AddFilter(new ClipboardMessageFilter);
  AddFilter(new DOMStorageMessageFilter(
      GetID(),
      storage_partition_impl_->GetDOMStorageContext()));
  AddFilter(new IndexedDBDispatcherHost(
      GetID(),
      storage_partition_impl_->GetURLRequestContext(),
      storage_partition_impl_->GetIndexedDBContext(),
      ChromeBlobStorageContext::GetFor(browser_context)));

  gpu_message_filter_ = new GpuMessageFilter(GetID(), widget_helper_.get());
  AddFilter(gpu_message_filter_);
#if defined(ENABLE_WEBRTC)
  AddFilter(new WebRTCIdentityServiceHost(
      GetID(), storage_partition_impl_->GetWebRTCIdentityStore()));
  peer_connection_tracker_host_ = new PeerConnectionTrackerHost(GetID());
  AddFilter(peer_connection_tracker_host_.get());
  AddFilter(new MediaStreamDispatcherHost(
      GetID(),
      browser_context->GetResourceContext()->GetMediaDeviceIDSalt(),
      media_stream_manager));
  AddFilter(new MediaStreamTrackMetricsHost());
#endif
#if defined(ENABLE_PLUGINS)
  AddFilter(new PepperRendererConnection(GetID()));
#endif
  AddFilter(new SpeechRecognitionDispatcherHost(
      GetID(), storage_partition_impl_->GetURLRequestContext()));
  AddFilter(new FileAPIMessageFilter(
      GetID(),
      storage_partition_impl_->GetURLRequestContext(),
      storage_partition_impl_->GetFileSystemContext(),
      ChromeBlobStorageContext::GetFor(browser_context),
      StreamContext::GetFor(browser_context)));
  AddFilter(new FileUtilitiesMessageFilter(GetID()));
  AddFilter(new MimeRegistryMessageFilter());
  AddFilter(new DatabaseMessageFilter(
      storage_partition_impl_->GetDatabaseTracker()));
#if defined(OS_MACOSX)
  AddFilter(new TextInputClientMessageFilter(GetID()));
#elif defined(OS_WIN)
  // The FontCacheDispatcher is required only when we're using GDI rendering.
  // TODO(scottmg): pdf/ppapi still require the renderer to be able to precache
  // GDI fonts (http://crbug.com/383227), even when using DirectWrite. This
  // should eventually be if (!ShouldUseDirectWrite()) guarded.
  channel_->AddFilter(new FontCacheDispatcher());
#elif defined(OS_ANDROID)
  browser_demuxer_android_ = new BrowserDemuxerAndroid();
  AddFilter(browser_demuxer_android_.get());
#endif
#if defined(ENABLE_BROWSER_CDMS)
  browser_cdm_manager_ = new BrowserCdmManager(GetID(), NULL);
  AddFilter(browser_cdm_manager_.get());
#endif

  WebSocketDispatcherHost::GetRequestContextCallback
      websocket_request_context_callback(
          base::Bind(&GetRequestContext, request_context,
                     media_request_context, RESOURCE_TYPE_SUB_RESOURCE));

  AddFilter(
      new WebSocketDispatcherHost(GetID(), websocket_request_context_callback));

  message_port_message_filter_ = new MessagePortMessageFilter(
      base::Bind(&RenderWidgetHelper::GetNextRoutingID,
                 base::Unretained(widget_helper_.get())));
  AddFilter(message_port_message_filter_.get());

  scoped_refptr<ServiceWorkerDispatcherHost> service_worker_filter =
      new ServiceWorkerDispatcherHost(
          GetID(), message_port_message_filter_.get(), resource_context);
  service_worker_filter->Init(
      storage_partition_impl_->GetServiceWorkerContext());
  AddFilter(service_worker_filter.get());

  AddFilter(new SharedWorkerMessageFilter(
      GetID(),
      resource_context,
      WorkerStoragePartition(
          storage_partition_impl_->GetURLRequestContext(),
          storage_partition_impl_->GetMediaURLRequestContext(),
          storage_partition_impl_->GetAppCacheService(),
          storage_partition_impl_->GetQuotaManager(),
          storage_partition_impl_->GetFileSystemContext(),
          storage_partition_impl_->GetDatabaseTracker(),
          storage_partition_impl_->GetIndexedDBContext(),
          storage_partition_impl_->GetServiceWorkerContext()),
      message_port_message_filter_.get()));

#if defined(ENABLE_WEBRTC)
  p2p_socket_dispatcher_host_ = new P2PSocketDispatcherHost(
      resource_context,
      browser_context->GetRequestContextForRenderProcess(GetID()));
  AddFilter(p2p_socket_dispatcher_host_.get());
#endif

  AddFilter(new TraceMessageFilter());
  AddFilter(new ResolveProxyMsgHelper(
      browser_context->GetRequestContextForRenderProcess(GetID())));
  AddFilter(new QuotaDispatcherHost(
      GetID(),
      storage_partition_impl_->GetQuotaManager(),
      GetContentClient()->browser()->CreateQuotaPermissionContext()));

  notification_message_filter_ = new NotificationMessageFilter(
      GetID(),
      resource_context,
      browser_context);
  AddFilter(notification_message_filter_.get());

  AddFilter(new GamepadBrowserMessageFilter());
  AddFilter(new DeviceLightMessageFilter());
  AddFilter(new DeviceMotionMessageFilter());
  AddFilter(new DeviceOrientationMessageFilter());
  AddFilter(new ProfilerMessageFilter(PROCESS_TYPE_RENDERER));
  AddFilter(new HistogramMessageFilter());
#if defined(USE_TCMALLOC) && (defined(OS_LINUX) || defined(OS_ANDROID))
  if (browser_command_line.HasSwitch(switches::kEnableMemoryBenchmarking))
    AddFilter(new MemoryBenchmarkMessageFilter());
#endif
  AddFilter(new PushMessagingMessageFilter(
      GetID(), storage_partition_impl_->GetServiceWorkerContext()));
#if defined(OS_ANDROID)
  AddFilter(new ScreenOrientationMessageFilterAndroid());
#endif
  AddFilter(new GeofencingDispatcherHost(
      storage_partition_impl_->GetGeofencingManager()));
  AddFilter(new NavigatorConnectDispatcherHost(
      storage_partition_impl_->GetServiceWorkerContext(),
      storage_partition_impl_->GetNavigatorConnectContext()));
  if (browser_command_line.HasSwitch(
          switches::kEnableExperimentalWebPlatformFeatures))
    AddFilter(new BluetoothDispatcherHost());
}

void RenderProcessHostImpl::RegisterMojoServices() {
  mojo_application_host_->service_registry()->AddService(
      base::Bind(&device::BatteryMonitorImpl::Create));

  mojo_application_host_->service_registry()->AddService(
      base::Bind(&device::VibrationManagerImpl::Create));

  mojo_application_host_->service_registry()->AddService(
      base::Bind(&PermissionServiceContext::CreateService,
                 base::Unretained(permission_service_context_.get())));

#if defined(OS_ANDROID)
  ServiceRegistrarAndroid::RegisterProcessHostServices(
      mojo_application_host_->service_registry_android());
#endif

  GetContentClient()->browser()->OverrideRenderProcessMojoServices(
      mojo_application_host_->service_registry());
}

int RenderProcessHostImpl::GetNextRoutingID() {
  return widget_helper_->GetNextRoutingID();
}

void RenderProcessHostImpl::ResumeDeferredNavigation(
    const GlobalRequestID& request_id) {
  widget_helper_->ResumeDeferredNavigation(request_id);
}

void RenderProcessHostImpl::ResumeResponseDeferredAtStart(
    const GlobalRequestID& request_id) {
  widget_helper_->ResumeResponseDeferredAtStart(request_id);
}

void RenderProcessHostImpl::NotifyTimezoneChange() {
  Send(new ViewMsg_TimezoneChange());
}

ServiceRegistry* RenderProcessHostImpl::GetServiceRegistry() {
  DCHECK(mojo_application_host_);
  return mojo_application_host_->service_registry();
}

const base::TimeTicks& RenderProcessHostImpl::GetInitTimeForNavigationMetrics()
    const {
  return init_time_;
}

bool RenderProcessHostImpl::SubscribeUniformEnabled() const {
  return subscribe_uniform_enabled_;
}

void RenderProcessHostImpl::OnAddSubscription(unsigned int target) {
  DCHECK(subscribe_uniform_enabled_);
  subscription_set_.insert(target);
  const gpu::ValueState* state = pending_valuebuffer_state_->GetState(target);
  if (state) {
    SendUpdateValueState(target, *state);
  }
}

void RenderProcessHostImpl::OnRemoveSubscription(unsigned int target) {
  DCHECK(subscribe_uniform_enabled_);
  subscription_set_.erase(target);
}

void RenderProcessHostImpl::SendUpdateValueState(unsigned int target,
                                                 const gpu::ValueState& state) {
  DCHECK(subscribe_uniform_enabled_);
  if (subscription_set_.find(target) != subscription_set_.end()) {
    GpuProcessHost::SendOnIO(
        GpuProcessHost::GPU_PROCESS_KIND_SANDBOXED,
        CAUSE_FOR_GPU_LAUNCH_NO_LAUNCH,
        new GpuMsg_UpdateValueState(id_, target, state));
  } else {
    // Store the ValueState locally in case a Valuebuffer subscribes to it later
    pending_valuebuffer_state_->UpdateState(target, state);
  }
}

void RenderProcessHostImpl::AddRoute(
    int32 routing_id,
    IPC::Listener* listener) {
  CHECK(!listeners_.Lookup(routing_id))
      << "Found Routing ID Conflict: " << routing_id;
  listeners_.AddWithID(listener, routing_id);
}

void RenderProcessHostImpl::RemoveRoute(int32 routing_id) {
  DCHECK(listeners_.Lookup(routing_id) != NULL);
  listeners_.Remove(routing_id);

#if defined(OS_WIN)
  // Dump the handle table if handle auditing is enabled.
  const base::CommandLine& browser_command_line =
      *base::CommandLine::ForCurrentProcess();
  if (browser_command_line.HasSwitch(switches::kAuditHandles) ||
      browser_command_line.HasSwitch(switches::kAuditAllHandles)) {
    DumpHandles();

    // We wait to close the channels until the child process has finished
    // dumping handles and sends us ChildProcessHostMsg_DumpHandlesDone.
    return;
  }
#endif
  // Keep the renderer around forever in externally-managed mode.
  if (!IsProcessManagedExternally())
    Cleanup();
}

void RenderProcessHostImpl::AddObserver(RenderProcessHostObserver* observer) {
  observers_.AddObserver(observer);
}

void RenderProcessHostImpl::RemoveObserver(
    RenderProcessHostObserver* observer) {
  observers_.RemoveObserver(observer);
}

size_t RenderProcessHostImpl::NumListeners() {
  return listeners_.size();
}

void RenderProcessHostImpl::ReceivedBadMessage() {
  base::CommandLine* command_line = base::CommandLine::ForCurrentProcess();
  if (command_line->HasSwitch(switches::kDisableKillAfterBadIPC))
    return;

  if (externally_managed_handle_ == base::GetCurrentProcessHandle()) {
    // In single process mode it is better if we don't suicide but just
    // crash.
    CHECK(false);
  }
  // We kill the renderer but don't include a NOTREACHED, because we want the
  // browser to try to survive when it gets illegal messages from the renderer.
  Shutdown(RESULT_CODE_KILLED_BAD_MESSAGE, false);
}

void RenderProcessHostImpl::WidgetRestored() {
  // Verify we were properly backgrounded.
  DCHECK_EQ(backgrounded_, (visible_widgets_ == 0));
  visible_widgets_++;
  SetBackgrounded(false);
}

void RenderProcessHostImpl::WidgetHidden() {
  // On startup, the browser will call Hide
  if (backgrounded_)
    return;

  DCHECK_EQ(backgrounded_, (visible_widgets_ == 0));
  visible_widgets_--;
  DCHECK_GE(visible_widgets_, 0);
  if (visible_widgets_ == 0) {
    DCHECK(!backgrounded_);
    SetBackgrounded(true);
  }
}

int RenderProcessHostImpl::VisibleWidgetCount() const {
  return visible_widgets_;
}

bool RenderProcessHostImpl::IsIsolatedGuest() const {
  return is_isolated_guest_;
}

StoragePartition* RenderProcessHostImpl::GetStoragePartition() const {
  return storage_partition_impl_;
}

static void AppendCompositorCommandLineFlags(base::CommandLine* command_line) {
  if (IsPinchVirtualViewportEnabled())
    command_line->AppendSwitch(cc::switches::kEnablePinchVirtualViewport);

  if (IsDelegatedRendererEnabled())
    command_line->AppendSwitch(switches::kEnableDelegatedRenderer);

  if (IsImplSidePaintingEnabled()) {
    command_line->AppendSwitchASCII(
        switches::kNumRasterThreads,
        base::IntToString(NumberOfRendererRasterThreads()));
  } else {
    command_line->AppendSwitch(switches::kDisableImplSidePainting);
  }

  if (IsGpuRasterizationEnabled())
    command_line->AppendSwitch(switches::kEnableGpuRasterization);

  if (IsForceGpuRasterizationEnabled())
    command_line->AppendSwitch(switches::kForceGpuRasterization);

  if (BrowserGpuChannelHostFactory::IsGpuMemoryBufferFactoryUsageEnabled(
          gfx::GpuMemoryBuffer::MAP)) {
    std::vector<gfx::GpuMemoryBufferType> supported_types;
    GpuMemoryBufferFactory::GetSupportedTypes(&supported_types);
    DCHECK(!supported_types.empty());

    // The GPU service will always use the preferred type.
    gfx::GpuMemoryBufferType type = supported_types[0];

    switch (type) {
      case gfx::SURFACE_TEXTURE_BUFFER:
        // Surface texture backed GPU memory buffers require
        // TEXTURE_EXTERNAL_OES.
        command_line->AppendSwitchASCII(
            switches::kUseImageTextureTarget,
            gpu::gles2::GLES2Util::GetStringEnum(GL_TEXTURE_EXTERNAL_OES));
        break;
      case gfx::IO_SURFACE_BUFFER:
        // IOSurface backed images require GL_TEXTURE_RECTANGLE_ARB.
        command_line->AppendSwitchASCII(
            switches::kUseImageTextureTarget,
            gpu::gles2::GLES2Util::GetStringEnum(GL_TEXTURE_RECTANGLE_ARB));
        break;
      default:
        break;
    }
  }

  // Appending disable-gpu-feature switches due to software rendering list.
  GpuDataManagerImpl* gpu_data_manager = GpuDataManagerImpl::GetInstance();
  DCHECK(gpu_data_manager);
  gpu_data_manager->AppendRendererCommandLine(command_line);
}

void RenderProcessHostImpl::AppendRendererCommandLine(
    base::CommandLine* command_line) const {
  RenderProcessHost::AdjustCommandLineForRenderer(command_line);

  // Disable databases in incognito mode.
  if (GetBrowserContext()->IsOffTheRecord() &&
      command_line->HasSwitch(switches::kDisableDatabases)) {
    command_line->AppendSwitch(switches::kDisableDatabases);
  }

  GetContentClient()->browser()->AppendExtraCommandLineSwitches(
      command_line, GetID());
}

static void PropagateBrowserCommandLineToRenderer(
    const base::CommandLine& browser_cmd,
    base::CommandLine* renderer_cmd);

// static
void RenderProcessHost::AdjustCommandLineForRenderer(
    base::CommandLine* command_line) {
  // Pass the process type first, so it shows first in process listings.
  command_line->AppendSwitchASCII(switches::kProcessType,
                                  switches::kRendererProcess);

  // Now send any options from our own command line we want to propagate.
  const base::CommandLine& browser_command_line =
      *base::CommandLine::ForCurrentProcess();
  PropagateBrowserCommandLineToRenderer(browser_command_line, command_line);

  // Pass on the browser locale.
  const std::string locale =
      GetContentClient()->browser()->GetApplicationLocale();
  command_line->AppendSwitchASCII(switches::kLang, locale);

  // If we run base::FieldTrials, we want to pass to their state to the
  // renderer so that it can act in accordance with each state, or record
  // histograms relating to the base::FieldTrial states.
  std::string field_trial_states;
  base::FieldTrialList::StatesToString(&field_trial_states);
  if (!field_trial_states.empty()) {
    command_line->AppendSwitchASCII(switches::kForceFieldTrials,
                                    field_trial_states);
  }

  if (IsPinchToZoomEnabled())
    command_line->AppendSwitch(switches::kEnablePinch);

#if defined(OS_WIN)
  command_line->AppendSwitchASCII(switches::kDeviceScaleFactor,
                                  base::DoubleToString(gfx::GetDPIScale()));
  command_line->AppendSwitchASCII(
      switches::kFontCacheSharedMemSuffix,
      base::UintToString(base::GetCurrentProcId()));
#endif

  AppendCompositorCommandLineFlags(command_line);
}

static void PropagateBrowserCommandLineToRenderer(
    const base::CommandLine& browser_cmd,
    base::CommandLine* renderer_cmd) {
  // Propagate the following switches to the renderer command line (along
  // with any associated values) if present in the browser command line.
  static const char* const kSwitchNames[] = {
    switches::kAllowInsecureWebSocketFromHttpsOrigin,
    switches::kAllowLoopbackInPeerConnection,
    switches::kAudioBufferSize,
    switches::kAuditAllHandles,
    switches::kAuditHandles,
    switches::kBlinkPlatformLogChannels,
    switches::kBlockCrossSiteDocuments,
    switches::kDefaultTileWidth,
    switches::kDefaultTileHeight,
    switches::kDisable3DAPIs,
    switches::kDisableAcceleratedJpegDecoding,
    switches::kDisableAcceleratedVideoDecode,
    switches::kDisableApplicationCache,
    switches::kDisableBlinkScheduler,
    switches::kDisableBreakpad,
    switches::kDisablePreferCompositingToLCDText,
    switches::kDisableDatabases,
    switches::kDisableDirectNPAPIRequests,
    switches::kDisableDisplayList2dCanvas,
    switches::kDisableDistanceFieldText,
    switches::kDisableFileSystem,
    switches::kDisableGpuCompositing,
    switches::kDisableGpuVsync,
    switches::kDisableLowResTiling,
    switches::kDisableHistogramCustomizer,
    switches::kDisableLCDText,
    switches::kDisableLocalStorage,
    switches::kDisableLogging,
    switches::kDisableMediaSource,
    switches::kDisableOneCopy,
    switches::kDisableOverlayScrollbar,
    switches::kDisablePinch,
    switches::kDisablePrefixedEncryptedMedia,
    switches::kDisableSeccompFilterSandbox,
    switches::kDisableSharedWorkers,
    switches::kDisableSVG1DOM,
    switches::kDisableThreadedCompositing,
    switches::kDisableThreadedScrolling,
    switches::kDisableTouchAdjustment,
    switches::kDisableTouchDragDrop,
    switches::kDisableTouchEditing,
    switches::kDisableV8IdleTasks,
    switches::kDomAutomationController,
    switches::kEnableBeginFrameScheduling,
    switches::kEnableBleedingEdgeRenderingFastPaths,
    switches::kEnableBrowserSideNavigation,
    switches::kEnableCSS3TextDecorations,
    switches::kEnableCSS3Text,
    switches::kEnableCSSGridLayout,
    switches::kEnablePreferCompositingToLCDText,
    switches::kEnableCredentialManagerAPI,
    switches::kEnableDeferredImageDecoding,
    switches::kEnableDisplayList2dCanvas,
    switches::kEnableDistanceFieldText,
    switches::kEnableEncryptedMedia,
    switches::kEnableExperimentalCanvasFeatures,
    switches::kEnableExperimentalWebPlatformFeatures,
    switches::kEnableGPUClientLogging,
    switches::kEnableGpuClientTracing,
    switches::kEnableGPUServiceLogging,
    switches::kEnableLinkDisambiguationPopup,
    switches::kEnableLowResTiling,
    switches::kEnableInbandTextTracks,
    switches::kEnableLCDText,
    switches::kEnableLogging,
    switches::kEnableMemoryBenchmarking,
    switches::kEnableNetworkInformation,
    switches::kEnableOneCopy,
    switches::kEnableOverlayFullscreenVideo,
    switches::kEnableOverlayScrollbar,
    switches::kEnablePinch,
    switches::kEnablePreciseMemoryInfo,
    switches::kEnableRendererMojoChannel,
    switches::kEnableSeccompFilterSandbox,
    switches::kEnableSkiaBenchmarking,
    switches::kEnableSlimmingPaint,
    switches::kEnableSmoothScrolling,
    switches::kEnableStatsTable,
    switches::kEnableStrictSiteIsolation,
    switches::kEnableThreadedCompositing,
    switches::kEnableTouchDragDrop,
    switches::kEnableTouchEditing,
    switches::kEnableViewport,
    switches::kEnableViewportMeta,
    switches::kEnableVtune,
    switches::kEnableWebGLDraftExtensions,
    switches::kEnableWebGLImageChromium,
    switches::kEnableWebMIDI,
    switches::kEnableZeroCopy,
    switches::kForceDeviceScaleFactor,
    switches::kForceDisplayList2dCanvas,
    switches::kFullMemoryCrashReport,
    switches::kIgnoreResolutionLimitsForAcceleratedVideoDecode,
    switches::kIPCConnectionTimeout,
    switches::kJavaScriptFlags,
    switches::kLoggingLevel,
    switches::kMainFrameResizesAreOrientationChanges,
    switches::kMaxUntiledLayerWidth,
    switches::kMaxUntiledLayerHeight,
    switches::kMemoryMetrics,
    switches::kNoReferrers,
    switches::kNoSandbox,
    switches::kPpapiInProcess,
    switches::kProfilerTiming,
    switches::kReducedReferrerGranularity,
    switches::kReduceSecurityForTesting,
    switches::kRegisterPepperPlugins,
    switches::kRendererAssertTest,
    switches::kRendererStartupDialog,
    switches::kRootLayerScrolls,
    switches::kShowPaintRects,
    switches::kSitePerProcess,
    switches::kStatsCollectionController,
    switches::kTestType,
    switches::kTouchEvents,
    switches::kTraceToConsole,
    switches::kUseDiscardableMemory,
    // This flag needs to be propagated to the renderer process for
    // --in-process-webgl.
    switches::kUseGL,
    switches::kUseMobileUserAgent,
    switches::kUseNormalPriorityForTileTaskWorkerThreads,
    switches::kV,
    switches::kVideoThreads,
    switches::kVModule,
    // Please keep these in alphabetical order. Compositor switches here should
    // also be added to chrome/browser/chromeos/login/chrome_restart_request.cc.
    cc::switches::kCompositeToMailbox,
    cc::switches::kDisableCompositedAntialiasing,
    cc::switches::kDisableMainFrameBeforeActivation,
    cc::switches::kDisableThreadedAnimation,
    cc::switches::kEnableGpuBenchmarking,
    cc::switches::kEnableMainFrameBeforeActivation,
    cc::switches::kEnableTopControlsPositionCalculation,
    cc::switches::kMaxTilesForInterestArea,
    cc::switches::kMaxUnusedResourceMemoryUsagePercentage,
    cc::switches::kShowCompositedLayerBorders,
    cc::switches::kShowFPSCounter,
    cc::switches::kShowLayerAnimationBounds,
    cc::switches::kShowNonOccludingRects,
    cc::switches::kShowOccludingRects,
    cc::switches::kShowPropertyChangedRects,
    cc::switches::kShowReplicaScreenSpaceRects,
    cc::switches::kShowScreenSpaceRects,
    cc::switches::kShowSurfaceDamageRects,
    cc::switches::kSlowDownRasterScaleFactor,
    cc::switches::kStrictLayerPropertyChangeChecking,
    cc::switches::kTopControlsHideThreshold,
    cc::switches::kTopControlsShowThreshold,
#if defined(ENABLE_PLUGINS)
    switches::kEnablePepperTesting,
    switches::kEnablePluginPowerSaver,
#endif
#if defined(ENABLE_WEBRTC)
    switches::kDisableWebRtcHWDecoding,
    switches::kDisableWebRtcHWEncoding,
    switches::kEnableWebRtcHWH264Encoding,
    switches::kWebRtcMaxCaptureFramerate,
#endif
    switches::kEnableLowEndDeviceMode,
    switches::kDisableLowEndDeviceMode,
#if defined(OS_ANDROID)
    switches::kDisableGestureRequirementForMediaPlayback,
    switches::kDisableWebRTC,
    switches::kMediaDrmEnableNonCompositing,
    switches::kNetworkCountryIso,
    switches::kDisableWebAudio,
    switches::kRendererWaitForJavaDebugger,
#endif
#if defined(OS_MACOSX)
    // Allow this to be set when invoking the browser and relayed along.
    switches::kEnableSandboxLogging,
#endif
#if defined(OS_MACOSX) && !defined(OS_IOS)
    switches::kDisableThreadedEventHandlingMac,
#endif
#if defined(OS_WIN)
    switches::kDisableDirectWrite,
    switches::kEnableWin32kRendererLockDown,
    switches::kDisableWin32kRendererLockDown,
#endif
#if defined(OS_CHROMEOS)
    switches::kDisableVaapiAcceleratedVideoEncode,
#endif
  };
  renderer_cmd->CopySwitchesFrom(browser_cmd, kSwitchNames,
                                 arraysize(kSwitchNames));

  if (browser_cmd.HasSwitch(switches::kTraceStartup) &&
      BrowserMainLoop::GetInstance()->is_tracing_startup()) {
    // Pass kTraceStartup switch to renderer only if startup tracing has not
    // finished.
    renderer_cmd->AppendSwitchASCII(
        switches::kTraceStartup,
        browser_cmd.GetSwitchValueASCII(switches::kTraceStartup));
  }

  // Enforce the extra command line flags for impl-side painting.
  if (IsImplSidePaintingEnabled() &&
      !browser_cmd.HasSwitch(switches::kEnableDeferredImageDecoding))
    renderer_cmd->AppendSwitch(switches::kEnableDeferredImageDecoding);

  // Add kWaitForDebugger to let renderer process wait for a debugger.
  if (browser_cmd.HasSwitch(switches::kWaitForDebuggerChildren)) {
    // Look to pass-on the kWaitForDebugger flag.
    std::string value =
        browser_cmd.GetSwitchValueASCII(switches::kWaitForDebuggerChildren);
    if (value.empty() || value == switches::kRendererProcess) {
      renderer_cmd->AppendSwitch(switches::kWaitForDebugger);
    }
  }
}

base::ProcessHandle RenderProcessHostImpl::GetHandle() const {
  if (IsProcessManagedExternally())
    return externally_managed_handle_;

  if (!child_process_launcher_.get() || child_process_launcher_->IsStarting())
    return base::kNullProcessHandle;

  return child_process_launcher_->GetProcess().Handle();
}

bool RenderProcessHostImpl::Shutdown(int exit_code, bool wait) {
  if (run_renderer_in_process())
    return false;  // Single process mode never shuts down the renderer.

#if defined(OS_ANDROID)
  // Android requires a different approach for killing.
  StopChildProcess(GetHandle());
  return true;
#else
  return base::KillProcess(GetHandle(), exit_code, wait);
#endif
}

bool RenderProcessHostImpl::FastShutdownIfPossible() {
<<<<<<< HEAD
  if (run_renderer_in_process())
    return false;  // Single process mode never shuts down the renderer.
=======
  if (IsProcessManagedExternally())
    return false;  // Externally managed process never shutdown the renderer.
>>>>>>> a6d56f29

  if (!GetContentClient()->browser()->IsFastShutdownPossible())
    return false;

  if (!child_process_launcher_.get() ||
      child_process_launcher_->IsStarting() ||
      !GetHandle())
    return false;  // Render process hasn't started or is probably crashed.

  // Test if there's an unload listener.
  // NOTE: It's possible that an onunload listener may be installed
  // while we're shutting down, so there's a small race here.  Given that
  // the window is small, it's unlikely that the web page has much
  // state that will be lost by not calling its unload handlers properly.
  if (!SuddenTerminationAllowed())
    return false;

  if (worker_ref_count_ != 0) {
    if (survive_for_worker_start_time_.is_null())
      survive_for_worker_start_time_ = base::TimeTicks::Now();
    return false;
  }

  // Set this before ProcessDied() so observers can tell if the render process
  // died due to fast shutdown versus another cause.
  fast_shutdown_started_ = true;

  ProcessDied(false /* already_dead */);
  return true;
}

void RenderProcessHostImpl::DumpHandles() {
#if defined(OS_WIN)
  Send(new ChildProcessMsg_DumpHandles());
#else
  NOTIMPLEMENTED();
#endif
}

bool RenderProcessHostImpl::Send(IPC::Message* msg) {
  TRACE_EVENT0("renderer_host", "RenderProcessHostImpl::Send");
  if (!channel_) {
    if (!is_initialized_) {
      queued_messages_.push(msg);
      return true;
    } else {
      delete msg;
      return false;
    }
  }

  if (child_process_launcher_.get() && child_process_launcher_->IsStarting()) {
    queued_messages_.push(msg);
    return true;
  }

  return channel_->Send(msg);
}

bool RenderProcessHostImpl::OnMessageReceived(const IPC::Message& msg) {
  // If we're about to be deleted, or have initiated the fast shutdown sequence,
  // we ignore incoming messages.

  if (deleting_soon_ || fast_shutdown_started_)
    return false;

  mark_child_process_activity_time();
  if (msg.routing_id() == MSG_ROUTING_CONTROL) {
    // Dispatch control messages.
    IPC_BEGIN_MESSAGE_MAP(RenderProcessHostImpl, msg)
      IPC_MESSAGE_HANDLER(ChildProcessHostMsg_ShutdownRequest,
                          OnShutdownRequest)
      IPC_MESSAGE_HANDLER(ChildProcessHostMsg_DumpHandlesDone,
                          OnDumpHandlesDone)
      IPC_MESSAGE_HANDLER(ViewHostMsg_SuddenTerminationChanged,
                          SuddenTerminationChanged)
      IPC_MESSAGE_HANDLER(ViewHostMsg_UserMetricsRecordAction,
                          OnUserMetricsRecordAction)
      IPC_MESSAGE_HANDLER(ViewHostMsg_SavedPageAsMHTML, OnSavedPageAsMHTML)
      IPC_MESSAGE_HANDLER(ViewHostMsg_Close_ACK, OnCloseACK)
#if defined(ENABLE_WEBRTC)
      IPC_MESSAGE_HANDLER(AecDumpMsg_RegisterAecDumpConsumer,
                          OnRegisterAecDumpConsumer)
      IPC_MESSAGE_HANDLER(AecDumpMsg_UnregisterAecDumpConsumer,
                          OnUnregisterAecDumpConsumer)
#endif
      // Adding single handlers for your service here is fine, but once your
      // service needs more than one handler, please extract them into a new
      // message filter and add that filter to CreateMessageFilters().
    IPC_END_MESSAGE_MAP()

    return true;
  }

  // Dispatch incoming messages to the appropriate IPC::Listener.
  IPC::Listener* listener = listeners_.Lookup(msg.routing_id());
  if (!listener) {
    if (msg.is_sync()) {
      // The listener has gone away, so we must respond or else the caller will
      // hang waiting for a reply.
      IPC::Message* reply = IPC::SyncMessage::GenerateReply(&msg);
      reply->set_reply_error();
      Send(reply);
    }
    return true;
  }
  return listener->OnMessageReceived(msg);
}

void RenderProcessHostImpl::OnChannelConnected(int32 peer_pid) {
#if defined(IPC_MESSAGE_LOG_ENABLED)
  Send(new ChildProcessMsg_SetIPCLoggingEnabled(
      IPC::Logging::GetInstance()->Enabled()));
#endif

  tracked_objects::ThreadData::Status status =
      tracked_objects::ThreadData::status();
  Send(new ChildProcessMsg_SetProfilerStatus(status));
}

void RenderProcessHostImpl::OnChannelError() {
  ProcessDied(true /* already_dead */);
}

void RenderProcessHostImpl::OnBadMessageReceived(const IPC::Message& message) {
  // Message de-serialization failed. We consider this a capital crime. Kill the
  // renderer if we have one.
  LOG(ERROR) << "bad message " << message.type() << " terminating renderer.";
  BrowserChildProcessHostImpl::HistogramBadMessageTerminated(
      PROCESS_TYPE_RENDERER);
  ReceivedBadMessage();
}

BrowserContext* RenderProcessHostImpl::GetBrowserContext() const {
  return browser_context_;
}

bool RenderProcessHostImpl::InSameStoragePartition(
    StoragePartition* partition) const {
  return storage_partition_impl_ == partition;
}

int RenderProcessHostImpl::GetID() const {
  return id_;
}

bool RenderProcessHostImpl::HasConnection() const {
  return channel_.get() != NULL;
}

void RenderProcessHostImpl::SetIgnoreInputEvents(bool ignore_input_events) {
  ignore_input_events_ = ignore_input_events;
}

bool RenderProcessHostImpl::IgnoreInputEvents() const {
  return ignore_input_events_;
}

void RenderProcessHostImpl::Cleanup() {
  // If within_process_died_observer_ is true, one of our observers performed an
  // action that caused us to die (e.g. http://crbug.com/339504). Therefore,
  // delay the destruction until all of the observer callbacks have been made,
  // and guarantee that the RenderProcessHostDestroyed observer callback is
  // always the last callback fired.
  if (within_process_died_observer_) {
    delayed_cleanup_needed_ = true;
    return;
  }
  delayed_cleanup_needed_ = false;

  // Records the time when the process starts surviving for workers for UMA.
  if (listeners_.IsEmpty() && worker_ref_count_ > 0 &&
      survive_for_worker_start_time_.is_null()) {
    survive_for_worker_start_time_ = base::TimeTicks::Now();
  }

  // When there are no other owners of this object, we can delete ourselves.
  if (listeners_.IsEmpty() && worker_ref_count_ == 0) {
    if (!survive_for_worker_start_time_.is_null()) {
      UMA_HISTOGRAM_LONG_TIMES(
          "SharedWorker.RendererSurviveForWorkerTime",
          base::TimeTicks::Now() - survive_for_worker_start_time_);
    }
    // We cannot clean up twice; if this fails, there is an issue with our
    // control flow.
    DCHECK(!deleting_soon_);

    DCHECK_EQ(0, pending_views_);
    FOR_EACH_OBSERVER(RenderProcessHostObserver,
                      observers_,
                      RenderProcessHostDestroyed(this));
    NotificationService::current()->Notify(
        NOTIFICATION_RENDERER_PROCESS_TERMINATED,
        Source<RenderProcessHost>(this),
        NotificationService::NoDetails());

#ifndef NDEBUG
    is_self_deleted_ = true;
#endif
    base::MessageLoop::current()->DeleteSoon(FROM_HERE, this);
    deleting_soon_ = true;
    // It's important not to wait for the DeleteTask to delete the channel
    // proxy. Kill it off now. That way, in case the profile is going away, the
    // rest of the objects attached to this RenderProcessHost start going
    // away first, since deleting the channel proxy will post a
    // OnChannelClosed() to IPC::ChannelProxy::Context on the IO thread.
    channel_.reset();

    // The following members should be cleared in ProcessDied() as well!
    gpu_message_filter_ = NULL;
    message_port_message_filter_ = NULL;
#if defined(ENABLE_BROWSER_CDMS)
    browser_cdm_manager_ = NULL;
#endif

    RemoveUserData(kSessionStorageHolderKey);

    if (externally_managed_handle_ == base::GetCurrentProcessHandle())
      GetContentClient()->browser()->StopInProcessRendererThread();

    // Remove ourself from the list of renderer processes so that we can't be
    // reused in between now and when the Delete task runs.
    UnregisterHost(GetID());
  }
}

void RenderProcessHostImpl::AddPendingView() {
  pending_views_++;
}

void RenderProcessHostImpl::RemovePendingView() {
  DCHECK(pending_views_);
  pending_views_--;
}

void RenderProcessHostImpl::SetSuddenTerminationAllowed(bool enabled) {
  sudden_termination_allowed_ = enabled;
}

bool RenderProcessHostImpl::SuddenTerminationAllowed() const {
  return sudden_termination_allowed_;
}

base::TimeDelta RenderProcessHostImpl::GetChildProcessIdleTime() const {
  return base::TimeTicks::Now() - child_process_activity_time_;
}

void RenderProcessHostImpl::ResumeRequestsForView(int route_id) {
  widget_helper_->ResumeRequestsForView(route_id);
}

void RenderProcessHostImpl::FilterURL(bool empty_allowed, GURL* url) {
  FilterURL(this, empty_allowed, url);
}

#if defined(ENABLE_WEBRTC)
void RenderProcessHostImpl::EnableAecDump(const base::FilePath& file) {
  DCHECK_CURRENTLY_ON(BrowserThread::UI);
  // Enable AEC dump for each registered consumer.
  for (std::vector<int>::iterator it = aec_dump_consumers_.begin();
       it != aec_dump_consumers_.end(); ++it) {
    EnableAecDumpForId(file, *it);
  }
}

void RenderProcessHostImpl::DisableAecDump() {
  DCHECK_CURRENTLY_ON(BrowserThread::UI);
  // Posting on the FILE thread and then replying back on the UI thread is only
  // for avoiding races between enable and disable. Nothing is done on the FILE
  // thread.
  BrowserThread::PostTaskAndReply(
      BrowserThread::FILE, FROM_HERE,
      base::Bind(&DisableAecDumpOnFileThread),
      base::Bind(&RenderProcessHostImpl::SendDisableAecDumpToRenderer,
                 weak_factory_.GetWeakPtr()));
}

void RenderProcessHostImpl::SetWebRtcLogMessageCallback(
    base::Callback<void(const std::string&)> callback) {
  webrtc_log_message_callback_ = callback;
}

RenderProcessHostImpl::WebRtcStopRtpDumpCallback
RenderProcessHostImpl::StartRtpDump(
    bool incoming,
    bool outgoing,
    const WebRtcRtpPacketCallback& packet_callback) {
  if (!p2p_socket_dispatcher_host_.get())
    return WebRtcStopRtpDumpCallback();

  BrowserThread::PostTask(BrowserThread::IO,
                          FROM_HERE,
                          base::Bind(&P2PSocketDispatcherHost::StartRtpDump,
                                     p2p_socket_dispatcher_host_,
                                     incoming,
                                     outgoing,
                                     packet_callback));

  if (stop_rtp_dump_callback_.is_null()) {
    stop_rtp_dump_callback_ =
        base::Bind(&P2PSocketDispatcherHost::StopRtpDumpOnUIThread,
                   p2p_socket_dispatcher_host_);
  }
  return stop_rtp_dump_callback_;
}
#endif

bool RenderProcessHostImpl::IsProcessManagedExternally() const {
  return externally_managed_handle_ != base::kNullProcessHandle;
}

IPC::ChannelProxy* RenderProcessHostImpl::GetChannel() {
  return channel_.get();
}

void RenderProcessHostImpl::AddFilter(BrowserMessageFilter* filter) {
  channel_->AddFilter(filter->GetFilter());
}

bool RenderProcessHostImpl::FastShutdownForPageCount(size_t count) {
  if (static_cast<size_t>(GetActiveViewCount()) == count)
    return FastShutdownIfPossible();
  return false;
}

bool RenderProcessHostImpl::FastShutdownStarted() const {
  return fast_shutdown_started_;
}

// static
int RenderProcessHostImpl::GenerateUniqueId()
{
  return ChildProcessHostImpl::GenerateChildProcessUniqueId();
}

// static
void RenderProcessHostImpl::RegisterHost(int host_id, RenderProcessHost* host) {
  g_all_hosts.Get().AddWithID(host, host_id);
}

// static
void RenderProcessHostImpl::UnregisterHost(int host_id) {
  RenderProcessHost* host = g_all_hosts.Get().Lookup(host_id);
  if (!host)
    return;

  g_all_hosts.Get().Remove(host_id);

  // Look up the map of site to process for the given browser_context,
  // in case we need to remove this process from it.  It will be registered
  // under any sites it rendered that use process-per-site mode.
  SiteProcessMap* map =
      GetSiteProcessMapForBrowserContext(host->GetBrowserContext());
  map->RemoveProcess(host);
}

// static
void RenderProcessHostImpl::FilterURL(RenderProcessHost* rph,
                                      bool empty_allowed,
                                      GURL* url) {
  ChildProcessSecurityPolicyImpl* policy =
      ChildProcessSecurityPolicyImpl::GetInstance();

  if (empty_allowed && url->is_empty())
    return;

  // The browser process should never hear the swappedout:// URL from any
  // of the renderer's messages.  Check for this in debug builds, but don't
  // let it crash a release browser.
  DCHECK(GURL(kSwappedOutURL) != *url);

  if (!url->is_valid()) {
    // Have to use about:blank for the denied case, instead of an empty GURL.
    // This is because the browser treats navigation to an empty GURL as a
    // navigation to the home page. This is often a privileged page
    // (chrome://newtab/) which is exactly what we don't want.
    *url = GURL(url::kAboutBlankURL);
    RecordAction(base::UserMetricsAction("FilterURLTermiate_Invalid"));
    return;
  }

  if (url->SchemeIs(url::kAboutScheme)) {
    // The renderer treats all URLs in the about: scheme as being about:blank.
    // Canonicalize about: URLs to about:blank.
    *url = GURL(url::kAboutBlankURL);
    RecordAction(base::UserMetricsAction("FilterURLTermiate_About"));
  }

  // Do not allow browser plugin guests to navigate to non-web URLs, since they
  // cannot swap processes or grant bindings.
  bool non_web_url_in_guest = rph->IsIsolatedGuest() &&
      !(url->is_valid() && policy->IsWebSafeScheme(url->scheme()));

  if (non_web_url_in_guest || !policy->CanRequestURL(rph->GetID(), *url)) {
    // If this renderer is not permitted to request this URL, we invalidate the
    // URL.  This prevents us from storing the blocked URL and becoming confused
    // later.
    VLOG(1) << "Blocked URL " << url->spec();
    *url = GURL(url::kAboutBlankURL);
    RecordAction(base::UserMetricsAction("FilterURLTermiate_Blocked"));
  }
}

// static
bool RenderProcessHostImpl::IsSuitableHost(
    RenderProcessHost* host,
    BrowserContext* browser_context,
    const GURL& site_url) {
  if (CommandLine::ForCurrentProcess()->HasSwitch(switches::kSingleProcess))
    return true;

  if (host->GetBrowserContext() != browser_context)
    return false;

  // Do not allow sharing of guest hosts. This is to prevent bugs where guest
  // and non-guest storage gets mixed. In the future, we might consider enabling
  // the sharing of guests, in this case this check should be removed and
  // InSameStoragePartition should handle the possible sharing.
  if (host->IsIsolatedGuest())
    return false;

  // Check whether the given host and the intended site_url will be using the
  // same StoragePartition, since a RenderProcessHost can only support a single
  // StoragePartition.  This is relevant for packaged apps and isolated sites.
  StoragePartition* dest_partition =
      BrowserContext::GetStoragePartitionForSite(browser_context, site_url);
  if (!host->InSameStoragePartition(dest_partition))
    return false;

  if (ChildProcessSecurityPolicyImpl::GetInstance()->HasWebUIBindings(
          host->GetID()) !=
      WebUIControllerFactoryRegistry::GetInstance()->UseWebUIBindingsForURL(
          browser_context, site_url)) {
    return false;
  }

  return GetContentClient()->browser()->IsSuitableHost(host, site_url);
}

// static
void RenderProcessHost::AdjustCommandLineForInProcessRenderer(
    base::CommandLine* command_line) {
  {
    if (!command_line->HasSwitch(switches::kLang)) {
      // Modify the current process' command line to include the browser locale,
      // as the renderer expects this flag to be set.
      const std::string locale =
          GetContentClient()->browser()->GetApplicationLocale();
      command_line->AppendSwitchASCII(switches::kLang, locale);
    }
    // TODO(piman): we should really send configuration through bools rather
    // than by parsing strings, i.e. sending an IPC rather than command line
    // args. crbug.com/314909
    AppendCompositorCommandLineFlags(command_line);
  }
}

// static
RenderProcessHost::iterator RenderProcessHost::AllHostsIterator() {
  DCHECK_CURRENTLY_ON(BrowserThread::UI);
  return iterator(g_all_hosts.Pointer());
}

// static
RenderProcessHost* RenderProcessHost::FromID(int render_process_id) {
  DCHECK_CURRENTLY_ON(BrowserThread::UI);
  return g_all_hosts.Get().Lookup(render_process_id);
}

// static
bool RenderProcessHost::ShouldTryToUseExistingProcessHost(
    BrowserContext* browser_context, const GURL& url) {
  // Experimental:
  // If --enable-strict-site-isolation or --site-per-process is enabled, do not
  // try to reuse renderer processes when over the limit.  (We could allow pages
  // from the same site to share, if we knew what the given process was
  // dedicated to.  Allowing no sharing is simpler for now.)  This may cause
  // resource exhaustion issues if too many sites are open at once.
  const base::CommandLine& command_line =
      *base::CommandLine::ForCurrentProcess();
  if (command_line.HasSwitch(switches::kEnableStrictSiteIsolation) ||
      command_line.HasSwitch(switches::kSitePerProcess))
    return false;

  if (command_line.HasSwitch(switches::kSingleProcess))
    return true;

  // NOTE: Sometimes it's necessary to create more render processes than
  //       GetMaxRendererProcessCount(), for instance when we want to create
  //       a renderer process for a browser context that has no existing
  //       renderers. This is OK in moderation, since the
  //       GetMaxRendererProcessCount() is conservative.
  if (g_all_hosts.Get().size() >= GetMaxRendererProcessCount())
    return true;

  return GetContentClient()->browser()->
      ShouldTryToUseExistingProcessHost(browser_context, url);
}

// static
RenderProcessHost* RenderProcessHost::GetExistingProcessHost(
    BrowserContext* browser_context,
    const GURL& site_url) {
  // First figure out which existing renderers we can use.
  std::vector<RenderProcessHost*> suitable_renderers;
  suitable_renderers.reserve(g_all_hosts.Get().size());

  iterator iter(AllHostsIterator());
  while (!iter.IsAtEnd()) {
    if (GetContentClient()->browser()->MayReuseHost(iter.GetCurrentValue()) &&
        RenderProcessHostImpl::IsSuitableHost(
            iter.GetCurrentValue(),
            browser_context, site_url)) {
      suitable_renderers.push_back(iter.GetCurrentValue());
    }
    iter.Advance();
  }

  // Now pick a random suitable renderer, if we have any.
  if (!suitable_renderers.empty()) {
    int suitable_count = static_cast<int>(suitable_renderers.size());
    int random_index = base::RandInt(0, suitable_count - 1);
    return suitable_renderers[random_index];
  }

  return NULL;
}

// static
bool RenderProcessHost::ShouldUseProcessPerSite(
    BrowserContext* browser_context,
    const GURL& url) {
  // Returns true if we should use the process-per-site model.  This will be
  // the case if the --process-per-site switch is specified, or in
  // process-per-site-instance for particular sites (e.g., WebUI).
  // Note that --single-process is handled in ShouldTryToUseExistingProcessHost.
  const base::CommandLine& command_line =
      *base::CommandLine::ForCurrentProcess();
  if (command_line.HasSwitch(switches::kProcessPerSite))
    return true;

  // We want to consolidate particular sites like WebUI even when we are using
  // the process-per-tab or process-per-site-instance models.
  // Note: DevTools pages have WebUI type but should not reuse the same host.
  if (WebUIControllerFactoryRegistry::GetInstance()->UseWebUIForURL(
          browser_context, url) &&
      !url.SchemeIs(kChromeDevToolsScheme)) {
    return true;
  }

  // Otherwise let the content client decide, defaulting to false.
  return GetContentClient()->browser()->ShouldUseProcessPerSite(browser_context,
                                                                url);
}

// static
RenderProcessHost* RenderProcessHostImpl::GetProcessHostForSite(
    BrowserContext* browser_context,
    const GURL& url) {
  // Look up the map of site to process for the given browser_context.
  SiteProcessMap* map =
      GetSiteProcessMapForBrowserContext(browser_context);

  // See if we have an existing process with appropriate bindings for this site.
  // If not, the caller should create a new process and register it.
  std::string site = SiteInstance::GetSiteForURL(browser_context, url)
      .possibly_invalid_spec();
  RenderProcessHost* host = map->FindProcess(site);
  if (host && (!GetContentClient()->browser()->MayReuseHost(host) ||
               !IsSuitableHost(host, browser_context, url))) {
    // The registered process does not have an appropriate set of bindings for
    // the url.  Remove it from the map so we can register a better one.
    RecordAction(
        base::UserMetricsAction("BindingsMismatch_GetProcessHostPerSite"));
    map->RemoveProcess(host);
    host = NULL;
  }

  return host;
}

void RenderProcessHostImpl::RegisterProcessHostForSite(
    BrowserContext* browser_context,
    RenderProcessHost* process,
    const GURL& url) {
  // Look up the map of site to process for the given browser_context.
  SiteProcessMap* map =
      GetSiteProcessMapForBrowserContext(browser_context);

  // Only register valid, non-empty sites.  Empty or invalid sites will not
  // use process-per-site mode.  We cannot check whether the process has
  // appropriate bindings here, because the bindings have not yet been granted.
  std::string site = SiteInstance::GetSiteForURL(browser_context, url)
      .possibly_invalid_spec();
  if (!site.empty())
    map->RegisterProcess(site, process);
}

void RenderProcessHostImpl::ProcessDied(bool already_dead) {
  // Our child process has died.  If we didn't expect it, it's a crash.
  // In any case, we need to let everyone know it's gone.
  // The OnChannelError notification can fire multiple times due to nested sync
  // calls to a renderer. If we don't have a valid channel here it means we
  // already handled the error.

  // It should not be possible for us to be called re-entrantly.
  DCHECK(!within_process_died_observer_);

  // It should not be possible for a process death notification to come in while
  // we are dying.
  DCHECK(!deleting_soon_);

  // child_process_launcher_ can be NULL in single process mode or if fast
  // termination happened.
  int exit_code = 0;
  base::TerminationStatus status =
      child_process_launcher_.get() ?
      child_process_launcher_->GetChildTerminationStatus(already_dead,
                                                         &exit_code) :
      base::TERMINATION_STATUS_NORMAL_TERMINATION;

  RendererClosedDetails details(status, exit_code);
  mojo_application_host_->WillDestroySoon();

  child_process_launcher_.reset();
  channel_.reset();

  within_process_died_observer_ = true;
  NotificationService::current()->Notify(
      NOTIFICATION_RENDERER_PROCESS_CLOSED,
      Source<RenderProcessHost>(this),
      Details<RendererClosedDetails>(&details));
  FOR_EACH_OBSERVER(RenderProcessHostObserver,
                    observers_,
                    RenderProcessExited(this, status, exit_code));
  within_process_died_observer_ = false;

  gpu_message_filter_ = NULL;
  message_port_message_filter_ = NULL;
#if defined(ENABLE_BROWSER_CDMS)
  browser_cdm_manager_ = NULL;
#endif
  RemoveUserData(kSessionStorageHolderKey);

  IDMap<IPC::Listener>::iterator iter(&listeners_);
  while (!iter.IsAtEnd()) {
    iter.GetCurrentValue()->OnMessageReceived(
        ViewHostMsg_RenderProcessGone(iter.GetCurrentKey(),
                                      static_cast<int>(status),
                                      exit_code));
    iter.Advance();
  }

  mojo_application_host_.reset(new MojoApplicationHost);

  // It's possible that one of the calls out to the observers might have caused
  // this object to be no longer needed.
  if (delayed_cleanup_needed_)
    Cleanup();

  // This object is not deleted at this point and might be reused later.
  // TODO(darin): clean this up
}

int RenderProcessHostImpl::GetActiveViewCount() {
  int num_active_views = 0;
  scoped_ptr<RenderWidgetHostIterator> widgets(
      RenderWidgetHost::GetRenderWidgetHosts());
  while (RenderWidgetHost* widget = widgets->GetNextHost()) {
    // Count only RenderWidgetHosts in this process.
    if (widget->GetProcess()->GetID() == GetID())
      num_active_views++;
  }
  return num_active_views;
}

// Frame subscription API for this class is for accelerated composited path
// only. These calls are redirected to GpuMessageFilter.
void RenderProcessHostImpl::BeginFrameSubscription(
    int route_id,
    scoped_ptr<RenderWidgetHostViewFrameSubscriber> subscriber) {
  if (!gpu_message_filter_)
    return;
  BrowserThread::PostTask(BrowserThread::IO, FROM_HERE, base::Bind(
      &GpuMessageFilter::BeginFrameSubscription,
      gpu_message_filter_,
      route_id, base::Passed(&subscriber)));
}

void RenderProcessHostImpl::EndFrameSubscription(int route_id) {
  if (!gpu_message_filter_)
    return;
  BrowserThread::PostTask(BrowserThread::IO, FROM_HERE, base::Bind(
      &GpuMessageFilter::EndFrameSubscription,
      gpu_message_filter_,
      route_id));
}

#if defined(ENABLE_WEBRTC)
void RenderProcessHostImpl::WebRtcLogMessage(const std::string& message) {
  DCHECK_CURRENTLY_ON(BrowserThread::UI);
  if (!webrtc_log_message_callback_.is_null())
    webrtc_log_message_callback_.Run(message);
}
#endif

void RenderProcessHostImpl::ReleaseOnCloseACK(
    RenderProcessHost* host,
    const SessionStorageNamespaceMap& sessions,
    int view_route_id) {
  DCHECK(host);
  if (sessions.empty())
    return;
  SessionStorageHolder* holder = static_cast<SessionStorageHolder*>
      (host->GetUserData(kSessionStorageHolderKey));
  if (!holder) {
    holder = new SessionStorageHolder();
    host->SetUserData(
        kSessionStorageHolderKey,
        holder);
  }
  holder->Hold(sessions, view_route_id);
}

void RenderProcessHostImpl::OnShutdownRequest() {
  // Don't shut down if there are active RenderViews, or if there are pending
  // RenderViews being swapped back in.
  // We never shutdown externally-managed renderers.
  int num_active_views = GetActiveViewCount();
  if (pending_views_ || num_active_views > 0 || IsProcessManagedExternally())
    return;

  // Notify any contents that might have swapped out renderers from this
  // process. They should not attempt to swap them back in.
  NotificationService::current()->Notify(
      NOTIFICATION_RENDERER_PROCESS_CLOSING,
      Source<RenderProcessHost>(this),
      NotificationService::NoDetails());

  mojo_application_host_->WillDestroySoon();

  Send(new ChildProcessMsg_Shutdown());
}

void RenderProcessHostImpl::SuddenTerminationChanged(bool enabled) {
  SetSuddenTerminationAllowed(enabled);
}

void RenderProcessHostImpl::OnDumpHandlesDone() {
  Cleanup();
}

void RenderProcessHostImpl::SetBackgrounded(bool backgrounded) {
  // Note: we always set the backgrounded_ value.  If the process is NULL
  // (and hence hasn't been created yet), we will set the process priority
  // later when we create the process.
  backgrounded_ = backgrounded;
  if (!child_process_launcher_.get() || child_process_launcher_->IsStarting())
    return;

  // Don't background processes which have active audio streams.
  if (backgrounded_ && audio_renderer_host_->HasActiveAudio())
    return;

#if defined(OS_WIN)
  // The cbstext.dll loads as a global GetMessage hook in the browser process
  // and intercepts/unintercepts the kernel32 API SetPriorityClass in a
  // background thread. If the UI thread invokes this API just when it is
  // intercepted the stack is messed up on return from the interceptor
  // which causes random crashes in the browser process. Our hack for now
  // is to not invoke the SetPriorityClass API if the dll is loaded.
  if (GetModuleHandle(L"cbstext.dll"))
    return;
#endif  // OS_WIN

  // Notify the child process of background state.
  Send(new ChildProcessMsg_SetProcessBackgrounded(backgrounded));

#if !defined(OS_WIN)
  // Backgrounding may require elevated privileges not available to renderer
  // processes, so control backgrounding from the process host.

  // Windows Vista+ has a fancy process backgrounding mode that can only be set
  // from within the process.
  child_process_launcher_->SetProcessBackgrounded(backgrounded);
#endif  // !OS_WIN
}

void RenderProcessHostImpl::OnProcessLaunched() {
  // No point doing anything, since this object will be destructed soon.  We
  // especially don't want to send the RENDERER_PROCESS_CREATED notification,
  // since some clients might expect a RENDERER_PROCESS_TERMINATED afterwards to
  // properly cleanup.
  if (deleting_soon_)
    return;

  if (child_process_launcher_) {
    DCHECK(child_process_launcher_->GetProcess().IsValid());
    SetBackgrounded(backgrounded_);
  }

  // NOTE: This needs to be before sending queued messages because
  // ExtensionService uses this notification to initialize the renderer process
  // with state that must be there before any JavaScript executes.
  //
  // The queued messages contain such things as "navigate". If this notification
  // was after, we can end up executing JavaScript before the initialization
  // happens.
  NotificationService::current()->Notify(
      NOTIFICATION_RENDERER_PROCESS_CREATED,
      Source<RenderProcessHost>(this),
      NotificationService::NoDetails());

  // Allow Mojo to be setup before the renderer sees any Chrome IPC messages.
  // This way, Mojo can be safely used from the renderer in response to any
  // Chrome IPC message.
  mojo_application_host_->Activate(this, GetHandle());

  if (channel_mojo_host_)
    channel_mojo_host_->OnClientLaunched(GetHandle());

  while (!queued_messages_.empty()) {
    Send(queued_messages_.front());
    queued_messages_.pop();
  }

#if defined(ENABLE_WEBRTC)
  if (WebRTCInternals::GetInstance()->aec_dump_enabled())
    EnableAecDump(WebRTCInternals::GetInstance()->aec_dump_file_path());
#endif
}

scoped_refptr<AudioRendererHost>
RenderProcessHostImpl::audio_renderer_host() const {
  return audio_renderer_host_;
}

void RenderProcessHostImpl::OnUserMetricsRecordAction(
    const std::string& action) {
  RecordComputedAction(action);
}

void RenderProcessHostImpl::OnCloseACK(int old_route_id) {
  SessionStorageHolder* holder = static_cast<SessionStorageHolder*>
      (GetUserData(kSessionStorageHolderKey));
  if (!holder)
    return;
  holder->Release(old_route_id);
}

void RenderProcessHostImpl::OnSavedPageAsMHTML(int job_id, int64 data_size) {
  MHTMLGenerationManager::GetInstance()->MHTMLGenerated(job_id, data_size);
}

void RenderProcessHostImpl::OnGpuSwitched() {
  // We are updating all widgets including swapped out ones.
  scoped_ptr<RenderWidgetHostIterator> widgets(
      RenderWidgetHostImpl::GetAllRenderWidgetHosts());
  while (RenderWidgetHost* widget = widgets->GetNextHost()) {
    if (!widget->IsRenderView())
      continue;

    // Skip widgets in other processes.
    if (widget->GetProcess()->GetID() != GetID())
      continue;

    RenderViewHost* rvh = RenderViewHost::From(widget);
    rvh->OnWebkitPreferencesChanged();
  }
}

#if defined(ENABLE_WEBRTC)
void RenderProcessHostImpl::OnRegisterAecDumpConsumer(int id) {
  BrowserThread::PostTask(
      BrowserThread::UI,
      FROM_HERE,
      base::Bind(
          &RenderProcessHostImpl::RegisterAecDumpConsumerOnUIThread,
          weak_factory_.GetWeakPtr(),
          id));
}

void RenderProcessHostImpl::OnUnregisterAecDumpConsumer(int id) {
  BrowserThread::PostTask(
      BrowserThread::UI,
      FROM_HERE,
      base::Bind(
          &RenderProcessHostImpl::UnregisterAecDumpConsumerOnUIThread,
          weak_factory_.GetWeakPtr(),
          id));
}

void RenderProcessHostImpl::RegisterAecDumpConsumerOnUIThread(int id) {
  DCHECK_CURRENTLY_ON(BrowserThread::UI);
  aec_dump_consumers_.push_back(id);
  if (WebRTCInternals::GetInstance()->aec_dump_enabled()) {
    EnableAecDumpForId(WebRTCInternals::GetInstance()->aec_dump_file_path(),
                       id);
  }
}

void RenderProcessHostImpl::UnregisterAecDumpConsumerOnUIThread(int id) {
  DCHECK_CURRENTLY_ON(BrowserThread::UI);
  for (std::vector<int>::iterator it = aec_dump_consumers_.begin();
       it != aec_dump_consumers_.end(); ++it) {
    if (*it == id) {
      aec_dump_consumers_.erase(it);
      break;
    }
  }
}

#if defined(OS_WIN)
#define IntToStringType base::IntToString16
#else
#define IntToStringType base::IntToString
#endif

void RenderProcessHostImpl::EnableAecDumpForId(const base::FilePath& file,
                                               int id) {
  DCHECK_CURRENTLY_ON(BrowserThread::UI);
  base::FilePath unique_file =
      file.AddExtension(IntToStringType(base::GetProcId(GetHandle())))
          .AddExtension(IntToStringType(id));
  BrowserThread::PostTaskAndReplyWithResult(
      BrowserThread::FILE, FROM_HERE,
      base::Bind(&CreateAecDumpFileForProcess, unique_file, GetHandle()),
      base::Bind(&RenderProcessHostImpl::SendAecDumpFileToRenderer,
                 weak_factory_.GetWeakPtr(),
                 id));
}

#undef IntToStringType

void RenderProcessHostImpl::SendAecDumpFileToRenderer(
    int id,
    IPC::PlatformFileForTransit file_for_transit) {
  if (file_for_transit == IPC::InvalidPlatformFileForTransit())
    return;
  Send(new AecDumpMsg_EnableAecDump(id, file_for_transit));
}

void RenderProcessHostImpl::SendDisableAecDumpToRenderer() {
  Send(new AecDumpMsg_DisableAecDump());
}
#endif

void RenderProcessHostImpl::IncrementWorkerRefCount() {
  DCHECK_CURRENTLY_ON(BrowserThread::UI);
  ++worker_ref_count_;
}

void RenderProcessHostImpl::DecrementWorkerRefCount() {
  DCHECK_CURRENTLY_ON(BrowserThread::UI);
  DCHECK_GT(worker_ref_count_, 0);
  --worker_ref_count_;
  if (worker_ref_count_ == 0)
    Cleanup();
}

}  // namespace content<|MERGE_RESOLUTION|>--- conflicted
+++ resolved
@@ -1406,13 +1406,8 @@
 }
 
 bool RenderProcessHostImpl::FastShutdownIfPossible() {
-<<<<<<< HEAD
-  if (run_renderer_in_process())
-    return false;  // Single process mode never shuts down the renderer.
-=======
   if (IsProcessManagedExternally())
-    return false;  // Externally managed process never shutdown the renderer.
->>>>>>> a6d56f29
+    return false;  // Externally managed process never shuts down the renderer.
 
   if (!GetContentClient()->browser()->IsFastShutdownPossible())
     return false;
