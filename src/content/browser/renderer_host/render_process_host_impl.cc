--- conflicted
+++ resolved
@@ -614,21 +614,6 @@
     // thread in the renderer process runs the WebKit code and can sometimes
     // make blocking calls to the UI thread (i.e. this thread), they need to run
     // on separate threads.
-<<<<<<< HEAD
-    in_process_renderer_.reset(
-        g_renderer_main_thread_factory(InProcessChildThreadParams(
-            channel_id, BrowserThread::UnsafeGetMessageLoopForThread(
-                            BrowserThread::IO)->task_runner())));
-
-    base::Thread::Options options;
-#if defined(OS_WIN) && !defined(OS_MACOSX)
-    // In-process plugins require this to be a UI message loop.
-    options.message_loop_type = base::MessageLoop::TYPE_UI;
-#else
-    // We can't have multiple UI loops on Linux and Android, so we don't support
-    // in-process plugins.
-    options.message_loop_type = base::MessageLoop::TYPE_DEFAULT;
-#endif
 
     // As for execution sequence, this callback should have no any dependency
     // on starting in-process-render-thread.
@@ -636,14 +621,7 @@
     // in-process-render-thread using ChannelMojo there.
     OnProcessLaunched();  // Fake a callback that the process is ready.
 
-    in_process_renderer_->StartWithOptions(options);
-
-    g_in_process_thread = in_process_renderer_->message_loop();
-
-=======
     GetContentClient()->browser()->StartInProcessRendererThread(channel_id);
-    OnProcessLaunched();  // Fake a callback that the process is ready.
->>>>>>> f5df926d
   } else {
     // Build command line for renderer.  We call AppendRendererCommandLine()
     // first so the process type argument will appear first.
@@ -1047,15 +1025,11 @@
   observers_.RemoveObserver(observer);
 }
 
-<<<<<<< HEAD
-void RenderProcessHostImpl::ShutdownForBadMessage() {
-=======
 size_t RenderProcessHostImpl::NumListeners() {
   return listeners_.size();
 }
 
-void RenderProcessHostImpl::ReceivedBadMessage() {
->>>>>>> f5df926d
+void RenderProcessHostImpl::ShutdownForBadMessage() {
   base::CommandLine* command_line = base::CommandLine::ForCurrentProcess();
   if (command_line->HasSwitch(switches::kDisableKillAfterBadIPC))
     return;
@@ -1267,14 +1241,10 @@
     switches::kEnableBleedingEdgeRenderingFastPaths,
     switches::kEnableBlinkFeatures,
     switches::kEnableBrowserSideNavigation,
-<<<<<<< HEAD
-    switches::kEnableCompositorAnimationTimelines,
-=======
     switches::kEnableCSS3TextDecorations,
     switches::kEnableCSS3Text,
     switches::kEnableCSSGridLayout,
-    switches::kEnablePreferCompositingToLCDText,
->>>>>>> f5df926d
+    switches::kEnableCompositorAnimationTimelines,
     switches::kEnableCredentialManagerAPI,
     switches::kEnableDeferredImageDecoding,
     switches::kEnableDelayAgnosticAec,
