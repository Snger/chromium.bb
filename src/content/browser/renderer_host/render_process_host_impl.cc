// Copyright (c) 2012 The Chromium Authors. All rights reserved.
// Use of this source code is governed by a BSD-style license that can be
// found in the LICENSE file.

// Represents the browser side of the browser <--> renderer communication
// channel. There will be one RenderProcessHost per renderer process.

#include "content/browser/renderer_host/render_process_host_impl.h"

#include <algorithm>
#include <limits>
#include <vector>

#if defined(OS_POSIX)
#include <utility>  // for pair<>
#endif

#include "base/base_switches.h"
#include "base/bind.h"
#include "base/bind_helpers.h"
#include "base/callback.h"
#include "base/command_line.h"
#include "base/debug/trace_event.h"
#include "base/lazy_instance.h"
#include "base/logging.h"
#include "base/metrics/field_trial.h"
#include "base/metrics/histogram.h"
#include "base/path_service.h"
#include "base/platform_file.h"
#include "base/process_util.h"
#include "base/rand_util.h"
#include "base/stl_util.h"
#include "base/strings/string_util.h"
#include "base/supports_user_data.h"
#include "base/sys_info.h"
#include "base/threading/thread.h"
#include "base/threading/thread_restrictions.h"
#include "base/tracked_objects.h"
#include "cc/base/switches.h"
#include "content/browser/appcache/appcache_dispatcher_host.h"
#include "content/browser/appcache/chrome_appcache_service.h"
#include "content/browser/browser_main.h"
#include "content/browser/browser_main_loop.h"
#include "content/browser/browser_plugin/browser_plugin_geolocation_permission_context.h"
#include "content/browser/browser_plugin/browser_plugin_message_filter.h"
#include "content/browser/child_process_security_policy_impl.h"
#include "content/browser/device_orientation/orientation_message_filter.h"
#include "content/browser/dom_storage/dom_storage_context_impl.h"
#include "content/browser/dom_storage/dom_storage_message_filter.h"
#include "content/browser/download/mhtml_generation_manager.h"
#include "content/browser/fileapi/chrome_blob_storage_context.h"
#include "content/browser/fileapi/fileapi_message_filter.h"
#include "content/browser/geolocation/geolocation_dispatcher_host.h"
#include "content/browser/gpu/gpu_data_manager_impl.h"
#include "content/browser/gpu/gpu_process_host.h"
#include "content/browser/gpu/shader_disk_cache.h"
#include "content/browser/histogram_message_filter.h"
#include "content/browser/hyphenator/hyphenator_message_filter.h"
#include "content/browser/in_process_webkit/indexed_db_dispatcher_host.h"
#include "content/browser/indexed_db/indexed_db_context_impl.h"
#include "content/browser/loader/resource_message_filter.h"
#include "content/browser/loader/resource_scheduler_filter.h"
#include "content/browser/media/media_internals.h"
#include "content/browser/mime_registry_message_filter.h"
#include "content/browser/plugin_service_impl.h"
#include "content/browser/profiler_message_filter.h"
#include "content/browser/renderer_host/clipboard_message_filter.h"
#include "content/browser/renderer_host/database_message_filter.h"
#include "content/browser/renderer_host/file_utilities_message_filter.h"
#include "content/browser/renderer_host/gamepad_browser_message_filter.h"
#include "content/browser/renderer_host/gpu_message_filter.h"
#include "content/browser/renderer_host/media/audio_input_renderer_host.h"
#include "content/browser/renderer_host/media/audio_mirroring_manager.h"
#include "content/browser/renderer_host/media/audio_renderer_host.h"
#include "content/browser/renderer_host/media/media_stream_dispatcher_host.h"
#include "content/browser/renderer_host/media/midi_host.h"
#include "content/browser/renderer_host/media/peer_connection_tracker_host.h"
#include "content/browser/renderer_host/media/video_capture_host.h"
#include "content/browser/renderer_host/memory_benchmark_message_filter.h"
#include "content/browser/renderer_host/p2p/socket_dispatcher_host.h"
#include "content/browser/renderer_host/pepper/pepper_message_filter.h"
#include "content/browser/renderer_host/pepper/pepper_renderer_connection.h"
#include "content/browser/renderer_host/quota_dispatcher_host.h"
#include "content/browser/renderer_host/render_message_filter.h"
#include "content/browser/renderer_host/render_view_host_delegate.h"
#include "content/browser/renderer_host/render_view_host_impl.h"
#include "content/browser/renderer_host/render_widget_helper.h"
#include "content/browser/renderer_host/socket_stream_dispatcher_host.h"
#include "content/browser/renderer_host/text_input_client_message_filter.h"
#include "content/browser/resolve_proxy_msg_helper.h"
#include "content/browser/speech/input_tag_speech_dispatcher_host.h"
#include "content/browser/speech/speech_recognition_dispatcher_host.h"
#include "content/browser/storage_partition_impl.h"
#include "content/browser/tracing/trace_message_filter.h"
#include "content/browser/webui/web_ui_controller_factory_registry.h"
#include "content/browser/worker_host/worker_message_filter.h"
#include "content/browser/worker_host/worker_storage_partition.h"
#include "content/common/child_process_host_impl.h"
#include "content/common/child_process_messages.h"
#include "content/common/gpu/gpu_messages.h"
#include "content/common/resource_messages.h"
#include "content/common/view_messages.h"
#include "content/port/browser/render_widget_host_view_frame_subscriber.h"
#include "content/public/browser/browser_context.h"
#include "content/public/browser/content_browser_client.h"
#include "content/public/browser/notification_service.h"
#include "content/public/browser/notification_types.h"
#include "content/public/browser/render_process_host_factory.h"
#include "content/public/browser/render_widget_host.h"
#include "content/public/browser/resource_context.h"
#include "content/public/browser/user_metrics.h"
#include "content/public/common/content_constants.h"
#include "content/public/common/content_switches.h"
#include "content/public/common/process_type.h"
#include "content/public/common/result_codes.h"
#include "content/public/common/url_constants.h"
#include "content/renderer/render_process_impl.h"
#include "gpu/command_buffer/service/gpu_switches.h"
#include "ipc/ipc_channel.h"
#include "ipc/ipc_logging.h"
#include "ipc/ipc_platform_file.h"
#include "ipc/ipc_switches.h"
#include "media/base/media_switches.h"
#include "net/url_request/url_request_context_getter.h"
#include "ppapi/shared_impl/ppapi_switches.h"
#include "ui/base/ui_base_switches.h"
#include "ui/gl/gl_switches.h"
#include "webkit/browser/fileapi/sandbox_mount_point_provider.h"
#include "webkit/glue/resource_type.h"
#include "webkit/plugins/plugin_switches.h"

#if defined(OS_WIN)
#include "base/win/scoped_com_initializer.h"
#include "content/common/font_cache_dispatcher_win.h"
#include "content/common/sandbox_win.h"
#include "content/public/common/sandboxed_process_launcher_delegate.h"
#endif

#include "third_party/skia/include/core/SkBitmap.h"

extern bool g_exited_main_message_loop;

static const char* kSiteProcessMapKeyName = "content_site_process_map";

namespace content {
namespace {

void CacheShaderInfo(int32 id, base::FilePath path) {
  ShaderCacheFactory::GetInstance()->SetCacheInfo(id, path);
}

void RemoveShaderInfo(int32 id) {
  ShaderCacheFactory::GetInstance()->RemoveCacheInfo(id);
}

// Helper class that we pass to ResourceMessageFilter so that it can find the
// right net::URLRequestContext for a request.
class RendererURLRequestContextSelector
    : public ResourceMessageFilter::URLRequestContextSelector {
 public:
  RendererURLRequestContextSelector(BrowserContext* browser_context,
                                    int render_child_id)
      : request_context_(browser_context->GetRequestContextForRenderProcess(
                             render_child_id)),
        media_request_context_(
            browser_context->GetMediaRequestContextForRenderProcess(
                render_child_id)) {
  }

  virtual net::URLRequestContext* GetRequestContext(
      ResourceType::Type resource_type) OVERRIDE {
    net::URLRequestContextGetter* request_context = request_context_.get();
    // If the request has resource type of ResourceType::MEDIA, we use a request
    // context specific to media for handling it because these resources have
    // specific needs for caching.
    if (resource_type == ResourceType::MEDIA)
      request_context = media_request_context_.get();
    return request_context->GetURLRequestContext();
  }

 private:
  virtual ~RendererURLRequestContextSelector() {}

  scoped_refptr<net::URLRequestContextGetter> request_context_;
  scoped_refptr<net::URLRequestContextGetter> media_request_context_;
};

// the global list of all renderer processes
base::LazyInstance<IDMap<RenderProcessHost> >::Leaky
    g_all_hosts = LAZY_INSTANCE_INITIALIZER;

base::LazyInstance<scoped_refptr<BrowserPluginGeolocationPermissionContext> >
    g_browser_plugin_geolocation_context = LAZY_INSTANCE_INITIALIZER;

// Map of site to process, to ensure we only have one RenderProcessHost per
// site in process-per-site mode.  Each map is specific to a BrowserContext.
class SiteProcessMap : public base::SupportsUserData::Data {
 public:
  typedef base::hash_map<std::string, RenderProcessHost*> SiteToProcessMap;
  SiteProcessMap() {}

  void RegisterProcess(const std::string& site, RenderProcessHost* process) {
    map_[site] = process;
  }

  RenderProcessHost* FindProcess(const std::string& site) {
    SiteToProcessMap::iterator i = map_.find(site);
    if (i != map_.end())
      return i->second;
    return NULL;
  }

  void RemoveProcess(RenderProcessHost* host) {
    // Find all instances of this process in the map, then separately remove
    // them.
    std::set<std::string> sites;
    for (SiteToProcessMap::const_iterator i = map_.begin();
         i != map_.end();
         i++) {
      if (i->second == host)
        sites.insert(i->first);
    }
    for (std::set<std::string>::iterator i = sites.begin();
         i != sites.end();
         i++) {
      SiteToProcessMap::iterator iter = map_.find(*i);
      if (iter != map_.end()) {
        DCHECK_EQ(iter->second, host);
        map_.erase(iter);
      }
    }
  }

 private:
  SiteToProcessMap map_;
};

// Find the SiteProcessMap specific to the given context.
SiteProcessMap* GetSiteProcessMapForBrowserContext(BrowserContext* context) {
  DCHECK(context);
  SiteProcessMap* map = static_cast<SiteProcessMap*>(
      context->GetUserData(kSiteProcessMapKeyName));
  if (!map) {
    map = new SiteProcessMap();
    context->SetUserData(kSiteProcessMapKeyName, map);
  }
  return map;
}

#if defined(OS_WIN)
// NOTE: changes to this class need to be reviewed by the security team.
class RendererSandboxedProcessLauncherDelegate
    : public content::SandboxedProcessLauncherDelegate {
  bool in_process_plugins_;
 public:
  explicit RendererSandboxedProcessLauncherDelegate(
      bool in_process_plugins)
      : in_process_plugins_(in_process_plugins)
  {
  }
  virtual ~RendererSandboxedProcessLauncherDelegate() {}

  virtual void ShouldSandbox(bool* in_sandbox) OVERRIDE {
#if !defined (GOOGLE_CHROME_BUILD)
    if (CommandLine::ForCurrentProcess()->HasSwitch(
        switches::kInProcessPlugins) || in_process_plugins_) {
      *in_sandbox = false;
    }
#endif
  }

  virtual void PreSpawnTarget(sandbox::TargetPolicy* policy,
                              bool* success) {
    AddBaseHandleClosePolicy(policy);
    GetContentClient()->browser()->PreSpawnRenderer(policy, success);
  }
};
#endif  // OS_WIN

}  // namespace

// Stores the maximum number of renderer processes the content module can
// create.
static size_t g_max_renderer_count_override = 0;

int RenderProcessHostImpl::kInvalidId = ChildProcessHostImpl::kInvalidChildProcessId;

// static
size_t RenderProcessHost::GetMaxRendererProcessCount() {
  if (g_max_renderer_count_override)
    return g_max_renderer_count_override;

  // Defines the maximum number of renderer processes according to the
  // amount of installed memory as reported by the OS. The calculation
  // assumes that you want the renderers to use half of the installed
  // RAM and assuming that each WebContents uses ~40MB.
  // If you modify this assumption, you need to adjust the
  // ThirtyFourTabs test to match the expected number of processes.
  //
  // With the given amounts of installed memory below on a 32-bit CPU,
  // the maximum renderer count will roughly be as follows:
  //
  //   128 MB -> 3
  //   512 MB -> 6
  //  1024 MB -> 12
  //  4096 MB -> 51
  // 16384 MB -> 82 (kMaxRendererProcessCount)

  static size_t max_count = 0;
  if (!max_count) {
    const size_t kEstimatedWebContentsMemoryUsage =
#if defined(ARCH_CPU_64_BITS)
        60;  // In MB
#else
        40;  // In MB
#endif
    max_count = base::SysInfo::AmountOfPhysicalMemoryMB() / 2;
    max_count /= kEstimatedWebContentsMemoryUsage;

    const size_t kMinRendererProcessCount = 3;
    max_count = std::max(max_count, kMinRendererProcessCount);
    max_count = std::min(max_count, kMaxRendererProcessCount);
  }
  return max_count;
}

// static
void RenderProcessHost::SetMaxRendererProcessCount(size_t count) {
  g_max_renderer_count_override = count;
}

RenderProcessHostImpl::RenderProcessHostImpl(
    int host_id,
    bool is_in_process,
    BrowserContext* browser_context,
    StoragePartitionImpl* storage_partition_impl,
    bool supports_browser_plugin,
    bool is_guest)
        : fast_shutdown_started_(false),
          deleting_soon_(false),
          pending_views_(0),
          visible_widgets_(0),
          backgrounded_(true),
          cached_dibs_cleaner_(
              FROM_HERE, base::TimeDelta::FromSeconds(5),
              this, &RenderProcessHostImpl::ClearTransportDIBCache),
          is_initialized_(false),
          id_(host_id),
          browser_context_(browser_context),
          storage_partition_impl_(storage_partition_impl),
          sudden_termination_allowed_(true),
          ignore_input_events_(false),
          supports_browser_plugin_(supports_browser_plugin),
          is_guest_(is_guest),
<<<<<<< HEAD
          gpu_observer_registered_(false) {
=======
          is_in_process_(is_in_process),
          uses_in_process_plugins_(false) {
>>>>>>> 68f962fd
  widget_helper_ = new RenderWidgetHelper();

  ChildProcessSecurityPolicyImpl::GetInstance()->Add(GetID());

  CHECK(!g_exited_main_message_loop);
  RegisterHost(GetID(), this);
  g_all_hosts.Get().set_check_on_null_data(true);
  // Initialize |child_process_activity_time_| to a reasonable value.
  mark_child_process_activity_time();

  if (!GetBrowserContext()->IsOffTheRecord() &&
      !CommandLine::ForCurrentProcess()->HasSwitch(
          switches::kDisableGpuShaderDiskCache)) {
    BrowserThread::PostTask(BrowserThread::IO, FROM_HERE,
                            base::Bind(&CacheShaderInfo, GetID(),
                                       storage_partition_impl_->GetPath()));
  }

  // Note: When we create the RenderProcessHostImpl, it's technically
  //       backgrounded, because it has no visible listeners.  But the process
  //       doesn't actually exist yet, so we'll Background it later, after
  //       creation.
}

RenderProcessHostImpl::~RenderProcessHostImpl() {
  ChildProcessSecurityPolicyImpl::GetInstance()->Remove(GetID());

  if (gpu_observer_registered_) {
    GpuDataManagerImpl::GetInstance()->RemoveObserver(this);
    gpu_observer_registered_ = false;
  }

  // We may have some unsent messages at this point, but that's OK.
  channel_.reset();
  while (!queued_messages_.empty()) {
    delete queued_messages_.front();
    queued_messages_.pop();
  }

  ClearTransportDIBCache();
  UnregisterHost(GetID());

  if (!CommandLine::ForCurrentProcess()->HasSwitch(
      switches::kDisableGpuShaderDiskCache)) {
    BrowserThread::PostTask(BrowserThread::IO, FROM_HERE,
                            base::Bind(&RemoveShaderInfo, GetID()));
  }
}

void RenderProcessHostImpl::EnableSendQueue() {
  is_initialized_ = false;
}

bool RenderProcessHostImpl::Init() {
  // calling Init() more than once does nothing, this makes it more convenient
  // for the view host which may not be sure in some cases
  if (channel_)
    return true;

  CommandLine::StringType renderer_prefix;
#if defined(OS_POSIX)
  // A command prefix is something prepended to the command line of the spawned
  // process. It is supported only on POSIX systems.
  const CommandLine& browser_command_line = *CommandLine::ForCurrentProcess();
  renderer_prefix =
      browser_command_line.GetSwitchValueNative(switches::kRendererCmdPrefix);
#endif  // defined(OS_POSIX)

#if defined(OS_LINUX)
  int flags = renderer_prefix.empty() ? ChildProcessHost::CHILD_ALLOW_SELF :
                                        ChildProcessHost::CHILD_NORMAL;
#else
  int flags = ChildProcessHost::CHILD_NORMAL;
#endif

  // Find the renderer before creating the channel so if this fails early we
  // return without creating the channel.
  base::FilePath renderer_path = ChildProcessHost::GetChildPath(flags);
  if (renderer_path.empty())
    return false;

  // Setup the IPC channel.
  const std::string channel_id =
      IPC::Channel::GenerateVerifiedChannelID(std::string());
  channel_.reset(
          new IPC::ChannelProxy(channel_id,
                                IPC::Channel::MODE_SERVER,
                                this,
                                BrowserThread::GetMessageLoopProxyForThread(
                                    BrowserThread::IO).get()));

  // Call the embedder first so that their IPC filters have priority.
  GetContentClient()->browser()->RenderProcessHostCreated(this);

  CreateMessageFilters();

<<<<<<< HEAD
  // Single-process mode not supported in split-dll mode.
#if !defined(CHROME_SPLIT_DLL)
  if (run_renderer_in_process()) {
=======
  if (is_in_process_) {
    DCHECK(GetContentClient()->browser()->SupportsInProcessRenderer());
    if (uses_in_process_plugins_)
      RenderProcessImpl::ForceInProcessPlugins();

>>>>>>> 68f962fd
    // Crank up a thread and run the initialization there.  With the way that
    // messages flow between the browser and renderer, this thread is required
    // to prevent a deadlock in single-process mode.  Since the primordial
    // thread in the renderer process runs the WebKit code and can sometimes
    // make blocking calls to the UI thread (i.e. this thread), they need to run
    // on separate threads.
    GetContentClient()->browser()->StartInProcessRendererThread(channel_id);
    OnProcessLaunched();  // Fake a callback that the process is ready.
  } else
#endif  // !CHROME_SPLIT_DLL
  {
    // Build command line for renderer.  We call AppendRendererCommandLine()
    // first so the process type argument will appear first.
    CommandLine* cmd_line = new CommandLine(renderer_path);
    if (!renderer_prefix.empty())
      cmd_line->PrependWrapper(renderer_prefix);
    AppendRendererCommandLine(cmd_line);
    cmd_line->AppendSwitchASCII(switches::kProcessChannelID, channel_id);

    // Spawn the child process asynchronously to avoid blocking the UI thread.
    // As long as there's no renderer prefix, we can use the zygote process
    // at this stage.
    child_process_launcher_.reset(new ChildProcessLauncher(
#if defined(OS_WIN)
        new RendererSandboxedProcessLauncherDelegate(uses_in_process_plugins_),
#elif defined(OS_POSIX)
        renderer_prefix.empty(),
        base::EnvironmentVector(),
        channel_->TakeClientFileDescriptor(),
#endif
        cmd_line,
        GetID(),
        this));

    fast_shutdown_started_ = false;
  }

  if (!gpu_observer_registered_) {
    gpu_observer_registered_ = true;
    GpuDataManagerImpl::GetInstance()->AddObserver(this);
  }

  is_initialized_ = true;
  return true;
}

void RenderProcessHostImpl::CreateMessageFilters() {
  DCHECK(BrowserThread::CurrentlyOn(BrowserThread::UI));
  channel_->AddFilter(new ResourceSchedulerFilter(GetID()));
  MediaInternals* media_internals = MediaInternals::GetInstance();;
  media::AudioManager* audio_manager =
      BrowserMainLoop::GetInstance()->audio_manager();
  // Add BrowserPluginMessageFilter to ensure it gets the first stab at messages
  // from guests.
  if (supports_browser_plugin_) {
    scoped_refptr<BrowserPluginMessageFilter> bp_message_filter(
        new BrowserPluginMessageFilter(GetID(), IsGuest()));
    channel_->AddFilter(bp_message_filter.get());
  }

  scoped_refptr<RenderMessageFilter> render_message_filter(
      new RenderMessageFilter(
          GetID(),
#if defined(ENABLE_PLUGINS)
          PluginServiceImpl::GetInstance(),
#else
          NULL,
#endif
          GetBrowserContext(),
          GetBrowserContext()->GetRequestContextForRenderProcess(GetID()),
          widget_helper_.get(),
          audio_manager,
          media_internals,
          storage_partition_impl_->GetDOMStorageContext()));
  channel_->AddFilter(render_message_filter.get());
  BrowserContext* browser_context = GetBrowserContext();
  ResourceContext* resource_context = browser_context->GetResourceContext();

  ResourceMessageFilter* resource_message_filter = new ResourceMessageFilter(
      GetID(), PROCESS_TYPE_RENDERER, resource_context,
      storage_partition_impl_->GetAppCacheService(),
      ChromeBlobStorageContext::GetFor(browser_context),
      storage_partition_impl_->GetFileSystemContext(),
      new RendererURLRequestContextSelector(browser_context, GetID()));

  channel_->AddFilter(resource_message_filter);
  MediaStreamManager* media_stream_manager =
      BrowserMainLoop::GetInstance()->media_stream_manager();
  channel_->AddFilter(new AudioInputRendererHost(
      audio_manager,
      media_stream_manager,
      BrowserMainLoop::GetInstance()->audio_mirroring_manager()));
  channel_->AddFilter(new AudioRendererHost(
      GetID(), audio_manager,
      BrowserMainLoop::GetInstance()->audio_mirroring_manager(),
      media_internals, media_stream_manager));
  channel_->AddFilter(
      new MIDIHost(BrowserMainLoop::GetInstance()->midi_manager()));
  channel_->AddFilter(new VideoCaptureHost(media_stream_manager));
  channel_->AddFilter(new AppCacheDispatcherHost(
      storage_partition_impl_->GetAppCacheService(),
      GetID()));
  channel_->AddFilter(new ClipboardMessageFilter);
  channel_->AddFilter(new DOMStorageMessageFilter(
      GetID(),
      storage_partition_impl_->GetDOMStorageContext()));
  channel_->AddFilter(new IndexedDBDispatcherHost(
      GetID(),
      storage_partition_impl_->GetIndexedDBContext()));
  if (IsGuest()) {
    if (!g_browser_plugin_geolocation_context.Get().get()) {
      g_browser_plugin_geolocation_context.Get() =
          new BrowserPluginGeolocationPermissionContext();
    }
    channel_->AddFilter(GeolocationDispatcherHost::New(
        GetID(), g_browser_plugin_geolocation_context.Get().get()));
  } else {
    channel_->AddFilter(GeolocationDispatcherHost::New(
        GetID(), browser_context->GetGeolocationPermissionContext()));
  }
  gpu_message_filter_ = new GpuMessageFilter(GetID(), widget_helper_.get());
  channel_->AddFilter(gpu_message_filter_);
#if defined(ENABLE_WEBRTC)
  peer_connection_tracker_host_ = new PeerConnectionTrackerHost(GetID());
  channel_->AddFilter(peer_connection_tracker_host_.get());
  channel_->AddFilter(new MediaStreamDispatcherHost(
      GetID(), media_stream_manager));
#endif
#if defined(ENABLE_PLUGINS)
  // TODO(raymes): PepperMessageFilter should be removed from here.
  channel_->AddFilter(new PepperMessageFilter(GetID(), browser_context));
  channel_->AddFilter(new PepperRendererConnection);
#endif
#if defined(ENABLE_INPUT_SPEECH)
  channel_->AddFilter(new InputTagSpeechDispatcherHost(
      IsGuest(), GetID(), storage_partition_impl_->GetURLRequestContext(),
      browser_context->GetSpeechRecognitionPreferences()));
#endif
  channel_->AddFilter(new SpeechRecognitionDispatcherHost(
      GetID(), storage_partition_impl_->GetURLRequestContext(),
      browser_context->GetSpeechRecognitionPreferences()));
  channel_->AddFilter(new FileAPIMessageFilter(
      GetID(),
      storage_partition_impl_->GetURLRequestContext(),
      storage_partition_impl_->GetFileSystemContext(),
      ChromeBlobStorageContext::GetFor(browser_context)));
  channel_->AddFilter(new OrientationMessageFilter());
  channel_->AddFilter(new FileUtilitiesMessageFilter(GetID()));
  channel_->AddFilter(new MimeRegistryMessageFilter());
  channel_->AddFilter(new DatabaseMessageFilter(
      storage_partition_impl_->GetDatabaseTracker()));
#if defined(OS_MACOSX)
  channel_->AddFilter(new TextInputClientMessageFilter(GetID()));
#elif defined(OS_WIN)
  channel_->AddFilter(new FontCacheDispatcher());
#endif

  SocketStreamDispatcherHost* socket_stream_dispatcher_host =
      new SocketStreamDispatcherHost(GetID(),
          new RendererURLRequestContextSelector(browser_context, GetID()),
          resource_context);
  channel_->AddFilter(socket_stream_dispatcher_host);

  channel_->AddFilter(new WorkerMessageFilter(
      GetID(),
      resource_context,
      WorkerStoragePartition(
          storage_partition_impl_->GetURLRequestContext(),
          storage_partition_impl_->GetMediaURLRequestContext(),
          storage_partition_impl_->GetAppCacheService(),
          storage_partition_impl_->GetQuotaManager(),
          storage_partition_impl_->GetFileSystemContext(),
          storage_partition_impl_->GetDatabaseTracker(),
          storage_partition_impl_->GetIndexedDBContext()),
      base::Bind(&RenderWidgetHelper::GetNextRoutingID,
                 base::Unretained(widget_helper_.get()))));

#if defined(ENABLE_WEBRTC)
  channel_->AddFilter(new P2PSocketDispatcherHost(
      resource_context,
      browser_context->GetRequestContextForRenderProcess(GetID())));
#endif

  channel_->AddFilter(new TraceMessageFilter());
  channel_->AddFilter(new ResolveProxyMsgHelper(
      browser_context->GetRequestContextForRenderProcess(GetID())));
  channel_->AddFilter(new QuotaDispatcherHost(
      GetID(),
      storage_partition_impl_->GetQuotaManager(),
      GetContentClient()->browser()->CreateQuotaPermissionContext()));
  channel_->AddFilter(new GamepadBrowserMessageFilter());
  channel_->AddFilter(new ProfilerMessageFilter(PROCESS_TYPE_RENDERER));
  channel_->AddFilter(new HistogramMessageFilter());
  channel_->AddFilter(new HyphenatorMessageFilter(this));
#if defined(USE_TCMALLOC) && (defined(OS_LINUX) || defined(OS_ANDROID))
  if (CommandLine::ForCurrentProcess()->HasSwitch(
      switches::kEnableMemoryBenchmarking))
    channel_->AddFilter(new MemoryBenchmarkMessageFilter());
#endif
}

int RenderProcessHostImpl::GetNextRoutingID() {
  return widget_helper_->GetNextRoutingID();
}


void RenderProcessHostImpl::ResumeDeferredNavigation(
    const GlobalRequestID& request_id) {
  widget_helper_->ResumeDeferredNavigation(request_id);
}

void RenderProcessHostImpl::AddRoute(
    int32 routing_id,
    IPC::Listener* listener) {
  listeners_.AddWithID(listener, routing_id);
}

void RenderProcessHostImpl::RemoveRoute(int32 routing_id) {
  DCHECK(listeners_.Lookup(routing_id) != NULL);
  listeners_.Remove(routing_id);

#if defined(OS_WIN)
  // Dump the handle table if handle auditing is enabled.
  const CommandLine& browser_command_line =
      *CommandLine::ForCurrentProcess();
  if (browser_command_line.HasSwitch(switches::kAuditHandles) ||
      browser_command_line.HasSwitch(switches::kAuditAllHandles)) {
    DumpHandles();

    // We wait to close the channels until the child process has finished
    // dumping handles and sends us ChildProcessHostMsg_DumpHandlesDone.
    return;
  }
#endif
  // Keep the one renderer thread around forever in single process mode.
  if (!run_renderer_in_process())
    Cleanup();
}

bool RenderProcessHostImpl::WaitForBackingStoreMsg(
    int render_widget_id,
    const base::TimeDelta& max_delay,
    IPC::Message* msg) {
  // The post task to this thread with the process id could be in queue, and we
  // don't want to dispatch a message before then since it will need the handle.
  if (child_process_launcher_.get() && child_process_launcher_->IsStarting())
    return false;

  return widget_helper_->WaitForBackingStoreMsg(render_widget_id,
                                                max_delay, msg);
}

void RenderProcessHostImpl::ReceivedBadMessage() {
  if (is_in_process_) {
    // In single process mode it is better if we don't suicide but just
    // crash.
    CHECK(false);
  }
  // We kill the renderer but don't include a NOTREACHED, because we want the
  // browser to try to survive when it gets illegal messages from the renderer.
  base::KillProcess(GetHandle(), RESULT_CODE_KILLED_BAD_MESSAGE,
                    false);
}

void RenderProcessHostImpl::WidgetRestored() {
  // Verify we were properly backgrounded.
  DCHECK_EQ(backgrounded_, (visible_widgets_ == 0));
  visible_widgets_++;
  SetBackgrounded(false);
}

void RenderProcessHostImpl::WidgetHidden() {
  // On startup, the browser will call Hide
  if (backgrounded_)
    return;

  DCHECK_EQ(backgrounded_, (visible_widgets_ == 0));
  visible_widgets_--;
  DCHECK_GE(visible_widgets_, 0);
  if (visible_widgets_ == 0) {
    DCHECK(!backgrounded_);
    SetBackgrounded(true);
  }
}

int RenderProcessHostImpl::VisibleWidgetCount() const {
  return visible_widgets_;
}

bool RenderProcessHostImpl::IsGuest() const {
  return is_guest_;
}

StoragePartition* RenderProcessHostImpl::GetStoragePartition() const {
  return storage_partition_impl_;
}

void RenderProcessHostImpl::AppendRendererCommandLine(
    CommandLine* command_line) const {
  // Pass the process type first, so it shows first in process listings.
  command_line->AppendSwitchASCII(switches::kProcessType,
                                  switches::kRendererProcess);

  // Now send any options from our own command line we want to propagate.
  const CommandLine& browser_command_line = *CommandLine::ForCurrentProcess();
  PropagateBrowserCommandLineToRenderer(browser_command_line, command_line);

  if (uses_in_process_plugins_ &&
      !command_line->HasSwitch(switches::kInProcessPlugins)) {
    command_line->AppendSwitch(switches::kInProcessPlugins);
  }

  // Pass on the browser locale.
  const std::string locale =
      GetContentClient()->browser()->GetApplicationLocale();
  command_line->AppendSwitchASCII(switches::kLang, locale);

  // If we run base::FieldTrials, we want to pass to their state to the
  // renderer so that it can act in accordance with each state, or record
  // histograms relating to the base::FieldTrial states.
  std::string field_trial_states;
  base::FieldTrialList::StatesToString(&field_trial_states);
  if (!field_trial_states.empty()) {
    command_line->AppendSwitchASCII(switches::kForceFieldTrials,
                                    field_trial_states);
  }

  GetContentClient()->browser()->AppendExtraCommandLineSwitches(
      command_line, GetID());

  // Appending disable-gpu-feature switches due to software rendering list.
  GpuDataManagerImpl* gpu_data_manager = GpuDataManagerImpl::GetInstance();
  DCHECK(gpu_data_manager);
  gpu_data_manager->AppendRendererCommandLine(command_line);
}

void RenderProcessHostImpl::PropagateBrowserCommandLineToRenderer(
    const CommandLine& browser_cmd,
    CommandLine* renderer_cmd) const {
  // Propagate the following switches to the renderer command line (along
  // with any associated values) if present in the browser command line.
  static const char* const kSwitchNames[] = {
    switches::kAudioBufferSize,
    switches::kAuditAllHandles,
    switches::kAuditHandles,
    switches::kDisable3DAPIs,
    switches::kDisableAcceleratedCompositing,
    switches::kDisableAcceleratedVideoDecode,
    switches::kDisableApplicationCache,
    switches::kDisableAudio,
    switches::kDisableBreakpad,
    switches::kDisableDatabases,
    switches::kDisableDesktopNotifications,
    switches::kDisableDeviceOrientation,
    switches::kDisableFileSystem,
    switches::kDisableGeolocation,
    switches::kDisableGLMultisampling,
    switches::kDisableGpuVsync,
    switches::kDisableGpu,
    switches::kDisableHistogramCustomizer,
    switches::kDisableJavaScriptI18NAPI,
    switches::kDisableLocalStorage,
    switches::kDisableLogging,
    switches::kDisableNewDialogStyle,
    switches::kDisableSeccompFilterSandbox,
    switches::kDisableSessionStorage,
    switches::kDisableSharedWorkers,
    switches::kDisableSpeechInput,
    switches::kDisableTouchDragDrop,
    switches::kDisableTouchEditing,
#if defined(OS_ANDROID)
    switches::kDisableWebRTC,
    switches::kEnableSpeechRecognition,
#endif
    switches::kDisableWebAudio,
#if defined(ENABLE_WEBRTC)
    switches::kEnableSCTPDataChannels,
#endif
    switches::kEnableWebMIDI,
    switches::kEnableExperimentalCanvasFeatures,
    switches::kEnableExperimentalWebSocket,
    switches::kDomAutomationController,
    switches::kEnableAccessibilityLogging,
    switches::kEnableBeginFrameScheduling,
    switches::kEnableBrowserInputController,
    switches::kEnableBrowserPluginForAllViewTypes,
    switches::kEnableDCHECK,
    switches::kEnableDelegatedRenderer,
    switches::kEnableEncryptedMedia,
    switches::kDisableLegacyEncryptedMedia,
    switches::kOverrideEncryptedMediaCanPlayType,
    switches::kEnableExperimentalWebKitFeatures,
    switches::kEnableFixedLayout,
    switches::kEnableDeferredImageDecoding,
    switches::kEnableGPUServiceLogging,
    switches::kEnableGPUClientLogging,
    switches::kEnableGpuClientTracing,
    switches::kEnableGpuBenchmarking,
    switches::kEnableMemoryBenchmarking,
    switches::kEnableSkiaBenchmarking,
    switches::kEnableLogging,
    switches::kEnableSpeechSynthesis,
    switches::kEnableTouchDragDrop,
    switches::kEnableTouchEditing,
#if defined(ENABLE_WEBRTC)
    switches::kEnableWebRtcAecRecordings,
    switches::kEnableWebRtcTcpServerSocket,
#endif
#if defined(ANDROID) && !defined(GOOGLE_TV)
    switches::kEnableWebKitMediaSource,
#else
    switches::kDisableWebKitMediaSource,
#endif
    switches::kEnableOverscrollNotifications,
    switches::kEnableStrictSiteIsolation,
    switches::kDisableFullScreen,
    switches::kEnableNewDialogStyle,
#if defined(ENABLE_PLUGINS)
    switches::kEnablePepperTesting,
    switches::kDisablePepper3d,
#endif
    switches::kEnablePreparsedJsCaching,
    switches::kEnablePruneGpuCommandBuffers,
    switches::kEnablePinch,
    switches::kDisablePinch,
#if defined(OS_MACOSX)
    // Allow this to be set when invoking the browser and relayed along.
    switches::kEnableSandboxLogging,
#endif
    switches::kEnableSoftwareCompositingGLAdapter,
    switches::kEnableStatsTable,
    switches::kEnableThreadedCompositing,
    switches::kEnableCompositingForFixedPosition,
    switches::kEnableHighDpiCompositingForFixedPosition,
    switches::kDisableCompositingForFixedPosition,
    switches::kEnableCompositingForTransition,
    switches::kDisableCompositingForTransition,
    switches::kDisableThreadedCompositing,
    switches::kDisableTouchAdjustment,
    switches::kDefaultTileWidth,
    switches::kDefaultTileHeight,
    switches::kMaxUntiledLayerWidth,
    switches::kMaxUntiledLayerHeight,
    switches::kEnableViewport,
    switches::kEnableInbandTextTracks,
    switches::kEnableOpusPlayback,
    switches::kEnableVp8AlphaPlayback,
    switches::kEnableEac3Playback,
    switches::kForceDeviceScaleFactor,
    switches::kFullMemoryCrashReport,
#if !defined (GOOGLE_CHROME_BUILD)
    // These are unsupported and not fully tested modes, so don't enable them
    // for official Google Chrome builds.
    switches::kInProcessPlugins,
#endif  // GOOGLE_CHROME_BUILD
    switches::kJavaScriptFlags,
    switches::kLoggingLevel,
    switches::kMemoryMetrics,
#if defined(OS_ANDROID)
    switches::kNetworkCountryIso,
    switches::kDisableGestureRequirementForMediaPlayback,
    switches::kRetainVideoPlaybackOnLostFocus,
#endif
#if defined(GOOGLE_TV)
    switches::kUseExternalVideoSurfaceThresholdInPixels,
#endif
    switches::kNoReferrers,
    switches::kNoSandbox,
    switches::kEnableVtune,
    switches::kPpapiInProcess,
    switches::kRegisterPepperPlugins,
    switches::kRendererAssertTest,
#if defined(OS_POSIX)
    switches::kChildCleanExit,
#endif
    switches::kRendererStartupDialog,
    switches::kShowPaintRects,
    switches::kSitePerProcess,
    switches::kStatsCollectionController,
    switches::kTestSandbox,
    switches::kTouchEvents,
    switches::kTraceStartup,
    // This flag needs to be propagated to the renderer process for
    // --in-process-webgl.
    switches::kUseGL,
    switches::kUseMobileUserAgent,
    switches::kUserAgent,
    switches::kV,
    switches::kVideoThreads,
    switches::kVModule,
    switches::kWebCoreLogChannels,
    switches::kEnableWebGLDraftExtensions,
    // Please keep these in alphabetical order. Compositor switches here should
    // also be added to chrome/browser/chromeos/login/chrome_restart_request.cc.
    cc::switches::kBackgroundColorInsteadOfCheckerboard,
    cc::switches::kCompositeToMailbox,
    cc::switches::kDisableColorEstimator,
    cc::switches::kDisableCompositedAntialiasing,
    cc::switches::kDisableImplSidePainting,
    cc::switches::kDisableThreadedAnimation,
    cc::switches::kEnableImplSidePainting,
    cc::switches::kEnablePartialSwap,
    cc::switches::kEnablePerTilePainting,
    cc::switches::kEnablePinchVirtualViewport,
    cc::switches::kEnableTopControlsPositionCalculation,
    cc::switches::kForceDirectLayerDrawing,
    cc::switches::kLowResolutionContentsScaleFactor,
    cc::switches::kMaxTilesForInterestArea,
    cc::switches::kMaxUnusedResourceMemoryUsagePercentage,
    cc::switches::kNumRasterThreads,
    cc::switches::kShowCompositedLayerBorders,
    cc::switches::kShowFPSCounter,
    cc::switches::kShowNonOccludingRects,
    cc::switches::kShowOccludingRects,
    cc::switches::kShowPropertyChangedRects,
    cc::switches::kShowReplicaScreenSpaceRects,
    cc::switches::kShowScreenSpaceRects,
    cc::switches::kShowSurfaceDamageRects,
    cc::switches::kSlowDownRasterScaleFactor,
    cc::switches::kStrictLayerPropertyChangeChecking,
    cc::switches::kTopControlsHeight,
    cc::switches::kTopControlsHideThreshold,
    cc::switches::kTopControlsShowThreshold,
    cc::switches::kTraceOverdraw,
    cc::switches::kUseMapImage,
  };
  renderer_cmd->CopySwitchesFrom(browser_cmd, kSwitchNames,
                                 arraysize(kSwitchNames));

  // Disable databases in incognito mode.
  if (GetBrowserContext()->IsOffTheRecord() &&
      !browser_cmd.HasSwitch(switches::kDisableDatabases)) {
    renderer_cmd->AppendSwitch(switches::kDisableDatabases);
#if defined(OS_ANDROID)
    renderer_cmd->AppendSwitch(switches::kDisableMediaHistoryLogging);
#endif
  }

  // Enforce the extra command line flags for impl-side painting.
  if (cc::switches::IsImplSidePaintingEnabled() &&
      !browser_cmd.HasSwitch(switches::kEnableDeferredImageDecoding))
    renderer_cmd->AppendSwitch(switches::kEnableDeferredImageDecoding);
}

base::ProcessHandle RenderProcessHostImpl::GetHandle() const {
  if (is_in_process_)
    return base::Process::Current().handle();

  if (!child_process_launcher_.get() || child_process_launcher_->IsStarting())
    return base::kNullProcessHandle;

  return child_process_launcher_->GetHandle();
}

bool RenderProcessHostImpl::FastShutdownIfPossible() {
  if (is_in_process_)
    return false;  // Single process mode never shutdown the renderer.

  if (!GetContentClient()->browser()->IsFastShutdownPossible())
    return false;

  if (!child_process_launcher_.get() ||
      child_process_launcher_->IsStarting() ||
      !GetHandle())
    return false;  // Render process hasn't started or is probably crashed.

  // Test if there's an unload listener.
  // NOTE: It's possible that an onunload listener may be installed
  // while we're shutting down, so there's a small race here.  Given that
  // the window is small, it's unlikely that the web page has much
  // state that will be lost by not calling its unload handlers properly.
  if (!SuddenTerminationAllowed())
    return false;

  ProcessDied(false /* already_dead */);
  fast_shutdown_started_ = true;
  return true;
}

void RenderProcessHostImpl::DumpHandles() {
#if defined(OS_WIN)
  Send(new ChildProcessMsg_DumpHandles());
  return;
#endif

  NOTIMPLEMENTED();
}

// This is a platform specific function for mapping a transport DIB given its id
TransportDIB* RenderProcessHostImpl::MapTransportDIB(
    TransportDIB::Id dib_id) {
#if defined(OS_WIN)
  // On Windows we need to duplicate the handle from the remote process
  HANDLE section;
  DuplicateHandle(GetHandle(), dib_id.handle, GetCurrentProcess(), &section,
                  STANDARD_RIGHTS_REQUIRED | FILE_MAP_READ | FILE_MAP_WRITE,
                  FALSE, 0);
  return TransportDIB::Map(section);
#elif defined(TOOLKIT_GTK)
  return TransportDIB::Map(dib_id.shmkey);
#elif defined(OS_ANDROID)
  return TransportDIB::Map(dib_id);
#else
  // On POSIX, the browser allocates all DIBs and keeps a file descriptor around
  // for each.
  return widget_helper_->MapTransportDIB(dib_id);
#endif
}

TransportDIB* RenderProcessHostImpl::GetTransportDIB(
    TransportDIB::Id dib_id) {
  if (!TransportDIB::is_valid_id(dib_id))
    return NULL;

  const std::map<TransportDIB::Id, TransportDIB*>::iterator
      i = cached_dibs_.find(dib_id);
  if (i != cached_dibs_.end()) {
    cached_dibs_cleaner_.Reset();
    return i->second;
  }

  TransportDIB* dib = MapTransportDIB(dib_id);
  if (!dib)
    return NULL;

  if (cached_dibs_.size() >= MAX_MAPPED_TRANSPORT_DIBS) {
    // Clean a single entry from the cache
    std::map<TransportDIB::Id, TransportDIB*>::iterator smallest_iterator;
    size_t smallest_size = std::numeric_limits<size_t>::max();

    for (std::map<TransportDIB::Id, TransportDIB*>::iterator
         i = cached_dibs_.begin(); i != cached_dibs_.end(); ++i) {
      if (i->second->size() <= smallest_size) {
        smallest_iterator = i;
        smallest_size = i->second->size();
      }
    }

#if defined(TOOLKIT_GTK)
    smallest_iterator->second->Detach();
#else
    delete smallest_iterator->second;
#endif
    cached_dibs_.erase(smallest_iterator);
  }

  cached_dibs_[dib_id] = dib;
  cached_dibs_cleaner_.Reset();
  return dib;
}

void RenderProcessHostImpl::ClearTransportDIBCache() {
#if defined(TOOLKIT_GTK)
  std::map<TransportDIB::Id, TransportDIB*>::const_iterator dib =
      cached_dibs_.begin();
  for (; dib != cached_dibs_.end(); ++dib)
    dib->second->Detach();
#else
  STLDeleteContainerPairSecondPointers(
      cached_dibs_.begin(), cached_dibs_.end());
#endif
  cached_dibs_.clear();
}

bool RenderProcessHostImpl::Send(IPC::Message* msg) {
  if (!channel_) {
    if (!is_initialized_) {
      queued_messages_.push(msg);
      return true;
    } else {
      delete msg;
      return false;
    }
  }

  if (child_process_launcher_.get() && child_process_launcher_->IsStarting()) {
    queued_messages_.push(msg);
    return true;
  }

  return channel_->Send(msg);
}

bool RenderProcessHostImpl::OnMessageReceived(const IPC::Message& msg) {
  // If we're about to be deleted, or have initiated the fast shutdown sequence,
  // we ignore incoming messages.

  if (deleting_soon_ || fast_shutdown_started_)
    return false;

  mark_child_process_activity_time();
  if (msg.routing_id() == MSG_ROUTING_CONTROL) {
    // Dispatch control messages.
    bool msg_is_ok = true;
    IPC_BEGIN_MESSAGE_MAP_EX(RenderProcessHostImpl, msg, msg_is_ok)
      IPC_MESSAGE_HANDLER(ChildProcessHostMsg_ShutdownRequest,
                          OnShutdownRequest)
      IPC_MESSAGE_HANDLER(ChildProcessHostMsg_DumpHandlesDone,
                          OnDumpHandlesDone)
      IPC_MESSAGE_HANDLER(ViewHostMsg_SuddenTerminationChanged,
                          SuddenTerminationChanged)
      IPC_MESSAGE_HANDLER(ViewHostMsg_UserMetricsRecordAction,
                          OnUserMetricsRecordAction)
      IPC_MESSAGE_HANDLER(ViewHostMsg_SavedPageAsMHTML, OnSavedPageAsMHTML)
      // Adding single handlers for your service here is fine, but once your
      // service needs more than one handler, please extract them into a new
      // message filter and add that filter to CreateMessageFilters().
      IPC_MESSAGE_UNHANDLED_ERROR()
    IPC_END_MESSAGE_MAP_EX()

    if (!msg_is_ok) {
      // The message had a handler, but its de-serialization failed.
      // We consider this a capital crime. Kill the renderer if we have one.
      LOG(ERROR) << "bad message " << msg.type() << " terminating renderer.";
      RecordAction(UserMetricsAction("BadMessageTerminate_BRPH"));
      ReceivedBadMessage();
    }
    return true;
  }

  // Dispatch incoming messages to the appropriate IPC::Listener.
  IPC::Listener* listener = listeners_.Lookup(msg.routing_id());
  if (!listener) {
    if (msg.is_sync()) {
      // The listener has gone away, so we must respond or else the caller will
      // hang waiting for a reply.
      IPC::Message* reply = IPC::SyncMessage::GenerateReply(&msg);
      reply->set_reply_error();
      Send(reply);
    }

    // If this is a SwapBuffers, we need to ack it if we're not going to handle
    // it so that the GPU process doesn't get stuck in unscheduled state.
    bool msg_is_ok = true;
    IPC_BEGIN_MESSAGE_MAP_EX(RenderProcessHostImpl, msg, msg_is_ok)
      IPC_MESSAGE_HANDLER(ViewHostMsg_CompositorSurfaceBuffersSwapped,
                          OnCompositorSurfaceBuffersSwappedNoHost)
    IPC_END_MESSAGE_MAP_EX()
    return true;
  }
  return listener->OnMessageReceived(msg);
}

void RenderProcessHostImpl::OnChannelConnected(int32 peer_pid) {
#if defined(IPC_MESSAGE_LOG_ENABLED)
  Send(new ChildProcessMsg_SetIPCLoggingEnabled(
      IPC::Logging::GetInstance()->Enabled()));
#endif

  tracked_objects::ThreadData::Status status =
      tracked_objects::ThreadData::status();
  Send(new ChildProcessMsg_SetProfilerStatus(status));
}

void RenderProcessHostImpl::OnChannelError() {
  ProcessDied(true /* already_dead */);
}

BrowserContext* RenderProcessHostImpl::GetBrowserContext() const {
  return browser_context_;
}

bool RenderProcessHostImpl::InSameStoragePartition(
    StoragePartition* partition) const {
  return storage_partition_impl_ == partition;
}

int RenderProcessHostImpl::GetID() const {
  return id_;
}

bool RenderProcessHostImpl::HasConnection() const {
  return channel_.get() != NULL;
}

void RenderProcessHostImpl::SetIgnoreInputEvents(bool ignore_input_events) {
  ignore_input_events_ = ignore_input_events;
}

bool RenderProcessHostImpl::IgnoreInputEvents() const {
  return ignore_input_events_;
}

<<<<<<< HEAD
=======
void RenderProcessHostImpl::Attach(RenderWidgetHost* host,
                                   int routing_id) {
  render_widget_hosts_.AddWithID(host, routing_id);
}

void RenderProcessHostImpl::Release(int routing_id) {
  DCHECK(render_widget_hosts_.Lookup(routing_id) != NULL);
  render_widget_hosts_.Remove(routing_id);

#if defined(OS_WIN)
  // Dump the handle table if handle auditing is enabled.
  const CommandLine& browser_command_line =
      *CommandLine::ForCurrentProcess();
  if (browser_command_line.HasSwitch(switches::kAuditHandles) ||
      browser_command_line.HasSwitch(switches::kAuditAllHandles)) {
    DumpHandles();

    // We wait to close the channels until the child process has finished
    // dumping handles and sends us ChildProcessHostMsg_DumpHandlesDone.
    return;
  }
#endif
  // Keep the one renderer thread around forever for in-process renderer.
  if (!is_in_process_)
    Cleanup();
}

>>>>>>> 68f962fd
void RenderProcessHostImpl::Cleanup() {
  // When no other owners of this object, we can delete ourselves
  if (listeners_.IsEmpty()) {
    DCHECK_EQ(0, pending_views_);
    NotificationService::current()->Notify(
        NOTIFICATION_RENDERER_PROCESS_TERMINATED,
        Source<RenderProcessHost>(this),
        NotificationService::NoDetails());

    base::MessageLoop::current()->DeleteSoon(FROM_HERE, this);
    deleting_soon_ = true;
    // It's important not to wait for the DeleteTask to delete the channel
    // proxy. Kill it off now. That way, in case the profile is going away, the
    // rest of the objects attached to this RenderProcessHost start going
    // away first, since deleting the channel proxy will post a
    // OnChannelClosed() to IPC::ChannelProxy::Context on the IO thread.
    channel_.reset();
    gpu_message_filter_ = NULL;

    if (is_in_process_)
      GetContentClient()->browser()->StopInProcessRendererThread();

    // Remove ourself from the list of renderer processes so that we can't be
    // reused in between now and when the Delete task runs.
    UnregisterHost(GetID());
  }
}

void RenderProcessHostImpl::AddPendingView() {
  pending_views_++;
}

void RenderProcessHostImpl::RemovePendingView() {
  DCHECK(pending_views_);
  pending_views_--;
}

void RenderProcessHostImpl::SetSuddenTerminationAllowed(bool enabled) {
  sudden_termination_allowed_ = enabled;
}

bool RenderProcessHostImpl::SuddenTerminationAllowed() const {
  return sudden_termination_allowed_;
}

base::TimeDelta RenderProcessHostImpl::GetChildProcessIdleTime() const {
  return base::TimeTicks::Now() - child_process_activity_time_;
}

void RenderProcessHostImpl::SurfaceUpdated(int32 surface_id) {
  if (!gpu_message_filter_)
    return;
  BrowserThread::PostTask(BrowserThread::IO, FROM_HERE, base::Bind(
      &GpuMessageFilter::SurfaceUpdated,
      gpu_message_filter_,
      surface_id));
}

void RenderProcessHostImpl::ResumeRequestsForView(int route_id) {
  widget_helper_->ResumeRequestsForView(route_id);
}

bool RenderProcessHostImpl::IsInProcess() const {
  return is_in_process_;
}

bool RenderProcessHostImpl::UsesInProcessPlugins() const {
  return uses_in_process_plugins_;
}

void RenderProcessHostImpl::SetUsesInProcessPlugins() {
  uses_in_process_plugins_ = true;
}

IPC::ChannelProxy* RenderProcessHostImpl::GetChannel() {
  return channel_.get();
}

bool RenderProcessHostImpl::FastShutdownForPageCount(size_t count) {
  if (static_cast<size_t>(GetActiveViewCount()) == count)
    return FastShutdownIfPossible();
  return false;
}

bool RenderProcessHostImpl::FastShutdownStarted() const {
  return fast_shutdown_started_;
}

// static
int RenderProcessHostImpl::GenerateUniqueId()
{
  return ChildProcessHostImpl::GenerateChildProcessUniqueId();
}

// static
void RenderProcessHostImpl::RegisterHost(int host_id, RenderProcessHost* host) {
  g_all_hosts.Get().AddWithID(host, host_id);
}

// static
void RenderProcessHostImpl::UnregisterHost(int host_id) {
  RenderProcessHost* host = g_all_hosts.Get().Lookup(host_id);
  if (!host)
    return;

  g_all_hosts.Get().Remove(host_id);

  // Look up the map of site to process for the given browser_context,
  // in case we need to remove this process from it.  It will be registered
  // under any sites it rendered that use process-per-site mode.
  SiteProcessMap* map =
      GetSiteProcessMapForBrowserContext(host->GetBrowserContext());
  map->RemoveProcess(host);
}

// static
bool RenderProcessHostImpl::IsSuitableHost(
    RenderProcessHost* host,
    BrowserContext* browser_context,
    const GURL& site_url) {
  if (CommandLine::ForCurrentProcess()->HasSwitch(switches::kSingleProcess))
    return true;

  if (host->GetBrowserContext() != browser_context)
    return false;

  // Check whether the given host and the intended site_url will be using the
  // same StoragePartition, since a RenderProcessHost can only support a single
  // StoragePartition.  This is relevant for packaged apps, browser tags, and
  // isolated sites.
  StoragePartition* dest_partition =
      BrowserContext::GetStoragePartitionForSite(browser_context, site_url);
  if (!host->InSameStoragePartition(dest_partition))
    return false;

  // All URLs are suitable if this is associated with a guest renderer process.
  // TODO(fsamuel, creis): Further validation is needed to ensure that only
  // normal web URLs are permitted in guest processes. We need to investigate
  // where this validation should happen.
  if (host->IsGuest())
    return true;

  if (!host->IsGuest() && site_url.SchemeIs(chrome::kGuestScheme))
    return false;

  if (ChildProcessSecurityPolicyImpl::GetInstance()->HasWebUIBindings(
          host->GetID()) !=
      WebUIControllerFactoryRegistry::GetInstance()->UseWebUIBindingsForURL(
          browser_context, site_url)) {
    return false;
  }

  return GetContentClient()->browser()->IsSuitableHost(host, site_url);
}

RenderProcessHost::iterator RenderProcessHost::AllHostsIterator() {
  DCHECK(BrowserThread::CurrentlyOn(BrowserThread::UI));
  return iterator(g_all_hosts.Pointer());
}

// static
RenderProcessHost* RenderProcessHost::FromID(int render_process_id) {
  DCHECK(BrowserThread::CurrentlyOn(BrowserThread::UI));
  return g_all_hosts.Get().Lookup(render_process_id);
}

// static
bool RenderProcessHost::ShouldTryToUseExistingProcessHost(
    BrowserContext* browser_context, const GURL& url) {
  // Experimental:
  // If --enable-strict-site-isolation or --site-per-process is enabled, do not
  // try to reuse renderer processes when over the limit.  (We could allow pages
  // from the same site to share, if we knew what the given process was
  // dedicated to.  Allowing no sharing is simpler for now.)  This may cause
  // resource exhaustion issues if too many sites are open at once.
  const CommandLine& command_line = *CommandLine::ForCurrentProcess();
  if (command_line.HasSwitch(switches::kEnableStrictSiteIsolation) ||
      command_line.HasSwitch(switches::kSitePerProcess))
    return false;

  if (command_line.HasSwitch(switches::kSingleProcess))
    return true;

  // NOTE: Sometimes it's necessary to create more render processes than
  //       GetMaxRendererProcessCount(), for instance when we want to create
  //       a renderer process for a browser context that has no existing
  //       renderers. This is OK in moderation, since the
  //       GetMaxRendererProcessCount() is conservative.
  if (g_all_hosts.Get().size() >= GetMaxRendererProcessCount())
    return true;

  return GetContentClient()->browser()->
      ShouldTryToUseExistingProcessHost(browser_context, url);
}

// static
RenderProcessHost* RenderProcessHost::GetExistingProcessHost(
    BrowserContext* browser_context,
    const GURL& site_url) {
  // First figure out which existing renderers we can use.
  std::vector<RenderProcessHost*> suitable_renderers;
  suitable_renderers.reserve(g_all_hosts.Get().size());

  iterator iter(AllHostsIterator());
  while (!iter.IsAtEnd()) {
    if (RenderProcessHostImpl::IsSuitableHost(
            iter.GetCurrentValue(),
            browser_context, site_url))
      suitable_renderers.push_back(iter.GetCurrentValue());

    iter.Advance();
  }

  // Now pick a random suitable renderer, if we have any.
  if (!suitable_renderers.empty()) {
    int suitable_count = static_cast<int>(suitable_renderers.size());
    int random_index = base::RandInt(0, suitable_count - 1);
    return suitable_renderers[random_index];
  }

  return NULL;
}

// static
bool RenderProcessHost::ShouldUseProcessPerSite(
    BrowserContext* browser_context,
    const GURL& url) {
  // Returns true if we should use the process-per-site model.  This will be
  // the case if the --process-per-site switch is specified, or in
  // process-per-site-instance for particular sites (e.g., WebUI).
  // Note that --single-process is handled in ShouldTryToUseExistingProcessHost.
  const CommandLine& command_line = *CommandLine::ForCurrentProcess();
  if (command_line.HasSwitch(switches::kProcessPerSite))
    return true;

  // We want to consolidate particular sites like WebUI even when we are using
  // the process-per-tab or process-per-site-instance models.
  // Note: DevTools pages have WebUI type but should not reuse the same host.
  if (WebUIControllerFactoryRegistry::GetInstance()->UseWebUIForURL(
          browser_context, url) &&
      !url.SchemeIs(chrome::kChromeDevToolsScheme)) {
    return true;
  }

  // Otherwise let the content client decide, defaulting to false.
  return GetContentClient()->browser()->ShouldUseProcessPerSite(browser_context,
                                                                url);
}

// static
RenderProcessHost* RenderProcessHostImpl::GetProcessHostForSite(
    BrowserContext* browser_context,
    const GURL& url) {
  // Look up the map of site to process for the given browser_context.
  SiteProcessMap* map =
      GetSiteProcessMapForBrowserContext(browser_context);

  // See if we have an existing process with appropriate bindings for this site.
  // If not, the caller should create a new process and register it.
  std::string site = SiteInstance::GetSiteForURL(browser_context, url)
      .possibly_invalid_spec();
  RenderProcessHost* host = map->FindProcess(site);
  if (host && !IsSuitableHost(host, browser_context, url)) {
    // The registered process does not have an appropriate set of bindings for
    // the url.  Remove it from the map so we can register a better one.
    RecordAction(UserMetricsAction("BindingsMismatch_GetProcessHostPerSite"));
    map->RemoveProcess(host);
    host = NULL;
  }

  return host;
}

void RenderProcessHostImpl::RegisterProcessHostForSite(
    BrowserContext* browser_context,
    RenderProcessHost* process,
    const GURL& url) {
  // Look up the map of site to process for the given browser_context.
  SiteProcessMap* map =
      GetSiteProcessMapForBrowserContext(browser_context);

  // Only register valid, non-empty sites.  Empty or invalid sites will not
  // use process-per-site mode.  We cannot check whether the process has
  // appropriate bindings here, because the bindings have not yet been granted.
  std::string site = SiteInstance::GetSiteForURL(browser_context, url)
      .possibly_invalid_spec();
  if (!site.empty())
    map->RegisterProcess(site, process);
}

void RenderProcessHostImpl::ProcessDied(bool already_dead) {
  // Our child process has died.  If we didn't expect it, it's a crash.
  // In any case, we need to let everyone know it's gone.
  // The OnChannelError notification can fire multiple times due to nested sync
  // calls to a renderer. If we don't have a valid channel here it means we
  // already handled the error.

  // child_process_launcher_ can be NULL in single process mode or if fast
  // termination happened.
  int exit_code = 0;
  base::TerminationStatus status =
      child_process_launcher_.get() ?
      child_process_launcher_->GetChildTerminationStatus(already_dead,
                                                         &exit_code) :
      base::TERMINATION_STATUS_NORMAL_TERMINATION;

  RendererClosedDetails details(GetHandle(), status, exit_code);
  NotificationService::current()->Notify(
      NOTIFICATION_RENDERER_PROCESS_CLOSED,
      Source<RenderProcessHost>(this),
      Details<RendererClosedDetails>(&details));

  child_process_launcher_.reset();
  channel_.reset();
  gpu_message_filter_ = NULL;

  IDMap<IPC::Listener>::iterator iter(&listeners_);
  while (!iter.IsAtEnd()) {
    iter.GetCurrentValue()->OnMessageReceived(
        ViewHostMsg_RenderViewGone(iter.GetCurrentKey(),
                                   static_cast<int>(status),
                                   exit_code));
    iter.Advance();
  }

  ClearTransportDIBCache();

  // this object is not deleted at this point and may be reused later.
  // TODO(darin): clean this up
}

int RenderProcessHostImpl::GetActiveViewCount() {
  int num_active_views = 0;
  RenderWidgetHost::List widgets = RenderWidgetHost::GetRenderWidgetHosts();
  for (size_t i = 0; i < widgets.size(); ++i) {
    // Count only RenderWidgetHosts in this process.
    if (widgets[i]->GetProcess()->GetID() != GetID())
      continue;

    // All RenderWidgetHosts are swapped in.
    if (!widgets[i]->IsRenderView()) {
      num_active_views++;
      continue;
    }

    // Don't count swapped out views.
    RenderViewHost* rvh = RenderViewHost::From(widgets[i]);
    if (!static_cast<RenderViewHostImpl*>(rvh)->is_swapped_out())
      num_active_views++;
  }
  return num_active_views;
}

// Frame subscription API for this class is for accelerated composited path
// only. These calls are redirected to GpuMessageFilter.
void RenderProcessHostImpl::BeginFrameSubscription(
    int route_id,
    scoped_ptr<RenderWidgetHostViewFrameSubscriber> subscriber) {
  if (!gpu_message_filter_)
    return;
  BrowserThread::PostTask(BrowserThread::IO, FROM_HERE, base::Bind(
      &GpuMessageFilter::BeginFrameSubscription,
      gpu_message_filter_,
      route_id, base::Passed(&subscriber)));
}

void RenderProcessHostImpl::EndFrameSubscription(int route_id) {
  if (!gpu_message_filter_)
    return;
  BrowserThread::PostTask(BrowserThread::IO, FROM_HERE, base::Bind(
      &GpuMessageFilter::EndFrameSubscription,
      gpu_message_filter_,
      route_id));
}

void RenderProcessHostImpl::OnShutdownRequest() {
<<<<<<< HEAD
  // Don't shut down if there are active RenderViews, or if there are pending
  // RenderViews being swapped back in.
  // In single process mode, we never shutdown the renderer.
  int num_active_views = GetActiveViewCount();
  if (pending_views_ || num_active_views > 0 || run_renderer_in_process())
=======
  // Don't shut down if there are more active RenderViews than the one asking
  // to close, or if there are pending RenderViews being swapped back in.
  // We never shutdown in-process renderers.
  int num_active_views = GetActiveViewCount();
  if (pending_views_ || num_active_views > 1 || is_in_process_)
>>>>>>> 68f962fd
    return;

  // Notify any contents that might have swapped out renderers from this
  // process. They should not attempt to swap them back in.
  NotificationService::current()->Notify(
      NOTIFICATION_RENDERER_PROCESS_CLOSING,
      Source<RenderProcessHost>(this),
      NotificationService::NoDetails());

  Send(new ChildProcessMsg_Shutdown());
}

void RenderProcessHostImpl::SuddenTerminationChanged(bool enabled) {
  SetSuddenTerminationAllowed(enabled);
}

void RenderProcessHostImpl::OnDumpHandlesDone() {
  Cleanup();
}

void RenderProcessHostImpl::SetBackgrounded(bool backgrounded) {
  // Note: we always set the backgrounded_ value.  If the process is NULL
  // (and hence hasn't been created yet), we will set the process priority
  // later when we create the process.
  backgrounded_ = backgrounded;
  if (!child_process_launcher_.get() || child_process_launcher_->IsStarting())
    return;

#if defined(OS_WIN)
  // The cbstext.dll loads as a global GetMessage hook in the browser process
  // and intercepts/unintercepts the kernel32 API SetPriorityClass in a
  // background thread. If the UI thread invokes this API just when it is
  // intercepted the stack is messed up on return from the interceptor
  // which causes random crashes in the browser process. Our hack for now
  // is to not invoke the SetPriorityClass API if the dll is loaded.
  if (GetModuleHandle(L"cbstext.dll"))
    return;
#endif  // OS_WIN

  child_process_launcher_->SetProcessBackgrounded(backgrounded);
}

void RenderProcessHostImpl::OnProcessLaunched() {
  // No point doing anything, since this object will be destructed soon.  We
  // especially don't want to send the RENDERER_PROCESS_CREATED notification,
  // since some clients might expect a RENDERER_PROCESS_TERMINATED afterwards to
  // properly cleanup.
  if (deleting_soon_)
    return;

  if (child_process_launcher_) {
    if (!child_process_launcher_->GetHandle()) {
      OnChannelError();
      return;
    }

    child_process_launcher_->SetProcessBackgrounded(backgrounded_);
  }

  // NOTE: This needs to be before sending queued messages because
  // ExtensionService uses this notification to initialize the renderer process
  // with state that must be there before any JavaScript executes.
  //
  // The queued messages contain such things as "navigate". If this notification
  // was after, we can end up executing JavaScript before the initialization
  // happens.
  NotificationService::current()->Notify(
      NOTIFICATION_RENDERER_PROCESS_CREATED,
      Source<RenderProcessHost>(this),
      NotificationService::NoDetails());

  while (!queued_messages_.empty()) {
    Send(queued_messages_.front());
    queued_messages_.pop();
  }
}

void RenderProcessHostImpl::OnUserMetricsRecordAction(
    const std::string& action) {
  RecordComputedAction(action);
}

void RenderProcessHostImpl::OnSavedPageAsMHTML(int job_id, int64 data_size) {
  MHTMLGenerationManager::GetInstance()->MHTMLGenerated(job_id, data_size);
}

void RenderProcessHostImpl::OnCompositorSurfaceBuffersSwappedNoHost(
      const ViewHostMsg_CompositorSurfaceBuffersSwapped_Params& params) {
  TRACE_EVENT0("renderer_host",
               "RenderWidgetHostImpl::OnCompositorSurfaceBuffersSwappedNoHost");
  AcceleratedSurfaceMsg_BufferPresented_Params ack_params;
  ack_params.sync_point = 0;
  RenderWidgetHostImpl::AcknowledgeBufferPresent(params.route_id,
                                                 params.gpu_process_host_id,
                                                 ack_params);
}

void RenderProcessHostImpl::OnGpuSwitching() {
  RenderWidgetHost::List widgets = RenderWidgetHost::GetRenderWidgetHosts();
  for (size_t i = 0; i < widgets.size(); ++i) {
    if (!widgets[i]->IsRenderView())
      continue;

    // Skip widgets in other processes.
    if (widgets[i]->GetProcess()->GetID() != GetID())
      continue;

    RenderViewHost* rvh = RenderViewHost::From(widgets[i]);
    rvh->UpdateWebkitPreferences(rvh->GetWebkitPreferences());
  }
}

}  // namespace content<|MERGE_RESOLUTION|>--- conflicted
+++ resolved
@@ -352,12 +352,9 @@
           ignore_input_events_(false),
           supports_browser_plugin_(supports_browser_plugin),
           is_guest_(is_guest),
-<<<<<<< HEAD
+          is_in_process_(is_in_process),
+          uses_in_process_plugins_(false),
           gpu_observer_registered_(false) {
-=======
-          is_in_process_(is_in_process),
-          uses_in_process_plugins_(false) {
->>>>>>> 68f962fd
   widget_helper_ = new RenderWidgetHelper();
 
   ChildProcessSecurityPolicyImpl::GetInstance()->Add(GetID());
@@ -454,17 +451,13 @@
 
   CreateMessageFilters();
 
-<<<<<<< HEAD
   // Single-process mode not supported in split-dll mode.
 #if !defined(CHROME_SPLIT_DLL)
-  if (run_renderer_in_process()) {
-=======
   if (is_in_process_) {
     DCHECK(GetContentClient()->browser()->SupportsInProcessRenderer());
     if (uses_in_process_plugins_)
       RenderProcessImpl::ForceInProcessPlugins();
 
->>>>>>> 68f962fd
     // Crank up a thread and run the initialization there.  With the way that
     // messages flow between the browser and renderer, this thread is required
     // to prevent a deadlock in single-process mode.  Since the primordial
@@ -700,7 +693,7 @@
   }
 #endif
   // Keep the one renderer thread around forever in single process mode.
-  if (!run_renderer_in_process())
+  if (!is_in_process_)
     Cleanup();
 }
 
@@ -1248,36 +1241,6 @@
   return ignore_input_events_;
 }
 
-<<<<<<< HEAD
-=======
-void RenderProcessHostImpl::Attach(RenderWidgetHost* host,
-                                   int routing_id) {
-  render_widget_hosts_.AddWithID(host, routing_id);
-}
-
-void RenderProcessHostImpl::Release(int routing_id) {
-  DCHECK(render_widget_hosts_.Lookup(routing_id) != NULL);
-  render_widget_hosts_.Remove(routing_id);
-
-#if defined(OS_WIN)
-  // Dump the handle table if handle auditing is enabled.
-  const CommandLine& browser_command_line =
-      *CommandLine::ForCurrentProcess();
-  if (browser_command_line.HasSwitch(switches::kAuditHandles) ||
-      browser_command_line.HasSwitch(switches::kAuditAllHandles)) {
-    DumpHandles();
-
-    // We wait to close the channels until the child process has finished
-    // dumping handles and sends us ChildProcessHostMsg_DumpHandlesDone.
-    return;
-  }
-#endif
-  // Keep the one renderer thread around forever for in-process renderer.
-  if (!is_in_process_)
-    Cleanup();
-}
-
->>>>>>> 68f962fd
 void RenderProcessHostImpl::Cleanup() {
   // When no other owners of this object, we can delete ourselves
   if (listeners_.IsEmpty()) {
@@ -1654,19 +1617,11 @@
 }
 
 void RenderProcessHostImpl::OnShutdownRequest() {
-<<<<<<< HEAD
   // Don't shut down if there are active RenderViews, or if there are pending
   // RenderViews being swapped back in.
-  // In single process mode, we never shutdown the renderer.
-  int num_active_views = GetActiveViewCount();
-  if (pending_views_ || num_active_views > 0 || run_renderer_in_process())
-=======
-  // Don't shut down if there are more active RenderViews than the one asking
-  // to close, or if there are pending RenderViews being swapped back in.
   // We never shutdown in-process renderers.
   int num_active_views = GetActiveViewCount();
-  if (pending_views_ || num_active_views > 1 || is_in_process_)
->>>>>>> 68f962fd
+  if (pending_views_ || num_active_views > 0 || is_in_process_)
     return;
 
   // Notify any contents that might have swapped out renderers from this
