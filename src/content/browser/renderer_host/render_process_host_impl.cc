// Copyright (c) 2012 The Chromium Authors. All rights reserved.
// Use of this source code is governed by a BSD-style license that can be
// found in the LICENSE file.

// Represents the browser side of the browser <--> renderer communication
// channel. There will be one RenderProcessHost per renderer process.

#include "content/browser/renderer_host/render_process_host_impl.h"

#include <algorithm>
#include <limits>
#include <vector>

#if defined(OS_POSIX)
#include <utility>  // for pair<>
#endif

#include "base/base_switches.h"
#include "base/bind.h"
#include "base/bind_helpers.h"
#include "base/callback.h"
#include "base/command_line.h"
#include "base/debug/trace_event.h"
#include "base/lazy_instance.h"
#include "base/logging.h"
#include "base/metrics/field_trial.h"
#include "base/metrics/histogram.h"
#include "base/path_service.h"
#include "base/platform_file.h"
#include "base/rand_util.h"
#include "base/stl_util.h"
#include "base/strings/string_util.h"
#include "base/supports_user_data.h"
#include "base/sys_info.h"
#include "base/threading/thread.h"
#include "base/threading/thread_restrictions.h"
#include "base/tracked_objects.h"
#include "cc/base/switches.h"
#include "content/browser/appcache/appcache_dispatcher_host.h"
#include "content/browser/appcache/chrome_appcache_service.h"
#include "content/browser/browser_main.h"
#include "content/browser/browser_main_loop.h"
#include "content/browser/browser_plugin/browser_plugin_geolocation_permission_context.h"
#include "content/browser/browser_plugin/browser_plugin_message_filter.h"
#include "content/browser/child_process_security_policy_impl.h"
#include "content/browser/device_orientation/device_motion_message_filter.h"
#include "content/browser/device_orientation/device_orientation_message_filter.h"
#include "content/browser/device_orientation/orientation_message_filter.h"
#include "content/browser/dom_storage/dom_storage_context_wrapper.h"
#include "content/browser/dom_storage/dom_storage_message_filter.h"
#include "content/browser/download/mhtml_generation_manager.h"
#include "content/browser/fileapi/chrome_blob_storage_context.h"
#include "content/browser/fileapi/fileapi_message_filter.h"
#include "content/browser/geolocation/geolocation_dispatcher_host.h"
#include "content/browser/gpu/compositor_util.h"
#include "content/browser/gpu/gpu_data_manager_impl.h"
#include "content/browser/gpu/gpu_process_host.h"
#include "content/browser/gpu/shader_disk_cache.h"
#include "content/browser/histogram_message_filter.h"
#include "content/browser/indexed_db/indexed_db_context_impl.h"
#include "content/browser/indexed_db/indexed_db_dispatcher_host.h"
#include "content/browser/loader/resource_message_filter.h"
#include "content/browser/loader/resource_scheduler_filter.h"

// SHEZ: make this conditional for ANDROID only
#if defined(OS_ANDROID)
#include "content/browser/media/android/browser_demuxer_android.h"
#endif

#include "content/browser/media/media_internals.h"
#include "content/browser/mime_registry_message_filter.h"
#include "content/browser/plugin_service_impl.h"
#include "content/browser/profiler_message_filter.h"
#include "content/browser/quota_dispatcher_host.h"
#include "content/browser/renderer_host/clipboard_message_filter.h"
#include "content/browser/renderer_host/database_message_filter.h"
#include "content/browser/renderer_host/file_utilities_message_filter.h"
#include "content/browser/renderer_host/gamepad_browser_message_filter.h"
#include "content/browser/renderer_host/gpu_message_filter.h"
#include "content/browser/renderer_host/media/audio_input_renderer_host.h"
#include "content/browser/renderer_host/media/audio_mirroring_manager.h"
#include "content/browser/renderer_host/media/audio_renderer_host.h"
#include "content/browser/renderer_host/media/device_request_message_filter.h"
#include "content/browser/renderer_host/media/media_stream_dispatcher_host.h"
#include "content/browser/renderer_host/media/midi_dispatcher_host.h"
#include "content/browser/renderer_host/media/midi_host.h"
#include "content/browser/renderer_host/media/peer_connection_tracker_host.h"
#include "content/browser/renderer_host/media/video_capture_host.h"
#include "content/browser/renderer_host/memory_benchmark_message_filter.h"
#include "content/browser/renderer_host/p2p/socket_dispatcher_host.h"
#include "content/browser/renderer_host/pepper/pepper_message_filter.h"
#include "content/browser/renderer_host/pepper/pepper_renderer_connection.h"
#include "content/browser/renderer_host/render_message_filter.h"
#include "content/browser/renderer_host/render_view_host_delegate.h"
#include "content/browser/renderer_host/render_view_host_impl.h"
#include "content/browser/renderer_host/render_widget_helper.h"
#include "content/browser/renderer_host/render_widget_host_impl.h"
#include "content/browser/renderer_host/socket_stream_dispatcher_host.h"
#include "content/browser/renderer_host/text_input_client_message_filter.h"
#include "content/browser/resolve_proxy_msg_helper.h"
#include "content/browser/service_worker/service_worker_context.h"
#include "content/browser/service_worker/service_worker_dispatcher_host.h"
#include "content/browser/speech/input_tag_speech_dispatcher_host.h"
#include "content/browser/speech/speech_recognition_dispatcher_host.h"
#include "content/browser/storage_partition_impl.h"
#include "content/browser/streams/stream_context.h"
#include "content/browser/tracing/trace_message_filter.h"
#include "content/browser/webui/web_ui_controller_factory_registry.h"
#include "content/browser/worker_host/worker_message_filter.h"
#include "content/browser/worker_host/worker_storage_partition.h"
#include "content/common/child_process_host_impl.h"
#include "content/common/child_process_messages.h"
#include "content/common/gpu/gpu_messages.h"
#include "content/common/resource_messages.h"
#include "content/common/view_messages.h"
#include "content/port/browser/render_widget_host_view_frame_subscriber.h"
#include "content/public/browser/browser_context.h"
#include "content/public/browser/content_browser_client.h"
#include "content/public/browser/notification_service.h"
#include "content/public/browser/notification_types.h"
#include "content/public/browser/render_process_host_factory.h"
#include "content/public/browser/render_widget_host.h"
#include "content/public/browser/render_widget_host_iterator.h"
#include "content/public/browser/resource_context.h"
#include "content/public/browser/user_metrics.h"
#include "content/public/common/content_constants.h"
#include "content/public/common/content_switches.h"
#include "content/public/common/process_type.h"
#include "content/public/common/result_codes.h"
#include "content/public/common/url_constants.h"
<<<<<<< HEAD
#include "content/renderer/render_process_impl.h"
=======
>>>>>>> 0704b1ab
#include "gpu/command_buffer/service/gpu_switches.h"
#include "ipc/ipc_channel.h"
#include "ipc/ipc_logging.h"
#include "ipc/ipc_platform_file.h"
#include "ipc/ipc_switches.h"
#include "media/base/media_switches.h"
#include "net/url_request/url_request_context_getter.h"
#include "ppapi/shared_impl/ppapi_switches.h"
#include "ui/base/ui_base_switches.h"
#include "ui/gfx/switches.h"
#include "ui/gl/gl_switches.h"
#include "webkit/browser/fileapi/sandbox_file_system_backend.h"
#include "webkit/common/resource_type.h"

#if defined(OS_ANDROID)
#include "content/browser/android/vibration_message_filter.h"
#endif

#if defined(OS_WIN)
#include "base/win/scoped_com_initializer.h"
#include "content/common/font_cache_dispatcher_win.h"
#include "content/common/sandbox_win.h"
#include "content/public/common/sandboxed_process_launcher_delegate.h"
#endif

#if defined(ENABLE_WEBRTC)
#include "content/browser/renderer_host/media/webrtc_identity_service_host.h"
#endif

#include "third_party/skia/include/core/SkBitmap.h"

extern bool g_exited_main_message_loop;

static const char* kSiteProcessMapKeyName = "content_site_process_map";

namespace content {
namespace {

void CacheShaderInfo(int32 id, base::FilePath path) {
  ShaderCacheFactory::GetInstance()->SetCacheInfo(id, path);
}

void RemoveShaderInfo(int32 id) {
  ShaderCacheFactory::GetInstance()->RemoveCacheInfo(id);
}

<<<<<<< HEAD
// Helper class that we pass to ResourceMessageFilter so that it can find the
// right net::URLRequestContext for a request.
class RendererURLRequestContextSelector
    : public ResourceMessageFilter::URLRequestContextSelector {
 public:
  RendererURLRequestContextSelector(BrowserContext* browser_context,
                                    int render_child_id)
      : request_context_(browser_context->GetRequestContextForRenderProcess(
                             render_child_id)),
        media_request_context_(
            browser_context->GetMediaRequestContextForRenderProcess(
                render_child_id)) {
  }

  virtual net::URLRequestContext* GetRequestContext(
      ResourceType::Type resource_type) OVERRIDE {
    net::URLRequestContextGetter* request_context = request_context_.get();
    // If the request has resource type of ResourceType::MEDIA, we use a request
    // context specific to media for handling it because these resources have
    // specific needs for caching.
    if (resource_type == ResourceType::MEDIA)
      request_context = media_request_context_.get();
    return request_context->GetURLRequestContext();
  }

 private:
  virtual ~RendererURLRequestContextSelector() {}
=======
net::URLRequestContext* GetRequestContext(
    scoped_refptr<net::URLRequestContextGetter> request_context,
    scoped_refptr<net::URLRequestContextGetter> media_request_context,
    ResourceType::Type resource_type) {
  // If the request has resource type of ResourceType::MEDIA, we use a request
  // context specific to media for handling it because these resources have
  // specific needs for caching.
  if (resource_type == ResourceType::MEDIA)
    return media_request_context->GetURLRequestContext();
  return request_context->GetURLRequestContext();
}
>>>>>>> 0704b1ab

void GetContexts(
    ResourceContext* resource_context,
    scoped_refptr<net::URLRequestContextGetter> request_context,
    scoped_refptr<net::URLRequestContextGetter> media_request_context,
    const ResourceHostMsg_Request& request,
    ResourceContext** resource_context_out,
    net::URLRequestContext** request_context_out) {
  *resource_context_out = resource_context;
  *request_context_out =
      GetRequestContext(request_context, media_request_context,
                        request.resource_type);
}

// the global list of all renderer processes
base::LazyInstance<IDMap<RenderProcessHost> >::Leaky
    g_all_hosts = LAZY_INSTANCE_INITIALIZER;

base::LazyInstance<scoped_refptr<BrowserPluginGeolocationPermissionContext> >
    g_browser_plugin_geolocation_context = LAZY_INSTANCE_INITIALIZER;

// Map of site to process, to ensure we only have one RenderProcessHost per
// site in process-per-site mode.  Each map is specific to a BrowserContext.
class SiteProcessMap : public base::SupportsUserData::Data {
 public:
  typedef base::hash_map<std::string, RenderProcessHost*> SiteToProcessMap;
  SiteProcessMap() {}

  void RegisterProcess(const std::string& site, RenderProcessHost* process) {
    map_[site] = process;
  }

  RenderProcessHost* FindProcess(const std::string& site) {
    SiteToProcessMap::iterator i = map_.find(site);
    if (i != map_.end())
      return i->second;
    return NULL;
  }

  void RemoveProcess(RenderProcessHost* host) {
    // Find all instances of this process in the map, then separately remove
    // them.
    std::set<std::string> sites;
    for (SiteToProcessMap::const_iterator i = map_.begin();
         i != map_.end();
         i++) {
      if (i->second == host)
        sites.insert(i->first);
    }
    for (std::set<std::string>::iterator i = sites.begin();
         i != sites.end();
         i++) {
      SiteToProcessMap::iterator iter = map_.find(*i);
      if (iter != map_.end()) {
        DCHECK_EQ(iter->second, host);
        map_.erase(iter);
      }
    }
  }

 private:
  SiteToProcessMap map_;
};

// Find the SiteProcessMap specific to the given context.
SiteProcessMap* GetSiteProcessMapForBrowserContext(BrowserContext* context) {
  DCHECK(context);
  SiteProcessMap* map = static_cast<SiteProcessMap*>(
      context->GetUserData(kSiteProcessMapKeyName));
  if (!map) {
    map = new SiteProcessMap();
    context->SetUserData(kSiteProcessMapKeyName, map);
  }
  return map;
}

#if defined(OS_WIN)
// NOTE: changes to this class need to be reviewed by the security team.
class RendererSandboxedProcessLauncherDelegate
    : public content::SandboxedProcessLauncherDelegate {
  bool in_process_plugins_;
 public:
  explicit RendererSandboxedProcessLauncherDelegate(
      bool in_process_plugins)
      : in_process_plugins_(in_process_plugins)
  {
  }
  virtual ~RendererSandboxedProcessLauncherDelegate() {}

  virtual void ShouldSandbox(bool* in_sandbox) OVERRIDE {
#if !defined (GOOGLE_CHROME_BUILD)
    if (CommandLine::ForCurrentProcess()->HasSwitch(
        switches::kInProcessPlugins) || in_process_plugins_) {
      *in_sandbox = false;
    }
#endif
  }

  virtual void PreSpawnTarget(sandbox::TargetPolicy* policy,
                              bool* success) {
    AddBaseHandleClosePolicy(policy);
    GetContentClient()->browser()->PreSpawnRenderer(policy, success);
  }
};
#endif  // OS_WIN

}  // namespace

// Stores the maximum number of renderer processes the content module can
// create.
static size_t g_max_renderer_count_override = 0;

int RenderProcessHostImpl::kInvalidId = ChildProcessHostImpl::kInvalidChildProcessId;

// static
size_t RenderProcessHost::GetMaxRendererProcessCount() {
  if (g_max_renderer_count_override)
    return g_max_renderer_count_override;

  // Defines the maximum number of renderer processes according to the
  // amount of installed memory as reported by the OS. The calculation
  // assumes that you want the renderers to use half of the installed
  // RAM and assuming that each WebContents uses ~40MB.
  // If you modify this assumption, you need to adjust the
  // ThirtyFourTabs test to match the expected number of processes.
  //
  // With the given amounts of installed memory below on a 32-bit CPU,
  // the maximum renderer count will roughly be as follows:
  //
  //   128 MB -> 3
  //   512 MB -> 6
  //  1024 MB -> 12
  //  4096 MB -> 51
  // 16384 MB -> 82 (kMaxRendererProcessCount)

  static size_t max_count = 0;
  if (!max_count) {
    const size_t kEstimatedWebContentsMemoryUsage =
#if defined(ARCH_CPU_64_BITS)
        60;  // In MB
#else
        40;  // In MB
#endif
    max_count = base::SysInfo::AmountOfPhysicalMemoryMB() / 2;
    max_count /= kEstimatedWebContentsMemoryUsage;

    const size_t kMinRendererProcessCount = 3;
    max_count = std::max(max_count, kMinRendererProcessCount);
    max_count = std::min(max_count, kMaxRendererProcessCount);
  }
  return max_count;
}

// static
void RenderProcessHost::SetMaxRendererProcessCount(size_t count) {
  g_max_renderer_count_override = count;
}

RenderProcessHostImpl::RenderProcessHostImpl(
    int host_id,
    base::ProcessHandle externally_managed_handle,
    BrowserContext* browser_context,
    StoragePartitionImpl* storage_partition_impl,
    bool supports_browser_plugin,
    bool is_guest)
        : fast_shutdown_started_(false),
          deleting_soon_(false),
          pending_views_(0),
          visible_widgets_(0),
          backgrounded_(true),
          cached_dibs_cleaner_(
              FROM_HERE, base::TimeDelta::FromSeconds(5),
              this, &RenderProcessHostImpl::ClearTransportDIBCache),
          is_initialized_(false),
          externally_managed_handle_(externally_managed_handle),
          id_(host_id),
          browser_context_(browser_context),
          storage_partition_impl_(storage_partition_impl),
          sudden_termination_allowed_(true),
          ignore_input_events_(false),
          supports_browser_plugin_(supports_browser_plugin),
          is_guest_(is_guest),
          uses_in_process_plugins_(false),
          gpu_observer_registered_(false),
          power_monitor_broadcaster_(this) {
  widget_helper_ = new RenderWidgetHelper();

  ChildProcessSecurityPolicyImpl::GetInstance()->Add(GetID());

  CHECK(!g_exited_main_message_loop);
  RegisterHost(GetID(), this);
  g_all_hosts.Get().set_check_on_null_data(true);
  // Initialize |child_process_activity_time_| to a reasonable value.
  mark_child_process_activity_time();

  if (!GetBrowserContext()->IsOffTheRecord() &&
      !CommandLine::ForCurrentProcess()->HasSwitch(
          switches::kDisableGpuShaderDiskCache)) {
    BrowserThread::PostTask(BrowserThread::IO, FROM_HERE,
                            base::Bind(&CacheShaderInfo, GetID(),
                                       storage_partition_impl_->GetPath()));
  }

  // Note: When we create the RenderProcessHostImpl, it's technically
  //       backgrounded, because it has no visible listeners.  But the process
  //       doesn't actually exist yet, so we'll Background it later, after
  //       creation.
}

RenderProcessHostImpl::~RenderProcessHostImpl() {
  ChildProcessSecurityPolicyImpl::GetInstance()->Remove(GetID());

  if (gpu_observer_registered_) {
    GpuDataManagerImpl::GetInstance()->RemoveObserver(this);
    gpu_observer_registered_ = false;
  }

  // We may have some unsent messages at this point, but that's OK.
  channel_.reset();
  while (!queued_messages_.empty()) {
    delete queued_messages_.front();
    queued_messages_.pop();
  }

  ClearTransportDIBCache();
  UnregisterHost(GetID());

  if (!CommandLine::ForCurrentProcess()->HasSwitch(
      switches::kDisableGpuShaderDiskCache)) {
    BrowserThread::PostTask(BrowserThread::IO, FROM_HERE,
                            base::Bind(&RemoveShaderInfo, GetID()));
  }
}

void RenderProcessHostImpl::EnableSendQueue() {
  is_initialized_ = false;
}

bool RenderProcessHostImpl::Init() {
  // calling Init() more than once does nothing, this makes it more convenient
  // for the view host which may not be sure in some cases
  if (channel_)
    return true;

  CommandLine::StringType renderer_prefix;
#if defined(OS_POSIX)
  // A command prefix is something prepended to the command line of the spawned
  // process. It is supported only on POSIX systems.
  const CommandLine& browser_command_line = *CommandLine::ForCurrentProcess();
  renderer_prefix =
      browser_command_line.GetSwitchValueNative(switches::kRendererCmdPrefix);
#endif  // defined(OS_POSIX)

#if defined(OS_LINUX)
  int flags = renderer_prefix.empty() ? ChildProcessHost::CHILD_ALLOW_SELF :
                                        ChildProcessHost::CHILD_NORMAL;
#else
  int flags = ChildProcessHost::CHILD_NORMAL;
#endif

  // Find the renderer before creating the channel so if this fails early we
  // return without creating the channel.
  base::FilePath renderer_path = ChildProcessHost::GetChildPath(flags);
  if (renderer_path.empty())
    return false;

  // Setup the IPC channel.
  const std::string channel_id =
      IPC::Channel::GenerateVerifiedChannelID(std::string());
  channel_.reset(
          new IPC::ChannelProxy(channel_id,
                                IPC::Channel::MODE_SERVER,
                                this,
                                BrowserThread::GetMessageLoopProxyForThread(
                                    BrowserThread::IO).get()));

  // Call the embedder first so that their IPC filters have priority.
  GetContentClient()->browser()->RenderProcessHostCreated(this);

  CreateMessageFilters();

  if (IsProcessManagedExternally() &&
      !base::Process(externally_managed_handle_).is_current()) {
    // Renderer is running in a separate process that is being managed
    // externally.
    OnProcessLaunched();  // Fake a callback that the process is ready.
  }
  else
  // Single-process mode not supported in multiple-dll mode currently.
<<<<<<< HEAD
#if !defined(CHROME_MULTIPLE_DLL)
=======
>>>>>>> 0704b1ab
  if (IsProcessManagedExternally()) {
    DCHECK(base::Process(externally_managed_handle_).is_current());
    DCHECK(GetContentClient()->browser()->SupportsInProcessRenderer());

    // Crank up a thread and run the initialization there.  With the way that
    // messages flow between the browser and renderer, this thread is required
    // to prevent a deadlock in single-process mode.  Since the primordial
    // thread in the renderer process runs the WebKit code and can sometimes
    // make blocking calls to the UI thread (i.e. this thread), they need to run
    // on separate threads.
    GetContentClient()->browser()->StartInProcessRendererThread(channel_id);
    OnProcessLaunched();  // Fake a callback that the process is ready.
  } else {
    // Build command line for renderer.  We call AppendRendererCommandLine()
    // first so the process type argument will appear first.
    CommandLine* cmd_line = new CommandLine(renderer_path);
    if (!renderer_prefix.empty())
      cmd_line->PrependWrapper(renderer_prefix);
    AppendRendererCommandLine(cmd_line);
    cmd_line->AppendSwitchASCII(switches::kProcessChannelID, channel_id);

    // Spawn the child process asynchronously to avoid blocking the UI thread.
    // As long as there's no renderer prefix, we can use the zygote process
    // at this stage.
    child_process_launcher_.reset(new ChildProcessLauncher(
#if defined(OS_WIN)
        new RendererSandboxedProcessLauncherDelegate(uses_in_process_plugins_),
#elif defined(OS_POSIX)
        renderer_prefix.empty(),
        base::EnvironmentMap(),
        channel_->TakeClientFileDescriptor(),
#endif
        cmd_line,
        GetID(),
        this));

    fast_shutdown_started_ = false;
  }

  if (!gpu_observer_registered_) {
    gpu_observer_registered_ = true;
    GpuDataManagerImpl::GetInstance()->AddObserver(this);
  }

  is_initialized_ = true;
  return true;
}

void RenderProcessHostImpl::CreateMessageFilters() {
  DCHECK(BrowserThread::CurrentlyOn(BrowserThread::UI));
  channel_->AddFilter(new ResourceSchedulerFilter(GetID()));
  MediaInternals* media_internals = MediaInternals::GetInstance();;
  media::AudioManager* audio_manager =
      BrowserMainLoop::GetInstance()->audio_manager();
  // Add BrowserPluginMessageFilter to ensure it gets the first stab at messages
  // from guests.
  if (supports_browser_plugin_) {
    scoped_refptr<BrowserPluginMessageFilter> bp_message_filter(
        new BrowserPluginMessageFilter(GetID(), IsGuest()));
    channel_->AddFilter(bp_message_filter.get());
  }

  scoped_refptr<RenderMessageFilter> render_message_filter(
      new RenderMessageFilter(
          GetID(),
          IsGuest(),
#if defined(ENABLE_PLUGINS)
          PluginServiceImpl::GetInstance(),
#else
          NULL,
#endif
          GetBrowserContext(),
          GetBrowserContext()->GetRequestContextForRenderProcess(GetID()),
          widget_helper_.get(),
          audio_manager,
          media_internals,
          storage_partition_impl_->GetDOMStorageContext()));
  channel_->AddFilter(render_message_filter.get());
  BrowserContext* browser_context = GetBrowserContext();
  ResourceContext* resource_context = browser_context->GetResourceContext();

  scoped_refptr<net::URLRequestContextGetter> request_context(
      browser_context->GetRequestContextForRenderProcess(GetID()));
  scoped_refptr<net::URLRequestContextGetter> media_request_context(
      browser_context->GetMediaRequestContextForRenderProcess(GetID()));

  ResourceMessageFilter::GetContextsCallback get_contexts_callback(
      base::Bind(&GetContexts, browser_context->GetResourceContext(),
                 request_context, media_request_context));

  ResourceMessageFilter* resource_message_filter = new ResourceMessageFilter(
      GetID(), PROCESS_TYPE_RENDERER,
      storage_partition_impl_->GetAppCacheService(),
      ChromeBlobStorageContext::GetFor(browser_context),
      storage_partition_impl_->GetFileSystemContext(),
      get_contexts_callback);

  channel_->AddFilter(resource_message_filter);
  MediaStreamManager* media_stream_manager =
      BrowserMainLoop::GetInstance()->media_stream_manager();
  channel_->AddFilter(new AudioInputRendererHost(
      audio_manager,
      media_stream_manager,
      BrowserMainLoop::GetInstance()->audio_mirroring_manager(),
      BrowserMainLoop::GetInstance()->user_input_monitor()));
  channel_->AddFilter(new AudioRendererHost(
      GetID(),
      audio_manager,
      BrowserMainLoop::GetInstance()->audio_mirroring_manager(),
      media_internals,
      media_stream_manager));
  channel_->AddFilter(
      new MIDIHost(GetID(), BrowserMainLoop::GetInstance()->midi_manager()));
  channel_->AddFilter(new MIDIDispatcherHost(GetID(), browser_context));
  channel_->AddFilter(new VideoCaptureHost(media_stream_manager));
  channel_->AddFilter(new AppCacheDispatcherHost(
      storage_partition_impl_->GetAppCacheService(),
      GetID()));
  channel_->AddFilter(new ClipboardMessageFilter);
  channel_->AddFilter(new DOMStorageMessageFilter(
      GetID(),
      storage_partition_impl_->GetDOMStorageContext()));
  channel_->AddFilter(new IndexedDBDispatcherHost(
      GetID(),
      storage_partition_impl_->GetIndexedDBContext()));
  channel_->AddFilter(new ServiceWorkerDispatcherHost(
      storage_partition_impl_->GetServiceWorkerContext()));
  if (IsGuest()) {
    if (!g_browser_plugin_geolocation_context.Get().get()) {
      g_browser_plugin_geolocation_context.Get() =
          new BrowserPluginGeolocationPermissionContext();
    }
    channel_->AddFilter(GeolocationDispatcherHost::New(
        GetID(), g_browser_plugin_geolocation_context.Get().get()));
  } else {
    channel_->AddFilter(GeolocationDispatcherHost::New(
        GetID(), browser_context->GetGeolocationPermissionContext()));
  }
  gpu_message_filter_ = new GpuMessageFilter(GetID(), widget_helper_.get());
  channel_->AddFilter(gpu_message_filter_);
#if defined(ENABLE_WEBRTC)
  channel_->AddFilter(new WebRTCIdentityServiceHost(
      GetID(), storage_partition_impl_->GetWebRTCIdentityStore()));
  peer_connection_tracker_host_ = new PeerConnectionTrackerHost(GetID());
  channel_->AddFilter(peer_connection_tracker_host_.get());
  channel_->AddFilter(new MediaStreamDispatcherHost(
      GetID(), media_stream_manager));
  channel_->AddFilter(
      new DeviceRequestMessageFilter(resource_context, media_stream_manager));
#endif
#if defined(ENABLE_PLUGINS)
  channel_->AddFilter(new PepperRendererConnection(GetID()));
#endif
#if defined(ENABLE_INPUT_SPEECH)
  channel_->AddFilter(new InputTagSpeechDispatcherHost(
      IsGuest(), GetID(), storage_partition_impl_->GetURLRequestContext()));
#endif
  channel_->AddFilter(new SpeechRecognitionDispatcherHost(
      GetID(), storage_partition_impl_->GetURLRequestContext()));
  channel_->AddFilter(new FileAPIMessageFilter(
      GetID(),
      storage_partition_impl_->GetURLRequestContext(),
      storage_partition_impl_->GetFileSystemContext(),
      ChromeBlobStorageContext::GetFor(browser_context),
      StreamContext::GetFor(browser_context)));
  channel_->AddFilter(new OrientationMessageFilter());
  channel_->AddFilter(new FileUtilitiesMessageFilter(GetID()));
  channel_->AddFilter(new MimeRegistryMessageFilter());
  channel_->AddFilter(new DatabaseMessageFilter(
      storage_partition_impl_->GetDatabaseTracker()));
#if defined(OS_MACOSX)
  channel_->AddFilter(new TextInputClientMessageFilter(GetID()));
#elif defined(OS_WIN)
  channel_->AddFilter(new FontCacheDispatcher());
#elif defined(OS_ANDROID)
  browser_demuxer_android_ = new BrowserDemuxerAndroid();
  channel_->AddFilter(browser_demuxer_android_);
#endif

  SocketStreamDispatcherHost::GetRequestContextCallback
      request_context_callback(
          base::Bind(&GetRequestContext, request_context,
                     media_request_context));

  SocketStreamDispatcherHost* socket_stream_dispatcher_host =
      new SocketStreamDispatcherHost(
          GetID(), request_context_callback, resource_context);
  channel_->AddFilter(socket_stream_dispatcher_host);

  channel_->AddFilter(new WorkerMessageFilter(
      GetID(),
      resource_context,
      WorkerStoragePartition(
          storage_partition_impl_->GetURLRequestContext(),
          storage_partition_impl_->GetMediaURLRequestContext(),
          storage_partition_impl_->GetAppCacheService(),
          storage_partition_impl_->GetQuotaManager(),
          storage_partition_impl_->GetFileSystemContext(),
          storage_partition_impl_->GetDatabaseTracker(),
          storage_partition_impl_->GetIndexedDBContext()),
      base::Bind(&RenderWidgetHelper::GetNextRoutingID,
                 base::Unretained(widget_helper_.get()))));

#if defined(ENABLE_WEBRTC)
  channel_->AddFilter(new P2PSocketDispatcherHost(
      resource_context,
      browser_context->GetRequestContextForRenderProcess(GetID())));
#endif

  channel_->AddFilter(new TraceMessageFilter());
  channel_->AddFilter(new ResolveProxyMsgHelper(
      browser_context->GetRequestContextForRenderProcess(GetID())));
  channel_->AddFilter(new QuotaDispatcherHost(
      GetID(),
      storage_partition_impl_->GetQuotaManager(),
      GetContentClient()->browser()->CreateQuotaPermissionContext()));
  channel_->AddFilter(new GamepadBrowserMessageFilter());
  channel_->AddFilter(new DeviceMotionMessageFilter());
  channel_->AddFilter(new DeviceOrientationMessageFilter());
  channel_->AddFilter(new ProfilerMessageFilter(PROCESS_TYPE_RENDERER));
  channel_->AddFilter(new HistogramMessageFilter());
#if defined(USE_TCMALLOC) && (defined(OS_LINUX) || defined(OS_ANDROID))
  if (CommandLine::ForCurrentProcess()->HasSwitch(
      switches::kEnableMemoryBenchmarking))
    channel_->AddFilter(new MemoryBenchmarkMessageFilter());
#endif
#if defined(OS_ANDROID)
  channel_->AddFilter(new VibrationMessageFilter());
#endif
}

int RenderProcessHostImpl::GetNextRoutingID() {
  return widget_helper_->GetNextRoutingID();
}


void RenderProcessHostImpl::ResumeDeferredNavigation(
    const GlobalRequestID& request_id) {
  widget_helper_->ResumeDeferredNavigation(request_id);
}

void RenderProcessHostImpl::AddRoute(
    int32 routing_id,
    IPC::Listener* listener) {
  listeners_.AddWithID(listener, routing_id);
}

void RenderProcessHostImpl::RemoveRoute(int32 routing_id) {
  DCHECK(listeners_.Lookup(routing_id) != NULL);
  listeners_.Remove(routing_id);

#if defined(OS_WIN)
  // Dump the handle table if handle auditing is enabled.
  const CommandLine& browser_command_line =
      *CommandLine::ForCurrentProcess();
  if (browser_command_line.HasSwitch(switches::kAuditHandles) ||
      browser_command_line.HasSwitch(switches::kAuditAllHandles)) {
    DumpHandles();

    // We wait to close the channels until the child process has finished
    // dumping handles and sends us ChildProcessHostMsg_DumpHandlesDone.
    return;
  }
#endif
  // Keep the renderer around forever in externally-managed mode.
  if (!IsProcessManagedExternally())
    Cleanup();
}

size_t RenderProcessHostImpl::NumListeners() {
  return listeners_.size();
}

bool RenderProcessHostImpl::WaitForBackingStoreMsg(
    int render_widget_id,
    const base::TimeDelta& max_delay,
    IPC::Message* msg) {
  // The post task to this thread with the process id could be in queue, and we
  // don't want to dispatch a message before then since it will need the handle.
  if (child_process_launcher_.get() && child_process_launcher_->IsStarting())
    return false;

  return widget_helper_->WaitForBackingStoreMsg(render_widget_id,
                                                max_delay, msg);
}

void RenderProcessHostImpl::ReceivedBadMessage() {
  if (base::Process(externally_managed_handle_).is_current()) {
    // In single process mode it is better if we don't suicide but just
    // crash.
    CHECK(false);
  }
  // We kill the renderer but don't include a NOTREACHED, because we want the
  // browser to try to survive when it gets illegal messages from the renderer.
  base::KillProcess(GetHandle(), RESULT_CODE_KILLED_BAD_MESSAGE,
                    false);
}

void RenderProcessHostImpl::WidgetRestored() {
  // Verify we were properly backgrounded.
  DCHECK_EQ(backgrounded_, (visible_widgets_ == 0));
  visible_widgets_++;
  SetBackgrounded(false);
}

void RenderProcessHostImpl::WidgetHidden() {
  // On startup, the browser will call Hide
  if (backgrounded_)
    return;

  DCHECK_EQ(backgrounded_, (visible_widgets_ == 0));
  visible_widgets_--;
  DCHECK_GE(visible_widgets_, 0);
  if (visible_widgets_ == 0) {
    DCHECK(!backgrounded_);
    SetBackgrounded(true);
  }
}

int RenderProcessHostImpl::VisibleWidgetCount() const {
  return visible_widgets_;
}

bool RenderProcessHostImpl::IsGuest() const {
  return is_guest_;
}

StoragePartition* RenderProcessHostImpl::GetStoragePartition() const {
  return storage_partition_impl_;
}

void RenderProcessHostImpl::AppendRendererCommandLine(
    CommandLine* command_line) const {
  // Pass the process type first, so it shows first in process listings.
  command_line->AppendSwitchASCII(switches::kProcessType,
                                  switches::kRendererProcess);

  // Now send any options from our own command line we want to propagate.
  const CommandLine& browser_command_line = *CommandLine::ForCurrentProcess();
  PropagateBrowserCommandLineToRenderer(browser_command_line, command_line);

  if (uses_in_process_plugins_ &&
      !command_line->HasSwitch(switches::kInProcessPlugins)) {
    command_line->AppendSwitch(switches::kInProcessPlugins);
  }

  // Pass on the browser locale.
  const std::string locale =
      GetContentClient()->browser()->GetApplicationLocale();
  command_line->AppendSwitchASCII(switches::kLang, locale);

  // If we run base::FieldTrials, we want to pass to their state to the
  // renderer so that it can act in accordance with each state, or record
  // histograms relating to the base::FieldTrial states.
  std::string field_trial_states;
  base::FieldTrialList::StatesToString(&field_trial_states);
  if (!field_trial_states.empty()) {
    command_line->AppendSwitchASCII(switches::kForceFieldTrials,
                                    field_trial_states);
  }

  if (content::IsThreadedCompositingEnabled())
    command_line->AppendSwitch(switches::kEnableThreadedCompositing);

  if (content::IsDelegatedRendererEnabled())
    command_line->AppendSwitch(switches::kEnableDelegatedRenderer);

  if (content::IsDeadlineSchedulingEnabled())
    command_line->AppendSwitch(switches::kEnableDeadlineScheduling);

  GetContentClient()->browser()->AppendExtraCommandLineSwitches(
      command_line, GetID());

  // Appending disable-gpu-feature switches due to software rendering list.
  GpuDataManagerImpl* gpu_data_manager = GpuDataManagerImpl::GetInstance();
  DCHECK(gpu_data_manager);
  gpu_data_manager->AppendRendererCommandLine(command_line);
}

void RenderProcessHostImpl::PropagateBrowserCommandLineToRenderer(
    const CommandLine& browser_cmd,
    CommandLine* renderer_cmd) const {
  // Propagate the following switches to the renderer command line (along
  // with any associated values) if present in the browser command line.
  static const char* const kSwitchNames[] = {
    switches::kAllowFiltersOverIPC,
    switches::kAudioBufferSize,
    switches::kAuditAllHandles,
    switches::kAuditHandles,
    switches::kBlockCrossSiteDocuments,
    switches::kDirectNPAPIRequests,
    switches::kDisable3DAPIs,
    switches::kDisableAcceleratedCompositing,
    switches::kDisableAcceleratedVideoDecode,
    switches::kDisableApplicationCache,
    switches::kDisableAudio,
    switches::kDisableBreakpad,
    switches::kDisableDatabases,
    switches::kDisableDeadlineScheduling,
    switches::kDisableDelegatedRenderer,
    switches::kDisableDesktopNotifications,
    switches::kDisableDeviceOrientation,
    switches::kDisableFileSystem,
    switches::kDisableGeolocation,
    switches::kDisableGLMultisampling,
    switches::kDisableGpuVsync,
    switches::kDisableGpu,
    switches::kDisableGpuCompositing,
    switches::kDisableHistogramCustomizer,
    switches::kDisableLocalStorage,
    switches::kDisableLogging,
    switches::kDisableSeccompFilterSandbox,
    switches::kDisableSessionStorage,
    switches::kDisableSharedWorkers,
    switches::kDisableSpeechInput,
    switches::kDisableTouchDragDrop,
    switches::kDisableTouchEditing,
#if defined(OS_ANDROID)
    switches::kDisableWebRTC,
    switches::kEnableSpeechRecognition,
#endif
    switches::kDisableWebAudio,
#if defined(ENABLE_WEBRTC)
    switches::kDisableDeviceEnumeration,
    switches::kDisableSCTPDataChannels,
    switches::kDisableWebRtcHWDecoding,
    switches::kDisableWebRtcHWEncoding,
#endif
    switches::kEnableWebAnimationsCSS,
    switches::kEnableWebAnimationsSVG,
    switches::kEnableWebMIDI,
    switches::kEnableExperimentalCanvasFeatures,
    switches::kEnableExperimentalWebSocket,
    switches::kDomAutomationController,
    switches::kEnableAccessibilityLogging,
    switches::kEnableBeginFrameScheduling,
    switches::kEnableBrowserInputController,
    switches::kEnableBrowserPluginForAllViewTypes,
    switches::kEnableDCHECK,
    switches::kEnableDeadlineScheduling,
    switches::kEnableDelegatedRenderer,
    switches::kEnableEncryptedMedia,
    switches::kDisableLegacyEncryptedMedia,
    switches::kOverrideEncryptedMediaCanPlayType,
#if defined(OS_ANDROID)
    switches::kEnableMediaDrm,
    switches::kMediaDrmEnableNonCompositing,
#endif
    switches::kEnableExperimentalWebPlatformFeatures,
    switches::kEnableFixedLayout,
    switches::kEnableDeferredImageDecoding,
    switches::kEnableGPUServiceLogging,
    switches::kEnableGPUClientLogging,
    switches::kEnableGpuClientTracing,
    switches::kEnableGpuBenchmarking,
#if defined(OS_WIN)
    switches::kEnableHighResolutionTime,
#endif
    switches::kEnableMP3StreamParser,
    switches::kEnableMemoryBenchmarking,
    switches::kEnableOverlayFullscreenVideo,
    switches::kEnableOverlayScrollbars,
    switches::kEnableSkiaBenchmarking,
    switches::kEnableLogging,
    switches::kEnableSpeechSynthesis,
    switches::kEnableTouchDragDrop,
    switches::kEnableTouchEditing,
#if defined(ENABLE_WEBRTC)
    switches::kEnableWebRtcAecRecordings,
    switches::kEnableWebRtcTcpServerSocket,
#endif
    switches::kDisableWebKitMediaSource,
    switches::kEnableOverscrollNotifications,
    switches::kEnableStrictSiteIsolation,
    switches::kDisableFullScreen,
#if defined(ENABLE_PLUGINS)
    switches::kEnablePepperTesting,
    switches::kDisablePepper3d,
#endif
    switches::kEnablePreparsedJsCaching,
    switches::kEnablePruneGpuCommandBuffers,
    switches::kEnablePinch,
    switches::kDisablePinch,
#if defined(OS_MACOSX)
    // Allow this to be set when invoking the browser and relayed along.
    switches::kEnableSandboxLogging,
#endif
    switches::kEnableSoftwareCompositing,
    switches::kEnableStatsTable,
    switches::kEnableThreadedCompositing,
    switches::kEnableCompositingForFixedPosition,
    switches::kEnableHighDpiCompositingForFixedPosition,
    switches::kDisableCompositingForFixedPosition,
    switches::kEnableAcceleratedOverflowScroll,
    switches::kEnableCompositingForTransition,
    switches::kDisableCompositingForTransition,
    switches::kEnableAcceleratedFixedRootBackground,
    switches::kDisableAcceleratedFixedRootBackground,
    switches::kDisableThreadedCompositing,
    switches::kDisableTouchAdjustment,
    switches::kDefaultTileWidth,
    switches::kDefaultTileHeight,
    switches::kMaxUntiledLayerWidth,
    switches::kMaxUntiledLayerHeight,
    switches::kEnableViewport,
    switches::kEnableInbandTextTracks,
    switches::kEnableOpusPlayback,
    switches::kDisableVp8AlphaPlayback,
    switches::kEnableEac3Playback,
    switches::kForceDeviceScaleFactor,
    switches::kFullMemoryCrashReport,
#if defined(OS_ANDROID)
    switches::kHideScrollbars,
#endif
#if !defined (GOOGLE_CHROME_BUILD)
    // These are unsupported and not fully tested modes, so don't enable them
    // for official Google Chrome builds.
    switches::kInProcessPlugins,
#endif  // GOOGLE_CHROME_BUILD
    switches::kJavaScriptFlags,
    switches::kLoggingLevel,
    switches::kMemoryMetrics,
#if defined(OS_ANDROID)
    switches::kNetworkCountryIso,
    switches::kDisableGestureRequirementForMediaPlayback,
#endif
#if defined(GOOGLE_TV)
    switches::kUseExternalVideoSurfaceThresholdInPixels,
#endif
    switches::kNoReferrers,
    switches::kNoSandbox,
    switches::kEnableVtune,
    switches::kPpapiInProcess,
    switches::kRegisterPepperPlugins,
    switches::kRendererAssertTest,
#if defined(OS_POSIX)
    switches::kChildCleanExit,
#endif
    switches::kRendererStartupDialog,
    switches::kShowPaintRects,
    switches::kSitePerProcess,
    switches::kStatsCollectionController,
    switches::kTestSandbox,
    switches::kTouchEvents,
    switches::kTraceStartup,
    // This flag needs to be propagated to the renderer process for
    // --in-process-webgl.
    switches::kUseGL,
    switches::kUseMobileUserAgent,
    switches::kUserAgent,
    switches::kV,
    switches::kVideoThreads,
    switches::kVModule,
    switches::kWebCoreLogChannels,
    switches::kEnableWebGLDraftExtensions,
    switches::kEnableHTMLImports,
    switches::kEnableInputModeAttribute,
    switches::kTraceToConsole,
    switches::kDisableDeviceMotion,
    // Please keep these in alphabetical order. Compositor switches here should
    // also be added to chrome/browser/chromeos/login/chrome_restart_request.cc.
    cc::switches::kBackgroundColorInsteadOfCheckerboard,
    cc::switches::kCompositeToMailbox,
    cc::switches::kDisableCompositedAntialiasing,
    cc::switches::kDisableImplSidePainting,
    cc::switches::kDisableLCDText,
    cc::switches::kDisableMapImage,
    cc::switches::kDisableThreadedAnimation,
    cc::switches::kEnableImplSidePainting,
    cc::switches::kEnableLCDText,
    cc::switches::kEnableMapImage,
    cc::switches::kEnablePartialSwap,
    cc::switches::kEnablePerTilePainting,
    cc::switches::kEnablePinchVirtualViewport,
    cc::switches::kEnableTopControlsPositionCalculation,
    cc::switches::kForceDirectLayerDrawing,
    cc::switches::kLowResolutionContentsScaleFactor,
    cc::switches::kMaxTilesForInterestArea,
    cc::switches::kMaxUnusedResourceMemoryUsagePercentage,
    cc::switches::kNumRasterThreads,
    cc::switches::kShowCompositedLayerBorders,
    cc::switches::kShowFPSCounter,
    cc::switches::kShowNonOccludingRects,
    cc::switches::kShowOccludingRects,
    cc::switches::kShowPropertyChangedRects,
    cc::switches::kShowReplicaScreenSpaceRects,
    cc::switches::kShowScreenSpaceRects,
    cc::switches::kShowSurfaceDamageRects,
    cc::switches::kSlowDownRasterScaleFactor,
    cc::switches::kStrictLayerPropertyChangeChecking,
    cc::switches::kTopControlsHeight,
    cc::switches::kTopControlsHideThreshold,
    cc::switches::kTopControlsShowThreshold,
    cc::switches::kTraceOverdraw,
  };
  renderer_cmd->CopySwitchesFrom(browser_cmd, kSwitchNames,
                                 arraysize(kSwitchNames));

  // Disable databases in incognito mode.
  if (GetBrowserContext()->IsOffTheRecord() &&
      !browser_cmd.HasSwitch(switches::kDisableDatabases)) {
    renderer_cmd->AppendSwitch(switches::kDisableDatabases);
#if defined(OS_ANDROID)
    renderer_cmd->AppendSwitch(switches::kDisableMediaHistoryLogging);
#endif
  }

  // Enforce the extra command line flags for impl-side painting.
  if (cc::switches::IsImplSidePaintingEnabled() &&
      !browser_cmd.HasSwitch(switches::kEnableDeferredImageDecoding))
    renderer_cmd->AppendSwitch(switches::kEnableDeferredImageDecoding);
}

base::ProcessHandle RenderProcessHostImpl::GetHandle() const {
  if (IsProcessManagedExternally())
    return externally_managed_handle_;

  if (!child_process_launcher_.get() || child_process_launcher_->IsStarting())
    return base::kNullProcessHandle;

  return child_process_launcher_->GetHandle();
}

bool RenderProcessHostImpl::FastShutdownIfPossible() {
  if (IsProcessManagedExternally())
    return false;  // Externally managed process never shutdown the renderer.

  if (!GetContentClient()->browser()->IsFastShutdownPossible())
    return false;

  if (!child_process_launcher_.get() ||
      child_process_launcher_->IsStarting() ||
      !GetHandle())
    return false;  // Render process hasn't started or is probably crashed.

  // Test if there's an unload listener.
  // NOTE: It's possible that an onunload listener may be installed
  // while we're shutting down, so there's a small race here.  Given that
  // the window is small, it's unlikely that the web page has much
  // state that will be lost by not calling its unload handlers properly.
  if (!SuddenTerminationAllowed())
    return false;

  ProcessDied(false /* already_dead */);
  fast_shutdown_started_ = true;
  return true;
}

void RenderProcessHostImpl::DumpHandles() {
#if defined(OS_WIN)
  Send(new ChildProcessMsg_DumpHandles());
  return;
#endif

  NOTIMPLEMENTED();
}

// This is a platform specific function for mapping a transport DIB given its id
TransportDIB* RenderProcessHostImpl::MapTransportDIB(
    TransportDIB::Id dib_id) {
#if defined(OS_WIN)
  // On Windows we need to duplicate the handle from the remote process
  HANDLE section;
  DuplicateHandle(GetHandle(), dib_id.handle, GetCurrentProcess(), &section,
                  STANDARD_RIGHTS_REQUIRED | FILE_MAP_READ | FILE_MAP_WRITE,
                  FALSE, 0);
  return TransportDIB::Map(section);
#elif defined(TOOLKIT_GTK)
  return TransportDIB::Map(dib_id.shmkey);
#elif defined(OS_ANDROID)
  return TransportDIB::Map(dib_id);
#else
  // On POSIX, the browser allocates all DIBs and keeps a file descriptor around
  // for each.
  return widget_helper_->MapTransportDIB(dib_id);
#endif
}

TransportDIB* RenderProcessHostImpl::GetTransportDIB(
    TransportDIB::Id dib_id) {
  if (!TransportDIB::is_valid_id(dib_id))
    return NULL;

  const std::map<TransportDIB::Id, TransportDIB*>::iterator
      i = cached_dibs_.find(dib_id);
  if (i != cached_dibs_.end()) {
    cached_dibs_cleaner_.Reset();
    return i->second;
  }

  TransportDIB* dib = MapTransportDIB(dib_id);
  if (!dib)
    return NULL;

  if (cached_dibs_.size() >= MAX_MAPPED_TRANSPORT_DIBS) {
    // Clean a single entry from the cache
    std::map<TransportDIB::Id, TransportDIB*>::iterator smallest_iterator;
    size_t smallest_size = std::numeric_limits<size_t>::max();

    for (std::map<TransportDIB::Id, TransportDIB*>::iterator
         i = cached_dibs_.begin(); i != cached_dibs_.end(); ++i) {
      if (i->second->size() <= smallest_size) {
        smallest_iterator = i;
        smallest_size = i->second->size();
      }
    }

#if defined(TOOLKIT_GTK)
    smallest_iterator->second->Detach();
#else
    delete smallest_iterator->second;
#endif
    cached_dibs_.erase(smallest_iterator);
  }

  cached_dibs_[dib_id] = dib;
  cached_dibs_cleaner_.Reset();
  return dib;
}

void RenderProcessHostImpl::ClearTransportDIBCache() {
#if defined(TOOLKIT_GTK)
  std::map<TransportDIB::Id, TransportDIB*>::const_iterator dib =
      cached_dibs_.begin();
  for (; dib != cached_dibs_.end(); ++dib)
    dib->second->Detach();
#else
  STLDeleteContainerPairSecondPointers(
      cached_dibs_.begin(), cached_dibs_.end());
#endif
  cached_dibs_.clear();
}

bool RenderProcessHostImpl::Send(IPC::Message* msg) {
  if (!channel_) {
    if (!is_initialized_) {
      queued_messages_.push(msg);
      return true;
    } else {
      delete msg;
      return false;
    }
  }

  if (child_process_launcher_.get() && child_process_launcher_->IsStarting()) {
    queued_messages_.push(msg);
    return true;
  }

  return channel_->Send(msg);
}

bool RenderProcessHostImpl::OnMessageReceived(const IPC::Message& msg) {
  // If we're about to be deleted, or have initiated the fast shutdown sequence,
  // we ignore incoming messages.

  if (deleting_soon_ || fast_shutdown_started_)
    return false;

  mark_child_process_activity_time();
  if (msg.routing_id() == MSG_ROUTING_CONTROL) {
    // Dispatch control messages.
    bool msg_is_ok = true;
    IPC_BEGIN_MESSAGE_MAP_EX(RenderProcessHostImpl, msg, msg_is_ok)
      IPC_MESSAGE_HANDLER(ChildProcessHostMsg_ShutdownRequest,
                          OnShutdownRequest)
      IPC_MESSAGE_HANDLER(ChildProcessHostMsg_DumpHandlesDone,
                          OnDumpHandlesDone)
      IPC_MESSAGE_HANDLER(ViewHostMsg_SuddenTerminationChanged,
                          SuddenTerminationChanged)
      IPC_MESSAGE_HANDLER(ViewHostMsg_UserMetricsRecordAction,
                          OnUserMetricsRecordAction)
      IPC_MESSAGE_HANDLER(ViewHostMsg_SavedPageAsMHTML, OnSavedPageAsMHTML)
      // Adding single handlers for your service here is fine, but once your
      // service needs more than one handler, please extract them into a new
      // message filter and add that filter to CreateMessageFilters().
    IPC_END_MESSAGE_MAP_EX()

    if (!msg_is_ok) {
      // The message had a handler, but its de-serialization failed.
      // We consider this a capital crime. Kill the renderer if we have one.
      LOG(ERROR) << "bad message " << msg.type() << " terminating renderer.";
      RecordAction(UserMetricsAction("BadMessageTerminate_BRPH"));
      ReceivedBadMessage();
    }
    return true;
  }

  // Dispatch incoming messages to the appropriate IPC::Listener.
  IPC::Listener* listener = listeners_.Lookup(msg.routing_id());
  if (!listener) {
    if (msg.is_sync()) {
      // The listener has gone away, so we must respond or else the caller will
      // hang waiting for a reply.
      IPC::Message* reply = IPC::SyncMessage::GenerateReply(&msg);
      reply->set_reply_error();
      Send(reply);
    }

    // If this is a SwapBuffers, we need to ack it if we're not going to handle
    // it so that the GPU process doesn't get stuck in unscheduled state.
    bool msg_is_ok = true;
    IPC_BEGIN_MESSAGE_MAP_EX(RenderProcessHostImpl, msg, msg_is_ok)
      IPC_MESSAGE_HANDLER(ViewHostMsg_CompositorSurfaceBuffersSwapped,
                          OnCompositorSurfaceBuffersSwappedNoHost)
    IPC_END_MESSAGE_MAP_EX()
    return true;
  }
  return listener->OnMessageReceived(msg);
}

void RenderProcessHostImpl::OnChannelConnected(int32 peer_pid) {
#if defined(IPC_MESSAGE_LOG_ENABLED)
  Send(new ChildProcessMsg_SetIPCLoggingEnabled(
      IPC::Logging::GetInstance()->Enabled()));
#endif

  tracked_objects::ThreadData::Status status =
      tracked_objects::ThreadData::status();
  Send(new ChildProcessMsg_SetProfilerStatus(status));
}

void RenderProcessHostImpl::OnChannelError() {
  ProcessDied(true /* already_dead */);
}

BrowserContext* RenderProcessHostImpl::GetBrowserContext() const {
  return browser_context_;
}

bool RenderProcessHostImpl::InSameStoragePartition(
    StoragePartition* partition) const {
  return storage_partition_impl_ == partition;
}

int RenderProcessHostImpl::GetID() const {
  return id_;
}

bool RenderProcessHostImpl::HasConnection() const {
  return channel_.get() != NULL;
}

void RenderProcessHostImpl::SetIgnoreInputEvents(bool ignore_input_events) {
  ignore_input_events_ = ignore_input_events;
}

bool RenderProcessHostImpl::IgnoreInputEvents() const {
  return ignore_input_events_;
}

void RenderProcessHostImpl::Cleanup() {
  // When no other owners of this object, we can delete ourselves
  if (listeners_.IsEmpty()) {
    DCHECK_EQ(0, pending_views_);
    NotificationService::current()->Notify(
        NOTIFICATION_RENDERER_PROCESS_TERMINATED,
        Source<RenderProcessHost>(this),
        NotificationService::NoDetails());

    base::MessageLoop::current()->DeleteSoon(FROM_HERE, this);
    deleting_soon_ = true;
    // It's important not to wait for the DeleteTask to delete the channel
    // proxy. Kill it off now. That way, in case the profile is going away, the
    // rest of the objects attached to this RenderProcessHost start going
    // away first, since deleting the channel proxy will post a
    // OnChannelClosed() to IPC::ChannelProxy::Context on the IO thread.
    channel_.reset();
    gpu_message_filter_ = NULL;

    if (base::Process(externally_managed_handle_).is_current())
      GetContentClient()->browser()->StopInProcessRendererThread();

    // Remove ourself from the list of renderer processes so that we can't be
    // reused in between now and when the Delete task runs.
    UnregisterHost(GetID());
  }
}

void RenderProcessHostImpl::AddPendingView() {
  pending_views_++;
}

void RenderProcessHostImpl::RemovePendingView() {
  DCHECK(pending_views_);
  pending_views_--;
}

void RenderProcessHostImpl::SetSuddenTerminationAllowed(bool enabled) {
  sudden_termination_allowed_ = enabled;
}

bool RenderProcessHostImpl::SuddenTerminationAllowed() const {
  return sudden_termination_allowed_;
}

base::TimeDelta RenderProcessHostImpl::GetChildProcessIdleTime() const {
  return base::TimeTicks::Now() - child_process_activity_time_;
}

void RenderProcessHostImpl::SurfaceUpdated(int32 surface_id) {
  if (!gpu_message_filter_)
    return;
  BrowserThread::PostTask(BrowserThread::IO, FROM_HERE, base::Bind(
      &GpuMessageFilter::SurfaceUpdated,
      gpu_message_filter_,
      surface_id));
}

void RenderProcessHostImpl::ResumeRequestsForView(int route_id) {
  widget_helper_->ResumeRequestsForView(route_id);
}

bool RenderProcessHostImpl::IsProcessManagedExternally() const {
  return externally_managed_handle_ != base::kNullProcessHandle;
}

bool RenderProcessHostImpl::UsesInProcessPlugins() const {
  return uses_in_process_plugins_;
}

void RenderProcessHostImpl::SetUsesInProcessPlugins() {
  uses_in_process_plugins_ = true;
}

IPC::ChannelProxy* RenderProcessHostImpl::GetChannel() {
  return channel_.get();
}

bool RenderProcessHostImpl::FastShutdownForPageCount(size_t count) {
  if (static_cast<size_t>(GetActiveViewCount()) == count)
    return FastShutdownIfPossible();
  return false;
}

bool RenderProcessHostImpl::FastShutdownStarted() const {
  return fast_shutdown_started_;
}

// static
int RenderProcessHostImpl::GenerateUniqueId()
{
  return ChildProcessHostImpl::GenerateChildProcessUniqueId();
}

// static
void RenderProcessHostImpl::RegisterHost(int host_id, RenderProcessHost* host) {
  g_all_hosts.Get().AddWithID(host, host_id);
}

// static
void RenderProcessHostImpl::UnregisterHost(int host_id) {
  RenderProcessHost* host = g_all_hosts.Get().Lookup(host_id);
  if (!host)
    return;

  g_all_hosts.Get().Remove(host_id);

  // Look up the map of site to process for the given browser_context,
  // in case we need to remove this process from it.  It will be registered
  // under any sites it rendered that use process-per-site mode.
  SiteProcessMap* map =
      GetSiteProcessMapForBrowserContext(host->GetBrowserContext());
  map->RemoveProcess(host);
}

// static
bool RenderProcessHostImpl::IsSuitableHost(
    RenderProcessHost* host,
    BrowserContext* browser_context,
    const GURL& site_url) {
  if (CommandLine::ForCurrentProcess()->HasSwitch(switches::kSingleProcess))
    return true;

  if (host->GetBrowserContext() != browser_context)
    return false;

  // Check whether the given host and the intended site_url will be using the
  // same StoragePartition, since a RenderProcessHost can only support a single
  // StoragePartition.  This is relevant for packaged apps, browser tags, and
  // isolated sites.
  StoragePartition* dest_partition =
      BrowserContext::GetStoragePartitionForSite(browser_context, site_url);
  if (!host->InSameStoragePartition(dest_partition))
    return false;

  // All URLs are suitable if this is associated with a guest renderer process.
  // TODO(fsamuel, creis): Further validation is needed to ensure that only
  // normal web URLs are permitted in guest processes. We need to investigate
  // where this validation should happen.
  if (host->IsGuest())
    return true;

  if (!host->IsGuest() && site_url.SchemeIs(chrome::kGuestScheme))
    return false;

  if (ChildProcessSecurityPolicyImpl::GetInstance()->HasWebUIBindings(
          host->GetID()) !=
      WebUIControllerFactoryRegistry::GetInstance()->UseWebUIBindingsForURL(
          browser_context, site_url)) {
    return false;
  }

  return GetContentClient()->browser()->IsSuitableHost(host, site_url);
}

RenderProcessHost::iterator RenderProcessHost::AllHostsIterator() {
  DCHECK(BrowserThread::CurrentlyOn(BrowserThread::UI));
  return iterator(g_all_hosts.Pointer());
}

// static
RenderProcessHost* RenderProcessHost::FromID(int render_process_id) {
  DCHECK(BrowserThread::CurrentlyOn(BrowserThread::UI));
  return g_all_hosts.Get().Lookup(render_process_id);
}

// static
bool RenderProcessHost::ShouldTryToUseExistingProcessHost(
    BrowserContext* browser_context, const GURL& url) {
  // Experimental:
  // If --enable-strict-site-isolation or --site-per-process is enabled, do not
  // try to reuse renderer processes when over the limit.  (We could allow pages
  // from the same site to share, if we knew what the given process was
  // dedicated to.  Allowing no sharing is simpler for now.)  This may cause
  // resource exhaustion issues if too many sites are open at once.
  const CommandLine& command_line = *CommandLine::ForCurrentProcess();
  if (command_line.HasSwitch(switches::kEnableStrictSiteIsolation) ||
      command_line.HasSwitch(switches::kSitePerProcess))
    return false;

  if (command_line.HasSwitch(switches::kSingleProcess))
    return true;

  // NOTE: Sometimes it's necessary to create more render processes than
  //       GetMaxRendererProcessCount(), for instance when we want to create
  //       a renderer process for a browser context that has no existing
  //       renderers. This is OK in moderation, since the
  //       GetMaxRendererProcessCount() is conservative.
  if (g_all_hosts.Get().size() >= GetMaxRendererProcessCount())
    return true;

  return GetContentClient()->browser()->
      ShouldTryToUseExistingProcessHost(browser_context, url);
}

// static
RenderProcessHost* RenderProcessHost::GetExistingProcessHost(
    BrowserContext* browser_context,
    const GURL& site_url) {
  // First figure out which existing renderers we can use.
  std::vector<RenderProcessHost*> suitable_renderers;
  suitable_renderers.reserve(g_all_hosts.Get().size());

  iterator iter(AllHostsIterator());
  while (!iter.IsAtEnd()) {
    if (RenderProcessHostImpl::IsSuitableHost(
            iter.GetCurrentValue(),
            browser_context, site_url))
      suitable_renderers.push_back(iter.GetCurrentValue());

    iter.Advance();
  }

  // Now pick a random suitable renderer, if we have any.
  if (!suitable_renderers.empty()) {
    int suitable_count = static_cast<int>(suitable_renderers.size());
    int random_index = base::RandInt(0, suitable_count - 1);
    return suitable_renderers[random_index];
  }

  return NULL;
}

// static
bool RenderProcessHost::ShouldUseProcessPerSite(
    BrowserContext* browser_context,
    const GURL& url) {
  // Returns true if we should use the process-per-site model.  This will be
  // the case if the --process-per-site switch is specified, or in
  // process-per-site-instance for particular sites (e.g., WebUI).
  // Note that --single-process is handled in ShouldTryToUseExistingProcessHost.
  const CommandLine& command_line = *CommandLine::ForCurrentProcess();
  if (command_line.HasSwitch(switches::kProcessPerSite))
    return true;

  // We want to consolidate particular sites like WebUI even when we are using
  // the process-per-tab or process-per-site-instance models.
  // Note: DevTools pages have WebUI type but should not reuse the same host.
  if (WebUIControllerFactoryRegistry::GetInstance()->UseWebUIForURL(
          browser_context, url) &&
      !url.SchemeIs(chrome::kChromeDevToolsScheme)) {
    return true;
  }

  // Otherwise let the content client decide, defaulting to false.
  return GetContentClient()->browser()->ShouldUseProcessPerSite(browser_context,
                                                                url);
}

// static
RenderProcessHost* RenderProcessHostImpl::GetProcessHostForSite(
    BrowserContext* browser_context,
    const GURL& url) {
  // Look up the map of site to process for the given browser_context.
  SiteProcessMap* map =
      GetSiteProcessMapForBrowserContext(browser_context);

  // See if we have an existing process with appropriate bindings for this site.
  // If not, the caller should create a new process and register it.
  std::string site = SiteInstance::GetSiteForURL(browser_context, url)
      .possibly_invalid_spec();
  RenderProcessHost* host = map->FindProcess(site);
  if (host && !IsSuitableHost(host, browser_context, url)) {
    // The registered process does not have an appropriate set of bindings for
    // the url.  Remove it from the map so we can register a better one.
    RecordAction(UserMetricsAction("BindingsMismatch_GetProcessHostPerSite"));
    map->RemoveProcess(host);
    host = NULL;
  }

  return host;
}

void RenderProcessHostImpl::RegisterProcessHostForSite(
    BrowserContext* browser_context,
    RenderProcessHost* process,
    const GURL& url) {
  // Look up the map of site to process for the given browser_context.
  SiteProcessMap* map =
      GetSiteProcessMapForBrowserContext(browser_context);

  // Only register valid, non-empty sites.  Empty or invalid sites will not
  // use process-per-site mode.  We cannot check whether the process has
  // appropriate bindings here, because the bindings have not yet been granted.
  std::string site = SiteInstance::GetSiteForURL(browser_context, url)
      .possibly_invalid_spec();
  if (!site.empty())
    map->RegisterProcess(site, process);
}

void RenderProcessHostImpl::ProcessDied(bool already_dead) {
  // Our child process has died.  If we didn't expect it, it's a crash.
  // In any case, we need to let everyone know it's gone.
  // The OnChannelError notification can fire multiple times due to nested sync
  // calls to a renderer. If we don't have a valid channel here it means we
  // already handled the error.

  // child_process_launcher_ can be NULL in single process mode or if fast
  // termination happened.
  int exit_code = 0;
  base::TerminationStatus status =
      child_process_launcher_.get() ?
      child_process_launcher_->GetChildTerminationStatus(already_dead,
                                                         &exit_code) :
      base::TERMINATION_STATUS_NORMAL_TERMINATION;

  RendererClosedDetails details(GetHandle(), status, exit_code);
  NotificationService::current()->Notify(
      NOTIFICATION_RENDERER_PROCESS_CLOSED,
      Source<RenderProcessHost>(this),
      Details<RendererClosedDetails>(&details));

  child_process_launcher_.reset();
  channel_.reset();
  gpu_message_filter_ = NULL;

  IDMap<IPC::Listener>::iterator iter(&listeners_);
  while (!iter.IsAtEnd()) {
    iter.GetCurrentValue()->OnMessageReceived(
        ViewHostMsg_RenderProcessGone(iter.GetCurrentKey(),
                                      static_cast<int>(status),
                                      exit_code));
    iter.Advance();
  }

  ClearTransportDIBCache();

  // this object is not deleted at this point and may be reused later.
  // TODO(darin): clean this up
}

int RenderProcessHostImpl::GetActiveViewCount() {
  int num_active_views = 0;
  scoped_ptr<RenderWidgetHostIterator> widgets(
      RenderWidgetHost::GetRenderWidgetHosts());
  while (RenderWidgetHost* widget = widgets->GetNextHost()) {
    // Count only RenderWidgetHosts in this process.
    if (widget->GetProcess()->GetID() == GetID())
      num_active_views++;
  }
  return num_active_views;
}

// Frame subscription API for this class is for accelerated composited path
// only. These calls are redirected to GpuMessageFilter.
void RenderProcessHostImpl::BeginFrameSubscription(
    int route_id,
    scoped_ptr<RenderWidgetHostViewFrameSubscriber> subscriber) {
  if (!gpu_message_filter_)
    return;
  BrowserThread::PostTask(BrowserThread::IO, FROM_HERE, base::Bind(
      &GpuMessageFilter::BeginFrameSubscription,
      gpu_message_filter_,
      route_id, base::Passed(&subscriber)));
}

void RenderProcessHostImpl::EndFrameSubscription(int route_id) {
  if (!gpu_message_filter_)
    return;
  BrowserThread::PostTask(BrowserThread::IO, FROM_HERE, base::Bind(
      &GpuMessageFilter::EndFrameSubscription,
      gpu_message_filter_,
      route_id));
}

void RenderProcessHostImpl::OnShutdownRequest() {
  // Don't shut down if there are active RenderViews, or if there are pending
  // RenderViews being swapped back in.
  // We never shutdown externally-managed renderers.
  int num_active_views = GetActiveViewCount();
  if (pending_views_ || num_active_views > 0 || IsProcessManagedExternally())
    return;

  // Notify any contents that might have swapped out renderers from this
  // process. They should not attempt to swap them back in.
  NotificationService::current()->Notify(
      NOTIFICATION_RENDERER_PROCESS_CLOSING,
      Source<RenderProcessHost>(this),
      NotificationService::NoDetails());

  Send(new ChildProcessMsg_Shutdown());
}

void RenderProcessHostImpl::SuddenTerminationChanged(bool enabled) {
  SetSuddenTerminationAllowed(enabled);
}

void RenderProcessHostImpl::OnDumpHandlesDone() {
  Cleanup();
}

void RenderProcessHostImpl::SetBackgrounded(bool backgrounded) {
  // Note: we always set the backgrounded_ value.  If the process is NULL
  // (and hence hasn't been created yet), we will set the process priority
  // later when we create the process.
  backgrounded_ = backgrounded;
  if (!child_process_launcher_.get() || child_process_launcher_->IsStarting())
    return;

#if defined(OS_WIN)
  // The cbstext.dll loads as a global GetMessage hook in the browser process
  // and intercepts/unintercepts the kernel32 API SetPriorityClass in a
  // background thread. If the UI thread invokes this API just when it is
  // intercepted the stack is messed up on return from the interceptor
  // which causes random crashes in the browser process. Our hack for now
  // is to not invoke the SetPriorityClass API if the dll is loaded.
  if (GetModuleHandle(L"cbstext.dll"))
    return;
#endif  // OS_WIN

  child_process_launcher_->SetProcessBackgrounded(backgrounded);
}

void RenderProcessHostImpl::OnProcessLaunched() {
  // No point doing anything, since this object will be destructed soon.  We
  // especially don't want to send the RENDERER_PROCESS_CREATED notification,
  // since some clients might expect a RENDERER_PROCESS_TERMINATED afterwards to
  // properly cleanup.
  if (deleting_soon_)
    return;

  if (child_process_launcher_) {
    if (!child_process_launcher_->GetHandle()) {
      OnChannelError();
      return;
    }

    child_process_launcher_->SetProcessBackgrounded(backgrounded_);
  }

  // NOTE: This needs to be before sending queued messages because
  // ExtensionService uses this notification to initialize the renderer process
  // with state that must be there before any JavaScript executes.
  //
  // The queued messages contain such things as "navigate". If this notification
  // was after, we can end up executing JavaScript before the initialization
  // happens.
  NotificationService::current()->Notify(
      NOTIFICATION_RENDERER_PROCESS_CREATED,
      Source<RenderProcessHost>(this),
      NotificationService::NoDetails());

  while (!queued_messages_.empty()) {
    Send(queued_messages_.front());
    queued_messages_.pop();
  }
}

void RenderProcessHostImpl::OnUserMetricsRecordAction(
    const std::string& action) {
  RecordComputedAction(action);
}

void RenderProcessHostImpl::OnSavedPageAsMHTML(int job_id, int64 data_size) {
  MHTMLGenerationManager::GetInstance()->MHTMLGenerated(job_id, data_size);
}

void RenderProcessHostImpl::OnCompositorSurfaceBuffersSwappedNoHost(
      const ViewHostMsg_CompositorSurfaceBuffersSwapped_Params& params) {
  TRACE_EVENT0("renderer_host",
               "RenderWidgetHostImpl::OnCompositorSurfaceBuffersSwappedNoHost");
  AcceleratedSurfaceMsg_BufferPresented_Params ack_params;
  ack_params.sync_point = 0;
  RenderWidgetHostImpl::AcknowledgeBufferPresent(params.route_id,
                                                 params.gpu_process_host_id,
                                                 ack_params);
}

void RenderProcessHostImpl::OnGpuSwitching() {
  // We are updating all widgets including swapped out ones.
  scoped_ptr<RenderWidgetHostIterator> widgets(
      RenderWidgetHostImpl::GetAllRenderWidgetHosts());
  while (RenderWidgetHost* widget = widgets->GetNextHost()) {
    if (!widget->IsRenderView())
      continue;

    // Skip widgets in other processes.
    if (widget->GetProcess()->GetID() != GetID())
      continue;

    RenderViewHost* rvh = RenderViewHost::From(widget);
    rvh->UpdateWebkitPreferences(rvh->GetWebkitPreferences());
  }
}

}  // namespace content<|MERGE_RESOLUTION|>--- conflicted
+++ resolved
@@ -128,10 +128,6 @@
 #include "content/public/common/process_type.h"
 #include "content/public/common/result_codes.h"
 #include "content/public/common/url_constants.h"
-<<<<<<< HEAD
-#include "content/renderer/render_process_impl.h"
-=======
->>>>>>> 0704b1ab
 #include "gpu/command_buffer/service/gpu_switches.h"
 #include "ipc/ipc_channel.h"
 #include "ipc/ipc_logging.h"
@@ -178,35 +174,6 @@
   ShaderCacheFactory::GetInstance()->RemoveCacheInfo(id);
 }
 
-<<<<<<< HEAD
-// Helper class that we pass to ResourceMessageFilter so that it can find the
-// right net::URLRequestContext for a request.
-class RendererURLRequestContextSelector
-    : public ResourceMessageFilter::URLRequestContextSelector {
- public:
-  RendererURLRequestContextSelector(BrowserContext* browser_context,
-                                    int render_child_id)
-      : request_context_(browser_context->GetRequestContextForRenderProcess(
-                             render_child_id)),
-        media_request_context_(
-            browser_context->GetMediaRequestContextForRenderProcess(
-                render_child_id)) {
-  }
-
-  virtual net::URLRequestContext* GetRequestContext(
-      ResourceType::Type resource_type) OVERRIDE {
-    net::URLRequestContextGetter* request_context = request_context_.get();
-    // If the request has resource type of ResourceType::MEDIA, we use a request
-    // context specific to media for handling it because these resources have
-    // specific needs for caching.
-    if (resource_type == ResourceType::MEDIA)
-      request_context = media_request_context_.get();
-    return request_context->GetURLRequestContext();
-  }
-
- private:
-  virtual ~RendererURLRequestContextSelector() {}
-=======
 net::URLRequestContext* GetRequestContext(
     scoped_refptr<net::URLRequestContextGetter> request_context,
     scoped_refptr<net::URLRequestContextGetter> media_request_context,
@@ -218,7 +185,6 @@
     return media_request_context->GetURLRequestContext();
   return request_context->GetURLRequestContext();
 }
->>>>>>> 0704b1ab
 
 void GetContexts(
     ResourceContext* resource_context,
@@ -508,10 +474,6 @@
   }
   else
   // Single-process mode not supported in multiple-dll mode currently.
-<<<<<<< HEAD
-#if !defined(CHROME_MULTIPLE_DLL)
-=======
->>>>>>> 0704b1ab
   if (IsProcessManagedExternally()) {
     DCHECK(base::Process(externally_managed_handle_).is_current());
     DCHECK(GetContentClient()->browser()->SupportsInProcessRenderer());
