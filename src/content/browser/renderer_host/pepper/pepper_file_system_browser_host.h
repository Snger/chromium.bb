// Copyright 2013 The Chromium Authors. All rights reserved.
// Use of this source code is governed by a BSD-style license that can be
// found in the LICENSE file.

#ifndef CONTENT_BROWSER_RENDERER_HOST_PEPPER_PEPPER_FILE_SYSTEM_BROWSER_HOST_H_
#define CONTENT_BROWSER_RENDERER_HOST_PEPPER_PEPPER_FILE_SYSTEM_BROWSER_HOST_H_

#include <queue>
#include <string>
#include <vector>

#include "base/basictypes.h"
#include "base/callback.h"
#include "base/memory/weak_ptr.h"
#include "content/browser/renderer_host/pepper/quota_reservation.h"
#include "content/common/content_export.h"
#include "ppapi/c/pp_file_info.h"
#include "ppapi/c/private/ppb_isolated_file_system_private.h"
#include "ppapi/host/host_message_context.h"
#include "ppapi/host/resource_host.h"
#include "url/gurl.h"
#include "webkit/browser/fileapi/file_system_context.h"

namespace content {

class BrowserPpapiHost;
class PepperFileIOHost;

class CONTENT_EXPORT PepperFileSystemBrowserHost
    : public ppapi::host::ResourceHost,
      public base::SupportsWeakPtr<PepperFileSystemBrowserHost> {
 public:
  // Creates a new PepperFileSystemBrowserHost for a file system of a given
  // |type|. The host must be opened before use.
  PepperFileSystemBrowserHost(BrowserPpapiHost* host,
                              PP_Instance instance,
                              PP_Resource resource,
                              PP_FileSystemType type);
  virtual ~PepperFileSystemBrowserHost();

  // Opens the PepperFileSystemBrowserHost to use an existing file system at the
  // given |root_url|. The file system at |root_url| must already be opened and
  // have the type given by GetType().
  // Calls |callback| when complete.
  void OpenExisting(const GURL& root_url, const base::Closure& callback);

<<<<<<< HEAD
  // ppapi::host::ResourceHost override.
=======
  // ppapi::host::ResourceHost overrides.
>>>>>>> 8c15b39e
  virtual int32_t OnResourceMessageReceived(
      const IPC::Message& msg,
      ppapi::host::HostMessageContext* context) OVERRIDE;
  virtual bool IsFileSystemHost() OVERRIDE;

  // Supports FileRefs direct access on the host side.
  PP_FileSystemType GetType() const { return type_; }
  bool IsOpened() const { return opened_; }
  GURL GetRootUrl() const { return root_url_; }
  scoped_refptr<fileapi::FileSystemContext> GetFileSystemContext() const {
    return file_system_context_;
  }

  // Supports FileIOs direct access on the host side.
  // Non-NULL only for PP_FILESYSTEMTYPE_LOCAL{PERSISTENT,TEMPORARY}.
  fileapi::FileSystemOperationRunner* GetFileSystemOperationRunner() const {
    return file_system_operation_runner_.get();
  }
  bool ChecksQuota() const { return quota_reservation_ != NULL; }
  // Opens a file for writing with quota checks. Returns the file size in the
  // callback.
  typedef base::Callback<void(int64_t)> OpenQuotaFileCallback;
  void OpenQuotaFile(PepperFileIOHost* file_io_host,
                     const fileapi::FileSystemURL& url,
                     const OpenQuotaFileCallback& callback);
  // Closes the file. This must be called after OpenQuotaFile and before the
  // PepperFileIOHost is destroyed.
  void CloseQuotaFile(PepperFileIOHost* file_io_host);
  // Requests the given amount of quota. Returns the amount requested or
  // PP_OK_COMPLETIONPENDING, in which case the amount granted is returned in
  // the callback. Requests can't partially succeed so the amount granted is
  // either 0 or the amount of the request. Requesting an amount of 0 will
  // return immediately with a 0 result.
  typedef base::Callback<void(int32_t)> RequestQuotaCallback;
  int32_t RequestQuota(int32_t amount,
                       const RequestQuotaCallback& callback);
 private:
<<<<<<< HEAD
  void OpenExistingWithContext(
      const base::Closure& callback,
      scoped_refptr<fileapi::FileSystemContext> fs_context);
  void GotFileSystemContext(
=======
  friend class PepperFileSystemBrowserHostTest;

  struct QuotaRequest {
    QuotaRequest(int32_t amount, const RequestQuotaCallback& callback);
    ~QuotaRequest();

    int32_t amount;
    RequestQuotaCallback callback;
  };

  void OpenExistingFileSystem(
      const base::Closure& callback,
      scoped_refptr<fileapi::FileSystemContext> file_system_context);
  void OpenFileSystem(
>>>>>>> 8c15b39e
      ppapi::host::ReplyMessageContext reply_context,
      fileapi::FileSystemType file_system_type,
      scoped_refptr<fileapi::FileSystemContext> file_system_context);
  void OpenFileSystemComplete(
      ppapi::host::ReplyMessageContext reply_context,
      const GURL& root,
      const std::string& name,
      base::PlatformFileError error);
<<<<<<< HEAD
=======
  void OpenIsolatedFileSystem(
      ppapi::host::ReplyMessageContext reply_context,
      const std::string& fsid,
      PP_IsolatedFileSystemType_Private type,
      scoped_refptr<fileapi::FileSystemContext> file_system_context);
  void OpenPluginPrivateFileSystem(
      ppapi::host::ReplyMessageContext reply_context,
      const std::string& fsid,
      scoped_refptr<fileapi::FileSystemContext> file_system_context);
  void OpenPluginPrivateFileSystemComplete(
      ppapi::host::ReplyMessageContext reply_context,
      const std::string& fsid,
      base::PlatformFileError error);
>>>>>>> 8c15b39e

  int32_t OnHostMsgOpen(ppapi::host::HostMessageContext* context,
                        int64_t expected_size);
  int32_t OnHostMsgInitIsolatedFileSystem(
      ppapi::host::HostMessageContext* context,
      const std::string& fsid,
      PP_IsolatedFileSystemType_Private type);

  void SendReplyForFileSystem(
      ppapi::host::ReplyMessageContext reply_context,
      int32_t pp_error);
  void SendReplyForIsolatedFileSystem(
      ppapi::host::ReplyMessageContext reply_context,
      const std::string& fsid,
      int32_t error);

  void SetFileSystemContext(
      scoped_refptr<fileapi::FileSystemContext> file_system_context);

  bool ShouldCreateQuotaReservation() const;
  void CreateQuotaReservation(const base::Closure& callback);
  void GotQuotaReservation(
      const base::Closure& callback,
      scoped_refptr<QuotaReservation> quota_reservation);

  void ReserveQuota(int32_t amount);
  void GotReservedQuota(int64_t amount,
                        const QuotaReservation::OffsetMap& max_written_offsets);

  std::string GetPluginMimeType() const;

  // Returns plugin ID generated from plugin's MIME type.
  std::string GeneratePluginId(const std::string& mime_type) const;

  BrowserPpapiHost* browser_ppapi_host_;

  PP_FileSystemType type_;
  bool called_open_;  // whether open has been called.
  bool opened_;  // whether open succeeded.
  GURL root_url_;
  scoped_refptr<fileapi::FileSystemContext> file_system_context_;

  scoped_ptr<fileapi::FileSystemOperationRunner> file_system_operation_runner_;

  // Used only for file systems with quota.
  // When a PepperFileIOHost calls OpenQuotaFile, we add the id and a non-owning
  // pointer to this map. CloseQuotaFile must be called when before the host is
  // destroyed.
  typedef std::map<int32_t, PepperFileIOHost*> FileMap;
  FileMap files_;
  std::queue<QuotaRequest> pending_quota_requests_;
  int64_t reserved_quota_;
  bool reserving_quota_;
  // Access only on the FileSystemContext's default_file_task_runner().
  scoped_refptr<QuotaReservation> quota_reservation_;

  std::string fsid_;  // used only for isolated filesystems.

  base::WeakPtrFactory<PepperFileSystemBrowserHost> weak_factory_;

  DISALLOW_COPY_AND_ASSIGN(PepperFileSystemBrowserHost);
};

}  // namespace content

#endif  // CONTENT_BROWSER_RENDERER_HOST_PEPPER_PEPPER_FILE_SYSTEM_BROWSER_HOST_H_<|MERGE_RESOLUTION|>--- conflicted
+++ resolved
@@ -44,11 +44,7 @@
   // Calls |callback| when complete.
   void OpenExisting(const GURL& root_url, const base::Closure& callback);
 
-<<<<<<< HEAD
-  // ppapi::host::ResourceHost override.
-=======
   // ppapi::host::ResourceHost overrides.
->>>>>>> 8c15b39e
   virtual int32_t OnResourceMessageReceived(
       const IPC::Message& msg,
       ppapi::host::HostMessageContext* context) OVERRIDE;
@@ -86,12 +82,6 @@
   int32_t RequestQuota(int32_t amount,
                        const RequestQuotaCallback& callback);
  private:
-<<<<<<< HEAD
-  void OpenExistingWithContext(
-      const base::Closure& callback,
-      scoped_refptr<fileapi::FileSystemContext> fs_context);
-  void GotFileSystemContext(
-=======
   friend class PepperFileSystemBrowserHostTest;
 
   struct QuotaRequest {
@@ -106,7 +96,6 @@
       const base::Closure& callback,
       scoped_refptr<fileapi::FileSystemContext> file_system_context);
   void OpenFileSystem(
->>>>>>> 8c15b39e
       ppapi::host::ReplyMessageContext reply_context,
       fileapi::FileSystemType file_system_type,
       scoped_refptr<fileapi::FileSystemContext> file_system_context);
@@ -115,8 +104,6 @@
       const GURL& root,
       const std::string& name,
       base::PlatformFileError error);
-<<<<<<< HEAD
-=======
   void OpenIsolatedFileSystem(
       ppapi::host::ReplyMessageContext reply_context,
       const std::string& fsid,
@@ -130,7 +117,6 @@
       ppapi::host::ReplyMessageContext reply_context,
       const std::string& fsid,
       base::PlatformFileError error);
->>>>>>> 8c15b39e
 
   int32_t OnHostMsgOpen(ppapi::host::HostMessageContext* context,
                         int64_t expected_size);
