// Copyright (c) 2012 The Chromium Authors. All rights reserved.
// Use of this source code is governed by a BSD-style license that can be
// found in the LICENSE file.

#include "base/basictypes.h"
#include "content/browser/renderer_host/render_widget_host_delegate.h"

namespace content {

bool RenderWidgetHostDelegate::PreHandleKeyboardEvent(
    const NativeWebKeyboardEvent& event,
    bool* is_keyboard_shortcut) {
  return false;
}

bool RenderWidgetHostDelegate::HandleWheelEvent(
    const blink::WebMouseWheelEvent& event) {
  return false;
}

bool RenderWidgetHostDelegate::PreHandleGestureEvent(
    const blink::WebGestureEvent& event) {
  return false;
}

bool RenderWidgetHostDelegate::HandleGestureEvent(
    const blink::WebGestureEvent& event) {
  return false;
}

<<<<<<< HEAD
BrowserAccessibilityManager*
    RenderWidgetHostDelegate::GetRootBrowserAccessibilityManager() {
  return NULL;
}

BrowserAccessibilityManager*
    RenderWidgetHostDelegate::GetOrCreateRootBrowserAccessibilityManager() {
  return NULL;
=======
bool RenderWidgetHostDelegate::ShouldSetKeyboardFocusOnMouseDown() {
  return true;
}

bool RenderWidgetHostDelegate::ShouldSetLogicalFocusOnMouseDown() {
  return true;
}

bool RenderWidgetHostDelegate::ShowTooltip(
    const base::string16& tooltip_text,
    blink::WebTextDirection text_direction_hint) {
  return false;
>>>>>>> 3485da65
}

#if defined(OS_WIN)
gfx::NativeViewAccessible
    RenderWidgetHostDelegate::GetParentNativeViewAccessible() {
  return NULL;
}
#endif

}  // namespace content<|MERGE_RESOLUTION|>--- conflicted
+++ resolved
@@ -28,16 +28,6 @@
   return false;
 }
 
-<<<<<<< HEAD
-BrowserAccessibilityManager*
-    RenderWidgetHostDelegate::GetRootBrowserAccessibilityManager() {
-  return NULL;
-}
-
-BrowserAccessibilityManager*
-    RenderWidgetHostDelegate::GetOrCreateRootBrowserAccessibilityManager() {
-  return NULL;
-=======
 bool RenderWidgetHostDelegate::ShouldSetKeyboardFocusOnMouseDown() {
   return true;
 }
@@ -50,7 +40,16 @@
     const base::string16& tooltip_text,
     blink::WebTextDirection text_direction_hint) {
   return false;
->>>>>>> 3485da65
+}
+
+BrowserAccessibilityManager*
+    RenderWidgetHostDelegate::GetRootBrowserAccessibilityManager() {
+  return NULL;
+}
+
+BrowserAccessibilityManager*
+    RenderWidgetHostDelegate::GetOrCreateRootBrowserAccessibilityManager() {
+  return NULL;
 }
 
 #if defined(OS_WIN)
