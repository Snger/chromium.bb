--- conflicted
+++ resolved
@@ -1396,26 +1396,6 @@
       Details<const bool>(&is_editable_node));
 }
 
-<<<<<<< HEAD
-=======
-void RenderViewHostImpl::OnAddMessageToConsole(
-    int32 level,
-    const base::string16& message,
-    int32 line_no,
-    const base::string16& source_id) {
-  if (delegate_->AddMessageToConsole(level, message, line_no, source_id))
-    return;
-
-  // Pass through log level only on WebUI pages to limit console spew.
-  int32 resolved_level = level;  // upstream: HasWebUIScheme(delegate_->GetURL()) ? level : 0;
-
-  if (resolved_level >= ::logging::GetMinLogLevel()) {
-    logging::LogMessage("CONSOLE", line_no, resolved_level).stream() << "\"" <<
-        message << "\", source: " << source_id << " (" << line_no << ")";
-  }
-}
-
->>>>>>> d7784cd2
 void RenderViewHostImpl::OnUserGesture() {
   delegate_->OnUserGesture();
 }
