// Copyright (c) 2012 The Chromium Authors. All rights reserved.
// Use of this source code is governed by a BSD-style license that can be
// found in the LICENSE file.

#include "content/browser/renderer_host/render_view_host_impl.h"

#include <set>
#include <string>
#include <utility>
#include <vector>

#include "base/callback.h"
#include "base/command_line.h"
#include "base/debug/trace_event.h"
#include "base/i18n/rtl.h"
#include "base/json/json_reader.h"
#include "base/message_loop/message_loop.h"
#include "base/metrics/histogram.h"
#include "base/stl_util.h"
#include "base/strings/string_util.h"
#include "base/strings/utf_string_conversions.h"
#include "base/sys_info.h"
#include "base/time/time.h"
#include "base/values.h"
#include "cc/base/switches.h"
#include "content/browser/child_process_security_policy_impl.h"
#include "content/browser/cross_site_request_manager.h"
#include "content/browser/dom_storage/session_storage_namespace_impl.h"
#include "content/browser/frame_host/frame_tree.h"
<<<<<<< HEAD
=======
#include "content/browser/frame_host/render_frame_host_factory.h"
>>>>>>> 8c15b39e
#include "content/browser/gpu/compositor_util.h"
#include "content/browser/gpu/gpu_data_manager_impl.h"
#include "content/browser/gpu/gpu_process_host.h"
#include "content/browser/gpu/gpu_surface_tracker.h"
#include "content/browser/host_zoom_map_impl.h"
#include "content/browser/loader/resource_dispatcher_host_impl.h"
#include "content/browser/renderer_host/dip_util.h"
#include "content/browser/renderer_host/media/audio_renderer_host.h"
#include "content/browser/renderer_host/render_process_host_impl.h"
#include "content/browser/renderer_host/render_view_host_delegate.h"
#include "content/common/accessibility_messages.h"
#include "content/common/browser_plugin/browser_plugin_messages.h"
#include "content/common/desktop_notification_messages.h"
#include "content/common/drag_messages.h"
#include "content/common/input_messages.h"
#include "content/common/inter_process_time_ticks_converter.h"
#include "content/common/speech_recognition_messages.h"
#include "content/common/swapped_out_messages.h"
#include "content/common/view_messages.h"
#include "content/port/browser/render_view_host_delegate_view.h"
#include "content/port/browser/render_widget_host_view_port.h"
#include "content/public/browser/browser_accessibility_state.h"
#include "content/public/browser/browser_context.h"
#include "content/public/browser/browser_message_filter.h"
#include "content/public/browser/content_browser_client.h"
#include "content/public/browser/dom_operation_notification_details.h"
#include "content/public/browser/native_web_keyboard_event.h"
#include "content/public/browser/notification_details.h"
#include "content/public/browser/notification_service.h"
#include "content/public/browser/notification_types.h"
#include "content/public/browser/render_widget_host_iterator.h"
#include "content/public/browser/user_metrics.h"
#include "content/public/common/bindings_policy.h"
#include "content/public/common/content_constants.h"
#include "content/public/common/content_switches.h"
#include "content/public/common/context_menu_params.h"
#include "content/public/common/drop_data.h"
#include "content/public/common/result_codes.h"
#include "content/public/common/url_constants.h"
#include "content/public/common/url_utils.h"
#include "net/base/net_util.h"
#include "net/base/network_change_notifier.h"
#include "net/url_request/url_request_context_getter.h"
#include "third_party/skia/include/core/SkBitmap.h"
#include "ui/base/touch/touch_device.h"
#include "ui/base/touch/touch_enabled.h"
#include "ui/base/ui_base_switches.h"
#include "ui/gfx/image/image_skia.h"
#include "ui/gfx/native_widget_types.h"
#include "ui/shell_dialogs/selected_file_info.h"
#include "webkit/browser/fileapi/isolated_context.h"

#if defined(OS_MACOSX)
#include "content/browser/renderer_host/popup_menu_helper_mac.h"
#elif defined(OS_ANDROID)
#include "content/browser/media/android/browser_media_player_manager.h"
#elif defined(OS_WIN)
#include "base/win/win_util.h"
#endif

using base::TimeDelta;
using blink::WebConsoleMessage;
using blink::WebDragOperation;
using blink::WebDragOperationNone;
using blink::WebDragOperationsMask;
using blink::WebInputEvent;
using blink::WebMediaPlayerAction;
using blink::WebPluginAction;

namespace content {
namespace {

// Delay to wait on closing the WebContents for a beforeunload/unload handler to
// fire.
const int kUnloadTimeoutMS = 1000;

// Translate a WebKit text direction into a base::i18n one.
base::i18n::TextDirection WebTextDirectionToChromeTextDirection(
    blink::WebTextDirection dir) {
  switch (dir) {
    case blink::WebTextDirectionLeftToRight:
      return base::i18n::LEFT_TO_RIGHT;
    case blink::WebTextDirectionRightToLeft:
      return base::i18n::RIGHT_TO_LEFT;
    default:
      NOTREACHED();
      return base::i18n::UNKNOWN_DIRECTION;
  }
}

<<<<<<< HEAD
=======
#if defined(OS_WIN) && defined(USE_AURA)

const int kVirtualKeyboardDisplayWaitTimeoutMs = 100;
const int kMaxVirtualKeyboardDisplayRetries = 5;

void DismissVirtualKeyboardTask() {
  static int virtual_keyboard_display_retries = 0;
  // If the virtual keyboard is not yet visible, then we execute the task again
  // waiting for it to show up.
  if (!base::win::DismissVirtualKeyboard()) {
    if (virtual_keyboard_display_retries < kMaxVirtualKeyboardDisplayRetries) {
      BrowserThread::PostDelayedTask(
          BrowserThread::UI, FROM_HERE,
          base::Bind(base::IgnoreResult(&DismissVirtualKeyboardTask)),
          TimeDelta::FromMilliseconds(kVirtualKeyboardDisplayWaitTimeoutMs));
      ++virtual_keyboard_display_retries;
    } else {
      virtual_keyboard_display_retries = 0;
    }
  }
}
#endif

>>>>>>> 8c15b39e
}  // namespace

///////////////////////////////////////////////////////////////////////////////
// RenderViewHost, public:

// static
RenderViewHost* RenderViewHost::FromID(int render_process_id,
                                       int render_view_id) {
  return RenderViewHostImpl::FromID(render_process_id, render_view_id);
}

// static
RenderViewHost* RenderViewHost::From(RenderWidgetHost* rwh) {
  DCHECK(rwh->IsRenderView());
  return static_cast<RenderViewHostImpl*>(RenderWidgetHostImpl::From(rwh));
}

// static
void RenderViewHost::FilterURL(const RenderProcessHost* process,
                               bool empty_allowed,
                               GURL* url) {
  RenderViewHostImpl::FilterURL(ChildProcessSecurityPolicyImpl::GetInstance(),
                                process, empty_allowed, url);
}

///////////////////////////////////////////////////////////////////////////////
// RenderViewHostImpl, public:

// static
RenderViewHostImpl* RenderViewHostImpl::FromID(int render_process_id,
                                               int render_view_id) {
  RenderWidgetHost* widget =
      RenderWidgetHost::FromID(render_process_id, render_view_id);
  if (!widget || !widget->IsRenderView())
    return NULL;
  return static_cast<RenderViewHostImpl*>(RenderWidgetHostImpl::From(widget));
}

RenderViewHostImpl::RenderViewHostImpl(
    SiteInstance* instance,
    RenderViewHostDelegate* delegate,
    RenderFrameHostDelegate* frame_delegate,
    RenderWidgetHostDelegate* widget_delegate,
    int routing_id,
    int main_frame_routing_id,
    bool swapped_out,
    bool hidden)
    : RenderWidgetHostImpl(widget_delegate,
                           instance->GetProcess(),
                           routing_id,
                           hidden),
      delegate_(delegate),
      instance_(static_cast<SiteInstanceImpl*>(instance)),
      waiting_for_drag_context_response_(false),
      enabled_bindings_(0),
      navigations_suspended_(false),
      has_accessed_initial_document_(false),
      is_swapped_out_(swapped_out),
      is_subframe_(false),
      main_frame_id_(-1),
      run_modal_reply_msg_(NULL),
      run_modal_opener_id_(MSG_ROUTING_NONE),
      is_waiting_for_beforeunload_ack_(false),
      is_waiting_for_unload_ack_(false),
      has_timed_out_on_unload_(false),
      unload_ack_is_for_cross_site_transition_(false),
      are_javascript_messages_suppressed_(false),
      sudden_termination_allowed_(false),
      render_view_termination_status_(base::TERMINATION_STATUS_STILL_RUNNING),
      virtual_keyboard_requested_(false) {
  DCHECK(instance_.get());
  CHECK(delegate_);  // http://crbug.com/82827

  if (main_frame_routing_id == MSG_ROUTING_NONE)
    main_frame_routing_id = GetProcess()->GetNextRoutingID();

<<<<<<< HEAD
  main_render_frame_host_.reset(
      new RenderFrameHostImpl(this, delegate_->GetFrameTree(),
                              main_frame_routing_id, is_swapped_out_));
=======
  main_render_frame_host_ = RenderFrameHostFactory::Create(
      this, frame_delegate, delegate_->GetFrameTree(),
      delegate_->GetFrameTree()->root(),
      main_frame_routing_id, is_swapped_out_);
  delegate_->GetFrameTree()->root()->set_render_frame_host(
      main_render_frame_host_.get(), false);
>>>>>>> 8c15b39e

  GetProcess()->EnableSendQueue();

  if (!swapped_out)
    instance_->increment_active_view_count();

  if (ResourceDispatcherHostImpl::Get()) {
    BrowserThread::PostTask(
        BrowserThread::IO, FROM_HERE,
        base::Bind(&ResourceDispatcherHostImpl::OnRenderViewHostCreated,
                   base::Unretained(ResourceDispatcherHostImpl::Get()),
                   GetProcess()->GetID(), GetRoutingID()));
  }

#if defined(OS_ANDROID)
  media_player_manager_.reset(BrowserMediaPlayerManager::Create(this));
#endif
}

RenderViewHostImpl::~RenderViewHostImpl() {
  if (ResourceDispatcherHostImpl::Get()) {
    BrowserThread::PostTask(
        BrowserThread::IO, FROM_HERE,
        base::Bind(&ResourceDispatcherHostImpl::OnRenderViewHostDeleted,
                   base::Unretained(ResourceDispatcherHostImpl::Get()),
                   GetProcess()->GetID(), GetRoutingID()));
  }

  delegate_->RenderViewDeleted(this);

  // Be sure to clean up any leftover state from cross-site requests.
  CrossSiteRequestManager::GetInstance()->SetHasPendingCrossSiteRequest(
      GetProcess()->GetID(), GetRoutingID(), false);

  // If this was swapped out, it already decremented the active view
  // count of the SiteInstance it belongs to.
  if (!is_swapped_out_)
    instance_->decrement_active_view_count();
}

RenderViewHostDelegate* RenderViewHostImpl::GetDelegate() const {
  return delegate_;
}

SiteInstance* RenderViewHostImpl::GetSiteInstance() const {
  return instance_.get();
}

bool RenderViewHostImpl::CreateRenderView(
    const base::string16& frame_name,
    int opener_route_id,
    int32 max_page_id) {
  TRACE_EVENT0("renderer_host", "RenderViewHostImpl::CreateRenderView");
  DCHECK(!IsRenderViewLive()) << "Creating view twice";

  // The process may (if we're sharing a process with another host that already
  // initialized it) or may not (we have our own process or the old process
  // crashed) have been initialized. Calling Init multiple times will be
  // ignored, so this is safe.
  if (!GetProcess()->Init())
    return false;
  DCHECK(GetProcess()->HasConnection());
  DCHECK(GetProcess()->GetBrowserContext());

  renderer_initialized_ = true;

  GpuSurfaceTracker::Get()->SetSurfaceHandle(
      surface_id(), GetCompositingSurface());

  // Ensure the RenderView starts with a next_page_id larger than any existing
  // page ID it might be asked to render.
  int32 next_page_id = 1;
  if (max_page_id > -1)
    next_page_id = max_page_id + 1;

  ViewMsg_New_Params params;
  params.renderer_preferences =
      delegate_->GetRendererPrefs(GetProcess()->GetBrowserContext());
  params.web_preferences = delegate_->GetWebkitPrefs();
  params.view_id = GetRoutingID();
  params.main_frame_routing_id = main_render_frame_host()->routing_id();
  params.surface_id = surface_id();
  params.session_storage_namespace_id =
      delegate_->GetSessionStorageNamespace(instance_)->id();
  params.frame_name = frame_name;
  // Ensure the RenderView sets its opener correctly.
  params.opener_route_id = opener_route_id;
  params.swapped_out = is_swapped_out_;
  params.hidden = is_hidden();
  params.next_page_id = next_page_id;
  GetWebScreenInfo(&params.screen_info);
  params.accessibility_mode = accessibility_mode();
  params.allow_partial_swap = !GetProcess()->IsGuest();

  Send(new ViewMsg_New(params));

  // If it's enabled, tell the renderer to set up the Javascript bindings for
  // sending messages back to the browser.
  if (GetProcess()->IsGuest())
    DCHECK_EQ(0, enabled_bindings_);
  Send(new ViewMsg_AllowBindings(GetRoutingID(), enabled_bindings_));
  // Let our delegate know that we created a RenderView.
  delegate_->RenderViewCreated(this);

  return true;
}

bool RenderViewHostImpl::IsRenderViewLive() const {
  return GetProcess()->HasConnection() && renderer_initialized_;
}

bool RenderViewHostImpl::IsSubframe() const {
  return is_subframe_;
}

void RenderViewHostImpl::SyncRendererPrefs() {
  Send(new ViewMsg_SetRendererPrefs(GetRoutingID(),
                                    delegate_->GetRendererPrefs(
                                        GetProcess()->GetBrowserContext())));
}

WebPreferences RenderViewHostImpl::GetWebkitPrefs(const GURL& url) {
  TRACE_EVENT0("browser", "RenderViewHostImpl::GetWebkitPrefs");
  WebPreferences prefs;

  const CommandLine& command_line = *CommandLine::ForCurrentProcess();

  prefs.javascript_enabled =
      !command_line.HasSwitch(switches::kDisableJavaScript);
  prefs.web_security_enabled =
      !command_line.HasSwitch(switches::kDisableWebSecurity);
  prefs.plugins_enabled =
      !command_line.HasSwitch(switches::kDisablePlugins);
  prefs.java_enabled =
      !command_line.HasSwitch(switches::kDisableJava);

  prefs.remote_fonts_enabled =
      !command_line.HasSwitch(switches::kDisableRemoteFonts);
  prefs.xslt_enabled =
      !command_line.HasSwitch(switches::kDisableXSLT);
  prefs.xss_auditor_enabled =
      !command_line.HasSwitch(switches::kDisableXSSAuditor);
  prefs.application_cache_enabled =
      !command_line.HasSwitch(switches::kDisableApplicationCache);

  prefs.local_storage_enabled =
      !command_line.HasSwitch(switches::kDisableLocalStorage);
  prefs.databases_enabled =
      !command_line.HasSwitch(switches::kDisableDatabases);
<<<<<<< HEAD
  prefs.webaudio_enabled =
      !command_line.HasSwitch(switches::kDisableWebAudio);
=======
#if defined(OS_ANDROID) && defined(ARCH_CPU_X86)
  prefs.webaudio_enabled =
      command_line.HasSwitch(switches::kEnableWebAudio);
#else
  prefs.webaudio_enabled =
      !command_line.HasSwitch(switches::kDisableWebAudio);
#endif
>>>>>>> 8c15b39e

  prefs.experimental_webgl_enabled =
      GpuProcessHost::gpu_enabled() &&
      !command_line.HasSwitch(switches::kDisable3DAPIs) &&
      !command_line.HasSwitch(switches::kDisableExperimentalWebGL);

  prefs.flash_3d_enabled =
      GpuProcessHost::gpu_enabled() &&
      !command_line.HasSwitch(switches::kDisableFlash3d);
  prefs.flash_stage3d_enabled =
      GpuProcessHost::gpu_enabled() &&
      !command_line.HasSwitch(switches::kDisableFlashStage3d);
  prefs.flash_stage3d_baseline_enabled =
      GpuProcessHost::gpu_enabled() &&
      !command_line.HasSwitch(switches::kDisableFlashStage3d);

  prefs.gl_multisampling_enabled =
      !command_line.HasSwitch(switches::kDisableGLMultisampling);
  prefs.privileged_webgl_extensions_enabled =
      command_line.HasSwitch(switches::kEnablePrivilegedWebGLExtensions);
  prefs.site_specific_quirks_enabled =
      !command_line.HasSwitch(switches::kDisableSiteSpecificQuirks);
  prefs.allow_file_access_from_file_urls =
      command_line.HasSwitch(switches::kAllowFileAccessFromFiles);

  prefs.accelerated_compositing_for_overflow_scroll_enabled = false;
  if (command_line.HasSwitch(switches::kEnableAcceleratedOverflowScroll))
    prefs.accelerated_compositing_for_overflow_scroll_enabled = true;
  if (command_line.HasSwitch(switches::kDisableAcceleratedOverflowScroll))
    prefs.accelerated_compositing_for_overflow_scroll_enabled = false;

<<<<<<< HEAD
=======
  prefs.layer_squashing_enabled = false;
  if (command_line.HasSwitch(switches::kEnableLayerSquashing))
      prefs.layer_squashing_enabled = true;
  if (command_line.HasSwitch(switches::kDisableLayerSquashing))
      prefs.layer_squashing_enabled = false;

>>>>>>> 8c15b39e
  prefs.accelerated_compositing_for_scrollable_frames_enabled = false;
  if (command_line.HasSwitch(switches::kEnableAcceleratedScrollableFrames))
    prefs.accelerated_compositing_for_scrollable_frames_enabled = true;
  if (command_line.HasSwitch(switches::kDisableAcceleratedScrollableFrames))
    prefs.accelerated_compositing_for_scrollable_frames_enabled = false;

  prefs.composited_scrolling_for_frames_enabled = false;
  if (command_line.HasSwitch(switches::kEnableCompositedScrollingForFrames))
    prefs.composited_scrolling_for_frames_enabled = true;
  if (command_line.HasSwitch(switches::kDisableCompositedScrollingForFrames))
    prefs.composited_scrolling_for_frames_enabled = false;

  prefs.universal_accelerated_compositing_for_overflow_scroll_enabled = false;
  if (command_line.HasSwitch(
          switches::kEnableUniversalAcceleratedOverflowScroll))
    prefs.universal_accelerated_compositing_for_overflow_scroll_enabled = true;
  if (command_line.HasSwitch(
          switches::kDisableUniversalAcceleratedOverflowScroll))
    prefs.universal_accelerated_compositing_for_overflow_scroll_enabled = false;

  prefs.show_paint_rects =
      command_line.HasSwitch(switches::kShowPaintRects);
  prefs.accelerated_compositing_enabled =
      GpuProcessHost::gpu_enabled() &&
      !command_line.HasSwitch(switches::kDisableAcceleratedCompositing);
  prefs.force_compositing_mode =
      content::IsForceCompositingModeEnabled() &&
      !command_line.HasSwitch(switches::kDisableForceCompositingMode);
  prefs.accelerated_2d_canvas_enabled =
      GpuProcessHost::gpu_enabled() &&
      !command_line.HasSwitch(switches::kDisableAccelerated2dCanvas);
  prefs.antialiased_2d_canvas_disabled =
      command_line.HasSwitch(switches::kDisable2dCanvasAntialiasing);
  prefs.accelerated_2d_canvas_msaa_sample_count =
      atoi(command_line.GetSwitchValueASCII(
      switches::kAcceleratedCanvas2dMSAASampleCount).c_str());
  prefs.accelerated_filters_enabled =
      GpuProcessHost::gpu_enabled() &&
      command_line.HasSwitch(switches::kEnableAcceleratedFilters);
  prefs.accelerated_compositing_for_3d_transforms_enabled =
      prefs.accelerated_compositing_for_animation_enabled =
          !command_line.HasSwitch(switches::kDisableAcceleratedLayers);
  prefs.accelerated_compositing_for_plugins_enabled =
      !command_line.HasSwitch(switches::kDisableAcceleratedPlugins);
  prefs.accelerated_compositing_for_video_enabled =
      !command_line.HasSwitch(switches::kDisableAcceleratedVideo);
  prefs.fullscreen_enabled =
      !command_line.HasSwitch(switches::kDisableFullScreen);
  prefs.lazy_layout_enabled =
      command_line.HasSwitch(switches::kEnableExperimentalWebPlatformFeatures);
  prefs.region_based_columns_enabled =
      command_line.HasSwitch(switches::kEnableRegionBasedColumns);
  prefs.threaded_html_parser =
      !command_line.HasSwitch(switches::kDisableThreadedHTMLParser);
  prefs.experimental_websocket_enabled =
      command_line.HasSwitch(switches::kEnableExperimentalWebSocket);
  if (command_line.HasSwitch(cc::switches::kEnablePinchVirtualViewport)) {
    prefs.pinch_virtual_viewport_enabled = true;
    prefs.pinch_overlay_scrollbar_thickness = 10;
  }
  prefs.use_solid_color_scrollbars = command_line.HasSwitch(
      switches::kEnableOverlayScrollbars);

#if defined(OS_ANDROID)
  prefs.user_gesture_required_for_media_playback = !command_line.HasSwitch(
      switches::kDisableGestureRequirementForMediaPlayback);
  prefs.user_gesture_required_for_media_fullscreen = !command_line.HasSwitch(
      switches::kDisableGestureRequirementForMediaFullscreen);
#endif

  prefs.touch_enabled = ui::AreTouchEventsEnabled();
  prefs.device_supports_touch = prefs.touch_enabled &&
      ui::IsTouchDevicePresent();
#if defined(OS_ANDROID)
  prefs.device_supports_mouse = false;
#endif

  prefs.pointer_events_max_touch_points = ui::MaxTouchPoints();

  prefs.touch_adjustment_enabled =
      !command_line.HasSwitch(switches::kDisableTouchAdjustment);
  prefs.compositor_touch_hit_testing =
      !command_line.HasSwitch(cc::switches::kDisableCompositorTouchHitTesting);

#if defined(OS_MACOSX) || defined(OS_CHROMEOS)
  bool default_enable_scroll_animator = true;
#else
  bool default_enable_scroll_animator = false;
#endif
  prefs.enable_scroll_animator = default_enable_scroll_animator;
  if (command_line.HasSwitch(switches::kEnableSmoothScrolling))
    prefs.enable_scroll_animator = true;
  if (command_line.HasSwitch(switches::kDisableSmoothScrolling))
    prefs.enable_scroll_animator = false;

  prefs.visual_word_movement_enabled =
      command_line.HasSwitch(switches::kEnableVisualWordMovement);

  // Certain GPU features might have been blacklisted.
  GpuDataManagerImpl::GetInstance()->UpdateRendererWebPrefs(&prefs);

  if (ChildProcessSecurityPolicyImpl::GetInstance()->HasWebUIBindings(
          GetProcess()->GetID())) {
    prefs.loads_images_automatically = true;
    prefs.javascript_enabled = true;
  }

  prefs.is_online = !net::NetworkChangeNotifier::IsOffline();

#if !defined(USE_AURA)
  // Force accelerated compositing and 2d canvas off for chrome: and about:
  // pages (unless it's specifically allowed).
  if ((url.SchemeIs(chrome::kChromeUIScheme) ||
      (url.SchemeIs(chrome::kAboutScheme) &&
       url.spec() != kAboutBlankURL)) &&
      !command_line.HasSwitch(switches::kAllowWebUICompositing)) {
    prefs.accelerated_compositing_enabled = false;
    prefs.accelerated_2d_canvas_enabled = false;
  }
#endif

  prefs.fixed_position_creates_stacking_context = !command_line.HasSwitch(
      switches::kDisableFixedPositionCreatesStackingContext);

#if defined(OS_CHROMEOS)
  prefs.gesture_tap_highlight_enabled = !command_line.HasSwitch(
      switches::kDisableGestureTapHighlight);
#else
  prefs.gesture_tap_highlight_enabled = command_line.HasSwitch(
      switches::kEnableGestureTapHighlight);
#endif

  prefs.number_of_cpu_cores = base::SysInfo::NumberOfProcessors();

<<<<<<< HEAD
  prefs.viewport_enabled = command_line.HasSwitch(switches::kEnableViewport);
=======
  prefs.viewport_meta_enabled =
      command_line.HasSwitch(switches::kEnableViewportMeta);

  prefs.viewport_enabled =
      command_line.HasSwitch(switches::kEnableViewport) ||
      prefs.viewport_meta_enabled;

  prefs.main_frame_resizes_are_orientation_changes =
      command_line.HasSwitch(switches::kMainFrameResizesAreOrientationChanges);
>>>>>>> 8c15b39e

  prefs.deferred_image_decoding_enabled =
      command_line.HasSwitch(switches::kEnableDeferredImageDecoding) ||
      cc::switches::IsImplSidePaintingEnabled();

  prefs.spatial_navigation_enabled = command_line.HasSwitch(
      switches::kEnableSpatialNavigation);

  GetContentClient()->browser()->OverrideWebkitPrefs(this, url, &prefs);

  // Disable compositing in guests until we have compositing path implemented
  // for guests.
  bool guest_compositing_enabled = !command_line.HasSwitch(
      switches::kDisableBrowserPluginCompositing);
  if (GetProcess()->IsGuest() && !guest_compositing_enabled) {
    prefs.force_compositing_mode = false;
    prefs.accelerated_compositing_enabled = false;
  }

  return prefs;
}

void RenderViewHostImpl::Navigate(const ViewMsg_Navigate_Params& params) {
  TRACE_EVENT0("renderer_host", "RenderViewHostImpl::Navigate");
  // Browser plugin guests are not allowed to navigate outside web-safe schemes,
  // so do not grant them the ability to request additional URLs.
  if (!GetProcess()->IsGuest()) {
    ChildProcessSecurityPolicyImpl::GetInstance()->GrantRequestURL(
        GetProcess()->GetID(), params.url);
    if (params.url.SchemeIs(chrome::kDataScheme) &&
        params.base_url_for_data_url.SchemeIs(chrome::kFileScheme)) {
      // If 'data:' is used, and we have a 'file:' base url, grant access to
      // local files.
      ChildProcessSecurityPolicyImpl::GetInstance()->GrantRequestURL(
          GetProcess()->GetID(), params.base_url_for_data_url);
    }
  }

  // Only send the message if we aren't suspended at the start of a cross-site
  // request.
  if (navigations_suspended_) {
    // Shouldn't be possible to have a second navigation while suspended, since
    // navigations will only be suspended during a cross-site request.  If a
    // second navigation occurs, WebContentsImpl will cancel this pending RVH
    // create a new pending RVH.
    DCHECK(!suspended_nav_params_.get());
    suspended_nav_params_.reset(new ViewMsg_Navigate_Params(params));
  } else {
    // Get back to a clean state, in case we start a new navigation without
    // completing a RVH swap or unload handler.
    SetSwappedOut(false);

    Send(new ViewMsg_Navigate(GetRoutingID(), params));
  }

  // Force the throbber to start. We do this because WebKit's "started
  // loading" message will be received asynchronously from the UI of the
  // browser. But we want to keep the throbber in sync with what's happening
  // in the UI. For example, we want to start throbbing immediately when the
  // user naivgates even if the renderer is delayed. There is also an issue
  // with the throbber starting because the WebUI (which controls whether the
  // favicon is displayed) happens synchronously. If the start loading
  // messages was asynchronous, then the default favicon would flash in.
  //
  // WebKit doesn't send throb notifications for JavaScript URLs, so we
  // don't want to either.
  if (!params.url.SchemeIs(kJavaScriptScheme))
    delegate_->DidStartLoading(this);
}

void RenderViewHostImpl::NavigateToURL(const GURL& url) {
  ViewMsg_Navigate_Params params;
  params.page_id = -1;
  params.pending_history_list_offset = -1;
  params.current_history_list_offset = -1;
  params.current_history_list_length = 0;
  params.url = url;
  params.transition = PAGE_TRANSITION_LINK;
  params.navigation_type = ViewMsg_Navigate_Type::NORMAL;
  Navigate(params);
}

void RenderViewHostImpl::SetNavigationsSuspended(
    bool suspend,
    const base::TimeTicks& proceed_time) {
  // This should only be called to toggle the state.
  DCHECK(navigations_suspended_ != suspend);

  navigations_suspended_ = suspend;
  if (!suspend && suspended_nav_params_) {
    // There's navigation message params waiting to be sent.  Now that we're not
    // suspended anymore, resume navigation by sending them.  If we were swapped
    // out, we should also stop filtering out the IPC messages now.
    SetSwappedOut(false);

    DCHECK(!proceed_time.is_null());
    suspended_nav_params_->browser_navigation_start = proceed_time;
    Send(new ViewMsg_Navigate(GetRoutingID(), *suspended_nav_params_.get()));
    suspended_nav_params_.reset();
  }
}

void RenderViewHostImpl::CancelSuspendedNavigations() {
  // Clear any state if a pending navigation is canceled or pre-empted.
  if (suspended_nav_params_)
    suspended_nav_params_.reset();
  navigations_suspended_ = false;
}

void RenderViewHostImpl::FirePageBeforeUnload(bool for_cross_site_transition) {
  if (!IsRenderViewLive()) {
    // This RenderViewHostImpl doesn't have a live renderer, so just
    // skip running the onbeforeunload handler.
    is_waiting_for_beforeunload_ack_ = true;  // Checked by OnShouldCloseACK.
    unload_ack_is_for_cross_site_transition_ = for_cross_site_transition;
    base::TimeTicks now = base::TimeTicks::Now();
    OnShouldCloseACK(true, now, now);
    return;
  }

  // This may be called more than once (if the user clicks the tab close button
  // several times, or if she clicks the tab close button then the browser close
  // button), and we only send the message once.
  if (is_waiting_for_beforeunload_ack_) {
    // Some of our close messages could be for the tab, others for cross-site
    // transitions. We always want to think it's for closing the tab if any
    // of the messages were, since otherwise it might be impossible to close
    // (if there was a cross-site "close" request pending when the user clicked
    // the close button). We want to keep the "for cross site" flag only if
    // both the old and the new ones are also for cross site.
    unload_ack_is_for_cross_site_transition_ =
        unload_ack_is_for_cross_site_transition_ && for_cross_site_transition;
  } else {
    // Start the hang monitor in case the renderer hangs in the beforeunload
    // handler.
    is_waiting_for_beforeunload_ack_ = true;
    unload_ack_is_for_cross_site_transition_ = for_cross_site_transition;
    // Increment the in-flight event count, to ensure that input events won't
    // cancel the timeout timer.
    increment_in_flight_event_count();
    StartHangMonitorTimeout(TimeDelta::FromMilliseconds(kUnloadTimeoutMS));
    send_should_close_start_time_ = base::TimeTicks::Now();
    Send(new ViewMsg_ShouldClose(GetRoutingID()));
  }
}

void RenderViewHostImpl::OnCrossSiteResponse(
    const GlobalRequestID& global_request_id,
    bool is_transfer,
    const std::vector<GURL>& transfer_url_chain,
    const Referrer& referrer,
    PageTransition page_transition,
    int64 frame_id,
    bool should_replace_current_entry) {
  RenderViewHostDelegate::RendererManagement* manager =
      delegate_->GetRendererManagementDelegate();
  if (manager) {
    manager->OnCrossSiteResponse(this, global_request_id, is_transfer,
                                 transfer_url_chain, referrer, page_transition,
                                 frame_id, should_replace_current_entry);
  }
}

void RenderViewHostImpl::SuppressDialogsUntilSwapOut() {
  Send(new ViewMsg_SuppressDialogsUntilSwapOut(GetRoutingID()));
}

void RenderViewHostImpl::SwapOut() {
  // This will be set back to false in OnSwapOutACK, just before we replace
  // this RVH with the pending RVH.
  is_waiting_for_unload_ack_ = true;
  // Start the hang monitor in case the renderer hangs in the unload handler.
  // Increment the in-flight event count, to ensure that input events won't
  // cancel the timeout timer.
  increment_in_flight_event_count();
  StartHangMonitorTimeout(TimeDelta::FromMilliseconds(kUnloadTimeoutMS));

  if (IsRenderViewLive()) {
    Send(new ViewMsg_SwapOut(GetRoutingID()));
  } else {
    // This RenderViewHost doesn't have a live renderer, so just skip the unload
    // event.
    OnSwappedOut(true);
  }
}

void RenderViewHostImpl::OnSwapOutACK() {
  OnSwappedOut(false);
}

void RenderViewHostImpl::OnSwappedOut(bool timed_out) {
  // Stop the hang monitor now that the unload handler has finished.
  decrement_in_flight_event_count();
  StopHangMonitorTimeout();
  is_waiting_for_unload_ack_ = false;
  has_timed_out_on_unload_ = timed_out;
  delegate_->SwappedOut(this);
}

void RenderViewHostImpl::WasSwappedOut() {
  // Don't bother reporting hung state anymore.
  StopHangMonitorTimeout();

  // If we have timed out on running the unload handler, we consider
  // the process hung and we should terminate it if there are no other tabs
  // using the process. If there are other views using this process, the
  // unresponsive renderer timeout will catch it.
  bool hung = has_timed_out_on_unload_;

  // Now that we're no longer the active RVH in the tab, start filtering out
  // most IPC messages.  Usually the renderer will have stopped sending
  // messages as of OnSwapOutACK.  However, we may have timed out waiting
  // for that message, and additional IPC messages may keep streaming in.
  // We filter them out, as long as that won't cause problems (e.g., we
  // still allow synchronous messages through).
  SetSwappedOut(true);

  // If we are not running the renderer in process and no other tab is using
  // the hung process, consider it eligible to be killed, assuming it is a real
  // process (unit tests don't have real processes).
  if (hung) {
    base::ProcessHandle process_handle = GetProcess()->GetHandle();
    int views = 0;

    // Count the number of active widget hosts for the process, which
    // is equivalent to views using the process as of this writing.
    scoped_ptr<RenderWidgetHostIterator> widgets(
      RenderWidgetHost::GetRenderWidgetHosts());
    while (RenderWidgetHost* widget = widgets->GetNextHost()) {
      if (widget->GetProcess()->GetID() == GetProcess()->GetID())
        ++views;
    }

    if (!GetProcess()->IsProcessManagedExternally() &&
        process_handle && views <= 1) {
      // The process can safely be terminated, only if WebContents sets
      // SuddenTerminationAllowed, which indicates that the timer has expired.
      // This is not the case if we load data URLs or about:blank. The reason
      // is that those have no network requests and this code is hit without
      // setting the unresponsiveness timer. This allows a corner case where a
      // navigation to a data URL will leave a process running, if the
      // beforeunload handler completes fine, but the unload handler hangs.
      // At this time, the complexity to solve this edge case is not worthwhile.
      if (SuddenTerminationAllowed()) {
        // We should kill the process, but for now, just log the data so we can
        // diagnose the kill rate and investigate if separate timer is needed.
        // http://crbug.com/104346.

        // Log a histogram point to help us diagnose how many of those kills
        // we have performed. 1 is the enum value for RendererType Normal for
        // the histogram.
        UMA_HISTOGRAM_PERCENTAGE(
            "BrowserRenderProcessHost.ChildKillsUnresponsive", 1);
      }
    }
  }

  // Inform the renderer that it can exit if no one else is using it.
  Send(new ViewMsg_WasSwappedOut(GetRoutingID()));
}

void RenderViewHostImpl::ClosePage() {
  // Start the hang monitor in case the renderer hangs in the unload handler.
  is_waiting_for_unload_ack_ = true;
  StartHangMonitorTimeout(TimeDelta::FromMilliseconds(kUnloadTimeoutMS));

  if (IsRenderViewLive()) {
    // Since we are sending an IPC message to the renderer, increase the event
    // count to prevent the hang monitor timeout from being stopped by input
    // event acknowledgements.
    increment_in_flight_event_count();

    // TODO(creis): Should this be moved to Shutdown?  It may not be called for
    // RenderViewHosts that have been swapped out.
    NotificationService::current()->Notify(
        NOTIFICATION_RENDER_VIEW_HOST_WILL_CLOSE_RENDER_VIEW,
        Source<RenderViewHost>(this),
        NotificationService::NoDetails());

    Send(new ViewMsg_ClosePage(GetRoutingID()));
  } else {
    // This RenderViewHost doesn't have a live renderer, so just skip the unload
    // event and close the page.
    ClosePageIgnoringUnloadEvents();
  }
}

void RenderViewHostImpl::ClosePageIgnoringUnloadEvents() {
  StopHangMonitorTimeout();
  is_waiting_for_beforeunload_ack_ = false;
  is_waiting_for_unload_ack_ = false;

  sudden_termination_allowed_ = true;
  delegate_->Close(this);
}

bool RenderViewHostImpl::HasPendingCrossSiteRequest() {
  return CrossSiteRequestManager::GetInstance()->HasPendingCrossSiteRequest(
      GetProcess()->GetID(), GetRoutingID());
}

void RenderViewHostImpl::SetHasPendingCrossSiteRequest(
    bool has_pending_request) {
  CrossSiteRequestManager::GetInstance()->SetHasPendingCrossSiteRequest(
      GetProcess()->GetID(), GetRoutingID(), has_pending_request);
}

#if defined(OS_ANDROID)
void RenderViewHostImpl::ActivateNearestFindResult(int request_id,
                                                   float x,
                                                   float y) {
  Send(new InputMsg_ActivateNearestFindResult(GetRoutingID(),
                                              request_id, x, y));
}

void RenderViewHostImpl::RequestFindMatchRects(int current_version) {
  Send(new ViewMsg_FindMatchRects(GetRoutingID(), current_version));
}

void RenderViewHostImpl::DisableFullscreenEncryptedMediaPlayback() {
  media_player_manager_->DisableFullscreenEncryptedMediaPlayback();
}
#endif

void RenderViewHostImpl::DragTargetDragEnter(
    const DropData& drop_data,
    const gfx::Point& client_pt,
    const gfx::Point& screen_pt,
    WebDragOperationsMask operations_allowed,
    int key_modifiers) {
  const int renderer_id = GetProcess()->GetID();
  ChildProcessSecurityPolicyImpl* policy =
      ChildProcessSecurityPolicyImpl::GetInstance();

  // The URL could have been cobbled together from any highlighted text string,
  // and can't be interpreted as a capability.
  DropData filtered_data(drop_data);
  FilterURL(policy, GetProcess(), true, &filtered_data.url);

  // The filenames vector, on the other hand, does represent a capability to
  // access the given files.
  fileapi::IsolatedContext::FileInfoSet files;
  for (std::vector<DropData::FileInfo>::iterator iter(
           filtered_data.filenames.begin());
       iter != filtered_data.filenames.end(); ++iter) {
    // A dragged file may wind up as the value of an input element, or it
    // may be used as the target of a navigation instead.  We don't know
    // which will happen at this point, so generously grant both access
    // and request permissions to the specific file to cover both cases.
    // We do not give it the permission to request all file:// URLs.
    base::FilePath path =
        base::FilePath::FromUTF8Unsafe(UTF16ToUTF8(iter->path));

    // Make sure we have the same display_name as the one we register.
    if (iter->display_name.empty()) {
      std::string name;
      files.AddPath(path, &name);
      iter->display_name = UTF8ToUTF16(name);
    } else {
      files.AddPathWithName(path, UTF16ToUTF8(iter->display_name));
    }

    policy->GrantRequestSpecificFileURL(renderer_id,
                                        net::FilePathToFileURL(path));

    // If the renderer already has permission to read these paths, we don't need
    // to re-grant them. This prevents problems with DnD for files in the CrOS
    // file manager--the file manager already had read/write access to those
    // directories, but dragging a file would cause the read/write access to be
    // overwritten with read-only access, making them impossible to delete or
    // rename until the renderer was killed.
    if (!policy->CanReadFile(renderer_id, path))
      policy->GrantReadFile(renderer_id, path);
  }

  fileapi::IsolatedContext* isolated_context =
      fileapi::IsolatedContext::GetInstance();
  DCHECK(isolated_context);
  std::string filesystem_id = isolated_context->RegisterDraggedFileSystem(
      files);
  if (!filesystem_id.empty()) {
    // Grant the permission iff the ID is valid.
    policy->GrantReadFileSystem(renderer_id, filesystem_id);
  }
  filtered_data.filesystem_id = UTF8ToUTF16(filesystem_id);

  Send(new DragMsg_TargetDragEnter(GetRoutingID(), filtered_data, client_pt,
                                   screen_pt, operations_allowed,
                                   key_modifiers));
}

void RenderViewHostImpl::DragTargetDragOver(
    const gfx::Point& client_pt,
    const gfx::Point& screen_pt,
    WebDragOperationsMask operations_allowed,
    int key_modifiers) {
  Send(new DragMsg_TargetDragOver(GetRoutingID(), client_pt, screen_pt,
                                  operations_allowed, key_modifiers));
}

void RenderViewHostImpl::DragTargetDragLeave() {
  Send(new DragMsg_TargetDragLeave(GetRoutingID()));
}

void RenderViewHostImpl::DragTargetDrop(
    const gfx::Point& client_pt,
    const gfx::Point& screen_pt,
    int key_modifiers) {
  Send(new DragMsg_TargetDrop(GetRoutingID(), client_pt, screen_pt,
                              key_modifiers));
}

void RenderViewHostImpl::DesktopNotificationPermissionRequestDone(
    int callback_context) {
  Send(new DesktopNotificationMsg_PermissionRequestDone(
      GetRoutingID(), callback_context));
}

void RenderViewHostImpl::DesktopNotificationPostDisplay(int callback_context) {
  Send(new DesktopNotificationMsg_PostDisplay(GetRoutingID(),
                                              callback_context));
}

void RenderViewHostImpl::DesktopNotificationPostError(
    int notification_id,
    const base::string16& message) {
  Send(new DesktopNotificationMsg_PostError(
      GetRoutingID(), notification_id, message));
}

void RenderViewHostImpl::DesktopNotificationPostClose(int notification_id,
                                                      bool by_user) {
  Send(new DesktopNotificationMsg_PostClose(
      GetRoutingID(), notification_id, by_user));
}

void RenderViewHostImpl::DesktopNotificationPostClick(int notification_id) {
  Send(new DesktopNotificationMsg_PostClick(GetRoutingID(), notification_id));
}

void RenderViewHostImpl::ExecuteJavascriptInWebFrame(
    const base::string16& frame_xpath,
    const base::string16& jscript) {
  Send(new ViewMsg_ScriptEvalRequest(GetRoutingID(), frame_xpath, jscript,
                                     0, false));
}

void RenderViewHostImpl::ExecuteJavascriptInWebFrameCallbackResult(
     const base::string16& frame_xpath,
     const base::string16& jscript,
     const JavascriptResultCallback& callback) {
  static int next_id = 1;
  int key = next_id++;
  Send(new ViewMsg_ScriptEvalRequest(GetRoutingID(), frame_xpath, jscript,
                                     key, true));
  javascript_callbacks_.insert(std::make_pair(key, callback));
}

void RenderViewHostImpl::JavaScriptDialogClosed(
    IPC::Message* reply_msg,
    bool success,
    const base::string16& user_input) {
  GetProcess()->SetIgnoreInputEvents(false);
  bool is_waiting =
      is_waiting_for_beforeunload_ack_ || is_waiting_for_unload_ack_;

  // If we are executing as part of (before)unload event handling, we don't
  // want to use the regular hung_renderer_delay_ms_ if the user has agreed to
  // leave the current page. In this case, use the regular timeout value used
  // during the (before)unload handling.
  if (is_waiting) {
    StartHangMonitorTimeout(TimeDelta::FromMilliseconds(
        success ? kUnloadTimeoutMS : hung_renderer_delay_ms_));
  }

  ViewHostMsg_RunJavaScriptMessage::WriteReplyParams(reply_msg,
                                                     success, user_input);
  Send(reply_msg);

  // If we are waiting for an unload or beforeunload ack and the user has
  // suppressed messages, kill the tab immediately; a page that's spamming
  // alerts in onbeforeunload is presumably malicious, so there's no point in
  // continuing to run its script and dragging out the process.
  // This must be done after sending the reply since RenderView can't close
  // correctly while waiting for a response.
  if (is_waiting && are_javascript_messages_suppressed_)
    delegate_->RendererUnresponsive(
        this, is_waiting_for_beforeunload_ack_, is_waiting_for_unload_ack_);
}

void RenderViewHostImpl::DragSourceEndedAt(
    int client_x, int client_y, int screen_x, int screen_y,
    WebDragOperation operation) {
  Send(new DragMsg_SourceEndedOrMoved(
      GetRoutingID(),
      gfx::Point(client_x, client_y),
      gfx::Point(screen_x, screen_y),
      true, operation));
}

void RenderViewHostImpl::DragSourceMovedTo(
    int client_x, int client_y, int screen_x, int screen_y) {
  Send(new DragMsg_SourceEndedOrMoved(
      GetRoutingID(),
      gfx::Point(client_x, client_y),
      gfx::Point(screen_x, screen_y),
      false, WebDragOperationNone));
}

void RenderViewHostImpl::DragSourceSystemDragEnded() {
  Send(new DragMsg_SourceSystemDragEnded(GetRoutingID()));
}

void RenderViewHostImpl::AllowBindings(int bindings_flags) {
  // Never grant any bindings to browser plugin guests.
  if (GetProcess()->IsGuest()) {
    NOTREACHED() << "Never grant bindings to a guest process.";
    return;
  }

  // Ensure we aren't granting WebUI bindings to a process that has already
  // been used for non-privileged views.
  if (bindings_flags & BINDINGS_POLICY_WEB_UI &&
      GetProcess()->HasConnection() &&
      !ChildProcessSecurityPolicyImpl::GetInstance()->HasWebUIBindings(
          GetProcess()->GetID())) {
    // This process has no bindings yet. Make sure it does not have more
    // than this single active view.
    RenderProcessHostImpl* process =
        static_cast<RenderProcessHostImpl*>(GetProcess());
    if (process->GetActiveViewCount() > 1)
      return;
  }

  if (bindings_flags & BINDINGS_POLICY_WEB_UI) {
    ChildProcessSecurityPolicyImpl::GetInstance()->GrantWebUIBindings(
        GetProcess()->GetID());
  }

  enabled_bindings_ |= bindings_flags;
  if (renderer_initialized_)
    Send(new ViewMsg_AllowBindings(GetRoutingID(), enabled_bindings_));
}

int RenderViewHostImpl::GetEnabledBindings() const {
  return enabled_bindings_;
}

void RenderViewHostImpl::SetWebUIProperty(const std::string& name,
                                          const std::string& value) {
  // This is a sanity check before telling the renderer to enable the property.
  // It could lie and send the corresponding IPC messages anyway, but we will
  // not act on them if enabled_bindings_ doesn't agree. If we get here without
  // WebUI bindings, kill the renderer process.
  if (enabled_bindings_ & BINDINGS_POLICY_WEB_UI) {
    Send(new ViewMsg_SetWebUIProperty(GetRoutingID(), name, value));
  } else {
    RecordAction(UserMetricsAction("BindingsMismatchTerminate_RVH_WebUI"));
    base::KillProcess(
        GetProcess()->GetHandle(), content::RESULT_CODE_KILLED, false);
  }
}

void RenderViewHostImpl::GotFocus() {
  RenderWidgetHostImpl::GotFocus();  // Notifies the renderer it got focus.

  RenderViewHostDelegateView* view = delegate_->GetDelegateView();
  if (view)
    view->GotFocus();
}

void RenderViewHostImpl::LostFocus() {
  RenderWidgetHostImpl::LostFocus();  // Notifies the renderer it lost focus.

  RenderViewHostDelegateView* view = delegate_->GetDelegateView();
  if (view)
    view->LostFocus();
}

void RenderViewHostImpl::LostCapture() {
  RenderWidgetHostImpl::LostCapture();
  delegate_->LostCapture();
}

void RenderViewHostImpl::LostMouseLock() {
  RenderWidgetHostImpl::LostMouseLock();
  delegate_->LostMouseLock();
}

void RenderViewHostImpl::SetInitialFocus(bool reverse) {
  Send(new ViewMsg_SetInitialFocus(GetRoutingID(), reverse));
}

void RenderViewHostImpl::FilesSelectedInChooser(
    const std::vector<ui::SelectedFileInfo>& files,
    FileChooserParams::Mode permissions) {
  // Grant the security access requested to the given files.
  for (size_t i = 0; i < files.size(); ++i) {
    const ui::SelectedFileInfo& file = files[i];
    if (permissions == FileChooserParams::Save) {
      ChildProcessSecurityPolicyImpl::GetInstance()->GrantCreateReadWriteFile(
          GetProcess()->GetID(), file.local_path);
    } else {
      ChildProcessSecurityPolicyImpl::GetInstance()->GrantReadFile(
          GetProcess()->GetID(), file.local_path);
    }
  }
  Send(new ViewMsg_RunFileChooserResponse(GetRoutingID(), files));
}

void RenderViewHostImpl::DirectoryEnumerationFinished(
    int request_id,
    const std::vector<base::FilePath>& files) {
  // Grant the security access requested to the given files.
  for (std::vector<base::FilePath>::const_iterator file = files.begin();
       file != files.end(); ++file) {
    ChildProcessSecurityPolicyImpl::GetInstance()->GrantReadFile(
        GetProcess()->GetID(), *file);
  }
  Send(new ViewMsg_EnumerateDirectoryResponse(GetRoutingID(),
                                              request_id,
                                              files));
}

void RenderViewHostImpl::LoadStateChanged(
    const GURL& url,
    const net::LoadStateWithParam& load_state,
    uint64 upload_position,
    uint64 upload_size) {
  delegate_->LoadStateChanged(url, load_state, upload_position, upload_size);
}

bool RenderViewHostImpl::SuddenTerminationAllowed() const {
  return sudden_termination_allowed_ ||
      GetProcess()->SuddenTerminationAllowed();
}

///////////////////////////////////////////////////////////////////////////////
// RenderViewHostImpl, IPC message handlers:

bool RenderViewHostImpl::OnMessageReceived(const IPC::Message& msg) {
  if (!BrowserMessageFilter::CheckCanDispatchOnUI(msg, this))
    return true;

  // Filter out most IPC messages if this renderer is swapped out.
  // We still want to handle certain ACKs to keep our state consistent.
  if (is_swapped_out_) {
    if (!SwappedOutMessages::CanHandleWhileSwappedOut(msg)) {
      // If this is a synchronous message and we decided not to handle it,
      // we must send an error reply, or else the renderer will be stuck
      // and won't respond to future requests.
      if (msg.is_sync()) {
        IPC::Message* reply = IPC::SyncMessage::GenerateReply(&msg);
        reply->set_reply_error();
        Send(reply);
      }
      // Don't continue looking for someone to handle it.
      return true;
    }
  }

  if (delegate_->OnMessageReceived(this, msg))
    return true;

  bool handled = true;
  bool msg_is_ok = true;
  IPC_BEGIN_MESSAGE_MAP_EX(RenderViewHostImpl, msg, msg_is_ok)
    IPC_MESSAGE_HANDLER(ViewHostMsg_ShowView, OnShowView)
    IPC_MESSAGE_HANDLER(ViewHostMsg_ShowWidget, OnShowWidget)
    IPC_MESSAGE_HANDLER(ViewHostMsg_ShowFullscreenWidget,
                        OnShowFullscreenWidget)
    IPC_MESSAGE_HANDLER_DELAY_REPLY(ViewHostMsg_RunModal, OnRunModal)
    IPC_MESSAGE_HANDLER(ViewHostMsg_RenderViewReady, OnRenderViewReady)
    IPC_MESSAGE_HANDLER(ViewHostMsg_RenderProcessGone, OnRenderProcessGone)
    IPC_MESSAGE_HANDLER(ViewHostMsg_DidRedirectProvisionalLoad,
                        OnDidRedirectProvisionalLoad)
    IPC_MESSAGE_HANDLER(ViewHostMsg_DidFailProvisionalLoadWithError,
                        OnDidFailProvisionalLoadWithError)
    IPC_MESSAGE_HANDLER_GENERIC(ViewHostMsg_FrameNavigate, OnNavigate(msg))
    IPC_MESSAGE_HANDLER(ViewHostMsg_UpdateState, OnUpdateState)
    IPC_MESSAGE_HANDLER(ViewHostMsg_UpdateTitle, OnUpdateTitle)
    IPC_MESSAGE_HANDLER(ViewHostMsg_UpdateEncoding, OnUpdateEncoding)
    IPC_MESSAGE_HANDLER(ViewHostMsg_UpdateTargetURL, OnUpdateTargetURL)
    IPC_MESSAGE_HANDLER(ViewHostMsg_UpdateInspectorSetting,
                        OnUpdateInspectorSetting)
    IPC_MESSAGE_HANDLER(ViewHostMsg_Close, OnClose)
    IPC_MESSAGE_HANDLER(ViewHostMsg_RequestMove, OnRequestMove)
    IPC_MESSAGE_HANDLER(ViewHostMsg_DidStartLoading, OnDidStartLoading)
    IPC_MESSAGE_HANDLER(ViewHostMsg_DidStopLoading, OnDidStopLoading)
    IPC_MESSAGE_HANDLER(ViewHostMsg_DidChangeLoadProgress,
                        OnDidChangeLoadProgress)
    IPC_MESSAGE_HANDLER(ViewHostMsg_DidDisownOpener, OnDidDisownOpener)
    IPC_MESSAGE_HANDLER(ViewHostMsg_DocumentAvailableInMainFrame,
                        OnDocumentAvailableInMainFrame)
    IPC_MESSAGE_HANDLER(ViewHostMsg_DocumentOnLoadCompletedInMainFrame,
                        OnDocumentOnLoadCompletedInMainFrame)
    IPC_MESSAGE_HANDLER(ViewHostMsg_ContextMenu, OnContextMenu)
    IPC_MESSAGE_HANDLER(ViewHostMsg_ToggleFullscreen, OnToggleFullscreen)
    IPC_MESSAGE_HANDLER(ViewHostMsg_OpenURL, OnOpenURL)
    IPC_MESSAGE_HANDLER(ViewHostMsg_DidContentsPreferredSizeChange,
                        OnDidContentsPreferredSizeChange)
    IPC_MESSAGE_HANDLER(ViewHostMsg_DidChangeScrollOffset,
                        OnDidChangeScrollOffset)
    IPC_MESSAGE_HANDLER(ViewHostMsg_DidChangeScrollbarsForMainFrame,
                        OnDidChangeScrollbarsForMainFrame)
    IPC_MESSAGE_HANDLER(ViewHostMsg_DidChangeScrollOffsetPinningForMainFrame,
                        OnDidChangeScrollOffsetPinningForMainFrame)
    IPC_MESSAGE_HANDLER(ViewHostMsg_DidChangeNumWheelEvents,
                        OnDidChangeNumWheelEvents)
    IPC_MESSAGE_HANDLER(ViewHostMsg_RouteCloseEvent,
                        OnRouteCloseEvent)
    IPC_MESSAGE_HANDLER(ViewHostMsg_RouteMessageEvent, OnRouteMessageEvent)
    IPC_MESSAGE_HANDLER_DELAY_REPLY(ViewHostMsg_RunJavaScriptMessage,
                                    OnRunJavaScriptMessage)
    IPC_MESSAGE_HANDLER_DELAY_REPLY(ViewHostMsg_RunBeforeUnloadConfirm,
                                    OnRunBeforeUnloadConfirm)
    IPC_MESSAGE_HANDLER(DragHostMsg_StartDragging, OnStartDragging)
    IPC_MESSAGE_HANDLER(DragHostMsg_UpdateDragCursor, OnUpdateDragCursor)
    IPC_MESSAGE_HANDLER(DragHostMsg_TargetDrop_ACK, OnTargetDropACK)
    IPC_MESSAGE_HANDLER(ViewHostMsg_TakeFocus, OnTakeFocus)
    IPC_MESSAGE_HANDLER(ViewHostMsg_FocusedNodeChanged, OnFocusedNodeChanged)
    IPC_MESSAGE_HANDLER(ViewHostMsg_AddMessageToConsole, OnAddMessageToConsole)
    IPC_MESSAGE_HANDLER(ViewHostMsg_ShouldClose_ACK, OnShouldCloseACK)
    IPC_MESSAGE_HANDLER(ViewHostMsg_ClosePage_ACK, OnClosePageACK)
    IPC_MESSAGE_HANDLER(ViewHostMsg_SwapOut_ACK, OnSwapOutACK)
    IPC_MESSAGE_HANDLER(ViewHostMsg_SelectionChanged, OnSelectionChanged)
    IPC_MESSAGE_HANDLER(ViewHostMsg_SelectionBoundsChanged,
                        OnSelectionBoundsChanged)
    IPC_MESSAGE_HANDLER(ViewHostMsg_ScriptEvalResponse, OnScriptEvalResponse)
    IPC_MESSAGE_HANDLER(ViewHostMsg_DidZoomURL, OnDidZoomURL)
    IPC_MESSAGE_HANDLER(DesktopNotificationHostMsg_RequestPermission,
                        OnRequestDesktopNotificationPermission)
    IPC_MESSAGE_HANDLER(DesktopNotificationHostMsg_Show,
                        OnShowDesktopNotification)
    IPC_MESSAGE_HANDLER(DesktopNotificationHostMsg_Cancel,
                        OnCancelDesktopNotification)
#if defined(OS_MACOSX) || defined(OS_ANDROID)
    IPC_MESSAGE_HANDLER(ViewHostMsg_ShowPopup, OnShowPopup)
#endif
    IPC_MESSAGE_HANDLER(ViewHostMsg_RunFileChooser, OnRunFileChooser)
    IPC_MESSAGE_HANDLER(ViewHostMsg_DidAccessInitialDocument,
                        OnDidAccessInitialDocument)
    IPC_MESSAGE_HANDLER(ViewHostMsg_DomOperationResponse,
                        OnDomOperationResponse)
    IPC_MESSAGE_HANDLER(AccessibilityHostMsg_Events, OnAccessibilityEvents)
    IPC_MESSAGE_HANDLER(ViewHostMsg_FocusedNodeTouched, OnFocusedNodeTouched)
    // Have the super handle all other messages.
    IPC_MESSAGE_UNHANDLED(
        handled = RenderWidgetHostImpl::OnMessageReceived(msg))
  IPC_END_MESSAGE_MAP_EX()

  if (!msg_is_ok) {
    // The message had a handler, but its de-serialization failed.
    // Kill the renderer.
    RecordAction(UserMetricsAction("BadMessageTerminate_RVH"));
    GetProcess()->ReceivedBadMessage();
  }

  return handled;
}

void RenderViewHostImpl::Init() {
  RenderWidgetHostImpl::Init();
  main_render_frame_host()->Init();
}

void RenderViewHostImpl::Shutdown() {
  // If we are being run modally (see RunModal), then we need to cleanup.
  if (run_modal_reply_msg_) {
    Send(run_modal_reply_msg_);
    run_modal_reply_msg_ = NULL;
    RenderViewHostImpl* opener =
        RenderViewHostImpl::FromID(GetProcess()->GetID(), run_modal_opener_id_);
    if (opener) {
      opener->StartHangMonitorTimeout(TimeDelta::FromMilliseconds(
          hung_renderer_delay_ms_));
      // Balance out the decrement when we got created.
      opener->increment_in_flight_event_count();
    }
    run_modal_opener_id_ = MSG_ROUTING_NONE;
  }

  RenderWidgetHostImpl::Shutdown();
}

bool RenderViewHostImpl::IsRenderView() const {
  return true;
}

void RenderViewHostImpl::CreateNewWindow(
    int route_id,
    int main_frame_route_id,
    const ViewHostMsg_CreateWindow_Params& params,
    SessionStorageNamespace* session_storage_namespace) {
  ViewHostMsg_CreateWindow_Params validated_params(params);
  ChildProcessSecurityPolicyImpl* policy =
      ChildProcessSecurityPolicyImpl::GetInstance();
  FilterURL(policy, GetProcess(), false, &validated_params.target_url);
  FilterURL(policy, GetProcess(), false, &validated_params.opener_url);
  FilterURL(policy, GetProcess(), true,
            &validated_params.opener_security_origin);

  delegate_->CreateNewWindow(
      GetProcess()->GetID(), route_id, main_frame_route_id, validated_params,
      session_storage_namespace);
}

void RenderViewHostImpl::CreateNewWidget(int route_id,
                                     blink::WebPopupType popup_type) {
  delegate_->CreateNewWidget(GetProcess()->GetID(), route_id, popup_type);
}

void RenderViewHostImpl::CreateNewFullscreenWidget(int route_id) {
  delegate_->CreateNewFullscreenWidget(GetProcess()->GetID(), route_id);
}

void RenderViewHostImpl::OnShowView(int route_id,
                                    WindowOpenDisposition disposition,
                                    const gfx::Rect& initial_pos,
                                    bool user_gesture) {
  if (!is_swapped_out_) {
    delegate_->ShowCreatedWindow(
        route_id, disposition, initial_pos, user_gesture);
  }
  Send(new ViewMsg_Move_ACK(route_id));
}

void RenderViewHostImpl::OnShowWidget(int route_id,
                                      const gfx::Rect& initial_pos) {
  if (!is_swapped_out_)
    delegate_->ShowCreatedWidget(route_id, initial_pos);
  Send(new ViewMsg_Move_ACK(route_id));
}

void RenderViewHostImpl::OnShowFullscreenWidget(int route_id) {
  if (!is_swapped_out_)
    delegate_->ShowCreatedFullscreenWidget(route_id);
  Send(new ViewMsg_Move_ACK(route_id));
}

void RenderViewHostImpl::OnRunModal(int opener_id, IPC::Message* reply_msg) {
  DCHECK(!run_modal_reply_msg_);
  run_modal_reply_msg_ = reply_msg;
  run_modal_opener_id_ = opener_id;

  RecordAction(UserMetricsAction("ShowModalDialog"));

  RenderViewHostImpl* opener =
      RenderViewHostImpl::FromID(GetProcess()->GetID(), run_modal_opener_id_);
  if (opener) {
    opener->StopHangMonitorTimeout();
    // The ack for the mouse down won't come until the dialog closes, so fake it
    // so that we don't get a timeout.
    opener->decrement_in_flight_event_count();
  }

  // TODO(darin): Bug 1107929: Need to inform our delegate to show this view in
  // an app-modal fashion.
}

void RenderViewHostImpl::OnRenderViewReady() {
  render_view_termination_status_ = base::TERMINATION_STATUS_STILL_RUNNING;
  SendScreenRects();
  WasResized();
  delegate_->RenderViewReady(this);
}

void RenderViewHostImpl::OnRenderProcessGone(int status, int exit_code) {
  // Keep the termination status so we can get at it later when we
  // need to know why it died.
  render_view_termination_status_ =
      static_cast<base::TerminationStatus>(status);

  // Reset frame tree state.
  // TODO(creis): Once subframes can be in different processes, we'll need to
  // clear just the FrameTreeNodes affected by the crash (and their subtrees).
  main_frame_id_ = -1;
  delegate_->GetFrameTree()->SwapMainFrame(main_render_frame_host_.get());

  // Our base class RenderWidgetHost needs to reset some stuff.
  RendererExited(render_view_termination_status_, exit_code);

  delegate_->RenderViewTerminated(this,
                                  static_cast<base::TerminationStatus>(status),
                                  exit_code);
}

void RenderViewHostImpl::OnDidStartProvisionalLoadForFrame(
    int64 frame_id,
    int64 parent_frame_id,
    bool is_main_frame,
    const GURL& url) {
  NOTREACHED();
}

void RenderViewHostImpl::OnDidRedirectProvisionalLoad(
    int32 page_id,
    const GURL& source_url,
    const GURL& target_url) {
  delegate_->DidRedirectProvisionalLoad(
      this, page_id, source_url, target_url);
}

void RenderViewHostImpl::OnDidFailProvisionalLoadWithError(
    const ViewHostMsg_DidFailProvisionalLoadWithError_Params& params) {
  delegate_->DidFailProvisionalLoadWithError(this, params);
}

// Called when the renderer navigates.  For every frame loaded, we'll get this
// notification containing parameters identifying the navigation.
//
// Subframes are identified by the page transition type.  For subframes loaded
// as part of a wider page load, the page_id will be the same as for the top
// level frame.  If the user explicitly requests a subframe navigation, we will
// get a new page_id because we need to create a new navigation entry for that
// action.
void RenderViewHostImpl::OnNavigate(const IPC::Message& msg) {
  // Read the parameters out of the IPC message directly to avoid making another
  // copy when we filter the URLs.
  PickleIterator iter(msg);
  ViewHostMsg_FrameNavigate_Params validated_params;
  if (!IPC::ParamTraits<ViewHostMsg_FrameNavigate_Params>::
      Read(&msg, &iter, &validated_params))
    return;

  // If we're waiting for a cross-site beforeunload ack from this renderer and
  // we receive a Navigate message from the main frame, then the renderer was
  // navigating already and sent it before hearing the ViewMsg_Stop message.
  // We do not want to cancel the pending navigation in this case, since the
  // old page will soon be stopped.  Instead, treat this as a beforeunload ack
  // to allow the pending navigation to continue.
  if (is_waiting_for_beforeunload_ack_ &&
      unload_ack_is_for_cross_site_transition_ &&
      PageTransitionIsMainFrame(validated_params.transition)) {
    OnShouldCloseACK(true, send_should_close_start_time_,
                        base::TimeTicks::Now());
    return;
  }

  // If we're waiting for an unload ack from this renderer and we receive a
  // Navigate message, then the renderer was navigating before it received the
  // unload request.  It will either respond to the unload request soon or our
  // timer will expire.  Either way, we should ignore this message, because we
  // have already committed to closing this renderer.
  if (is_waiting_for_unload_ack_)
    return;

  // Cache the main frame id, so we can use it for creating the frame tree
  // root node when needed.
  if (PageTransitionIsMainFrame(validated_params.transition)) {
    if (main_frame_id_ == -1) {
      main_frame_id_ = validated_params.frame_id;
    } else {
      // TODO(nasko): We plan to remove the usage of frame_id in navigation
      // and move to routing ids. This is in place to ensure that a
      // renderer is not misbehaving and sending us incorrect data.
      DCHECK_EQ(main_frame_id_, validated_params.frame_id);
    }
  }
  RenderProcessHost* process = GetProcess();

  // Attempts to commit certain off-limits URL should be caught more strictly
  // than our FilterURL checks below.  If a renderer violates this policy, it
  // should be killed.
  if (!CanCommitURL(validated_params.url)) {
    VLOG(1) << "Blocked URL " << validated_params.url.spec();
    validated_params.url = GURL(kAboutBlankURL);
    RecordAction(UserMetricsAction("CanCommitURL_BlockedAndKilled"));
    // Kills the process.
    process->ReceivedBadMessage();
  }

  // Now that something has committed, we don't need to track whether the
  // initial page has been accessed.
  has_accessed_initial_document_ = false;

  ChildProcessSecurityPolicyImpl* policy =
      ChildProcessSecurityPolicyImpl::GetInstance();
  // Without this check, an evil renderer can trick the browser into creating
  // a navigation entry for a banned URL.  If the user clicks the back button
  // followed by the forward button (or clicks reload, or round-trips through
  // session restore, etc), we'll think that the browser commanded the
  // renderer to load the URL and grant the renderer the privileges to request
  // the URL.  To prevent this attack, we block the renderer from inserting
  // banned URLs into the navigation controller in the first place.
  FilterURL(policy, process, false, &validated_params.url);
  FilterURL(policy, process, true, &validated_params.referrer.url);
  for (std::vector<GURL>::iterator it(validated_params.redirects.begin());
      it != validated_params.redirects.end(); ++it) {
    FilterURL(policy, process, false, &(*it));
  }
  FilterURL(policy, process, true, &validated_params.searchable_form_url);

  // Without this check, the renderer can trick the browser into using
  // filenames it can't access in a future session restore.
  if (!CanAccessFilesOfPageState(validated_params.page_state)) {
    GetProcess()->ReceivedBadMessage();
    return;
  }

  delegate_->DidNavigate(this, validated_params);
}

void RenderViewHostImpl::OnUpdateState(int32 page_id, const PageState& state) {
  // Without this check, the renderer can trick the browser into using
  // filenames it can't access in a future session restore.
  if (!CanAccessFilesOfPageState(state)) {
    GetProcess()->ReceivedBadMessage();
    return;
  }

  delegate_->UpdateState(this, page_id, state);
}

void RenderViewHostImpl::OnUpdateTitle(
    int32 page_id,
    const base::string16& title,
    blink::WebTextDirection title_direction) {
  if (title.length() > kMaxTitleChars) {
    NOTREACHED() << "Renderer sent too many characters in title.";
    return;
  }

  delegate_->UpdateTitle(this, page_id, title,
                         WebTextDirectionToChromeTextDirection(
                             title_direction));
}

void RenderViewHostImpl::OnUpdateEncoding(const std::string& encoding_name) {
  delegate_->UpdateEncoding(this, encoding_name);
}

void RenderViewHostImpl::OnUpdateTargetURL(int32 page_id, const GURL& url) {
  if (!is_swapped_out_)
    delegate_->UpdateTargetURL(page_id, url);

  // Send a notification back to the renderer that we are ready to
  // receive more target urls.
  Send(new ViewMsg_UpdateTargetURL_ACK(GetRoutingID()));
}

void RenderViewHostImpl::OnUpdateInspectorSetting(
    const std::string& key, const std::string& value) {
  GetContentClient()->browser()->UpdateInspectorSetting(
      this, key, value);
}

void RenderViewHostImpl::OnClose() {
  // If the renderer is telling us to close, it has already run the unload
  // events, and we can take the fast path.
  ClosePageIgnoringUnloadEvents();
}

void RenderViewHostImpl::OnRequestMove(const gfx::Rect& pos) {
  if (!is_swapped_out_)
    delegate_->RequestMove(pos);
  Send(new ViewMsg_Move_ACK(GetRoutingID()));
}

void RenderViewHostImpl::OnDidStartLoading() {
  delegate_->DidStartLoading(this);
}

void RenderViewHostImpl::OnDidStopLoading() {
  delegate_->DidStopLoading(this);
}

void RenderViewHostImpl::OnDidChangeLoadProgress(double load_progress) {
  delegate_->DidChangeLoadProgress(load_progress);
}

void RenderViewHostImpl::OnDidDisownOpener() {
  delegate_->DidDisownOpener(this);
}

void RenderViewHostImpl::OnDocumentAvailableInMainFrame() {
  delegate_->DocumentAvailableInMainFrame(this);
}

void RenderViewHostImpl::OnDocumentOnLoadCompletedInMainFrame(
    int32 page_id) {
  delegate_->DocumentOnLoadCompletedInMainFrame(this, page_id);
}

void RenderViewHostImpl::OnContextMenu(const ContextMenuParams& params) {
  // Validate the URLs in |params|.  If the renderer can't request the URLs
  // directly, don't show them in the context menu.
  ContextMenuParams validated_params(params);
  RenderProcessHost* process = GetProcess();
  ChildProcessSecurityPolicyImpl* policy =
      ChildProcessSecurityPolicyImpl::GetInstance();

  // We don't validate |unfiltered_link_url| so that this field can be used
  // when users want to copy the original link URL.
  FilterURL(policy, process, true, &validated_params.link_url);
  FilterURL(policy, process, true, &validated_params.src_url);
  FilterURL(policy, process, false, &validated_params.page_url);
  FilterURL(policy, process, true, &validated_params.frame_url);

  delegate_->ShowContextMenu(validated_params);
}

void RenderViewHostImpl::OnToggleFullscreen(bool enter_fullscreen) {
  DCHECK(BrowserThread::CurrentlyOn(BrowserThread::UI));
  delegate_->ToggleFullscreenMode(enter_fullscreen);
  // We need to notify the contents that its fullscreen state has changed. This
  // is done as part of the resize message.
  WasResized();
}

void RenderViewHostImpl::OnOpenURL(
    const ViewHostMsg_OpenURL_Params& params) {
  GURL validated_url(params.url);
  FilterURL(ChildProcessSecurityPolicyImpl::GetInstance(),
            GetProcess(), false, &validated_url);

  delegate_->RequestOpenURL(
      this, validated_url, params.referrer, params.disposition, params.frame_id,
      params.should_replace_current_entry, params.user_gesture);
}

void RenderViewHostImpl::OnDidContentsPreferredSizeChange(
    const gfx::Size& new_size) {
  delegate_->UpdatePreferredSize(new_size);
}

void RenderViewHostImpl::OnRenderAutoResized(const gfx::Size& new_size) {
  delegate_->ResizeDueToAutoResize(new_size);
}

void RenderViewHostImpl::OnDidChangeScrollOffset() {
  if (view_)
    view_->ScrollOffsetChanged();
}

void RenderViewHostImpl::OnDidChangeScrollbarsForMainFrame(
    bool has_horizontal_scrollbar, bool has_vertical_scrollbar) {
  if (view_)
    view_->SetHasHorizontalScrollbar(has_horizontal_scrollbar);
}

void RenderViewHostImpl::OnDidChangeScrollOffsetPinningForMainFrame(
    bool is_pinned_to_left, bool is_pinned_to_right) {
  if (view_)
    view_->SetScrollOffsetPinning(is_pinned_to_left, is_pinned_to_right);
}

void RenderViewHostImpl::OnDidChangeNumWheelEvents(int count) {
}

void RenderViewHostImpl::OnSelectionChanged(const base::string16& text,
                                            size_t offset,
                                            const gfx::Range& range) {
  if (view_)
    view_->SelectionChanged(text, offset, range);
}

void RenderViewHostImpl::OnSelectionBoundsChanged(
    const ViewHostMsg_SelectionBounds_Params& params) {
  if (view_) {
    view_->SelectionBoundsChanged(params);
  }
}

void RenderViewHostImpl::OnRouteCloseEvent() {
  // Have the delegate route this to the active RenderViewHost.
  delegate_->RouteCloseEvent(this);
}

void RenderViewHostImpl::OnRouteMessageEvent(
    const ViewMsg_PostMessage_Params& params) {
  // Give to the delegate to route to the active RenderViewHost.
  delegate_->RouteMessageEvent(this, params);
}

void RenderViewHostImpl::OnRunJavaScriptMessage(
    const base::string16& message,
    const base::string16& default_prompt,
    const GURL& frame_url,
    JavaScriptMessageType type,
    IPC::Message* reply_msg) {
  // While a JS message dialog is showing, tabs in the same process shouldn't
  // process input events.
  GetProcess()->SetIgnoreInputEvents(true);
  StopHangMonitorTimeout();
  delegate_->RunJavaScriptMessage(this, message, default_prompt, frame_url,
                                  type, reply_msg,
                                  &are_javascript_messages_suppressed_);
}

void RenderViewHostImpl::OnRunBeforeUnloadConfirm(const GURL& frame_url,
                                                  const base::string16& message,
                                                  bool is_reload,
                                                  IPC::Message* reply_msg) {
  // While a JS before unload dialog is showing, tabs in the same process
  // shouldn't process input events.
  GetProcess()->SetIgnoreInputEvents(true);
  StopHangMonitorTimeout();
  delegate_->RunBeforeUnloadConfirm(this, message, is_reload, reply_msg);
}

void RenderViewHostImpl::OnStartDragging(
    const DropData& drop_data,
    WebDragOperationsMask drag_operations_mask,
    const SkBitmap& bitmap,
    const gfx::Vector2d& bitmap_offset_in_dip,
    const DragEventSourceInfo& event_info) {
  RenderViewHostDelegateView* view = delegate_->GetDelegateView();
  if (!view)
    return;

  DropData filtered_data(drop_data);
  RenderProcessHost* process = GetProcess();
  ChildProcessSecurityPolicyImpl* policy =
      ChildProcessSecurityPolicyImpl::GetInstance();

  // Allow drag of Javascript URLs to enable bookmarklet drag to bookmark bar.
  if (!filtered_data.url.SchemeIs(kJavaScriptScheme))
    FilterURL(policy, process, true, &filtered_data.url);
  FilterURL(policy, process, false, &filtered_data.html_base_url);
  // Filter out any paths that the renderer didn't have access to. This prevents
  // the following attack on a malicious renderer:
  // 1. StartDragging IPC sent with renderer-specified filesystem paths that it
  //    doesn't have read permissions for.
  // 2. We initiate a native DnD operation.
  // 3. DnD operation immediately ends since mouse is not held down. DnD events
  //    still fire though, which causes read permissions to be granted to the
  //    renderer for any file paths in the drop.
  filtered_data.filenames.clear();
  for (std::vector<DropData::FileInfo>::const_iterator it =
           drop_data.filenames.begin();
       it != drop_data.filenames.end(); ++it) {
    base::FilePath path(base::FilePath::FromUTF8Unsafe(UTF16ToUTF8(it->path)));
    if (policy->CanReadFile(GetProcess()->GetID(), path))
      filtered_data.filenames.push_back(*it);
  }
  float scale = ui::GetImageScale(GetScaleFactorForView(GetView()));
  gfx::ImageSkia image(gfx::ImageSkiaRep(bitmap, scale));
  view->StartDragging(filtered_data, drag_operations_mask, image,
      bitmap_offset_in_dip, event_info);
}

void RenderViewHostImpl::OnUpdateDragCursor(WebDragOperation current_op) {
  RenderViewHostDelegateView* view = delegate_->GetDelegateView();
  if (view)
    view->UpdateDragCursor(current_op);
}

void RenderViewHostImpl::OnTargetDropACK() {
  NotificationService::current()->Notify(
      NOTIFICATION_RENDER_VIEW_HOST_DID_RECEIVE_DRAG_TARGET_DROP_ACK,
      Source<RenderViewHost>(this),
      NotificationService::NoDetails());
}

void RenderViewHostImpl::OnTakeFocus(bool reverse) {
  RenderViewHostDelegateView* view = delegate_->GetDelegateView();
  if (view)
    view->TakeFocus(reverse);
}

void RenderViewHostImpl::OnFocusedNodeChanged(bool is_editable_node) {
#if defined(OS_WIN) && defined(USE_AURA)
  if (!is_editable_node && virtual_keyboard_requested_) {
    virtual_keyboard_requested_ = false;
    BrowserThread::PostDelayedTask(
        BrowserThread::UI, FROM_HERE,
        base::Bind(base::IgnoreResult(&DismissVirtualKeyboardTask)),
        TimeDelta::FromMilliseconds(kVirtualKeyboardDisplayWaitTimeoutMs));
  }
#endif
  NotificationService::current()->Notify(
      NOTIFICATION_FOCUS_CHANGED_IN_PAGE,
      Source<RenderViewHost>(this),
      Details<const bool>(&is_editable_node));
}

void RenderViewHostImpl::OnAddMessageToConsole(
    int32 level,
    const base::string16& message,
    int32 line_no,
    const base::string16& source_id) {
  if (delegate_->AddMessageToConsole(level, message, line_no, source_id))
    return;

  // Pass through log level only on WebUI pages to limit console spew.
  int32 resolved_level = level;  // upstream: HasWebUIScheme(delegate_->GetURL()) ? level : 0;

  if (resolved_level >= ::logging::GetMinLogLevel()) {
    logging::LogMessage("CONSOLE", line_no, resolved_level).stream() << "\"" <<
        message << "\", source: " << source_id << " (" << line_no << ")";
  }
}

void RenderViewHostImpl::OnUserGesture() {
  delegate_->OnUserGesture();
}

void RenderViewHostImpl::OnShouldCloseACK(
    bool proceed,
    const base::TimeTicks& renderer_before_unload_start_time,
    const base::TimeTicks& renderer_before_unload_end_time) {
  decrement_in_flight_event_count();
  StopHangMonitorTimeout();
  // If this renderer navigated while the beforeunload request was in flight, we
  // may have cleared this state in OnNavigate, in which case we can ignore
  // this message.
  if (!is_waiting_for_beforeunload_ack_ || is_swapped_out_)
    return;

  is_waiting_for_beforeunload_ack_ = false;

  RenderViewHostDelegate::RendererManagement* management_delegate =
      delegate_->GetRendererManagementDelegate();
  if (management_delegate) {
    base::TimeTicks before_unload_end_time;
    if (!send_should_close_start_time_.is_null() &&
        !renderer_before_unload_start_time.is_null() &&
        !renderer_before_unload_end_time.is_null()) {
      // When passing TimeTicks across process boundaries, we need to compensate
      // for any skew between the processes. Here we are converting the
      // renderer's notion of before_unload_end_time to TimeTicks in the browser
      // process. See comments in inter_process_time_ticks_converter.h for more.
      InterProcessTimeTicksConverter converter(
          LocalTimeTicks::FromTimeTicks(send_should_close_start_time_),
          LocalTimeTicks::FromTimeTicks(base::TimeTicks::Now()),
          RemoteTimeTicks::FromTimeTicks(renderer_before_unload_start_time),
          RemoteTimeTicks::FromTimeTicks(renderer_before_unload_end_time));
      LocalTimeTicks browser_before_unload_end_time =
          converter.ToLocalTimeTicks(
              RemoteTimeTicks::FromTimeTicks(renderer_before_unload_end_time));
      before_unload_end_time = browser_before_unload_end_time.ToTimeTicks();
    }
    management_delegate->ShouldClosePage(
        unload_ack_is_for_cross_site_transition_, proceed,
        before_unload_end_time);
  }

  // If canceled, notify the delegate to cancel its pending navigation entry.
  if (!proceed)
    delegate_->DidCancelLoading();
}

void RenderViewHostImpl::OnClosePageACK() {
  decrement_in_flight_event_count();
  ClosePageIgnoringUnloadEvents();
}

void RenderViewHostImpl::NotifyRendererUnresponsive() {
  delegate_->RendererUnresponsive(
      this, is_waiting_for_beforeunload_ack_, is_waiting_for_unload_ack_);
}

void RenderViewHostImpl::NotifyRendererResponsive() {
  delegate_->RendererResponsive(this);
}

void RenderViewHostImpl::RequestToLockMouse(bool user_gesture,
                                            bool last_unlocked_by_target) {
  delegate_->RequestToLockMouse(user_gesture, last_unlocked_by_target);
}

bool RenderViewHostImpl::IsFullscreen() const {
  return delegate_->IsFullscreenForCurrentTab();
}

void RenderViewHostImpl::OnFocus() {
  // Note: We allow focus and blur from swapped out RenderViewHosts, even when
  // the active RenderViewHost is in a different BrowsingInstance (e.g., WebUI).
  delegate_->Activate();
}

void RenderViewHostImpl::OnBlur() {
  delegate_->Deactivate();
}

gfx::Rect RenderViewHostImpl::GetRootWindowResizerRect() const {
  return delegate_->GetRootWindowResizerRect();
}

void RenderViewHostImpl::ForwardMouseEvent(
    const blink::WebMouseEvent& mouse_event) {

  // We make a copy of the mouse event because
  // RenderWidgetHost::ForwardMouseEvent will delete |mouse_event|.
  blink::WebMouseEvent event_copy(mouse_event);
  RenderWidgetHostImpl::ForwardMouseEvent(event_copy);

  switch (event_copy.type) {
    case WebInputEvent::MouseMove:
      delegate_->HandleMouseMove();
      break;
    case WebInputEvent::MouseLeave:
      delegate_->HandleMouseLeave();
      break;
    case WebInputEvent::MouseDown:
      delegate_->HandleMouseDown();
      break;
    case WebInputEvent::MouseWheel:
      if (ignore_input_events())
        delegate_->OnIgnoredUIEvent();
      break;
    case WebInputEvent::MouseUp:
      delegate_->HandleMouseUp();
    default:
      // For now, we don't care about the rest.
      break;
  }
}

void RenderViewHostImpl::OnPointerEventActivate() {
  delegate_->HandlePointerActivate();
}

void RenderViewHostImpl::ForwardKeyboardEvent(
    const NativeWebKeyboardEvent& key_event) {
  if (ignore_input_events()) {
    if (key_event.type == WebInputEvent::RawKeyDown)
      delegate_->OnIgnoredUIEvent();
    return;
  }
  RenderWidgetHostImpl::ForwardKeyboardEvent(key_event);
}

#if defined(OS_ANDROID)
void RenderViewHostImpl::DidSelectPopupMenuItems(
    const std::vector<int>& selected_indices) {
  Send(new ViewMsg_SelectPopupMenuItems(GetRoutingID(), false,
                                        selected_indices));
}

void RenderViewHostImpl::DidCancelPopupMenu() {
  Send(new ViewMsg_SelectPopupMenuItems(GetRoutingID(), true,
                                        std::vector<int>()));
}
#endif

#if defined(OS_MACOSX)
void RenderViewHostImpl::DidSelectPopupMenuItem(int selected_index) {
  Send(new ViewMsg_SelectPopupMenuItem(GetRoutingID(), selected_index));
}

void RenderViewHostImpl::DidCancelPopupMenu() {
  Send(new ViewMsg_SelectPopupMenuItem(GetRoutingID(), -1));
}
#endif

void RenderViewHostImpl::SendOrientationChangeEvent(int orientation) {
  Send(new ViewMsg_OrientationChangeEvent(GetRoutingID(), orientation));
}

void RenderViewHostImpl::ToggleSpeechInput() {
  Send(new InputTagSpeechMsg_ToggleSpeechInput(GetRoutingID()));
}

bool RenderViewHostImpl::CanCommitURL(const GURL& url) {
  // TODO(creis): We should also check for WebUI pages here.  Also, when the
  // out-of-process iframes implementation is ready, we should check for
  // cross-site URLs that are not allowed to commit in this process.

  // Give the client a chance to disallow URLs from committing.
  return GetContentClient()->browser()->CanCommitURL(GetProcess(), url);
}

void RenderViewHostImpl::FilterURL(ChildProcessSecurityPolicyImpl* policy,
                                   const RenderProcessHost* process,
                                   bool empty_allowed,
                                   GURL* url) {
  if (empty_allowed && url->is_empty())
    return;

  // The browser process should never hear the swappedout:// URL from any
  // of the renderer's messages.  Check for this in debug builds, but don't
  // let it crash a release browser.
  DCHECK(GURL(kSwappedOutURL) != *url);

  if (!url->is_valid()) {
    // Have to use about:blank for the denied case, instead of an empty GURL.
    // This is because the browser treats navigation to an empty GURL as a
    // navigation to the home page. This is often a privileged page
    // (chrome://newtab/) which is exactly what we don't want.
    *url = GURL(kAboutBlankURL);
    RecordAction(UserMetricsAction("FilterURLTermiate_Invalid"));
    return;
  }

  if (url->SchemeIs(chrome::kAboutScheme)) {
    // The renderer treats all URLs in the about: scheme as being about:blank.
    // Canonicalize about: URLs to about:blank.
    *url = GURL(kAboutBlankURL);
    RecordAction(UserMetricsAction("FilterURLTermiate_About"));
  }

  // Do not allow browser plugin guests to navigate to non-web URLs, since they
  // cannot swap processes or grant bindings.
  bool non_web_url_in_guest = process->IsGuest() &&
      !(url->is_valid() && policy->IsWebSafeScheme(url->scheme()));

  if (non_web_url_in_guest || !policy->CanRequestURL(process->GetID(), *url)) {
    // If this renderer is not permitted to request this URL, we invalidate the
    // URL.  This prevents us from storing the blocked URL and becoming confused
    // later.
    VLOG(1) << "Blocked URL " << url->spec();
    *url = GURL(kAboutBlankURL);
    RecordAction(UserMetricsAction("FilterURLTermiate_Blocked"));
  }
}

void RenderViewHostImpl::SetAltErrorPageURL(const GURL& url) {
  Send(new ViewMsg_SetAltErrorPageURL(GetRoutingID(), url));
}

void RenderViewHostImpl::ExitFullscreen() {
  RejectMouseLockOrUnlockIfNecessary();
  // Notify delegate_ and renderer of fullscreen state change.
  OnToggleFullscreen(false);
}

WebPreferences RenderViewHostImpl::GetWebkitPreferences() {
  return delegate_->GetWebkitPrefs();
}

void RenderViewHostImpl::DisownOpener() {
  // This should only be called when swapped out.
  DCHECK(is_swapped_out_);

  Send(new ViewMsg_DisownOpener(GetRoutingID()));
}

void RenderViewHostImpl::SetAccessibilityCallbackForTesting(
    const base::Callback<void(blink::WebAXEvent)>& callback) {
  accessibility_testing_callback_ = callback;
}

void RenderViewHostImpl::UpdateWebkitPreferences(const WebPreferences& prefs) {
  Send(new ViewMsg_UpdateWebPreferences(GetRoutingID(), prefs));
}

void RenderViewHostImpl::NotifyTimezoneChange() {
  Send(new ViewMsg_TimezoneChange(GetRoutingID()));
}

void RenderViewHostImpl::GetAudioOutputControllers(
    const GetAudioOutputControllersCallback& callback) const {
  AudioRendererHost* audio_host =
      static_cast<RenderProcessHostImpl*>(GetProcess())->audio_renderer_host();
  audio_host->GetOutputControllers(GetRoutingID(), callback);
<<<<<<< HEAD
}

void RenderViewHostImpl::ClearFocusedNode() {
  Send(new ViewMsg_ClearFocusedNode(GetRoutingID()));
=======
>>>>>>> 8c15b39e
}

void RenderViewHostImpl::ClearFocusedNode() {
  Send(new ViewMsg_ClearFocusedNode(GetRoutingID()));
}

void RenderViewHostImpl::Zoom(PageZoom zoom) {
  Send(new ViewMsg_Zoom(GetRoutingID(), zoom));
}

void RenderViewHostImpl::ReloadFrame() {
  Send(new ViewMsg_ReloadFrame(GetRoutingID()));
}

void RenderViewHostImpl::Find(int request_id,
                              const base::string16& search_text,
                              const blink::WebFindOptions& options) {
  Send(new ViewMsg_Find(GetRoutingID(), request_id, search_text, options));
}

void RenderViewHostImpl::InsertCSS(const base::string16& frame_xpath,
                                   const std::string& css) {
  Send(new ViewMsg_CSSInsertRequest(GetRoutingID(), frame_xpath, css));
}

void RenderViewHostImpl::DisableScrollbarsForThreshold(const gfx::Size& size) {
  Send(new ViewMsg_DisableScrollbarsForSmallWindows(GetRoutingID(), size));
}

void RenderViewHostImpl::EnablePreferredSizeMode() {
  Send(new ViewMsg_EnablePreferredSizeChangedMode(GetRoutingID()));
}

void RenderViewHostImpl::EnableAutoResize(const gfx::Size& min_size,
                                          const gfx::Size& max_size) {
  SetShouldAutoResize(true);
  Send(new ViewMsg_EnableAutoResize(GetRoutingID(), min_size, max_size));
}

void RenderViewHostImpl::DisableAutoResize(const gfx::Size& new_size) {
  SetShouldAutoResize(false);
  Send(new ViewMsg_DisableAutoResize(GetRoutingID(), new_size));
}

void RenderViewHostImpl::ExecuteCustomContextMenuCommand(
    int action, const CustomContextMenuContext& context) {
  Send(new ViewMsg_CustomContextMenuAction(GetRoutingID(), context, action));
}

void RenderViewHostImpl::NotifyContextMenuClosed(
    const CustomContextMenuContext& context) {
  Send(new ViewMsg_ContextMenuClosed(GetRoutingID(), context));
}

void RenderViewHostImpl::CopyImageAt(int x, int y) {
  Send(new ViewMsg_CopyImageAt(GetRoutingID(), x, y));
}

void RenderViewHostImpl::ExecuteMediaPlayerActionAtLocation(
  const gfx::Point& location, const blink::WebMediaPlayerAction& action) {
  Send(new ViewMsg_MediaPlayerActionAt(GetRoutingID(), location, action));
}

void RenderViewHostImpl::ExecutePluginActionAtLocation(
  const gfx::Point& location, const blink::WebPluginAction& action) {
  Send(new ViewMsg_PluginActionAt(GetRoutingID(), location, action));
}

void RenderViewHostImpl::NotifyMoveOrResizeStarted() {
  Send(new ViewMsg_MoveOrResizeStarted(GetRoutingID()));
}

void RenderViewHostImpl::StopFinding(StopFindAction action) {
  Send(new ViewMsg_StopFinding(GetRoutingID(), action));
}

void RenderViewHostImpl::OnAccessibilityEvents(
    const std::vector<AccessibilityHostMsg_EventParams>& params) {
  if (view_ && !is_swapped_out_)
    view_->OnAccessibilityEvents(params);

  // Always send an ACK or the renderer can be in a bad state.
  Send(new AccessibilityMsg_Events_ACK(GetRoutingID()));

  // The rest of this code is just for testing; bail out if we're not
  // in that mode.
  if (accessibility_testing_callback_.is_null())
    return;

  for (unsigned i = 0; i < params.size(); i++) {
    const AccessibilityHostMsg_EventParams& param = params[i];
    blink::WebAXEvent src_type = param.event_type;
    if (src_type == blink::WebAXEventLayoutComplete ||
        src_type == blink::WebAXEventLoadComplete) {
      MakeAccessibilityNodeDataTree(param.nodes, &accessibility_tree_);
    }
    accessibility_testing_callback_.Run(src_type);
  }
}

void RenderViewHostImpl::OnScriptEvalResponse(int id,
                                              const base::ListValue& result) {
  const base::Value* result_value;
  if (!result.Get(0, &result_value)) {
    // Programming error or rogue renderer.
    NOTREACHED() << "Got bad arguments for OnScriptEvalResponse";
    return;
  }

  std::map<int, JavascriptResultCallback>::iterator it =
      javascript_callbacks_.find(id);
  if (it != javascript_callbacks_.end()) {
    // ExecuteJavascriptInWebFrameCallbackResult was used; do callback.
    it->second.Run(result_value);
    javascript_callbacks_.erase(it);
  } else {
    NOTREACHED() << "Received script response for unknown request";
  }
}

void RenderViewHostImpl::OnDidZoomURL(double zoom_level,
                                      bool remember,
                                      const GURL& url) {
  HostZoomMapImpl* host_zoom_map = static_cast<HostZoomMapImpl*>(
      HostZoomMap::GetForBrowserContext(GetProcess()->GetBrowserContext()));
  if (remember) {
    host_zoom_map->
        SetZoomLevelForHost(net::GetHostOrSpecFromURL(url), zoom_level);
  } else {
    host_zoom_map->SetTemporaryZoomLevel(
        GetProcess()->GetID(), GetRoutingID(), zoom_level);
  }
}

void RenderViewHostImpl::OnRequestDesktopNotificationPermission(
    const GURL& source_origin, int callback_context) {
  GetContentClient()->browser()->RequestDesktopNotificationPermission(
      source_origin, callback_context, GetProcess()->GetID(), GetRoutingID());
}

void RenderViewHostImpl::OnShowDesktopNotification(
    const ShowDesktopNotificationHostMsgParams& params) {
  GetContentClient()->browser()->ShowDesktopNotification(
      params, GetProcess()->GetID(), GetRoutingID(), false);
}

void RenderViewHostImpl::OnCancelDesktopNotification(int notification_id) {
  GetContentClient()->browser()->CancelDesktopNotification(
      GetProcess()->GetID(), GetRoutingID(), notification_id);
}

void RenderViewHostImpl::OnRunFileChooser(const FileChooserParams& params) {
  delegate_->RunFileChooser(this, params);
}

void RenderViewHostImpl::OnDidAccessInitialDocument() {
  has_accessed_initial_document_ = true;
  delegate_->DidAccessInitialDocument();
}

void RenderViewHostImpl::OnDomOperationResponse(
    const std::string& json_string, int automation_id) {
  DomOperationNotificationDetails details(json_string, automation_id);
  NotificationService::current()->Notify(
      NOTIFICATION_DOM_OPERATION_RESPONSE,
      Source<RenderViewHost>(this),
      Details<DomOperationNotificationDetails>(&details));
}

void RenderViewHostImpl::OnFocusedNodeTouched(bool editable) {
#if defined(OS_WIN) && defined(USE_AURA)
  if (editable) {
<<<<<<< HEAD
    base::win::DisplayVirtualKeyboard();
  } else {
=======
    virtual_keyboard_requested_ = base::win::DisplayVirtualKeyboard();
  } else {
    virtual_keyboard_requested_ = false;
>>>>>>> 8c15b39e
    base::win::DismissVirtualKeyboard();
  }
#endif
}

void RenderViewHostImpl::EnableAltDragRubberbanding(bool enable) {
  Send(new ViewMsg_EnableAltDragRubberbanding(GetRoutingID(), enable));
}

#if defined(OS_MACOSX) || defined(OS_ANDROID)
void RenderViewHostImpl::OnShowPopup(
    const ViewHostMsg_ShowPopup_Params& params) {
  RenderViewHostDelegateView* view = delegate_->GetDelegateView();
  if (view) {
    view->ShowPopupMenu(params.bounds,
                        params.item_height,
                        params.item_font_size,
                        params.selected_item,
                        params.popup_items,
                        params.right_aligned,
                        params.allow_multiple_selection);
  }
}
#endif

void RenderViewHostImpl::SetSwappedOut(bool is_swapped_out) {
  // We update the number of RenderViews in a SiteInstance when the
  // swapped out status of this RenderView gets flipped.
  if (is_swapped_out_ && !is_swapped_out)
    instance_->increment_active_view_count();
  else if (!is_swapped_out_ && is_swapped_out)
    instance_->decrement_active_view_count();

  is_swapped_out_ = is_swapped_out;

  // Whenever we change swap out state, we should not be waiting for
  // beforeunload or unload acks.  We clear them here to be safe, since they
  // can cause navigations to be ignored in OnNavigate.
  is_waiting_for_beforeunload_ack_ = false;
  is_waiting_for_unload_ack_ = false;
  has_timed_out_on_unload_ = false;
}

bool RenderViewHostImpl::CanAccessFilesOfPageState(
    const PageState& state) const {
  ChildProcessSecurityPolicyImpl* policy =
      ChildProcessSecurityPolicyImpl::GetInstance();

  const std::vector<base::FilePath>& file_paths = state.GetReferencedFiles();
  for (std::vector<base::FilePath>::const_iterator file = file_paths.begin();
       file != file_paths.end(); ++file) {
    if (!policy->CanReadFile(GetProcess()->GetID(), *file))
      return false;
  }
  return true;
}

void RenderViewHostImpl::AttachToFrameTree() {
  FrameTree* frame_tree = delegate_->GetFrameTree();

  frame_tree->SwapMainFrame(main_render_frame_host_.get());
  if (main_frame_id() != FrameTreeNode::kInvalidFrameId) {
    frame_tree->OnFirstNavigationAfterSwap(main_frame_id());
  }
}

}  // namespace content<|MERGE_RESOLUTION|>--- conflicted
+++ resolved
@@ -27,10 +27,7 @@
 #include "content/browser/cross_site_request_manager.h"
 #include "content/browser/dom_storage/session_storage_namespace_impl.h"
 #include "content/browser/frame_host/frame_tree.h"
-<<<<<<< HEAD
-=======
 #include "content/browser/frame_host/render_frame_host_factory.h"
->>>>>>> 8c15b39e
 #include "content/browser/gpu/compositor_util.h"
 #include "content/browser/gpu/gpu_data_manager_impl.h"
 #include "content/browser/gpu/gpu_process_host.h"
@@ -121,8 +118,6 @@
   }
 }
 
-<<<<<<< HEAD
-=======
 #if defined(OS_WIN) && defined(USE_AURA)
 
 const int kVirtualKeyboardDisplayWaitTimeoutMs = 100;
@@ -146,7 +141,6 @@
 }
 #endif
 
->>>>>>> 8c15b39e
 }  // namespace
 
 ///////////////////////////////////////////////////////////////////////////////
@@ -223,18 +217,12 @@
   if (main_frame_routing_id == MSG_ROUTING_NONE)
     main_frame_routing_id = GetProcess()->GetNextRoutingID();
 
-<<<<<<< HEAD
-  main_render_frame_host_.reset(
-      new RenderFrameHostImpl(this, delegate_->GetFrameTree(),
-                              main_frame_routing_id, is_swapped_out_));
-=======
   main_render_frame_host_ = RenderFrameHostFactory::Create(
       this, frame_delegate, delegate_->GetFrameTree(),
       delegate_->GetFrameTree()->root(),
       main_frame_routing_id, is_swapped_out_);
   delegate_->GetFrameTree()->root()->set_render_frame_host(
       main_render_frame_host_.get(), false);
->>>>>>> 8c15b39e
 
   GetProcess()->EnableSendQueue();
 
@@ -384,10 +372,6 @@
       !command_line.HasSwitch(switches::kDisableLocalStorage);
   prefs.databases_enabled =
       !command_line.HasSwitch(switches::kDisableDatabases);
-<<<<<<< HEAD
-  prefs.webaudio_enabled =
-      !command_line.HasSwitch(switches::kDisableWebAudio);
-=======
 #if defined(OS_ANDROID) && defined(ARCH_CPU_X86)
   prefs.webaudio_enabled =
       command_line.HasSwitch(switches::kEnableWebAudio);
@@ -395,7 +379,6 @@
   prefs.webaudio_enabled =
       !command_line.HasSwitch(switches::kDisableWebAudio);
 #endif
->>>>>>> 8c15b39e
 
   prefs.experimental_webgl_enabled =
       GpuProcessHost::gpu_enabled() &&
@@ -427,15 +410,12 @@
   if (command_line.HasSwitch(switches::kDisableAcceleratedOverflowScroll))
     prefs.accelerated_compositing_for_overflow_scroll_enabled = false;
 
-<<<<<<< HEAD
-=======
   prefs.layer_squashing_enabled = false;
   if (command_line.HasSwitch(switches::kEnableLayerSquashing))
       prefs.layer_squashing_enabled = true;
   if (command_line.HasSwitch(switches::kDisableLayerSquashing))
       prefs.layer_squashing_enabled = false;
 
->>>>>>> 8c15b39e
   prefs.accelerated_compositing_for_scrollable_frames_enabled = false;
   if (command_line.HasSwitch(switches::kEnableAcceleratedScrollableFrames))
     prefs.accelerated_compositing_for_scrollable_frames_enabled = true;
@@ -570,9 +550,6 @@
 
   prefs.number_of_cpu_cores = base::SysInfo::NumberOfProcessors();
 
-<<<<<<< HEAD
-  prefs.viewport_enabled = command_line.HasSwitch(switches::kEnableViewport);
-=======
   prefs.viewport_meta_enabled =
       command_line.HasSwitch(switches::kEnableViewportMeta);
 
@@ -582,7 +559,6 @@
 
   prefs.main_frame_resizes_are_orientation_changes =
       command_line.HasSwitch(switches::kMainFrameResizesAreOrientationChanges);
->>>>>>> 8c15b39e
 
   prefs.deferred_image_decoding_enabled =
       command_line.HasSwitch(switches::kEnableDeferredImageDecoding) ||
@@ -2130,13 +2106,6 @@
   AudioRendererHost* audio_host =
       static_cast<RenderProcessHostImpl*>(GetProcess())->audio_renderer_host();
   audio_host->GetOutputControllers(GetRoutingID(), callback);
-<<<<<<< HEAD
-}
-
-void RenderViewHostImpl::ClearFocusedNode() {
-  Send(new ViewMsg_ClearFocusedNode(GetRoutingID()));
-=======
->>>>>>> 8c15b39e
 }
 
 void RenderViewHostImpl::ClearFocusedNode() {
@@ -2309,14 +2278,9 @@
 void RenderViewHostImpl::OnFocusedNodeTouched(bool editable) {
 #if defined(OS_WIN) && defined(USE_AURA)
   if (editable) {
-<<<<<<< HEAD
-    base::win::DisplayVirtualKeyboard();
-  } else {
-=======
     virtual_keyboard_requested_ = base::win::DisplayVirtualKeyboard();
   } else {
     virtual_keyboard_requested_ = false;
->>>>>>> 8c15b39e
     base::win::DismissVirtualKeyboard();
   }
 #endif
