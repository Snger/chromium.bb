--- conflicted
+++ resolved
@@ -560,14 +560,9 @@
 
 void RenderWidgetHostViewWin::MovePluginWindows(
     const gfx::Vector2d& scroll_offset,
-<<<<<<< HEAD
     const std::vector<WebPluginGeometry>& plugin_window_moves) {
-  MovePluginWindowsHelper(m_hWnd, plugin_window_moves);
-=======
-    const std::vector<webkit::npapi::WebPluginGeometry>& plugin_window_moves) {
   bool ipp = GetRenderWidgetHost()->GetProcess()->UsesInProcessPlugins();
   MovePluginWindowsHelper(m_hWnd, plugin_window_moves, ipp);
->>>>>>> 6bcd3313
 }
 
 static BOOL CALLBACK AddChildWindowToVector(HWND hwnd, LPARAM lparam) {
