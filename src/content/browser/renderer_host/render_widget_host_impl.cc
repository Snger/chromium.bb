--- conflicted
+++ resolved
@@ -576,22 +576,15 @@
   if (!size_changed && !side_payload_changed)
     return;
 
-<<<<<<< HEAD
   if (!screen_info_) {
     screen_info_.reset(new WebKit::WebScreenInfo);
     GetWebScreenInfo(screen_info_.get());
   }
 
-  // We don't expect to receive an ACK when the requested size or the physical
-  // backing size is empty, or when the main viewport size didn't change.
-  if (!new_size.IsEmpty() && !physical_backing_size_.IsEmpty() && size_changed)
-    resize_ack_pending_ = g_check_for_pending_resize_ack;
-=======
   // We don't expect to receive an ACK when the requested size is empty or when
   // the main viewport size didn't change.
   if (!new_size.IsEmpty() && size_changed)
-    resize_ack_pending_ = true;
->>>>>>> 68f962fd
+    resize_ack_pending_ = g_check_for_pending_resize_ack;
 
   ViewMsg_Resize_Params params;
   params.screen_info = *screen_info_;
