--- conflicted
+++ resolved
@@ -498,11 +498,7 @@
 #endif
     IPC_MESSAGE_HANDLER(ViewHostMsg_SetRubberbandRect, OnSetRubberbandRect)
     IPC_MESSAGE_HANDLER(ViewHostMsg_HideRubberbandRect, OnHideRubberbandRect)
-<<<<<<< HEAD
-#if defined(OS_MACOSX) || defined(OS_WIN) || defined(USE_AURA)
-=======
 #if defined(OS_MACOSX) || defined(USE_AURA)
->>>>>>> 1cb4891d
     IPC_MESSAGE_HANDLER(ViewHostMsg_ImeCompositionRangeChanged,
                         OnImeCompositionRangeChanged)
 #endif
@@ -1214,14 +1210,6 @@
   if (view_) {
     view_->SelectionBoundsChanged(params);
   }
-}
-
-void RenderWidgetHostImpl::OnSetRubberbandRect(const gfx::Rect& rect) {
-  view_->SetRubberbandRect(rect);
-}
-
-void RenderWidgetHostImpl::OnHideRubberbandRect() {
-  view_->HideRubberbandRect();
 }
 
 void RenderWidgetHostImpl::OnSetRubberbandRect(const gfx::Rect& rect) {
