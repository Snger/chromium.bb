// Copyright (c) 2012 The Chromium Authors. All rights reserved.
// Use of this source code is governed by a BSD-style license that can be
// found in the LICENSE file.

#include "content/browser/renderer_host/render_widget_host_impl.h"

#include <math.h>

#include <algorithm>
#include <set>
#include <tuple>
#include <utility>

#include "base/auto_reset.h"
#include "base/bind.h"
#include "base/bind_helpers.h"
#include "base/command_line.h"
#include "base/containers/hash_tables.h"
#include "base/i18n/rtl.h"
#include "base/lazy_instance.h"
#include "base/location.h"
#include "base/macros.h"
#include "base/memory/shared_memory.h"
#include "base/message_loop/message_loop.h"
#include "base/metrics/field_trial.h"
#include "base/metrics/histogram_macros.h"
#include "base/single_thread_task_runner.h"
#include "base/strings/string_number_conversions.h"
#include "base/strings/utf_string_conversions.h"
#include "base/task/post_task.h"
#include "base/threading/thread_task_runner_handle.h"
#include "base/time/default_tick_clock.h"
#include "base/trace_event/trace_event.h"
#include "build/build_config.h"
#include "cc/base/switches.h"
#include "cc/trees/render_frame_metadata.h"
#include "components/viz/common/features.h"
#include "components/viz/common/quads/compositor_frame.h"
#include "components/viz/host/host_frame_sink_manager.h"
#include "components/viz/service/display_embedder/server_shared_bitmap_manager.h"
#include "content/browser/accessibility/browser_accessibility_state_impl.h"
#include "content/browser/bad_message.h"
#include "content/browser/browser_main_loop.h"
#include "content/browser/browser_plugin/browser_plugin_guest.h"
#include "content/browser/child_process_security_policy_impl.h"
#include "content/browser/compositor/surface_utils.h"
#include "content/browser/fileapi/browser_file_system_helper.h"
#include "content/browser/gpu/compositor_util.h"
#include "content/browser/renderer_host/dip_util.h"
#include "content/browser/renderer_host/display_util.h"
#include "content/browser/renderer_host/frame_token_message_queue.h"
#include "content/browser/renderer_host/input/fling_scheduler.h"
#include "content/browser/renderer_host/input/input_router_config_helper.h"
#include "content/browser/renderer_host/input/input_router_impl.h"
#include "content/browser/renderer_host/input/synthetic_gesture.h"
#include "content/browser/renderer_host/input/synthetic_gesture_controller.h"
#include "content/browser/renderer_host/input/synthetic_gesture_target.h"
#include "content/browser/renderer_host/input/timeout_monitor.h"
#include "content/browser/renderer_host/input/touch_emulator.h"
#include "content/browser/renderer_host/render_view_host_delegate.h"
#include "content/browser/renderer_host/render_view_host_delegate_view.h"
#include "content/browser/renderer_host/render_view_host_impl.h"
#include "content/browser/renderer_host/render_widget_helper.h"
#include "content/browser/renderer_host/render_widget_host_input_event_router.h"
#include "content/browser/renderer_host/render_widget_host_owner_delegate.h"
#include "content/browser/renderer_host/render_widget_host_view_base.h"
#include "content/browser/renderer_host/render_widget_host_view_child_frame.h"
#include "content/common/content_constants_internal.h"
#include "content/common/cursors/webcursor.h"
#include "content/common/drag_messages.h"
#include "content/common/frame_messages.h"
#include "content/common/input/sync_compositor_messages.h"
#include "content/common/input_messages.h"
#include "content/common/text_input_state.h"
#include "content/common/view_messages.h"
#include "content/common/visual_properties.h"
#include "content/common/widget_messages.h"
#include "content/public/browser/browser_context.h"
#include "content/public/browser/browser_thread.h"
#include "content/public/browser/keyboard_event_processing_result.h"
#include "content/public/browser/native_web_keyboard_event.h"
#include "content/public/browser/notification_service.h"
#include "content/public/browser/notification_types.h"
#include "content/public/browser/render_frame_metadata_provider.h"
#include "content/public/browser/render_widget_host_iterator.h"
#include "content/public/browser/render_widget_host_observer.h"
#include "content/public/browser/storage_partition.h"
#include "content/public/common/content_constants.h"
#include "content/public/common/content_features.h"
#include "content/public/common/content_switches.h"
#include "content/public/common/result_codes.h"
#include "content/public/common/use_zoom_for_dsf_policy.h"
#include "content/public/common/web_preferences.h"
#include "gpu/GLES2/gl2extchromium.h"
#include "gpu/command_buffer/service/gpu_switches.h"
#include "gpu/ipc/common/gpu_messages.h"
#include "mojo/public/cpp/system/platform_handle.h"
#include "net/base/filename_util.h"
#include "skia/ext/image_operations.h"
#include "skia/ext/platform_canvas.h"
#include "storage/browser/fileapi/isolated_context.h"
#include "third_party/blink/public/web/web_ime_text_span.h"
#include "ui/base/clipboard/clipboard.h"
#include "ui/base/ui_base_switches.h"
#include "ui/display/display_switches.h"
#include "ui/display/screen.h"
#include "ui/events/blink/web_input_event_traits.h"
#include "ui/events/event.h"
#include "ui/events/keycodes/dom/dom_code.h"
#include "ui/gfx/color_space.h"
#include "ui/gfx/geometry/size_conversions.h"
#include "ui/gfx/geometry/vector2d_conversions.h"
#include "ui/gfx/geometry/vector2d_f.h"
#include "ui/gfx/image/image.h"
#include "ui/gfx/image/image_skia.h"
#include "ui/gfx/skbitmap_operations.h"
#include "ui/snapshot/snapshot.h"

#if defined(OS_ANDROID)
#include "content/browser/renderer_host/input/fling_scheduler_android.h"
#include "ui/android/view_android.h"
#endif

#if defined(OS_MACOSX)
#include "content/browser/renderer_host/input/fling_scheduler_mac.h"
#include "content/public/common/service_manager_connection.h"
#include "services/device/public/mojom/constants.mojom.h"
#include "services/device/public/mojom/wake_lock_provider.mojom.h"
#include "services/service_manager/public/cpp/connector.h"
#include "ui/accelerated_widget_mac/window_resize_helper_mac.h"
#endif

using base::TimeDelta;
using base::TimeTicks;
using blink::WebDragOperation;
using blink::WebDragOperationsMask;
using blink::WebGestureEvent;
using blink::WebInputEvent;
using blink::WebKeyboardEvent;
using blink::WebMouseEvent;
using blink::WebMouseWheelEvent;
using blink::WebTextDirection;

namespace content {
namespace {

bool g_check_for_pending_visual_properties_ack = true;

// <process id, routing id>
using RenderWidgetHostID = std::pair<int32_t, int32_t>;
using RoutingIDWidgetMap =
    base::hash_map<RenderWidgetHostID, RenderWidgetHostImpl*>;
base::LazyInstance<RoutingIDWidgetMap>::DestructorAtExit
    g_routing_id_widget_map = LAZY_INSTANCE_INITIALIZER;

// Implements the RenderWidgetHostIterator interface. It keeps a list of
// RenderWidgetHosts, and makes sure it returns a live RenderWidgetHost at each
// iteration (or NULL if there isn't any left).
class RenderWidgetHostIteratorImpl : public RenderWidgetHostIterator {
 public:
  RenderWidgetHostIteratorImpl()
      : current_index_(0) {
  }

  ~RenderWidgetHostIteratorImpl() override {}

  void Add(RenderWidgetHost* host) {
    hosts_.push_back(RenderWidgetHostID(host->GetProcess()->GetID(),
                                        host->GetRoutingID()));
  }

  // RenderWidgetHostIterator:
  RenderWidgetHost* GetNextHost() override {
    RenderWidgetHost* host = nullptr;
    while (current_index_ < hosts_.size() && !host) {
      RenderWidgetHostID id = hosts_[current_index_];
      host = RenderWidgetHost::FromID(id.first, id.second);
      ++current_index_;
    }
    return host;
  }

 private:
  std::vector<RenderWidgetHostID> hosts_;
  size_t current_index_;

  DISALLOW_COPY_AND_ASSIGN(RenderWidgetHostIteratorImpl);
};

inline blink::WebGestureEvent CreateScrollBeginForWrapping(
    const blink::WebGestureEvent& gesture_event) {
  DCHECK(gesture_event.GetType() == blink::WebInputEvent::kGestureScrollUpdate);

  blink::WebGestureEvent wrap_gesture_scroll_begin(
      blink::WebInputEvent::kGestureScrollBegin, gesture_event.GetModifiers(),
      gesture_event.TimeStamp(), gesture_event.SourceDevice());
  wrap_gesture_scroll_begin.data.scroll_begin.delta_x_hint = 0;
  wrap_gesture_scroll_begin.data.scroll_begin.delta_y_hint = 0;
  wrap_gesture_scroll_begin.resending_plugin_id =
      gesture_event.resending_plugin_id;
  wrap_gesture_scroll_begin.data.scroll_begin.delta_hint_units =
      gesture_event.data.scroll_update.delta_units;

  return wrap_gesture_scroll_begin;
}

inline blink::WebGestureEvent CreateScrollEndForWrapping(
    const blink::WebGestureEvent& gesture_event) {
  DCHECK(gesture_event.GetType() == blink::WebInputEvent::kGestureScrollUpdate);

  blink::WebGestureEvent wrap_gesture_scroll_end(
      blink::WebInputEvent::kGestureScrollEnd, gesture_event.GetModifiers(),
      gesture_event.TimeStamp(), gesture_event.SourceDevice());
  wrap_gesture_scroll_end.resending_plugin_id =
      gesture_event.resending_plugin_id;
  wrap_gesture_scroll_end.data.scroll_end.delta_units =
      gesture_event.data.scroll_update.delta_units;

  return wrap_gesture_scroll_end;
}

std::vector<DropData::Metadata> DropDataToMetaData(const DropData& drop_data) {
  std::vector<DropData::Metadata> metadata;
  if (!drop_data.text.is_null()) {
    metadata.push_back(DropData::Metadata::CreateForMimeType(
        DropData::Kind::STRING,
        base::ASCIIToUTF16(ui::Clipboard::kMimeTypeText)));
  }

  if (drop_data.url.is_valid()) {
    metadata.push_back(DropData::Metadata::CreateForMimeType(
        DropData::Kind::STRING,
        base::ASCIIToUTF16(ui::Clipboard::kMimeTypeURIList)));
  }

  if (!drop_data.html.is_null()) {
    metadata.push_back(DropData::Metadata::CreateForMimeType(
        DropData::Kind::STRING,
        base::ASCIIToUTF16(ui::Clipboard::kMimeTypeHTML)));
  }

  // On Aura, filenames are available before drop.
  for (const auto& file_info : drop_data.filenames) {
    if (!file_info.path.empty()) {
      metadata.push_back(DropData::Metadata::CreateForFilePath(file_info.path));
    }
  }

  // On Android, only files' mime types are available before drop.
  for (const auto& mime_type : drop_data.file_mime_types) {
    if (!mime_type.empty()) {
      metadata.push_back(DropData::Metadata::CreateForMimeType(
          DropData::Kind::FILENAME, mime_type));
    }
  }

  for (const auto& file_system_file : drop_data.file_system_files) {
    if (!file_system_file.url.is_empty()) {
      metadata.push_back(
          DropData::Metadata::CreateForFileSystemUrl(file_system_file.url));
    }
  }

  for (const auto& custom_data_item : drop_data.custom_data) {
    metadata.push_back(DropData::Metadata::CreateForMimeType(
        DropData::Kind::STRING, custom_data_item.first));
  }

  return metadata;
}

class UnboundWidgetInputHandler : public mojom::WidgetInputHandler {
 public:
  void SetFocus(bool focused) override {
    DLOG(WARNING) << "Input request on unbound interface";
  }
  void MouseCaptureLost() override {
    DLOG(WARNING) << "Input request on unbound interface";
  }
  void SetEditCommandsForNextKeyEvent(
      const std::vector<content::EditCommand>& commands) override {
    DLOG(WARNING) << "Input request on unbound interface";
  }
  void CursorVisibilityChanged(bool visible) override {
    DLOG(WARNING) << "Input request on unbound interface";
  }
  void ImeSetComposition(const base::string16& text,
                         const std::vector<ui::ImeTextSpan>& ime_text_spans,
                         const gfx::Range& range,
                         int32_t start,
                         int32_t end) override {
    DLOG(WARNING) << "Input request on unbound interface";
  }
  void ImeCommitText(const base::string16& text,
                     const std::vector<ui::ImeTextSpan>& ime_text_spans,
                     const gfx::Range& range,
                     int32_t relative_cursor_position,
                     ImeCommitTextCallback callback) override {
    DLOG(WARNING) << "Input request on unbound interface";
  }
  void ImeFinishComposingText(bool keep_selection) override {
    DLOG(WARNING) << "Input request on unbound interface";
  }
  void RequestTextInputStateUpdate() override {
    DLOG(WARNING) << "Input request on unbound interface";
  }
  void RequestCompositionUpdates(bool immediate_request,
                                 bool monitor_request) override {
    DLOG(WARNING) << "Input request on unbound interface";
  }
  void DispatchEvent(std::unique_ptr<content::InputEvent> event,
                     DispatchEventCallback callback) override {
    DLOG(WARNING) << "Input request on unbound interface";
  }
  void DispatchNonBlockingEvent(
      std::unique_ptr<content::InputEvent> event) override {
    DLOG(WARNING) << "Input request on unbound interface";
  }
  void AttachSynchronousCompositor(
      mojom::SynchronousCompositorControlHostPtr control_host,
      mojom::SynchronousCompositorHostAssociatedPtrInfo host,
      mojom::SynchronousCompositorAssociatedRequest compositor_request)
      override {
    NOTREACHED() << "Input request on unbound interface";
  }
};

base::LazyInstance<UnboundWidgetInputHandler>::Leaky g_unbound_input_handler =
    LAZY_INSTANCE_INITIALIZER;

}  // namespace

// KeyEventResultTracker is used to update the status of the KeyEvent. If the
// event is sent to the renderer, the status is updated asynchronously.
// KeyEventResultTracker is owned by the callback supplied to
// InputRouter::SendKeyboardEvent() and passed to the callback function
// (OnKeyboardEventAck()).
class RenderWidgetHostImpl::KeyEventResultTracker {
 public:
  explicit KeyEventResultTracker(ui::KeyEvent* key_event)
      : key_event_(key_event) {
    DCHECK(key_event_);
  }

  ~KeyEventResultTracker() {
    if (is_async_ && async_callback_)
      std::move(async_callback_).Run(false);
  }

  base::WeakPtr<KeyEventResultTracker> GetWeakPtr() {
    return weak_factory_.GetWeakPtr();
  }

  bool is_async() const { return is_async_; }

  // Called if the event is being sent to the renderer.
  void PrepareForAsync() {
    DCHECK(!is_async_);
    is_async_ = true;
    async_callback_ = key_event_->WillHandleAsync();
    // Null out |key_event_| as KeyEvent is not owned by this, and generally
    // owned higher up the stack. Because the processing is async, |key_event_|
    // will be deleted *before* OnEventProcessingDone() or the destructor is
    // called.
    key_event_ = nullptr;
  }

  // Called when processing is complete. This may never be called, in which case
  // the destructor is responsible for updating the callback from the event.
  void OnEventProcessingDone(bool handled) {
    if (is_async_ && async_callback_)
      std::move(async_callback_).Run(handled);
    else if (!is_async_ && handled)
      key_event_->SetHandled();
  }

 private:
  // The event. This is set to null if the event is sent to the renderer.
  ui::KeyEvent* key_event_;

  // Set to true if the event is sent to the renderer.
  bool is_async_ = false;

  // Callback from the event. This is obtained from |key_event_| if the event is
  // handled async.
  base::OnceCallback<void(bool)> async_callback_;

  base::WeakPtrFactory<KeyEventResultTracker> weak_factory_{this};

  DISALLOW_COPY_AND_ASSIGN(KeyEventResultTracker);
};

///////////////////////////////////////////////////////////////////////////////
// RenderWidgetHostImpl

RenderWidgetHostImpl::RenderWidgetHostImpl(RenderWidgetHostDelegate* delegate,
                                           RenderProcessHost* process,
                                           int32_t routing_id,
                                           mojom::WidgetPtr widget,
                                           bool hidden)
    : renderer_initialized_(false),
      destroyed_(false),
      delegate_(delegate),
      owner_delegate_(nullptr),
      process_(process),
      routing_id_(routing_id),
      clock_(base::DefaultTickClock::GetInstance()),
      is_loading_(false),
      is_hidden_(hidden),
      visual_properties_ack_pending_(false),
      auto_resize_enabled_(false),
      page_scale_factor_(1.f),
      waiting_for_screen_rects_ack_(false),
      is_unresponsive_(false),
      in_flight_event_count_(0),
      in_get_backing_store_(false),
      text_direction_updated_(false),
      text_direction_(blink::kWebTextDirectionLeftToRight),
      text_direction_canceled_(false),
      suppress_events_until_keydown_(false),
      pending_mouse_lock_request_(false),
      allow_privileged_mouse_lock_(false),
      is_last_unlocked_by_target_(false),
      has_touch_handler_(false),
      is_in_touchpad_gesture_fling_(false),
      latency_tracker_(delegate_),
      next_browser_snapshot_id_(1),
      owned_by_render_frame_host_(false),
      is_focused_(false),
      hung_renderer_delay_(TimeDelta::FromMilliseconds(kHungRendererDelayMs)),
      new_content_rendering_delay_(
          TimeDelta::FromMilliseconds(kNewContentRenderingDelayMs)),
      current_content_source_id_(0),
      monitoring_composition_info_(false),
      compositor_frame_sink_binding_(this),
      frame_token_message_queue_(
          std::make_unique<FrameTokenMessageQueue>(this)),
      render_frame_metadata_provider_(
#if defined(OS_MACOSX)
          ui::WindowResizeHelperMac::Get()->task_runner(),
#else
          base::ThreadTaskRunnerHandle::Get(),
#endif
          frame_token_message_queue_.get()),
      frame_sink_id_(base::checked_cast<uint32_t>(process_->GetID()),
                     base::checked_cast<uint32_t>(routing_id_)),
      weak_factory_(this) {
#if defined(OS_MACOSX)
  fling_scheduler_ = std::make_unique<FlingSchedulerMac>(this);
#elif defined(OS_ANDROID)
  fling_scheduler_ = std::make_unique<FlingSchedulerAndroid>(this);
#else
  fling_scheduler_ = std::make_unique<FlingScheduler>(this);
#endif
  CHECK(delegate_);
  CHECK_NE(MSG_ROUTING_NONE, routing_id_);
  DCHECK(base::TaskScheduler::GetInstance())
      << "Ref. Prerequisite section of post_task.h";

  std::pair<RoutingIDWidgetMap::iterator, bool> result =
      g_routing_id_widget_map.Get().insert(std::make_pair(
          RenderWidgetHostID(process->GetID(), routing_id_), this));
  CHECK(result.second) << "Inserting a duplicate item!";
  process_->AddRoute(routing_id_, this);
  render_process_blocked_state_changed_subscription_ =
      process_->RegisterBlockStateChangedCallback(base::BindRepeating(
          &RenderWidgetHostImpl::RenderProcessBlockedStateChanged,
          base::Unretained(this)));
  process_->AddPriorityClient(this);

  SetupInputRouter();
  SetWidget(std::move(widget));

  const auto* command_line = base::CommandLine::ForCurrentProcess();
  if (!command_line->HasSwitch(switches::kDisableHangMonitor)) {
    input_event_ack_timeout_.reset(new TimeoutMonitor(
        base::BindRepeating(&RenderWidgetHostImpl::OnInputEventAckTimeout,
                            weak_factory_.GetWeakPtr())));
  }

  if (!command_line->HasSwitch(switches::kDisableNewContentRenderingTimeout)) {
    new_content_rendering_timeout_.reset(new TimeoutMonitor(
        base::Bind(&RenderWidgetHostImpl::ClearDisplayedGraphics,
                   weak_factory_.GetWeakPtr())));
  }

  enable_surface_synchronization_ = features::IsSurfaceSynchronizationEnabled();
  enable_viz_ = base::FeatureList::IsEnabled(features::kVizDisplayCompositor);

  if (!enable_viz_) {
#if !defined(OS_ANDROID)
    // Software compositing is not supported or used on Android.
    //
    // The BrowserMainLoop is null in unit tests, but they do not use
    // compositing and report SharedBitmapIds.
    if (BrowserMainLoop* main_loop = BrowserMainLoop::GetInstance())
      shared_bitmap_manager_ = main_loop->GetServerSharedBitmapManager();
#endif
  }

  delegate_->RenderWidgetCreated(this);
  render_frame_metadata_provider_.AddObserver(this);
}

RenderWidgetHostImpl::~RenderWidgetHostImpl() {
  render_frame_metadata_provider_.RemoveObserver(this);
  if (!destroyed_)
    Destroy(false);
}

// static
RenderWidgetHost* RenderWidgetHost::FromID(
    int32_t process_id,
    int32_t routing_id) {
  return RenderWidgetHostImpl::FromID(process_id, routing_id);
}

// static
RenderWidgetHostImpl* RenderWidgetHostImpl::FromID(
    int32_t process_id,
    int32_t routing_id) {
  DCHECK_CURRENTLY_ON(BrowserThread::UI);
  RoutingIDWidgetMap* widgets = g_routing_id_widget_map.Pointer();
  auto it = widgets->find(RenderWidgetHostID(process_id, routing_id));
  return it == widgets->end() ? NULL : it->second;
}

// static
std::unique_ptr<RenderWidgetHostIterator>
RenderWidgetHost::GetRenderWidgetHosts() {
  std::unique_ptr<RenderWidgetHostIteratorImpl> hosts(
      new RenderWidgetHostIteratorImpl());
  for (auto& it : g_routing_id_widget_map.Get()) {
    RenderWidgetHost* widget = it.second;

    RenderViewHost* rvh = RenderViewHost::From(widget);
    if (!rvh) {
      hosts->Add(widget);
      continue;
    }

    // For RenderViewHosts, add only active ones.
    if (static_cast<RenderViewHostImpl*>(rvh)->is_active())
      hosts->Add(widget);
  }

  return std::move(hosts);
}

// static
std::unique_ptr<RenderWidgetHostIterator>
RenderWidgetHostImpl::GetAllRenderWidgetHosts() {
  std::unique_ptr<RenderWidgetHostIteratorImpl> hosts(
      new RenderWidgetHostIteratorImpl());
  for (auto& it : g_routing_id_widget_map.Get())
    hosts->Add(it.second);

  return std::move(hosts);
}

// static
RenderWidgetHostImpl* RenderWidgetHostImpl::From(RenderWidgetHost* rwh) {
  return static_cast<RenderWidgetHostImpl*>(rwh);
}

void RenderWidgetHostImpl::SetView(RenderWidgetHostViewBase* view) {
  if (view) {
    view_ = view->GetWeakPtr();
    if (enable_viz_) {
      if (!create_frame_sink_callback_.is_null())
        std::move(create_frame_sink_callback_).Run(view_->GetFrameSinkId());
    } else {
      if (renderer_compositor_frame_sink_.is_bound()) {
        view->DidCreateNewRendererCompositorFrameSink(
            renderer_compositor_frame_sink_.get());
      }
      // Views start out not needing begin frames, so only update its state
      // if the value has changed.
      if (needs_begin_frames_)
        view_->SetNeedsBeginFrames(needs_begin_frames_);
    }
  } else {
    view_.reset();
  }

  synthetic_gesture_controller_.reset();
}

RenderProcessHost* RenderWidgetHostImpl::GetProcess() const {
  return process_;
}

int RenderWidgetHostImpl::GetRoutingID() const {
  return routing_id_;
}

RenderWidgetHostViewBase* RenderWidgetHostImpl::GetView() const {
  return view_.get();
}

const viz::FrameSinkId& RenderWidgetHostImpl::GetFrameSinkId() const {
  return frame_sink_id_;
}

void RenderWidgetHostImpl::ResetSentVisualProperties() {
  visual_properties_ack_pending_ = false;
  old_visual_properties_.reset();
}

void RenderWidgetHostImpl::SendScreenRects() {
  if (!renderer_initialized_ || waiting_for_screen_rects_ack_)
    return;

  if (is_hidden_) {
    // On GTK, this comes in for backgrounded tabs. Ignore, to match what
    // happens on Win & Mac, and when the view is shown it'll call this again.
    return;
  }

  if (!view_)
    return;

  last_view_screen_rect_ = view_->GetViewBounds();
  last_window_screen_rect_ = view_->GetBoundsInRootWindow();
  view_->WillSendScreenRects();
  Send(new WidgetMsg_UpdateScreenRects(GetRoutingID(), last_view_screen_rect_,
                                       last_window_screen_rect_));
  waiting_for_screen_rects_ack_ = true;
}

void RenderWidgetHostImpl::SetFrameDepth(unsigned int depth) {
  if (frame_depth_ == depth)
    return;

  frame_depth_ = depth;
  UpdatePriority();
}

void RenderWidgetHostImpl::SetIntersectsViewport(bool intersects) {
  if (intersects_viewport_ == intersects)
    return;

  intersects_viewport_ = intersects;
  UpdatePriority();
}

void RenderWidgetHostImpl::UpdatePriority() {
  if (!destroyed_)
    process_->UpdateClientPriority(this);
}

void RenderWidgetHostImpl::Init() {
  DCHECK(process_->IsInitializedAndNotDead());

  renderer_initialized_ = true;

  SendScreenRects();
  SynchronizeVisualProperties();

  if (owner_delegate_)
    owner_delegate_->RenderWidgetDidInit();

  if (view_)
    view_->OnRenderWidgetInit();
}

void RenderWidgetHostImpl::InitForFrame() {
  DCHECK(process_->IsInitializedAndNotDead());
  renderer_initialized_ = true;

  if (view_)
    view_->OnRenderWidgetInit();
}

void RenderWidgetHostImpl::ShutdownAndDestroyWidget(bool also_delete) {
  CancelKeyboardLock();
  RejectMouseLockOrUnlockIfNecessary();

  if (process_->IsInitializedAndNotDead()) {
    // Tell the RendererWidget to close.
    bool rv = Send(new WidgetMsg_Close(routing_id_));
    DCHECK(rv);
  }

  Destroy(also_delete);
}

bool RenderWidgetHostImpl::IsLoading() const {
  return is_loading_;
}

bool RenderWidgetHostImpl::OnMessageReceived(const IPC::Message &msg) {
  // Only process most messages if the RenderWidget is alive.
  if (!renderer_initialized())
    return false;

  bool handled = true;
  IPC_BEGIN_MESSAGE_MAP(RenderWidgetHostImpl, msg)
    IPC_MESSAGE_HANDLER(FrameHostMsg_RenderProcessGone, OnRenderProcessGone)
    IPC_MESSAGE_HANDLER(FrameHostMsg_HittestData, OnHittestData)
    IPC_MESSAGE_HANDLER(WidgetHostMsg_Close, OnClose)
    IPC_MESSAGE_HANDLER(WidgetHostMsg_RouteCloseEvent, OnRouteCloseEvent)
    IPC_MESSAGE_HANDLER(WidgetHostMsg_UpdateScreenRects_ACK,
                        OnUpdateScreenRectsAck)
    IPC_MESSAGE_HANDLER(WidgetHostMsg_RequestSetBounds, OnRequestSetBounds)
    IPC_MESSAGE_HANDLER(WidgetHostMsg_SetTooltipText, OnSetTooltipText)
    IPC_MESSAGE_HANDLER(WidgetHostMsg_SetCursor, OnSetCursor)
    IPC_MESSAGE_HANDLER(WidgetHostMsg_AutoscrollStart, OnAutoscrollStart)
    IPC_MESSAGE_HANDLER(WidgetHostMsg_AutoscrollFling, OnAutoscrollFling)
    IPC_MESSAGE_HANDLER(WidgetHostMsg_AutoscrollEnd, OnAutoscrollEnd)
    IPC_MESSAGE_HANDLER(WidgetHostMsg_TextInputStateChanged,
                        OnTextInputStateChanged)
    IPC_MESSAGE_HANDLER(WidgetHostMsg_LockMouse, OnLockMouse)
    IPC_MESSAGE_HANDLER(WidgetHostMsg_UnlockMouse, OnUnlockMouse)
    IPC_MESSAGE_HANDLER(WidgetHostMsg_SelectionBoundsChanged,
                        OnSelectionBoundsChanged)
    IPC_MESSAGE_HANDLER(WidgetHostMsg_FocusedNodeTouched, OnFocusedNodeTouched)
    IPC_MESSAGE_HANDLER(DragHostMsg_StartDragging, OnStartDragging)
    IPC_MESSAGE_HANDLER(DragHostMsg_UpdateDragCursor, OnUpdateDragCursor)
    IPC_MESSAGE_HANDLER(WidgetHostMsg_FrameSwapMessages,
                        OnFrameSwapMessagesReceived)
<<<<<<< HEAD
    IPC_MESSAGE_HANDLER(WidgetHostMsg_ForceRedrawComplete,
                        OnForceRedrawComplete)
    IPC_MESSAGE_HANDLER(WidgetHostMsg_DidFirstVisuallyNonEmptyPaint,
                        OnFirstVisuallyNonEmptyPaint)
    IPC_MESSAGE_HANDLER(WidgetHostMsg_DidCommitAndDrawCompositorFrame,
                        OnCommitAndDrawCompositorFrame)
    IPC_MESSAGE_HANDLER(WidgetHostMsg_HasTouchEventHandlers,
                        OnHasTouchEventHandlers)
    IPC_MESSAGE_HANDLER(WidgetHostMsg_IntrinsicSizingInfoChanged,
                        OnIntrinsicSizingInfoChanged)
    IPC_MESSAGE_HANDLER(WidgetHostMsg_AnimateDoubleTapZoomInMainFrame,
                        OnAnimateDoubleTapZoomInMainFrame)
=======
    IPC_MESSAGE_HANDLER(ViewHostMsg_SetRubberbandRect, OnSetRubberbandRect)
    IPC_MESSAGE_HANDLER(ViewHostMsg_HideRubberbandRect, OnHideRubberbandRect)
>>>>>>> 8e7b0dd5
    IPC_MESSAGE_UNHANDLED(handled = false)
  IPC_END_MESSAGE_MAP()

  return handled;
}

bool RenderWidgetHostImpl::Send(IPC::Message* msg) {
  DCHECK(IPC_MESSAGE_ID_CLASS(msg->type()) != InputMsgStart);
  return process_->Send(msg);
}

void RenderWidgetHostImpl::SetIsLoading(bool is_loading) {
  if (owner_delegate_)
    owner_delegate_->RenderWidgetWillSetIsLoading(is_loading);

  is_loading_ = is_loading;
  if (view_)
    view_->SetIsLoading(is_loading);
}

void RenderWidgetHostImpl::WasHidden() {
  if (is_hidden_)
    return;

  RejectMouseLockOrUnlockIfNecessary();

  TRACE_EVENT0("renderer_host", "RenderWidgetHostImpl::WasHidden");
  is_hidden_ = true;

  // Unthrottle SynchronizeVisualProperties IPCs so that the first call after
  // show goes through immediately.
  visual_properties_ack_pending_ = false;

  // Don't bother reporting hung state when we aren't active.
  StopInputEventAckTimeout();

  // If we have a renderer, then inform it that we are being hidden so it can
  // reduce its resource utilization.
  Send(new WidgetMsg_WasHidden(routing_id_));

  // Tell the RenderProcessHost we were hidden.
  process_->UpdateClientPriority(this);

  bool is_visible = false;
  NotificationService::current()->Notify(
      NOTIFICATION_RENDER_WIDGET_VISIBILITY_CHANGED,
      Source<RenderWidgetHost>(this),
      Details<bool>(&is_visible));
  for (auto& observer : observers_)
    observer.RenderWidgetHostVisibilityChanged(this, false);
}

void RenderWidgetHostImpl::WasShown(bool record_presentation_time) {
  if (!is_hidden_)
    return;

  TRACE_EVENT0("renderer_host", "RenderWidgetHostImpl::WasShown");
  is_hidden_ = false;

  // If we navigated in background, clear the displayed graphics of the
  // previous page before going visible.
  ForceFirstFrameAfterNavigationTimeout();

  SendScreenRects();
  RestartInputEventAckTimeoutIfNecessary();

  Send(new WidgetMsg_WasShown(
      routing_id_,
      record_presentation_time ? base::TimeTicks::Now() : base::TimeTicks(),
      view_->is_evicted()));
  view_->reset_is_evicted();

  process_->UpdateClientPriority(this);

  bool is_visible = true;
  NotificationService::current()->Notify(
      NOTIFICATION_RENDER_WIDGET_VISIBILITY_CHANGED,
      Source<RenderWidgetHost>(this),
      Details<bool>(&is_visible));
  for (auto& observer : observers_)
    observer.RenderWidgetHostVisibilityChanged(this, true);

  // It's possible for our size to be out of sync with the renderer. The
  // following is one case that leads to this:
  // 1. SynchronizeVisualProperties -> Send
  // WidgetMsg_SynchronizeVisualProperties
  //    to render.
  // 2. SynchronizeVisualProperties -> do nothing as
  //    sync_visual_props_ack_pending_ is true
  // 3. WasHidden
  // By invoking SynchronizeVisualProperties the renderer is updated as
  // necessary. SynchronizeVisualProperties does nothing if the sizes are
  // already in sync.
  //
  // TODO: ideally WidgetMsg_WasShown would take a size. This way, the renderer
  // could handle both the restore and resize at once. This isn't that big a
  // deal as RenderWidget::WasShown delays updating, so that the resize from
  // SynchronizeVisualProperties is usually processed before the renderer is
  // painted.
  SynchronizeVisualProperties();
}

#if defined(OS_ANDROID)
void RenderWidgetHostImpl::SetImportance(ChildProcessImportance importance) {
  if (importance_ == importance)
    return;
  importance_ = importance;
  process_->UpdateClientPriority(this);
}
#endif

bool RenderWidgetHostImpl::GetVisualProperties(
    VisualProperties* visual_properties,
    bool* needs_ack) {
  *visual_properties = VisualProperties();

  GetScreenInfo(&visual_properties->screen_info);

  if (delegate_) {
    visual_properties->is_fullscreen_granted =
        delegate_->IsFullscreenForCurrentTab();
    visual_properties->display_mode = delegate_->GetDisplayMode(this);
    visual_properties->zoom_level = delegate_->GetPendingPageZoomLevel();
  } else {
    visual_properties->is_fullscreen_granted = false;
    visual_properties->display_mode = blink::kWebDisplayModeBrowser;
    visual_properties->zoom_level = 0;
  }

  visual_properties->auto_resize_enabled = auto_resize_enabled_;
  visual_properties->min_size_for_auto_resize = min_size_for_auto_resize_;
  visual_properties->max_size_for_auto_resize = max_size_for_auto_resize_;

  visual_properties->page_scale_factor = page_scale_factor_;

  if (view_) {
    visual_properties->new_size = view_->GetRequestedRendererSize();
    visual_properties->capture_sequence_number =
        view_->GetCaptureSequenceNumber();
    visual_properties->compositor_viewport_pixel_size =
        view_->GetCompositorViewportPixelSize();
    visual_properties->top_controls_height = view_->GetTopControlsHeight();
    visual_properties->bottom_controls_height =
        view_->GetBottomControlsHeight();
    if (IsUseZoomForDSFEnabled()) {
      float device_scale = visual_properties->screen_info.device_scale_factor;
      visual_properties->top_controls_height *= device_scale;
      visual_properties->bottom_controls_height *= device_scale;
    }
    visual_properties->browser_controls_shrink_blink_size =
        view_->DoBrowserControlsShrinkRendererSize();
    visual_properties->visible_viewport_size = view_->GetVisibleViewportSize();
    // TODO(ccameron): GetLocalSurfaceId is not synchronized with the device
    // scale factor of the surface. Fix this.
    viz::LocalSurfaceIdAllocation local_surface_id_allocation =
        view_->GetLocalSurfaceIdAllocation();
    if (local_surface_id_allocation.IsValid()) {
      visual_properties->local_surface_id_allocation =
          local_surface_id_allocation;
    }
  }

  if (screen_orientation_type_for_testing_) {
    visual_properties->screen_info.orientation_type =
        *screen_orientation_type_for_testing_;
  }

  if (screen_orientation_angle_for_testing_) {
    visual_properties->screen_info.orientation_angle =
        *screen_orientation_angle_for_testing_;
  }

  const bool size_changed =
      !old_visual_properties_ ||
      old_visual_properties_->auto_resize_enabled !=
          visual_properties->auto_resize_enabled ||
      (old_visual_properties_->auto_resize_enabled &&
       (old_visual_properties_->min_size_for_auto_resize !=
            visual_properties->min_size_for_auto_resize ||
        old_visual_properties_->max_size_for_auto_resize !=
            visual_properties->max_size_for_auto_resize)) ||
      (!old_visual_properties_->auto_resize_enabled &&
       (old_visual_properties_->new_size != visual_properties->new_size ||
        (old_visual_properties_->compositor_viewport_pixel_size.IsEmpty() &&
         !visual_properties->compositor_viewport_pixel_size.IsEmpty())));

  viz::LocalSurfaceIdAllocation old_parent_local_surface_id_allocation =
      old_visual_properties_
          ? old_visual_properties_->local_surface_id_allocation.value_or(
                viz::LocalSurfaceIdAllocation())
          : viz::LocalSurfaceIdAllocation();
  const viz::LocalSurfaceId& old_parent_local_surface_id =
      old_parent_local_surface_id_allocation.local_surface_id();

  viz::LocalSurfaceIdAllocation new_parent_local_surface_id_allocation =
      visual_properties->local_surface_id_allocation.value_or(
          viz::LocalSurfaceIdAllocation());
  const viz::LocalSurfaceId& new_parent_local_surface_id =
      new_parent_local_surface_id_allocation.local_surface_id();

  const bool parent_local_surface_id_changed =
      !old_visual_properties_ ||
      old_parent_local_surface_id.parent_sequence_number() !=
          new_parent_local_surface_id.parent_sequence_number() ||
      old_parent_local_surface_id.embed_token() !=
          new_parent_local_surface_id.embed_token();

  const bool zoom_changed =
      !old_visual_properties_ ||
      old_visual_properties_->zoom_level != visual_properties->zoom_level;

  bool dirty =
      zoom_changed || size_changed || parent_local_surface_id_changed ||
      old_visual_properties_->screen_info != visual_properties->screen_info ||
      old_visual_properties_->compositor_viewport_pixel_size !=
          visual_properties->compositor_viewport_pixel_size ||
      old_visual_properties_->is_fullscreen_granted !=
          visual_properties->is_fullscreen_granted ||
      old_visual_properties_->display_mode != visual_properties->display_mode ||
      old_visual_properties_->top_controls_height !=
          visual_properties->top_controls_height ||
      old_visual_properties_->browser_controls_shrink_blink_size !=
          visual_properties->browser_controls_shrink_blink_size ||
      old_visual_properties_->bottom_controls_height !=
          visual_properties->bottom_controls_height ||
      old_visual_properties_->visible_viewport_size !=
          visual_properties->visible_viewport_size ||
      old_visual_properties_->capture_sequence_number !=
          visual_properties->capture_sequence_number ||
      old_visual_properties_->page_scale_factor !=
          visual_properties->page_scale_factor;

  // We should throttle sending updated VisualProperties to the renderer to
  // the rate of commit. This ensures we don't overwhelm the renderer with
  // visual updates faster than it can keep up.  |needs_ack| corresponds to
  // cases where a commit is expected.
  *needs_ack = g_check_for_pending_visual_properties_ack &&
               !visual_properties->auto_resize_enabled &&
               !visual_properties->new_size.IsEmpty() &&
               !visual_properties->compositor_viewport_pixel_size.IsEmpty() &&
               visual_properties->local_surface_id_allocation && size_changed;

  return dirty;
}

void RenderWidgetHostImpl::SetInitialVisualProperties(
    const VisualProperties& visual_properties,
    bool needs_ack) {
  visual_properties_ack_pending_ = needs_ack;
  old_visual_properties_ =
      std::make_unique<VisualProperties>(visual_properties);
}

bool RenderWidgetHostImpl::SynchronizeVisualProperties() {
  return SynchronizeVisualProperties(false);
}

void RenderWidgetHostImpl::SynchronizeVisualPropertiesIgnoringPendingAck() {
  visual_properties_ack_pending_ = false;
  SynchronizeVisualProperties();
}

bool RenderWidgetHostImpl::SynchronizeVisualProperties(
    bool scroll_focused_node_into_view) {
  // Skip if the |delegate_| has already been detached because
  // it's web contents is being deleted.
  if (visual_properties_ack_pending_ || !process_->IsInitializedAndNotDead() ||
      !view_ || !view_->HasSize() || !renderer_initialized_ || !delegate_) {
    return false;
  }

  std::unique_ptr<VisualProperties> visual_properties(new VisualProperties);
  bool needs_ack = false;
  if (!GetVisualProperties(visual_properties.get(), &needs_ack))
    return false;
  visual_properties->scroll_focused_node_into_view =
      scroll_focused_node_into_view;

  ScreenInfo screen_info = visual_properties->screen_info;
  bool width_changed =
      !old_visual_properties_ || old_visual_properties_->new_size.width() !=
                                     visual_properties->new_size.width();
  bool sent_visual_properties = false;
  if (Send(new WidgetMsg_SynchronizeVisualProperties(routing_id_,
                                                     *visual_properties))) {
    visual_properties_ack_pending_ = needs_ack;
    old_visual_properties_.swap(visual_properties);
    sent_visual_properties = true;
  }

  if (delegate_)
    delegate_->RenderWidgetWasResized(this, screen_info, width_changed);

  return sent_visual_properties;
}

void RenderWidgetHostImpl::GotFocus() {
  Focus();
  if (owner_delegate_)
    owner_delegate_->RenderWidgetGotFocus();
  if (delegate_)
    delegate_->RenderWidgetGotFocus(this);
}

void RenderWidgetHostImpl::LostFocus() {
  Blur();
  if (owner_delegate_)
    owner_delegate_->RenderWidgetLostFocus();
  if (delegate_)
    delegate_->RenderWidgetLostFocus(this);
}

void RenderWidgetHostImpl::Focus() {
  RenderWidgetHostImpl* focused_widget =
      delegate_ ? delegate_->GetRenderWidgetHostWithPageFocus() : nullptr;

  if (!focused_widget)
    focused_widget = this;
  focused_widget->SetPageFocus(true);
}

void RenderWidgetHostImpl::Blur() {
  RenderWidgetHostImpl* focused_widget =
      delegate_ ? delegate_->GetRenderWidgetHostWithPageFocus() : nullptr;

  if (!focused_widget)
    focused_widget = this;
  focused_widget->SetPageFocus(false);
}

void RenderWidgetHostImpl::FlushForTesting() {
  if (associated_widget_input_handler_)
    return associated_widget_input_handler_.FlushForTesting();
  if (widget_input_handler_)
    return widget_input_handler_.FlushForTesting();
}

void RenderWidgetHostImpl::SetPageFocus(bool focused) {
  is_focused_ = focused;

  if (!focused) {
    // If there is a pending mouse lock request, we don't want to reject it at
    // this point. The user can switch focus back to this view and approve the
    // request later.
    if (IsMouseLocked())
      view_->UnlockMouse();

    if (IsKeyboardLocked())
      UnlockKeyboard();

    if (auto* touch_emulator = GetExistingTouchEmulator())
      touch_emulator->CancelTouch();
  } else if (keyboard_lock_allowed_) {
    LockKeyboard();
  }

  GetWidgetInputHandler()->SetFocus(focused);

  // Also send page-level focus state to other SiteInstances involved in
  // rendering the current FrameTree.
  if (RenderViewHost::From(this) && delegate_)
    delegate_->ReplicatePageFocus(focused);
}

void RenderWidgetHostImpl::LostCapture() {
  if (auto* touch_emulator = GetExistingTouchEmulator())
    touch_emulator->CancelTouch();

  GetWidgetInputHandler()->MouseCaptureLost();

  if (delegate_)
    delegate_->LostCapture(this);
}

void RenderWidgetHostImpl::SetActive(bool active) {
  Send(new WidgetMsg_SetActive(routing_id_, active));
}

void RenderWidgetHostImpl::LostMouseLock() {
  if (delegate_)
    delegate_->LostMouseLock(this);
}

void RenderWidgetHostImpl::SendMouseLockLost() {
  Send(new WidgetMsg_MouseLockLost(routing_id_));
}

void RenderWidgetHostImpl::ViewDestroyed() {
  CancelKeyboardLock();
  RejectMouseLockOrUnlockIfNecessary();

  // TODO(evanm): tracking this may no longer be necessary;
  // eliminate this function if so.
  SetView(nullptr);
}

bool RenderWidgetHostImpl::RequestRepaintForTesting() {
  if (!view_)
    return false;

  return view_->RequestRepaintForTesting();
}

void RenderWidgetHostImpl::RenderProcessBlockedStateChanged(bool blocked) {
  if (blocked)
    StopInputEventAckTimeout();
  else
    RestartInputEventAckTimeoutIfNecessary();
}

void RenderWidgetHostImpl::StartInputEventAckTimeout(TimeDelta delay) {
  if (!input_event_ack_timeout_)
    return;
  input_event_ack_timeout_->Start(delay);
  input_event_ack_start_time_ = clock_->NowTicks();
}

void RenderWidgetHostImpl::RestartInputEventAckTimeoutIfNecessary() {
  if (input_event_ack_timeout_ && in_flight_event_count_ > 0 && !is_hidden_)
    input_event_ack_timeout_->Restart(hung_renderer_delay_);
}

bool RenderWidgetHostImpl::IsCurrentlyUnresponsive() const {
  return is_unresponsive_;
}

void RenderWidgetHostImpl::StopInputEventAckTimeout() {
  if (input_event_ack_timeout_)
    input_event_ack_timeout_->Stop();

  if (!input_event_ack_start_time_.is_null()) {
    base::TimeDelta elapsed = clock_->NowTicks() - input_event_ack_start_time_;
    const base::TimeDelta kMinimumHangTimeToReport =
        base::TimeDelta::FromSeconds(5);
    if (elapsed >= kMinimumHangTimeToReport)
      UMA_HISTOGRAM_LONG_TIMES("Renderer.Hung.Duration", elapsed);

    input_event_ack_start_time_ = TimeTicks();
  }
  RendererIsResponsive();
}

void RenderWidgetHostImpl::DidNavigate(uint32_t next_source_id) {
  current_content_source_id_ = next_source_id;
  // Stop the flinging after navigating to a new page.
  StopFling();

  if (enable_surface_synchronization_) {
    // Resize messages before navigation are not acked, so reset
    // |visual_properties_ack_pending_| and make sure the next resize will be
    // acked if the last resize before navigation was supposed to be acked.
    visual_properties_ack_pending_ = false;
    if (view_)
      view_->DidNavigate();
  } else {
    // It is possible for a compositor frame to arrive before the browser is
    // notified about the page being committed, in which case no timer is
    // necessary.
    if (last_received_content_source_id_ >= current_content_source_id_)
      return;
  }

  if (!new_content_rendering_timeout_)
    return;

  new_content_rendering_timeout_->Start(new_content_rendering_delay_);
}

void RenderWidgetHostImpl::ForwardMouseEvent(const WebMouseEvent& mouse_event) {
  // VrController moves the pointer during the scrolling and fling. To ensure
  // that scroll performance is not affected we drop mouse events during
  // scroll/fling.
  if (GetView()->IsInVR() &&
      (is_in_gesture_scroll_[blink::kWebGestureDeviceTouchpad] ||
       is_in_touchpad_gesture_fling_)) {
    return;
  }

  ForwardMouseEventWithLatencyInfo(mouse_event,
                                   ui::LatencyInfo(ui::SourceEventType::MOUSE));
  if (owner_delegate_)
    owner_delegate_->RenderWidgetDidForwardMouseEvent(mouse_event);
}

void RenderWidgetHostImpl::ForwardMouseEventWithLatencyInfo(
    const blink::WebMouseEvent& mouse_event,
    const ui::LatencyInfo& latency) {
  TRACE_EVENT2("input", "RenderWidgetHostImpl::ForwardMouseEvent", "x",
               mouse_event.PositionInWidget().x, "y",
               mouse_event.PositionInWidget().y);

  DCHECK_GE(mouse_event.GetType(), blink::WebInputEvent::kMouseTypeFirst);
  DCHECK_LE(mouse_event.GetType(), blink::WebInputEvent::kMouseTypeLast);

  for (size_t i = 0; i < mouse_event_callbacks_.size(); ++i) {
    if (mouse_event_callbacks_[i].Run(mouse_event))
      return;
  }

  if (IsIgnoringInputEvents())
    return;

  // Delegate must be non-null, due to |IsIgnoringInputEvents()| test.
  if (delegate_->PreHandleMouseEvent(mouse_event))
    return;

  auto* touch_emulator = GetExistingTouchEmulator();
  if (touch_emulator &&
      touch_emulator->HandleMouseEvent(mouse_event, GetView())) {
    return;
  }

  MouseEventWithLatencyInfo mouse_with_latency(mouse_event, latency);
  DispatchInputEventWithLatencyInfo(mouse_event, &mouse_with_latency.latency);
  input_router_->SendMouseEvent(
      mouse_with_latency, base::BindOnce(&RenderWidgetHostImpl::OnMouseEventAck,
                                         weak_factory_.GetWeakPtr()));
}

void RenderWidgetHostImpl::ForwardWheelEvent(
    const WebMouseWheelEvent& wheel_event) {
  ForwardWheelEventWithLatencyInfo(wheel_event,
                                   ui::LatencyInfo(ui::SourceEventType::WHEEL));
}

void RenderWidgetHostImpl::ForwardWheelEventWithLatencyInfo(
    const blink::WebMouseWheelEvent& wheel_event,
    const ui::LatencyInfo& latency) {
  TRACE_EVENT2("input", "RenderWidgetHostImpl::ForwardWheelEvent", "dx",
               wheel_event.delta_x, "dy", wheel_event.delta_y);

  if (IsIgnoringInputEvents())
    return;

  auto* touch_emulator = GetExistingTouchEmulator();
  if (touch_emulator && touch_emulator->HandleMouseWheelEvent(wheel_event))
    return;

  MouseWheelEventWithLatencyInfo wheel_with_latency(wheel_event, latency);
  DispatchInputEventWithLatencyInfo(wheel_event, &wheel_with_latency.latency);
  input_router_->SendWheelEvent(wheel_with_latency);
}

void RenderWidgetHostImpl::ForwardEmulatedGestureEvent(
    const blink::WebGestureEvent& gesture_event) {
  ForwardGestureEvent(gesture_event);
}

void RenderWidgetHostImpl::ForwardGestureEvent(
    const blink::WebGestureEvent& gesture_event) {
  ForwardGestureEventWithLatencyInfo(
      gesture_event,
      ui::WebInputEventTraits::CreateLatencyInfoForWebGestureEvent(
          gesture_event));
}

void RenderWidgetHostImpl::ForwardGestureEventWithLatencyInfo(
    const blink::WebGestureEvent& gesture_event,
    const ui::LatencyInfo& latency) {
  TRACE_EVENT1("input", "RenderWidgetHostImpl::ForwardGestureEvent", "type",
               WebInputEvent::GetName(gesture_event.GetType()));
  // Early out if necessary, prior to performing latency logic.
  if (IsIgnoringInputEvents())
    return;

  // The gesture events must have a known source.
  DCHECK_NE(gesture_event.SourceDevice(),
            blink::WebGestureDevice::kWebGestureDeviceUninitialized);

  bool scroll_update_needs_wrapping = false;
  if (gesture_event.GetType() == blink::WebInputEvent::kGestureScrollBegin) {
    // When a user starts scrolling while a fling is active, the GSB will arrive
    // when is_in_gesture_scroll_[gesture_event.SourceDevice()] is still true.
    // This is because the fling controller defers handling the GFC event
    // arrived before the GSB and doesn't send a GSE to end the fling; Instead,
    // it waits for a second GFS to arrive and boost the current active fling if
    // possible. While GFC handling is deferred the controller suppresses the
    // GSB and GSU events instead of sending them to the renderer and continues
    // to progress the fling. So, the renderer doesn't receive two GSB events
    // without any GSE in between.
    // TODO(wjmaclean/mcnee): Restore the DCHECK below.
    // https://crbug.com/897216
    // DCHECK(!is_in_gesture_scroll_[gesture_event.SourceDevice()] ||
    //        FlingCancellationIsDeferred());
    is_in_gesture_scroll_[gesture_event.SourceDevice()] = true;
  } else if (gesture_event.GetType() ==
             blink::WebInputEvent::kGestureScrollEnd) {
    // TODO(wjmaclean/mcnee): Restore the DCHECK below.
    // https://crbug.com/897216
    // DCHECK(is_in_gesture_scroll_[gesture_event.SourceDevice()]);
    is_in_gesture_scroll_[gesture_event.SourceDevice()] = false;
    is_in_touchpad_gesture_fling_ = false;
    if (view_)
      view_->set_is_currently_scrolling_viewport(false);
  } else if (gesture_event.GetType() ==
             blink::WebInputEvent::kGestureFlingStart) {
    if (gesture_event.SourceDevice() ==
        blink::WebGestureDevice::kWebGestureDeviceTouchpad) {
      // TODO(sahel): Remove the VR specific case when motion events are used
      // for Android VR event processing and VR touchpad scrolling is handled by
      // sending wheel events rather than directly injecting Gesture Scroll
      // Events. https://crbug.com/797322
      if (GetView()->IsInVR()) {
        // Regardless of the state of the wheel scroll latching
        // WebContentsEventForwarder doesn't inject any GSE events before GFS.
        DCHECK(is_in_gesture_scroll_[gesture_event.SourceDevice()]);

        // Reset the is_in_gesture_scroll since while scrolling in Android VR
        // the first wheel event sent by the FlingController will cause a GSB
        // generation in MouseWheelEventQueue. This is because GSU events before
        // the GFS are directly injected to RWHI rather than being generated
        // from wheel events in MouseWheelEventQueue.
        is_in_gesture_scroll_[gesture_event.SourceDevice()] = false;
      }
      // a GSB event is generated from the first wheel event in a sequence after
      // the event is acked as not consumed by the renderer. Sometimes when the
      // main thread is busy/slow (e.g ChromeOS debug builds) a GFS arrives
      // before the first wheel is acked. In these cases no GSB will arrive
      // before the GFS. With browser side fling the out of order GFS arrival
      // does not need a DCHECK since the fling controller will process the GFS
      // and start queuing wheel events which will follow the one currently
      // awaiting ACK and the renderer receives the events in order.

      is_in_touchpad_gesture_fling_ = true;
    } else {
      DCHECK(is_in_gesture_scroll_[gesture_event.SourceDevice()]);

      // The FlingController handles GFS with touchscreen source and sends GSU
      // events with inertial state to the renderer to progress the fling.
      // is_in_gesture_scroll must stay true till the fling progress is
      // finished. Then the FlingController will generate and send a GSE which
      // shows the end of a scroll sequence and resets is_in_gesture_scroll_.
    }
  }

  // TODO(wjmaclean) Remove the code for supporting resending gesture events
  // when WebView transitions to OOPIF and BrowserPlugin is removed.
  // http://crbug.com/533069
  scroll_update_needs_wrapping =
      gesture_event.GetType() == blink::WebInputEvent::kGestureScrollUpdate &&
      gesture_event.resending_plugin_id != -1 &&
      !is_in_gesture_scroll_[gesture_event.SourceDevice()];

  // TODO(crbug.com/544782): Fix WebViewGuestScrollTest.TestGuestWheelScrolls-
  // Bubble to test the resending logic of gesture events.
  if (scroll_update_needs_wrapping) {
    ForwardGestureEventWithLatencyInfo(
        CreateScrollBeginForWrapping(gesture_event),
        ui::WebInputEventTraits::CreateLatencyInfoForWebGestureEvent(
            gesture_event));
  }

  // Delegate must be non-null, due to |IsIgnoringInputEvents()| test.
  if (delegate_->PreHandleGestureEvent(gesture_event))
    return;

  GestureEventWithLatencyInfo gesture_with_latency(gesture_event, latency);
  DispatchInputEventWithLatencyInfo(gesture_event,
                                    &gesture_with_latency.latency);
  input_router_->SendGestureEvent(gesture_with_latency);

  if (scroll_update_needs_wrapping) {
    ForwardGestureEventWithLatencyInfo(
        CreateScrollEndForWrapping(gesture_event),
        ui::WebInputEventTraits::CreateLatencyInfoForWebGestureEvent(
            gesture_event));
  }
}

void RenderWidgetHostImpl::ForwardEmulatedTouchEvent(
    const blink::WebTouchEvent& touch_event,
    RenderWidgetHostViewBase* target) {
  TRACE_EVENT0("input", "RenderWidgetHostImpl::ForwardEmulatedTouchEvent");
  ForwardTouchEventWithLatencyInfo(touch_event,
                                   ui::LatencyInfo(ui::SourceEventType::TOUCH));
}

void RenderWidgetHostImpl::ForwardTouchEventWithLatencyInfo(
    const blink::WebTouchEvent& touch_event,
    const ui::LatencyInfo& latency) {
  TRACE_EVENT0("input", "RenderWidgetHostImpl::ForwardTouchEvent");

  // Always forward TouchEvents for touch stream consistency. They will be
  // ignored if appropriate in FilterInputEvent().

  TouchEventWithLatencyInfo touch_with_latency(touch_event, latency);
  DispatchInputEventWithLatencyInfo(touch_event, &touch_with_latency.latency);
  input_router_->SendTouchEvent(touch_with_latency);
}

void RenderWidgetHostImpl::ForwardKeyboardEvent(
    const NativeWebKeyboardEvent& key_event) {
  ui::LatencyInfo latency_info;

  if (key_event.GetType() == WebInputEvent::kRawKeyDown ||
      key_event.GetType() == WebInputEvent::kChar) {
    latency_info.set_source_event_type(ui::SourceEventType::KEY_PRESS);
  }
  ForwardKeyboardEventWithLatencyInfo(key_event, latency_info);
}

void RenderWidgetHostImpl::ForwardKeyboardEventWithLatencyInfo(
    const NativeWebKeyboardEvent& key_event,
    const ui::LatencyInfo& latency) {
  ForwardKeyboardEventWithCommands(key_event, latency, nullptr, nullptr,
                                   nullptr);
}

void RenderWidgetHostImpl::ForwardKeyboardEventWithCommands(
    const NativeWebKeyboardEvent& key_event,
    const ui::LatencyInfo& latency,
    const std::vector<EditCommand>* commands,
    ui::KeyEvent* original_key_event,
    bool* update_event) {
  TRACE_EVENT0("input", "RenderWidgetHostImpl::ForwardKeyboardEvent");
  if (owner_delegate_ &&
      !owner_delegate_->MayRenderWidgetForwardKeyboardEvent(key_event)) {
    return;
  }

  if (IsIgnoringInputEvents())
    return;

  if (!process_->IsInitializedAndNotDead())
    return;

  // First, let keypress listeners take a shot at handling the event.  If a
  // listener handles the event, it should not be propagated to the renderer.
  if (KeyPressListenersHandleEvent(key_event)) {
    // Some keypresses that are accepted by the listener may be followed by Char
    // and KeyUp events, which should be ignored.
    if (key_event.GetType() == WebKeyboardEvent::kRawKeyDown)
      suppress_events_until_keydown_ = true;
    return;
  }

  // Double check the type to make sure caller hasn't sent us nonsense that
  // will mess up our key queue.
  if (!WebInputEvent::IsKeyboardEventType(key_event.GetType()))
    return;

  if (suppress_events_until_keydown_) {
    // If the preceding RawKeyDown event was handled by the browser, then we
    // need to suppress all events generated by it until the next RawKeyDown or
    // KeyDown event.
    if (key_event.GetType() == WebKeyboardEvent::kKeyUp ||
        key_event.GetType() == WebKeyboardEvent::kChar)
      return;
    DCHECK(key_event.GetType() == WebKeyboardEvent::kRawKeyDown ||
           key_event.GetType() == WebKeyboardEvent::kKeyDown);
    suppress_events_until_keydown_ = false;
  }

  bool is_shortcut = false;

  // Only pre-handle the key event if it's not handled by the input method.
  if (delegate_ && !key_event.skip_in_browser) {
    // We need to set |suppress_events_until_keydown_| to true if
    // PreHandleKeyboardEvent() handles the event, but |this| may already be
    // destroyed at that time. So set |suppress_events_until_keydown_| true
    // here, then revert it afterwards when necessary.
    if (key_event.GetType() == WebKeyboardEvent::kRawKeyDown)
      suppress_events_until_keydown_ = true;

    // Tab switching/closing accelerators aren't sent to the renderer to avoid
    // a hung/malicious renderer from interfering.
    switch (delegate_->PreHandleKeyboardEvent(key_event)) {
      case KeyboardEventProcessingResult::HANDLED:
        return;
#if defined(USE_AURA)
      case KeyboardEventProcessingResult::HANDLED_DONT_UPDATE_EVENT:
        if (update_event)
          *update_event = false;
        return;
#endif
      case KeyboardEventProcessingResult::NOT_HANDLED:
        break;
      case KeyboardEventProcessingResult::NOT_HANDLED_IS_SHORTCUT:
        is_shortcut = true;
        break;
    }

    if (key_event.GetType() == WebKeyboardEvent::kRawKeyDown)
      suppress_events_until_keydown_ = false;
  }

  auto* touch_emulator = GetExistingTouchEmulator();
  if (touch_emulator && touch_emulator->HandleKeyboardEvent(key_event))
    return;
  NativeWebKeyboardEventWithLatencyInfo key_event_with_latency(key_event,
                                                               latency);
  key_event_with_latency.event.is_browser_shortcut = is_shortcut;
  DispatchInputEventWithLatencyInfo(key_event, &key_event_with_latency.latency);
  // TODO(foolip): |InputRouter::SendKeyboardEvent()| may filter events, in
  // which the commands will be treated as belonging to the next key event.
  // WidgetInputHandler::SetEditCommandsForNextKeyEvent should only be sent if
  // WidgetInputHandler::DispatchEvent is, but has to be sent first.
  // https://crbug.com/684298
  if (commands && !commands->empty())
    GetWidgetInputHandler()->SetEditCommandsForNextKeyEvent(*commands);

  std::unique_ptr<KeyEventResultTracker> result_tracker;
  base::WeakPtr<KeyEventResultTracker> result_tracker_weak_ptr;
  // Some tests and/or platforms supply null.
  if (original_key_event) {
    result_tracker =
        std::make_unique<KeyEventResultTracker>(original_key_event);
    result_tracker_weak_ptr = result_tracker->GetWeakPtr();
  }
  auto weak_ref = weak_factory_.GetWeakPtr();
  input_router_->SendKeyboardEvent(
      key_event_with_latency,
      base::BindOnce(&RenderWidgetHostImpl::OnKeyboardEventAck, weak_ref,
                     std::move(result_tracker)));

  // Ownership of |result_tracker| is moved to the callback. If the callback was
  // run synchronously, |result_tracker| has been destroyed. OTOH, if the event
  // was sent to the renderer, then |result_tarcker| is still alive and needs
  // to be told the result will be obtained later on.
  if (result_tracker_weak_ptr)
    result_tracker_weak_ptr->PrepareForAsync();
}

void RenderWidgetHostImpl::QueueSyntheticGesture(
    std::unique_ptr<SyntheticGesture> synthetic_gesture,
    base::OnceCallback<void(SyntheticGesture::Result)> on_complete) {
  if (!synthetic_gesture_controller_ && view_) {
    synthetic_gesture_controller_ =
        std::make_unique<SyntheticGestureController>(
            this, view_->CreateSyntheticGestureTarget());
  }
  if (synthetic_gesture_controller_) {
    synthetic_gesture_controller_->QueueSyntheticGesture(
        std::move(synthetic_gesture), std::move(on_complete));
  }
}

void RenderWidgetHostImpl::SetCursor(const WebCursor& cursor) {
  if (!view_)
    return;
  view_->UpdateCursor(cursor);
}

void RenderWidgetHostImpl::ShowContextMenuAtPoint(
    const gfx::Point& point,
    const ui::MenuSourceType source_type) {
  Send(new WidgetMsg_ShowContextMenu(GetRoutingID(), source_type, point));
}

void RenderWidgetHostImpl::SendCursorVisibilityState(bool is_visible) {
  GetWidgetInputHandler()->CursorVisibilityChanged(is_visible);
}

// static
void RenderWidgetHostImpl::DisableResizeAckCheckForTesting() {
  g_check_for_pending_visual_properties_ack = false;
}

void RenderWidgetHostImpl::AddKeyPressEventCallback(
    const KeyPressEventCallback& callback) {
  key_press_event_callbacks_.push_back(callback);
}

void RenderWidgetHostImpl::RemoveKeyPressEventCallback(
    const KeyPressEventCallback& callback) {
  for (size_t i = 0; i < key_press_event_callbacks_.size(); ++i) {
    if (key_press_event_callbacks_[i].Equals(callback)) {
      key_press_event_callbacks_.erase(
          key_press_event_callbacks_.begin() + i);
      return;
    }
  }
}

void RenderWidgetHostImpl::AddMouseEventCallback(
    const MouseEventCallback& callback) {
  mouse_event_callbacks_.push_back(callback);
}

void RenderWidgetHostImpl::RemoveMouseEventCallback(
    const MouseEventCallback& callback) {
  for (size_t i = 0; i < mouse_event_callbacks_.size(); ++i) {
    if (mouse_event_callbacks_[i].Equals(callback)) {
      mouse_event_callbacks_.erase(mouse_event_callbacks_.begin() + i);
      return;
    }
  }
}

void RenderWidgetHostImpl::AddInputEventObserver(
    RenderWidgetHost::InputEventObserver* observer) {
  if (!input_event_observers_.HasObserver(observer))
    input_event_observers_.AddObserver(observer);
}

void RenderWidgetHostImpl::RemoveInputEventObserver(
    RenderWidgetHost::InputEventObserver* observer) {
  input_event_observers_.RemoveObserver(observer);
}

void RenderWidgetHostImpl::AddObserver(RenderWidgetHostObserver* observer) {
  observers_.AddObserver(observer);
}

void RenderWidgetHostImpl::RemoveObserver(RenderWidgetHostObserver* observer) {
  observers_.RemoveObserver(observer);
}

void RenderWidgetHostImpl::GetScreenInfo(ScreenInfo* result) {
  TRACE_EVENT0("renderer_host", "RenderWidgetHostImpl::GetScreenInfo");
  if (view_)
    view_->GetScreenInfo(result);
  else
    DisplayUtil::GetDefaultScreenInfo(result);

  if (display::Display::HasForceRasterColorProfile())
    result->color_space = display::Display::GetForcedRasterColorProfile();

  // TODO(sievers): find a way to make this done another way so the method
  // can be const.
  if (IsUseZoomForDSFEnabled())
    input_router_->SetDeviceScaleFactor(result->device_scale_factor);
}

void RenderWidgetHostImpl::DragTargetDragEnter(
    const DropData& drop_data,
    const gfx::PointF& client_pt,
    const gfx::PointF& screen_pt,
    WebDragOperationsMask operations_allowed,
    int key_modifiers) {
  DragTargetDragEnterWithMetaData(DropDataToMetaData(drop_data), client_pt,
                                  screen_pt, operations_allowed, key_modifiers);
}

void RenderWidgetHostImpl::DragTargetDragEnterWithMetaData(
    const std::vector<DropData::Metadata>& metadata,
    const gfx::PointF& client_pt,
    const gfx::PointF& screen_pt,
    WebDragOperationsMask operations_allowed,
    int key_modifiers) {
  Send(new DragMsg_TargetDragEnter(GetRoutingID(), metadata, client_pt,
                                   screen_pt, operations_allowed,
                                   key_modifiers));
}

void RenderWidgetHostImpl::DragTargetDragOver(
    const gfx::PointF& client_pt,
    const gfx::PointF& screen_pt,
    WebDragOperationsMask operations_allowed,
    int key_modifiers) {
  Send(new DragMsg_TargetDragOver(GetRoutingID(), client_pt, screen_pt,
                                  operations_allowed, key_modifiers));
}

void RenderWidgetHostImpl::DragTargetDragLeave(
    const gfx::PointF& client_point,
    const gfx::PointF& screen_point) {
  Send(new DragMsg_TargetDragLeave(GetRoutingID(), client_point, screen_point));
}

void RenderWidgetHostImpl::DragTargetDrop(const DropData& drop_data,
                                          const gfx::PointF& client_pt,
                                          const gfx::PointF& screen_pt,
                                          int key_modifiers) {
  DropData drop_data_with_permissions(drop_data);
  GrantFileAccessFromDropData(&drop_data_with_permissions);
  Send(new DragMsg_TargetDrop(GetRoutingID(), drop_data_with_permissions,
                              client_pt, screen_pt, key_modifiers));
}

void RenderWidgetHostImpl::DragSourceEndedAt(
    const gfx::PointF& client_pt,
    const gfx::PointF& screen_pt,
    blink::WebDragOperation operation) {
  Send(new DragMsg_SourceEnded(GetRoutingID(),
                               client_pt,
                               screen_pt,
                               operation));
}

void RenderWidgetHostImpl::DragSourceSystemDragEnded() {
  Send(new DragMsg_SourceSystemDragEnded(GetRoutingID()));
}

void RenderWidgetHostImpl::FilterDropData(DropData* drop_data) {
#if DCHECK_IS_ON()
  drop_data->view_id = GetRoutingID();
#endif  // DCHECK_IS_ON()

  GetProcess()->FilterURL(true, &drop_data->url);
  if (drop_data->did_originate_from_renderer) {
    drop_data->filenames.clear();
  }
}

void RenderWidgetHostImpl::SetCursor(const CursorInfo& cursor_info) {
  WebCursor cursor;
  cursor.InitFromCursorInfo(cursor_info);
  SetCursor(cursor);
}

RenderProcessHost::Priority RenderWidgetHostImpl::GetPriority() {
  RenderProcessHost::Priority priority = {
    is_hidden_,
    frame_depth_,
    intersects_viewport_,
#if defined(OS_ANDROID)
    importance_,
#endif
  };
  if (owner_delegate_ &&
      !owner_delegate_->ShouldContributePriorityToProcess()) {
    priority.is_hidden = true;
    priority.frame_depth = RenderProcessHostImpl::kMaxFrameDepthForPriority;
#if defined(OS_ANDROID)
    priority.importance = ChildProcessImportance::NORMAL;
#endif
  }
  return priority;
}

mojom::WidgetInputHandler* RenderWidgetHostImpl::GetWidgetInputHandler() {
  if (associated_widget_input_handler_)
    return associated_widget_input_handler_.get();
  if (widget_input_handler_)
    return widget_input_handler_.get();
  // TODO(dtapuska): Remove the need for the unbound interface. It is
  // possible that a RVHI may make calls to a WidgetInputHandler when
  // the main frame is remote. This is because of ordering issues during
  // widget shutdown, so we present an UnboundWidgetInputHandler had
  // DLOGS the message calls.
  return g_unbound_input_handler.Pointer();
}

void RenderWidgetHostImpl::NotifyScreenInfoChanged() {
  // The resize message (which may not happen immediately) will carry with it
  // the screen info as well as the new size (if the screen has changed scale
  // factor).
  SynchronizeVisualProperties();

  // The device scale factor will be same for all the views contained by the
  // MainFrame, so just set it once.
  if (delegate_ && !delegate_->IsWidgetForMainFrame(this))
    return;

  // The delegate may not have an input event router in tests.
  if (auto* touch_emulator = GetExistingTouchEmulator())
    touch_emulator->SetDeviceScaleFactor(GetScaleFactorForView(view_.get()));
}

void RenderWidgetHostImpl::GetSnapshotFromBrowser(
    const GetSnapshotFromBrowserCallback& callback,
    bool from_surface) {
  int snapshot_id = next_browser_snapshot_id_++;
  if (from_surface) {
    pending_surface_browser_snapshots_.insert(
        std::make_pair(snapshot_id, callback));
    Send(new WidgetMsg_ForceRedraw(GetRoutingID(), snapshot_id));
    return;
  }

#if defined(OS_MACOSX)
  // MacOS version of underlying GrabViewSnapshot() blocks while
  // display/GPU are in a power-saving mode, so make sure display
  // does not go to sleep for the duration of reading a snapshot.
  if (pending_browser_snapshots_.empty())
    GetWakeLock()->RequestWakeLock();
#endif
  // TODO(nzolghadr): Remove the duplication here and the if block just above.
  pending_browser_snapshots_.insert(std::make_pair(snapshot_id, callback));
  Send(new WidgetMsg_ForceRedraw(GetRoutingID(), snapshot_id));
}

void RenderWidgetHostImpl::SelectionChanged(const base::string16& text,
                                            uint32_t offset,
                                            const gfx::Range& range) {
  if (view_)
    view_->SelectionChanged(text, static_cast<size_t>(offset), range);
}

void RenderWidgetHostImpl::OnSelectionBoundsChanged(
    const WidgetHostMsg_SelectionBounds_Params& params) {
  if (view_)
    view_->SelectionBoundsChanged(params);
}

void RenderWidgetHostImpl::OnSetRubberbandRect(const gfx::Rect& rect) {
  view_->SetRubberbandRect(rect);
}

void RenderWidgetHostImpl::OnHideRubberbandRect() {
  view_->HideRubberbandRect();
}

void RenderWidgetHostImpl::OnSetNeedsBeginFrames(bool needs_begin_frames) {
  if (needs_begin_frames_ == needs_begin_frames)
    return;

  needs_begin_frames_ = needs_begin_frames;
  if (view_)
    view_->SetNeedsBeginFrames(needs_begin_frames);
}

void RenderWidgetHostImpl::OnFocusedNodeTouched(bool editable) {
  if (delegate_)
    delegate_->FocusedNodeTouched(editable);
}

void RenderWidgetHostImpl::OnStartDragging(
    const DropData& drop_data,
    blink::WebDragOperationsMask drag_operations_mask,
    const SkBitmap& bitmap,
    const gfx::Vector2d& bitmap_offset_in_dip,
    const DragEventSourceInfo& event_info) {
  RenderViewHostDelegateView* view = delegate_->GetDelegateView();
  if (!view || !GetView()) {
    // Need to clear drag and drop state in blink.
    DragSourceSystemDragEnded();
    return;
  }

  DropData filtered_data(drop_data);
  RenderProcessHost* process = GetProcess();
  ChildProcessSecurityPolicyImpl* policy =
      ChildProcessSecurityPolicyImpl::GetInstance();

  // Allow drag of Javascript URLs to enable bookmarklet drag to bookmark bar.
  if (!filtered_data.url.SchemeIs(url::kJavaScriptScheme))
    process->FilterURL(true, &filtered_data.url);
  process->FilterURL(false, &filtered_data.html_base_url);
  // Filter out any paths that the renderer didn't have access to. This prevents
  // the following attack on a malicious renderer:
  // 1. StartDragging IPC sent with renderer-specified filesystem paths that it
  //    doesn't have read permissions for.
  // 2. We initiate a native DnD operation.
  // 3. DnD operation immediately ends since mouse is not held down. DnD events
  //    still fire though, which causes read permissions to be granted to the
  //    renderer for any file paths in the drop.
  filtered_data.filenames.clear();
  for (const auto& file_info : drop_data.filenames) {
    if (policy->CanReadFile(GetProcess()->GetID(), file_info.path))
      filtered_data.filenames.push_back(file_info);
  }

  storage::FileSystemContext* file_system_context =
      GetProcess()->GetStoragePartition()->GetFileSystemContext();
  filtered_data.file_system_files.clear();
  for (size_t i = 0; i < drop_data.file_system_files.size(); ++i) {
    storage::FileSystemURL file_system_url =
        file_system_context->CrackURL(drop_data.file_system_files[i].url);
    if (policy->CanReadFileSystemFile(GetProcess()->GetID(), file_system_url))
      filtered_data.file_system_files.push_back(drop_data.file_system_files[i]);
  }

  float scale = GetScaleFactorForView(GetView());
  gfx::ImageSkia image(gfx::ImageSkiaRep(bitmap, scale));
  view->StartDragging(filtered_data, drag_operations_mask, image,
                      bitmap_offset_in_dip, event_info, this);
}

void RenderWidgetHostImpl::OnUpdateDragCursor(WebDragOperation current_op) {
  if (delegate_->OnUpdateDragCursor())
    return;

  RenderViewHostDelegateView* view = delegate_->GetDelegateView();
  if (view)
    view->UpdateDragCursor(current_op);
}

void RenderWidgetHostImpl::OnFrameSwapMessagesReceived(
    uint32_t frame_token,
    std::vector<IPC::Message> messages) {
  frame_token_message_queue_->OnFrameSwapMessagesReceived(frame_token,
                                                          std::move(messages));
}

void RenderWidgetHostImpl::OnForceRedrawComplete(int snapshot_id) {
#if defined(OS_MACOSX) || defined(OS_WIN)
  // On Mac, when using CoreAnimation, or Win32 when using GDI, there is a
  // delay between when content is drawn to the screen, and when the
  // snapshot will actually pick up that content. Insert a manual delay of
  // 1/6th of a second (to simulate 10 frames at 60 fps) before actually
  // taking the snapshot.
  base::ThreadTaskRunnerHandle::Get()->PostDelayedTask(
      FROM_HERE,
      base::BindOnce(&RenderWidgetHostImpl::WindowSnapshotReachedScreen,
                     weak_factory_.GetWeakPtr(), snapshot_id),
      TimeDelta::FromSecondsD(1. / 6));
#else
  WindowSnapshotReachedScreen(snapshot_id);
#endif
}

void RenderWidgetHostImpl::OnFirstVisuallyNonEmptyPaint() {
  if (owner_delegate_)
    owner_delegate_->RenderWidgetDidFirstVisuallyNonEmptyPaint();
}

void RenderWidgetHostImpl::OnCommitAndDrawCompositorFrame() {
  if (owner_delegate_)
    owner_delegate_->RenderWidgetDidCommitAndDrawCompositorFrame();
}

void RenderWidgetHostImpl::RendererExited(base::TerminationStatus status,
                                          int exit_code) {
  if (!renderer_initialized_)
    return;

  // Clear this flag so that we can ask the next renderer for composition
  // updates.
  monitoring_composition_info_ = false;

  // Clearing this flag causes us to re-create the renderer when recovering
  // from a crashed renderer.
  renderer_initialized_ = false;

  waiting_for_screen_rects_ack_ = false;

  // Must reset these to ensure that keyboard events work with a new renderer.
  suppress_events_until_keydown_ = false;

  // Reset some fields in preparation for recovering from a crash.
  ResetSentVisualProperties();
  // After the renderer crashes, the view is destroyed and so the
  // RenderWidgetHost cannot track its visibility anymore. We assume such
  // RenderWidgetHost to be invisible for the sake of internal accounting - be
  // careful about changing this - see http://crbug.com/401859 and
  // http://crbug.com/522795.
  //
  // We need to at least make sure that the RenderProcessHost is notified about
  // the |is_hidden_| change, so that the renderer will have correct visibility
  // set when respawned.
  if (!is_hidden_) {
    is_hidden_ = true;
    if (!destroyed_)
      process_->UpdateClientPriority(this);
  }

  // Reset this to ensure the hung renderer mechanism is working properly.
  in_flight_event_count_ = 0;
  StopInputEventAckTimeout();

  if (view_) {
    view_->RenderProcessGone(status, exit_code);
    view_.reset();  // The View should be deleted by RenderProcessGone.
  }

  // Reconstruct the input router to ensure that it has fresh state for a new
  // renderer. Otherwise it may be stuck waiting for the old renderer to ack an
  // event. (In particular, the above call to view_->RenderProcessGone will
  // destroy the aura window, which may dispatch a synthetic mouse move.)
  SetupInputRouter();
  synthetic_gesture_controller_.reset();

  current_content_source_id_ = 0;

  frame_token_message_queue_->Reset();
}

void RenderWidgetHostImpl::UpdateTextDirection(WebTextDirection direction) {
  text_direction_updated_ = true;
  text_direction_ = direction;
}

void RenderWidgetHostImpl::CancelUpdateTextDirection() {
  if (text_direction_updated_)
    text_direction_canceled_ = true;
}

void RenderWidgetHostImpl::NotifyTextDirection() {
  if (text_direction_updated_) {
    if (!text_direction_canceled_)
      Send(new WidgetMsg_SetTextDirection(GetRoutingID(), text_direction_));
    text_direction_updated_ = false;
    text_direction_canceled_ = false;
  }
}

void RenderWidgetHostImpl::ImeSetComposition(
    const base::string16& text,
    const std::vector<ui::ImeTextSpan>& ime_text_spans,
    const gfx::Range& replacement_range,
    int selection_start,
    int selection_end) {
  GetWidgetInputHandler()->ImeSetComposition(
      text, ime_text_spans, replacement_range, selection_start, selection_end);
}

void RenderWidgetHostImpl::ImeCommitText(
    const base::string16& text,
    const std::vector<ui::ImeTextSpan>& ime_text_spans,
    const gfx::Range& replacement_range,
    int relative_cursor_pos) {
  GetWidgetInputHandler()->ImeCommitText(text, ime_text_spans,
                                         replacement_range, relative_cursor_pos,
                                         base::OnceClosure());
}

void RenderWidgetHostImpl::ImeFinishComposingText(bool keep_selection) {
  GetWidgetInputHandler()->ImeFinishComposingText(keep_selection);
}

void RenderWidgetHostImpl::ImeCancelComposition() {
  GetWidgetInputHandler()->ImeSetComposition(base::string16(),
                                             std::vector<ui::ImeTextSpan>(),
                                             gfx::Range::InvalidRange(), 0, 0);
}

void RenderWidgetHostImpl::RejectMouseLockOrUnlockIfNecessary() {
  DCHECK(!pending_mouse_lock_request_ || !IsMouseLocked());
  if (pending_mouse_lock_request_) {
    pending_mouse_lock_request_ = false;
    Send(new WidgetMsg_LockMouse_ACK(routing_id_, false));
  } else if (IsMouseLocked()) {
    view_->UnlockMouse();
  }
}

bool RenderWidgetHostImpl::IsKeyboardLocked() const {
  return view_ ? view_->IsKeyboardLocked() : false;
}

void RenderWidgetHostImpl::GetContentRenderingTimeoutFrom(
    RenderWidgetHostImpl* other) {
  if (other->new_content_rendering_timeout_ &&
      other->new_content_rendering_timeout_->IsRunning()) {
    new_content_rendering_timeout_->Start(
        other->new_content_rendering_timeout_->GetCurrentDelay());
  }
}

void RenderWidgetHostImpl::OnMouseEventAck(
    const MouseEventWithLatencyInfo& mouse_event,
    InputEventAckSource ack_source,
    InputEventAckState ack_result) {
  latency_tracker_.OnInputEventAck(mouse_event.event, &mouse_event.latency,
                                   ack_result);
  for (auto& input_event_observer : input_event_observers_)
    input_event_observer.OnInputEventAck(ack_source, ack_result,
                                         mouse_event.event);
}

bool RenderWidgetHostImpl::IsMouseLocked() const {
  return view_ ? view_->IsMouseLocked() : false;
}

void RenderWidgetHostImpl::SetAutoResize(bool enable,
                                         const gfx::Size& min_size,
                                         const gfx::Size& max_size) {
  auto_resize_enabled_ = enable;
  min_size_for_auto_resize_ = min_size;
  max_size_for_auto_resize_ = max_size;
}

void RenderWidgetHostImpl::SetPageScaleFactor(float page_scale_factor) {
  page_scale_factor_ = page_scale_factor;
}

void RenderWidgetHostImpl::Destroy(bool also_delete) {
  DCHECK(!destroyed_);
  destroyed_ = true;

  for (auto& observer : observers_)
    observer.RenderWidgetHostDestroyed(this);
  NotificationService::current()->Notify(
      NOTIFICATION_RENDER_WIDGET_HOST_DESTROYED, Source<RenderWidgetHost>(this),
      NotificationService::NoDetails());

  // Tell the view to die.
  // Note that in the process of the view shutting down, it can call a ton
  // of other messages on us.  So if you do any other deinitialization here,
  // do it after this call to view_->Destroy().
  if (view_) {
    view_->Destroy();
    view_.reset();
  }

  // The display compositor has ownership of shared memory for each
  // SharedBitmapId that has been reported from the client. Since the client is
  // gone that memory can be freed. If we don't then it would leak.
  if (shared_bitmap_manager_) {
    for (const auto& id : owned_bitmaps_)
      shared_bitmap_manager_->ChildDeletedSharedBitmap(id);
  } else {
    // If the display compositor is not in the browser process, then the
    // |bitmap_manager| is not present in the process either, and no bitmaps
    // should have been registered with this class.
    DCHECK(owned_bitmaps_.empty());
  }

  render_process_blocked_state_changed_subscription_.reset();
  process_->RemovePriorityClient(this);
  process_->RemoveRoute(routing_id_);
  g_routing_id_widget_map.Get().erase(
      RenderWidgetHostID(process_->GetID(), routing_id_));

  if (delegate_)
    delegate_->RenderWidgetDeleted(this);

  if (also_delete) {
    CHECK(!owner_delegate_);
    delete this;
  }
}

void RenderWidgetHostImpl::OnInputEventAckTimeout() {
  RendererIsUnresponsive(base::BindRepeating(
      &RenderWidgetHostImpl::RestartInputEventAckTimeoutIfNecessary,
      weak_factory_.GetWeakPtr()));
}

void RenderWidgetHostImpl::RendererIsUnresponsive(
    base::RepeatingClosure restart_hang_monitor_timeout) {
  NotificationService::current()->Notify(
      NOTIFICATION_RENDER_WIDGET_HOST_HANG,
      Source<RenderWidgetHost>(this),
      NotificationService::NoDetails());
  is_unresponsive_ = true;

  if (delegate_) {
    delegate_->RendererUnresponsive(this,
                                    std::move(restart_hang_monitor_timeout));
  }

  // Do not add code after this since the Delegate may delete this
  // RenderWidgetHostImpl in RendererUnresponsive.
}

void RenderWidgetHostImpl::RendererIsResponsive() {
  if (is_unresponsive_) {
    is_unresponsive_ = false;
    if (delegate_)
      delegate_->RendererResponsive(this);
  }
}

void RenderWidgetHostImpl::ClearDisplayedGraphics() {
  NotifyNewContentRenderingTimeoutForTesting();
  if (view_) {
    if (enable_surface_synchronization_)
      view_->ResetFallbackToFirstNavigationSurface();
    else
      view_->ClearCompositorFrame();
  }
}

void RenderWidgetHostImpl::OnKeyboardEventAck(
    std::unique_ptr<KeyEventResultTracker> result_tracker,
    const NativeWebKeyboardEventWithLatencyInfo& event,
    InputEventAckSource ack_source,
    InputEventAckState ack_result) {
  latency_tracker_.OnInputEventAck(event.event, &event.latency, ack_result);
  for (auto& input_event_observer : input_event_observers_)
    input_event_observer.OnInputEventAck(ack_source, ack_result, event.event);

  bool processed = (INPUT_EVENT_ACK_STATE_CONSUMED == ack_result);

  // We only send unprocessed key event upwards if we are not hidden,
  // because the user has moved away from us and no longer expect any effect
  // of this key event.
  if (delegate_ && !processed && !is_hidden() && !event.event.skip_in_browser)
    processed = delegate_->HandleKeyboardEvent(event.event);
  // WARNING: This RenderWidgetHostImpl can be deallocated at this point
  // (i.e.  in the case of Ctrl+W, where the call to
  // HandleKeyboardEvent destroys this RenderWidgetHostImpl).

  if (result_tracker)
    result_tracker->OnEventProcessingDone(processed ||
                                          event.event.skip_in_browser);
}

void RenderWidgetHostImpl::OnRenderProcessGone(int status, int exit_code) {
  // RenderFrameHost owns a RenderWidgetHost when it needs one, in which case
  // it handles destruction.
  if (!owned_by_render_frame_host_) {
    // TODO(evanm): This synchronously ends up calling "delete this".
    // Is that really what we want in response to this message?  I'm matching
    // previous behavior of the code here.
    Destroy(true);
  } else {
    RendererExited(static_cast<base::TerminationStatus>(status), exit_code);
  }
}

void RenderWidgetHostImpl::OnHittestData(
    const FrameHostMsg_HittestData_Params& params) {
  if (delegate_)
    delegate_->GetInputEventRouter()->OnHittestData(params);
}

void RenderWidgetHostImpl::OnClose() {
  if (owner_delegate_) {
    owner_delegate_->RenderWidgetDidClose();
  } else {
    ShutdownAndDestroyWidget(true);
  }
}

void RenderWidgetHostImpl::OnRouteCloseEvent() {
  // This is only used by swapped out RenderWidgets to signal to the active
  // RenderWidget that JS has requested a page to close. It is only triggered
  // by blink::WebPagePopupImpl and blink::Page (through ChromeCilent). This
  // message should be on RenderFrameHost or RenderFrameProxyHost.
  //
  // TODO(https://crbug.com/419087): Move to RenderFrameHost or
  // RenderFrameProxyHost.
  owner_delegate_->RenderWidgetNeedsToRouteCloseEvent();
}

void RenderWidgetHostImpl::OnSetTooltipText(
    const base::string16& tooltip_text,
    WebTextDirection text_direction_hint) {
  if (!GetView())
    return;

  // First, add directionality marks around tooltip text if necessary.
  // A naive solution would be to simply always wrap the text. However, on
  // windows, Unicode directional embedding characters can't be displayed on
  // systems that lack RTL fonts and are instead displayed as empty squares.
  //
  // To get around this we only wrap the string when we deem it necessary i.e.
  // when the locale direction is different than the tooltip direction hint.
  //
  // Currently, we use element's directionality as the tooltip direction hint.
  // An alternate solution would be to set the overall directionality based on
  // trying to detect the directionality from the tooltip text rather than the
  // element direction.  One could argue that would be a preferable solution
  // but we use the current approach to match Fx & IE's behavior.
  base::string16 wrapped_tooltip_text = tooltip_text;
  if (!tooltip_text.empty()) {
    if (text_direction_hint == blink::kWebTextDirectionLeftToRight) {
      // Force the tooltip to have LTR directionality.
      wrapped_tooltip_text =
          base::i18n::GetDisplayStringInLTRDirectionality(wrapped_tooltip_text);
    } else if (text_direction_hint == blink::kWebTextDirectionRightToLeft &&
               !base::i18n::IsRTL()) {
      // Force the tooltip to have RTL directionality.
      base::i18n::WrapStringWithRTLFormatting(&wrapped_tooltip_text);
    }
  }
  view_->SetTooltipText(wrapped_tooltip_text);
}

void RenderWidgetHostImpl::OnUpdateScreenRectsAck() {
  waiting_for_screen_rects_ack_ = false;
  if (!view_)
    return;

  if (view_->GetViewBounds() == last_view_screen_rect_ &&
      view_->GetBoundsInRootWindow() == last_window_screen_rect_) {
    return;
  }

  SendScreenRects();
}

void RenderWidgetHostImpl::OnRequestSetBounds(const gfx::Rect& bounds) {
  if (owner_delegate_) {
    owner_delegate_->RequestSetBounds(bounds);
  } else if (view_) {
    view_->SetBounds(bounds);
  }
  Send(new WidgetMsg_SetBounds_ACK(routing_id_));
}

void RenderWidgetHostImpl::DidNotProduceFrame(const viz::BeginFrameAck& ack) {
  // |has_damage| is not transmitted.
  viz::BeginFrameAck modified_ack = ack;
  modified_ack.has_damage = false;

  if (view_)
    view_->OnDidNotProduceFrame(modified_ack);
}

void RenderWidgetHostImpl::DidAllocateSharedBitmap(
    mojo::ScopedSharedBufferHandle buffer,
    const viz::SharedBitmapId& id) {
  if (!shared_bitmap_manager_->ChildAllocatedSharedBitmap(std::move(buffer),
                                                          id)) {
    bad_message::ReceivedBadMessage(GetProcess(),
                                    bad_message::RWH_SHARED_BITMAP);
  }
  owned_bitmaps_.insert(id);
}

void RenderWidgetHostImpl::DidDeleteSharedBitmap(
    const viz::SharedBitmapId& id) {
  shared_bitmap_manager_->ChildDeletedSharedBitmap(id);
  owned_bitmaps_.erase(id);
}

void RenderWidgetHostImpl::DidUpdateVisualProperties(
    const cc::RenderFrameMetadata& metadata) {
  TRACE_EVENT0("renderer_host",
               "RenderWidgetHostImpl::DidUpdateVisualProperties");

  // Update our knowledge of the RenderWidget's size.
  DCHECK(!metadata.viewport_size_in_pixels.IsEmpty());

  visual_properties_ack_pending_ = false;

  NotificationService::current()->Notify(
      NOTIFICATION_RENDER_WIDGET_HOST_DID_UPDATE_VISUAL_PROPERTIES,
      Source<RenderWidgetHost>(this), NotificationService::NoDetails());

  if (!view_)
    return;

  viz::ScopedSurfaceIdAllocator scoped_allocator =
      view_->DidUpdateVisualProperties(metadata);

  if (auto_resize_enabled_ && delegate_) {
    // TODO(fsamuel): The fact that we translate the viewport_size from pixels
    // to DIP is concerning. This could result in invariants violations.
    gfx::Size viewport_size_in_dip = gfx::ScaleToCeiledSize(
        metadata.viewport_size_in_pixels, 1.f / metadata.device_scale_factor);
    delegate_->ResizeDueToAutoResize(this, viewport_size_in_dip);
  }
}

void RenderWidgetHostImpl::OnSetCursor(const WebCursor& cursor) {
  SetCursor(cursor);
}

void RenderWidgetHostImpl::OnAutoscrollStart(const gfx::PointF& position) {
  GetView()->OnAutoscrollStart();
  sent_autoscroll_scroll_begin_ = false;
  autoscroll_start_position_ = position;
}

void RenderWidgetHostImpl::OnAutoscrollFling(const gfx::Vector2dF& velocity) {
  if (!sent_autoscroll_scroll_begin_ && velocity != gfx::Vector2dF()) {
    // Send a GSB event with valid delta hints.
    WebGestureEvent scroll_begin = SyntheticWebGestureEventBuilder::Build(
        WebInputEvent::kGestureScrollBegin,
        blink::kWebGestureDeviceSyntheticAutoscroll);
    scroll_begin.SetPositionInWidget(autoscroll_start_position_);
    scroll_begin.data.scroll_begin.delta_x_hint = velocity.x();
    scroll_begin.data.scroll_begin.delta_y_hint = velocity.y();

    ForwardGestureEventWithLatencyInfo(
        scroll_begin, ui::LatencyInfo(ui::SourceEventType::OTHER));
    sent_autoscroll_scroll_begin_ = true;
  }

  WebGestureEvent event = SyntheticWebGestureEventBuilder::Build(
      WebInputEvent::kGestureFlingStart,
      blink::kWebGestureDeviceSyntheticAutoscroll);
  event.data.fling_start.velocity_x = velocity.x();
  event.data.fling_start.velocity_y = velocity.y();

  ForwardGestureEventWithLatencyInfo(
      event, ui::LatencyInfo(ui::SourceEventType::OTHER));
}

void RenderWidgetHostImpl::OnAutoscrollEnd() {
  // Don't send a GFC if no GSB is sent.
  if (!sent_autoscroll_scroll_begin_)
    return;

  sent_autoscroll_scroll_begin_ = false;
  WebGestureEvent cancel_event = SyntheticWebGestureEventBuilder::Build(
      WebInputEvent::kGestureFlingCancel,
      blink::kWebGestureDeviceSyntheticAutoscroll);
  cancel_event.data.fling_cancel.prevent_boosting = true;

  ForwardGestureEventWithLatencyInfo(
      cancel_event, ui::LatencyInfo(ui::SourceEventType::OTHER));
}

TouchEmulator* RenderWidgetHostImpl::GetTouchEmulator() {
  if (!delegate_ || !delegate_->GetInputEventRouter())
    return nullptr;

  return delegate_->GetInputEventRouter()->GetTouchEmulator();
}

TouchEmulator* RenderWidgetHostImpl::GetExistingTouchEmulator() {
  if (!delegate_ || !delegate_->GetInputEventRouter() ||
      !delegate_->GetInputEventRouter()->has_touch_emulator()) {
    return nullptr;
  }

  return delegate_->GetInputEventRouter()->GetTouchEmulator();
}

void RenderWidgetHostImpl::OnTextInputStateChanged(
    const TextInputState& params) {
  if (delegate_ && delegate_->GetInputEventShim()) {
    delegate_->GetInputEventShim()->DidTextInputStateChange(params);
    return;
  }

  if (view_)
    view_->TextInputStateChanged(params);
}

void RenderWidgetHostImpl::OnImeCompositionRangeChanged(
    const gfx::Range& range,
    const std::vector<gfx::Rect>& character_bounds) {
  if (view_)
    view_->ImeCompositionRangeChanged(range, character_bounds);
}

void RenderWidgetHostImpl::OnImeCancelComposition() {
  if (view_)
    view_->ImeCancelComposition();
}

bool RenderWidgetHostImpl::IsWheelScrollInProgress() {
  return is_in_gesture_scroll_[blink::kWebGestureDeviceTouchpad];
}

void RenderWidgetHostImpl::SetMouseCapture(bool capture) {
  if (!delegate_ || !delegate_->GetInputEventRouter())
    return;

  delegate_->GetInputEventRouter()->SetMouseCaptureTarget(GetView(), capture);
}

void RenderWidgetHostImpl::OnInvalidFrameToken(uint32_t frame_token) {
  bad_message::ReceivedBadMessage(GetProcess(),
                                  bad_message::RWH_INVALID_FRAME_TOKEN);
}

void RenderWidgetHostImpl::OnMessageDispatchError(const IPC::Message& message) {
  RenderProcessHost* rph = GetProcess();
  rph->OnBadMessageReceived(message);
}

void RenderWidgetHostImpl::OnProcessSwapMessage(const IPC::Message& message) {
  RenderProcessHost* rph = GetProcess();
  rph->OnMessageReceived(message);
}

void RenderWidgetHostImpl::OnLockMouse(bool user_gesture,
                                       bool privileged) {
  if (delegate_ && delegate_->GetInputEventShim()) {
    delegate_->GetInputEventShim()->DidLockMouse(user_gesture, privileged);
    return;
  }

  if (pending_mouse_lock_request_) {
    Send(new WidgetMsg_LockMouse_ACK(routing_id_, false));
    return;
  }

  pending_mouse_lock_request_ = true;
  if (delegate_) {
    delegate_->RequestToLockMouse(this, user_gesture,
                                  is_last_unlocked_by_target_,
                                  privileged && allow_privileged_mouse_lock_);
    // We need to reset |is_last_unlocked_by_target_| here as we don't know
    // request source in |LostMouseLock()|.
    is_last_unlocked_by_target_ = false;
    return;
  }

  if (privileged && allow_privileged_mouse_lock_) {
    // Directly approve to lock the mouse.
    GotResponseToLockMouseRequest(true);
  } else {
    // Otherwise, just reject it.
    GotResponseToLockMouseRequest(false);
  }
}

void RenderWidgetHostImpl::OnUnlockMouse() {
  if (delegate_ && delegate_->GetInputEventShim()) {
    delegate_->GetInputEventShim()->DidUnlockMouse();
    return;
  }

  // Got unlock request from renderer. Will update |is_last_unlocked_by_target_|
  // for silent re-lock.
  const bool was_mouse_locked = !pending_mouse_lock_request_ && IsMouseLocked();
  RejectMouseLockOrUnlockIfNecessary();
  if (was_mouse_locked)
    is_last_unlocked_by_target_ = true;
}

bool RenderWidgetHostImpl::RequestKeyboardLock(
    base::Optional<base::flat_set<ui::DomCode>> codes) {
  if (!delegate_) {
    CancelKeyboardLock();
    return false;
  }

  DCHECK(!codes.has_value() || !codes.value().empty());
  keyboard_keys_to_lock_ = std::move(codes);
  keyboard_lock_requested_ = true;

  const bool esc_requested =
      !keyboard_keys_to_lock_.has_value() ||
      base::ContainsKey(keyboard_keys_to_lock_.value(), ui::DomCode::ESCAPE);

  if (!delegate_->RequestKeyboardLock(this, esc_requested)) {
    CancelKeyboardLock();
    return false;
  }

  return true;
}

void RenderWidgetHostImpl::CancelKeyboardLock() {
  if (delegate_)
    delegate_->CancelKeyboardLock(this);

  UnlockKeyboard();

  keyboard_lock_allowed_ = false;
  keyboard_lock_requested_ = false;
  keyboard_keys_to_lock_.reset();
}

base::flat_map<std::string, std::string>
RenderWidgetHostImpl::GetKeyboardLayoutMap() {
  if (!view_)
    return {};
  return view_->GetKeyboardLayoutMap();
}

bool RenderWidgetHostImpl::KeyPressListenersHandleEvent(
    const NativeWebKeyboardEvent& event) {
  if (event.skip_in_browser || event.GetType() != WebKeyboardEvent::kRawKeyDown)
    return false;

  for (size_t i = 0; i < key_press_event_callbacks_.size(); i++) {
    size_t original_size = key_press_event_callbacks_.size();
    if (key_press_event_callbacks_[i].Run(event))
      return true;

    // Check whether the callback that just ran removed itself, in which case
    // the iterator needs to be decremented to properly account for the removal.
    size_t current_size = key_press_event_callbacks_.size();
    if (current_size != original_size) {
      DCHECK_EQ(original_size - 1, current_size);
      --i;
    }
  }

  return false;
}

InputEventAckState RenderWidgetHostImpl::FilterInputEvent(
    const blink::WebInputEvent& event, const ui::LatencyInfo& latency_info) {
  // Don't ignore touch cancel events, since they may be sent while input
  // events are being ignored in order to keep the renderer from getting
  // confused about how many touches are active.
  if (IsIgnoringInputEvents() && event.GetType() != WebInputEvent::kTouchCancel)
    return INPUT_EVENT_ACK_STATE_NO_CONSUMER_EXISTS;

  if (!process_->IsInitializedAndNotDead())
    return INPUT_EVENT_ACK_STATE_UNKNOWN;

  if (delegate_) {
    if (event.GetType() == WebInputEvent::kMouseDown ||
        event.GetType() == WebInputEvent::kTouchStart ||
        event.GetType() == WebInputEvent::kGestureTap) {
      delegate_->FocusOwningWebContents(this);
    }
    delegate_->DidReceiveInputEvent(this, event.GetType());
  }

  return view_ ? view_->FilterInputEvent(event)
               : INPUT_EVENT_ACK_STATE_NOT_CONSUMED;
}

void RenderWidgetHostImpl::IncrementInFlightEventCount() {
  ++in_flight_event_count_;
  if (!is_hidden_)
    StartInputEventAckTimeout(hung_renderer_delay_);
}

void RenderWidgetHostImpl::DecrementInFlightEventCount(
    InputEventAckSource ack_source) {
  --in_flight_event_count_;
  if (in_flight_event_count_ <= 0) {
    // Cancel pending hung renderer checks since the renderer is responsive.
    StopInputEventAckTimeout();
  } else {
    // Only restart the hang monitor timer if we got a response from the
    // main thread.
    if (ack_source == InputEventAckSource::MAIN_THREAD)
      RestartInputEventAckTimeoutIfNecessary();
  }
}

void RenderWidgetHostImpl::OnHasTouchEventHandlers(bool has_handlers) {
  if (delegate_ && delegate_->GetInputEventShim()) {
    delegate_->GetInputEventShim()->DidSetHasTouchEventHandlers(has_handlers);
    return;
  }

  input_router_->OnHasTouchEventHandlers(has_handlers);
  has_touch_handler_ = has_handlers;
}

void RenderWidgetHostImpl::OnIntrinsicSizingInfoChanged(
    blink::WebIntrinsicSizingInfo info) {
  if (view_)
    view_->UpdateIntrinsicSizingInfo(info);
}

void RenderWidgetHostImpl::DidOverscroll(
    const ui::DidOverscrollParams& params) {
  if (view_)
    view_->DidOverscroll(params);
}

void RenderWidgetHostImpl::DidStopFlinging() {
  is_in_touchpad_gesture_fling_ = false;
  if (view_)
    view_->DidStopFlinging();
}

void RenderWidgetHostImpl::DidStartScrollingViewport() {
  if (view_)
    view_->set_is_currently_scrolling_viewport(true);
}
void RenderWidgetHostImpl::SetNeedsBeginFrameForFlingProgress() {
  browser_fling_needs_begin_frame_ = true;
  SetNeedsBeginFrame(true);
}

void RenderWidgetHostImpl::DispatchInputEventWithLatencyInfo(
    const blink::WebInputEvent& event,
    ui::LatencyInfo* latency) {
  latency_tracker_.OnInputEvent(event, latency);
  for (auto& observer : input_event_observers_)
    observer.OnInputEvent(event);
}

void RenderWidgetHostImpl::OnWheelEventAck(
    const MouseWheelEventWithLatencyInfo& wheel_event,
    InputEventAckSource ack_source,
    InputEventAckState ack_result) {
  latency_tracker_.OnInputEventAck(wheel_event.event, &wheel_event.latency,
                                   ack_result);
  for (auto& input_event_observer : input_event_observers_)
    input_event_observer.OnInputEventAck(ack_source, ack_result,
                                         wheel_event.event);

  if (!is_hidden() && view_) {
    if (ack_result != INPUT_EVENT_ACK_STATE_CONSUMED &&
        delegate_ && delegate_->HandleWheelEvent(wheel_event.event)) {
      ack_result = INPUT_EVENT_ACK_STATE_CONSUMED;
    }
    view_->WheelEventAck(wheel_event.event, ack_result);
  }
}

void RenderWidgetHostImpl::OnGestureEventAck(
    const GestureEventWithLatencyInfo& event,
    InputEventAckSource ack_source,
    InputEventAckState ack_result) {
  latency_tracker_.OnInputEventAck(event.event, &event.latency, ack_result);
  for (auto& input_event_observer : input_event_observers_)
    input_event_observer.OnInputEventAck(ack_source, ack_result, event.event);

  // If the TouchEmulator didn't exist when this GestureEvent was sent, we
  // shouldn't create it here.
  if (auto* touch_emulator = GetExistingTouchEmulator())
    touch_emulator->OnGestureEventAck(event.event, GetView());

  if (view_)
    view_->GestureEventAck(event.event, ack_result);
}

void RenderWidgetHostImpl::OnTouchEventAck(
    const TouchEventWithLatencyInfo& event,
    InputEventAckSource ack_source,
    InputEventAckState ack_result) {
  latency_tracker_.OnInputEventAck(event.event, &event.latency, ack_result);
  for (auto& input_event_observer : input_event_observers_)
    input_event_observer.OnInputEventAck(ack_source, ack_result, event.event);

  auto* input_event_router =
      delegate() ? delegate()->GetInputEventRouter() : nullptr;

  // At present interstitial pages might not have an input event router, so we
  // just have the view process the ack directly in that case; the view is
  // guaranteed to be a top-level view with an appropriate implementation of
  // ProcessAckedTouchEvent().
  if (input_event_router)
    input_event_router->ProcessAckedTouchEvent(event, ack_result, view_.get());
  else if (view_)
    view_->ProcessAckedTouchEvent(event, ack_result);
}

void RenderWidgetHostImpl::OnUnexpectedEventAck(UnexpectedEventAckType type) {
  if (type == BAD_ACK_MESSAGE) {
    bad_message::ReceivedBadMessage(process_, bad_message::RWH_BAD_ACK_MESSAGE);
  } else if (type == UNEXPECTED_EVENT_TYPE) {
    suppress_events_until_keydown_ = false;
  }
}

bool RenderWidgetHostImpl::IsIgnoringInputEvents() const {
  return process_->IsBlocked() || !delegate_ ||
         delegate_->ShouldIgnoreInputEvents();
}

void RenderWidgetHostImpl::SetBackgroundOpaque(bool opaque) {
  Send(new WidgetMsg_SetBackgroundOpaque(GetRoutingID(), opaque));
}

bool RenderWidgetHostImpl::GotResponseToLockMouseRequest(bool allowed) {
  if (!allowed) {
    RejectMouseLockOrUnlockIfNecessary();
    return false;
  }

  if (!pending_mouse_lock_request_) {
    // This is possible, e.g., the plugin sends us an unlock request before
    // the user allows to lock to mouse.
    return false;
  }

  pending_mouse_lock_request_ = false;
  if (!view_ || !view_->HasFocus()|| !view_->LockMouse()) {
    Send(new WidgetMsg_LockMouse_ACK(routing_id_, false));
    return false;
  }

  Send(new WidgetMsg_LockMouse_ACK(routing_id_, true));
  return true;
}

void RenderWidgetHostImpl::GotResponseToKeyboardLockRequest(bool allowed) {
  DCHECK(keyboard_lock_requested_);
  keyboard_lock_allowed_ = allowed;

  if (keyboard_lock_allowed_)
    LockKeyboard();
  else
    UnlockKeyboard();
}

void RenderWidgetHostImpl::DetachDelegate() {
  delegate_ = nullptr;
  latency_tracker_.reset_delegate();
}

void RenderWidgetHostImpl::DidReceiveRendererFrame() {
  view_->DidReceiveRendererFrame();
}

void RenderWidgetHostImpl::WindowSnapshotReachedScreen(int snapshot_id) {
  DCHECK(base::MessageLoopCurrentForUI::IsSet());

  if (!pending_surface_browser_snapshots_.empty()) {
    GetView()->CopyFromSurface(
        gfx::Rect(), gfx::Size(),
        base::BindOnce(&RenderWidgetHostImpl::OnSnapshotFromSurfaceReceived,
                       weak_factory_.GetWeakPtr(), snapshot_id, 0));
  }

  if (!pending_browser_snapshots_.empty()) {
#if defined(OS_ANDROID)
    // On Android, call sites should pass in the bounds with correct offset
    // to capture the intended content area.
    gfx::Rect snapshot_bounds(GetView()->GetViewBounds());
    snapshot_bounds.Offset(0, GetView()->GetNativeView()->content_offset());
#else
    gfx::Rect snapshot_bounds(GetView()->GetViewBounds().size());
#endif

    gfx::Image image;
    if (ui::GrabViewSnapshot(GetView()->GetNativeView(), snapshot_bounds,
                             &image)) {
      OnSnapshotReceived(snapshot_id, image);
      return;
    }

    ui::GrabViewSnapshotAsync(
        GetView()->GetNativeView(), snapshot_bounds,
        base::Bind(&RenderWidgetHostImpl::OnSnapshotReceived,
                   weak_factory_.GetWeakPtr(), snapshot_id));
  }
}

void RenderWidgetHostImpl::OnSnapshotFromSurfaceReceived(
    int snapshot_id,
    int retry_count,
    const SkBitmap& bitmap) {
  static constexpr int kMaxRetries = 5;
  if (bitmap.drawsNothing() && retry_count < kMaxRetries) {
    GetView()->CopyFromSurface(
        gfx::Rect(), gfx::Size(),
        base::BindOnce(&RenderWidgetHostImpl::OnSnapshotFromSurfaceReceived,
                       weak_factory_.GetWeakPtr(), snapshot_id,
                       retry_count + 1));
    return;
  }
  // If all retries have failed, we return an empty image.
  gfx::Image image;
  if (!bitmap.drawsNothing())
    image = gfx::Image::CreateFrom1xBitmap(bitmap);
  // Any pending snapshots with a lower ID than the one received are considered
  // to be implicitly complete, and returned the same snapshot data.
  auto it = pending_surface_browser_snapshots_.begin();
  while (it != pending_surface_browser_snapshots_.end()) {
    if (it->first <= snapshot_id) {
      it->second.Run(image);
      pending_surface_browser_snapshots_.erase(it++);
    } else {
      ++it;
    }
  }
}

void RenderWidgetHostImpl::OnSnapshotReceived(int snapshot_id,
                                              gfx::Image image) {
  // Any pending snapshots with a lower ID than the one received are considered
  // to be implicitly complete, and returned the same snapshot data.
  auto it = pending_browser_snapshots_.begin();
  while (it != pending_browser_snapshots_.end()) {
    if (it->first <= snapshot_id) {
      it->second.Run(image);
      pending_browser_snapshots_.erase(it++);
    } else {
      ++it;
    }
  }
#if defined(OS_MACOSX)
  if (pending_browser_snapshots_.empty())
    GetWakeLock()->CancelWakeLock();
#endif
}

BrowserAccessibilityManager*
    RenderWidgetHostImpl::GetRootBrowserAccessibilityManager() {
  return delegate_ ? delegate_->GetRootBrowserAccessibilityManager() : nullptr;
}

BrowserAccessibilityManager*
    RenderWidgetHostImpl::GetOrCreateRootBrowserAccessibilityManager() {
  return delegate_ ? delegate_->GetOrCreateRootBrowserAccessibilityManager()
                   : nullptr;
}

void RenderWidgetHostImpl::GrantFileAccessFromDropData(DropData* drop_data) {
  DCHECK_EQ(GetRoutingID(), drop_data->view_id);
  RenderProcessHost* process = GetProcess();
  PrepareDropDataForChildProcess(
      drop_data, ChildProcessSecurityPolicyImpl::GetInstance(),
      process->GetID(), process->GetStoragePartition()->GetFileSystemContext());
}

void RenderWidgetHostImpl::RequestCompositionUpdates(bool immediate_request,
                                                     bool monitor_updates) {
  if (!immediate_request && monitor_updates == monitoring_composition_info_)
    return;
  monitoring_composition_info_ = monitor_updates;
  GetWidgetInputHandler()->RequestCompositionUpdates(immediate_request,
                                                     monitor_updates);
}

void RenderWidgetHostImpl::RequestCompositorFrameSink(
    viz::mojom::CompositorFrameSinkRequest compositor_frame_sink_request,
    viz::mojom::CompositorFrameSinkClientPtr compositor_frame_sink_client) {
  if (enable_viz_) {
      // Connects the viz process end of CompositorFrameSink message pipes. The
      // renderer compositor may request a new CompositorFrameSink on context
      // loss, which will destroy the existing CompositorFrameSink.
      auto callback = base::BindOnce(
          [](viz::HostFrameSinkManager* manager,
             viz::mojom::CompositorFrameSinkRequest request,
             viz::mojom::CompositorFrameSinkClientPtr client,
             const viz::FrameSinkId& frame_sink_id) {
            manager->CreateCompositorFrameSink(
                frame_sink_id, std::move(request), std::move(client));
          },
          base::Unretained(GetHostFrameSinkManager()),
          std::move(compositor_frame_sink_request),
          std::move(compositor_frame_sink_client));

      if (view_)
        std::move(callback).Run(view_->GetFrameSinkId());
      else
        create_frame_sink_callback_ = std::move(callback);

      return;
  }

  // Consider any bitmaps registered with the old CompositorFrameSink as gone,
  // they will be re-registered on the newly requested CompositorFrameSink if
  // they are meant to be used still. https://crbug.com/862584.
  for (const auto& id : owned_bitmaps_)
    shared_bitmap_manager_->ChildDeletedSharedBitmap(id);
  owned_bitmaps_.clear();

  if (compositor_frame_sink_binding_.is_bound())
    compositor_frame_sink_binding_.Close();
  compositor_frame_sink_binding_.Bind(
      std::move(compositor_frame_sink_request),
      BrowserMainLoop::GetInstance()->GetResizeTaskRunner());
  if (view_) {
    view_->DidCreateNewRendererCompositorFrameSink(
        compositor_frame_sink_client.get());
  }
  renderer_compositor_frame_sink_ = std::move(compositor_frame_sink_client);
}

void RenderWidgetHostImpl::RegisterRenderFrameMetadataObserver(
    mojom::RenderFrameMetadataObserverClientRequest
        render_frame_metadata_observer_client_request,
    mojom::RenderFrameMetadataObserverPtr render_frame_metadata_observer) {
  render_frame_metadata_provider_.Bind(
      std::move(render_frame_metadata_observer_client_request),
      std::move(render_frame_metadata_observer));
}

bool RenderWidgetHostImpl::HasGestureStopped() {
  return !input_router_->HasPendingEvents();
}

void RenderWidgetHostImpl::SetNeedsBeginFrame(bool needs_begin_frames) {
  if (needs_begin_frames_ == needs_begin_frames)
    return;

  needs_begin_frames_ = needs_begin_frames || browser_fling_needs_begin_frame_;
  if (view_)
    view_->SetNeedsBeginFrames(needs_begin_frames_);
}

void RenderWidgetHostImpl::SetWantsAnimateOnlyBeginFrames() {
  if (view_)
    view_->SetWantsAnimateOnlyBeginFrames();
}

void RenderWidgetHostImpl::SubmitCompositorFrameSync(
    const viz::LocalSurfaceId& local_surface_id,
    viz::CompositorFrame frame,
    base::Optional<viz::HitTestRegionList> hit_test_region_list,
    uint64_t submit_time,
    const SubmitCompositorFrameSyncCallback callback) {
  NOTIMPLEMENTED();
}

void RenderWidgetHostImpl::SubmitCompositorFrame(
    const viz::LocalSurfaceId& local_surface_id,
    viz::CompositorFrame frame,
    base::Optional<viz::HitTestRegionList> hit_test_region_list,
    uint64_t submit_time) {
  last_received_content_source_id_ = frame.metadata.content_source_id;

  if (enable_surface_synchronization_) {
    if (view_) {
      // If Surface Synchronization is on, then |new_content_rendering_timeout_|
      // is stopped in DidReceiveFirstFrameAfterNavigation.
      view_->SubmitCompositorFrame(local_surface_id, std::move(frame),
                                   std::move(hit_test_region_list));
      view_->DidReceiveRendererFrame();
    } else {
      std::vector<viz::ReturnedResource> resources =
          viz::TransferableResource::ReturnResources(frame.resource_list);
      renderer_compositor_frame_sink_->DidReceiveCompositorFrameAck(resources);
    }
  } else {
    // Ignore this frame if its content has already been unloaded. Source ID
    // is always zero for an OOPIF because we are only concerned with displaying
    // stale graphics on top-level frames. We accept frames that have a source
    // ID greater than |current_content_source_id_| because in some cases the
    // first compositor frame can arrive before the navigation commit message
    // that updates that value.
    if (view_ &&
        frame.metadata.content_source_id >= current_content_source_id_) {
      view_->SubmitCompositorFrame(local_surface_id, std::move(frame),
                                   std::move(hit_test_region_list));
      view_->DidReceiveRendererFrame();
    } else {
      if (view_) {
        frame.metadata.begin_frame_ack.has_damage = false;
        view_->OnDidNotProduceFrame(frame.metadata.begin_frame_ack);
      }
      std::vector<viz::ReturnedResource> resources =
          viz::TransferableResource::ReturnResources(frame.resource_list);
      renderer_compositor_frame_sink_->DidReceiveCompositorFrameAck(resources);
    }

    // After navigation, if a frame belonging to the new page is received, stop
    // the timer that triggers clearing the graphics of the last page.
    if (last_received_content_source_id_ >= current_content_source_id_ &&
        new_content_rendering_timeout_ &&
        new_content_rendering_timeout_->IsRunning()) {
      new_content_rendering_timeout_->Stop();
    }
  }
}

void RenderWidgetHostImpl::DidProcessFrame(uint32_t frame_token) {
  frame_token_message_queue_->DidProcessFrame(frame_token);
}

#if defined(OS_MACOSX)
device::mojom::WakeLock* RenderWidgetHostImpl::GetWakeLock() {
  // Here is a lazy binding, and will not reconnect after connection error.
  if (!wake_lock_) {
    device::mojom::WakeLockRequest request = mojo::MakeRequest(&wake_lock_);
    // In some testing contexts, the service manager connection isn't
    // initialized.
    if (ServiceManagerConnection::GetForProcess()) {
      service_manager::Connector* connector =
          ServiceManagerConnection::GetForProcess()->GetConnector();
      DCHECK(connector);
      device::mojom::WakeLockProviderPtr wake_lock_provider;
      connector->BindInterface(device::mojom::kServiceName,
                               mojo::MakeRequest(&wake_lock_provider));
      wake_lock_provider->GetWakeLockWithoutContext(
          device::mojom::WakeLockType::kPreventDisplaySleep,
          device::mojom::WakeLockReason::kOther, "GetSnapshot",
          std::move(request));
    }
  }
  return wake_lock_.get();
}
#endif

void RenderWidgetHostImpl::SetupInputRouter() {
  in_flight_event_count_ = 0;
  StopInputEventAckTimeout();
  associated_widget_input_handler_ = nullptr;
  widget_input_handler_ = nullptr;

  input_router_ = std::make_unique<InputRouterImpl>(
      this, this, fling_scheduler_.get(), GetInputRouterConfigForPlatform());

  // input_router_ recreated, need to update the force_enable_zoom_ state.
  input_router_->SetForceEnableZoom(force_enable_zoom_);

  if (IsUseZoomForDSFEnabled()) {
    input_router_->SetDeviceScaleFactor(GetScaleFactorForView(view_.get()));
  }
}

void RenderWidgetHostImpl::SetForceEnableZoom(bool enabled) {
  force_enable_zoom_ = enabled;
  input_router_->SetForceEnableZoom(enabled);
}

void RenderWidgetHostImpl::SetWidgetInputHandler(
    mojom::WidgetInputHandlerAssociatedPtr widget_input_handler,
    mojom::WidgetInputHandlerHostRequest host_request) {
  associated_widget_input_handler_ = std::move(widget_input_handler);
  input_router_->BindHost(std::move(host_request), true);
}

void RenderWidgetHostImpl::SetInputTargetClient(
    viz::mojom::InputTargetClientPtr input_target_client) {
  input_target_client_ = std::move(input_target_client);
}

void RenderWidgetHostImpl::SetWidget(mojom::WidgetPtr widget) {
  if (widget) {
    // If we have a bound handler ensure that we destroy the old input router.
    if (widget_input_handler_.get())
      SetupInputRouter();

    mojom::WidgetInputHandlerHostPtr host;
    mojom::WidgetInputHandlerHostRequest host_request =
        mojo::MakeRequest(&host);
    widget->SetupWidgetInputHandler(mojo::MakeRequest(&widget_input_handler_),
                                    std::move(host));
    input_router_->BindHost(std::move(host_request), false);
  }
}

void RenderWidgetHostImpl::ProgressFlingIfNeeded(TimeTicks current_time) {
  browser_fling_needs_begin_frame_ = false;
  fling_scheduler_->ProgressFlingOnBeginFrameIfneeded(current_time);
}

void RenderWidgetHostImpl::ForceFirstFrameAfterNavigationTimeout() {
  if (!new_content_rendering_timeout_ ||
      !new_content_rendering_timeout_->IsRunning()) {
    return;
  }
  new_content_rendering_timeout_->Stop();
  ClearDisplayedGraphics();
}

void RenderWidgetHostImpl::StopFling() {
  input_router_->StopFling();
}

bool RenderWidgetHostImpl::FlingCancellationIsDeferred() const {
  return input_router_->FlingCancellationIsDeferred();
}

void RenderWidgetHostImpl::SetScreenOrientationForTesting(
    uint16_t angle,
    ScreenOrientationValues type) {
  screen_orientation_angle_for_testing_ = angle;
  screen_orientation_type_for_testing_ = type;
  SynchronizeVisualProperties();
}

bool RenderWidgetHostImpl::LockKeyboard() {
  if (!keyboard_lock_allowed_ || !is_focused_ || !view_)
    return false;

  // KeyboardLock can be activated and deactivated several times per request,
  // for example when a fullscreen tab loses and gains focus multiple times,
  // so we need to retain a copy of the keys requested.
  base::Optional<base::flat_set<ui::DomCode>> copy = keyboard_keys_to_lock_;
  return view_->LockKeyboard(std::move(copy));
}

void RenderWidgetHostImpl::UnlockKeyboard() {
  if (IsKeyboardLocked())
    view_->UnlockKeyboard();
}

void RenderWidgetHostImpl::OnRenderFrameMetadataChangedBeforeActivation(
    const cc::RenderFrameMetadata& metadata) {}

void RenderWidgetHostImpl::OnRenderFrameMetadataChangedAfterActivation() {
  bool is_mobile_optimized =
      render_frame_metadata_provider_.LastRenderFrameMetadata()
          .is_mobile_optimized;
  input_router_->NotifySiteIsMobileOptimized(is_mobile_optimized);
  if (auto* touch_emulator = GetExistingTouchEmulator())
    touch_emulator->SetDoubleTapSupportForPageEnabled(!is_mobile_optimized);
}

void RenderWidgetHostImpl::OnLocalSurfaceIdChanged(
    const cc::RenderFrameMetadata& metadata) {
  DidUpdateVisualProperties(metadata);
}

std::vector<viz::SurfaceId>
RenderWidgetHostImpl::CollectSurfaceIdsForEviction() {
  RenderViewHostImpl* rvh = RenderViewHostImpl::From(this);
  // A corresponding RenderViewHostImpl may not exist in unit tests.
  if (!rvh)
    return {};
  return rvh->CollectSurfaceIdsForEviction();
}

std::unique_ptr<RenderWidgetHostIterator>
RenderWidgetHostImpl::GetEmbeddedRenderWidgetHosts() {
  // This iterates over all RenderWidgetHosts and returns those whose Views
  // are children of this host's View.
  std::unique_ptr<RenderWidgetHostIteratorImpl> hosts(
      new RenderWidgetHostIteratorImpl());
  auto* parent_view = static_cast<RenderWidgetHostViewBase*>(GetView());
  for (auto& it : g_routing_id_widget_map.Get()) {
    RenderWidgetHost* widget = it.second;

    auto* view = static_cast<RenderWidgetHostViewBase*>(widget->GetView());
    if (view && view->IsRenderWidgetHostViewChildFrame() &&
        static_cast<RenderWidgetHostViewChildFrame*>(view)->GetParentView() ==
            parent_view) {
      hosts->Add(widget);
    }
  }

  return std::move(hosts);
}

void RenderWidgetHostImpl::OnAnimateDoubleTapZoomInMainFrame(
    const gfx::Point& point,
    const gfx::Rect& rect_to_zoom) {
  if (!view_)
    return;

  auto* root_view = view_->GetRootView();
  gfx::Transform transform_to_main_frame;
  if (!view_->GetTransformToViewCoordSpace(root_view, &transform_to_main_frame))
    return;
  gfx::Point transformed_point(point);
  transform_to_main_frame.TransformPoint(&transformed_point);
  gfx::RectF transformed_rect(rect_to_zoom);
  transform_to_main_frame.TransformRect(&transformed_rect);

  // Transform the point & rect into the root-view's coordinates.
  gfx::Rect transformed_rect_to_zoom = gfx::ToEnclosingRect(transformed_rect);

  auto* root_rvhi = RenderViewHostImpl::From(root_view->GetRenderWidgetHost());
  root_rvhi->Send(new ViewMsg_AnimateDoubleTapZoom(
      root_rvhi->GetRoutingID(), transformed_point, transformed_rect_to_zoom));
}

}  // namespace content<|MERGE_RESOLUTION|>--- conflicted
+++ resolved
@@ -719,7 +719,6 @@
     IPC_MESSAGE_HANDLER(DragHostMsg_UpdateDragCursor, OnUpdateDragCursor)
     IPC_MESSAGE_HANDLER(WidgetHostMsg_FrameSwapMessages,
                         OnFrameSwapMessagesReceived)
-<<<<<<< HEAD
     IPC_MESSAGE_HANDLER(WidgetHostMsg_ForceRedrawComplete,
                         OnForceRedrawComplete)
     IPC_MESSAGE_HANDLER(WidgetHostMsg_DidFirstVisuallyNonEmptyPaint,
@@ -732,10 +731,8 @@
                         OnIntrinsicSizingInfoChanged)
     IPC_MESSAGE_HANDLER(WidgetHostMsg_AnimateDoubleTapZoomInMainFrame,
                         OnAnimateDoubleTapZoomInMainFrame)
-=======
     IPC_MESSAGE_HANDLER(ViewHostMsg_SetRubberbandRect, OnSetRubberbandRect)
     IPC_MESSAGE_HANDLER(ViewHostMsg_HideRubberbandRect, OnHideRubberbandRect)
->>>>>>> 8e7b0dd5
     IPC_MESSAGE_UNHANDLED(handled = false)
   IPC_END_MESSAGE_MAP()
 
