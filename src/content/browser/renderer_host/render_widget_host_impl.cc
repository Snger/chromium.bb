--- conflicted
+++ resolved
@@ -450,15 +450,12 @@
                         OnWindowlessPluginDummyWindowDestroyed)
 #endif
     IPC_MESSAGE_HANDLER(ViewHostMsg_Snapshot, OnSnapshot)
-<<<<<<< HEAD
+    IPC_MESSAGE_HANDLER(ViewHostMsg_SetRubberbandRect, OnSetRubberbandRect)
+    IPC_MESSAGE_HANDLER(ViewHostMsg_HideRubberbandRect, OnHideRubberbandRect)
 #if defined(OS_MACOSX) || defined(OS_WIN) || defined(USE_AURA)
     IPC_MESSAGE_HANDLER(ViewHostMsg_ImeCompositionRangeChanged,
                         OnImeCompositionRangeChanged)
 #endif
-=======
-    IPC_MESSAGE_HANDLER(ViewHostMsg_SetRubberbandRect, OnSetRubberbandRect)
-    IPC_MESSAGE_HANDLER(ViewHostMsg_HideRubberbandRect, OnHideRubberbandRect)
->>>>>>> 1a07db4a
     IPC_MESSAGE_UNHANDLED(handled = false)
   IPC_END_MESSAGE_MAP_EX()
 
