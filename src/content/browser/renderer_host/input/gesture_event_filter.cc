--- conflicted
+++ resolved
@@ -36,11 +36,6 @@
            new TouchpadTapSuppressionController(touchpad_client)),
        touchscreen_tap_suppression_controller_(
            new TouchscreenTapSuppressionController(this)),
-<<<<<<< HEAD
-       debounce_interval_time_ms_(kDebouncingIntervalTimeMs) {
-  DCHECK(client);
-  DCHECK(touchpad_tap_suppression_controller_);
-=======
        debounce_interval_time_ms_(kDebouncingIntervalTimeMs),
        debounce_enabled_(true) {
   DCHECK(client);
@@ -49,7 +44,6 @@
           switches::kDisableGestureDebounce)) {
     debounce_enabled_ = false;
   }
->>>>>>> 8c15b39e
 }
 
 GestureEventFilter::~GestureEventFilter() { }
@@ -175,25 +169,12 @@
       break;
   }
   EnqueueEvent(gesture_event);
-<<<<<<< HEAD
-
-  // Ensure that if the added event ignores its ack, it is fired and
-  // removed from |coalesced_gesture_events_|.
-  SendEventsIgnoringAck();
-=======
->>>>>>> 8c15b39e
   return ShouldHandleEventNow();
 }
 
 void GestureEventFilter::ProcessGestureAck(InputEventAckState ack_result,
                                            WebInputEvent::Type type,
                                            const ui::LatencyInfo& latency) {
-<<<<<<< HEAD
-  if (ShouldIgnoreAckForGestureType(type))
-    return;
-
-=======
->>>>>>> 8c15b39e
   if (coalesced_gesture_events_.empty()) {
     DLOG(ERROR) << "Received unexpected ACK for event type " << type;
     return;
@@ -216,11 +197,6 @@
       touchpad_tap_suppression_controller_->GestureFlingCancelAck(processed);
   }
   coalesced_gesture_events_.pop_front();
-
-<<<<<<< HEAD
-  // If the event which was just ACKed was blocking events ignoring ack, fire
-  // those events now.
-  SendEventsIgnoringAck();
 
   if (ignore_next_ack_) {
     ignore_next_ack_ = false;
@@ -246,32 +222,6 @@
     ignore_next_ack_ = true;
   }
 
-=======
-  if (ignore_next_ack_) {
-    ignore_next_ack_ = false;
-    return;
-  }
-
-  if (coalesced_gesture_events_.empty())
-    return;
-
-  const GestureEventWithLatencyInfo& first_gesture_event =
-      coalesced_gesture_events_.front();
-
-  // TODO(yusufo): Introduce GesturePanScroll so that these can be combined
-  // into one gesture and kept inside the queue that way.
-  // Check for the coupled GesturePinchUpdate before sending either event,
-  // handling the case where the first GestureScrollUpdate ack is synchronous.
-  GestureEventWithLatencyInfo second_gesture_event;
-  if (first_gesture_event.event.type == WebInputEvent::GestureScrollUpdate &&
-      coalesced_gesture_events_.size() > 1 &&
-      coalesced_gesture_events_[1].event.type ==
-          WebInputEvent::GesturePinchUpdate) {
-    second_gesture_event = coalesced_gesture_events_[1];
-    ignore_next_ack_ = true;
-  }
-
->>>>>>> 8c15b39e
   client_->SendGestureEventImmediately(first_gesture_event);
   if (second_gesture_event.event.type != WebInputEvent::Undefined)
     client_->SendGestureEventImmediately(second_gesture_event);
@@ -412,29 +362,6 @@
   return gesture_transform;
 }
 
-<<<<<<< HEAD
-void GestureEventFilter::SendEventsIgnoringAck() {
-  GestureEventWithLatencyInfo gesture_event;
-  while (!coalesced_gesture_events_.empty()) {
-    gesture_event = coalesced_gesture_events_.front();
-    if (!GestureEventFilter::ShouldIgnoreAckForGestureType(
-            gesture_event.event.type)) {
-      return;
-    }
-    coalesced_gesture_events_.pop_front();
-    client_->SendGestureEventImmediately(gesture_event);
-  }
-}
-
-bool GestureEventFilter::ShouldIgnoreAckForGestureType(
-    WebInputEvent::Type type) {
-  return type == WebInputEvent::GestureTapDown ||
-      type == WebInputEvent::GestureShowPress ||
-      type == WebInputEvent::GestureTapCancel;
-}
-
-=======
->>>>>>> 8c15b39e
 void GestureEventFilter::EnqueueEvent(
     const GestureEventWithLatencyInfo& gesture_event) {
   coalesced_gesture_events_.push_back(gesture_event);
