--- conflicted
+++ resolved
@@ -54,13 +54,8 @@
 
   // When GestureScrollBegin is received, we send a touch cancel to renderer,
   // route all the following touch events directly to client, and ignore the
-<<<<<<< HEAD
-  // ack for the touch cancel. When GestureScrollEnd/GestureFlingStart is
-  // received, we resume the normal flow of sending touch events to renderer.
-=======
   // ack for the touch cancel. When Gesture{ScrollEnd,FlingStart} is received,
   // resume the normal flow of sending touch events to the renderer.
->>>>>>> 8c15b39e
   void OnGestureScrollEvent(const GestureEventWithLatencyInfo& gesture_event);
 
   // Empties the queue of touch events. This may result in any number of gesture
@@ -79,18 +74,6 @@
     return touch_queue_.empty();
   }
 
-<<<<<<< HEAD
-  bool no_touch_to_renderer() const {
-    return no_touch_to_renderer_;
-  }
-
- private:
-  friend class TouchEventQueueTest;
-
-  size_t GetQueueSize() const;
-  const TouchEventWithLatencyInfo& GetLatestEvent() const;
-
-=======
   size_t size() const {
     return touch_queue_.size();
   }
@@ -108,7 +91,6 @@
   bool IsTimeoutRunningForTesting() const;
   const TouchEventWithLatencyInfo& GetLatestEventForTesting() const;
 
->>>>>>> 8c15b39e
   // Walks the queue, checking each event for |ShouldForwardToRenderer()|.
   // If true, forwards the touch event and stops processing further events.
   // If false, acks the event with |INPUT_EVENT_ACK_STATE_NO_CONSUMER_EXISTS|.
@@ -140,12 +122,6 @@
   // is being dispatched.
   CoalescedWebTouchEvent* dispatching_touch_ack_;
 
-<<<<<<< HEAD
-  // Don't send touch events to renderer. This is enabled when the page
-  // is scrolling. This behaviour is currently enabled only on aura behind
-  // a flag.
-  bool no_touch_to_renderer_;
-=======
   // Used to prevent touch timeout scheduling if we receive a synchronous
   // ack after forwarding a touch event to the client.
   bool dispatching_touch_;
@@ -160,7 +136,6 @@
   // Optional handler for timed-out touch event acks, disabled by default.
   bool ack_timeout_enabled_;
   scoped_ptr<TouchTimeoutHandler> timeout_handler_;
->>>>>>> 8c15b39e
 
   DISALLOW_COPY_AND_ASSIGN(TouchEventQueue);
 };
