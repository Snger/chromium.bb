--- conflicted
+++ resolved
@@ -84,26 +84,6 @@
 
 namespace {
 
-<<<<<<< HEAD
-const int kMinFrameWidth = 2;
-const int kMinFrameHeight = 2;
-
-// TODO(nick): Remove this once frame subscription is supported on Aura and
-// Linux.
-#if (defined(OS_WIN) || defined(OS_MACOSX)) || defined(USE_AURA)
-const bool kAcceleratedSubscriberIsSupported = true;
-#else
-const bool kAcceleratedSubscriberIsSupported = false;
-#endif
-
-// Returns the nearest even integer closer to zero.
-template<typename IntType>
-IntType MakeEven(IntType x) {
-  return x & static_cast<IntType>(-2);
-}
-
-=======
->>>>>>> 8c15b39e
 // Compute a letterbox region, aligned to even coordinates.
 gfx::Rect ComputeYV12LetterboxRegion(const gfx::Size& frame_size,
                                      const gfx::Size& content_size) {
@@ -119,56 +99,6 @@
   return result;
 }
 
-<<<<<<< HEAD
-// Thread-safe, refcounted proxy to the VideoCaptureOracle.  This proxy wraps
-// the VideoCaptureOracle, which decides which frames to capture, and a
-// VideoCaptureDevice::Client, which allocates and receives the captured
-// frames, in a lock to synchronize state between the two.
-class ThreadSafeCaptureOracle
-    : public base::RefCountedThreadSafe<ThreadSafeCaptureOracle> {
- public:
-  ThreadSafeCaptureOracle(scoped_ptr<media::VideoCaptureDevice::Client> client,
-                          scoped_ptr<VideoCaptureOracle> oracle,
-                          const gfx::Size& capture_size);
-
-  bool ObserveEventAndDecideCapture(
-      VideoCaptureOracle::Event event,
-      base::Time event_time,
-      scoped_refptr<media::VideoFrame>* storage,
-      RenderWidgetHostViewFrameSubscriber::DeliverFrameCallback* callback);
-
-  base::TimeDelta capture_period() const {
-    return oracle_->capture_period();
-  }
-
-  // Stop new captures from happening (but doesn't forget the client).
-  void Stop();
-
-  // Signal an error to the client.
-  void ReportError();
-
- private:
-  friend class base::RefCountedThreadSafe<ThreadSafeCaptureOracle>;
-  virtual ~ThreadSafeCaptureOracle() {}
-
-  // Callback invoked on completion of all captures.
-  void DidCaptureFrame(const scoped_refptr<media::VideoFrame>& frame,
-                       int frame_number,
-                       base::Time timestamp,
-                       bool success);
-  // Protects everything below it.
-  base::Lock lock_;
-
-  // Recipient of our capture activity.
-  scoped_ptr<media::VideoCaptureDevice::Client> client_;
-
-  // Makes the decision to capture a frame.
-  const scoped_ptr<VideoCaptureOracle> oracle_;
-
-  // The resolution at which we're capturing.
-  const gfx::Size capture_size_;
-};
-=======
 // Wrapper function to invoke ThreadSafeCaptureOracle::CaptureFrameCallback, is
 // compatible with RenderWidgetHostViewFrameSubscriber::DeliverFrameCallback.
 void InvokeCaptureFrameCallback(
@@ -177,7 +107,6 @@
     bool frame_captured) {
   capture_frame_cb.Run(timestamp, frame_captured);
 }
->>>>>>> 8c15b39e
 
 // FrameSubscriber is a proxy to the ThreadSafeCaptureOracle that's compatible
 // with RenderWidgetHostViewFrameSubscriber. We create one per event type.
@@ -396,106 +325,6 @@
   DISALLOW_COPY_AND_ASSIGN(VideoFrameDeliveryLog);
 };
 
-<<<<<<< HEAD
-ThreadSafeCaptureOracle::ThreadSafeCaptureOracle(
-    scoped_ptr<media::VideoCaptureDevice::Client> client,
-    scoped_ptr<VideoCaptureOracle> oracle,
-    const gfx::Size& capture_size)
-    : client_(client.Pass()),
-      oracle_(oracle.Pass()),
-      capture_size_(capture_size) {
-}
-
-bool ThreadSafeCaptureOracle::ObserveEventAndDecideCapture(
-    VideoCaptureOracle::Event event,
-    base::Time event_time,
-    scoped_refptr<media::VideoFrame>* storage,
-    RenderWidgetHostViewFrameSubscriber::DeliverFrameCallback* callback) {
-  base::AutoLock guard(lock_);
-
-  if (!client_)
-    return false;  // Capture is stopped.
-
-  scoped_refptr<media::VideoFrame> output_buffer =
-      client_->ReserveOutputBuffer(capture_size_);
-  const bool should_capture =
-      oracle_->ObserveEventAndDecideCapture(event, event_time);
-  const bool content_is_dirty =
-      (event == VideoCaptureOracle::kCompositorUpdate ||
-       event == VideoCaptureOracle::kSoftwarePaint);
-  const char* event_name =
-      (event == VideoCaptureOracle::kTimerPoll ? "poll" :
-       (event == VideoCaptureOracle::kCompositorUpdate ? "gpu" :
-       "paint"));
-
-  // Consider the various reasons not to initiate a capture.
-  if (should_capture && !output_buffer.get()) {
-    TRACE_EVENT_INSTANT1("mirroring",
-                         "EncodeLimited",
-                         TRACE_EVENT_SCOPE_THREAD,
-                         "trigger",
-                         event_name);
-    return false;
-  } else if (!should_capture && output_buffer.get()) {
-    if (content_is_dirty) {
-      // This is a normal and acceptable way to drop a frame. We've hit our
-      // capture rate limit: for example, the content is animating at 60fps but
-      // we're capturing at 30fps.
-      TRACE_EVENT_INSTANT1("mirroring", "FpsRateLimited",
-                           TRACE_EVENT_SCOPE_THREAD,
-                           "trigger", event_name);
-    }
-    return false;
-  } else if (!should_capture && !output_buffer.get()) {
-    // We decided not to capture, but we wouldn't have been able to if we wanted
-    // to because no output buffer was available.
-    TRACE_EVENT_INSTANT1("mirroring", "NearlyEncodeLimited",
-                         TRACE_EVENT_SCOPE_THREAD,
-                         "trigger", event_name);
-    return false;
-  }
-  int frame_number = oracle_->RecordCapture();
-  TRACE_EVENT_ASYNC_BEGIN2("mirroring", "Capture", output_buffer.get(),
-                           "frame_number", frame_number,
-                           "trigger", event_name);
-  *storage = output_buffer;
-  *callback = base::Bind(&ThreadSafeCaptureOracle::DidCaptureFrame,
-                         this, output_buffer, frame_number);
-  return true;
-}
-
-void ThreadSafeCaptureOracle::Stop() {
-  base::AutoLock guard(lock_);
-  client_.reset();
-}
-
-void ThreadSafeCaptureOracle::ReportError() {
-  base::AutoLock guard(lock_);
-  if (client_)
-    client_->OnError();
-}
-
-void ThreadSafeCaptureOracle::DidCaptureFrame(
-    const scoped_refptr<media::VideoFrame>& frame,
-    int frame_number,
-    base::Time timestamp,
-    bool success) {
-  base::AutoLock guard(lock_);
-  TRACE_EVENT_ASYNC_END2("mirroring", "Capture", frame.get(),
-                         "success", success,
-                         "timestamp", timestamp.ToInternalValue());
-
-  if (!client_)
-    return;  // Capture is stopped.
-
-  if (success) {
-    if (oracle_->CompleteCapture(frame_number, timestamp))
-      client_->OnIncomingCapturedVideoFrame(frame, timestamp);
-  }
-}
-
-=======
->>>>>>> 8c15b39e
 bool FrameSubscriber::ShouldCaptureFrame(
     base::Time present_time,
     scoped_refptr<media::VideoFrame>* storage,
@@ -882,11 +711,7 @@
     UMA_HISTOGRAM_TIMES("TabCapture.CopyTimeBitmap", now - start_time);
     TRACE_EVENT_ASYNC_STEP_INTO0("mirroring", "Capture", target.get(),
                                  "Render");
-<<<<<<< HEAD
-    render_task_runner_->PostTask(FROM_HERE, base::Bind(
-=======
     render_thread_.message_loop_proxy()->PostTask(FROM_HERE, base::Bind(
->>>>>>> 8c15b39e
         &RenderVideoFrame, bitmap, target,
         base::Bind(deliver_frame_cb, start_time)));
   } else {
@@ -929,244 +754,10 @@
 
 }  // namespace
 
-<<<<<<< HEAD
-// The "meat" of the video capture implementation, which is a ref-counted class.
-// Separating this from the "shell class" WebContentsVideoCaptureDevice allows
-// safe destruction without needing to block any threads (e.g., the IO
-// BrowserThread).
-//
-// WebContentsVideoCaptureDevice::Impl manages a simple state machine and the
-// pipeline (see notes at top of this file).  It times the start of successive
-// captures and facilitates the processing of each through the stages of the
-// pipeline.
-class WebContentsVideoCaptureDevice::Impl : public base::SupportsWeakPtr<Impl> {
- public:
-
-  Impl(int render_process_id, int render_view_id);
-  virtual ~Impl();
-
-  // Asynchronous requests to change WebContentsVideoCaptureDevice::Impl state.
-  void AllocateAndStart(int width,
-                        int height,
-                        int frame_rate,
-                        scoped_ptr<media::VideoCaptureDevice::Client> client);
-  void StopAndDeAllocate();
-
- private:
-
-  // Flag indicating current state.
-  enum State {
-    kIdle,
-    kCapturing,
-    kError
-  };
-
-  void TransitionStateTo(State next_state);
-
-  // Stops capturing and notifies client_ of an error state.
-  void Error();
-
-  // Called in response to CaptureMachine::Create that runs on the UI thread.
-  // It will assign the capture machine to the Impl class if it still exists
-  // otherwise it will post a task to delete CaptureMachine on the UI thread.
-  static void AssignCaptureMachine(
-      base::WeakPtr<WebContentsVideoCaptureDevice::Impl> impl,
-      scoped_ptr<CaptureMachine> capture_machine);
-
-  // Tracks that all activity occurs on the media stream manager's thread.
-  base::ThreadChecker thread_checker_;
-
-  // These values identify the starting view that will be captured. After
-  // capture starts, the target view IDs will change as navigation occurs, and
-  // so these values are not relevant after the initial bootstrapping.
-  const int initial_render_process_id_;
-  const int initial_render_view_id_;
-
-  // Current lifecycle state.
-  State state_;
-
-  // A dedicated worker thread for doing image operations. Started/joined here,
-  // but used by the CaptureMachine.
-  base::Thread render_thread_;
-
-  // Tracks the CaptureMachine that's doing work on our behalf on the UI thread.
-  // This value should never be dereferenced by this class, other than to
-  // create and destroy it on the UI thread.
-  scoped_ptr<CaptureMachine> capture_machine_;
-
-  // Our thread-safe capture oracle which serves as the gateway to the video
-  // capture pipeline. Besides the WCVCD itself, it is the only component of the
-  // system with direct access to |client_|.
-  scoped_refptr<ThreadSafeCaptureOracle> oracle_proxy_;
-
-  DISALLOW_COPY_AND_ASSIGN(Impl);
-};
-
-WebContentsVideoCaptureDevice::Impl::Impl(int render_process_id,
-                                          int render_view_id)
-    : initial_render_process_id_(render_process_id),
-      initial_render_view_id_(render_view_id),
-      state_(kIdle),
-      render_thread_("WebContentsVideo_RenderThread") {}
-
-void WebContentsVideoCaptureDevice::Impl::AllocateAndStart(
-    int width,
-    int height,
-    int frame_rate,
-    scoped_ptr<VideoCaptureDevice::Client> client) {
-  DCHECK(thread_checker_.CalledOnValidThread());
-
-  if (state_ != kIdle) {
-    DVLOG(1) << "Allocate() invoked when not in state Idle.";
-    return;
-  }
-
-  if (frame_rate <= 0) {
-    DVLOG(1) << "invalid frame_rate: " << frame_rate;
-    client->OnError();
-    return;
-  }
-
-  if (!render_thread_.Start()) {
-    DVLOG(1) << "Failed to spawn render thread.";
-    client->OnError();
-    return;
-  }
-
-  // Frame dimensions must each be a positive, even integer, since the client
-  // wants (or will convert to) YUV420.
-  width = MakeEven(width);
-  height = MakeEven(height);
-  if (width < kMinFrameWidth || height < kMinFrameHeight) {
-    DVLOG(1) << "invalid width (" << width << ") and/or height ("
-             << height << ")";
-    client->OnError();
-    return;
-  }
-
-  // Need to call OnFrameInfo just to set the frame rate.
-  // TODO(nick): http://crbug.com/309907 The other parameters of this struct are
-  // ignored. Come up with a better way to communicate the frame rate.
-  media::VideoCaptureCapability settings;
-  settings.frame_rate = frame_rate;
-  client->OnFrameInfo(settings);
-
-  base::TimeDelta capture_period = base::TimeDelta::FromMicroseconds(
-      1000000.0 / frame_rate + 0.5);
-
-  scoped_ptr<VideoCaptureOracle> oracle(
-      new VideoCaptureOracle(capture_period,
-                             kAcceleratedSubscriberIsSupported));
-  oracle_proxy_ = new ThreadSafeCaptureOracle(
-      client.Pass(), oracle.Pass(), gfx::Size(width, height));
-
-  // Allocates the CaptureMachine. The CaptureMachine will be tracking render
-  // view swapping over its lifetime, and we don't want to lose our reference to
-  // the current render view by starting over with the stale
-  // |initial_render_view_id_|.
-  DCHECK(!capture_machine_.get());
-  BrowserThread::PostTaskAndReplyWithResult(
-      BrowserThread::UI, FROM_HERE,
-      base::Bind(&CaptureMachine::Create,
-                 initial_render_process_id_,
-                 initial_render_view_id_,
-                 render_thread_.message_loop_proxy(), oracle_proxy_),
-      base::Bind(&Impl::AssignCaptureMachine, AsWeakPtr()));
-
-  TransitionStateTo(kCapturing);
-}
-
-// static
-void WebContentsVideoCaptureDevice::Impl::AssignCaptureMachine(
-    base::WeakPtr<WebContentsVideoCaptureDevice::Impl> impl,
-    scoped_ptr<CaptureMachine> capture_machine) {
-  DCHECK(!impl.get() || impl->thread_checker_.CalledOnValidThread());
-
-  if (!impl.get()) {
-    // If WCVD::Impl was destroyed before we got back on it's thread and
-    // capture_machine is not NULL, then we need to return to the UI thread to
-    // safely cleanup the CaptureMachine.
-    if (capture_machine) {
-      BrowserThread::PostTask(
-          BrowserThread::UI, FROM_HERE, base::Bind(
-              &DeleteCaptureMachineOnUIThread, base::Passed(&capture_machine)));
-      return;
-    }
-  } else if (!capture_machine) {
-    impl->Error();
-  } else {
-    impl->capture_machine_ = capture_machine.Pass();
-  }
-}
-
-void WebContentsVideoCaptureDevice::Impl::StopAndDeAllocate() {
-  DCHECK(thread_checker_.CalledOnValidThread());
-
-  if (state_ != kCapturing) {
-    return;
-  }
-  oracle_proxy_->Stop();
-  oracle_proxy_ = NULL;
-  render_thread_.Stop();
-
-  TransitionStateTo(kIdle);
-
-  // There is still a capture pipeline running that is checking in with the
-  // oracle, and processing captures that are already started in flight. That
-  // pipeline must be shut down asynchronously, on the UI thread.
-  if (capture_machine_) {
-    // The task that is posted to the UI thread might not run if we are shutting
-    // down, so we transfer ownership of CaptureMachine to the closure so that
-    // it is still cleaned up when the closure is deleted.
-    BrowserThread::PostTask(
-        BrowserThread::UI, FROM_HERE, base::Bind(
-            &DeleteCaptureMachineOnUIThread, base::Passed(&capture_machine_)));
-  }
-}
-
-WebContentsVideoCaptureDevice::Impl::~Impl() {
-  DCHECK(!capture_machine_) << "Cleanup on UI thread did not happen.";
-  DVLOG(1) << "WebContentsVideoCaptureDevice::Impl@" << this << " destroying.";
-}
-
-void WebContentsVideoCaptureDevice::Impl::TransitionStateTo(State next_state) {
-  DCHECK(thread_checker_.CalledOnValidThread());
-
-#ifndef NDEBUG
-  static const char* kStateNames[] = {
-    "Idle", "Allocated", "Capturing", "Error"
-  };
-  DVLOG(1) << "State change: " << kStateNames[state_]
-           << " --> " << kStateNames[next_state];
-#endif
-
-  state_ = next_state;
-}
-
-void WebContentsVideoCaptureDevice::Impl::Error() {
-  DCHECK(thread_checker_.CalledOnValidThread());
-
-  if (state_ == kIdle)
-    return;
-
-  if (oracle_proxy_)
-    oracle_proxy_->ReportError();
-
-  StopAndDeAllocate();
-  TransitionStateTo(kError);
-}
-
-WebContentsVideoCaptureDevice::WebContentsVideoCaptureDevice(
-    int render_process_id,
-    int render_view_id)
-    : impl_(new WebContentsVideoCaptureDevice::Impl(render_process_id,
-                                                    render_view_id)) {}
-=======
 WebContentsVideoCaptureDevice::WebContentsVideoCaptureDevice(
     int render_process_id, int render_view_id)
     : impl_(new VideoCaptureDeviceImpl(scoped_ptr<VideoCaptureMachine>(
         new WebContentsCaptureMachine(render_process_id, render_view_id)))) {}
->>>>>>> 8c15b39e
 
 WebContentsVideoCaptureDevice::~WebContentsVideoCaptureDevice() {
   DVLOG(2) << "WebContentsVideoCaptureDevice@" << this << " destroying.";
@@ -1187,21 +778,10 @@
 }
 
 void WebContentsVideoCaptureDevice::AllocateAndStart(
-<<<<<<< HEAD
-    const media::VideoCaptureCapability& capture_format,
-    scoped_ptr<Client> client) {
-  DVLOG(1) << "Allocating " << capture_format.width << "x"
-           << capture_format.height;
-  impl_->AllocateAndStart(capture_format.width,
-                          capture_format.height,
-                          capture_format.frame_rate,
-                          client.Pass());
-=======
     const media::VideoCaptureParams& params,
     scoped_ptr<Client> client) {
   DVLOG(1) << "Allocating " << params.requested_format.frame_size.ToString();
   impl_->AllocateAndStart(params, client.Pass());
->>>>>>> 8c15b39e
 }
 
 void WebContentsVideoCaptureDevice::StopAndDeAllocate() {
