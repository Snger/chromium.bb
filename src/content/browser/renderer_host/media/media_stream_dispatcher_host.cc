// Copyright (c) 2012 The Chromium Authors. All rights reserved.
// Use of this source code is governed by a BSD-style license that can be
// found in the LICENSE file.

#include "content/browser/renderer_host/media/media_stream_dispatcher_host.h"

#include "content/browser/browser_main_loop.h"
#include "content/browser/renderer_host/media/web_contents_capture_util.h"
#include "content/common/media/media_stream_messages.h"
#include "content/common/media/media_stream_options.h"
#include "url/gurl.h"

namespace content {

MediaStreamDispatcherHost::MediaStreamDispatcherHost(
    int render_process_id,
    const ResourceContext::SaltCallback& salt_callback,
    MediaStreamManager* media_stream_manager)
    : render_process_id_(render_process_id),
      salt_callback_(salt_callback),
      media_stream_manager_(media_stream_manager) {
}

void MediaStreamDispatcherHost::StreamGenerated(
    int render_view_id,
    int page_request_id,
    const std::string& label,
    const StreamDeviceInfoArray& audio_devices,
    const StreamDeviceInfoArray& video_devices) {
  DCHECK(BrowserThread::CurrentlyOn(BrowserThread::IO));
  DVLOG(1) << "MediaStreamDispatcherHost::StreamGenerated("
           << ", {label = " << label <<  "})";

<<<<<<< HEAD
  StreamRequest request = PopRequest(label);

=======
>>>>>>> 8c15b39e
  Send(new MediaStreamMsg_StreamGenerated(
      render_view_id, page_request_id, label, audio_devices,
      video_devices));
}

void MediaStreamDispatcherHost::StreamGenerationFailed(int render_view_id,
                                                       int page_request_id) {
  DCHECK(BrowserThread::CurrentlyOn(BrowserThread::IO));
  DVLOG(1) << "MediaStreamDispatcherHost::StreamGenerationFailed("
           << ", {page_request_id = " << page_request_id <<  "})";

<<<<<<< HEAD
  StreamRequest request = PopRequest(label);
=======
>>>>>>> 8c15b39e

  Send(new MediaStreamMsg_StreamGenerationFailed(render_view_id,
                                                 page_request_id));
}

<<<<<<< HEAD
void MediaStreamDispatcherHost::StopGeneratedStream(
    int render_view_id,
    const std::string& label) {
=======
void MediaStreamDispatcherHost::DeviceStopped(int render_view_id,
                                              const std::string& label,
                                              const StreamDeviceInfo& device) {
>>>>>>> 8c15b39e
  DCHECK(BrowserThread::CurrentlyOn(BrowserThread::IO));
  DVLOG(1) << "MediaStreamDispatcherHost::DeviceStopped("
           << "{label = " << label << "}, "
           << "{type = " << device.device.type << "}, "
           << "{device_id = " << device.device.id << "})";

<<<<<<< HEAD
  Send(new MediaStreamMsg_StopGeneratedStream(render_view_id, label));
=======
  Send(new MediaStreamMsg_DeviceStopped(render_view_id, label, device));
>>>>>>> 8c15b39e
}

void MediaStreamDispatcherHost::DevicesEnumerated(
    int render_view_id,
    int page_request_id,
    const std::string& label,
    const StreamDeviceInfoArray& devices) {
  DCHECK(BrowserThread::CurrentlyOn(BrowserThread::IO));
  DVLOG(1) << "MediaStreamDispatcherHost::DevicesEnumerated("
           << ", {page_request_id = " << page_request_id <<  "})";

  Send(new MediaStreamMsg_DevicesEnumerated(render_view_id, page_request_id,
                                            devices));
}

void MediaStreamDispatcherHost::DeviceOpened(
    int render_view_id,
    int page_request_id,
    const std::string& label,
    const StreamDeviceInfo& video_device) {
  DCHECK(BrowserThread::CurrentlyOn(BrowserThread::IO));
  DVLOG(1) << "MediaStreamDispatcherHost::DeviceOpened("
<<<<<<< HEAD
           << ", {label = " << label <<  "})";

  // TODO(perkj): Checking for StreamRequest here is a temporary fix to avoid
  // an Assert in PopRequest. Remove this once the real problem is solved.
  // crbug/316396.
  StreamMap::iterator it = streams_.find(label);
  DCHECK(it != streams_.end());
  if (it == streams_.end()) {
    LOG(ERROR) << "DeviceOpened but there is no request for the device.";
    return;
  }

  StreamRequest request = PopRequest(label);
=======
           << ", {page_request_id = " << page_request_id <<  "})";
>>>>>>> 8c15b39e

  Send(new MediaStreamMsg_DeviceOpened(
      render_view_id, page_request_id, label, video_device));
}

bool MediaStreamDispatcherHost::OnMessageReceived(
    const IPC::Message& message, bool* message_was_ok) {
  bool handled = true;
  IPC_BEGIN_MESSAGE_MAP_EX(MediaStreamDispatcherHost, message, *message_was_ok)
    IPC_MESSAGE_HANDLER(MediaStreamHostMsg_GenerateStream, OnGenerateStream)
    IPC_MESSAGE_HANDLER(MediaStreamHostMsg_CancelGenerateStream,
                        OnCancelGenerateStream)
    IPC_MESSAGE_HANDLER(MediaStreamHostMsg_StopStreamDevice,
                        OnStopStreamDevice)
    IPC_MESSAGE_HANDLER(MediaStreamHostMsg_EnumerateDevices,
                        OnEnumerateDevices)
    IPC_MESSAGE_HANDLER(MediaStreamHostMsg_CancelEnumerateDevices,
                        OnCancelEnumerateDevices)
    IPC_MESSAGE_HANDLER(MediaStreamHostMsg_OpenDevice,
                        OnOpenDevice)
    IPC_MESSAGE_HANDLER(MediaStreamHostMsg_CloseDevice,
                        OnCloseDevice)
    IPC_MESSAGE_UNHANDLED(handled = false)
  IPC_END_MESSAGE_MAP_EX()
  return handled;
}

void MediaStreamDispatcherHost::OnChannelClosing() {
  DVLOG(1) << "MediaStreamDispatcherHost::OnChannelClosing";

  // Since the IPC channel is gone, close all requesting/requested streams.
  media_stream_manager_->CancelAllRequests(render_process_id_);
<<<<<<< HEAD
  // Clear the map after we have stopped all the streams.
  streams_.clear();
=======
>>>>>>> 8c15b39e
}

MediaStreamDispatcherHost::~MediaStreamDispatcherHost() {
}

void MediaStreamDispatcherHost::OnGenerateStream(
    int render_view_id,
    int page_request_id,
    const StreamOptions& components,
    const GURL& security_origin) {
  DVLOG(1) << "MediaStreamDispatcherHost::OnGenerateStream("
           << render_view_id << ", "
           << page_request_id << ", ["
           << " audio:" << components.audio_requested
           << " video:" << components.video_requested
           << " ], "
           << security_origin.spec() << ")";

<<<<<<< HEAD
  const std::string& label = media_stream_manager_->GenerateStream(
      this, render_process_id_, render_view_id, page_request_id,
      components, security_origin);
  if (label.empty()) {
    Send(new MediaStreamMsg_StreamGenerationFailed(render_view_id,
                                                   page_request_id));
  } else {
    StoreRequest(render_view_id, page_request_id, label);
  }
=======
  media_stream_manager_->GenerateStream(
      this, render_process_id_, render_view_id, salt_callback_,
      page_request_id, components, security_origin);
>>>>>>> 8c15b39e
}

void MediaStreamDispatcherHost::OnCancelGenerateStream(int render_view_id,
                                                       int page_request_id) {
  DVLOG(1) << "MediaStreamDispatcherHost::OnCancelGenerateStream("
           << render_view_id << ", "
           << page_request_id << ")";
<<<<<<< HEAD

  for (StreamMap::iterator it = streams_.begin(); it != streams_.end(); ++it) {
    if (it->second.render_view_id == render_view_id &&
        it->second.page_request_id == page_request_id) {
      const std::string& label = it->first;
      media_stream_manager_->CancelRequest(label);
      PopRequest(label);
      break;
    }
  }
=======
  media_stream_manager_->CancelRequest(render_process_id_, render_view_id,
                                       page_request_id);
>>>>>>> 8c15b39e
}

void MediaStreamDispatcherHost::OnStopStreamDevice(
    int render_view_id,
    const std::string& device_id) {
  DVLOG(1) << "MediaStreamDispatcherHost::OnStopStreamDevice("
           << render_view_id << ", "
           << device_id << ")";
  media_stream_manager_->StopStreamDevice(render_process_id_, render_view_id,
                                          device_id);
}

void MediaStreamDispatcherHost::OnEnumerateDevices(
    int render_view_id,
    int page_request_id,
    MediaStreamType type,
    const GURL& security_origin) {
  DVLOG(1) << "MediaStreamDispatcherHost::OnEnumerateDevices("
           << render_view_id << ", "
           << page_request_id << ", "
           << type << ", "
           << security_origin.spec() << ")";

<<<<<<< HEAD
  const std::string& label = media_stream_manager_->EnumerateDevices(
      this, render_process_id_, render_view_id, page_request_id,
      type, security_origin);
  StoreRequest(render_view_id, page_request_id, label);
=======
  media_stream_manager_->EnumerateDevices(
      this, render_process_id_, render_view_id, salt_callback_,
      page_request_id, type, security_origin);
>>>>>>> 8c15b39e
}

void MediaStreamDispatcherHost::OnCancelEnumerateDevices(
    int render_view_id,
<<<<<<< HEAD
    const std::string& label) {
  DVLOG(1) << "MediaStreamDispatcherHost::OnCancelEnumerateDevices("
           << render_view_id << ", "
           << label << ")";

  if (streams_.find(label) == streams_.end()) {
    // According to the comments in MediaStreamDispatcher::OnDevicesEnumerated,
    // OnCancelEnumerateDevices can be called several times with the same label.
    DVLOG(1) << "Enumeration request with label " << label
             << "does not exist.";
    return;
  }
  media_stream_manager_->CancelRequest(label);
  PopRequest(label);
=======
    int page_request_id) {
  DVLOG(1) << "MediaStreamDispatcherHost::OnCancelEnumerateDevices("
           << render_view_id << ", "
           << page_request_id << ")";
  media_stream_manager_->CancelRequest(render_process_id_, render_view_id,
                                       page_request_id);
>>>>>>> 8c15b39e
}

void MediaStreamDispatcherHost::OnOpenDevice(
    int render_view_id,
    int page_request_id,
    const std::string& device_id,
    MediaStreamType type,
    const GURL& security_origin) {
  DVLOG(1) << "MediaStreamDispatcherHost::OnOpenDevice("
           << render_view_id << ", "
           << page_request_id << ", device_id: "
           << device_id.c_str() << ", type: "
           << type << ", "
           << security_origin.spec() << ")";

<<<<<<< HEAD
  const std::string& label = media_stream_manager_->OpenDevice(
      this, render_process_id_, render_view_id, page_request_id,
      device_id, type, security_origin);
  StoreRequest(render_view_id, page_request_id, label);
=======
  media_stream_manager_->OpenDevice(
      this, render_process_id_, render_view_id, salt_callback_,
      page_request_id, device_id, type, security_origin);

>>>>>>> 8c15b39e
}

void MediaStreamDispatcherHost::OnCloseDevice(
    int render_view_id,
    const std::string& label) {
  DVLOG(1) << "MediaStreamDispatcherHost::OnCloseDevice("
           << render_view_id << ", "
           << label << ")";

  media_stream_manager_->CancelRequest(label);
<<<<<<< HEAD
}

void MediaStreamDispatcherHost::StoreRequest(int render_view_id,
                                             int page_request_id,
                                             const std::string& label) {
  DCHECK(!label.empty());
  DCHECK(streams_.find(label) == streams_.end());

  streams_[label] = StreamRequest(render_view_id, page_request_id);
=======
>>>>>>> 8c15b39e
}

MediaStreamDispatcherHost::StreamRequest
MediaStreamDispatcherHost::PopRequest(const std::string& label) {
  StreamMap::iterator it = streams_.find(label);
  CHECK(it != streams_.end());
  StreamRequest request = it->second;
  streams_.erase(it);
  return request;
}

}  // namespace content<|MERGE_RESOLUTION|>--- conflicted
+++ resolved
@@ -31,11 +31,6 @@
   DVLOG(1) << "MediaStreamDispatcherHost::StreamGenerated("
            << ", {label = " << label <<  "})";
 
-<<<<<<< HEAD
-  StreamRequest request = PopRequest(label);
-
-=======
->>>>>>> 8c15b39e
   Send(new MediaStreamMsg_StreamGenerated(
       render_view_id, page_request_id, label, audio_devices,
       video_devices));
@@ -47,35 +42,21 @@
   DVLOG(1) << "MediaStreamDispatcherHost::StreamGenerationFailed("
            << ", {page_request_id = " << page_request_id <<  "})";
 
-<<<<<<< HEAD
-  StreamRequest request = PopRequest(label);
-=======
->>>>>>> 8c15b39e
 
   Send(new MediaStreamMsg_StreamGenerationFailed(render_view_id,
                                                  page_request_id));
 }
 
-<<<<<<< HEAD
-void MediaStreamDispatcherHost::StopGeneratedStream(
-    int render_view_id,
-    const std::string& label) {
-=======
 void MediaStreamDispatcherHost::DeviceStopped(int render_view_id,
                                               const std::string& label,
                                               const StreamDeviceInfo& device) {
->>>>>>> 8c15b39e
   DCHECK(BrowserThread::CurrentlyOn(BrowserThread::IO));
   DVLOG(1) << "MediaStreamDispatcherHost::DeviceStopped("
            << "{label = " << label << "}, "
            << "{type = " << device.device.type << "}, "
            << "{device_id = " << device.device.id << "})";
 
-<<<<<<< HEAD
-  Send(new MediaStreamMsg_StopGeneratedStream(render_view_id, label));
-=======
   Send(new MediaStreamMsg_DeviceStopped(render_view_id, label, device));
->>>>>>> 8c15b39e
 }
 
 void MediaStreamDispatcherHost::DevicesEnumerated(
@@ -98,23 +79,7 @@
     const StreamDeviceInfo& video_device) {
   DCHECK(BrowserThread::CurrentlyOn(BrowserThread::IO));
   DVLOG(1) << "MediaStreamDispatcherHost::DeviceOpened("
-<<<<<<< HEAD
-           << ", {label = " << label <<  "})";
-
-  // TODO(perkj): Checking for StreamRequest here is a temporary fix to avoid
-  // an Assert in PopRequest. Remove this once the real problem is solved.
-  // crbug/316396.
-  StreamMap::iterator it = streams_.find(label);
-  DCHECK(it != streams_.end());
-  if (it == streams_.end()) {
-    LOG(ERROR) << "DeviceOpened but there is no request for the device.";
-    return;
-  }
-
-  StreamRequest request = PopRequest(label);
-=======
            << ", {page_request_id = " << page_request_id <<  "})";
->>>>>>> 8c15b39e
 
   Send(new MediaStreamMsg_DeviceOpened(
       render_view_id, page_request_id, label, video_device));
@@ -147,11 +112,6 @@
 
   // Since the IPC channel is gone, close all requesting/requested streams.
   media_stream_manager_->CancelAllRequests(render_process_id_);
-<<<<<<< HEAD
-  // Clear the map after we have stopped all the streams.
-  streams_.clear();
-=======
->>>>>>> 8c15b39e
 }
 
 MediaStreamDispatcherHost::~MediaStreamDispatcherHost() {
@@ -170,21 +130,9 @@
            << " ], "
            << security_origin.spec() << ")";
 
-<<<<<<< HEAD
-  const std::string& label = media_stream_manager_->GenerateStream(
-      this, render_process_id_, render_view_id, page_request_id,
-      components, security_origin);
-  if (label.empty()) {
-    Send(new MediaStreamMsg_StreamGenerationFailed(render_view_id,
-                                                   page_request_id));
-  } else {
-    StoreRequest(render_view_id, page_request_id, label);
-  }
-=======
   media_stream_manager_->GenerateStream(
       this, render_process_id_, render_view_id, salt_callback_,
       page_request_id, components, security_origin);
->>>>>>> 8c15b39e
 }
 
 void MediaStreamDispatcherHost::OnCancelGenerateStream(int render_view_id,
@@ -192,21 +140,8 @@
   DVLOG(1) << "MediaStreamDispatcherHost::OnCancelGenerateStream("
            << render_view_id << ", "
            << page_request_id << ")";
-<<<<<<< HEAD
-
-  for (StreamMap::iterator it = streams_.begin(); it != streams_.end(); ++it) {
-    if (it->second.render_view_id == render_view_id &&
-        it->second.page_request_id == page_request_id) {
-      const std::string& label = it->first;
-      media_stream_manager_->CancelRequest(label);
-      PopRequest(label);
-      break;
-    }
-  }
-=======
   media_stream_manager_->CancelRequest(render_process_id_, render_view_id,
                                        page_request_id);
->>>>>>> 8c15b39e
 }
 
 void MediaStreamDispatcherHost::OnStopStreamDevice(
@@ -230,43 +165,19 @@
            << type << ", "
            << security_origin.spec() << ")";
 
-<<<<<<< HEAD
-  const std::string& label = media_stream_manager_->EnumerateDevices(
-      this, render_process_id_, render_view_id, page_request_id,
-      type, security_origin);
-  StoreRequest(render_view_id, page_request_id, label);
-=======
   media_stream_manager_->EnumerateDevices(
       this, render_process_id_, render_view_id, salt_callback_,
       page_request_id, type, security_origin);
->>>>>>> 8c15b39e
 }
 
 void MediaStreamDispatcherHost::OnCancelEnumerateDevices(
     int render_view_id,
-<<<<<<< HEAD
-    const std::string& label) {
-  DVLOG(1) << "MediaStreamDispatcherHost::OnCancelEnumerateDevices("
-           << render_view_id << ", "
-           << label << ")";
-
-  if (streams_.find(label) == streams_.end()) {
-    // According to the comments in MediaStreamDispatcher::OnDevicesEnumerated,
-    // OnCancelEnumerateDevices can be called several times with the same label.
-    DVLOG(1) << "Enumeration request with label " << label
-             << "does not exist.";
-    return;
-  }
-  media_stream_manager_->CancelRequest(label);
-  PopRequest(label);
-=======
     int page_request_id) {
   DVLOG(1) << "MediaStreamDispatcherHost::OnCancelEnumerateDevices("
            << render_view_id << ", "
            << page_request_id << ")";
   media_stream_manager_->CancelRequest(render_process_id_, render_view_id,
                                        page_request_id);
->>>>>>> 8c15b39e
 }
 
 void MediaStreamDispatcherHost::OnOpenDevice(
@@ -282,17 +193,10 @@
            << type << ", "
            << security_origin.spec() << ")";
 
-<<<<<<< HEAD
-  const std::string& label = media_stream_manager_->OpenDevice(
-      this, render_process_id_, render_view_id, page_request_id,
-      device_id, type, security_origin);
-  StoreRequest(render_view_id, page_request_id, label);
-=======
   media_stream_manager_->OpenDevice(
       this, render_process_id_, render_view_id, salt_callback_,
       page_request_id, device_id, type, security_origin);
 
->>>>>>> 8c15b39e
 }
 
 void MediaStreamDispatcherHost::OnCloseDevice(
@@ -303,27 +207,6 @@
            << label << ")";
 
   media_stream_manager_->CancelRequest(label);
-<<<<<<< HEAD
-}
-
-void MediaStreamDispatcherHost::StoreRequest(int render_view_id,
-                                             int page_request_id,
-                                             const std::string& label) {
-  DCHECK(!label.empty());
-  DCHECK(streams_.find(label) == streams_.end());
-
-  streams_[label] = StreamRequest(render_view_id, page_request_id);
-=======
->>>>>>> 8c15b39e
-}
-
-MediaStreamDispatcherHost::StreamRequest
-MediaStreamDispatcherHost::PopRequest(const std::string& label) {
-  StreamMap::iterator it = streams_.find(label);
-  CHECK(it != streams_.end());
-  StreamRequest request = it->second;
-  streams_.erase(it);
-  return request;
 }
 
 }  // namespace content