// Copyright (c) 2012 The Chromium Authors. All rights reserved.
// Use of this source code is governed by a BSD-style license that can be
// found in the LICENSE file.

#include "content/browser/renderer_host/media/audio_sync_reader.h"

#include <algorithm>

#include "base/command_line.h"
#include "base/memory/shared_memory.h"
#include "base/metrics/histogram.h"
#include "content/public/common/content_switches.h"
#include "media/audio/audio_buffers_state.h"
#include "media/audio/audio_parameters.h"

using media::AudioBus;

namespace content {

AudioSyncReader::AudioSyncReader(base::SharedMemory* shared_memory,
                                 const media::AudioParameters& params,
                                 int input_channels)
    : shared_memory_(shared_memory),
      input_channels_(input_channels),
      mute_audio_(CommandLine::ForCurrentProcess()->HasSwitch(
          switches::kMuteAudio)),
      packet_size_(shared_memory_->requested_size()),
      renderer_callback_count_(0),
      renderer_missed_callback_count_(0),
#if defined(OS_MACOSX)
      maximum_wait_time_(params.GetBufferDuration() / 2),
#else
      // TODO(dalecurtis): Investigate if we can reduce this on all platforms.
      maximum_wait_time_(base::TimeDelta::FromMilliseconds(20)),
#endif
      buffer_index_(0) {
  int input_memory_size = 0;
  int output_memory_size = AudioBus::CalculateMemorySize(params);
  if (input_channels_ > 0) {
    // The input storage is after the output storage.
    int frames = params.frames_per_buffer();
    input_memory_size = AudioBus::CalculateMemorySize(input_channels_, frames);
    char* input_data =
        static_cast<char*>(shared_memory_->memory()) + output_memory_size;
    input_bus_ = AudioBus::WrapMemory(input_channels_, frames, input_data);
    input_bus_->Zero();
  }
  DCHECK_EQ(packet_size_, output_memory_size + input_memory_size);
  output_bus_ = AudioBus::WrapMemory(params, shared_memory->memory());
  output_bus_->Zero();
}

AudioSyncReader::~AudioSyncReader() {
  if (!renderer_callback_count_)
    return;

  // Recording the percentage of deadline misses gives us a rough overview of
  // how many users might be running into audio glitches.
  int percentage_missed =
      100.0 * renderer_missed_callback_count_ / renderer_callback_count_;
  UMA_HISTOGRAM_PERCENTAGE(
      "Media.AudioRendererMissedDeadline", percentage_missed);
}

// media::AudioOutputController::SyncReader implementations.
void AudioSyncReader::UpdatePendingBytes(uint32 bytes) {
  // Zero out the entire output buffer to avoid stuttering/repeating-buffers
  // in the anomalous case if the renderer is unable to keep up with real-time.
  output_bus_->Zero();
  socket_->Send(&bytes, sizeof(bytes));
  ++buffer_index_;
}

void AudioSyncReader::Read(const AudioBus* source, AudioBus* dest) {
  ++renderer_callback_count_;
  if (!WaitUntilDataIsReady()) {
    ++renderer_missed_callback_count_;
    dest->Zero();
    return;
  }

  // Copy optional synchronized live audio input for consumption by renderer
  // process.
<<<<<<< HEAD
  if (source && input_bus_) {
    // TODO(rtoy): In some cases with device and sample-rate changes it's
    // possible for an AOR to insert a resampler in the path. Because this is
    // used with the Web Audio API, it'd be better to bypass the device change
    // handling in AOR and instead let the renderer-side Web Audio code deal
    // with this.
    if (source->frames() == input_bus_->frames() &&
        source->channels() == input_bus_->channels()) {
=======
  if (input_bus_) {
    if (source)
>>>>>>> 8c15b39e
      source->CopyTo(input_bus_.get());
    } else {
      input_bus_->Zero();
    }
  }

  if (mute_audio_)
    dest->Zero();
  else
    output_bus_->CopyTo(dest);
}

void AudioSyncReader::Close() {
  socket_->Close();
}

bool AudioSyncReader::Init() {
  socket_.reset(new base::CancelableSyncSocket());
  foreign_socket_.reset(new base::CancelableSyncSocket());
  return base::CancelableSyncSocket::CreatePair(socket_.get(),
                                                foreign_socket_.get());
}

#if defined(OS_WIN)
bool AudioSyncReader::PrepareForeignSocketHandle(
    base::ProcessHandle process_handle,
    base::SyncSocket::Handle* foreign_handle) {
  ::DuplicateHandle(GetCurrentProcess(), foreign_socket_->handle(),
                    process_handle, foreign_handle,
                    0, FALSE, DUPLICATE_SAME_ACCESS);
  return (*foreign_handle != 0);
}
#else
bool AudioSyncReader::PrepareForeignSocketHandle(
    base::ProcessHandle process_handle,
    base::FileDescriptor* foreign_handle) {
  foreign_handle->fd = foreign_socket_->handle();
  foreign_handle->auto_close = false;
  return (foreign_handle->fd != -1);
}
#endif

bool AudioSyncReader::WaitUntilDataIsReady() {
  base::TimeDelta timeout = maximum_wait_time_;
  const base::TimeTicks start_time = base::TimeTicks::Now();
  const base::TimeTicks finish_time = start_time + timeout;

  // Check if data is ready and if not, wait a reasonable amount of time for it.
  //
  // Data readiness is achieved via parallel counters, one on the renderer side
  // and one here.  Every time a buffer is requested via UpdatePendingBytes(),
  // |buffer_index_| is incremented.  Subsequently every time the renderer has a
  // buffer ready it increments its counter and sends the counter value over the
  // SyncSocket.  Data is ready when |buffer_index_| matches the counter value
  // received from the renderer.
  //
  // The counter values may temporarily become out of sync if the renderer is
  // unable to deliver audio fast enough.  It's assumed that the renderer will
  // catch up at some point, which means discarding counter values read from the
  // SyncSocket which don't match our current buffer index.
  size_t bytes_received = 0;
  uint32 renderer_buffer_index = 0;
  while (timeout.InMicroseconds() > 0) {
    bytes_received = socket_->ReceiveWithTimeout(
        &renderer_buffer_index, sizeof(renderer_buffer_index), timeout);
    if (!bytes_received)
      break;

    DCHECK_EQ(bytes_received, sizeof(renderer_buffer_index));
    if (renderer_buffer_index == buffer_index_)
      break;

    // Reduce the timeout value as receives succeed, but aren't the right index.
    timeout = finish_time - base::TimeTicks::Now();
  }

  // Receive timed out or another error occurred.  Receive can timeout if the
  // renderer is unable to deliver audio data within the allotted time.
  if (!bytes_received || renderer_buffer_index != buffer_index_) {
    DVLOG(2) << "AudioSyncReader::WaitUntilDataIsReady() timed out.";

    base::TimeDelta time_since_start = base::TimeTicks::Now() - start_time;
    UMA_HISTOGRAM_CUSTOM_TIMES("Media.AudioOutputControllerDataNotReady",
                               time_since_start,
                               base::TimeDelta::FromMilliseconds(1),
                               base::TimeDelta::FromMilliseconds(1000),
                               50);
    return false;
  }

  return true;
}

}  // namespace content<|MERGE_RESOLUTION|>--- conflicted
+++ resolved
@@ -81,23 +81,11 @@
 
   // Copy optional synchronized live audio input for consumption by renderer
   // process.
-<<<<<<< HEAD
-  if (source && input_bus_) {
-    // TODO(rtoy): In some cases with device and sample-rate changes it's
-    // possible for an AOR to insert a resampler in the path. Because this is
-    // used with the Web Audio API, it'd be better to bypass the device change
-    // handling in AOR and instead let the renderer-side Web Audio code deal
-    // with this.
-    if (source->frames() == input_bus_->frames() &&
-        source->channels() == input_bus_->channels()) {
-=======
   if (input_bus_) {
     if (source)
->>>>>>> 8c15b39e
       source->CopyTo(input_bus_.get());
-    } else {
+    else
       input_bus_->Zero();
-    }
   }
 
   if (mute_audio_)
