// Copyright 2013 The Chromium Authors. All rights reserved.
// Use of this source code is governed by a BSD-style license that can be
// found in the LICENSE file.

#ifndef CONTENT_BROWSER_RENDERER_HOST_MEDIA_DEVICE_REQUEST_MESSAGE_FILTER_H_
#define CONTENT_BROWSER_RENDERER_HOST_MEDIA_DEVICE_REQUEST_MESSAGE_FILTER_H_

#include <map>
#include <string>

#include "base/synchronization/lock.h"
#include "content/browser/renderer_host/media/media_stream_requester.h"
#include "content/common/content_export.h"
#include "content/public/browser/browser_message_filter.h"

namespace content {

class MediaStreamManager;
class ResourceContext;

// DeviceRequestMessageFilter used to delegate requests from the
// MediaStreamCenter.
class CONTENT_EXPORT DeviceRequestMessageFilter : public BrowserMessageFilter,
                                                  public MediaStreamRequester {
 public:
  DeviceRequestMessageFilter(ResourceContext* resource_context,
                             MediaStreamManager* media_stream_manager);

  // MediaStreamRequester implementation.
  // TODO(vrk): Replace MediaStreamRequester interface with a single callback so
  // we don't have to override all these callbacks we don't care about.
  // (crbug.com/249476)
  virtual void StreamGenerated(
<<<<<<< HEAD
      const std::string& label, const StreamDeviceInfoArray& audio_devices,
      const StreamDeviceInfoArray& video_devices) OVERRIDE;
  virtual void StreamGenerationFailed(const std::string& label) OVERRIDE;
  virtual void StopGeneratedStream(int render_view_id,
                                   const std::string& label) OVERRIDE;
  virtual void DeviceOpened(const std::string& label,
                            const StreamDeviceInfo& video_device) OVERRIDE;
=======
      int render_view_id, int page_request_id, const std::string& label,
      const StreamDeviceInfoArray& audio_devices,
      const StreamDeviceInfoArray& video_devices) OVERRIDE {}
  virtual void StreamGenerationFailed(int render_view_id,
                                      int page_request_id) OVERRIDE {}
  virtual void DeviceStopped(int render_view_id,
                             const std::string& label,
                             const StreamDeviceInfo& device) OVERRIDE {}
  virtual void DeviceOpened(int render_view_id,
                            int page_request_id,
                            const std::string& label,
                            const StreamDeviceInfo& video_device) OVERRIDE {}
>>>>>>> 8c15b39e
  // DevicesEnumerated() is the only callback we're interested in.
  virtual void DevicesEnumerated(int render_view_id,
                                 int page_request_id,
                                 const std::string& label,
                                 const StreamDeviceInfoArray& devices) OVERRIDE;

  // BrowserMessageFilter implementation.
  virtual bool OnMessageReceived(const IPC::Message& message,
                                 bool* message_was_ok) OVERRIDE;
  virtual void OnChannelClosing() OVERRIDE;

 protected:
  virtual ~DeviceRequestMessageFilter();

 private:
  void OnGetSources(int request_id, const GURL& security_origin);

  // Owned by ProfileIOData which is guaranteed to outlive DRMF.
  ResourceContext* resource_context_;
  MediaStreamManager* media_stream_manager_;

  struct DeviceRequest;
  typedef std::vector<DeviceRequest> DeviceRequestList;
  // List of all requests.
  DeviceRequestList requests_;

  DISALLOW_COPY_AND_ASSIGN(DeviceRequestMessageFilter);
};

}  // namespace content

#endif  // CONTENT_BROWSER_RENDERER_HOST_MEDIA_DEVICE_REQUEST_MESSAGE_FILTER_H_<|MERGE_RESOLUTION|>--- conflicted
+++ resolved
@@ -31,15 +31,6 @@
   // we don't have to override all these callbacks we don't care about.
   // (crbug.com/249476)
   virtual void StreamGenerated(
-<<<<<<< HEAD
-      const std::string& label, const StreamDeviceInfoArray& audio_devices,
-      const StreamDeviceInfoArray& video_devices) OVERRIDE;
-  virtual void StreamGenerationFailed(const std::string& label) OVERRIDE;
-  virtual void StopGeneratedStream(int render_view_id,
-                                   const std::string& label) OVERRIDE;
-  virtual void DeviceOpened(const std::string& label,
-                            const StreamDeviceInfo& video_device) OVERRIDE;
-=======
       int render_view_id, int page_request_id, const std::string& label,
       const StreamDeviceInfoArray& audio_devices,
       const StreamDeviceInfoArray& video_devices) OVERRIDE {}
@@ -52,7 +43,6 @@
                             int page_request_id,
                             const std::string& label,
                             const StreamDeviceInfo& video_device) OVERRIDE {}
->>>>>>> 8c15b39e
   // DevicesEnumerated() is the only callback we're interested in.
   virtual void DevicesEnumerated(int render_view_id,
                                  int page_request_id,
