// Copyright (c) 2012 The Chromium Authors. All rights reserved.
// Use of this source code is governed by a BSD-style license that can be
// found in the LICENSE file.

#include "content/browser/renderer_host/media/video_capture_manager.h"

#include <set>

#include "base/bind.h"
#include "base/command_line.h"
#include "base/logging.h"
#include "base/message_loop/message_loop.h"
#include "base/stl_util.h"
#include "base/task_runner_util.h"
#include "base/threading/sequenced_worker_pool.h"
#include "content/browser/renderer_host/media/video_capture_controller.h"
#include "content/browser/renderer_host/media/video_capture_controller_event_handler.h"
#include "content/browser/renderer_host/media/web_contents_video_capture_device.h"
#include "content/public/browser/browser_thread.h"
#include "content/public/browser/desktop_media_id.h"
#include "content/public/common/content_switches.h"
#include "content/public/common/media_stream_request.h"
#include "media/base/media_switches.h"
#include "media/base/scoped_histogram_timer.h"
#include "media/video/capture/fake_video_capture_device.h"
#include "media/video/capture/file_video_capture_device.h"
#include "media/video/capture/video_capture_device.h"

#if defined(ENABLE_SCREEN_CAPTURE)
#include "content/browser/renderer_host/media/desktop_capture_device.h"
#if defined(USE_AURA)
#include "content/browser/renderer_host/media/desktop_capture_device_aura.h"
#endif
#endif

namespace content {

VideoCaptureManager::DeviceEntry::DeviceEntry(
    MediaStreamType stream_type,
    const std::string& id,
    scoped_ptr<VideoCaptureController> controller)
    : stream_type(stream_type),
      id(id),
      video_capture_controller(controller.Pass()) {}

VideoCaptureManager::DeviceEntry::~DeviceEntry() {}

VideoCaptureManager::DeviceInfo::DeviceInfo() {}

VideoCaptureManager::DeviceInfo::DeviceInfo(
    const media::VideoCaptureDevice::Name& name,
    const media::VideoCaptureFormats& supported_formats)
    : name(name),
      supported_formats(supported_formats) {}

VideoCaptureManager::DeviceInfo::~DeviceInfo() {}

VideoCaptureManager::VideoCaptureManager()
    : listener_(NULL),
      new_capture_session_id_(1),
<<<<<<< HEAD
      use_fake_device_(false) {
=======
      artificial_device_source_for_testing_(DISABLED) {
>>>>>>> 8c15b39e
}

VideoCaptureManager::~VideoCaptureManager() {
  DCHECK(devices_.empty());
}

void VideoCaptureManager::Register(MediaStreamProviderListener* listener,
                                   base::MessageLoopProxy* device_thread_loop) {
  DCHECK(BrowserThread::CurrentlyOn(BrowserThread::IO));
  DCHECK(!listener_);
  DCHECK(!device_loop_.get());
  listener_ = listener;
  device_loop_ = device_thread_loop;
}

void VideoCaptureManager::Unregister() {
  DCHECK(listener_);
  listener_ = NULL;
}

void VideoCaptureManager::EnumerateDevices(MediaStreamType stream_type) {
  DCHECK(BrowserThread::CurrentlyOn(BrowserThread::IO));
  DVLOG(1) << "VideoCaptureManager::EnumerateDevices, type " << stream_type;
  DCHECK(listener_);
  base::PostTaskAndReplyWithResult(
      device_loop_, FROM_HERE,
      base::Bind(&VideoCaptureManager::GetAvailableDevicesInfoOnDeviceThread,
                 this, stream_type, devices_info_cache_),
      base::Bind(&VideoCaptureManager::OnDevicesInfoEnumerated, this,
                 stream_type));
}

int VideoCaptureManager::Open(const StreamDeviceInfo& device_info) {
  DCHECK(BrowserThread::CurrentlyOn(BrowserThread::IO));
  DCHECK(listener_);

  // Generate a new id for the session being opened.
  const int capture_session_id = new_capture_session_id_++;

  DCHECK(sessions_.find(capture_session_id) == sessions_.end());
  DVLOG(1) << "VideoCaptureManager::Open, id " << capture_session_id;

  // We just save the stream info for processing later.
  sessions_[capture_session_id] = device_info.device;

  // Notify our listener asynchronously; this ensures that we return
  // |capture_session_id| to the caller of this function before using that same
  // id in a listener event.
  base::MessageLoop::current()->PostTask(FROM_HERE,
      base::Bind(&VideoCaptureManager::OnOpened, this,
                 device_info.device.type, capture_session_id));
  return capture_session_id;
}

void VideoCaptureManager::Close(int capture_session_id) {
  DCHECK(BrowserThread::CurrentlyOn(BrowserThread::IO));
  DCHECK(listener_);
  DVLOG(1) << "VideoCaptureManager::Close, id " << capture_session_id;

  std::map<int, MediaStreamDevice>::iterator session_it =
      sessions_.find(capture_session_id);
  if (session_it == sessions_.end()) {
    NOTREACHED();
    return;
  }

  DeviceEntry* const existing_device = GetDeviceEntryForMediaStreamDevice(
      session_it->second);
  if (existing_device) {
    // Remove any client that is still using the session. This is safe to call
    // even if there are no clients using the session.
    existing_device->video_capture_controller->StopSession(capture_session_id);

    // StopSession() may have removed the last client, so we might need to
    // close the device.
    DestroyDeviceEntryIfNoClients(existing_device);
  }

  // Notify listeners asynchronously, and forget the session.
  base::MessageLoop::current()->PostTask(FROM_HERE,
      base::Bind(&VideoCaptureManager::OnClosed, this, session_it->second.type,
                 capture_session_id));
  sessions_.erase(session_it);
}

void VideoCaptureManager::UseFakeDevice() {
  if (CommandLine::ForCurrentProcess()->HasSwitch(
          switches::kUseFileForFakeVideoCapture)) {
    artificial_device_source_for_testing_ = Y4M_FILE;
  } else {
    artificial_device_source_for_testing_ = TEST_PATTERN;
  }
}

void VideoCaptureManager::DoStartDeviceOnDeviceThread(
    DeviceEntry* entry,
<<<<<<< HEAD
    const media::VideoCaptureCapability& capture_params,
=======
    const media::VideoCaptureParams& params,
>>>>>>> 8c15b39e
    scoped_ptr<media::VideoCaptureDevice::Client> device_client) {
  SCOPED_UMA_HISTOGRAM_TIMER("Media.VideoCaptureManager.StartDeviceTime");
  DCHECK(IsOnDeviceThread());

  scoped_ptr<media::VideoCaptureDevice> video_capture_device;
  switch (entry->stream_type) {
    case MEDIA_DEVICE_VIDEO_CAPTURE: {
      // We look up the device id from the renderer in our local enumeration
      // since the renderer does not have all the information that might be
      // held in the browser-side VideoCaptureDevice::Name structure.
      DeviceInfo* found = FindDeviceInfoById(entry->id, devices_info_cache_);
      if (found) {
        switch (artificial_device_source_for_testing_) {
          case DISABLED:
            video_capture_device.reset(
                media::VideoCaptureDevice::Create(found->name));
            break;
          case TEST_PATTERN:
            video_capture_device.reset(
                media::FakeVideoCaptureDevice::Create(found->name));
            break;
          case Y4M_FILE:
            video_capture_device.reset(
                media::FileVideoCaptureDevice::Create(found->name));
            break;
        }
      }
      break;
    }
    case MEDIA_TAB_VIDEO_CAPTURE: {
      video_capture_device.reset(
          WebContentsVideoCaptureDevice::Create(entry->id));
      break;
    }
    case MEDIA_DESKTOP_VIDEO_CAPTURE: {
#if defined(ENABLE_SCREEN_CAPTURE)
      DesktopMediaID id = DesktopMediaID::Parse(entry->id);
#if defined(USE_AURA)
      if (id.type == DesktopMediaID::TYPE_AURA_WINDOW) {
        video_capture_device.reset(DesktopCaptureDeviceAura::Create(id));
      } else
#endif
      if (id.type != DesktopMediaID::TYPE_NONE &&
          id.type != DesktopMediaID::TYPE_AURA_WINDOW) {
        video_capture_device = DesktopCaptureDevice::Create(id);
      }
#endif  // defined(ENABLE_SCREEN_CAPTURE)
      break;
    }
    default: {
      NOTIMPLEMENTED();
      break;
    }
  }

  if (!video_capture_device) {
    device_client->OnError();
    return;
  }

  video_capture_device->AllocateAndStart(params, device_client.Pass());
  entry->video_capture_device = video_capture_device.Pass();
}

void VideoCaptureManager::StartCaptureForClient(
<<<<<<< HEAD
=======
    media::VideoCaptureSessionId session_id,
>>>>>>> 8c15b39e
    const media::VideoCaptureParams& params,
    base::ProcessHandle client_render_process,
    VideoCaptureControllerID client_id,
    VideoCaptureControllerEventHandler* client_handler,
    const DoneCB& done_cb) {
  DCHECK(BrowserThread::CurrentlyOn(BrowserThread::IO));
<<<<<<< HEAD
  DVLOG(1) << "VideoCaptureManager::StartCaptureForClient, ("
         << params.requested_format.width
         << ", " << params.requested_format.height
         << ", " << params.requested_format.frame_rate
         << ", #" << params.session_id
         << ")";

  DeviceEntry* entry = GetOrCreateDeviceEntry(params.session_id);
=======
  DVLOG(1) << "VideoCaptureManager::StartCaptureForClient, "
           << params.requested_format.frame_size.ToString() << ", "
           << params.requested_format.frame_rate << ", #" << session_id << ")";

  DeviceEntry* entry = GetOrCreateDeviceEntry(session_id);
>>>>>>> 8c15b39e
  if (!entry) {
    done_cb.Run(base::WeakPtr<VideoCaptureController>());
    return;
  }

  DCHECK(entry->video_capture_controller);

  // First client starts the device.
  if (entry->video_capture_controller->GetClientCount() == 0) {
    DVLOG(1) << "VideoCaptureManager starting device (type = "
             << entry->stream_type << ", id = " << entry->id << ")";

<<<<<<< HEAD
    media::VideoCaptureCapability params_as_capability;
    params_as_capability.width = params.requested_format.width;
    params_as_capability.height = params.requested_format.height;
    params_as_capability.frame_rate = params.requested_format.frame_rate;
    params_as_capability.frame_size_type =
        params.requested_format.frame_size_type;

    device_loop_->PostTask(FROM_HERE, base::Bind(
        &VideoCaptureManager::DoStartDeviceOnDeviceThread, this,
        entry, params_as_capability,
        base::Passed(entry->video_capture_controller->NewDeviceClient())));
  }
  // Run the callback first, as AddClient() may trigger OnFrameInfo().
  done_cb.Run(entry->video_capture_controller->GetWeakPtr());
  entry->video_capture_controller->AddClient(client_id,
                                             client_handler,
                                             client_render_process,
                                             params);
=======
    device_loop_->PostTask(
        FROM_HERE,
        base::Bind(
            &VideoCaptureManager::DoStartDeviceOnDeviceThread,
            this,
            entry,
            params,
            base::Passed(entry->video_capture_controller->NewDeviceClient())));
  }
  // Run the callback first, as AddClient() may trigger OnFrameInfo().
  done_cb.Run(entry->video_capture_controller->GetWeakPtr());
  entry->video_capture_controller->AddClient(
      client_id, client_handler, client_render_process, session_id, params);
>>>>>>> 8c15b39e
}

void VideoCaptureManager::StopCaptureForClient(
    VideoCaptureController* controller,
    VideoCaptureControllerID client_id,
    VideoCaptureControllerEventHandler* client_handler) {
  DCHECK(BrowserThread::CurrentlyOn(BrowserThread::IO));
  DCHECK(controller);
  DCHECK(client_handler);

  DeviceEntry* entry = GetDeviceEntryForController(controller);
  if (!entry) {
    NOTREACHED();
    return;
  }

  // Detach client from controller.
  int session_id = controller->RemoveClient(client_id, client_handler);
  DVLOG(1) << "VideoCaptureManager::StopCaptureForClient, session_id = "
           << session_id;

  // If controller has no more clients, delete controller and device.
  DestroyDeviceEntryIfNoClients(entry);
<<<<<<< HEAD
=======
}

void VideoCaptureManager::GetDeviceSupportedFormats(
    int capture_session_id,
    media::VideoCaptureFormats* supported_formats) {
  DCHECK(BrowserThread::CurrentlyOn(BrowserThread::IO));
  supported_formats->clear();

  std::map<int, MediaStreamDevice>::iterator it =
      sessions_.find(capture_session_id);
  DCHECK(it != sessions_.end());
  DVLOG(1) << "GetDeviceSupportedFormats for device: " << it->second.name;

  DeviceInfo* device_in_use =
      FindDeviceInfoById(it->second.id, devices_info_cache_);
  if (device_in_use) {
    DeviceEntry* const existing_device =
        GetDeviceEntryForMediaStreamDevice(it->second);
    if (!existing_device) {
      // If the device is not in use, return all its cached supported formats.
      *supported_formats = device_in_use->supported_formats;
      return;
    }
    // Otherwise, get the video capture parameters in use from the controller
    // associated to the device.
    supported_formats->push_back(
        existing_device->video_capture_controller->GetVideoCaptureFormat());
  }
>>>>>>> 8c15b39e
}

void VideoCaptureManager::DoStopDeviceOnDeviceThread(DeviceEntry* entry) {
  SCOPED_UMA_HISTOGRAM_TIMER("Media.VideoCaptureManager.StopDeviceTime");
  DCHECK(IsOnDeviceThread());
  if (entry->video_capture_device) {
    entry->video_capture_device->StopAndDeAllocate();
  }
  entry->video_capture_device.reset();
}

void VideoCaptureManager::OnOpened(MediaStreamType stream_type,
                                   int capture_session_id) {
  DCHECK(BrowserThread::CurrentlyOn(BrowserThread::IO));
  if (!listener_) {
    // Listener has been removed.
    return;
  }
  listener_->Opened(stream_type, capture_session_id);
}

void VideoCaptureManager::OnClosed(MediaStreamType stream_type,
                                   int capture_session_id) {
  DCHECK(BrowserThread::CurrentlyOn(BrowserThread::IO));
  if (!listener_) {
    // Listener has been removed.
    return;
  }
  listener_->Closed(stream_type, capture_session_id);
}

void VideoCaptureManager::OnDevicesInfoEnumerated(
    MediaStreamType stream_type,
    const DeviceInfos& new_devices_info_cache) {
  DCHECK(BrowserThread::CurrentlyOn(BrowserThread::IO));

  if (!listener_) {
    // Listener has been removed.
    return;
  }
  devices_info_cache_ = new_devices_info_cache;

  // Walk the |devices_info_cache_| and transform from VCD::Name to
  // StreamDeviceInfo for return purposes.
  StreamDeviceInfoArray devices;
  for (DeviceInfos::const_iterator it = devices_info_cache_.begin();
       it != devices_info_cache_.end(); ++it) {
    devices.push_back(StreamDeviceInfo(
<<<<<<< HEAD
        stream_type, it->GetNameAndModel(), it->id()));
=======
        stream_type, it->name.GetNameAndModel(), it->name.id()));
>>>>>>> 8c15b39e
  }
  listener_->DevicesEnumerated(stream_type, devices);
}

bool VideoCaptureManager::IsOnDeviceThread() const {
  return device_loop_->BelongsToCurrentThread();
}

VideoCaptureManager::DeviceInfos
VideoCaptureManager::GetAvailableDevicesInfoOnDeviceThread(
    MediaStreamType stream_type,
    const DeviceInfos& old_device_info_cache) {
  SCOPED_UMA_HISTOGRAM_TIMER(
      "Media.VideoCaptureManager.GetAvailableDevicesInfoOnDeviceThreadTime");
  DCHECK(IsOnDeviceThread());
  media::VideoCaptureDevice::Names names_snapshot;
  switch (stream_type) {
    case MEDIA_DEVICE_VIDEO_CAPTURE:
      // Cache the latest enumeration of video capture devices.
      // We'll refer to this list again in OnOpen to avoid having to
      // enumerate the devices again.
      switch (artificial_device_source_for_testing_) {
        case DISABLED:
          media::VideoCaptureDevice::GetDeviceNames(&names_snapshot);
          break;
        case TEST_PATTERN:
          media::FakeVideoCaptureDevice::GetDeviceNames(&names_snapshot);
          break;
        case Y4M_FILE:
          media::FileVideoCaptureDevice::GetDeviceNames(&names_snapshot);
          break;
      }
      break;

    case MEDIA_DESKTOP_VIDEO_CAPTURE:
      // Do nothing.
      break;

    default:
      NOTREACHED();
      break;
  }

  // Construct |new_devices_info_cache| with the cached devices that are still
  // present in the system, and remove their names from |names_snapshot|, so we
  // keep there the truly new devices.
  DeviceInfos new_devices_info_cache;
  for (DeviceInfos::const_iterator it_device_info =
           old_device_info_cache.begin();
       it_device_info != old_device_info_cache.end(); ++it_device_info) {
     for (media::VideoCaptureDevice::Names::iterator it =
              names_snapshot.begin();
          it != names_snapshot.end(); ++it) {
      if (it_device_info->name.id() == it->id()) {
        new_devices_info_cache.push_back(*it_device_info);
        names_snapshot.erase(it);
        break;
      }
    }
  }

  // Get the supported capture formats for the new devices in |names_snapshot|.
  for (media::VideoCaptureDevice::Names::const_iterator it =
           names_snapshot.begin();
       it != names_snapshot.end(); ++it) {
    media::VideoCaptureFormats supported_formats;
    DeviceInfo device_info(*it, media::VideoCaptureFormats());
    switch (artificial_device_source_for_testing_) {
      case DISABLED:
        media::VideoCaptureDevice::GetDeviceSupportedFormats(
            *it, &(device_info.supported_formats));
        break;
      case TEST_PATTERN:
        media::FakeVideoCaptureDevice::GetDeviceSupportedFormats(
            *it, &(device_info.supported_formats));
        break;
      case Y4M_FILE:
        media::FileVideoCaptureDevice::GetDeviceSupportedFormats(
            *it, &(device_info.supported_formats));
        break;
    }
    new_devices_info_cache.push_back(device_info);
  }
  return new_devices_info_cache;
}

VideoCaptureManager::DeviceEntry*
VideoCaptureManager::GetDeviceEntryForMediaStreamDevice(
    const MediaStreamDevice& device_info) {
  DCHECK(BrowserThread::CurrentlyOn(BrowserThread::IO));

  for (DeviceEntries::iterator it = devices_.begin();
       it != devices_.end(); ++it) {
    DeviceEntry* device = *it;
    if (device_info.type == device->stream_type &&
        device_info.id == device->id) {
      return device;
    }
  }
  return NULL;
}

VideoCaptureManager::DeviceEntry*
VideoCaptureManager::GetDeviceEntryForController(
    const VideoCaptureController* controller) {
  // Look up |controller| in |devices_|.
  for (DeviceEntries::iterator it = devices_.begin();
       it != devices_.end(); ++it) {
    if ((*it)->video_capture_controller.get() == controller) {
      return *it;
    }
  }
  return NULL;
}

void VideoCaptureManager::DestroyDeviceEntryIfNoClients(DeviceEntry* entry) {
  DCHECK(BrowserThread::CurrentlyOn(BrowserThread::IO));
  // Removal of the last client stops the device.
  if (entry->video_capture_controller->GetClientCount() == 0) {
    DVLOG(1) << "VideoCaptureManager stopping device (type = "
             << entry->stream_type << ", id = " << entry->id << ")";

    // The DeviceEntry is removed from |devices_| immediately. The controller is
    // deleted immediately, and the device is freed asynchronously. After this
    // point, subsequent requests to open this same device ID will create a new
    // DeviceEntry, VideoCaptureController, and VideoCaptureDevice.
    devices_.erase(entry);
    entry->video_capture_controller.reset();
    device_loop_->PostTask(
        FROM_HERE,
        base::Bind(&VideoCaptureManager::DoStopDeviceOnDeviceThread, this,
                   base::Owned(entry)));
  }
}

VideoCaptureManager::DeviceEntry* VideoCaptureManager::GetOrCreateDeviceEntry(
    int capture_session_id) {
  DCHECK(BrowserThread::CurrentlyOn(BrowserThread::IO));

  std::map<int, MediaStreamDevice>::iterator session_it =
      sessions_.find(capture_session_id);
  if (session_it == sessions_.end()) {
    return NULL;
  }
  const MediaStreamDevice& device_info = session_it->second;

  // Check if another session has already opened this device. If so, just
  // use that opened device.
  DeviceEntry* const existing_device =
      GetDeviceEntryForMediaStreamDevice(device_info);
  if (existing_device) {
    DCHECK_EQ(device_info.type, existing_device->stream_type);
    return existing_device;
  }

  scoped_ptr<VideoCaptureController> video_capture_controller(
      new VideoCaptureController());
  DeviceEntry* new_device = new DeviceEntry(device_info.type,
                                            device_info.id,
                                            video_capture_controller.Pass());
  devices_.insert(new_device);
  return new_device;
}

VideoCaptureManager::DeviceInfo* VideoCaptureManager::FindDeviceInfoById(
    const std::string& id,
    DeviceInfos& device_vector) {
  for (DeviceInfos::iterator it = device_vector.begin();
       it != device_vector.end(); ++it) {
    if (it->name.id() == id)
      return &(*it);
  }
  return NULL;
}

}  // namespace content<|MERGE_RESOLUTION|>--- conflicted
+++ resolved
@@ -58,11 +58,7 @@
 VideoCaptureManager::VideoCaptureManager()
     : listener_(NULL),
       new_capture_session_id_(1),
-<<<<<<< HEAD
-      use_fake_device_(false) {
-=======
       artificial_device_source_for_testing_(DISABLED) {
->>>>>>> 8c15b39e
 }
 
 VideoCaptureManager::~VideoCaptureManager() {
@@ -159,11 +155,7 @@
 
 void VideoCaptureManager::DoStartDeviceOnDeviceThread(
     DeviceEntry* entry,
-<<<<<<< HEAD
-    const media::VideoCaptureCapability& capture_params,
-=======
     const media::VideoCaptureParams& params,
->>>>>>> 8c15b39e
     scoped_ptr<media::VideoCaptureDevice::Client> device_client) {
   SCOPED_UMA_HISTOGRAM_TIMER("Media.VideoCaptureManager.StartDeviceTime");
   DCHECK(IsOnDeviceThread());
@@ -229,32 +221,18 @@
 }
 
 void VideoCaptureManager::StartCaptureForClient(
-<<<<<<< HEAD
-=======
     media::VideoCaptureSessionId session_id,
->>>>>>> 8c15b39e
     const media::VideoCaptureParams& params,
     base::ProcessHandle client_render_process,
     VideoCaptureControllerID client_id,
     VideoCaptureControllerEventHandler* client_handler,
     const DoneCB& done_cb) {
   DCHECK(BrowserThread::CurrentlyOn(BrowserThread::IO));
-<<<<<<< HEAD
-  DVLOG(1) << "VideoCaptureManager::StartCaptureForClient, ("
-         << params.requested_format.width
-         << ", " << params.requested_format.height
-         << ", " << params.requested_format.frame_rate
-         << ", #" << params.session_id
-         << ")";
-
-  DeviceEntry* entry = GetOrCreateDeviceEntry(params.session_id);
-=======
   DVLOG(1) << "VideoCaptureManager::StartCaptureForClient, "
            << params.requested_format.frame_size.ToString() << ", "
            << params.requested_format.frame_rate << ", #" << session_id << ")";
 
   DeviceEntry* entry = GetOrCreateDeviceEntry(session_id);
->>>>>>> 8c15b39e
   if (!entry) {
     done_cb.Run(base::WeakPtr<VideoCaptureController>());
     return;
@@ -267,26 +245,6 @@
     DVLOG(1) << "VideoCaptureManager starting device (type = "
              << entry->stream_type << ", id = " << entry->id << ")";
 
-<<<<<<< HEAD
-    media::VideoCaptureCapability params_as_capability;
-    params_as_capability.width = params.requested_format.width;
-    params_as_capability.height = params.requested_format.height;
-    params_as_capability.frame_rate = params.requested_format.frame_rate;
-    params_as_capability.frame_size_type =
-        params.requested_format.frame_size_type;
-
-    device_loop_->PostTask(FROM_HERE, base::Bind(
-        &VideoCaptureManager::DoStartDeviceOnDeviceThread, this,
-        entry, params_as_capability,
-        base::Passed(entry->video_capture_controller->NewDeviceClient())));
-  }
-  // Run the callback first, as AddClient() may trigger OnFrameInfo().
-  done_cb.Run(entry->video_capture_controller->GetWeakPtr());
-  entry->video_capture_controller->AddClient(client_id,
-                                             client_handler,
-                                             client_render_process,
-                                             params);
-=======
     device_loop_->PostTask(
         FROM_HERE,
         base::Bind(
@@ -300,7 +258,6 @@
   done_cb.Run(entry->video_capture_controller->GetWeakPtr());
   entry->video_capture_controller->AddClient(
       client_id, client_handler, client_render_process, session_id, params);
->>>>>>> 8c15b39e
 }
 
 void VideoCaptureManager::StopCaptureForClient(
@@ -324,8 +281,6 @@
 
   // If controller has no more clients, delete controller and device.
   DestroyDeviceEntryIfNoClients(entry);
-<<<<<<< HEAD
-=======
 }
 
 void VideoCaptureManager::GetDeviceSupportedFormats(
@@ -354,7 +309,6 @@
     supported_formats->push_back(
         existing_device->video_capture_controller->GetVideoCaptureFormat());
   }
->>>>>>> 8c15b39e
 }
 
 void VideoCaptureManager::DoStopDeviceOnDeviceThread(DeviceEntry* entry) {
@@ -403,11 +357,7 @@
   for (DeviceInfos::const_iterator it = devices_info_cache_.begin();
        it != devices_info_cache_.end(); ++it) {
     devices.push_back(StreamDeviceInfo(
-<<<<<<< HEAD
-        stream_type, it->GetNameAndModel(), it->id()));
-=======
         stream_type, it->name.GetNameAndModel(), it->name.id()));
->>>>>>> 8c15b39e
   }
   listener_->DevicesEnumerated(stream_type, devices);
 }
