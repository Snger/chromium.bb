--- conflicted
+++ resolved
@@ -24,18 +24,6 @@
                                const StreamDeviceInfoArray& audio_devices,
                                const StreamDeviceInfoArray& video_devices) = 0;
   // Called if GenerateStream failed.
-<<<<<<< HEAD
-  virtual void StreamGenerationFailed(const std::string& label) = 0;
-
-  // Called if stream has been stopped by user request.
-  // TODO(perkj): StopGeneratedStream is used by screen capture in order to be
-  // able to stop screen capture from UI instead of from JS.
-  // This should also be refactored to be stopped per stream source instead of
-  // the complete stream.
-  virtual void StopGeneratedStream(int render_view_id,
-                                   const std::string& label) = 0;
-
-=======
   virtual void StreamGenerationFailed(int render_view_id,
                                       int page_request_id) = 0;
   // Called if a device has been stopped by a user from UI or the device
@@ -44,7 +32,6 @@
   virtual void DeviceStopped(int render_view_id,
                              const std::string& label,
                              const StreamDeviceInfo& device) = 0;
->>>>>>> 8c15b39e
   // Called as a reply of a successful call to EnumerateDevices.
   virtual void DevicesEnumerated(int render_view_id,
                                  int page_request_id,
