// Copyright (c) 2012 The Chromium Authors. All rights reserved.
// Use of this source code is governed by a BSD-style license that can be
// found in the LICENSE file.

#ifndef CONTENT_BROWSER_RENDERER_HOST_BROWSER_RENDER_PROCESS_HOST_IMPL_H_
#define CONTENT_BROWSER_RENDERER_HOST_BROWSER_RENDER_PROCESS_HOST_IMPL_H_

#include <map>
#include <queue>
#include <string>

#include "base/memory/scoped_ptr.h"
#include "base/observer_list.h"
#include "base/process/process.h"
#include "base/timer/timer.h"
#include "content/browser/child_process_launcher.h"
#include "content/browser/geolocation/geolocation_dispatcher_host.h"
#include "content/browser/power_monitor_message_broadcaster.h"
#include "content/common/content_export.h"
#include "content/public/browser/gpu_data_manager_observer.h"
#include "content/public/browser/render_process_host.h"
#include "ipc/ipc_channel_proxy.h"
#include "ipc/ipc_platform_file.h"
#include "ui/surface/transport_dib.h"

#if defined(USE_MOJO)
#include "mojo/public/cpp/system/core.h"
#endif

struct ViewHostMsg_CompositorSurfaceBuffersSwapped_Params;

namespace base {
class CommandLine;
class MessageLoop;
}

namespace gfx {
class Size;
}

namespace content {
class AudioRendererHost;
class BrowserDemuxerAndroid;
class GeolocationDispatcherHost;
class GpuMessageFilter;
class MessagePortMessageFilter;
class PeerConnectionTrackerHost;
class RenderWidgetHelper;
class RenderWidgetHost;
class RenderWidgetHostImpl;
class RenderWidgetHostViewFrameSubscriber;
class ScreenOrientationDispatcherHost;
class StoragePartition;
class StoragePartitionImpl;

#if defined(USE_MOJO)
class RenderProcessHostMojoImpl;
#endif

// Implements a concrete RenderProcessHost for the browser process for talking
// to actual renderer processes (as opposed to mocks).
//
// Represents the browser side of the browser <--> renderer communication
// channel. There will be one RenderProcessHost per renderer process.
//
// This object is refcounted so that it can release its resources when all
// hosts using it go away.
//
// This object communicates back and forth with the RenderProcess object
// running in the renderer process. Each RenderProcessHost and RenderProcess
// keeps a list of RenderView (renderer) and WebContentsImpl (browser) which
// are correlated with IDs. This way, the Views and the corresponding ViewHosts
// communicate through the two process objects.
//
// A RenderProcessHost is also associated with one and only one
// StoragePartition.  This allows us to implement strong storage isolation
// because all the IPCs from the RenderViews (renderer) will only ever be able
// to access the partition they are assigned to.
class CONTENT_EXPORT RenderProcessHostImpl
    : public RenderProcessHost,
      public ChildProcessLauncher::Client,
      public GpuDataManagerObserver {
 public:
  RenderProcessHostImpl(int host_id,
                        base::ProcessHandle externally_managed_handle,
                        BrowserContext* browser_context,
                        StoragePartitionImpl* storage_partition_impl,
                        bool supports_browser_plugin,
                        bool is_guest);
  virtual ~RenderProcessHostImpl();

  // RenderProcessHost implementation (public portion).
  virtual void EnableSendQueue() OVERRIDE;
  virtual bool Init() OVERRIDE;
  virtual int GetNextRoutingID() OVERRIDE;
  virtual void AddRoute(int32 routing_id, IPC::Listener* listener) OVERRIDE;
  virtual void RemoveRoute(int32 routing_id) OVERRIDE;
  virtual void AddObserver(RenderProcessHostObserver* observer) OVERRIDE;
  virtual void RemoveObserver(RenderProcessHostObserver* observer) OVERRIDE;
  virtual size_t NumListeners() OVERRIDE;
  virtual bool WaitForBackingStoreMsg(int render_widget_id,
                                      const base::TimeDelta& max_delay,
                                      IPC::Message* msg) OVERRIDE;
  virtual void ReceivedBadMessage() OVERRIDE;
  virtual void WidgetRestored() OVERRIDE;
  virtual void WidgetHidden() OVERRIDE;
  virtual int VisibleWidgetCount() const OVERRIDE;
  virtual bool IsGuest() const OVERRIDE;
  virtual StoragePartition* GetStoragePartition() const OVERRIDE;
  virtual bool FastShutdownIfPossible() OVERRIDE;
  virtual void DumpHandles() OVERRIDE;
  virtual base::ProcessHandle GetHandle() const OVERRIDE;
  virtual TransportDIB* GetTransportDIB(TransportDIB::Id dib_id) OVERRIDE;
  virtual TransportDIB* MapTransportDIB(TransportDIB::Id dib_id) OVERRIDE;
  virtual BrowserContext* GetBrowserContext() const OVERRIDE;
  virtual bool InSameStoragePartition(
      StoragePartition* partition) const OVERRIDE;
  virtual int GetID() const OVERRIDE;
  virtual bool HasConnection() const OVERRIDE;
  virtual void SetIgnoreInputEvents(bool ignore_input_events) OVERRIDE;
  virtual bool IgnoreInputEvents() const OVERRIDE;
  virtual void Cleanup() OVERRIDE;
  virtual void AddPendingView() OVERRIDE;
  virtual void RemovePendingView() OVERRIDE;
  virtual void SetSuddenTerminationAllowed(bool enabled) OVERRIDE;
  virtual bool SuddenTerminationAllowed() const OVERRIDE;
  virtual IPC::ChannelProxy* GetChannel() OVERRIDE;
  virtual void AddFilter(BrowserMessageFilter* filter) OVERRIDE;
  virtual bool FastShutdownForPageCount(size_t count) OVERRIDE;
  virtual bool FastShutdownStarted() const OVERRIDE;
  virtual base::TimeDelta GetChildProcessIdleTime() const OVERRIDE;
  virtual void ResumeRequestsForView(int route_id) OVERRIDE;
  virtual void FilterURL(bool empty_allowed, GURL* url) OVERRIDE;
#if defined(ENABLE_WEBRTC)
  virtual void EnableAecDump(const base::FilePath& file) OVERRIDE;
  virtual void DisableAecDump() OVERRIDE;
  virtual void SetWebRtcLogMessageCallback(
      base::Callback<void(const std::string&)> callback) OVERRIDE;
#endif
  virtual void ResumeDeferredNavigation(const GlobalRequestID& request_id)
      OVERRIDE;
<<<<<<< HEAD
=======
  virtual void NotifyTimezoneChange() OVERRIDE;
>>>>>>> 7c415e25
  virtual bool IsProcessManagedExternally() const OVERRIDE;

  // IPC::Sender via RenderProcessHost.
  virtual bool Send(IPC::Message* msg) OVERRIDE;

  // IPC::Listener via RenderProcessHost.
  virtual bool OnMessageReceived(const IPC::Message& msg) OVERRIDE;
  virtual void OnChannelConnected(int32 peer_pid) OVERRIDE;
  virtual void OnChannelError() OVERRIDE;

  // ChildProcessLauncher::Client implementation.
  virtual void OnProcessLaunched() OVERRIDE;

  scoped_refptr<AudioRendererHost> audio_renderer_host() const;

  // Call this function when it is evident that the child process is actively
  // performing some operation, for example if we just received an IPC message.
  void mark_child_process_activity_time() {
    child_process_activity_time_ = base::TimeTicks::Now();
  }

  // Returns the current number of active views in this process.  Excludes
  // any RenderViewHosts that are swapped out.
  int GetActiveViewCount();

  // Start and end frame subscription for a specific renderer.
  // This API only supports subscription to accelerated composited frames.
  void BeginFrameSubscription(
      int route_id,
      scoped_ptr<RenderWidgetHostViewFrameSubscriber> subscriber);
  void EndFrameSubscription(int route_id);

  scoped_refptr<GeolocationDispatcherHost>
      geolocation_dispatcher_host() const {
    return make_scoped_refptr(geolocation_dispatcher_host_);
  }

#if defined(ENABLE_WEBRTC)
  // Fires the webrtc log message callback with |message|, if callback is set.
  void WebRtcLogMessage(const std::string& message);
#endif

<<<<<<< HEAD
=======
  scoped_refptr<ScreenOrientationDispatcherHost>
      screen_orientation_dispatcher_host() const;

>>>>>>> 7c415e25
  // This value is guaranteed to never be returned by GenerateUniqueId() below.
  static int kInvalidId;

  // Generate a new unique host id.
  static int GenerateUniqueId();

  // Register/unregister the host identified by the host id in the global host
  // list.
  static void RegisterHost(int host_id, RenderProcessHost* host);
  static void UnregisterHost(int host_id);

  // Implementation of FilterURL below that can be shared with the mock class.
  static void FilterURL(RenderProcessHost* rph, bool empty_allowed, GURL* url);

  // Returns true if |host| is suitable for launching a new view with |site_url|
  // in the given |browser_context|.
  static bool IsSuitableHost(RenderProcessHost* host,
                             BrowserContext* browser_context,
                             const GURL& site_url);

  // Returns an existing RenderProcessHost for |url| in |browser_context|,
  // if one exists.  Otherwise a new RenderProcessHost should be created and
  // registered using RegisterProcessHostForSite().
  // This should only be used for process-per-site mode, which can be enabled
  // globally with a command line flag or per-site, as determined by
  // SiteInstanceImpl::ShouldUseProcessPerSite.
  static RenderProcessHost* GetProcessHostForSite(
      BrowserContext* browser_context,
      const GURL& url);

  // Registers the given |process| to be used for any instance of |url|
  // within |browser_context|.
  // This should only be used for process-per-site mode, which can be enabled
  // globally with a command line flag or per-site, as determined by
  // SiteInstanceImpl::ShouldUseProcessPerSite.
  static void RegisterProcessHostForSite(
      BrowserContext* browser_context,
      RenderProcessHost* process,
      const GURL& url);

#if defined(OS_ANDROID)
  const scoped_refptr<BrowserDemuxerAndroid>& browser_demuxer_android() {
    return browser_demuxer_android_;
  }
#endif

  MessagePortMessageFilter* message_port_message_filter() const {
    return message_port_message_filter_;
  }

  void SetIsGuestForTesting(bool is_guest) {
    is_guest_ = is_guest;
  }

  // Called when the existence of the other renderer process which is connected
  // to the Worker in this renderer process has changed.
  // It is only called when "enable-embedded-shared-worker" flag is set.
  void IncrementWorkerRefCount();
  void DecrementWorkerRefCount();

#if defined(USE_MOJO)
  void SetWebUIHandle(int32 view_routing_id,
                      mojo::ScopedMessagePipeHandle handle);
#endif

 protected:
  // A proxy for our IPC::Channel that lives on the IO thread (see
  // browser_process.h)
  scoped_ptr<IPC::ChannelProxy> channel_;

  // True if fast shutdown has been performed on this RPH.
  bool fast_shutdown_started_;

  // True if we've posted a DeleteTask and will be deleted soon.
  bool deleting_soon_;

#ifndef NDEBUG
  // True if this object has deleted itself.
  bool is_self_deleted_;
#endif

  // The count of currently swapped out but pending RenderViews.  We have
  // started to swap these in, so the renderer process should not exit if
  // this count is non-zero.
  int32 pending_views_;

 private:
  friend class VisitRelayingRenderProcessHost;

  // Creates and adds the IO thread message filters.
  void CreateMessageFilters();

  // Control message handlers.
  void OnShutdownRequest();
  void OnDumpHandlesDone();
  void SuddenTerminationChanged(bool enabled);
  void OnUserMetricsRecordAction(const std::string& action);
  void OnSavedPageAsMHTML(int job_id, int64 mhtml_file_size);

  // CompositorSurfaceBuffersSwapped handler when there's no RWH.
  void OnCompositorSurfaceBuffersSwappedNoHost(
      const ViewHostMsg_CompositorSurfaceBuffersSwapped_Params& params);

  // Generates a command line to be used to spawn a renderer and appends the
  // results to |*command_line|.
<<<<<<< HEAD
  void AppendRendererCommandLine(CommandLine* command_line) const;
=======
  void AppendRendererCommandLine(base::CommandLine* command_line) const;
>>>>>>> 7c415e25

  // Callers can reduce the RenderProcess' priority.
  void SetBackgrounded(bool backgrounded);

  // Handle termination of our process.
  void ProcessDied(bool already_dead);

  virtual void OnGpuSwitching() OVERRIDE;

#if defined(ENABLE_WEBRTC)
  // Sends |file_for_transit| to the render process.
  void SendAecDumpFileToRenderer(IPC::PlatformFileForTransit file_for_transit);
  void SendDisableAecDumpToRenderer();
#endif

  // The registered IPC listener objects. When this list is empty, we should
  // delete ourselves.
  IDMap<IPC::Listener> listeners_;

  // The count of currently visible widgets.  Since the host can be a container
  // for multiple widgets, it uses this count to determine when it should be
  // backgrounded.
  int32 visible_widgets_;

  // Does this process have backgrounded priority.
  bool backgrounded_;

  // Used to allow a RenderWidgetHost to intercept various messages on the
  // IO thread.
  scoped_refptr<RenderWidgetHelper> widget_helper_;

  // The filter for GPU-related messages coming from the renderer.
  // Thread safety note: this field is to be accessed from the UI thread.
  // We don't keep a reference to it, to avoid it being destroyed on the UI
  // thread, but we clear this field when we clear channel_. When channel_ goes
  // away, it posts a task to the IO thread to destroy it there, so we know that
  // it's valid if non-NULL.
  GpuMessageFilter* gpu_message_filter_;

  // The filter for MessagePort messages coming from the renderer.
  scoped_refptr<MessagePortMessageFilter> message_port_message_filter_;

  // A map of transport DIB ids to cached TransportDIBs
  std::map<TransportDIB::Id, TransportDIB*> cached_dibs_;

  enum {
    // This is the maximum size of |cached_dibs_|
    MAX_MAPPED_TRANSPORT_DIBS = 3,
  };

  void ClearTransportDIBCache();
  // This is used to clear our cache five seconds after the last use.
  base::DelayTimer<RenderProcessHostImpl> cached_dibs_cleaner_;

  // True after Init() has been called. We can't just check channel_ because we
  // also reset that in the case of process termination.
  bool is_initialized_;

  // Used to launch and terminate the process without blocking the UI thread.
  scoped_ptr<ChildProcessLauncher> child_process_launcher_;

  // Messages we queue while waiting for the process handle.  We queue them here
  // instead of in the channel so that we ensure they're sent after init related
  // messages that are sent once the process handle is available.  This is
  // because the queued messages may have dependencies on the init messages.
  std::queue<IPC::Message*> queued_messages_;

  // Handle for the renderer process if it is managed externally, otherwise
  // this will be set to base::kNullProcessHandle (which means the
  // RenderProcessHostImpl is the one that launches the process).
  base::ProcessHandle externally_managed_handle_;

  // The globally-unique identifier for this RPH.
  int id_;

  BrowserContext* browser_context_;

  // Owned by |browser_context_|.
  StoragePartitionImpl* storage_partition_impl_;

  // The observers watching our lifetime.
  ObserverList<RenderProcessHostObserver> observers_;

  // True if the process can be shut down suddenly.  If this is true, then we're
  // sure that all the RenderViews in the process can be shutdown suddenly.  If
  // it's false, then specific RenderViews might still be allowed to be shutdown
  // suddenly by checking their SuddenTerminationAllowed() flag.  This can occur
  // if one WebContents has an unload event listener but another WebContents in
  // the same process doesn't.
  bool sudden_termination_allowed_;

  // Set to true if we shouldn't send input events.  We actually do the
  // filtering for this at the render widget level.
  bool ignore_input_events_;

  // Records the last time we regarded the child process active.
  base::TimeTicks child_process_activity_time_;

  // Indicates whether this is a RenderProcessHost that has permission to embed
  // Browser Plugins.
  bool supports_browser_plugin_;

  // Indicates whether this is a RenderProcessHost of a Browser Plugin guest
  // renderer.
  bool is_guest_;

  // Forwards messages between WebRTCInternals in the browser process
  // and PeerConnectionTracker in the renderer process.
  scoped_refptr<PeerConnectionTrackerHost> peer_connection_tracker_host_;

  // Prevents the class from being added as a GpuDataManagerImpl observer more
  // than once.
  bool gpu_observer_registered_;

  // Set if a call to Cleanup is required once the RenderProcessHostImpl is no
  // longer within the RenderProcessHostObserver::RenderProcessExited callbacks.
  bool delayed_cleanup_needed_;

  // Indicates whether RenderProcessHostImpl is currently iterating and calling
  // through RenderProcessHostObserver::RenderProcessExited.
  bool within_process_died_observer_;

  // Forwards power state messages to the renderer process.
  PowerMonitorMessageBroadcaster power_monitor_broadcaster_;

  scoped_refptr<AudioRendererHost> audio_renderer_host_;

#if defined(OS_ANDROID)
  scoped_refptr<BrowserDemuxerAndroid> browser_demuxer_android_;
#endif

  // Message filter for geolocation messages.
  GeolocationDispatcherHost* geolocation_dispatcher_host_;

#if defined(ENABLE_WEBRTC)
  base::Callback<void(const std::string&)> webrtc_log_message_callback_;
#endif

  // Message filter and dispatcher for screen orientation.
  ScreenOrientationDispatcherHost* screen_orientation_dispatcher_host_;

  int worker_ref_count_;

#if defined(USE_MOJO)
  scoped_ptr<RenderProcessHostMojoImpl> render_process_host_mojo_;
#endif

  base::WeakPtrFactory<RenderProcessHostImpl> weak_factory_;

  DISALLOW_COPY_AND_ASSIGN(RenderProcessHostImpl);
};

}  // namespace content

#endif  // CONTENT_BROWSER_RENDERER_HOST_BROWSER_RENDER_PROCESS_HOST_IMPL_H_<|MERGE_RESOLUTION|>--- conflicted
+++ resolved
@@ -139,10 +139,7 @@
 #endif
   virtual void ResumeDeferredNavigation(const GlobalRequestID& request_id)
       OVERRIDE;
-<<<<<<< HEAD
-=======
   virtual void NotifyTimezoneChange() OVERRIDE;
->>>>>>> 7c415e25
   virtual bool IsProcessManagedExternally() const OVERRIDE;
 
   // IPC::Sender via RenderProcessHost.
@@ -185,12 +182,9 @@
   void WebRtcLogMessage(const std::string& message);
 #endif
 
-<<<<<<< HEAD
-=======
   scoped_refptr<ScreenOrientationDispatcherHost>
       screen_orientation_dispatcher_host() const;
 
->>>>>>> 7c415e25
   // This value is guaranteed to never be returned by GenerateUniqueId() below.
   static int kInvalidId;
 
@@ -296,11 +290,7 @@
 
   // Generates a command line to be used to spawn a renderer and appends the
   // results to |*command_line|.
-<<<<<<< HEAD
-  void AppendRendererCommandLine(CommandLine* command_line) const;
-=======
   void AppendRendererCommandLine(base::CommandLine* command_line) const;
->>>>>>> 7c415e25
 
   // Callers can reduce the RenderProcess' priority.
   void SetBackgrounded(bool backgrounded);
