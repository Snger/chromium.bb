--- conflicted
+++ resolved
@@ -183,18 +183,12 @@
   void WebRtcLogMessage(const std::string& message);
 #endif
 
-<<<<<<< HEAD
-=======
-  scoped_refptr<ScreenOrientationDispatcherHost>
-      screen_orientation_dispatcher_host() const;
-
   // This value is guaranteed to never be returned by GenerateUniqueId() below.
   static int kInvalidId;
 
   // Generate a new unique host id.
   static int GenerateUniqueId();
 
->>>>>>> b0c61495
   // Used to extend the lifetime of the sessions until the render view
   // in the renderer is fully closed. This is static because its also called
   // with mock hosts as input in test cases.
