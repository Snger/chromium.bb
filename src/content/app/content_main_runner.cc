// Copyright (c) 2012 The Chromium Authors. All rights reserved.
// Use of this source code is governed by a BSD-style license that can be
// found in the LICENSE file.

#include "content/public/app/content_main_runner.h"

#include <stdlib.h>

#include "base/allocator/allocator_extension.h"
#include "base/at_exit.h"
#include "base/command_line.h"
#include "base/debug/debugger.h"
#include "base/debug/trace_event.h"
#include "base/files/file_path.h"
#include "base/i18n/icu_util.h"
#include "base/lazy_instance.h"
#include "base/logging.h"
#include "base/memory/scoped_ptr.h"
#include "base/metrics/stats_table.h"
#include "base/path_service.h"
#include "base/process/launch.h"
#include "base/process/memory.h"
#include "base/process/process_handle.h"
#include "base/profiler/alternate_timer.h"
#include "base/strings/string_number_conversions.h"
#include "base/strings/string_util.h"
#include "base/strings/stringprintf.h"
#include "content/browser/browser_main.h"
#include "content/browser/gpu/gpu_process_host.h"
#include "content/common/set_process_title.h"
#include "content/common/url_schemes.h"
#include "content/gpu/in_process_gpu_thread.h"
#include "content/public/app/content_main.h"
#include "content/public/app/content_main_delegate.h"
#include "content/public/app/startup_helper_win.h"
#include "content/public/browser/content_browser_client.h"
#include "content/public/browser/render_process_host.h"
#include "content/public/browser/utility_process_host.h"
#include "content/public/common/content_client.h"
#include "content/public/common/content_constants.h"
#include "content/public/common/content_paths.h"
#include "content/public/common/content_switches.h"
#include "content/public/common/main_function_params.h"
#include "content/public/common/sandbox_init.h"
#include "content/renderer/in_process_renderer_thread.h"
#include "content/utility/in_process_utility_thread.h"
#include "crypto/nss_util.h"
#include "ipc/ipc_switches.h"
#include "media/base/media.h"
#include "sandbox/win/src/sandbox_types.h"
#include "ui/base/ui_base_paths.h"
#include "ui/base/ui_base_switches.h"
#include "ui/gfx/win/dpi.h"

#if defined(USE_TCMALLOC)
#include "third_party/tcmalloc/chromium/src/gperftools/malloc_extension.h"
#if defined(TYPE_PROFILING)
#include "base/allocator/type_profiler.h"
#include "base/allocator/type_profiler_tcmalloc.h"
#endif
#endif

#if !defined(OS_IOS)
#include "content/public/plugin/content_plugin_client.h"
#include "content/public/renderer/content_renderer_client.h"
#include "content/public/utility/content_utility_client.h"
#endif

#if defined(OS_WIN)
#include <atlbase.h>
#include <atlapp.h>
#include <malloc.h>
#include <cstring>
#elif defined(OS_MACOSX)
#include "base/mac/scoped_nsautorelease_pool.h"
#if !defined(OS_IOS)
#include "base/power_monitor/power_monitor_device_source.h"
#include "content/browser/mach_broker_mac.h"
#include "content/common/sandbox_init_mac.h"
#endif  // !OS_IOS
#endif  // OS_WIN

#if defined(OS_POSIX)
#include <signal.h>

#include "base/posix/global_descriptors.h"
#include "content/public/common/content_descriptors.h"

#if !defined(OS_MACOSX)
#include "content/public/common/zygote_fork_delegate_linux.h"
#endif
#if !defined(OS_MACOSX) && !defined(OS_ANDROID)
#include "content/zygote/zygote_main.h"
#endif

#endif  // OS_POSIX

#if !defined(OS_MACOSX) && defined(USE_TCMALLOC)
extern "C" {
int tc_set_new_mode(int mode);
}
#endif

#if defined(USE_MOJO)
#include "content/app/mojo/mojo_init.h"
#endif

namespace content {
extern int GpuMain(const content::MainFunctionParams&);
#if defined(ENABLE_PLUGINS)
extern int PluginMain(const content::MainFunctionParams&);
extern int PpapiPluginMain(const MainFunctionParams&);
extern int PpapiBrokerMain(const MainFunctionParams&);
#endif
extern int RendererMain(const content::MainFunctionParams&);
extern int UtilityMain(const MainFunctionParams&);
extern int WorkerMain(const MainFunctionParams&);
}  // namespace content

namespace {
#if defined(OS_WIN)
// In order to have Theme support, we need to connect to the theme service.
// This needs to be done before we lock down the process. Officially this
// can be done with OpenThemeData() but it fails unless you pass a valid
// window at least the first time. Interestingly, the very act of creating a
// window also sets the connection to the theme service.
void EnableThemeSupportOnAllWindowStations() {
  HDESK desktop_handle = ::OpenInputDesktop(0, FALSE, READ_CONTROL);
  if (desktop_handle) {
    // This means we are running in an input desktop, which implies WinSta0.
    ::CloseDesktop(desktop_handle);
    return;
  }

  HWINSTA current_station = ::GetProcessWindowStation();
  DCHECK(current_station);

  HWINSTA winsta0 = ::OpenWindowStationA("WinSta0", FALSE, GENERIC_READ);
  if (!winsta0) {
    DVLOG(0) << "Unable to open to WinSta0, we: "<< ::GetLastError();
    return;
  }
  if (!::SetProcessWindowStation(winsta0)) {
    // Could not set the alternate window station. There is a possibility
    // that the theme wont be correctly initialized.
    NOTREACHED() << "Unable to switch to WinSta0, we: "<< ::GetLastError();
    ::CloseWindowStation(winsta0);
    return;
  }

  HWND window = ::CreateWindowExW(0, L"Static", L"", WS_POPUP | WS_DISABLED,
                                  CW_USEDEFAULT, 0, 0, 0,  HWND_MESSAGE, NULL,
                                  ::GetModuleHandleA(NULL), NULL);
  if (!window) {
    DLOG(WARNING) << "failed to enable theme support";
  } else {
    ::DestroyWindow(window);
    window = NULL;
  }

  // Revert the window station.
  if (!::SetProcessWindowStation(current_station)) {
    // We failed to switch back to the secure window station. This might
    // confuse the process enough that we should kill it now.
    LOG(FATAL) << "Failed to restore alternate window station";
  }

  if (!::CloseWindowStation(winsta0)) {
    // We might be leaking a winsta0 handle.  This is a security risk, but
    // since we allow fail over to no desktop protection in low memory
    // condition, this is not a big risk.
    NOTREACHED();
  }
}
#endif  // defined(OS_WIN)
}  // namespace

namespace content {

base::LazyInstance<ContentBrowserClient>
    g_empty_content_browser_client = LAZY_INSTANCE_INITIALIZER;
#if !defined(OS_IOS) && !defined(CHROME_MULTIPLE_DLL_BROWSER)
base::LazyInstance<ContentPluginClient>
    g_empty_content_plugin_client = LAZY_INSTANCE_INITIALIZER;
base::LazyInstance<ContentRendererClient>
    g_empty_content_renderer_client = LAZY_INSTANCE_INITIALIZER;
base::LazyInstance<ContentUtilityClient>
    g_empty_content_utility_client = LAZY_INSTANCE_INITIALIZER;
#endif  // !OS_IOS && !CHROME_MULTIPLE_DLL_BROWSER

#if defined(OS_WIN)

static CAppModule _Module;

#endif  // defined(OS_WIN)

#if defined(OS_POSIX) && !defined(OS_IOS)

// Setup signal-handling state: resanitize most signals, ignore SIGPIPE.
void SetupSignalHandlers() {
  // Sanitise our signal handling state. Signals that were ignored by our
  // parent will also be ignored by us. We also inherit our parent's sigmask.
  sigset_t empty_signal_set;
  CHECK(0 == sigemptyset(&empty_signal_set));
  CHECK(0 == sigprocmask(SIG_SETMASK, &empty_signal_set, NULL));

  struct sigaction sigact;
  memset(&sigact, 0, sizeof(sigact));
  sigact.sa_handler = SIG_DFL;
  static const int signals_to_reset[] =
      {SIGHUP, SIGINT, SIGQUIT, SIGILL, SIGABRT, SIGFPE, SIGSEGV,
       SIGALRM, SIGTERM, SIGCHLD, SIGBUS, SIGTRAP};  // SIGPIPE is set below.
  for (unsigned i = 0; i < arraysize(signals_to_reset); i++) {
    CHECK(0 == sigaction(signals_to_reset[i], &sigact, NULL));
  }

  // Always ignore SIGPIPE.  We check the return value of write().
  CHECK(signal(SIGPIPE, SIG_IGN) != SIG_ERR);
}

#endif  // OS_POSIX && !OS_IOS

void CommonSubprocessInit(const std::string& process_type) {
#if defined(OS_WIN)
  // HACK: Let Windows know that we have started.  This is needed to suppress
  // the IDC_APPSTARTING cursor from being displayed for a prolonged period
  // while a subprocess is starting.
  PostThreadMessage(GetCurrentThreadId(), WM_NULL, 0, 0);
  MSG msg;
  PeekMessage(&msg, NULL, 0, 0, PM_REMOVE);
#endif
#if defined(OS_POSIX) && !defined(OS_MACOSX) && !defined(OS_ANDROID)
  // Various things break when you're using a locale where the decimal
  // separator isn't a period.  See e.g. bugs 22782 and 39964.  For
  // all processes except the browser process (where we call system
  // APIs that may rely on the correct locale for formatting numbers
  // when presenting them to the user), reset the locale for numeric
  // formatting.
  // Note that this is not correct for plugin processes -- they can
  // surface UI -- but it's likely they get this wrong too so why not.
  setlocale(LC_NUMERIC, "C");
#endif
}

static base::ProcessId GetBrowserPid(const CommandLine& command_line) {
  base::ProcessId browser_pid = base::GetCurrentProcId();
#if !defined(OS_IOS)
  if (command_line.HasSwitch(switches::kProcessChannelID)) {
#if defined(OS_WIN) || defined(OS_MACOSX)
    std::string channel_name =
        command_line.GetSwitchValueASCII(switches::kProcessChannelID);

    int browser_pid_int;
    base::StringToInt(channel_name, &browser_pid_int);
    browser_pid = static_cast<base::ProcessId>(browser_pid_int);
    DCHECK_NE(browser_pid_int, 0);
#elif defined(OS_ANDROID)
    // On Android, the browser process isn't the parent. A bunch
    // of work will be required before callers of this routine will
    // get what they want.
    //
    // Note: On Linux, base::GetParentProcessId() is defined in
    // process_util_linux.cc. Note that *_linux.cc is excluded from
    // Android builds but a special exception is made in base.gypi
    // for a few files including process_util_linux.cc.
    LOG(ERROR) << "GetBrowserPid() not implemented for Android().";
#elif defined(OS_POSIX)
    // On linux, we're in a process forked from the zygote here; so we need the
    // parent's parent process' id.
    browser_pid =
        base::GetParentProcessId(
            base::GetParentProcessId(base::GetCurrentProcId()));
#endif
  }
#endif  // !OS_IOS
  return browser_pid;
}

static void InitializeStatsTable(const CommandLine& command_line) {
  // Initialize the Stats Counters table.  With this initialized,
  // the StatsViewer can be utilized to read counters outside of
  // Chrome.  These lines can be commented out to effectively turn
  // counters 'off'.  The table is created and exists for the life
  // of the process.  It is not cleaned up.
  if (command_line.HasSwitch(switches::kEnableStatsTable)) {
    // NOTIMPLEMENTED: we probably need to shut this down correctly to avoid
    // leaking shared memory regions on posix platforms.
    std::string statsfile =
      base::StringPrintf("%s-%u", kStatsFilename,
          static_cast<unsigned int>(GetBrowserPid(command_line)));
    base::StatsTable* stats_table = new base::StatsTable(statsfile,
        kStatsMaxThreads, kStatsMaxCounters);
    base::StatsTable::set_current(stats_table);
  }
}

class ContentClientInitializer {
 public:
  static void Set(const std::string& process_type,
                  ContentMainDelegate* delegate) {
    ContentClient* content_client = GetContentClient();
    if (process_type.empty()) {
      if (delegate)
        content_client->browser_ = delegate->CreateContentBrowserClient();
      if (!content_client->browser_)
        content_client->browser_ = &g_empty_content_browser_client.Get();
    }

#if !defined(OS_IOS) && !defined(CHROME_MULTIPLE_DLL_BROWSER)
    if (process_type == switches::kPluginProcess ||
        process_type == switches::kPpapiPluginProcess) {
      if (delegate)
        content_client->plugin_ = delegate->CreateContentPluginClient();
      if (!content_client->plugin_)
        content_client->plugin_ = &g_empty_content_plugin_client.Get();
      // Single process not supported in split dll mode.
    } else if (process_type == switches::kRendererProcess ||
               (content_client->browser_ &&
                   content_client->browser_->SupportsInProcessRenderer())) {
      if (delegate)
        content_client->renderer_ = delegate->CreateContentRendererClient();
      if (!content_client->renderer_)
        content_client->renderer_ = &g_empty_content_renderer_client.Get();
    }

    if (process_type == switches::kUtilityProcess ||
        CommandLine::ForCurrentProcess()->HasSwitch(
            switches::kSingleProcess)) {
      if (delegate)
        content_client->utility_ = delegate->CreateContentUtilityClient();
      // TODO(scottmg): http://crbug.com/237249 Should be in _child.
      if (!content_client->utility_)
        content_client->utility_ = &g_empty_content_utility_client.Get();
    }
#endif  // !OS_IOS && !CHROME_MULTIPLE_DLL_BROWSER
  }
};

// We dispatch to a process-type-specific FooMain() based on a command-line
// flag.  This struct is used to build a table of (flag, main function) pairs.
struct MainFunction {
  const char* name;
  int (*function)(const MainFunctionParams&);
};

#if defined(OS_POSIX) && !defined(OS_MACOSX) && !defined(OS_ANDROID)
// On platforms that use the zygote, we have a special subset of
// subprocesses that are launched via the zygote.  This function
// fills in some process-launching bits around ZygoteMain().
// Returns the exit code of the subprocess.
int RunZygote(const MainFunctionParams& main_function_params,
              ContentMainDelegate* delegate) {
  static const MainFunction kMainFunctions[] = {
    { switches::kRendererProcess,    RendererMain },
    { switches::kWorkerProcess,      WorkerMain },
#if defined(ENABLE_PLUGINS)
    { switches::kPpapiPluginProcess, PpapiPluginMain },
#endif
    { switches::kUtilityProcess,     UtilityMain },
  };

  scoped_ptr<ZygoteForkDelegate> zygote_fork_delegate;
  if (delegate) {
    zygote_fork_delegate.reset(delegate->ZygoteStarting());
    // Each Renderer we spawn will re-attempt initialization of the media
    // libraries, at which point failure will be detected and handled, so
    // we do not need to cope with initialization failures here.
    base::FilePath media_path;
    if (PathService::Get(DIR_MEDIA_LIBS, &media_path))
      media::InitializeMediaLibrary(media_path);
  }

  // This function call can return multiple times, once per fork().
  if (!ZygoteMain(main_function_params, zygote_fork_delegate.get()))
    return 1;

  if (delegate) delegate->ZygoteForked();

  // Zygote::HandleForkRequest may have reallocated the command
  // line so update it here with the new version.
  const CommandLine& command_line = *CommandLine::ForCurrentProcess();
  std::string process_type =
      command_line.GetSwitchValueASCII(switches::kProcessType);
  ContentClientInitializer::Set(process_type, delegate);

  // The StatsTable must be initialized in each process; we already
  // initialized for the browser process, now we need to initialize
  // within the new processes as well.
  InitializeStatsTable(command_line);

  MainFunctionParams main_params(command_line);

  for (size_t i = 0; i < arraysize(kMainFunctions); ++i) {
    if (process_type == kMainFunctions[i].name)
      return kMainFunctions[i].function(main_params);
  }

  if (delegate)
    return delegate->RunProcess(process_type, main_params);

  NOTREACHED() << "Unknown zygote process type: " << process_type;
  return 1;
}
#endif  // defined(OS_POSIX) && !defined(OS_MACOSX) && !defined(OS_ANDROID)

#if !defined(OS_IOS)
static void RegisterMainThreadFactories() {
#if !defined(CHROME_MULTIPLE_DLL_BROWSER)
  UtilityProcessHost::RegisterUtilityMainThreadFactory(
      CreateInProcessUtilityThread);
  GpuProcessHost::RegisterGpuMainThreadFactory(
      CreateInProcessGpuThread);
#else
  CommandLine& command_line = *CommandLine::ForCurrentProcess();
  if (command_line.HasSwitch(switches::kSingleProcess)) {
    LOG(FATAL) <<
        "--single-process is not supported in chrome multiple dll browser.";
  }
  if (command_line.HasSwitch(switches::kInProcessGPU)) {
    LOG(FATAL) <<
        "--in-process-gpu is not supported in chrome multiple dll browser.";
  }
#endif
}

// Run the FooMain() for a given process type.
// If |process_type| is empty, runs BrowserMain().
// Returns the exit code for this process.
int RunNamedProcessTypeMain(
    const std::string& process_type,
    const MainFunctionParams& main_function_params,
    ContentMainDelegate* delegate) {
  static const MainFunction kMainFunctions[] = {
#if !defined(CHROME_MULTIPLE_DLL_CHILD)
    { "",                            BrowserMain },
#endif
#if !defined(CHROME_MULTIPLE_DLL_BROWSER)
#if defined(ENABLE_PLUGINS)
    { switches::kPluginProcess,      PluginMain },
    { switches::kWorkerProcess,      WorkerMain },
    { switches::kPpapiPluginProcess, PpapiPluginMain },
    { switches::kPpapiBrokerProcess, PpapiBrokerMain },
#endif  // ENABLE_PLUGINS
    { switches::kUtilityProcess,     UtilityMain },
    { switches::kRendererProcess,    RendererMain },
    { switches::kGpuProcess,         GpuMain },
#endif  // !CHROME_MULTIPLE_DLL_BROWSER
  };

  for (size_t i = 0; i < arraysize(kMainFunctions); ++i) {
    if (process_type == kMainFunctions[i].name) {
      if (delegate) {
        int exit_code = delegate->RunProcess(process_type,
            main_function_params);
#if defined(OS_ANDROID)
        // In Android's browser process, the negative exit code doesn't mean the
        // default behavior should be used as the UI message loop is managed by
        // the Java and the browser process's default behavior is always
        // overridden.
        if (process_type.empty())
          return exit_code;
#endif
        if (exit_code >= 0)
          return exit_code;
      }
      return kMainFunctions[i].function(main_function_params);
    }
  }

#if defined(OS_POSIX) && !defined(OS_MACOSX) && !defined(OS_ANDROID)
  // Zygote startup is special -- see RunZygote comments above
  // for why we don't use ZygoteMain directly.
  if (process_type == switches::kZygoteProcess)
    return RunZygote(main_function_params, delegate);
#endif

  // If it's a process we don't know about, the embedder should know.
  if (delegate)
    return delegate->RunProcess(process_type, main_function_params);

  NOTREACHED() << "Unknown process type: " << process_type;
  return 1;
}
#endif  // !OS_IOS

class ContentMainRunnerImpl : public ContentMainRunner {
 public:
  ContentMainRunnerImpl()
      : is_initialized_(false),
        is_shutdown_(false),
        completed_basic_startup_(false),
        delegate_(NULL),
        ui_task_(NULL) {
#if defined(OS_WIN)
    memset(&sandbox_info_, 0, sizeof(sandbox_info_));
#endif
  }

  virtual ~ContentMainRunnerImpl() {
    if (is_initialized_ && !is_shutdown_)
      Shutdown();
  }

#if defined(USE_TCMALLOC)
  static bool GetAllocatorWasteSizeThunk(size_t* size) {
    size_t heap_size, allocated_bytes, unmapped_bytes;
    MallocExtension* ext = MallocExtension::instance();
    if (ext->GetNumericProperty("generic.heap_size", &heap_size) &&
        ext->GetNumericProperty("generic.current_allocated_bytes",
                                &allocated_bytes) &&
        ext->GetNumericProperty("tcmalloc.pageheap_unmapped_bytes",
                                &unmapped_bytes)) {
      *size = heap_size - allocated_bytes - unmapped_bytes;
      return true;
    }
    DCHECK(false);
    return false;
  }

  static void GetStatsThunk(char* buffer, int buffer_length) {
    MallocExtension::instance()->GetStats(buffer, buffer_length);
  }

  static void ReleaseFreeMemoryThunk() {
    MallocExtension::instance()->ReleaseFreeMemory();
  }
#endif

  virtual int Initialize(const ContentMainParams& params) OVERRIDE {
    ui_task_ = params.ui_task;

#if defined(OS_WIN)
    RegisterInvalidParamHandler();
    _Module.Init(NULL, static_cast<HINSTANCE>(params.instance));

    sandbox_info_ = *params.sandbox_info;
#else  // !OS_WIN

#if defined(OS_ANDROID)
    // See note at the initialization of ExitManager, below; basically,
    // only Android builds have the ctor/dtor handlers set up to use
    // TRACE_EVENT right away.
    TRACE_EVENT0("startup", "ContentMainRunnerImpl::Initialize");
#endif  // OS_ANDROID

    // NOTE(willchan): One might ask why these TCMalloc-related calls are done
    // here rather than in process_util_linux.cc with the definition of
    // EnableTerminationOnOutOfMemory().  That's because base shouldn't have a
    // dependency on TCMalloc.  Really, we ought to have our allocator shim code
    // implement this EnableTerminationOnOutOfMemory() function.  Whateverz.
    // This works for now.
#if !defined(OS_MACOSX) && defined(USE_TCMALLOC)

#if defined(TYPE_PROFILING)
    base::type_profiler::InterceptFunctions::SetFunctions(
        base::type_profiler::NewInterceptForTCMalloc,
        base::type_profiler::DeleteInterceptForTCMalloc);
#endif

    // For tcmalloc, we need to tell it to behave like new.
    tc_set_new_mode(1);

    // On windows, we've already set these thunks up in _heap_init()
    base::allocator::SetGetAllocatorWasteSizeFunction(
        GetAllocatorWasteSizeThunk);
    base::allocator::SetGetStatsFunction(GetStatsThunk);
    base::allocator::SetReleaseFreeMemoryFunction(ReleaseFreeMemoryThunk);

    // Provide optional hook for monitoring allocation quantities on a
    // per-thread basis.  Only set the hook if the environment indicates this
    // needs to be enabled.
    const char* profiling = getenv(tracked_objects::kAlternateProfilerTime);
    if (profiling &&
        (atoi(profiling) == tracked_objects::TIME_SOURCE_TYPE_TCMALLOC)) {
      tracked_objects::SetAlternateTimeSource(
          MallocExtension::GetBytesAllocatedOnCurrentThread,
          tracked_objects::TIME_SOURCE_TYPE_TCMALLOC);
    }
#endif  // !OS_MACOSX && USE_TCMALLOC

    // On Android,
    // - setlocale() is not supported.
    // - We do not override the signal handlers so that we can get
    //   stack trace when crashing.
    // - The ipc_fd is passed through the Java service.
    // Thus, these are all disabled.
#if !defined(OS_ANDROID) && !defined(OS_IOS)
    // Set C library locale to make sure CommandLine can parse argument values
    // in correct encoding.
    setlocale(LC_ALL, "");

    SetupSignalHandlers();

    base::GlobalDescriptors* g_fds = base::GlobalDescriptors::GetInstance();
    g_fds->Set(kPrimaryIPCChannel,
               kPrimaryIPCChannel + base::GlobalDescriptors::kBaseDescriptor);
#endif  // !OS_ANDROID && !OS_IOS

#if defined(OS_LINUX) || defined(OS_OPENBSD)
    g_fds->Set(kCrashDumpSignal,
               kCrashDumpSignal + base::GlobalDescriptors::kBaseDescriptor);
#endif

#endif  // !OS_WIN

    is_initialized_ = true;
    delegate_ = params.delegate;

    base::EnableTerminationOnHeapCorruption();
    base::EnableTerminationOnOutOfMemory();

    // The exit manager is in charge of calling the dtors of singleton objects.
    // On Android, AtExitManager is set up when library is loaded.
    // On iOS, it's set up in main(), which can't call directly through to here.
    // A consequence of this is that you can't use the ctor/dtor-based
    // TRACE_EVENT methods on Linux or iOS builds till after we set this up.
#if !defined(OS_ANDROID) && !defined(OS_IOS)
    if (!ui_task_) {
      // When running browser tests, don't create a second AtExitManager as that
      // interfers with shutdown when objects created before ContentMain is
      // called are destructed when it returns.
      exit_manager_.reset(new base::AtExitManager);
    }
#endif  // !OS_ANDROID && !OS_IOS

#if defined(OS_MACOSX)
    // We need this pool for all the objects created before we get to the
    // event loop, but we don't want to leave them hanging around until the
    // app quits. Each "main" needs to flush this pool right before it goes into
    // its main event loop to get rid of the cruft.
    autorelease_pool_.reset(new base::mac::ScopedNSAutoreleasePool());
#endif

    // On Android, the command line is initialized when library is loaded and
    // we have already started our TRACE_EVENT0.
#if !defined(OS_ANDROID)
    // argc/argv are ignored on Windows and Android; see command_line.h for
    // details.
    int argc = 0;
    const char** argv = NULL;

#if !defined(OS_WIN)
    argc = params.argc;
    argv = params.argv;
#endif

    CommandLine::Init(argc, argv);

#if !defined(OS_IOS)
    SetProcessTitleFromCommandLine(argv);
#endif
#endif // !OS_ANDROID

    int exit_code;
    if (delegate_ && delegate_->BasicStartupComplete(&exit_code))
      return exit_code;

    completed_basic_startup_ = true;

    const CommandLine& command_line = *CommandLine::ForCurrentProcess();
    std::string process_type =
        command_line.GetSwitchValueASCII(switches::kProcessType);

#if defined(USE_MOJO)
    // Initialize mojo here so that services can be registered.
    InitializeMojo();
#endif

    if (!GetContentClient())
      SetContentClient(&empty_content_client_);
    ContentClientInitializer::Set(process_type, delegate_);

    RegisterMainThreadFactories();

#if defined(OS_WIN)
    // Route stdio to parent console (if any) or create one.
    if (command_line.HasSwitch(switches::kEnableLogging))
      base::RouteStdioToConsole();
#endif

    // Enable startup tracing asap to avoid early TRACE_EVENT calls being
    // ignored.
    if (command_line.HasSwitch(switches::kTraceStartup)) {
      base::debug::CategoryFilter category_filter(
          command_line.GetSwitchValueASCII(switches::kTraceStartup));
      base::debug::TraceLog::GetInstance()->SetEnabled(
          category_filter,
          base::debug::TraceLog::RECORDING_MODE,
          base::debug::TraceLog::RECORD_UNTIL_FULL);
    }
#if !defined(OS_ANDROID)
    // Android tracing started at the beginning of the method.
    // Other OSes have to wait till we get here in order for all the memory
    // management setup to be completed.
    TRACE_EVENT0("startup", "ContentMainRunnerImpl::Initialize");
#endif // !OS_ANDROID

#if defined(OS_MACOSX) && !defined(OS_IOS)
    // We need to allocate the IO Ports before the Sandbox is initialized or
    // the first instance of PowerMonitor is created.
    // It's important not to allocate the ports for processes which don't
    // register with the power monitor - see crbug.com/88867.
    if (process_type.empty() ||
        (delegate_ &&
         delegate_->ProcessRegistersWithSystemProcess(process_type))) {
      base::PowerMonitorDeviceSource::AllocateSystemIOPorts();
    }

    if (!process_type.empty() &&
        (!delegate_ || delegate_->ShouldSendMachPort(process_type))) {
      MachBroker::ChildSendTaskPortToParent();
    }
#elif defined(OS_WIN)
    if (command_line.HasSwitch(switches::kEnableHighResolutionTime))
      base::TimeTicks::SetNowIsHighResNowIfSupported();

    // This must be done early enough since some helper functions like
    // IsTouchEnabled, needed to load resources, may call into the theme dll.
    EnableThemeSupportOnAllWindowStations();
    SetupCRT(command_line);
#endif

#if defined(OS_POSIX)
    if (!process_type.empty()) {
      // When you hit Ctrl-C in a terminal running the browser
      // process, a SIGINT is delivered to the entire process group.
      // When debugging the browser process via gdb, gdb catches the
      // SIGINT for the browser process (and dumps you back to the gdb
      // console) but doesn't for the child processes, killing them.
      // The fix is to have child processes ignore SIGINT; they'll die
      // on their own when the browser process goes away.
      //
      // Note that we *can't* rely on BeingDebugged to catch this case because
      // we are the child process, which is not being debugged.
      // TODO(evanm): move this to some shared subprocess-init function.
      if (!base::debug::BeingDebugged())
        signal(SIGINT, SIG_IGN);
    }
#endif

#if defined(USE_NSS)
    crypto::EarlySetupForNSSInit();
#endif

    ui::RegisterPathProvider();
    RegisterPathProvider();
    RegisterContentSchemes(true);

<<<<<<< HEAD
    CHECK(base::i18n::InitializeICU());
#if !defined(COMPONENT_BUILD) && defined(USING_V8_SHARED)
    CHECK(v8::V8::InitializeICU());
=======
    const void* icu_data;
    CHECK(base::i18n::InitializeICU(&icu_data));
#if !defined(COMPONENT_BUILD) && defined(USING_V8_SHARED)
    CHECK(v8::V8::InitializeICUWithData(icu_data));
>>>>>>> 7c415e25
#endif

    InitializeStatsTable(command_line);

    if (delegate_)
      delegate_->PreSandboxStartup();

    if (!process_type.empty())
      CommonSubprocessInit(process_type);

#if defined(OS_WIN)
    CHECK(InitializeSandbox(params.sandbox_info));
#elif defined(OS_MACOSX) && !defined(OS_IOS)
    if (process_type == switches::kRendererProcess ||
        process_type == switches::kPpapiPluginProcess ||
        (delegate_ && delegate_->DelaySandboxInitialization(process_type))) {
      // On OS X the renderer sandbox needs to be initialized later in the
      // startup sequence in RendererMainPlatformDelegate::EnableSandbox().
    } else {
      CHECK(InitializeSandbox());
    }
#endif

    if (delegate_)
      delegate_->SandboxInitialized(process_type);

    // Return -1 to indicate no early termination.
    return -1;
  }

  virtual int Run() OVERRIDE {
    DCHECK(is_initialized_);
    DCHECK(!is_shutdown_);
    const CommandLine& command_line = *CommandLine::ForCurrentProcess();
    std::string process_type =
          command_line.GetSwitchValueASCII(switches::kProcessType);

    MainFunctionParams main_params(command_line);
    main_params.ui_task = ui_task_;
#if defined(OS_WIN)
    main_params.sandbox_info = &sandbox_info_;
#elif defined(OS_MACOSX)
    main_params.autorelease_pool = autorelease_pool_.get();
#endif

#if !defined(OS_IOS)
    return RunNamedProcessTypeMain(process_type, main_params, delegate_);
#else
    return 1;
#endif
  }

  virtual void Shutdown() OVERRIDE {
    DCHECK(is_initialized_);
    DCHECK(!is_shutdown_);

    if (completed_basic_startup_ && delegate_) {
      const CommandLine& command_line = *CommandLine::ForCurrentProcess();
      std::string process_type =
          command_line.GetSwitchValueASCII(switches::kProcessType);

      delegate_->ProcessExiting(process_type);
    }

#if defined(OS_WIN)
#ifdef _CRTDBG_MAP_ALLOC
    _CrtDumpMemoryLeaks();
#endif  // _CRTDBG_MAP_ALLOC

    _Module.Term();
#endif  // OS_WIN

#if defined(OS_MACOSX)
    autorelease_pool_.reset(NULL);
#endif

    exit_manager_.reset(NULL);

    delegate_ = NULL;
    is_shutdown_ = true;
  }

 private:
  // True if the runner has been initialized.
  bool is_initialized_;

  // True if the runner has been shut down.
  bool is_shutdown_;

  // True if basic startup was completed.
  bool completed_basic_startup_;

  // Used if the embedder doesn't set one.
  ContentClient empty_content_client_;

  // The delegate will outlive this object.
  ContentMainDelegate* delegate_;

  scoped_ptr<base::AtExitManager> exit_manager_;
#if defined(OS_WIN)
  sandbox::SandboxInterfaceInfo sandbox_info_;
#elif defined(OS_MACOSX)
  scoped_ptr<base::mac::ScopedNSAutoreleasePool> autorelease_pool_;
#endif

  base::Closure* ui_task_;

  DISALLOW_COPY_AND_ASSIGN(ContentMainRunnerImpl);
};

// static
ContentMainRunner* ContentMainRunner::Create() {
  return new ContentMainRunnerImpl();
}

}  // namespace content<|MERGE_RESOLUTION|>--- conflicted
+++ resolved
@@ -746,16 +746,10 @@
     RegisterPathProvider();
     RegisterContentSchemes(true);
 
-<<<<<<< HEAD
-    CHECK(base::i18n::InitializeICU());
-#if !defined(COMPONENT_BUILD) && defined(USING_V8_SHARED)
-    CHECK(v8::V8::InitializeICU());
-=======
     const void* icu_data;
     CHECK(base::i18n::InitializeICU(&icu_data));
 #if !defined(COMPONENT_BUILD) && defined(USING_V8_SHARED)
     CHECK(v8::V8::InitializeICUWithData(icu_data));
->>>>>>> 7c415e25
 #endif
 
     InitializeStatsTable(command_line);
