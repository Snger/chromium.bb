--- conflicted
+++ resolved
@@ -702,7 +702,6 @@
     RegisterPathProvider();
     RegisterContentSchemes(true);
 
-<<<<<<< HEAD
 #if defined(OS_ANDROID)
     int icudata_fd = base::GlobalDescriptors::GetInstance()->MaybeGet(
         kAndroidICUDataDescriptor);
@@ -711,13 +710,11 @@
     else
       CHECK(base::i18n::InitializeICU());
 #else
-    CHECK(base::i18n::InitializeICU());
-=======
     const void* icu_data;
     CHECK(base::i18n::InitializeICU(&icu_data));
 #if !defined(COMPONENT_BUILD) && defined(USING_V8_SHARED)
     CHECK(v8::V8::InitializeICUWithData(icu_data));
->>>>>>> b0c61495
+#endif
 #endif
 
     InitializeStatsTable(command_line);
