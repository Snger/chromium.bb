--- conflicted
+++ resolved
@@ -715,11 +715,7 @@
     RegisterPathProvider();
     RegisterContentSchemes(true);
 
-<<<<<<< HEAD
-    CHECK(icu_util::Initialize());
-=======
     CHECK(base::i18n::InitializeICU());
->>>>>>> 0704b1ab
 #if !defined(COMPONENT_BUILD) && defined(USING_V8_SHARED)
     CHECK(v8::V8::InitializeICU());
 #endif
