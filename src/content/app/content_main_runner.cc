// Copyright (c) 2012 The Chromium Authors. All rights reserved.
// Use of this source code is governed by a BSD-style license that can be
// found in the LICENSE file.

#include "content/public/app/content_main_runner.h"

#include <stdlib.h>

#include "base/allocator/allocator_extension.h"
#include "base/at_exit.h"
#include "base/command_line.h"
#include "base/debug/debugger.h"
#include "base/debug/trace_event.h"
#include "base/files/file_path.h"
#include "base/i18n/icu_util.h"
#include "base/lazy_instance.h"
#include "base/logging.h"
#include "base/memory/scoped_ptr.h"
#include "base/metrics/stats_table.h"
#include "base/path_service.h"
#include "base/process/launch.h"
#include "base/process/memory.h"
#include "base/process/process_handle.h"
#include "base/profiler/alternate_timer.h"
#include "base/strings/string_number_conversions.h"
#include "base/strings/string_util.h"
#include "base/strings/stringprintf.h"
#include "content/browser/browser_main.h"
#include "content/browser/gpu/gpu_process_host.h"
#include "content/common/set_process_title.h"
#include "content/common/url_schemes.h"
#include "content/gpu/in_process_gpu_thread.h"
#include "content/public/app/content_main_delegate.h"
#include "content/public/app/startup_helper_win.h"
#include "content/public/browser/content_browser_client.h"
#include "content/public/browser/render_process_host.h"
#include "content/public/browser/utility_process_host.h"
#include "content/public/common/content_client.h"
#include "content/public/common/content_constants.h"
#include "content/public/common/content_paths.h"
#include "content/public/common/content_switches.h"
#include "content/public/common/main_function_params.h"
#include "content/public/common/sandbox_init.h"
#include "content/renderer/in_process_renderer_thread.h"
#include "content/utility/in_process_utility_thread.h"
#include "crypto/nss_util.h"
#include "ipc/ipc_switches.h"
#include "media/base/media.h"
#include "sandbox/win/src/sandbox_types.h"
#include "ui/base/ui_base_paths.h"
#include "ui/base/ui_base_switches.h"
#include "ui/gfx/win/dpi.h"
#include "webkit/common/user_agent/user_agent.h"

#if defined(USE_TCMALLOC)
#include "third_party/tcmalloc/chromium/src/gperftools/malloc_extension.h"
#if defined(TYPE_PROFILING)
#include "base/allocator/type_profiler.h"
#include "base/allocator/type_profiler_tcmalloc.h"
#endif
#endif

#if !defined(OS_IOS)
#include "content/public/plugin/content_plugin_client.h"
#include "content/public/renderer/content_renderer_client.h"
#include "content/public/utility/content_utility_client.h"
#endif

#if defined(OS_WIN)
#include <atlbase.h>
#include <atlapp.h>
#include <malloc.h>
#include <cstring>
#elif defined(OS_MACOSX)
#include "base/mac/scoped_nsautorelease_pool.h"
#if !defined(OS_IOS)
#include "base/power_monitor/power_monitor_device_source.h"
#include "content/browser/mach_broker_mac.h"
#include "content/common/sandbox_init_mac.h"
#endif  // !OS_IOS
#endif  // OS_WIN

#if defined(OS_POSIX)
#include <signal.h>

#include "base/posix/global_descriptors.h"
#include "content/public/common/content_descriptors.h"

#if !defined(OS_MACOSX)
#include "content/public/common/zygote_fork_delegate_linux.h"
#endif
#if !defined(OS_MACOSX) && !defined(OS_ANDROID)
#include "content/zygote/zygote_main.h"
#endif

#endif  // OS_POSIX

#if !defined(OS_MACOSX) && defined(USE_TCMALLOC)
extern "C" {
int tc_set_new_mode(int mode);
}
#endif

namespace content {
extern int GpuMain(const content::MainFunctionParams&);
#if defined(ENABLE_PLUGINS)
extern int PluginMain(const content::MainFunctionParams&);
extern int PpapiPluginMain(const MainFunctionParams&);
extern int PpapiBrokerMain(const MainFunctionParams&);
#endif
extern int RendererMain(const content::MainFunctionParams&);
extern int UtilityMain(const MainFunctionParams&);
extern int WorkerMain(const MainFunctionParams&);
}  // namespace content

namespace {
#if defined(OS_WIN)
// In order to have Theme support, we need to connect to the theme service.
// This needs to be done before we lock down the process. Officially this
// can be done with OpenThemeData() but it fails unless you pass a valid
// window at least the first time. Interestingly, the very act of creating a
// window also sets the connection to the theme service.
void EnableThemeSupportOnAllWindowStations() {
  HDESK desktop_handle = ::OpenInputDesktop(0, FALSE, READ_CONTROL);
  if (desktop_handle) {
    // This means we are running in an input desktop, which implies WinSta0.
    ::CloseDesktop(desktop_handle);
    return;
  }

  HWINSTA current_station = ::GetProcessWindowStation();
  DCHECK(current_station);

  HWINSTA winsta0 = ::OpenWindowStationA("WinSta0", FALSE, GENERIC_READ);
  if (!winsta0) {
    DLOG(INFO) << "Unable to open to WinSta0, we: "<< ::GetLastError();
    return;
  }
  if (!::SetProcessWindowStation(winsta0)) {
    // Could not set the alternate window station. There is a possibility
    // that the theme wont be correctly initialized.
    NOTREACHED() << "Unable to switch to WinSta0, we: "<< ::GetLastError();
  }

  HWND window = ::CreateWindowExW(0, L"Static", L"", WS_POPUP | WS_DISABLED,
                                  CW_USEDEFAULT, 0, 0, 0,  HWND_MESSAGE, NULL,
                                  ::GetModuleHandleA(NULL), NULL);
  if (!window) {
    DLOG(WARNING) << "failed to enable theme support";
  } else {
    ::DestroyWindow(window);
    window = NULL;
  }

  // Revert the window station.
  if (!::SetProcessWindowStation(current_station)) {
    // We failed to switch back to the secure window station. This might
    // confuse the process enough that we should kill it now.
    LOG(FATAL) << "Failed to restore alternate window station";
  }

  if (!::CloseWindowStation(winsta0)) {
    // We might be leaking a winsta0 handle.  This is a security risk, but
    // since we allow fail over to no desktop protection in low memory
    // condition, this is not a big risk.
    NOTREACHED();
  }
}
#endif  // defined(OS_WIN)
}  // namespace

namespace content {

base::LazyInstance<ContentBrowserClient>
    g_empty_content_browser_client = LAZY_INSTANCE_INITIALIZER;
#if !defined(OS_IOS) && !defined(CHROME_MULTIPLE_DLL_BROWSER)
base::LazyInstance<ContentPluginClient>
    g_empty_content_plugin_client = LAZY_INSTANCE_INITIALIZER;
base::LazyInstance<ContentRendererClient>
    g_empty_content_renderer_client = LAZY_INSTANCE_INITIALIZER;
base::LazyInstance<ContentUtilityClient>
    g_empty_content_utility_client = LAZY_INSTANCE_INITIALIZER;
#endif  // !OS_IOS && !CHROME_MULTIPLE_DLL_BROWSER

#if defined(OS_WIN)

static CAppModule _Module;

#endif  // defined(OS_WIN)

#if defined(OS_POSIX) && !defined(OS_IOS)

// Setup signal-handling state: resanitize most signals, ignore SIGPIPE.
void SetupSignalHandlers() {
  // Sanitise our signal handling state. Signals that were ignored by our
  // parent will also be ignored by us. We also inherit our parent's sigmask.
  sigset_t empty_signal_set;
  CHECK(0 == sigemptyset(&empty_signal_set));
  CHECK(0 == sigprocmask(SIG_SETMASK, &empty_signal_set, NULL));

  struct sigaction sigact;
  memset(&sigact, 0, sizeof(sigact));
  sigact.sa_handler = SIG_DFL;
  static const int signals_to_reset[] =
      {SIGHUP, SIGINT, SIGQUIT, SIGILL, SIGABRT, SIGFPE, SIGSEGV,
       SIGALRM, SIGTERM, SIGCHLD, SIGBUS, SIGTRAP};  // SIGPIPE is set below.
  for (unsigned i = 0; i < arraysize(signals_to_reset); i++) {
    CHECK(0 == sigaction(signals_to_reset[i], &sigact, NULL));
  }

  // Always ignore SIGPIPE.  We check the return value of write().
  CHECK(signal(SIGPIPE, SIG_IGN) != SIG_ERR);
}

#endif  // OS_POSIX && !OS_IOS

void CommonSubprocessInit(const std::string& process_type) {
#if defined(OS_WIN)
  // HACK: Let Windows know that we have started.  This is needed to suppress
  // the IDC_APPSTARTING cursor from being displayed for a prolonged period
  // while a subprocess is starting.
  PostThreadMessage(GetCurrentThreadId(), WM_NULL, 0, 0);
  MSG msg;
  PeekMessage(&msg, NULL, 0, 0, PM_REMOVE);
#endif
#if defined(OS_POSIX) && !defined(OS_MACOSX) && !defined(OS_ANDROID)
  // Various things break when you're using a locale where the decimal
  // separator isn't a period.  See e.g. bugs 22782 and 39964.  For
  // all processes except the browser process (where we call system
  // APIs that may rely on the correct locale for formatting numbers
  // when presenting them to the user), reset the locale for numeric
  // formatting.
  // Note that this is not correct for plugin processes -- they can
  // surface UI -- but it's likely they get this wrong too so why not.
  setlocale(LC_NUMERIC, "C");
#endif
}

static base::ProcessId GetBrowserPid(const CommandLine& command_line) {
  base::ProcessId browser_pid = base::GetCurrentProcId();
#if !defined(OS_IOS)
  if (command_line.HasSwitch(switches::kProcessChannelID)) {
#if defined(OS_WIN) || defined(OS_MACOSX)
    std::string channel_name =
        command_line.GetSwitchValueASCII(switches::kProcessChannelID);

    int browser_pid_int;
    base::StringToInt(channel_name, &browser_pid_int);
    browser_pid = static_cast<base::ProcessId>(browser_pid_int);
    DCHECK_NE(browser_pid_int, 0);
#elif defined(OS_ANDROID)
    // On Android, the browser process isn't the parent. A bunch
    // of work will be required before callers of this routine will
    // get what they want.
    //
    // Note: On Linux, base::GetParentProcessId() is defined in
    // process_util_linux.cc. Note that *_linux.cc is excluded from
    // Android builds but a special exception is made in base.gypi
    // for a few files including process_util_linux.cc.
    LOG(ERROR) << "GetBrowserPid() not implemented for Android().";
#elif defined(OS_POSIX)
    // On linux, we're in a process forked from the zygote here; so we need the
    // parent's parent process' id.
    browser_pid =
        base::GetParentProcessId(
            base::GetParentProcessId(base::GetCurrentProcId()));
#endif
  }
#endif  // !OS_IOS
  return browser_pid;
}

static void InitializeStatsTable(const CommandLine& command_line) {
  // Initialize the Stats Counters table.  With this initialized,
  // the StatsViewer can be utilized to read counters outside of
  // Chrome.  These lines can be commented out to effectively turn
  // counters 'off'.  The table is created and exists for the life
  // of the process.  It is not cleaned up.
  if (command_line.HasSwitch(switches::kEnableStatsTable)) {
    // NOTIMPLEMENTED: we probably need to shut this down correctly to avoid
    // leaking shared memory regions on posix platforms.
    std::string statsfile =
      base::StringPrintf("%s-%u", kStatsFilename,
          static_cast<unsigned int>(GetBrowserPid(command_line)));
    base::StatsTable* stats_table = new base::StatsTable(statsfile,
        kStatsMaxThreads, kStatsMaxCounters);
    base::StatsTable::set_current(stats_table);
  }
}

class ContentClientInitializer {
 public:
  static void Set(const std::string& process_type,
                  ContentMainDelegate* delegate) {
    ContentClient* content_client = GetContentClient();
    if (process_type.empty()) {
      if (delegate)
        content_client->browser_ = delegate->CreateContentBrowserClient();
      if (!content_client->browser_)
        content_client->browser_ = &g_empty_content_browser_client.Get();
    }

#if !defined(OS_IOS) && !defined(CHROME_MULTIPLE_DLL_BROWSER)
    if (process_type == switches::kPluginProcess ||
        process_type == switches::kPpapiPluginProcess) {
      if (delegate)
        content_client->plugin_ = delegate->CreateContentPluginClient();
      if (!content_client->plugin_)
        content_client->plugin_ = &g_empty_content_plugin_client.Get();
      // Single process not supported in split dll mode.
    } else if (process_type == switches::kRendererProcess ||
               (content_client->browser_ &&
                   content_client->browser_->SupportsInProcessRenderer())) {
      if (delegate)
        content_client->renderer_ = delegate->CreateContentRendererClient();
      if (!content_client->renderer_)
        content_client->renderer_ = &g_empty_content_renderer_client.Get();
    }

    if (process_type == switches::kUtilityProcess ||
        CommandLine::ForCurrentProcess()->HasSwitch(
            switches::kSingleProcess)) {
      if (delegate)
        content_client->utility_ = delegate->CreateContentUtilityClient();
      // TODO(scottmg): http://crbug.com/237249 Should be in _child.
      if (!content_client->utility_)
        content_client->utility_ = &g_empty_content_utility_client.Get();
    }
#endif  // !OS_IOS && !CHROME_MULTIPLE_DLL_BROWSER
  }
};

// We dispatch to a process-type-specific FooMain() based on a command-line
// flag.  This struct is used to build a table of (flag, main function) pairs.
struct MainFunction {
  const char* name;
  int (*function)(const MainFunctionParams&);
};

#if defined(OS_POSIX) && !defined(OS_MACOSX) && !defined(OS_ANDROID)
// On platforms that use the zygote, we have a special subset of
// subprocesses that are launched via the zygote.  This function
// fills in some process-launching bits around ZygoteMain().
// Returns the exit code of the subprocess.
int RunZygote(const MainFunctionParams& main_function_params,
              ContentMainDelegate* delegate) {
  static const MainFunction kMainFunctions[] = {
    { switches::kRendererProcess,    RendererMain },
    { switches::kWorkerProcess,      WorkerMain },
#if defined(ENABLE_PLUGINS)
    { switches::kPpapiPluginProcess, PpapiPluginMain },
#endif
    { switches::kUtilityProcess,     UtilityMain },
  };

  scoped_ptr<ZygoteForkDelegate> zygote_fork_delegate;
  if (delegate) {
    zygote_fork_delegate.reset(delegate->ZygoteStarting());
    // Each Renderer we spawn will re-attempt initialization of the media
    // libraries, at which point failure will be detected and handled, so
    // we do not need to cope with initialization failures here.
    base::FilePath media_path;
    if (PathService::Get(DIR_MEDIA_LIBS, &media_path))
      media::InitializeMediaLibrary(media_path);
  }

  // This function call can return multiple times, once per fork().
  if (!ZygoteMain(main_function_params, zygote_fork_delegate.get()))
    return 1;

  if (delegate) delegate->ZygoteForked();

  // Zygote::HandleForkRequest may have reallocated the command
  // line so update it here with the new version.
  const CommandLine& command_line = *CommandLine::ForCurrentProcess();
  std::string process_type =
      command_line.GetSwitchValueASCII(switches::kProcessType);
  ContentClientInitializer::Set(process_type, delegate);

  // If a custom user agent was passed on the command line, we need
  // to (re)set it now, rather than using the default one the zygote
  // initialized.
  if (command_line.HasSwitch(switches::kUserAgent)) {
    webkit_glue::SetUserAgent(
        command_line.GetSwitchValueASCII(switches::kUserAgent), true);
  }

  // The StatsTable must be initialized in each process; we already
  // initialized for the browser process, now we need to initialize
  // within the new processes as well.
  InitializeStatsTable(command_line);

  MainFunctionParams main_params(command_line);

  for (size_t i = 0; i < arraysize(kMainFunctions); ++i) {
    if (process_type == kMainFunctions[i].name)
      return kMainFunctions[i].function(main_params);
  }

  if (delegate)
    return delegate->RunProcess(process_type, main_params);

  NOTREACHED() << "Unknown zygote process type: " << process_type;
  return 1;
}
#endif  // defined(OS_POSIX) && !defined(OS_MACOSX) && !defined(OS_ANDROID)

#if !defined(OS_IOS)
// Run the FooMain() for a given process type.
// If |process_type| is empty, runs BrowserMain().
// Returns the exit code for this process.
int RunNamedProcessTypeMain(
    const std::string& process_type,
    const MainFunctionParams& main_function_params,
    ContentMainDelegate* delegate) {
  static const MainFunction kMainFunctions[] = {
#if !defined(CHROME_MULTIPLE_DLL_CHILD)
    { "",                            BrowserMain },
#endif
#if !defined(CHROME_MULTIPLE_DLL_BROWSER)
#if defined(ENABLE_PLUGINS)
    { switches::kPluginProcess,      PluginMain },
    { switches::kWorkerProcess,      WorkerMain },
    { switches::kPpapiPluginProcess, PpapiPluginMain },
    { switches::kPpapiBrokerProcess, PpapiBrokerMain },
#endif  // ENABLE_PLUGINS
    { switches::kUtilityProcess,     UtilityMain },
    { switches::kRendererProcess,    RendererMain },
    { switches::kGpuProcess,         GpuMain },
#endif  // !CHROME_MULTIPLE_DLL_BROWSER
  };

#if !defined(CHROME_MULTIPLE_DLL_BROWSER)
  UtilityProcessHost::RegisterUtilityMainThreadFactory(
      CreateInProcessUtilityThread);
  RenderProcessHost::RegisterRendererMainThreadFactory(
      CreateInProcessRendererThread);
  GpuProcessHost::RegisterGpuMainThreadFactory(
      CreateInProcessGpuThread);
#endif

  for (size_t i = 0; i < arraysize(kMainFunctions); ++i) {
    if (process_type == kMainFunctions[i].name) {
      if (delegate) {
        int exit_code = delegate->RunProcess(process_type,
            main_function_params);
#if defined(OS_ANDROID)
        // In Android's browser process, the negative exit code doesn't mean the
        // default behavior should be used as the UI message loop is managed by
        // the Java and the browser process's default behavior is always
        // overridden.
        if (process_type.empty())
          return exit_code;
#endif
        if (exit_code >= 0)
          return exit_code;
      }
      return kMainFunctions[i].function(main_function_params);
    }
  }

#if defined(OS_POSIX) && !defined(OS_MACOSX) && !defined(OS_ANDROID)
  // Zygote startup is special -- see RunZygote comments above
  // for why we don't use ZygoteMain directly.
  if (process_type == switches::kZygoteProcess)
    return RunZygote(main_function_params, delegate);
#endif

  // If it's a process we don't know about, the embedder should know.
  if (delegate)
    return delegate->RunProcess(process_type, main_function_params);

  NOTREACHED() << "Unknown process type: " << process_type;
  return 1;
}
#endif  // !OS_IOS

class ContentMainRunnerImpl : public ContentMainRunner {
 public:
  ContentMainRunnerImpl()
      : is_initialized_(false),
        is_shutdown_(false),
        completed_basic_startup_(false),
        delegate_(NULL) {
#if defined(OS_WIN)
    memset(&sandbox_info_, 0, sizeof(sandbox_info_));
#endif
  }

  virtual ~ContentMainRunnerImpl() {
    if (is_initialized_ && !is_shutdown_)
      Shutdown();
  }

#if defined(USE_TCMALLOC)
  static bool GetAllocatorWasteSizeThunk(size_t* size) {
    size_t heap_size, allocated_bytes, unmapped_bytes;
    MallocExtension* ext = MallocExtension::instance();
    if (ext->GetNumericProperty("generic.heap_size", &heap_size) &&
        ext->GetNumericProperty("generic.current_allocated_bytes",
                                &allocated_bytes) &&
        ext->GetNumericProperty("tcmalloc.pageheap_unmapped_bytes",
                                &unmapped_bytes)) {
      *size = heap_size - allocated_bytes - unmapped_bytes;
      return true;
    }
    DCHECK(false);
    return false;
  }

  static void GetStatsThunk(char* buffer, int buffer_length) {
    MallocExtension::instance()->GetStats(buffer, buffer_length);
  }

  static void ReleaseFreeMemoryThunk() {
    MallocExtension::instance()->ReleaseFreeMemory();
  }
#endif

#if defined(OS_WIN)
  virtual int Initialize(HINSTANCE instance,
                         sandbox::SandboxInterfaceInfo* sandbox_info,
                         ContentMainDelegate* delegate) OVERRIDE {
    // argc/argv are ignored on Windows; see command_line.h for details.
    int argc = 0;
    char** argv = NULL;

    RegisterInvalidParamHandler();
    _Module.Init(NULL, static_cast<HINSTANCE>(instance));

    sandbox_info_ = *sandbox_info;
#else  // !OS_WIN
  virtual int Initialize(int argc,
                         const char** argv,
                         ContentMainDelegate* delegate) OVERRIDE {

#if defined(OS_ANDROID)
    // See note at the initialization of ExitManager, below; basically,
    // only Android builds have the ctor/dtor handlers set up to use
    // TRACE_EVENT right away.
    TRACE_EVENT0("startup", "ContentMainRunnerImpl::Initialize");
#endif  // OS_ANDROID

    // NOTE(willchan): One might ask why these TCMalloc-related calls are done
    // here rather than in process_util_linux.cc with the definition of
    // EnableTerminationOnOutOfMemory().  That's because base shouldn't have a
    // dependency on TCMalloc.  Really, we ought to have our allocator shim code
    // implement this EnableTerminationOnOutOfMemory() function.  Whateverz.
    // This works for now.
#if !defined(OS_MACOSX) && defined(USE_TCMALLOC)

#if defined(TYPE_PROFILING)
    base::type_profiler::InterceptFunctions::SetFunctions(
        base::type_profiler::NewInterceptForTCMalloc,
        base::type_profiler::DeleteInterceptForTCMalloc);
#endif

    // For tcmalloc, we need to tell it to behave like new.
    tc_set_new_mode(1);

    // On windows, we've already set these thunks up in _heap_init()
    base::allocator::SetGetAllocatorWasteSizeFunction(
        GetAllocatorWasteSizeThunk);
    base::allocator::SetGetStatsFunction(GetStatsThunk);
    base::allocator::SetReleaseFreeMemoryFunction(ReleaseFreeMemoryThunk);

    // Provide optional hook for monitoring allocation quantities on a
    // per-thread basis.  Only set the hook if the environment indicates this
    // needs to be enabled.
    const char* profiling = getenv(tracked_objects::kAlternateProfilerTime);
    if (profiling &&
        (atoi(profiling) == tracked_objects::TIME_SOURCE_TYPE_TCMALLOC)) {
      tracked_objects::SetAlternateTimeSource(
          MallocExtension::GetBytesAllocatedOnCurrentThread,
          tracked_objects::TIME_SOURCE_TYPE_TCMALLOC);
    }
#endif

    // On Android,
    // - setlocale() is not supported.
    // - We do not override the signal handlers so that we can get
    //   stack trace when crashing.
    // - The ipc_fd is passed through the Java service.
    // Thus, these are all disabled.
#if !defined(OS_ANDROID) && !defined(OS_IOS)
    // Set C library locale to make sure CommandLine can parse argument values
    // in correct encoding.
    setlocale(LC_ALL, "");

    SetupSignalHandlers();

    base::GlobalDescriptors* g_fds = base::GlobalDescriptors::GetInstance();
    g_fds->Set(kPrimaryIPCChannel,
               kPrimaryIPCChannel + base::GlobalDescriptors::kBaseDescriptor);
#endif  // !OS_ANDROID && !OS_IOS

#if defined(OS_LINUX) || defined(OS_OPENBSD)
    g_fds->Set(kCrashDumpSignal,
               kCrashDumpSignal + base::GlobalDescriptors::kBaseDescriptor);
#endif

#endif  // !OS_WIN

    is_initialized_ = true;
    delegate_ = delegate;

    base::EnableTerminationOnHeapCorruption();
    base::EnableTerminationOnOutOfMemory();

    // The exit manager is in charge of calling the dtors of singleton objects.
    // On Android, AtExitManager is set up when library is loaded.
    // On iOS, it's set up in main(), which can't call directly through to here.
    // A consequence of this is that you can't use the ctor/dtor-based
    // TRACE_EVENT methods on Linux or iOS builds till after we set this up.
#if !defined(OS_ANDROID) && !defined(OS_IOS)
    exit_manager_.reset(new base::AtExitManager);
#endif  // !OS_ANDROID && !OS_IOS

#if defined(OS_MACOSX)
    // We need this pool for all the objects created before we get to the
    // event loop, but we don't want to leave them hanging around until the
    // app quits. Each "main" needs to flush this pool right before it goes into
    // its main event loop to get rid of the cruft.
    autorelease_pool_.reset(new base::mac::ScopedNSAutoreleasePool());
#endif

    // On Android, the command line is initialized when library is loaded and
    // we have already started our TRACE_EVENT0.
#if !defined(OS_ANDROID)
    CommandLine::Init(argc, argv);
#endif // !OS_ANDROID

    int exit_code;
    if (delegate && delegate->BasicStartupComplete(&exit_code))
      return exit_code;

    completed_basic_startup_ = true;

    const CommandLine& command_line = *CommandLine::ForCurrentProcess();
    std::string process_type =
        command_line.GetSwitchValueASCII(switches::kProcessType);

    if (!GetContentClient())
      SetContentClient(&empty_content_client_);
    ContentClientInitializer::Set(process_type, delegate_);

#if defined(OS_WIN)
    // Route stdio to parent console (if any) or create one.
    if (command_line.HasSwitch(switches::kEnableLogging))
      base::RouteStdioToConsole();
#endif

    // Enable startup tracing asap to avoid early TRACE_EVENT calls being
    // ignored.
    if (command_line.HasSwitch(switches::kTraceStartup)) {
      base::debug::CategoryFilter category_filter(
          command_line.GetSwitchValueASCII(switches::kTraceStartup));
      base::debug::TraceLog::GetInstance()->SetEnabled(
          category_filter,
          base::debug::TraceLog::RECORD_UNTIL_FULL);
    }
#if !defined(OS_ANDROID)
    // Android tracing started at the beginning of the method.
    // Other OSes have to wait till we get here in order for all the memory
    // management setup to be completed.
    TRACE_EVENT0("startup", "ContentMainRunnerImpl::Initialize");
#endif // !OS_ANDROID

#if defined(OS_MACOSX) && !defined(OS_IOS)
    // We need to allocate the IO Ports before the Sandbox is initialized or
    // the first instance of PowerMonitor is created.
    // It's important not to allocate the ports for processes which don't
    // register with the power monitor - see crbug.com/88867.
    if (process_type.empty() ||
        (delegate &&
         delegate->ProcessRegistersWithSystemProcess(process_type))) {
      base::PowerMonitorDeviceSource::AllocateSystemIOPorts();
    }

    if (!process_type.empty() &&
        (!delegate || delegate->ShouldSendMachPort(process_type))) {
      MachBroker::ChildSendTaskPortToParent();
    }
#elif defined(OS_WIN)
    if (command_line.HasSwitch(switches::kEnableHighResolutionTime))
      base::TimeTicks::SetNowIsHighResNowIfSupported();

    // This must be done early enough since some helper functions like
    // IsTouchEnabled, needed to load resources, may call into the theme dll.
    EnableThemeSupportOnAllWindowStations();
    SetupCRT(command_line);
#endif

#if defined(OS_POSIX)
    if (!process_type.empty()) {
      // When you hit Ctrl-C in a terminal running the browser
      // process, a SIGINT is delivered to the entire process group.
      // When debugging the browser process via gdb, gdb catches the
      // SIGINT for the browser process (and dumps you back to the gdb
      // console) but doesn't for the child processes, killing them.
      // The fix is to have child processes ignore SIGINT; they'll die
      // on their own when the browser process goes away.
      //
      // Note that we *can't* rely on BeingDebugged to catch this case because
      // we are the child process, which is not being debugged.
      // TODO(evanm): move this to some shared subprocess-init function.
      if (!base::debug::BeingDebugged())
        signal(SIGINT, SIG_IGN);
    }
#endif

#if defined(USE_NSS)
    crypto::EarlySetupForNSSInit();
#endif

    ui::RegisterPathProvider();
    RegisterPathProvider();
    RegisterContentSchemes(true);

<<<<<<< HEAD
    CHECK(base::i18n::InitializeICU());
=======
    CHECK(icu_util::Initialize());
#if !defined(COMPONENT_BUILD) && defined(USING_V8_SHARED)
    CHECK(v8::V8::InitializeICU());
#endif
>>>>>>> 8b2384ad

    InitializeStatsTable(command_line);

    if (delegate)
      delegate->PreSandboxStartup();

    // Set any custom user agent passed on the command line now so the string
    // doesn't change between calls to webkit_glue::GetUserAgent(), otherwise it
    // defaults to the user agent set during SetContentClient().
    if (command_line.HasSwitch(switches::kUserAgent)) {
      webkit_glue::SetUserAgent(
          command_line.GetSwitchValueASCII(switches::kUserAgent), true);
    }

    if (!process_type.empty())
      CommonSubprocessInit(process_type);

#if defined(OS_WIN)
    CHECK(InitializeSandbox(sandbox_info));
#elif defined(OS_MACOSX) && !defined(OS_IOS)
    if (process_type == switches::kRendererProcess ||
        process_type == switches::kPpapiPluginProcess ||
        (delegate && delegate->DelaySandboxInitialization(process_type))) {
      // On OS X the renderer sandbox needs to be initialized later in the
      // startup sequence in RendererMainPlatformDelegate::EnableSandbox().
    } else {
      CHECK(InitializeSandbox());
    }
#endif

    if (delegate)
      delegate->SandboxInitialized(process_type);

#if defined(OS_POSIX) && !defined(OS_IOS)
    SetProcessTitleFromCommandLine(argv);
#endif

    // Return -1 to indicate no early termination.
    return -1;
  }

  virtual int Run() OVERRIDE {
    DCHECK(is_initialized_);
    DCHECK(!is_shutdown_);
    const CommandLine& command_line = *CommandLine::ForCurrentProcess();
    std::string process_type =
          command_line.GetSwitchValueASCII(switches::kProcessType);

    MainFunctionParams main_params(command_line);
#if defined(OS_WIN)
    main_params.sandbox_info = &sandbox_info_;
#elif defined(OS_MACOSX)
    main_params.autorelease_pool = autorelease_pool_.get();
#endif

#if !defined(OS_IOS)
    return RunNamedProcessTypeMain(process_type, main_params, delegate_);
#else
    return 1;
#endif
  }

  virtual void Shutdown() OVERRIDE {
    DCHECK(is_initialized_);
    DCHECK(!is_shutdown_);

    if (completed_basic_startup_ && delegate_) {
      const CommandLine& command_line = *CommandLine::ForCurrentProcess();
      std::string process_type =
          command_line.GetSwitchValueASCII(switches::kProcessType);

      delegate_->ProcessExiting(process_type);
    }

#if defined(OS_WIN)
#ifdef _CRTDBG_MAP_ALLOC
    _CrtDumpMemoryLeaks();
#endif  // _CRTDBG_MAP_ALLOC

    _Module.Term();
#endif  // OS_WIN

#if defined(OS_MACOSX)
    autorelease_pool_.reset(NULL);
#endif

    exit_manager_.reset(NULL);

    delegate_ = NULL;
    is_shutdown_ = true;
  }

 private:
  // True if the runner has been initialized.
  bool is_initialized_;

  // True if the runner has been shut down.
  bool is_shutdown_;

  // True if basic startup was completed.
  bool completed_basic_startup_;

  // Used if the embedder doesn't set one.
  ContentClient empty_content_client_;

  // The delegate will outlive this object.
  ContentMainDelegate* delegate_;

  scoped_ptr<base::AtExitManager> exit_manager_;
#if defined(OS_WIN)
  sandbox::SandboxInterfaceInfo sandbox_info_;
#elif defined(OS_MACOSX)
  scoped_ptr<base::mac::ScopedNSAutoreleasePool> autorelease_pool_;
#endif

  DISALLOW_COPY_AND_ASSIGN(ContentMainRunnerImpl);
};

// static
ContentMainRunner* ContentMainRunner::Create() {
  return new ContentMainRunnerImpl();
}

}  // namespace content<|MERGE_RESOLUTION|>--- conflicted
+++ resolved
@@ -717,14 +717,10 @@
     RegisterPathProvider();
     RegisterContentSchemes(true);
 
-<<<<<<< HEAD
     CHECK(base::i18n::InitializeICU());
-=======
-    CHECK(icu_util::Initialize());
 #if !defined(COMPONENT_BUILD) && defined(USING_V8_SHARED)
     CHECK(v8::V8::InitializeICU());
 #endif
->>>>>>> 8b2384ad
 
     InitializeStatsTable(command_line);
 
