--- conflicted
+++ resolved
@@ -686,7 +686,11 @@
       CHECK(base::i18n::InitializeICU());
     }
 #else
-    CHECK(base::i18n::InitializeICU());
+    const void* icu_data;
+    CHECK(base::i18n::InitializeICU(&icu_data));
+#if !defined(COMPONENT_BUILD) && defined(USING_V8_SHARED)
+    CHECK(v8::V8::InitializeICUWithData(icu_data));
+#endif
 #endif  // OS_ANDROID
 
 #if defined(V8_USE_EXTERNAL_STARTUP_DATA)
@@ -717,15 +721,6 @@
       CHECK(gin::IsolateHolder::LoadV8Snapshot());
     }
 #else
-<<<<<<< HEAD
-=======
-    const void* icu_data;
-    CHECK(base::i18n::InitializeICU(&icu_data));
-#if !defined(COMPONENT_BUILD) && defined(USING_V8_SHARED)
-    CHECK(v8::V8::InitializeICUWithData(icu_data));
-#endif
-#if defined(V8_USE_EXTERNAL_STARTUP_DATA)
->>>>>>> 97153604
     CHECK(gin::IsolateHolder::LoadV8Snapshot());
 #endif  // OS_POSIX && !OS_MACOSX
 #endif  // V8_USE_EXTERNAL_STARTUP_DATA
