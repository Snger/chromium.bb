// Copyright (c) 2013 The Chromium Authors. All rights reserved.
// Use of this source code is governed by a BSD-style license that can be
// found in the LICENSE file.

#ifndef CONTENT_PUBLIC_BROWSER_COOKIE_STORE_FACTORY_H_
#define CONTENT_PUBLIC_BROWSER_COOKIE_STORE_FACTORY_H_

#include "content/common/content_export.h"
#include "net/cookies/cookie_monster.h"

namespace base {
class FilePath;
}

namespace quota {
class SpecialStoragePolicy;
}

namespace content {
class CookieCryptoDelegate;

// All blocking database accesses will be performed on |background_task_runner|.
// Callbacks for data load events will be performed on |client_task_runner|.
CONTENT_EXPORT net::CookieStore* CreatePersistentCookieStore(
    const base::FilePath& path,
    bool restore_old_session_cookies,
    quota::SpecialStoragePolicy* storage_policy,
    net::CookieMonster::Delegate* cookie_monster_delegate,
    const scoped_refptr<base::SequencedTaskRunner>& client_task_runner,
<<<<<<< HEAD
    const scoped_refptr<base::SequencedTaskRunner>& background_task_runner);
=======
    const scoped_refptr<base::SequencedTaskRunner>& background_task_runner,
    scoped_ptr<CookieCryptoDelegate> crypto_delegate);

// Uses the default client_task_runner and background_task_runner.
CONTENT_EXPORT net::CookieStore* CreatePersistentCookieStore(
    const base::FilePath& path,
    bool restore_old_session_cookies,
    quota::SpecialStoragePolicy* storage_policy,
    net::CookieMonster::Delegate* cookie_monster_delegate,
    scoped_ptr<CookieCryptoDelegate> crypto_delegate);
>>>>>>> 8c15b39e

// Uses the default client_task_runner and background_task_runner.
CONTENT_EXPORT net::CookieStore* CreatePersistentCookieStore(
    const base::FilePath& path,
    bool restore_old_session_cookies,
    quota::SpecialStoragePolicy* storage_policy,
    net::CookieMonster::Delegate* cookie_monster_delegate);

}  // namespace content

#endif  // CONTENT_PUBLIC_BROWSER_COOKIE_STORE_FACTORY_H_<|MERGE_RESOLUTION|>--- conflicted
+++ resolved
@@ -27,9 +27,6 @@
     quota::SpecialStoragePolicy* storage_policy,
     net::CookieMonster::Delegate* cookie_monster_delegate,
     const scoped_refptr<base::SequencedTaskRunner>& client_task_runner,
-<<<<<<< HEAD
-    const scoped_refptr<base::SequencedTaskRunner>& background_task_runner);
-=======
     const scoped_refptr<base::SequencedTaskRunner>& background_task_runner,
     scoped_ptr<CookieCryptoDelegate> crypto_delegate);
 
@@ -40,14 +37,6 @@
     quota::SpecialStoragePolicy* storage_policy,
     net::CookieMonster::Delegate* cookie_monster_delegate,
     scoped_ptr<CookieCryptoDelegate> crypto_delegate);
->>>>>>> 8c15b39e
-
-// Uses the default client_task_runner and background_task_runner.
-CONTENT_EXPORT net::CookieStore* CreatePersistentCookieStore(
-    const base::FilePath& path,
-    bool restore_old_session_cookies,
-    quota::SpecialStoragePolicy* storage_policy,
-    net::CookieMonster::Delegate* cookie_monster_delegate);
 
 }  // namespace content
 
