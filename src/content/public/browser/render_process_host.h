--- conflicted
+++ resolved
@@ -230,16 +230,12 @@
   // transferring it to a new renderer process.
   virtual void ResumeDeferredNavigation(const GlobalRequestID& request_id) = 0;
 
-<<<<<<< HEAD
   // Notifies the renderer that the timezone configuration of the system might
   // have changed.
   virtual void NotifyTimezoneChange() = 0;
 
-  // Static management functions -----------------------------------------------
-=======
   // Return true if this is a host for an externally managed process.
   virtual bool IsProcessManagedExternally() const = 0;
->>>>>>> 794c0b5c
 
   // Static management functions -----------------------------------------------
 
