--- conflicted
+++ resolved
@@ -228,15 +228,8 @@
   // have changed.
   virtual void NotifyTimezoneChange() = 0;
 
-<<<<<<< HEAD
-  // Returns the ServiceRegistry for this process.
-  virtual ServiceRegistry* GetServiceRegistry() = 0;
-
-  // Static management functions -----------------------------------------------
-=======
   // Return true if this is a host for an externally managed process.
   virtual bool IsProcessManagedExternally() const = 0;
->>>>>>> 3485da65
 
   // Static management functions -----------------------------------------------
 
