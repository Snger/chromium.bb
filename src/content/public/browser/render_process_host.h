// Copyright (c) 2012 The Chromium Authors. All rights reserved.
// Use of this source code is governed by a BSD-style license that can be
// found in the LICENSE file.

#ifndef CONTENT_PUBLIC_BROWSER_RENDER_PROCESS_HOST_H_
#define CONTENT_PUBLIC_BROWSER_RENDER_PROCESS_HOST_H_

#include "base/basictypes.h"
#include "base/id_map.h"
#include "base/process/kill.h"
#include "base/process/process_handle.h"
#include "base/supports_user_data.h"
#include "content/common/content_export.h"
#include "ipc/ipc_channel_proxy.h"
#include "ipc/ipc_sender.h"
#include "ui/gfx/native_widget_types.h"

class GURL;
struct ViewMsg_SwapOut_Params;

namespace base {
class CommandLine;
class TimeDelta;
}

namespace content {
class BrowserContext;
class BrowserMessageFilter;
class RenderProcessHostObserver;
class RenderWidgetHost;
class ServiceRegistry;
class StoragePartition;
struct GlobalRequestID;

// Interface that represents the browser side of the browser <-> renderer
// communication channel. There will generally be one RenderProcessHost per
// renderer process.
class CONTENT_EXPORT RenderProcessHost : public IPC::Sender,
                                         public IPC::Listener,
                                         public base::SupportsUserData {
 public:
  typedef IDMap<RenderProcessHost>::iterator iterator;

  // Details for RENDERER_PROCESS_CLOSED notifications.
  struct RendererClosedDetails {
    RendererClosedDetails(base::ProcessHandle handle,
                          base::TerminationStatus status,
                          int exit_code) {
      this->handle = handle;
      this->status = status;
      this->exit_code = exit_code;
    }
    base::ProcessHandle handle;
    base::TerminationStatus status;
    int exit_code;
  };

  // General functions ---------------------------------------------------------

  ~RenderProcessHost() override {}

  // Initialize the new renderer process, returning true on success. This must
  // be called once before the object can be used, but can be called after
  // that with no effect. Therefore, if the caller isn't sure about whether
  // the process has been created, it should just call Init().
  virtual bool Init() = 0;

  // Gets the next available routing id.
  virtual int GetNextRoutingID() = 0;

  // These methods add or remove listener for a specific message routing ID.
  // Used for refcounting, each holder of this object must AddRoute and
  // RemoveRoute. This object should be allocated on the heap; when no
  // listeners own it any more, it will delete itself.
  virtual void AddRoute(int32 routing_id, IPC::Listener* listener) = 0;
  virtual void RemoveRoute(int32 routing_id) = 0;
  virtual size_t NumListeners() = 0;

  // Add and remove observers for lifecycle events. The order in which
  // notifications are sent to observers is undefined. Observers must be sure to
  // remove the observer before they go away.
  virtual void AddObserver(RenderProcessHostObserver* observer) = 0;
  virtual void RemoveObserver(RenderProcessHostObserver* observer) = 0;

  // Called when a received message cannot be decoded.
  virtual void ReceivedBadMessage() = 0;

  // Track the count of visible widgets. Called by listeners to register and
  // unregister visibility.
  virtual void WidgetRestored() = 0;
  virtual void WidgetHidden() = 0;
  virtual int VisibleWidgetCount() const = 0;

  // Indicates whether the current RenderProcessHost is associated with an
  // isolated guest renderer process. Not all guest renderers are created equal.
  // A guest, as indicated by BrowserPluginGuest::IsGuest, may coexist with
  // other non-guest renderers in the same process if IsIsolatedGuest is false.
  virtual bool IsIsolatedGuest() const = 0;

  // Returns the storage partition associated with this process.
  //
  // TODO(nasko): Remove this function from the public API once
  // URLRequestContextGetter's creation is moved into StoragePartition.
  // http://crbug.com/158595
  virtual StoragePartition* GetStoragePartition() const = 0;

  // Try to shutdown the associated renderer process as fast as possible.
  // If this renderer has any RenderViews with unload handlers, then this
  // function does nothing.  The current implementation uses TerminateProcess.
  // Returns True if it was able to do fast shutdown.
  virtual bool FastShutdownIfPossible() = 0;

  // Returns true if fast shutdown was started for the renderer.
  virtual bool FastShutdownStarted() const = 0;

  // Dump the child process' handle table before shutting down.
  virtual void DumpHandles() = 0;

  // Returns the process object associated with the child process.  In certain
  // tests or single-process mode, this will actually represent the current
  // process.
  //
  // NOTE: this is not necessarily valid immediately after calling Init, as
  // Init starts the process asynchronously.  It's guaranteed to be valid after
  // the first IPC arrives.
  virtual base::ProcessHandle GetHandle() const = 0;

  // Returns the user browser context associated with this renderer process.
  virtual content::BrowserContext* GetBrowserContext() const = 0;

  // Returns whether this process is using the same StoragePartition as
  // |partition|.
  virtual bool InSameStoragePartition(StoragePartition* partition) const = 0;

  // Returns the unique ID for this child process host. This can be used later
  // in a call to FromID() to get back to this object (this is used to avoid
  // sending non-threadsafe pointers to other threads).
  //
  // This ID will be unique across all child process hosts, including workers,
  // plugins, etc.
  //
  // This will never return ChildProcessHost::kInvalidUniqueID.
  virtual int GetID() const = 0;

  // Returns true iff channel_ has been set to non-NULL. Use this for checking
  // if there is connection or not. Virtual for mocking out for tests.
  virtual bool HasConnection() const = 0;

  // Call this to allow queueing of IPC messages that are sent before the
  // process is launched.
  virtual void EnableSendQueue() = 0;

  // Returns the renderer channel.
  virtual IPC::ChannelProxy* GetChannel() = 0;

  // Adds a message filter to the IPC channel.
  virtual void AddFilter(BrowserMessageFilter* filter) = 0;

  // Try to shutdown the associated render process as fast as possible
  virtual bool FastShutdownForPageCount(size_t count) = 0;

  // TODO(ananta)
  // Revisit whether the virtual functions declared from here on need to be
  // part of the interface.
  virtual void SetIgnoreInputEvents(bool ignore_input_events) = 0;
  virtual bool IgnoreInputEvents() const = 0;

  // Schedules the host for deletion and removes it from the all_hosts list.
  virtual void Cleanup() = 0;

  // Track the count of pending views that are being swapped back in.  Called
  // by listeners to register and unregister pending views to prevent the
  // process from exiting.
  virtual void AddPendingView() = 0;
  virtual void RemovePendingView() = 0;

  // Sets a flag indicating that the process can be abnormally terminated.
  virtual void SetSuddenTerminationAllowed(bool allowed) = 0;
  // Returns true if the process can be abnormally terminated.
  virtual bool SuddenTerminationAllowed() const = 0;

  // Returns how long the child has been idle. The definition of idle
  // depends on when a derived class calls mark_child_process_activity_time().
  // This is a rough indicator and its resolution should not be better than
  // 10 milliseconds.
  virtual base::TimeDelta GetChildProcessIdleTime() const = 0;

  // Called to resume the requests for a view created through window.open that
  // were initially blocked.
  virtual void ResumeRequestsForView(int route_id) = 0;

  // Checks that the given renderer can request |url|, if not it sets it to
  // about:blank.
  // |empty_allowed| must be set to false for navigations for security reasons.
  virtual void FilterURL(bool empty_allowed, GURL* url) = 0;

#if defined(ENABLE_WEBRTC)
  virtual void EnableAecDump(const base::FilePath& file) = 0;
  virtual void DisableAecDump() = 0;

  // When set, |callback| receives log messages regarding, for example, media
  // devices (webcams, mics, etc) that were initially requested in the render
  // process associated with this RenderProcessHost.
  virtual void SetWebRtcLogMessageCallback(
      base::Callback<void(const std::string&)> callback) = 0;

  typedef base::Callback<void(scoped_ptr<uint8[]> packet_header,
                              size_t header_length,
                              size_t packet_length,
                              bool incoming)> WebRtcRtpPacketCallback;

  typedef base::Callback<void(bool incoming, bool outgoing)>
      WebRtcStopRtpDumpCallback;

  // Starts passing RTP packets to |packet_callback| and returns the callback
  // used to stop dumping.
  virtual WebRtcStopRtpDumpCallback StartRtpDump(
      bool incoming,
      bool outgoing,
      const WebRtcRtpPacketCallback& packet_callback) = 0;
#endif

  // Tells the ResourceDispatcherHost to resume a deferred navigation without
  // transferring it to a new renderer process.
  virtual void ResumeDeferredNavigation(const GlobalRequestID& request_id) = 0;

  // Notifies the renderer that the timezone configuration of the system might
  // have changed.
  virtual void NotifyTimezoneChange() = 0;

  // Returns the ServiceRegistry for this process.
  virtual ServiceRegistry* GetServiceRegistry() = 0;

<<<<<<< HEAD
  // PlzNavigate
  // Returns the time the first call to Init completed successfully (after a new
  // renderer process was created); further calls to Init won't change this
  // value.
  // Note: Do not use! Will disappear after PlzNavitate is completed.
  virtual const base::TimeTicks& GetInitTimeForNavigationMetrics() const = 0;

  // Static management functions -----------------------------------------------
=======
  // Return true if this is a host for an externally managed process.
  virtual bool IsProcessManagedExternally() const = 0;
>>>>>>> 0d46546d

  // Static management functions -----------------------------------------------

  // Adjust the specified command line for in-process renderers.  This is used
  // to adjust the command-line for *this* process.
  static void AdjustCommandLineForInProcessRenderer(base::CommandLine* command_line);

  // Adjust the specified command line for in-process renderers in blpwtk2
  // client processes.
  static void AdjustCommandLineForRenderer(base::CommandLine* command_line);

  // Allows iteration over all the RenderProcessHosts in the browser. Note
  // that each host may not be active, and therefore may have NULL channels.
  static iterator AllHostsIterator();

  // Returns the RenderProcessHost given its ID.  Returns NULL if the ID does
  // not correspond to a live RenderProcessHost.
  static RenderProcessHost* FromID(int render_process_id);

  // Returns whether the process-per-site model is in use (globally or just for
  // the current site), in which case we should ensure there is only one
  // RenderProcessHost per site for the entire browser context.
  static bool ShouldUseProcessPerSite(content::BrowserContext* browser_context,
                                      const GURL& url);

  // Returns true if the caller should attempt to use an existing
  // RenderProcessHost rather than creating a new one.
  static bool ShouldTryToUseExistingProcessHost(
      content::BrowserContext* browser_context, const GURL& site_url);

  // Get an existing RenderProcessHost associated with the given browser
  // context, if possible.  The renderer process is chosen randomly from
  // suitable renderers that share the same context and type (determined by the
  // site url).
  // Returns NULL if no suitable renderer process is available, in which case
  // the caller is free to create a new renderer.
  static RenderProcessHost* GetExistingProcessHost(
      content::BrowserContext* browser_context, const GURL& site_url);

  // Create a new RenderProcessHost using the specified 'processHandle' and the
  // specified 'browserContext'.
  static RenderProcessHost* CreateProcessHost(base::ProcessHandle processHandle,
                                              content::BrowserContext* browserContext);

  // Clear the web cache on all renderers.
  static void ClearWebCacheOnAllRenderers();

  // Overrides the default heuristic for limiting the max renderer process
  // count.  This is useful for unit testing process limit behaviors.  It is
  // also used to allow a command line parameter to configure the max number of
  // renderer processes and should only be called once during startup.
  // A value of zero means to use the default heuristic.
  static void SetMaxRendererProcessCount(size_t count);

  // Returns the current maximum number of renderer process hosts kept by the
  // content module.
  static size_t GetMaxRendererProcessCount();
};

}  // namespace content.

#endif  // CONTENT_PUBLIC_BROWSER_RENDER_PROCESS_HOST_H_<|MERGE_RESOLUTION|>--- conflicted
+++ resolved
@@ -231,19 +231,15 @@
   // Returns the ServiceRegistry for this process.
   virtual ServiceRegistry* GetServiceRegistry() = 0;
 
-<<<<<<< HEAD
+  // Return true if this is a host for an externally managed process.
+  virtual bool IsProcessManagedExternally() const = 0;
+
   // PlzNavigate
   // Returns the time the first call to Init completed successfully (after a new
   // renderer process was created); further calls to Init won't change this
   // value.
   // Note: Do not use! Will disappear after PlzNavitate is completed.
   virtual const base::TimeTicks& GetInitTimeForNavigationMetrics() const = 0;
-
-  // Static management functions -----------------------------------------------
-=======
-  // Return true if this is a host for an externally managed process.
-  virtual bool IsProcessManagedExternally() const = 0;
->>>>>>> 0d46546d
 
   // Static management functions -----------------------------------------------
 
