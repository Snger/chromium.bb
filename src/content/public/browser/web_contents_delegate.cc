// Copyright (c) 2012 The Chromium Authors. All rights reserved.
// Use of this source code is governed by a BSD-style license that can be
// found in the LICENSE file.

#include "content/public/browser/web_contents_delegate.h"

#include "base/compiler_specific.h"
#include "base/logging.h"
#include "base/memory/singleton.h"
#include "content/public/browser/render_view_host.h"
#include "content/public/browser/web_contents.h"
#include "content/public/common/url_constants.h"
#include "content/public/common/bindings_policy.h"
#include "ui/gfx/rect.h"

namespace content {

WebContentsDelegate::WebContentsDelegate() {
}

WebContents* WebContentsDelegate::OpenURLFromTab(WebContents* source,
                                                 const OpenURLParams& params) {
  return NULL;
}

bool WebContentsDelegate::IsPopupOrPanel(const WebContents* source) const {
  return false;
}

bool WebContentsDelegate::CanLoadDataURLsInWebUI() const { return false; }

bool WebContentsDelegate::CanOverscrollContent() const { return false; }

gfx::Rect WebContentsDelegate::GetRootWindowResizerRect() const {
  return gfx::Rect();
}

bool WebContentsDelegate::ShouldSuppressDialogs() {
  return false;
}

bool WebContentsDelegate::AddMessageToConsole(WebContents* source,
                                              int32 level,
                                              const base::string16& message,
                                              int32 line_no,
                                              const base::string16& source_id) {
  return false;
}

void WebContentsDelegate::BeforeUnloadFired(WebContents* web_contents,
                                            bool proceed,
                                            bool* proceed_to_fire_unload) {
  *proceed_to_fire_unload = true;
}

bool WebContentsDelegate::ShouldFocusLocationBarByDefault(WebContents* source) {
  return false;
}

bool WebContentsDelegate::ShouldFocusPageAfterCrash() {
  return true;
}

bool WebContentsDelegate::TakeFocus(WebContents* source, bool reverse) {
  return false;
}

int WebContentsDelegate::GetExtraRenderViewHeight() const {
  return 0;
}

void WebContentsDelegate::CanDownload(
    RenderViewHost* render_view_host,
    int request_id,
    const std::string& request_method,
    const base::Callback<void(bool)>& callback) {
  callback.Run(true);
}

bool WebContentsDelegate::HandleContextMenu(
    const content::ContextMenuParams& params) {
  return false;
}

void WebContentsDelegate::ViewSourceForTab(WebContents* source,
                                           const GURL& page_url) {
  // Fall back implementation based entirely on the view-source scheme.
  // It suffers from http://crbug.com/523 and that is why browser overrides
  // it with proper implementation.
  GURL url = GURL(kViewSourceScheme + std::string(":") + page_url.spec());
  OpenURLFromTab(source, OpenURLParams(url, Referrer(),
                                       NEW_FOREGROUND_TAB,
                                       PAGE_TRANSITION_LINK, false));
}

void WebContentsDelegate::ViewSourceForFrame(WebContents* source,
                                             const GURL& frame_url,
                                             const PageState& page_state) {
  // Same as ViewSourceForTab, but for given subframe.
  GURL url = GURL(kViewSourceScheme + std::string(":") + frame_url.spec());
  OpenURLFromTab(source, OpenURLParams(url, Referrer(),
                                       NEW_FOREGROUND_TAB,
                                       PAGE_TRANSITION_LINK, false));
}

bool WebContentsDelegate::PreHandleKeyboardEvent(
    WebContents* source,
    const NativeWebKeyboardEvent& event,
    bool* is_keyboard_shortcut) {
  return false;
}

bool WebContentsDelegate::CanDragEnter(
    WebContents* source,
    const DropData& data,
    blink::WebDragOperationsMask operations_allowed) {
  return true;
}

bool WebContentsDelegate::OnGoToEntryOffset(int offset) {
  return true;
}

bool WebContentsDelegate::ShouldCreateWebContents(
    WebContents* web_contents,
    int route_id,
    WindowContainerType window_container_type,
    const base::string16& frame_name,
    const GURL& target_url,
    const std::string& partition_id,
    SessionStorageNamespace* session_storage_namespace) {
  return true;
}

JavaScriptDialogManager* WebContentsDelegate::GetJavaScriptDialogManager() {
  return NULL;
}

bool WebContentsDelegate::EmbedsFullscreenWidget() const {
  return false;
}

bool WebContentsDelegate::IsFullscreenForTabOrPending(
    const WebContents* web_contents) const {
  return false;
}

content::ColorChooser* WebContentsDelegate::OpenColorChooser(
    WebContents* web_contents,
    SkColor color,
    const std::vector<ColorSuggestion>& suggestions) {
  return NULL;
}

void WebContentsDelegate::RequestMediaAccessPermission(
    WebContents* web_contents,
    const MediaStreamRequest& request,
    const MediaResponseCallback& callback) {
  callback.Run(MediaStreamDevices(), scoped_ptr<MediaStreamUI>());
}

bool WebContentsDelegate::RequestPpapiBrokerPermission(
    WebContents* web_contents,
    const GURL& url,
    const base::FilePath& plugin_path,
    const base::Callback<void(bool)>& callback) {
  return false;
}

bool WebContentsDelegate::ShouldSetKeyboardFocusOnMouseDown() {
  return true;
}

bool WebContentsDelegate::ShouldSetLogicalFocusOnMouseDown() {
  return true;
}

bool WebContentsDelegate::ShowTooltip(
    WebContents* web_contents,
    const string16& tooltip_text,
<<<<<<< HEAD
    WebKit::WebTextDirection text_direction_hint) {
=======
    blink::WebTextDirection text_direction_hint) {
>>>>>>> 8c15b39e
  return false;
}

WebContentsDelegate::~WebContentsDelegate() {
  while (!attached_contents_.empty()) {
    WebContents* web_contents = *attached_contents_.begin();
    web_contents->SetDelegate(NULL);
  }
  DCHECK(attached_contents_.empty());
}

void WebContentsDelegate::Attach(WebContents* web_contents) {
  DCHECK(attached_contents_.find(web_contents) == attached_contents_.end());
  attached_contents_.insert(web_contents);
}

void WebContentsDelegate::Detach(WebContents* web_contents) {
  DCHECK(attached_contents_.find(web_contents) != attached_contents_.end());
  attached_contents_.erase(web_contents);
}

gfx::Size WebContentsDelegate::GetSizeForNewRenderView(
    const WebContents* web_contents) const {
  return gfx::Size();
}

}  // namespace content<|MERGE_RESOLUTION|>--- conflicted
+++ resolved
@@ -178,11 +178,7 @@
 bool WebContentsDelegate::ShowTooltip(
     WebContents* web_contents,
     const string16& tooltip_text,
-<<<<<<< HEAD
-    WebKit::WebTextDirection text_direction_hint) {
-=======
     blink::WebTextDirection text_direction_hint) {
->>>>>>> 8c15b39e
   return false;
 }
 
