// Copyright (c) 2012 The Chromium Authors. All rights reserved.
// Use of this source code is governed by a BSD-style license that can be
// found in the LICENSE file.

#include "content/public/browser/web_contents.h"

#include "content/public/browser/site_instance.h"
#include "ipc/ipc_message.h"

namespace content {

WebContents::CreateParams::CreateParams(BrowserContext* context)
    : browser_context(context),
      site_instance(NULL),
      opener(NULL),
      routing_id(MSG_ROUTING_NONE),
      main_frame_routing_id(MSG_ROUTING_NONE),
      render_process_affinity(SiteInstance::kNoProcessAffinity),
<<<<<<< HEAD
=======
      initially_hidden(false),
>>>>>>> 0704b1ab
      context(NULL) {}

WebContents::CreateParams::CreateParams(
    BrowserContext* context, SiteInstance* site)
    : browser_context(context),
      site_instance(site),
      opener(NULL),
      routing_id(MSG_ROUTING_NONE),
      main_frame_routing_id(MSG_ROUTING_NONE),
      render_process_affinity(SiteInstance::kNoProcessAffinity),
<<<<<<< HEAD
=======
      initially_hidden(false),
>>>>>>> 0704b1ab
      context(NULL) {}

}  // namespace content<|MERGE_RESOLUTION|>--- conflicted
+++ resolved
@@ -16,10 +16,7 @@
       routing_id(MSG_ROUTING_NONE),
       main_frame_routing_id(MSG_ROUTING_NONE),
       render_process_affinity(SiteInstance::kNoProcessAffinity),
-<<<<<<< HEAD
-=======
       initially_hidden(false),
->>>>>>> 0704b1ab
       context(NULL) {}
 
 WebContents::CreateParams::CreateParams(
@@ -30,10 +27,7 @@
       routing_id(MSG_ROUTING_NONE),
       main_frame_routing_id(MSG_ROUTING_NONE),
       render_process_affinity(SiteInstance::kNoProcessAffinity),
-<<<<<<< HEAD
-=======
       initially_hidden(false),
->>>>>>> 0704b1ab
       context(NULL) {}
 
 }  // namespace content