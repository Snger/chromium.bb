--- conflicted
+++ resolved
@@ -11,23 +11,7 @@
 namespace content {
 
 WebContents::CreateParams::CreateParams(BrowserContext* context)
-<<<<<<< HEAD
     : CreateParams(context, nullptr) {}
-=======
-    : browser_context(context),
-      site_instance(nullptr),
-      opener_render_process_id(content::ChildProcessHost::kInvalidUniqueID),
-      opener_render_frame_id(MSG_ROUTING_NONE),
-      opener_suppressed(false),
-      created_with_opener(false),
-      routing_id(MSG_ROUTING_NONE),
-      main_frame_routing_id(MSG_ROUTING_NONE),
-      render_process_affinity(SiteInstance::kNoProcessAffinity),
-      initially_hidden(false),
-      guest_delegate(nullptr),
-      context(nullptr),
-      renderer_initiated_creation(false) {}
->>>>>>> b9459af2
 
 WebContents::CreateParams::CreateParams(BrowserContext* context,
                                         SiteInstance* site)
@@ -39,11 +23,8 @@
       created_with_opener(false),
       routing_id(MSG_ROUTING_NONE),
       main_frame_routing_id(MSG_ROUTING_NONE),
-<<<<<<< HEAD
       main_frame_widget_routing_id(MSG_ROUTING_NONE),
-=======
       render_process_affinity(SiteInstance::kNoProcessAffinity),
->>>>>>> b9459af2
       initially_hidden(false),
       guest_delegate(nullptr),
       context(nullptr),
