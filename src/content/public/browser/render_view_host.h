// Copyright (c) 2012 The Chromium Authors. All rights reserved.
// Use of this source code is governed by a BSD-style license that can be
// found in the LICENSE file.

#ifndef CONTENT_PUBLIC_BROWSER_RENDER_VIEW_HOST_H_
#define CONTENT_PUBLIC_BROWSER_RENDER_VIEW_HOST_H_

#include <list>

#include "base/callback_forward.h"
#include "content/common/content_export.h"
#include "content/public/browser/render_widget_host.h"
#include "content/public/common/file_chooser_params.h"
#include "content/public/common/page_zoom.h"
#include "content/public/common/stop_find_action.h"
#include "third_party/WebKit/public/web/WebDragOperation.h"

class GURL;
struct WebPreferences;

namespace gfx {
class Point;
}

namespace base {
class FilePath;
class Value;
}

namespace media {
class AudioOutputController;
}

namespace ui {
struct SelectedFileInfo;
}

namespace WebKit {
struct WebFindOptions;
struct WebMediaPlayerAction;
struct WebPluginAction;
}

namespace content {

class ChildProcessSecurityPolicy;
class RenderProcessHost;
class RenderViewHostDelegate;
class SessionStorageNamespace;
class SiteInstance;
struct CustomContextMenuContext;
struct DropData;

// A RenderViewHost is responsible for creating and talking to a RenderView
// object in a child process. It exposes a high level API to users, for things
// like loading pages, adjusting the display and other browser functionality,
// which it translates into IPC messages sent over the IPC channel with the
// RenderView. It responds to all IPC messages sent by that RenderView and
// cracks them, calling a delegate object back with higher level types where
// possible.
//
// The intent of this interface is to provide a view-agnostic communication
// conduit with a renderer. This is so we can build HTML views not only as
// WebContents (see WebContents for an example) but also as views, etc.
class CONTENT_EXPORT RenderViewHost : virtual public RenderWidgetHost {
 public:
  // Returns the RenderViewHost given its ID and the ID of its render process.
  // Returns NULL if the IDs do not correspond to a live RenderViewHost.
  static RenderViewHost* FromID(int render_process_id, int render_view_id);

  // Downcasts from a RenderWidgetHost to a RenderViewHost.  Required
  // because RenderWidgetHost is a virtual base class.
  static RenderViewHost* From(RenderWidgetHost* rwh);

  // Checks that the given renderer can request |url|, if not it sets it to
  // about:blank.
  // |empty_allowed| must be set to false for navigations for security reasons.
  static void FilterURL(const RenderProcessHost* process,
                        bool empty_allowed,
                        GURL* url);

  virtual ~RenderViewHost() {}

  // Tell the render view to enable a set of javascript bindings. The argument
  // should be a combination of values from BindingsPolicy.
  virtual void AllowBindings(int binding_flags) = 0;

  // Tells the renderer to clear the focused node (if any).
  virtual void ClearFocusedNode() = 0;

  // Causes the renderer to close the current page, including running its
  // onunload event handler.  A ClosePage_ACK message will be sent to the
  // ResourceDispatcherHost when it is finished.
  virtual void ClosePage() = 0;

  // Copies the image at location x, y to the clipboard (if there indeed is an
  // image at that location).
  virtual void CopyImageAt(int x, int y) = 0;

  // Notifies the renderer about the result of a desktop notification.
  virtual void DesktopNotificationPermissionRequestDone(
      int callback_context) = 0;
  virtual void DesktopNotificationPostDisplay(int callback_context) = 0;
  virtual void DesktopNotificationPostError(int notification_id,
                                    const string16& message) = 0;
  virtual void DesktopNotificationPostClose(int notification_id,
                                            bool by_user) = 0;
  virtual void DesktopNotificationPostClick(int notification_id) = 0;

  // Notifies the listener that a directory enumeration is complete.
  virtual void DirectoryEnumerationFinished(
      int request_id,
      const std::vector<base::FilePath>& files) = 0;

  // Tells the renderer not to add scrollbars with height and width below a
  // threshold.
  virtual void DisableScrollbarsForThreshold(const gfx::Size& size) = 0;

  // Notifies the renderer that a a drag operation that it started has ended,
  // either in a drop or by being cancelled.
  virtual void DragSourceEndedAt(
      int client_x, int client_y, int screen_x, int screen_y,
      WebKit::WebDragOperation operation) = 0;

  // Notifies the renderer that a drag and drop operation is in progress, with
  // droppable items positioned over the renderer's view.
  virtual void DragSourceMovedTo(
      int client_x, int client_y, int screen_x, int screen_y) = 0;

  // Notifies the renderer that we're done with the drag and drop operation.
  // This allows the renderer to reset some state.
  virtual void DragSourceSystemDragEnded() = 0;

  // D&d drop target messages that get sent to WebKit.
  virtual void DragTargetDragEnter(
      const DropData& drop_data,
      const gfx::Point& client_pt,
      const gfx::Point& screen_pt,
      WebKit::WebDragOperationsMask operations_allowed,
      int key_modifiers) = 0;
  virtual void DragTargetDragOver(
      const gfx::Point& client_pt,
      const gfx::Point& screen_pt,
      WebKit::WebDragOperationsMask operations_allowed,
      int key_modifiers) = 0;
  virtual void DragTargetDragLeave() = 0;
  virtual void DragTargetDrop(const gfx::Point& client_pt,
                              const gfx::Point& screen_pt,
                              int key_modifiers) = 0;

  // Instructs the RenderView to automatically resize and send back updates
  // for the new size.
  virtual void EnableAutoResize(const gfx::Size& min_size,
                                const gfx::Size& max_size) = 0;

  // Turns off auto-resize and gives a new size that the view should be.
  virtual void DisableAutoResize(const gfx::Size& new_size) = 0;

  // Instructs the RenderView to send back updates to the preferred size.
  virtual void EnablePreferredSizeMode() = 0;

  // Executes custom context menu action that was provided from WebKit.
  virtual void ExecuteCustomContextMenuCommand(
      int action, const CustomContextMenuContext& context) = 0;

  // Tells the renderer to perform the given action on the media player
  // located at the given point.
  virtual void ExecuteMediaPlayerActionAtLocation(
      const gfx::Point& location,
      const WebKit::WebMediaPlayerAction& action) = 0;

  // Runs some javascript within the context of a frame in the page.
  virtual void ExecuteJavascriptInWebFrame(const string16& frame_xpath,
                                           const string16& jscript) = 0;

  // Runs some javascript within the context of a frame in the page. The result
  // is sent back via the provided callback.
  typedef base::Callback<void(const base::Value*)> JavascriptResultCallback;
  virtual void ExecuteJavascriptInWebFrameCallbackResult(
      const string16& frame_xpath,
      const string16& jscript,
      const JavascriptResultCallback& callback) = 0;

  // Tells the renderer to perform the given action on the plugin located at
  // the given point.
  virtual void ExecutePluginActionAtLocation(
      const gfx::Point& location, const WebKit::WebPluginAction& action) = 0;

  // Asks the renderer to exit fullscreen
  virtual void ExitFullscreen() = 0;

  // Finds text on a page.
  virtual void Find(int request_id, const string16& search_text,
                    const WebKit::WebFindOptions& options) = 0;

  // Notifies the renderer that the user has closed the FindInPage window
  // (and what action to take regarding the selection).
  virtual void StopFinding(StopFindAction action) = 0;

  // Causes the renderer to invoke the onbeforeunload event handler.  The
  // result will be returned via ViewMsg_ShouldClose. See also ClosePage and
  // SwapOut, which fire the PageUnload event.
  //
  // Set bool for_cross_site_transition when this close is just for the current
  // RenderView in the case of a cross-site transition. False means we're
  // closing the entire tab.
  virtual void FirePageBeforeUnload(bool for_cross_site_transition) = 0;

  // Notifies the Listener that one or more files have been chosen by the user
  // from a file chooser dialog for the form. |permissions| is the file
  // selection mode in which the chooser dialog was created.
  virtual void FilesSelectedInChooser(
      const std::vector<ui::SelectedFileInfo>& files,
      FileChooserParams::Mode permissions) = 0;

  virtual RenderViewHostDelegate* GetDelegate() const = 0;

  // Returns a bitwise OR of bindings types that have been enabled for this
  // RenderView. See BindingsPolicy for details.
  virtual int GetEnabledBindings() const = 0;

  virtual SiteInstance* GetSiteInstance() const = 0;

  // Requests the renderer to evaluate an xpath to a frame and insert css
  // into that frame's document.
  virtual void InsertCSS(const string16& frame_xpath,
                         const std::string& css) = 0;

  // Returns true if the RenderView is active and has not crashed. Virtual
  // because it is overridden by TestRenderViewHost.
  virtual bool IsRenderViewLive() const = 0;

  // Returns true if the RenderView is responsible for displaying a subframe
  // in a different process from its parent page.
  virtual bool IsSubframe() const = 0;

  // Let the renderer know that the menu has been closed.
  virtual void NotifyContextMenuClosed(
      const CustomContextMenuContext& context) = 0;

  // Notification that a move or resize renderer's containing window has
  // started.
  virtual void NotifyMoveOrResizeStarted() = 0;

  // Reloads the current focused frame.
  virtual void ReloadFrame() = 0;

  // Sets the alternate error page URL (link doctor) for the renderer process.
  virtual void SetAltErrorPageURL(const GURL& url) = 0;

  // Sets a property with the given name and value on the Web UI binding object.
  // Must call AllowWebUIBindings() on this renderer first.
  virtual void SetWebUIProperty(const std::string& name,
                                const std::string& value) = 0;

  // Set the zoom level for the current main frame
  virtual void SetZoomLevel(double level) = 0;

  // Changes the zoom level for the current main frame.
  virtual void Zoom(PageZoom zoom) = 0;

  // Send the renderer process the current preferences supplied by the
  // RenderViewHostDelegate.
  virtual void SyncRendererPrefs() = 0;

  virtual void ToggleSpeechInput() = 0;

  // Returns the current WebKit preferences.
  virtual WebPreferences GetWebkitPreferences() = 0;

  // Passes a list of Webkit preferences to the renderer.
  virtual void UpdateWebkitPreferences(const WebPreferences& prefs) = 0;

  // Informs the renderer process of a change in timezone.
  virtual void NotifyTimezoneChange() = 0;

<<<<<<< HEAD
  // Retrieves the list of AudioOutputController objects associated
  // with this object and passes it to the callback you specify, on
  // the same thread on which you called the method.
  typedef std::list<scoped_refptr<media::AudioOutputController> >
      AudioOutputControllerList;
  typedef base::Callback<void(const AudioOutputControllerList&)>
      GetAudioOutputControllersCallback;
  virtual void GetAudioOutputControllers(
      const GetAudioOutputControllersCallback& callback) const = 0;
=======
#define BB_RENDER_VIEW_HOST_SUPPORTS_RUBBERBANDING
  // Enable alt-drag rubberbanding.
  virtual void EnableAltDragRubberbanding(bool enable) = 0;
>>>>>>> 282bfd5e

#if defined(OS_ANDROID)
  // Selects and zooms to the find result nearest to the point (x,y)
  // defined in find-in-page coordinates.
  virtual void ActivateNearestFindResult(int request_id, float x, float y) = 0;

  // Asks the renderer to send the rects of the current find matches.
  virtual void RequestFindMatchRects(int current_version) = 0;

  // Disables fullscreen media playback for encrypted video.
  virtual void DisableFullscreenEncryptedMediaPlayback() = 0;
#endif

 private:
  // This interface should only be implemented inside content.
  friend class RenderViewHostImpl;
  RenderViewHost() {}
};

}  // namespace content

#endif  // CONTENT_PUBLIC_BROWSER_RENDER_VIEW_HOST_H_<|MERGE_RESOLUTION|>--- conflicted
+++ resolved
@@ -274,7 +274,10 @@
   // Informs the renderer process of a change in timezone.
   virtual void NotifyTimezoneChange() = 0;
 
-<<<<<<< HEAD
+#define BB_RENDER_VIEW_HOST_SUPPORTS_RUBBERBANDING
+  // Enable alt-drag rubberbanding.
+  virtual void EnableAltDragRubberbanding(bool enable) = 0;
+
   // Retrieves the list of AudioOutputController objects associated
   // with this object and passes it to the callback you specify, on
   // the same thread on which you called the method.
@@ -284,11 +287,6 @@
       GetAudioOutputControllersCallback;
   virtual void GetAudioOutputControllers(
       const GetAudioOutputControllersCallback& callback) const = 0;
-=======
-#define BB_RENDER_VIEW_HOST_SUPPORTS_RUBBERBANDING
-  // Enable alt-drag rubberbanding.
-  virtual void EnableAltDragRubberbanding(bool enable) = 0;
->>>>>>> 282bfd5e
 
 #if defined(OS_ANDROID)
   // Selects and zooms to the find result nearest to the point (x,y)
