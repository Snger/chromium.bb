--- conflicted
+++ resolved
@@ -118,16 +118,10 @@
   // Passes a list of Webkit preferences to the renderer.
   virtual void UpdateWebkitPreferences(const WebPreferences& prefs) = 0;
 
-<<<<<<< HEAD
-=======
 #define BB_RENDER_VIEW_HOST_SUPPORTS_RUBBERBANDING
   // Enable alt-drag rubberbanding.
   virtual void EnableAltDragRubberbanding(bool enable) = 0;
 
-  // Notify the render view host to select the word around the caret.
-  virtual void SelectWordAroundCaret() = 0;
-
->>>>>>> 8e7b0dd5
  private:
   // This interface should only be implemented inside content.
   friend class RenderViewHostImpl;
