--- conflicted
+++ resolved
@@ -230,16 +230,10 @@
   // Passes a list of Webkit preferences to the renderer.
   virtual void UpdateWebkitPreferences(const WebPreferences& prefs) = 0;
 
-<<<<<<< HEAD
-=======
-  // Informs the renderer process of a change in timezone.
-  virtual void NotifyTimezoneChange() = 0;
-
 #define BB_RENDER_VIEW_HOST_SUPPORTS_RUBBERBANDING
   // Enable alt-drag rubberbanding.
   virtual void EnableAltDragRubberbanding(bool enable) = 0;
 
->>>>>>> caa9d180
   // Retrieves the list of AudioOutputController objects associated
   // with this object and passes it to the callback you specify, on
   // the same thread on which you called the method.
