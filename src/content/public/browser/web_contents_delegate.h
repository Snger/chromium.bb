// Copyright (c) 2012 The Chromium Authors. All rights reserved.
// Use of this source code is governed by a BSD-style license that can be
// found in the LICENSE file.

#ifndef CONTENT_PUBLIC_BROWSER_WEB_CONTENTS_DELEGATE_H_
#define CONTENT_PUBLIC_BROWSER_WEB_CONTENTS_DELEGATE_H_

#include <set>
#include <string>

#include "base/basictypes.h"
#include "base/callback.h"
#include "base/string16.h"
#include "content/common/content_export.h"
#include "content/public/browser/navigation_type.h"
#include "content/public/common/media_stream_request.h"
#include "content/public/common/page_transition_types.h"
#include "content/public/common/window_container_type.h"
#include "third_party/skia/include/core/SkColor.h"
#include "third_party/WebKit/Source/WebKit/chromium/public/WebTextDirection.h"
#include "ui/base/window_open_disposition.h"
#include "ui/gfx/native_widget_types.h"
#include "ui/gfx/rect_f.h"

class GURL;

namespace base {
class FilePath;
class ListValue;
}

namespace content {
class BrowserContext;
class ColorChooser;
class DownloadItem;
class JavaScriptDialogManager;
class RenderViewHost;
class WebContents;
class WebContentsImpl;
struct ContextMenuParams;
struct FileChooserParams;
struct NativeWebKeyboardEvent;
struct SSLStatus;
}

namespace gfx {
class Point;
class Rect;
class Size;
}

namespace WebKit {
class WebLayer;
}

namespace content {

struct OpenURLParams;

<<<<<<< HEAD
=======
struct ContentCreatedParams {
    WindowOpenDisposition disposition;
    float x, y, width, height;
    bool x_set, y_set, width_set, height_set;
    bool hidden, nofocus, topmost;
};

typedef base::Callback< void(const MediaStreamDevices&) > MediaResponseCallback;

>>>>>>> c7fd0c8b
// Objects implement this interface to get notified about changes in the
// WebContents and to provide necessary functionality.
class CONTENT_EXPORT WebContentsDelegate {
 public:
  WebContentsDelegate();

  // Opens a new URL inside the passed in WebContents (if source is 0 open
  // in the current front-most tab), unless |disposition| indicates the url
  // should be opened in a new tab or window.
  //
  // A NULL source indicates the current tab (callers should probably use
  // OpenURL() for these cases which does it for you).

  // Returns the WebContents the URL is opened in, or NULL if the URL wasn't
  // opened immediately.
  virtual WebContents* OpenURLFromTab(WebContents* source,
                                      const OpenURLParams& params);

  // Called to inform the delegate that the WebContents's navigation state
  // changed. The |changed_flags| indicates the parts of the navigation state
  // that have been updated, and is any combination of the
  // |WebContents::InvalidateTypes| bits.
  virtual void NavigationStateChanged(const WebContents* source,
                                      unsigned changed_flags) {}

  // Adds the navigation request headers to |headers|. Use
  // net::HttpUtil::AppendHeaderIfMissing to build the set of headers.
  virtual void AddNavigationHeaders(const GURL& url, std::string* headers) {}

  // Creates a new tab with the already-created WebContents 'new_contents'.
  // The window for the added contents should be reparented correctly when this
  // method returns.  If |disposition| is NEW_POPUP, |pos| should hold the
  // initial position. If |was_blocked| is non-NULL, then |*was_blocked| will
  // be set to true if the popup gets blocked, and left unchanged otherwise.
  virtual void AddNewContents(WebContents* source,
                              WebContents* new_contents,
                              WindowOpenDisposition disposition,
                              const gfx::Rect& initial_pos,
                              bool user_gesture,
                              bool* was_blocked) {}

  // Selects the specified contents, bringing its container to the front.
  virtual void ActivateContents(WebContents* contents) {}

  // Deactivates the specified contents by deactivating its container and
  // potentialy moving it to the back of the Z order.
  virtual void DeactivateContents(WebContents* contents) {}

  // Notifies the delegate that this contents is starting or is done loading
  // some resource. The delegate should use this notification to represent
  // loading feedback. See WebContents::IsLoading()
  virtual void LoadingStateChanged(WebContents* source) {}

#if defined(OS_ANDROID)
  // Notifies the delegate that the page has made some progress loading.
  // |progress| is a value between 0.0 (nothing loaded) to 1.0 (page fully
  // loaded).
  virtual void LoadProgressChanged(WebContents* source,
                                   double progress) {}
#endif

  // Request the delegate to close this web contents, and do whatever cleanup
  // it needs to do.
  virtual void CloseContents(WebContents* source) {}

  // Informs the delegate that the underlying RenderViewHost has been swapped
  // out so it can perform any cleanup necessary.
  virtual void SwappedOut(WebContents* source) {}

  // Request the delegate to move this WebContents to the specified position
  // in screen coordinates.
  virtual void MoveContents(WebContents* source, const gfx::Rect& pos) {}

  // Called to determine if the WebContents is contained in a popup window
  // or a panel window.
  virtual bool IsPopupOrPanel(const WebContents* source) const;

  // Notification that the target URL has changed.
  virtual void UpdateTargetURL(WebContents* source,
                               int32 page_id,
                               const GURL& url) {}

  // Notification that there was a mouse event, along with the absolute
  // coordinates of the mouse pointer and whether it was a normal motion event
  // (otherwise, the pointer left the contents area).
  virtual void ContentsMouseEvent(WebContents* source,
                                  const gfx::Point& location,
                                  bool motion) {}

  // Request the delegate to change the zoom level of the current tab.
  virtual void ContentsZoomChange(bool zoom_in) {}

  // Called to determine if the WebContents can be overscrolled with touch/wheel
  // gestures.
  virtual bool CanOverscrollContent() const;

  // Check whether this contents is permitted to load data URLs in WebUI mode.
  // This is normally disallowed for security.
  virtual bool CanLoadDataURLsInWebUI() const;

  // Return the rect where to display the resize corner, if any, otherwise
  // an empty rect.
  virtual gfx::Rect GetRootWindowResizerRect() const;

  // Invoked prior to showing before unload handler confirmation dialog.
  virtual void WillRunBeforeUnloadConfirm() {}

  // Returns true if javascript dialogs and unload alerts are suppressed.
  // Default is false.
  virtual bool ShouldSuppressDialogs();

  // Add a message to the console. Returning true indicates that the delegate
  // handled the message. If false is returned the default logging mechanism
  // will be used for the message.
  virtual bool AddMessageToConsole(WebContents* source,
                                   int32 level,
                                   const string16& message,
                                   int32 line_no,
                                   const string16& source_id);

  // Tells us that we've finished firing this tab's beforeunload event.
  // The proceed bool tells us whether the user chose to proceed closing the
  // tab. Returns true if the tab can continue on firing its unload event.
  // If we're closing the entire browser, then we'll want to delay firing
  // unload events until all the beforeunload events have fired.
  virtual void BeforeUnloadFired(WebContents* tab,
                                 bool proceed,
                                 bool* proceed_to_fire_unload);

  // Returns true if the location bar should be focused by default rather than
  // the page contents. NOTE: this is only used if WebContents can't determine
  // for itself whether the location bar should be focused by default. For a
  // complete check, you should use WebContents::FocusLocationBarByDefault().
  virtual bool ShouldFocusLocationBarByDefault(WebContents* source);

  // Sets focus to the location bar or some other place that is appropriate.
  // This is called when the tab wants to encourage user input, like for the
  // new tab page.
  virtual void SetFocusToLocationBar(bool select_all) {}

  // Returns whether the page should be focused when transitioning from crashed
  // to live. Default is true.
  virtual bool ShouldFocusPageAfterCrash();

  // Called when a popup select is about to be displayed. The delegate can use
  // this to disable inactive rendering for the frame in the window the select
  // is opened within if necessary.
  virtual void RenderWidgetShowing() {}

  // This is called when WebKit tells us that it is done tabbing through
  // controls on the page. Provides a way for WebContentsDelegates to handle
  // this. Returns true if the delegate successfully handled it.
  virtual bool TakeFocus(WebContents* source,
                         bool reverse);

  // Invoked when the page loses mouse capture.
  virtual void LostCapture() {}

  // Notification that |contents| has gained focus.
  virtual void WebContentsFocused(WebContents* contents) {}

  // Asks the delegate if the given tab can download.
  // Invoking the |callback| synchronously is OK.
  virtual void CanDownload(RenderViewHost* render_view_host,
                           int request_id,
                           const std::string& request_method,
                           const base::Callback<void(bool)>& callback);

  // Return much extra vertical space should be allotted to the
  // render view widget during various animations (e.g. infobar closing).
  // This is used to make painting look smoother.
  virtual int GetExtraRenderViewHeight() const;

  // Returns true if the context menu operation was handled by the delegate.
  virtual bool HandleContextMenu(const content::ContextMenuParams& params);

  // Opens source view for given WebContents that is navigated to the given
  // page url.
  virtual void ViewSourceForTab(WebContents* source, const GURL& page_url);

  // Opens source view for the given subframe.
  virtual void ViewSourceForFrame(WebContents* source,
                                  const GURL& url,
                                  const std::string& content_state);

  // Allows delegates to handle keyboard events before sending to the renderer.
  // Returns true if the |event| was handled. Otherwise, if the |event| would be
  // handled in HandleKeyboardEvent() method as a normal keyboard shortcut,
  // |*is_keyboard_shortcut| should be set to true.
  virtual bool PreHandleKeyboardEvent(WebContents* source,
                                      const NativeWebKeyboardEvent& event,
                                      bool* is_keyboard_shortcut);

  // Allows delegates to handle unhandled keyboard messages coming back from
  // the renderer.
  virtual void HandleKeyboardEvent(WebContents* source,
                                   const NativeWebKeyboardEvent& event) {}

  virtual void HandleMouseDown() {}
  virtual void HandleMouseUp() {}

  // Handles activation resulting from a pointer event (e.g. when mouse is
  // pressed, or a touch-gesture begins).
  virtual void HandlePointerActivate() {}

  virtual void HandleGestureBegin() {}
  virtual void HandleGestureEnd() {}

  // Render view drag n drop ended.
  virtual void DragEnded() {}

  // Shows the repost form confirmation dialog box.
  virtual void ShowRepostFormWarningDialog(WebContents* source) {}

  // Allows delegate to override navigation to the history entries.
  // Returns true to allow WebContents to continue with the default processing.
  virtual bool OnGoToEntryOffset(int offset);

  // Allows delegate to control whether a WebContents will be created. Returns
  // true to allow the creation. Default is to allow it. In cases where the
  // delegate handles the creation/navigation itself, it will use |target_url|.
  virtual bool ShouldCreateWebContents(
      WebContents* web_contents,
      int route_id,
      WindowContainerType window_container_type,
      const string16& frame_name,
      const GURL& target_url);

  // Notifies the delegate about the creation of a new WebContents. This
  // typically happens when popups are created.
  virtual void WebContentsCreated(WebContents* source_contents,
                                  int64 source_frame_id,
                                  const string16& frame_name,
                                  const GURL& target_url,
                                  const ContentCreatedParams& params,
                                  WebContents* new_contents) {}

  // Notifies the delegate that the content restrictions for this tab has
  // changed.
  virtual void ContentRestrictionsChanged(WebContents* source) {}

  // Notification that the tab is hung.
  virtual void RendererUnresponsive(WebContents* source) {}

  // Notification that the tab is no longer hung.
  virtual void RendererResponsive(WebContents* source) {}

  // Notification that a worker associated with this tab has crashed.
  virtual void WorkerCrashed(WebContents* source) {}

  // Invoked when a main fram navigation occurs.
  virtual void DidNavigateMainFramePostCommit(WebContents* source) {}

  // Invoked when navigating to a pending entry. When invoked the
  // NavigationController has configured its pending entry, but it has not yet
  // been committed.
  virtual void DidNavigateToPendingEntry(WebContents* source) {}

  // Returns a pointer to a service to manage JavaScript dialogs. May return
  // NULL in which case dialogs aren't shown.
  virtual JavaScriptDialogManager* GetJavaScriptDialogManager();

  // Called when color chooser should open. Returns the opened color chooser.
  // Ownership of the returned pointer is transferred to the caller.
  virtual content::ColorChooser* OpenColorChooser(WebContents* web_contents,
                                                  int color_chooser_id,
                                                  SkColor color);

  virtual void DidEndColorChooser() {}

  // Called when a file selection is to be done.
  virtual void RunFileChooser(WebContents* web_contents,
                              const FileChooserParams& params) {}

  // Request to enumerate a directory.  This is equivalent to running the file
  // chooser in directory-enumeration mode and having the user select the given
  // directory.
  virtual void EnumerateDirectory(WebContents* web_contents,
                                  int request_id,
                                  const base::FilePath& path) {}

  // Called when the renderer puts a tab into or out of fullscreen mode.
  virtual void ToggleFullscreenModeForTab(WebContents* web_contents,
                                          bool enter_fullscreen) {}
  virtual bool IsFullscreenForTabOrPending(
      const WebContents* web_contents) const;

  // Called when a Javascript out of memory notification is received.
  virtual void JSOutOfMemory(WebContents* web_contents) {}

  // Register a new handler for URL requests with the given scheme.
  // |user_gesture| is true if the registration is made in the context of a user
  // gesture.
  virtual void RegisterProtocolHandler(WebContents* web_contents,
                                       const std::string& protocol,
                                       const GURL& url,
                                       const string16& title,
                                       bool user_gesture) {}

  // Result of string search in the page. This includes the number of matches
  // found and the selection rect (in screen coordinates) for the string found.
  // If |final_update| is false, it indicates that more results follow.
  virtual void FindReply(WebContents* web_contents,
                         int request_id,
                         int number_of_matches,
                         const gfx::Rect& selection_rect,
                         int active_match_ordinal,
                         bool final_update) {}

#if defined(OS_ANDROID)
  // Provides the rects of the current find-in-page matches.
  // Sent as a reply to RequestFindMatchRects.
  virtual void FindMatchRectsReply(WebContents* web_contents,
                                   int version,
                                   const std::vector<gfx::RectF>& rects,
                                   const gfx::RectF& active_rect) {}
#endif

  // Invoked when the preferred size of the contents has been changed.
  virtual void UpdatePreferredSize(WebContents* web_contents,
                                   const gfx::Size& pref_size) {}

  // Invoked when the contents auto-resized and the container should match it.
  virtual void ResizeDueToAutoResize(WebContents* web_contents,
                                     const gfx::Size& new_size) {}

  // Notification message from HTML UI.
  virtual void WebUISend(WebContents* web_contents,
                         const GURL& source_url,
                         const std::string& name,
                         const base::ListValue& args) {}

  // Requests to lock the mouse. Once the request is approved or rejected,
  // GotResponseToLockMouseRequest() will be called on the requesting tab
  // contents.
  virtual void RequestToLockMouse(WebContents* web_contents,
                                  bool user_gesture,
                                  bool last_unlocked_by_target) {}

  // Notification that the page has lost the mouse lock.
  virtual void LostMouseLock() {}

  // Asks permission to use the camera and/or microphone. If permission is
  // granted, a call should be made to |callback| with the devices. If the
  // request is denied, a call should be made to |callback| with an empty list
  // of devices. |request| has the details of the request (e.g. which of audio
  // and/or video devices are requested, and lists of available devices).
  virtual void RequestMediaAccessPermission(
      WebContents* web_contents,
      const MediaStreamRequest& request,
      const MediaResponseCallback& callback) {}

  // Requests permission to access the PPAPI broker. The delegate should return
  // true and call the passed in |callback| with the result, or return false
  // to indicate that it does not support asking for permission.
  virtual bool RequestPpapiBrokerPermission(
      WebContents* web_contents,
      const GURL& url,
      const base::FilePath& plugin_path,
      const base::Callback<void(bool)>& callback);

  // Handle external protocol such as 'mailto:'
  virtual void HandleExternalProtocol(const GURL& url) {}

  // Allows delegate to show a custom tooltip. If the delegate doesn't want a
  // custom tooltip, it should just return 'false'. Otherwise, it should show
  // the tooltip and return 'true'. By default, the delegate doesn't provide a
  // custom tooltip.
  virtual bool ShowTooltip(
        WebContents* web_contents,
        const string16& tooltip_text, 
        WebKit::WebTextDirection text_direction_hint) { return false; }

 protected:
  virtual ~WebContentsDelegate();

 private:
  friend class WebContentsImpl;

  // Called when |this| becomes the WebContentsDelegate for |source|.
  void Attach(WebContents* source);

  // Called when |this| is no longer the WebContentsDelegate for |source|.
  void Detach(WebContents* source);

  // The WebContents that this is currently a delegate for.
  std::set<WebContents*> attached_contents_;
};

}  // namespace content

#endif  // CONTENT_PUBLIC_BROWSER_WEB_CONTENTS_DELEGATE_H_<|MERGE_RESOLUTION|>--- conflicted
+++ resolved
@@ -57,8 +57,6 @@
 
 struct OpenURLParams;
 
-<<<<<<< HEAD
-=======
 struct ContentCreatedParams {
     WindowOpenDisposition disposition;
     float x, y, width, height;
@@ -66,9 +64,6 @@
     bool hidden, nofocus, topmost;
 };
 
-typedef base::Callback< void(const MediaStreamDevices&) > MediaResponseCallback;
-
->>>>>>> c7fd0c8b
 // Objects implement this interface to get notified about changes in the
 // WebContents and to provide necessary functionality.
 class CONTENT_EXPORT WebContentsDelegate {
