// Copyright (c) 2012 The Chromium Authors. All rights reserved.
// Use of this source code is governed by a BSD-style license that can be
// found in the LICENSE file.

#ifndef CONTENT_PUBLIC_BROWSER_BROWSER_CONTEXT_H_
#define CONTENT_PUBLIC_BROWSER_BROWSER_CONTEXT_H_

#include "base/callback_forward.h"
#include "base/containers/hash_tables.h"
#include "base/memory/scoped_ptr.h"
#include "base/supports_user_data.h"
#include "content/common/content_export.h"
#include "content/public/common/push_messaging_status.h"

class GURL;

namespace base {
class FilePath;
}

namespace fileapi {
class ExternalMountPoints;
}

namespace net {
class URLRequestContextGetter;
}

namespace quota {
class SpecialStoragePolicy;
}

namespace content {

class BlobHandle;
class BrowserPluginGuestManager;
class DownloadManager;
class DownloadManagerDelegate;
class IndexedDBContext;
class PushMessagingService;
class ResourceContext;
class SiteInstance;
class StoragePartition;
class SSLHostStateDelegate;

// This class holds the context needed for a browsing session.
// It lives on the UI thread. All these methods must only be called on the UI
// thread.
class CONTENT_EXPORT BrowserContext : public base::SupportsUserData {
 public:
  static DownloadManager* GetDownloadManager(BrowserContext* browser_context);

  // Returns BrowserContext specific external mount points. It may return NULL
  // if the context doesn't have any BrowserContext specific external mount
  // points. Currenty, non-NULL value is returned only on ChromeOS.
  static fileapi::ExternalMountPoints* GetMountPoints(BrowserContext* context);

  static content::StoragePartition* GetStoragePartition(
      BrowserContext* browser_context, SiteInstance* site_instance);
  static content::StoragePartition* GetStoragePartitionForSite(
      BrowserContext* browser_context, const GURL& site);
  typedef base::Callback<void(StoragePartition*)> StoragePartitionCallback;
  static void ForEachStoragePartition(
      BrowserContext* browser_context,
      const StoragePartitionCallback& callback);
  static void AsyncObliterateStoragePartition(
      BrowserContext* browser_context,
      const GURL& site,
      const base::Closure& on_gc_required);

  // This function clears the contents of |active_paths| but does not take
  // ownership of the pointer.
  static void GarbageCollectStoragePartitions(
      BrowserContext* browser_context,
      scoped_ptr<base::hash_set<base::FilePath> > active_paths,
      const base::Closure& done);

  // DON'T USE THIS. GetDefaultStoragePartition() is going away.
  // Use GetStoragePartition() instead. Ask ajwong@ if you have problems.
  static content::StoragePartition* GetDefaultStoragePartition(
      BrowserContext* browser_context);

  typedef base::Callback<void(scoped_ptr<BlobHandle>)> BlobCallback;

  // |callback| returns a NULL scoped_ptr on failure.
  static void CreateMemoryBackedBlob(BrowserContext* browser_context,
                                     const char* data, size_t length,
                                     const BlobCallback& callback);

  // Delivers a push message with |data| to the Service Worker identified by
  // |origin| and |service_worker_registration_id|.
  static void DeliverPushMessage(
      BrowserContext* browser_context,
      const GURL& origin,
      int64 service_worker_registration_id,
      const std::string& data,
      const base::Callback<void(PushMessagingStatus)>& callback);

  // Ensures that the corresponding ResourceContext is initialized. Normally the
  // BrowserContext initializs the corresponding getters when its objects are
  // created, but if the embedder wants to pass the ResourceContext to another
  // thread before they use BrowserContext, they should call this to make sure
  // that the ResourceContext is ready.
  static void EnsureResourceContextInitialized(BrowserContext* browser_context);

  // Tells the HTML5 objects on this context to persist their session state
  // across the next restart.
  static void SaveSessionState(BrowserContext* browser_context);

  virtual ~BrowserContext();

  // Returns the path of the directory where this context's data is stored.
  virtual base::FilePath GetPath() const = 0;

  // Return whether this context is incognito. Default is false.
  virtual bool IsOffTheRecord() const = 0;

  // Returns the request context information associated with this context.  Call
  // this only on the UI thread, since it can send notifications that should
  // happen on the UI thread.
  // TODO(creis): Remove this version in favor of the one below.
  virtual net::URLRequestContextGetter* GetRequestContext() = 0;

  // Returns the request context appropriate for the given renderer. If the
  // renderer process doesn't have an associated installed app, or if the
  // installed app doesn't have isolated storage, this is equivalent to calling
  // GetRequestContext().
  virtual net::URLRequestContextGetter* GetRequestContextForRenderProcess(
      int renderer_child_id) = 0;

  // Returns the default request context for media resources associated with
  // this context.
  // TODO(creis): Remove this version in favor of the one below.
  virtual net::URLRequestContextGetter* GetMediaRequestContext() = 0;

  // Returns the request context for media resources associated with this
  // context and renderer process.
  virtual net::URLRequestContextGetter* GetMediaRequestContextForRenderProcess(
      int renderer_child_id) = 0;
  virtual net::URLRequestContextGetter*
      GetMediaRequestContextForStoragePartition(
          const base::FilePath& partition_path,
          bool in_memory) = 0;

  // Returns the resource context.
  virtual ResourceContext* GetResourceContext() = 0;

  // Returns the DownloadManagerDelegate for this context. This will be called
  // once per context. The embedder owns the delegate and is responsible for
  // ensuring that it outlives DownloadManager. It's valid to return NULL.
  virtual DownloadManagerDelegate* GetDownloadManagerDelegate() = 0;

  // Returns the guest manager for this context.
  virtual BrowserPluginGuestManager* GetGuestManager() = 0;

  // Returns a special storage policy implementation, or NULL.
  virtual quota::SpecialStoragePolicy* GetSpecialStoragePolicy() = 0;

  // Returns a push messaging service. The embedder owns the service, and is
  // responsible for ensuring that it outlives RenderProcessHost. It's valid to
  // return NULL.
  virtual PushMessagingService* GetPushMessagingService() = 0;

<<<<<<< HEAD
=======
  // Returns the SSL host state decisions for this context. The context may
  // return NULL, implementing the default exception storage strategy.
  virtual SSLHostStateDelegate* GetSSLHostStateDelegate() = 0;

>>>>>>> e6de044b
  // Returns true if the spellcheck service should download dictionaries.
  virtual bool AllowDictionaryDownloads() = 0;
};

}  // namespace content

#if defined(COMPILER_GCC)
namespace BASE_HASH_NAMESPACE {

template<>
struct hash<content::BrowserContext*> {
  std::size_t operator()(content::BrowserContext* const& p) const {
    return reinterpret_cast<std::size_t>(p);
  }
};

}  // namespace BASE_HASH_NAMESPACE
#endif

#endif  // CONTENT_PUBLIC_BROWSER_BROWSER_CONTEXT_H_<|MERGE_RESOLUTION|>--- conflicted
+++ resolved
@@ -161,13 +161,10 @@
   // return NULL.
   virtual PushMessagingService* GetPushMessagingService() = 0;
 
-<<<<<<< HEAD
-=======
   // Returns the SSL host state decisions for this context. The context may
   // return NULL, implementing the default exception storage strategy.
   virtual SSLHostStateDelegate* GetSSLHostStateDelegate() = 0;
 
->>>>>>> e6de044b
   // Returns true if the spellcheck service should download dictionaries.
   virtual bool AllowDictionaryDownloads() = 0;
 };
