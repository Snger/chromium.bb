// Copyright (c) 2012 The Chromium Authors. All rights reserved.
// Use of this source code is governed by a BSD-style license that can be
// found in the LICENSE file.

#ifndef CONTENT_PUBLIC_BROWSER_BROWSER_CONTEXT_H_
#define CONTENT_PUBLIC_BROWSER_BROWSER_CONTEXT_H_

#include "base/callback_forward.h"
#include "base/containers/hash_tables.h"
#include "base/memory/scoped_ptr.h"
#include "base/supports_user_data.h"
#include "content/common/content_export.h"
#include "content/public/browser/zoom_level_delegate.h"
#include "content/public/common/push_messaging_status.h"

class GURL;

namespace base {
class FilePath;
class Time;
}

namespace storage {
class ExternalMountPoints;
}

namespace net {
class URLRequestContextGetter;
}

namespace storage {
class SpecialStoragePolicy;
}

namespace content {

class BlobHandle;
class BrowserPluginGuestManager;
class DownloadManager;
class DownloadManagerDelegate;
class IndexedDBContext;
class PermissionManager;
class PushMessagingService;
class ResourceContext;
class SiteInstance;
class StoragePartition;
class SSLHostStateDelegate;

// This class holds the context needed for a browsing session.
// It lives on the UI thread. All these methods must only be called on the UI
// thread.
class CONTENT_EXPORT BrowserContext : public base::SupportsUserData {
 public:
  static DownloadManager* GetDownloadManager(BrowserContext* browser_context);

  // Returns BrowserContext specific external mount points. It may return
  // nullptr if the context doesn't have any BrowserContext specific external
  // mount points. Currenty, non-nullptr value is returned only on ChromeOS.
  static storage::ExternalMountPoints* GetMountPoints(BrowserContext* context);

  static content::StoragePartition* GetStoragePartition(
      BrowserContext* browser_context, SiteInstance* site_instance);
  static content::StoragePartition* GetStoragePartitionForSite(
      BrowserContext* browser_context, const GURL& site);
  typedef base::Callback<void(StoragePartition*)> StoragePartitionCallback;
  static void ForEachStoragePartition(
      BrowserContext* browser_context,
      const StoragePartitionCallback& callback);
  static void AsyncObliterateStoragePartition(
      BrowserContext* browser_context,
      const GURL& site,
      const base::Closure& on_gc_required);

  // This function clears the contents of |active_paths| but does not take
  // ownership of the pointer.
  static void GarbageCollectStoragePartitions(
      BrowserContext* browser_context,
      scoped_ptr<base::hash_set<base::FilePath> > active_paths,
      const base::Closure& done);

  // DON'T USE THIS. GetDefaultStoragePartition() is going away.
  // Use GetStoragePartition() instead. Ask ajwong@ if you have problems.
  static content::StoragePartition* GetDefaultStoragePartition(
      BrowserContext* browser_context);

  typedef base::Callback<void(scoped_ptr<BlobHandle>)> BlobCallback;

  // |callback| returns a nullptr scoped_ptr on failure.
  static void CreateMemoryBackedBlob(BrowserContext* browser_context,
                                     const char* data, size_t length,
                                     const BlobCallback& callback);

  // |callback| returns a nullptr scoped_ptr on failure.
  static void CreateFileBackedBlob(BrowserContext* browser_context,
                                   const base::FilePath& path,
                                   int64_t offset,
                                   int64_t size,
                                   const base::Time& expected_modification_time,
                                   const BlobCallback& callback);

  // Delivers a push message with |data| to the Service Worker identified by
  // |origin| and |service_worker_registration_id|.
  static void DeliverPushMessage(
      BrowserContext* browser_context,
      const GURL& origin,
      int64 service_worker_registration_id,
      const std::string& data,
      const base::Callback<void(PushDeliveryStatus)>& callback);

  static void NotifyWillBeDestroyed(BrowserContext* browser_context);

  // Ensures that the corresponding ResourceContext is initialized. Normally the
  // BrowserContext initializs the corresponding getters when its objects are
  // created, but if the embedder wants to pass the ResourceContext to another
  // thread before they use BrowserContext, they should call this to make sure
  // that the ResourceContext is ready.
  static void EnsureResourceContextInitialized(BrowserContext* browser_context);

  // Tells the HTML5 objects on this context to persist their session state
  // across the next restart.
  static void SaveSessionState(BrowserContext* browser_context);

  ~BrowserContext() override;

  // Creates a delegate to initialize a HostZoomMap and persist its information.
  // This is called during creation of each StoragePartition.
  virtual scoped_ptr<ZoomLevelDelegate> CreateZoomLevelDelegate(
      const base::FilePath& partition_path) = 0;

  // Returns the path of the directory where this context's data is stored.
  virtual base::FilePath GetPath() const = 0;

  // Return whether this context is incognito. Default is false.
  virtual bool IsOffTheRecord() const = 0;

  // Returns the request context information associated with this context.  Call
  // this only on the UI thread, since it can send notifications that should
  // happen on the UI thread.
  // TODO(creis): Remove this version in favor of the one below.
  virtual net::URLRequestContextGetter* GetRequestContext() = 0;

  // Returns the request context appropriate for the given renderer. If the
  // renderer process doesn't have an associated installed app, or if the
  // installed app doesn't have isolated storage, this is equivalent to calling
  // GetRequestContext().
  virtual net::URLRequestContextGetter* GetRequestContextForRenderProcess(
      int renderer_child_id) = 0;

  // Returns the default request context for media resources associated with
  // this context.
  // TODO(creis): Remove this version in favor of the one below.
  virtual net::URLRequestContextGetter* GetMediaRequestContext() = 0;

  // Returns the request context for media resources associated with this
  // context and renderer process.
  virtual net::URLRequestContextGetter* GetMediaRequestContextForRenderProcess(
      int renderer_child_id) = 0;
  virtual net::URLRequestContextGetter*
      GetMediaRequestContextForStoragePartition(
          const base::FilePath& partition_path,
          bool in_memory) = 0;

  // Returns the resource context.
  virtual ResourceContext* GetResourceContext() = 0;

  // Returns the DownloadManagerDelegate for this context. This will be called
  // once per context. The embedder owns the delegate and is responsible for
  // ensuring that it outlives DownloadManager. It's valid to return nullptr.
  virtual DownloadManagerDelegate* GetDownloadManagerDelegate() = 0;

  // Returns the guest manager for this context.
  virtual BrowserPluginGuestManager* GetGuestManager() = 0;

  // Returns a special storage policy implementation, or nullptr.
  virtual storage::SpecialStoragePolicy* GetSpecialStoragePolicy() = 0;

  // Returns a push messaging service. The embedder owns the service, and is
  // responsible for ensuring that it outlives RenderProcessHost. It's valid to
  // return nullptr.
  virtual PushMessagingService* GetPushMessagingService() = 0;

  // Returns the SSL host state decisions for this context. The context may
  // return nullptr, implementing the default exception storage strategy.
  virtual SSLHostStateDelegate* GetSSLHostStateDelegate() = 0;

<<<<<<< HEAD
  // Returns the PermissionManager associated with that context if any, nullptr
  // otherwise.
  virtual PermissionManager* GetPermissionManager() = 0;
=======
  // Returns true if the spellcheck service should download dictionaries.
  virtual bool AllowDictionaryDownloads() = 0;
>>>>>>> f5df926d
};

}  // namespace content

#endif  // CONTENT_PUBLIC_BROWSER_BROWSER_CONTEXT_H_<|MERGE_RESOLUTION|>--- conflicted
+++ resolved
@@ -183,14 +183,12 @@
   // return nullptr, implementing the default exception storage strategy.
   virtual SSLHostStateDelegate* GetSSLHostStateDelegate() = 0;
 
-<<<<<<< HEAD
+  // Returns true if the spellcheck service should download dictionaries.
+  virtual bool AllowDictionaryDownloads() = 0;
+
   // Returns the PermissionManager associated with that context if any, nullptr
   // otherwise.
   virtual PermissionManager* GetPermissionManager() = 0;
-=======
-  // Returns true if the spellcheck service should download dictionaries.
-  virtual bool AllowDictionaryDownloads() = 0;
->>>>>>> f5df926d
 };
 
 }  // namespace content
