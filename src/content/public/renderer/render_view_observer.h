// Copyright (c) 2012 The Chromium Authors. All rights reserved.
// Use of this source code is governed by a BSD-style license that can be
// found in the LICENSE file.

#ifndef CONTENT_PUBLIC_RENDERER_RENDER_VIEW_OBSERVER_H_
#define CONTENT_PUBLIC_RENDERER_RENDER_VIEW_OBSERVER_H_

#include "base/basictypes.h"
#include "base/compiler_specific.h"
#include "content/common/content_export.h"
#include "ipc/ipc_listener.h"
#include "ipc/ipc_sender.h"
#include "third_party/WebKit/public/platform/WebVector.h"
#include "third_party/WebKit/public/web/WebIconURL.h"

class GURL;

namespace ppapi {
namespace host {
class PpapiHost;
}
}

namespace blink {
class WebDataSource;
class WebFrame;
class WebFormElement;
class WebGestureEvent;
class WebMediaPlayerClient;
class WebMouseEvent;
class WebNode;
class WebTouchEvent;
class WebURL;
struct WebContextMenuData;
struct WebURLError;
}

namespace content {

class RendererPpapiHost;
class RenderView;
class RenderViewImpl;

// Base class for objects that want to filter incoming IPCs, and also get
// notified of changes to the frame.
class CONTENT_EXPORT RenderViewObserver : public IPC::Listener,
                                          public IPC::Sender {
 public:
  // By default, observers will be deleted when the RenderView goes away.  If
  // they want to outlive it, they can override this function.
  virtual void OnDestruct();

  // These match the WebKit API notifications
  virtual void DidStartLoading() {}
  virtual void DidStopLoading() {}
  virtual void DidFinishDocumentLoad(blink::WebFrame* frame) {}
  virtual void DidFailLoad(blink::WebFrame* frame,
                           const blink::WebURLError& error) {}
  virtual void DidFinishLoad(blink::WebFrame* frame) {}
  virtual void DidStartProvisionalLoad(blink::WebFrame* frame) {}
  virtual void DidFailProvisionalLoad(blink::WebFrame* frame,
                                      const blink::WebURLError& error) {}
  virtual void DidCommitProvisionalLoad(blink::WebFrame* frame,
                                        bool is_new_navigation) {}
<<<<<<< HEAD
  virtual void DidClearWindowObject(WebKit::WebFrame* frame) {}
  virtual void DidCreateDocumentElement(WebKit::WebFrame* frame) {}
  virtual void FrameCreated(WebKit::WebFrame* parent,
                            WebKit::WebFrame* frame) {}
  virtual void FrameDetached(WebKit::WebFrame* frame) {}
  virtual void FrameWillClose(WebKit::WebFrame* frame) {}
  virtual void DidMatchCSS(
      WebKit::WebFrame* frame,
      const WebKit::WebVector<WebKit::WebString>& newly_matching_selectors,
      const WebKit::WebVector<WebKit::WebString>& stopped_matching_selectors) {}
  virtual void WillSendSubmitEvent(WebKit::WebFrame* frame,
                                   const WebKit::WebFormElement& form) {}
  virtual void WillSubmitForm(WebKit::WebFrame* frame,
                              const WebKit::WebFormElement& form) {}
  virtual void DidCreateDataSource(WebKit::WebFrame* frame,
                                   WebKit::WebDataSource* ds) {}
  virtual void PrintPage(WebKit::WebFrame* frame, bool user_initiated) {}
  virtual void FocusedNodeChanged(const WebKit::WebNode& node) {}
  virtual void WillCreateMediaPlayer(WebKit::WebFrame* frame,
                                     WebKit::WebMediaPlayerClient* client) {}
=======
  virtual void DidClearWindowObject(blink::WebFrame* frame) {}
  virtual void DidCreateDocumentElement(blink::WebFrame* frame) {}
  virtual void FrameCreated(blink::WebFrame* parent,
                            blink::WebFrame* frame) {}
  virtual void FrameDetached(blink::WebFrame* frame) {}
  virtual void FrameWillClose(blink::WebFrame* frame) {}
  virtual void DidMatchCSS(
      blink::WebFrame* frame,
      const blink::WebVector<blink::WebString>& newly_matching_selectors,
      const blink::WebVector<blink::WebString>& stopped_matching_selectors) {}
  virtual void WillSendSubmitEvent(blink::WebFrame* frame,
                                   const blink::WebFormElement& form) {}
  virtual void WillSubmitForm(blink::WebFrame* frame,
                              const blink::WebFormElement& form) {}
  virtual void DidCreateDataSource(blink::WebFrame* frame,
                                   blink::WebDataSource* ds) {}
  virtual void PrintPage(blink::WebFrame* frame, bool user_initiated) {}
  virtual void FocusedNodeChanged(const blink::WebNode& node) {}
  virtual void WillCreateMediaPlayer(blink::WebFrame* frame,
                                     blink::WebMediaPlayerClient* client) {}
>>>>>>> 8c15b39e
  virtual void ZoomLevelChanged() {};
  virtual void DidChangeScrollOffset(blink::WebFrame* frame) {}
  virtual void DraggableRegionsChanged(blink::WebFrame* frame) {}
  virtual void DidRequestShowContextMenu(
      blink::WebFrame* frame,
      const blink::WebContextMenuData& data) {}
  virtual void DidCommitCompositorFrame() {}
  virtual void DidUpdateLayout() {}

  // These match the RenderView methods.
<<<<<<< HEAD
  virtual void DidHandleMouseEvent(const WebKit::WebMouseEvent& event) {}
  virtual void DidHandleTouchEvent(const WebKit::WebTouchEvent& event) {}
  virtual void DidCreatePepperPlugin(RendererPpapiHost* host) {}
=======
  virtual void DidHandleMouseEvent(const blink::WebMouseEvent& event) {}
  virtual void DidHandleTouchEvent(const blink::WebTouchEvent& event) {}
>>>>>>> 8c15b39e

  // Called when we receive a console message from WebKit for which we requested
  // extra details (like the stack trace). |message| is the error message,
  // |source| is the WebKit-reported source of the error (either external or
  // internal), and |stack_trace| is the stack trace of the error in a
  // human-readable format (each frame is formatted as
  // "\n    at function_name (source:line_number:column_number)").
  virtual void DetailedConsoleMessageAdded(const base::string16& message,
                                           const base::string16& source,
                                           const base::string16& stack_trace,
                                           int32 line_number,
                                           int32 severity_level) {}

  // These match incoming IPCs.
  virtual void Navigate(const GURL& url) {}
  virtual void ClosePage() {}
  virtual void OrientationChangeEvent(int orientation) {}

  // IPC::Listener implementation.
  virtual bool OnMessageReceived(const IPC::Message& message) OVERRIDE;

  // IPC::Sender implementation.
  virtual bool Send(IPC::Message* message) OVERRIDE;

  RenderView* render_view() const;
  int routing_id() const { return routing_id_; }

 protected:
  explicit RenderViewObserver(RenderView* render_view);
  virtual ~RenderViewObserver();

 private:
  friend class RenderViewImpl;

  // This is called by the RenderView when it's going away so that this object
  // can null out its pointer.
  void RenderViewGone();

  RenderView* render_view_;
  // The routing ID of the associated RenderView.
  int routing_id_;

  DISALLOW_COPY_AND_ASSIGN(RenderViewObserver);
};

}  // namespace content

#endif  // CONTENT_PUBLIC_RENDERER_RENDER_VIEW_OBSERVER_H_<|MERGE_RESOLUTION|>--- conflicted
+++ resolved
@@ -62,28 +62,6 @@
                                       const blink::WebURLError& error) {}
   virtual void DidCommitProvisionalLoad(blink::WebFrame* frame,
                                         bool is_new_navigation) {}
-<<<<<<< HEAD
-  virtual void DidClearWindowObject(WebKit::WebFrame* frame) {}
-  virtual void DidCreateDocumentElement(WebKit::WebFrame* frame) {}
-  virtual void FrameCreated(WebKit::WebFrame* parent,
-                            WebKit::WebFrame* frame) {}
-  virtual void FrameDetached(WebKit::WebFrame* frame) {}
-  virtual void FrameWillClose(WebKit::WebFrame* frame) {}
-  virtual void DidMatchCSS(
-      WebKit::WebFrame* frame,
-      const WebKit::WebVector<WebKit::WebString>& newly_matching_selectors,
-      const WebKit::WebVector<WebKit::WebString>& stopped_matching_selectors) {}
-  virtual void WillSendSubmitEvent(WebKit::WebFrame* frame,
-                                   const WebKit::WebFormElement& form) {}
-  virtual void WillSubmitForm(WebKit::WebFrame* frame,
-                              const WebKit::WebFormElement& form) {}
-  virtual void DidCreateDataSource(WebKit::WebFrame* frame,
-                                   WebKit::WebDataSource* ds) {}
-  virtual void PrintPage(WebKit::WebFrame* frame, bool user_initiated) {}
-  virtual void FocusedNodeChanged(const WebKit::WebNode& node) {}
-  virtual void WillCreateMediaPlayer(WebKit::WebFrame* frame,
-                                     WebKit::WebMediaPlayerClient* client) {}
-=======
   virtual void DidClearWindowObject(blink::WebFrame* frame) {}
   virtual void DidCreateDocumentElement(blink::WebFrame* frame) {}
   virtual void FrameCreated(blink::WebFrame* parent,
@@ -104,7 +82,6 @@
   virtual void FocusedNodeChanged(const blink::WebNode& node) {}
   virtual void WillCreateMediaPlayer(blink::WebFrame* frame,
                                      blink::WebMediaPlayerClient* client) {}
->>>>>>> 8c15b39e
   virtual void ZoomLevelChanged() {};
   virtual void DidChangeScrollOffset(blink::WebFrame* frame) {}
   virtual void DraggableRegionsChanged(blink::WebFrame* frame) {}
@@ -115,14 +92,8 @@
   virtual void DidUpdateLayout() {}
 
   // These match the RenderView methods.
-<<<<<<< HEAD
-  virtual void DidHandleMouseEvent(const WebKit::WebMouseEvent& event) {}
-  virtual void DidHandleTouchEvent(const WebKit::WebTouchEvent& event) {}
-  virtual void DidCreatePepperPlugin(RendererPpapiHost* host) {}
-=======
   virtual void DidHandleMouseEvent(const blink::WebMouseEvent& event) {}
   virtual void DidHandleTouchEvent(const blink::WebTouchEvent& event) {}
->>>>>>> 8c15b39e
 
   // Called when we receive a console message from WebKit for which we requested
   // extra details (like the stack trace). |message| is the error message,
