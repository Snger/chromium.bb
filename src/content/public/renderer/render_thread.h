// Copyright (c) 2012 The Chromium Authors. All rights reserved.
// Use of this source code is governed by a BSD-style license that can be
// found in the LICENSE file.

#ifndef CONTENT_PUBLIC_RENDERER_RENDER_THREAD_H_
#define CONTENT_PUBLIC_RENDERER_RENDER_THREAD_H_

#include <stddef.h>
#include <stdint.h>

#include "base/callback.h"
#include "base/memory/shared_memory.h"
#include "base/metrics/user_metrics_action.h"
#include "base/single_thread_task_runner.h"
#include "content/common/content_export.h"
#include "content/public/child/child_thread.h"
#include "ipc/ipc_channel_proxy.h"
#include "third_party/blink/public/platform/web_string.h"

class GURL;

namespace base {
class WaitableEvent;
}

namespace blink {
namespace scheduler {
<<<<<<< HEAD
enum class WebRendererProcessType;
=======
enum class RendererProcessType;
class WebThreadScheduler;
>>>>>>> 2ef9aefd
}
}  // namespace blink

namespace IPC {
class MessageFilter;
class SyncChannel;
class SyncMessageFilter;
}

namespace v8 {
class Extension;
}

namespace content {

class InProcessChildThreadParams;
class RenderThreadObserver;
class ResourceDispatcherDelegate;

class CONTENT_EXPORT RenderThread : virtual public ChildThread {
 public:
  // Returns the one render thread for this process.  Note that this can only
  // be accessed when running on the render thread itself.
  static RenderThread* Get();

  // Initialize and cleanup the in-process renderer so that embedders can
  // implement --single-process functionality.
  static void InitInProcessRenderer(
		  const InProcessChildThreadParams& params,
          std::unique_ptr<blink::scheduler::WebThreadScheduler> main_thread_scheduler);
  static scoped_refptr<base::SingleThreadTaskRunner> IOTaskRunner();
  static void CleanUpInProcessRenderer();

  RenderThread();
  ~RenderThread() override;

  virtual IPC::SyncChannel* GetChannel() = 0;
  virtual std::string GetLocale() = 0;
  virtual IPC::SyncMessageFilter* GetSyncMessageFilter() = 0;

  // Called to add or remove a listener for a particular message routing ID.
  // These methods normally get delegated to a MessageRouter.
  virtual void AddRoute(int32_t routing_id, IPC::Listener* listener) = 0;
  virtual void RemoveRoute(int32_t routing_id) = 0;
  virtual int GenerateRoutingID() = 0;

  // These map to IPC::ChannelProxy methods.
  virtual void AddFilter(IPC::MessageFilter* filter) = 0;
  virtual void RemoveFilter(IPC::MessageFilter* filter) = 0;

  // Add/remove observers for the process.
  virtual void AddObserver(RenderThreadObserver* observer) = 0;
  virtual void RemoveObserver(RenderThreadObserver* observer) = 0;

  // Set the ResourceDispatcher delegate object for this process.
  virtual void SetResourceDispatcherDelegate(
      ResourceDispatcherDelegate* delegate) = 0;

  // Asks the host to create a block of shared memory for the renderer.
  // The shared memory allocated by the host is returned back.
  virtual std::unique_ptr<base::SharedMemory> HostAllocateSharedMemoryBuffer(
      size_t buffer_size) = 0;

  // Registers the given V8 extension with WebKit.
  virtual void RegisterExtension(v8::Extension* extension) = 0;

  // Post task to all worker threads. Returns number of workers.
  virtual int PostTaskToAllWebWorkers(const base::Closure& closure) = 0;

  // Resolve the proxy servers to use for a given url. On success true is
  // returned and |proxy_list| is set to a PAC string containing a list of
  // proxy servers.
  virtual bool ResolveProxy(const GURL& url, std::string* proxy_list) = 0;

  // Gets the shutdown event for the process.
  virtual base::WaitableEvent* GetShutdownEvent() = 0;

  // Retrieve the process ID of the browser process.
  virtual int32_t GetClientId() = 0;

  // Get the online status of the browser - false when there is no network
  // access.
  virtual bool IsOnline() = 0;

  // Set the renderer process type.
  virtual void SetRendererProcessType(
      blink::scheduler::WebRendererProcessType type) = 0;

  // Returns the user-agent string.
  virtual blink::WebString GetUserAgent() const = 0;
};

}  // namespace content

#endif  // CONTENT_PUBLIC_RENDERER_RENDER_THREAD_H_<|MERGE_RESOLUTION|>--- conflicted
+++ resolved
@@ -25,12 +25,8 @@
 
 namespace blink {
 namespace scheduler {
-<<<<<<< HEAD
 enum class WebRendererProcessType;
-=======
-enum class RendererProcessType;
 class WebThreadScheduler;
->>>>>>> 2ef9aefd
 }
 }  // namespace blink
 
