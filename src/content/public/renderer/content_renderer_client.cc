// Copyright (c) 2012 The Chromium Authors. All rights reserved.
// Use of this source code is governed by a BSD-style license that can be
// found in the LICENSE file.

#include "content/public/renderer/content_renderer_client.h"

namespace content {

SkBitmap* ContentRendererClient::GetSadPluginBitmap() {
  return NULL;
}

SkBitmap* ContentRendererClient::GetSadWebViewBitmap() {
  return NULL;
}

std::string ContentRendererClient::GetDefaultEncoding() {
  return std::string();
}

bool ContentRendererClient::OverrideCreatePlugin(
    RenderFrame* render_frame,
    blink::WebFrame* frame,
    const blink::WebPluginParams& params,
    blink::WebPlugin** plugin) {
  return false;
}

blink::WebPlugin* ContentRendererClient::CreatePluginReplacement(
    RenderFrame* render_frame,
    const base::FilePath& plugin_path) {
  return NULL;
}

bool ContentRendererClient::HasErrorPage(int http_status_code,
                                         std::string* error_domain) {
  return false;
}

bool ContentRendererClient::ShouldSuppressErrorPage(RenderFrame* render_frame,
                                                    const GURL& url) {
  return false;
}

void ContentRendererClient::DeferMediaLoad(RenderFrame* render_frame,
                                           const base::Closure& closure) {
  closure.Run();
}

blink::WebMediaStreamCenter*
ContentRendererClient::OverrideCreateWebMediaStreamCenter(
    blink::WebMediaStreamCenterClient* client) {
  return NULL;
}

blink::WebRTCPeerConnectionHandler*
ContentRendererClient::OverrideCreateWebRTCPeerConnectionHandler(
    blink::WebRTCPeerConnectionHandlerClient* client) {
  return NULL;
}

blink::WebMIDIAccessor*
ContentRendererClient::OverrideCreateMIDIAccessor(
    blink::WebMIDIAccessorClient* client) {
  return NULL;
}

blink::WebAudioDevice*
ContentRendererClient::OverrideCreateAudioDevice(
    double sample_rate) {
  return NULL;
}

blink::WebClipboard* ContentRendererClient::OverrideWebClipboard() {
  return NULL;
}

blink::WebThemeEngine* ContentRendererClient::OverrideThemeEngine() {
  return NULL;
}

blink::WebSpeechSynthesizer* ContentRendererClient::OverrideSpeechSynthesizer(
    blink::WebSpeechSynthesizerClient* client) {
  return NULL;
}

webkit_glue::ResourceLoaderBridge*
ContentRendererClient::OverrideResourceLoaderBridge(
<<<<<<< HEAD
    const webkit_glue::ResourceLoaderBridge::RequestInfo& request_info) {
=======
    const content::RequestInfo& request_info) {
>>>>>>> 7c415e25
  return NULL;
}

bool ContentRendererClient::RunIdleHandlerWhenWidgetsHidden() {
  return true;
}

bool ContentRendererClient::AllowPopup() {
  return false;
}

#ifdef OS_ANDROID
bool ContentRendererClient::HandleNavigation(
    RenderFrame* render_frame,
    DocumentState* document_state,
    int opener_id,
    blink::WebFrame* frame,
    const blink::WebURLRequest& request,
    blink::WebNavigationType type,
    blink::WebNavigationPolicy default_policy,
    bool is_redirect) {
  return false;
}
#endif

bool ContentRendererClient::ShouldFork(blink::WebFrame* frame,
                                       const GURL& url,
                                       const std::string& http_method,
                                       bool is_initial_navigation,
                                       bool is_server_redirect,
                                       bool* send_referrer) {
  return false;
}

bool ContentRendererClient::WillSendRequest(
    blink::WebFrame* frame,
    PageTransition transition_type,
    const GURL& url,
    const GURL& first_party_for_cookies,
    GURL* new_url) {
  return false;
}

unsigned long long ContentRendererClient::VisitedLinkHash(
    const char* canonical_url, size_t length) {
  return 0LL;
}

bool ContentRendererClient::IsLinkVisited(unsigned long long link_hash) {
  return false;
}

blink::WebPrescientNetworking*
ContentRendererClient::GetPrescientNetworking() {
  return NULL;
}

bool ContentRendererClient::ShouldOverridePageVisibilityState(
    const RenderFrame* render_frame,
    blink::WebPageVisibilityState* override_state) {
  return false;
}

const void* ContentRendererClient::CreatePPAPIInterface(
    const std::string& interface_name) {
  return NULL;
}

bool ContentRendererClient::IsExternalPepperPlugin(
    const std::string& module_name) {
  return false;
}

bool ContentRendererClient::AllowBrowserPlugin(
    blink::WebPluginContainer* container) {
  return false;
}

bool ContentRendererClient::AllowPepperMediaStreamAPI(const GURL& url) {
  return false;
}

void ContentRendererClient::AddKeySystems(
    std::vector<KeySystemInfo>* key_systems) {
}

bool ContentRendererClient::ShouldReportDetailedMessageForSource(
    const base::string16& source) const {
  return false;
}

bool ContentRendererClient::ShouldEnableSiteIsolationPolicy() const {
  return true;
}

blink::WebWorkerPermissionClientProxy*
ContentRendererClient::CreateWorkerPermissionClientProxy(
    RenderFrame* render_frame, blink::WebFrame* frame) {
  return NULL;
}

}  // namespace content<|MERGE_RESOLUTION|>--- conflicted
+++ resolved
@@ -86,11 +86,7 @@
 
 webkit_glue::ResourceLoaderBridge*
 ContentRendererClient::OverrideResourceLoaderBridge(
-<<<<<<< HEAD
-    const webkit_glue::ResourceLoaderBridge::RequestInfo& request_info) {
-=======
     const content::RequestInfo& request_info) {
->>>>>>> 7c415e25
   return NULL;
 }
 
