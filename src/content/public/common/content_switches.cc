--- conflicted
+++ resolved
@@ -310,36 +310,21 @@
 // Use a BeginFrame signal from browser to renderer to schedule rendering.
 const char kEnableBeginFrameScheduling[]    = "enable-begin-frame-scheduling";
 
-<<<<<<< HEAD
+// Enables CSS3 Text Decorations.
+const char kEnableCSS3TextDecorations[] = "enable-css3-text-decorations";
+
+// Enables CSS3 Text.
+const char kEnableCSS3Text[] = "enable-css3-text";
+
+// Enables CSS Grid Layout.
+const char kEnableCSSGridLayout[] = "enable-css-grid-layout";
+
 // Enable the creation of compositing layers when it would prevent LCD text.
 const char kEnablePreferCompositingToLCDText[] =
     "enable-prefer-compositing-to-lcd-text";
 
 // PlzNavigate: Use the experimental browser-side navigation path.
 const char kEnableBrowserSideNavigation[]   = "enable-browser-side-navigation";
-=======
-// Enables CSS3 Text Decorations.
-const char kEnableCSS3TextDecorations[] = "enable-css3-text-decorations";
-
-// Enables CSS3 Text.
-const char kEnableCSS3Text[] = "enable-css3-text";
-
-// Enables CSS Grid Layout.
-const char kEnableCSSGridLayout[] = "enable-css-grid-layout";
-
-// Enable the creation of compositing layers for fixed position
-// elements. Three options are needed to support four possible scenarios:
-//  1. Default (disabled)
-//  2. Enabled always (to allow dogfooding)
-//  3. Disabled always (to give safety fallback for users)
-//  4. Enabled only if we detect a highDPI display
-//
-// Option #4 may soon be the default, because the feature is needed soon for
-// high DPI, but cannot be used (yet) for low DPI. Options #2 and #3 will
-// override Option #4.
-const char kEnableCompositingForFixedPosition[] =
-     "enable-fixed-position-compositing";
->>>>>>> b7aa2e53
 
 // Enable/Disable the creation of compositing layers for RenderLayers with a
 // transition on a property that supports accelerated animation (that is,
