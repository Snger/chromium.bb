--- conflicted
+++ resolved
@@ -441,12 +441,9 @@
 #endif
 }
 
-<<<<<<< HEAD
+void ChildThreadImpl::InitManagers() {
   base::trace_event::MemoryDumpManager::GetInstance()->Initialize();
 
-=======
-void ChildThreadImpl::InitManagers() {
->>>>>>> 24e4b9d6
   shared_bitmap_manager_.reset(
       new ChildSharedBitmapManager(thread_safe_sender()));
 
