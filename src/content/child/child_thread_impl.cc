--- conflicted
+++ resolved
@@ -434,20 +434,16 @@
     channel_->AddFilter(startup_filter);
   }
 
-<<<<<<< HEAD
-  ConnectChannel(options.use_mojo_channel);
+  if (!channel_name_.empty())
+    InitChannel();
+
+  InitManagers();
+}
+
+void ChildThreadImpl::InitChannel() {
+  ConnectChannel(use_mojo_channel_);
   if (attachment_broker_)
     attachment_broker_->DesignateBrokerCommunicationChannel(channel_.get());
-=======
-  if (!channel_name_.empty())
-    InitChannel();
-
-  InitManagers();
-}
-
-void ChildThreadImpl::InitChannel() {
-  ConnectChannel(use_mojo_channel_);
->>>>>>> 4f0e965c
 
   int connection_timeout = kConnectionTimeoutS;
   std::string connection_override =
