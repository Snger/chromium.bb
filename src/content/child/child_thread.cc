--- conflicted
+++ resolved
@@ -139,13 +139,11 @@
   resource_message_filter_ =
       new ChildResourceMessageFilter(resource_dispatcher());
 
-<<<<<<< HEAD
   quota_message_filter_ =
       new QuotaMessageFilter(thread_safe_sender_.get());
   quota_dispatcher_.reset(new QuotaDispatcher(thread_safe_sender_.get(),
                                               quota_message_filter_.get()));
 
-=======
   if (!channel_name_.empty())
     InitChannel();
 }
@@ -158,7 +156,6 @@
                            ChildProcess::current()->io_message_loop_proxy(),
                            true,
                            ChildProcess::current()->GetShutDownEvent()));
->>>>>>> 6bcd3313
   channel_->AddFilter(histogram_message_filter_.get());
   channel_->AddFilter(sync_message_filter_.get());
   channel_->AddFilter(new tracing::ChildTraceMessageFilter(
@@ -220,32 +217,11 @@
   IPC::Logging::GetInstance()->SetIPCSender(NULL);
 #endif
 
-<<<<<<< HEAD
-  channel_->RemoveFilter(quota_message_filter_.get());
-  channel_->RemoveFilter(histogram_message_filter_.get());
-  channel_->RemoveFilter(sync_message_filter_.get());
-
-  // The ChannelProxy object caches a pointer to the IPC thread, so need to
-  // reset it as it's not guaranteed to outlive this object.
-  // NOTE: this also has the side-effect of not closing the main IPC channel to
-  // the browser process.  This is needed because this is the signal that the
-  // browser uses to know that this process has died, so we need it to be alive
-  // until this process is shut down, and the OS closes the handle
-  // automatically.  We used to watch the object handle on Windows to do this,
-  // but it wasn't possible to do so on POSIX.
-  channel_->ClearIPCTaskRunner();
-  g_lazy_tls.Pointer()->Set(NULL);
-}
-
-void ChildThread::Shutdown() {
-  // Delete objects that hold references to blink so derived classes can
-  // safely shutdown blink in their Shutdown implementation.
-  file_system_dispatcher_.reset();
-=======
   if (channel_) {
+    channel_->RemoveFilter(quota_message_filter_.get());
     channel_->RemoveFilter(histogram_message_filter_.get());
     channel_->RemoveFilter(sync_message_filter_.get());
-
+  
     // The ChannelProxy object caches a pointer to the IPC thread, so need to
     // reset it as it's not guaranteed to outlive this object.
     // NOTE: this also has the side-effect of not closing the main IPC channel to
@@ -256,7 +232,13 @@
     // but it wasn't possible to do so on POSIX.
     channel_->ClearIPCTaskRunner();
   }
->>>>>>> 6bcd3313
+  g_lazy_tls.Pointer()->Set(NULL);
+}
+
+void ChildThread::Shutdown() {
+  // Delete objects that hold references to blink so derived classes can
+  // safely shutdown blink in their Shutdown implementation.
+  file_system_dispatcher_.reset();
 }
 
 void ChildThread::OnChannelConnected(int32 peer_pid) {
