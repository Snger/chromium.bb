--- conflicted
+++ resolved
@@ -30,15 +30,9 @@
       const webkit_glue::ResourceLoaderBridge::RequestInfo& request_info)
       OVERRIDE;
   virtual webkit_glue::WebSocketStreamHandleBridge* CreateWebSocketStreamBridge(
-<<<<<<< HEAD
-      WebKit::WebSocketStreamHandle* handle,
-      webkit_glue::WebSocketStreamHandleDelegate* delegate) OVERRIDE;
-  virtual WebKit::WebSocketHandle* createWebSocketHandle() OVERRIDE;
-=======
       blink::WebSocketStreamHandle* handle,
       webkit_glue::WebSocketStreamHandleDelegate* delegate) OVERRIDE;
   virtual blink::WebSocketHandle* createWebSocketHandle() OVERRIDE;
->>>>>>> 8c15b39e
 };
 
 }  // namespace content
