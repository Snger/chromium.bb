// Copyright (c) 2012 The Chromium Authors. All rights reserved.
// Use of this source code is governed by a BSD-style license that can be
// found in the LICENSE file.

#ifndef CONTENT_CHILD_CHILD_THREAD_H_
#define CONTENT_CHILD_CHILD_THREAD_H_

#include <string>

#include "base/basictypes.h"
#include "base/memory/scoped_ptr.h"
#include "base/memory/shared_memory.h"
#include "base/memory/weak_ptr.h"
#include "base/power_monitor/power_monitor.h"
#include "base/tracked_objects.h"
#include "content/common/content_export.h"
#include "content/common/message_router.h"
#include "ipc/ipc_message.h"  // For IPC_MESSAGE_LOG_ENABLED.

namespace base {
class MessageLoop;

namespace debug {
class TraceMemoryController;
}  // namespace debug
}  // namespace base

namespace IPC {
class SyncChannel;
class SyncMessageFilter;
}  // namespace IPC

namespace blink {
class WebFrame;
}  // namespace blink

namespace webkit_glue {
class ResourceLoaderBridge;
}  // namespace webkit_glue

namespace content {
class ChildHistogramMessageFilter;
class ChildResourceMessageFilter;
class ChildSharedBitmapManager;
class FileSystemDispatcher;
class ServiceWorkerDispatcher;
class ServiceWorkerMessageFilter;
class QuotaDispatcher;
class QuotaMessageFilter;
class ResourceDispatcher;
class SocketStreamDispatcher;
class ThreadSafeSender;
class WebSocketDispatcher;
struct RequestInfo;

// The main thread of a child process derives from this class.
class CONTENT_EXPORT ChildThread : public IPC::Listener, public IPC::Sender {
 public:
  // Creates the thread.
  ChildThread();
  // Used for single-process mode and for in process gpu mode.
  // If the channel_name is empty, channel initialization will be deferred
  // until SetChannelName() is called.
  explicit ChildThread(const std::string& channel_name);
  // ChildProcess::main_thread() is reset after Shutdown(), and before the
  // destructor, so any subsystem that relies on ChildProcess::main_thread()
  // must be terminated before Shutdown returns. In particular, if a subsystem
  // has a thread that post tasks to ChildProcess::main_thread(), that thread
  // should be joined in Shutdown().
  virtual ~ChildThread();
  virtual void Shutdown();

  // IPC::Sender implementation:
  virtual bool Send(IPC::Message* msg) OVERRIDE;

<<<<<<< HEAD
=======
  // Perform deferred channel initialization for the case where ChildThread
  // was constructed with an empty channel_name.
  void SetChannelName(const std::string& channel_name);

  // See documentation on MessageRouter for AddRoute and RemoveRoute
  void AddRoute(int32 routing_id, IPC::Listener* listener);
  void RemoveRoute(int32 routing_id);

 protected:
  // SHEZ: Protect this so that we can limit the number of ways this member is
  // SHEZ: accessed.  Since we now allow channel initialization to be deferred,
  // SHEZ: it is possible that this member would be null.
>>>>>>> 794c0b5c
  IPC::SyncChannel* channel() { return channel_.get(); }
 public:

  MessageRouter* GetRouter();

  // Creates a ResourceLoaderBridge.
  // Tests can override this method if they want a custom loading behavior.
  virtual webkit_glue::ResourceLoaderBridge* CreateBridge(
      const RequestInfo& request_info);

  // Allocates a block of shared memory of the given size and
  // maps in into the address space. Returns NULL of failure.
  // Note: On posix, this requires a sync IPC to the browser process,
  // but on windows the child process directly allocates the block.
  base::SharedMemory* AllocateSharedMemory(size_t buf_size);

  // A static variant that can be called on background threads provided
  // the |sender| passed in is safe to use on background threads.
  static base::SharedMemory* AllocateSharedMemory(size_t buf_size,
                                                  IPC::Sender* sender);

  ChildSharedBitmapManager* shared_bitmap_manager() const {
    return shared_bitmap_manager_.get();
  }

  ResourceDispatcher* resource_dispatcher() const {
    return resource_dispatcher_.get();
  }

  SocketStreamDispatcher* socket_stream_dispatcher() const {
    return socket_stream_dispatcher_.get();
  }

  WebSocketDispatcher* websocket_dispatcher() const {
    return websocket_dispatcher_.get();
  }

  FileSystemDispatcher* file_system_dispatcher() const {
    return file_system_dispatcher_.get();
  }

  ServiceWorkerDispatcher* service_worker_dispatcher() const {
    return service_worker_dispatcher_.get();
  }

  QuotaDispatcher* quota_dispatcher() const {
    return quota_dispatcher_.get();
  }

  IPC::SyncMessageFilter* sync_message_filter() const {
    return sync_message_filter_.get();
  }

  // The getter should only be called on the main thread, however the
  // IPC::Sender it returns may be safely called on any thread including
  // the main thread.
  ThreadSafeSender* thread_safe_sender() const {
    return thread_safe_sender_.get();
  }

  ChildHistogramMessageFilter* child_histogram_message_filter() const {
    return histogram_message_filter_.get();
  }

  ServiceWorkerMessageFilter* service_worker_message_filter() const {
    return service_worker_message_filter_.get();
  }

  QuotaMessageFilter* quota_message_filter() const {
    return quota_message_filter_.get();
  }

  base::MessageLoop* message_loop() const { return message_loop_; }

  // Returns the one child thread. Can only be called on the main thread.
  static ChildThread* current();

#if defined(OS_ANDROID)
  // Called on Android's service thread to shutdown the main thread of this
  // process.
  static void ShutdownThread();
#endif

 protected:
  friend class ChildProcess;

  // Called when the process refcount is 0.
  void OnProcessFinalRelease();

  virtual bool OnControlMessageReceived(const IPC::Message& msg);

  void set_on_channel_error_called(bool on_channel_error_called) {
    on_channel_error_called_ = on_channel_error_called;
  }

  // IPC::Listener implementation:
  virtual bool OnMessageReceived(const IPC::Message& msg) OVERRIDE;
  virtual void OnChannelConnected(int32 peer_pid) OVERRIDE;
  virtual void OnChannelError() OVERRIDE;

 private:
  class ChildThreadMessageRouter : public MessageRouter {
   public:
    // |sender| must outlive this object.
    explicit ChildThreadMessageRouter(IPC::Sender* sender);
    virtual bool Send(IPC::Message* msg) OVERRIDE;

   private:
    IPC::Sender* const sender_;
  };

  void Init();
  void InitChannel();

  // IPC message handlers.
  void OnShutdown();
  void OnSetProfilerStatus(tracked_objects::ThreadData::Status status);
  void OnGetChildProfilerData(int sequence_number);
  void OnDumpHandles();
#ifdef IPC_MESSAGE_LOG_ENABLED
  void OnSetIPCLoggingEnabled(bool enable);
#endif
#if defined(USE_TCMALLOC)
  void OnGetTcmallocStats();
#endif

  void EnsureConnected();

  std::string channel_name_;
  scoped_ptr<IPC::SyncChannel> channel_;

  // Allows threads other than the main thread to send sync messages.
  scoped_refptr<IPC::SyncMessageFilter> sync_message_filter_;

  scoped_refptr<ThreadSafeSender> thread_safe_sender_;

  // Implements message routing functionality to the consumers of ChildThread.
  ChildThreadMessageRouter router_;

  // Handles resource loads for this process.
  scoped_ptr<ResourceDispatcher> resource_dispatcher_;

  // Handles SocketStream for this process.
  scoped_ptr<SocketStreamDispatcher> socket_stream_dispatcher_;

  scoped_ptr<WebSocketDispatcher> websocket_dispatcher_;

  // The OnChannelError() callback was invoked - the channel is dead, don't
  // attempt to communicate.
  bool on_channel_error_called_;

  base::MessageLoop* message_loop_;

  scoped_ptr<FileSystemDispatcher> file_system_dispatcher_;

  scoped_ptr<ServiceWorkerDispatcher> service_worker_dispatcher_;

  scoped_ptr<QuotaDispatcher> quota_dispatcher_;

  scoped_refptr<ChildHistogramMessageFilter> histogram_message_filter_;

  scoped_refptr<ChildResourceMessageFilter> resource_message_filter_;

  scoped_refptr<ServiceWorkerMessageFilter> service_worker_message_filter_;

  scoped_refptr<QuotaMessageFilter> quota_message_filter_;

  scoped_ptr<ChildSharedBitmapManager> shared_bitmap_manager_;

  base::WeakPtrFactory<ChildThread> channel_connected_factory_;

  // Observes the trace event system. When tracing is enabled, optionally
  // starts profiling the tcmalloc heap.
  scoped_ptr<base::debug::TraceMemoryController> trace_memory_controller_;

  scoped_ptr<base::PowerMonitor> power_monitor_;

  bool in_browser_process_;

  DISALLOW_COPY_AND_ASSIGN(ChildThread);
};

}  // namespace content

#endif  // CONTENT_CHILD_CHILD_THREAD_H_<|MERGE_RESOLUTION|>--- conflicted
+++ resolved
@@ -73,21 +73,14 @@
   // IPC::Sender implementation:
   virtual bool Send(IPC::Message* msg) OVERRIDE;
 
-<<<<<<< HEAD
-=======
   // Perform deferred channel initialization for the case where ChildThread
   // was constructed with an empty channel_name.
   void SetChannelName(const std::string& channel_name);
-
-  // See documentation on MessageRouter for AddRoute and RemoveRoute
-  void AddRoute(int32 routing_id, IPC::Listener* listener);
-  void RemoveRoute(int32 routing_id);
 
  protected:
   // SHEZ: Protect this so that we can limit the number of ways this member is
   // SHEZ: accessed.  Since we now allow channel initialization to be deferred,
   // SHEZ: it is possible that this member would be null.
->>>>>>> 794c0b5c
   IPC::SyncChannel* channel() { return channel_.get(); }
  public:
 
