--- conflicted
+++ resolved
@@ -67,13 +67,7 @@
   // Creates the thread.
   ChildThread();
   // Used for single-process mode and for in process gpu mode.
-<<<<<<< HEAD
-  // If the channel_name is empty, channel initialization will be deferred
-  // until SetChannelName() is called.
-  explicit ChildThread(const std::string& channel_name);
-=======
   explicit ChildThread(const Options& options);
->>>>>>> e6de044b
   // ChildProcess::main_thread() is reset after Shutdown(), and before the
   // destructor, so any subsystem that relies on ChildProcess::main_thread()
   // must be terminated before Shutdown returns. In particular, if a subsystem
@@ -203,14 +197,9 @@
     IPC::Sender* const sender_;
   };
 
-<<<<<<< HEAD
-  void Init();
-  void InitChannel();
-=======
   void Init(const Options& options);
   void InitChannel();
   scoped_ptr<IPC::SyncChannel> CreateChannel(bool use_mojo_channel);
->>>>>>> e6de044b
 
   // IPC message handlers.
   void OnShutdown();
