// Copyright (c) 2013 The Chromium Authors. All rights reserved.
// Use of this source code is governed by a BSD-style license that can be
// found in the LICENSE file.

#ifndef CONTENT_CHILD_NPAPI_PLUGIN_URL_FETCHER_H_
#define CONTENT_CHILD_NPAPI_PLUGIN_URL_FETCHER_H_

#include <string>

#include "base/memory/scoped_ptr.h"
#include "base/memory/weak_ptr.h"
#include "content/public/child/request_peer.h"
#include "content/public/common/referrer.h"
#include "url/gurl.h"

namespace content {
class MultipartResponseDelegate;
class PluginStreamUrl;

// Fetches URLS for a plugin using ResourceDispatcher.
class PluginURLFetcher : public RequestPeer {
 public:
  PluginURLFetcher(PluginStreamUrl* plugin_stream,
                   const GURL& url,
                   const GURL& first_party_for_cookies,
                   const std::string& method,
                   const char* buf,
                   unsigned int len,
                   const Referrer& referrer,
                   const std::string& range,
                   bool notify_redirects,
                   bool is_plugin_src_load,
                   int origin_pid,
                   int render_frame_id,
                   int render_view_id,
                   unsigned long resource_id,
                   bool copy_stream_data);
  ~PluginURLFetcher() override;

  // Cancels the current request.
  void Cancel();

  // Called with the plugin's reply to NPP_URLRedirectNotify.
  void URLRedirectResponse(bool allow);

  GURL first_party_for_cookies() { return first_party_for_cookies_; }
  Referrer referrer() { return referrer_; }
  int origin_pid() { return origin_pid_; }
  int render_frame_id() { return render_frame_id_; }
  int render_view_id() { return render_view_id_; }
  bool copy_stream_data() { return copy_stream_data_; }
  bool pending_failure_notification() { return pending_failure_notification_; }

 private:
  // RequestPeer implementation:
  void OnUploadProgress(uint64 position, uint64 size) override;
  bool OnReceivedRedirect(const net::RedirectInfo& redirect_info,
                          const ResourceResponseInfo& info) override;
  void OnReceivedResponse(const ResourceResponseInfo& info) override;
  void OnDownloadedData(int len, int encoded_data_length) override;
  void OnReceivedData(scoped_ptr<ReceivedData> data) override;
  void OnCompletedRequest(int error_code,
                          bool was_ignored_by_handler,
                          bool stale_copy_in_cache,
                          const std::string& security_info,
                          const base::TimeTicks& completion_time,
                          int64 total_transfer_size) override;
  void OnReceivedCompletedResponse(const ResourceResponseInfo& info,
<<<<<<< HEAD
                                   const char* data,
                                   int data_length,
                                   int encoded_data_length,
=======
                                   scoped_ptr<ReceivedData> data,
>>>>>>> 617677b2
                                   int error_code,
                                   bool was_ignored_by_handler,
                                   bool stale_copy_in_cache,
                                   const std::string& security_info,
                                   const base::TimeTicks& completion_time,
                                   int64 total_transfer_size) override;

  // |plugin_stream_| becomes NULL after Cancel() to ensure no further calls
  // |reach it.
  PluginStreamUrl* plugin_stream_;
  GURL url_;
  GURL first_party_for_cookies_;
  Referrer referrer_;
  bool notify_redirects_;
  bool is_plugin_src_load_;
  int origin_pid_;
  int render_frame_id_;
  int render_view_id_;
  unsigned long resource_id_;
  bool copy_stream_data_;
  int64 data_offset_;
  bool pending_failure_notification_;
  int request_id_;

  scoped_ptr<MultipartResponseDelegate> multipart_delegate_;
  base::WeakPtrFactory<PluginURLFetcher> weak_factory_;

  DISALLOW_COPY_AND_ASSIGN(PluginURLFetcher);
};

}  // namespace content

#endif  // CONTENT_CHILD_NPAPI_PLUGIN_URL_FETCHER_H_<|MERGE_RESOLUTION|>--- conflicted
+++ resolved
@@ -66,13 +66,7 @@
                           const base::TimeTicks& completion_time,
                           int64 total_transfer_size) override;
   void OnReceivedCompletedResponse(const ResourceResponseInfo& info,
-<<<<<<< HEAD
-                                   const char* data,
-                                   int data_length,
-                                   int encoded_data_length,
-=======
                                    scoped_ptr<ReceivedData> data,
->>>>>>> 617677b2
                                    int error_code,
                                    bool was_ignored_by_handler,
                                    bool stale_copy_in_cache,
