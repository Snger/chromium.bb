--- conflicted
+++ resolved
@@ -548,7 +548,6 @@
   }
 }
 
-<<<<<<< HEAD
 void ResourceDispatcher::StartSync(const RequestInfo& request_info,
                                    ResourceRequestBody* request_body,
                                    SyncLoadResponse* response) {
@@ -600,15 +599,6 @@
       request_info.routing_id, request_id, *request));
 
   return request_id;
-=======
-ResourceLoaderBridge* ResourceDispatcher::CreateBridge(
-    const RequestInfo& request_info) {
-  ResourceLoaderBridge* bridge =
-      GetContentClient()->renderer()->OverrideResourceLoaderBridge(request_info);
-  if (bridge)
-    return bridge;
-  return new IPCResourceLoaderBridge(this, request_info);
->>>>>>> 97153604
 }
 
 void ResourceDispatcher::ToResourceResponseInfo(
