// Copyright 2014 The Chromium Authors. All rights reserved.
// Use of this source code is governed by a BSD-style license that can be
// found in the LICENSE file.

#include "content/child/threaded_data_provider.h"

#include "content/child/child_process.h"
#include "content/child/child_thread.h"
#include "content/child/resource_dispatcher.h"
#include "content/child/thread_safe_sender.h"
#include "content/child/webthread_impl.h"
#include "content/common/resource_messages.h"
#include "ipc/ipc_sync_channel.h"
#include "third_party/WebKit/public/platform/WebThread.h"
#include "third_party/WebKit/public/platform/WebThreadedDataReceiver.h"

namespace content {

namespace {

class DataProviderMessageFilter : public IPC::MessageFilter {
 public:
  DataProviderMessageFilter(
      const scoped_refptr<base::MessageLoopProxy>& io_message_loop,
      scoped_refptr<base::SingleThreadTaskRunner> main_thread_task_runner,
      const WebThreadImpl& background_thread,
      const base::WeakPtr<ThreadedDataProvider>&
          background_thread_resource_provider,
      const base::WeakPtr<ThreadedDataProvider>& main_thread_resource_provider,
      int request_id);

  // IPC::ChannelProxy::MessageFilter
  void OnFilterAdded(IPC::Sender* sender) final;
  bool OnMessageReceived(const IPC::Message& message) final;

 private:
  ~DataProviderMessageFilter() override {}

  void OnReceivedData(int request_id, int data_offset, int data_length,
                      int encoded_data_length);

  const scoped_refptr<base::MessageLoopProxy> io_message_loop_;
  scoped_refptr<base::SingleThreadTaskRunner> main_thread_task_runner_;
  const WebThreadImpl& background_thread_;
  // This weakptr can only be dereferenced on the background thread.
  base::WeakPtr<ThreadedDataProvider>
      background_thread_resource_provider_;
  // This weakptr can only be dereferenced on the main thread.
  base::WeakPtr<ThreadedDataProvider>
      main_thread_resource_provider_;
  int request_id_;
};

DataProviderMessageFilter::DataProviderMessageFilter(
    const scoped_refptr<base::MessageLoopProxy>& io_message_loop,
    scoped_refptr<base::SingleThreadTaskRunner> main_thread_task_runner,
    const WebThreadImpl& background_thread,
    const base::WeakPtr<ThreadedDataProvider>&
        background_thread_resource_provider,
    const base::WeakPtr<ThreadedDataProvider>& main_thread_resource_provider,
    int request_id)
    : io_message_loop_(io_message_loop),
      main_thread_task_runner_(main_thread_task_runner),
      background_thread_(background_thread),
      background_thread_resource_provider_(background_thread_resource_provider),
      main_thread_resource_provider_(main_thread_resource_provider),
      request_id_(request_id) {
  DCHECK(main_thread_task_runner_.get());
}

void DataProviderMessageFilter::OnFilterAdded(IPC::Sender* sender) {
  DCHECK(io_message_loop_->BelongsToCurrentThread());

  main_thread_task_runner_->PostTask(
      FROM_HERE,
      base::Bind(&ThreadedDataProvider::OnResourceMessageFilterAddedMainThread,
                 main_thread_resource_provider_));
}

bool DataProviderMessageFilter::OnMessageReceived(
    const IPC::Message& message) {
  DCHECK(io_message_loop_->BelongsToCurrentThread());

  if (message.type() != ResourceMsg_DataReceived::ID)
    return false;

  int request_id;

  PickleIterator iter(message);
  if (!iter.ReadInt(&request_id)) {
    NOTREACHED() << "malformed resource message";
    return true;
  }

  if (request_id == request_id_) {
    ResourceMsg_DataReceived::Schema::Param arg;
    if (ResourceMsg_DataReceived::Read(&message, &arg)) {
      OnReceivedData(get<0>(arg), get<1>(arg), get<2>(arg), get<3>(arg));
      return true;
    }
  }

  return false;
}

void DataProviderMessageFilter::OnReceivedData(int request_id,
                                               int data_offset,
                                               int data_length,
                                               int encoded_data_length) {
  DCHECK(io_message_loop_->BelongsToCurrentThread());
  background_thread_.message_loop()->PostTask(FROM_HERE, base::Bind(
      &ThreadedDataProvider::OnReceivedDataOnBackgroundThread,
      background_thread_resource_provider_,
      data_offset, data_length, encoded_data_length));
}

}  // anonymous namespace

ThreadedDataProvider::ThreadedDataProvider(
    int request_id,
    blink::WebThreadedDataReceiver* threaded_data_receiver,
    linked_ptr<base::SharedMemory> shm_buffer,
    int shm_size,
    scoped_refptr<base::SingleThreadTaskRunner> main_thread_task_runner)
    : request_id_(request_id),
      shm_buffer_(shm_buffer),
      shm_size_(shm_size),
<<<<<<< HEAD
      background_thread_(static_cast<WebThreadImpl&>(
          *threaded_data_receiver->backgroundThread())),
      ipc_channel_(ChildThread::current()->channel()),
=======
      background_thread_(
          static_cast<WebThreadImpl&>(
              *threaded_data_receiver->backgroundThread())),
      ipc_channel_(ChildThread::current()->channelWithCheck()),
>>>>>>> a6d56f29
      threaded_data_receiver_(threaded_data_receiver),
      resource_filter_active_(false),
      main_thread_task_runner_(main_thread_task_runner),
      main_thread_weak_factory_(this) {
  DCHECK(ChildThread::current());
  DCHECK(ipc_channel_);
  DCHECK(threaded_data_receiver_);
  DCHECK(main_thread_task_runner_.get());

  background_thread_weak_factory_.reset(
      new base::WeakPtrFactory<ThreadedDataProvider>(this));

  filter_ = new DataProviderMessageFilter(
      ChildProcess::current()->io_message_loop_proxy(),
      main_thread_task_runner_, background_thread_,
      background_thread_weak_factory_->GetWeakPtr(),
      main_thread_weak_factory_.GetWeakPtr(), request_id);

  ChildThread::current()->channelWithCheck()->AddFilter(filter_.get());
}

ThreadedDataProvider::~ThreadedDataProvider() {
  DCHECK(ChildThread::current());

  ChildThread::current()->channelWithCheck()->RemoveFilter(filter_.get());

  delete threaded_data_receiver_;
}

void DestructOnMainThread(ThreadedDataProvider* data_provider) {
  DCHECK(ChildThread::current());

  // The ThreadedDataProvider must be destructed on the main thread to
  // be threadsafe when removing the message filter and releasing the shared
  // memory buffer.
  delete data_provider;
}

void ThreadedDataProvider::Stop() {
  DCHECK(ChildThread::current());

  // Make sure we don't get called by on the main thread anymore via weak
  // pointers we've passed to the filter.
  main_thread_weak_factory_.InvalidateWeakPtrs();

  blink::WebThread* current_background_thread =
      threaded_data_receiver_->backgroundThread();

  // We can't destroy this instance directly; we need to bounce a message over
  // to the background thread and back to make sure nothing else will access it
  // there, before we can destruct it. We also need to make sure the background
  // thread is still alive, since Blink could have shut down at this point
  // and freed the thread.
  if (current_background_thread) {
    // We should never end up with a different parser thread than from when the
    // ThreadedDataProvider gets created.
    DCHECK(current_background_thread ==
        static_cast<WebThreadImpl*>(&background_thread_));
    background_thread_.message_loop()->PostTask(FROM_HERE,
        base::Bind(&ThreadedDataProvider::StopOnBackgroundThread,
                   base::Unretained(this)));
  }
}

void ThreadedDataProvider::StopOnBackgroundThread() {
  DCHECK(background_thread_.isCurrentThread());
  DCHECK(background_thread_weak_factory_);

  // When this happens, the provider should no longer be called on the
  // background thread as it's about to be destroyed on the main thread.
  // Destructing the weak pointer factory means invalidating the weak pointers
  // which means no callbacks from the filter will happen and nothing else will
  // use this instance on the background thread.
  background_thread_weak_factory_.reset(NULL);
  main_thread_task_runner_->PostTask(FROM_HERE,
                                     base::Bind(&DestructOnMainThread, this));
}

void ThreadedDataProvider::OnResourceMessageFilterAddedMainThread() {
  DCHECK(ChildThread::current());
  DCHECK(background_thread_weak_factory_);

  // We bounce this message from the I/O thread via the main thread and then
  // to our background thread, following the same path as incoming data before
  // our filter gets added, to make sure there's nothing still incoming.
  background_thread_.message_loop()->PostTask(FROM_HERE,
      base::Bind(
          &ThreadedDataProvider::OnResourceMessageFilterAddedBackgroundThread,
          background_thread_weak_factory_->GetWeakPtr()));
}

void ThreadedDataProvider::OnResourceMessageFilterAddedBackgroundThread() {
  DCHECK(background_thread_.isCurrentThread());
  resource_filter_active_ = true;

  // At this point we know no more data is going to arrive from the main thread,
  // so we can process any data we've received directly from the I/O thread
  // in the meantime.
  if (!queued_data_.empty()) {
    std::vector<QueuedSharedMemoryData>::iterator iter = queued_data_.begin();
    for (; iter != queued_data_.end(); ++iter) {
      ForwardAndACKData(iter->data, iter->length);
    }

    queued_data_.clear();
  }
}

void ThreadedDataProvider::OnReceivedDataOnBackgroundThread(
    int data_offset, int data_length, int encoded_data_length) {
  DCHECK(background_thread_.isCurrentThread());
  DCHECK(shm_buffer_ != NULL);

  CHECK_GE(shm_size_, data_offset + data_length);
  const char* data_ptr = static_cast<char*>(shm_buffer_->memory());
  CHECK(data_ptr);
  CHECK(data_ptr + data_offset);

  if (resource_filter_active_) {
    ForwardAndACKData(data_ptr + data_offset, data_length);
  } else {
    // There's a brief interval between the point where we know the filter
    // has been installed on the I/O thread, and when we know for sure there's
    // no more data coming in from the main thread (from before the filter
    // got added). If we get any data during that interval, we need to queue
    // it until we're certain we've processed all the main thread data to make
    // sure we forward (and ACK) everything in the right order.
    QueuedSharedMemoryData queued_data;
    queued_data.data = data_ptr + data_offset;
    queued_data.length = data_length;
    queued_data_.push_back(queued_data);
  }
}

void ThreadedDataProvider::OnReceivedDataOnForegroundThread(
    const char* data, int data_length, int encoded_data_length) {
  DCHECK(ChildThread::current());

  background_thread_.message_loop()->PostTask(FROM_HERE,
      base::Bind(&ThreadedDataProvider::ForwardAndACKData,
                 base::Unretained(this),
                 data, data_length));
}

void ThreadedDataProvider::ForwardAndACKData(const char* data,
                                             int data_length) {
  DCHECK(background_thread_.isCurrentThread());

  // TODO(oysteine): SiteIsolationPolicy needs to be be checked
  // here before we pass the data to the data provider
  // (or earlier on the I/O thread), otherwise once SiteIsolationPolicy does
  // actual blocking as opposed to just UMA logging this will bypass it.
  threaded_data_receiver_->acceptData(data, data_length);
  ipc_channel_->Send(new ResourceHostMsg_DataReceived_ACK(request_id_));
}

}  // namespace content<|MERGE_RESOLUTION|>--- conflicted
+++ resolved
@@ -125,16 +125,9 @@
     : request_id_(request_id),
       shm_buffer_(shm_buffer),
       shm_size_(shm_size),
-<<<<<<< HEAD
       background_thread_(static_cast<WebThreadImpl&>(
           *threaded_data_receiver->backgroundThread())),
-      ipc_channel_(ChildThread::current()->channel()),
-=======
-      background_thread_(
-          static_cast<WebThreadImpl&>(
-              *threaded_data_receiver->backgroundThread())),
       ipc_channel_(ChildThread::current()->channelWithCheck()),
->>>>>>> a6d56f29
       threaded_data_receiver_(threaded_data_receiver),
       resource_filter_active_(false),
       main_thread_task_runner_(main_thread_task_runner),
