--- conflicted
+++ resolved
@@ -60,29 +60,12 @@
     'child/indexed_db/indexed_db_key_builders.h',
     'child/indexed_db/indexed_db_message_filter.cc',
     'child/indexed_db/indexed_db_message_filter.h',
-<<<<<<< HEAD
-    'child/indexed_db/proxy_webidbcursor_impl.cc',
-    'child/indexed_db/proxy_webidbcursor_impl.h',
-    'child/indexed_db/proxy_webidbdatabase_impl.cc',
-    'child/indexed_db/proxy_webidbdatabase_impl.h',
-    'child/indexed_db/proxy_webidbfactory_impl.cc',
-    'child/indexed_db/proxy_webidbfactory_impl.h',
-    'child/service_worker/service_worker_dispatcher.cc',
-    'child/service_worker/service_worker_dispatcher.h',
-    'child/service_worker/service_worker_message_filter.cc',
-    'child/service_worker/service_worker_message_filter.h',
-    'child/service_worker/web_service_worker_impl.cc',
-    'child/service_worker/web_service_worker_impl.h',
-    'child/service_worker/web_service_worker_provider_impl.cc',
-    'child/service_worker/web_service_worker_provider_impl.h',
-=======
     'child/indexed_db/webidbcursor_impl.cc',
     'child/indexed_db/webidbcursor_impl.h',
     'child/indexed_db/webidbdatabase_impl.cc',
     'child/indexed_db/webidbdatabase_impl.h',
     'child/indexed_db/webidbfactory_impl.cc',
     'child/indexed_db/webidbfactory_impl.h',
->>>>>>> 8c15b39e
     'child/npapi/np_channel_base.cc',
     'child/npapi/np_channel_base.h',
     'child/npapi/npobject_base.h',
@@ -171,11 +154,8 @@
     'child/websocket_bridge.h',
     'child/websocket_dispatcher.cc',
     'child/websocket_dispatcher.h',
-<<<<<<< HEAD
-=======
     'child/worker_thread_task_runner.cc',
     'child/worker_thread_task_runner.h',
->>>>>>> 8c15b39e
     'public/child/image_decoder_utils.h',
     'public/child/resource_dispatcher_delegate.h',
   ],
@@ -206,10 +186,6 @@
         '../third_party/npapi/npapi.gyp:npapi',
         '../webkit/child/webkit_child.gyp:webkit_child',
         '../webkit/common/webkit_common.gyp:webkit_common',
-<<<<<<< HEAD
-        '../webkit/glue/webkit_glue.gyp:glue_child',
-=======
->>>>>>> 8c15b39e
       ],
     }],
     ['use_aura==1', {
