--- conflicted
+++ resolved
@@ -115,22 +115,16 @@
     'libGLESv2.dll',
     'blpwtk2_devtools' + productAppend + '.pak',
     'content_shell.pak',
-<<<<<<< HEAD
     'blpv8' + productAppend + '.pdb',
+    'blpv8' + productAppend + '.map',
     'blpwtk2' + productAppend + '.pdb',
+    'blpwtk2' + productAppend + '.map',
     'blpangle' + productAppend + '.pdb',
+    'blpangle' + productAppend + '.map',
     'ffmpegsumo' + productAppend + '.pdb',
+    'ffmpegsumo' + productAppend + '.map',
     'blpwtk2_subprocess' + productAppend + '.pdb',
-=======
-    'blpv8' + productAppend + '.dll.pdb',
-    'blpv8' + productAppend + '.map',
-    'blpwtk2' + productAppend + '.dll.pdb',
-    'blpwtk2' + productAppend + '.map',
-    'blpangle' + productAppend + '.dll.pdb',
-    'blpangle' + productAppend + '.map',
-    'blpwtk2_subprocess' + productAppend + '.exe.pdb',
     'blpwtk2_subprocess' + productAppend + '.map',
->>>>>>> 91940a09
   ]
 
   configs = ['Debug', 'Release']
