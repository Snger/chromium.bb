--- conflicted
+++ resolved
@@ -359,14 +359,12 @@
       # By default, put type in pdb name.
       'dont_include_type_in_pdb%': 0,
 
-<<<<<<< HEAD
+      # By default, don't generate map files.
+      'bb_generate_map_files%': 0,
+
       # /analyze is off by default on Windows because it is very slow and noisy.
       # Enable with GYP_DEFINES=win_analyze=1
       'win_analyze%': 0,
-=======
-      # By default, don't generate map files.
-      'bb_generate_map_files%': 0,
->>>>>>> 0d46546d
 
       # Set to select the Title Case versions of strings in GRD files.
       'use_titlecase_in_grd%': 0,
@@ -2809,13 +2807,6 @@
           }],
         ],
       }],
-<<<<<<< HEAD
-=======
-      ['enable_eglimage==1', {
-        'defines': [
-          'ENABLE_EGLIMAGE=1',
-        ],
-      }],
       ['bb_generate_map_files==1 and OS=="win"', {
         'msvs_settings': {
           'VCLinkerTool': {
@@ -2824,7 +2815,6 @@
           },
         },
       }],  # bb_generate_map_files==1 and OS=="win"
->>>>>>> 0d46546d
       ['asan==1', {
         'defines': [
           'ADDRESS_SANITIZER',
