--- conflicted
+++ resolved
@@ -42,11 +42,7 @@
           'use_ash%': '<(use_ash)',
           'use_cras%': '<(use_cras)',
           'use_ozone%': '<(use_ozone)',
-<<<<<<< HEAD
-          'use_ozone_evdev%': '<(use_ozone)',
-=======
           'embedded%': '<(embedded)',
->>>>>>> 8c15b39e
 
           # Whether we are using Views Toolkit
           'toolkit_views%': 0,
@@ -83,17 +79,9 @@
               'use_aura%': 1,
             }],
 
-<<<<<<< HEAD
-            # Whether we're a traditional desktop unix.
-            ['(OS=="linux" or OS=="freebsd" or OS=="openbsd" or OS=="solaris") and chromeos==0', {
-              'desktop_linux%': 1,
-            }, {
-              'desktop_linux%': 0,
-=======
             # Ozone uses Aura.
             ['use_ozone==1', {
               'use_aura%': 1,
->>>>>>> 8c15b39e
             }],
 
             # Whether we're a traditional desktop unix.
@@ -134,11 +122,7 @@
         'use_ash%': '<(use_ash)',
         'use_cras%': '<(use_cras)',
         'use_ozone%': '<(use_ozone)',
-<<<<<<< HEAD
-        'use_ozone_evdev%': '<(use_ozone_evdev)',
-=======
         'embedded%': '<(embedded)',
->>>>>>> 8c15b39e
         'use_openssl%': '<(use_openssl)',
         'enable_viewport%': '<(enable_viewport)',
         'enable_hidpi%': '<(enable_hidpi)',
@@ -255,11 +239,8 @@
       'use_cras%': '<(use_cras)',
       'use_ozone%': '<(use_ozone)',
       'use_ozone_evdev%': '<(use_ozone_evdev)',
-<<<<<<< HEAD
-=======
       'use_clipboard_aurax11%': '<(use_clipboard_aurax11)',
       'embedded%': '<(embedded)',
->>>>>>> 8c15b39e
       'use_openssl%': '<(use_openssl)',
       'enable_viewport%': '<(enable_viewport)',
       'enable_hidpi%': '<(enable_hidpi)',
@@ -333,12 +314,9 @@
       # By default, don't include PPAPI plugin examples for blpwtk2.
       'bb_ppapi_examples%': 0,
 
-<<<<<<< HEAD
-=======
       # By default, put type in pdb name.
       'dont_include_type_in_pdb%': 0,
 
->>>>>>> 8c15b39e
       # By default, don't generate map files.
       'bb_generate_map_files%': 0,
 
@@ -672,11 +650,7 @@
           'proprietary_codecs%': 0,
         }],
 
-<<<<<<< HEAD
-        ['OS=="mac"', {
-=======
         ['OS=="mac" or OS=="ios"', {
->>>>>>> 8c15b39e
           'native_discardable_memory%': 1,
           'native_memory_pressure_signals%': 1,
         }],
@@ -854,15 +828,12 @@
           'v8_optimized_debug%': 1,
         }, {
           'v8_optimized_debug%': 2,
-<<<<<<< HEAD
-=======
         }],
 
         # Disable various features by default on embedded.
         ['embedded==1', {
           'remoting%': 0,
           'enable_printing%': 0,
->>>>>>> 8c15b39e
         }],
       ],
 
@@ -937,10 +908,7 @@
     'use_cairo%': '<(use_cairo)',
     'use_ozone%': '<(use_ozone)',
     'use_ozone_evdev%': '<(use_ozone_evdev)',
-<<<<<<< HEAD
-=======
     'use_clipboard_aurax11%': '<(use_clipboard_aurax11)',
->>>>>>> 8c15b39e
     'toolkit_uses_gtk%': '<(toolkit_uses_gtk)',
     'desktop_linux%': '<(desktop_linux)',
     'use_x11%': '<(use_x11)',
@@ -967,10 +935,7 @@
     'component%': '<(component)',
     'bb_version%': '<(bb_version)',
     'bb_ppapi_examples%': '<(bb_ppapi_examples)',
-<<<<<<< HEAD
-=======
     'dont_include_type_in_pdb%': '<(dont_include_type_in_pdb)',
->>>>>>> 8c15b39e
     'bb_generate_map_files%': '<(bb_generate_map_files)',
     'use_titlecase_in_grd_files%': '<(use_titlecase_in_grd_files)',
     'use_third_party_translations%': '<(use_third_party_translations)',
@@ -1087,12 +1052,9 @@
     # 'emma_coverage=1'.
     'emma_filter%': '',
 
-<<<<<<< HEAD
-=======
     # Set to 1 to enable running Android lint on java/class files.
     'android_lint%': 0,
 
->>>>>>> 8c15b39e
     # Set to 1 to force Visual C++ to use legacy debug information format /Z7.
     # This is useful for parallel compilation tools which can't support /Zi.
     # Only used on Windows.
@@ -1943,24 +1905,6 @@
         'arm_float_abi%': '',
         'arm_thumb%': 0,
       }],
-<<<<<<< HEAD
-
-      # Enable brlapi by default for chromeos.
-      [ 'chromeos==1', {
-        'use_brlapi%': 1,
-      }],
-
-      ['use_ozone==1', {
-        # This is the default platform
-        'ozone_platform%': "test",
-
-        # Enable built-in ozone platforms if ozone is enabled.
-        'ozone_platform_dri%': 1,
-        'ozone_platform_test%': 1,
-      }],
-    ],
-=======
->>>>>>> 8c15b39e
 
       # Enable brlapi by default for chromeos.
       [ 'chromeos==1', {
@@ -2268,8 +2212,6 @@
       ['native_memory_pressure_signals==1', {
         'defines': ['SYSTEM_NATIVELY_SIGNALS_MEMORY_PRESSURE'],
       }],
-<<<<<<< HEAD
-=======
       ['use_udev==1', {
         'defines': ['USE_UDEV'],
       }],
@@ -2284,7 +2226,6 @@
           }],
         ],
       }],
->>>>>>> 8c15b39e
       ['fastbuild!=0', {
         'xcode_settings': {
           'GCC_GENERATE_DEBUGGING_SYMBOLS': 'NO',
@@ -2542,14 +2483,10 @@
       }],
       ['enable_enhanced_bookmarks==1', {
         'defines': ['ENABLE_ENHANCED_BOOKMARKS=1'],
-<<<<<<< HEAD
-      }]
-=======
       }],
       ['enable_ipc_fuzzer==1', {
         'defines': ['ENABLE_IPC_FUZZER=1'],
       }],
->>>>>>> 8c15b39e
     ],  # conditions for 'target_defaults'
     'target_conditions': [
       ['enable_wexit_time_destructors==1', {
@@ -3430,9 +3367,6 @@
               # code generated by flex (used in angle) contains that keyword.
               # http://crbug.com/255186
               '-Wno-deprecated-register',
-
-              # This warns about auto_ptr<>, used in third-party code.
-              '-Wno-deprecated-declarations',
             ],
             'cflags!': [
               # Clang doesn't seem to know know this flag.
@@ -4141,9 +4075,6 @@
                 # code generated by flex (used in angle) contains that keyword.
                 # http://crbug.com/255186
                 '-Wno-deprecated-register',
-
-                # This warns about auto_ptr<>, used in third-party code.
-                '-Wno-deprecated-declarations',
               ],
             }],
             ['clang==1 and clang_use_chrome_plugins==1', {
@@ -4787,48 +4718,21 @@
       },
     }],
     ['clang==1', {
-<<<<<<< HEAD
-      'conditions': [
-        ['OS=="android"', {
-          # Android could use the goma with clang.
-          'make_global_settings': [
-            ['CC', '<!(/bin/echo -n ${ANDROID_GOMA_WRAPPER} ${CHROME_SRC}/<(make_clang_dir)/bin/clang)'],
-            ['CXX', '<!(/bin/echo -n ${ANDROID_GOMA_WRAPPER} ${CHROME_SRC}/<(make_clang_dir)/bin/clang++)'],
-            ['CC.host', '$(CC)'],
-            ['CXX.host', '$(CXX)'],
-          ],
-        }, {
-          'make_global_settings': [
-            ['CC', '<(make_clang_dir)/bin/clang'],
-            ['CXX', '<(make_clang_dir)/bin/clang++'],
-            ['CC.host', '$(CC)'],
-            ['CXX.host', '$(CXX)'],
-          ],
-        }],
-=======
       'make_global_settings': [
         ['CC', '<(make_clang_dir)/bin/clang'],
         ['CXX', '<(make_clang_dir)/bin/clang++'],
         ['CC.host', '$(CC)'],
         ['CXX.host', '$(CXX)'],
->>>>>>> 8c15b39e
       ],
     }],
     ['OS=="android" and clang==0', {
       # Hardcode the compiler names in the Makefile so that
       # it won't depend on the environment at make time.
       'make_global_settings': [
-<<<<<<< HEAD
-        ['CC', '<!(/bin/echo -n ${ANDROID_GOMA_WRAPPER} <(android_toolchain)/*-gcc)'],
-        ['CXX', '<!(/bin/echo -n ${ANDROID_GOMA_WRAPPER} <(android_toolchain)/*-g++)'],
-        ['CC.host', '<!(/bin/echo -n ${ANDROID_GOMA_WRAPPER} <!(which gcc))'],
-        ['CXX.host', '<!(/bin/echo -n ${ANDROID_GOMA_WRAPPER} <!(which g++))'],
-=======
         ['CC', '<!(/bin/echo -n <(android_toolchain)/*-gcc)'],
         ['CXX', '<!(/bin/echo -n <(android_toolchain)/*-g++)'],
         ['CC.host', '<!(which gcc)'],
         ['CXX.host', '<!(which g++)'],
->>>>>>> 8c15b39e
       ],
     }],
     ['OS=="linux" and target_arch=="mipsel"', {
@@ -4837,8 +4741,6 @@
         ['CXX', '<(sysroot)/../bin/mipsel-linux-gnu-g++'],
         ['CC.host', '<!(which gcc)'],
         ['CXX.host', '<!(which g++)'],
-<<<<<<< HEAD
-=======
       ],
     }],
 
@@ -4851,7 +4753,6 @@
        ['CXX_wrapper', '<(gomadir)/gomacc'],
        ['CC.host_wrapper', '<(gomadir)/gomacc'],
        ['CXX.host_wrapper', '<(gomadir)/gomacc'],
->>>>>>> 8c15b39e
       ],
     }],
   ],
@@ -4895,13 +4796,6 @@
         # Target both iPhone and iPad.
         'TARGETED_DEVICE_FAMILY': '1,2',
         'VALID_ARCHS': 'armv7 i386',
-<<<<<<< HEAD
-      }],
-      ['target_arch=="x64"', {
-        'ARCHS': [
-          'x86_64'
-         ],
-=======
       }, {  # OS!="ios"
         'conditions': [
           ['target_arch=="x64"', {
@@ -4915,12 +4809,6 @@
             ],
           }],
         ],
->>>>>>> 8c15b39e
-      }],
-      ['target_arch=="ia32"', {
-        'ARCHS': [
-          'i386'
-         ],
       }],
     ],
 
