#!/usr/bin/env python

# Copyright (C) 2013 Bloomberg L.P. All rights reserved.
#
# Redistribution and use in source and binary forms, with or without
# modification, are permitted provided that the following conditions
# are met:
# 1. Redistributions of source code must retain the above copyright
#    notice, this list of conditions and the following disclaimer.
# 2. Redistributions in binary form must reproduce the above copyright
#    notice, this list of conditions and the following disclaimer in the
#    documentation and/or other materials provided with the distribution.
#
# THIS SOFTWARE IS PROVIDED BY THE COPYRIGHT HOLDERS AND CONTRIBUTORS
# "AS IS" AND ANY EXPRESS OR IMPLIED WARRANTIES, INCLUDING, BUT NOT
# LIMITED TO, THE IMPLIED WARRANTIES OF MERCHANTABILITY AND FITNESS FOR
# A PARTICULAR PURPOSE ARE DISCLAIMED. IN NO EVENT SHALL THE COPYRIGHT
# OWNER OR CONTRIBUTORS BE LIABLE FOR ANY DIRECT, INDIRECT, INCIDENTAL,
# SPECIAL, EXEMPLARY, OR CONSEQUENTIAL DAMAGES (INCLUDING, BUT NOT
# LIMITED TO, PROCUREMENT OF SUBSTITUTE GOODS OR SERVICES; LOSS OF USE,
# DATA, OR PROFITS; OR BUSINESS INTERRUPTION) HOWEVER CAUSED AND ON ANY
# THEORY OF LIABILITY, WHETHER IN CONTRACT, STRICT LIABILITY, OR TORT
# (INCLUDING NEGLIGENCE OR OTHERWISE) ARISING IN ANY WAY OUT OF THE USE
# OF THIS SOFTWARE, EVEN IF ADVISED OF THE POSSIBILITY OF SUCH DAMAGE.

from __future__ import print_function
import os, sys, bbutil, shutil
from blpwtk2 import content_version


scriptDir = os.path.dirname(os.path.realpath(__file__))
srcDir = os.path.abspath(os.path.join(scriptDir, os.pardir))
chromiumDir = os.path.abspath(os.path.join(srcDir, os.pardir))

def applyVariableToEnvironment(env, var, val):
  if env in os.environ:
    envItems = os.environ[env].split(" ")
  else:
    envItems = []
  found = False
  for i in range(0, len(envItems)):
    iSplit = envItems[i].split("=")
    if iSplit[0] == var:
      # Don't change it
      found = True
      break
  if not found:
    envItems.append(var + "=" + val)
  os.environ[env] = " ".join(envItems)


def copyVersionFile(destDir):
  gitHash = bbutil.getHEADSha()
  destFile = os.path.join(destDir, 'version.txt')
  with open(destFile, 'w') as fDest:
    if 'GN_GENERATORS' in os.environ:
      fDest.write('GN_GENERATORS="' + os.environ['GN_GENERATORS'] + '"\n')
    if 'GN_GENERATOR_FLAGS' in os.environ:
      fDest.write('GN_GENERATOR_FLAGS="' +
                  os.environ['GN_GENERATOR_FLAGS'] + '"\n')
    if 'GN_DEFINES' in os.environ:
      fDest.write('GN_DEFINES="' + os.environ['GN_DEFINES'] + '"\n')
    fDest.write('chromium.wtk2 commit ' + gitHash + '\n\n')


def findHeaderFiles(dirs):
  for d in dirs:
    for dirpath, dirnames, files in os.walk(d):
      relpath = os.path.relpath(dirpath, d)
      for f in files:
        if not f.endswith('.h'):
          continue
        yield d, relpath, f


def copyIncludeFilesFrom(destDir, sourceDirs):
  for basepath, relpath, f in findHeaderFiles(sourceDirs):
    destpath = os.path.join(destDir, relpath)
    if not os.path.exists(destpath):
      os.mkdir(destpath)

    src = os.path.join(basepath, relpath, f)
    dest = os.path.join(destpath, f)
    shutil.copyfile(src, dest)


def copyIncludeFiles(destDir):
  copyIncludeFilesFrom(
      os.path.join(destDir, 'include', 'blpwtk2'),
      [os.path.join(srcDir, 'blpwtk2', 'public'),
       os.path.join(srcDir, 'out', 'static_debug', 'gen', 'blpwtk2', 'blpwtk2', 'public')])

  copyIncludeFilesFrom(
      os.path.join(destDir, 'include', 'v8'),
      [os.path.join(srcDir, 'v8', 'include')])

def copyBin(destDir, version):
  productAppend = '.' + version

  products = [
    'blpwtk2_shell.exe',
    'blpwtk2_subprocess' + productAppend + '.exe',
    'content_shell.exe',
    'd8.exe',
    'natives_blob' + productAppend + '.bin',
    'snapshot_blob' + productAppend + '.bin',
    'v8_context_snapshot' + productAppend + '.bin',
    'blpwtk2' + productAppend + '.dll',
    'blpcr_egl' + productAppend + '.dll',
    'blpcr_glesv2' + productAppend + '.dll',
    'd3dcompiler_47.dll',
    'icudtl' + productAppend + '.dat',
    'blpwtk2' + productAppend + '.pak',
    'content_shell.pak',
    'blpwtk2' + productAppend + '.dll.pdb',
    'blpwtk2' + productAppend + '.map',
    'blpcr_egl' + productAppend + '.dll.pdb',
    'blpcr_egl' + productAppend + '.map',
    'blpcr_glesv2' + productAppend + '.dll.pdb',
    'blpcr_glesv2' + productAppend + '.map',
    'blpwtk2_subprocess' + productAppend + '.exe.pdb',
    'blpwtk2_subprocess' + productAppend + '.map',
  ]

  configs = ['debug', 'release']
  for config in configs:
    destBinDir = os.path.join(destDir, 'bin', config)
    srcBinDir = os.path.join(srcDir, 'out', 'static_' + config)
    for p in products:
      print("Copying " + p)
      destFile = os.path.join(destBinDir, p)
      srcFile = os.path.join(srcBinDir, p)
      shutil.copy(srcFile, destFile)


def copyLib(destDir, version):
  productAppend = '.' + version

  products = [
    'blpwtk2' + productAppend + '.dll.lib',
  ]

  configs = ['debug', 'release']
  for config in configs:
    destBinDir = os.path.join(destDir, 'lib', config)
    srcBinDir = os.path.join(srcDir, 'out', 'static_' + config)
    for p in products:
      destFile = os.path.join(destBinDir, p)
      srcFile = os.path.join(srcBinDir, p)
      shutil.copy(srcFile, destFile)


def addGenFiles():
  configs = ['debug', 'release']

  def wantedFile(fname):
    fname = fname.lower()
    return fname.endswith('.h')     \
        or fname.endswith('.hpp')   \
        or fname.endswith('.c')     \
        or fname.endswith('.cc')    \
        or fname.endswith('.cpp')

  filesToAdd = []
  for config in configs:
    genDir = os.path.join(srcDir, 'out', 'static_' + config, 'gen')
    for dirpath, dirnames, filenames in os.walk(genDir):
      dirnames[:] = filter(lambda d: d != 'ffmpeg', dirnames)
      filenames = filter(lambda f: wantedFile(f), filenames)
      for f in filenames:
        f = os.path.relpath(os.path.join(dirpath, f))
        filesToAdd.append(f)
        if len(filesToAdd) > 20:
          cmd = 'git add -f -- ' + ' '.join(filesToAdd)
          bbutil.shellExec(cmd)
          filesToAdd = []
  if filesToAdd:
    cmd = 'git add -f -- ' + ' '.join(filesToAdd)
    bbutil.shellExec(cmd)

  cmd = 'git commit -m "Add generated files"'
  bbutil.shellExec(cmd)


def main(args):
<<<<<<< HEAD
  version = "bb1102"   # SET BB VERSION NUMBER HERE
=======
  version = "bb1101"   # SET BB VERSION NUMBER HERE
>>>>>>> f93a5a45

  outDir = None
  doClean = False
  doTag = False
  doPushTag = True
  for i in range(len(args)):
    if args[i] == '--outdir':
      outDir = args[i+1]
    elif args[i] == '--clean':
      doClean = True
    elif args[i] == '--noclean':
      doClean = False
    elif args[i] == '--maketag':
      doTag = True
    elif args[i] == '--nopushtag':
      doPushTag = False
    elif args[i].startswith('-'):
      print("Usage: make_devkit.py --outdir <outdir> [--clean] [--maketag [--nopushtag] ] [--gn]")
      return 1

  if not outDir:
    raise Exception("Specify outdir using --outdir")

  if not os.path.exists(outDir):
    raise Exception("Output directory does not exist: " + outDir)

  os.chdir(chromiumDir)
  version = content_version + '_' + version
  destDir = os.path.join(outDir, version)
  if os.path.exists(destDir):
    raise Exception("Path already exists: " + destDir)

  if doClean:
    print("Cleaning source tree...")
    sys.stdout.flush()
    buildOutDir = os.path.join(srcDir, 'out')
    if os.path.exists(buildOutDir):
      shutil.rmtree(buildOutDir)
    bbutil.shellExec('git clean -fdx')

  with open('devkit_version.txt', 'w') as f:
    f.write(version)

  os.environ['GN_GENERATORS'] = 'ninja'
  applyVariableToEnvironment('GN_DEFINES', 'bb_generate_map_files', 'true')

  print ("srcDir is : " + srcDir)
  os.chdir(srcDir)

  rc = bbutil.shellExecNoPipe('python build/runhooks.py')
  if rc != 0:
    return rc

  print("Building Debug...")
  sys.stdout.flush()
  rc = bbutil.shellExecNoPipe('python build/blpwtk2.py static debug --bb_version')
  if rc != 0:
    return rc

  rc = bbutil.shellExecNoPipe('ninja.exe -C out/static_debug blpwtk2_all')
  if rc != 0:
    return rc

  print("Building Release...")
  sys.stdout.flush()
  applyVariableToEnvironment('GN_DEFINES', 'is_official_build', 'true')
  rc = bbutil.shellExecNoPipe('python build/blpwtk2.py static release --bb_version')
  if rc != 0:
    return rc

  rc = bbutil.shellExecNoPipe('ninja.exe -C out/static_release blpwtk2_all')
  if rc != 0:
    return rc

  os.chdir("..")

  print("Creating devkit at " + destDir)
  sys.stdout.flush()
  os.mkdir(destDir)
  os.mkdir(os.path.join(destDir, 'bin'))
  os.mkdir(os.path.join(destDir, 'bin', 'debug'))
  os.mkdir(os.path.join(destDir, 'bin', 'release'))
  os.mkdir(os.path.join(destDir, 'include'))
  os.mkdir(os.path.join(destDir, 'lib'))
  os.mkdir(os.path.join(destDir, 'lib', 'debug'))
  os.mkdir(os.path.join(destDir, 'lib', 'release'))

  copyIncludeFiles(destDir)
  copyBin(destDir, version)
  copyLib(destDir, version)

  if doTag:
    print("Adding generated code to source control...")
    sys.stdout.flush()
    addGenFiles()

  # Copy version.txt *after* committing the generated files so that the sha in
  # the version.txt file includes the generated code.
  copyVersionFile(destDir)

  if doTag:
    print("Creating tag...")
    sys.stdout.flush()
    versions = version.split('_')
    crVersion = versions[0]
    bbVersion = versions[1]
    tag = 'devkit/stable/' + crVersion + '/' + bbVersion
    rc = bbutil.shellExecNoPipe('git tag -fm "devkit ' + tag + '" ' + tag)
    if rc != 0:
      return rc
    print("Tag '" + tag + "' created.")

    if doPushTag:
      print("Pushing tag...")
      rc = bbutil.shellExecNoPipe('git push origin tag ' + tag)
      if rc != 0:
        return rc

  print("Compressing...")
  sys.stdout.flush()
  os.chdir(outDir)
  rc = bbutil.shellExecNoPipe('7zr.exe a {}.7z {}'.format(version, version))
  if rc != 0:
    return rc

  print("All done!")
  return 0


if __name__ == '__main__':
  sys.exit(main(sys.argv[1:]))<|MERGE_RESOLUTION|>--- conflicted
+++ resolved
@@ -183,11 +183,7 @@
 
 
 def main(args):
-<<<<<<< HEAD
   version = "bb1102"   # SET BB VERSION NUMBER HERE
-=======
-  version = "bb1101"   # SET BB VERSION NUMBER HERE
->>>>>>> f93a5a45
 
   outDir = None
   doClean = False
