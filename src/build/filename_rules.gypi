--- conflicted
+++ resolved
@@ -113,8 +113,6 @@
                     ['exclude', '(^|/)evdev/'],
       ]
     }],
-<<<<<<< HEAD
-=======
     ['<(ozone_platform_dri)==0 or >(nacl_untrusted_build)==1', {
       'sources/': [ ['exclude', '_dri(_browsertest|_unittest)?\\.(h|cc)$'],
                     ['exclude', '(^|/)dri/'],
@@ -123,6 +121,5 @@
     ['<(use_pango)==0', {
       'sources/': [ ['exclude', '(^|_)pango(_util|_browsertest|_unittest)?\\.(h|cc)$'], ],
     }],
->>>>>>> 8c15b39e
   ]
 }