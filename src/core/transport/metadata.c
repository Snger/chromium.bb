/*
 *
 * Copyright 2015, Google Inc.
 * All rights reserved.
 *
 * Redistribution and use in source and binary forms, with or without
 * modification, are permitted provided that the following conditions are
 * met:
 *
 *     * Redistributions of source code must retain the above copyright
 * notice, this list of conditions and the following disclaimer.
 *     * Redistributions in binary form must reproduce the above
 * copyright notice, this list of conditions and the following disclaimer
 * in the documentation and/or other materials provided with the
 * distribution.
 *     * Neither the name of Google Inc. nor the names of its
 * contributors may be used to endorse or promote products derived from
 * this software without specific prior written permission.
 *
 * THIS SOFTWARE IS PROVIDED BY THE COPYRIGHT HOLDERS AND CONTRIBUTORS
 * "AS IS" AND ANY EXPRESS OR IMPLIED WARRANTIES, INCLUDING, BUT NOT
 * LIMITED TO, THE IMPLIED WARRANTIES OF MERCHANTABILITY AND FITNESS FOR
 * A PARTICULAR PURPOSE ARE DISCLAIMED. IN NO EVENT SHALL THE COPYRIGHT
 * OWNER OR CONTRIBUTORS BE LIABLE FOR ANY DIRECT, INDIRECT, INCIDENTAL,
 * SPECIAL, EXEMPLARY, OR CONSEQUENTIAL DAMAGES (INCLUDING, BUT NOT
 * LIMITED TO, PROCUREMENT OF SUBSTITUTE GOODS OR SERVICES; LOSS OF USE,
 * DATA, OR PROFITS; OR BUSINESS INTERRUPTION) HOWEVER CAUSED AND ON ANY
 * THEORY OF LIABILITY, WHETHER IN CONTRACT, STRICT LIABILITY, OR TORT
 * (INCLUDING NEGLIGENCE OR OTHERWISE) ARISING IN ANY WAY OUT OF THE USE
 * OF THIS SOFTWARE, EVEN IF ADVISED OF THE POSSIBILITY OF SUCH DAMAGE.
 *
 */

#include "src/core/transport/metadata.h"

#include <assert.h>
#include <stddef.h>
#include <string.h>

#include <grpc/compression.h>
#include <grpc/support/alloc.h>
#include <grpc/support/atm.h>
#include <grpc/support/log.h>
#include <grpc/support/string_util.h>
#include <grpc/support/time.h>
#include "src/core/profiling/timers.h"
#include "src/core/support/murmur_hash.h"
#include "src/core/support/string.h"
#include "src/core/transport/chttp2/bin_encoder.h"
#include "src/core/transport/static_metadata.h"

/* There are two kinds of mdelem and mdstr instances.
 * Static instances are declared in static_metadata.{h,c} and
 * are initialized by grpc_mdctx_global_init().
 * Dynamic instances are stored in hash tables on grpc_mdctx, and are backed
 * by internal_string and internal_element structures.
 * Internal helper functions here-in (is_mdstr_static, is_mdelem_static) are
 * used to determine which kind of element a pointer refers to.
 */

#define INITIAL_STRTAB_CAPACITY 4
#define INITIAL_MDTAB_CAPACITY 4

#ifdef GRPC_METADATA_REFCOUNT_DEBUG
#define DEBUG_ARGS , const char *file, int line
#define FWD_DEBUG_ARGS , file, line
#define REF_MD_LOCKED(shard, s) ref_md_locked((shard), (s), __FILE__, __LINE__)
#else
#define DEBUG_ARGS
#define FWD_DEBUG_ARGS
#define REF_MD_LOCKED(shard, s) ref_md_locked((shard), (s))
#endif

#define TABLE_IDX(hash, log2_shards, capacity) \
  (((hash) >> (log2_shards)) % (capacity))
#define SHARD_IDX(hash, log2_shards) ((hash) & ((1 << (log2_shards)) - 1))

typedef void (*destroy_user_data_func)(void *user_data);

/* Shadow structure for grpc_mdstr for non-static values */
typedef struct internal_string {
  /* must be byte compatible with grpc_mdstr */
  gpr_slice slice;
  gpr_uint32 hash;

  /* private only data */
  gpr_atm refcnt;

  gpr_uint8 has_base64_and_huffman_encoded;
  gpr_slice_refcount refcount;

  gpr_slice base64_and_huffman;

  struct internal_string *bucket_next;
} internal_string;

/* Shadow structure for grpc_mdelem for non-static elements */
typedef struct internal_metadata {
  /* must be byte compatible with grpc_mdelem */
  internal_string *key;
  internal_string *value;

  /* private only data */
  gpr_atm refcnt;

  gpr_mu mu_user_data;
  gpr_atm destroy_user_data;
  gpr_atm user_data;

  struct internal_metadata *bucket_next;
} internal_metadata;

typedef struct strtab_shard {
  gpr_mu mu;
  internal_string **strs;
  size_t count;
  size_t capacity;
} strtab_shard;

typedef struct mdtab_shard {
  gpr_mu mu;
  internal_metadata **elems;
  size_t count;
  size_t capacity;
  size_t free;
} mdtab_shard;

#define LOG2_STRTAB_SHARD_COUNT 5
#define LOG2_MDTAB_SHARD_COUNT 4
#define STRTAB_SHARD_COUNT ((size_t)(1 << LOG2_STRTAB_SHARD_COUNT))
#define MDTAB_SHARD_COUNT ((size_t)(1 << LOG2_MDTAB_SHARD_COUNT))

/* hash seed: decided at initialization time */
static gpr_uint32 g_hash_seed;

/* linearly probed hash tables for static element lookup */
static grpc_mdstr *g_static_strtab[GRPC_STATIC_MDSTR_COUNT * 2];
static grpc_mdelem *g_static_mdtab[GRPC_STATIC_MDELEM_COUNT * 2];
static size_t g_static_strtab_maxprobe;
static size_t g_static_mdtab_maxprobe;

static strtab_shard g_strtab_shard[STRTAB_SHARD_COUNT];
static mdtab_shard g_mdtab_shard[MDTAB_SHARD_COUNT];

<<<<<<< HEAD
static void discard_metadata(mdtab_shard *shard);
=======
>>>>>>> 1c47e54f
static void gc_mdtab(mdtab_shard *shard);

void grpc_mdctx_global_init(void) {
  size_t i, j;
  g_hash_seed = (gpr_uint32)gpr_now(GPR_CLOCK_REALTIME).tv_nsec;
  g_static_strtab_maxprobe = 0;
  g_static_mdtab_maxprobe = 0;
  /* build static tables */
  memset(g_static_mdtab, 0, sizeof(g_static_mdtab));
  memset(g_static_strtab, 0, sizeof(g_static_strtab));
  for (i = 0; i < GRPC_STATIC_MDSTR_COUNT; i++) {
    grpc_mdstr *elem = &grpc_static_mdstr_table[i];
    const char *str = grpc_static_metadata_strings[i];
    gpr_uint32 hash = gpr_murmur_hash3(str, strlen(str), g_hash_seed);
    *(gpr_slice *)&elem->slice = gpr_slice_from_static_string(str);
    *(gpr_uint32 *)&elem->hash = hash;
    for (j = 0;; j++) {
      size_t idx = (hash + j) % GPR_ARRAY_SIZE(g_static_strtab);
      if (g_static_strtab[idx] == NULL) {
        g_static_strtab[idx] = &grpc_static_mdstr_table[i];
        break;
      }
<<<<<<< HEAD
    }
    if (j > g_static_strtab_maxprobe) {
      g_static_strtab_maxprobe = j;
=======
    }
    if (j > g_static_strtab_maxprobe) {
      g_static_strtab_maxprobe = j;
    }
  }
  for (i = 0; i < GRPC_STATIC_MDELEM_COUNT; i++) {
    grpc_mdelem *elem = &grpc_static_mdelem_table[i];
    grpc_mdstr *key =
        &grpc_static_mdstr_table[grpc_static_metadata_elem_indices[2 * i + 0]];
    grpc_mdstr *value =
        &grpc_static_mdstr_table[grpc_static_metadata_elem_indices[2 * i + 1]];
    gpr_uint32 hash = GRPC_MDSTR_KV_HASH(key->hash, value->hash);
    *(grpc_mdstr **)&elem->key = key;
    *(grpc_mdstr **)&elem->value = value;
    for (j = 0;; j++) {
      size_t idx = (hash + j) % GPR_ARRAY_SIZE(g_static_mdtab);
      if (g_static_mdtab[idx] == NULL) {
        g_static_mdtab[idx] = elem;
        break;
      }
    }
    if (j > g_static_mdtab_maxprobe) {
      g_static_mdtab_maxprobe = j;
    }
  }
  /* initialize shards */
  for (i = 0; i < STRTAB_SHARD_COUNT; i++) {
    strtab_shard *shard = &g_strtab_shard[i];
    gpr_mu_init(&shard->mu);
    shard->count = 0;
    shard->capacity = INITIAL_STRTAB_CAPACITY;
    shard->strs = gpr_malloc(sizeof(*shard->strs) * shard->capacity);
    memset(shard->strs, 0, sizeof(*shard->strs) * shard->capacity);
  }
  for (i = 0; i < MDTAB_SHARD_COUNT; i++) {
    mdtab_shard *shard = &g_mdtab_shard[i];
    gpr_mu_init(&shard->mu);
    shard->count = 0;
    shard->free = 0;
    shard->capacity = INITIAL_MDTAB_CAPACITY;
    shard->elems = gpr_malloc(sizeof(*shard->elems) * shard->capacity);
    memset(shard->elems, 0, sizeof(*shard->elems) * shard->capacity);
  }
}

void grpc_mdctx_global_shutdown(void) {
  size_t i;
  for (i = 0; i < MDTAB_SHARD_COUNT; i++) {
    mdtab_shard *shard = &g_mdtab_shard[i];
    gpr_mu_destroy(&shard->mu);
    gc_mdtab(shard);
    /* TODO(ctiller): GPR_ASSERT(shard->count == 0); */
    if (shard->count != 0) {
      gpr_log(GPR_DEBUG, "WARNING: %d metadata elements were leaked", shard->count);
    }
    gpr_free(shard->elems);
  }
  for (i = 0; i < STRTAB_SHARD_COUNT; i++) {
    strtab_shard *shard = &g_strtab_shard[i];
    gpr_mu_destroy(&shard->mu);
    /* TODO(ctiller): GPR_ASSERT(shard->count == 0); */
    if (shard->count != 0) {
      gpr_log(GPR_DEBUG, "WARNING: %d metadata strings were leaked", shard->count);
>>>>>>> 1c47e54f
    }
    gpr_free(shard->strs);
  }
<<<<<<< HEAD
  for (i = 0; i < GRPC_STATIC_MDELEM_COUNT; i++) {
    grpc_mdelem *elem = &grpc_static_mdelem_table[i];
    grpc_mdstr *key =
        &grpc_static_mdstr_table[grpc_static_metadata_elem_indices[2 * i + 0]];
    grpc_mdstr *value =
        &grpc_static_mdstr_table[grpc_static_metadata_elem_indices[2 * i + 1]];
    gpr_uint32 hash = GRPC_MDSTR_KV_HASH(key->hash, value->hash);
    *(grpc_mdstr **)&elem->key = key;
    *(grpc_mdstr **)&elem->value = value;
    for (j = 0;; j++) {
      size_t idx = (hash + j) % GPR_ARRAY_SIZE(g_static_mdtab);
      if (g_static_mdtab[idx] == NULL) {
        g_static_mdtab[idx] = elem;
        break;
      }
    }
    if (j > g_static_mdtab_maxprobe) {
      g_static_mdtab_maxprobe = j;
    }
  }
  /* initialize shards */
  for (i = 0; i < STRTAB_SHARD_COUNT; i++) {
    strtab_shard *shard = &g_strtab_shard[i];
    gpr_mu_init(&shard->mu);
    shard->count = 0;
    shard->capacity = INITIAL_STRTAB_CAPACITY;
    shard->strs = gpr_malloc(sizeof(*shard->strs) * shard->capacity);
    memset(shard->strs, 0, sizeof(*shard->strs) * shard->capacity);
  }
  for (i = 0; i < MDTAB_SHARD_COUNT; i++) {
    mdtab_shard *shard = &g_mdtab_shard[i];
    gpr_mu_init(&shard->mu);
    shard->count = 0;
    shard->free = 0;
    shard->capacity = INITIAL_MDTAB_CAPACITY;
    shard->elems = gpr_malloc(sizeof(*shard->elems) * shard->capacity);
    memset(shard->elems, 0, sizeof(*shard->elems) * shard->capacity);
  }
}

void grpc_mdctx_global_shutdown(void) {
  size_t i;
  for (i = 0; i < MDTAB_SHARD_COUNT; i++) {
    mdtab_shard *shard = &g_mdtab_shard[i];
    gpr_mu_destroy(&shard->mu);
    discard_metadata(shard);
    GPR_ASSERT(shard->count == 0);
    gpr_free(shard->elems);
  }
  for (i = 0; i < STRTAB_SHARD_COUNT; i++) {
    strtab_shard *shard = &g_strtab_shard[i];
    gpr_mu_destroy(&shard->mu);
    GPR_ASSERT(shard->count == 0);
    gpr_free(shard->strs);
  }
}

static int is_mdstr_static(grpc_mdstr *s) {
  return s >= &grpc_static_mdstr_table[0] &&
         s < &grpc_static_mdstr_table[GRPC_STATIC_MDSTR_COUNT];
}

static int is_mdelem_static(grpc_mdelem *e) {
  return e >= &grpc_static_mdelem_table[0] &&
         e < &grpc_static_mdelem_table[GRPC_STATIC_MDELEM_COUNT];
}

=======
}

static int is_mdstr_static(grpc_mdstr *s) {
  return s >= &grpc_static_mdstr_table[0] &&
         s < &grpc_static_mdstr_table[GRPC_STATIC_MDSTR_COUNT];
}

static int is_mdelem_static(grpc_mdelem *e) {
  return e >= &grpc_static_mdelem_table[0] &&
         e < &grpc_static_mdelem_table[GRPC_STATIC_MDELEM_COUNT];
}

>>>>>>> 1c47e54f
static void ref_md_locked(mdtab_shard *shard,
                          internal_metadata *md DEBUG_ARGS) {
#ifdef GRPC_METADATA_REFCOUNT_DEBUG
  gpr_log(file, line, GPR_LOG_SEVERITY_DEBUG,
          "ELM   REF:%p:%d->%d: '%s' = '%s'", md,
          gpr_atm_no_barrier_load(&md->refcnt),
          gpr_atm_no_barrier_load(&md->refcnt) + 1,
          grpc_mdstr_as_c_string((grpc_mdstr *)md->key),
          grpc_mdstr_as_c_string((grpc_mdstr *)md->value));
#endif
  if (0 == gpr_atm_no_barrier_fetch_add(&md->refcnt, 2)) {
    shard->free--;
  } else {
    GPR_ASSERT(1 != gpr_atm_no_barrier_fetch_add(&md->refcnt, -1));
  }
}

<<<<<<< HEAD
#if 0
grpc_mdctx *grpc_mdctx_create_with_seed(gpr_uint32 seed) {
  grpc_mdctx *ctx = gpr_malloc(sizeof(grpc_mdctx));
  size_t i, j;

  memset(ctx, 0, sizeof(*ctx));

  g_refs = 1;
  g_hash_seed = seed;
  gpr_mu_init(&g_mu);
  g_strtab = gpr_malloc(sizeof(internal_string *) * INITIAL_STRTAB_CAPACITY);
  memset(g_strtab, 0, sizeof(grpc_mdstr *) * INITIAL_STRTAB_CAPACITY);
  g_strtab_count = 0;
  g_strtab_capacity = INITIAL_STRTAB_CAPACITY;
  g_mdtab = gpr_malloc(sizeof(internal_metadata *) * INITIAL_MDTAB_CAPACITY);
  memset(g_mdtab, 0, sizeof(grpc_mdelem *) * INITIAL_MDTAB_CAPACITY);
  g_mdtab_count = 0;
  g_mdtab_capacity = INITIAL_MDTAB_CAPACITY;
  g_mdtab_free = 0;


  return ctx;
}

grpc_mdctx *grpc_mdctx_create(void) {
  /* This seed is used to prevent remote connections from controlling hash table
   * collisions. It needs to be somewhat unpredictable to a remote connection.
   */
  return grpc_mdctx_create_with_seed(
      (gpr_uint32)gpr_now(GPR_CLOCK_REALTIME).tv_nsec);
}
#endif

static void discard_metadata(mdtab_shard *shard) {
  size_t i;
  internal_metadata *next, *cur;

  for (i = 0; i < shard->capacity; i++) {
    cur = shard->elems[i];
    while (cur) {
      void *user_data = (void *)gpr_atm_no_barrier_load(&cur->user_data);
      GPR_ASSERT(gpr_atm_acq_load(&cur->refcnt) == 0);
      next = cur->bucket_next;
      GRPC_MDSTR_UNREF((grpc_mdstr *)cur->key);
      GRPC_MDSTR_UNREF((grpc_mdstr *)cur->value);
      if (user_data != NULL) {
        ((destroy_user_data_func)gpr_atm_no_barrier_load(
            &cur->destroy_user_data))(user_data);
      }
      gpr_mu_destroy(&cur->mu_user_data);
      gpr_free(cur);
      cur = next;
      shard->free--;
      shard->count--;
    }
    shard->elems[i] = NULL;
  }
}

#if 0
static void metadata_context_destroy_locked(grpc_mdctx *ctx) {
  GPR_ASSERT(g_strtab_count == 0);
  GPR_ASSERT(g_mdtab_count == 0);
  GPR_ASSERT(g_mdtab_free == 0);
  gpr_free(g_strtab);
  gpr_free(g_mdtab);
  gpr_mu_unlock(&g_mu);
  gpr_mu_destroy(&g_mu);
  gpr_free(ctx);
}

void grpc_mdctx_ref(grpc_mdctx *ctx) {
  GPR_TIMER_BEGIN("grpc_mdctx_ref", 0);
  lock(ctx);
  GPR_ASSERT(g_refs > 0);
  g_refs++;
  unlock(ctx);
  GPR_TIMER_END("grpc_mdctx_ref", 0);
}

void grpc_mdctx_unref(grpc_mdctx *ctx) {
  GPR_TIMER_BEGIN("grpc_mdctx_unref", 0);
  lock(ctx);
  GPR_ASSERT(g_refs > 0);
  g_refs--;
  unlock(ctx);
  GPR_TIMER_END("grpc_mdctx_unref", 0);
}
#endif

=======
>>>>>>> 1c47e54f
static void grow_strtab(strtab_shard *shard) {
  size_t capacity = shard->capacity * 2;
  size_t i;
  internal_string **strtab;
  internal_string *s, *next;

  GPR_TIMER_BEGIN("grow_strtab", 0);

  strtab = gpr_malloc(sizeof(internal_string *) * capacity);
  memset(strtab, 0, sizeof(internal_string *) * capacity);

  for (i = 0; i < shard->capacity; i++) {
    for (s = shard->strs[i]; s; s = next) {
      size_t idx = TABLE_IDX(s->hash, LOG2_STRTAB_SHARD_COUNT, capacity);
      next = s->bucket_next;
      s->bucket_next = strtab[idx];
      strtab[idx] = s;
    }
  }

  gpr_free(shard->strs);
  shard->strs = strtab;
  shard->capacity = capacity;

  GPR_TIMER_END("grow_strtab", 0);
}

static void internal_destroy_string(strtab_shard *shard, internal_string *is) {
  internal_string **prev_next;
  internal_string *cur;
  GPR_TIMER_BEGIN("internal_destroy_string", 0);
  if (is->has_base64_and_huffman_encoded) {
    gpr_slice_unref(is->base64_and_huffman);
  }
  for (prev_next = &shard->strs[TABLE_IDX(is->hash, LOG2_STRTAB_SHARD_COUNT,
                                          shard->capacity)],
      cur = *prev_next;
       cur != is; prev_next = &cur->bucket_next, cur = cur->bucket_next)
    ;
  *prev_next = cur->bucket_next;
  shard->count--;
  gpr_free(is);
  GPR_TIMER_END("internal_destroy_string", 0);
}

static void slice_ref(void *p) {
  internal_string *is =
      (internal_string *)((char *)p - offsetof(internal_string, refcount));
  GRPC_MDSTR_REF((grpc_mdstr *)(is));
}

static void slice_unref(void *p) {
  internal_string *is =
      (internal_string *)((char *)p - offsetof(internal_string, refcount));
  GRPC_MDSTR_UNREF((grpc_mdstr *)(is));
}

grpc_mdstr *grpc_mdstr_from_string(const char *str) {
  return grpc_mdstr_from_buffer((const gpr_uint8 *)str, strlen(str));
}

grpc_mdstr *grpc_mdstr_from_slice(gpr_slice slice) {
  grpc_mdstr *result = grpc_mdstr_from_buffer(GPR_SLICE_START_PTR(slice),
                                              GPR_SLICE_LENGTH(slice));
  gpr_slice_unref(slice);
  return result;
}

grpc_mdstr *grpc_mdstr_from_buffer(const gpr_uint8 *buf, size_t length) {
  gpr_uint32 hash = gpr_murmur_hash3(buf, length, g_hash_seed);
  internal_string *s;
  strtab_shard *shard =
      &g_strtab_shard[SHARD_IDX(hash, LOG2_STRTAB_SHARD_COUNT)];
  size_t i;
  size_t idx;

  GPR_TIMER_BEGIN("grpc_mdstr_from_buffer", 0);

  /* search for a static string */
  for (i = 0; i <= g_static_strtab_maxprobe; i++) {
    grpc_mdstr *ss;
    idx = (hash + i) % GPR_ARRAY_SIZE(g_static_strtab);
    ss = g_static_strtab[idx];
    if (ss == NULL) break;
    if (ss->hash == hash && GPR_SLICE_LENGTH(ss->slice) == length &&
        0 == memcmp(buf, GPR_SLICE_START_PTR(ss->slice), length)) {
<<<<<<< HEAD
=======
      GPR_TIMER_END("grpc_mdstr_from_buffer", 0);
>>>>>>> 1c47e54f
      return ss;
    }
  }

  gpr_mu_lock(&shard->mu);

  /* search for an existing string */
  idx = TABLE_IDX(hash, LOG2_STRTAB_SHARD_COUNT, shard->capacity);
  for (s = shard->strs[idx]; s; s = s->bucket_next) {
    if (s->hash == hash && GPR_SLICE_LENGTH(s->slice) == length &&
        0 == memcmp(buf, GPR_SLICE_START_PTR(s->slice), length)) {
      GRPC_MDSTR_REF((grpc_mdstr *)s);
      gpr_mu_unlock(&shard->mu);
      GPR_TIMER_END("grpc_mdstr_from_buffer", 0);
      return (grpc_mdstr *)s;
    }
  }

  /* not found: create a new string */
  if (length + 1 < GPR_SLICE_INLINED_SIZE) {
    /* string data goes directly into the slice */
    s = gpr_malloc(sizeof(internal_string));
    gpr_atm_rel_store(&s->refcnt, 2);
    s->slice.refcount = NULL;
    memcpy(s->slice.data.inlined.bytes, buf, length);
    s->slice.data.inlined.bytes[length] = 0;
    s->slice.data.inlined.length = (gpr_uint8)length;
  } else {
    /* string data goes after the internal_string header, and we +1 for null
       terminator */
    s = gpr_malloc(sizeof(internal_string) + length + 1);
    gpr_atm_rel_store(&s->refcnt, 2);
    s->refcount.ref = slice_ref;
    s->refcount.unref = slice_unref;
    s->slice.refcount = &s->refcount;
    s->slice.data.refcounted.bytes = (gpr_uint8 *)(s + 1);
    s->slice.data.refcounted.length = length;
    memcpy(s->slice.data.refcounted.bytes, buf, length);
    /* add a null terminator for cheap c string conversion when desired */
    s->slice.data.refcounted.bytes[length] = 0;
  }
  s->has_base64_and_huffman_encoded = 0;
  s->hash = hash;
  s->bucket_next = shard->strs[idx];
  shard->strs[idx] = s;

  shard->count++;

  if (shard->count > shard->capacity * 2) {
    grow_strtab(shard);
  }

  gpr_mu_unlock(&shard->mu);
  GPR_TIMER_END("grpc_mdstr_from_buffer", 0);

  return (grpc_mdstr *)s;
}

static void gc_mdtab(mdtab_shard *shard) {
  size_t i;
  internal_metadata **prev_next;
  internal_metadata *md, *next;

  GPR_TIMER_BEGIN("gc_mdtab", 0);
  for (i = 0; i < shard->capacity; i++) {
    prev_next = &shard->elems[i];
    for (md = shard->elems[i]; md; md = next) {
      void *user_data = (void *)gpr_atm_no_barrier_load(&md->user_data);
      next = md->bucket_next;
      if (gpr_atm_acq_load(&md->refcnt) == 0) {
        GRPC_MDSTR_UNREF((grpc_mdstr *)md->key);
        GRPC_MDSTR_UNREF((grpc_mdstr *)md->value);
        if (md->user_data) {
          ((destroy_user_data_func)gpr_atm_no_barrier_load(
              &md->destroy_user_data))(user_data);
        }
        gpr_free(md);
        *prev_next = next;
        shard->free--;
        shard->count--;
      } else {
        prev_next = &md->bucket_next;
      }
    }
  }
  GPR_TIMER_END("gc_mdtab", 0);
}

static void grow_mdtab(mdtab_shard *shard) {
  size_t capacity = shard->capacity * 2;
  size_t i;
  internal_metadata **mdtab;
  internal_metadata *md, *next;
  gpr_uint32 hash;

  GPR_TIMER_BEGIN("grow_mdtab", 0);

  mdtab = gpr_malloc(sizeof(internal_metadata *) * capacity);
  memset(mdtab, 0, sizeof(internal_metadata *) * capacity);

  for (i = 0; i < shard->capacity; i++) {
    for (md = shard->elems[i]; md; md = next) {
      size_t idx;
      hash = GRPC_MDSTR_KV_HASH(md->key->hash, md->value->hash);
      next = md->bucket_next;
      idx = TABLE_IDX(hash, LOG2_MDTAB_SHARD_COUNT, capacity);
      md->bucket_next = mdtab[idx];
      mdtab[idx] = md;
    }
  }

  gpr_free(shard->elems);
  shard->elems = mdtab;
  shard->capacity = capacity;

  GPR_TIMER_END("grow_mdtab", 0);
}

static void rehash_mdtab(mdtab_shard *shard) {
  if (shard->free > shard->capacity / 4) {
    gc_mdtab(shard);
  } else {
    grow_mdtab(shard);
  }
}

grpc_mdelem *grpc_mdelem_from_metadata_strings(grpc_mdstr *mkey,
                                               grpc_mdstr *mvalue) {
  internal_string *key = (internal_string *)mkey;
  internal_string *value = (internal_string *)mvalue;
  gpr_uint32 hash = GRPC_MDSTR_KV_HASH(mkey->hash, mvalue->hash);
  internal_metadata *md;
  mdtab_shard *shard = &g_mdtab_shard[SHARD_IDX(hash, LOG2_MDTAB_SHARD_COUNT)];
  size_t i;
  size_t idx;

  GPR_TIMER_BEGIN("grpc_mdelem_from_metadata_strings", 0);

  if (is_mdstr_static(mkey) && is_mdstr_static(mvalue)) {
    for (i = 0; i <= g_static_mdtab_maxprobe; i++) {
      grpc_mdelem *smd;
      idx = (hash + i) % GPR_ARRAY_SIZE(g_static_mdtab);
      smd = g_static_mdtab[idx];
      if (smd == NULL) break;
      if (smd->key == mkey && smd->value == mvalue) {
<<<<<<< HEAD
=======
        GPR_TIMER_END("grpc_mdelem_from_metadata_strings", 0);
>>>>>>> 1c47e54f
        return smd;
      }
    }
  }

  gpr_mu_lock(&shard->mu);

  idx = TABLE_IDX(hash, LOG2_MDTAB_SHARD_COUNT, shard->capacity);
  /* search for an existing pair */
  for (md = shard->elems[idx]; md; md = md->bucket_next) {
    if (md->key == key && md->value == value) {
      REF_MD_LOCKED(shard, md);
      GRPC_MDSTR_UNREF((grpc_mdstr *)key);
      GRPC_MDSTR_UNREF((grpc_mdstr *)value);
      gpr_mu_unlock(&shard->mu);
      GPR_TIMER_END("grpc_mdelem_from_metadata_strings", 0);
      return (grpc_mdelem *)md;
    }
  }

  /* not found: create a new pair */
  md = gpr_malloc(sizeof(internal_metadata));
  gpr_atm_rel_store(&md->refcnt, 2);
  md->key = key;
  md->value = value;
  md->user_data = 0;
  md->destroy_user_data = 0;
  md->bucket_next = shard->elems[idx];
  shard->elems[idx] = md;
  gpr_mu_init(&md->mu_user_data);
#ifdef GRPC_METADATA_REFCOUNT_DEBUG
  gpr_log(GPR_DEBUG, "ELM   NEW:%p:%d: '%s' = '%s'", md,
          gpr_atm_no_barrier_load(&md->refcnt),
          grpc_mdstr_as_c_string((grpc_mdstr *)md->key),
          grpc_mdstr_as_c_string((grpc_mdstr *)md->value));
#endif
  shard->count++;

  if (shard->count > shard->capacity * 2) {
    rehash_mdtab(shard);
  }

  gpr_mu_unlock(&shard->mu);

  GPR_TIMER_END("grpc_mdelem_from_metadata_strings", 0);

  return (grpc_mdelem *)md;
}

grpc_mdelem *grpc_mdelem_from_strings(const char *key, const char *value) {
  return grpc_mdelem_from_metadata_strings(grpc_mdstr_from_string(key),
                                           grpc_mdstr_from_string(value));
}

grpc_mdelem *grpc_mdelem_from_slices(gpr_slice key, gpr_slice value) {
  return grpc_mdelem_from_metadata_strings(grpc_mdstr_from_slice(key),
                                           grpc_mdstr_from_slice(value));
}

grpc_mdelem *grpc_mdelem_from_string_and_buffer(const char *key,
                                                const gpr_uint8 *value,
                                                size_t value_length) {
  return grpc_mdelem_from_metadata_strings(
      grpc_mdstr_from_string(key), grpc_mdstr_from_buffer(value, value_length));
}

grpc_mdelem *grpc_mdelem_ref(grpc_mdelem *gmd DEBUG_ARGS) {
  internal_metadata *md = (internal_metadata *)gmd;
  if (is_mdelem_static(gmd)) return gmd;
#ifdef GRPC_METADATA_REFCOUNT_DEBUG
  gpr_log(file, line, GPR_LOG_SEVERITY_DEBUG,
          "ELM   REF:%p:%d->%d: '%s' = '%s'", md,
          gpr_atm_no_barrier_load(&md->refcnt),
          gpr_atm_no_barrier_load(&md->refcnt) + 1,
          grpc_mdstr_as_c_string((grpc_mdstr *)md->key),
          grpc_mdstr_as_c_string((grpc_mdstr *)md->value));
#endif
  /* we can assume the ref count is >= 1 as the application is calling
     this function - meaning that no adjustment to mdtab_free is necessary,
     simplifying the logic here to be just an atomic increment */
  /* use C assert to have this removed in opt builds */
  assert(gpr_atm_no_barrier_load(&md->refcnt) >= 2);
  gpr_atm_no_barrier_fetch_add(&md->refcnt, 1);
  return gmd;
}

void grpc_mdelem_unref(grpc_mdelem *gmd DEBUG_ARGS) {
  internal_metadata *md = (internal_metadata *)gmd;
  if (!md) return;
  if (is_mdelem_static(gmd)) return;
#ifdef GRPC_METADATA_REFCOUNT_DEBUG
  gpr_log(file, line, GPR_LOG_SEVERITY_DEBUG,
          "ELM UNREF:%p:%d->%d: '%s' = '%s'", md,
          gpr_atm_no_barrier_load(&md->refcnt),
          gpr_atm_no_barrier_load(&md->refcnt) - 1,
          grpc_mdstr_as_c_string((grpc_mdstr *)md->key),
          grpc_mdstr_as_c_string((grpc_mdstr *)md->value));
#endif
  if (2 == gpr_atm_full_fetch_add(&md->refcnt, -1)) {
    gpr_uint32 hash = GRPC_MDSTR_KV_HASH(md->key->hash, md->value->hash);
    mdtab_shard *shard =
        &g_mdtab_shard[SHARD_IDX(hash, LOG2_MDTAB_SHARD_COUNT)];
    GPR_TIMER_BEGIN("grpc_mdelem_unref.to_zero", 0);
    gpr_mu_lock(&shard->mu);
    if (1 == gpr_atm_no_barrier_load(&md->refcnt)) {
      shard->free++;
      gpr_atm_no_barrier_store(&md->refcnt, 0);
    }
    gpr_mu_unlock(&shard->mu);
    GPR_TIMER_END("grpc_mdelem_unref.to_zero", 0);
  }
}

const char *grpc_mdstr_as_c_string(grpc_mdstr *s) {
  return (const char *)GPR_SLICE_START_PTR(s->slice);
}

grpc_mdstr *grpc_mdstr_ref(grpc_mdstr *gs DEBUG_ARGS) {
  internal_string *s = (internal_string *)gs;
  if (is_mdstr_static(gs)) return gs;
  GPR_ASSERT(gpr_atm_full_fetch_add(&s->refcnt, 1) != 0);
  return gs;
}

void grpc_mdstr_unref(grpc_mdstr *gs DEBUG_ARGS) {
  internal_string *s = (internal_string *)gs;
  if (is_mdstr_static(gs)) return;
  if (2 == gpr_atm_full_fetch_add(&s->refcnt, -1)) {
    strtab_shard *shard =
        &g_strtab_shard[SHARD_IDX(s->hash, LOG2_STRTAB_SHARD_COUNT)];
    gpr_mu_lock(&shard->mu);
    if (1 == gpr_atm_no_barrier_load(&s->refcnt)) {
      internal_destroy_string(shard, s);
    }
    gpr_mu_unlock(&shard->mu);
  }
}

void *grpc_mdelem_get_user_data(grpc_mdelem *md, void (*destroy_func)(void *)) {
  internal_metadata *im = (internal_metadata *)md;
  void *result;
  if (is_mdelem_static(md)) {
    return (void *)grpc_static_mdelem_user_data[md - grpc_static_mdelem_table];
  }
  if (gpr_atm_acq_load(&im->destroy_user_data) == (gpr_atm)destroy_func) {
    return (void *)gpr_atm_no_barrier_load(&im->user_data);
  } else {
    return NULL;
  }
  return result;
}

void grpc_mdelem_set_user_data(grpc_mdelem *md, void (*destroy_func)(void *),
                               void *user_data) {
  internal_metadata *im = (internal_metadata *)md;
  GPR_ASSERT(!is_mdelem_static(md));
  GPR_ASSERT((user_data == NULL) == (destroy_func == NULL));
  gpr_mu_lock(&im->mu_user_data);
  if (gpr_atm_no_barrier_load(&im->destroy_user_data)) {
    /* user data can only be set once */
    gpr_mu_unlock(&im->mu_user_data);
    if (destroy_func != NULL) {
      destroy_func(user_data);
    }
    return;
  }
  gpr_atm_no_barrier_store(&im->user_data, (gpr_atm)user_data);
  gpr_atm_rel_store(&im->destroy_user_data, (gpr_atm)destroy_func);
  gpr_mu_unlock(&im->mu_user_data);
}

gpr_slice grpc_mdstr_as_base64_encoded_and_huffman_compressed(grpc_mdstr *gs) {
  internal_string *s = (internal_string *)gs;
  gpr_slice slice;
  strtab_shard *shard =
      &g_strtab_shard[SHARD_IDX(s->hash, LOG2_STRTAB_SHARD_COUNT)];
  gpr_mu_lock(&shard->mu);
  if (!s->has_base64_and_huffman_encoded) {
    s->base64_and_huffman =
        grpc_chttp2_base64_encode_and_huffman_compress(s->slice);
    s->has_base64_and_huffman_encoded = 1;
  }
  slice = s->base64_and_huffman;
  gpr_mu_unlock(&shard->mu);
  return slice;
}

static int conforms_to(grpc_mdstr *s, const gpr_uint8 *legal_bits) {
  const gpr_uint8 *p = GPR_SLICE_START_PTR(s->slice);
  const gpr_uint8 *e = GPR_SLICE_END_PTR(s->slice);
  for (; p != e; p++) {
    int idx = *p;
    int byte = idx / 8;
    int bit = idx % 8;
    if ((legal_bits[byte] & (1 << bit)) == 0) return 0;
  }
  return 1;
}

int grpc_mdstr_is_legal_header(grpc_mdstr *s) {
  static const gpr_uint8 legal_header_bits[256 / 8] = {
      0x00, 0x00, 0x00, 0x00, 0x00, 0x20, 0xff, 0x03, 0x00, 0x00, 0x00,
      0x80, 0xfe, 0xff, 0xff, 0x07, 0x00, 0x00, 0x00, 0x00, 0x00, 0x00,
      0x00, 0x00, 0x00, 0x00, 0x00, 0x00, 0x00, 0x00, 0x00, 0x00};
  return conforms_to(s, legal_header_bits);
}

int grpc_mdstr_is_legal_nonbin_header(grpc_mdstr *s) {
  static const gpr_uint8 legal_header_bits[256 / 8] = {
      0x00, 0x00, 0x00, 0x00, 0xff, 0xef, 0xff, 0xff, 0xff, 0xff, 0xff,
      0xff, 0xff, 0xff, 0xff, 0x7f, 0x00, 0x00, 0x00, 0x00, 0x00, 0x00,
      0x00, 0x00, 0x00, 0x00, 0x00, 0x00, 0x00, 0x00, 0x00, 0x00};
  return conforms_to(s, legal_header_bits);
}

int grpc_mdstr_is_bin_suffixed(grpc_mdstr *s) {
  /* TODO(ctiller): consider caching this */
  return grpc_is_binary_header((const char *)GPR_SLICE_START_PTR(s->slice),
                               GPR_SLICE_LENGTH(s->slice));
}<|MERGE_RESOLUTION|>--- conflicted
+++ resolved
@@ -142,10 +142,6 @@
 static strtab_shard g_strtab_shard[STRTAB_SHARD_COUNT];
 static mdtab_shard g_mdtab_shard[MDTAB_SHARD_COUNT];
 
-<<<<<<< HEAD
-static void discard_metadata(mdtab_shard *shard);
-=======
->>>>>>> 1c47e54f
 static void gc_mdtab(mdtab_shard *shard);
 
 void grpc_mdctx_global_init(void) {
@@ -168,11 +164,6 @@
         g_static_strtab[idx] = &grpc_static_mdstr_table[i];
         break;
       }
-<<<<<<< HEAD
-    }
-    if (j > g_static_strtab_maxprobe) {
-      g_static_strtab_maxprobe = j;
-=======
     }
     if (j > g_static_strtab_maxprobe) {
       g_static_strtab_maxprobe = j;
@@ -236,64 +227,7 @@
     /* TODO(ctiller): GPR_ASSERT(shard->count == 0); */
     if (shard->count != 0) {
       gpr_log(GPR_DEBUG, "WARNING: %d metadata strings were leaked", shard->count);
->>>>>>> 1c47e54f
-    }
-    gpr_free(shard->strs);
-  }
-<<<<<<< HEAD
-  for (i = 0; i < GRPC_STATIC_MDELEM_COUNT; i++) {
-    grpc_mdelem *elem = &grpc_static_mdelem_table[i];
-    grpc_mdstr *key =
-        &grpc_static_mdstr_table[grpc_static_metadata_elem_indices[2 * i + 0]];
-    grpc_mdstr *value =
-        &grpc_static_mdstr_table[grpc_static_metadata_elem_indices[2 * i + 1]];
-    gpr_uint32 hash = GRPC_MDSTR_KV_HASH(key->hash, value->hash);
-    *(grpc_mdstr **)&elem->key = key;
-    *(grpc_mdstr **)&elem->value = value;
-    for (j = 0;; j++) {
-      size_t idx = (hash + j) % GPR_ARRAY_SIZE(g_static_mdtab);
-      if (g_static_mdtab[idx] == NULL) {
-        g_static_mdtab[idx] = elem;
-        break;
-      }
-    }
-    if (j > g_static_mdtab_maxprobe) {
-      g_static_mdtab_maxprobe = j;
-    }
-  }
-  /* initialize shards */
-  for (i = 0; i < STRTAB_SHARD_COUNT; i++) {
-    strtab_shard *shard = &g_strtab_shard[i];
-    gpr_mu_init(&shard->mu);
-    shard->count = 0;
-    shard->capacity = INITIAL_STRTAB_CAPACITY;
-    shard->strs = gpr_malloc(sizeof(*shard->strs) * shard->capacity);
-    memset(shard->strs, 0, sizeof(*shard->strs) * shard->capacity);
-  }
-  for (i = 0; i < MDTAB_SHARD_COUNT; i++) {
-    mdtab_shard *shard = &g_mdtab_shard[i];
-    gpr_mu_init(&shard->mu);
-    shard->count = 0;
-    shard->free = 0;
-    shard->capacity = INITIAL_MDTAB_CAPACITY;
-    shard->elems = gpr_malloc(sizeof(*shard->elems) * shard->capacity);
-    memset(shard->elems, 0, sizeof(*shard->elems) * shard->capacity);
-  }
-}
-
-void grpc_mdctx_global_shutdown(void) {
-  size_t i;
-  for (i = 0; i < MDTAB_SHARD_COUNT; i++) {
-    mdtab_shard *shard = &g_mdtab_shard[i];
-    gpr_mu_destroy(&shard->mu);
-    discard_metadata(shard);
-    GPR_ASSERT(shard->count == 0);
-    gpr_free(shard->elems);
-  }
-  for (i = 0; i < STRTAB_SHARD_COUNT; i++) {
-    strtab_shard *shard = &g_strtab_shard[i];
-    gpr_mu_destroy(&shard->mu);
-    GPR_ASSERT(shard->count == 0);
+    }
     gpr_free(shard->strs);
   }
 }
@@ -308,20 +242,6 @@
          e < &grpc_static_mdelem_table[GRPC_STATIC_MDELEM_COUNT];
 }
 
-=======
-}
-
-static int is_mdstr_static(grpc_mdstr *s) {
-  return s >= &grpc_static_mdstr_table[0] &&
-         s < &grpc_static_mdstr_table[GRPC_STATIC_MDSTR_COUNT];
-}
-
-static int is_mdelem_static(grpc_mdelem *e) {
-  return e >= &grpc_static_mdelem_table[0] &&
-         e < &grpc_static_mdelem_table[GRPC_STATIC_MDELEM_COUNT];
-}
-
->>>>>>> 1c47e54f
 static void ref_md_locked(mdtab_shard *shard,
                           internal_metadata *md DEBUG_ARGS) {
 #ifdef GRPC_METADATA_REFCOUNT_DEBUG
@@ -339,99 +259,6 @@
   }
 }
 
-<<<<<<< HEAD
-#if 0
-grpc_mdctx *grpc_mdctx_create_with_seed(gpr_uint32 seed) {
-  grpc_mdctx *ctx = gpr_malloc(sizeof(grpc_mdctx));
-  size_t i, j;
-
-  memset(ctx, 0, sizeof(*ctx));
-
-  g_refs = 1;
-  g_hash_seed = seed;
-  gpr_mu_init(&g_mu);
-  g_strtab = gpr_malloc(sizeof(internal_string *) * INITIAL_STRTAB_CAPACITY);
-  memset(g_strtab, 0, sizeof(grpc_mdstr *) * INITIAL_STRTAB_CAPACITY);
-  g_strtab_count = 0;
-  g_strtab_capacity = INITIAL_STRTAB_CAPACITY;
-  g_mdtab = gpr_malloc(sizeof(internal_metadata *) * INITIAL_MDTAB_CAPACITY);
-  memset(g_mdtab, 0, sizeof(grpc_mdelem *) * INITIAL_MDTAB_CAPACITY);
-  g_mdtab_count = 0;
-  g_mdtab_capacity = INITIAL_MDTAB_CAPACITY;
-  g_mdtab_free = 0;
-
-
-  return ctx;
-}
-
-grpc_mdctx *grpc_mdctx_create(void) {
-  /* This seed is used to prevent remote connections from controlling hash table
-   * collisions. It needs to be somewhat unpredictable to a remote connection.
-   */
-  return grpc_mdctx_create_with_seed(
-      (gpr_uint32)gpr_now(GPR_CLOCK_REALTIME).tv_nsec);
-}
-#endif
-
-static void discard_metadata(mdtab_shard *shard) {
-  size_t i;
-  internal_metadata *next, *cur;
-
-  for (i = 0; i < shard->capacity; i++) {
-    cur = shard->elems[i];
-    while (cur) {
-      void *user_data = (void *)gpr_atm_no_barrier_load(&cur->user_data);
-      GPR_ASSERT(gpr_atm_acq_load(&cur->refcnt) == 0);
-      next = cur->bucket_next;
-      GRPC_MDSTR_UNREF((grpc_mdstr *)cur->key);
-      GRPC_MDSTR_UNREF((grpc_mdstr *)cur->value);
-      if (user_data != NULL) {
-        ((destroy_user_data_func)gpr_atm_no_barrier_load(
-            &cur->destroy_user_data))(user_data);
-      }
-      gpr_mu_destroy(&cur->mu_user_data);
-      gpr_free(cur);
-      cur = next;
-      shard->free--;
-      shard->count--;
-    }
-    shard->elems[i] = NULL;
-  }
-}
-
-#if 0
-static void metadata_context_destroy_locked(grpc_mdctx *ctx) {
-  GPR_ASSERT(g_strtab_count == 0);
-  GPR_ASSERT(g_mdtab_count == 0);
-  GPR_ASSERT(g_mdtab_free == 0);
-  gpr_free(g_strtab);
-  gpr_free(g_mdtab);
-  gpr_mu_unlock(&g_mu);
-  gpr_mu_destroy(&g_mu);
-  gpr_free(ctx);
-}
-
-void grpc_mdctx_ref(grpc_mdctx *ctx) {
-  GPR_TIMER_BEGIN("grpc_mdctx_ref", 0);
-  lock(ctx);
-  GPR_ASSERT(g_refs > 0);
-  g_refs++;
-  unlock(ctx);
-  GPR_TIMER_END("grpc_mdctx_ref", 0);
-}
-
-void grpc_mdctx_unref(grpc_mdctx *ctx) {
-  GPR_TIMER_BEGIN("grpc_mdctx_unref", 0);
-  lock(ctx);
-  GPR_ASSERT(g_refs > 0);
-  g_refs--;
-  unlock(ctx);
-  GPR_TIMER_END("grpc_mdctx_unref", 0);
-}
-#endif
-
-=======
->>>>>>> 1c47e54f
 static void grow_strtab(strtab_shard *shard) {
   size_t capacity = shard->capacity * 2;
   size_t i;
@@ -518,10 +345,7 @@
     if (ss == NULL) break;
     if (ss->hash == hash && GPR_SLICE_LENGTH(ss->slice) == length &&
         0 == memcmp(buf, GPR_SLICE_START_PTR(ss->slice), length)) {
-<<<<<<< HEAD
-=======
       GPR_TIMER_END("grpc_mdstr_from_buffer", 0);
->>>>>>> 1c47e54f
       return ss;
     }
   }
@@ -667,10 +491,7 @@
       smd = g_static_mdtab[idx];
       if (smd == NULL) break;
       if (smd->key == mkey && smd->value == mvalue) {
-<<<<<<< HEAD
-=======
         GPR_TIMER_END("grpc_mdelem_from_metadata_strings", 0);
->>>>>>> 1c47e54f
         return smd;
       }
     }
