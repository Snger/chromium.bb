//
// Copyright 2015, Google Inc.
// All rights reserved.
//
// Redistribution and use in source and binary forms, with or without
// modification, are permitted provided that the following conditions are
// met:
//
//     * Redistributions of source code must retain the above copyright
// notice, this list of conditions and the following disclaimer.
//     * Redistributions in binary form must reproduce the above
// copyright notice, this list of conditions and the following disclaimer
// in the documentation and/or other materials provided with the
// distribution.
//     * Neither the name of Google Inc. nor the names of its
// contributors may be used to endorse or promote products derived from
// this software without specific prior written permission.
//
// THIS SOFTWARE IS PROVIDED BY THE COPYRIGHT HOLDERS AND CONTRIBUTORS
// "AS IS" AND ANY EXPRESS OR IMPLIED WARRANTIES, INCLUDING, BUT NOT
// LIMITED TO, THE IMPLIED WARRANTIES OF MERCHANTABILITY AND FITNESS FOR
// A PARTICULAR PURPOSE ARE DISCLAIMED. IN NO EVENT SHALL THE COPYRIGHT
// OWNER OR CONTRIBUTORS BE LIABLE FOR ANY DIRECT, INDIRECT, INCIDENTAL,
// SPECIAL, EXEMPLARY, OR CONSEQUENTIAL DAMAGES (INCLUDING, BUT NOT
// LIMITED TO, PROCUREMENT OF SUBSTITUTE GOODS OR SERVICES; LOSS OF USE,
// DATA, OR PROFITS; OR BUSINESS INTERRUPTION) HOWEVER CAUSED AND ON ANY
// THEORY OF LIABILITY, WHETHER IN CONTRACT, STRICT LIABILITY, OR TORT
// (INCLUDING NEGLIGENCE OR OTHERWISE) ARISING IN ANY WAY OUT OF THE USE
// OF THIS SOFTWARE, EVEN IF ADVISED OF THE POSSIBILITY OF SUCH DAMAGE.
//

#ifndef GRPC_CORE_EXT_CLIENT_CONFIG_RESOLVER_RESULT_H
#define GRPC_CORE_EXT_CLIENT_CONFIG_RESOLVER_RESULT_H

#include <stdbool.h>

#include "src/core/ext/client_config/lb_policy.h"
#include "src/core/lib/iomgr/resolve_address.h"

<<<<<<< HEAD
// TODO(roth, ctiller): In the long term, we are considering replacing
// the resolver_result data structure with grpc_channel_args.  The idea is
// that the resolver will return a set of channel args that contains the
// information that is currently in the resolver_result struct.  For
// example, there will be specific args indicating the set of addresses
// and the name of the LB policy to instantiate.  Note that if we did
// this, we would probably want to change the data structure of
// grpc_channel_args such to a hash table or AVL or some other data
// structure that does not require linear search to find keys.

/// Used to represent addresses returned by the resolver.
typedef struct grpc_address {
  grpc_resolved_address address;
  bool is_balancer;
} grpc_address;

typedef struct grpc_addresses {
  size_t num_addresses;
  grpc_address* addresses;
} grpc_addresses;

/// Returns a grpc_addresses struct with enough space for
/// \a num_addresses addresses.
grpc_addresses* grpc_addresses_create(size_t num_addresses);

grpc_addresses* grpc_addresses_copy(grpc_addresses* addresses);

void grpc_addresses_set_address(grpc_addresses* addresses, size_t index,
                                void* address, size_t address_len,
                                bool is_balancer);

void grpc_addresses_destroy(grpc_addresses* addresses);

/// Results reported from a grpc_resolver.
typedef struct grpc_resolver_result grpc_resolver_result;

/// Takes ownership of \a addresses and \a lb_policy_args.
grpc_resolver_result* grpc_resolver_result_create(
    grpc_addresses* addresses, const char* lb_policy_name,
    grpc_channel_args* lb_policy_args);
void grpc_resolver_result_ref(grpc_resolver_result* result);
void grpc_resolver_result_unref(grpc_exec_ctx* exec_ctx,
                                grpc_resolver_result* result);

/// Caller does NOT take ownership of result.
grpc_addresses* grpc_resolver_result_get_addresses(
    grpc_resolver_result* result);

/// Caller does NOT take ownership of result.
const char* grpc_resolver_result_get_lb_policy_name(
    grpc_resolver_result* result);

/// Caller does NOT take ownership of result.
grpc_channel_args* grpc_resolver_result_get_lb_policy_args(
=======
/// Results reported from a grpc_resolver.
typedef struct grpc_resolver_result grpc_resolver_result;

grpc_resolver_result* grpc_resolver_result_create();
void grpc_resolver_result_ref(grpc_resolver_result* result);
void grpc_resolver_result_unref(grpc_exec_ctx* exec_ctx,
                                grpc_resolver_result* result);

void grpc_resolver_result_set_lb_policy(grpc_resolver_result* result,
                                        grpc_lb_policy* lb_policy);
grpc_lb_policy* grpc_resolver_result_get_lb_policy(
>>>>>>> 4462282a
    grpc_resolver_result* result);

#endif /* GRPC_CORE_EXT_CLIENT_CONFIG_RESOLVER_RESULT_H */<|MERGE_RESOLUTION|>--- conflicted
+++ resolved
@@ -32,12 +32,9 @@
 #ifndef GRPC_CORE_EXT_CLIENT_CONFIG_RESOLVER_RESULT_H
 #define GRPC_CORE_EXT_CLIENT_CONFIG_RESOLVER_RESULT_H
 
-#include <stdbool.h>
-
-#include "src/core/ext/client_config/lb_policy.h"
+#include "src/core/ext/client_config/lb_policy_factory.h"
 #include "src/core/lib/iomgr/resolve_address.h"
 
-<<<<<<< HEAD
 // TODO(roth, ctiller): In the long term, we are considering replacing
 // the resolver_result data structure with grpc_channel_args.  The idea is
 // that the resolver will return a set of channel args that contains the
@@ -48,35 +45,12 @@
 // grpc_channel_args such to a hash table or AVL or some other data
 // structure that does not require linear search to find keys.
 
-/// Used to represent addresses returned by the resolver.
-typedef struct grpc_address {
-  grpc_resolved_address address;
-  bool is_balancer;
-} grpc_address;
-
-typedef struct grpc_addresses {
-  size_t num_addresses;
-  grpc_address* addresses;
-} grpc_addresses;
-
-/// Returns a grpc_addresses struct with enough space for
-/// \a num_addresses addresses.
-grpc_addresses* grpc_addresses_create(size_t num_addresses);
-
-grpc_addresses* grpc_addresses_copy(grpc_addresses* addresses);
-
-void grpc_addresses_set_address(grpc_addresses* addresses, size_t index,
-                                void* address, size_t address_len,
-                                bool is_balancer);
-
-void grpc_addresses_destroy(grpc_addresses* addresses);
-
 /// Results reported from a grpc_resolver.
 typedef struct grpc_resolver_result grpc_resolver_result;
 
 /// Takes ownership of \a addresses and \a lb_policy_args.
 grpc_resolver_result* grpc_resolver_result_create(
-    grpc_addresses* addresses, const char* lb_policy_name,
+    grpc_lb_addresses* addresses, const char* lb_policy_name,
     grpc_channel_args* lb_policy_args);
 void grpc_resolver_result_ref(grpc_resolver_result* result);
 void grpc_resolver_result_unref(grpc_exec_ctx* exec_ctx,
@@ -92,19 +66,6 @@
 
 /// Caller does NOT take ownership of result.
 grpc_channel_args* grpc_resolver_result_get_lb_policy_args(
-=======
-/// Results reported from a grpc_resolver.
-typedef struct grpc_resolver_result grpc_resolver_result;
-
-grpc_resolver_result* grpc_resolver_result_create();
-void grpc_resolver_result_ref(grpc_resolver_result* result);
-void grpc_resolver_result_unref(grpc_exec_ctx* exec_ctx,
-                                grpc_resolver_result* result);
-
-void grpc_resolver_result_set_lb_policy(grpc_resolver_result* result,
-                                        grpc_lb_policy* lb_policy);
-grpc_lb_policy* grpc_resolver_result_get_lb_policy(
->>>>>>> 4462282a
     grpc_resolver_result* result);
 
 #endif /* GRPC_CORE_EXT_CLIENT_CONFIG_RESOLVER_RESULT_H */