/*
 *
 * Copyright 2015, Google Inc.
 * All rights reserved.
 *
 * Redistribution and use in source and binary forms, with or without
 * modification, are permitted provided that the following conditions are
 * met:
 *
 *     * Redistributions of source code must retain the above copyright
 * notice, this list of conditions and the following disclaimer.
 *     * Redistributions in binary form must reproduce the above
 * copyright notice, this list of conditions and the following disclaimer
 * in the documentation and/or other materials provided with the
 * distribution.
 *     * Neither the name of Google Inc. nor the names of its
 * contributors may be used to endorse or promote products derived from
 * this software without specific prior written permission.
 *
 * THIS SOFTWARE IS PROVIDED BY THE COPYRIGHT HOLDERS AND CONTRIBUTORS
 * "AS IS" AND ANY EXPRESS OR IMPLIED WARRANTIES, INCLUDING, BUT NOT
 * LIMITED TO, THE IMPLIED WARRANTIES OF MERCHANTABILITY AND FITNESS FOR
 * A PARTICULAR PURPOSE ARE DISCLAIMED. IN NO EVENT SHALL THE COPYRIGHT
 * OWNER OR CONTRIBUTORS BE LIABLE FOR ANY DIRECT, INDIRECT, INCIDENTAL,
 * SPECIAL, EXEMPLARY, OR CONSEQUENTIAL DAMAGES (INCLUDING, BUT NOT
 * LIMITED TO, PROCUREMENT OF SUBSTITUTE GOODS OR SERVICES; LOSS OF USE,
 * DATA, OR PROFITS; OR BUSINESS INTERRUPTION) HOWEVER CAUSED AND ON ANY
 * THEORY OF LIABILITY, WHETHER IN CONTRACT, STRICT LIABILITY, OR TORT
 * (INCLUDING NEGLIGENCE OR OTHERWISE) ARISING IN ANY WAY OUT OF THE USE
 * OF THIS SOFTWARE, EVEN IF ADVISED OF THE POSSIBILITY OF SUCH DAMAGE.
 *
 */

#ifndef GRPC_INTERNAL_CORE_IOMGR_TCP_SERVER_H
#define GRPC_INTERNAL_CORE_IOMGR_TCP_SERVER_H

#include "src/core/iomgr/endpoint.h"

/* Forward decl of grpc_tcp_server */
typedef struct grpc_tcp_server grpc_tcp_server;

<<<<<<< HEAD
/* New server callback: tcp is the newly connected tcp connection */
typedef void (*grpc_tcp_server_cb)(void *arg, grpc_endpoint *ep,
                                   grpc_call_list *call_list);
=======
/* Called for newly connected TCP connections. */
typedef void (*grpc_tcp_server_cb)(void *arg, grpc_endpoint *ep);
>>>>>>> 048ccbda

/* Create a server, initially not bound to any ports */
grpc_tcp_server *grpc_tcp_server_create(void);

/* Start listening to bound ports */
void grpc_tcp_server_start(grpc_tcp_server *server, grpc_pollset **pollsets,
<<<<<<< HEAD
                           size_t pollset_count, grpc_tcp_server_cb cb,
                           void *cb_arg, grpc_call_list *call_list);
=======
                           size_t pollset_count,
                           grpc_tcp_server_cb on_accept_cb, void *cb_arg);
>>>>>>> 048ccbda

/* Add a port to the server, returning port number on success, or negative
   on failure.

   The :: and 0.0.0.0 wildcard addresses are treated identically, accepting
   both IPv4 and IPv6 connections, but :: is the preferred style.  This usually
   creates one socket, but possibly two on systems which support IPv6,
   but not dualstack sockets.

   For raw access to the underlying sockets, see grpc_tcp_server_get_fd(). */
/* TODO(ctiller): deprecate this, and make grpc_tcp_server_add_ports to handle
                  all of the multiple socket port matching logic in one place */
int grpc_tcp_server_add_port(grpc_tcp_server *s, const void *addr,
                             size_t addr_len);

/* Returns the file descriptor of the Nth listening socket on this server,
   or -1 if the index is out of bounds.

   The file descriptor remains owned by the server, and will be cleaned
   up when grpc_tcp_server_destroy is called. */
int grpc_tcp_server_get_fd(grpc_tcp_server *s, unsigned index);

void grpc_tcp_server_destroy(grpc_tcp_server *server, grpc_closure *closure,
                             grpc_call_list *call_list);

#endif /* GRPC_INTERNAL_CORE_IOMGR_TCP_SERVER_H */<|MERGE_RESOLUTION|>--- conflicted
+++ resolved
@@ -39,27 +39,18 @@
 /* Forward decl of grpc_tcp_server */
 typedef struct grpc_tcp_server grpc_tcp_server;
 
-<<<<<<< HEAD
-/* New server callback: tcp is the newly connected tcp connection */
+/* Called for newly connected TCP connections. */
 typedef void (*grpc_tcp_server_cb)(void *arg, grpc_endpoint *ep,
                                    grpc_call_list *call_list);
-=======
-/* Called for newly connected TCP connections. */
-typedef void (*grpc_tcp_server_cb)(void *arg, grpc_endpoint *ep);
->>>>>>> 048ccbda
 
 /* Create a server, initially not bound to any ports */
 grpc_tcp_server *grpc_tcp_server_create(void);
 
 /* Start listening to bound ports */
 void grpc_tcp_server_start(grpc_tcp_server *server, grpc_pollset **pollsets,
-<<<<<<< HEAD
-                           size_t pollset_count, grpc_tcp_server_cb cb,
-                           void *cb_arg, grpc_call_list *call_list);
-=======
                            size_t pollset_count,
-                           grpc_tcp_server_cb on_accept_cb, void *cb_arg);
->>>>>>> 048ccbda
+                           grpc_tcp_server_cb on_accept_cb, void *cb_arg,
+                           grpc_call_list *call_list);
 
 /* Add a port to the server, returning port number on success, or negative
    on failure.
