/*
 *
 * Copyright 2015, Google Inc.
 * All rights reserved.
 *
 * Redistribution and use in source and binary forms, with or without
 * modification, are permitted provided that the following conditions are
 * met:
 *
 *     * Redistributions of source code must retain the above copyright
 * notice, this list of conditions and the following disclaimer.
 *     * Redistributions in binary form must reproduce the above
 * copyright notice, this list of conditions and the following disclaimer
 * in the documentation and/or other materials provided with the
 * distribution.
 *     * Neither the name of Google Inc. nor the names of its
 * contributors may be used to endorse or promote products derived from
 * this software without specific prior written permission.
 *
 * THIS SOFTWARE IS PROVIDED BY THE COPYRIGHT HOLDERS AND CONTRIBUTORS
 * "AS IS" AND ANY EXPRESS OR IMPLIED WARRANTIES, INCLUDING, BUT NOT
 * LIMITED TO, THE IMPLIED WARRANTIES OF MERCHANTABILITY AND FITNESS FOR
 * A PARTICULAR PURPOSE ARE DISCLAIMED. IN NO EVENT SHALL THE COPYRIGHT
 * OWNER OR CONTRIBUTORS BE LIABLE FOR ANY DIRECT, INDIRECT, INCIDENTAL,
 * SPECIAL, EXEMPLARY, OR CONSEQUENTIAL DAMAGES (INCLUDING, BUT NOT
 * LIMITED TO, PROCUREMENT OF SUBSTITUTE GOODS OR SERVICES; LOSS OF USE,
 * DATA, OR PROFITS; OR BUSINESS INTERRUPTION) HOWEVER CAUSED AND ON ANY
 * THEORY OF LIABILITY, WHETHER IN CONTRACT, STRICT LIABILITY, OR TORT
 * (INCLUDING NEGLIGENCE OR OTHERWISE) ARISING IN ANY WAY OUT OF THE USE
 * OF THIS SOFTWARE, EVEN IF ADVISED OF THE POSSIBILITY OF SUCH DAMAGE.
 *
 */

#include <grpc/support/port_platform.h>

#ifdef GPR_WINSOCK_SOCKET

#include <grpc/support/thd.h>

#include "src/core/iomgr/alarm_internal.h"
#include "src/core/iomgr/iomgr_internal.h"
#include "src/core/iomgr/iocp_windows.h"
#include "src/core/iomgr/pollset.h"
#include "src/core/iomgr/pollset_windows.h"

<<<<<<< HEAD
static gpr_mu g_polling_mu;
=======
gpr_mu grpc_polling_mu;
>>>>>>> c15f4035
static grpc_pollset_worker *g_active_poller;
static grpc_pollset_worker g_global_root_worker;

void grpc_pollset_global_init() {
<<<<<<< HEAD
  gpr_mu_init(&g_polling_mu);
=======
  gpr_mu_init(&grpc_polling_mu);
>>>>>>> c15f4035
  g_active_poller = NULL;
  g_global_root_worker.links[GRPC_POLLSET_WORKER_LINK_GLOBAL].next =
    g_global_root_worker.links[GRPC_POLLSET_WORKER_LINK_GLOBAL].prev =
    &g_global_root_worker;
}

void grpc_pollset_global_shutdown() {
<<<<<<< HEAD
  gpr_mu_destroy(&g_polling_mu);
=======
  gpr_mu_destroy(&grpc_polling_mu);
>>>>>>> c15f4035
}

static void remove_worker(grpc_pollset_worker *worker, 
                          grpc_pollset_worker_link_type type) {
  worker->links[type].prev->links[type].next = worker->links[type].next;
  worker->links[type].next->links[type].prev = worker->links[type].prev;
  worker->links[type].next = worker->links[type].prev = worker;
}

static int has_workers(grpc_pollset_worker *root, grpc_pollset_worker_link_type type) {
  return root->links[type].next != root;
}

static grpc_pollset_worker *pop_front_worker(
    grpc_pollset_worker *root, grpc_pollset_worker_link_type type) {
  if (has_workers(root, type)) {
    grpc_pollset_worker *w = root->links[type].next;
    remove_worker(w, type);
    return w;
  } else {
    return NULL;
  }
}

static void push_back_worker(grpc_pollset_worker *root, 
                             grpc_pollset_worker_link_type type, 
                             grpc_pollset_worker *worker) {
  worker->links[type].next = root;
  worker->links[type].prev = worker->links[type].next->links[type].prev;
  worker->links[type].prev->links[type].next = 
    worker->links[type].next->links[type].prev = 
    worker;
}

static void push_front_worker(grpc_pollset_worker *root, 
                              grpc_pollset_worker_link_type type, 
                              grpc_pollset_worker *worker) {
  worker->links[type].prev = root;
  worker->links[type].next = worker->links[type].prev->links[type].next;
  worker->links[type].prev->links[type].next = 
    worker->links[type].next->links[type].prev = 
    worker;
}

/* There isn't really any such thing as a pollset under Windows, due to the
   nature of the IO completion ports. We're still going to provide a minimal
   set of features for the sake of the rest of grpc. But grpc_pollset_work
   won't actually do any polling, and return as quickly as possible. */

void grpc_pollset_init(grpc_pollset *pollset) {
  memset(pollset, 0, sizeof(*pollset));
<<<<<<< HEAD
  gpr_mu_init(&pollset->mu);
=======
>>>>>>> c15f4035
  pollset->root_worker.links[GRPC_POLLSET_WORKER_LINK_POLLSET].next = 
    pollset->root_worker.links[GRPC_POLLSET_WORKER_LINK_POLLSET].prev = 
    &pollset->root_worker;
}

void grpc_pollset_shutdown(grpc_exec_ctx *exec_ctx, grpc_pollset *pollset,
                           grpc_closure *closure) {
  gpr_mu_lock(&grpc_polling_mu);
  pollset->shutting_down = 1;
  grpc_pollset_kick(pollset, GRPC_POLLSET_KICK_BROADCAST);
  if (!pollset->is_iocp_worker) {
    grpc_exec_ctx_enqueue(exec_ctx, closure, 1);
  } else {
    pollset->on_shutdown = closure;
  }
<<<<<<< HEAD
  gpr_mu_unlock(&pollset->mu);
=======
  gpr_mu_unlock(&grpc_polling_mu);
>>>>>>> c15f4035
}

void grpc_pollset_destroy(grpc_pollset *pollset) {
}

void grpc_pollset_work(grpc_exec_ctx *exec_ctx, grpc_pollset *pollset,
                       grpc_pollset_worker *worker, gpr_timespec now,
                       gpr_timespec deadline) {
  int added_worker = 0;
  worker->links[GRPC_POLLSET_WORKER_LINK_POLLSET].next = 
    worker->links[GRPC_POLLSET_WORKER_LINK_POLLSET].prev = 
<<<<<<< HEAD
    NULL;
=======
    worker->links[GRPC_POLLSET_WORKER_LINK_GLOBAL].next =
    worker->links[GRPC_POLLSET_WORKER_LINK_GLOBAL].prev =
    NULL;
  worker->kicked = 0;
  worker->pollset = pollset;
>>>>>>> c15f4035
  gpr_cv_init(&worker->cv);
  if (grpc_alarm_check(exec_ctx, now, &deadline)) {
    goto done;
  }
  if (!pollset->kicked_without_pollers && !pollset->shutting_down) {
<<<<<<< HEAD
    gpr_mu_lock(&g_polling_mu);
=======
>>>>>>> c15f4035
    if (g_active_poller == NULL) {
      grpc_pollset_worker *next_worker;
      /* become poller */
      pollset->is_iocp_worker = 1;
      g_active_poller = worker;
<<<<<<< HEAD
      gpr_mu_unlock(&g_polling_mu);
      gpr_mu_unlock(&pollset->mu);
      grpc_iocp_work(exec_ctx, deadline);
      gpr_mu_lock(&pollset->mu);
      gpr_mu_lock(&g_polling_mu);
      pollset->is_iocp_worker = 0;
      g_active_poller = NULL;
      next_worker = pop_front_worker(&g_global_root_worker, GRPC_POLLSET_WORKER_LINK_GLOBAL);
      if (next_worker != NULL) {
        gpr_cv_signal(&next_worker->cv);
      }
      gpr_mu_unlock(&g_polling_mu);
=======
      gpr_mu_unlock(&grpc_polling_mu);
      grpc_iocp_work(exec_ctx, deadline);
      grpc_exec_ctx_flush(exec_ctx);
      gpr_mu_lock(&grpc_polling_mu);
      pollset->is_iocp_worker = 0;
      g_active_poller = NULL;
      /* try to get a worker from this pollsets worker list */
      next_worker = pop_front_worker(&pollset->root_worker, GRPC_POLLSET_WORKER_LINK_POLLSET);
      /* try to get a worker from the global list */
      next_worker = pop_front_worker(&g_global_root_worker, GRPC_POLLSET_WORKER_LINK_GLOBAL);
      if (next_worker != NULL) {
        next_worker->kicked = 1;
        gpr_cv_signal(&next_worker->cv);
      }
>>>>>>> c15f4035

      if (pollset->shutting_down && pollset->on_shutdown != NULL) {
        grpc_exec_ctx_enqueue(exec_ctx, pollset->on_shutdown, 1);
        pollset->on_shutdown = NULL;
      }
      goto done;
    }
    push_front_worker(&g_global_root_worker, GRPC_POLLSET_WORKER_LINK_GLOBAL, worker);
<<<<<<< HEAD
    gpr_mu_unlock(&g_polling_mu);
=======
>>>>>>> c15f4035
    push_front_worker(&pollset->root_worker, GRPC_POLLSET_WORKER_LINK_POLLSET, worker);
    added_worker = 1;
    while (!worker->kicked) {
      if (gpr_cv_wait(&worker->cv, &grpc_polling_mu, deadline)) {
        break;
      }
    }
  } else {
    pollset->kicked_without_pollers = 0;
  }
done:
  if (!grpc_closure_list_empty(exec_ctx->closure_list)) {
    gpr_mu_unlock(&grpc_polling_mu);
    grpc_exec_ctx_flush(exec_ctx);
    gpr_mu_lock(&grpc_polling_mu);
  }
  if (added_worker) {
    remove_worker(worker, GRPC_POLLSET_WORKER_LINK_GLOBAL);
    remove_worker(worker, GRPC_POLLSET_WORKER_LINK_POLLSET);
  }
  gpr_cv_destroy(&worker->cv);
}

void grpc_pollset_kick(grpc_pollset *p, grpc_pollset_worker *specific_worker) {
  if (specific_worker != NULL) {
    if (specific_worker == GRPC_POLLSET_KICK_BROADCAST) {
      for (specific_worker = p->root_worker.links[GRPC_POLLSET_WORKER_LINK_POLLSET].next;
           specific_worker != &p->root_worker;
           specific_worker = specific_worker->links[GRPC_POLLSET_WORKER_LINK_POLLSET].next) {
<<<<<<< HEAD
=======
        specific_worker->kicked = 1;
>>>>>>> c15f4035
        gpr_cv_signal(&specific_worker->cv);
      }
      p->kicked_without_pollers = 1;
      if (p->is_iocp_worker) {
        grpc_iocp_kick();
      }
    } else {
      if (p->is_iocp_worker) {
<<<<<<< HEAD
        gpr_mu_lock(&g_polling_mu);
        if (g_active_poller == specific_worker) {
          grpc_iocp_kick();
        }
        gpr_mu_unlock(&g_polling_mu);
      } else {
=======
        if (g_active_poller == specific_worker) {
          grpc_iocp_kick();
        }
      } else {
        specific_worker->kicked = 1;
>>>>>>> c15f4035
        gpr_cv_signal(&specific_worker->cv);
      }
    }
  } else {
    specific_worker = pop_front_worker(&p->root_worker, GRPC_POLLSET_WORKER_LINK_POLLSET);
    if (specific_worker != NULL) {
      grpc_pollset_kick(p, specific_worker);
    } else if (p->is_iocp_worker) {
      grpc_iocp_kick();
    } else {
      p->kicked_without_pollers = 1;
    }
  }
}

void grpc_kick_poller(void) {
  grpc_iocp_kick();
}

#endif /* GPR_WINSOCK_SOCKET */<|MERGE_RESOLUTION|>--- conflicted
+++ resolved
@@ -43,20 +43,12 @@
 #include "src/core/iomgr/pollset.h"
 #include "src/core/iomgr/pollset_windows.h"
 
-<<<<<<< HEAD
-static gpr_mu g_polling_mu;
-=======
 gpr_mu grpc_polling_mu;
->>>>>>> c15f4035
 static grpc_pollset_worker *g_active_poller;
 static grpc_pollset_worker g_global_root_worker;
 
 void grpc_pollset_global_init() {
-<<<<<<< HEAD
-  gpr_mu_init(&g_polling_mu);
-=======
   gpr_mu_init(&grpc_polling_mu);
->>>>>>> c15f4035
   g_active_poller = NULL;
   g_global_root_worker.links[GRPC_POLLSET_WORKER_LINK_GLOBAL].next =
     g_global_root_worker.links[GRPC_POLLSET_WORKER_LINK_GLOBAL].prev =
@@ -64,11 +56,7 @@
 }
 
 void grpc_pollset_global_shutdown() {
-<<<<<<< HEAD
-  gpr_mu_destroy(&g_polling_mu);
-=======
   gpr_mu_destroy(&grpc_polling_mu);
->>>>>>> c15f4035
 }
 
 static void remove_worker(grpc_pollset_worker *worker, 
@@ -120,10 +108,6 @@
 
 void grpc_pollset_init(grpc_pollset *pollset) {
   memset(pollset, 0, sizeof(*pollset));
-<<<<<<< HEAD
-  gpr_mu_init(&pollset->mu);
-=======
->>>>>>> c15f4035
   pollset->root_worker.links[GRPC_POLLSET_WORKER_LINK_POLLSET].next = 
     pollset->root_worker.links[GRPC_POLLSET_WORKER_LINK_POLLSET].prev = 
     &pollset->root_worker;
@@ -139,11 +123,7 @@
   } else {
     pollset->on_shutdown = closure;
   }
-<<<<<<< HEAD
-  gpr_mu_unlock(&pollset->mu);
-=======
   gpr_mu_unlock(&grpc_polling_mu);
->>>>>>> c15f4035
 }
 
 void grpc_pollset_destroy(grpc_pollset *pollset) {
@@ -155,43 +135,21 @@
   int added_worker = 0;
   worker->links[GRPC_POLLSET_WORKER_LINK_POLLSET].next = 
     worker->links[GRPC_POLLSET_WORKER_LINK_POLLSET].prev = 
-<<<<<<< HEAD
-    NULL;
-=======
     worker->links[GRPC_POLLSET_WORKER_LINK_GLOBAL].next =
     worker->links[GRPC_POLLSET_WORKER_LINK_GLOBAL].prev =
     NULL;
   worker->kicked = 0;
   worker->pollset = pollset;
->>>>>>> c15f4035
   gpr_cv_init(&worker->cv);
   if (grpc_alarm_check(exec_ctx, now, &deadline)) {
     goto done;
   }
   if (!pollset->kicked_without_pollers && !pollset->shutting_down) {
-<<<<<<< HEAD
-    gpr_mu_lock(&g_polling_mu);
-=======
->>>>>>> c15f4035
     if (g_active_poller == NULL) {
       grpc_pollset_worker *next_worker;
       /* become poller */
       pollset->is_iocp_worker = 1;
       g_active_poller = worker;
-<<<<<<< HEAD
-      gpr_mu_unlock(&g_polling_mu);
-      gpr_mu_unlock(&pollset->mu);
-      grpc_iocp_work(exec_ctx, deadline);
-      gpr_mu_lock(&pollset->mu);
-      gpr_mu_lock(&g_polling_mu);
-      pollset->is_iocp_worker = 0;
-      g_active_poller = NULL;
-      next_worker = pop_front_worker(&g_global_root_worker, GRPC_POLLSET_WORKER_LINK_GLOBAL);
-      if (next_worker != NULL) {
-        gpr_cv_signal(&next_worker->cv);
-      }
-      gpr_mu_unlock(&g_polling_mu);
-=======
       gpr_mu_unlock(&grpc_polling_mu);
       grpc_iocp_work(exec_ctx, deadline);
       grpc_exec_ctx_flush(exec_ctx);
@@ -206,7 +164,6 @@
         next_worker->kicked = 1;
         gpr_cv_signal(&next_worker->cv);
       }
->>>>>>> c15f4035
 
       if (pollset->shutting_down && pollset->on_shutdown != NULL) {
         grpc_exec_ctx_enqueue(exec_ctx, pollset->on_shutdown, 1);
@@ -215,10 +172,6 @@
       goto done;
     }
     push_front_worker(&g_global_root_worker, GRPC_POLLSET_WORKER_LINK_GLOBAL, worker);
-<<<<<<< HEAD
-    gpr_mu_unlock(&g_polling_mu);
-=======
->>>>>>> c15f4035
     push_front_worker(&pollset->root_worker, GRPC_POLLSET_WORKER_LINK_POLLSET, worker);
     added_worker = 1;
     while (!worker->kicked) {
@@ -248,10 +201,7 @@
       for (specific_worker = p->root_worker.links[GRPC_POLLSET_WORKER_LINK_POLLSET].next;
            specific_worker != &p->root_worker;
            specific_worker = specific_worker->links[GRPC_POLLSET_WORKER_LINK_POLLSET].next) {
-<<<<<<< HEAD
-=======
         specific_worker->kicked = 1;
->>>>>>> c15f4035
         gpr_cv_signal(&specific_worker->cv);
       }
       p->kicked_without_pollers = 1;
@@ -260,20 +210,11 @@
       }
     } else {
       if (p->is_iocp_worker) {
-<<<<<<< HEAD
-        gpr_mu_lock(&g_polling_mu);
-        if (g_active_poller == specific_worker) {
-          grpc_iocp_kick();
-        }
-        gpr_mu_unlock(&g_polling_mu);
-      } else {
-=======
         if (g_active_poller == specific_worker) {
           grpc_iocp_kick();
         }
       } else {
         specific_worker->kicked = 1;
->>>>>>> c15f4035
         gpr_cv_signal(&specific_worker->cv);
       }
     }
