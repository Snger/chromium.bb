--- conflicted
+++ resolved
@@ -227,12 +227,9 @@
   /* pollset->mu already held */
   int added_worker = 0;
   int locked = 1;
-<<<<<<< HEAD
-  GRPC_TIMER_BEGIN(GRPC_PTAG_POLLSET_WORK, 0);
-=======
   int queued_work = 0;
   int keep_polling = 0;
->>>>>>> 2a4a6cfb
+  GRPC_TIMER_BEGIN(GRPC_PTAG_POLLSET_WORK, 0);
   /* this must happen before we (potentially) drop pollset->mu */
   worker->next = worker->prev = NULL;
   worker->reevaluate_polling_on_wakeup = 0;
@@ -264,28 +261,6 @@
     locked = 0;
     goto done;
   }
-<<<<<<< HEAD
-  if (!pollset->kicked_without_pollers) {
-    push_front_worker(pollset, worker);
-    added_worker = 1;
-    gpr_tls_set(&g_current_thread_poller, (gpr_intptr)pollset);
-    gpr_tls_set(&g_current_thread_worker, (gpr_intptr)worker);
-    GRPC_TIMER_BEGIN(GRPC_PTAG_POLLSET_WORK, 0);
-    pollset->vtable->maybe_work_and_unlock(exec_ctx, pollset, worker, deadline,
-                                           now);
-    GRPC_TIMER_END(GRPC_PTAG_POLLSET_WORK, 0);
-    locked = 0;
-    gpr_tls_set(&g_current_thread_poller, 0);
-    gpr_tls_set(&g_current_thread_worker, 0);
-  } else {
-    pollset->kicked_without_pollers = 0;
-  }
-done:
-  if (!locked) {
-    grpc_exec_ctx_flush(exec_ctx);
-    gpr_mu_lock(&pollset->mu);
-    locked = 1;
-=======
   /* Start polling, and keep doing so while we're being asked to
      re-evaluate our pollers (this allows poll() based pollers to
      ensure they don't miss wakeups) */
@@ -299,8 +274,10 @@
       }
       gpr_tls_set(&g_current_thread_poller, (gpr_intptr)pollset);
       gpr_tls_set(&g_current_thread_worker, (gpr_intptr)worker);
+      GRPC_TIMER_BEGIN(GRPC_PTAG_POLLSET_WORK, 0);
       pollset->vtable->maybe_work_and_unlock(exec_ctx, pollset, worker,
                                              deadline, now);
+      GRPC_TIMER_END(GRPC_PTAG_POLLSET_WORK, 0);
       locked = 0;
       gpr_tls_set(&g_current_thread_poller, 0);
       gpr_tls_set(&g_current_thread_worker, 0);
@@ -330,7 +307,6 @@
       }
       keep_polling = 1;
     }
->>>>>>> 2a4a6cfb
   }
   if (added_worker) {
     remove_worker(pollset, worker);
