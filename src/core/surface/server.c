/*
 *
 * Copyright 2015, Google Inc.
 * All rights reserved.
 *
 * Redistribution and use in source and binary forms, with or without
 * modification, are permitted provided that the following conditions are
 * met:
 *
 *     * Redistributions of source code must retain the above copyright
 * notice, this list of conditions and the following disclaimer.
 *     * Redistributions in binary form must reproduce the above
 * copyright notice, this list of conditions and the following disclaimer
 * in the documentation and/or other materials provided with the
 * distribution.
 *     * Neither the name of Google Inc. nor the names of its
 * contributors may be used to endorse or promote products derived from
 * this software without specific prior written permission.
 *
 * THIS SOFTWARE IS PROVIDED BY THE COPYRIGHT HOLDERS AND CONTRIBUTORS
 * "AS IS" AND ANY EXPRESS OR IMPLIED WARRANTIES, INCLUDING, BUT NOT
 * LIMITED TO, THE IMPLIED WARRANTIES OF MERCHANTABILITY AND FITNESS FOR
 * A PARTICULAR PURPOSE ARE DISCLAIMED. IN NO EVENT SHALL THE COPYRIGHT
 * OWNER OR CONTRIBUTORS BE LIABLE FOR ANY DIRECT, INDIRECT, INCIDENTAL,
 * SPECIAL, EXEMPLARY, OR CONSEQUENTIAL DAMAGES (INCLUDING, BUT NOT
 * LIMITED TO, PROCUREMENT OF SUBSTITUTE GOODS OR SERVICES; LOSS OF USE,
 * DATA, OR PROFITS; OR BUSINESS INTERRUPTION) HOWEVER CAUSED AND ON ANY
 * THEORY OF LIABILITY, WHETHER IN CONTRACT, STRICT LIABILITY, OR TORT
 * (INCLUDING NEGLIGENCE OR OTHERWISE) ARISING IN ANY WAY OUT OF THE USE
 * OF THIS SOFTWARE, EVEN IF ADVISED OF THE POSSIBILITY OF SUCH DAMAGE.
 *
 */

#include "src/core/surface/server.h"

#include <stdlib.h>
#include <string.h>

#include "src/core/channel/census_filter.h"
#include "src/core/channel/channel_args.h"
#include "src/core/channel/connected_channel.h"
#include "src/core/iomgr/iomgr.h"
#include "src/core/support/string.h"
#include "src/core/surface/call.h"
#include "src/core/surface/channel.h"
#include "src/core/surface/completion_queue.h"
#include "src/core/surface/init.h"
#include "src/core/transport/metadata.h"
#include <grpc/support/alloc.h>
#include <grpc/support/log.h>
#include <grpc/support/useful.h>

typedef enum { PENDING_START, ALL_CALLS, CALL_LIST_COUNT } call_list;

typedef struct listener {
  void *arg;
  void (*start)(grpc_server *server, void *arg, grpc_pollset **pollsets,
                size_t pollset_count);
  void (*destroy)(grpc_server *server, void *arg);
  struct listener *next;
} listener;

typedef struct call_data call_data;
typedef struct channel_data channel_data;
typedef struct registered_method registered_method;

typedef struct {
  call_data *next;
  call_data *prev;
} call_link;

typedef enum { BATCH_CALL, REGISTERED_CALL } requested_call_type;

typedef struct {
  requested_call_type type;
  void *tag;
  grpc_completion_queue *cq_bound_to_call;
  grpc_completion_queue *cq_for_notification;
  grpc_call **call;
  union {
    struct {
      grpc_call_details *details;
      grpc_metadata_array *initial_metadata;
    } batch;
    struct {
      registered_method *registered_method;
      gpr_timespec *deadline;
      grpc_metadata_array *initial_metadata;
      grpc_byte_buffer **optional_payload;
    } registered;
  } data;
} requested_call;

typedef struct {
  requested_call *calls;
  size_t count;
  size_t capacity;
} requested_call_array;

struct registered_method {
  char *method;
  char *host;
  call_data *pending;
  requested_call_array requested;
  registered_method *next;
};

typedef struct channel_registered_method {
  registered_method *server_registered_method;
  grpc_mdstr *method;
  grpc_mdstr *host;
} channel_registered_method;

struct channel_data {
  grpc_server *server;
  grpc_channel *channel;
  grpc_mdstr *path_key;
  grpc_mdstr *authority_key;
  /* linked list of all channels on a server */
  channel_data *next;
  channel_data *prev;
  channel_registered_method *registered_methods;
  gpr_uint32 registered_method_slots;
  gpr_uint32 registered_method_max_probes;
};

struct grpc_server {
  size_t channel_filter_count;
  const grpc_channel_filter **channel_filters;
  grpc_channel_args *channel_args;

  grpc_completion_queue **cqs;
  grpc_pollset **pollsets;
  size_t cq_count;

  gpr_mu mu;
  gpr_cv cv;

  registered_method *registered_methods;
  requested_call_array requested_calls;

  gpr_uint8 shutdown;
  size_t num_shutdown_tags;
  void **shutdown_tags;

  call_data *lists[CALL_LIST_COUNT];
  channel_data root_channel_data;

  listener *listeners;
  int listeners_destroyed;
  gpr_refcount internal_refcount;
};

typedef enum {
  /* waiting for metadata */
  NOT_STARTED,
  /* inital metadata read, not flow controlled in yet */
  PENDING,
  /* flow controlled in, on completion queue */
  ACTIVATED,
  /* cancelled before being queued */
  ZOMBIED
} call_state;

struct call_data {
  grpc_call *call;

  call_state state;
  grpc_mdstr *path;
  grpc_mdstr *host;
  gpr_timespec deadline;
  int got_initial_metadata;

  grpc_completion_queue *cq_new;

  grpc_stream_op_buffer *recv_ops;
  grpc_stream_state *recv_state;
  void (*on_done_recv)(void *user_data, int success);
  void *recv_user_data;

  call_data **root[CALL_LIST_COUNT];
  call_link links[CALL_LIST_COUNT];
};

#define SERVER_FROM_CALL_ELEM(elem) \
  (((channel_data *)(elem)->channel_data)->server)

static void begin_call(grpc_server *server, call_data *calld,
                       requested_call *rc);
static void fail_call(grpc_server *server, requested_call *rc);

static int call_list_join(call_data **root, call_data *call, call_list list) {
  GPR_ASSERT(!call->root[list]);
  call->root[list] = root;
  if (!*root) {
    *root = call;
    call->links[list].next = call->links[list].prev = call;
  } else {
    call->links[list].next = *root;
    call->links[list].prev = (*root)->links[list].prev;
    call->links[list].next->links[list].prev =
        call->links[list].prev->links[list].next = call;
  }
  return 1;
}

static call_data *call_list_remove_head(call_data **root, call_list list) {
  call_data *out = *root;
  if (out) {
    out->root[list] = NULL;
    if (out->links[list].next == out) {
      *root = NULL;
    } else {
      *root = out->links[list].next;
      out->links[list].next->links[list].prev = out->links[list].prev;
      out->links[list].prev->links[list].next = out->links[list].next;
    }
  }
  return out;
}

static int call_list_remove(call_data *call, call_list list) {
  call_data **root = call->root[list];
  if (root == NULL) return 0;
  call->root[list] = NULL;
  if (*root == call) {
    *root = call->links[list].next;
    if (*root == call) {
      *root = NULL;
      return 1;
    }
  }
  GPR_ASSERT(*root != call);
  call->links[list].next->links[list].prev = call->links[list].prev;
  call->links[list].prev->links[list].next = call->links[list].next;
  return 1;
}

static void requested_call_array_destroy(requested_call_array *array) {
  gpr_free(array->calls);
}

static requested_call *requested_call_array_add(requested_call_array *array) {
  requested_call *rc;
  if (array->count == array->capacity) {
    array->capacity = GPR_MAX(array->capacity + 8, array->capacity * 2);
    array->calls =
        gpr_realloc(array->calls, sizeof(requested_call) * array->capacity);
  }
  rc = &array->calls[array->count++];
  memset(rc, 0, sizeof(*rc));
  return rc;
}

static void server_ref(grpc_server *server) {
  gpr_ref(&server->internal_refcount);
}

static void server_unref(grpc_server *server) {
  registered_method *rm;
  size_t i;
  if (gpr_unref(&server->internal_refcount)) {
    grpc_channel_args_destroy(server->channel_args);
    gpr_mu_destroy(&server->mu);
    gpr_cv_destroy(&server->cv);
    gpr_free(server->channel_filters);
    requested_call_array_destroy(&server->requested_calls);
    while ((rm = server->registered_methods) != NULL) {
      server->registered_methods = rm->next;
      gpr_free(rm->method);
      gpr_free(rm->host);
      requested_call_array_destroy(&rm->requested);
      gpr_free(rm);
    }
    for (i = 0; i < server->cq_count; i++) {
      grpc_cq_internal_unref(server->cqs[i]);
    }
    gpr_free(server->cqs);
    gpr_free(server->pollsets);
    gpr_free(server->shutdown_tags);
    gpr_free(server);
  }
}

static int is_channel_orphaned(channel_data *chand) {
  return chand->next == chand;
}

static void orphan_channel(channel_data *chand) {
  chand->next->prev = chand->prev;
  chand->prev->next = chand->next;
  chand->next = chand->prev = chand;
}

static void finish_destroy_channel(void *cd, int success) {
  channel_data *chand = cd;
  grpc_server *server = chand->server;
  grpc_channel_internal_unref(chand->channel);
  server_unref(server);
}

static void destroy_channel(channel_data *chand) {
  if (is_channel_orphaned(chand)) return;
  GPR_ASSERT(chand->server != NULL);
  orphan_channel(chand);
  server_ref(chand->server);
  grpc_iomgr_add_callback(finish_destroy_channel, chand);
}

static void finish_start_new_rpc_and_unlock(grpc_server *server,
                                            grpc_call_element *elem,
                                            call_data **pending_root,
                                            requested_call_array *array) {
  requested_call rc;
  call_data *calld = elem->call_data;
  if (array->count == 0) {
    calld->state = PENDING;
    call_list_join(pending_root, calld, PENDING_START);
    gpr_mu_unlock(&server->mu);
  } else {
    rc = array->calls[--array->count];
    calld->state = ACTIVATED;
    gpr_mu_unlock(&server->mu);
    begin_call(server, calld, &rc);
  }
}

static void start_new_rpc(grpc_call_element *elem) {
  channel_data *chand = elem->channel_data;
  call_data *calld = elem->call_data;
  grpc_server *server = chand->server;
  gpr_uint32 i;
  gpr_uint32 hash;
  channel_registered_method *rm;

  gpr_mu_lock(&server->mu);
  if (chand->registered_methods && calld->path && calld->host) {
    /* TODO(ctiller): unify these two searches */
    /* check for an exact match with host */
    hash = GRPC_MDSTR_KV_HASH(calld->host->hash, calld->path->hash);
    for (i = 0; i < chand->registered_method_max_probes; i++) {
      rm = &chand->registered_methods[(hash + i) %
                                      chand->registered_method_slots];
      if (!rm) break;
      if (rm->host != calld->host) continue;
      if (rm->method != calld->path) continue;
      finish_start_new_rpc_and_unlock(server, elem,
                                      &rm->server_registered_method->pending,
                                      &rm->server_registered_method->requested);
      return;
    }
    /* check for a wildcard method definition (no host set) */
    hash = GRPC_MDSTR_KV_HASH(0, calld->path->hash);
    for (i = 0; i <= chand->registered_method_max_probes; i++) {
      rm = &chand->registered_methods[(hash + i) %
                                      chand->registered_method_slots];
      if (!rm) break;
      if (rm->host != NULL) continue;
      if (rm->method != calld->path) continue;
      finish_start_new_rpc_and_unlock(server, elem,
                                      &rm->server_registered_method->pending,
                                      &rm->server_registered_method->requested);
      return;
    }
  }
  finish_start_new_rpc_and_unlock(server, elem, &server->lists[PENDING_START],
                                  &server->requested_calls);
}

static void kill_zombie(void *elem, int success) {
  grpc_call_destroy(grpc_call_from_top_element(elem));
}

static grpc_mdelem *server_filter(void *user_data, grpc_mdelem *md) {
  grpc_call_element *elem = user_data;
  channel_data *chand = elem->channel_data;
  call_data *calld = elem->call_data;
  if (md->key == chand->path_key) {
    calld->path = grpc_mdstr_ref(md->value);
    return NULL;
  } else if (md->key == chand->authority_key) {
    calld->host = grpc_mdstr_ref(md->value);
    return NULL;
  }
  return md;
}

static void server_on_recv(void *ptr, int success) {
  grpc_call_element *elem = ptr;
  call_data *calld = elem->call_data;
  channel_data *chand = elem->channel_data;

  if (success && !calld->got_initial_metadata) {
    size_t i;
    size_t nops = calld->recv_ops->nops;
    grpc_stream_op *ops = calld->recv_ops->ops;
    for (i = 0; i < nops; i++) {
      grpc_stream_op *op = &ops[i];
      if (op->type != GRPC_OP_METADATA) continue;
      grpc_metadata_batch_filter(&op->data.metadata, server_filter, elem);
      if (0 != gpr_time_cmp(op->data.metadata.deadline, gpr_inf_future)) {
        calld->deadline = op->data.metadata.deadline;
      }
      calld->got_initial_metadata = 1;
      start_new_rpc(elem);
      break;
    }
  }

  switch (*calld->recv_state) {
    case GRPC_STREAM_OPEN:
      break;
    case GRPC_STREAM_SEND_CLOSED:
      break;
    case GRPC_STREAM_RECV_CLOSED:
      gpr_mu_lock(&chand->server->mu);
      if (calld->state == NOT_STARTED) {
        calld->state = ZOMBIED;
        grpc_iomgr_add_callback(kill_zombie, elem);
      }
      gpr_mu_unlock(&chand->server->mu);
      break;
    case GRPC_STREAM_CLOSED:
      gpr_mu_lock(&chand->server->mu);
      if (calld->state == NOT_STARTED) {
        calld->state = ZOMBIED;
        grpc_iomgr_add_callback(kill_zombie, elem);
      } else if (calld->state == PENDING) {
        call_list_remove(calld, PENDING_START);
      }
      gpr_mu_unlock(&chand->server->mu);
      break;
  }

  calld->on_done_recv(calld->recv_user_data, success);
}

static void server_mutate_op(grpc_call_element *elem, grpc_transport_op *op) {
  call_data *calld = elem->call_data;

  if (op->recv_ops) {
    /* substitute our callback for the higher callback */
    calld->recv_ops = op->recv_ops;
    calld->recv_state = op->recv_state;
    calld->on_done_recv = op->on_done_recv;
    calld->recv_user_data = op->recv_user_data;
    op->on_done_recv = server_on_recv;
    op->recv_user_data = elem;
  }
}

static void server_start_transport_op(grpc_call_element *elem,
                                      grpc_transport_op *op) {
  GRPC_CALL_LOG_OP(GPR_INFO, elem, op);
  server_mutate_op(elem, op);
  grpc_call_next_op(elem, op);
}

static void channel_op(grpc_channel_element *elem,
                       grpc_channel_element *from_elem, grpc_channel_op *op) {
  channel_data *chand = elem->channel_data;
  grpc_server *server = chand->server;

  switch (op->type) {
    case GRPC_ACCEPT_CALL:
      /* create a call */
      grpc_call_create(chand->channel, NULL,
                       op->data.accept_call.transport_server_data, NULL, 0,
                       gpr_inf_future);
      break;
    case GRPC_TRANSPORT_CLOSED:
      /* if the transport is closed for a server channel, we destroy the
         channel */
      gpr_mu_lock(&server->mu);
      server_ref(server);
      destroy_channel(chand);
      gpr_mu_unlock(&server->mu);
      server_unref(server);
      break;
    case GRPC_TRANSPORT_GOAWAY:
      gpr_slice_unref(op->data.goaway.message);
      break;
    default:
      GPR_ASSERT(op->dir == GRPC_CALL_DOWN);
      grpc_channel_next_op(elem, op);
      break;
  }
}

static void finish_shutdown_channel(void *cd, int success) {
  channel_data *chand = cd;
  grpc_channel_op op;
  op.type = GRPC_CHANNEL_DISCONNECT;
  op.dir = GRPC_CALL_DOWN;
  channel_op(grpc_channel_stack_element(
                 grpc_channel_get_channel_stack(chand->channel), 0),
             NULL, &op);
  grpc_channel_internal_unref(chand->channel);
}

static void shutdown_channel(channel_data *chand) {
  grpc_channel_internal_ref(chand->channel);
  grpc_iomgr_add_callback(finish_shutdown_channel, chand);
}

static void init_call_elem(grpc_call_element *elem,
                           const void *server_transport_data,
                           grpc_transport_op *initial_op) {
  call_data *calld = elem->call_data;
  channel_data *chand = elem->channel_data;
  memset(calld, 0, sizeof(call_data));
  calld->deadline = gpr_inf_future;
  calld->call = grpc_call_from_top_element(elem);

  gpr_mu_lock(&chand->server->mu);
  call_list_join(&chand->server->lists[ALL_CALLS], calld, ALL_CALLS);
  gpr_mu_unlock(&chand->server->mu);

  server_ref(chand->server);

  if (initial_op) server_mutate_op(elem, initial_op);
}

static void destroy_call_elem(grpc_call_element *elem) {
  channel_data *chand = elem->channel_data;
  call_data *calld = elem->call_data;
  size_t i, j;

  gpr_mu_lock(&chand->server->mu);
  for (i = 0; i < CALL_LIST_COUNT; i++) {
    call_list_remove(elem->call_data, i);
  }
  if (chand->server->shutdown && chand->server->lists[ALL_CALLS] == NULL) {
    for (i = 0; i < chand->server->num_shutdown_tags; i++) {
      for (j = 0; j < chand->server->cq_count; j++) {
        grpc_cq_end_op(chand->server->cqs[j], chand->server->shutdown_tags[i],
                       NULL, 1);
      }
    }
  }
  gpr_mu_unlock(&chand->server->mu);

  if (calld->host) {
    grpc_mdstr_unref(calld->host);
  }
  if (calld->path) {
    grpc_mdstr_unref(calld->path);
  }

  server_unref(chand->server);
}

static void init_channel_elem(grpc_channel_element *elem,
                              const grpc_channel_args *args,
                              grpc_mdctx *metadata_context, int is_first,
                              int is_last) {
  channel_data *chand = elem->channel_data;
  GPR_ASSERT(is_first);
  GPR_ASSERT(!is_last);
  chand->server = NULL;
  chand->channel = NULL;
  chand->path_key = grpc_mdstr_from_string(metadata_context, ":path");
  chand->authority_key = grpc_mdstr_from_string(metadata_context, ":authority");
  chand->next = chand->prev = chand;
  chand->registered_methods = NULL;
}

static void destroy_channel_elem(grpc_channel_element *elem) {
  size_t i;
  channel_data *chand = elem->channel_data;
  if (chand->registered_methods) {
    for (i = 0; i < chand->registered_method_slots; i++) {
      if (chand->registered_methods[i].method) {
        grpc_mdstr_unref(chand->registered_methods[i].method);
      }
      if (chand->registered_methods[i].host) {
        grpc_mdstr_unref(chand->registered_methods[i].host);
      }
    }
    gpr_free(chand->registered_methods);
  }
  if (chand->server) {
    gpr_mu_lock(&chand->server->mu);
    chand->next->prev = chand->prev;
    chand->prev->next = chand->next;
    chand->next = chand->prev = chand;
    gpr_mu_unlock(&chand->server->mu);
    grpc_mdstr_unref(chand->path_key);
    grpc_mdstr_unref(chand->authority_key);
    server_unref(chand->server);
  }
}

static const grpc_channel_filter server_surface_filter = {
    server_start_transport_op, channel_op, sizeof(call_data), init_call_elem,
    destroy_call_elem, sizeof(channel_data), init_channel_elem,
    destroy_channel_elem, "server",
};

void grpc_server_register_completion_queue(grpc_server *server,
                                           grpc_completion_queue *cq) {
  size_t i, n;
  for (i = 0; i < server->cq_count; i++) {
    if (server->cqs[i] == cq) return;
  }
  grpc_cq_internal_ref(cq);
  n = server->cq_count++;
  server->cqs = gpr_realloc(server->cqs,
                            server->cq_count * sizeof(grpc_completion_queue *));
  server->cqs[n] = cq;
}

grpc_server *grpc_server_create_from_filters(grpc_channel_filter **filters,
                                             size_t filter_count,
                                             const grpc_channel_args *args) {
  size_t i;
  int census_enabled = grpc_channel_args_is_census_enabled(args);

  grpc_server *server = gpr_malloc(sizeof(grpc_server));

  GPR_ASSERT(grpc_is_initialized() && "call grpc_init()");

  memset(server, 0, sizeof(grpc_server));

  gpr_mu_init(&server->mu);
  gpr_cv_init(&server->cv);

  /* decremented by grpc_server_destroy */
  gpr_ref_init(&server->internal_refcount, 1);
  server->root_channel_data.next = server->root_channel_data.prev =
      &server->root_channel_data;

  /* Server filter stack is:

     server_surface_filter - for making surface API calls
     grpc_server_census_filter (optional) - for stats collection and tracing
     {passed in filter stack}
     grpc_connected_channel_filter - for interfacing with transports */
  server->channel_filter_count = filter_count + 1 + census_enabled;
  server->channel_filters =
      gpr_malloc(server->channel_filter_count * sizeof(grpc_channel_filter *));
  server->channel_filters[0] = &server_surface_filter;
  if (census_enabled) {
    server->channel_filters[1] = &grpc_server_census_filter;
  }
  for (i = 0; i < filter_count; i++) {
    server->channel_filters[i + 1 + census_enabled] = filters[i];
  }

  server->channel_args = grpc_channel_args_copy(args);

  return server;
}

static int streq(const char *a, const char *b) {
  if (a == NULL && b == NULL) return 1;
  if (a == NULL) return 0;
  if (b == NULL) return 0;
  return 0 == strcmp(a, b);
}

void *grpc_server_register_method(grpc_server *server, const char *method,
                                  const char *host) {
  registered_method *m;
  if (!method) {
    gpr_log(GPR_ERROR, "%s method string cannot be NULL", __FUNCTION__);
    return NULL;
  }
  for (m = server->registered_methods; m; m = m->next) {
    if (streq(m->method, method) && streq(m->host, host)) {
      gpr_log(GPR_ERROR, "duplicate registration for %s@%s", method,
              host ? host : "*");
      return NULL;
    }
  }
  m = gpr_malloc(sizeof(registered_method));
  memset(m, 0, sizeof(*m));
  m->method = gpr_strdup(method);
  m->host = gpr_strdup(host);
  m->next = server->registered_methods;
  server->registered_methods = m;
  return m;
}

void grpc_server_start(grpc_server *server) {
  listener *l;
  size_t i;

  server->pollsets = gpr_malloc(sizeof(grpc_pollset *) * server->cq_count);
  for (i = 0; i < server->cq_count; i++) {
    server->pollsets[i] = grpc_cq_pollset(server->cqs[i]);
  }

  for (l = server->listeners; l; l = l->next) {
    l->start(server, l->arg, server->pollsets, server->cq_count);
  }
}

grpc_transport_setup_result grpc_server_setup_transport(
    grpc_server *s, grpc_transport *transport,
    grpc_channel_filter const **extra_filters, size_t num_extra_filters,
    grpc_mdctx *mdctx) {
  size_t num_filters = s->channel_filter_count + num_extra_filters + 1;
  grpc_channel_filter const **filters =
      gpr_malloc(sizeof(grpc_channel_filter *) * num_filters);
  size_t i;
  size_t num_registered_methods;
  size_t alloc;
  registered_method *rm;
  channel_registered_method *crm;
  grpc_channel *channel;
  channel_data *chand;
  grpc_mdstr *host;
  grpc_mdstr *method;
  gpr_uint32 hash;
  gpr_uint32 slots;
  gpr_uint32 probes;
  gpr_uint32 max_probes = 0;
  grpc_transport_setup_result result;

  for (i = 0; i < s->channel_filter_count; i++) {
    filters[i] = s->channel_filters[i];
  }
  for (; i < s->channel_filter_count + num_extra_filters; i++) {
    filters[i] = extra_filters[i - s->channel_filter_count];
  }
  filters[i] = &grpc_connected_channel_filter;

  for (i = 0; i < s->cq_count; i++) {
    grpc_transport_add_to_pollset(transport, grpc_cq_pollset(s->cqs[i]));
  }

  channel = grpc_channel_create_from_filters(filters, num_filters,
                                             s->channel_args, mdctx, 0);
  chand = (channel_data *)grpc_channel_stack_element(
              grpc_channel_get_channel_stack(channel), 0)
              ->channel_data;
  chand->server = s;
  server_ref(s);
  chand->channel = channel;

  num_registered_methods = 0;
  for (rm = s->registered_methods; rm; rm = rm->next) {
    num_registered_methods++;
  }
  /* build a lookup table phrased in terms of mdstr's in this channels context
     to quickly find registered methods */
  if (num_registered_methods > 0) {
    slots = 2 * num_registered_methods;
    alloc = sizeof(channel_registered_method) * slots;
    chand->registered_methods = gpr_malloc(alloc);
    memset(chand->registered_methods, 0, alloc);
    for (rm = s->registered_methods; rm; rm = rm->next) {
      host = rm->host ? grpc_mdstr_from_string(mdctx, rm->host) : NULL;
      method = grpc_mdstr_from_string(mdctx, rm->method);
      hash = GRPC_MDSTR_KV_HASH(host ? host->hash : 0, method->hash);
      for (probes = 0; chand->registered_methods[(hash + probes) % slots]
                           .server_registered_method != NULL;
           probes++)
        ;
      if (probes > max_probes) max_probes = probes;
      crm = &chand->registered_methods[(hash + probes) % slots];
      crm->server_registered_method = rm;
      crm->host = host;
      crm->method = method;
    }
    chand->registered_method_slots = slots;
    chand->registered_method_max_probes = max_probes;
  }

  result = grpc_connected_channel_bind_transport(
      grpc_channel_get_channel_stack(channel), transport);

  gpr_mu_lock(&s->mu);
  chand->next = &s->root_channel_data;
  chand->prev = chand->next->prev;
  chand->next->prev = chand->prev->next = chand;
  gpr_mu_unlock(&s->mu);

  gpr_free(filters);

  return result;
}

static int num_listeners(grpc_server *server) {
  listener *l;
  int n = 0;
  for (l = server->listeners; l; l = l->next) {
    n++;
  }
  return n;
}

static void shutdown_internal(grpc_server *server, gpr_uint8 have_shutdown_tag,
                              void *shutdown_tag) {
  listener *l;
  requested_call_array requested_calls;
  channel_data **channels;
  channel_data *c;
  size_t nchannels;
  size_t i, j;
  grpc_channel_op op;
  grpc_channel_element *elem;
  registered_method *rm;

  /* lock, and gather up some stuff to do */
  gpr_mu_lock(&server->mu);
  if (have_shutdown_tag) {
    for (i = 0; i < server->cq_count; i++) {
      grpc_cq_begin_op(server->cqs[i], NULL);
    }
    server->shutdown_tags =
        gpr_realloc(server->shutdown_tags,
                    sizeof(void *) * (server->num_shutdown_tags + 1));
    server->shutdown_tags[server->num_shutdown_tags++] = shutdown_tag;
  }
  if (server->shutdown) {
    gpr_mu_unlock(&server->mu);
    return;
  }

  nchannels = 0;
  for (c = server->root_channel_data.next; c != &server->root_channel_data;
       c = c->next) {
    nchannels++;
  }
  channels = gpr_malloc(sizeof(channel_data *) * nchannels);
  i = 0;
  for (c = server->root_channel_data.next; c != &server->root_channel_data;
       c = c->next) {
    grpc_channel_internal_ref(c->channel);
    channels[i] = c;
    i++;
  }

  /* collect all unregistered then registered calls */
  requested_calls = server->requested_calls;
  memset(&server->requested_calls, 0, sizeof(server->requested_calls));
  for (rm = server->registered_methods; rm; rm = rm->next) {
    if (requested_calls.count + rm->requested.count >
        requested_calls.capacity) {
      requested_calls.capacity =
          GPR_MAX(requested_calls.count + rm->requested.count,
                  2 * requested_calls.capacity);
      requested_calls.calls =
          gpr_realloc(requested_calls.calls, sizeof(*requested_calls.calls) *
                                                 requested_calls.capacity);
    }
    memcpy(requested_calls.calls + requested_calls.count, rm->requested.calls,
           sizeof(*requested_calls.calls) * rm->requested.count);
    requested_calls.count += rm->requested.count;
    gpr_free(rm->requested.calls);
    memset(&rm->requested, 0, sizeof(rm->requested));
  }

  server->shutdown = 1;
  if (server->lists[ALL_CALLS] == NULL) {
    for (i = 0; i < server->num_shutdown_tags; i++) {
      for (j = 0; j < server->cq_count; j++) {
        grpc_cq_end_op(server->cqs[j], server->shutdown_tags[i], NULL, 1);
      }
    }
  }
  gpr_mu_unlock(&server->mu);

  for (i = 0; i < nchannels; i++) {
    c = channels[i];
    elem = grpc_channel_stack_element(
        grpc_channel_get_channel_stack(c->channel), 0);

    op.type = GRPC_CHANNEL_GOAWAY;
    op.dir = GRPC_CALL_DOWN;
    op.data.goaway.status = GRPC_STATUS_OK;
    op.data.goaway.message = gpr_slice_from_copied_string("Server shutdown");
    elem->filter->channel_op(elem, NULL, &op);

    grpc_channel_internal_unref(c->channel);
  }
  gpr_free(channels);

  /* terminate all the requested calls */
  for (i = 0; i < requested_calls.count; i++) {
    fail_call(server, &requested_calls.calls[i]);
  }
  gpr_free(requested_calls.calls);

  /* Shutdown listeners */
  for (l = server->listeners; l; l = l->next) {
    l->destroy(server, l->arg);
  }
}

void grpc_server_shutdown(grpc_server *server) {
  shutdown_internal(server, 0, NULL);
}

void grpc_server_shutdown_and_notify(grpc_server *server, void *tag) {
  shutdown_internal(server, 1, tag);
}

void grpc_server_listener_destroy_done(void *s) {
  grpc_server *server = s;
  gpr_mu_lock(&server->mu);
  server->listeners_destroyed++;
  gpr_cv_signal(&server->cv);
  gpr_mu_unlock(&server->mu);
}

void grpc_server_destroy(grpc_server *server) {
  channel_data *c;
  listener *l;
  size_t i;
  call_data *calld;

  gpr_mu_lock(&server->mu);
  if (!server->shutdown) {
    gpr_mu_unlock(&server->mu);
    grpc_server_shutdown(server);
    gpr_mu_lock(&server->mu);
  }

  while (server->listeners_destroyed != num_listeners(server)) {
    for (i = 0; i < server->cq_count; i++) {
      gpr_mu_unlock(&server->mu);
      grpc_cq_hack_spin_pollset(server->cqs[i]);
      gpr_mu_lock(&server->mu);
    }

    gpr_cv_wait(&server->cv, &server->mu,
                gpr_time_add(gpr_now(), gpr_time_from_millis(100)));
  }

  while (server->listeners) {
    l = server->listeners;
    server->listeners = l->next;
    gpr_free(l);
  }

  while ((calld = call_list_remove_head(&server->lists[PENDING_START],
                                        PENDING_START)) != NULL) {
    gpr_log(GPR_DEBUG, "server destroys call %p", calld->call);
    calld->state = ZOMBIED;
    grpc_iomgr_add_callback(
        kill_zombie,
        grpc_call_stack_element(grpc_call_get_call_stack(calld->call), 0));
  }

  for (c = server->root_channel_data.next; c != &server->root_channel_data;
       c = c->next) {
    shutdown_channel(c);
  }
  gpr_mu_unlock(&server->mu);

  server_unref(server);
}

void grpc_server_add_listener(grpc_server *server, void *arg,
                              void (*start)(grpc_server *server, void *arg,
                                            grpc_pollset **pollsets,
                                            size_t pollset_count),
                              void (*destroy)(grpc_server *server, void *arg)) {
  listener *l = gpr_malloc(sizeof(listener));
  l->arg = arg;
  l->start = start;
  l->destroy = destroy;
  l->next = server->listeners;
  server->listeners = l;
}

static grpc_call_error queue_call_request(grpc_server *server,
                                          requested_call *rc) {
  call_data *calld = NULL;
  requested_call_array *requested_calls = NULL;
  gpr_mu_lock(&server->mu);
  if (server->shutdown) {
    gpr_mu_unlock(&server->mu);
    fail_call(server, rc);
    return GRPC_CALL_OK;
  }
  switch (rc->type) {
    case BATCH_CALL:
      calld =
          call_list_remove_head(&server->lists[PENDING_START], PENDING_START);
      requested_calls = &server->requested_calls;
      break;
    case REGISTERED_CALL:
      calld = call_list_remove_head(
          &rc->data.registered.registered_method->pending, PENDING_START);
      requested_calls = &rc->data.registered.registered_method->requested;
      break;
  }
  if (calld) {
    GPR_ASSERT(calld->state == PENDING);
    calld->state = ACTIVATED;
    gpr_mu_unlock(&server->mu);
    begin_call(server, calld, rc);
    return GRPC_CALL_OK;
  } else {
    *requested_call_array_add(requested_calls) = *rc;
    gpr_mu_unlock(&server->mu);
    return GRPC_CALL_OK;
  }
}

grpc_call_error grpc_server_request_call(
    grpc_server *server, grpc_call **call, grpc_call_details *details,
    grpc_metadata_array *initial_metadata,
    grpc_completion_queue *cq_bound_to_call,
    grpc_completion_queue *cq_for_notification, void *tag) {
  requested_call rc;
<<<<<<< HEAD
  grpc_cq_begin_op(server->unregistered_cq, NULL);
=======
  grpc_cq_begin_op(cq_for_notification, NULL, GRPC_OP_COMPLETE);
>>>>>>> a468c366
  rc.type = BATCH_CALL;
  rc.tag = tag;
  rc.cq_bound_to_call = cq_bound_to_call;
  rc.cq_for_notification = cq_for_notification;
  rc.call = call;
  rc.data.batch.details = details;
  rc.data.batch.initial_metadata = initial_metadata;
  return queue_call_request(server, &rc);
}

grpc_call_error grpc_server_request_registered_call(
    grpc_server *server, void *rm, grpc_call **call, gpr_timespec *deadline,
    grpc_metadata_array *initial_metadata, grpc_byte_buffer **optional_payload,
    grpc_completion_queue *cq_bound_to_call,
    grpc_completion_queue *cq_for_notification, void *tag) {
  requested_call rc;
  registered_method *registered_method = rm;
<<<<<<< HEAD
  grpc_cq_begin_op(registered_method->cq, NULL);
=======
  grpc_cq_begin_op(cq_for_notification, NULL, GRPC_OP_COMPLETE);
>>>>>>> a468c366
  rc.type = REGISTERED_CALL;
  rc.tag = tag;
  rc.cq_bound_to_call = cq_bound_to_call;
  rc.cq_for_notification = cq_for_notification;
  rc.call = call;
  rc.data.registered.registered_method = registered_method;
  rc.data.registered.deadline = deadline;
  rc.data.registered.initial_metadata = initial_metadata;
  rc.data.registered.optional_payload = optional_payload;
  return queue_call_request(server, &rc);
}

static void publish_registered_or_batch(grpc_call *call, int success,
                                        void *tag);
static void publish_was_not_set(grpc_call *call, int success, void *tag) {
  abort();
}

static void cpstr(char **dest, size_t *capacity, grpc_mdstr *value) {
  gpr_slice slice = value->slice;
  size_t len = GPR_SLICE_LENGTH(slice);

  if (len + 1 > *capacity) {
    *capacity = GPR_MAX(len + 1, *capacity * 2);
    *dest = gpr_realloc(*dest, *capacity);
  }
  memcpy(*dest, grpc_mdstr_as_c_string(value), len + 1);
}

static void begin_call(grpc_server *server, call_data *calld,
                       requested_call *rc) {
  grpc_ioreq_completion_func publish = publish_was_not_set;
  grpc_ioreq req[2];
  grpc_ioreq *r = req;

  /* called once initial metadata has been read by the call, but BEFORE
     the ioreq to fetch it out of the call has been executed.
     This means metadata related fields can be relied on in calld, but to
     fill in the metadata array passed by the client, we need to perform
     an ioreq op, that should complete immediately. */

  grpc_call_set_completion_queue(calld->call, rc->cq_bound_to_call);
  *rc->call = calld->call;
  calld->cq_new = rc->cq_for_notification;
  switch (rc->type) {
    case BATCH_CALL:
      cpstr(&rc->data.batch.details->host,
            &rc->data.batch.details->host_capacity, calld->host);
      cpstr(&rc->data.batch.details->method,
            &rc->data.batch.details->method_capacity, calld->path);
      rc->data.batch.details->deadline = calld->deadline;
      r->op = GRPC_IOREQ_RECV_INITIAL_METADATA;
      r->data.recv_metadata = rc->data.batch.initial_metadata;
      r++;
      publish = publish_registered_or_batch;
      break;
    case REGISTERED_CALL:
      *rc->data.registered.deadline = calld->deadline;
      r->op = GRPC_IOREQ_RECV_INITIAL_METADATA;
      r->data.recv_metadata = rc->data.registered.initial_metadata;
      r++;
      if (rc->data.registered.optional_payload) {
        r->op = GRPC_IOREQ_RECV_MESSAGE;
        r->data.recv_message = rc->data.registered.optional_payload;
        r++;
      }
      publish = publish_registered_or_batch;
      break;
  }

  GRPC_CALL_INTERNAL_REF(calld->call, "server");
  grpc_call_start_ioreq_and_call_back(calld->call, req, r - req, publish,
                                      rc->tag);
}

static void fail_call(grpc_server *server, requested_call *rc) {
  *rc->call = NULL;
  switch (rc->type) {
    case BATCH_CALL:
      rc->data.batch.initial_metadata->count = 0;
<<<<<<< HEAD
      grpc_cq_end_op(server->unregistered_cq, rc->tag, NULL, 0);
=======
>>>>>>> a468c366
      break;
    case REGISTERED_CALL:
      rc->data.registered.initial_metadata->count = 0;
<<<<<<< HEAD
      grpc_cq_end_op(rc->data.registered.registered_method->cq, rc->tag, NULL,
                     0);
=======
>>>>>>> a468c366
      break;
  }
  grpc_cq_end_op(rc->cq_for_notification, rc->tag, NULL, do_nothing, NULL,
                 GRPC_OP_ERROR);
}

static void publish_registered_or_batch(grpc_call *call, int success,
                                        void *tag) {
  grpc_call_element *elem =
      grpc_call_stack_element(grpc_call_get_call_stack(call), 0);
  call_data *calld = elem->call_data;
  grpc_cq_end_op(calld->cq_new, tag, call, success);
}

const grpc_channel_args *grpc_server_get_channel_args(grpc_server *server) {
  return server->channel_args;
}<|MERGE_RESOLUTION|>--- conflicted
+++ resolved
@@ -1008,11 +1008,7 @@
     grpc_completion_queue *cq_bound_to_call,
     grpc_completion_queue *cq_for_notification, void *tag) {
   requested_call rc;
-<<<<<<< HEAD
-  grpc_cq_begin_op(server->unregistered_cq, NULL);
-=======
-  grpc_cq_begin_op(cq_for_notification, NULL, GRPC_OP_COMPLETE);
->>>>>>> a468c366
+  grpc_cq_begin_op(cq_for_notification, NULL);
   rc.type = BATCH_CALL;
   rc.tag = tag;
   rc.cq_bound_to_call = cq_bound_to_call;
@@ -1030,11 +1026,7 @@
     grpc_completion_queue *cq_for_notification, void *tag) {
   requested_call rc;
   registered_method *registered_method = rm;
-<<<<<<< HEAD
-  grpc_cq_begin_op(registered_method->cq, NULL);
-=======
-  grpc_cq_begin_op(cq_for_notification, NULL, GRPC_OP_COMPLETE);
->>>>>>> a468c366
+  grpc_cq_begin_op(cq_for_notification, NULL);
   rc.type = REGISTERED_CALL;
   rc.tag = tag;
   rc.cq_bound_to_call = cq_bound_to_call;
@@ -1115,22 +1107,12 @@
   switch (rc->type) {
     case BATCH_CALL:
       rc->data.batch.initial_metadata->count = 0;
-<<<<<<< HEAD
-      grpc_cq_end_op(server->unregistered_cq, rc->tag, NULL, 0);
-=======
->>>>>>> a468c366
       break;
     case REGISTERED_CALL:
       rc->data.registered.initial_metadata->count = 0;
-<<<<<<< HEAD
-      grpc_cq_end_op(rc->data.registered.registered_method->cq, rc->tag, NULL,
-                     0);
-=======
->>>>>>> a468c366
-      break;
-  }
-  grpc_cq_end_op(rc->cq_for_notification, rc->tag, NULL, do_nothing, NULL,
-                 GRPC_OP_ERROR);
+      break;
+  }
+  grpc_cq_end_op(rc->cq_for_notification, rc->tag, NULL, 0);
 }
 
 static void publish_registered_or_batch(grpc_call *call, int success,
