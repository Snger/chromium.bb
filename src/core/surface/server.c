--- conflicted
+++ resolved
@@ -499,9 +499,6 @@
       if (call_list_remove(calld, ALL_CALLS)) {
         decrement_call_count(chand);
       }
-      if (call_list_remove(calld, ALL_CALLS)) {
-        decrement_call_count(chand);
-      }
       gpr_mu_unlock(&chand->server->mu);
       break;
   }
@@ -593,12 +590,8 @@
   gpr_free(sca);
 }
 
-<<<<<<< HEAD
-static void shutdown_channel(channel_data *chand, int send_goaway, int send_disconnect) {
-=======
 static void shutdown_channel(channel_data *chand, int send_goaway,
                              int send_disconnect) {
->>>>>>> 3c1e9e77
   shutdown_channel_args *sca;
   GRPC_CHANNEL_INTERNAL_REF(chand->channel, "shutdown");
   sca = gpr_malloc(sizeof(shutdown_channel_args));
