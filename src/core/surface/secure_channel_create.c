--- conflicted
+++ resolved
@@ -81,11 +81,7 @@
 static void connector_unref(grpc_exec_ctx *exec_ctx, grpc_connector *con) {
   connector *c = (connector *)con;
   if (gpr_unref(&c->refs)) {
-<<<<<<< HEAD
-=======
-    grpc_mdctx_unref(c->mdctx);
     /* c->initial_string_buffer does not need to be destroyed */
->>>>>>> 46e16214
     gpr_free(c);
   }
 }
