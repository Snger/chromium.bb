/*
 *
 * Copyright 2015, Google Inc.
 * All rights reserved.
 *
 * Redistribution and use in source and binary forms, with or without
 * modification, are permitted provided that the following conditions are
 * met:
 *
 *     * Redistributions of source code must retain the above copyright
 * notice, this list of conditions and the following disclaimer.
 *     * Redistributions in binary form must reproduce the above
 * copyright notice, this list of conditions and the following disclaimer
 * in the documentation and/or other materials provided with the
 * distribution.
 *     * Neither the name of Google Inc. nor the names of its
 * contributors may be used to endorse or promote products derived from
 * this software without specific prior written permission.
 *
 * THIS SOFTWARE IS PROVIDED BY THE COPYRIGHT HOLDERS AND CONTRIBUTORS
 * "AS IS" AND ANY EXPRESS OR IMPLIED WARRANTIES, INCLUDING, BUT NOT
 * LIMITED TO, THE IMPLIED WARRANTIES OF MERCHANTABILITY AND FITNESS FOR
 * A PARTICULAR PURPOSE ARE DISCLAIMED. IN NO EVENT SHALL THE COPYRIGHT
 * OWNER OR CONTRIBUTORS BE LIABLE FOR ANY DIRECT, INDIRECT, INCIDENTAL,
 * SPECIAL, EXEMPLARY, OR CONSEQUENTIAL DAMAGES (INCLUDING, BUT NOT
 * LIMITED TO, PROCUREMENT OF SUBSTITUTE GOODS OR SERVICES; LOSS OF USE,
 * DATA, OR PROFITS; OR BUSINESS INTERRUPTION) HOWEVER CAUSED AND ON ANY
 * THEORY OF LIABILITY, WHETHER IN CONTRACT, STRICT LIABILITY, OR TORT
 * (INCLUDING NEGLIGENCE OR OTHERWISE) ARISING IN ANY WAY OUT OF THE USE
 * OF THIS SOFTWARE, EVEN IF ADVISED OF THE POSSIBILITY OF SUCH DAMAGE.
 *
 */

#include "src/core/lib/surface/channel.h"

#include <stdlib.h>
#include <string.h>

#include <grpc/compression.h>
#include <grpc/support/alloc.h>
#include <grpc/support/log.h>
#include <grpc/support/string_util.h>

#include "src/core/lib/channel/channel_args.h"
#include "src/core/lib/iomgr/iomgr.h"
#include "src/core/lib/support/string.h"
#include "src/core/lib/surface/api_trace.h"
#include "src/core/lib/surface/call.h"
#include "src/core/lib/surface/channel_init.h"
#include "src/core/lib/transport/static_metadata.h"

/** Cache grpc-status: X mdelems for X = 0..NUM_CACHED_STATUS_ELEMS.
 *  Avoids needing to take a metadata context lock for sending status
 *  if the status code is <= NUM_CACHED_STATUS_ELEMS.
 *  Sized to allow the most commonly used codes to fit in
 *  (OK, Cancelled, Unknown). */
#define NUM_CACHED_STATUS_ELEMS 3

typedef struct registered_call {
  grpc_mdelem *path;
  grpc_mdelem *authority;
  struct registered_call *next;
} registered_call;

struct grpc_channel {
  int is_client;
  uint32_t max_message_length;
  grpc_compression_options compression_options;
  grpc_mdelem *default_authority;

  gpr_mu registered_call_mu;
  registered_call *registered_calls;

  char *target;
};

#define CHANNEL_STACK_FROM_CHANNEL(c) ((grpc_channel_stack *)((c) + 1))
#define CHANNEL_FROM_CHANNEL_STACK(channel_stack) \
  (((grpc_channel *)(channel_stack)) - 1)
#define CHANNEL_FROM_TOP_ELEM(top_elem) \
  CHANNEL_FROM_CHANNEL_STACK(grpc_channel_stack_from_top_element(top_elem))

/* the protobuf library will (by default) start warning at 100megs */
#define DEFAULT_MAX_MESSAGE_LENGTH (100 * 1024 * 1024)

static void destroy_channel(grpc_exec_ctx *exec_ctx, void *arg,
                            grpc_error *error);

grpc_channel *grpc_channel_create(grpc_exec_ctx *exec_ctx, const char *target,
                                  const grpc_channel_args *input_args,
                                  grpc_channel_stack_type channel_stack_type,
                                  grpc_transport *optional_transport) {
  bool is_client = grpc_channel_stack_type_is_client(channel_stack_type);

  grpc_channel_stack_builder *builder = grpc_channel_stack_builder_create();
  grpc_channel_stack_builder_set_channel_arguments(builder, input_args);
  grpc_channel_stack_builder_set_target(builder, target);
  grpc_channel_stack_builder_set_transport(builder, optional_transport);
  grpc_channel *channel;
  grpc_channel_args *args;
  if (!grpc_channel_init_create_stack(exec_ctx, builder, channel_stack_type)) {
    grpc_channel_stack_builder_destroy(builder);
    return NULL;
  } else {
    args = grpc_channel_args_copy(
        grpc_channel_stack_builder_get_channel_arguments(builder));
    channel = grpc_channel_stack_builder_finish(
        exec_ctx, builder, sizeof(grpc_channel), 1, destroy_channel, NULL);
  }

  memset(channel, 0, sizeof(*channel));
  channel->target = gpr_strdup(target);
  channel->is_client = is_client;
  gpr_mu_init(&channel->registered_call_mu);
  channel->registered_calls = NULL;

  channel->max_message_length = DEFAULT_MAX_MESSAGE_LENGTH;
  grpc_compression_options_init(&channel->compression_options);
  if (args) {
    for (size_t i = 0; i < args->num_args; i++) {
      if (0 == strcmp(args->args[i].key, GRPC_ARG_MAX_MESSAGE_LENGTH)) {
        if (args->args[i].type != GRPC_ARG_INTEGER) {
          gpr_log(GPR_ERROR, "%s ignored: it must be an integer",
                  GRPC_ARG_MAX_MESSAGE_LENGTH);
        } else if (args->args[i].value.integer < 0) {
          gpr_log(GPR_ERROR, "%s ignored: it must be >= 0",
                  GRPC_ARG_MAX_MESSAGE_LENGTH);
        } else {
          channel->max_message_length = (uint32_t)args->args[i].value.integer;
        }
      } else if (0 == strcmp(args->args[i].key, GRPC_ARG_DEFAULT_AUTHORITY)) {
        if (args->args[i].type != GRPC_ARG_STRING) {
          gpr_log(GPR_ERROR, "%s ignored: it must be a string",
                  GRPC_ARG_DEFAULT_AUTHORITY);
        } else {
          if (channel->default_authority) {
            /* setting this takes precedence over anything else */
            GRPC_MDELEM_UNREF(channel->default_authority);
          }
          channel->default_authority = grpc_mdelem_from_strings(
              ":authority", args->args[i].value.string);
        }
      } else if (0 ==
                 strcmp(args->args[i].key, GRPC_SSL_TARGET_NAME_OVERRIDE_ARG)) {
        if (args->args[i].type != GRPC_ARG_STRING) {
          gpr_log(GPR_ERROR, "%s ignored: it must be a string",
                  GRPC_SSL_TARGET_NAME_OVERRIDE_ARG);
        } else {
          if (channel->default_authority) {
            /* other ways of setting this (notably ssl) take precedence */
            gpr_log(GPR_ERROR,
                    "%s ignored: default host already set some other way",
                    GRPC_SSL_TARGET_NAME_OVERRIDE_ARG);
          } else {
            channel->default_authority = grpc_mdelem_from_strings(
                ":authority", args->args[i].value.string);
          }
        }
      } else if (0 == strcmp(args->args[i].key,
                             GRPC_COMPRESSION_CHANNEL_DEFAULT_LEVEL)) {
        channel->compression_options.default_level.is_set = true;
        GPR_ASSERT(args->args[i].value.integer >= 0 &&
                   args->args[i].value.integer < GRPC_COMPRESS_LEVEL_COUNT);
        channel->compression_options.default_level.level =
            (grpc_compression_level)args->args[i].value.integer;
      } else if (0 == strcmp(args->args[i].key,
                             GRPC_COMPRESSION_CHANNEL_DEFAULT_ALGORITHM)) {
        channel->compression_options.default_algorithm.is_set = true;
        GPR_ASSERT(args->args[i].value.integer >= 0 &&
                   args->args[i].value.integer <
                       GRPC_COMPRESS_ALGORITHMS_COUNT);
        channel->compression_options.default_algorithm.algorithm =
            (grpc_compression_algorithm)args->args[i].value.integer;
      } else if (0 ==
                 strcmp(args->args[i].key,
                        GRPC_COMPRESSION_CHANNEL_ENABLED_ALGORITHMS_BITSET)) {
        channel->compression_options.enabled_algorithms_bitset =
            (uint32_t)args->args[i].value.integer |
            0x1; /* always support no compression */
      }
    }
    grpc_channel_args_destroy(args);
  }

  return channel;
}

char *grpc_channel_get_target(grpc_channel *channel) {
  GRPC_API_TRACE("grpc_channel_get_target(channel=%p)", 1, (channel));
  return gpr_strdup(channel->target);
}

static grpc_call *grpc_channel_create_call_internal(
    grpc_channel *channel, grpc_call *parent_call, uint32_t propagation_mask,
    grpc_completion_queue *cq, grpc_pollset_set *pollset_set_alternative,
    grpc_mdelem *path_mdelem, grpc_mdelem *authority_mdelem,
    gpr_timespec deadline) {
  grpc_mdelem *send_metadata[2];
  size_t num_metadata = 0;

  GPR_ASSERT(channel->is_client);
  GPR_ASSERT(!(cq != NULL && pollset_set_alternative != NULL));

  send_metadata[num_metadata++] = path_mdelem;
  if (authority_mdelem != NULL) {
    send_metadata[num_metadata++] = authority_mdelem;
  } else if (channel->default_authority != NULL) {
    send_metadata[num_metadata++] = GRPC_MDELEM_REF(channel->default_authority);
  }

  return grpc_call_create(channel, parent_call, propagation_mask, cq,
                          pollset_set_alternative, NULL, send_metadata,
                          num_metadata, deadline);
}

grpc_call *grpc_channel_create_call(grpc_channel *channel,
                                    grpc_call *parent_call,
                                    uint32_t propagation_mask,
                                    grpc_completion_queue *cq,
                                    const char *method, const char *host,
                                    gpr_timespec deadline, void *reserved) {
  GRPC_API_TRACE(
      "grpc_channel_create_call("
      "channel=%p, parent_call=%p, propagation_mask=%x, cq=%p, method=%s, "
      "host=%s, "
      "deadline=gpr_timespec { tv_sec: %lld, tv_nsec: %d, clock_type: %d }, "
      "reserved=%p)",
      10, (channel, parent_call, (unsigned)propagation_mask, cq, method, host,
           (long long)deadline.tv_sec, (int)deadline.tv_nsec,
           (int)deadline.clock_type, reserved));
  GPR_ASSERT(!reserved);
  return grpc_channel_create_call_internal(
      channel, parent_call, propagation_mask, cq, NULL,
      grpc_mdelem_from_metadata_strings(GRPC_MDSTR_PATH,
                                        grpc_mdstr_from_string(method)),
      host ? grpc_mdelem_from_metadata_strings(GRPC_MDSTR_AUTHORITY,
                                               grpc_mdstr_from_string(host))
           : NULL,
      deadline);
}

grpc_call *grpc_channel_create_pollset_set_call(
    grpc_channel *channel, grpc_call *parent_call, uint32_t propagation_mask,
    grpc_pollset_set *pollset_set, const char *method, const char *host,
    gpr_timespec deadline, void *reserved) {
  GPR_ASSERT(!reserved);
  return grpc_channel_create_call_internal(
      channel, parent_call, propagation_mask, NULL, pollset_set,
      grpc_mdelem_from_metadata_strings(GRPC_MDSTR_PATH,
                                        grpc_mdstr_from_string(method)),
      host ? grpc_mdelem_from_metadata_strings(GRPC_MDSTR_AUTHORITY,
                                               grpc_mdstr_from_string(host))
           : NULL,
      deadline);
}

void *grpc_channel_register_call(grpc_channel *channel, const char *method,
                                 const char *host, void *reserved) {
  registered_call *rc = gpr_malloc(sizeof(registered_call));
  GRPC_API_TRACE(
      "grpc_channel_register_call(channel=%p, method=%s, host=%s, reserved=%p)",
      4, (channel, method, host, reserved));
  GPR_ASSERT(!reserved);
  rc->path = grpc_mdelem_from_metadata_strings(GRPC_MDSTR_PATH,
                                               grpc_mdstr_from_string(method));
  rc->authority = host ? grpc_mdelem_from_metadata_strings(
                             GRPC_MDSTR_AUTHORITY, grpc_mdstr_from_string(host))
                       : NULL;
  gpr_mu_lock(&channel->registered_call_mu);
  rc->next = channel->registered_calls;
  channel->registered_calls = rc;
  gpr_mu_unlock(&channel->registered_call_mu);
  return rc;
}

grpc_call *grpc_channel_create_registered_call(
    grpc_channel *channel, grpc_call *parent_call, uint32_t propagation_mask,
    grpc_completion_queue *completion_queue, void *registered_call_handle,
    gpr_timespec deadline, void *reserved) {
  registered_call *rc = registered_call_handle;
  GRPC_API_TRACE(
      "grpc_channel_create_registered_call("
      "channel=%p, parent_call=%p, propagation_mask=%x, completion_queue=%p, "
      "registered_call_handle=%p, "
      "deadline=gpr_timespec { tv_sec: %lld, tv_nsec: %d, clock_type: %d }, "
      "reserved=%p)",
      9, (channel, parent_call, (unsigned)propagation_mask, completion_queue,
          registered_call_handle, (long long)deadline.tv_sec,
          (int)deadline.tv_nsec, (int)deadline.clock_type, reserved));
  GPR_ASSERT(!reserved);
  return grpc_channel_create_call_internal(
      channel, parent_call, propagation_mask, completion_queue, NULL,
      GRPC_MDELEM_REF(rc->path),
      rc->authority ? GRPC_MDELEM_REF(rc->authority) : NULL, deadline);
}

#ifdef GRPC_STREAM_REFCOUNT_DEBUG
#define REF_REASON reason
#define REF_ARG , const char *reason
#else
#define REF_REASON ""
#define REF_ARG
#endif
void grpc_channel_internal_ref(grpc_channel *c REF_ARG) {
  GRPC_CHANNEL_STACK_REF(CHANNEL_STACK_FROM_CHANNEL(c), REF_REASON);
}

void grpc_channel_internal_unref(grpc_exec_ctx *exec_ctx,
                                 grpc_channel *c REF_ARG) {
  GRPC_CHANNEL_STACK_UNREF(exec_ctx, CHANNEL_STACK_FROM_CHANNEL(c), REF_REASON);
}

static void destroy_channel(grpc_exec_ctx *exec_ctx, void *arg,
                            grpc_error *error) {
  grpc_channel *channel = arg;
  grpc_channel_stack_destroy(exec_ctx, CHANNEL_STACK_FROM_CHANNEL(channel));
  while (channel->registered_calls) {
    registered_call *rc = channel->registered_calls;
    channel->registered_calls = rc->next;
    GRPC_MDELEM_UNREF(rc->path);
    if (rc->authority) {
      GRPC_MDELEM_UNREF(rc->authority);
    }
    gpr_free(rc);
  }
  if (channel->default_authority != NULL) {
    GRPC_MDELEM_UNREF(channel->default_authority);
  }
  gpr_mu_destroy(&channel->registered_call_mu);
  gpr_free(channel->target);
  gpr_free(channel);
}

void grpc_channel_destroy(grpc_channel *channel) {
  grpc_transport_op op;
  grpc_channel_element *elem;
  grpc_exec_ctx exec_ctx = GRPC_EXEC_CTX_INIT;
  GRPC_API_TRACE("grpc_channel_destroy(channel=%p)", 1, (channel));
  memset(&op, 0, sizeof(op));
<<<<<<< HEAD
  op.disconnect = true;
=======
  op.disconnect_with_error = GRPC_ERROR_CREATE("Channel Destroyed");
>>>>>>> 4da0d141
  elem = grpc_channel_stack_element(CHANNEL_STACK_FROM_CHANNEL(channel), 0);
  elem->filter->start_transport_op(&exec_ctx, elem, &op);

  GRPC_CHANNEL_INTERNAL_UNREF(&exec_ctx, channel, "channel");

  grpc_exec_ctx_finish(&exec_ctx);
}

grpc_channel_stack *grpc_channel_get_channel_stack(grpc_channel *channel) {
  return CHANNEL_STACK_FROM_CHANNEL(channel);
}

grpc_compression_options grpc_channel_compression_options(
    const grpc_channel *channel) {
  return channel->compression_options;
}

grpc_mdelem *grpc_channel_get_reffed_status_elem(grpc_channel *channel, int i) {
  char tmp[GPR_LTOA_MIN_BUFSIZE];
  switch (i) {
    case 0:
      return GRPC_MDELEM_GRPC_STATUS_0;
    case 1:
      return GRPC_MDELEM_GRPC_STATUS_1;
    case 2:
      return GRPC_MDELEM_GRPC_STATUS_2;
  }
  gpr_ltoa(i, tmp);
  return grpc_mdelem_from_metadata_strings(GRPC_MDSTR_GRPC_STATUS,
                                           grpc_mdstr_from_string(tmp));
}

uint32_t grpc_channel_get_max_message_length(grpc_channel *channel) {
  return channel->max_message_length;
}<|MERGE_RESOLUTION|>--- conflicted
+++ resolved
@@ -337,11 +337,7 @@
   grpc_exec_ctx exec_ctx = GRPC_EXEC_CTX_INIT;
   GRPC_API_TRACE("grpc_channel_destroy(channel=%p)", 1, (channel));
   memset(&op, 0, sizeof(op));
-<<<<<<< HEAD
-  op.disconnect = true;
-=======
   op.disconnect_with_error = GRPC_ERROR_CREATE("Channel Destroyed");
->>>>>>> 4da0d141
   elem = grpc_channel_stack_element(CHANNEL_STACK_FROM_CHANNEL(channel), 0);
   elem->filter->start_transport_op(&exec_ctx, elem, &op);
 
