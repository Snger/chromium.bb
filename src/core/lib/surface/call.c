/*
 *
 * Copyright 2015, Google Inc.
 * All rights reserved.
 *
 * Redistribution and use in source and binary forms, with or without
 * modification, are permitted provided that the following conditions are
 * met:
 *
 *     * Redistributions of source code must retain the above copyright
 * notice, this list of conditions and the following disclaimer.
 *     * Redistributions in binary form must reproduce the above
 * copyright notice, this list of conditions and the following disclaimer
 * in the documentation and/or other materials provided with the
 * distribution.
 *     * Neither the name of Google Inc. nor the names of its
 * contributors may be used to endorse or promote products derived from
 * this software without specific prior written permission.
 *
 * THIS SOFTWARE IS PROVIDED BY THE COPYRIGHT HOLDERS AND CONTRIBUTORS
 * "AS IS" AND ANY EXPRESS OR IMPLIED WARRANTIES, INCLUDING, BUT NOT
 * LIMITED TO, THE IMPLIED WARRANTIES OF MERCHANTABILITY AND FITNESS FOR
 * A PARTICULAR PURPOSE ARE DISCLAIMED. IN NO EVENT SHALL THE COPYRIGHT
 * OWNER OR CONTRIBUTORS BE LIABLE FOR ANY DIRECT, INDIRECT, INCIDENTAL,
 * SPECIAL, EXEMPLARY, OR CONSEQUENTIAL DAMAGES (INCLUDING, BUT NOT
 * LIMITED TO, PROCUREMENT OF SUBSTITUTE GOODS OR SERVICES; LOSS OF USE,
 * DATA, OR PROFITS; OR BUSINESS INTERRUPTION) HOWEVER CAUSED AND ON ANY
 * THEORY OF LIABILITY, WHETHER IN CONTRACT, STRICT LIABILITY, OR TORT
 * (INCLUDING NEGLIGENCE OR OTHERWISE) ARISING IN ANY WAY OUT OF THE USE
 * OF THIS SOFTWARE, EVEN IF ADVISED OF THE POSSIBILITY OF SUCH DAMAGE.
 *
 */
#include <assert.h>
#include <limits.h>
#include <stdio.h>
#include <stdlib.h>
#include <string.h>

#include <grpc/compression.h>
#include <grpc/grpc.h>
#include <grpc/support/alloc.h>
#include <grpc/support/log.h>
#include <grpc/support/string_util.h>
#include <grpc/support/useful.h>

#include "src/core/lib/channel/channel_stack.h"
#include "src/core/lib/compression/algorithm_metadata.h"
#include "src/core/lib/iomgr/timer.h"
#include "src/core/lib/profiling/timers.h"
#include "src/core/lib/support/string.h"
#include "src/core/lib/surface/api_trace.h"
#include "src/core/lib/surface/call.h"
#include "src/core/lib/surface/channel.h"
#include "src/core/lib/surface/completion_queue.h"
#include "src/core/lib/transport/static_metadata.h"

/** The maximum number of concurrent batches possible.
    Based upon the maximum number of individually queueable ops in the batch
   api:
      - initial metadata send
      - message send
      - status/close send (depending on client/server)
      - initial metadata recv
      - message recv
      - status/close recv (depending on client/server) */
#define MAX_CONCURRENT_BATCHES 6

typedef struct {
  grpc_ioreq_completion_func on_complete;
  void *user_data;
  int success;
} completed_request;

#define MAX_SEND_EXTRA_METADATA_COUNT 3

/* Status data for a request can come from several sources; this
   enumerates them all, and acts as a priority sorting for which
   status to return to the application - earlier entries override
   later ones */
typedef enum {
  /* Status came from the application layer overriding whatever
     the wire says */
  STATUS_FROM_API_OVERRIDE = 0,
  /* Status came from 'the wire' - or somewhere below the surface
     layer */
  STATUS_FROM_WIRE,
  /* Status was created by some internal channel stack operation */
  STATUS_FROM_CORE,
  /* Status came from the server sending status */
  STATUS_FROM_SERVER_STATUS,
  STATUS_SOURCE_COUNT
} status_source;

typedef struct {
  uint8_t is_set;
  grpc_status_code code;
  grpc_mdstr *details;
} received_status;

/* How far through the GRPC stream have we read? */
typedef enum {
  /* We are still waiting for initial metadata to complete */
  READ_STATE_INITIAL = 0,
  /* We have gotten initial metadata, and are reading either
     messages or trailing metadata */
  READ_STATE_GOT_INITIAL_METADATA,
  /* The stream is closed for reading */
  READ_STATE_READ_CLOSED,
  /* The stream is closed for reading & writing */
  READ_STATE_STREAM_CLOSED
} read_state;

typedef enum {
  WRITE_STATE_INITIAL = 0,
  WRITE_STATE_STARTED,
  WRITE_STATE_WRITE_CLOSED
} write_state;

typedef struct batch_control {
  grpc_call *call;
  grpc_cq_completion cq_completion;
  grpc_closure finish_batch;
  void *notify_tag;
  gpr_refcount steps_to_complete;

  uint8_t send_initial_metadata;
  uint8_t send_message;
  uint8_t send_final_op;
  uint8_t recv_initial_metadata;
  uint8_t recv_message;
  uint8_t recv_final_op;
  uint8_t is_notify_tag_closure;
  uint8_t success;
} batch_control;

struct grpc_call {
  grpc_completion_queue *cq;
  grpc_channel *channel;
  grpc_call *parent;
  grpc_call *first_child;
  /* TODO(ctiller): share with cq if possible? */
  gpr_mu mu;

  /* client or server call */
  bool is_client;
  /* is the alarm set */
  bool have_alarm;
  /** has grpc_call_destroy been called */
  bool destroy_called;
  /** flag indicating that cancellation is inherited */
  bool cancellation_is_inherited;
  /** bitmask of live batches */
  uint8_t used_batches;
  /** which ops are in-flight */
  bool sent_initial_metadata;
  bool sending_message;
  bool sent_final_op;
  bool received_initial_metadata;
  bool receiving_message;
  bool requested_final_op;
  bool received_final_op;

  /* have we received initial metadata */
  bool has_initial_md_been_received;

  batch_control active_batches[MAX_CONCURRENT_BATCHES];

  /* first idx: is_receiving, second idx: is_trailing */
  grpc_metadata_batch metadata_batch[2][2];

  /* Buffered read metadata waiting to be returned to the application.
     Element 0 is initial metadata, element 1 is trailing metadata. */
  grpc_metadata_array *buffered_metadata[2];

  /* Received call statuses from various sources */
  received_status status[STATUS_SOURCE_COUNT];

  /* Call stats: only valid after trailing metadata received */
  grpc_transport_stream_stats stats;

  /* Compression algorithm for *incoming* data */
  grpc_compression_algorithm incoming_compression_algorithm;
  /* Supported encodings (compression algorithms), a bitset */
  uint32_t encodings_accepted_by_peer;

  /* Contexts for various subsystems (security, tracing, ...). */
  grpc_call_context_element context[GRPC_CONTEXT_COUNT];

  /* Deadline alarm - if have_alarm is non-zero */
  grpc_timer alarm;

  /* for the client, extra metadata is initial metadata; for the
     server, it's trailing metadata */
  grpc_linked_mdelem send_extra_metadata[MAX_SEND_EXTRA_METADATA_COUNT];
  int send_extra_metadata_count;
  gpr_timespec send_deadline;

  /** siblings: children of the same parent form a list, and this list is
     protected under
      parent->mu */
  grpc_call *sibling_next;
  grpc_call *sibling_prev;

  grpc_slice_buffer_stream sending_stream;
  grpc_byte_stream *receiving_stream;
  grpc_byte_buffer **receiving_buffer;
  gpr_slice receiving_slice;
  grpc_closure receiving_slice_ready;
  grpc_closure receiving_stream_ready;
  grpc_closure receiving_initial_metadata_ready;
  uint32_t test_only_last_message_flags;

  union {
    struct {
      grpc_status_code *status;
      char **status_details;
      size_t *status_details_capacity;
    } client;
    struct {
      int *cancelled;
    } server;
  } final_op;

  void *saved_receiving_stream_ready_bctlp;
};

#define CALL_STACK_FROM_CALL(call) ((grpc_call_stack *)((call) + 1))
#define CALL_FROM_CALL_STACK(call_stack) (((grpc_call *)(call_stack)) - 1)
#define CALL_ELEM_FROM_CALL(call, idx) \
  grpc_call_stack_element(CALL_STACK_FROM_CALL(call), idx)
#define CALL_FROM_TOP_ELEM(top_elem) \
  CALL_FROM_CALL_STACK(grpc_call_stack_from_top_element(top_elem))

static void set_deadline_alarm(grpc_exec_ctx *exec_ctx, grpc_call *call,
                               gpr_timespec deadline);
static void execute_op(grpc_exec_ctx *exec_ctx, grpc_call *call,
                       grpc_transport_stream_op *op);
static grpc_call_error cancel_with_status(grpc_exec_ctx *exec_ctx, grpc_call *c,
                                          grpc_status_code status,
                                          const char *description);
static void destroy_call(grpc_exec_ctx *exec_ctx, void *call_stack,
                         bool success);
static void receiving_slice_ready(grpc_exec_ctx *exec_ctx, void *bctlp,
                                  bool success);

grpc_call *grpc_call_create(grpc_channel *channel, grpc_call *parent_call,
                            uint32_t propagation_mask,
                            grpc_completion_queue *cq,
                            const void *server_transport_data,
                            grpc_mdelem **add_initial_metadata,
                            size_t add_initial_metadata_count,
                            gpr_timespec send_deadline) {
  size_t i, j;
  grpc_channel_stack *channel_stack = grpc_channel_get_channel_stack(channel);
  grpc_exec_ctx exec_ctx = GRPC_EXEC_CTX_INIT;
  grpc_call *call;
  GPR_TIMER_BEGIN("grpc_call_create", 0);
  call = gpr_malloc(sizeof(grpc_call) + channel_stack->call_stack_size);
  memset(call, 0, sizeof(grpc_call));
  gpr_mu_init(&call->mu);
  call->channel = channel;
  call->cq = cq;
  call->parent = parent_call;
  /* Always support no compression */
  GPR_BITSET(&call->encodings_accepted_by_peer, GRPC_COMPRESS_NONE);
  call->is_client = server_transport_data == NULL;
  if (call->is_client) {
    GPR_ASSERT(add_initial_metadata_count < MAX_SEND_EXTRA_METADATA_COUNT);
    for (i = 0; i < add_initial_metadata_count; i++) {
      call->send_extra_metadata[i].md = add_initial_metadata[i];
    }
    call->send_extra_metadata_count = (int)add_initial_metadata_count;
  } else {
    GPR_ASSERT(add_initial_metadata_count == 0);
    call->send_extra_metadata_count = 0;
  }
  for (i = 0; i < 2; i++) {
    for (j = 0; j < 2; j++) {
      call->metadata_batch[i][j].deadline = gpr_inf_future(GPR_CLOCK_MONOTONIC);
    }
  }
  call->send_deadline = send_deadline;
  GRPC_CHANNEL_INTERNAL_REF(channel, "call");
  /* initial refcount dropped by grpc_call_destroy */
  grpc_call_stack_init(&exec_ctx, channel_stack, 1, destroy_call, call,
                       call->context, server_transport_data,
                       CALL_STACK_FROM_CALL(call));
  if (cq != NULL) {
    GRPC_CQ_INTERNAL_REF(cq, "bind");
    grpc_call_stack_set_pollset(&exec_ctx, CALL_STACK_FROM_CALL(call),
                                grpc_cq_pollset(cq));
  }
  if (parent_call != NULL) {
    GRPC_CALL_INTERNAL_REF(parent_call, "child");
    GPR_ASSERT(call->is_client);
    GPR_ASSERT(!parent_call->is_client);

    gpr_mu_lock(&parent_call->mu);

    if (propagation_mask & GRPC_PROPAGATE_DEADLINE) {
      send_deadline = gpr_time_min(
          gpr_convert_clock_type(send_deadline,
                                 parent_call->send_deadline.clock_type),
          parent_call->send_deadline);
    }
    /* for now GRPC_PROPAGATE_TRACING_CONTEXT *MUST* be passed with
     * GRPC_PROPAGATE_STATS_CONTEXT */
    /* TODO(ctiller): This should change to use the appropriate census start_op
     * call. */
    if (propagation_mask & GRPC_PROPAGATE_CENSUS_TRACING_CONTEXT) {
      GPR_ASSERT(propagation_mask & GRPC_PROPAGATE_CENSUS_STATS_CONTEXT);
      grpc_call_context_set(call, GRPC_CONTEXT_TRACING,
                            parent_call->context[GRPC_CONTEXT_TRACING].value,
                            NULL);
    } else {
      GPR_ASSERT(propagation_mask & GRPC_PROPAGATE_CENSUS_STATS_CONTEXT);
    }
    if (propagation_mask & GRPC_PROPAGATE_CANCELLATION) {
      call->cancellation_is_inherited = 1;
    }

    if (parent_call->first_child == NULL) {
      parent_call->first_child = call;
      call->sibling_next = call->sibling_prev = call;
    } else {
      call->sibling_next = parent_call->first_child;
      call->sibling_prev = parent_call->first_child->sibling_prev;
      call->sibling_next->sibling_prev = call->sibling_prev->sibling_next =
          call;
    }

    gpr_mu_unlock(&parent_call->mu);
  }
  if (gpr_time_cmp(send_deadline, gpr_inf_future(send_deadline.clock_type)) !=
      0) {
    set_deadline_alarm(&exec_ctx, call, send_deadline);
  }
  grpc_exec_ctx_finish(&exec_ctx);
  GPR_TIMER_END("grpc_call_create", 0);
  return call;
}

void grpc_call_set_completion_queue(grpc_exec_ctx *exec_ctx, grpc_call *call,
                                    grpc_completion_queue *cq) {
  GPR_ASSERT(cq);
  call->cq = cq;
  GRPC_CQ_INTERNAL_REF(cq, "bind");
  grpc_call_stack_set_pollset(exec_ctx, CALL_STACK_FROM_CALL(call),
                              grpc_cq_pollset(cq));
}

#ifdef GRPC_STREAM_REFCOUNT_DEBUG
#define REF_REASON reason
#define REF_ARG , const char *reason
#else
#define REF_REASON ""
#define REF_ARG
#endif
void grpc_call_internal_ref(grpc_call *c REF_ARG) {
  GRPC_CALL_STACK_REF(CALL_STACK_FROM_CALL(c), REF_REASON);
}
void grpc_call_internal_unref(grpc_exec_ctx *exec_ctx, grpc_call *c REF_ARG) {
  GRPC_CALL_STACK_UNREF(exec_ctx, CALL_STACK_FROM_CALL(c), REF_REASON);
}

static void destroy_call(grpc_exec_ctx *exec_ctx, void *call, bool success) {
  size_t i;
  int ii;
  grpc_call *c = call;
  GPR_TIMER_BEGIN("destroy_call", 0);
  for (i = 0; i < 2; i++) {
    grpc_metadata_batch_destroy(
        &c->metadata_batch[1 /* is_receiving */][i /* is_initial */]);
  }
  if (c->receiving_stream != NULL) {
    grpc_byte_stream_destroy(exec_ctx, c->receiving_stream);
  }
  gpr_mu_destroy(&c->mu);
  for (i = 0; i < STATUS_SOURCE_COUNT; i++) {
    if (c->status[i].details) {
      GRPC_MDSTR_UNREF(c->status[i].details);
    }
  }
  for (ii = 0; ii < c->send_extra_metadata_count; ii++) {
    GRPC_MDELEM_UNREF(c->send_extra_metadata[ii].md);
  }
  for (i = 0; i < GRPC_CONTEXT_COUNT; i++) {
    if (c->context[i].destroy) {
      c->context[i].destroy(c->context[i].value);
    }
  }
  if (c->cq) {
    GRPC_CQ_INTERNAL_UNREF(c->cq, "bind");
  }
  grpc_channel *channel = c->channel;
  grpc_call_stack_destroy(exec_ctx, CALL_STACK_FROM_CALL(c), c);
  GRPC_CHANNEL_INTERNAL_UNREF(exec_ctx, channel, "call");
  GPR_TIMER_END("destroy_call", 0);
}

static void set_status_code(grpc_call *call, status_source source,
                            uint32_t status) {
  if (call->status[source].is_set) return;

  call->status[source].is_set = 1;
  call->status[source].code = (grpc_status_code)status;

  /* TODO(ctiller): what to do about the flush that was previously here */
}

<<<<<<< HEAD
static void set_incoming_compression_algorithm(
    grpc_call *call, grpc_compression_algorithm algo) {
  call->incoming_compression_algorithm = algo;
=======
static void set_compression_algorithm(grpc_call *call,
                                      grpc_compression_algorithm algo) {
  GPR_ASSERT(algo < GRPC_COMPRESS_ALGORITHMS_COUNT);
  call->compression_algorithm = algo;
>>>>>>> 611c3ad9
}

grpc_compression_algorithm grpc_call_test_only_get_compression_algorithm(
    grpc_call *call) {
  grpc_compression_algorithm algorithm;
  gpr_mu_lock(&call->mu);
  algorithm = call->incoming_compression_algorithm;
  gpr_mu_unlock(&call->mu);
  return algorithm;
}

static grpc_compression_algorithm compression_algorithm_for_level_locked(
    grpc_call *call, grpc_compression_level level) {
  /* Establish a "ranking" or compression algorithms in increasing order of
   * compression.
   * This is simplistic and we will probably want to introduce other
   * dimensions
   * in the future (cpu/memory cost, etc). */
  const grpc_compression_algorithm algos_ranking[] = {GRPC_COMPRESS_GZIP,
                                                      GRPC_COMPRESS_DEFLATE};
  const uint32_t accepted_encodings = call->encodings_accepted_by_peer;
  if (level > GRPC_COMPRESS_LEVEL_HIGH) {
    extern int grpc_compress_filter_trace;
    if (grpc_compress_filter_trace) {
      gpr_log(GPR_ERROR,
              "Unknown compression level %d. Compression will be disabled.",
              (int)level);
    }
    return GRPC_COMPRESS_NONE;
  }

  const size_t num_supported =
      GPR_BITCOUNT(accepted_encodings) - 1; /* discard NONE */
  if (level == GRPC_COMPRESS_LEVEL_NONE || num_supported == 0) {
    return GRPC_COMPRESS_NONE;
  }

  GPR_ASSERT(level > 0);

  /* intersect algos_ranking with the supported ones keeping the ranked order
   */
  grpc_compression_algorithm
      sorted_supported_algos[GRPC_COMPRESS_ALGORITHMS_COUNT];
  size_t algos_supported_idx = 0;
  for (size_t i = 0; i < GPR_ARRAY_SIZE(algos_ranking); i++) {
    const grpc_compression_algorithm alg = algos_ranking[i];
    for (size_t j = 0; j < num_supported; j++) {
      if (GPR_BITGET(accepted_encodings, alg) == 1) {
        /* if \a alg in supported */
        sorted_supported_algos[algos_supported_idx++] = alg;
        break;
      }
    }
    if (algos_supported_idx == num_supported) break;
  }

  switch (level) {
    case GRPC_COMPRESS_LEVEL_NONE:
      abort(); /* should have been handled already */
    case GRPC_COMPRESS_LEVEL_LOW:
      return sorted_supported_algos[0];
    case GRPC_COMPRESS_LEVEL_MED:
      return sorted_supported_algos[num_supported / 2];
    case GRPC_COMPRESS_LEVEL_HIGH:
      return sorted_supported_algos[num_supported - 1];
    default:
      abort();
  };
}

uint32_t grpc_call_test_only_get_message_flags(grpc_call *call) {
  uint32_t flags;
  gpr_mu_lock(&call->mu);
  flags = call->test_only_last_message_flags;
  gpr_mu_unlock(&call->mu);
  return flags;
}

static void destroy_encodings_accepted_by_peer(void *p) { return; }

static void set_encodings_accepted_by_peer(grpc_call *call, grpc_mdelem *mdel) {
  size_t i;
  grpc_compression_algorithm algorithm;
  gpr_slice_buffer accept_encoding_parts;
  gpr_slice accept_encoding_slice;
  void *accepted_user_data;

  accepted_user_data =
      grpc_mdelem_get_user_data(mdel, destroy_encodings_accepted_by_peer);
  if (accepted_user_data != NULL) {
    call->encodings_accepted_by_peer =
        (uint32_t)(((uintptr_t)accepted_user_data) - 1);
    return;
  }

  accept_encoding_slice = mdel->value->slice;
  gpr_slice_buffer_init(&accept_encoding_parts);
  gpr_slice_split(accept_encoding_slice, ",", &accept_encoding_parts);

  /* No need to zero call->encodings_accepted_by_peer: grpc_call_create already
   * zeroes the whole grpc_call */
  /* Always support no compression */
  GPR_BITSET(&call->encodings_accepted_by_peer, GRPC_COMPRESS_NONE);
  for (i = 0; i < accept_encoding_parts.count; i++) {
    const gpr_slice *accept_encoding_entry_slice =
        &accept_encoding_parts.slices[i];
    if (grpc_compression_algorithm_parse(
            (const char *)GPR_SLICE_START_PTR(*accept_encoding_entry_slice),
            GPR_SLICE_LENGTH(*accept_encoding_entry_slice), &algorithm)) {
      GPR_BITSET(&call->encodings_accepted_by_peer, algorithm);
    } else {
      char *accept_encoding_entry_str =
          gpr_dump_slice(*accept_encoding_entry_slice, GPR_DUMP_ASCII);
      gpr_log(GPR_ERROR,
              "Invalid entry in accept encoding metadata: '%s'. Ignoring.",
              accept_encoding_entry_str);
      gpr_free(accept_encoding_entry_str);
    }
  }

  gpr_slice_buffer_destroy(&accept_encoding_parts);

  grpc_mdelem_set_user_data(
      mdel, destroy_encodings_accepted_by_peer,
      (void *)(((uintptr_t)call->encodings_accepted_by_peer) + 1));
}

uint32_t grpc_call_test_only_get_encodings_accepted_by_peer(grpc_call *call) {
  uint32_t encodings_accepted_by_peer;
  gpr_mu_lock(&call->mu);
  encodings_accepted_by_peer = call->encodings_accepted_by_peer;
  gpr_mu_unlock(&call->mu);
  return encodings_accepted_by_peer;
}

static void set_status_details(grpc_call *call, status_source source,
                               grpc_mdstr *status) {
  if (call->status[source].details != NULL) {
    GRPC_MDSTR_UNREF(call->status[source].details);
  }
  call->status[source].details = status;
}

static void get_final_status(grpc_call *call,
                             void (*set_value)(grpc_status_code code,
                                               void *user_data),
                             void *set_value_user_data) {
  int i;
  for (i = 0; i < STATUS_SOURCE_COUNT; i++) {
    if (call->status[i].is_set) {
      set_value(call->status[i].code, set_value_user_data);
      return;
    }
  }
  if (call->is_client) {
    set_value(GRPC_STATUS_UNKNOWN, set_value_user_data);
  } else {
    set_value(GRPC_STATUS_OK, set_value_user_data);
  }
}

static void get_final_details(grpc_call *call, char **out_details,
                              size_t *out_details_capacity) {
  int i;
  for (i = 0; i < STATUS_SOURCE_COUNT; i++) {
    if (call->status[i].is_set) {
      if (call->status[i].details) {
        gpr_slice details = call->status[i].details->slice;
        size_t len = GPR_SLICE_LENGTH(details);
        if (len + 1 > *out_details_capacity) {
          *out_details_capacity =
              GPR_MAX(len + 1, *out_details_capacity * 3 / 2);
          *out_details = gpr_realloc(*out_details, *out_details_capacity);
        }
        memcpy(*out_details, GPR_SLICE_START_PTR(details), len);
        (*out_details)[len] = 0;
      } else {
        goto no_details;
      }
      return;
    }
  }

no_details:
  if (0 == *out_details_capacity) {
    *out_details_capacity = 8;
    *out_details = gpr_malloc(*out_details_capacity);
  }
  **out_details = 0;
}

static grpc_linked_mdelem *linked_from_md(grpc_metadata *md) {
  return (grpc_linked_mdelem *)&md->internal_data;
}

static grpc_metadata *get_md_elem(grpc_metadata *metadata,
                                  grpc_metadata *additional_metadata, int i,
                                  int count) {
  grpc_metadata *res =
      i < count ? &metadata[i] : &additional_metadata[i - count];
  GPR_ASSERT(res);
  return res;
}

static int prepare_application_metadata(grpc_call *call, int count,
                                        grpc_metadata *metadata,
                                        int is_trailing,
                                        int prepend_extra_metadata,
                                        grpc_metadata *additional_metadata,
                                        int additional_metadata_count) {
  int total_count = count + additional_metadata_count;
  int i;
  grpc_metadata_batch *batch =
      &call->metadata_batch[0 /* is_receiving */][is_trailing];
  for (i = 0; i < total_count; i++) {
    const grpc_metadata *md =
        get_md_elem(metadata, additional_metadata, i, count);
    grpc_linked_mdelem *l = (grpc_linked_mdelem *)&md->internal_data;
    GPR_ASSERT(sizeof(grpc_linked_mdelem) == sizeof(md->internal_data));
    l->md = grpc_mdelem_from_string_and_buffer(
        md->key, (const uint8_t *)md->value, md->value_length);
    if (!grpc_header_key_is_legal(grpc_mdstr_as_c_string(l->md->key),
                                  GRPC_MDSTR_LENGTH(l->md->key))) {
      gpr_log(GPR_ERROR, "attempt to send invalid metadata key: %s",
              grpc_mdstr_as_c_string(l->md->key));
      break;
    } else if (!grpc_is_binary_header(grpc_mdstr_as_c_string(l->md->key),
                                      GRPC_MDSTR_LENGTH(l->md->key)) &&
               !grpc_header_nonbin_value_is_legal(
                   grpc_mdstr_as_c_string(l->md->value),
                   GRPC_MDSTR_LENGTH(l->md->value))) {
      gpr_log(GPR_ERROR, "attempt to send invalid metadata value");
      break;
    }
  }
  if (i != total_count) {
    for (int j = 0; j <= i; j++) {
      const grpc_metadata *md =
          get_md_elem(metadata, additional_metadata, j, count);
      grpc_linked_mdelem *l = (grpc_linked_mdelem *)&md->internal_data;
      GRPC_MDELEM_UNREF(l->md);
    }
    return 0;
  }
  if (prepend_extra_metadata) {
    if (call->send_extra_metadata_count == 0) {
      prepend_extra_metadata = 0;
    } else {
      for (i = 0; i < call->send_extra_metadata_count; i++) {
        GRPC_MDELEM_REF(call->send_extra_metadata[i].md);
      }
      for (i = 1; i < call->send_extra_metadata_count; i++) {
        call->send_extra_metadata[i].prev = &call->send_extra_metadata[i - 1];
      }
      for (i = 0; i < call->send_extra_metadata_count - 1; i++) {
        call->send_extra_metadata[i].next = &call->send_extra_metadata[i + 1];
      }
    }
  }
  for (i = 1; i < total_count; i++) {
    grpc_metadata *md = get_md_elem(metadata, additional_metadata, i, count);
    grpc_metadata *prev_md =
        get_md_elem(metadata, additional_metadata, i - 1, count);
    linked_from_md(md)->prev = linked_from_md(prev_md);
  }
  for (i = 0; i < total_count - 1; i++) {
    grpc_metadata *md = get_md_elem(metadata, additional_metadata, i, count);
    grpc_metadata *next_md =
        get_md_elem(metadata, additional_metadata, i + 1, count);
    linked_from_md(md)->next = linked_from_md(next_md);
  }

  switch (prepend_extra_metadata * 2 + (total_count != 0)) {
    case 0:
      /* no prepend, no metadata => nothing to do */
      batch->list.head = batch->list.tail = NULL;
      break;
    case 1: {
      /* metadata, but no prepend */
      grpc_metadata *first_md =
          get_md_elem(metadata, additional_metadata, 0, count);
      grpc_metadata *last_md =
          get_md_elem(metadata, additional_metadata, total_count - 1, count);
      batch->list.head = linked_from_md(first_md);
      batch->list.tail = linked_from_md(last_md);
      batch->list.head->prev = NULL;
      batch->list.tail->next = NULL;
      break;
    }
    case 2:
      /* prepend, but no md */
      batch->list.head = &call->send_extra_metadata[0];
      batch->list.tail =
          &call->send_extra_metadata[call->send_extra_metadata_count - 1];
      batch->list.head->prev = NULL;
      batch->list.tail->next = NULL;
      break;
    case 3: {
      /* prepend AND md */
      grpc_metadata *first_md =
          get_md_elem(metadata, additional_metadata, 0, count);
      grpc_metadata *last_md =
          get_md_elem(metadata, additional_metadata, total_count - 1, count);
      batch->list.head = &call->send_extra_metadata[0];
      call->send_extra_metadata[call->send_extra_metadata_count - 1].next =
          linked_from_md(first_md);
      linked_from_md(first_md)->prev =
          &call->send_extra_metadata[call->send_extra_metadata_count - 1];
      batch->list.tail = linked_from_md(last_md);
      batch->list.head->prev = NULL;
      batch->list.tail->next = NULL;
      break;
    }
    default:
      GPR_UNREACHABLE_CODE(return 0);
  }

  return 1;
}

void grpc_call_destroy(grpc_call *c) {
  int cancel;
  grpc_call *parent = c->parent;
  grpc_exec_ctx exec_ctx = GRPC_EXEC_CTX_INIT;

  GPR_TIMER_BEGIN("grpc_call_destroy", 0);
  GRPC_API_TRACE("grpc_call_destroy(c=%p)", 1, (c));

  if (parent) {
    gpr_mu_lock(&parent->mu);
    if (c == parent->first_child) {
      parent->first_child = c->sibling_next;
      if (c == parent->first_child) {
        parent->first_child = NULL;
      }
      c->sibling_prev->sibling_next = c->sibling_next;
      c->sibling_next->sibling_prev = c->sibling_prev;
    }
    gpr_mu_unlock(&parent->mu);
    GRPC_CALL_INTERNAL_UNREF(&exec_ctx, parent, "child");
  }

  gpr_mu_lock(&c->mu);
  GPR_ASSERT(!c->destroy_called);
  c->destroy_called = 1;
  if (c->have_alarm) {
    grpc_timer_cancel(&exec_ctx, &c->alarm);
  }
  cancel = !c->received_final_op;
  gpr_mu_unlock(&c->mu);
  if (cancel) grpc_call_cancel(c, NULL);
  GRPC_CALL_INTERNAL_UNREF(&exec_ctx, c, "destroy");
  grpc_exec_ctx_finish(&exec_ctx);
  GPR_TIMER_END("grpc_call_destroy", 0);
}

grpc_call_error grpc_call_cancel(grpc_call *call, void *reserved) {
  GRPC_API_TRACE("grpc_call_cancel(call=%p, reserved=%p)", 2, (call, reserved));
  GPR_ASSERT(!reserved);
  return grpc_call_cancel_with_status(call, GRPC_STATUS_CANCELLED, "Cancelled",
                                      NULL);
}

grpc_call_error grpc_call_cancel_with_status(grpc_call *c,
                                             grpc_status_code status,
                                             const char *description,
                                             void *reserved) {
  grpc_call_error r;
  grpc_exec_ctx exec_ctx = GRPC_EXEC_CTX_INIT;
  GRPC_API_TRACE(
      "grpc_call_cancel_with_status("
      "c=%p, status=%d, description=%s, reserved=%p)",
      4, (c, (int)status, description, reserved));
  GPR_ASSERT(reserved == NULL);
  gpr_mu_lock(&c->mu);
  r = cancel_with_status(&exec_ctx, c, status, description);
  gpr_mu_unlock(&c->mu);
  grpc_exec_ctx_finish(&exec_ctx);
  return r;
}

typedef struct cancel_closure {
  grpc_closure closure;
  grpc_call *call;
  grpc_status_code status;
} cancel_closure;

static void done_cancel(grpc_exec_ctx *exec_ctx, void *ccp, bool success) {
  cancel_closure *cc = ccp;
  GRPC_CALL_INTERNAL_UNREF(exec_ctx, cc->call, "cancel");
  gpr_free(cc);
}

static void send_cancel(grpc_exec_ctx *exec_ctx, void *ccp, bool success) {
  grpc_transport_stream_op op;
  cancel_closure *cc = ccp;
  memset(&op, 0, sizeof(op));
  op.cancel_with_status = cc->status;
  /* reuse closure to catch completion */
  grpc_closure_init(&cc->closure, done_cancel, cc);
  op.on_complete = &cc->closure;
  execute_op(exec_ctx, cc->call, &op);
}

static grpc_call_error cancel_with_status(grpc_exec_ctx *exec_ctx, grpc_call *c,
                                          grpc_status_code status,
                                          const char *description) {
  grpc_mdstr *details =
      description ? grpc_mdstr_from_string(description) : NULL;
  cancel_closure *cc = gpr_malloc(sizeof(*cc));

  GPR_ASSERT(status != GRPC_STATUS_OK);

  set_status_code(c, STATUS_FROM_API_OVERRIDE, (uint32_t)status);
  set_status_details(c, STATUS_FROM_API_OVERRIDE, details);

  grpc_closure_init(&cc->closure, send_cancel, cc);
  cc->call = c;
  cc->status = status;
  GRPC_CALL_INTERNAL_REF(c, "cancel");
  grpc_exec_ctx_enqueue(exec_ctx, &cc->closure, true, NULL);

  return GRPC_CALL_OK;
}

static void execute_op(grpc_exec_ctx *exec_ctx, grpc_call *call,
                       grpc_transport_stream_op *op) {
  grpc_call_element *elem;

  GPR_TIMER_BEGIN("execute_op", 0);
  elem = CALL_ELEM_FROM_CALL(call, 0);
  op->context = call->context;
  elem->filter->start_transport_stream_op(exec_ctx, elem, op);
  GPR_TIMER_END("execute_op", 0);
}

char *grpc_call_get_peer(grpc_call *call) {
  grpc_call_element *elem = CALL_ELEM_FROM_CALL(call, 0);
  grpc_exec_ctx exec_ctx = GRPC_EXEC_CTX_INIT;
  char *result;
  GRPC_API_TRACE("grpc_call_get_peer(%p)", 1, (call));
  result = elem->filter->get_peer(&exec_ctx, elem);
  if (result == NULL) {
    result = grpc_channel_get_target(call->channel);
  }
  if (result == NULL) {
    result = gpr_strdup("unknown");
  }
  grpc_exec_ctx_finish(&exec_ctx);
  return result;
}

grpc_call *grpc_call_from_top_element(grpc_call_element *elem) {
  return CALL_FROM_TOP_ELEM(elem);
}

static void call_alarm(grpc_exec_ctx *exec_ctx, void *arg, bool success) {
  grpc_call *call = arg;
  gpr_mu_lock(&call->mu);
  call->have_alarm = 0;
  if (success) {
    cancel_with_status(exec_ctx, call, GRPC_STATUS_DEADLINE_EXCEEDED,
                       "Deadline Exceeded");
  }
  gpr_mu_unlock(&call->mu);
  GRPC_CALL_INTERNAL_UNREF(exec_ctx, call, "alarm");
}

static void set_deadline_alarm(grpc_exec_ctx *exec_ctx, grpc_call *call,
                               gpr_timespec deadline) {
  if (call->have_alarm) {
    gpr_log(GPR_ERROR, "Attempt to set deadline alarm twice");
    assert(0);
    return;
  }
  GRPC_CALL_INTERNAL_REF(call, "alarm");
  call->have_alarm = 1;
  call->send_deadline = gpr_convert_clock_type(deadline, GPR_CLOCK_MONOTONIC);
  grpc_timer_init(exec_ctx, &call->alarm, call->send_deadline, call_alarm, call,
                  gpr_now(GPR_CLOCK_MONOTONIC));
}

/* we offset status by a small amount when storing it into transport metadata
   as metadata cannot store a 0 value (which is used as OK for grpc_status_codes
   */
#define STATUS_OFFSET 1
static void destroy_status(void *ignored) {}

static uint32_t decode_status(grpc_mdelem *md) {
  uint32_t status;
  void *user_data;
  if (md == GRPC_MDELEM_GRPC_STATUS_0) return 0;
  if (md == GRPC_MDELEM_GRPC_STATUS_1) return 1;
  if (md == GRPC_MDELEM_GRPC_STATUS_2) return 2;
  user_data = grpc_mdelem_get_user_data(md, destroy_status);
  if (user_data != NULL) {
    status = ((uint32_t)(intptr_t)user_data) - STATUS_OFFSET;
  } else {
    if (!gpr_parse_bytes_to_uint32(grpc_mdstr_as_c_string(md->value),
                                   GPR_SLICE_LENGTH(md->value->slice),
                                   &status)) {
      status = GRPC_STATUS_UNKNOWN; /* could not parse status code */
    }
    grpc_mdelem_set_user_data(md, destroy_status,
                              (void *)(intptr_t)(status + STATUS_OFFSET));
  }
  return status;
}

static grpc_compression_algorithm decode_compression(grpc_mdelem *md) {
  grpc_compression_algorithm algorithm =
      grpc_compression_algorithm_from_mdstr(md->value);
  if (algorithm == GRPC_COMPRESS_ALGORITHMS_COUNT) {
    const char *md_c_str = grpc_mdstr_as_c_string(md->value);
    gpr_log(GPR_ERROR,
            "Invalid incoming compression algorithm: '%s'. Interpreting "
            "incoming data as uncompressed.",
            md_c_str);
    return GRPC_COMPRESS_NONE;
  }
  return algorithm;
}

static grpc_mdelem *recv_common_filter(grpc_call *call, grpc_mdelem *elem) {
  if (elem->key == GRPC_MDSTR_GRPC_STATUS) {
    GPR_TIMER_BEGIN("status", 0);
    set_status_code(call, STATUS_FROM_WIRE, decode_status(elem));
    GPR_TIMER_END("status", 0);
    return NULL;
  } else if (elem->key == GRPC_MDSTR_GRPC_MESSAGE) {
    GPR_TIMER_BEGIN("status-details", 0);
    set_status_details(call, STATUS_FROM_WIRE, GRPC_MDSTR_REF(elem->value));
    GPR_TIMER_END("status-details", 0);
    return NULL;
  }
  return elem;
}

static grpc_mdelem *publish_app_metadata(grpc_call *call, grpc_mdelem *elem,
                                         int is_trailing) {
  grpc_metadata_array *dest;
  grpc_metadata *mdusr;
  GPR_TIMER_BEGIN("publish_app_metadata", 0);
  dest = call->buffered_metadata[is_trailing];
  if (dest->count == dest->capacity) {
    dest->capacity = GPR_MAX(dest->capacity + 8, dest->capacity * 2);
    dest->metadata =
        gpr_realloc(dest->metadata, sizeof(grpc_metadata) * dest->capacity);
  }
  mdusr = &dest->metadata[dest->count++];
  mdusr->key = grpc_mdstr_as_c_string(elem->key);
  mdusr->value = grpc_mdstr_as_c_string(elem->value);
  mdusr->value_length = GPR_SLICE_LENGTH(elem->value->slice);
  GPR_TIMER_END("publish_app_metadata", 0);
  return elem;
}

static grpc_mdelem *recv_initial_filter(void *callp, grpc_mdelem *elem) {
  grpc_call *call = callp;
  elem = recv_common_filter(call, elem);
  if (elem == NULL) {
    return NULL;
  } else if (elem->key == GRPC_MDSTR_GRPC_ENCODING) {
    GPR_TIMER_BEGIN("incoming_compression_algorithm", 0);
    set_incoming_compression_algorithm(call, decode_compression(elem));
    GPR_TIMER_END("incoming_compression_algorithm", 0);
    return NULL;
  } else if (elem->key == GRPC_MDSTR_GRPC_ACCEPT_ENCODING) {
    GPR_TIMER_BEGIN("encodings_accepted_by_peer", 0);
    set_encodings_accepted_by_peer(call, elem);
    GPR_TIMER_END("encodings_accepted_by_peer", 0);
    return NULL;
  } else {
    return publish_app_metadata(call, elem, 0);
  }
}

static grpc_mdelem *recv_trailing_filter(void *callp, grpc_mdelem *elem) {
  grpc_call *call = callp;
  elem = recv_common_filter(call, elem);
  if (elem == NULL) {
    return NULL;
  } else {
    return publish_app_metadata(call, elem, 1);
  }
}

grpc_call_stack *grpc_call_get_call_stack(grpc_call *call) {
  return CALL_STACK_FROM_CALL(call);
}

/*
 * BATCH API IMPLEMENTATION
 */

static void set_status_value_directly(grpc_status_code status, void *dest) {
  *(grpc_status_code *)dest = status;
}

static void set_cancelled_value(grpc_status_code status, void *dest) {
  *(int *)dest = (status != GRPC_STATUS_OK);
}

static bool are_write_flags_valid(uint32_t flags) {
  /* check that only bits in GRPC_WRITE_(INTERNAL?)_USED_MASK are set */
  const uint32_t allowed_write_positions =
      (GRPC_WRITE_USED_MASK | GRPC_WRITE_INTERNAL_USED_MASK);
  const uint32_t invalid_positions = ~allowed_write_positions;
  return !(flags & invalid_positions);
}

static bool are_initial_metadata_flags_valid(uint32_t flags, bool is_client) {
  /* check that only bits in GRPC_WRITE_(INTERNAL?)_USED_MASK are set */
  uint32_t invalid_positions = ~GRPC_INITIAL_METADATA_USED_MASK;
  if (!is_client) {
    invalid_positions |= GRPC_INITIAL_METADATA_IDEMPOTENT_REQUEST;
  }
  return !(flags & invalid_positions);
}

static batch_control *allocate_batch_control(grpc_call *call) {
  size_t i;
  for (i = 0; i < MAX_CONCURRENT_BATCHES; i++) {
    if ((call->used_batches & (1 << i)) == 0) {
      call->used_batches = (uint8_t)(call->used_batches | (uint8_t)(1 << i));
      return &call->active_batches[i];
    }
  }
  return NULL;
}

static void finish_batch_completion(grpc_exec_ctx *exec_ctx, void *user_data,
                                    grpc_cq_completion *storage) {
  batch_control *bctl = user_data;
  grpc_call *call = bctl->call;
  gpr_mu_lock(&call->mu);
  call->used_batches = (uint8_t)(
      call->used_batches & ~(uint8_t)(1 << (bctl - call->active_batches)));
  gpr_mu_unlock(&call->mu);
  GRPC_CALL_INTERNAL_UNREF(exec_ctx, call, "completion");
}

static void post_batch_completion(grpc_exec_ctx *exec_ctx,
                                  batch_control *bctl) {
  grpc_call *call = bctl->call;
  if (bctl->is_notify_tag_closure) {
    grpc_exec_ctx_enqueue(exec_ctx, bctl->notify_tag, bctl->success, NULL);
    gpr_mu_lock(&call->mu);
    bctl->call->used_batches =
        (uint8_t)(bctl->call->used_batches &
                  ~(uint8_t)(1 << (bctl - bctl->call->active_batches)));
    gpr_mu_unlock(&call->mu);
    GRPC_CALL_INTERNAL_UNREF(exec_ctx, call, "completion");
  } else {
    grpc_cq_end_op(exec_ctx, bctl->call->cq, bctl->notify_tag, bctl->success,
                   finish_batch_completion, bctl, &bctl->cq_completion);
  }
}

static void continue_receiving_slices(grpc_exec_ctx *exec_ctx,
                                      batch_control *bctl) {
  grpc_call *call = bctl->call;
  for (;;) {
    size_t remaining = call->receiving_stream->length -
                       (*call->receiving_buffer)->data.raw.slice_buffer.length;
    if (remaining == 0) {
      call->receiving_message = 0;
      grpc_byte_stream_destroy(exec_ctx, call->receiving_stream);
      call->receiving_stream = NULL;
      if (gpr_unref(&bctl->steps_to_complete)) {
        post_batch_completion(exec_ctx, bctl);
      }
      return;
    }
    if (grpc_byte_stream_next(exec_ctx, call->receiving_stream,
                              &call->receiving_slice, remaining,
                              &call->receiving_slice_ready)) {
      gpr_slice_buffer_add(&(*call->receiving_buffer)->data.raw.slice_buffer,
                           call->receiving_slice);
    } else {
      return;
    }
  }
}

static void receiving_slice_ready(grpc_exec_ctx *exec_ctx, void *bctlp,
                                  bool success) {
  batch_control *bctl = bctlp;
  grpc_call *call = bctl->call;

  if (success) {
    gpr_slice_buffer_add(&(*call->receiving_buffer)->data.raw.slice_buffer,
                         call->receiving_slice);
    continue_receiving_slices(exec_ctx, bctl);
  } else {
    grpc_byte_stream_destroy(exec_ctx, call->receiving_stream);
    call->receiving_stream = NULL;
    grpc_byte_buffer_destroy(*call->receiving_buffer);
    *call->receiving_buffer = NULL;
    if (gpr_unref(&bctl->steps_to_complete)) {
      post_batch_completion(exec_ctx, bctl);
    }
  }
}

static void process_data_after_md(grpc_exec_ctx *exec_ctx, batch_control *bctl,
                                  bool success) {
  grpc_call *call = bctl->call;
  if (call->receiving_stream == NULL) {
    *call->receiving_buffer = NULL;
    call->receiving_message = 0;
    if (gpr_unref(&bctl->steps_to_complete)) {
      post_batch_completion(exec_ctx, bctl);
    }
  } else if (call->receiving_stream->length >
             grpc_channel_get_max_message_length(call->channel)) {
    cancel_with_status(exec_ctx, call, GRPC_STATUS_INTERNAL,
                       "Max message size exceeded");
    grpc_byte_stream_destroy(exec_ctx, call->receiving_stream);
    call->receiving_stream = NULL;
    *call->receiving_buffer = NULL;
    call->receiving_message = 0;
    if (gpr_unref(&bctl->steps_to_complete)) {
      post_batch_completion(exec_ctx, bctl);
    }
  } else {
    call->test_only_last_message_flags = call->receiving_stream->flags;
    if ((call->receiving_stream->flags & GRPC_WRITE_INTERNAL_COMPRESS) &&
        (call->incoming_compression_algorithm > GRPC_COMPRESS_NONE)) {
      *call->receiving_buffer = grpc_raw_compressed_byte_buffer_create(
          NULL, 0, call->incoming_compression_algorithm);
    } else {
      *call->receiving_buffer = grpc_raw_byte_buffer_create(NULL, 0);
    }
    grpc_closure_init(&call->receiving_slice_ready, receiving_slice_ready,
                      bctl);
    continue_receiving_slices(exec_ctx, bctl);
    /* early out */
    return;
  }
}

static void receiving_stream_ready(grpc_exec_ctx *exec_ctx, void *bctlp,
                                   bool success) {
  batch_control *bctl = bctlp;
  grpc_call *call = bctl->call;

  gpr_mu_lock(&bctl->call->mu);
  if (bctl->call->has_initial_md_been_received || !success ||
      call->receiving_stream == NULL) {
    gpr_mu_unlock(&bctl->call->mu);
    process_data_after_md(exec_ctx, bctlp, success);
  } else {
    call->saved_receiving_stream_ready_bctlp = bctlp;
    gpr_mu_unlock(&bctl->call->mu);
  }
}

static void receiving_initial_metadata_ready(grpc_exec_ctx *exec_ctx,
                                             void *bctlp, bool success) {
  batch_control *bctl = bctlp;
  grpc_call *call = bctl->call;

  gpr_mu_lock(&call->mu);

  if (!success) {
    bctl->success = false;
  } else {
    grpc_metadata_batch *md =
        &call->metadata_batch[1 /* is_receiving */][0 /* is_trailing */];
    grpc_metadata_batch_filter(md, recv_initial_filter, call);

    /* make sure the received grpc-encoding is amongst the ones listed in
     * grpc-accept-encoding */

    GPR_ASSERT(call->encodings_accepted_by_peer != 0);
    if (!GPR_BITGET(call->encodings_accepted_by_peer,
                    call->compression_algorithm)) {
      extern int grpc_compression_trace;
      if (grpc_compression_trace) {
        char *algo_name;
        grpc_compression_algorithm_name(call->compression_algorithm,
                                        &algo_name);
        gpr_log(GPR_ERROR,
                "Compression algorithm (grpc-encoding = '%s') not present in "
                "the bitset of accepted encodings (grpc-accept-encodings: "
                "'0x%x')",
                algo_name, call->encodings_accepted_by_peer);
      }
    }
    if (gpr_time_cmp(md->deadline, gpr_inf_future(md->deadline.clock_type)) !=
            0 &&
        !call->is_client) {
      GPR_TIMER_BEGIN("set_deadline_alarm", 0);
      set_deadline_alarm(exec_ctx, call, md->deadline);
      GPR_TIMER_END("set_deadline_alarm", 0);
    }
  }

  call->has_initial_md_been_received = true;
  if (call->saved_receiving_stream_ready_bctlp != NULL) {
    grpc_closure *saved_rsr_closure = grpc_closure_create(
        receiving_stream_ready, call->saved_receiving_stream_ready_bctlp);
    call->saved_receiving_stream_ready_bctlp = NULL;
    grpc_exec_ctx_enqueue(exec_ctx, saved_rsr_closure, success, NULL);
  }

  gpr_mu_unlock(&call->mu);

  if (gpr_unref(&bctl->steps_to_complete)) {
    post_batch_completion(exec_ctx, bctl);
  }
}

static void finish_batch(grpc_exec_ctx *exec_ctx, void *bctlp, bool success) {
  batch_control *bctl = bctlp;
  grpc_call *call = bctl->call;
  grpc_call *child_call;
  grpc_call *next_child_call;

  gpr_mu_lock(&call->mu);
  if (bctl->send_initial_metadata) {
    if (!success) {
      set_status_code(call, STATUS_FROM_CORE, GRPC_STATUS_UNAVAILABLE);
    }
    grpc_metadata_batch_destroy(
        &call->metadata_batch[0 /* is_receiving */][0 /* is_trailing */]);
  }
  if (bctl->send_message) {
    call->sending_message = 0;
  }
  if (bctl->send_final_op) {
    grpc_metadata_batch_destroy(
        &call->metadata_batch[0 /* is_receiving */][1 /* is_trailing */]);
  }
  if (bctl->recv_final_op) {
    grpc_metadata_batch *md =
        &call->metadata_batch[1 /* is_receiving */][1 /* is_trailing */];
    grpc_metadata_batch_filter(md, recv_trailing_filter, call);

    call->received_final_op = true;
    if (call->have_alarm) {
      grpc_timer_cancel(exec_ctx, &call->alarm);
    }
    /* propagate cancellation to any interested children */
    child_call = call->first_child;
    if (child_call != NULL) {
      do {
        next_child_call = child_call->sibling_next;
        if (child_call->cancellation_is_inherited) {
          GRPC_CALL_INTERNAL_REF(child_call, "propagate_cancel");
          grpc_call_cancel(child_call, NULL);
          GRPC_CALL_INTERNAL_UNREF(exec_ctx, child_call, "propagate_cancel");
        }
        child_call = next_child_call;
      } while (child_call != call->first_child);
    }

    if (call->is_client) {
      get_final_status(call, set_status_value_directly,
                       call->final_op.client.status);
      get_final_details(call, call->final_op.client.status_details,
                        call->final_op.client.status_details_capacity);
    } else {
      get_final_status(call, set_cancelled_value,
                       call->final_op.server.cancelled);
    }

    success = 1;
  }
  bctl->success = success != 0;
  gpr_mu_unlock(&call->mu);
  if (gpr_unref(&bctl->steps_to_complete)) {
    post_batch_completion(exec_ctx, bctl);
  }
}

static grpc_call_error call_start_batch(grpc_exec_ctx *exec_ctx,
                                        grpc_call *call, const grpc_op *ops,
                                        size_t nops, void *notify_tag,
                                        int is_notify_tag_closure) {
  grpc_transport_stream_op stream_op;
  size_t i;
  const grpc_op *op;
  batch_control *bctl;
  int num_completion_callbacks_needed = 1;
  grpc_call_error error = GRPC_CALL_OK;

  GPR_TIMER_BEGIN("grpc_call_start_batch", 0);

  GRPC_CALL_LOG_BATCH(GPR_INFO, call, ops, nops, notify_tag);

  memset(&stream_op, 0, sizeof(stream_op));

  /* TODO(ctiller): this feels like it could be made lock-free */
  gpr_mu_lock(&call->mu);
  bctl = allocate_batch_control(call);
  memset(bctl, 0, sizeof(*bctl));
  bctl->call = call;
  bctl->notify_tag = notify_tag;
  bctl->is_notify_tag_closure = (uint8_t)(is_notify_tag_closure != 0);

  if (nops == 0) {
    GRPC_CALL_INTERNAL_REF(call, "completion");
    bctl->success = 1;
    if (!is_notify_tag_closure) {
      grpc_cq_begin_op(call->cq, notify_tag);
    }
    gpr_mu_unlock(&call->mu);
    post_batch_completion(exec_ctx, bctl);
    error = GRPC_CALL_OK;
    goto done;
  }

  /* rewrite batch ops into a transport op */
  for (i = 0; i < nops; i++) {
    op = &ops[i];
    if (op->reserved != NULL) {
      error = GRPC_CALL_ERROR;
      goto done_with_error;
    }
    switch (op->op) {
      case GRPC_OP_SEND_INITIAL_METADATA:
        /* Flag validation: currently allow no flags */
        if (!are_initial_metadata_flags_valid(op->flags, call->is_client)) {
          error = GRPC_CALL_ERROR_INVALID_FLAGS;
          goto done_with_error;
        }
        if (call->sent_initial_metadata) {
          error = GRPC_CALL_ERROR_TOO_MANY_OPERATIONS;
          goto done_with_error;
        }
        /* process compression level */
        grpc_metadata compression_md;
        memset(&compression_md, 0, sizeof(grpc_metadata));
        size_t additional_metadata_count = 0;
        grpc_compression_level effective_compression_level;
        bool level_set = false;
        if (op->data.send_initial_metadata.maybe_compression_level.is_set) {
          effective_compression_level =
              op->data.send_initial_metadata.maybe_compression_level
                  .compression_level;
          level_set = true;
        } else {
          level_set = grpc_channel_default_compression_level(
              call->channel, &effective_compression_level);
        }
        if (level_set) {
          const grpc_compression_algorithm calgo =
              compression_algorithm_for_level_locked(
                  call, effective_compression_level);
          char *calgo_name;
          grpc_compression_algorithm_name(calgo, &calgo_name);
          compression_md.key = GRPC_COMPRESSION_REQUEST_ALGORITHM_MD_KEY;
          compression_md.value = calgo_name;
          compression_md.value_length = strlen(calgo_name);
          additional_metadata_count++;
        }

        if (op->data.send_initial_metadata.count + additional_metadata_count >
            INT_MAX) {
          error = GRPC_CALL_ERROR_INVALID_METADATA;
          goto done_with_error;
        }
        bctl->send_initial_metadata = 1;
        call->sent_initial_metadata = 1;
        if (!prepare_application_metadata(
                call, (int)op->data.send_initial_metadata.count,
                op->data.send_initial_metadata.metadata, 0, call->is_client,
                &compression_md, (int)additional_metadata_count)) {
          error = GRPC_CALL_ERROR_INVALID_METADATA;
          goto done_with_error;
        }
        /* TODO(ctiller): just make these the same variable? */
        call->metadata_batch[0][0].deadline = call->send_deadline;
        stream_op.send_initial_metadata =
            &call->metadata_batch[0 /* is_receiving */][0 /* is_trailing */];
        stream_op.send_initial_metadata_flags = op->flags;
        break;
      case GRPC_OP_SEND_MESSAGE:
        if (!are_write_flags_valid(op->flags)) {
          error = GRPC_CALL_ERROR_INVALID_FLAGS;
          goto done_with_error;
        }
        if (op->data.send_message == NULL) {
          error = GRPC_CALL_ERROR_INVALID_MESSAGE;
          goto done_with_error;
        }
        if (call->sending_message) {
          error = GRPC_CALL_ERROR_TOO_MANY_OPERATIONS;
          goto done_with_error;
        }
        bctl->send_message = 1;
        call->sending_message = 1;
        grpc_slice_buffer_stream_init(
            &call->sending_stream,
            &op->data.send_message->data.raw.slice_buffer, op->flags);
        stream_op.send_message = &call->sending_stream.base;
        break;
      case GRPC_OP_SEND_CLOSE_FROM_CLIENT:
        /* Flag validation: currently allow no flags */
        if (op->flags != 0) {
          error = GRPC_CALL_ERROR_INVALID_FLAGS;
          goto done_with_error;
        }
        if (!call->is_client) {
          error = GRPC_CALL_ERROR_NOT_ON_SERVER;
          goto done_with_error;
        }
        if (call->sent_final_op) {
          error = GRPC_CALL_ERROR_TOO_MANY_OPERATIONS;
          goto done_with_error;
        }
        bctl->send_final_op = 1;
        call->sent_final_op = 1;
        stream_op.send_trailing_metadata =
            &call->metadata_batch[0 /* is_receiving */][1 /* is_trailing */];
        break;
      case GRPC_OP_SEND_STATUS_FROM_SERVER:
        /* Flag validation: currently allow no flags */
        if (op->flags != 0) {
          error = GRPC_CALL_ERROR_INVALID_FLAGS;
          goto done_with_error;
        }
        if (call->is_client) {
          error = GRPC_CALL_ERROR_NOT_ON_CLIENT;
          goto done_with_error;
        }
        if (call->sent_final_op) {
          error = GRPC_CALL_ERROR_TOO_MANY_OPERATIONS;
          goto done_with_error;
        }
        if (op->data.send_status_from_server.trailing_metadata_count >
            INT_MAX) {
          error = GRPC_CALL_ERROR_INVALID_METADATA;
          goto done_with_error;
        }
        bctl->send_final_op = 1;
        call->sent_final_op = 1;
        call->send_extra_metadata_count = 1;
        call->send_extra_metadata[0].md = grpc_channel_get_reffed_status_elem(
            call->channel, op->data.send_status_from_server.status);
        if (op->data.send_status_from_server.status_details != NULL) {
          call->send_extra_metadata[1].md = grpc_mdelem_from_metadata_strings(
              GRPC_MDSTR_GRPC_MESSAGE,
              grpc_mdstr_from_string(
                  op->data.send_status_from_server.status_details));
          call->send_extra_metadata_count++;
          set_status_details(
              call, STATUS_FROM_API_OVERRIDE,
              GRPC_MDSTR_REF(call->send_extra_metadata[1].md->value));
        }
        set_status_code(call, STATUS_FROM_API_OVERRIDE,
                        (uint32_t)op->data.send_status_from_server.status);
        if (!prepare_application_metadata(
                call,
                (int)op->data.send_status_from_server.trailing_metadata_count,
                op->data.send_status_from_server.trailing_metadata, 1, 1, NULL,
                0)) {
          error = GRPC_CALL_ERROR_INVALID_METADATA;
          goto done_with_error;
        }
        stream_op.send_trailing_metadata =
            &call->metadata_batch[0 /* is_receiving */][1 /* is_trailing */];
        break;
      case GRPC_OP_RECV_INITIAL_METADATA:
        /* Flag validation: currently allow no flags */
        if (op->flags != 0) {
          error = GRPC_CALL_ERROR_INVALID_FLAGS;
          goto done_with_error;
        }
        if (call->received_initial_metadata) {
          error = GRPC_CALL_ERROR_TOO_MANY_OPERATIONS;
          goto done_with_error;
        }
        call->received_initial_metadata = 1;
        call->buffered_metadata[0] = op->data.recv_initial_metadata;
        grpc_closure_init(&call->receiving_initial_metadata_ready,
                          receiving_initial_metadata_ready, bctl);
        bctl->recv_initial_metadata = 1;
        stream_op.recv_initial_metadata =
            &call->metadata_batch[1 /* is_receiving */][0 /* is_trailing */];
        stream_op.recv_initial_metadata_ready =
            &call->receiving_initial_metadata_ready;
        num_completion_callbacks_needed++;
        break;
      case GRPC_OP_RECV_MESSAGE:
        /* Flag validation: currently allow no flags */
        if (op->flags != 0) {
          error = GRPC_CALL_ERROR_INVALID_FLAGS;
          goto done_with_error;
        }
        if (call->receiving_message) {
          error = GRPC_CALL_ERROR_TOO_MANY_OPERATIONS;
          goto done_with_error;
        }
        call->receiving_message = 1;
        bctl->recv_message = 1;
        call->receiving_buffer = op->data.recv_message;
        stream_op.recv_message = &call->receiving_stream;
        grpc_closure_init(&call->receiving_stream_ready, receiving_stream_ready,
                          bctl);
        stream_op.recv_message_ready = &call->receiving_stream_ready;
        num_completion_callbacks_needed++;
        break;
      case GRPC_OP_RECV_STATUS_ON_CLIENT:
        /* Flag validation: currently allow no flags */
        if (op->flags != 0) {
          error = GRPC_CALL_ERROR_INVALID_FLAGS;
          goto done_with_error;
        }
        if (!call->is_client) {
          error = GRPC_CALL_ERROR_NOT_ON_SERVER;
          goto done_with_error;
        }
        if (call->requested_final_op) {
          error = GRPC_CALL_ERROR_TOO_MANY_OPERATIONS;
          goto done_with_error;
        }
        call->requested_final_op = 1;
        call->buffered_metadata[1] =
            op->data.recv_status_on_client.trailing_metadata;
        call->final_op.client.status = op->data.recv_status_on_client.status;
        call->final_op.client.status_details =
            op->data.recv_status_on_client.status_details;
        call->final_op.client.status_details_capacity =
            op->data.recv_status_on_client.status_details_capacity;
        bctl->recv_final_op = 1;
        stream_op.recv_trailing_metadata =
            &call->metadata_batch[1 /* is_receiving */][1 /* is_trailing */];
        stream_op.collect_stats = &call->stats;
        break;
      case GRPC_OP_RECV_CLOSE_ON_SERVER:
        /* Flag validation: currently allow no flags */
        if (op->flags != 0) {
          error = GRPC_CALL_ERROR_INVALID_FLAGS;
          goto done_with_error;
        }
        if (call->is_client) {
          error = GRPC_CALL_ERROR_NOT_ON_CLIENT;
          goto done_with_error;
        }
        if (call->requested_final_op) {
          error = GRPC_CALL_ERROR_TOO_MANY_OPERATIONS;
          goto done_with_error;
        }
        call->requested_final_op = 1;
        call->final_op.server.cancelled =
            op->data.recv_close_on_server.cancelled;
        bctl->recv_final_op = 1;
        stream_op.recv_trailing_metadata =
            &call->metadata_batch[1 /* is_receiving */][1 /* is_trailing */];
        stream_op.collect_stats = &call->stats;
        break;
    }
  }

  GRPC_CALL_INTERNAL_REF(call, "completion");
  if (!is_notify_tag_closure) {
    grpc_cq_begin_op(call->cq, notify_tag);
  }
  gpr_ref_init(&bctl->steps_to_complete, num_completion_callbacks_needed);

  stream_op.context = call->context;
  grpc_closure_init(&bctl->finish_batch, finish_batch, bctl);
  stream_op.on_complete = &bctl->finish_batch;
  gpr_mu_unlock(&call->mu);

  execute_op(exec_ctx, call, &stream_op);

done:
  GPR_TIMER_END("grpc_call_start_batch", 0);
  return error;

done_with_error:
  /* reverse any mutations that occured */
  if (bctl->send_initial_metadata) {
    call->sent_initial_metadata = 0;
    grpc_metadata_batch_clear(&call->metadata_batch[0][0]);
  }
  if (bctl->send_message) {
    call->sending_message = 0;
    grpc_byte_stream_destroy(exec_ctx, &call->sending_stream.base);
  }
  if (bctl->send_final_op) {
    call->sent_final_op = 0;
    grpc_metadata_batch_clear(&call->metadata_batch[0][1]);
  }
  if (bctl->recv_initial_metadata) {
    call->received_initial_metadata = 0;
  }
  if (bctl->recv_message) {
    call->receiving_message = 0;
  }
  if (bctl->recv_final_op) {
    call->requested_final_op = 0;
  }
  gpr_mu_unlock(&call->mu);
  goto done;
}

grpc_call_error grpc_call_start_batch(grpc_call *call, const grpc_op *ops,
                                      size_t nops, void *tag, void *reserved) {
  grpc_exec_ctx exec_ctx = GRPC_EXEC_CTX_INIT;
  grpc_call_error err;

  GRPC_API_TRACE(
      "grpc_call_start_batch(call=%p, ops=%p, nops=%lu, tag=%p, "
      "reserved=%p)",
      5, (call, ops, (unsigned long)nops, tag, reserved));

  if (reserved != NULL) {
    err = GRPC_CALL_ERROR;
  } else {
    err = call_start_batch(&exec_ctx, call, ops, nops, tag, 0);
  }

  grpc_exec_ctx_finish(&exec_ctx);
  return err;
}

grpc_call_error grpc_call_start_batch_and_execute(grpc_exec_ctx *exec_ctx,
                                                  grpc_call *call,
                                                  const grpc_op *ops,
                                                  size_t nops,
                                                  grpc_closure *closure) {
  return call_start_batch(exec_ctx, call, ops, nops, closure, 1);
}

void grpc_call_context_set(grpc_call *call, grpc_context_index elem,
                           void *value, void (*destroy)(void *value)) {
  if (call->context[elem].destroy) {
    call->context[elem].destroy(call->context[elem].value);
  }
  call->context[elem].value = value;
  call->context[elem].destroy = destroy;
}

void *grpc_call_context_get(grpc_call *call, grpc_context_index elem) {
  return call->context[elem].value;
}

uint8_t grpc_call_is_client(grpc_call *call) { return call->is_client; }

grpc_compression_algorithm grpc_call_compression_for_level(
    grpc_call *call, grpc_compression_level level) {
  gpr_mu_lock(&call->mu);
  grpc_compression_algorithm algo =
      compression_algorithm_for_level_locked(call, level);
  gpr_mu_unlock(&call->mu);
  return algo;
}

const char *grpc_call_error_to_string(grpc_call_error error) {
  switch (error) {
    case GRPC_CALL_ERROR:
      return "GRPC_CALL_ERROR";
    case GRPC_CALL_ERROR_ALREADY_ACCEPTED:
      return "GRPC_CALL_ERROR_ALREADY_ACCEPTED";
    case GRPC_CALL_ERROR_ALREADY_FINISHED:
      return "GRPC_CALL_ERROR_ALREADY_FINISHED";
    case GRPC_CALL_ERROR_ALREADY_INVOKED:
      return "GRPC_CALL_ERROR_ALREADY_INVOKED";
    case GRPC_CALL_ERROR_BATCH_TOO_BIG:
      return "GRPC_CALL_ERROR_BATCH_TOO_BIG";
    case GRPC_CALL_ERROR_INVALID_FLAGS:
      return "GRPC_CALL_ERROR_INVALID_FLAGS";
    case GRPC_CALL_ERROR_INVALID_MESSAGE:
      return "GRPC_CALL_ERROR_INVALID_MESSAGE";
    case GRPC_CALL_ERROR_INVALID_METADATA:
      return "GRPC_CALL_ERROR_INVALID_METADATA";
    case GRPC_CALL_ERROR_NOT_INVOKED:
      return "GRPC_CALL_ERROR_NOT_INVOKED";
    case GRPC_CALL_ERROR_NOT_ON_CLIENT:
      return "GRPC_CALL_ERROR_NOT_ON_CLIENT";
    case GRPC_CALL_ERROR_NOT_ON_SERVER:
      return "GRPC_CALL_ERROR_NOT_ON_SERVER";
    case GRPC_CALL_ERROR_NOT_SERVER_COMPLETION_QUEUE:
      return "GRPC_CALL_ERROR_NOT_SERVER_COMPLETION_QUEUE";
    case GRPC_CALL_ERROR_PAYLOAD_TYPE_MISMATCH:
      return "GRPC_CALL_ERROR_PAYLOAD_TYPE_MISMATCH";
    case GRPC_CALL_ERROR_TOO_MANY_OPERATIONS:
      return "GRPC_CALL_ERROR_TOO_MANY_OPERATIONS";
    case GRPC_CALL_OK:
      return "GRPC_CALL_OK";
  }
  GPR_UNREACHABLE_CODE(return "GRPC_CALL_ERROR_UNKNOW");
}<|MERGE_RESOLUTION|>--- conflicted
+++ resolved
@@ -408,16 +408,10 @@
   /* TODO(ctiller): what to do about the flush that was previously here */
 }
 
-<<<<<<< HEAD
-static void set_incoming_compression_algorithm(
-    grpc_call *call, grpc_compression_algorithm algo) {
-  call->incoming_compression_algorithm = algo;
-=======
 static void set_compression_algorithm(grpc_call *call,
                                       grpc_compression_algorithm algo) {
   GPR_ASSERT(algo < GRPC_COMPRESS_ALGORITHMS_COUNT);
-  call->compression_algorithm = algo;
->>>>>>> 611c3ad9
+  call->incoming_compression_algorithm = algo;
 }
 
 grpc_compression_algorithm grpc_call_test_only_get_compression_algorithm(
@@ -440,8 +434,8 @@
                                                       GRPC_COMPRESS_DEFLATE};
   const uint32_t accepted_encodings = call->encodings_accepted_by_peer;
   if (level > GRPC_COMPRESS_LEVEL_HIGH) {
-    extern int grpc_compress_filter_trace;
-    if (grpc_compress_filter_trace) {
+    extern int grpc_compression_trace;
+    if (grpc_compression_trace) {
       gpr_log(GPR_ERROR,
               "Unknown compression level %d. Compression will be disabled.",
               (int)level);
@@ -982,7 +976,7 @@
     return NULL;
   } else if (elem->key == GRPC_MDSTR_GRPC_ENCODING) {
     GPR_TIMER_BEGIN("incoming_compression_algorithm", 0);
-    set_incoming_compression_algorithm(call, decode_compression(elem));
+    set_compression_algorithm(call, decode_compression(elem));
     GPR_TIMER_END("incoming_compression_algorithm", 0);
     return NULL;
   } else if (elem->key == GRPC_MDSTR_GRPC_ACCEPT_ENCODING) {
@@ -1195,11 +1189,11 @@
 
     GPR_ASSERT(call->encodings_accepted_by_peer != 0);
     if (!GPR_BITGET(call->encodings_accepted_by_peer,
-                    call->compression_algorithm)) {
+                    call->incoming_compression_algorithm)) {
       extern int grpc_compression_trace;
       if (grpc_compression_trace) {
         char *algo_name;
-        grpc_compression_algorithm_name(call->compression_algorithm,
+        grpc_compression_algorithm_name(call->incoming_compression_algorithm,
                                         &algo_name);
         gpr_log(GPR_ERROR,
                 "Compression algorithm (grpc-encoding = '%s') not present in "
