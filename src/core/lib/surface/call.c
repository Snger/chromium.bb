/*
 *
 * Copyright 2015, Google Inc.
 * All rights reserved.
 *
 * Redistribution and use in source and binary forms, with or without
 * modification, are permitted provided that the following conditions are
 * met:
 *
 *     * Redistributions of source code must retain the above copyright
 * notice, this list of conditions and the following disclaimer.
 *     * Redistributions in binary form must reproduce the above
 * copyright notice, this list of conditions and the following disclaimer
 * in the documentation and/or other materials provided with the
 * distribution.
 *     * Neither the name of Google Inc. nor the names of its
 * contributors may be used to endorse or promote products derived from
 * this software without specific prior written permission.
 *
 * THIS SOFTWARE IS PROVIDED BY THE COPYRIGHT HOLDERS AND CONTRIBUTORS
 * "AS IS" AND ANY EXPRESS OR IMPLIED WARRANTIES, INCLUDING, BUT NOT
 * LIMITED TO, THE IMPLIED WARRANTIES OF MERCHANTABILITY AND FITNESS FOR
 * A PARTICULAR PURPOSE ARE DISCLAIMED. IN NO EVENT SHALL THE COPYRIGHT
 * OWNER OR CONTRIBUTORS BE LIABLE FOR ANY DIRECT, INDIRECT, INCIDENTAL,
 * SPECIAL, EXEMPLARY, OR CONSEQUENTIAL DAMAGES (INCLUDING, BUT NOT
 * LIMITED TO, PROCUREMENT OF SUBSTITUTE GOODS OR SERVICES; LOSS OF USE,
 * DATA, OR PROFITS; OR BUSINESS INTERRUPTION) HOWEVER CAUSED AND ON ANY
 * THEORY OF LIABILITY, WHETHER IN CONTRACT, STRICT LIABILITY, OR TORT
 * (INCLUDING NEGLIGENCE OR OTHERWISE) ARISING IN ANY WAY OUT OF THE USE
 * OF THIS SOFTWARE, EVEN IF ADVISED OF THE POSSIBILITY OF SUCH DAMAGE.
 *
 */
#include <assert.h>
#include <limits.h>
#include <stdio.h>
#include <stdlib.h>
#include <string.h>

#include <grpc/compression.h>
#include <grpc/grpc.h>
#include <grpc/support/alloc.h>
#include <grpc/support/log.h>
#include <grpc/support/string_util.h>
#include <grpc/support/useful.h>

#include "src/core/lib/channel/channel_stack.h"
#include "src/core/lib/compression/algorithm_metadata.h"
#include "src/core/lib/iomgr/timer.h"
#include "src/core/lib/profiling/timers.h"
#include "src/core/lib/support/string.h"
#include "src/core/lib/surface/api_trace.h"
#include "src/core/lib/surface/call.h"
#include "src/core/lib/surface/channel.h"
#include "src/core/lib/surface/completion_queue.h"
#include "src/core/lib/transport/static_metadata.h"

/** The maximum number of concurrent batches possible.
    Based upon the maximum number of individually queueable ops in the batch
   api:
      - initial metadata send
      - message send
      - status/close send (depending on client/server)
      - initial metadata recv
      - message recv
      - status/close recv (depending on client/server) */
#define MAX_CONCURRENT_BATCHES 6

typedef struct {
  grpc_ioreq_completion_func on_complete;
  void *user_data;
  int success;
} completed_request;

#define MAX_SEND_EXTRA_METADATA_COUNT 3

/* Status data for a request can come from several sources; this
   enumerates them all, and acts as a priority sorting for which
   status to return to the application - earlier entries override
   later ones */
typedef enum {
  /* Status came from the application layer overriding whatever
     the wire says */
  STATUS_FROM_API_OVERRIDE = 0,
  /* Status came from 'the wire' - or somewhere below the surface
     layer */
  STATUS_FROM_WIRE,
  /* Status was created by some internal channel stack operation */
  STATUS_FROM_CORE,
  /* Status came from the server sending status */
  STATUS_FROM_SERVER_STATUS,
  STATUS_SOURCE_COUNT
} status_source;

typedef struct {
  uint8_t is_set;
  grpc_status_code code;
  grpc_mdstr *details;
} received_status;

/* How far through the GRPC stream have we read? */
typedef enum {
  /* We are still waiting for initial metadata to complete */
  READ_STATE_INITIAL = 0,
  /* We have gotten initial metadata, and are reading either
     messages or trailing metadata */
  READ_STATE_GOT_INITIAL_METADATA,
  /* The stream is closed for reading */
  READ_STATE_READ_CLOSED,
  /* The stream is closed for reading & writing */
  READ_STATE_STREAM_CLOSED
} read_state;

typedef enum {
  WRITE_STATE_INITIAL = 0,
  WRITE_STATE_STARTED,
  WRITE_STATE_WRITE_CLOSED
} write_state;

typedef struct batch_control {
  grpc_call *call;
  grpc_cq_completion cq_completion;
  grpc_closure finish_batch;
  void *notify_tag;
  gpr_refcount steps_to_complete;

  uint8_t send_initial_metadata;
  uint8_t send_message;
  uint8_t send_final_op;
  uint8_t recv_initial_metadata;
  uint8_t recv_message;
  uint8_t recv_final_op;
  uint8_t is_notify_tag_closure;
  uint8_t success;
} batch_control;

struct grpc_call {
  grpc_completion_queue *cq;
  grpc_pops *pops;
  grpc_channel *channel;
  grpc_call *parent;
  grpc_call *first_child;
  /* TODO(ctiller): share with cq if possible? */
  gpr_mu mu;

  /* client or server call */
  bool is_client;
  /* is the alarm set */
  bool have_alarm;
  /** has grpc_call_destroy been called */
  bool destroy_called;
  /** flag indicating that cancellation is inherited */
  bool cancellation_is_inherited;
  /** bitmask of live batches */
  uint8_t used_batches;
  /** which ops are in-flight */
  bool sent_initial_metadata;
  bool sending_message;
  bool sent_final_op;
  bool received_initial_metadata;
  bool receiving_message;
  bool requested_final_op;
  bool received_final_op;

  /* have we received initial metadata */
  bool has_initial_md_been_received;

  batch_control active_batches[MAX_CONCURRENT_BATCHES];

  /* first idx: is_receiving, second idx: is_trailing */
  grpc_metadata_batch metadata_batch[2][2];

  /* Buffered read metadata waiting to be returned to the application.
     Element 0 is initial metadata, element 1 is trailing metadata. */
  grpc_metadata_array *buffered_metadata[2];

  /* Received call statuses from various sources */
  received_status status[STATUS_SOURCE_COUNT];

  /* Call stats: only valid after trailing metadata received */
  grpc_transport_stream_stats stats;

  /* Compression algorithm for the call */
  grpc_compression_algorithm compression_algorithm;
  /* Supported encodings (compression algorithms), a bitset */
  uint32_t encodings_accepted_by_peer;

  /* Contexts for various subsystems (security, tracing, ...). */
  grpc_call_context_element context[GRPC_CONTEXT_COUNT];

  /* Deadline alarm - if have_alarm is non-zero */
  grpc_timer alarm;

  /* for the client, extra metadata is initial metadata; for the
     server, it's trailing metadata */
  grpc_linked_mdelem send_extra_metadata[MAX_SEND_EXTRA_METADATA_COUNT];
  int send_extra_metadata_count;
  gpr_timespec send_deadline;

  /** siblings: children of the same parent form a list, and this list is
     protected under
      parent->mu */
  grpc_call *sibling_next;
  grpc_call *sibling_prev;

  grpc_slice_buffer_stream sending_stream;
  grpc_byte_stream *receiving_stream;
  grpc_byte_buffer **receiving_buffer;
  gpr_slice receiving_slice;
  grpc_closure receiving_slice_ready;
  grpc_closure receiving_stream_ready;
  grpc_closure receiving_initial_metadata_ready;
  uint32_t test_only_last_message_flags;

  union {
    struct {
      grpc_status_code *status;
      char **status_details;
      size_t *status_details_capacity;
    } client;
    struct {
      int *cancelled;
    } server;
  } final_op;

  void *saved_receiving_stream_ready_bctlp;
};

#define CALL_STACK_FROM_CALL(call) ((grpc_call_stack *)((call) + 1))
#define CALL_FROM_CALL_STACK(call_stack) (((grpc_call *)(call_stack)) - 1)
#define CALL_ELEM_FROM_CALL(call, idx) \
  grpc_call_stack_element(CALL_STACK_FROM_CALL(call), idx)
#define CALL_FROM_TOP_ELEM(top_elem) \
  CALL_FROM_CALL_STACK(grpc_call_stack_from_top_element(top_elem))

static void set_deadline_alarm(grpc_exec_ctx *exec_ctx, grpc_call *call,
                               gpr_timespec deadline);
static void execute_op(grpc_exec_ctx *exec_ctx, grpc_call *call,
                       grpc_transport_stream_op *op);
static grpc_call_error cancel_with_status(grpc_exec_ctx *exec_ctx, grpc_call *c,
                                          grpc_status_code status,
                                          const char *description);
static void destroy_call(grpc_exec_ctx *exec_ctx, void *call_stack,
                         bool success);
static void receiving_slice_ready(grpc_exec_ctx *exec_ctx, void *bctlp,
                                  bool success);

grpc_call *grpc_call_create(
    grpc_channel *channel, grpc_call *parent_call, uint32_t propagation_mask,
    grpc_completion_queue *cq, grpc_pollset_set *pollset_set_alternative,
    const void *server_transport_data, grpc_mdelem **add_initial_metadata,
    size_t add_initial_metadata_count, gpr_timespec send_deadline) {
  size_t i, j;
  grpc_channel_stack *channel_stack = grpc_channel_get_channel_stack(channel);
  grpc_exec_ctx exec_ctx = GRPC_EXEC_CTX_INIT;
  grpc_call *call;
  GPR_TIMER_BEGIN("grpc_call_create", 0);
  call = gpr_malloc(sizeof(grpc_call) + channel_stack->call_stack_size);
  memset(call, 0, sizeof(grpc_call));
  gpr_mu_init(&call->mu);
  call->channel = channel;
  call->cq = cq;
  call->parent = parent_call;
  call->is_client = server_transport_data == NULL;
  if (call->is_client) {
    GPR_ASSERT(add_initial_metadata_count < MAX_SEND_EXTRA_METADATA_COUNT);
    for (i = 0; i < add_initial_metadata_count; i++) {
      call->send_extra_metadata[i].md = add_initial_metadata[i];
    }
    call->send_extra_metadata_count = (int)add_initial_metadata_count;
  } else {
    GPR_ASSERT(add_initial_metadata_count == 0);
    call->send_extra_metadata_count = 0;
  }
  for (i = 0; i < 2; i++) {
    for (j = 0; j < 2; j++) {
      call->metadata_batch[i][j].deadline = gpr_inf_future(GPR_CLOCK_MONOTONIC);
    }
  }
  call->send_deadline = send_deadline;
  GRPC_CHANNEL_INTERNAL_REF(channel, "call");
  /* initial refcount dropped by grpc_call_destroy */
  grpc_call_stack_init(&exec_ctx, channel_stack, 1, destroy_call, call,
                       call->context, server_transport_data,
                       CALL_STACK_FROM_CALL(call));
  if (cq != NULL) {
    GPR_ASSERT(
        pollset_set_alternative == NULL &&
        "Only one of 'cq' and 'pollset_set_alternative' should be non-NULL.");
    GRPC_CQ_INTERNAL_REF(cq, "bind");
    call->pops = grpc_pops_create_from_pollset(grpc_cq_pollset(cq));
  }
  if (pollset_set_alternative != NULL) {
    call->pops = grpc_pops_create_from_pollset_set(pollset_set_alternative);
  }
  if (call->pops != NULL) {
    grpc_call_stack_set_pollset_or_pollset_set(
        &exec_ctx, CALL_STACK_FROM_CALL(call), call->pops);
  }
  if (parent_call != NULL) {
    GRPC_CALL_INTERNAL_REF(parent_call, "child");
    GPR_ASSERT(call->is_client);
    GPR_ASSERT(!parent_call->is_client);

    gpr_mu_lock(&parent_call->mu);

    if (propagation_mask & GRPC_PROPAGATE_DEADLINE) {
      send_deadline = gpr_time_min(
          gpr_convert_clock_type(send_deadline,
                                 parent_call->send_deadline.clock_type),
          parent_call->send_deadline);
    }
    /* for now GRPC_PROPAGATE_TRACING_CONTEXT *MUST* be passed with
     * GRPC_PROPAGATE_STATS_CONTEXT */
    /* TODO(ctiller): This should change to use the appropriate census start_op
     * call. */
    if (propagation_mask & GRPC_PROPAGATE_CENSUS_TRACING_CONTEXT) {
      GPR_ASSERT(propagation_mask & GRPC_PROPAGATE_CENSUS_STATS_CONTEXT);
      grpc_call_context_set(call, GRPC_CONTEXT_TRACING,
                            parent_call->context[GRPC_CONTEXT_TRACING].value,
                            NULL);
    } else {
      GPR_ASSERT(propagation_mask & GRPC_PROPAGATE_CENSUS_STATS_CONTEXT);
    }
    if (propagation_mask & GRPC_PROPAGATE_CANCELLATION) {
      call->cancellation_is_inherited = 1;
    }

    if (parent_call->first_child == NULL) {
      parent_call->first_child = call;
      call->sibling_next = call->sibling_prev = call;
    } else {
      call->sibling_next = parent_call->first_child;
      call->sibling_prev = parent_call->first_child->sibling_prev;
      call->sibling_next->sibling_prev = call->sibling_prev->sibling_next =
          call;
    }

    gpr_mu_unlock(&parent_call->mu);
  }
  if (gpr_time_cmp(send_deadline, gpr_inf_future(send_deadline.clock_type)) !=
      0) {
    set_deadline_alarm(&exec_ctx, call, send_deadline);
  }
  grpc_exec_ctx_finish(&exec_ctx);
  GPR_TIMER_END("grpc_call_create", 0);
  return call;
}

void grpc_call_set_completion_queue(grpc_exec_ctx *exec_ctx, grpc_call *call,
                                    grpc_completion_queue *cq) {
  GPR_ASSERT(cq);

  if (call->pops != NULL && grpc_pops_pollset_set(call->pops) != NULL) {
    gpr_log(GPR_ERROR, "A pollset_set is already registered for this call.");
    abort();
  }
  call->cq = cq;
  GRPC_CQ_INTERNAL_REF(cq, "bind");
  if (call->pops != NULL) {
    grpc_pops_destroy(call->pops);
  }
  call->pops = grpc_pops_create_from_pollset(grpc_cq_pollset(cq));
  grpc_call_stack_set_pollset_or_pollset_set(
      exec_ctx, CALL_STACK_FROM_CALL(call), call->pops);
}

#ifdef GRPC_STREAM_REFCOUNT_DEBUG
#define REF_REASON reason
#define REF_ARG , const char *reason
#else
#define REF_REASON ""
#define REF_ARG
#endif
void grpc_call_internal_ref(grpc_call *c REF_ARG) {
  GRPC_CALL_STACK_REF(CALL_STACK_FROM_CALL(c), REF_REASON);
}
void grpc_call_internal_unref(grpc_exec_ctx *exec_ctx, grpc_call *c REF_ARG) {
  GRPC_CALL_STACK_UNREF(exec_ctx, CALL_STACK_FROM_CALL(c), REF_REASON);
}

static void destroy_call(grpc_exec_ctx *exec_ctx, void *call, bool success) {
  size_t i;
  int ii;
  grpc_call *c = call;
  GPR_TIMER_BEGIN("destroy_call", 0);
  for (i = 0; i < 2; i++) {
    grpc_metadata_batch_destroy(
        &c->metadata_batch[1 /* is_receiving */][i /* is_initial */]);
  }
  if (c->receiving_stream != NULL) {
    grpc_byte_stream_destroy(exec_ctx, c->receiving_stream);
  }
  gpr_mu_destroy(&c->mu);
  for (i = 0; i < STATUS_SOURCE_COUNT; i++) {
    if (c->status[i].details) {
      GRPC_MDSTR_UNREF(c->status[i].details);
    }
  }
  for (ii = 0; ii < c->send_extra_metadata_count; ii++) {
    GRPC_MDELEM_UNREF(c->send_extra_metadata[ii].md);
  }
  for (i = 0; i < GRPC_CONTEXT_COUNT; i++) {
    if (c->context[i].destroy) {
      c->context[i].destroy(c->context[i].value);
    }
  }
  if (c->cq) {
    GRPC_CQ_INTERNAL_UNREF(c->cq, "bind");
  }
<<<<<<< HEAD
  grpc_pops_destroy(c->pops);
  gpr_free(c);
=======
  grpc_channel *channel = c->channel;
  grpc_call_stack_destroy(exec_ctx, CALL_STACK_FROM_CALL(c), c);
  GRPC_CHANNEL_INTERNAL_UNREF(exec_ctx, channel, "call");
>>>>>>> 58aea0fd
  GPR_TIMER_END("destroy_call", 0);
}

static void set_status_code(grpc_call *call, status_source source,
                            uint32_t status) {
  if (call->status[source].is_set) return;

  call->status[source].is_set = 1;
  call->status[source].code = (grpc_status_code)status;

  /* TODO(ctiller): what to do about the flush that was previously here */
}

static void set_compression_algorithm(grpc_call *call,
                                      grpc_compression_algorithm algo) {
  call->compression_algorithm = algo;
}

grpc_compression_algorithm grpc_call_test_only_get_compression_algorithm(
    grpc_call *call) {
  grpc_compression_algorithm algorithm;
  gpr_mu_lock(&call->mu);
  algorithm = call->compression_algorithm;
  gpr_mu_unlock(&call->mu);
  return algorithm;
}

uint32_t grpc_call_test_only_get_message_flags(grpc_call *call) {
  uint32_t flags;
  gpr_mu_lock(&call->mu);
  flags = call->test_only_last_message_flags;
  gpr_mu_unlock(&call->mu);
  return flags;
}

static void destroy_encodings_accepted_by_peer(void *p) { return; }

static void set_encodings_accepted_by_peer(grpc_call *call, grpc_mdelem *mdel) {
  size_t i;
  grpc_compression_algorithm algorithm;
  gpr_slice_buffer accept_encoding_parts;
  gpr_slice accept_encoding_slice;
  void *accepted_user_data;

  accepted_user_data =
      grpc_mdelem_get_user_data(mdel, destroy_encodings_accepted_by_peer);
  if (accepted_user_data != NULL) {
    call->encodings_accepted_by_peer =
        (uint32_t)(((uintptr_t)accepted_user_data) - 1);
    return;
  }

  accept_encoding_slice = mdel->value->slice;
  gpr_slice_buffer_init(&accept_encoding_parts);
  gpr_slice_split(accept_encoding_slice, ",", &accept_encoding_parts);

  /* No need to zero call->encodings_accepted_by_peer: grpc_call_create already
   * zeroes the whole grpc_call */
  /* Always support no compression */
  GPR_BITSET(&call->encodings_accepted_by_peer, GRPC_COMPRESS_NONE);
  for (i = 0; i < accept_encoding_parts.count; i++) {
    const gpr_slice *accept_encoding_entry_slice =
        &accept_encoding_parts.slices[i];
    if (grpc_compression_algorithm_parse(
            (const char *)GPR_SLICE_START_PTR(*accept_encoding_entry_slice),
            GPR_SLICE_LENGTH(*accept_encoding_entry_slice), &algorithm)) {
      GPR_BITSET(&call->encodings_accepted_by_peer, algorithm);
    } else {
      char *accept_encoding_entry_str =
          gpr_dump_slice(*accept_encoding_entry_slice, GPR_DUMP_ASCII);
      gpr_log(GPR_ERROR,
              "Invalid entry in accept encoding metadata: '%s'. Ignoring.",
              accept_encoding_entry_str);
      gpr_free(accept_encoding_entry_str);
    }
  }

  gpr_slice_buffer_destroy(&accept_encoding_parts);

  grpc_mdelem_set_user_data(
      mdel, destroy_encodings_accepted_by_peer,
      (void *)(((uintptr_t)call->encodings_accepted_by_peer) + 1));
}

uint32_t grpc_call_test_only_get_encodings_accepted_by_peer(grpc_call *call) {
  uint32_t encodings_accepted_by_peer;
  gpr_mu_lock(&call->mu);
  encodings_accepted_by_peer = call->encodings_accepted_by_peer;
  gpr_mu_unlock(&call->mu);
  return encodings_accepted_by_peer;
}

static void set_status_details(grpc_call *call, status_source source,
                               grpc_mdstr *status) {
  if (call->status[source].details != NULL) {
    GRPC_MDSTR_UNREF(call->status[source].details);
  }
  call->status[source].details = status;
}

static void get_final_status(grpc_call *call,
                             void (*set_value)(grpc_status_code code,
                                               void *user_data),
                             void *set_value_user_data) {
  int i;
  for (i = 0; i < STATUS_SOURCE_COUNT; i++) {
    if (call->status[i].is_set) {
      set_value(call->status[i].code, set_value_user_data);
      return;
    }
  }
  if (call->is_client) {
    set_value(GRPC_STATUS_UNKNOWN, set_value_user_data);
  } else {
    set_value(GRPC_STATUS_OK, set_value_user_data);
  }
}

static void get_final_details(grpc_call *call, char **out_details,
                              size_t *out_details_capacity) {
  int i;
  for (i = 0; i < STATUS_SOURCE_COUNT; i++) {
    if (call->status[i].is_set) {
      if (call->status[i].details) {
        gpr_slice details = call->status[i].details->slice;
        size_t len = GPR_SLICE_LENGTH(details);
        if (len + 1 > *out_details_capacity) {
          *out_details_capacity =
              GPR_MAX(len + 1, *out_details_capacity * 3 / 2);
          *out_details = gpr_realloc(*out_details, *out_details_capacity);
        }
        memcpy(*out_details, GPR_SLICE_START_PTR(details), len);
        (*out_details)[len] = 0;
      } else {
        goto no_details;
      }
      return;
    }
  }

no_details:
  if (0 == *out_details_capacity) {
    *out_details_capacity = 8;
    *out_details = gpr_malloc(*out_details_capacity);
  }
  **out_details = 0;
}

static grpc_linked_mdelem *linked_from_md(grpc_metadata *md) {
  return (grpc_linked_mdelem *)&md->internal_data;
}

static int prepare_application_metadata(grpc_call *call, int count,
                                        grpc_metadata *metadata,
                                        int is_trailing,
                                        int prepend_extra_metadata) {
  int i;
  grpc_metadata_batch *batch =
      &call->metadata_batch[0 /* is_receiving */][is_trailing];
  for (i = 0; i < count; i++) {
    grpc_metadata *md = &metadata[i];
    grpc_linked_mdelem *l = (grpc_linked_mdelem *)&md->internal_data;
    GPR_ASSERT(sizeof(grpc_linked_mdelem) == sizeof(md->internal_data));
    l->md = grpc_mdelem_from_string_and_buffer(
        md->key, (const uint8_t *)md->value, md->value_length);
    if (!grpc_header_key_is_legal(grpc_mdstr_as_c_string(l->md->key),
                                  GRPC_MDSTR_LENGTH(l->md->key))) {
      gpr_log(GPR_ERROR, "attempt to send invalid metadata key: %s",
              grpc_mdstr_as_c_string(l->md->key));
      break;
    } else if (!grpc_is_binary_header(grpc_mdstr_as_c_string(l->md->key),
                                      GRPC_MDSTR_LENGTH(l->md->key)) &&
               !grpc_header_nonbin_value_is_legal(
                   grpc_mdstr_as_c_string(l->md->value),
                   GRPC_MDSTR_LENGTH(l->md->value))) {
      gpr_log(GPR_ERROR, "attempt to send invalid metadata value");
      break;
    }
  }
  if (i != count) {
    for (int j = 0; j <= i; j++) {
      grpc_metadata *md = &metadata[j];
      grpc_linked_mdelem *l = (grpc_linked_mdelem *)&md->internal_data;
      GRPC_MDELEM_UNREF(l->md);
    }
    return 0;
  }
  if (prepend_extra_metadata) {
    if (call->send_extra_metadata_count == 0) {
      prepend_extra_metadata = 0;
    } else {
      for (i = 0; i < call->send_extra_metadata_count; i++) {
        GRPC_MDELEM_REF(call->send_extra_metadata[i].md);
      }
      for (i = 1; i < call->send_extra_metadata_count; i++) {
        call->send_extra_metadata[i].prev = &call->send_extra_metadata[i - 1];
      }
      for (i = 0; i < call->send_extra_metadata_count - 1; i++) {
        call->send_extra_metadata[i].next = &call->send_extra_metadata[i + 1];
      }
    }
  }
  for (i = 1; i < count; i++) {
    linked_from_md(&metadata[i])->prev = linked_from_md(&metadata[i - 1]);
  }
  for (i = 0; i < count - 1; i++) {
    linked_from_md(&metadata[i])->next = linked_from_md(&metadata[i + 1]);
  }
  switch (prepend_extra_metadata * 2 + (count != 0)) {
    case 0:
      /* no prepend, no metadata => nothing to do */
      batch->list.head = batch->list.tail = NULL;
      break;
    case 1:
      /* metadata, but no prepend */
      batch->list.head = linked_from_md(&metadata[0]);
      batch->list.tail = linked_from_md(&metadata[count - 1]);
      batch->list.head->prev = NULL;
      batch->list.tail->next = NULL;
      break;
    case 2:
      /* prepend, but no md */
      batch->list.head = &call->send_extra_metadata[0];
      batch->list.tail =
          &call->send_extra_metadata[call->send_extra_metadata_count - 1];
      batch->list.head->prev = NULL;
      batch->list.tail->next = NULL;
      break;
    case 3:
      /* prepend AND md */
      batch->list.head = &call->send_extra_metadata[0];
      call->send_extra_metadata[call->send_extra_metadata_count - 1].next =
          linked_from_md(&metadata[0]);
      linked_from_md(&metadata[0])->prev =
          &call->send_extra_metadata[call->send_extra_metadata_count - 1];
      batch->list.tail = linked_from_md(&metadata[count - 1]);
      batch->list.head->prev = NULL;
      batch->list.tail->next = NULL;
      break;
    default:
      GPR_UNREACHABLE_CODE(return 0);
  }

  return 1;
}

void grpc_call_destroy(grpc_call *c) {
  int cancel;
  grpc_call *parent = c->parent;
  grpc_exec_ctx exec_ctx = GRPC_EXEC_CTX_INIT;

  GPR_TIMER_BEGIN("grpc_call_destroy", 0);
  GRPC_API_TRACE("grpc_call_destroy(c=%p)", 1, (c));

  if (parent) {
    gpr_mu_lock(&parent->mu);
    if (c == parent->first_child) {
      parent->first_child = c->sibling_next;
      if (c == parent->first_child) {
        parent->first_child = NULL;
      }
      c->sibling_prev->sibling_next = c->sibling_next;
      c->sibling_next->sibling_prev = c->sibling_prev;
    }
    gpr_mu_unlock(&parent->mu);
    GRPC_CALL_INTERNAL_UNREF(&exec_ctx, parent, "child");
  }

  gpr_mu_lock(&c->mu);
  GPR_ASSERT(!c->destroy_called);
  c->destroy_called = 1;
  if (c->have_alarm) {
    grpc_timer_cancel(&exec_ctx, &c->alarm);
  }
  cancel = !c->received_final_op;
  gpr_mu_unlock(&c->mu);
  if (cancel) grpc_call_cancel(c, NULL);
  GRPC_CALL_INTERNAL_UNREF(&exec_ctx, c, "destroy");
  grpc_exec_ctx_finish(&exec_ctx);
  GPR_TIMER_END("grpc_call_destroy", 0);
}

grpc_call_error grpc_call_cancel(grpc_call *call, void *reserved) {
  GRPC_API_TRACE("grpc_call_cancel(call=%p, reserved=%p)", 2, (call, reserved));
  GPR_ASSERT(!reserved);
  return grpc_call_cancel_with_status(call, GRPC_STATUS_CANCELLED, "Cancelled",
                                      NULL);
}

grpc_call_error grpc_call_cancel_with_status(grpc_call *c,
                                             grpc_status_code status,
                                             const char *description,
                                             void *reserved) {
  grpc_call_error r;
  grpc_exec_ctx exec_ctx = GRPC_EXEC_CTX_INIT;
  GRPC_API_TRACE(
      "grpc_call_cancel_with_status("
      "c=%p, status=%d, description=%s, reserved=%p)",
      4, (c, (int)status, description, reserved));
  GPR_ASSERT(reserved == NULL);
  gpr_mu_lock(&c->mu);
  r = cancel_with_status(&exec_ctx, c, status, description);
  gpr_mu_unlock(&c->mu);
  grpc_exec_ctx_finish(&exec_ctx);
  return r;
}

typedef struct cancel_closure {
  grpc_closure closure;
  grpc_call *call;
  grpc_status_code status;
} cancel_closure;

static void done_cancel(grpc_exec_ctx *exec_ctx, void *ccp, bool success) {
  cancel_closure *cc = ccp;
  GRPC_CALL_INTERNAL_UNREF(exec_ctx, cc->call, "cancel");
  gpr_free(cc);
}

static void send_cancel(grpc_exec_ctx *exec_ctx, void *ccp, bool success) {
  grpc_transport_stream_op op;
  cancel_closure *cc = ccp;
  memset(&op, 0, sizeof(op));
  op.cancel_with_status = cc->status;
  /* reuse closure to catch completion */
  grpc_closure_init(&cc->closure, done_cancel, cc);
  op.on_complete = &cc->closure;
  execute_op(exec_ctx, cc->call, &op);
}

static grpc_call_error cancel_with_status(grpc_exec_ctx *exec_ctx, grpc_call *c,
                                          grpc_status_code status,
                                          const char *description) {
  grpc_mdstr *details =
      description ? grpc_mdstr_from_string(description) : NULL;
  cancel_closure *cc = gpr_malloc(sizeof(*cc));

  GPR_ASSERT(status != GRPC_STATUS_OK);

  set_status_code(c, STATUS_FROM_API_OVERRIDE, (uint32_t)status);
  set_status_details(c, STATUS_FROM_API_OVERRIDE, details);

  grpc_closure_init(&cc->closure, send_cancel, cc);
  cc->call = c;
  cc->status = status;
  GRPC_CALL_INTERNAL_REF(c, "cancel");
  grpc_exec_ctx_enqueue(exec_ctx, &cc->closure, true, NULL);

  return GRPC_CALL_OK;
}

static void execute_op(grpc_exec_ctx *exec_ctx, grpc_call *call,
                       grpc_transport_stream_op *op) {
  grpc_call_element *elem;

  GPR_TIMER_BEGIN("execute_op", 0);
  elem = CALL_ELEM_FROM_CALL(call, 0);
  op->context = call->context;
  elem->filter->start_transport_stream_op(exec_ctx, elem, op);
  GPR_TIMER_END("execute_op", 0);
}

char *grpc_call_get_peer(grpc_call *call) {
  grpc_call_element *elem = CALL_ELEM_FROM_CALL(call, 0);
  grpc_exec_ctx exec_ctx = GRPC_EXEC_CTX_INIT;
  char *result;
  GRPC_API_TRACE("grpc_call_get_peer(%p)", 1, (call));
  result = elem->filter->get_peer(&exec_ctx, elem);
  if (result == NULL) {
    result = grpc_channel_get_target(call->channel);
  }
  if (result == NULL) {
    result = gpr_strdup("unknown");
  }
  grpc_exec_ctx_finish(&exec_ctx);
  return result;
}

grpc_call *grpc_call_from_top_element(grpc_call_element *elem) {
  return CALL_FROM_TOP_ELEM(elem);
}

static void call_alarm(grpc_exec_ctx *exec_ctx, void *arg, bool success) {
  grpc_call *call = arg;
  gpr_mu_lock(&call->mu);
  call->have_alarm = 0;
  if (success) {
    cancel_with_status(exec_ctx, call, GRPC_STATUS_DEADLINE_EXCEEDED,
                       "Deadline Exceeded");
  }
  gpr_mu_unlock(&call->mu);
  GRPC_CALL_INTERNAL_UNREF(exec_ctx, call, "alarm");
}

static void set_deadline_alarm(grpc_exec_ctx *exec_ctx, grpc_call *call,
                               gpr_timespec deadline) {
  if (call->have_alarm) {
    gpr_log(GPR_ERROR, "Attempt to set deadline alarm twice");
    assert(0);
    return;
  }
  GRPC_CALL_INTERNAL_REF(call, "alarm");
  call->have_alarm = 1;
  call->send_deadline = gpr_convert_clock_type(deadline, GPR_CLOCK_MONOTONIC);
  grpc_timer_init(exec_ctx, &call->alarm, call->send_deadline, call_alarm, call,
                  gpr_now(GPR_CLOCK_MONOTONIC));
}

/* we offset status by a small amount when storing it into transport metadata
   as metadata cannot store a 0 value (which is used as OK for grpc_status_codes
   */
#define STATUS_OFFSET 1
static void destroy_status(void *ignored) {}

static uint32_t decode_status(grpc_mdelem *md) {
  uint32_t status;
  void *user_data;
  if (md == GRPC_MDELEM_GRPC_STATUS_0) return 0;
  if (md == GRPC_MDELEM_GRPC_STATUS_1) return 1;
  if (md == GRPC_MDELEM_GRPC_STATUS_2) return 2;
  user_data = grpc_mdelem_get_user_data(md, destroy_status);
  if (user_data != NULL) {
    status = ((uint32_t)(intptr_t)user_data) - STATUS_OFFSET;
  } else {
    if (!gpr_parse_bytes_to_uint32(grpc_mdstr_as_c_string(md->value),
                                   GPR_SLICE_LENGTH(md->value->slice),
                                   &status)) {
      status = GRPC_STATUS_UNKNOWN; /* could not parse status code */
    }
    grpc_mdelem_set_user_data(md, destroy_status,
                              (void *)(intptr_t)(status + STATUS_OFFSET));
  }
  return status;
}

static uint32_t decode_compression(grpc_mdelem *md) {
  grpc_compression_algorithm algorithm =
      grpc_compression_algorithm_from_mdstr(md->value);
  if (algorithm == GRPC_COMPRESS_ALGORITHMS_COUNT) {
    const char *md_c_str = grpc_mdstr_as_c_string(md->value);
    gpr_log(GPR_ERROR, "Invalid compression algorithm: '%s'", md_c_str);
  }
  return algorithm;
}

static grpc_mdelem *recv_common_filter(grpc_call *call, grpc_mdelem *elem) {
  if (elem->key == GRPC_MDSTR_GRPC_STATUS) {
    GPR_TIMER_BEGIN("status", 0);
    set_status_code(call, STATUS_FROM_WIRE, decode_status(elem));
    GPR_TIMER_END("status", 0);
    return NULL;
  } else if (elem->key == GRPC_MDSTR_GRPC_MESSAGE) {
    GPR_TIMER_BEGIN("status-details", 0);
    set_status_details(call, STATUS_FROM_WIRE, GRPC_MDSTR_REF(elem->value));
    GPR_TIMER_END("status-details", 0);
    return NULL;
  }
  return elem;
}

static grpc_mdelem *publish_app_metadata(grpc_call *call, grpc_mdelem *elem,
                                         int is_trailing) {
  grpc_metadata_array *dest;
  grpc_metadata *mdusr;
  GPR_TIMER_BEGIN("publish_app_metadata", 0);
  dest = call->buffered_metadata[is_trailing];
  if (dest->count == dest->capacity) {
    dest->capacity = GPR_MAX(dest->capacity + 8, dest->capacity * 2);
    dest->metadata =
        gpr_realloc(dest->metadata, sizeof(grpc_metadata) * dest->capacity);
  }
  mdusr = &dest->metadata[dest->count++];
  mdusr->key = grpc_mdstr_as_c_string(elem->key);
  mdusr->value = grpc_mdstr_as_c_string(elem->value);
  mdusr->value_length = GPR_SLICE_LENGTH(elem->value->slice);
  GPR_TIMER_END("publish_app_metadata", 0);
  return elem;
}

static grpc_mdelem *recv_initial_filter(void *callp, grpc_mdelem *elem) {
  grpc_call *call = callp;
  elem = recv_common_filter(call, elem);
  if (elem == NULL) {
    return NULL;
  } else if (elem->key == GRPC_MDSTR_GRPC_ENCODING) {
    GPR_TIMER_BEGIN("compression_algorithm", 0);
    set_compression_algorithm(call, decode_compression(elem));
    GPR_TIMER_END("compression_algorithm", 0);
    return NULL;
  } else if (elem->key == GRPC_MDSTR_GRPC_ACCEPT_ENCODING) {
    GPR_TIMER_BEGIN("encodings_accepted_by_peer", 0);
    set_encodings_accepted_by_peer(call, elem);
    GPR_TIMER_END("encodings_accepted_by_peer", 0);
    return NULL;
  } else {
    return publish_app_metadata(call, elem, 0);
  }
}

static grpc_mdelem *recv_trailing_filter(void *callp, grpc_mdelem *elem) {
  grpc_call *call = callp;
  elem = recv_common_filter(call, elem);
  if (elem == NULL) {
    return NULL;
  } else {
    return publish_app_metadata(call, elem, 1);
  }
}

grpc_call_stack *grpc_call_get_call_stack(grpc_call *call) {
  return CALL_STACK_FROM_CALL(call);
}

/*
 * BATCH API IMPLEMENTATION
 */

static void set_status_value_directly(grpc_status_code status, void *dest) {
  *(grpc_status_code *)dest = status;
}

static void set_cancelled_value(grpc_status_code status, void *dest) {
  *(int *)dest = (status != GRPC_STATUS_OK);
}

static bool are_write_flags_valid(uint32_t flags) {
  /* check that only bits in GRPC_WRITE_(INTERNAL?)_USED_MASK are set */
  const uint32_t allowed_write_positions =
      (GRPC_WRITE_USED_MASK | GRPC_WRITE_INTERNAL_USED_MASK);
  const uint32_t invalid_positions = ~allowed_write_positions;
  return !(flags & invalid_positions);
}

static bool are_initial_metadata_flags_valid(uint32_t flags, bool is_client) {
  /* check that only bits in GRPC_WRITE_(INTERNAL?)_USED_MASK are set */
  uint32_t invalid_positions = ~GRPC_INITIAL_METADATA_USED_MASK;
  if (!is_client) {
    invalid_positions |= GRPC_INITIAL_METADATA_IDEMPOTENT_REQUEST;
  }
  return !(flags & invalid_positions);
}

static batch_control *allocate_batch_control(grpc_call *call) {
  size_t i;
  for (i = 0; i < MAX_CONCURRENT_BATCHES; i++) {
    if ((call->used_batches & (1 << i)) == 0) {
      call->used_batches = (uint8_t)(call->used_batches | (uint8_t)(1 << i));
      return &call->active_batches[i];
    }
  }
  return NULL;
}

static void finish_batch_completion(grpc_exec_ctx *exec_ctx, void *user_data,
                                    grpc_cq_completion *storage) {
  batch_control *bctl = user_data;
  grpc_call *call = bctl->call;
  gpr_mu_lock(&call->mu);
  call->used_batches = (uint8_t)(
      call->used_batches & ~(uint8_t)(1 << (bctl - call->active_batches)));
  gpr_mu_unlock(&call->mu);
  GRPC_CALL_INTERNAL_UNREF(exec_ctx, call, "completion");
}

static void post_batch_completion(grpc_exec_ctx *exec_ctx,
                                  batch_control *bctl) {
  grpc_call *call = bctl->call;
  if (bctl->is_notify_tag_closure) {
    grpc_exec_ctx_enqueue(exec_ctx, bctl->notify_tag, bctl->success, NULL);
    gpr_mu_lock(&call->mu);
    bctl->call->used_batches =
        (uint8_t)(bctl->call->used_batches &
                  ~(uint8_t)(1 << (bctl - bctl->call->active_batches)));
    gpr_mu_unlock(&call->mu);
    GRPC_CALL_INTERNAL_UNREF(exec_ctx, call, "completion");
  } else {
    grpc_cq_end_op(exec_ctx, bctl->call->cq, bctl->notify_tag, bctl->success,
                   finish_batch_completion, bctl, &bctl->cq_completion);
  }
}

static void continue_receiving_slices(grpc_exec_ctx *exec_ctx,
                                      batch_control *bctl) {
  grpc_call *call = bctl->call;
  for (;;) {
    size_t remaining = call->receiving_stream->length -
                       (*call->receiving_buffer)->data.raw.slice_buffer.length;
    if (remaining == 0) {
      call->receiving_message = 0;
      grpc_byte_stream_destroy(exec_ctx, call->receiving_stream);
      call->receiving_stream = NULL;
      if (gpr_unref(&bctl->steps_to_complete)) {
        post_batch_completion(exec_ctx, bctl);
      }
      return;
    }
    if (grpc_byte_stream_next(exec_ctx, call->receiving_stream,
                              &call->receiving_slice, remaining,
                              &call->receiving_slice_ready)) {
      gpr_slice_buffer_add(&(*call->receiving_buffer)->data.raw.slice_buffer,
                           call->receiving_slice);
    } else {
      return;
    }
  }
}

static void receiving_slice_ready(grpc_exec_ctx *exec_ctx, void *bctlp,
                                  bool success) {
  batch_control *bctl = bctlp;
  grpc_call *call = bctl->call;

  if (success) {
    gpr_slice_buffer_add(&(*call->receiving_buffer)->data.raw.slice_buffer,
                         call->receiving_slice);
    continue_receiving_slices(exec_ctx, bctl);
  } else {
    grpc_byte_stream_destroy(exec_ctx, call->receiving_stream);
    call->receiving_stream = NULL;
    grpc_byte_buffer_destroy(*call->receiving_buffer);
    *call->receiving_buffer = NULL;
    if (gpr_unref(&bctl->steps_to_complete)) {
      post_batch_completion(exec_ctx, bctl);
    }
  }
}

static void process_data_after_md(grpc_exec_ctx *exec_ctx, batch_control *bctl,
                                  bool success) {
  grpc_call *call = bctl->call;
  if (call->receiving_stream == NULL) {
    *call->receiving_buffer = NULL;
    call->receiving_message = 0;
    if (gpr_unref(&bctl->steps_to_complete)) {
      post_batch_completion(exec_ctx, bctl);
    }
  } else if (call->receiving_stream->length >
             grpc_channel_get_max_message_length(call->channel)) {
    cancel_with_status(exec_ctx, call, GRPC_STATUS_INTERNAL,
                       "Max message size exceeded");
    grpc_byte_stream_destroy(exec_ctx, call->receiving_stream);
    call->receiving_stream = NULL;
    *call->receiving_buffer = NULL;
    call->receiving_message = 0;
    if (gpr_unref(&bctl->steps_to_complete)) {
      post_batch_completion(exec_ctx, bctl);
    }
  } else {
    call->test_only_last_message_flags = call->receiving_stream->flags;
    if ((call->receiving_stream->flags & GRPC_WRITE_INTERNAL_COMPRESS) &&
        (call->compression_algorithm > GRPC_COMPRESS_NONE)) {
      *call->receiving_buffer = grpc_raw_compressed_byte_buffer_create(
          NULL, 0, call->compression_algorithm);
    } else {
      *call->receiving_buffer = grpc_raw_byte_buffer_create(NULL, 0);
    }
    grpc_closure_init(&call->receiving_slice_ready, receiving_slice_ready,
                      bctl);
    continue_receiving_slices(exec_ctx, bctl);
    /* early out */
    return;
  }
}

static void receiving_stream_ready(grpc_exec_ctx *exec_ctx, void *bctlp,
                                   bool success) {
  batch_control *bctl = bctlp;
  grpc_call *call = bctl->call;

  gpr_mu_lock(&bctl->call->mu);
  if (bctl->call->has_initial_md_been_received || !success ||
      call->receiving_stream == NULL) {
    gpr_mu_unlock(&bctl->call->mu);
    process_data_after_md(exec_ctx, bctlp, success);
  } else {
    call->saved_receiving_stream_ready_bctlp = bctlp;
    gpr_mu_unlock(&bctl->call->mu);
  }
}

static void receiving_initial_metadata_ready(grpc_exec_ctx *exec_ctx,
                                             void *bctlp, bool success) {
  batch_control *bctl = bctlp;
  grpc_call *call = bctl->call;

  gpr_mu_lock(&call->mu);

  if (!success) {
    bctl->success = false;
  } else {
    grpc_metadata_batch *md =
        &call->metadata_batch[1 /* is_receiving */][0 /* is_trailing */];
    grpc_metadata_batch_filter(md, recv_initial_filter, call);

    if (gpr_time_cmp(md->deadline, gpr_inf_future(md->deadline.clock_type)) !=
            0 &&
        !call->is_client) {
      GPR_TIMER_BEGIN("set_deadline_alarm", 0);
      set_deadline_alarm(exec_ctx, call, md->deadline);
      GPR_TIMER_END("set_deadline_alarm", 0);
    }
  }

  call->has_initial_md_been_received = true;
  if (call->saved_receiving_stream_ready_bctlp != NULL) {
    grpc_closure *saved_rsr_closure = grpc_closure_create(
        receiving_stream_ready, call->saved_receiving_stream_ready_bctlp);
    call->saved_receiving_stream_ready_bctlp = NULL;
    grpc_exec_ctx_enqueue(exec_ctx, saved_rsr_closure, success, NULL);
  }

  gpr_mu_unlock(&call->mu);

  if (gpr_unref(&bctl->steps_to_complete)) {
    post_batch_completion(exec_ctx, bctl);
  }
}

static void finish_batch(grpc_exec_ctx *exec_ctx, void *bctlp, bool success) {
  batch_control *bctl = bctlp;
  grpc_call *call = bctl->call;
  grpc_call *child_call;
  grpc_call *next_child_call;

  gpr_mu_lock(&call->mu);
  if (bctl->send_initial_metadata) {
    if (!success) {
      set_status_code(call, STATUS_FROM_CORE, GRPC_STATUS_UNAVAILABLE);
    }
    grpc_metadata_batch_destroy(
        &call->metadata_batch[0 /* is_receiving */][0 /* is_trailing */]);
  }
  if (bctl->send_message) {
    call->sending_message = 0;
  }
  if (bctl->send_final_op) {
    grpc_metadata_batch_destroy(
        &call->metadata_batch[0 /* is_receiving */][1 /* is_trailing */]);
  }
  if (bctl->recv_final_op) {
    grpc_metadata_batch *md =
        &call->metadata_batch[1 /* is_receiving */][1 /* is_trailing */];
    grpc_metadata_batch_filter(md, recv_trailing_filter, call);

    call->received_final_op = true;
    if (call->have_alarm) {
      grpc_timer_cancel(exec_ctx, &call->alarm);
    }
    /* propagate cancellation to any interested children */
    child_call = call->first_child;
    if (child_call != NULL) {
      do {
        next_child_call = child_call->sibling_next;
        if (child_call->cancellation_is_inherited) {
          GRPC_CALL_INTERNAL_REF(child_call, "propagate_cancel");
          grpc_call_cancel(child_call, NULL);
          GRPC_CALL_INTERNAL_UNREF(exec_ctx, child_call, "propagate_cancel");
        }
        child_call = next_child_call;
      } while (child_call != call->first_child);
    }

    if (call->is_client) {
      get_final_status(call, set_status_value_directly,
                       call->final_op.client.status);
      get_final_details(call, call->final_op.client.status_details,
                        call->final_op.client.status_details_capacity);
    } else {
      get_final_status(call, set_cancelled_value,
                       call->final_op.server.cancelled);
    }

    success = 1;
  }
  bctl->success = success != 0;
  gpr_mu_unlock(&call->mu);
  if (gpr_unref(&bctl->steps_to_complete)) {
    post_batch_completion(exec_ctx, bctl);
  }
}

static grpc_call_error call_start_batch(grpc_exec_ctx *exec_ctx,
                                        grpc_call *call, const grpc_op *ops,
                                        size_t nops, void *notify_tag,
                                        int is_notify_tag_closure) {
  grpc_transport_stream_op stream_op;
  size_t i;
  const grpc_op *op;
  batch_control *bctl;
  int num_completion_callbacks_needed = 1;
  grpc_call_error error = GRPC_CALL_OK;

  GPR_TIMER_BEGIN("grpc_call_start_batch", 0);

  GRPC_CALL_LOG_BATCH(GPR_INFO, call, ops, nops, notify_tag);

  memset(&stream_op, 0, sizeof(stream_op));

  /* TODO(ctiller): this feels like it could be made lock-free */
  gpr_mu_lock(&call->mu);
  bctl = allocate_batch_control(call);
  memset(bctl, 0, sizeof(*bctl));
  bctl->call = call;
  bctl->notify_tag = notify_tag;
  bctl->is_notify_tag_closure = (uint8_t)(is_notify_tag_closure != 0);

  if (nops == 0) {
    GRPC_CALL_INTERNAL_REF(call, "completion");
    bctl->success = 1;
    if (!is_notify_tag_closure) {
      grpc_cq_begin_op(call->cq, notify_tag);
    }
    gpr_mu_unlock(&call->mu);
    post_batch_completion(exec_ctx, bctl);
    error = GRPC_CALL_OK;
    goto done;
  }

  /* rewrite batch ops into a transport op */
  for (i = 0; i < nops; i++) {
    op = &ops[i];
    if (op->reserved != NULL) {
      error = GRPC_CALL_ERROR;
      goto done_with_error;
    }
    switch (op->op) {
      case GRPC_OP_SEND_INITIAL_METADATA:
        /* Flag validation: currently allow no flags */
        if (!are_initial_metadata_flags_valid(op->flags, call->is_client)) {
          error = GRPC_CALL_ERROR_INVALID_FLAGS;
          goto done_with_error;
        }
        if (call->sent_initial_metadata) {
          error = GRPC_CALL_ERROR_TOO_MANY_OPERATIONS;
          goto done_with_error;
        }
        if (op->data.send_initial_metadata.count > INT_MAX) {
          error = GRPC_CALL_ERROR_INVALID_METADATA;
          goto done_with_error;
        }
        bctl->send_initial_metadata = 1;
        call->sent_initial_metadata = 1;
        if (!prepare_application_metadata(
                call, (int)op->data.send_initial_metadata.count,
                op->data.send_initial_metadata.metadata, 0, call->is_client)) {
          error = GRPC_CALL_ERROR_INVALID_METADATA;
          goto done_with_error;
        }
        /* TODO(ctiller): just make these the same variable? */
        call->metadata_batch[0][0].deadline = call->send_deadline;
        stream_op.send_initial_metadata =
            &call->metadata_batch[0 /* is_receiving */][0 /* is_trailing */];
        stream_op.send_initial_metadata_flags = op->flags;
        break;
      case GRPC_OP_SEND_MESSAGE:
        if (!are_write_flags_valid(op->flags)) {
          error = GRPC_CALL_ERROR_INVALID_FLAGS;
          goto done_with_error;
        }
        if (op->data.send_message == NULL) {
          error = GRPC_CALL_ERROR_INVALID_MESSAGE;
          goto done_with_error;
        }
        if (call->sending_message) {
          error = GRPC_CALL_ERROR_TOO_MANY_OPERATIONS;
          goto done_with_error;
        }
        bctl->send_message = 1;
        call->sending_message = 1;
        grpc_slice_buffer_stream_init(
            &call->sending_stream,
            &op->data.send_message->data.raw.slice_buffer, op->flags);
        stream_op.send_message = &call->sending_stream.base;
        break;
      case GRPC_OP_SEND_CLOSE_FROM_CLIENT:
        /* Flag validation: currently allow no flags */
        if (op->flags != 0) {
          error = GRPC_CALL_ERROR_INVALID_FLAGS;
          goto done_with_error;
        }
        if (!call->is_client) {
          error = GRPC_CALL_ERROR_NOT_ON_SERVER;
          goto done_with_error;
        }
        if (call->sent_final_op) {
          error = GRPC_CALL_ERROR_TOO_MANY_OPERATIONS;
          goto done_with_error;
        }
        bctl->send_final_op = 1;
        call->sent_final_op = 1;
        stream_op.send_trailing_metadata =
            &call->metadata_batch[0 /* is_receiving */][1 /* is_trailing */];
        break;
      case GRPC_OP_SEND_STATUS_FROM_SERVER:
        /* Flag validation: currently allow no flags */
        if (op->flags != 0) {
          error = GRPC_CALL_ERROR_INVALID_FLAGS;
          goto done_with_error;
        }
        if (call->is_client) {
          error = GRPC_CALL_ERROR_NOT_ON_CLIENT;
          goto done_with_error;
        }
        if (call->sent_final_op) {
          error = GRPC_CALL_ERROR_TOO_MANY_OPERATIONS;
          goto done_with_error;
        }
        if (op->data.send_status_from_server.trailing_metadata_count >
            INT_MAX) {
          error = GRPC_CALL_ERROR_INVALID_METADATA;
          goto done_with_error;
        }
        bctl->send_final_op = 1;
        call->sent_final_op = 1;
        call->send_extra_metadata_count = 1;
        call->send_extra_metadata[0].md = grpc_channel_get_reffed_status_elem(
            call->channel, op->data.send_status_from_server.status);
        if (op->data.send_status_from_server.status_details != NULL) {
          call->send_extra_metadata[1].md = grpc_mdelem_from_metadata_strings(
              GRPC_MDSTR_GRPC_MESSAGE,
              grpc_mdstr_from_string(
                  op->data.send_status_from_server.status_details));
          call->send_extra_metadata_count++;
          set_status_details(
              call, STATUS_FROM_API_OVERRIDE,
              GRPC_MDSTR_REF(call->send_extra_metadata[1].md->value));
        }
        set_status_code(call, STATUS_FROM_API_OVERRIDE,
                        (uint32_t)op->data.send_status_from_server.status);
        if (!prepare_application_metadata(
                call,
                (int)op->data.send_status_from_server.trailing_metadata_count,
                op->data.send_status_from_server.trailing_metadata, 1, 1)) {
          error = GRPC_CALL_ERROR_INVALID_METADATA;
          goto done_with_error;
        }
        stream_op.send_trailing_metadata =
            &call->metadata_batch[0 /* is_receiving */][1 /* is_trailing */];
        break;
      case GRPC_OP_RECV_INITIAL_METADATA:
        /* Flag validation: currently allow no flags */
        if (op->flags != 0) {
          error = GRPC_CALL_ERROR_INVALID_FLAGS;
          goto done_with_error;
        }
        if (call->received_initial_metadata) {
          error = GRPC_CALL_ERROR_TOO_MANY_OPERATIONS;
          goto done_with_error;
        }
        call->received_initial_metadata = 1;
        call->buffered_metadata[0] = op->data.recv_initial_metadata;
        grpc_closure_init(&call->receiving_initial_metadata_ready,
                          receiving_initial_metadata_ready, bctl);
        bctl->recv_initial_metadata = 1;
        stream_op.recv_initial_metadata =
            &call->metadata_batch[1 /* is_receiving */][0 /* is_trailing */];
        stream_op.recv_initial_metadata_ready =
            &call->receiving_initial_metadata_ready;
        num_completion_callbacks_needed++;
        break;
      case GRPC_OP_RECV_MESSAGE:
        /* Flag validation: currently allow no flags */
        if (op->flags != 0) {
          error = GRPC_CALL_ERROR_INVALID_FLAGS;
          goto done_with_error;
        }
        if (call->receiving_message) {
          error = GRPC_CALL_ERROR_TOO_MANY_OPERATIONS;
          goto done_with_error;
        }
        call->receiving_message = 1;
        bctl->recv_message = 1;
        call->receiving_buffer = op->data.recv_message;
        stream_op.recv_message = &call->receiving_stream;
        grpc_closure_init(&call->receiving_stream_ready, receiving_stream_ready,
                          bctl);
        stream_op.recv_message_ready = &call->receiving_stream_ready;
        num_completion_callbacks_needed++;
        break;
      case GRPC_OP_RECV_STATUS_ON_CLIENT:
        /* Flag validation: currently allow no flags */
        if (op->flags != 0) {
          error = GRPC_CALL_ERROR_INVALID_FLAGS;
          goto done_with_error;
        }
        if (!call->is_client) {
          error = GRPC_CALL_ERROR_NOT_ON_SERVER;
          goto done_with_error;
        }
        if (call->requested_final_op) {
          error = GRPC_CALL_ERROR_TOO_MANY_OPERATIONS;
          goto done_with_error;
        }
        call->requested_final_op = 1;
        call->buffered_metadata[1] =
            op->data.recv_status_on_client.trailing_metadata;
        call->final_op.client.status = op->data.recv_status_on_client.status;
        call->final_op.client.status_details =
            op->data.recv_status_on_client.status_details;
        call->final_op.client.status_details_capacity =
            op->data.recv_status_on_client.status_details_capacity;
        bctl->recv_final_op = 1;
        stream_op.recv_trailing_metadata =
            &call->metadata_batch[1 /* is_receiving */][1 /* is_trailing */];
        stream_op.collect_stats = &call->stats;
        break;
      case GRPC_OP_RECV_CLOSE_ON_SERVER:
        /* Flag validation: currently allow no flags */
        if (op->flags != 0) {
          error = GRPC_CALL_ERROR_INVALID_FLAGS;
          goto done_with_error;
        }
        if (call->is_client) {
          error = GRPC_CALL_ERROR_NOT_ON_CLIENT;
          goto done_with_error;
        }
        if (call->requested_final_op) {
          error = GRPC_CALL_ERROR_TOO_MANY_OPERATIONS;
          goto done_with_error;
        }
        call->requested_final_op = 1;
        call->final_op.server.cancelled =
            op->data.recv_close_on_server.cancelled;
        bctl->recv_final_op = 1;
        stream_op.recv_trailing_metadata =
            &call->metadata_batch[1 /* is_receiving */][1 /* is_trailing */];
        stream_op.collect_stats = &call->stats;
        break;
    }
  }

  GRPC_CALL_INTERNAL_REF(call, "completion");
  if (!is_notify_tag_closure) {
    grpc_cq_begin_op(call->cq, notify_tag);
  }
  gpr_ref_init(&bctl->steps_to_complete, num_completion_callbacks_needed);

  stream_op.context = call->context;
  grpc_closure_init(&bctl->finish_batch, finish_batch, bctl);
  stream_op.on_complete = &bctl->finish_batch;
  gpr_mu_unlock(&call->mu);

  execute_op(exec_ctx, call, &stream_op);

done:
  GPR_TIMER_END("grpc_call_start_batch", 0);
  return error;

done_with_error:
  /* reverse any mutations that occured */
  if (bctl->send_initial_metadata) {
    call->sent_initial_metadata = 0;
    grpc_metadata_batch_clear(&call->metadata_batch[0][0]);
  }
  if (bctl->send_message) {
    call->sending_message = 0;
    grpc_byte_stream_destroy(exec_ctx, &call->sending_stream.base);
  }
  if (bctl->send_final_op) {
    call->sent_final_op = 0;
    grpc_metadata_batch_clear(&call->metadata_batch[0][1]);
  }
  if (bctl->recv_initial_metadata) {
    call->received_initial_metadata = 0;
  }
  if (bctl->recv_message) {
    call->receiving_message = 0;
  }
  if (bctl->recv_final_op) {
    call->requested_final_op = 0;
  }
  gpr_mu_unlock(&call->mu);
  goto done;
}

grpc_call_error grpc_call_start_batch(grpc_call *call, const grpc_op *ops,
                                      size_t nops, void *tag, void *reserved) {
  grpc_exec_ctx exec_ctx = GRPC_EXEC_CTX_INIT;
  grpc_call_error err;

  GRPC_API_TRACE(
      "grpc_call_start_batch(call=%p, ops=%p, nops=%lu, tag=%p, reserved=%p)",
      5, (call, ops, (unsigned long)nops, tag, reserved));

  if (reserved != NULL) {
    err = GRPC_CALL_ERROR;
  } else {
    err = call_start_batch(&exec_ctx, call, ops, nops, tag, 0);
  }

  grpc_exec_ctx_finish(&exec_ctx);
  return err;
}

grpc_call_error grpc_call_start_batch_and_execute(grpc_exec_ctx *exec_ctx,
                                                  grpc_call *call,
                                                  const grpc_op *ops,
                                                  size_t nops,
                                                  grpc_closure *closure) {
  return call_start_batch(exec_ctx, call, ops, nops, closure, 1);
}

void grpc_call_context_set(grpc_call *call, grpc_context_index elem,
                           void *value, void (*destroy)(void *value)) {
  if (call->context[elem].destroy) {
    call->context[elem].destroy(call->context[elem].value);
  }
  call->context[elem].value = value;
  call->context[elem].destroy = destroy;
}

void *grpc_call_context_get(grpc_call *call, grpc_context_index elem) {
  return call->context[elem].value;
}

uint8_t grpc_call_is_client(grpc_call *call) { return call->is_client; }

grpc_compression_algorithm grpc_call_compression_for_level(
    grpc_call *call, grpc_compression_level level) {
  gpr_mu_lock(&call->mu);
  const uint32_t accepted_encodings = call->encodings_accepted_by_peer;
  gpr_mu_unlock(&call->mu);
  return grpc_compression_algorithm_for_level(level, accepted_encodings);
}

const char *grpc_call_error_to_string(grpc_call_error error) {
  switch (error) {
    case GRPC_CALL_ERROR:
      return "GRPC_CALL_ERROR";
    case GRPC_CALL_ERROR_ALREADY_ACCEPTED:
      return "GRPC_CALL_ERROR_ALREADY_ACCEPTED";
    case GRPC_CALL_ERROR_ALREADY_FINISHED:
      return "GRPC_CALL_ERROR_ALREADY_FINISHED";
    case GRPC_CALL_ERROR_ALREADY_INVOKED:
      return "GRPC_CALL_ERROR_ALREADY_INVOKED";
    case GRPC_CALL_ERROR_BATCH_TOO_BIG:
      return "GRPC_CALL_ERROR_BATCH_TOO_BIG";
    case GRPC_CALL_ERROR_INVALID_FLAGS:
      return "GRPC_CALL_ERROR_INVALID_FLAGS";
    case GRPC_CALL_ERROR_INVALID_MESSAGE:
      return "GRPC_CALL_ERROR_INVALID_MESSAGE";
    case GRPC_CALL_ERROR_INVALID_METADATA:
      return "GRPC_CALL_ERROR_INVALID_METADATA";
    case GRPC_CALL_ERROR_NOT_INVOKED:
      return "GRPC_CALL_ERROR_NOT_INVOKED";
    case GRPC_CALL_ERROR_NOT_ON_CLIENT:
      return "GRPC_CALL_ERROR_NOT_ON_CLIENT";
    case GRPC_CALL_ERROR_NOT_ON_SERVER:
      return "GRPC_CALL_ERROR_NOT_ON_SERVER";
    case GRPC_CALL_ERROR_NOT_SERVER_COMPLETION_QUEUE:
      return "GRPC_CALL_ERROR_NOT_SERVER_COMPLETION_QUEUE";
    case GRPC_CALL_ERROR_PAYLOAD_TYPE_MISMATCH:
      return "GRPC_CALL_ERROR_PAYLOAD_TYPE_MISMATCH";
    case GRPC_CALL_ERROR_TOO_MANY_OPERATIONS:
      return "GRPC_CALL_ERROR_TOO_MANY_OPERATIONS";
    case GRPC_CALL_OK:
      return "GRPC_CALL_OK";
  }
  GPR_UNREACHABLE_CODE(return "GRPC_CALL_ERROR_UNKNOW");
}<|MERGE_RESOLUTION|>--- conflicted
+++ resolved
@@ -407,14 +407,10 @@
   if (c->cq) {
     GRPC_CQ_INTERNAL_UNREF(c->cq, "bind");
   }
-<<<<<<< HEAD
   grpc_pops_destroy(c->pops);
-  gpr_free(c);
-=======
   grpc_channel *channel = c->channel;
   grpc_call_stack_destroy(exec_ctx, CALL_STACK_FROM_CALL(c), c);
   GRPC_CHANNEL_INTERNAL_UNREF(exec_ctx, channel, "call");
->>>>>>> 58aea0fd
   GPR_TIMER_END("destroy_call", 0);
 }
 
