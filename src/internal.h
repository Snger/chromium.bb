--- conflicted
+++ resolved
@@ -122,11 +122,8 @@
     const char*   title;
     int           refreshRate;
     GLboolean     resizable;
-<<<<<<< HEAD
+    GLboolean     visible;
     int           clientAPI;
-=======
-    GLboolean     visible;
->>>>>>> c0dcb5a0
     int           glMajor;
     int           glMinor;
     GLboolean     glForward;
