--- conflicted
+++ resolved
@@ -125,11 +125,8 @@
     int           refreshRate;
     GLboolean     resizable;
     GLboolean     visible;
-<<<<<<< HEAD
-=======
     int           positionX;
     int           positionY;
->>>>>>> fc697218
     int           clientAPI;
     int           glMajor;
     int           glMinor;
