--- conflicted
+++ resolved
@@ -225,14 +225,12 @@
     _glfwLibrary.NS.desktopMode =
 	    (NSDictionary*) CGDisplayCurrentMode(CGMainDisplayID());
 
-<<<<<<< HEAD
     // Save the original gamma ramp
     _glfwLibrary.originalRampSize = CGDisplayGammaTableCapacity(CGMainDisplayID());
     _glfwPlatformGetGammaRamp(&_glfwLibrary.originalRamp);
     _glfwLibrary.currentRamp = _glfwLibrary.originalRamp;
-=======
+
     _glfwInitJoysticks();
->>>>>>> 2357cf6f
 
     return GL_TRUE;
 }
