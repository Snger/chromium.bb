--- conflicted
+++ resolved
@@ -96,8 +96,6 @@
         callback.pp_completion_callback());
   }
   return PP_ERROR_NOINTERFACE;
-<<<<<<< HEAD
-=======
 }
 
 int32_t DRM::MonitorIsExternal(
@@ -109,7 +107,6 @@
         callback.pp_completion_callback());
   }
   return PP_ERROR_NOINTERFACE;
->>>>>>> 8c15b39e
 }
 
 }  // namespace flash
