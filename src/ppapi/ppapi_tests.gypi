--- conflicted
+++ resolved
@@ -80,55 +80,6 @@
 #        },
 #      ],
     },
-<<<<<<< HEAD
-=======
-    {
-      # GN version: //ppapi:power_saver_test_plugin
-      'target_name': 'power_saver_test_plugin',
-      'type': 'loadable_module',
-      'sources': [
-        'tests/power_saver_test_plugin.cc',
-        'tests/test_utils.cc',
-      ],
-      'dependencies': [
-        'ppapi.gyp:ppapi_cpp',
-        'ppapi_internal.gyp:ppapi_shared',
-      ],
-      'conditions': [
-        ['OS=="mac"', {
-          'mac_bundle': 1,
-          'product_name': 'power_saver_test_plugin',
-          'product_extension': 'plugin',
-        }],
-      ],
-    },
-    {
-      # GN version: //ppapi/proxy:test_support
-      #             //ppapi/shared_impl:test_support
-      'target_name': 'ppapi_unittest_shared',
-      'type': 'static_library',
-      'dependencies': [
-        'ppapi_proxy',
-        'ppapi_shared',
-        '../base/base.gyp:test_support_base',
-        '../ipc/ipc.gyp:ipc',
-        '../ipc/ipc.gyp:test_support_ipc',
-        '../testing/gmock.gyp:gmock',
-        '../testing/gtest.gyp:gtest',
-      ],
-      'sources': [
-        # Note: sources list duplicated in GN build.
-        'proxy/ppapi_proxy_test.cc',
-        'proxy/ppapi_proxy_test.h',
-        'proxy/resource_message_test_sink.cc',
-        'proxy/resource_message_test_sink.h',
-        'shared_impl/test_globals.cc',
-        'shared_impl/test_globals.h',
-        'shared_impl/test_utils.cc',
-        'shared_impl/test_utils.h',
-      ],
-    },
->>>>>>> 85c1c8d2
 
     {
       # GN version: //ppapi:ppapi_perftests
