--- conflicted
+++ resolved
@@ -82,13 +82,6 @@
 
 FileIOResource::FileIOResource(Connection connection, PP_Instance instance)
     : PluginResource(connection, instance),
-<<<<<<< HEAD
-      file_system_type_(PP_FILESYSTEMTYPE_INVALID) {
-  SendCreate(RENDERER, PpapiHostMsg_FileIO_Create());
-}
-
-FileIOResource::~FileIOResource() {
-=======
       file_system_type_(PP_FILESYSTEMTYPE_INVALID),
       called_close_(false) {
   SendCreate(BROWSER, PpapiHostMsg_FileIO_Create());
@@ -96,7 +89,6 @@
 
 FileIOResource::~FileIOResource() {
   Close();
->>>>>>> 8c15b39e
 }
 
 PPB_FileIO_API* FileIOResource::AsPPB_FileIO_API() {
@@ -173,7 +165,6 @@
       ProxyAutoUnlock unlock;
       if (base::GetPlatformFileInfo(file_handle_->raw_handle(), &file_info))
         result = PP_OK;
-<<<<<<< HEAD
     }
     if (result == PP_OK) {
       // This writes the file info into the plugin's PP_FileInfo struct.
@@ -181,15 +172,6 @@
                                               file_system_type_,
                                               info);
     }
-=======
-    }
-    if (result == PP_OK) {
-      // This writes the file info into the plugin's PP_FileInfo struct.
-      ppapi::PlatformFileInfoToPepperFileInfo(file_info,
-                                              file_system_type_,
-                                              info);
-    }
->>>>>>> 8c15b39e
     state_manager_.SetOperationFinished();
     return result;
   }
@@ -307,14 +289,6 @@
 }
 
 void FileIOResource::Close() {
-<<<<<<< HEAD
-  if (file_handle_) {
-    file_handle_ = NULL;
-  }
-  Post(RENDERER, PpapiHostMsg_FileIO_Close());
-}
-
-=======
   if (called_close_)
     return;
 
@@ -325,7 +299,6 @@
   Post(BROWSER, PpapiHostMsg_FileIO_Close());
 }
 
->>>>>>> 8c15b39e
 int32_t FileIOResource::RequestOSFileHandle(
     PP_FileHandle* handle,
     scoped_refptr<TrackedCallback> callback) {
@@ -373,11 +346,7 @@
 
   state_manager_.SetPendingOperation(FileIOStateManager::OPERATION_READ);
 
-<<<<<<< HEAD
-  bytes_to_read = std::min(bytes_to_read, kMaxReadSize);
-=======
   bytes_to_read = std::min(bytes_to_read, kMaxReadWriteSize);
->>>>>>> 8c15b39e
   if (callback->is_blocking()) {
     char* buffer = static_cast<char*>(
         array_output.GetDataBuffer(array_output.user_data, bytes_to_read, 1));
