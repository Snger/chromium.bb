// Copyright (c) 2012 The Chromium Authors. All rights reserved.
// Use of this source code is governed by a BSD-style license that can be
// found in the LICENSE file.

#ifndef PPAPI_PROXY_COMMAND_BUFFER_PROXY_H_
#define PPAPI_PROXY_COMMAND_BUFFER_PROXY_H_

#include "base/callback.h"
#include "base/containers/hash_tables.h"
#include "gpu/command_buffer/common/command_buffer.h"
#include "gpu/command_buffer/common/gpu_control.h"
#include "ppapi/proxy/ppapi_proxy_export.h"
#include "ppapi/shared_impl/host_resource.h"

namespace IPC {
class Message;
}

namespace ppapi {
namespace proxy {

class ProxyChannel;

<<<<<<< HEAD
class PPAPI_PROXY_EXPORT PpapiCommandBufferProxy
    : public gpu::CommandBuffer,
      public gpu::GpuControl {
=======
class PPAPI_PROXY_EXPORT PpapiCommandBufferProxy : public gpu::CommandBuffer,
                                                   public gpu::GpuControl {
>>>>>>> 8c15b39e
 public:
  PpapiCommandBufferProxy(const HostResource& resource,
                          ProxyChannel* channel);
  virtual ~PpapiCommandBufferProxy();

  // gpu::CommandBuffer implementation:
  virtual bool Initialize() OVERRIDE;
  virtual State GetState() OVERRIDE;
  virtual State GetLastState() OVERRIDE;
  virtual int32 GetLastToken() OVERRIDE;
  virtual void Flush(int32 put_offset) OVERRIDE;
  virtual State FlushSync(int32 put_offset, int32 last_known_get) OVERRIDE;
  virtual void SetGetBuffer(int32 transfer_buffer_id) OVERRIDE;
  virtual void SetGetOffset(int32 get_offset) OVERRIDE;
  virtual gpu::Buffer CreateTransferBuffer(size_t size, int32* id) OVERRIDE;
  virtual void DestroyTransferBuffer(int32 id) OVERRIDE;
  virtual gpu::Buffer GetTransferBuffer(int32 id) OVERRIDE;
  virtual void SetToken(int32 token) OVERRIDE;
  virtual void SetParseError(gpu::error::Error error) OVERRIDE;
  virtual void SetContextLostReason(gpu::error::ContextLostReason reason)
      OVERRIDE;

  // gpu::GpuControl implementation:
<<<<<<< HEAD
  virtual bool SupportsGpuMemoryBuffer() OVERRIDE;
=======
  virtual gpu::Capabilities GetCapabilities() OVERRIDE;
>>>>>>> 8c15b39e
  virtual gfx::GpuMemoryBuffer* CreateGpuMemoryBuffer(
      size_t width,
      size_t height,
      unsigned internalformat,
      int32* id) OVERRIDE;
  virtual void DestroyGpuMemoryBuffer(int32 id) OVERRIDE;
  virtual bool GenerateMailboxNames(unsigned num,
                                    std::vector<gpu::Mailbox>* names) OVERRIDE;
  virtual uint32 InsertSyncPoint() OVERRIDE;
  virtual void SignalSyncPoint(uint32 sync_point,
                               const base::Closure& callback) OVERRIDE;
  virtual void SignalQuery(uint32 query,
                           const base::Closure& callback) OVERRIDE;
<<<<<<< HEAD
  virtual void SendManagedMemoryStats(const gpu::ManagedMemoryStats& stats)
      OVERRIDE;
=======
  virtual void SetSurfaceVisible(bool visible) OVERRIDE;
  virtual void SendManagedMemoryStats(const gpu::ManagedMemoryStats& stats)
      OVERRIDE;
  virtual void Echo(const base::Closure& callback) OVERRIDE;
>>>>>>> 8c15b39e

 private:
  bool Send(IPC::Message* msg);
  void UpdateState(const gpu::CommandBuffer::State& state, bool success);

  typedef base::hash_map<int32, gpu::Buffer> TransferBufferMap;
  TransferBufferMap transfer_buffers_;

  State last_state_;

  HostResource resource_;
  ProxyChannel* channel_;

  base::Closure channel_error_callback_;

  DISALLOW_COPY_AND_ASSIGN(PpapiCommandBufferProxy);
};

}  // namespace proxy
}  // namespace ppapi

#endif // PPAPI_PROXY_COMMAND_BUFFER_PROXY_H_<|MERGE_RESOLUTION|>--- conflicted
+++ resolved
@@ -21,14 +21,8 @@
 
 class ProxyChannel;
 
-<<<<<<< HEAD
-class PPAPI_PROXY_EXPORT PpapiCommandBufferProxy
-    : public gpu::CommandBuffer,
-      public gpu::GpuControl {
-=======
 class PPAPI_PROXY_EXPORT PpapiCommandBufferProxy : public gpu::CommandBuffer,
                                                    public gpu::GpuControl {
->>>>>>> 8c15b39e
  public:
   PpapiCommandBufferProxy(const HostResource& resource,
                           ProxyChannel* channel);
@@ -52,11 +46,7 @@
       OVERRIDE;
 
   // gpu::GpuControl implementation:
-<<<<<<< HEAD
-  virtual bool SupportsGpuMemoryBuffer() OVERRIDE;
-=======
   virtual gpu::Capabilities GetCapabilities() OVERRIDE;
->>>>>>> 8c15b39e
   virtual gfx::GpuMemoryBuffer* CreateGpuMemoryBuffer(
       size_t width,
       size_t height,
@@ -70,15 +60,10 @@
                                const base::Closure& callback) OVERRIDE;
   virtual void SignalQuery(uint32 query,
                            const base::Closure& callback) OVERRIDE;
-<<<<<<< HEAD
-  virtual void SendManagedMemoryStats(const gpu::ManagedMemoryStats& stats)
-      OVERRIDE;
-=======
   virtual void SetSurfaceVisible(bool visible) OVERRIDE;
   virtual void SendManagedMemoryStats(const gpu::ManagedMemoryStats& stats)
       OVERRIDE;
   virtual void Echo(const base::Closure& callback) OVERRIDE;
->>>>>>> 8c15b39e
 
  private:
   bool Send(IPC::Message* msg);
