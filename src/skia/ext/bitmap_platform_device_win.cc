// Copyright (c) 2012 The Chromium Authors. All rights reserved.
// Use of this source code is governed by a BSD-style license that can be
// found in the LICENSE file.

#include <windows.h>
#include <psapi.h>

#include "base/logging.h"
#include "base/debug/alias.h"
#include "skia/ext/bitmap_platform_device_win.h"
#include "skia/ext/platform_canvas.h"
#include "third_party/skia/include/core/SkMatrix.h"
#include "third_party/skia/include/core/SkRefCnt.h"
#include "third_party/skia/include/core/SkRegion.h"
#include "third_party/skia/include/core/SkUtils.h"

namespace {

// PlatformBitmapPixelRef is an SkPixelRef that, on Windows, is backed by an
// HBITMAP.
class SK_API PlatformBitmapPixelRef : public SkPixelRef {
 public:
  PlatformBitmapPixelRef(HBITMAP bitmap_handle, void* pixels);
  virtual ~PlatformBitmapPixelRef();

  SK_DECLARE_UNFLATTENABLE_OBJECT();

 protected:
  virtual void* onLockPixels(SkColorTable**) SK_OVERRIDE;
  virtual void onUnlockPixels() SK_OVERRIDE;

 private:
  HBITMAP bitmap_handle_;
  void* pixels_;
};

HBITMAP CreateHBitmap(int width, int height, bool is_opaque,
                             HANDLE shared_section, void** data) {
  // CreateDIBSection appears to get unhappy if we create an empty bitmap, so
  // just create a minimal bitmap
  if ((width == 0) || (height == 0)) {
    width = 1;
    height = 1;
  }

  BITMAPINFOHEADER hdr = {0};
  hdr.biSize = sizeof(BITMAPINFOHEADER);
  hdr.biWidth = width;
  hdr.biHeight = -height;  // minus means top-down bitmap
  hdr.biPlanes = 1;
  hdr.biBitCount = 32;
  hdr.biCompression = BI_RGB;  // no compression
  hdr.biSizeImage = 0;
  hdr.biXPelsPerMeter = 1;
  hdr.biYPelsPerMeter = 1;
  hdr.biClrUsed = 0;
  hdr.biClrImportant = 0;

  HBITMAP hbitmap = CreateDIBSection(NULL, reinterpret_cast<BITMAPINFO*>(&hdr),
                                     0, data, shared_section, 0);

  // If this call fails, we're gonna crash hard. Try to get some useful
  // information out before we crash for post-mortem analysis.
  if (!hbitmap) {
    // Make sure parameters are saved in the minidump.
    base::debug::Alias(&width);
    base::debug::Alias(&height);

    int last_error = GetLastError();
    base::debug::Alias(&last_error);

    int num_gdi_handles = GetGuiResources(GetCurrentProcess(),
                                          GR_GDIOBJECTS);
    if (num_gdi_handles == 0) {
      int get_gui_resources_error = GetLastError();
      base::debug::Alias(&get_gui_resources_error);
      CHECK(false);
    }

    base::debug::Alias(&num_gdi_handles);
    const int kLotsOfHandles = 9990;
    if (num_gdi_handles > kLotsOfHandles)
      CHECK(false);

    PROCESS_MEMORY_COUNTERS_EX pmc;
    pmc.cb = sizeof(pmc);
    if (!GetProcessMemoryInfo(GetCurrentProcess(),
                              reinterpret_cast<PROCESS_MEMORY_COUNTERS*>(&pmc),
                              sizeof(pmc))) {
      CHECK(false);
    }
    const size_t kLotsOfMemory = 1500 * 1024 * 1024; // 1.5GB
    if (pmc.PagefileUsage > kLotsOfMemory)
      CHECK(false);
    if (pmc.PrivateUsage > kLotsOfMemory)
      CHECK(false);

    // Huh, that's weird.  We don't have crazy handle count, we don't have
    // ridiculous memory usage.  Try to allocate a small bitmap and see if that
    // fails too.
    hdr.biWidth = 5;
    hdr.biHeight = 5;
    void* small_data;
    HBITMAP small_bitmap = CreateDIBSection(
        NULL, reinterpret_cast<BITMAPINFO*>(&hdr),
        0, &small_data, shared_section, 0);
    if (!small_bitmap)
      CHECK(false);
    BITMAP bitmap_data;
    if (GetObject(small_bitmap, sizeof(BITMAP), &bitmap_data)) {
      if (!DeleteObject(small_bitmap))
        CHECK(false);
    }
    // No idea what's going on. Die!
    CHECK(false);
  }
  return hbitmap;
}

PlatformBitmapPixelRef::PlatformBitmapPixelRef(HBITMAP bitmap_handle,
                                               void* pixels)
    : bitmap_handle_(bitmap_handle),
      pixels_(pixels) {
  setPreLocked(pixels, NULL);
}

PlatformBitmapPixelRef::~PlatformBitmapPixelRef() {
  if (bitmap_handle_)
    DeleteObject(bitmap_handle_);
}

void* PlatformBitmapPixelRef::onLockPixels(SkColorTable** color_table) {
  *color_table = NULL;
  return pixels_;
}

void PlatformBitmapPixelRef::onUnlockPixels() {
  // Nothing to do.
  return;
}

}  // namespace

namespace skia {

HDC BitmapPlatformDevice::GetBitmapDC() {
  if (!hdc_) {
    hdc_ = CreateCompatibleDC(NULL);
    InitializeDC(hdc_);
    old_hbitmap_ = static_cast<HBITMAP>(SelectObject(hdc_, hbitmap_));
  }

  LoadConfig();
  return hdc_;
}

void BitmapPlatformDevice::ReleaseBitmapDC() {
  SkASSERT(hdc_);
  SelectObject(hdc_, old_hbitmap_);
  DeleteDC(hdc_);
  hdc_ = NULL;
  old_hbitmap_ = NULL;
}

bool BitmapPlatformDevice::IsBitmapDCCreated()
    const {
  return hdc_ != NULL;
}


void BitmapPlatformDevice::SetMatrixClip(
    const SkMatrix& transform,
    const SkRegion& region) {
  transform_ = transform;
  clip_region_ = region;
  config_dirty_ = true;
}

void BitmapPlatformDevice::LoadConfig() {
  if (!config_dirty_ || !hdc_)
    return;  // Nothing to do.
  config_dirty_ = false;

  // Transform.
  LoadTransformToDC(hdc_, transform_);
  LoadClippingRegionToDC(hdc_, clip_region_, transform_);
}

// We use this static factory function instead of the regular constructor so
// that we can create the pixel data before calling the constructor. This is
// required so that we can call the base class' constructor with the pixel
// data.
BitmapPlatformDevice* BitmapPlatformDevice::Create(
    int width,
    int height,
    bool is_opaque,
    HANDLE shared_section) {

  void* data;
  HBITMAP hbitmap = CreateHBitmap(width, height, is_opaque, shared_section,
                                  &data);
  if (!hbitmap)
    return NULL;

  SkBitmap bitmap;
  bitmap.setConfig(SkBitmap::kARGB_8888_Config, width, height, 0,
                   is_opaque ? kOpaque_SkAlphaType : kPremul_SkAlphaType);
<<<<<<< HEAD
  bitmap.setPixels(data);
=======
  RefPtr<SkPixelRef> pixel_ref = AdoptRef(new PlatformBitmapPixelRef(hbitmap,
                                                                     data));
  bitmap.setPixelRef(pixel_ref.get());
>>>>>>> 8c15b39e

#ifndef NDEBUG
  // If we were given data, then don't clobber it!
  if (!shared_section && is_opaque)
    // To aid in finding bugs, we set the background color to something
    // obviously wrong so it will be noticable when it is not cleared
    bitmap.eraseARGB(255, 0, 255, 128);  // bright bluish green
#endif

  // The device object will take ownership of the HBITMAP. The initial refcount
  // of the data object will be 1, which is what the constructor expects.
  return new BitmapPlatformDevice(hbitmap, bitmap);
}

// static
BitmapPlatformDevice* BitmapPlatformDevice::Create(int width, int height,
                                                   bool is_opaque) {
  return Create(width, height, is_opaque, NULL);
}

// static
BitmapPlatformDevice* BitmapPlatformDevice::CreateAndClear(int width,
                                                           int height,
                                                           bool is_opaque) {
  BitmapPlatformDevice* device = BitmapPlatformDevice::Create(width, height,
                                                              is_opaque);
  if (device && !is_opaque)
    device->accessBitmap(true).eraseARGB(0, 0, 0, 0);
  return device;
}

// The device will own the HBITMAP, which corresponds to also owning the pixel
// data. Therefore, we do not transfer ownership to the SkBitmapDevice's bitmap.
BitmapPlatformDevice::BitmapPlatformDevice(
    HBITMAP hbitmap,
    const SkBitmap& bitmap)
    : SkBitmapDevice(bitmap),
      hbitmap_(hbitmap),
      old_hbitmap_(NULL),
      hdc_(NULL),
      config_dirty_(true),  // Want to load the config next time.
      transform_(SkMatrix::I()) {
  // The data object is already ref'ed for us by create().
  SkDEBUGCODE(begin_paint_count_ = 0);
  SetPlatformDevice(this, this);
  // Initialize the clip region to the entire bitmap.
  BITMAP bitmap_data;
  if (GetObject(hbitmap_, sizeof(BITMAP), &bitmap_data)) {
    SkIRect rect;
    rect.set(0, 0, bitmap_data.bmWidth, bitmap_data.bmHeight);
    clip_region_ = SkRegion(rect);
  }
}

BitmapPlatformDevice::~BitmapPlatformDevice() {
  SkASSERT(begin_paint_count_ == 0);
  if (hdc_)
    ReleaseBitmapDC();
}

HDC BitmapPlatformDevice::BeginPlatformPaint() {
  SkDEBUGCODE(begin_paint_count_++);
  return GetBitmapDC();
}

void BitmapPlatformDevice::EndPlatformPaint() {
  SkASSERT(begin_paint_count_--);
  PlatformDevice::EndPlatformPaint();
}

void BitmapPlatformDevice::setMatrixClip(const SkMatrix& transform,
                                         const SkRegion& region,
                                         const SkClipStack&) {
  SetMatrixClip(transform, region);
}

void BitmapPlatformDevice::DrawToNativeContext(HDC dc, int x, int y,
                                               const RECT* src_rect) {
  bool created_dc = !IsBitmapDCCreated();
  HDC source_dc = BeginPlatformPaint();

  RECT temp_rect;
  if (!src_rect) {
    temp_rect.left = 0;
    temp_rect.right = width();
    temp_rect.top = 0;
    temp_rect.bottom = height();
    src_rect = &temp_rect;
  }

  int copy_width = src_rect->right - src_rect->left;
  int copy_height = src_rect->bottom - src_rect->top;

  // We need to reset the translation for our bitmap or (0,0) won't be in the
  // upper left anymore
  SkMatrix identity;
  identity.reset();

  LoadTransformToDC(source_dc, identity);
  if (isOpaque()) {
    BitBlt(dc,
           x,
           y,
           copy_width,
           copy_height,
           source_dc,
           src_rect->left,
           src_rect->top,
           SRCCOPY);
  } else {
    SkASSERT(copy_width != 0 && copy_height != 0);
    BLENDFUNCTION blend_function = {AC_SRC_OVER, 0, 255, AC_SRC_ALPHA};
    GdiAlphaBlend(dc,
                  x,
                  y,
                  copy_width,
                  copy_height,
                  source_dc,
                  src_rect->left,
                  src_rect->top,
                  copy_width,
                  copy_height,
                  blend_function);
  }
  LoadTransformToDC(source_dc, transform_);

  EndPlatformPaint();
  if (created_dc)
    ReleaseBitmapDC();
}

const SkBitmap& BitmapPlatformDevice::onAccessBitmap() {
  // FIXME(brettw) OPTIMIZATION: We should only flush if we know a GDI
  // operation has occurred on our DC.
  if (IsBitmapDCCreated())
    GdiFlush();
  return SkBitmapDevice::onAccessBitmap();
}

SkBaseDevice* BitmapPlatformDevice::onCreateCompatibleDevice(
    SkBitmap::Config config, int width, int height, bool isOpaque, Usage) {
  SkASSERT(config == SkBitmap::kARGB_8888_Config);
  return BitmapPlatformDevice::CreateAndClear(width, height, isOpaque);
}

// PlatformCanvas impl

SkCanvas* CreatePlatformCanvas(int width,
                               int height,
                               bool is_opaque,
                               HANDLE shared_section,
                               OnFailureType failureType) {
  skia::RefPtr<SkBaseDevice> dev = skia::AdoptRef(
      BitmapPlatformDevice::Create(width, height, is_opaque, shared_section));
  return CreateCanvas(dev, failureType);
}

// Port of PlatformBitmap to win

PlatformBitmap::~PlatformBitmap() {
  if (surface_) {
    if (platform_extra_)
      SelectObject(surface_, reinterpret_cast<HGDIOBJ>(platform_extra_));
    DeleteDC(surface_);
  }
}

bool PlatformBitmap::Allocate(int width, int height, bool is_opaque) {
  void* data;
  HBITMAP hbitmap = CreateHBitmap(width, height, is_opaque, 0, &data);
  if (!hbitmap)
    return false;

  surface_ = CreateCompatibleDC(NULL);
  InitializeDC(surface_);
  // When the memory DC is created, its display surface is exactly one
  // monochrome pixel wide and one monochrome pixel high. Save this object
  // off, we'll restore it just before deleting the memory DC.
  HGDIOBJ stock_bitmap = SelectObject(surface_, hbitmap);
  platform_extra_ = reinterpret_cast<intptr_t>(stock_bitmap);

  bitmap_.setConfig(SkBitmap::kARGB_8888_Config, width, height, 0,
                    is_opaque ? kOpaque_SkAlphaType : kPremul_SkAlphaType);
  // PlatformBitmapPixelRef takes ownership of |hbitmap|.
<<<<<<< HEAD
  bitmap_.setPixelRef(
      skia::AdoptRef(new PlatformBitmapPixelRef(hbitmap, data)).get());
=======
  RefPtr<SkPixelRef> pixel_ref = AdoptRef(new PlatformBitmapPixelRef(hbitmap,
                                                                     data));
  bitmap_.setPixelRef(pixel_ref.get());
>>>>>>> 8c15b39e
  bitmap_.lockPixels();

  return true;
}

}  // namespace skia<|MERGE_RESOLUTION|>--- conflicted
+++ resolved
@@ -205,13 +205,9 @@
   SkBitmap bitmap;
   bitmap.setConfig(SkBitmap::kARGB_8888_Config, width, height, 0,
                    is_opaque ? kOpaque_SkAlphaType : kPremul_SkAlphaType);
-<<<<<<< HEAD
-  bitmap.setPixels(data);
-=======
   RefPtr<SkPixelRef> pixel_ref = AdoptRef(new PlatformBitmapPixelRef(hbitmap,
                                                                      data));
   bitmap.setPixelRef(pixel_ref.get());
->>>>>>> 8c15b39e
 
 #ifndef NDEBUG
   // If we were given data, then don't clobber it!
@@ -396,14 +392,9 @@
   bitmap_.setConfig(SkBitmap::kARGB_8888_Config, width, height, 0,
                     is_opaque ? kOpaque_SkAlphaType : kPremul_SkAlphaType);
   // PlatformBitmapPixelRef takes ownership of |hbitmap|.
-<<<<<<< HEAD
-  bitmap_.setPixelRef(
-      skia::AdoptRef(new PlatformBitmapPixelRef(hbitmap, data)).get());
-=======
   RefPtr<SkPixelRef> pixel_ref = AdoptRef(new PlatformBitmapPixelRef(hbitmap,
                                                                      data));
   bitmap_.setPixelRef(pixel_ref.get());
->>>>>>> 8c15b39e
   bitmap_.lockPixels();
 
   return true;
