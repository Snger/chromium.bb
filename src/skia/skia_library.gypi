--- conflicted
+++ resolved
@@ -215,21 +215,6 @@
         ['exclude', '/mac/']
       ],
     }],
-<<<<<<< HEAD
-    [ 'target_arch == "arm" or target_arch == "arm64" or \
-       target_arch == "mipsel" or target_arch == "mips64el"', {
-      'sources!': [
-        '../third_party/skia/src/opts/opts_check_x86.cpp'
-=======
-    [ 'OS == "android" and target_arch == "arm"', {
-      'sources': [
-        '../third_party/skia/src/core/SkUtilsArm.cpp',
-      ],
-      'includes': [
-        '../build/android/cpufeatures.gypi',
->>>>>>> 7a7efc61
-      ],
-    }],
     [ 'desktop_linux == 1 or chromeos == 1', {
       'dependencies': [
         '../build/linux/system.gyp:fontconfig',
