# Copyright 2013 The Chromium Authors. All rights reserved.
# Use of this source code is governed by a BSD-style license that can be
# found in the LICENSE file.


# This gypi file contains the Skia library.
# In component mode (shared_lib) it is folded into a single shared library with
# the Chrome-specific enhancements but in all other cases it is a separate lib.
{
  'dependencies': [
    'skia_library_opts.gyp:skia_opts',
    '../third_party/zlib/zlib.gyp:zlib',
  ],

  'variables': {
    'variables': {
      'conditions': [
        ['OS== "ios"', {
          'skia_support_gpu': 0,
        }, {
          'skia_support_gpu': 1,
        }],
        ['OS=="ios" or enable_printing == 0', {
          'skia_support_pdf': 0,
        }, {
          'skia_support_pdf': 1,
        }],
      ],
    },
    'skia_support_gpu': '<(skia_support_gpu)',
    'skia_support_pdf': '<(skia_support_pdf)',

    # These two set the paths so we can include skia/gyp/core.gypi
    'skia_src_path': '../third_party/skia/src',
    'skia_include_path': '../third_party/skia/include',

    # This list will contain all defines that also need to be exported to
    # dependent components.
    'skia_export_defines': [
      'SK_ENABLE_INST_COUNT=0',
      'SK_SUPPORT_GPU=<(skia_support_gpu)',
      'GR_GL_CUSTOM_SETUP_HEADER="GrGLConfig_chrome.h"',
      'SK_ENABLE_LEGACY_API_ALIASING=1',
      'SK_ATTR_DEPRECATED=SK_NOTHING_ARG1',
      'SK_SUPPORT_LEGACY_COLORTYPE=1',
<<<<<<< HEAD
=======
      'GR_GL_IGNORE_ES3_MSAA=0',
      'SK_SUPPORT_LEGACY_PIXELREF_CONSTRUCTOR=1'
>>>>>>> 8c15b39e
    ],

    'default_font_cache_limit%': '(20*1024*1024)',

    'conditions': [
      ['OS== "android"', {
        # Android devices are typically more memory constrained, so
        # default to a smaller glyph cache (it may be overriden at runtime
        # when the renderer starts up, depending on the actual device memory).
        'default_font_cache_limit': '(1*1024*1024)',
        'skia_export_defines': [
          'SK_BUILD_FOR_ANDROID',
        ],
      }],
    ],
  },

  'includes': [
    '../third_party/skia/gyp/core.gypi',
    '../third_party/skia/gyp/effects.gypi',
    '../third_party/skia/gyp/pdf.gypi',
  ],

  'sources': [
    # this should likely be moved into src/utils in skia
    '../third_party/skia/src/core/SkFlate.cpp',
    '../third_party/skia/src/core/SkPaintOptionsAndroid.cpp',

    '../third_party/skia/src/ports/SkImageDecoder_empty.cpp',
    '../third_party/skia/src/images/SkScaledBitmapSampler.cpp',
    '../third_party/skia/src/images/SkScaledBitmapSampler.h',

    '../third_party/skia/src/opts/opts_check_SSE2.cpp',

    '../third_party/skia/src/ports/SkPurgeableMemoryBlock_none.cpp',

    '../third_party/skia/src/ports/SkFontConfigInterface_android.cpp',
    '../third_party/skia/src/ports/SkFontConfigInterface_direct.cpp',

    '../third_party/skia/src/fonts/SkFontMgr_fontconfig.cpp',
    '../third_party/skia/src/ports/SkFontHost_fontconfig.cpp',

    '../third_party/skia/src/ports/SkFontHost_FreeType.cpp',
    '../third_party/skia/src/ports/SkFontHost_FreeType_common.cpp',
    '../third_party/skia/src/ports/SkFontHost_FreeType_common.h',
    '../third_party/skia/src/ports/SkFontConfigParser_android.cpp',
    '../third_party/skia/src/ports/SkFontHost_mac.cpp',
    '../third_party/skia/src/ports/SkFontHost_win.cpp',
    '../third_party/skia/src/ports/SkFontHost_win_dw.cpp',
    '../third_party/skia/src/ports/SkFontMgr_default_gdi.cpp',
    '../third_party/skia/src/ports/SkGlobalInitialization_chromium.cpp',
    '../third_party/skia/src/ports/SkOSFile_posix.cpp',
    '../third_party/skia/src/ports/SkOSFile_stdio.cpp',
    '../third_party/skia/src/ports/SkOSFile_win.cpp',
    '../third_party/skia/src/ports/SkThread_pthread.cpp',
    '../third_party/skia/src/ports/SkThread_win.cpp',
    '../third_party/skia/src/ports/SkTime_Unix.cpp',
    '../third_party/skia/src/ports/SkTLS_pthread.cpp',
    '../third_party/skia/src/ports/SkTLS_win.cpp',

    '../third_party/skia/src/sfnt/SkOTTable_name.cpp',
    '../third_party/skia/src/sfnt/SkOTTable_name.h',
    '../third_party/skia/src/sfnt/SkOTUtils.cpp',
    '../third_party/skia/src/sfnt/SkOTUtils.h',

    '../third_party/skia/include/utils/mac/SkCGUtils.h',
    '../third_party/skia/include/utils/SkDeferredCanvas.h',
    '../third_party/skia/include/utils/SkMatrix44.h',
    '../third_party/skia/src/utils/debugger/SkDebugCanvas.cpp',
    '../third_party/skia/src/utils/debugger/SkDebugCanvas.h',
    '../third_party/skia/src/utils/debugger/SkDrawCommand.cpp',
    '../third_party/skia/src/utils/debugger/SkDrawCommand.h',
    '../third_party/skia/src/utils/debugger/SkObjectParser.cpp',
    '../third_party/skia/src/utils/debugger/SkObjectParser.h',
    '../third_party/skia/src/utils/mac/SkCreateCGImageRef.cpp',
    '../third_party/skia/src/utils/SkBase64.cpp',
    '../third_party/skia/src/utils/SkBase64.h',
    '../third_party/skia/src/utils/SkBitSet.cpp',
    '../third_party/skia/src/utils/SkBitSet.h',
    '../third_party/skia/src/utils/SkCanvasStack.cpp',
    '../third_party/skia/src/utils/SkCanvasStateUtils.cpp',
    '../third_party/skia/src/utils/SkDeferredCanvas.cpp',
    '../third_party/skia/src/utils/SkMatrix44.cpp',
    '../third_party/skia/src/utils/SkNullCanvas.cpp',
    '../third_party/skia/include/utils/SkNWayCanvas.h',
    '../third_party/skia/src/utils/SkNWayCanvas.cpp',
    '../third_party/skia/src/utils/SkPictureUtils.cpp',
    '../third_party/skia/src/utils/SkProxyCanvas.cpp',
    '../third_party/skia/src/utils/SkRTConf.cpp',
    '../third_party/skia/include/utils/SkRTConf.h',
    '../third_party/skia/src/utils/win/SkDWriteFontFileStream.cpp',
    '../third_party/skia/src/utils/win/SkDWriteFontFileStream.h',
    '../third_party/skia/src/utils/win/SkDWriteGeometrySink.cpp',
    '../third_party/skia/src/utils/win/SkDWriteGeometrySink.h',
    '../third_party/skia/src/utils/win/SkHRESULT.cpp',

    '../third_party/skia/include/ports/SkTypeface_win.h',

    '../third_party/skia/include/images/SkImageRef.h',
    '../third_party/skia/include/images/SkImageRef_GlobalPool.h',
    '../third_party/skia/include/images/SkMovie.h',
    '../third_party/skia/include/images/SkPageFlipper.h',

    '../third_party/skia/include/utils/SkNullCanvas.h',
    '../third_party/skia/include/utils/SkPictureUtils.h',
    '../third_party/skia/include/utils/SkProxyCanvas.h',
  ],
  'include_dirs': [
    '../third_party/skia/include/core',
    '../third_party/skia/include/effects',
    '../third_party/skia/include/images',
    '../third_party/skia/include/lazy',
    '../third_party/skia/include/pathops',
    '../third_party/skia/include/pdf',
    '../third_party/skia/include/pipe',
    '../third_party/skia/include/ports',
    '../third_party/skia/include/utils',
    '../third_party/skia/src/core',
    '../third_party/skia/src/opts',
    '../third_party/skia/src/image',
    '../third_party/skia/src/ports',
    '../third_party/skia/src/sfnt',
    '../third_party/skia/src/utils',
    '../third_party/skia/src/lazy',
  ],
  'conditions': [
    ['skia_support_gpu != 0', {
      'includes': [
        '../third_party/skia/gyp/gpu.gypi',
      ],
      'sources': [
        '<@(skgpu_sources)',
      ],
      'include_dirs': [
        '../third_party/skia/include/gpu',
        '../third_party/skia/src/gpu',
      ],
    }],
    ['skia_support_pdf == 0', {
      'sources/': [
        ['exclude', '../third_party/skia/src/pdf/']
      ],
    }],
    ['skia_support_pdf == 1', {
      'dependencies': [
        '../third_party/sfntly/sfntly.gyp:sfntly',
      ],
    }],

    #Settings for text blitting, chosen to approximate the system browser.
    [ 'OS == "linux"', {
      'defines': [
        'SK_GAMMA_EXPONENT=1.2',
        'SK_GAMMA_CONTRAST=0.2',
      ],
    }],
    ['OS == "android"', {
      'defines': [
        'SK_GAMMA_APPLY_TO_A8',
        'SK_GAMMA_EXPONENT=1.4',
        'SK_GAMMA_CONTRAST=0.0',
      ],
    }],
    ['OS == "win"', {
      'defines': [
        'SK_GAMMA_SRGB',
        'SK_GAMMA_CONTRAST=0.5',
      ],
    }],
    ['OS == "mac"', {
      'defines': [
        'SK_GAMMA_SRGB',
        'SK_GAMMA_CONTRAST=0.0',
      ],
    }],

    # For POSIX platforms, prefer the Mutex implementation provided by Skia
    # since it does not generate static initializers.
    [ 'os_posix == 1', {
      'defines+': [
        'SK_USE_POSIX_THREADS',
      ],
      'direct_dependent_settings': {
        'defines': [
          'SK_USE_POSIX_THREADS',
        ],
      },
    }],

    [ 'OS != "ios"', {
      'dependencies': [
        '../third_party/WebKit/public/blink_skia_config.gyp:blink_skia_config',
      ],
      'export_dependent_settings': [
        '../third_party/WebKit/public/blink_skia_config.gyp:blink_skia_config',
      ],
    }],
    [ 'OS != "mac"', {
      'sources/': [
        ['exclude', '/mac/']
      ],
    }],
    [ 'target_arch == "arm" and arm_version >= 7 and arm_neon == 1', {
      'defines': [
        '__ARM_HAVE_NEON',
      ],
    }],
    [ 'target_arch == "arm" and arm_version >= 7 and arm_neon_optional == 1', {
      'defines': [
        '__ARM_HAVE_OPTIONAL_NEON_SUPPORT',
      ],
    }],
    [ 'OS == "android" and target_arch == "arm"', {
      'sources': [
        '../third_party/skia/src/core/SkUtilsArm.cpp',
      ],
      'includes': [
        '../build/android/cpufeatures.gypi',
      ],
    }],
    [ 'target_arch == "arm" or target_arch == "mipsel"', {
      'sources!': [
        '../third_party/skia/src/opts/opts_check_SSE2.cpp'
      ],
    }],
    [ 'desktop_linux == 1 or chromeos == 1', {
      'dependencies': [
        '../build/linux/system.gyp:fontconfig',
        '../build/linux/system.gyp:freetype2',
        '../third_party/icu/icu.gyp:icuuc',
      ],
      'cflags': [
        '-Wno-unused',
        '-Wno-unused-function',
      ],
    }],
    [ 'use_cairo == 1', {
      'dependencies': [
        '../build/linux/system.gyp:pangocairo',
      ],
    }],
    [ 'OS=="win" or OS=="mac" or OS=="ios" or OS=="android"', {
      'sources!': [
        '../third_party/skia/src/ports/SkFontConfigInterface_direct.cpp',
        '../third_party/skia/src/fonts/SkFontMgr_fontconfig.cpp',
      ],
    }],
    [ 'OS=="win" or OS=="mac" or OS=="ios"', {
      'sources!': [
        '../third_party/skia/src/ports/SkFontHost_FreeType.cpp',
        '../third_party/skia/src/ports/SkFontHost_FreeType_common.cpp',
        '../third_party/skia/src/ports/SkFontHost_fontconfig.cpp',

      ],
    }],
    [ 'OS == "android"', {
      'dependencies': [
        '../third_party/expat/expat.gyp:expat',
        '../third_party/freetype/freetype.gyp:ft2',
      ],
      # This exports a hard dependency because it needs to run its
      # symlink action in order to expose the skia header files.
      'hard_dependency': 1,
      'include_dirs': [
        '../third_party/expat/files/lib',
      ],
    }],
    [ 'OS == "ios"', {
      'defines': [
        'SK_BUILD_FOR_IOS',
      ],
      'include_dirs': [
        '../third_party/skia/include/utils/ios',
        '../third_party/skia/include/utils/mac',
      ],
      'link_settings': {
        'libraries': [
          '$(SDKROOT)/System/Library/Frameworks/ImageIO.framework',
        ],
      },
      'sources': [
        # This file is used on both iOS and Mac, so it should be removed
        #  from the ios and mac conditions and moved into the main sources
        #  list.
        '../third_party/skia/src/utils/mac/SkStream_mac.cpp',
      ],
      'sources/': [
        ['exclude', 'opts_check_SSE2\\.cpp$'],
      ],

      # The main skia_opts target does not currently work on iOS because the
      # target architecture on iOS is determined at compile time rather than
      # gyp time (simulator builds are x86, device builds are arm).  As a
      # temporary measure, this is a separate opts target for iOS-only, using
      # the _none.cpp files to avoid architecture-dependent implementations.
      'dependencies': [
        'skia_library_opts.gyp:skia_opts_none',
      ],
      'dependencies!': [
        'skia_library_opts.gyp:skia_opts',
      ],
    }],
    [ 'OS == "mac"', {
      'defines': [
        'SK_BUILD_FOR_MAC',
      ],
      'direct_dependent_settings': {
        'include_dirs': [
          '../third_party/skia/include/utils/mac',
        ],
      },
      'include_dirs': [
        '../third_party/skia/include/utils/mac',
      ],
      'link_settings': {
        'libraries': [
          '$(SDKROOT)/System/Library/Frameworks/AppKit.framework',
        ],
      },
      'sources': [
        '../third_party/skia/src/utils/mac/SkStream_mac.cpp',
      ],
    }],
    [ 'OS == "win"', {
      'sources!': [
        '../third_party/skia/src/ports/SkOSFile_posix.cpp',
        '../third_party/skia/src/ports/SkThread_pthread.cpp',
        '../third_party/skia/src/ports/SkTime_Unix.cpp',
        '../third_party/skia/src/ports/SkTLS_pthread.cpp',
      ],
      'include_dirs': [
        '../third_party/skia/include/utils/win',
        '../third_party/skia/src/utils/win',
      ],
    },{ # not 'OS == "win"'
      'sources!': [
        '../third_party/skia/src/ports/SkFontHost_win_dw.cpp',
        '../third_party/skia/src/ports/SkFontMgr_default_gdi.cpp',

        '../third_party/skia/src/utils/win/SkDWriteFontFileStream.cpp',
        '../third_party/skia/src/utils/win/SkDWriteFontFileStream.h',
        '../third_party/skia/src/utils/win/SkDWriteGeometrySink.cpp',
        '../third_party/skia/src/utils/win/SkDWriteGeometrySink.h',
        '../third_party/skia/src/utils/win/SkHRESULT.cpp',
      ],
    }],
    # TODO(scottmg): http://crbug.com/177306
    ['clang==1', {
      'xcode_settings': {
        'WARNING_CFLAGS!': [
          # Don't warn about string->bool used in asserts.
          '-Wstring-conversion',
        ],
      },
      'cflags!': [
        '-Wstring-conversion',
      ],
    }],
    # On windows, GDI handles are a scarse system-wide resource so we have to keep
    # the glyph cache, which holds up to 4 GDI handles per entry, to a fairly small
    # size.
    # http://crbug.com/314387
    [ 'OS == "win"', {
      'defines': [
        'SK_DEFAULT_FONT_CACHE_COUNT_LIMIT=256',
      ],
    }],
  ],
  'target_conditions': [
    # Pull in specific Mac files for iOS (which have been filtered out
    # by file name rules).
    [ 'OS == "ios"', {
      'sources/': [
        ['include', 'SkFontHost_mac\\.cpp$',],
        ['include', 'SkStream_mac\\.cpp$',],
        ['include', 'SkCreateCGImageRef\\.cpp$',],
      ],
    }],
  ],

  'defines': [
    '<@(skia_export_defines)',

    # skia uses static initializers to initialize the serialization logic
    # of its "pictures" library. This is currently not used in chrome; if
    # it ever gets used the processes that use it need to call
    # SkGraphics::Init().
    'SK_ALLOW_STATIC_GLOBAL_INITIALIZERS=0',

    # Forcing the unoptimized path for the offset image filter in skia until
    # all filters used in Blink support the optimized path properly
    'SK_DISABLE_OFFSETIMAGEFILTER_OPTIMIZATION',

    # Disable this check because it is too strict for some Chromium-specific
    # subclasses of SkPixelRef. See bug: crbug.com/171776.
    'SK_DISABLE_PIXELREF_LOCKCOUNT_BALANCE_CHECK',

    'IGNORE_ROT_AA_RECT_OPT',

<<<<<<< HEAD
    'SK_IGNORE_QUAD_RR_CORNERS_OPT',

    'SKIA_IGNORE_GPU_MIPMAPS',
=======
    'SK_IGNORE_BLURRED_RRECT_OPT',

    'SK_IGNORE_QUAD_RR_CORNERS_OPT',
>>>>>>> 8c15b39e

    # this flag forces Skia not to use typographic metrics with GDI.
    'SK_GDI_ALWAYS_USE_TEXTMETRICS_FOR_FONT_METRICS',

    'SK_DEFAULT_FONT_CACHE_LIMIT=<(default_font_cache_limit)',
  ],

  'direct_dependent_settings': {
    'include_dirs': [
      #temporary until we can hide SkFontHost
      '../third_party/skia/src/core',

      '../third_party/skia/include/core',
      '../third_party/skia/include/effects',
      '../third_party/skia/include/pdf',
      '../third_party/skia/include/gpu',
      '../third_party/skia/include/lazy',
      '../third_party/skia/include/pathops',
      '../third_party/skia/include/pipe',
      '../third_party/skia/include/ports',
      '../third_party/skia/include/utils',
    ],
    'defines': [
      '<@(skia_export_defines)',
    ],
  },
}<|MERGE_RESOLUTION|>--- conflicted
+++ resolved
@@ -43,11 +43,8 @@
       'SK_ENABLE_LEGACY_API_ALIASING=1',
       'SK_ATTR_DEPRECATED=SK_NOTHING_ARG1',
       'SK_SUPPORT_LEGACY_COLORTYPE=1',
-<<<<<<< HEAD
-=======
       'GR_GL_IGNORE_ES3_MSAA=0',
       'SK_SUPPORT_LEGACY_PIXELREF_CONSTRUCTOR=1'
->>>>>>> 8c15b39e
     ],
 
     'default_font_cache_limit%': '(20*1024*1024)',
@@ -447,15 +444,9 @@
 
     'IGNORE_ROT_AA_RECT_OPT',
 
-<<<<<<< HEAD
+    'SK_IGNORE_BLURRED_RRECT_OPT',
+
     'SK_IGNORE_QUAD_RR_CORNERS_OPT',
-
-    'SKIA_IGNORE_GPU_MIPMAPS',
-=======
-    'SK_IGNORE_BLURRED_RRECT_OPT',
-
-    'SK_IGNORE_QUAD_RR_CORNERS_OPT',
->>>>>>> 8c15b39e
 
     # this flag forces Skia not to use typographic metrics with GDI.
     'SK_GDI_ALWAYS_USE_TEXTMETRICS_FOR_FONT_METRICS',
