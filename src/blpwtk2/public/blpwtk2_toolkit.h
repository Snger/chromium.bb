--- conflicted
+++ resolved
@@ -173,13 +173,10 @@
     virtual v8::Local<v8::Context> createWebScriptContext() = 0;
         // Creates a V8 context that can access the DOM.
 
-<<<<<<< HEAD
-=======
     virtual void disposeWebScriptContext(v8::Local<v8::Context> context) = 0;
         // Disposes of per-context data for a context created with
         // 'createWebScriptContext()'
 
->>>>>>> b6cc68d5
     virtual void addOriginToTrustworthyList(const StringRef& originString) = 0;
         // Adds the security origin specified by 'originString' to the list of
         // origins that blink considers 'trustworthy'.
