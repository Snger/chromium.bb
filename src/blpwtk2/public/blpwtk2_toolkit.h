/*
 * Copyright (C) 2013 Bloomberg Finance L.P.
 *
 * Permission is hereby granted, free of charge, to any person obtaining a copy
 * of this software and associated documentation files (the "Software"), to
 * deal in the Software without restriction, including without limitation the
 * rights to use, copy, modify, merge, publish, distribute, sublicense, and/or
 * sell copies of the Software, and to permit persons to whom the Software is
 * furnished to do so, subject to the following conditions:
 *
 * The above copyright notice and this permission notice shall be included in
 * all copies or substantial portions of the Software.
 *
 * THE SOFTWARE IS PROVIDED "AS IS," WITHOUT WARRANTY OF ANY KIND, EXPRESS OR
 * IMPLIED, INCLUDING BUT NOT LIMITED TO THE WARRANTIES OF MERCHANTABILITY,
 * FITNESS FOR A PARTICULAR PURPOSE AND NONINFRINGEMENT. IN NO EVENT SHALL THE
 * AUTHORS OR COPYRIGHT HOLDERS BE LIABLE FOR ANY CLAIM, DAMAGES OR OTHER
 * LIABILITY, WHETHER IN AN ACTION OF CONTRACT, TORT OR OTHERWISE, ARISING
 * FROM, OUT OF OR IN CONNECTION WITH THE SOFTWARE OR THE USE OR OTHER DEALINGS
 * IN THE SOFTWARE.
 */

#ifndef INCLUDED_BLPWTK2_TOOLKIT_H
#define INCLUDED_BLPWTK2_TOOLKIT_H

// The original thread model used in upstream chromium is:
//   * browser-main-thread: used to control the browser UI.  This is
//                          responsible for creating browser tabs, windows,
//                          etc.  It is also responsible for creating the
//                          windows in which webkit renders content.  This is
//                          known as the BrowserMain thread.  However, it does
//                          not run webkit/v8.  This is the main application
//                          thread.
//
//   * browser-background-threads: used to control all kinds of things like IO,
//                                 sub-process management, db, caching, gpu
//                                 coordination, etc.
//                                 See browser_thread.h in the content module
//                                 for more details.
//
//   * render-thread: normally this thread runs in a separate process.
//                    However, if "--single-process" is specified on the
//                    command-line, this thread is run as a background thread
//                    in the same process as the browser.  However, the
//                    single-process mode is not officially supported by
//                    chromium and only exists for debugging purposes.  This
//                    thread runs webkit/v8.
//
// The render-thread makes sync calls to the browser threads.  However, browser
// threads must *not* make sync calls to the render-thread.  See
// https://sites.google.com/a/chromium.org/dev/developers/design-documents/inter-process-communication
//
// Since we want to use webkit/v8 in our application's main thread, we added a
// new thread model called 'RENDERER_MAIN', where the render-thread is on the
// application's main thread.
//
// In this mode, we create a second thread to run browser-main, which spawns
// all the other browser background threads.  When we create a blpwtk2::WebView
// (from the application's main thread, i.e. the render-thread), we post a
// message to the secondary browser-main thread, which sets up the window for
// the web content.  If it is an in-process WebView, then the browser thread
// will post back to the render thread to setup the blink::WebView, otherwise
// it will post to an external renderer process.
//
// Some caveats of this design:
//   * the window that hosts web contents must never be exposed to users of
//     blpwtk2, because it belongs to a different thread (and is created and
//     destroyed asynchronously).  Any window-ey operation we need on the
//     WebView (like show/hide/etc) should be a method on blpwtk2::WebView,
//     which posts to the browser-main thread.  See blpwtk2_webviewproxy where
//     this is done.
//
//   * our WebView<->WebViewDelegate interfaces must be completely asynchronous
//     (i.e. there can be no return values).  Anything that needs to be sent
//     back must be done via callbacks.
//
//   * the WebView::mainFrame() is not available immediately after creating the
//     WebView, because you have to wait for the post to the browser-main
//     thread, and post back to the render thread.  In general, you should wait
//     for the first didFinishLoad() callback on your WebViewDelegate, before
//     attempting to access WebView::mainFrame().

#include <blpwtk2_config.h>

#include <blpwtk2_webviewcreateparams.h>
#include <v8.h>
#include <v8-platform.h>
#include <blpwtk2_stringref.h>

namespace blpwtk2 {

class EmbedderHeapTracer;
class Profile;
class String;
class StringRef;
class WebView;
class WebViewDelegate;
class WebViewHostObserver;
class ProcessHostDelegate;

                        // =============
                        // class Toolkit
                        // =============

// This interface can be used to create profiles and WebViews.  A single
// instance of this class can be created using the 'ToolkitFactory'.
//
// Once a tookit is created using the factory, the application must call
// preHandleMessage() and postHandleMessage() for each message within
// the application message loop. Here is an example code:
///<code>
//     MSG msg;
//     while(GetMessage(&msg, NULL, 0, 0) > 0) {
//         if (!toolkit->preHandleMessage(&msg)) {
//             TranslateMessage(&msg);
//             DispatchMessage(&msg);
//         }
//         toolkit->postHandleMessage(&msg);
//     }
///</code>
// The behavior is undefined if these functions are not invoked as shown
// in the code snippet above.  If 'preHandleMessage' returns true, this
// means that blpwtk2 has consumed the message, and it should not be
// dispatched through the normal Windows mechanism.  However, the
// application must still call 'postHandleMessage'.

class Toolkit {
  public:
    virtual bool hasDevTools() = 0;
        // Return true if the blpwtk2_devtools pak file was detected and has
        // been loaded.  This method determines whether
        // blpwtk2::WebView::loadInspector can be used.  Note that
        // applications should not cache this value because the pak file is
        // only loaded when a WebView has been created, which may happen
        // asynchronously if using the RENDERER_MAIN thread mode.

    virtual void destroy() = 0;
        // Destroy this Toolkit object.  This will shutdown all threads and
        // block until all threads have joined.  The behavior is undefined if
        // this Toolkit object is used after 'destroy' has been called.  The
        // behavior is also undefined if there are any WebViews or Profiles
        // that haven't been destroyed.

    virtual String createHostChannel(int              pid,
                                     bool             isolated,
                                     const StringRef& dataDir) = 0;
        // Create a new process host for use with process 'pid'.  The host
        // will remain waiting for 'pid' to connect to it.  The returned
        // string contains serialized information that can be fed into
        // an instance of ToolkitImpl in the process 'pid' to let it connect
        // to the process host.

    virtual Profile *getProfile(int pid, bool launchDevToolsServer) = 0;
        // Get a new instance of a profile for process 'pid'.  This method can
        // be called multiple times and by multiple processes.  The host will
        // keep a reference count of the profile for each process and will
        // dispose the ProcessHost when the last profile for the process is
        // destroyed.

    virtual bool preHandleMessage(const NativeMsg *msg) = 0;
        // Preprocesses the window message.  This must be called for every
        // message that the application's message loop processes, even if it
        // doesn't belong to blpwtk2.  This function returns true if the
        // message is processed and should not be dispatched by the
        // application.

    virtual void postHandleMessage(const NativeMsg *msg) = 0;
        // Postprocesses the window message.  This must be called for every
        // message that the application's message loop processes, even if it
        // doesn't belong to blpwtk2 and also if preHandleMessage returns true.

    virtual void addOriginToTrustworthyList(const StringRef& originString) = 0;
        // Adds the security origin specified by 'originString' to the list of
        // origins that blink considers 'trustworthy'.

    virtual void setWebViewHostObserver(WebViewHostObserver* observer) = 0;
        // Sets the observer that will be called by the browser thread when
        // WebView's are created and destroyed.

    virtual void setTraceThreshold(unsigned int timeoutMS) = 0;
        // If non-zero, defines the time threshold for enabling trace
        // (in milliseconds)

<<<<<<< HEAD
    virtual v8::Platform *getV8Platform() = 0;
        // Return a pointer to the 'v8::Platform' used for this process.

    virtual void opaqueMessageToRendererAsync(int pid, const StringRef &message) = 0;

    virtual void setIPCDelegate(ProcessHostDelegate *delegate) = 0;
=======
    virtual int addV8HeapTracer(EmbedderHeapTracer *tracer) = 0;
        // Registers an embedder heap tracer with the multi heap tracer.
        // Once an embedder heap is registered, it will be notified of all
        // references during GC.  The embedder is expected to ignore any
        // reference wrapper with an embedder field that does not match the
        // return value of this function.

    virtual void removeV8HeapTracer(int embedder_id) = 0;
        // Unregisters an embedder heap trace from the multi heap tracer.

>>>>>>> 02374d79
  protected:
    virtual ~Toolkit();
        // Destroy this Toolkit object.  Note that embedders of blpwtk2 should
        // use the 'destroy()' method instead of deleting the object directly.
        // This ensures that the same allocator that was used to create the
        // Toolkit object is also used to delete the object.
};

}  // close namespace blpwtk2

#endif  // INCLUDED_BLPWTK2_TOOLKIT_H

// vim: ts=4 et
<|MERGE_RESOLUTION|>--- conflicted
+++ resolved
@@ -181,14 +181,13 @@
         // If non-zero, defines the time threshold for enabling trace
         // (in milliseconds)
 
-<<<<<<< HEAD
     virtual v8::Platform *getV8Platform() = 0;
         // Return a pointer to the 'v8::Platform' used for this process.
 
     virtual void opaqueMessageToRendererAsync(int pid, const StringRef &message) = 0;
 
     virtual void setIPCDelegate(ProcessHostDelegate *delegate) = 0;
-=======
+
     virtual int addV8HeapTracer(EmbedderHeapTracer *tracer) = 0;
         // Registers an embedder heap tracer with the multi heap tracer.
         // Once an embedder heap is registered, it will be notified of all
@@ -199,7 +198,6 @@
     virtual void removeV8HeapTracer(int embedder_id) = 0;
         // Unregisters an embedder heap trace from the multi heap tracer.
 
->>>>>>> 02374d79
   protected:
     virtual ~Toolkit();
         // Destroy this Toolkit object.  Note that embedders of blpwtk2 should
