/*
 * Copyright (C) 2013 Bloomberg Finance L.P.
 *
 * Permission is hereby granted, free of charge, to any person obtaining a copy
 * of this software and associated documentation files (the "Software"), to
 * deal in the Software without restriction, including without limitation the
 * rights to use, copy, modify, merge, publish, distribute, sublicense, and/or
 * sell copies of the Software, and to permit persons to whom the Software is
 * furnished to do so, subject to the following conditions:
 *
 * The above copyright notice and this permission notice shall be included in
 * all copies or substantial portions of the Software.
 *
 * THE SOFTWARE IS PROVIDED "AS IS," WITHOUT WARRANTY OF ANY KIND, EXPRESS OR
 * IMPLIED, INCLUDING BUT NOT LIMITED TO THE WARRANTIES OF MERCHANTABILITY,
 * FITNESS FOR A PARTICULAR PURPOSE AND NONINFRINGEMENT. IN NO EVENT SHALL THE
 * AUTHORS OR COPYRIGHT HOLDERS BE LIABLE FOR ANY CLAIM, DAMAGES OR OTHER
 * LIABILITY, WHETHER IN AN ACTION OF CONTRACT, TORT OR OTHERWISE, ARISING
 * FROM, OUT OF OR IN CONNECTION WITH THE SOFTWARE OR THE USE OR OTHER DEALINGS
 * IN THE SOFTWARE.
 */

#ifndef INCLUDED_BLPWTK2_TOOLKIT_H
#define INCLUDED_BLPWTK2_TOOLKIT_H

// The original thread model used in upstream chromium is:
//   * browser-main-thread: used to control the browser UI.  This is
//                          responsible for creating browser tabs, windows,
//                          etc.  It is also responsible for creating the
//                          windows in which webkit renders content.  This is
//                          known as the BrowserMain thread.  However, it does
//                          not run webkit/v8.  This is the main application
//                          thread.
//
//   * browser-background-threads: used to control all kinds of things like IO,
//                                 sub-process management, db, caching, gpu
//                                 coordination, etc.
//                                 See browser_thread.h in the content module
//                                 for more details.
//
//   * render-thread: normally this thread runs in a separate process.
//                    However, if "--single-process" is specified on the
//                    command-line, this thread is run as a background thread
//                    in the same process as the browser.  However, the
//                    single-process mode is not officially supported by
//                    chromium and only exists for debugging purposes.  This
//                    thread runs webkit/v8.
//
// The render-thread makes sync calls to the browser threads.  However, browser
// threads must *not* make sync calls to the render-thread.  See
// https://sites.google.com/a/chromium.org/dev/developers/design-documents/inter-process-communication
//
// Since we want to use webkit/v8 in our application's main thread, we added a
// new thread model called 'RENDERER_MAIN', where the render-thread is on the
// application's main thread.
//
// In this mode, we create a second thread to run browser-main, which spawns
// all the other browser background threads.  When we create a blpwtk2::WebView
// (from the application's main thread, i.e. the render-thread), we post a
// message to the secondary browser-main thread, which sets up the window for
// the web content.  If it is an in-process WebView, then the browser thread
// will post back to the render thread to setup the blink::WebView, otherwise
// it will post to an external renderer process.
//
// Some caveats of this design:
//   * the window that hosts web contents must never be exposed to users of
//     blpwtk2, because it belongs to a different thread (and is created and
//     destroyed asynchronously).  Any window-ey operation we need on the
//     WebView (like show/hide/etc) should be a method on blpwtk2::WebView,
//     which posts to the browser-main thread.  See blpwtk2_webviewproxy where
//     this is done.
//
//   * our WebView<->WebViewDelegate interfaces must be completely asynchronous
//     (i.e. there can be no return values).  Anything that needs to be sent
//     back must be done via callbacks.
//
//   * the WebView::mainFrame() is not available immediately after creating the
//     WebView, because you have to wait for the post to the browser-main
//     thread, and post back to the render thread.  In general, you should wait
//     for the first didFinishLoad() callback on your WebViewDelegate, before
//     attempting to access WebView::mainFrame().

#include <blpwtk2_config.h>

#include <blpwtk2_webviewcreateparams.h>
#include <v8.h>
#include <v8-platform.h>
#include <blpwtk2_stringref.h>

namespace blpwtk2 {

class EmbedderHeapTracer;
class Profile;
class String;
class StringRef;
class WebView;
class WebViewDelegate;
class WebViewHostObserver;
class ProcessHostDelegate;

                        // =============
                        // class Toolkit
                        // =============

// This interface can be used to create profiles and WebViews.  A single
// instance of this class can be created using the 'ToolkitFactory'.
//
// Once a tookit is created using the factory, the application must call
// preHandleMessage() and postHandleMessage() for each message within
// the application message loop. Here is an example code:
///<code>
//     MSG msg;
//     while(GetMessage(&msg, NULL, 0, 0) > 0) {
//         if (!toolkit->preHandleMessage(&msg)) {
//             TranslateMessage(&msg);
//             DispatchMessage(&msg);
//         }
//         toolkit->postHandleMessage(&msg);
//     }
///</code>
// The behavior is undefined if these functions are not invoked as shown
// in the code snippet above.  If 'preHandleMessage' returns true, this
// means that blpwtk2 has consumed the message, and it should not be
// dispatched through the normal Windows mechanism.  However, the
// application must still call 'postHandleMessage'.

class Toolkit {
  public:
    virtual bool hasDevTools() = 0;
        // Return true if the blpwtk2_devtools pak file was detected and has
        // been loaded.  This method determines whether
        // blpwtk2::WebView::loadInspector can be used.  Note that
        // applications should not cache this value because the pak file is
        // only loaded when a WebView has been created, which may happen
        // asynchronously if using the RENDERER_MAIN thread mode.

    virtual void destroy() = 0;
        // Destroy this Toolkit object.  This will shutdown all threads and
        // block until all threads have joined.  The behavior is undefined if
        // this Toolkit object is used after 'destroy' has been called.  The
        // behavior is also undefined if there are any WebViews or Profiles
        // that haven't been destroyed.

    virtual String createHostChannel(int              pid,
                                     bool             isolated,
                                     const StringRef& dataDir) = 0;
        // Create a new process host for use with process 'pid'.  The host
        // will remain waiting for 'pid' to connect to it.  The returned
        // string contains serialized information that can be fed into
        // an instance of ToolkitImpl in the process 'pid' to let it connect
        // to the process host.

    virtual Profile *getProfile(int pid, bool launchDevToolsServer) = 0;
        // Get a new instance of a profile for process 'pid'.  This method can
        // be called multiple times and by multiple processes.  The host will
        // keep a reference count of the profile for each process and will
        // dispose the ProcessHost when the last profile for the process is
        // destroyed.

    virtual bool preHandleMessage(const NativeMsg *msg) = 0;
        // Preprocesses the window message.  This must be called for every
        // message that the application's message loop processes, even if it
        // doesn't belong to blpwtk2.  This function returns true if the
        // message is processed and should not be dispatched by the
        // application.

    virtual void postHandleMessage(const NativeMsg *msg) = 0;
        // Postprocesses the window message.  This must be called for every
        // message that the application's message loop processes, even if it
        // doesn't belong to blpwtk2 and also if preHandleMessage returns true.

    virtual v8::Local<v8::Context> createWebScriptContext(const StringRef& originString) = 0;
        // Creates a V8 context that can access the DOM. The security origin
        // of the new context will be set to the contents of 'originString'.
        // The global namespace of the resulting context will include an
        // empty document assigned to 'document' as well as the object
        // constructurs normally required by the DOM standard.

    virtual void disposeWebScriptContext(v8::Local<v8::Context> context) = 0;
        // Disposes of per-context data for a context created with
        // 'createWebScriptContext()'

    virtual void addOriginToTrustworthyList(const StringRef& originString) = 0;
        // Adds the security origin specified by 'originString' to the list of
        // origins that blink considers 'trustworthy'.

    virtual void setWebViewHostObserver(WebViewHostObserver* observer) = 0;
        // Sets the observer that will be called by the browser thread when
        // WebView's are created and destroyed.

    virtual void setTraceThreshold(unsigned int timeoutMS) = 0;
        // If non-zero, defines the time threshold for enabling trace
        // (in milliseconds)

<<<<<<< HEAD
    virtual int addV8HeapTracer(EmbedderHeapTracer *tracer) = 0;
        // Registers an embedder heap tracer with the multi heap tracer.
        // Once an embedder heap is registered, it will be notified of all
        // references during GC.  The embedder is expected to ignore any
        // reference wrapper with an embedder field that does not match the
        // return value of this function.

    virtual void removeV8HeapTracer(int embedder_id) = 0;
        // Unregisters an embedder heap trace from the multi heap tracer.

    virtual void opaqueMessageToRendererAsync(int pid, const StringRef &message) = 0;

    virtual void setIPCDelegate(ProcessHostDelegate *delegate) = 0;
=======
    virtual v8::Platform *getV8Platform() = 0;
        // Return a pointer to the 'v8::Platform' used for this process.
>>>>>>> 224e9ed7

  protected:
    virtual ~Toolkit();
        // Destroy this Toolkit object.  Note that embedders of blpwtk2 should
        // use the 'destroy()' method instead of deleting the object directly.
        // This ensures that the same allocator that was used to create the
        // Toolkit object is also used to delete the object.
};

}  // close namespace blpwtk2

#endif  // INCLUDED_BLPWTK2_TOOLKIT_H

// vim: ts=4 et
<|MERGE_RESOLUTION|>--- conflicted
+++ resolved
@@ -192,7 +192,6 @@
         // If non-zero, defines the time threshold for enabling trace
         // (in milliseconds)
 
-<<<<<<< HEAD
     virtual int addV8HeapTracer(EmbedderHeapTracer *tracer) = 0;
         // Registers an embedder heap tracer with the multi heap tracer.
         // Once an embedder heap is registered, it will be notified of all
@@ -206,10 +205,9 @@
     virtual void opaqueMessageToRendererAsync(int pid, const StringRef &message) = 0;
 
     virtual void setIPCDelegate(ProcessHostDelegate *delegate) = 0;
-=======
+
     virtual v8::Platform *getV8Platform() = 0;
         // Return a pointer to the 'v8::Platform' used for this process.
->>>>>>> 224e9ed7
 
   protected:
     virtual ~Toolkit();
