/*
 * Copyright (C) 2013 Bloomberg Finance L.P.
 *
 * Permission is hereby granted, free of charge, to any person obtaining a copy
 * of this software and associated documentation files (the "Software"), to
 * deal in the Software without restriction, including without limitation the
 * rights to use, copy, modify, merge, publish, distribute, sublicense, and/or
 * sell copies of the Software, and to permit persons to whom the Software is
 * furnished to do so, subject to the following conditions:
 *
 * The above copyright notice and this permission notice shall be included in
 * all copies or substantial portions of the Software.
 *
 * THE SOFTWARE IS PROVIDED "AS IS," WITHOUT WARRANTY OF ANY KIND, EXPRESS OR
 * IMPLIED, INCLUDING BUT NOT LIMITED TO THE WARRANTIES OF MERCHANTABILITY,
 * FITNESS FOR A PARTICULAR PURPOSE AND NONINFRINGEMENT. IN NO EVENT SHALL THE
 * AUTHORS OR COPYRIGHT HOLDERS BE LIABLE FOR ANY CLAIM, DAMAGES OR OTHER
 * LIABILITY, WHETHER IN AN ACTION OF CONTRACT, TORT OR OTHERWISE, ARISING
 * FROM, OUT OF OR IN CONNECTION WITH THE SOFTWARE OR THE USE OR OTHER DEALINGS
 * IN THE SOFTWARE.
 */

#ifndef INCLUDED_BLPWTK2_CONFIG_H
#define INCLUDED_BLPWTK2_CONFIG_H

#include <windows.h>  // NOLINT

#if defined BUILDING_BLPWTK2_SHARED
#define BLPWTK2_EXPORT _declspec(dllexport)
#elif defined USING_BLPWTK2_SHARED
#define BLPWTK2_EXPORT _declspec(dllimport)
#else
#define BLPWTK2_EXPORT
#endif

#include <blpwtk2_version.h>

// The following is a list of macro definitions that enable specific features
// of blpwtk2.  The embedder can use these macros to determine if they can call
// a certain API.  The purpose behind the "feature #" comments is to help git
// resolve merge conflicts automatically by disambiguating the line additions
// for each feature.

// feature 0
// feature 1
// feature 2
// feature 3
// feature 4
<<<<<<< HEAD
#define BLPWTK2_FEATURE_SPELLCHECK
=======
>>>>>>> 4f45f566
// feature 5
// feature 6
// feature 7
// feature 8
// feature 9
// feature 10
// feature 11
// feature 12
// feature 13
// feature 14
// feature 15
// feature 16
// feature 17
// feature 18
// feature 19
// feature 20
// feature 21
// feature 22
// feature 23
// feature 24
// feature 25
// feature 26
// feature 27
// feature 28
// feature 29
// feature 30
// feature 31
// feature 32
// feature 33
// feature 34
// feature 35
// feature 36
// feature 37
// feature 38
// feature 39


namespace blpwtk2 {

// TODO: support other native handles
typedef HWND NativeView;
typedef HMONITOR NativeScreen;
typedef HFONT NativeFont;
typedef void* NativeViewForTransit;
typedef void* NativeScreenForTransit;
typedef MSG NativeMsg;
typedef HDC NativeDeviceContext;
typedef RECT NativeRect;
typedef COLORREF NativeColor;
typedef HRGN NativeRegion;

}  // close namespace blpwtk2

#endif  // INCLUDED_BLPWTK2_CONFIG_H

// vim: ts=4 et
<|MERGE_RESOLUTION|>--- conflicted
+++ resolved
@@ -46,10 +46,7 @@
 // feature 2
 // feature 3
 // feature 4
-<<<<<<< HEAD
 #define BLPWTK2_FEATURE_SPELLCHECK
-=======
->>>>>>> 4f45f566
 // feature 5
 // feature 6
 // feature 7
