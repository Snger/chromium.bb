/*
 * Copyright (C) 2013 Bloomberg Finance L.P.
 *
 * Permission is hereby granted, free of charge, to any person obtaining a copy
 * of this software and associated documentation files (the "Software"), to
 * deal in the Software without restriction, including without limitation the
 * rights to use, copy, modify, merge, publish, distribute, sublicense, and/or
 * sell copies of the Software, and to permit persons to whom the Software is
 * furnished to do so, subject to the following conditions:
 *
 * The above copyright notice and this permission notice shall be included in
 * all copies or substantial portions of the Software.
 *
 * THE SOFTWARE IS PROVIDED "AS IS," WITHOUT WARRANTY OF ANY KIND, EXPRESS OR
 * IMPLIED, INCLUDING BUT NOT LIMITED TO THE WARRANTIES OF MERCHANTABILITY,
 * FITNESS FOR A PARTICULAR PURPOSE AND NONINFRINGEMENT. IN NO EVENT SHALL THE
 * AUTHORS OR COPYRIGHT HOLDERS BE LIABLE FOR ANY CLAIM, DAMAGES OR OTHER
 * LIABILITY, WHETHER IN AN ACTION OF CONTRACT, TORT OR OTHERWISE, ARISING
 * FROM, OUT OF OR IN CONNECTION WITH THE SOFTWARE OR THE USE OR OTHER DEALINGS
 * IN THE SOFTWARE.
 */

#ifndef INCLUDED_BLPWTK2_CONFIG_H
#define INCLUDED_BLPWTK2_CONFIG_H

#include <windows.h>  // NOLINT

#if defined BUILDING_BLPWTK2_SHARED
#define BLPWTK2_EXPORT _declspec(dllexport)
#elif defined USING_BLPWTK2_SHARED
#define BLPWTK2_EXPORT _declspec(dllimport)
#else
#define BLPWTK2_EXPORT
#endif

#include <blpwtk2_version.h>

// The following is a list of macro definitions that enable specific features
// of blpwtk2.  The embedder can use these macros to determine if they can call
// a certain API.  The purpose behind the "feature #" comments is to help git
// resolve merge conflicts automatically by disambiguating the line additions
// for each feature.

// feature 0
<<<<<<< HEAD
#define BLPWTK2_FEATURE_FOCUS
// feature 1
#define BLPWTK2_FEATURE_SCREENPRINT
// feature 2
#define BLPWTK2_FEATURE_PRINTPDF
// feature 3
=======
// feature 1
// feature 2
// feature 3
#define BLPWTK2_FEATURE_CRTHANDLER
>>>>>>> 6ae7c7c2
// feature 4
// feature 5
// feature 6
// feature 7
// feature 8
// feature 9
// feature 10
// feature 11
// feature 12
// feature 13
// feature 14
// feature 15
// feature 16
// feature 17
// feature 18
// feature 19
// feature 20
// feature 21
// feature 22
// feature 23
// feature 24
// feature 25
// feature 26
// feature 27
// feature 28
// feature 29
// feature 30
// feature 31
// feature 32
// feature 33
// feature 34
// feature 35
// feature 36
// feature 37
// feature 38
// feature 39


namespace blpwtk2 {

// TODO: support other native handles
typedef HWND NativeView;
typedef HMONITOR NativeScreen;
typedef HFONT NativeFont;
typedef void* NativeViewForTransit;
typedef void* NativeScreenForTransit;
typedef MSG NativeMsg;
typedef HDC NativeDeviceContext;
typedef RECT NativeRect;
typedef COLORREF NativeColor;
typedef HRGN NativeRegion;

}  // close namespace blpwtk2

#endif  // INCLUDED_BLPWTK2_CONFIG_H

// vim: ts=4 et
<|MERGE_RESOLUTION|>--- conflicted
+++ resolved
@@ -42,19 +42,13 @@
 // for each feature.
 
 // feature 0
-<<<<<<< HEAD
 #define BLPWTK2_FEATURE_FOCUS
 // feature 1
 #define BLPWTK2_FEATURE_SCREENPRINT
 // feature 2
 #define BLPWTK2_FEATURE_PRINTPDF
 // feature 3
-=======
-// feature 1
-// feature 2
-// feature 3
 #define BLPWTK2_FEATURE_CRTHANDLER
->>>>>>> 6ae7c7c2
 // feature 4
 // feature 5
 // feature 6
