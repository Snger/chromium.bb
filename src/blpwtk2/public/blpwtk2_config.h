/*
 * Copyright (C) 2013 Bloomberg Finance L.P.
 *
 * Permission is hereby granted, free of charge, to any person obtaining a copy
 * of this software and associated documentation files (the "Software"), to
 * deal in the Software without restriction, including without limitation the
 * rights to use, copy, modify, merge, publish, distribute, sublicense, and/or
 * sell copies of the Software, and to permit persons to whom the Software is
 * furnished to do so, subject to the following conditions:
 *
 * The above copyright notice and this permission notice shall be included in
 * all copies or substantial portions of the Software.
 *
 * THE SOFTWARE IS PROVIDED "AS IS," WITHOUT WARRANTY OF ANY KIND, EXPRESS OR
 * IMPLIED, INCLUDING BUT NOT LIMITED TO THE WARRANTIES OF MERCHANTABILITY,
 * FITNESS FOR A PARTICULAR PURPOSE AND NONINFRINGEMENT. IN NO EVENT SHALL THE
 * AUTHORS OR COPYRIGHT HOLDERS BE LIABLE FOR ANY CLAIM, DAMAGES OR OTHER
 * LIABILITY, WHETHER IN AN ACTION OF CONTRACT, TORT OR OTHERWISE, ARISING
 * FROM, OUT OF OR IN CONNECTION WITH THE SOFTWARE OR THE USE OR OTHER DEALINGS
 * IN THE SOFTWARE.
 */

#ifndef INCLUDED_BLPWTK2_CONFIG_H
#define INCLUDED_BLPWTK2_CONFIG_H

#include <windows.h>  // NOLINT

#if defined BUILDING_BLPWTK2_SHARED
#define BLPWTK2_EXPORT _declspec(dllexport)
#elif defined USING_BLPWTK2_SHARED
#define BLPWTK2_EXPORT _declspec(dllimport)
#else
#define BLPWTK2_EXPORT
#endif

#include <blpwtk2_version.h>

// The following is a list of macro definitions that enable specific features
// of blpwtk2.  The embedder can use these macros to determine if they can call
// a certain API.  The purpose behind the "feature #" comments is to help git
// resolve merge conflicts automatically by disambiguating the line additions
// for each feature.

// feature 0
<<<<<<< HEAD
#define BLPWTK2_FEATURE_FOCUS
// feature 1
=======
// feature 1
#define BLPWTK2_FEATURE_SCREENPRINT
>>>>>>> 71c65914
// feature 2
// feature 3
// feature 4
// feature 5
// feature 6
// feature 7
// feature 8
// feature 9
// feature 10
// feature 11
// feature 12
// feature 13
// feature 14
// feature 15
// feature 16
// feature 17
// feature 18
// feature 19
// feature 20
// feature 21
// feature 22
// feature 23
// feature 24
// feature 25
// feature 26
// feature 27
// feature 28
// feature 29
// feature 30
// feature 31
// feature 32
// feature 33
// feature 34
// feature 35
// feature 36
// feature 37
// feature 38
// feature 39


namespace blpwtk2 {

// TODO: support other native handles
typedef HWND NativeView;
typedef HMONITOR NativeScreen;
typedef HFONT NativeFont;
typedef void* NativeViewForTransit;
typedef void* NativeScreenForTransit;
typedef MSG NativeMsg;
typedef HDC NativeDeviceContext;
typedef RECT NativeRect;
typedef COLORREF NativeColor;
typedef HRGN NativeRegion;

}  // close namespace blpwtk2

#endif  // INCLUDED_BLPWTK2_CONFIG_H

// vim: ts=4 et
<|MERGE_RESOLUTION|>--- conflicted
+++ resolved
@@ -42,13 +42,9 @@
 // for each feature.
 
 // feature 0
-<<<<<<< HEAD
 #define BLPWTK2_FEATURE_FOCUS
 // feature 1
-=======
-// feature 1
 #define BLPWTK2_FEATURE_SCREENPRINT
->>>>>>> 71c65914
 // feature 2
 // feature 3
 // feature 4
