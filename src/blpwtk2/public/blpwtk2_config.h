--- conflicted
+++ resolved
@@ -42,7 +42,6 @@
 // for each feature.
 
 // feature 0
-<<<<<<< HEAD
 #define BLPWTK2_FEATURE_FOCUS
 // feature 1
 #define BLPWTK2_FEATURE_SCREENPRINT
@@ -55,15 +54,7 @@
 // feature 5
 #define BLPWTK2_FEATURE_DEVTOOLSINTEGRATION
 // feature 6
-=======
-// feature 1
-// feature 2
-// feature 3
-// feature 4
-// feature 5
-// feature 6
 #define BLPWTK2_FEATURE_DUMPDIAGNOSTICS
->>>>>>> 7f335cd0
 // feature 7
 // feature 8
 // feature 9
