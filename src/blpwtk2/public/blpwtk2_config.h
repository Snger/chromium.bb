/*
 * Copyright (C) 2013 Bloomberg Finance L.P.
 *
 * Permission is hereby granted, free of charge, to any person obtaining a copy
 * of this software and associated documentation files (the "Software"), to
 * deal in the Software without restriction, including without limitation the
 * rights to use, copy, modify, merge, publish, distribute, sublicense, and/or
 * sell copies of the Software, and to permit persons to whom the Software is
 * furnished to do so, subject to the following conditions:
 *
 * The above copyright notice and this permission notice shall be included in
 * all copies or substantial portions of the Software.
 *
 * THE SOFTWARE IS PROVIDED "AS IS," WITHOUT WARRANTY OF ANY KIND, EXPRESS OR
 * IMPLIED, INCLUDING BUT NOT LIMITED TO THE WARRANTIES OF MERCHANTABILITY,
 * FITNESS FOR A PARTICULAR PURPOSE AND NONINFRINGEMENT. IN NO EVENT SHALL THE
 * AUTHORS OR COPYRIGHT HOLDERS BE LIABLE FOR ANY CLAIM, DAMAGES OR OTHER
 * LIABILITY, WHETHER IN AN ACTION OF CONTRACT, TORT OR OTHERWISE, ARISING
 * FROM, OUT OF OR IN CONNECTION WITH THE SOFTWARE OR THE USE OR OTHER DEALINGS
 * IN THE SOFTWARE.
 */

#ifndef INCLUDED_BLPWTK2_CONFIG_H
#define INCLUDED_BLPWTK2_CONFIG_H

#include <windows.h>  // NOLINT

#if defined BUILDING_BLPWTK2_SHARED
#define BLPWTK2_EXPORT _declspec(dllexport)
#elif defined USING_BLPWTK2_SHARED
#define BLPWTK2_EXPORT _declspec(dllimport)
#else
#define BLPWTK2_EXPORT
#endif

#include <blpwtk2_version.h>

// The following is a list of macro definitions that enable specific features
// of blpwtk2.  The embedder can use these macros to determine if they can call
// a certain API.  The purpose behind the "feature #" comments is to help git
// resolve merge conflicts automatically by disambiguating the line additions
// for each feature.

// feature 0
// feature 1
// feature 2
// feature 3
// feature 4
// feature 5
// feature 6
// feature 7
// feature 8
// feature 9
// feature 10
// feature 11
// feature 12
// feature 13
// feature 14
// feature 15
// feature 16
// feature 17
// feature 18
// feature 19
// feature 20
// feature 21
// feature 22
<<<<<<< HEAD
#define BLPWTK2_FEATURE_LOGMESSAGEHANDLER
=======
>>>>>>> e95406a7
// feature 23
// feature 24
// feature 25
// feature 26
// feature 27
// feature 28
// feature 29
// feature 30
// feature 31
// feature 32
// feature 33
// feature 34
// feature 35
// feature 36
// feature 37
// feature 38
// feature 39


namespace blpwtk2 {

// TODO: support other native handles
typedef HWND NativeView;
typedef HMONITOR NativeScreen;
typedef HFONT NativeFont;
typedef void* NativeViewForTransit;
typedef void* NativeScreenForTransit;
typedef MSG NativeMsg;
typedef HDC NativeDeviceContext;
typedef RECT NativeRect;
typedef COLORREF NativeColor;
typedef HRGN NativeRegion;

}  // close namespace blpwtk2

#endif  // INCLUDED_BLPWTK2_CONFIG_H

// vim: ts=4 et
<|MERGE_RESOLUTION|>--- conflicted
+++ resolved
@@ -64,10 +64,7 @@
 // feature 20
 // feature 21
 // feature 22
-<<<<<<< HEAD
 #define BLPWTK2_FEATURE_LOGMESSAGEHANDLER
-=======
->>>>>>> e95406a7
 // feature 23
 // feature 24
 // feature 25
