/*
 * Copyright (C) 2013 Bloomberg Finance L.P.
 *
 * Permission is hereby granted, free of charge, to any person obtaining a copy
 * of this software and associated documentation files (the "Software"), to
 * deal in the Software without restriction, including without limitation the
 * rights to use, copy, modify, merge, publish, distribute, sublicense, and/or
 * sell copies of the Software, and to permit persons to whom the Software is
 * furnished to do so, subject to the following conditions:
 *
 * The above copyright notice and this permission notice shall be included in
 * all copies or substantial portions of the Software.
 *
 * THE SOFTWARE IS PROVIDED "AS IS," WITHOUT WARRANTY OF ANY KIND, EXPRESS OR
 * IMPLIED, INCLUDING BUT NOT LIMITED TO THE WARRANTIES OF MERCHANTABILITY,
 * FITNESS FOR A PARTICULAR PURPOSE AND NONINFRINGEMENT. IN NO EVENT SHALL THE
 * AUTHORS OR COPYRIGHT HOLDERS BE LIABLE FOR ANY CLAIM, DAMAGES OR OTHER
 * LIABILITY, WHETHER IN AN ACTION OF CONTRACT, TORT OR OTHERWISE, ARISING
 * FROM, OUT OF OR IN CONNECTION WITH THE SOFTWARE OR THE USE OR OTHER DEALINGS
 * IN THE SOFTWARE.
 */

#ifndef INCLUDED_BLPWTK2_TOOLKITCREATEPARAMS_H
#define INCLUDED_BLPWTK2_TOOLKITCREATEPARAMS_H

#include <blpwtk2_config.h>

#include <blpwtk2_threadmode.h>

#include <stdlib.h>  // for _invalid_parameter_handler and _purecall_handler

namespace blpwtk2 {

class ResourceLoader;
class StringRef;
class WebViewHostObserver;
struct ToolkitCreateParamsImpl;

                        // =========================
                        // class ToolkitCreateParams
                        // =========================

// This class contains parameters that are passed to blpwtk2 when initializing
// the toolkit.
class ToolkitCreateParams
{
    ToolkitCreateParamsImpl *d_impl;

  public:
    enum LogMessageSeverity {
        kSeverityVerbose = 0,
        kSeverityInfo = 1,
        kSeverityWarning = 2,
        kSeverityError = 3,
        kSeverityFatal = 4,
    };

    // The callback function that will be invoked whenever a log message
    // happens.
    typedef void(*LogMessageHandler)(LogMessageSeverity severity,
                                     const char* file,
                                     int line,
                                     const char* message);

    // The callback function that will be invoked whenever a log message
    // is printed to the Web Console
    typedef void(*ConsoleLogMessageHandler)(LogMessageSeverity severity,
                                            const StringRef& file,
                                            unsigned line,
                                            unsigned column,
                                            const StringRef& message,
                                            const StringRef& stack_trace);

    typedef int(__cdecl *WinProcExceptionFilter)(EXCEPTION_POINTERS* info);
        // The callback function that will be invoked whenever SEH exceptions
        // are caught in win procs.

    typedef void(*ChannelErrorHandler)(int reserved);
        // The callback function that will be invoked whenever a channel error
        // happens.

    BLPWTK2_EXPORT ToolkitCreateParams();
    BLPWTK2_EXPORT ToolkitCreateParams(const ToolkitCreateParams&);
    BLPWTK2_EXPORT ~ToolkitCreateParams();
    BLPWTK2_EXPORT ToolkitCreateParams& operator=(const ToolkitCreateParams&);

    BLPWTK2_EXPORT void setThreadMode(ThreadMode mode);
        // By default, blpwtk2 uses 'ThreadMode::ORIGINAL'.  Use this method
        // to change the thread mode.

    BLPWTK2_EXPORT void enableDefaultPrintSettings();
        // By default, initiating a document print will cause the browser to
        // open a print dialog to ask for the target printing device.
        // Calling this will disable the print dialog and use the default
        // printing device on the system.

    BLPWTK2_EXPORT void setLogMessageHandler(LogMessageHandler handler);
        // By default, log messages go to a "blpwtk2.log" file and to debug output.
        // Use this method to install a custom log message handler instead.  Note
        // that the handler callback can be invoked from any thread.

    BLPWTK2_EXPORT void setConsoleLogMessageHandler(ConsoleLogMessageHandler handler);
        // Use this method to install a custom log message handler for the
        // Web Console. This handler is only used for in-process renderers.

    BLPWTK2_EXPORT void setWinProcExceptionFilter(WinProcExceptionFilter filter);
        // Use this method to install a custom filter that will be invoked
        // whenever SEH exceptions happen inside win procs.

    BLPWTK2_EXPORT void setChannelErrorHandler(ChannelErrorHandler handler);
        // Use this method to install a channel error handler.

    BLPWTK2_EXPORT void disableInProcessRenderer();
        // By default, the in-process renderer is enabled.  This uses some
        // additional resources, even if in-process WebViews are not created.
        // Call this method to disable the in-process renderer completely.
        // It is then undefined behavior to create WebViews using
        // 'IN_PROCESS_RENDERER'.

    BLPWTK2_EXPORT void setMaxSocketsPerProxy(int count);
        // Set the maximum number of sockets per proxy, up to a maximum of 99.
        // Note that each Profile maintains its own pool of connections, so
        // this is actually the maximum number of sockets per proxy
        // *per profile*.  The behavior is undefined if 'count' is
        // less than 1, or more than 99.

    BLPWTK2_EXPORT void appendCommandLineSwitch(const StringRef& switchString);
        // Add the specified 'switchString' to the list of command-line
        // switches.  A list of switches can be found at:
        // http://peter.sh/experiments/chromium-command-line-switches/
        // Note, however, that blpwtk2 is based on a different version of
        // chromium, so it may not support *all* the switches mentioned on
        // that page.

    BLPWTK2_EXPORT void appendSideLoadedFontInProcess(const StringRef& fontFile);
        // Register the specified 'fontFile' to be side-loaded so that it is usable
        // by the in-process renderer.  The DirectWrite font implementation only
        // has access to %WINDIR%\Fonts by default.  This function allows
        // applications to load additional fonts.
        // Note that right now, this only works for in-process renderers.

    BLPWTK2_EXPORT void setInProcessResourceLoader(ResourceLoader*);
        // Install a custom ResourceLoader.  Note that this is only valid when
        // using the 'RENDERER_MAIN' thread-mode, and will only be used for
        // in-process renderers.

    BLPWTK2_EXPORT void setDictionaryPath(const StringRef& path);
        // By default, blpwtk2 will look for .bdic files in the application's
        // working directory.  Use this method to change the path where
        // blpwtk2 would look for the .bdic files.  Note that this is only
        // used if spellchecking is enabled in one of the Profile objects.

    BLPWTK2_EXPORT void setInvalidParameterHandler(_invalid_parameter_handler handler);
        // Set the CRT's invalid parameter handler.  If this is not set, then
        // a default handler will be installed, which sets a breakpoint and
        // exits the application.

    BLPWTK2_EXPORT void setPurecallHandler(_purecall_handler handler);
        // Set the CRT's purecall handler.  If this is not set, then a default
        // handler will be installed, which sets a breakpoint and exits the
        // application.

    BLPWTK2_EXPORT void setHostChannel(const StringRef& channelInfoString);
        // By default, blpwtk2 will allocate new browser process resources for
        // each blpwtk2 process.  However, the 'Toolkit::createHostChannel'
        // method can be used to setup an IPC channel that this process can
        // use to share the same browser process resources.  Use this method
        // to set the channel-info that will be used to connect this process
        // to the browser process.  This channel-info must have been obtained
        // from 'Toolkit::createHostChannel' in another process using the same
        // version of blpwtk2 (i.e. 'isValidHostChannelVersion' must return
        // true).

    BLPWTK2_EXPORT static bool isValidHostChannelVersion(
        const StringRef& channelInfoString);
        // Return true if the specified 'channelInfoString' was obtained from a
        // process using the same version of blpwtk2, and false otherwise.
        // It is undefined behavior to use a channel-info obtained from a
        // different version of blpwtk2.

    BLPWTK2_EXPORT void setTooltipStyle(NativeFont font);

    BLPWTK2_EXPORT void setActiveTextSearchHighlightColor(NativeColor color);
        // Set the highlight color of the active item in text searches.
        // The default color is orange.  Note that this only works for
        // in-process renderers currently.

    BLPWTK2_EXPORT void setInactiveTextSearchHighlightColor(NativeColor color);
        // Set the highlight color for inactive items in text searches.
        // The default color is yellow.  Note that this only works for
        // in-process renderers currently.

    BLPWTK2_EXPORT void setActiveTextSearchColor(NativeColor color);

    BLPWTK2_EXPORT void setHeaderFooterHTML(const StringRef& htmlContent);
        // This method is used to set the HTML file used to format header and
        // footer of printed pages.

    BLPWTK2_EXPORT void enablePrintBackgroundGraphics();
        // This method enables printing background graphics.

    BLPWTK2_EXPORT void setSubProcessModule(const StringRef& moduleName);
        // Set the name of the module that subprocesses will load.  By default,
        // subprocesses load the blpwtk2 dll.  The module specified here must
        // export the SubProcessMain symbol.

    BLPWTK2_EXPORT void disableInProcessResizeOptimization();
        // Disables an optimization used when resizing a WebView from an
        // in-process renderer (the optimization can cause undesirable
        // rendering artifacts when the WebView is hosted in a deeply-nested
        // window hierarchy).

    BLPWTK2_EXPORT void setProfileDirectory(const StringRef& profileDir);
        // Binds the toolkit to a specific browser context.  The browser
        // groups RenderProcesses based on the profile directory and each
        // group shares the same browser context.  The exception to this rule
        // is when 'profileDir' is empty, in which case an incognito browser
        // context is created that is not shared by any other RenderProcess.

    BLPWTK2_EXPORT void disableIsolatedProfile();
        // By default, an empty profile directory will cause the browser to
        // create an isolated incognito context.  Calling this function will
        // override the default behavior and so the browser will share a
        // common incognito context across multiple RenderProcess instances,
        // assuming their toolkits were initialized with an empty profile
        // directory.

<<<<<<< HEAD
    BLPWTK2_EXPORT void setBrowserV8Enabled(bool browserV8Enabled);
=======
    BLPWTK2_EXPORT void setRendererUIEnabled(bool rendererUIEnabled);

>>>>>>> 7e688d05
    // ACCESSORS
    ThreadMode threadMode() const;
    bool useDefaultPrintSettings() const;
    LogMessageHandler logMessageHandler() const;
    ConsoleLogMessageHandler consoleLogMessageHandler() const;
    WinProcExceptionFilter winProcExceptionFilter() const;
    ChannelErrorHandler channelErrorHandler() const;
    bool isInProcessRendererEnabled() const;
    bool isMaxSocketsPerProxySet() const;
    int maxSocketsPerProxy() const;
    size_t numCommandLineSwitches() const;
    StringRef commandLineSwitchAt(size_t index) const;
    size_t numSideLoadedFonts() const;
    StringRef sideLoadedFontAt(size_t index) const;
    ResourceLoader* inProcessResourceLoader() const;
    StringRef dictionaryPath() const;
    _invalid_parameter_handler invalidParameterHandler() const;
    _purecall_handler purecallHandler() const;
    StringRef hostChannel() const;
    NativeFont tooltipFont() const;
    NativeColor activeTextSearchHighlightColor() const;
    NativeColor inactiveTextSearchHighlightColor() const;
    NativeColor activeTextSearchColor() const;
    StringRef headerFooterHTMLContent() const;
    bool isPrintBackgroundGraphicsEnabled() const;
    StringRef subProcessModule() const;
    bool isInProcessResizeOptimizationDisabled() const;
    StringRef profileDirectory() const;
    bool isIsolatedProfile() const;
<<<<<<< HEAD
    bool browserV8Enabled() const;
=======
    bool rendererUIEnabled() const;
>>>>>>> 7e688d05
};

}  // close namespace blpwtk2

#endif  // INCLUDED_BLPWTK2_TOOLKITCREATEPARAMS_H

// vim: ts=4 et
<|MERGE_RESOLUTION|>--- conflicted
+++ resolved
@@ -225,12 +225,10 @@
         // assuming their toolkits were initialized with an empty profile
         // directory.
 
-<<<<<<< HEAD
     BLPWTK2_EXPORT void setBrowserV8Enabled(bool browserV8Enabled);
-=======
+
     BLPWTK2_EXPORT void setRendererUIEnabled(bool rendererUIEnabled);
 
->>>>>>> 7e688d05
     // ACCESSORS
     ThreadMode threadMode() const;
     bool useDefaultPrintSettings() const;
@@ -260,11 +258,8 @@
     bool isInProcessResizeOptimizationDisabled() const;
     StringRef profileDirectory() const;
     bool isIsolatedProfile() const;
-<<<<<<< HEAD
     bool browserV8Enabled() const;
-=======
     bool rendererUIEnabled() const;
->>>>>>> 7e688d05
 };
 
 }  // close namespace blpwtk2
