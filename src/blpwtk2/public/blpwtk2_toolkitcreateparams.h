/*
 * Copyright (C) 2013 Bloomberg Finance L.P.
 *
 * Permission is hereby granted, free of charge, to any person obtaining a copy
 * of this software and associated documentation files (the "Software"), to
 * deal in the Software without restriction, including without limitation the
 * rights to use, copy, modify, merge, publish, distribute, sublicense, and/or
 * sell copies of the Software, and to permit persons to whom the Software is
 * furnished to do so, subject to the following conditions:
 *
 * The above copyright notice and this permission notice shall be included in
 * all copies or substantial portions of the Software.
 *
 * THE SOFTWARE IS PROVIDED "AS IS," WITHOUT WARRANTY OF ANY KIND, EXPRESS OR
 * IMPLIED, INCLUDING BUT NOT LIMITED TO THE WARRANTIES OF MERCHANTABILITY,
 * FITNESS FOR A PARTICULAR PURPOSE AND NONINFRINGEMENT. IN NO EVENT SHALL THE
 * AUTHORS OR COPYRIGHT HOLDERS BE LIABLE FOR ANY CLAIM, DAMAGES OR OTHER
 * LIABILITY, WHETHER IN AN ACTION OF CONTRACT, TORT OR OTHERWISE, ARISING
 * FROM, OUT OF OR IN CONNECTION WITH THE SOFTWARE OR THE USE OR OTHER DEALINGS
 * IN THE SOFTWARE.
 */

#ifndef INCLUDED_BLPWTK2_TOOLKITCREATEPARAMS_H
#define INCLUDED_BLPWTK2_TOOLKITCREATEPARAMS_H

#include <blpwtk2_config.h>

#include <blpwtk2_threadmode.h>

#include <stdlib.h>  // for _invalid_parameter_handler and _purecall_handler

namespace blpwtk2 {

class ResourceLoader;
class StringRef;
class WebViewHostObserver;
struct ToolkitCreateParamsImpl;

                        // =========================
                        // class ToolkitCreateParams
                        // =========================

// This class contains parameters that are passed to blpwtk2 when initializing
// the toolkit.
class ToolkitCreateParams
{
    ToolkitCreateParamsImpl *d_impl;

  public:
    enum LogMessageSeverity {
        kSeverityVerbose = 0,
        kSeverityInfo = 1,
        kSeverityWarning = 2,
        kSeverityError = 3,
        kSeverityFatal = 4,
    };

    // The callback function that will be invoked whenever a log message
    // happens.
    typedef void(*LogMessageHandler)(LogMessageSeverity severity,
                                     const char* file,
                                     int line,
                                     const char* message);

    // The callback function that will be invoked whenever a log message
    // is printed to the Web Console
    typedef void(*ConsoleLogMessageHandler)(LogMessageSeverity severity,
                                            const StringRef& file,
                                            unsigned line,
                                            unsigned column,
                                            const StringRef& message,
                                            const StringRef& stack_trace);

    typedef int(__cdecl *WinProcExceptionFilter)(EXCEPTION_POINTERS* info);
        // The callback function that will be invoked whenever SEH exceptions
        // are caught in win procs.

    typedef void(*ChannelErrorHandler)(int reserved);
        // The callback function that will be invoked whenever a channel error
        // happens.

    BLPWTK2_EXPORT ToolkitCreateParams();
    BLPWTK2_EXPORT ToolkitCreateParams(const ToolkitCreateParams&);
    BLPWTK2_EXPORT ~ToolkitCreateParams();
    BLPWTK2_EXPORT ToolkitCreateParams& operator=(const ToolkitCreateParams&);

    BLPWTK2_EXPORT void setThreadMode(ThreadMode mode);
        // By default, blpwtk2 uses 'ThreadMode::ORIGINAL'.  Use this method
        // to change the thread mode.

    BLPWTK2_EXPORT void enableDefaultPrintSettings();
        // By default, initiating a document print will cause the browser to
        // open a print dialog to ask for the target printing device.
        // Calling this will disable the print dialog and use the default
        // printing device on the system.

    BLPWTK2_EXPORT void setLogMessageHandler(LogMessageHandler handler);
        // By default, log messages go to a "blpwtk2.log" file and to debug output.
        // Use this method to install a custom log message handler instead.  Note
        // that the handler callback can be invoked from any thread.

    BLPWTK2_EXPORT void setConsoleLogMessageHandler(ConsoleLogMessageHandler handler);
        // Use this method to install a custom log message handler for the
        // Web Console. This handler is only used for in-process renderers.

    BLPWTK2_EXPORT void setWinProcExceptionFilter(WinProcExceptionFilter filter);
        // Use this method to install a custom filter that will be invoked
        // whenever SEH exceptions happen inside win procs.

    BLPWTK2_EXPORT void setChannelErrorHandler(ChannelErrorHandler handler);
        // Use this method to install a channel error handler.

    BLPWTK2_EXPORT void disableInProcessRenderer();
        // By default, the in-process renderer is enabled.  This uses some
        // additional resources, even if in-process WebViews are not created.
        // Call this method to disable the in-process renderer completely.
        // It is then undefined behavior to create WebViews using
        // 'IN_PROCESS_RENDERER'.

    BLPWTK2_EXPORT void setMaxSocketsPerProxy(int count);
        // Set the maximum number of sockets per proxy, up to a maximum of 99.
        // Note that each Profile maintains its own pool of connections, so
        // this is actually the maximum number of sockets per proxy
        // *per profile*.  The behavior is undefined if 'count' is
        // less than 1, or more than 99.

    BLPWTK2_EXPORT void appendCommandLineSwitch(const StringRef& switchString);
        // Add the specified 'switchString' to the list of command-line
        // switches.  A list of switches can be found at:
        // http://peter.sh/experiments/chromium-command-line-switches/
        // Note, however, that blpwtk2 is based on a different version of
        // chromium, so it may not support *all* the switches mentioned on
        // that page.

    BLPWTK2_EXPORT void appendSideLoadedFontInProcess(const StringRef& fontFile);
        // Register the specified 'fontFile' to be side-loaded so that it is usable
        // by the in-process renderer.  The DirectWrite font implementation only
        // has access to %WINDIR%\Fonts by default.  This function allows
        // applications to load additional fonts.
        // Note that right now, this only works for in-process renderers.

    BLPWTK2_EXPORT void setInProcessResourceLoader(ResourceLoader*);
        // Install a custom ResourceLoader.  Note that this is only valid when
        // using the 'RENDERER_MAIN' thread-mode, and will only be used for
        // in-process renderers.

    BLPWTK2_EXPORT void setDictionaryPath(const StringRef& path);
        // By default, blpwtk2 will look for .bdic files in the application's
        // working directory.  Use this method to change the path where
        // blpwtk2 would look for the .bdic files.  Note that this is only
        // used if spellchecking is enabled in one of the Profile objects.

    BLPWTK2_EXPORT void setInvalidParameterHandler(_invalid_parameter_handler handler);
        // Set the CRT's invalid parameter handler.  If this is not set, then
        // a default handler will be installed, which sets a breakpoint and
        // exits the application.

    BLPWTK2_EXPORT void setPurecallHandler(_purecall_handler handler);
        // Set the CRT's purecall handler.  If this is not set, then a default
        // handler will be installed, which sets a breakpoint and exits the
        // application.

    BLPWTK2_EXPORT void setHostChannel(const StringRef& channelInfoString);
        // By default, blpwtk2 will allocate new browser process resources for
        // each blpwtk2 process.  However, the 'Toolkit::createHostChannel'
        // method can be used to setup an IPC channel that this process can
        // use to share the same browser process resources.  Use this method
        // to set the channel-info that will be used to connect this process
        // to the browser process.  This channel-info must have been obtained
        // from 'Toolkit::createHostChannel' in another process using the same
        // version of blpwtk2 (i.e. 'isValidHostChannelVersion' must return
        // true).

    BLPWTK2_EXPORT static bool isValidHostChannelVersion(
        const StringRef& channelInfoString);
        // Return true if the specified 'channelInfoString' was obtained from a
        // process using the same version of blpwtk2, and false otherwise.
        // It is undefined behavior to use a channel-info obtained from a
        // different version of blpwtk2.

    BLPWTK2_EXPORT void setTooltipStyle(NativeFont font);

    BLPWTK2_EXPORT void setActiveTextSearchHighlightColor(NativeColor color);
        // Set the highlight color of the active item in text searches.
        // The default color is orange.  Note that this only works for
        // in-process renderers currently.

    BLPWTK2_EXPORT void setInactiveTextSearchHighlightColor(NativeColor color);
        // Set the highlight color for inactive items in text searches.
        // The default color is yellow.  Note that this only works for
        // in-process renderers currently.

    BLPWTK2_EXPORT void setActiveTextSearchColor(NativeColor color);

    BLPWTK2_EXPORT void setHeaderFooterHTML(const StringRef& htmlContent);
        // This method is used to set the HTML file used to format header and
        // footer of printed pages.

    BLPWTK2_EXPORT void enablePrintBackgroundGraphics();
        // This method enables printing background graphics.

    BLPWTK2_EXPORT void setSubProcessModule(const StringRef& moduleName);
        // Set the name of the module that subprocesses will load.  By default,
        // subprocesses load the blpwtk2 dll.  The module specified here must
        // export the SubProcessMain symbol.

    BLPWTK2_EXPORT void disableInProcessResizeOptimization();
        // Disables an optimization used when resizing a WebView from an
        // in-process renderer (the optimization can cause undesirable
        // rendering artifacts when the WebView is hosted in a deeply-nested
        // window hierarchy).

    BLPWTK2_EXPORT void setProfileDirectory(const StringRef& profileDir);
        // Binds the toolkit to a specific browser context.  The browser
        // groups RenderProcesses based on the profile directory and each
        // group shares the same browser context.  The exception to this rule
        // is when 'profileDir' is empty, in which case an incognito browser
        // context is created that is not shared by any other RenderProcess.

    BLPWTK2_EXPORT void disableIsolatedProfile();
        // By default, an empty profile directory will cause the browser to
        // create an isolated incognito context.  Calling this function will
        // override the default behavior and so the browser will share a
        // common incognito context across multiple RenderProcess instances,
        // assuming their toolkits were initialized with an empty profile
        // directory.

<<<<<<< HEAD
    BLPWTK2_EXPORT void setRendererUIEnabled(bool rendererUIEnabled);

=======
    BLPWTK2_EXPORT void setBrowserV8Enabled(bool browserV8Enabled);
>>>>>>> 65952d03
    // ACCESSORS
    ThreadMode threadMode() const;
    bool useDefaultPrintSettings() const;
    LogMessageHandler logMessageHandler() const;
    ConsoleLogMessageHandler consoleLogMessageHandler() const;
    WinProcExceptionFilter winProcExceptionFilter() const;
    ChannelErrorHandler channelErrorHandler() const;
    bool isInProcessRendererEnabled() const;
    bool isMaxSocketsPerProxySet() const;
    int maxSocketsPerProxy() const;
    size_t numCommandLineSwitches() const;
    StringRef commandLineSwitchAt(size_t index) const;
    size_t numSideLoadedFonts() const;
    StringRef sideLoadedFontAt(size_t index) const;
    ResourceLoader* inProcessResourceLoader() const;
    StringRef dictionaryPath() const;
    _invalid_parameter_handler invalidParameterHandler() const;
    _purecall_handler purecallHandler() const;
    StringRef hostChannel() const;
    NativeFont tooltipFont() const;
    NativeColor activeTextSearchHighlightColor() const;
    NativeColor inactiveTextSearchHighlightColor() const;
    NativeColor activeTextSearchColor() const;
    StringRef headerFooterHTMLContent() const;
    bool isPrintBackgroundGraphicsEnabled() const;
    StringRef subProcessModule() const;
    bool isInProcessResizeOptimizationDisabled() const;
    StringRef profileDirectory() const;
    bool isIsolatedProfile() const;
<<<<<<< HEAD
    bool rendererUIEnabled() const;
=======
    bool browserV8Enabled() const;
>>>>>>> 65952d03
};

}  // close namespace blpwtk2

#endif  // INCLUDED_BLPWTK2_TOOLKITCREATEPARAMS_H

// vim: ts=4 et
<|MERGE_RESOLUTION|>--- conflicted
+++ resolved
@@ -225,12 +225,10 @@
         // assuming their toolkits were initialized with an empty profile
         // directory.
 
-<<<<<<< HEAD
     BLPWTK2_EXPORT void setRendererUIEnabled(bool rendererUIEnabled);
 
-=======
     BLPWTK2_EXPORT void setBrowserV8Enabled(bool browserV8Enabled);
->>>>>>> 65952d03
+
     // ACCESSORS
     ThreadMode threadMode() const;
     bool useDefaultPrintSettings() const;
@@ -260,11 +258,8 @@
     bool isInProcessResizeOptimizationDisabled() const;
     StringRef profileDirectory() const;
     bool isIsolatedProfile() const;
-<<<<<<< HEAD
     bool rendererUIEnabled() const;
-=======
     bool browserV8Enabled() const;
->>>>>>> 65952d03
 };
 
 }  // close namespace blpwtk2
