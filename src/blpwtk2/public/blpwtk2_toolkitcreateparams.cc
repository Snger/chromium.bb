/*
 * Copyright (C) 2013 Bloomberg Finance L.P.
 *
 * Permission is hereby granted, free of charge, to any person obtaining a copy
 * of this software and associated documentation files (the "Software"), to
 * deal in the Software without restriction, including without limitation the
 * rights to use, copy, modify, merge, publish, distribute, sublicense, and/or
 * sell copies of the Software, and to permit persons to whom the Software is
 * furnished to do so, subject to the following conditions:
 *
 * The above copyright notice and this permission notice shall be included in
 * all copies or substantial portions of the Software.
 *
 * THE SOFTWARE IS PROVIDED "AS IS," WITHOUT WARRANTY OF ANY KIND, EXPRESS OR
 * IMPLIED, INCLUDING BUT NOT LIMITED TO THE WARRANTIES OF MERCHANTABILITY,
 * FITNESS FOR A PARTICULAR PURPOSE AND NONINFRINGEMENT. IN NO EVENT SHALL THE
 * AUTHORS OR COPYRIGHT HOLDERS BE LIABLE FOR ANY CLAIM, DAMAGES OR OTHER
 * LIABILITY, WHETHER IN AN ACTION OF CONTRACT, TORT OR OTHERWISE, ARISING
 * FROM, OUT OF OR IN CONNECTION WITH THE SOFTWARE OR THE USE OR OTHER DEALINGS
 * IN THE SOFTWARE.
 */

#include <blpwtk2_toolkitcreateparams.h>

#include <blpwtk2_channelinfo.h>
#include <blpwtk2_products.h>
#include <blpwtk2_stringref.h>

#include <base/logging.h>  // for DCHECK
#include <content/public/common/content_switches.h>

#include <string>
#include <vector>

namespace blpwtk2 {

                        // ==============================
                        // struct ToolkitCreateParamsImpl
                        // ==============================

struct ToolkitCreateParamsImpl final
{
    ThreadMode d_threadMode;
    ToolkitCreateParams::LogMessageHandler d_logMessageHandler;
    ToolkitCreateParams::ConsoleLogMessageHandler d_consoleLogMessageHandler;
    ToolkitCreateParams::WinProcExceptionFilter d_winProcExceptionFilter;
    ToolkitCreateParams::ChannelErrorHandler d_channelErrorHandler;
    int d_maxSocketsPerProxy;
    std::vector<std::string> d_commandLineSwitches;
    std::vector<std::string> d_sideLoadedFonts;
    ResourceLoader* d_inProcessResourceLoader;
    std::string d_dictionaryPath;
    std::string d_hostChannel;
    NativeFont d_tooltipFont;
    NativeColor d_activeTextSearchHighlightColor;
    NativeColor d_inactiveTextSearchHighlightColor;
    NativeColor d_activeTextSearchColor;
    std::string d_headerFooterHTMLContent;
    _invalid_parameter_handler d_invalidParameterHandler;
    _purecall_handler d_purecallHandler;
    bool d_printBackgroundGraphics;
    bool d_inProcessRendererEnabled;
    bool d_useDefaultPrintSettings;
    std::string d_subProcessModule;
    bool d_inProcessResizeOptimizationDisabled;
    std::string d_profileDirectory;
    bool d_isIsolatedProfile;
<<<<<<< HEAD
    bool d_rendererUIEnabled;
=======
    bool d_browserV8Enabled;
>>>>>>> 65952d03

    ToolkitCreateParamsImpl();
};

                        // ------------------------------
                        // struct ToolkitCreateParamsImpl
                        // ------------------------------

ToolkitCreateParamsImpl::ToolkitCreateParamsImpl()
    : d_threadMode(ThreadMode::ORIGINAL)
    , d_logMessageHandler(0)
    , d_consoleLogMessageHandler(0)
    , d_winProcExceptionFilter(0)
    , d_channelErrorHandler(0)
    , d_maxSocketsPerProxy(-1000)
    , d_inProcessResourceLoader(0)
    , d_tooltipFont(0)
    , d_activeTextSearchHighlightColor(RGB(255, 150, 50))  // Orange
    , d_inactiveTextSearchHighlightColor(RGB(255, 255, 0))  // Yellow
    , d_activeTextSearchColor(RGB(0,0,0)) // Black
    , d_invalidParameterHandler(0)
    , d_purecallHandler(0)
    , d_printBackgroundGraphics(false)
    , d_inProcessRendererEnabled(true)
    , d_useDefaultPrintSettings(false)
    , d_inProcessResizeOptimizationDisabled(false)
    , d_isIsolatedProfile(true)
<<<<<<< HEAD
    , d_rendererUIEnabled(false)
=======
    , d_browserV8Enabled(false)
>>>>>>> 65952d03
{
}


                        // -------------------------
                        // class ToolkitCreateParams
                        // -------------------------

ToolkitCreateParams::ToolkitCreateParams()
    : d_impl(new ToolkitCreateParamsImpl())
{
}

ToolkitCreateParams::ToolkitCreateParams(const ToolkitCreateParams& other)
    : d_impl(new ToolkitCreateParamsImpl(*other.d_impl))
{
}

ToolkitCreateParams::~ToolkitCreateParams()
{
    delete d_impl;
}

ToolkitCreateParams& ToolkitCreateParams::operator=(
    const ToolkitCreateParams& rhs)
{
    if (this != &rhs) {
        *d_impl = *rhs.d_impl;
    }
    return *this;
}

void ToolkitCreateParams::setThreadMode(ThreadMode mode)
{
    d_impl->d_threadMode = mode;
}

void ToolkitCreateParams::enableDefaultPrintSettings()
{
    d_impl->d_useDefaultPrintSettings = true;
}

void ToolkitCreateParams::setLogMessageHandler(LogMessageHandler handler)
{
    d_impl->d_logMessageHandler = handler;
}

void ToolkitCreateParams::setConsoleLogMessageHandler(ConsoleLogMessageHandler handler)
{
    d_impl->d_consoleLogMessageHandler = handler;
}

void ToolkitCreateParams::setWinProcExceptionFilter(WinProcExceptionFilter filter)
{
    d_impl->d_winProcExceptionFilter = filter;
}

void ToolkitCreateParams::setChannelErrorHandler(ChannelErrorHandler handler)
{
    d_impl->d_channelErrorHandler = handler;
}

void ToolkitCreateParams::disableInProcessRenderer()
{
    d_impl->d_inProcessRendererEnabled = false;
}

void ToolkitCreateParams::setMaxSocketsPerProxy(int count)
{
    DCHECK(1 <= count);
    DCHECK(99 >= count);
    d_impl->d_maxSocketsPerProxy = count;
}

void ToolkitCreateParams::appendCommandLineSwitch(const StringRef& switchString)
{
    d_impl->d_commandLineSwitches.push_back(std::string());
    d_impl->d_commandLineSwitches.back().assign(switchString.data(),
                                                switchString.length());
}

void ToolkitCreateParams::appendSideLoadedFontInProcess(const StringRef& fontFile)
{
    d_impl->d_sideLoadedFonts.push_back(std::string());
    d_impl->d_sideLoadedFonts.back().assign(fontFile.data(),
                                            fontFile.length());
}

void ToolkitCreateParams::setInProcessResourceLoader(
    ResourceLoader* loader)
{
    DCHECK(loader);
    d_impl->d_inProcessResourceLoader = loader;
}

void ToolkitCreateParams::setDictionaryPath(const StringRef& path)
{
    d_impl->d_dictionaryPath.assign(path.data(), path.length());
}

void ToolkitCreateParams::setInvalidParameterHandler(_invalid_parameter_handler handler)
{
    d_impl->d_invalidParameterHandler = handler;
}

void ToolkitCreateParams::setPurecallHandler(_purecall_handler handler)
{
    d_impl->d_purecallHandler = handler;
}

void ToolkitCreateParams::setHostChannel(const StringRef& channelInfoString)
{
    CHECK(channelInfoString.isEmpty() || isValidHostChannelVersion(channelInfoString));
    d_impl->d_hostChannel.assign(
        channelInfoString.data(),
        channelInfoString.length());
}

// static
bool ToolkitCreateParams::isValidHostChannelVersion(const StringRef& channelInfoString)
{
    ChannelInfo channelInfo;
    return channelInfo.deserialize(std::string(channelInfoString.data(),
                                               channelInfoString.size()));
}

void ToolkitCreateParams::setTooltipStyle(NativeFont font)
{
    d_impl->d_tooltipFont = font;
}

void ToolkitCreateParams::setActiveTextSearchHighlightColor(NativeColor color)
{
    d_impl->d_activeTextSearchHighlightColor = color;
}

void ToolkitCreateParams::setInactiveTextSearchHighlightColor(NativeColor color)
{
    d_impl->d_inactiveTextSearchHighlightColor = color;
}

void ToolkitCreateParams::setActiveTextSearchColor(NativeColor color)
{
    d_impl->d_activeTextSearchColor = color;
}

void ToolkitCreateParams::setHeaderFooterHTML(const StringRef& htmlContent)
{
    d_impl->d_headerFooterHTMLContent.assign(htmlContent.data(),
                                             htmlContent.length());
}

void ToolkitCreateParams::enablePrintBackgroundGraphics()
{
    d_impl->d_printBackgroundGraphics = true;
}

void ToolkitCreateParams::setSubProcessModule(const StringRef& moduleName)
{
    d_impl->d_subProcessModule.assign(moduleName.data(),
                                      moduleName.length());
}

void ToolkitCreateParams::disableInProcessResizeOptimization()
{
    d_impl->d_inProcessResizeOptimizationDisabled = true;
}

void ToolkitCreateParams::setProfileDirectory(const StringRef& profileDir)
{
    d_impl->d_profileDirectory = std::string(profileDir.data(),
                                             profileDir.size());
}

void ToolkitCreateParams::disableIsolatedProfile()
{
    d_impl->d_isIsolatedProfile = false;
}

<<<<<<< HEAD
void ToolkitCreateParams::setRendererUIEnabled(bool rendererUIEnabled)
{
    d_impl->d_rendererUIEnabled = rendererUIEnabled;
=======
void ToolkitCreateParams::setBrowserV8Enabled(bool browserV8Enabled)
{
    d_impl->d_browserV8Enabled = browserV8Enabled;
>>>>>>> 65952d03
}

ThreadMode ToolkitCreateParams::threadMode() const
{
    return d_impl->d_threadMode;
}

bool ToolkitCreateParams::useDefaultPrintSettings() const
{
    return d_impl->d_useDefaultPrintSettings;
}

ToolkitCreateParams::LogMessageHandler ToolkitCreateParams::logMessageHandler() const
{
    return d_impl->d_logMessageHandler;
}

ToolkitCreateParams::ConsoleLogMessageHandler ToolkitCreateParams::consoleLogMessageHandler() const
{
    return d_impl->d_consoleLogMessageHandler;
}

ToolkitCreateParams::WinProcExceptionFilter ToolkitCreateParams::winProcExceptionFilter() const
{
    return d_impl->d_winProcExceptionFilter;
}

ToolkitCreateParams::ChannelErrorHandler ToolkitCreateParams::channelErrorHandler() const
{
    return d_impl->d_channelErrorHandler;
}

bool ToolkitCreateParams::isInProcessRendererEnabled() const
{
    return d_impl->d_inProcessRendererEnabled;
}

bool ToolkitCreateParams::isMaxSocketsPerProxySet() const
{
    return -1000 != d_impl->d_maxSocketsPerProxy;
}

int ToolkitCreateParams::maxSocketsPerProxy() const
{
    DCHECK(isMaxSocketsPerProxySet());
    return d_impl->d_maxSocketsPerProxy;
}

size_t ToolkitCreateParams::numCommandLineSwitches() const
{
    return d_impl->d_commandLineSwitches.size();
}

StringRef ToolkitCreateParams::commandLineSwitchAt(size_t index) const
{
    DCHECK(index < d_impl->d_commandLineSwitches.size());
    return d_impl->d_commandLineSwitches[index];
}

size_t ToolkitCreateParams::numSideLoadedFonts() const
{
    return d_impl->d_sideLoadedFonts.size();
}

StringRef ToolkitCreateParams::sideLoadedFontAt(size_t index) const
{
    DCHECK(index < d_impl->d_sideLoadedFonts.size());
    return d_impl->d_sideLoadedFonts[index];
}

ResourceLoader* ToolkitCreateParams::inProcessResourceLoader() const
{
    return d_impl->d_inProcessResourceLoader;
}

StringRef ToolkitCreateParams::dictionaryPath() const
{
    return d_impl->d_dictionaryPath;
}

_invalid_parameter_handler ToolkitCreateParams::invalidParameterHandler() const
{
    return d_impl->d_invalidParameterHandler;
}

_purecall_handler ToolkitCreateParams::purecallHandler() const
{
    return d_impl->d_purecallHandler;
}

StringRef ToolkitCreateParams::hostChannel() const
{
    return d_impl->d_hostChannel;
}

NativeFont ToolkitCreateParams::tooltipFont() const
{
    return d_impl->d_tooltipFont;
}

NativeColor ToolkitCreateParams::activeTextSearchHighlightColor() const
{
    return d_impl->d_activeTextSearchHighlightColor;
}

NativeColor ToolkitCreateParams::inactiveTextSearchHighlightColor() const
{
    return d_impl->d_inactiveTextSearchHighlightColor;
}

NativeColor ToolkitCreateParams::activeTextSearchColor() const
{
    return d_impl->d_activeTextSearchColor;
}

StringRef ToolkitCreateParams::headerFooterHTMLContent() const
{
    return d_impl->d_headerFooterHTMLContent;
}

bool  ToolkitCreateParams::isPrintBackgroundGraphicsEnabled() const
{
    return d_impl->d_printBackgroundGraphics;
}

StringRef ToolkitCreateParams::subProcessModule() const
{
    return d_impl->d_subProcessModule;
}

bool ToolkitCreateParams::isInProcessResizeOptimizationDisabled() const
{
    return d_impl->d_inProcessResizeOptimizationDisabled;
}

<<<<<<< HEAD
bool ToolkitCreateParams::rendererUIEnabled() const
{
    return d_impl->d_rendererUIEnabled;
=======
bool ToolkitCreateParams::browserV8Enabled() const
{
    return d_impl->d_browserV8Enabled;
>>>>>>> 65952d03
}

StringRef ToolkitCreateParams::profileDirectory() const
{
    return d_impl->d_profileDirectory;
}

bool ToolkitCreateParams::isIsolatedProfile() const
{
    return d_impl->d_profileDirectory.empty() && d_impl->d_isIsolatedProfile;
}

}  // close namespace blpwtk2

// vim: ts=4 et
<|MERGE_RESOLUTION|>--- conflicted
+++ resolved
@@ -65,11 +65,8 @@
     bool d_inProcessResizeOptimizationDisabled;
     std::string d_profileDirectory;
     bool d_isIsolatedProfile;
-<<<<<<< HEAD
     bool d_rendererUIEnabled;
-=======
     bool d_browserV8Enabled;
->>>>>>> 65952d03
 
     ToolkitCreateParamsImpl();
 };
@@ -97,11 +94,8 @@
     , d_useDefaultPrintSettings(false)
     , d_inProcessResizeOptimizationDisabled(false)
     , d_isIsolatedProfile(true)
-<<<<<<< HEAD
     , d_rendererUIEnabled(false)
-=======
     , d_browserV8Enabled(false)
->>>>>>> 65952d03
 {
 }
 
@@ -281,15 +275,14 @@
     d_impl->d_isIsolatedProfile = false;
 }
 
-<<<<<<< HEAD
 void ToolkitCreateParams::setRendererUIEnabled(bool rendererUIEnabled)
 {
     d_impl->d_rendererUIEnabled = rendererUIEnabled;
-=======
+}
+
 void ToolkitCreateParams::setBrowserV8Enabled(bool browserV8Enabled)
 {
     d_impl->d_browserV8Enabled = browserV8Enabled;
->>>>>>> 65952d03
 }
 
 ThreadMode ToolkitCreateParams::threadMode() const
@@ -425,15 +418,14 @@
     return d_impl->d_inProcessResizeOptimizationDisabled;
 }
 
-<<<<<<< HEAD
 bool ToolkitCreateParams::rendererUIEnabled() const
 {
     return d_impl->d_rendererUIEnabled;
-=======
+}
+
 bool ToolkitCreateParams::browserV8Enabled() const
 {
     return d_impl->d_browserV8Enabled;
->>>>>>> 65952d03
 }
 
 StringRef ToolkitCreateParams::profileDirectory() const
