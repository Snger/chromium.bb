--- conflicted
+++ resolved
@@ -63,11 +63,8 @@
     bool d_inProcessResizeOptimizationDisabled;
     std::string d_profileDirectory;
     bool d_isIsolatedProfile;
-<<<<<<< HEAD
     bool d_rendererUIEnabled;
-=======
     bool d_browserV8Enabled;
->>>>>>> 124557a2
 
     ToolkitCreateParamsImpl();
 };
@@ -93,11 +90,8 @@
     , d_useDefaultPrintSettings(false)
     , d_inProcessResizeOptimizationDisabled(false)
     , d_isIsolatedProfile(true)
-<<<<<<< HEAD
     , d_rendererUIEnabled(false)
-=======
     , d_browserV8Enabled(false)
->>>>>>> 124557a2
 {
 }
 
@@ -267,15 +261,14 @@
     d_impl->d_isIsolatedProfile = false;
 }
 
-<<<<<<< HEAD
 void ToolkitCreateParams::setRendererUIEnabled(bool rendererUIEnabled)
 {
     d_impl->d_rendererUIEnabled = rendererUIEnabled;
-=======
+}
+
 void ToolkitCreateParams::setBrowserV8Enabled(bool browserV8Enabled)
 {
     d_impl->d_browserV8Enabled = browserV8Enabled;
->>>>>>> 124557a2
 }
 
 ThreadMode ToolkitCreateParams::threadMode() const
@@ -401,15 +394,14 @@
     return d_impl->d_inProcessResizeOptimizationDisabled;
 }
 
-<<<<<<< HEAD
 bool ToolkitCreateParams::rendererUIEnabled() const
 {
     return d_impl->d_rendererUIEnabled;
-=======
+}
+
 bool ToolkitCreateParams::browserV8Enabled() const
 {
     return d_impl->d_browserV8Enabled;
->>>>>>> 124557a2
 }
 
 StringRef ToolkitCreateParams::profileDirectory() const
