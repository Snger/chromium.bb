/*
 * Copyright (C) 2013 Bloomberg Finance L.P.
 *
 * Permission is hereby granted, free of charge, to any person obtaining a copy
 * of this software and associated documentation files (the "Software"), to
 * deal in the Software without restriction, including without limitation the
 * rights to use, copy, modify, merge, publish, distribute, sublicense, and/or
 * sell copies of the Software, and to permit persons to whom the Software is
 * furnished to do so, subject to the following conditions:
 *
 * The above copyright notice and this permission notice shall be included in
 * all copies or substantial portions of the Software.
 *
 * THE SOFTWARE IS PROVIDED "AS IS," WITHOUT WARRANTY OF ANY KIND, EXPRESS OR
 * IMPLIED, INCLUDING BUT NOT LIMITED TO THE WARRANTIES OF MERCHANTABILITY,
 * FITNESS FOR A PARTICULAR PURPOSE AND NONINFRINGEMENT. IN NO EVENT SHALL THE
 * AUTHORS OR COPYRIGHT HOLDERS BE LIABLE FOR ANY CLAIM, DAMAGES OR OTHER
 * LIABILITY, WHETHER IN AN ACTION OF CONTRACT, TORT OR OTHERWISE, ARISING
 * FROM, OUT OF OR IN CONNECTION WITH THE SOFTWARE OR THE USE OR OTHER DEALINGS
 * IN THE SOFTWARE.
 */

#ifndef INCLUDED_BLPWTK2_PROFILE_H
#define INCLUDED_BLPWTK2_PROFILE_H

#include <blpwtk2_config.h>
#include <blpwtk2_string.h>
#include <blpwtk2_webviewcreateparams.h>

namespace blpwtk2 {

class ProxyConfig;
class SpellCheckConfig;
class StringRef;
class WebView;
class WebViewDelegate;

// This enum must match ProxyConfigType in blpwtk2_process.mojom
enum class ProxyType {
    kDirect,
    kHTTP,
    kSOCKS4,
    kSOCKS5,
    kHTTPS
};


                        // =============
                        // class Profile
                        // =============

// A profile represents a collection of settings that are used to control how
// WebViews operate.  In a browser, multiple profiles may exist simultaneously,
// where each profile has a different data directory for cookies/cache etc.
// A profile may be provided upon creation of a WebView.  A profile may have
// multiple WebViews associated with it, but a WebView can only be associated
// with a single profile.  If a profile is not provided when creating a
// WebView, blpwtk2 will use a default profile, which is incognito and uses the
// system proxy configuration.
// Note: Right now, WebViews that have affinity to a particular renderer
//       process must use the same Profile.
class Profile
{
  public:
    // TYPES
    enum class DiagnosticInfoType {
        GPU
    };

    virtual void destroy() = 0;
        // Destroy this profile.  Note that all WebViews created from this
        // profile must be destroyed before the profile is destroyed.  The
        // behavior is undefined if this Profile object is used after
        // 'destroy' has been called.

    virtual String createHostChannel(unsigned int     pid,
                                     bool             isolated,
                                     const StringRef& profileDir) = 0;
        // Ask the browser to create another ProcessHost and return a channel
        // for it.  The calling renderer can then pass this channel string
        // to another process so that it can connect to the newly created
        // ProcessHost.

    virtual String registerNativeViewForStreaming(NativeView view) = 0;
        // TODO(imran)

    virtual String registerScreenForStreaming(NativeScreen screen) = 0;
        // TODO(imran)

    virtual void createWebView(
        WebViewDelegate            *delegate = 0,
        const WebViewCreateParams&  params = WebViewCreateParams()) = 0;
        // Create a WebView.  If a 'delegate' is provided, the delegate will
        // receive callbacks from this WebView.

    virtual void addHttpProxy(ProxyType        type,
                              const StringRef& host,
                              int              port) = 0;
        // Add a new proxy host 'host':'port'.  This will cause the browser
        // to direct HTTP traffic to 'host':'port' via the 'type' protocol.

    virtual void addHttpsProxy(ProxyType        type,
                               const StringRef& host,
                               int              port) = 0;
        // Add a new proxy host 'host':'port'.  This will cause the browser
        // to direct HTTPS traffic to 'host':'port' via the 'type' protocol.

    virtual void addFtpProxy(ProxyType        type,
                             const StringRef& host,
                             int              port) = 0;
        // Add a new proxy host 'host':'port'.  This will cause the browser
        // to direct FTP traffic to 'host':'port' via the 'type' protocol.

    virtual void addFallbackProxy(ProxyType        type,
                                  const StringRef& host,
                                  int              port) = 0;
        // Add a new proxy host 'host':'port'.  This will cause the browser
        // to direct all other traffic (that is not HTTP, HTTPS, nor FTP) to
        // 'host':'port' via the 'type' protocol.

    virtual void clearHttpProxies() = 0;
        // Clear the registered HTTP proxies.

    virtual void clearHttpsProxies() = 0;
        // Clear the registered HTTPS proxies.

    virtual void clearFtpProxies() = 0;
        // Clear the registered FTP proxies.

    virtual void clearFallbackProxies() = 0;
        // Clear the registered fallback proxies.

    virtual void addBypassRule(const StringRef& rule) = 0;
        // Register an IP destination (in the form of hostname:port) to a
        // proxy blacklist.  This will cause the browser to always skip over
        // the registered proxy server if the destination IP address matches
        // the rule.

    virtual void clearBypassRules() = 0;
        // Clear the proxy blacklist.

    virtual void clearWebCache() = 0;
        // Clear unused resources from global web cache

    virtual void setPacUrl(const StringRef& url) = 0;

<<<<<<< HEAD
    virtual void setDefaultPrinter(const StringRef& name) = 0;
        // Sets the printer to use by default

    virtual void dumpDiagnostics(DiagnosticInfoType type,
                                 const StringRef&   path) = 0;
        // Write diagnostic information of the specified 'type' onto the
        // file 'filepath'

    virtual void enableSpellCheck(bool enabled) = 0;
        // Enable/Disable spellchecker.
=======
    virtual void enableSpellCheck(bool enabled) = 0;
        // Enable/Disable spellchecker.  Default: enabled
>>>>>>> c92189d4

    virtual void setLanguages(const StringRef *languages,
                              size_t           numLanguages) = 0;
        // Update the list of spellchecker languages.

    virtual void addCustomWords(const StringRef *words, size_t numWords) = 0;
        // Add the specified 'words' to the list of custom words used in this
        // profile.

    virtual void removeCustomWords(const StringRef *words,
                                   size_t           numWords) = 0;
        // Remove the specified 'words' from the list of custom words used in
        // this profile.


  protected:
    virtual ~Profile();
        // Destroy this Profile object.  Note that embedders of blpwtk2 should
        // use the 'destroy()' method instead of deleting the object directly.
        // This ensures that the same allocator that was used to create the
        // Profile object is also used to delete the object.
};

}  // close namespace blpwtk2

#endif  // INCLUDED_BLPWTK2_PROFILE_H

// vim: ts=4 et
<|MERGE_RESOLUTION|>--- conflicted
+++ resolved
@@ -144,7 +144,6 @@
 
     virtual void setPacUrl(const StringRef& url) = 0;
 
-<<<<<<< HEAD
     virtual void setDefaultPrinter(const StringRef& name) = 0;
         // Sets the printer to use by default
 
@@ -154,11 +153,7 @@
         // file 'filepath'
 
     virtual void enableSpellCheck(bool enabled) = 0;
-        // Enable/Disable spellchecker.
-=======
-    virtual void enableSpellCheck(bool enabled) = 0;
         // Enable/Disable spellchecker.  Default: enabled
->>>>>>> c92189d4
 
     virtual void setLanguages(const StringRef *languages,
                               size_t           numLanguages) = 0;
