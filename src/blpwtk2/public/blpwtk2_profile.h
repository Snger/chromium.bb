--- conflicted
+++ resolved
@@ -140,15 +140,13 @@
 
     virtual void setPacUrl(const StringRef& url) = 0;
 
-<<<<<<< HEAD
     virtual void setDefaultPrinter(const StringRef& name) = 0;
         // Sets the printer to use by default
-=======
+
     virtual void dumpDiagnostics(DiagnosticInfoType type,
                                  const StringRef&   path) = 0;
         // Write diagnostic information of the specified 'type' onto the
         // file 'filepath'
->>>>>>> 8d75b538
 
   protected:
     virtual ~Profile();
