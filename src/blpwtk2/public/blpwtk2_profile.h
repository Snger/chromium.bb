--- conflicted
+++ resolved
@@ -144,7 +144,6 @@
 
     virtual void setPacUrl(const StringRef& url) = 0;
 
-<<<<<<< HEAD
     virtual void enableSpellCheck(bool enabled) = 0;
         // Enable/Disable spellchecker.  Default: enabled
 
@@ -161,12 +160,10 @@
         // Remove the specified 'words' from the list of custom words used in
         // this profile.
 
-=======
     virtual void dumpDiagnostics(DiagnosticInfoType type,
                                  const StringRef&   path) = 0;
         // Write diagnostic information of the specified 'type' onto the
         // file 'filepath'
->>>>>>> a8aca4d7
 
   protected:
     virtual ~Profile();
