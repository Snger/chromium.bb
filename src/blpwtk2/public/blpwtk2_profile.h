--- conflicted
+++ resolved
@@ -141,7 +141,6 @@
 
     virtual void setPacUrl(const StringRef& url) = 0;
 
-<<<<<<< HEAD
     virtual void dumpDiagnostics(DiagnosticInfoType type,
                                  const StringRef&   path) = 0;
         // Write diagnostic information of the specified 'type' onto the
@@ -162,9 +161,8 @@
                                    size_t           numWords) = 0;
         // Remove the specified 'words' from the list of custom words used in
         // this profile.
-=======
+
     virtual void clearWebCache() = 0;
->>>>>>> 5d8a5b0e
 
   protected:
     virtual ~Profile();
