/*
 * Copyright (C) 2013 Bloomberg Finance L.P.
 *
 * Permission is hereby granted, free of charge, to any person obtaining a copy
 * of this software and associated documentation files (the "Software"), to
 * deal in the Software without restriction, including without limitation the
 * rights to use, copy, modify, merge, publish, distribute, sublicense, and/or
 * sell copies of the Software, and to permit persons to whom the Software is
 * furnished to do so, subject to the following conditions:
 *
 * The above copyright notice and this permission notice shall be included in
 * all copies or substantial portions of the Software.
 *
 * THE SOFTWARE IS PROVIDED "AS IS," WITHOUT WARRANTY OF ANY KIND, EXPRESS OR
 * IMPLIED, INCLUDING BUT NOT LIMITED TO THE WARRANTIES OF MERCHANTABILITY,
 * FITNESS FOR A PARTICULAR PURPOSE AND NONINFRINGEMENT. IN NO EVENT SHALL THE
 * AUTHORS OR COPYRIGHT HOLDERS BE LIABLE FOR ANY CLAIM, DAMAGES OR OTHER
 * LIABILITY, WHETHER IN AN ACTION OF CONTRACT, TORT OR OTHERWISE, ARISING
 * FROM, OUT OF OR IN CONNECTION WITH THE SOFTWARE OR THE USE OR OTHER DEALINGS
 * IN THE SOFTWARE.
 */

#ifndef INCLUDED_BLPWTK2_PROFILE_H
#define INCLUDED_BLPWTK2_PROFILE_H

#include <blpwtk2_config.h>
#include <blpwtk2_string.h>
#include <blpwtk2_webviewcreateparams.h>

namespace blpwtk2 {

class ProxyConfig;
class SpellCheckConfig;
class StringRef;
class WebView;
class WebViewDelegate;

// This enum must match ProxyConfigType in blpwtk2_process.mojom
enum class ProxyType {
    kDirect,
    kHTTP,
    kSOCKS4,
    kSOCKS5,
    kHTTPS
};


                        // =============
                        // class Profile
                        // =============

// A profile represents a collection of settings that are used to control how
// WebViews operate.  In a browser, multiple profiles may exist simultaneously,
// where each profile has a different data directory for cookies/cache etc.
// A profile may be provided upon creation of a WebView.  A profile may have
// multiple WebViews associated with it, but a WebView can only be associated
// with a single profile.  If a profile is not provided when creating a
// WebView, blpwtk2 will use a default profile, which is incognito and uses the
// system proxy configuration.
// Note: Right now, WebViews that have affinity to a particular renderer
//       process must use the same Profile.
class Profile
{
  public:
    // TYPES
    enum class DiagnosticInfoType {
        GPU
    };

    virtual void destroy() = 0;
        // Destroy this profile.  Note that all WebViews created from this
        // profile must be destroyed before the profile is destroyed.  The
        // behavior is undefined if this Profile object is used after
        // 'destroy' has been called.

    virtual String createHostChannel(int              pid,
                                     bool             isolated,
                                     const StringRef& profileDir) = 0;
        // Ask the browser to create another ProcessHost and return a channel
        // for it.  The calling renderer can then pass this channel string
        // to another process so that it can connect to the newly created
        // ProcessHost.

    virtual String registerNativeViewForStreaming(NativeView view) = 0;
        // TODO(imran)

    virtual void createWebView(
        WebViewDelegate            *delegate = 0,
        const WebViewCreateParams&  params = WebViewCreateParams()) = 0;
        // Create a WebView.  If a 'delegate' is provided, the delegate will
        // receive callbacks from this WebView.

    virtual void addHttpProxy(ProxyType        type,
                              const StringRef& host,
                              int              port) = 0;
        // Add a new proxy host 'host':'port'.  This will cause the browser
        // to direct HTTP traffic to 'host':'port' via the 'type' protocol.

    virtual void addHttpsProxy(ProxyType        type,
                               const StringRef& host,
                               int              port) = 0;
        // Add a new proxy host 'host':'port'.  This will cause the browser
        // to direct HTTPS traffic to 'host':'port' via the 'type' protocol.

    virtual void addFtpProxy(ProxyType        type,
                             const StringRef& host,
                             int              port) = 0;
        // Add a new proxy host 'host':'port'.  This will cause the browser
        // to direct FTP traffic to 'host':'port' via the 'type' protocol.

    virtual void addFallbackProxy(ProxyType        type,
                                  const StringRef& host,
                                  int              port) = 0;
        // Add a new proxy host 'host':'port'.  This will cause the browser
        // to direct all other traffic (that is not HTTP, HTTPS, nor FTP) to
        // 'host':'port' via the 'type' protocol.

    virtual void clearHttpProxies() = 0;
        // Clear the registered HTTP proxies.

    virtual void clearHttpsProxies() = 0;
        // Clear the registered HTTPS proxies.

    virtual void clearFtpProxies() = 0;
        // Clear the registered FTP proxies.

    virtual void clearFallbackProxies() = 0;
        // Clear the registered fallback proxies.

    virtual void addBypassRule(const StringRef& rule) = 0;
        // Register an IP destination (in the form of hostname:port) to a
        // proxy blacklist.  This will cause the browser to always skip over
        // the registered proxy server if the destination IP address matches
        // the rule.

    virtual void clearBypassRules() = 0;
        // Clear the proxy blacklist.

    virtual void clearWebCache() = 0;
        // Clear unused resources from global web cache

    virtual void setPacUrl(const StringRef& url) = 0;

<<<<<<< HEAD
    virtual void setDefaultPrinter(const StringRef& name) = 0;
        // Sets the printer to use by default

    virtual void dumpDiagnostics(DiagnosticInfoType type,
                                 const StringRef&   path) = 0;
        // Write diagnostic information of the specified 'type' onto the
        // file 'filepath'
=======
    virtual void enableSpellCheck(bool enabled) = 0;
        // Enable/Disable spellchecker.

    virtual void setLanguages(const StringRef *languages,
                              size_t           numLanguages) = 0;
        // Update the list of spellchecker languages.

    virtual void addCustomWords(const StringRef *words, size_t numWords) = 0;
        // Add the specified 'words' to the list of custom words used in this
        // profile.

    virtual void removeCustomWords(const StringRef *words,
                                   size_t           numWords) = 0;
        // Remove the specified 'words' from the list of custom words used in
        // this profile.

>>>>>>> 3f7ab93d

  protected:
    virtual ~Profile();
        // Destroy this Profile object.  Note that embedders of blpwtk2 should
        // use the 'destroy()' method instead of deleting the object directly.
        // This ensures that the same allocator that was used to create the
        // Profile object is also used to delete the object.
};

}  // close namespace blpwtk2

#endif  // INCLUDED_BLPWTK2_PROFILE_H

// vim: ts=4 et
<|MERGE_RESOLUTION|>--- conflicted
+++ resolved
@@ -141,7 +141,6 @@
 
     virtual void setPacUrl(const StringRef& url) = 0;
 
-<<<<<<< HEAD
     virtual void setDefaultPrinter(const StringRef& name) = 0;
         // Sets the printer to use by default
 
@@ -149,7 +148,7 @@
                                  const StringRef&   path) = 0;
         // Write diagnostic information of the specified 'type' onto the
         // file 'filepath'
-=======
+
     virtual void enableSpellCheck(bool enabled) = 0;
         // Enable/Disable spellchecker.
 
@@ -166,7 +165,6 @@
         // Remove the specified 'words' from the list of custom words used in
         // this profile.
 
->>>>>>> 3f7ab93d
 
   protected:
     virtual ~Profile();
