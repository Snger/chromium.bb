--- conflicted
+++ resolved
@@ -141,7 +141,6 @@
 
     virtual void setPacUrl(const StringRef& url) = 0;
 
-<<<<<<< HEAD
     virtual void dumpDiagnostics(DiagnosticInfoType type,
                                  const StringRef&   path) = 0;
         // Write diagnostic information of the specified 'type' onto the
@@ -164,10 +163,9 @@
         // this profile.
 
     virtual void clearWebCache() = 0;
-=======
+
     virtual void setDefaultPrinter(const StringRef& name) = 0;
         // Sets the printer to use by default
->>>>>>> aee90052
 
   protected:
     virtual ~Profile();
