--- conflicted
+++ resolved
@@ -141,12 +141,11 @@
 
     virtual void setPacUrl(const StringRef& url) = 0;
 
-<<<<<<< HEAD
     virtual void dumpDiagnostics(DiagnosticInfoType type,
                                  const StringRef&   path) = 0;
         // Write diagnostic information of the specified 'type' onto the
         // file 'filepath'
-=======
+
     virtual void enableSpellCheck(bool enabled) = 0;
         // Enable/Disable spellchecker.  Default: enabled
 
@@ -163,8 +162,6 @@
         // Remove the specified 'words' from the list of custom words used in
         // this profile.
 
->>>>>>> dc80f657
-
   protected:
     virtual ~Profile();
         // Destroy this Profile object.  Note that embedders of blpwtk2 should
