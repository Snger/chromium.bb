--- conflicted
+++ resolved
@@ -141,7 +141,6 @@
 
     virtual void setPacUrl(const StringRef& url) = 0;
 
-<<<<<<< HEAD
     virtual void setDefaultPrinter(const StringRef& name) = 0;
         // Sets the printer to use by default
 
@@ -149,13 +148,12 @@
                                  const StringRef&   path) = 0;
         // Write diagnostic information of the specified 'type' onto the
         // file 'filepath'
-=======
+
     virtual void opaqueMessageToBrowserAsync(const StringRef& msg) = 0;
 
     virtual String opaqueMessageToBrowserSync(const StringRef& msg) = 0;
 
     virtual void setIPCDelegate(ProcessClientDelegate *delegate) = 0;
->>>>>>> 97e311ac
 
   protected:
     virtual ~Profile();
