--- conflicted
+++ resolved
@@ -141,7 +141,6 @@
 
     virtual void setPacUrl(const StringRef& url) = 0;
 
-<<<<<<< HEAD
     virtual void setDefaultPrinter(const StringRef& name) = 0;
         // Sets the printer to use by default
 
@@ -155,9 +154,8 @@
     virtual String opaqueMessageToBrowserSync(const StringRef& msg) = 0;
 
     virtual void setIPCDelegate(ProcessClientDelegate *delegate) = 0;
-=======
+
     virtual void clearWebCache() = 0;
->>>>>>> 042a8b19
 
   protected:
     virtual ~Profile();
