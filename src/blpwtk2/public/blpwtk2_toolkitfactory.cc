--- conflicted
+++ resolved
@@ -176,7 +176,6 @@
 
     base::win::SetWinProcExceptionFilter(params.winProcExceptionFilter());
 
-<<<<<<< HEAD
     content::ContentMainRunner::SetCRTErrorHandlerFunctions(
         params.invalidParameterHandler(),
         params.purecallHandler());
@@ -189,13 +188,8 @@
     NativeColor activeSearchTextColor = params.activeTextSearchColor();
     blink::LayoutTheme::SetTextSearchColor(GetRValue(activeSearchTextColor), GetGValue(activeSearchTextColor), GetBValue(activeSearchTextColor));
 
-    DCHECK(!Statics::inProcessResourceLoader ||
-            Statics::isRendererMainThreadMode());
-
     views::corewm::TooltipWin::SetTooltipStyle(params.tooltipFont());
 
-=======
->>>>>>> 4d062615
     if (params.isMaxSocketsPerProxySet()) {
         setMaxSocketsPerProxy(params.maxSocketsPerProxy());
     }
