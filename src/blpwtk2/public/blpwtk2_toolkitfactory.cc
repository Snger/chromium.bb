/*
 * Copyright (C) 2013 Bloomberg Finance L.P.
 *
 * Permission is hereby granted, free of charge, to any person obtaining a copy
 * of this software and associated documentation files (the "Software"), to
 * deal in the Software without restriction, including without limitation the
 * rights to use, copy, modify, merge, publish, distribute, sublicense, and/or
 * sell copies of the Software, and to permit persons to whom the Software is
 * furnished to do so, subject to the following conditions:
 *
 * The above copyright notice and this permission notice shall be included in
 * all copies or substantial portions of the Software.
 *
 * THE SOFTWARE IS PROVIDED "AS IS," WITHOUT WARRANTY OF ANY KIND, EXPRESS OR
 * IMPLIED, INCLUDING BUT NOT LIMITED TO THE WARRANTIES OF MERCHANTABILITY,
 * FITNESS FOR A PARTICULAR PURPOSE AND NONINFRINGEMENT. IN NO EVENT SHALL THE
 * AUTHORS OR COPYRIGHT HOLDERS BE LIABLE FOR ANY CLAIM, DAMAGES OR OTHER
 * LIABILITY, WHETHER IN AN ACTION OF CONTRACT, TORT OR OTHERWISE, ARISING
 * FROM, OUT OF OR IN CONNECTION WITH THE SOFTWARE OR THE USE OR OTHER DEALINGS
 * IN THE SOFTWARE.
 */

#include <blpwtk2_toolkitfactory.h>

#include <blpwtk2_products.h>
#include <blpwtk2_statics.h>
#include <blpwtk2_stringref.h>
#include <blpwtk2_toolkitcreateparams.h>
#include <blpwtk2_toolkitimpl.h>
#include <blpwtk2_fontcollectionimpl.h>

#include <base/command_line.h>
#include <base/environment.h>
#include <base/files/file_path.h>
#include <base/logging.h>  // for DCHECK
#include <base/strings/string16.h>
#include <base/strings/utf_string_conversions.h>
#include <base/win/wrapped_window_proc.h>
#include "components/printing/renderer/print_render_frame_helper.h"
#include <content/child/font_warmup_win.h>
#include <content/public/app/content_main_runner.h>
#include <content/renderer/render_frame_impl.h>
#include <content/renderer/render_widget.h>
#include <net/http/http_network_session.h>
#include <net/socket/client_socket_pool_manager.h>
#include <printing/print_settings.h>
#include <ui/views/corewm/tooltip_win.h>
#include "third_party/blink/renderer/core/layout/layout_theme.h"

namespace blpwtk2 {
static bool g_created = false;

static void setMaxSocketsPerProxy(int count)
{
    DCHECK(1 <= count);
    DCHECK(99 >= count);

    const net::HttpNetworkSession::SocketPoolType POOL =
        net::HttpNetworkSession::NORMAL_SOCKET_POOL;

    // The max per group can never exceed the max per proxy.  Use the default
    // max per group, unless count is less than the default.

    int prevMaxPerProxy =
        net::ClientSocketPoolManager::max_sockets_per_proxy_server(POOL);
    int newMaxPerGroup = std::min(count,
                                  (int)net::kDefaultMaxSocketsPerGroupNormal);

    if (newMaxPerGroup > prevMaxPerProxy) {
        net::ClientSocketPoolManager::set_max_sockets_per_proxy_server(
            POOL,
            count);
        net::ClientSocketPoolManager::set_max_sockets_per_group(
            POOL,
            newMaxPerGroup);
    }
    else {
        net::ClientSocketPoolManager::set_max_sockets_per_group(
            POOL,
            newMaxPerGroup);
        net::ClientSocketPoolManager::set_max_sockets_per_proxy_server(
            POOL,
            count);
    }
}

						// ---------------------
						// struct ToolkitFactory
						// ---------------------

// static
Toolkit* ToolkitFactory::create(const ToolkitCreateParams& params)
{
    DCHECK(!g_created);
    DCHECK(!ToolkitImpl::instance());

    Statics::initApplicationMainThread();
    Statics::threadMode = params.threadMode();
    Statics::inProcessResourceLoader = params.inProcessResourceLoader();
    Statics::isInProcessRendererEnabled = params.isInProcessRendererEnabled();
    Statics::channelErrorHandler = params.channelErrorHandler();
    Statics::inProcessResizeOptimizationDisabled = params.isInProcessResizeOptimizationDisabled();

    // If this process is the host, then set the environment variable that
    // subprocesses will use to determine which SubProcessMain module should
    // be loaded.
    if (params.hostChannel().isEmpty()) {
        char subProcessModuleEnvVar[64];
        sprintf_s(subProcessModuleEnvVar, sizeof(subProcessModuleEnvVar),
                  "BLPWTK2_SUBPROCESS_%d_%d_%d_%d_%d",
                  CHROMIUM_VERSION_MAJOR,
                  CHROMIUM_VERSION_MINOR,
                  CHROMIUM_VERSION_BUILD,
                  CHROMIUM_VERSION_PATCH,
                  BB_PATCH_NUMBER);
        std::string subProcessModule = params.subProcessModule().toStdString();
        if (subProcessModule.empty()) {
            subProcessModule = BLPWTK2_DLL_NAME;
        }
        std::unique_ptr<base::Environment> env(base::Environment::Create());
        env->SetVar(subProcessModuleEnvVar, subProcessModule);
	}

    base::win::SetWinProcExceptionFilter(params.winProcExceptionFilter());

<<<<<<< HEAD
    content::ContentMainRunner::SetCRTErrorHandlerFunctions(
        params.invalidParameterHandler(),
        params.purecallHandler());

    NativeColor activeSearchColor = params.activeTextSearchHighlightColor();
    NativeColor inactiveSearchColor = params.inactiveTextSearchHighlightColor();
    blink::LayoutTheme::SetTextSearchHighlightColor(GetRValue(activeSearchColor), GetGValue(activeSearchColor), GetBValue(activeSearchColor),
                                       GetRValue(inactiveSearchColor), GetGValue(inactiveSearchColor), GetBValue(inactiveSearchColor));

    NativeColor activeSearchTextColor = params.activeTextSearchColor();
    blink::LayoutTheme::SetTextSearchColor(GetRValue(activeSearchTextColor), GetGValue(activeSearchTextColor), GetBValue(activeSearchTextColor));

    DCHECK(!Statics::inProcessResourceLoader ||
            Statics::isRendererMainThreadMode());

=======
    views::corewm::TooltipWin::SetTooltipStyle(params.tooltipFont());
    
>>>>>>> 97c62cb4
    if (params.isMaxSocketsPerProxySet()) {
        setMaxSocketsPerProxy(params.maxSocketsPerProxy());
    }

    std::vector<std::string> commandLineSwitches;

    for (size_t i = 0; i < params.numCommandLineSwitches(); ++i) {
        StringRef switchRef = params.commandLineSwitchAt(i);
        std::string switchString(switchRef.data(), switchRef.length());
        commandLineSwitches.push_back(switchString);
    }

    std::string dictionaryPath(params.dictionaryPath().data(),
                               params.dictionaryPath().length());
    std::string hostChannel(params.hostChannel().data(),
                            params.hostChannel().length());
    std::string profileDirectory(params.profileDirectory().data(),
                                 params.profileDirectory().length());

    std::string html(params.headerFooterHTMLContent().data(),
                     params.headerFooterHTMLContent().length());
    printing::PrintSettings::SetDefaultPrinterSettings(
        base::UTF8ToUTF16(html), params.isPrintBackgroundGraphicsEnabled());

    ToolkitImpl* toolkit = new ToolkitImpl(dictionaryPath,
                                           hostChannel,
                                           commandLineSwitches,
                                           params.isIsolatedProfile(),
                                           params.browserV8Enabled(),
                                           profileDirectory);

    std::vector<std::wstring> font_files;

    for (size_t i = 0; i < params.numSideLoadedFonts(); ++i) {
        StringRef fontFileRef = params.sideLoadedFontAt(i);
		std::wstring font_filename;
		base::UTF8ToWide(fontFileRef.data(), fontFileRef.length(), &font_filename);
		font_files.push_back(font_filename);
    }

    if (params.numSideLoadedFonts() > 0) {
        FontCollectionImpl::GetCurrent()->SetCustomFonts(std::move(font_files));
    }

    g_created = true;
    return toolkit;
}

}  // close namespace blpwtk2

// vim: ts=4 et
<|MERGE_RESOLUTION|>--- conflicted
+++ resolved
@@ -123,7 +123,6 @@
 
     base::win::SetWinProcExceptionFilter(params.winProcExceptionFilter());
 
-<<<<<<< HEAD
     content::ContentMainRunner::SetCRTErrorHandlerFunctions(
         params.invalidParameterHandler(),
         params.purecallHandler());
@@ -139,10 +138,8 @@
     DCHECK(!Statics::inProcessResourceLoader ||
             Statics::isRendererMainThreadMode());
 
-=======
     views::corewm::TooltipWin::SetTooltipStyle(params.tooltipFont());
     
->>>>>>> 97c62cb4
     if (params.isMaxSocketsPerProxySet()) {
         setMaxSocketsPerProxy(params.maxSocketsPerProxy());
     }
