/*
 * Copyright (C) 2013 Bloomberg Finance L.P.
 *
 * Permission is hereby granted, free of charge, to any person obtaining a copy
 * of this software and associated documentation files (the "Software"), to
 * deal in the Software without restriction, including without limitation the
 * rights to use, copy, modify, merge, publish, distribute, sublicense, and/or
 * sell copies of the Software, and to permit persons to whom the Software is
 * furnished to do so, subject to the following conditions:
 *
 * The above copyright notice and this permission notice shall be included in
 * all copies or substantial portions of the Software.
 *
 * THE SOFTWARE IS PROVIDED "AS IS," WITHOUT WARRANTY OF ANY KIND, EXPRESS OR
 * IMPLIED, INCLUDING BUT NOT LIMITED TO THE WARRANTIES OF MERCHANTABILITY,
 * FITNESS FOR A PARTICULAR PURPOSE AND NONINFRINGEMENT. IN NO EVENT SHALL THE
 * AUTHORS OR COPYRIGHT HOLDERS BE LIABLE FOR ANY CLAIM, DAMAGES OR OTHER
 * LIABILITY, WHETHER IN AN ACTION OF CONTRACT, TORT OR OTHERWISE, ARISING
 * FROM, OUT OF OR IN CONNECTION WITH THE SOFTWARE OR THE USE OR OTHER DEALINGS
 * IN THE SOFTWARE.
 */

#include <blpwtk2_toolkitfactory.h>

#include <blpwtk2_products.h>
#include <blpwtk2_statics.h>
#include <blpwtk2_stringref.h>
#include <blpwtk2_toolkitcreateparams.h>
#include <blpwtk2_toolkitimpl.h>
#include <blpwtk2_fontcollectionimpl.h>

#include <base/command_line.h>
#include <base/environment.h>
#include <base/files/file_path.h>
#include <base/logging.h>  // for DCHECK
#include <base/strings/string16.h>
#include <base/strings/utf_string_conversions.h>
#include <base/win/wrapped_window_proc.h>
#include "components/printing/renderer/print_render_frame_helper.h"
#include <content/child/font_warmup_win.h>
#include <content/public/app/content_main_runner.h>
#include <content/renderer/render_frame_impl.h>
#include <content/renderer/render_widget.h>
#include <net/http/http_network_session.h>
#include <net/socket/client_socket_pool_manager.h>
#include <printing/print_settings.h>
#include <ui/views/corewm/tooltip_win.h>
#include "third_party/blink/renderer/core/layout/layout_theme.h"

namespace blpwtk2 {
static bool g_created = false;

static void setMaxSocketsPerProxy(int count)
{
    DCHECK(1 <= count);
    DCHECK(99 >= count);

    const net::HttpNetworkSession::SocketPoolType POOL =
        net::HttpNetworkSession::NORMAL_SOCKET_POOL;

    // The max per group can never exceed the max per proxy.  Use the default
    // max per group, unless count is less than the default.

    int prevMaxPerProxy =
        net::ClientSocketPoolManager::max_sockets_per_proxy_server(POOL);
    int newMaxPerGroup = std::min(count,
                                  (int)net::kDefaultMaxSocketsPerGroupNormal);

    if (newMaxPerGroup > prevMaxPerProxy) {
        net::ClientSocketPoolManager::set_max_sockets_per_proxy_server(
            POOL,
            count);
        net::ClientSocketPoolManager::set_max_sockets_per_group(
            POOL,
            newMaxPerGroup);
    }
    else {
        net::ClientSocketPoolManager::set_max_sockets_per_group(
            POOL,
            newMaxPerGroup);
        net::ClientSocketPoolManager::set_max_sockets_per_proxy_server(
            POOL,
            count);
    }
}

						// ---------------------
						// struct ToolkitFactory
						// ---------------------

// static
Toolkit* ToolkitFactory::create(const ToolkitCreateParams& params)
{
    DCHECK(!g_created);
    DCHECK(!ToolkitImpl::instance());

    Statics::initApplicationMainThread();
    Statics::threadMode = params.threadMode();
    Statics::inProcessResourceLoader = params.inProcessResourceLoader();
    Statics::isInProcessRendererEnabled = params.isInProcessRendererEnabled();
    Statics::channelErrorHandler = params.channelErrorHandler();
    Statics::inProcessResizeOptimizationDisabled = params.isInProcessResizeOptimizationDisabled();

    // If this process is the host, then set the environment variable that
    // subprocesses will use to determine which SubProcessMain module should
    // be loaded.
    if (params.hostChannel().isEmpty()) {
        char subProcessModuleEnvVar[64];
        sprintf_s(subProcessModuleEnvVar, sizeof(subProcessModuleEnvVar),
                  "BLPWTK2_SUBPROCESS_%d_%d_%d_%d_%d",
                  CHROMIUM_VERSION_MAJOR,
                  CHROMIUM_VERSION_MINOR,
                  CHROMIUM_VERSION_BUILD,
                  CHROMIUM_VERSION_PATCH,
                  BB_PATCH_NUMBER);
        std::string subProcessModule = params.subProcessModule().toStdString();
        if (subProcessModule.empty()) {
            subProcessModule = BLPWTK2_DLL_NAME;
        }
        std::unique_ptr<base::Environment> env(base::Environment::Create());
        env->SetVar(subProcessModuleEnvVar, subProcessModule);
	}

    base::win::SetWinProcExceptionFilter(params.winProcExceptionFilter());

<<<<<<< HEAD
    content::ContentMainRunner::SetCRTErrorHandlerFunctions(
        params.invalidParameterHandler(),
        params.purecallHandler());
=======
    NativeColor activeSearchColor = params.activeTextSearchHighlightColor();
    NativeColor inactiveSearchColor = params.inactiveTextSearchHighlightColor();
    blink::LayoutTheme::SetTextSearchHighlightColor(GetRValue(activeSearchColor), GetGValue(activeSearchColor), GetBValue(activeSearchColor),
                                       GetRValue(inactiveSearchColor), GetGValue(inactiveSearchColor), GetBValue(inactiveSearchColor));

    NativeColor activeSearchTextColor = params.activeTextSearchColor();
    blink::LayoutTheme::SetTextSearchColor(GetRValue(activeSearchTextColor), GetGValue(activeSearchTextColor), GetBValue(activeSearchTextColor));

    DCHECK(!Statics::inProcessResourceLoader ||
            Statics::isRendererMainThreadMode());
>>>>>>> 0c302ff8

    if (params.isMaxSocketsPerProxySet()) {
        setMaxSocketsPerProxy(params.maxSocketsPerProxy());
    }

    std::vector<std::string> commandLineSwitches;

    for (size_t i = 0; i < params.numCommandLineSwitches(); ++i) {
        StringRef switchRef = params.commandLineSwitchAt(i);
        std::string switchString(switchRef.data(), switchRef.length());
        commandLineSwitches.push_back(switchString);
    }

    std::string dictionaryPath(params.dictionaryPath().data(),
                               params.dictionaryPath().length());
    std::string hostChannel(params.hostChannel().data(),
                            params.hostChannel().length());
    std::string profileDirectory(params.profileDirectory().data(),
                                 params.profileDirectory().length());

    std::string html(params.headerFooterHTMLContent().data(),
                     params.headerFooterHTMLContent().length());
    printing::PrintSettings::SetDefaultPrinterSettings(
        base::UTF8ToUTF16(html), params.isPrintBackgroundGraphicsEnabled());

    ToolkitImpl* toolkit = new ToolkitImpl(dictionaryPath,
                                           hostChannel,
                                           commandLineSwitches,
                                           params.isIsolatedProfile(),
                                           params.browserV8Enabled(),
                                           profileDirectory);

    std::vector<std::wstring> font_files;

    for (size_t i = 0; i < params.numSideLoadedFonts(); ++i) {
        StringRef fontFileRef = params.sideLoadedFontAt(i);
		std::wstring font_filename;
		base::UTF8ToWide(fontFileRef.data(), fontFileRef.length(), &font_filename);
		font_files.push_back(font_filename);
    }

    if (params.numSideLoadedFonts() > 0) {
        FontCollectionImpl::GetCurrent()->SetCustomFonts(std::move(font_files));
    }

    g_created = true;
    return toolkit;
}

}  // close namespace blpwtk2

// vim: ts=4 et
<|MERGE_RESOLUTION|>--- conflicted
+++ resolved
@@ -123,11 +123,10 @@
 
     base::win::SetWinProcExceptionFilter(params.winProcExceptionFilter());
 
-<<<<<<< HEAD
     content::ContentMainRunner::SetCRTErrorHandlerFunctions(
         params.invalidParameterHandler(),
         params.purecallHandler());
-=======
+
     NativeColor activeSearchColor = params.activeTextSearchHighlightColor();
     NativeColor inactiveSearchColor = params.inactiveTextSearchHighlightColor();
     blink::LayoutTheme::SetTextSearchHighlightColor(GetRValue(activeSearchColor), GetGValue(activeSearchColor), GetBValue(activeSearchColor),
@@ -138,7 +137,6 @@
 
     DCHECK(!Statics::inProcessResourceLoader ||
             Statics::isRendererMainThreadMode());
->>>>>>> 0c302ff8
 
     if (params.isMaxSocketsPerProxySet()) {
         setMaxSocketsPerProxy(params.maxSocketsPerProxy());
