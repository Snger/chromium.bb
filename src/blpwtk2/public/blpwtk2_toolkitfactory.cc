--- conflicted
+++ resolved
@@ -187,14 +187,8 @@
     NativeColor activeSearchTextColor = params.activeTextSearchColor();
     blink::LayoutTheme::SetTextSearchColor(GetRValue(activeSearchTextColor), GetGValue(activeSearchTextColor), GetBValue(activeSearchTextColor));
 
-<<<<<<< HEAD
-    DCHECK(!Statics::inProcessResourceLoader ||
-            Statics::isRendererMainThreadMode());
-
     views::corewm::TooltipWin::SetTooltipStyle(params.tooltipFont());
     
-=======
->>>>>>> 10f106d2
     if (params.isMaxSocketsPerProxySet()) {
         setMaxSocketsPerProxy(params.maxSocketsPerProxy());
     }
