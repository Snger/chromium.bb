/*
 * Copyright (C) 2013 Bloomberg Finance L.P.
 *
 * Permission is hereby granted, free of charge, to any person obtaining a copy
 * of this software and associated documentation files (the "Software"), to
 * deal in the Software without restriction, including without limitation the
 * rights to use, copy, modify, merge, publish, distribute, sublicense, and/or
 * sell copies of the Software, and to permit persons to whom the Software is
 * furnished to do so, subject to the following conditions:
 *
 * The above copyright notice and this permission notice shall be included in
 * all copies or substantial portions of the Software.
 *
 * THE SOFTWARE IS PROVIDED "AS IS," WITHOUT WARRANTY OF ANY KIND, EXPRESS OR
 * IMPLIED, INCLUDING BUT NOT LIMITED TO THE WARRANTIES OF MERCHANTABILITY,
 * FITNESS FOR A PARTICULAR PURPOSE AND NONINFRINGEMENT. IN NO EVENT SHALL THE
 * AUTHORS OR COPYRIGHT HOLDERS BE LIABLE FOR ANY CLAIM, DAMAGES OR OTHER
 * LIABILITY, WHETHER IN AN ACTION OF CONTRACT, TORT OR OTHERWISE, ARISING
 * FROM, OUT OF OR IN CONNECTION WITH THE SOFTWARE OR THE USE OR OTHER DEALINGS
 * IN THE SOFTWARE.
 */

#ifndef INCLUDED_BLPWTK2_H
#define INCLUDED_BLPWTK2_H

#include <blpwtk2_blob.h>
#include <blpwtk2_contextmenuitem.h>
#include <blpwtk2_contextmenuparams.h>
#include <blpwtk2_iatpatchfunction.h>
#include <blpwtk2_profile.h>
#include <blpwtk2_resourcecontext.h>
#include <blpwtk2_resourceloader.h>
#include <blpwtk2_string.h>
#include <blpwtk2_stringref.h>
#include <blpwtk2_textdirection.h>
#include <blpwtk2_toolkit.h>
#include <blpwtk2_toolkitcreateparams.h>
#include <blpwtk2_toolkitfactory.h>
#include <blpwtk2_webframe.h>
#include <blpwtk2_webview.h>
#include <blpwtk2_webviewdelegate.h>
#include <blpwtk2_pdfutil.h>


<<<<<<< HEAD
// The following is a list of macro definitions that enable specific features
// of blpwtk2.  The embedder can use these macros to determine if they can call
// a certain API.  The purpose behind the "feature #" comments is to help git
// resolve merge conflicts automatically by disambiguating the line additions
// for each feature.

// feature 0
#define BLPWTK2_FEATURE_FOCUS
// feature 1
#define BLPWTK2_FEATURE_SCREENPRINT
// feature 2
#define BLPWTK2_FEATURE_PRINTPDF
// feature 3
#define BLPWTK2_FEATURE_CRTHANDLER
// feature 4
#define BLPWTK2_FEATURE_SPELLCHECK
// feature 5
#define BLPWTK2_FEATURE_DEVTOOLSINTEGRATION
// feature 6
#define BLPWTK2_FEATURE_DUMPDIAGNOSTICS
// feature 7
#define BLPWTK2_FEATURE_PERFORMANCETIMING
// feature 8
#define BLPWTK2_FEATURE_RUBBERBAND
// feature 9
#define BLPWTK2_FEATURE_FASTRESIZE
// feature 10
// feature 11
#define BLPWTK2_FEATURE_DOCPRINTER
// feature 12
#define BLPWTK2_FEATURE_CUSTOMFONTS
// feature 13
// feature 14
// feature 15
#define BLPWTK2_FEATURE_UPDATETOOLTIP
// feature 16
#define BLPWTK2_FEATURE_SEARCHHIGHLIGHT
// feature 17
#define BLPWTK2_FEATURE_REMOVE_SPELLING_MARKER
// feature 18
#define BLPWTK2_FEATURE_WEB_CACHE_FLUSH
// feature 19
#define BLPWTK2_FEATURE_REROUTE_MOUSEWHEEL
// feature 20
#define BLPWTK2_FEATURE_NOADJUST_DPI
// feature 21
#define BLPWTK2_FEATURE_NCHITTEST_DRAGGING
// feature 22
#define BLPWTK2_FEATURE_LOGMESSAGEHANDLER
// feature 23
#define BLPWTK2_FEATURE_NO_INTERNET_DICTIONARY
// feature 24
#define BLPWTK2_FEATURE_PLUGIN_CLIPRECT_N_EVENTS_FIX
// feature 25
#define BLPWTK2_FEATURE_ALWAYS_CAPTURE_JS_CALLSTACK
// feature 26
// feature 27
// feature 28
// feature 29
// feature 30
// feature 31
// feature 32
// feature 33
// feature 34
// feature 35
// feature 36
// feature 37
// feature 38
// feature 39


=======
>>>>>>> 69a05a32
#endif  // INCLUDED_BLPWTK2_H


// vim: ts=4 et
<|MERGE_RESOLUTION|>--- conflicted
+++ resolved
@@ -42,80 +42,6 @@
 #include <blpwtk2_pdfutil.h>
 
 
-<<<<<<< HEAD
-// The following is a list of macro definitions that enable specific features
-// of blpwtk2.  The embedder can use these macros to determine if they can call
-// a certain API.  The purpose behind the "feature #" comments is to help git
-// resolve merge conflicts automatically by disambiguating the line additions
-// for each feature.
-
-// feature 0
-#define BLPWTK2_FEATURE_FOCUS
-// feature 1
-#define BLPWTK2_FEATURE_SCREENPRINT
-// feature 2
-#define BLPWTK2_FEATURE_PRINTPDF
-// feature 3
-#define BLPWTK2_FEATURE_CRTHANDLER
-// feature 4
-#define BLPWTK2_FEATURE_SPELLCHECK
-// feature 5
-#define BLPWTK2_FEATURE_DEVTOOLSINTEGRATION
-// feature 6
-#define BLPWTK2_FEATURE_DUMPDIAGNOSTICS
-// feature 7
-#define BLPWTK2_FEATURE_PERFORMANCETIMING
-// feature 8
-#define BLPWTK2_FEATURE_RUBBERBAND
-// feature 9
-#define BLPWTK2_FEATURE_FASTRESIZE
-// feature 10
-// feature 11
-#define BLPWTK2_FEATURE_DOCPRINTER
-// feature 12
-#define BLPWTK2_FEATURE_CUSTOMFONTS
-// feature 13
-// feature 14
-// feature 15
-#define BLPWTK2_FEATURE_UPDATETOOLTIP
-// feature 16
-#define BLPWTK2_FEATURE_SEARCHHIGHLIGHT
-// feature 17
-#define BLPWTK2_FEATURE_REMOVE_SPELLING_MARKER
-// feature 18
-#define BLPWTK2_FEATURE_WEB_CACHE_FLUSH
-// feature 19
-#define BLPWTK2_FEATURE_REROUTE_MOUSEWHEEL
-// feature 20
-#define BLPWTK2_FEATURE_NOADJUST_DPI
-// feature 21
-#define BLPWTK2_FEATURE_NCHITTEST_DRAGGING
-// feature 22
-#define BLPWTK2_FEATURE_LOGMESSAGEHANDLER
-// feature 23
-#define BLPWTK2_FEATURE_NO_INTERNET_DICTIONARY
-// feature 24
-#define BLPWTK2_FEATURE_PLUGIN_CLIPRECT_N_EVENTS_FIX
-// feature 25
-#define BLPWTK2_FEATURE_ALWAYS_CAPTURE_JS_CALLSTACK
-// feature 26
-// feature 27
-// feature 28
-// feature 29
-// feature 30
-// feature 31
-// feature 32
-// feature 33
-// feature 34
-// feature 35
-// feature 36
-// feature 37
-// feature 38
-// feature 39
-
-
-=======
->>>>>>> 69a05a32
 #endif  // INCLUDED_BLPWTK2_H
 
 
