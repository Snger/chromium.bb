--- conflicted
+++ resolved
@@ -206,7 +206,6 @@
         // This is the reply message for WebViewHost::find().  The host can
         // send multiple 'findReply' response for a single 'find' request.
 
-<<<<<<< HEAD
     devToolsAgentHostAttached();
         // Notify the client that the devtools frontend is connected to the
         // devtools agent associated with this webview.
@@ -214,13 +213,12 @@
     devToolsAgentHostDetached();
         // Notify the client that the devtools frontend is disconnected from
         // the devtools agent associated with this webview.
-=======
+
     didFinishLoadForFrame(int32 routingId, string url);
         // Notify the client that loading a URL into an IFRAME succeeded.
 
     didFailLoadForFrame(int32 routingId, string url);
         // Notify the client that loading a URL into an IFRAME failed.
->>>>>>> c0ed2a09
 };
 
 // vim: ts=4 et
