/*
 * Copyright (C) 2014 Bloomberg Finance L.P.
 *
 * Permission is hereby granted, free of charge, to any person obtaining a copy
 * of this software and associated documentation files (the "Software"), to
 * deal in the Software without restriction, including without limitation the
 * rights to use, copy, modify, merge, publish, distribute, sublicense, and/or
 * sell copies of the Software, and to permit persons to whom the Software is
 * furnished to do so, subject to the following conditions:
 *
 * The above copyright notice and this permission notice shall be included in
 * all copies or substantial portions of the Software.
 *
 * THE SOFTWARE IS PROVIDED "AS IS," WITHOUT WARRANTY OF ANY KIND, EXPRESS OR
 * IMPLIED, INCLUDING BUT NOT LIMITED TO THE WARRANTIES OF MERCHANTABILITY,
 * FITNESS FOR A PARTICULAR PURPOSE AND NONINFRINGEMENT. IN NO EVENT SHALL THE
 * AUTHORS OR COPYRIGHT HOLDERS BE LIABLE FOR ANY CLAIM, DAMAGES OR OTHER
 * LIABILITY, WHETHER IN AN ACTION OF CONTRACT, TORT OR OTHERWISE, ARISING
 * FROM, OUT OF OR IN CONNECTION WITH THE SOFTWARE OR THE USE OR OTHER DEALINGS
 * IN THE SOFTWARE.
 */

#include <blpwtk2_webviewproxy.h>

#include <blpwtk2_webviewclient.h>
#include <blpwtk2_contextmenuparams.h>
#include <blpwtk2_profileimpl.h>
#include <blpwtk2_statics.h>
#include <blpwtk2_stringref.h>
#include <blpwtk2_webframeimpl.h>
#include <blpwtk2_webviewdelegate.h>
#include <blpwtk2_blob.h>
#include <blpwtk2_rendererutil.h>

#include <cc/trees/proxy_main.h>
#include <content/renderer/render_view_impl.h>
#include <content/public/renderer/render_view.h>
#include <third_party/blink/public/web/web_local_frame.h>
#include <third_party/blink/public/web/web_view.h>

#include <dwmapi.h>
#include <windows.h>
#include <unordered_map>
#include <unordered_set>

namespace {

const int DEFAULT_DPI_X = 96;

float getScreenScaleFactor()
{
    static float scale_x = -1;

    if (scale_x < 0) {
        HWND desktop_window = ::GetDesktopWindow();
        HDC screen_dc = ::GetDC(desktop_window);
        if (screen_dc == NULL) {
            return 1.0;
        }
        int dpi_x = ::GetDeviceCaps(screen_dc, LOGPIXELSX);
        ::ReleaseDC(desktop_window, screen_dc);
        scale_x = (float)dpi_x / DEFAULT_DPI_X;

        if (scale_x <= 1.25) {
            // From WebKit: Force 125% and below to 100% scale. We do this to
            // maintain previous (non-DPI-aware) behavior where only the font
            // size was boosted.
            scale_x = 1.0;
        }
    }

    return scale_x;  // Windows zooms are always symmetric
}

bool shouldSkipResizeOptimization()
{
    static bool scale_read = false;
    static bool resizeOptimizationDisabled = false;
    static long lastCallMS = 0;
    SYSTEMTIME st;
    ::GetSystemTime(&st);
    long time = st.wHour * 3600000 + st.wMinute * 60000 + st.wSecond * 1000 + st.wMilliseconds;
    bool hasBeenFullSecond = time < lastCallMS || time - lastCallMS > 1000;

    // To workaround a very rare case where a webview is initially sized
    // incorrectly, we only apply the resize optimization when the last resize
    // operation occured less than a second ago.  This allows the optimization
    // to be used for user-driven interactive resize sessions.
    lastCallMS = time;

    if (!scale_read) {
        HKEY userKey;
        if (ERROR_SUCCESS != ::RegOpenCurrentUser(KEY_QUERY_VALUE, &userKey)) {
            return false;
        }

        HKEY dwmKey;
        long result = ::RegOpenKeyExW(userKey,
                                      L"Software\\Microsoft\\Windows\\DWM",
                                      0,
                                      KEY_QUERY_VALUE,
                                      &dwmKey);

        ::RegCloseKey(userKey);

        if (ERROR_SUCCESS != result) {
            return false;
        }

        scale_read = true;

        unsigned long dpiScaling;
        unsigned long size = sizeof(dpiScaling);
        result = ::RegQueryValueExW(dwmKey,
                                    L"UseDpiScaling",
                                    NULL,
                                    NULL,
                                    reinterpret_cast<unsigned char*>(&dpiScaling),
                                    &size);

        unsigned long compPolicy;
        long result2 = ::RegQueryValueExW(
                                     dwmKey,
                                     L"CompositionPolicy",
                                     NULL,
                                     NULL,
                                     reinterpret_cast<unsigned char*>(&compPolicy),
                                     &size);

        ::RegCloseKey(dwmKey);

        BOOL compEnabled;
        HRESULT result3 = ::DwmIsCompositionEnabled(&compEnabled);

        if (ERROR_SUCCESS != result || ERROR_SUCCESS != result2 || !SUCCEEDED(result3)) {
            resizeOptimizationDisabled = false;
            return false;
        }

        resizeOptimizationDisabled = !dpiScaling || compPolicy || !compEnabled ? true : false;
    }

    return hasBeenFullSecond || blpwtk2::Statics::inProcessResizeOptimizationDisabled || (resizeOptimizationDisabled && getScreenScaleFactor() > 1.0);
}

}  // close anonymous namespace

#define GetAValue(argb)      (LOBYTE((argb)>>24))

namespace {
                        // =========================
                        // class PerformanceProfiler
                        // =========================

class PerformanceProfiler final : public cc::Profiler {
    typedef std::unordered_map<int, blpwtk2::WebViewDelegate *> DelegateMap;
    typedef std::unordered_set<int> ProfileSet;

    bool d_isProfilerSet;
    DelegateMap d_delegateMap;
    ProfileSet d_activeProfiles;

  public:
    PerformanceProfiler();

    void setDelegate(int routingId, blpwtk2::WebViewDelegate *delegate);
    void beginProfile(int routingId) override;
    void endProfile(int routingId) override;
};

                        // -------------------------
                        // class PerformanceProfiler
                        // -------------------------

PerformanceProfiler::PerformanceProfiler()
    : d_isProfilerSet(false)
{
}

void PerformanceProfiler::setDelegate(int routingId, blpwtk2::WebViewDelegate *delegate)
{
    // Remove any existing delegate associated with this routing id
    DelegateMap::iterator iter = d_delegateMap.find(routingId);
    if (iter != d_delegateMap.end()) {
        if (d_activeProfiles.find(routingId) != d_activeProfiles.end()) {
            endProfile(routingId);
        }
        d_delegateMap.erase(iter);
    }

    if (delegate) {
        d_delegateMap[routingId] = delegate;

        if (!d_isProfilerSet) {
            d_isProfilerSet = true;
            cc::ProxyMain::SetProfiler(this);
        }
    }
}

void PerformanceProfiler::beginProfile(int routingId)
{
    DelegateMap::iterator iter = d_delegateMap.find(routingId);
    if (iter == d_delegateMap.end()) {
        return;
    }

    d_activeProfiles.insert(routingId);
    iter->second->startPerformanceTiming();
}

void PerformanceProfiler::endProfile(int routingId)
{
    DelegateMap::iterator iter = d_delegateMap.find(routingId);
    if (iter == d_delegateMap.end()) {
        return;
    }

    d_activeProfiles.erase(routingId);
    iter->second->stopPerformanceTiming();
}

PerformanceProfiler s_profiler;
}

namespace blpwtk2 {

                        // ------------------
                        // class WebViewProxy
                        // ------------------

WebViewProxy::WebViewProxy(WebViewDelegate *delegate, ProfileImpl *profile)
    : d_client(nullptr)
    , d_delegate(delegate)
    , d_profile(profile)
    , d_renderViewRoutingId(0)
    , d_gotRenderViewInfo(false)
    , d_pendingLoadStatus(false)
    , d_isMainFrameAccessible(false)
    , d_pendingDestroy(false)
{
    d_profile->incrementWebViewCount();
}

WebViewProxy::~WebViewProxy()
{
    LOG(INFO) << "Destroying WebViewProxy, routingId=" << d_renderViewRoutingId;
    d_profile->decrementWebViewCount();

    if (d_client) {
        WebViewClient* client = d_client;
        d_client = nullptr;
        client->releaseHost();
    }
}

void WebViewProxy::destroy()
{
    DCHECK(Statics::isInApplicationMainThread());
    DCHECK(!d_pendingDestroy);
    s_profiler.setDelegate(d_renderViewRoutingId, nullptr);

    // Schedule a deletion of this WebViewProxy.  The reason we don't delete
    // the object right here right now is because there may be a callback
    // that is already scheduled and the callback requires the existence of
    // the WebView.
    d_pendingDestroy = true;
    d_delegate = nullptr;
    base::MessageLoop::current()->task_runner()->DeleteSoon(FROM_HERE, this);
}

WebFrame *WebViewProxy::mainFrame()
{
    DCHECK(Statics::isRendererMainThreadMode());
    DCHECK(Statics::isInApplicationMainThread());
    DCHECK(d_isMainFrameAccessible)
        << "You should wait for didFinishLoad";
    DCHECK(d_gotRenderViewInfo);

    if (!d_mainFrame.get()) {
        content::RenderView *rv =
            content::RenderView::FromRoutingID(d_renderViewRoutingId);
        DCHECK(rv);

        blink::WebFrame *webFrame = rv->GetWebView()->MainFrame();
        d_mainFrame.reset(new WebFrameImpl(webFrame));
    }

    return d_mainFrame.get();
}

int WebViewProxy::loadUrl(const StringRef& url)
{
    DCHECK(Statics::isInApplicationMainThread());
    if (d_pendingLoadStatus) {
        return EBUSY;
    }

    d_pendingLoadStatus = true;
    d_url = std::string(url.data(), url.length());
    LOG(INFO) << "routingId=" << d_renderViewRoutingId << ", loadUrl=" << d_url;
    d_mainFrame.reset();
    d_client->loadUrl(d_url);
    return 0;
}

void WebViewProxy::rootWindowCompositionChanged()
{
    DCHECK(Statics::isInApplicationMainThread());
    d_client->proxy()->rootWindowCompositionChanged();
}

void WebViewProxy::loadInspector(unsigned int pid, int routingId)
{
    DCHECK(Statics::isInApplicationMainThread());
    LOG(INFO) << "routingId=" << d_renderViewRoutingId
              << ", loading inspector for " << routingId;

    d_client->proxy()->loadInspector(pid, routingId);
}

void WebViewProxy::inspectElementAt(const POINT& point)
{
    DCHECK(Statics::isInApplicationMainThread());
    d_client->proxy()->inspectElementAt(point.x, point.y);
}

void WebViewProxy::drawContentsToBlob(Blob *blob, const DrawParams& params)
{
    DCHECK(Statics::isRendererMainThreadMode());
    DCHECK(Statics::isInApplicationMainThread());
    DCHECK(d_isMainFrameAccessible)
        << "You should wait for didFinishLoad";
    DCHECK(d_gotRenderViewInfo);
    DCHECK(blob);

    content::RenderView* rv = content::RenderView::FromRoutingID(d_renderViewRoutingId);
    RendererUtil::drawContentsToBlob(rv, blob, params);
}

int WebViewProxy::goBack()
{
    DCHECK(Statics::isInApplicationMainThread());
    if (d_pendingLoadStatus) {
        return EBUSY;
    }

    d_pendingLoadStatus = true;
    LOG(INFO) << "routingId=" << d_renderViewRoutingId << ", goBack()";
    d_mainFrame.reset();
    d_client->goBack();
    return 0;
}

int WebViewProxy::goForward()
{
    DCHECK(Statics::isInApplicationMainThread());
    if (d_pendingLoadStatus) {
        return EBUSY;
    }

    d_pendingLoadStatus = true;
    LOG(INFO) << "routingId=" << d_renderViewRoutingId << ", goForward()";
    d_mainFrame.reset();
    d_client->goForward();
    return 0;
}

int WebViewProxy::reload()
{
    DCHECK(Statics::isInApplicationMainThread());
    if (d_pendingLoadStatus) {
        return EBUSY;
    }

    d_pendingLoadStatus = true;
    LOG(INFO) << "routingId=" << d_renderViewRoutingId << ", reload()";
    d_mainFrame.reset();
    d_client->reload();
    return 0;
}

void WebViewProxy::stop()
{
    DCHECK(Statics::isInApplicationMainThread());
    LOG(INFO) << "routingId=" << d_renderViewRoutingId << ", stop";
    d_client->proxy()->stop();
}

void WebViewProxy::takeKeyboardFocus()
{
    DCHECK(Statics::isInApplicationMainThread());
    d_client->takeKeyboardFocus();
}

void WebViewProxy::setLogicalFocus(bool focused)
{
    DCHECK(Statics::isInApplicationMainThread());
    LOG(INFO) << "routingId=" << d_renderViewRoutingId
              << ", setLogicalFocus " << (focused ? "true" : "false");

    if (d_gotRenderViewInfo) {
        // If we have the renderer in-process, then set the logical focus
        // immediately so that handleInputEvents will work as expected.
        content::RenderViewImpl *rv =
            content::RenderViewImpl::FromRoutingID(d_renderViewRoutingId);
        DCHECK(rv);
        rv->SetFocus(focused);
    }

    // Send the message, which will update the browser-side aura::Window focus
    // state.
    d_client->proxy()->setLogicalFocus(focused); 
}

void WebViewProxy::show()
{
    DCHECK(Statics::isInApplicationMainThread());
    LOG(INFO) << "routingId=" << d_renderViewRoutingId << ", show";
    d_client->proxy()->show();
}

void WebViewProxy::hide()
{
    DCHECK(Statics::isInApplicationMainThread());
    LOG(INFO) << "routingId=" << d_renderViewRoutingId << ", hide";
    d_client->proxy()->hide();
}

void WebViewProxy::setParent(NativeView parent)
{
    DCHECK(Statics::isInApplicationMainThread());
    d_client->setParent(parent);
}

void WebViewProxy::move(int left, int top, int width, int height)
{
    DCHECK(Statics::isInApplicationMainThread());
    d_client->move(gfx::Rect(left, top, width, height));
}

void WebViewProxy::cutSelection()
{
    DCHECK(Statics::isInApplicationMainThread());
    d_client->proxy()->cutSelection();
}

void WebViewProxy::copySelection()
{
    DCHECK(Statics::isInApplicationMainThread());
    d_client->proxy()->copySelection();
}

void WebViewProxy::paste()
{
    DCHECK(Statics::isInApplicationMainThread());
    d_client->proxy()->paste();
}

void WebViewProxy::deleteSelection()
{
    DCHECK(Statics::isInApplicationMainThread());
    d_client->proxy()->deleteSelection();
}

void WebViewProxy::enableNCHitTest(bool enabled)
{
    DCHECK(Statics::isInApplicationMainThread());
    d_client->proxy()->enableNCHitTest(enabled);
}

void WebViewProxy::onNCHitTestResult(int x, int y, int result)
{
    DCHECK(Statics::isInApplicationMainThread());
    d_client->ncHitTestResult(x, y, result);
}

void WebViewProxy::performCustomContextMenuAction(int actionId)
{
    DCHECK(Statics::isInApplicationMainThread());
    d_client->proxy()->performCustomContextMenuAction(actionId);
}

void WebViewProxy::find(const StringRef& text, bool matchCase, bool forward)
{
    DCHECK(Statics::isInApplicationMainThread());
    d_client->find(std::string(text.data(), text.size()), matchCase, forward);
}

void WebViewProxy::stopFind(bool preserveSelection)
{
    DCHECK(Statics::isInApplicationMainThread());
    d_client->stopFind(preserveSelection);
}

void WebViewProxy::replaceMisspelledRange(const StringRef& text)
{
    DCHECK(Statics::isInApplicationMainThread());
    std::string stext(text.data(), text.length());
    d_client->proxy()->replaceMisspelledRange(stext);
}

void WebViewProxy::rootWindowPositionChanged()
{
    DCHECK(Statics::isInApplicationMainThread());
    d_client->proxy()->rootWindowPositionChanged();
}

void WebViewProxy::rootWindowSettingsChanged()
{
    DCHECK(Statics::isInApplicationMainThread());
    d_client->proxy()->rootWindowSettingsChanged();
}

void WebViewProxy::handleInputEvents(const InputEvent *events, size_t eventsCount)
{
    DCHECK(Statics::isRendererMainThreadMode());
    DCHECK(Statics::isInApplicationMainThread());
    DCHECK(d_isMainFrameAccessible)
        << "You should wait for didFinishLoad";
    DCHECK(d_gotRenderViewInfo);

    content::RenderWidget *rw =
        content::RenderViewImpl::FromRoutingID(d_renderViewRoutingId);
    DCHECK(rw);

    RendererUtil::handleInputEvents(rw, events, eventsCount);
}

void WebViewProxy::setDelegate(WebViewDelegate *delegate)
{
    DCHECK(Statics::isInApplicationMainThread());
    d_delegate = delegate;

    s_profiler.setDelegate(d_renderViewRoutingId, d_delegate);
}

int WebViewProxy::getRoutingId() const
{
    return d_renderViewRoutingId;
}

void WebViewProxy::setBackgroundColor(NativeColor color)
{
    int red = GetRValue(color);
    int green = GetGValue(color);
    int blue = GetBValue(color);
    int alpha = GetAValue(color);

    DCHECK(Statics::isRendererMainThreadMode());
    DCHECK(Statics::isInApplicationMainThread());
    DCHECK(d_isMainFrameAccessible) << "You should wait for didFinishLoad";
    DCHECK(d_gotRenderViewInfo);

    d_client->proxy()->setBackgroundColor(red, green, blue);

    content::RenderView* rv = content::RenderView::FromRoutingID(d_renderViewRoutingId);
    blink::WebFrameWidget* frameWidget = rv->GetWebFrameWidget();
    frameWidget->SetBaseBackgroundColor(
        SkColorSetARGB(alpha, red, green, blue));
}

void WebViewProxy::setRegion(NativeRegion region)
{
    DCHECK(Statics::isInApplicationMainThread());
    d_client->applyRegion(region);
}

void WebViewProxy::clearTooltip()
{
    DCHECK(Statics::isInApplicationMainThread());
    d_client->proxy()->clearTooltip();
}

v8::MaybeLocal<v8::Value> WebViewProxy::callFunction(
        v8::Local<v8::Function>  func,
        v8::Local<v8::Value>     recv,
        int                      argc,
        v8::Local<v8::Value>    *argv)
{
    DCHECK(Statics::isRendererMainThreadMode());
    DCHECK(Statics::isInApplicationMainThread());
    DCHECK(d_isMainFrameAccessible)
        << "You should wait for didFinishLoad";
    DCHECK(d_gotRenderViewInfo);

    content::RenderView *rv = content::RenderView::FromRoutingID(d_renderViewRoutingId);
    blink::WebFrame *webFrame = rv->GetWebView()->MainFrame();
    DCHECK(webFrame->IsWebLocalFrame());
    blink::WebLocalFrame* localWebFrame = webFrame->ToWebLocalFrame();

    return localWebFrame->CallFunctionEvenIfScriptDisabled(func, recv, argc, argv);
}

<<<<<<< HEAD
String WebViewProxy::printToPDF(const StringRef& propertyName)
{
    content::RenderView *rv = content::RenderView::FromRoutingID(d_renderViewRoutingId);
    return RendererUtil::printToPDF(rv, propertyName.toStdString());
=======
void WebViewProxy::disableResizeOptimization()
{
    d_disableResizeOptimization = true;
>>>>>>> 6c256707
}

// blpwtk2::WebViewClientDelegate overrides
void WebViewProxy::setClient(WebViewClient *client)
{
    d_client = client;
}

void WebViewProxy::ncHitTest()
{
    if (d_delegate) {
        d_delegate->requestNCHitTest(this);
        // Note: The embedder is expected to call WebView::onNCHitTestResult
    }
    else {
        onNCHitTestResult(0, 0, HTNOWHERE);
    }
}

void WebViewProxy::ncDragBegin(int hitTestCode, const gfx::Point& point)
{
    if (d_delegate) {
        POINT winPoint = { point.x(), point.y() };
        d_delegate->ncDragBegin(this, hitTestCode, winPoint);
    }
}

void WebViewProxy::ncDragMove(const gfx::Point& point)
{
    if (d_delegate) {
        POINT winPoint = { point.x(), point.y() };
        d_delegate->ncDragMove(this, winPoint);
    }
}

void WebViewProxy::ncDragEnd(const gfx::Point& point)
{
    if (d_delegate) {
        POINT winPoint = { point.x(), point.y() };
        d_delegate->ncDragEnd(this, winPoint);
    }
}

void WebViewProxy::ncDoubleClick(const gfx::Point& point)
{
    if (d_delegate) {
        POINT winPoint = { point.x(), point.y() };
        d_delegate->ncDoubleClick(this, winPoint);
    }
}

void WebViewProxy::focused()
{
    if (d_delegate) {
        d_delegate->focused(this);
    }
}

void WebViewProxy::blurred()
{
    if (d_delegate) {
        d_delegate->blurred(this);
    }
}

void WebViewProxy::showContextMenu(const ContextMenuParams& params)
{
    if (d_delegate) {
        d_delegate->showContextMenu(this, params);
    }
}

void WebViewProxy::findReply(int  numberOfMatches,
                             int  activeMatchOrdinal,
                             bool finalUpdate)
{
    if (d_delegate) {
        d_delegate->findState(
                this, numberOfMatches, activeMatchOrdinal, finalUpdate);
    }
}

void WebViewProxy::preResize(const gfx::Size& size)
{
    if (!d_disableResizeOptimization && d_gotRenderViewInfo && !size.IsEmpty() && !shouldSkipResizeOptimization()) {
        // If we have renderer info (only happens if we are in-process), we can
        // start resizing the RenderView while we are in the main thread.  This
        // is to avoid a round-trip delay waiting for the resize to get to the
        // browser thread, and it sending a ViewMsg_Resize back to this thread.
        // We disable this optimization in XP-style DPI scaling.
        content::RenderView* rv = content::RenderView::FromRoutingID(d_renderViewRoutingId);
        DCHECK(rv);
        rv->SetSize(size);
    }
}

void WebViewProxy::notifyRoutingId(int id)
{
    if (d_pendingDestroy) {
        LOG(INFO) << "WebView destroyed before we got a reference to a RenderView";
        return;
    }

    content::RenderView *rv =
        content::RenderView::FromRoutingID(id);

    if (!rv) {
        // The RenderView has not been created yet.  Keep reposting this task
        // until the RenderView is available.
        base::MessageLoop::current()->task_runner()->PostTask(
            FROM_HERE,
            base::Bind(&WebViewProxy::notifyRoutingId,
                       base::Unretained(this),
                       id));
        return;
    }

    d_gotRenderViewInfo = true;
    s_profiler.setDelegate(d_renderViewRoutingId, nullptr);
    s_profiler.setDelegate(id, d_delegate);

    d_renderViewRoutingId = id;
    LOG(INFO) << "routingId=" << id;
}

void WebViewProxy::onLoadStatus(int status)
{
    d_pendingLoadStatus = false;

    if (0 == status) {
        LOG(INFO) << "routingId=" << d_renderViewRoutingId
                  << ", didFinishLoad url=" << d_url;

        // wait until we receive this
        // notification before we make the
        // mainFrame accessible
        d_isMainFrameAccessible = true;  

        if (d_delegate) {
            d_delegate->didFinishLoad(this, StringRef(d_url));
        }
    }
    else {
        LOG(INFO) << "routingId=" << d_renderViewRoutingId
                  << ", didFailLoad url=" << d_url;

        if (d_delegate) {
            d_delegate->didFailLoad(this, StringRef(d_url));
        }
    }
}

void WebViewProxy::devToolsAgentHostAttached()
{
    if (d_delegate) {
        d_delegate->devToolsAgentHostAttached(this);
    }
}

void WebViewProxy::devToolsAgentHostDetached()
{
    if (d_delegate) {
        d_delegate->devToolsAgentHostDetached(this);
    }
}

}  // close namespace blpwtk2

// vim: ts=4 et

<|MERGE_RESOLUTION|>--- conflicted
+++ resolved
@@ -592,16 +592,15 @@
     return localWebFrame->CallFunctionEvenIfScriptDisabled(func, recv, argc, argv);
 }
 
-<<<<<<< HEAD
 String WebViewProxy::printToPDF(const StringRef& propertyName)
 {
     content::RenderView *rv = content::RenderView::FromRoutingID(d_renderViewRoutingId);
     return RendererUtil::printToPDF(rv, propertyName.toStdString());
-=======
+}
+
 void WebViewProxy::disableResizeOptimization()
 {
     d_disableResizeOptimization = true;
->>>>>>> 6c256707
 }
 
 // blpwtk2::WebViewClientDelegate overrides
