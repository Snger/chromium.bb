--- conflicted
+++ resolved
@@ -636,16 +636,15 @@
     return localWebFrame->CallFunctionEvenIfScriptDisabled(func, recv, argc, argv);
 }
 
-<<<<<<< HEAD
 String WebViewProxy::printToPDF(const StringRef& propertyName)
 {
     content::RenderView *rv = content::RenderView::FromRoutingID(d_renderViewRoutingId);
     return RendererUtil::printToPDF(rv, propertyName.toStdString());
-=======
+}
+
 void WebViewProxy::disableResizeOptimization()
 {
     d_disableResizeOptimization = true;
->>>>>>> d73e3782
 }
 
 // blpwtk2::WebViewClientDelegate overrides
