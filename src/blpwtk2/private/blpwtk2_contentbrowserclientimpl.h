/*
 * Copyright (C) 2013 Bloomberg Finance L.P.
 *
 * Permission is hereby granted, free of charge, to any person obtaining a copy
 * of this software and associated documentation files (the "Software"), to
 * deal in the Software without restriction, including without limitation the
 * rights to use, copy, modify, merge, publish, distribute, sublicense, and/or
 * sell copies of the Software, and to permit persons to whom the Software is
 * furnished to do so, subject to the following conditions:
 *
 * The above copyright notice and this permission notice shall be included in
 * all copies or substantial portions of the Software.
 *
 * THE SOFTWARE IS PROVIDED "AS IS," WITHOUT WARRANTY OF ANY KIND, EXPRESS OR
 * IMPLIED, INCLUDING BUT NOT LIMITED TO THE WARRANTIES OF MERCHANTABILITY,
 * FITNESS FOR A PARTICULAR PURPOSE AND NONINFRINGEMENT. IN NO EVENT SHALL THE
 * AUTHORS OR COPYRIGHT HOLDERS BE LIABLE FOR ANY CLAIM, DAMAGES OR OTHER
 * LIABILITY, WHETHER IN AN ACTION OF CONTRACT, TORT OR OTHERWISE, ARISING
 * FROM, OUT OF OR IN CONNECTION WITH THE SOFTWARE OR THE USE OR OTHER DEALINGS
 * IN THE SOFTWARE.
 */

#ifndef INCLUDED_BLPWTK2_CONTENTBROWSERCLIENTIMPL_H
#define INCLUDED_BLPWTK2_CONTENTBROWSERCLIENTIMPL_H

#include <blpwtk2_config.h>

#include <content/public/browser/content_browser_client.h>
#include <content/public/browser/browser_context.h>
#include <content/public/browser/render_process_host.h>
#include <net/url_request/url_request_job_factory.h>
#include <services/service_manager/public/cpp/binder_registry.h>

#include <atomic>

namespace content {
    class AssociatedInterfaceRegistry;
}

namespace blpwtk2 {

                        // ==============================
                        // class ContentBrowserClientImpl
                        // ==============================

// This is our implementation of the content::ContentBrowserClient interface.
// This interface allows us to add hooks to the "browser" portion of the
// content module.  This is created as part of the startup process of
// BrowserMainRunner.
class ContentBrowserClientImpl : public content::ContentBrowserClient {
    DISALLOW_COPY_AND_ASSIGN(ContentBrowserClientImpl);
    
    // The following are the in-process render thread's info
    std::atomic<mojo::edk::OutgoingBrokerClientInvitation*> d_broker_client_invitation{nullptr};

  public:
    // CREATORS
    explicit ContentBrowserClientImpl();
    ~ContentBrowserClientImpl() final;

    void RenderProcessWillLaunch(content::RenderProcessHost* host,
        service_manager::mojom::ServiceRequest* service_request) override;

    // Notifies that a render process will be created. This is called
    // before the content layer adds its own BrowserMessageFilters, so
    // that the embedder's IPC filters have priority.
    content::BrowserMainParts* CreateBrowserMainParts(
        const content::MainFunctionParams& parameters) override;
        // A non-nullptr return value is needed because
        // BrowserMainLoop::PreShutdown() assumes a non-nullptr

    void OverrideWebkitPrefs(content::RenderViewHost *render_view_host,
                             content::WebPreferences *prefs) override;
        // Called by WebContents to override the WebKit preferences that are
        // used by the renderer. The content layer will add its own settings,
        // and then it's up to the embedder to update it if it wants.

    bool SupportsInProcessRenderer() override;
        // Returns true whether the embedder supports in-process renderers or
        // not.  When running "in process", the browser maintains a
        // RenderProcessHost which communicates to a RenderProcess which is
        // instantiated in the same process with the Browser. All IPC between
        // the Browser and the Renderer is the same, it's just not crossing a
        // process boundary. This returns false by default. If implementations
        // return true, they must also implement StartInProcessRendererThread
        // and StopInProcessRendererThread.

    void ResourceDispatcherHostCreated() override;

    content::WebContentsViewDelegate *GetWebContentsViewDelegate(
        content::WebContents *webContents) override;
        // If content creates the WebContentsView implementation, it will ask
        // the embedder to return an (optional) delegate to customize it. The
        // view will own the delegate.

    bool IsHandledURL(const GURL& url) override;
        // Returns whether a specified URL is handled by the embedder's
        // internal protocol handlers.

    content::DevToolsManagerDelegate *GetDevToolsManagerDelegate() override;
        // Creates a new DevToolsManagerDelegate. The caller owns the returned
        // value.  It's valid to return NULL.

    void ExposeInterfacesToRenderer(
        service_manager::BinderRegistry* registry,
        blink::AssociatedInterfaceRegistry* associated_registry,
        content::RenderProcessHost* render_process_host) override;

    // Start the in-process renderer thread.  This will only ever be called if
    // SupportsInProcessRenderer() returns true.
    void StartInProcessRendererThread(
        mojo::edk::OutgoingBrokerClientInvitation* broker_client_invitation,
        const std::string& service_token) override;

    std::vector<content::ContentBrowserClient::ServiceManifestInfo>
        GetExtraServiceManifests() override;

    mojo::edk::OutgoingBrokerClientInvitation* GetClientInvitation() const;

    std::unique_ptr<base::Value> GetServiceManifestOverlay(
<<<<<<< HEAD
            const std::string& name) override;
#endif

    void RegisterOutOfProcessServices(OutOfProcessServiceMap* services) override;
=======
            base::StringPiece name) override;

    void RegisterInProcessServices(StaticServiceMap* services) override;
>>>>>>> 78985347
};

}  // close namespace blpwtk2

#endif  // INCLUDED_BLPWTK2_CONTENTBROWSERCLIENTIMPL_H

// vim: ts=4 et
<|MERGE_RESOLUTION|>--- conflicted
+++ resolved
@@ -118,16 +118,10 @@
     mojo::edk::OutgoingBrokerClientInvitation* GetClientInvitation() const;
 
     std::unique_ptr<base::Value> GetServiceManifestOverlay(
-<<<<<<< HEAD
-            const std::string& name) override;
-#endif
-
-    void RegisterOutOfProcessServices(OutOfProcessServiceMap* services) override;
-=======
             base::StringPiece name) override;
 
     void RegisterInProcessServices(StaticServiceMap* services) override;
->>>>>>> 78985347
+    void RegisterOutOfProcessServices(OutOfProcessServiceMap* services) override;
 };
 
 }  // close namespace blpwtk2
