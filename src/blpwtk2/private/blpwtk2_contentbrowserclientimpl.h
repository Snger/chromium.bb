/*
 * Copyright (C) 2013 Bloomberg Finance L.P.
 *
 * Permission is hereby granted, free of charge, to any person obtaining a copy
 * of this software and associated documentation files (the "Software"), to
 * deal in the Software without restriction, including without limitation the
 * rights to use, copy, modify, merge, publish, distribute, sublicense, and/or
 * sell copies of the Software, and to permit persons to whom the Software is
 * furnished to do so, subject to the following conditions:
 *
 * The above copyright notice and this permission notice shall be included in
 * all copies or substantial portions of the Software.
 *
 * THE SOFTWARE IS PROVIDED "AS IS," WITHOUT WARRANTY OF ANY KIND, EXPRESS OR
 * IMPLIED, INCLUDING BUT NOT LIMITED TO THE WARRANTIES OF MERCHANTABILITY,
 * FITNESS FOR A PARTICULAR PURPOSE AND NONINFRINGEMENT. IN NO EVENT SHALL THE
 * AUTHORS OR COPYRIGHT HOLDERS BE LIABLE FOR ANY CLAIM, DAMAGES OR OTHER
 * LIABILITY, WHETHER IN AN ACTION OF CONTRACT, TORT OR OTHERWISE, ARISING
 * FROM, OUT OF OR IN CONNECTION WITH THE SOFTWARE OR THE USE OR OTHER DEALINGS
 * IN THE SOFTWARE.
 */

#ifndef INCLUDED_BLPWTK2_CONTENTBROWSERCLIENTIMPL_H
#define INCLUDED_BLPWTK2_CONTENTBROWSERCLIENTIMPL_H

#include <blpwtk2_config.h>

#include <content/public/browser/content_browser_client.h>
#include <content/public/browser/browser_context.h>
#include <content/public/browser/render_process_host.h>
#include <net/url_request/url_request_job_factory.h>
#include <services/service_manager/public/cpp/binder_registry.h>

#include <atomic>

namespace content {
    class AssociatedInterfaceRegistry;
}

namespace blpwtk2 {

                        // ==============================
                        // class ContentBrowserClientImpl
                        // ==============================

// This is our implementation of the content::ContentBrowserClient interface.
// This interface allows us to add hooks to the "browser" portion of the
// content module.  This is created as part of the startup process of
// BrowserMainRunner.
class ContentBrowserClientImpl : public content::ContentBrowserClient {
    DISALLOW_COPY_AND_ASSIGN(ContentBrowserClientImpl);
    
    // The following are the in-process render thread's info
    std::atomic<mojo::OutgoingInvitation*> d_broker_client_invitation{nullptr};

  public:
    // CREATORS
    explicit ContentBrowserClientImpl();
    ~ContentBrowserClientImpl() final;

    void RenderProcessWillLaunch(content::RenderProcessHost* host,
        service_manager::mojom::ServiceRequest* service_request) override;

    // Notifies that a render process will be created. This is called
    // before the content layer adds its own BrowserMessageFilters, so
    // that the embedder's IPC filters have priority.
    content::BrowserMainParts* CreateBrowserMainParts(
        const content::MainFunctionParams& parameters) override;
        // A non-nullptr return value is needed because
        // BrowserMainLoop::PreShutdown() assumes a non-nullptr

    void OverrideWebkitPrefs(content::RenderViewHost *render_view_host,
                             content::WebPreferences *prefs) override;
        // Called by WebContents to override the WebKit preferences that are
        // used by the renderer. The content layer will add its own settings,
        // and then it's up to the embedder to update it if it wants.
    
    bool ShouldEnableStrictSiteIsolation() override;
        // Allows the embedder to programmatically control whether the
        // --site-per-process mode of Site Isolation should be used.
        //
        // Note that for correctness, the same value should be consistently returned.
        // See also https://crbug.com/825369

    bool SupportsInProcessRenderer() override;
        // Returns true whether the embedder supports in-process renderers or
        // not.  When running "in process", the browser maintains a
        // RenderProcessHost which communicates to a RenderProcess which is
        // instantiated in the same process with the Browser. All IPC between
        // the Browser and the Renderer is the same, it's just not crossing a
        // process boundary. This returns false by default. If implementations
        // return true, they must also implement StartInProcessRendererThread
        // and StopInProcessRendererThread.

    void ResourceDispatcherHostCreated() override;

    content::WebContentsViewDelegate *GetWebContentsViewDelegate(
        content::WebContents *webContents) override;
        // If content creates the WebContentsView implementation, it will ask
        // the embedder to return an (optional) delegate to customize it. The
        // view will own the delegate.

    bool IsHandledURL(const GURL& url) override;
        // Returns whether a specified URL is handled by the embedder's
        // internal protocol handlers.

    content::DevToolsManagerDelegate *GetDevToolsManagerDelegate() override;
        // Creates a new DevToolsManagerDelegate. The caller owns the returned
        // value.  It's valid to return NULL.

    void ExposeInterfacesToRenderer(
        service_manager::BinderRegistry* registry,
        blink::AssociatedInterfaceRegistry* associated_registry,
        content::RenderProcessHost* render_process_host) override;

    // Start the in-process renderer thread.  This will only ever be called if
    // SupportsInProcessRenderer() returns true.
    void StartInProcessRendererThread(
        mojo::OutgoingInvitation* broker_client_invitation,
        const std::string& service_token) override;

<<<<<<< HEAD
    std::vector<content::ContentBrowserClient::ServiceManifestInfo>
        GetExtraServiceManifests() override;

    mojo::edk::OutgoingBrokerClientInvitation* GetClientInvitation() const;
=======
    mojo::OutgoingInvitation* GetClientInvitation() const;
>>>>>>> 13e9989c

    std::unique_ptr<base::Value> GetServiceManifestOverlay(
            base::StringPiece name) override;

    void RegisterInProcessServices(StaticServiceMap* services) override;
    void RegisterOutOfProcessServices(OutOfProcessServiceMap* services) override;
};

}  // close namespace blpwtk2

#endif  // INCLUDED_BLPWTK2_CONTENTBROWSERCLIENTIMPL_H

// vim: ts=4 et
<|MERGE_RESOLUTION|>--- conflicted
+++ resolved
@@ -119,14 +119,10 @@
         mojo::OutgoingInvitation* broker_client_invitation,
         const std::string& service_token) override;
 
-<<<<<<< HEAD
     std::vector<content::ContentBrowserClient::ServiceManifestInfo>
         GetExtraServiceManifests() override;
 
-    mojo::edk::OutgoingBrokerClientInvitation* GetClientInvitation() const;
-=======
     mojo::OutgoingInvitation* GetClientInvitation() const;
->>>>>>> 13e9989c
 
     std::unique_ptr<base::Value> GetServiceManifestOverlay(
             base::StringPiece name) override;
