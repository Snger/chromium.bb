--- conflicted
+++ resolved
@@ -43,15 +43,12 @@
                                   const WebView::InputEvent *events,
                                   size_t                     eventsCount);
 
-<<<<<<< HEAD
     static void drawContentsToBlob(content::RenderView        *rv,
                                    Blob                       *blob,
                                    const WebView::DrawParams&  params);
 
-=======
     static String printToPDF(
         content::RenderView* renderView, const std::string& propertyName);
->>>>>>> b082e5da
 };
 
 }  // close namespace blpwtk2
