/*
 * Copyright (C) 2015 Bloomberg Finance L.P.
 *
 * Permission is hereby granted, free of charge, to any person obtaining a copy
 * of this software and associated documentation files (the "Software"), to
 * deal in the Software without restriction, including without limitation the
 * rights to use, copy, modify, merge, publish, distribute, sublicense, and/or
 * sell copies of the Software, and to permit persons to whom the Software is
 * furnished to do so, subject to the following conditions:
 *
 * The above copyright notice and this permission notice shall be included in
 * all copies or substantial portions of the Software.
 *
 * THE SOFTWARE IS PROVIDED "AS IS," WITHOUT WARRANTY OF ANY KIND, EXPRESS OR
 * IMPLIED, INCLUDING BUT NOT LIMITED TO THE WARRANTIES OF MERCHANTABILITY,
 * FITNESS FOR A PARTICULAR PURPOSE AND NONINFRINGEMENT. IN NO EVENT SHALL THE
 * AUTHORS OR COPYRIGHT HOLDERS BE LIABLE FOR ANY CLAIM, DAMAGES OR OTHER
 * LIABILITY, WHETHER IN AN ACTION OF CONTRACT, TORT OR OTHERWISE, ARISING
 * FROM, OUT OF OR IN CONNECTION WITH THE SOFTWARE OR THE USE OR OTHER DEALINGS
 * IN THE SOFTWARE.
 */

#ifndef INCLUDED_BLPWTK2_RENDERERUTIL_H
#define INCLUDED_BLPWTK2_RENDERERUTIL_H

#include <blpwtk2_config.h>
#include <blpwtk2_webview.h>
#include <blpwtk2_string.h>
#include <content/public/renderer/render_view.h>

namespace blink {

class WebWidget;

}

namespace content {

class RenderWidget;
class RenderView;

}

namespace blpwtk2 {

struct RendererUtil
{
    static void handleInputEvents(content::RenderWidget     *rw,
                                  const WebView::InputEvent *events,
                                  size_t                     eventsCount);

<<<<<<< HEAD
    static void drawContentsToBlob(content::RenderView        *rv,
                                   Blob                       *blob,
                                   const WebView::DrawParams&  params);

    static String printToPDF(
        content::RenderView* renderView, const std::string& propertyName);
=======
    static void handleInputEvents(blink::WebWidget          *webWidget,
                                  const WebView::InputEvent *events,
                                  size_t                     eventsCount);

>>>>>>> 1fcbef98
};

}  // close namespace blpwtk2

#endif  // INCLUDED_BLPWTK2_RENDERERUTIL_H

// vim: ts=4 et
<|MERGE_RESOLUTION|>--- conflicted
+++ resolved
@@ -49,19 +49,16 @@
                                   const WebView::InputEvent *events,
                                   size_t                     eventsCount);
 
-<<<<<<< HEAD
+    static void handleInputEvents(blink::WebWidget          *webWidget,
+                                  const WebView::InputEvent *events,
+                                  size_t                     eventsCount);
+
     static void drawContentsToBlob(content::RenderView        *rv,
                                    Blob                       *blob,
                                    const WebView::DrawParams&  params);
 
     static String printToPDF(
         content::RenderView* renderView, const std::string& propertyName);
-=======
-    static void handleInputEvents(blink::WebWidget          *webWidget,
-                                  const WebView::InputEvent *events,
-                                  size_t                     eventsCount);
-
->>>>>>> 1fcbef98
 };
 
 }  // close namespace blpwtk2
