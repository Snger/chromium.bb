/*
 * Copyright (C) 2013 Bloomberg Finance L.P.
 *
 * Permission is hereby granted, free of charge, to any person obtaining a copy
 * of this software and associated documentation files (the "Software"), to
 * deal in the Software without restriction, including without limitation the
 * rights to use, copy, modify, merge, publish, distribute, sublicense, and/or
 * sell copies of the Software, and to permit persons to whom the Software is
 * furnished to do so, subject to the following conditions:
 *
 * The above copyright notice and this permission notice shall be included in
 * all copies or substantial portions of the Software.
 *
 * THE SOFTWARE IS PROVIDED "AS IS," WITHOUT WARRANTY OF ANY KIND, EXPRESS OR
 * IMPLIED, INCLUDING BUT NOT LIMITED TO THE WARRANTIES OF MERCHANTABILITY,
 * FITNESS FOR A PARTICULAR PURPOSE AND NONINFRINGEMENT. IN NO EVENT SHALL THE
 * AUTHORS OR COPYRIGHT HOLDERS BE LIABLE FOR ANY CLAIM, DAMAGES OR OTHER
 * LIABILITY, WHETHER IN AN ACTION OF CONTRACT, TORT OR OTHERWISE, ARISING
 * FROM, OUT OF OR IN CONNECTION WITH THE SOFTWARE OR THE USE OR OTHER DEALINGS
 * IN THE SOFTWARE.
 */

#include <blpwtk2_browsercontextimpl.h>

#include <blpwtk2_desktopstreamsregistry.h>
#include <blpwtk2_devtoolsmanagerdelegateimpl.h>
#include <blpwtk2_fontcollectionimpl.h>
#include <blpwtk2_processhostimpl.h>
#include <blpwtk2_resourcecontextimpl.h>
#include <blpwtk2_statics.h>
#include <blpwtk2_stringref.h>
#include <blpwtk2_urlrequestcontextgetterimpl.h>
#include <blpwtk2_webviewimpl.h>
#include <blpwtk2_webviewdelegate.h>
#include <blpwtk2_webviewproperties.h>
#include <blpwtk2_utility.h>

#include <base/files/file_path.h>
#include <base/files/file_util.h>
#include <base/logging.h>  // for CHECK
#include <components/prefs/pref_service_factory.h>
#include <components/prefs/pref_service.h>
#include <base/threading/thread_restrictions.h>
#include <chrome/browser/spellchecker/spellcheck_factory.h>
#include <chrome/common/pref_names.h>
#include <components/spellcheck/common/spellcheck_common.h>
#include <components/spellcheck/browser/pref_names.h>
#include <content/public/browser/browser_thread.h>
#include <content/public/browser/render_process_host.h>
#include <content/public/browser/spellcheck_data.h>
#include <content/public/browser/storage_partition.h>
#include <components/keyed_service/content/browser_context_dependency_manager.h>
#include <components/pref_registry/pref_registry_syncable.h>
#include <components/user_prefs/user_prefs.h>
#include <components/printing/renderer/print_web_view_helper.h>
#include <net/proxy/proxy_config.h>
#include <printing/backend/print_backend.h>

namespace blpwtk2 {
namespace {
bool g_devToolsServerLaunched;
}


                        // ------------------------
                        // class BrowserContextImpl
                        // ------------------------

BrowserContextImpl::BrowserContextImpl(const std::string& dataDir)
    : d_numWebViews(0)
    , d_isDestroyed(false)
    , d_devToolsServerLaunched(false)
    , d_isOffTheRecord(dataDir.empty())
{
    base::FilePath path;

    if (!d_isOffTheRecord) {
        // allow IO during creation of data directory
        base::ThreadRestrictions::ScopedAllowIO allowIO;

        path = base::FilePath::FromUTF8Unsafe(dataDir);
        if (!base::PathExists(path)) {
            base::CreateDirectory(path);
        }
    }
    else {
        // It seems that even incognito browser contexts need to return a
        // valid data path.  Not providing one causes a DCHECK failure in
        // fileapi::DeviceMediaAsyncFileUtil::Create.
        // For now, just create a temporary directory for this.

        // allow IO during creation of temporary directory
        base::ThreadRestrictions::ScopedAllowIO allowIO;
        base::CreateNewTempDirectory(L"blpwtk2_", &path);
    }

    d_requestContextGetter =
        new URLRequestContextGetterImpl(path, false, false);

    content::SpellcheckData::CreateForContext(this);

    {
        // Initialize prefs for this context.
        d_prefRegistry = new user_prefs::PrefRegistrySyncable();
        d_userPrefs = new PrefStore();

        PrefServiceFactory factory;
        factory.set_user_prefs(d_userPrefs);
        d_prefService = factory.Create(d_prefRegistry.get());
        user_prefs::UserPrefs::Set(this, d_prefService.get());

        d_prefRegistry->RegisterBooleanPref(prefs::kPrintingEnabled, true);
    }

    // Create an instance of SpellcheckData and attach it to the
    // BrowserContext.  The BrowserContext will manage the lifetime of the
    // SpellcheckData.
    //
    // We will store the custom dictionary words in the SpellcheckData
    // object.  The SpellcheckService will query the SpellcheckData upon
    // initialization to update its list of custom words.  It will also
    // install an observer so that subsequent updates from here
    // (blpwtk2::BrowserContextImpl) will update the spellcheck service's
    // custom word list.
    content::SpellcheckData::CreateForContext(this);

    // GetInstance() should be called here for all service factories.  This
    // will cause the constructor of the class to register itself to the
    // dependency manager.
    {
        SpellcheckServiceFactory::GetInstance();
    }

    // Register this context with the dependency manager.
    auto dependencyManager = BrowserContextDependencyManager::GetInstance();
    dependencyManager->CreateBrowserContextServices(this);

    // Register our preference registry to the dependency manager.
    dependencyManager->RegisterProfilePrefsForServices(this, d_prefRegistry.get());

    // Initialize the browser context.  During this initialization, the
    // context will ask the dependency manager to register profile
    // preferences for all services associated with this context.
    content::BrowserContext::Initialize(this, base::FilePath());
    
    // Create an instance of SpellcheckService for this browser context.
    // The SpellcheckService constructor perform lookups of spellcheck
    // related preferences from the preference service.  For this reason,
    // it is important to call it after content::BrowerContext::Initialize().
    SpellcheckServiceFactory::GetForContext(this);

    // GetForContext(this) should be called here for all service factories.
    // This will create an instance of the service for this context.  It's
    // possible for the service to do lookups of its preference keys in the
    // preference service.  For this reason, it is important to call this
    // after content::BrowserContext::Initialize().
    {
    }

    d_proxyConfig = std::make_unique<net::ProxyConfig>();
    d_proxyConfig->proxy_rules().type =
        net::ProxyConfig::ProxyRules::TYPE_PROXY_PER_SCHEME;
}

BrowserContextImpl::~BrowserContextImpl()
{
    DCHECK(content::BrowserThread::CurrentlyOn(content::BrowserThread::UI));
    DCHECK(0 == d_numWebViews);
    DCHECK(!d_isDestroyed);

    if (d_devToolsServerLaunched) {
        DevToolsManagerDelegateImpl::StopHttpHandler();
        d_devToolsServerLaunched = false;
        g_devToolsServerLaunched = false;
    }

    BrowserContextDependencyManager::GetInstance()->DestroyBrowserContextServices(this);

    d_userPrefs = 0;
    d_prefRegistry = 0;

    content::BrowserThread::DeleteSoon(content::BrowserThread::UI,
                                       FROM_HERE,
                                       d_prefService.release());

    if (d_resourceContext.get()) {
        content::BrowserThread::DeleteSoon(content::BrowserThread::IO,
                                           FROM_HERE,
                                           d_resourceContext.release());
    }

    if (d_isOffTheRecord) {
        // Delete the temporary directory that we created in the constructor.

        // allow IO during deletion of temporary directory
        base::ThreadRestrictions::ScopedAllowIO allowIO;
        DCHECK(base::PathExists(d_requestContextGetter->path()));
        base::DeleteFile(d_requestContextGetter->path(), true);
    }

    d_requestContextGetter = 0;
    d_isDestroyed = true;

    ShutdownStoragePartitions();
}

URLRequestContextGetterImpl* BrowserContextImpl::requestContextGetter() const
{
    DCHECK(!d_isDestroyed);
    return d_requestContextGetter.get();
}

void BrowserContextImpl::incrementWebViewCount()
{
    DCHECK(content::BrowserThread::CurrentlyOn(content::BrowserThread::UI));
    DCHECK(!d_isDestroyed);
    ++d_numWebViews;
}

void BrowserContextImpl::decrementWebViewCount()
{
    DCHECK(content::BrowserThread::CurrentlyOn(content::BrowserThread::UI));
    DCHECK(0 < d_numWebViews);
    DCHECK(!d_isDestroyed);
    --d_numWebViews;
}

void BrowserContextImpl::launchDevToolsServerIfNecessary()
{
    if (!d_devToolsServerLaunched && !g_devToolsServerLaunched) {
        // Start the DevTools server.  The browser context is provided so that
        // it can extract the profile directory from it.  If the context does
        // have an associated profile directory, the DevTools agent host
        // writes the HTTP server port number into well known file.  Telemetry
        // can pick up the port number from this file and establish a
        // connection to the DevTools server.
        d_devToolsServerLaunched = true;

        // The DevTools server is only launched for the first browser context
        // in the process.
        g_devToolsServerLaunched = true;
        DevToolsManagerDelegateImpl::StartHttpHandler(this);
    }
}

// Profile overrides
void BrowserContextImpl::destroy()
{
    // This is a no-op because BrowserContextImplManager needs to keep the
    // BrowserContextImpl objects alive until Toolkit is destroyed.
}

String BrowserContextImpl::createHostChannel(unsigned int     pid,
                                             bool             isolated,
                                             const StringRef& profileDir)
{
    // TODO(imran): use toolkit to create host channel for now.
    return String();
}

String BrowserContextImpl::registerNativeViewForStreaming(NativeView view)
{
    std::string media_id =
        DesktopStreamsRegistry::RegisterNativeViewForStreaming(view);
    return String(media_id);
}

String BrowserContextImpl::registerScreenForStreaming(NativeScreen screen)
{
    std::string media_id =
        DesktopStreamsRegistry::RegisterScreenForStreaming(screen);
    return String(media_id);
}

void BrowserContextImpl::createWebView(
    WebViewDelegate            *delegate,
    const WebViewCreateParams&  params)
{
    DCHECK(Statics::isInApplicationMainThread());
    DCHECK(Statics::isOriginalThreadMode());

    int hostId;
    BrowserContextImpl *context;
    ProcessHostImpl::getHostId(&hostId, &context, params.rendererAffinity());

    WebViewProperties properties;

    properties.takeKeyboardFocusOnMouseDown =
        params.takeKeyboardFocusOnMouseDown();
    properties.takeLogicalFocusOnMouseDown =
        params.takeLogicalFocusOnMouseDown();
    properties.activateWindowOnMouseDown =
        params.activateWindowOnMouseDown();
    properties.domPasteEnabled =
        params.domPasteEnabled();
    properties.javascriptCanAccessClipboard =
        params.javascriptCanAccessClipboard();
    properties.rerouteMouseWheelToAnyRelatedWindow =
        params.rerouteMouseWheelToAnyRelatedWindow();

    WebView *webView =
        new WebViewImpl(delegate,                  // delegate
                        0,                         // parent window
                        context? context: this,    // browser context
                        hostId,                    // host affinity
                        false,                     // initially visible
                        false,                     // rendererUI
                        properties);               // properties

    delegate->created(webView);
}

static net::ProxyServer makeServer(ProxyType          type,
                                   const std::string& host,
                                   int                port)
{
    net::ProxyServer::Scheme scheme = net::ProxyServer::SCHEME_INVALID;
    switch (type) {
    case ProxyType::kDirect:
        scheme = net::ProxyServer::SCHEME_DIRECT;
        break;
    case ProxyType::kHTTP:
        scheme = net::ProxyServer::SCHEME_HTTP;
        break;
    case ProxyType::kSOCKS4:
        scheme = net::ProxyServer::SCHEME_SOCKS4;
        break;
    case ProxyType::kSOCKS5:
        scheme = net::ProxyServer::SCHEME_SOCKS5;
        break;
    case ProxyType::kHTTPS:
        scheme = net::ProxyServer::SCHEME_HTTPS;
        break;
    }

    DCHECK(net::ProxyServer::SCHEME_INVALID != scheme);
    DCHECK(0 < port);

    return net::ProxyServer(scheme, net::HostPortPair(host, port));
}

void BrowserContextImpl::addHttpProxy(ProxyType        type,
                                      const StringRef& host,
                                      int              port)
{
    DCHECK(content::BrowserThread::CurrentlyOn(content::BrowserThread::UI));
    DCHECK(!d_isDestroyed);

    d_proxyConfig->proxy_rules().proxies_for_http.AddProxyServer(
        makeServer(type, std::string(host.data(), host.size()), port));

    d_requestContextGetter->setProxyConfig(*d_proxyConfig);
}

void BrowserContextImpl::addHttpsProxy(ProxyType        type,
                                       const StringRef& host,
                                       int              port)
{
    DCHECK(content::BrowserThread::CurrentlyOn(content::BrowserThread::UI));
    DCHECK(!d_isDestroyed);

    d_proxyConfig->proxy_rules().proxies_for_https.AddProxyServer(
        makeServer(type, std::string(host.data(), host.size()), port));

    d_requestContextGetter->setProxyConfig(*d_proxyConfig);
}

void BrowserContextImpl::addFtpProxy(ProxyType        type,
                                     const StringRef& host,
                                     int              port)
{
    DCHECK(content::BrowserThread::CurrentlyOn(content::BrowserThread::UI));
    DCHECK(!d_isDestroyed);

    d_proxyConfig->proxy_rules().proxies_for_ftp.AddProxyServer(
        makeServer(type, std::string(host.data(), host.size()), port));

    d_requestContextGetter->setProxyConfig(*d_proxyConfig);
}

void BrowserContextImpl::addFallbackProxy(ProxyType        type,
                                          const StringRef& host,
                                          int              port)
{
    DCHECK(content::BrowserThread::CurrentlyOn(content::BrowserThread::UI));
    DCHECK(!d_isDestroyed);

    d_proxyConfig->proxy_rules().fallback_proxies.AddProxyServer(
        makeServer(type, std::string(host.data(), host.size()), port));

    d_requestContextGetter->setProxyConfig(*d_proxyConfig);
}

void BrowserContextImpl::clearHttpProxies()
{
    DCHECK(content::BrowserThread::CurrentlyOn(content::BrowserThread::UI));
    DCHECK(!d_isDestroyed);

    d_proxyConfig->proxy_rules().proxies_for_http.Clear();
    d_requestContextGetter->setProxyConfig(*d_proxyConfig);
}

void BrowserContextImpl::clearHttpsProxies()
{
    DCHECK(content::BrowserThread::CurrentlyOn(content::BrowserThread::UI));
    DCHECK(!d_isDestroyed);

    d_proxyConfig->proxy_rules().proxies_for_https.Clear();
    d_requestContextGetter->setProxyConfig(*d_proxyConfig);
}

void BrowserContextImpl::clearFtpProxies()
{
    DCHECK(content::BrowserThread::CurrentlyOn(content::BrowserThread::UI));
    DCHECK(!d_isDestroyed);

    d_proxyConfig->proxy_rules().proxies_for_ftp.Clear();
    d_requestContextGetter->setProxyConfig(*d_proxyConfig);
}

void BrowserContextImpl::clearFallbackProxies()
{
    DCHECK(content::BrowserThread::CurrentlyOn(content::BrowserThread::UI));
    DCHECK(!d_isDestroyed);

    d_proxyConfig->proxy_rules().fallback_proxies.Clear();
    d_requestContextGetter->setProxyConfig(*d_proxyConfig);
}

void BrowserContextImpl::addBypassRule(const StringRef& rule)
{
    DCHECK(content::BrowserThread::CurrentlyOn(content::BrowserThread::UI));
    DCHECK(!d_isDestroyed);

    d_proxyConfig->proxy_rules().bypass_rules.AddRuleFromString(
            std::string(rule.data(), rule.size()));
    d_requestContextGetter->setProxyConfig(*d_proxyConfig);
}

void BrowserContextImpl::clearBypassRules()
{
    DCHECK(content::BrowserThread::CurrentlyOn(content::BrowserThread::UI));
    DCHECK(!d_isDestroyed);

    d_proxyConfig->proxy_rules().bypass_rules.Clear();
    d_requestContextGetter->setProxyConfig(*d_proxyConfig);
}


void BrowserContextImpl::clearWebCache()
{
    DCHECK(content::BrowserThread::CurrentlyOn(content::BrowserThread::UI));
    DCHECK(!d_isDestroyed);

    content::RenderProcessHost::ClearWebCacheOnAllRenderers();
}

void BrowserContextImpl::setPacUrl(const StringRef& url)
{
    DCHECK(content::BrowserThread::CurrentlyOn(content::BrowserThread::UI));
    DCHECK(!d_isDestroyed);

    d_proxyConfig->set_pac_url(GURL(std::string(url.data(), url.size())));
    d_requestContextGetter->setProxyConfig(*d_proxyConfig);
}

<<<<<<< HEAD
void BrowserContextImpl::setDefaultPrinter(const StringRef& name)
{
    printing::PrintWebViewHelper::UseDefaultPrintSettings();
    printing::PrintBackend::SetUserDefaultPrinterName(
            std::string(name.data(), name.size()));
}

void BrowserContextImpl::dumpDiagnostics(DiagnosticInfoType type,
                                         const StringRef&   path)
{
    if (DiagnosticInfoType::GPU == type) {
        DumpGpuInfo(std::string(path.data(), path.size()));
    }
}

=======
>>>>>>> c92189d4
void BrowserContextImpl::enableSpellCheck(bool enabled)
{
    DCHECK(content::BrowserThread::CurrentlyOn(content::BrowserThread::UI));
    DCHECK(!d_isDestroyed);

    PrefService *prefs = user_prefs::UserPrefs::Get(this);
<<<<<<< HEAD
    bool wasEnabled = prefs->GetBoolean(spellcheck::prefs::kEnableSpellcheck);

    prefs->SetBoolean(spellcheck::prefs::kEnableSpellcheck, enabled);

    if (!wasEnabled && enabled) {
        // Ensure the spellcheck service is created for this context if we just
        // turned it on.
        SpellcheckServiceFactory::GetForContext(this);
    }
=======
    prefs->SetBoolean(spellcheck::prefs::kEnableSpellcheck, enabled);
>>>>>>> c92189d4
}

void BrowserContextImpl::setLanguages(const StringRef *languages,
                                      size_t           numLanguages)
{
    DCHECK(content::BrowserThread::CurrentlyOn(content::BrowserThread::UI));
    DCHECK(!d_isDestroyed);

    PrefService* prefs = user_prefs::UserPrefs::Get(this);
    base::ListValue languageList;

    for (size_t i = 0; i < numLanguages; ++i) {
        languageList.AppendString(languages[i].toStdString());
    }
    prefs->Set(spellcheck::prefs::kSpellCheckDictionaries, languageList);
}

void BrowserContextImpl::addCustomWords(const StringRef *words,
                                        size_t           numWords)
{
    std::vector<base::StringPiece> wordsVector(numWords);
    for (size_t i = 0; i < numWords; ++i) {
        wordsVector[i].set(words[i].data(), words[i].length());
    }
    content::SpellcheckData::FromContext(this)->AdjustCustomWords(
        wordsVector,
        std::vector<base::StringPiece>());
}

void BrowserContextImpl::removeCustomWords(const StringRef *words,
                                           size_t           numWords)
{
    std::vector<base::StringPiece> wordsVector(numWords);
    for (size_t i = 0; i < numWords; ++i) {
        wordsVector[i].set(words[i].data(), words[i].length());
    }
    content::SpellcheckData::FromContext(this)->AdjustCustomWords(
        std::vector<base::StringPiece>(),
        wordsVector);
}

// content::BrowserContext overrides
std::unique_ptr<content::ZoomLevelDelegate>
BrowserContextImpl::CreateZoomLevelDelegate(
        const base::FilePath& partition_path)
{
    return std::unique_ptr<content::ZoomLevelDelegate>();
}

base::FilePath BrowserContextImpl::GetPath() const
{
    DCHECK(!d_isDestroyed);
    return d_requestContextGetter->path();
}

bool BrowserContextImpl::IsOffTheRecord() const
{
    DCHECK(!d_isDestroyed);
    return d_isOffTheRecord;
}

content::ResourceContext* BrowserContextImpl::GetResourceContext()
{
    DCHECK(content::BrowserThread::CurrentlyOn(content::BrowserThread::UI));
    DCHECK(!d_isDestroyed);

    if (!d_resourceContext.get()) {
        d_resourceContext.reset(
            new ResourceContextImpl(d_requestContextGetter.get()));
    }
    return d_resourceContext.get();
}

content::DownloadManagerDelegate*
BrowserContextImpl::GetDownloadManagerDelegate()
{
    return nullptr;
}

content::BrowserPluginGuestManager *BrowserContextImpl::GetGuestManager()
{
    return nullptr;
}

storage::SpecialStoragePolicy *BrowserContextImpl::GetSpecialStoragePolicy()
{
    return nullptr;
}

content::PushMessagingService *BrowserContextImpl::GetPushMessagingService()
{
    return nullptr;
}

content::SSLHostStateDelegate *BrowserContextImpl::GetSSLHostStateDelegate()
{
    return nullptr;
}

bool BrowserContextImpl::AllowDictionaryDownloads()
{
    return false;
}

content::PermissionManager *BrowserContextImpl::GetPermissionManager()
{
    return nullptr;
}

content::BackgroundSyncController*
BrowserContextImpl::GetBackgroundSyncController()
{
    return nullptr;
}

net::URLRequestContextGetter* BrowserContextImpl::CreateRequestContext(
    content::ProtocolHandlerMap* protocol_handlers,
    content::URLRequestInterceptorScopedVector request_interceptors)
{
    requestContextGetter()->setProtocolHandlers(
            protocol_handlers, std::move(request_interceptors));
    return requestContextGetter();
}

net::URLRequestContextGetter*
BrowserContextImpl::CreateRequestContextForStoragePartition(
    const base::FilePath& partition_path,
    bool in_memory,
    content::ProtocolHandlerMap* protocol_handlers,
    content::URLRequestInterceptorScopedVector request_interceptors)
{
    return nullptr;
}

net::URLRequestContextGetter* BrowserContextImpl::CreateMediaRequestContext()
{
    return requestContextGetter();
}

net::URLRequestContextGetter*
BrowserContextImpl::CreateMediaRequestContextForStoragePartition(
      const base::FilePath& partition_path, bool in_memory)
{
    return nullptr;
}

content::FontCollection* BrowserContextImpl::GetFontCollection()
{
	return FontCollectionImpl::GetCurrent();
}

}  // close namespace blpwtk2

// vim: ts=4 et
<|MERGE_RESOLUTION|>--- conflicted
+++ resolved
@@ -97,8 +97,6 @@
     d_requestContextGetter =
         new URLRequestContextGetterImpl(path, false, false);
 
-    content::SpellcheckData::CreateForContext(this);
-
     {
         // Initialize prefs for this context.
         d_prefRegistry = new user_prefs::PrefRegistrySyncable();
@@ -464,7 +462,6 @@
     d_requestContextGetter->setProxyConfig(*d_proxyConfig);
 }
 
-<<<<<<< HEAD
 void BrowserContextImpl::setDefaultPrinter(const StringRef& name)
 {
     printing::PrintWebViewHelper::UseDefaultPrintSettings();
@@ -480,27 +477,13 @@
     }
 }
 
-=======
->>>>>>> c92189d4
 void BrowserContextImpl::enableSpellCheck(bool enabled)
 {
     DCHECK(content::BrowserThread::CurrentlyOn(content::BrowserThread::UI));
     DCHECK(!d_isDestroyed);
 
     PrefService *prefs = user_prefs::UserPrefs::Get(this);
-<<<<<<< HEAD
-    bool wasEnabled = prefs->GetBoolean(spellcheck::prefs::kEnableSpellcheck);
-
     prefs->SetBoolean(spellcheck::prefs::kEnableSpellcheck, enabled);
-
-    if (!wasEnabled && enabled) {
-        // Ensure the spellcheck service is created for this context if we just
-        // turned it on.
-        SpellcheckServiceFactory::GetForContext(this);
-    }
-=======
-    prefs->SetBoolean(spellcheck::prefs::kEnableSpellcheck, enabled);
->>>>>>> c92189d4
 }
 
 void BrowserContextImpl::setLanguages(const StringRef *languages,
