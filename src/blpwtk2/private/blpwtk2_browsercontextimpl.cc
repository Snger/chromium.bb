/*
 * Copyright (C) 2013 Bloomberg Finance L.P.
 *
 * Permission is hereby granted, free of charge, to any person obtaining a copy
 * of this software and associated documentation files (the "Software"), to
 * deal in the Software without restriction, including without limitation the
 * rights to use, copy, modify, merge, publish, distribute, sublicense, and/or
 * sell copies of the Software, and to permit persons to whom the Software is
 * furnished to do so, subject to the following conditions:
 *
 * The above copyright notice and this permission notice shall be included in
 * all copies or substantial portions of the Software.
 *
 * THE SOFTWARE IS PROVIDED "AS IS," WITHOUT WARRANTY OF ANY KIND, EXPRESS OR
 * IMPLIED, INCLUDING BUT NOT LIMITED TO THE WARRANTIES OF MERCHANTABILITY,
 * FITNESS FOR A PARTICULAR PURPOSE AND NONINFRINGEMENT. IN NO EVENT SHALL THE
 * AUTHORS OR COPYRIGHT HOLDERS BE LIABLE FOR ANY CLAIM, DAMAGES OR OTHER
 * LIABILITY, WHETHER IN AN ACTION OF CONTRACT, TORT OR OTHERWISE, ARISING
 * FROM, OUT OF OR IN CONNECTION WITH THE SOFTWARE OR THE USE OR OTHER DEALINGS
 * IN THE SOFTWARE.
 */

#include <blpwtk2_browsercontextimpl.h>

#include <blpwtk2_desktopstreamsregistry.h>
#include <blpwtk2_devtoolsmanagerdelegateimpl.h>
#include <blpwtk2_fontcollectionimpl.h>
#include <blpwtk2_processhostimpl.h>
#include <blpwtk2_resourcecontextimpl.h>
#include <blpwtk2_statics.h>
#include <blpwtk2_stringref.h>
#include <blpwtk2_urlrequestcontextgetterimpl.h>
#include <blpwtk2_webviewimpl.h>
#include <blpwtk2_webviewdelegate.h>
#include <blpwtk2_webviewproperties.h>
#include <blpwtk2_utility.h>

#include <base/files/file_path.h>
#include <base/files/file_util.h>
#include <base/logging.h>  // for CHECK
#include <components/prefs/pref_service_factory.h>
#include <components/prefs/pref_service.h>
#include <base/threading/thread_restrictions.h>
#include <chrome/browser/spellchecker/spellcheck_factory.h>
#include <chrome/common/pref_names.h>
#include <components/spellcheck/common/spellcheck_common.h>
#include <components/spellcheck/browser/pref_names.h>
#include <content/public/browser/browser_thread.h>
#include <content/public/browser/render_process_host.h>
#include <content/public/browser/spellcheck_data.h>
#include <content/public/browser/storage_partition.h>
#include <components/keyed_service/content/browser_context_dependency_manager.h>
#include <components/pref_registry/pref_registry_syncable.h>
#include <components/user_prefs/user_prefs.h>
#include <components/printing/renderer/print_web_view_helper.h>
#include <net/proxy/proxy_config.h>
#include <printing/backend/print_backend.h>

namespace blpwtk2 {
namespace {
bool g_devToolsServerLaunched;
}


                        // ------------------------
                        // class BrowserContextImpl
                        // ------------------------

BrowserContextImpl::BrowserContextImpl(const std::string& dataDir)
    : d_numWebViews(0)
    , d_isDestroyed(false)
    , d_devToolsServerLaunched(false)
    , d_isOffTheRecord(dataDir.empty())
{
    base::FilePath path;

    if (!d_isOffTheRecord) {
        // allow IO during creation of data directory
        base::ThreadRestrictions::ScopedAllowIO allowIO;

        path = base::FilePath::FromUTF8Unsafe(dataDir);
        if (!base::PathExists(path)) {
            base::CreateDirectory(path);
        }
    }
    else {
        // It seems that even incognito browser contexts need to return a
        // valid data path.  Not providing one causes a DCHECK failure in
        // fileapi::DeviceMediaAsyncFileUtil::Create.
        // For now, just create a temporary directory for this.

        // allow IO during creation of temporary directory
        base::ThreadRestrictions::ScopedAllowIO allowIO;
        base::CreateNewTempDirectory(L"blpwtk2_", &path);
    }

    d_requestContextGetter =
        new URLRequestContextGetterImpl(path, false, false);

    {
        // Initialize prefs for this context.
        d_prefRegistry = new user_prefs::PrefRegistrySyncable();
        d_userPrefs = new PrefStore();

        PrefServiceFactory factory;
        factory.set_user_prefs(d_userPrefs);
        d_prefService = factory.Create(d_prefRegistry.get());
        user_prefs::UserPrefs::Set(this, d_prefService.get());
<<<<<<< HEAD
        d_prefRegistry->RegisterBooleanPref(prefs::kPrintingEnabled, true);
    }

    content::SpellcheckData::CreateForContext(this);

    SpellcheckServiceFactory::GetInstance();  // This needs to be initialized before
                                              // calling CreateBrowserContextServices.

=======

    }

    // GetInstance() should be called here for all service factories.  This
    // will cause the constructor of the class to register itself to the
    // dependency manager.
    {
    }

    // Register this context with the dependency manager.
>>>>>>> 4f45f566
    auto dependencyManager = BrowserContextDependencyManager::GetInstance();
    dependencyManager->CreateBrowserContextServices(this);

    // Register our preference registry to the dependency manager.
    dependencyManager->RegisterProfilePrefsForServices(this, d_prefRegistry.get());

    // Initialize the browser context.  During this initialization, the
    // context will ask the dependency manager to register profile
    // preferences for all services associated with this context.
    content::BrowserContext::Initialize(this, base::FilePath());

    // GetForContext(this) should be called here for all service factories.
    // This will create an instance of the service for this context.  It's
    // possible for the service to do lookups of its preference keys in the
    // preference service.  For this reason, it is important to call this
    // after content::BrowserContext::Initialize().
    {
    }

    d_proxyConfig = std::make_unique<net::ProxyConfig>();
    d_proxyConfig->proxy_rules().type =
        net::ProxyConfig::ProxyRules::TYPE_PROXY_PER_SCHEME;
}

BrowserContextImpl::~BrowserContextImpl()
{
    DCHECK(content::BrowserThread::CurrentlyOn(content::BrowserThread::UI));
    DCHECK(0 == d_numWebViews);
    DCHECK(!d_isDestroyed);

    if (d_devToolsServerLaunched) {
        DevToolsManagerDelegateImpl::StopHttpHandler();
        d_devToolsServerLaunched = false;
        g_devToolsServerLaunched = false;
    }

    BrowserContextDependencyManager::GetInstance()->DestroyBrowserContextServices(this);

    d_userPrefs = 0;
    d_prefRegistry = 0;

    content::BrowserThread::DeleteSoon(content::BrowserThread::UI,
                                       FROM_HERE,
                                       d_prefService.release());

    if (d_resourceContext.get()) {
        content::BrowserThread::DeleteSoon(content::BrowserThread::IO,
                                           FROM_HERE,
                                           d_resourceContext.release());
    }

    if (d_isOffTheRecord) {
        // Delete the temporary directory that we created in the constructor.

        // allow IO during deletion of temporary directory
        base::ThreadRestrictions::ScopedAllowIO allowIO;
        DCHECK(base::PathExists(d_requestContextGetter->path()));
        base::DeleteFile(d_requestContextGetter->path(), true);
    }

    d_requestContextGetter = 0;
    d_isDestroyed = true;

    ShutdownStoragePartitions();
}

URLRequestContextGetterImpl* BrowserContextImpl::requestContextGetter() const
{
    DCHECK(!d_isDestroyed);
    return d_requestContextGetter.get();
}

void BrowserContextImpl::incrementWebViewCount()
{
    DCHECK(content::BrowserThread::CurrentlyOn(content::BrowserThread::UI));
    DCHECK(!d_isDestroyed);
    ++d_numWebViews;
}

void BrowserContextImpl::decrementWebViewCount()
{
    DCHECK(content::BrowserThread::CurrentlyOn(content::BrowserThread::UI));
    DCHECK(0 < d_numWebViews);
    DCHECK(!d_isDestroyed);
    --d_numWebViews;
}

void BrowserContextImpl::launchDevToolsServerIfNecessary()
{
    if (!d_devToolsServerLaunched && !g_devToolsServerLaunched) {
        // Start the DevTools server.  The browser context is provided so that
        // it can extract the profile directory from it.  If the context does
        // have an associated profile directory, the DevTools agent host
        // writes the HTTP server port number into well known file.  Telemetry
        // can pick up the port number from this file and establish a
        // connection to the DevTools server.
        d_devToolsServerLaunched = true;

        // The DevTools server is only launched for the first browser context
        // in the process.
        g_devToolsServerLaunched = true;
        DevToolsManagerDelegateImpl::StartHttpHandler(this);
    }
}

// Profile overrides
void BrowserContextImpl::destroy()
{
    // This is a no-op because BrowserContextImplManager needs to keep the
    // BrowserContextImpl objects alive until Toolkit is destroyed.
}

String BrowserContextImpl::createHostChannel(unsigned int     pid,
                                             bool             isolated,
                                             const StringRef& profileDir)
{
    // TODO(imran): use toolkit to create host channel for now.
    return String();
}

String BrowserContextImpl::registerNativeViewForStreaming(NativeView view)
{
    std::string media_id =
        DesktopStreamsRegistry::RegisterNativeViewForStreaming(view);
    return String(media_id);
}

String BrowserContextImpl::registerScreenForStreaming(NativeScreen screen)
{
    std::string media_id =
        DesktopStreamsRegistry::RegisterScreenForStreaming(screen);
    return String(media_id);
}

void BrowserContextImpl::createWebView(
    WebViewDelegate            *delegate,
    const WebViewCreateParams&  params)
{
    DCHECK(Statics::isInApplicationMainThread());
    DCHECK(Statics::isOriginalThreadMode());

    int hostId;
    BrowserContextImpl *context;
    ProcessHostImpl::getHostId(&hostId, &context, params.rendererAffinity());

    WebViewProperties properties;

    properties.takeKeyboardFocusOnMouseDown =
        params.takeKeyboardFocusOnMouseDown();
    properties.takeLogicalFocusOnMouseDown =
        params.takeLogicalFocusOnMouseDown();
    properties.activateWindowOnMouseDown =
        params.activateWindowOnMouseDown();
    properties.domPasteEnabled =
        params.domPasteEnabled();
    properties.javascriptCanAccessClipboard =
        params.javascriptCanAccessClipboard();
    properties.rerouteMouseWheelToAnyRelatedWindow =
        params.rerouteMouseWheelToAnyRelatedWindow();

    WebView *webView =
        new WebViewImpl(delegate,                  // delegate
                        0,                         // parent window
                        context? context: this,    // browser context
                        hostId,                    // host affinity
                        false,                     // initially visible
                        false,                     // rendererUI
                        properties);               // properties

    delegate->created(webView);
}

static net::ProxyServer makeServer(ProxyType          type,
                                   const std::string& host,
                                   int                port)
{
    net::ProxyServer::Scheme scheme = net::ProxyServer::SCHEME_INVALID;
    switch (type) {
    case ProxyType::kDirect:
        scheme = net::ProxyServer::SCHEME_DIRECT;
        break;
    case ProxyType::kHTTP:
        scheme = net::ProxyServer::SCHEME_HTTP;
        break;
    case ProxyType::kSOCKS4:
        scheme = net::ProxyServer::SCHEME_SOCKS4;
        break;
    case ProxyType::kSOCKS5:
        scheme = net::ProxyServer::SCHEME_SOCKS5;
        break;
    case ProxyType::kHTTPS:
        scheme = net::ProxyServer::SCHEME_HTTPS;
        break;
    }

    DCHECK(net::ProxyServer::SCHEME_INVALID != scheme);
    DCHECK(0 < port);

    return net::ProxyServer(scheme, net::HostPortPair(host, port));
}

void BrowserContextImpl::addHttpProxy(ProxyType        type,
                                      const StringRef& host,
                                      int              port)
{
    DCHECK(content::BrowserThread::CurrentlyOn(content::BrowserThread::UI));
    DCHECK(!d_isDestroyed);

    d_proxyConfig->proxy_rules().proxies_for_http.AddProxyServer(
        makeServer(type, std::string(host.data(), host.size()), port));

    d_requestContextGetter->setProxyConfig(*d_proxyConfig);
}

void BrowserContextImpl::addHttpsProxy(ProxyType        type,
                                       const StringRef& host,
                                       int              port)
{
    DCHECK(content::BrowserThread::CurrentlyOn(content::BrowserThread::UI));
    DCHECK(!d_isDestroyed);

    d_proxyConfig->proxy_rules().proxies_for_https.AddProxyServer(
        makeServer(type, std::string(host.data(), host.size()), port));

    d_requestContextGetter->setProxyConfig(*d_proxyConfig);
}

void BrowserContextImpl::addFtpProxy(ProxyType        type,
                                     const StringRef& host,
                                     int              port)
{
    DCHECK(content::BrowserThread::CurrentlyOn(content::BrowserThread::UI));
    DCHECK(!d_isDestroyed);

    d_proxyConfig->proxy_rules().proxies_for_ftp.AddProxyServer(
        makeServer(type, std::string(host.data(), host.size()), port));

    d_requestContextGetter->setProxyConfig(*d_proxyConfig);
}

void BrowserContextImpl::addFallbackProxy(ProxyType        type,
                                          const StringRef& host,
                                          int              port)
{
    DCHECK(content::BrowserThread::CurrentlyOn(content::BrowserThread::UI));
    DCHECK(!d_isDestroyed);

    d_proxyConfig->proxy_rules().fallback_proxies.AddProxyServer(
        makeServer(type, std::string(host.data(), host.size()), port));

    d_requestContextGetter->setProxyConfig(*d_proxyConfig);
}

void BrowserContextImpl::clearHttpProxies()
{
    DCHECK(content::BrowserThread::CurrentlyOn(content::BrowserThread::UI));
    DCHECK(!d_isDestroyed);

    d_proxyConfig->proxy_rules().proxies_for_http.Clear();
    d_requestContextGetter->setProxyConfig(*d_proxyConfig);
}

void BrowserContextImpl::clearHttpsProxies()
{
    DCHECK(content::BrowserThread::CurrentlyOn(content::BrowserThread::UI));
    DCHECK(!d_isDestroyed);

    d_proxyConfig->proxy_rules().proxies_for_https.Clear();
    d_requestContextGetter->setProxyConfig(*d_proxyConfig);
}

void BrowserContextImpl::clearFtpProxies()
{
    DCHECK(content::BrowserThread::CurrentlyOn(content::BrowserThread::UI));
    DCHECK(!d_isDestroyed);

    d_proxyConfig->proxy_rules().proxies_for_ftp.Clear();
    d_requestContextGetter->setProxyConfig(*d_proxyConfig);
}

void BrowserContextImpl::clearFallbackProxies()
{
    DCHECK(content::BrowserThread::CurrentlyOn(content::BrowserThread::UI));
    DCHECK(!d_isDestroyed);

    d_proxyConfig->proxy_rules().fallback_proxies.Clear();
    d_requestContextGetter->setProxyConfig(*d_proxyConfig);
}

void BrowserContextImpl::addBypassRule(const StringRef& rule)
{
    DCHECK(content::BrowserThread::CurrentlyOn(content::BrowserThread::UI));
    DCHECK(!d_isDestroyed);

    d_proxyConfig->proxy_rules().bypass_rules.AddRuleFromString(
            std::string(rule.data(), rule.size()));
    d_requestContextGetter->setProxyConfig(*d_proxyConfig);
}

void BrowserContextImpl::clearBypassRules()
{
    DCHECK(content::BrowserThread::CurrentlyOn(content::BrowserThread::UI));
    DCHECK(!d_isDestroyed);

    d_proxyConfig->proxy_rules().bypass_rules.Clear();
    d_requestContextGetter->setProxyConfig(*d_proxyConfig);
}


void BrowserContextImpl::clearWebCache()
{
    DCHECK(content::BrowserThread::CurrentlyOn(content::BrowserThread::UI));
    DCHECK(!d_isDestroyed);

    content::RenderProcessHost::ClearWebCacheOnAllRenderers();
}

void BrowserContextImpl::setPacUrl(const StringRef& url)
{
    DCHECK(content::BrowserThread::CurrentlyOn(content::BrowserThread::UI));
    DCHECK(!d_isDestroyed);

    d_proxyConfig->set_pac_url(GURL(std::string(url.data(), url.size())));
    d_requestContextGetter->setProxyConfig(*d_proxyConfig);
}

void BrowserContextImpl::setDefaultPrinter(const StringRef& name)
{
    printing::PrintWebViewHelper::UseDefaultPrintSettings();
    printing::PrintBackend::SetUserDefaultPrinterName(
            std::string(name.data(), name.size()));
}

void BrowserContextImpl::dumpDiagnostics(DiagnosticInfoType type,
                                         const StringRef&   path)
{
    if (DiagnosticInfoType::GPU == type) {
        DumpGpuInfo(std::string(path.data(), path.size()));
    }
}

void BrowserContextImpl::enableSpellCheck(bool enabled)
{
    DCHECK(content::BrowserThread::CurrentlyOn(content::BrowserThread::UI));
    DCHECK(!d_isDestroyed);

    PrefService *prefs = user_prefs::UserPrefs::Get(this);
    bool wasEnabled = prefs->GetBoolean(spellcheck::prefs::kEnableSpellcheck);

    prefs->SetBoolean(spellcheck::prefs::kEnableSpellcheck, enabled);

    if (!wasEnabled && enabled) {
        // Ensure the spellcheck service is created for this context if we just
        // turned it on.
        SpellcheckServiceFactory::GetForContext(this);
    }
}

void BrowserContextImpl::setLanguages(const StringRef *languages,
                                      size_t           numLanguages)
{
    DCHECK(content::BrowserThread::CurrentlyOn(content::BrowserThread::UI));
    DCHECK(!d_isDestroyed);

    PrefService* prefs = user_prefs::UserPrefs::Get(this);
    base::ListValue languageList;

    for (size_t i = 0; i < numLanguages; ++i) {
        languageList.AppendString(languages[i].toStdString());
    }
    prefs->Set(spellcheck::prefs::kSpellCheckDictionaries, languageList);
}

void BrowserContextImpl::addCustomWords(const StringRef *words,
                                        size_t           numWords)
{
    std::vector<base::StringPiece> wordsVector(numWords);
    for (size_t i = 0; i < numWords; ++i) {
        wordsVector[i].set(words[i].data(), words[i].length());
    }
    content::SpellcheckData::FromContext(this)->AdjustCustomWords(
        wordsVector,
        std::vector<base::StringPiece>());
}

void BrowserContextImpl::removeCustomWords(const StringRef *words,
                                           size_t           numWords)
{
    std::vector<base::StringPiece> wordsVector(numWords);
    for (size_t i = 0; i < numWords; ++i) {
        wordsVector[i].set(words[i].data(), words[i].length());
    }
    content::SpellcheckData::FromContext(this)->AdjustCustomWords(
        std::vector<base::StringPiece>(),
        wordsVector);
}

// content::BrowserContext overrides
std::unique_ptr<content::ZoomLevelDelegate>
BrowserContextImpl::CreateZoomLevelDelegate(
        const base::FilePath& partition_path)
{
    return std::unique_ptr<content::ZoomLevelDelegate>();
}

base::FilePath BrowserContextImpl::GetPath() const
{
    DCHECK(!d_isDestroyed);
    return d_requestContextGetter->path();
}

bool BrowserContextImpl::IsOffTheRecord() const
{
    DCHECK(!d_isDestroyed);
    return d_isOffTheRecord;
}

content::ResourceContext* BrowserContextImpl::GetResourceContext()
{
    DCHECK(content::BrowserThread::CurrentlyOn(content::BrowserThread::UI));
    DCHECK(!d_isDestroyed);

    if (!d_resourceContext.get()) {
        d_resourceContext.reset(
            new ResourceContextImpl(d_requestContextGetter.get()));
    }
    return d_resourceContext.get();
}

content::DownloadManagerDelegate*
BrowserContextImpl::GetDownloadManagerDelegate()
{
    return nullptr;
}

content::BrowserPluginGuestManager *BrowserContextImpl::GetGuestManager()
{
    return nullptr;
}

storage::SpecialStoragePolicy *BrowserContextImpl::GetSpecialStoragePolicy()
{
    return nullptr;
}

content::PushMessagingService *BrowserContextImpl::GetPushMessagingService()
{
    return nullptr;
}

content::SSLHostStateDelegate *BrowserContextImpl::GetSSLHostStateDelegate()
{
    return nullptr;
}

bool BrowserContextImpl::AllowDictionaryDownloads()
{
    return false;
}

content::PermissionManager *BrowserContextImpl::GetPermissionManager()
{
    return nullptr;
}

content::BackgroundSyncController*
BrowserContextImpl::GetBackgroundSyncController()
{
    return nullptr;
}

net::URLRequestContextGetter* BrowserContextImpl::CreateRequestContext(
    content::ProtocolHandlerMap* protocol_handlers,
    content::URLRequestInterceptorScopedVector request_interceptors)
{
    requestContextGetter()->setProtocolHandlers(
            protocol_handlers, std::move(request_interceptors));
    return requestContextGetter();
}

net::URLRequestContextGetter*
BrowserContextImpl::CreateRequestContextForStoragePartition(
    const base::FilePath& partition_path,
    bool in_memory,
    content::ProtocolHandlerMap* protocol_handlers,
    content::URLRequestInterceptorScopedVector request_interceptors)
{
    return nullptr;
}

net::URLRequestContextGetter* BrowserContextImpl::CreateMediaRequestContext()
{
    return requestContextGetter();
}

net::URLRequestContextGetter*
BrowserContextImpl::CreateMediaRequestContextForStoragePartition(
      const base::FilePath& partition_path, bool in_memory)
{
    return nullptr;
}

content::FontCollection* BrowserContextImpl::GetFontCollection()
{
	return FontCollectionImpl::GetCurrent();
}

}  // close namespace blpwtk2

// vim: ts=4 et
<|MERGE_RESOLUTION|>--- conflicted
+++ resolved
@@ -97,6 +97,8 @@
     d_requestContextGetter =
         new URLRequestContextGetterImpl(path, false, false);
 
+    content::SpellcheckData::CreateForContext(this);
+
     {
         // Initialize prefs for this context.
         d_prefRegistry = new user_prefs::PrefRegistrySyncable();
@@ -106,27 +108,18 @@
         factory.set_user_prefs(d_userPrefs);
         d_prefService = factory.Create(d_prefRegistry.get());
         user_prefs::UserPrefs::Set(this, d_prefService.get());
-<<<<<<< HEAD
+
         d_prefRegistry->RegisterBooleanPref(prefs::kPrintingEnabled, true);
-    }
-
-    content::SpellcheckData::CreateForContext(this);
-
-    SpellcheckServiceFactory::GetInstance();  // This needs to be initialized before
-                                              // calling CreateBrowserContextServices.
-
-=======
-
     }
 
     // GetInstance() should be called here for all service factories.  This
     // will cause the constructor of the class to register itself to the
     // dependency manager.
     {
+        SpellcheckServiceFactory::GetInstance();
     }
 
     // Register this context with the dependency manager.
->>>>>>> 4f45f566
     auto dependencyManager = BrowserContextDependencyManager::GetInstance();
     dependencyManager->CreateBrowserContextServices(this);
 
