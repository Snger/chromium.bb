--- conflicted
+++ resolved
@@ -94,14 +94,6 @@
     d_requestContextGetter =
         new URLRequestContextGetterImpl(path, false, false);
 
-<<<<<<< HEAD
-    content::SpellcheckData::CreateForContext(this);
-
-    SpellcheckServiceFactory::GetInstance();  // This needs to be initialized before
-                                              // calling CreateBrowserContextServices.
-
-    BrowserContextDependencyManager::GetInstance()->CreateBrowserContextServices(this);
-=======
     {
         // Initialize prefs for this context.
         d_prefRegistry = new user_prefs::PrefRegistrySyncable();
@@ -114,10 +106,13 @@
 
     }
 
+    content::SpellcheckData::CreateForContext(this);
+
     // GetInstance() should be called here for all service factories.  This
     // will cause the constructor of the class to register itself to the
     // dependency manager.
     {
+        SpellcheckServiceFactory::GetInstance();
     }
 
     // Register this context with the dependency manager.
@@ -130,7 +125,6 @@
     // Initialize the browser context.  During this initialization, the
     // context will ask the dependency manager to register profile
     // preferences for all services associated with this context.
->>>>>>> 4f45f566
     content::BrowserContext::Initialize(this, base::FilePath());
 
     // GetForContext(this) should be called here for all service factories.
