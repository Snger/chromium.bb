/*
 * Copyright (C) 2013 Bloomberg Finance L.P.
 *
 * Permission is hereby granted, free of charge, to any person obtaining a copy
 * of this software and associated documentation files (the "Software"), to
 * deal in the Software without restriction, including without limitation the
 * rights to use, copy, modify, merge, publish, distribute, sublicense, and/or
 * sell copies of the Software, and to permit persons to whom the Software is
 * furnished to do so, subject to the following conditions:
 *
 * The above copyright notice and this permission notice shall be included in
 * all copies or substantial portions of the Software.
 *
 * THE SOFTWARE IS PROVIDED "AS IS," WITHOUT WARRANTY OF ANY KIND, EXPRESS OR
 * IMPLIED, INCLUDING BUT NOT LIMITED TO THE WARRANTIES OF MERCHANTABILITY,
 * FITNESS FOR A PARTICULAR PURPOSE AND NONINFRINGEMENT. IN NO EVENT SHALL THE
 * AUTHORS OR COPYRIGHT HOLDERS BE LIABLE FOR ANY CLAIM, DAMAGES OR OTHER
 * LIABILITY, WHETHER IN AN ACTION OF CONTRACT, TORT OR OTHERWISE, ARISING
 * FROM, OUT OF OR IN CONNECTION WITH THE SOFTWARE OR THE USE OR OTHER DEALINGS
 * IN THE SOFTWARE.
 */

#include <blpwtk2_browsercontextimpl.h>

#include <blpwtk2_desktopstreamsregistry.h>
#include <blpwtk2_devtoolsmanagerdelegateimpl.h>
#include <blpwtk2_fontcollectionimpl.h>
#include <blpwtk2_processhostimpl.h>
#include <blpwtk2_resourcecontextimpl.h>
#include <blpwtk2_statics.h>
#include <blpwtk2_stringref.h>
#include <blpwtk2_urlrequestcontextgetterimpl.h>
#include <blpwtk2_webviewimpl.h>
#include <blpwtk2_webviewdelegate.h>
#include <blpwtk2_webviewproperties.h>
#include <blpwtk2_utility.h>

#include <base/files/file_path.h>
#include <base/files/file_util.h>
#include <base/logging.h>  // for CHECK
#include <components/prefs/pref_service_factory.h>
#include <components/prefs/pref_service.h>
#include <base/threading/thread_restrictions.h>
#include <chrome/browser/spellchecker/spellcheck_factory.h>
#include <chrome/common/pref_names.h>
#include <components/spellcheck/common/spellcheck_common.h>
#include <components/spellcheck/browser/pref_names.h>
#include <content/public/browser/browser_thread.h>
#include <content/public/browser/render_process_host.h>
#include <content/public/browser/spellcheck_data.h>
#include <content/public/browser/storage_partition.h>
#include <components/keyed_service/content/browser_context_dependency_manager.h>
#include <components/pref_registry/pref_registry_syncable.h>
#include <components/user_prefs/user_prefs.h>
#include <components/printing/renderer/print_render_frame_helper.h>
#include <net/proxy/proxy_config.h>
#include <printing/backend/print_backend.h>

namespace blpwtk2 {
namespace {
bool g_devToolsServerLaunched;
}


                        // ------------------------
                        // class BrowserContextImpl
                        // ------------------------

BrowserContextImpl::BrowserContextImpl(const std::string& dataDir)
    : d_numWebViews(0)
    , d_isDestroyed(false)
    , d_devToolsServerLaunched(false)
    , d_isOffTheRecord(dataDir.empty())
{
    base::FilePath path;

    if (!d_isOffTheRecord) {
        // allow IO during creation of data directory
        base::ThreadRestrictions::ScopedAllowIO allowIO;

        path = base::FilePath::FromUTF8Unsafe(dataDir);
        if (!base::PathExists(path)) {
            base::CreateDirectory(path);
        }
    }
    else {
        // It seems that even incognito browser contexts need to return a
        // valid data path.  Not providing one causes a DCHECK failure in
        // fileapi::DeviceMediaAsyncFileUtil::Create.
        // For now, just create a temporary directory for this.

        // allow IO during creation of temporary directory
        base::ThreadRestrictions::ScopedAllowIO allowIO;
        base::CreateNewTempDirectory(L"blpwtk2_", &path);
    }

    d_requestContextGetter =
        new URLRequestContextGetterImpl(path, false, false);

    {
        // Initialize prefs for this context.
        d_prefRegistry = new user_prefs::PrefRegistrySyncable();
        d_userPrefs = new PrefStore();

        PrefServiceFactory factory;
        factory.set_user_prefs(d_userPrefs);
        d_prefService = factory.Create(d_prefRegistry.get());
        user_prefs::UserPrefs::Set(this, d_prefService.get());

    }

    // Create an instance of SpellcheckData and attach it to the
    // BrowserContext.  The BrowserContext will manage the lifetime of the
    // SpellcheckData.
    //
    // We will store the custom dictionary words in the SpellcheckData
    // object.  The SpellcheckService will query the SpellcheckData upon
    // initialization to update its list of custom words.  It will also
    // install an observer so that subsequent updates from here
    // (blpwtk2::BrowserContextImpl) will update the spellcheck service's
    // custom word list.
    content::SpellcheckData::CreateForContext(this);

    // GetInstance() should be called here for all service factories.  This
    // will cause the constructor of the class to register itself to the
    // dependency manager.
    {
        SpellcheckServiceFactory::GetInstance();
    }

    // Register this context with the dependency manager.
    d_prefRegistry->RegisterBooleanPref(prefs::kPrintingEnabled, true);
    
    auto dependencyManager = BrowserContextDependencyManager::GetInstance();
    dependencyManager->CreateBrowserContextServices(this);

    // Register our preference registry to the dependency manager.
    dependencyManager->RegisterProfilePrefsForServices(this, d_prefRegistry.get());

    // Initialize the browser context.  During this initialization, the
    // context will ask the dependency manager to register profile
    // preferences for all services associated with this context.
    content::BrowserContext::Initialize(this, base::FilePath());

    // GetForContext(this) should be called here for all service factories.
    // This will create an instance of the service for this context.  It's
    // possible for the service to do lookups of its preference keys in the
    // preference service.  For this reason, it is important to call this
    // after content::BrowserContext::Initialize().
    {
        SpellcheckServiceFactory::GetForContext(this);
    }

    d_proxyConfig = std::make_unique<net::ProxyConfig>();
    d_proxyConfig->proxy_rules().type =
        net::ProxyConfig::ProxyRules::TYPE_PROXY_PER_SCHEME;
}

BrowserContextImpl::~BrowserContextImpl()
{
    DCHECK(content::BrowserThread::CurrentlyOn(content::BrowserThread::UI));
    DCHECK(0 == d_numWebViews);
    DCHECK(!d_isDestroyed);

    if (d_devToolsServerLaunched) {
        DevToolsManagerDelegateImpl::StopHttpHandler();
        d_devToolsServerLaunched = false;
        g_devToolsServerLaunched = false;
    }

    BrowserContextDependencyManager::GetInstance()->DestroyBrowserContextServices(this);

    d_userPrefs = 0;
    d_prefRegistry = 0;

    content::BrowserThread::DeleteSoon(content::BrowserThread::UI,
                                       FROM_HERE,
                                       d_prefService.release());

    if (d_resourceContext.get()) {
        content::BrowserThread::DeleteSoon(content::BrowserThread::IO,
                                           FROM_HERE,
                                           d_resourceContext.release());
    }

    if (d_isOffTheRecord) {
        // Delete the temporary directory that we created in the constructor.

        // allow IO during deletion of temporary directory
        base::ThreadRestrictions::ScopedAllowIO allowIO;
        DCHECK(base::PathExists(d_requestContextGetter->path()));
        base::DeleteFile(d_requestContextGetter->path(), true);
    }

    d_requestContextGetter = 0;
    d_isDestroyed = true;

    ShutdownStoragePartitions();
}

URLRequestContextGetterImpl* BrowserContextImpl::requestContextGetter() const
{
    DCHECK(!d_isDestroyed);
    return d_requestContextGetter.get();
}

void BrowserContextImpl::incrementWebViewCount()
{
    DCHECK(content::BrowserThread::CurrentlyOn(content::BrowserThread::UI));
    DCHECK(!d_isDestroyed);
    ++d_numWebViews;
}

void BrowserContextImpl::decrementWebViewCount()
{
    DCHECK(content::BrowserThread::CurrentlyOn(content::BrowserThread::UI));
    DCHECK(0 < d_numWebViews);
    DCHECK(!d_isDestroyed);
    --d_numWebViews;
}

void BrowserContextImpl::launchDevToolsServerIfNecessary()
{
    if (!d_devToolsServerLaunched && !g_devToolsServerLaunched) {
        // Start the DevTools server.  The browser context is provided so that
        // it can extract the profile directory from it.  If the context does
        // have an associated profile directory, the DevTools agent host
        // writes the HTTP server port number into well known file.  Telemetry
        // can pick up the port number from this file and establish a
        // connection to the DevTools server.
        d_devToolsServerLaunched = true;

        // The DevTools server is only launched for the first browser context
        // in the process.
        g_devToolsServerLaunched = true;
        DevToolsManagerDelegateImpl::StartHttpHandler(this);
    }
}

// Profile overrides
void BrowserContextImpl::destroy()
{
    // This is a no-op because BrowserContextImplManager needs to keep the
    // BrowserContextImpl objects alive until Toolkit is destroyed.
}

String BrowserContextImpl::createHostChannel(unsigned int     pid,
                                             bool             isolated,
                                             const StringRef& profileDir)
{
    // TODO(imran): use toolkit to create host channel for now.
    return String();
}

String BrowserContextImpl::registerNativeViewForStreaming(NativeView view)
{
    std::string media_id =
        DesktopStreamsRegistry::RegisterNativeViewForStreaming(view);
    return String(media_id);
}

String BrowserContextImpl::registerScreenForStreaming(NativeScreen screen)
{
    std::string media_id =
        DesktopStreamsRegistry::RegisterScreenForStreaming(screen);
    return String(media_id);
}

void BrowserContextImpl::createWebView(
    WebViewDelegate            *delegate,
    const WebViewCreateParams&  params)
{
    DCHECK(Statics::isInApplicationMainThread());
    DCHECK(Statics::isOriginalThreadMode());

    int hostId;
    BrowserContextImpl *context;
    ProcessHostImpl::getHostId(&hostId, &context, params.rendererAffinity());

    WebViewProperties properties;

    properties.takeKeyboardFocusOnMouseDown =
        params.takeKeyboardFocusOnMouseDown();
    properties.takeLogicalFocusOnMouseDown =
        params.takeLogicalFocusOnMouseDown();
    properties.activateWindowOnMouseDown =
        params.activateWindowOnMouseDown();
    properties.domPasteEnabled =
        params.domPasteEnabled();
    properties.javascriptCanAccessClipboard =
        params.javascriptCanAccessClipboard();
    properties.rerouteMouseWheelToAnyRelatedWindow =
        params.rerouteMouseWheelToAnyRelatedWindow();

    WebView *webView =
        new WebViewImpl(delegate,                  // delegate
                        0,                         // parent window
                        context? context: this,    // browser context
                        hostId,                    // host affinity
                        false,                     // initially visible
                        properties);               // properties

    delegate->created(webView);
}

static net::ProxyServer makeServer(ProxyType          type,
                                   const std::string& host,
                                   int                port)
{
    net::ProxyServer::Scheme scheme = net::ProxyServer::SCHEME_INVALID;
    switch (type) {
    case ProxyType::kDirect:
        scheme = net::ProxyServer::SCHEME_DIRECT;
        break;
    case ProxyType::kHTTP:
        scheme = net::ProxyServer::SCHEME_HTTP;
        break;
    case ProxyType::kSOCKS4:
        scheme = net::ProxyServer::SCHEME_SOCKS4;
        break;
    case ProxyType::kSOCKS5:
        scheme = net::ProxyServer::SCHEME_SOCKS5;
        break;
    case ProxyType::kHTTPS:
        scheme = net::ProxyServer::SCHEME_HTTPS;
        break;
    }

    DCHECK(net::ProxyServer::SCHEME_INVALID != scheme);
    DCHECK(0 < port);

    return net::ProxyServer(scheme, net::HostPortPair(host, port));
}

void BrowserContextImpl::addHttpProxy(ProxyType        type,
                                      const StringRef& host,
                                      int              port)
{
    DCHECK(content::BrowserThread::CurrentlyOn(content::BrowserThread::UI));
    DCHECK(!d_isDestroyed);

    d_proxyConfig->proxy_rules().proxies_for_http.AddProxyServer(
        makeServer(type, std::string(host.data(), host.size()), port));

    d_requestContextGetter->setProxyConfig(*d_proxyConfig);
}

void BrowserContextImpl::addHttpsProxy(ProxyType        type,
                                       const StringRef& host,
                                       int              port)
{
    DCHECK(content::BrowserThread::CurrentlyOn(content::BrowserThread::UI));
    DCHECK(!d_isDestroyed);

    d_proxyConfig->proxy_rules().proxies_for_https.AddProxyServer(
        makeServer(type, std::string(host.data(), host.size()), port));

    d_requestContextGetter->setProxyConfig(*d_proxyConfig);
}

void BrowserContextImpl::addFtpProxy(ProxyType        type,
                                     const StringRef& host,
                                     int              port)
{
    DCHECK(content::BrowserThread::CurrentlyOn(content::BrowserThread::UI));
    DCHECK(!d_isDestroyed);

    d_proxyConfig->proxy_rules().proxies_for_ftp.AddProxyServer(
        makeServer(type, std::string(host.data(), host.size()), port));

    d_requestContextGetter->setProxyConfig(*d_proxyConfig);
}

void BrowserContextImpl::addFallbackProxy(ProxyType        type,
                                          const StringRef& host,
                                          int              port)
{
    DCHECK(content::BrowserThread::CurrentlyOn(content::BrowserThread::UI));
    DCHECK(!d_isDestroyed);

    d_proxyConfig->proxy_rules().fallback_proxies.AddProxyServer(
        makeServer(type, std::string(host.data(), host.size()), port));

    d_requestContextGetter->setProxyConfig(*d_proxyConfig);
}

void BrowserContextImpl::clearHttpProxies()
{
    DCHECK(content::BrowserThread::CurrentlyOn(content::BrowserThread::UI));
    DCHECK(!d_isDestroyed);

    d_proxyConfig->proxy_rules().proxies_for_http.Clear();
    d_requestContextGetter->setProxyConfig(*d_proxyConfig);
}

void BrowserContextImpl::clearHttpsProxies()
{
    DCHECK(content::BrowserThread::CurrentlyOn(content::BrowserThread::UI));
    DCHECK(!d_isDestroyed);

    d_proxyConfig->proxy_rules().proxies_for_https.Clear();
    d_requestContextGetter->setProxyConfig(*d_proxyConfig);
}

void BrowserContextImpl::clearFtpProxies()
{
    DCHECK(content::BrowserThread::CurrentlyOn(content::BrowserThread::UI));
    DCHECK(!d_isDestroyed);

    d_proxyConfig->proxy_rules().proxies_for_ftp.Clear();
    d_requestContextGetter->setProxyConfig(*d_proxyConfig);
}

void BrowserContextImpl::clearFallbackProxies()
{
    DCHECK(content::BrowserThread::CurrentlyOn(content::BrowserThread::UI));
    DCHECK(!d_isDestroyed);

    d_proxyConfig->proxy_rules().fallback_proxies.Clear();
    d_requestContextGetter->setProxyConfig(*d_proxyConfig);
}

void BrowserContextImpl::addBypassRule(const StringRef& rule)
{
    DCHECK(content::BrowserThread::CurrentlyOn(content::BrowserThread::UI));
    DCHECK(!d_isDestroyed);

    d_proxyConfig->proxy_rules().bypass_rules.AddRuleFromString(
            std::string(rule.data(), rule.size()));
    d_requestContextGetter->setProxyConfig(*d_proxyConfig);
}

void BrowserContextImpl::clearBypassRules()
{
    DCHECK(content::BrowserThread::CurrentlyOn(content::BrowserThread::UI));
    DCHECK(!d_isDestroyed);

    d_proxyConfig->proxy_rules().bypass_rules.Clear();
    d_requestContextGetter->setProxyConfig(*d_proxyConfig);
}


void BrowserContextImpl::clearWebCache()
{
    DCHECK(content::BrowserThread::CurrentlyOn(content::BrowserThread::UI));
    DCHECK(!d_isDestroyed);

    content::RenderProcessHost::ClearWebCacheOnAllRenderers();
}

void BrowserContextImpl::setPacUrl(const StringRef& url)
{
    DCHECK(content::BrowserThread::CurrentlyOn(content::BrowserThread::UI));
    DCHECK(!d_isDestroyed);

    d_proxyConfig->set_pac_url(GURL(std::string(url.data(), url.size())));
    d_requestContextGetter->setProxyConfig(*d_proxyConfig);
}

<<<<<<< HEAD
void BrowserContextImpl::enableSpellCheck(bool enabled)
{
    DCHECK(content::BrowserThread::CurrentlyOn(content::BrowserThread::UI));
    DCHECK(!d_isDestroyed);

    PrefService *prefs = user_prefs::UserPrefs::Get(this);
    prefs->SetBoolean(spellcheck::prefs::kEnableSpellcheck, enabled);
}

void BrowserContextImpl::setLanguages(const StringRef *languages,
                                      size_t           numLanguages)
{
    DCHECK(content::BrowserThread::CurrentlyOn(content::BrowserThread::UI));
    DCHECK(!d_isDestroyed);

    PrefService* prefs = user_prefs::UserPrefs::Get(this);
    base::ListValue languageList;

    for (size_t i = 0; i < numLanguages; ++i) {
        languageList.AppendString(languages[i].toStdString());
    }
    prefs->Set(spellcheck::prefs::kSpellCheckDictionaries, languageList);
}

void BrowserContextImpl::addCustomWords(const StringRef *words,
                                        size_t           numWords)
{
    std::vector<base::StringPiece> wordsVector(numWords);
    for (size_t i = 0; i < numWords; ++i) {
        wordsVector[i].set(words[i].data(), words[i].length());
    }
    content::SpellcheckData::FromContext(this)->AdjustCustomWords(
        wordsVector,
        std::vector<base::StringPiece>());
}

void BrowserContextImpl::removeCustomWords(const StringRef *words,
                                           size_t           numWords)
{
    std::vector<base::StringPiece> wordsVector(numWords);
    for (size_t i = 0; i < numWords; ++i) {
        wordsVector[i].set(words[i].data(), words[i].length());
    }
    content::SpellcheckData::FromContext(this)->AdjustCustomWords(
        std::vector<base::StringPiece>(),
        wordsVector);
}

void BrowserContextImpl::dumpDiagnostics(DiagnosticInfoType type,
                                         const StringRef&   path)
{
    if (DiagnosticInfoType::GPU == type) {
        DumpGpuInfo(std::string(path.data(), path.size()));
    }
=======
void BrowserContextImpl::setDefaultPrinter(const StringRef& name)
{
    printing::PrintRenderFrameHelper::UseDefaultPrintSettings();
    printing::PrintBackend::SetUserDefaultPrinterName(
            std::string(name.data(), name.size()));
>>>>>>> 6c058383
}

// content::BrowserContext overrides
std::unique_ptr<content::ZoomLevelDelegate>
BrowserContextImpl::CreateZoomLevelDelegate(
        const base::FilePath& partition_path)
{
    return std::unique_ptr<content::ZoomLevelDelegate>();
}

base::FilePath BrowserContextImpl::GetPath() const
{
    DCHECK(!d_isDestroyed);
    return d_requestContextGetter->path();
}

bool BrowserContextImpl::IsOffTheRecord() const
{
    DCHECK(!d_isDestroyed);
    return d_isOffTheRecord;
}

content::ResourceContext* BrowserContextImpl::GetResourceContext()
{
    DCHECK(content::BrowserThread::CurrentlyOn(content::BrowserThread::UI));
    DCHECK(!d_isDestroyed);

    if (!d_resourceContext.get()) {
        d_resourceContext.reset(
            new ResourceContextImpl(d_requestContextGetter.get()));
    }
    return d_resourceContext.get();
}

content::DownloadManagerDelegate*
BrowserContextImpl::GetDownloadManagerDelegate()
{
    return nullptr;
}

content::BrowserPluginGuestManager *BrowserContextImpl::GetGuestManager()
{
    return nullptr;
}

storage::SpecialStoragePolicy *BrowserContextImpl::GetSpecialStoragePolicy()
{
    return nullptr;
}

content::PushMessagingService *BrowserContextImpl::GetPushMessagingService()
{
    return nullptr;
}

content::SSLHostStateDelegate *BrowserContextImpl::GetSSLHostStateDelegate()
{
    return nullptr;
}

bool BrowserContextImpl::AllowDictionaryDownloads()
{
    return false;
}

content::PermissionManager *BrowserContextImpl::GetPermissionManager()
{
    return nullptr;
}

content::BackgroundSyncController*
BrowserContextImpl::GetBackgroundSyncController()
{
    return nullptr;
}

content::BrowsingDataRemoverDelegate*
BrowserContextImpl::GetBrowsingDataRemoverDelegate() {
  return nullptr;
}

net::URLRequestContextGetter* BrowserContextImpl::CreateRequestContext(
    content::ProtocolHandlerMap* protocol_handlers,
    content::URLRequestInterceptorScopedVector request_interceptors)
{
    requestContextGetter()->setProtocolHandlers(
            protocol_handlers, std::move(request_interceptors));
    return requestContextGetter();
}

net::URLRequestContextGetter*
BrowserContextImpl::CreateRequestContextForStoragePartition(
    const base::FilePath& partition_path,
    bool in_memory,
    content::ProtocolHandlerMap* protocol_handlers,
    content::URLRequestInterceptorScopedVector request_interceptors)
{
    return nullptr;
}

net::URLRequestContextGetter* BrowserContextImpl::CreateMediaRequestContext()
{
    return requestContextGetter();
}

net::URLRequestContextGetter*
BrowserContextImpl::CreateMediaRequestContextForStoragePartition(
      const base::FilePath& partition_path, bool in_memory)
{
    return nullptr;
}

content::FontCollection* BrowserContextImpl::GetFontCollection()
{
	return FontCollectionImpl::GetCurrent();
}

}  // close namespace blpwtk2

// vim: ts=4 et
<|MERGE_RESOLUTION|>--- conflicted
+++ resolved
@@ -457,7 +457,6 @@
     d_requestContextGetter->setProxyConfig(*d_proxyConfig);
 }
 
-<<<<<<< HEAD
 void BrowserContextImpl::enableSpellCheck(bool enabled)
 {
     DCHECK(content::BrowserThread::CurrentlyOn(content::BrowserThread::UI));
@@ -512,13 +511,13 @@
     if (DiagnosticInfoType::GPU == type) {
         DumpGpuInfo(std::string(path.data(), path.size()));
     }
-=======
+}
+
 void BrowserContextImpl::setDefaultPrinter(const StringRef& name)
 {
     printing::PrintRenderFrameHelper::UseDefaultPrintSettings();
     printing::PrintBackend::SetUserDefaultPrinterName(
             std::string(name.data(), name.size()));
->>>>>>> 6c058383
 }
 
 // content::BrowserContext overrides
