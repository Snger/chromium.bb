/*
 * Copyright (C) 2013 Bloomberg Finance L.P.
 *
 * Permission is hereby granted, free of charge, to any person obtaining a copy
 * of this software and associated documentation files (the "Software"), to
 * deal in the Software without restriction, including without limitation the
 * rights to use, copy, modify, merge, publish, distribute, sublicense, and/or
 * sell copies of the Software, and to permit persons to whom the Software is
 * furnished to do so, subject to the following conditions:
 *
 * The above copyright notice and this permission notice shall be included in
 * all copies or substantial portions of the Software.
 *
 * THE SOFTWARE IS PROVIDED "AS IS," WITHOUT WARRANTY OF ANY KIND, EXPRESS OR
 * IMPLIED, INCLUDING BUT NOT LIMITED TO THE WARRANTIES OF MERCHANTABILITY,
 * FITNESS FOR A PARTICULAR PURPOSE AND NONINFRINGEMENT. IN NO EVENT SHALL THE
 * AUTHORS OR COPYRIGHT HOLDERS BE LIABLE FOR ANY CLAIM, DAMAGES OR OTHER
 * LIABILITY, WHETHER IN AN ACTION OF CONTRACT, TORT OR OTHERWISE, ARISING
 * FROM, OUT OF OR IN CONNECTION WITH THE SOFTWARE OR THE USE OR OTHER DEALINGS
 * IN THE SOFTWARE.
 */

#include <blpwtk2_browsercontextimpl.h>

#include <blpwtk2_desktopstreamsregistry.h>
#include <blpwtk2_devtoolsmanagerdelegateimpl.h>
#include <blpwtk2_fontcollectionimpl.h>
#include <blpwtk2_processhostimpl.h>
#include <blpwtk2_resourcecontextimpl.h>
#include <blpwtk2_statics.h>
#include <blpwtk2_stringref.h>
#include <blpwtk2_urlrequestcontextgetterimpl.h>
#include <blpwtk2_webviewimpl.h>
#include <blpwtk2_webviewdelegate.h>
#include <blpwtk2_requestinterceptorimpl.h>
#include <blpwtk2_utility.h>
#include <blpwtk2_webviewproperties.h>

#include <base/files/file_path.h>
#include <base/files/file_util.h>
#include <base/logging.h>  // for CHECK
#include <components/prefs/pref_service_factory.h>
#include <components/prefs/pref_service.h>
#include <base/threading/thread_restrictions.h>
#include <chrome/browser/spellchecker/spellcheck_factory.h>
#include <chrome/common/pref_names.h>
#include <components/spellcheck/common/spellcheck_common.h>
#include <components/spellcheck/browser/pref_names.h>
#include <content/public/browser/browser_thread.h>
#include <content/public/browser/render_process_host.h>
#include <content/public/browser/spellcheck_data.h>
#include <content/public/browser/storage_partition.h>
#include <components/keyed_service/content/browser_context_dependency_manager.h>
#include <components/pref_registry/pref_registry_syncable.h>
#include <components/printing/renderer/print_render_frame_helper.h>
#include <components/user_prefs/user_prefs.h>
#include <net/proxy_resolution/proxy_config.h>
#include <printing/backend/print_backend.h>

namespace blpwtk2 {
namespace {
bool g_devToolsServerLaunched;
}


                        // ------------------------
                        // class BrowserContextImpl
                        // ------------------------

BrowserContextImpl::BrowserContextImpl(const std::string& dataDir)
    : d_numWebViews(0)
    , d_isDestroyed(false)
    , d_devToolsServerLaunched(false)
    , d_isOffTheRecord(dataDir.empty())
{
    base::FilePath path;

    if (!d_isOffTheRecord) {
        // allow IO during creation of data directory
        base::ThreadRestrictions::ScopedAllowIO allowIO;

        path = base::FilePath::FromUTF8Unsafe(dataDir);
        if (!base::PathExists(path)) {
            base::CreateDirectory(path);
        }
    }
    else {
        // It seems that even incognito browser contexts need to return a
        // valid data path.  Not providing one causes a DCHECK failure in
        // fileapi::DeviceMediaAsyncFileUtil::Create.
        // For now, just create a temporary directory for this.

        // allow IO during creation of temporary directory
        base::ThreadRestrictions::ScopedAllowIO allowIO;
        base::CreateNewTempDirectory(L"blpwtk2_", &path);
    }

    d_requestContextGetter =
        new URLRequestContextGetterImpl(path, false, false);

    {
        // Initialize prefs for this context.
        d_prefRegistry = new user_prefs::PrefRegistrySyncable();
        d_userPrefs = new PrefStore();

        PrefServiceFactory factory;
        factory.set_user_prefs(d_userPrefs);
        d_prefService = factory.Create(d_prefRegistry.get());
        user_prefs::UserPrefs::Set(this, d_prefService.get());

    }

    // Create an instance of SpellcheckData and attach it to the
    // BrowserContext.  The BrowserContext will manage the lifetime of the
    // SpellcheckData.
    //
    // We will store the custom dictionary words in the SpellcheckData
    // object.  The SpellcheckService will query the SpellcheckData upon
    // initialization to update its list of custom words.  It will also
    // install an observer so that subsequent updates from here
    // (blpwtk2::BrowserContextImpl) will update the spellcheck service's
    // custom word list.
    content::SpellcheckData::CreateForContext(this);

    // GetInstance() should be called here for all service factories.  This
    // will cause the constructor of the class to register itself to the
    // dependency manager.
    {
        SpellcheckServiceFactory::GetInstance();
    }

    d_prefRegistry->RegisterBooleanPref(prefs::kPrintingEnabled, true);

    // Register this context with the dependency manager.
    BrowserContextDependencyManager* dependencyManager = BrowserContextDependencyManager::GetInstance();
    dependencyManager->CreateBrowserContextServices(this);

    // Register our preference registry to the dependency manager.
    dependencyManager->RegisterProfilePrefsForServices(this, d_prefRegistry.get());

    // Initialize the browser context.  During this initialization, the
    // context will ask the dependency manager to register profile
    // preferences for all services associated with this context.
    content::BrowserContext::Initialize(this, base::FilePath());

    // GetForContext(this) should be called here for all service factories.
    // This will create an instance of the service for this context.  It's
    // possible for the service to do lookups of its preference keys in the
    // preference service.  For this reason, it is important to call this
    // after content::BrowserContext::Initialize().
    {
        SpellcheckServiceFactory::GetForContext(this);
    }

    d_proxyConfig = std::make_unique<net::ProxyConfig>();
    d_proxyConfig->proxy_rules().type =
        net::ProxyConfig::ProxyRules::Type::PROXY_LIST_PER_SCHEME;
}

BrowserContextImpl::~BrowserContextImpl()
{
    NotifyWillBeDestroyed(this);
    DCHECK(content::BrowserThread::CurrentlyOn(content::BrowserThread::UI));
    DCHECK(0 == d_numWebViews);
    DCHECK(!d_isDestroyed);

    if (d_devToolsServerLaunched) {
        DevToolsManagerDelegateImpl::StopHttpHandler();
        d_devToolsServerLaunched = false;
        g_devToolsServerLaunched = false;
    }

    BrowserContextDependencyManager::GetInstance()->DestroyBrowserContextServices(this);

    d_userPrefs = 0;
    d_prefRegistry = 0;

    content::BrowserThread::DeleteSoon(content::BrowserThread::UI,
                                       FROM_HERE,
                                       d_prefService.release());

    if (d_resourceContext.get()) {
        content::BrowserThread::DeleteSoon(content::BrowserThread::IO,
                                           FROM_HERE,
                                           d_resourceContext.release());
    }

    if (d_isOffTheRecord) {
        // Delete the temporary directory that we created in the constructor.

        // allow IO during deletion of temporary directory
        base::ThreadRestrictions::ScopedAllowIO allowIO;
        DCHECK(base::PathExists(d_requestContextGetter->path()));
        base::DeleteFile(d_requestContextGetter->path(), true);
    }

    d_requestContextGetter = 0;
    d_isDestroyed = true;

    ShutdownStoragePartitions();
}

URLRequestContextGetterImpl* BrowserContextImpl::requestContextGetter() const
{
    DCHECK(!d_isDestroyed);
    return d_requestContextGetter.get();
}

void BrowserContextImpl::incrementWebViewCount()
{
    DCHECK(content::BrowserThread::CurrentlyOn(content::BrowserThread::UI));
    DCHECK(!d_isDestroyed);
    ++d_numWebViews;
}

void BrowserContextImpl::decrementWebViewCount()
{
    DCHECK(content::BrowserThread::CurrentlyOn(content::BrowserThread::UI));
    DCHECK(0 < d_numWebViews);
    DCHECK(!d_isDestroyed);
    --d_numWebViews;
}

void BrowserContextImpl::launchDevToolsServerIfNecessary()
{
    if (!d_devToolsServerLaunched && !g_devToolsServerLaunched) {
        // Start the DevTools server.  The browser context is provided so that
        // it can extract the profile directory from it.  If the context does
        // have an associated profile directory, the DevTools agent host
        // writes the HTTP server port number into well known file.  Telemetry
        // can pick up the port number from this file and establish a
        // connection to the DevTools server.
        d_devToolsServerLaunched = true;

        // The DevTools server is only launched for the first browser context
        // in the process.
        g_devToolsServerLaunched = true;
        DevToolsManagerDelegateImpl::StartHttpHandler(this);
    }
}

// Profile overrides
void BrowserContextImpl::destroy()
{
    // This is a no-op because BrowserContextImplManager needs to keep the
    // BrowserContextImpl objects alive until Toolkit is destroyed.
}

String BrowserContextImpl::createHostChannel(unsigned int     pid,
                                             bool             isolated,
                                             const StringRef& profileDir)
{
    // TODO(imran): use toolkit to create host channel for now.
    return String();
}

String BrowserContextImpl::registerNativeViewForStreaming(NativeView view)
{
    std::string media_id =
        DesktopStreamsRegistry::RegisterNativeViewForStreaming(view);
    return String(media_id);
}

String BrowserContextImpl::registerScreenForStreaming(NativeScreen screen)
{
    std::string media_id =
        DesktopStreamsRegistry::RegisterScreenForStreaming(screen);
    return String(media_id);
}

void BrowserContextImpl::createWebView(
    WebViewDelegate            *delegate,
    const WebViewCreateParams&  params)
{
    DCHECK(Statics::isInApplicationMainThread());
    DCHECK(Statics::isOriginalThreadMode());

    int hostId;
    BrowserContextImpl *context;
    ProcessHostImpl::getHostId(&hostId, &context, params.rendererAffinity());

    WebViewProperties properties;

    properties.takeKeyboardFocusOnMouseDown =
        params.takeKeyboardFocusOnMouseDown();
    properties.takeLogicalFocusOnMouseDown =
        params.takeLogicalFocusOnMouseDown();
    properties.activateWindowOnMouseDown =
        params.activateWindowOnMouseDown();
    properties.domPasteEnabled =
        params.domPasteEnabled();
    properties.javascriptCanAccessClipboard =
        params.javascriptCanAccessClipboard();
    properties.rerouteMouseWheelToAnyRelatedWindow =
        params.rerouteMouseWheelToAnyRelatedWindow();

    WebView *webView =
        new WebViewImpl(delegate,                  // delegate
                        0,                         // parent window
                        context? context: this,    // browser context
                        hostId,                    // host affinity
                        false,                     // initially visible
                        properties);               // properties

    delegate->created(webView);
}

static net::ProxyServer makeServer(ProxyType          type,
                                   const std::string& host,
                                   int                port)
{
    net::ProxyServer::Scheme scheme = net::ProxyServer::SCHEME_INVALID;
    switch (type) {
    case ProxyType::kDirect:
        scheme = net::ProxyServer::SCHEME_DIRECT;
        break;
    case ProxyType::kHTTP:
        scheme = net::ProxyServer::SCHEME_HTTP;
        break;
    case ProxyType::kSOCKS4:
        scheme = net::ProxyServer::SCHEME_SOCKS4;
        break;
    case ProxyType::kSOCKS5:
        scheme = net::ProxyServer::SCHEME_SOCKS5;
        break;
    case ProxyType::kHTTPS:
        scheme = net::ProxyServer::SCHEME_HTTPS;
        break;
    }

    DCHECK(net::ProxyServer::SCHEME_INVALID != scheme);
    DCHECK(0 < port);

    return net::ProxyServer(scheme, net::HostPortPair(host, port));
}

void BrowserContextImpl::addHttpProxy(ProxyType        type,
                                      const StringRef& host,
                                      int              port)
{
    DCHECK(content::BrowserThread::CurrentlyOn(content::BrowserThread::UI));
    DCHECK(!d_isDestroyed);

    d_proxyConfig->proxy_rules().proxies_for_http.AddProxyServer(
        makeServer(type, std::string(host.data(), host.size()), port));

    d_requestContextGetter->setProxyConfig(*d_proxyConfig);
}

void BrowserContextImpl::addHttpsProxy(ProxyType        type,
                                       const StringRef& host,
                                       int              port)
{
    DCHECK(content::BrowserThread::CurrentlyOn(content::BrowserThread::UI));
    DCHECK(!d_isDestroyed);

    d_proxyConfig->proxy_rules().proxies_for_https.AddProxyServer(
        makeServer(type, std::string(host.data(), host.size()), port));

    d_requestContextGetter->setProxyConfig(*d_proxyConfig);
}

void BrowserContextImpl::addFtpProxy(ProxyType        type,
                                     const StringRef& host,
                                     int              port)
{
    DCHECK(content::BrowserThread::CurrentlyOn(content::BrowserThread::UI));
    DCHECK(!d_isDestroyed);

    d_proxyConfig->proxy_rules().proxies_for_ftp.AddProxyServer(
        makeServer(type, std::string(host.data(), host.size()), port));

    d_requestContextGetter->setProxyConfig(*d_proxyConfig);
}

void BrowserContextImpl::addFallbackProxy(ProxyType        type,
                                          const StringRef& host,
                                          int              port)
{
    DCHECK(content::BrowserThread::CurrentlyOn(content::BrowserThread::UI));
    DCHECK(!d_isDestroyed);

    d_proxyConfig->proxy_rules().fallback_proxies.AddProxyServer(
        makeServer(type, std::string(host.data(), host.size()), port));

    d_requestContextGetter->setProxyConfig(*d_proxyConfig);
}

void BrowserContextImpl::clearHttpProxies()
{
    DCHECK(content::BrowserThread::CurrentlyOn(content::BrowserThread::UI));
    DCHECK(!d_isDestroyed);

    d_proxyConfig->proxy_rules().proxies_for_http.Clear();
    d_requestContextGetter->setProxyConfig(*d_proxyConfig);
}

void BrowserContextImpl::clearHttpsProxies()
{
    DCHECK(content::BrowserThread::CurrentlyOn(content::BrowserThread::UI));
    DCHECK(!d_isDestroyed);

    d_proxyConfig->proxy_rules().proxies_for_https.Clear();
    d_requestContextGetter->setProxyConfig(*d_proxyConfig);
}

void BrowserContextImpl::clearFtpProxies()
{
    DCHECK(content::BrowserThread::CurrentlyOn(content::BrowserThread::UI));
    DCHECK(!d_isDestroyed);

    d_proxyConfig->proxy_rules().proxies_for_ftp.Clear();
    d_requestContextGetter->setProxyConfig(*d_proxyConfig);
}

void BrowserContextImpl::clearFallbackProxies()
{
    DCHECK(content::BrowserThread::CurrentlyOn(content::BrowserThread::UI));
    DCHECK(!d_isDestroyed);

    d_proxyConfig->proxy_rules().fallback_proxies.Clear();
    d_requestContextGetter->setProxyConfig(*d_proxyConfig);
}

void BrowserContextImpl::addBypassRule(const StringRef& rule)
{
    DCHECK(content::BrowserThread::CurrentlyOn(content::BrowserThread::UI));
    DCHECK(!d_isDestroyed);

    d_proxyConfig->proxy_rules().bypass_rules.AddRuleFromString(
            std::string(rule.data(), rule.size()));
    d_requestContextGetter->setProxyConfig(*d_proxyConfig);
}

void BrowserContextImpl::clearBypassRules()
{
    DCHECK(content::BrowserThread::CurrentlyOn(content::BrowserThread::UI));
    DCHECK(!d_isDestroyed);

    d_proxyConfig->proxy_rules().bypass_rules.Clear();
    d_requestContextGetter->setProxyConfig(*d_proxyConfig);
}

void BrowserContextImpl::setPacUrl(const StringRef& url)
{
    DCHECK(content::BrowserThread::CurrentlyOn(content::BrowserThread::UI));
    DCHECK(!d_isDestroyed);

    d_proxyConfig->set_pac_url(GURL(std::string(url.data(), url.size())));
    d_requestContextGetter->setProxyConfig(*d_proxyConfig);
}

<<<<<<< HEAD
void BrowserContextImpl::setDefaultPrinter(const StringRef& name)
{
    printing::PrintRenderFrameHelper::UseDefaultPrintSettings();
    printing::PrintBackend::SetUserDefaultPrinterName(
            std::string(name.data(), name.size()));
}

void BrowserContextImpl::dumpDiagnostics(DiagnosticInfoType type,
                                         const StringRef&   path)
{
    if (DiagnosticInfoType::GPU == type) {
        DumpGpuInfo(std::string(path.data(), path.size()));
    }
}

void BrowserContextImpl::opaqueMessageToBrowserAsync(const StringRef& msg)
{
    NOTREACHED();
}

String BrowserContextImpl::opaqueMessageToBrowserSync(const StringRef& msg)
{
    NOTREACHED();
    return String();
}

void BrowserContextImpl::setIPCDelegate(ProcessClientDelegate *delegate)
{
    NOTREACHED();
}

void BrowserContextImpl::clearWebCache()
{
    // NOTREACHED
    DCHECK(false);
=======
void BrowserContextImpl::enableSpellCheck(bool enabled)
{
    DCHECK(content::BrowserThread::CurrentlyOn(content::BrowserThread::UI));
    DCHECK(!d_isDestroyed);

    PrefService *prefs = user_prefs::UserPrefs::Get(this);
    prefs->SetBoolean(spellcheck::prefs::kSpellCheckEnable, enabled);
}

void BrowserContextImpl::setLanguages(const StringRef *languages,
                                      size_t           numLanguages)
{
    DCHECK(content::BrowserThread::CurrentlyOn(content::BrowserThread::UI));
    DCHECK(!d_isDestroyed);

    PrefService* prefs = user_prefs::UserPrefs::Get(this);
    base::ListValue languageList;

    for (size_t i = 0; i < numLanguages; ++i) {
        languageList.AppendString(languages[i].toStdString());
    }
    prefs->Set(spellcheck::prefs::kSpellCheckDictionaries, languageList);
}

void BrowserContextImpl::addCustomWords(const StringRef *words,
                                        size_t           numWords)
{
    std::vector<base::StringPiece> wordsVector(numWords);
    for (size_t i = 0; i < numWords; ++i) {
        wordsVector[i].set(words[i].data(), words[i].length());
    }
    content::SpellcheckData::FromContext(this)->AdjustCustomWords(
        wordsVector,
        std::vector<base::StringPiece>());
}

void BrowserContextImpl::removeCustomWords(const StringRef *words,
                                           size_t           numWords)
{
    std::vector<base::StringPiece> wordsVector(numWords);
    for (size_t i = 0; i < numWords; ++i) {
        wordsVector[i].set(words[i].data(), words[i].length());
    }
    content::SpellcheckData::FromContext(this)->AdjustCustomWords(
        std::vector<base::StringPiece>(),
        wordsVector);
>>>>>>> 78985347
}

// content::BrowserContext overrides
std::unique_ptr<content::ZoomLevelDelegate>
BrowserContextImpl::CreateZoomLevelDelegate(
        const base::FilePath& partition_path)
{
    return std::unique_ptr<content::ZoomLevelDelegate>();
}

base::FilePath BrowserContextImpl::GetPath() const
{
    DCHECK(!d_isDestroyed);
    return d_requestContextGetter->path();
}

bool BrowserContextImpl::IsOffTheRecord() const
{
    DCHECK(!d_isDestroyed);
    return d_isOffTheRecord;
}

content::ResourceContext* BrowserContextImpl::GetResourceContext()
{
    DCHECK(content::BrowserThread::CurrentlyOn(content::BrowserThread::UI));
    DCHECK(!d_isDestroyed);

    if (!d_resourceContext.get()) {
        d_resourceContext.reset(
            new ResourceContextImpl(d_requestContextGetter.get()));
    }
    return d_resourceContext.get();
}

content::DownloadManagerDelegate*
BrowserContextImpl::GetDownloadManagerDelegate()
{
    return nullptr;
}

content::BrowserPluginGuestManager *BrowserContextImpl::GetGuestManager()
{
    return nullptr;
}

storage::SpecialStoragePolicy *BrowserContextImpl::GetSpecialStoragePolicy()
{
    return nullptr;
}

content::PushMessagingService *BrowserContextImpl::GetPushMessagingService()
{
    return nullptr;
}

content::SSLHostStateDelegate *BrowserContextImpl::GetSSLHostStateDelegate()
{
    return nullptr;
}

bool BrowserContextImpl::AllowDictionaryDownloads()
{
    return false;
}

content::PermissionManager *BrowserContextImpl::GetPermissionManager()
{
    return nullptr;
}

content::BackgroundFetchDelegate* BrowserContextImpl::GetBackgroundFetchDelegate()
{
    return nullptr;
}

content::BackgroundSyncController*
BrowserContextImpl::GetBackgroundSyncController()
{
    return nullptr;
}

content::BrowsingDataRemoverDelegate*
BrowserContextImpl::GetBrowsingDataRemoverDelegate() {
  return nullptr;
}

net::URLRequestContextGetter* BrowserContextImpl::CreateRequestContext(
    content::ProtocolHandlerMap* protocol_handlers,
    content::URLRequestInterceptorScopedVector request_interceptors)
{
    request_interceptors.push_back(std::make_unique<RequestInterceptorImpl>());
    requestContextGetter()->setProtocolHandlers(
            protocol_handlers, std::move(request_interceptors));
    return requestContextGetter();
}

net::URLRequestContextGetter*
BrowserContextImpl::CreateRequestContextForStoragePartition(
    const base::FilePath& partition_path,
    bool in_memory,
    content::ProtocolHandlerMap* protocol_handlers,
    content::URLRequestInterceptorScopedVector request_interceptors)
{
    return nullptr;
}

net::URLRequestContextGetter* BrowserContextImpl::CreateMediaRequestContext()
{
    return requestContextGetter();
}

net::URLRequestContextGetter*
BrowserContextImpl::CreateMediaRequestContextForStoragePartition(
      const base::FilePath& partition_path, bool in_memory)
{
    return nullptr;
}

content::FontCollection* BrowserContextImpl::GetFontCollection()
{
	return FontCollectionImpl::GetCurrent();
}

}  // close namespace blpwtk2

// vim: ts=4 et
<|MERGE_RESOLUTION|>--- conflicted
+++ resolved
@@ -450,7 +450,6 @@
     d_requestContextGetter->setProxyConfig(*d_proxyConfig);
 }
 
-<<<<<<< HEAD
 void BrowserContextImpl::setDefaultPrinter(const StringRef& name)
 {
     printing::PrintRenderFrameHelper::UseDefaultPrintSettings();
@@ -486,7 +485,8 @@
 {
     // NOTREACHED
     DCHECK(false);
-=======
+}
+
 void BrowserContextImpl::enableSpellCheck(bool enabled)
 {
     DCHECK(content::BrowserThread::CurrentlyOn(content::BrowserThread::UI));
@@ -533,7 +533,6 @@
     content::SpellcheckData::FromContext(this)->AdjustCustomWords(
         std::vector<base::StringPiece>(),
         wordsVector);
->>>>>>> 78985347
 }
 
 // content::BrowserContext overrides
