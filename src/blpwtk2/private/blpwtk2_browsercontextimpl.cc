--- conflicted
+++ resolved
@@ -448,7 +448,6 @@
     d_requestContextGetter->setProxyConfig(*d_proxyConfig);
 }
 
-<<<<<<< HEAD
 void BrowserContextImpl::dumpDiagnostics(DiagnosticInfoType type,
                                          const StringRef&   path)
 {
@@ -503,12 +502,12 @@
     content::SpellcheckData::FromContext(this)->AdjustCustomWords(
         std::vector<base::StringPiece>(),
         wordsVector);
-=======
+}
+
 void BrowserContextImpl::clearWebCache()
 {
     // NOTREACHED
     DCHECK(false);
->>>>>>> 5d8a5b0e
 }
 
 // content::BrowserContext overrides
