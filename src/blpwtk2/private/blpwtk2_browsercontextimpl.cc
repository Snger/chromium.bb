--- conflicted
+++ resolved
@@ -32,11 +32,8 @@
 #include <blpwtk2_urlrequestcontextgetterimpl.h>
 #include <blpwtk2_webviewimpl.h>
 #include <blpwtk2_webviewdelegate.h>
-<<<<<<< HEAD
 #include <blpwtk2_webviewproperties.h>
-=======
 #include <blpwtk2_utility.h>
->>>>>>> a8aca4d7
 
 #include <base/files/file_path.h>
 #include <base/files/file_util.h>
@@ -457,7 +454,6 @@
     d_requestContextGetter->setProxyConfig(*d_proxyConfig);
 }
 
-<<<<<<< HEAD
 void BrowserContextImpl::enableSpellCheck(bool enabled)
 {
     DCHECK(content::BrowserThread::CurrentlyOn(content::BrowserThread::UI));
@@ -504,14 +500,14 @@
     content::SpellcheckData::FromContext(this)->AdjustCustomWords(
         std::vector<base::StringPiece>(),
         wordsVector);
-=======
+}
+
 void BrowserContextImpl::dumpDiagnostics(DiagnosticInfoType type,
                                          const StringRef&   path)
 {
     if (DiagnosticInfoType::GPU == type) {
         DumpGpuInfo(std::string(path.data(), path.size()));
     }
->>>>>>> a8aca4d7
 }
 
 // content::BrowserContext overrides
