/*
 * Copyright (C) 2013 Bloomberg Finance L.P.
 *
 * Permission is hereby granted, free of charge, to any person obtaining a copy
 * of this software and associated documentation files (the "Software"), to
 * deal in the Software without restriction, including without limitation the
 * rights to use, copy, modify, merge, publish, distribute, sublicense, and/or
 * sell copies of the Software, and to permit persons to whom the Software is
 * furnished to do so, subject to the following conditions:
 *
 * The above copyright notice and this permission notice shall be included in
 * all copies or substantial portions of the Software.
 *
 * THE SOFTWARE IS PROVIDED "AS IS," WITHOUT WARRANTY OF ANY KIND, EXPRESS OR
 * IMPLIED, INCLUDING BUT NOT LIMITED TO THE WARRANTIES OF MERCHANTABILITY,
 * FITNESS FOR A PARTICULAR PURPOSE AND NONINFRINGEMENT. IN NO EVENT SHALL THE
 * AUTHORS OR COPYRIGHT HOLDERS BE LIABLE FOR ANY CLAIM, DAMAGES OR OTHER
 * LIABILITY, WHETHER IN AN ACTION OF CONTRACT, TORT OR OTHERWISE, ARISING
 * FROM, OUT OF OR IN CONNECTION WITH THE SOFTWARE OR THE USE OR OTHER DEALINGS
 * IN THE SOFTWARE.
 */

#include <blpwtk2_browsercontextimpl.h>

#include <blpwtk2_processhostimpl.h>
#include <blpwtk2_resourcecontextimpl.h>
#include <blpwtk2_statics.h>
#include <blpwtk2_stringref.h>
#include <blpwtk2_urlrequestcontextgetterimpl.h>
#include <blpwtk2_devtoolsmanagerdelegateimpl.h>
#include <blpwtk2_desktopstreamsregistry.h>
#include <blpwtk2_webviewproperties.h>
#include <blpwtk2_webviewimpl.h>
#include <blpwtk2_webviewdelegate.h>
#include <blpwtk2_requestinterceptorimpl.h>
#include <blpwtk2_utility.h>

#include <base/files/file_path.h>
#include <base/files/file_util.h>
#include <base/logging.h>  // for CHECK
#include <components/prefs/pref_service_factory.h>
#include <components/prefs/pref_service.h>
#include <base/threading/thread_restrictions.h>
#include <chrome/browser/spellchecker/spellcheck_factory.h>
#include <chrome/common/pref_names.h>
#include <components/spellcheck/common/spellcheck_common.h>
#include <components/spellcheck/browser/pref_names.h>
#include <content/public/browser/browser_thread.h>
#include <content/public/browser/render_process_host.h>
#include <content/public/browser/spellcheck_data.h>
#include <content/public/browser/storage_partition.h>
#include <components/keyed_service/content/browser_context_dependency_manager.h>
#include <components/pref_registry/pref_registry_syncable.h>
#include <components/user_prefs/user_prefs.h>
#include <net/proxy_resolution/proxy_config.h>
#include <printing/backend/print_backend.h>

namespace blpwtk2 {
namespace {
bool g_devToolsServerLaunched;
}


                        // ------------------------
                        // class BrowserContextImpl
                        // ------------------------

BrowserContextImpl::BrowserContextImpl(const std::string& dataDir)
    : d_numWebViews(0)
    , d_isDestroyed(false)
    , d_devToolsServerLaunched(false)
    , d_isOffTheRecord(dataDir.empty())
{
    base::FilePath path;

    if (!d_isOffTheRecord) {
        // allow IO during creation of data directory
        base::ThreadRestrictions::ScopedAllowIO allowIO;

        path = base::FilePath::FromUTF8Unsafe(dataDir);
        if (!base::PathExists(path)) {
            base::CreateDirectory(path);
        }
    }
    else {
        // It seems that even incognito browser contexts need to return a
        // valid data path.  Not providing one causes a DCHECK failure in
        // fileapi::DeviceMediaAsyncFileUtil::Create.
        // For now, just create a temporary directory for this.

        // allow IO during creation of temporary directory
        base::ThreadRestrictions::ScopedAllowIO allowIO;
        base::CreateNewTempDirectory(L"blpwtk2_", &path);
    }

    d_requestContextGetter =
        new URLRequestContextGetterImpl(path, false, false);

    {
        // Initialize prefs for this context.
        d_prefRegistry = new user_prefs::PrefRegistrySyncable();
        d_userPrefs = new PrefStore();

        PrefServiceFactory factory;
        factory.set_user_prefs(d_userPrefs);
        d_prefService = factory.Create(d_prefRegistry.get());
        user_prefs::UserPrefs::Set(this, d_prefService.get());

    }

    // Create an instance of SpellcheckData and attach it to the
    // BrowserContext.  The BrowserContext will manage the lifetime of the
    // SpellcheckData.
    //
    // We will store the custom dictionary words in the SpellcheckData
    // object.  The SpellcheckService will query the SpellcheckData upon
    // initialization to update its list of custom words.  It will also
    // install an observer so that subsequent updates from here
    // (blpwtk2::BrowserContextImpl) will update the spellcheck service's
    // custom word list.
    content::SpellcheckData::CreateForContext(this);

    // GetInstance() should be called here for all service factories.  This
    // will cause the constructor of the class to register itself to the
    // dependency manager.
    {
        SpellcheckServiceFactory::GetInstance();
    }

    // Register this context with the dependency manager.
    BrowserContextDependencyManager* dependencyManager = BrowserContextDependencyManager::GetInstance();
    dependencyManager->CreateBrowserContextServices(this);

    // Register our preference registry to the dependency manager.
    dependencyManager->RegisterProfilePrefsForServices(this, d_prefRegistry.get());

    // Initialize the browser context.  During this initialization, the
    // context will ask the dependency manager to register profile
    // preferences for all services associated with this context.
    content::BrowserContext::Initialize(this, base::FilePath());

    // GetForContext(this) should be called here for all service factories.
    // This will create an instance of the service for this context.  It's
    // possible for the service to do lookups of its preference keys in the
    // preference service.  For this reason, it is important to call this
    // after content::BrowserContext::Initialize().
    {
        SpellcheckServiceFactory::GetForContext(this);
    }

    d_proxyConfig = std::make_unique<net::ProxyConfig>();
    d_proxyConfig->proxy_rules().type =
        net::ProxyConfig::ProxyRules::Type::PROXY_LIST_PER_SCHEME;
}

BrowserContextImpl::~BrowserContextImpl()
{
    NotifyWillBeDestroyed(this);
    DCHECK(content::BrowserThread::CurrentlyOn(content::BrowserThread::UI));
    DCHECK(0 == d_numWebViews);
    DCHECK(!d_isDestroyed);

    if (d_devToolsServerLaunched) {
        DevToolsManagerDelegateImpl::StopHttpHandler();
        d_devToolsServerLaunched = false;
        g_devToolsServerLaunched = false;
    }

    BrowserContextDependencyManager::GetInstance()->DestroyBrowserContextServices(this);

    d_userPrefs = 0;
    d_prefRegistry = 0;

    content::BrowserThread::DeleteSoon(content::BrowserThread::UI,
                                       FROM_HERE,
                                       d_prefService.release());

    if (d_resourceContext.get()) {
        content::BrowserThread::DeleteSoon(content::BrowserThread::IO,
                                           FROM_HERE,
                                           d_resourceContext.release());
    }

    if (d_isOffTheRecord) {
        // Delete the temporary directory that we created in the constructor.

        // allow IO during deletion of temporary directory
        base::ThreadRestrictions::ScopedAllowIO allowIO;
        DCHECK(base::PathExists(d_requestContextGetter->path()));
        base::DeleteFile(d_requestContextGetter->path(), true);
    }

    d_requestContextGetter = 0;
    d_isDestroyed = true;

    ShutdownStoragePartitions();
}

URLRequestContextGetterImpl* BrowserContextImpl::requestContextGetter() const
{
    DCHECK(!d_isDestroyed);
    return d_requestContextGetter.get();
}

void BrowserContextImpl::incrementWebViewCount()
{
    DCHECK(content::BrowserThread::CurrentlyOn(content::BrowserThread::UI));
    DCHECK(!d_isDestroyed);
    ++d_numWebViews;
}

void BrowserContextImpl::decrementWebViewCount()
{
    DCHECK(content::BrowserThread::CurrentlyOn(content::BrowserThread::UI));
    DCHECK(0 < d_numWebViews);
    DCHECK(!d_isDestroyed);
    --d_numWebViews;
}

void BrowserContextImpl::launchDevToolsServerIfNecessary()
{
    if (!d_devToolsServerLaunched && !g_devToolsServerLaunched) {
        // Start the DevTools server.  The browser context is provided so that
        // it can extract the profile directory from it.  If the context does
        // have an associated profile directory, the DevTools agent host
        // writes the HTTP server port number into well known file.  Telemetry
        // can pick up the port number from this file and establish a
        // connection to the DevTools server.
        d_devToolsServerLaunched = true;

        // The DevTools server is only launched for the first browser context
        // in the process.
        g_devToolsServerLaunched = true;
        DevToolsManagerDelegateImpl::StartHttpHandler(this);
    }
}

// Profile overrides
void BrowserContextImpl::destroy()
{
    // This is a no-op because BrowserContextImplManager needs to keep the
    // BrowserContextImpl objects alive until Toolkit is destroyed.
}

String BrowserContextImpl::createHostChannel(unsigned int     pid,
                                             bool             isolated,
                                             const StringRef& profileDir)
{
    // TODO(imran): use toolkit to create host channel for now.
    return String();
}

String BrowserContextImpl::registerNativeViewForStreaming(NativeView view)
{
    std::string media_id =
        DesktopStreamsRegistry::RegisterNativeViewForStreaming(view);
    return String(media_id);
}

String BrowserContextImpl::registerScreenForStreaming(NativeScreen screen)
{
    std::string media_id =
        DesktopStreamsRegistry::RegisterScreenForStreaming(screen);
    return String(media_id);
}

void BrowserContextImpl::createWebView(
    WebViewDelegate            *delegate,
    const WebViewCreateParams&  params)
{
    DCHECK(Statics::isInApplicationMainThread());
    DCHECK(Statics::isOriginalThreadMode());

    int hostId;
    BrowserContextImpl *context;
    ProcessHostImpl::getHostId(&hostId, &context, params.rendererAffinity());

    WebViewProperties properties;

    properties.takeKeyboardFocusOnMouseDown =
        params.takeKeyboardFocusOnMouseDown();
    properties.takeLogicalFocusOnMouseDown =
        params.takeLogicalFocusOnMouseDown();
    properties.activateWindowOnMouseDown =
        params.activateWindowOnMouseDown();
    properties.domPasteEnabled =
        params.domPasteEnabled();
    properties.javascriptCanAccessClipboard =
        params.javascriptCanAccessClipboard();
    properties.rerouteMouseWheelToAnyRelatedWindow =
        params.rerouteMouseWheelToAnyRelatedWindow();

    WebView *webView =
        new WebViewImpl(delegate,                  // delegate
                        0,                         // parent window
                        context? context: this,    // browser context
                        hostId,                    // host affinity
                        false,                     // initially visible
                        properties);               // properties

    delegate->created(webView);
}

static net::ProxyServer makeServer(ProxyType          type,
                                   const std::string& host,
                                   int                port)
{
    net::ProxyServer::Scheme scheme = net::ProxyServer::SCHEME_INVALID;
    switch (type) {
    case ProxyType::kDirect:
        scheme = net::ProxyServer::SCHEME_DIRECT;
        break;
    case ProxyType::kHTTP:
        scheme = net::ProxyServer::SCHEME_HTTP;
        break;
    case ProxyType::kSOCKS4:
        scheme = net::ProxyServer::SCHEME_SOCKS4;
        break;
    case ProxyType::kSOCKS5:
        scheme = net::ProxyServer::SCHEME_SOCKS5;
        break;
    case ProxyType::kHTTPS:
        scheme = net::ProxyServer::SCHEME_HTTPS;
        break;
    }

    DCHECK(net::ProxyServer::SCHEME_INVALID != scheme);
    DCHECK(0 < port);

    return net::ProxyServer(scheme, net::HostPortPair(host, port));
}

void BrowserContextImpl::addHttpProxy(ProxyType        type,
                                      const StringRef& host,
                                      int              port)
{
    DCHECK(content::BrowserThread::CurrentlyOn(content::BrowserThread::UI));
    DCHECK(!d_isDestroyed);

    d_proxyConfig->proxy_rules().proxies_for_http.AddProxyServer(
        makeServer(type, std::string(host.data(), host.size()), port));

    d_requestContextGetter->setProxyConfig(*d_proxyConfig);
}

void BrowserContextImpl::addHttpsProxy(ProxyType        type,
                                       const StringRef& host,
                                       int              port)
{
    DCHECK(content::BrowserThread::CurrentlyOn(content::BrowserThread::UI));
    DCHECK(!d_isDestroyed);

    d_proxyConfig->proxy_rules().proxies_for_https.AddProxyServer(
        makeServer(type, std::string(host.data(), host.size()), port));

    d_requestContextGetter->setProxyConfig(*d_proxyConfig);
}

void BrowserContextImpl::addFtpProxy(ProxyType        type,
                                     const StringRef& host,
                                     int              port)
{
    DCHECK(content::BrowserThread::CurrentlyOn(content::BrowserThread::UI));
    DCHECK(!d_isDestroyed);

    d_proxyConfig->proxy_rules().proxies_for_ftp.AddProxyServer(
        makeServer(type, std::string(host.data(), host.size()), port));

    d_requestContextGetter->setProxyConfig(*d_proxyConfig);
}

void BrowserContextImpl::addFallbackProxy(ProxyType        type,
                                          const StringRef& host,
                                          int              port)
{
    DCHECK(content::BrowserThread::CurrentlyOn(content::BrowserThread::UI));
    DCHECK(!d_isDestroyed);

    d_proxyConfig->proxy_rules().fallback_proxies.AddProxyServer(
        makeServer(type, std::string(host.data(), host.size()), port));

    d_requestContextGetter->setProxyConfig(*d_proxyConfig);
}

void BrowserContextImpl::clearHttpProxies()
{
    DCHECK(content::BrowserThread::CurrentlyOn(content::BrowserThread::UI));
    DCHECK(!d_isDestroyed);

    d_proxyConfig->proxy_rules().proxies_for_http.Clear();
    d_requestContextGetter->setProxyConfig(*d_proxyConfig);
}

void BrowserContextImpl::clearHttpsProxies()
{
    DCHECK(content::BrowserThread::CurrentlyOn(content::BrowserThread::UI));
    DCHECK(!d_isDestroyed);

    d_proxyConfig->proxy_rules().proxies_for_https.Clear();
    d_requestContextGetter->setProxyConfig(*d_proxyConfig);
}

void BrowserContextImpl::clearFtpProxies()
{
    DCHECK(content::BrowserThread::CurrentlyOn(content::BrowserThread::UI));
    DCHECK(!d_isDestroyed);

    d_proxyConfig->proxy_rules().proxies_for_ftp.Clear();
    d_requestContextGetter->setProxyConfig(*d_proxyConfig);
}

void BrowserContextImpl::clearFallbackProxies()
{
    DCHECK(content::BrowserThread::CurrentlyOn(content::BrowserThread::UI));
    DCHECK(!d_isDestroyed);

    d_proxyConfig->proxy_rules().fallback_proxies.Clear();
    d_requestContextGetter->setProxyConfig(*d_proxyConfig);
}

void BrowserContextImpl::addBypassRule(const StringRef& rule)
{
    DCHECK(content::BrowserThread::CurrentlyOn(content::BrowserThread::UI));
    DCHECK(!d_isDestroyed);

    d_proxyConfig->proxy_rules().bypass_rules.AddRuleFromString(
            std::string(rule.data(), rule.size()));
    d_requestContextGetter->setProxyConfig(*d_proxyConfig);
}

void BrowserContextImpl::clearBypassRules()
{
    DCHECK(content::BrowserThread::CurrentlyOn(content::BrowserThread::UI));
    DCHECK(!d_isDestroyed);

    d_proxyConfig->proxy_rules().bypass_rules.Clear();
    d_requestContextGetter->setProxyConfig(*d_proxyConfig);
}

void BrowserContextImpl::setPacUrl(const StringRef& url)
{
    DCHECK(content::BrowserThread::CurrentlyOn(content::BrowserThread::UI));
    DCHECK(!d_isDestroyed);

    d_proxyConfig->set_pac_url(GURL(std::string(url.data(), url.size())));
    d_requestContextGetter->setProxyConfig(*d_proxyConfig);
}

<<<<<<< HEAD
void BrowserContextImpl::dumpDiagnostics(DiagnosticInfoType type,
                                         const StringRef&   path)
{
    if (DiagnosticInfoType::GPU == type) {
        DumpGpuInfo(std::string(path.data(), path.size()));
    }
=======
void BrowserContextImpl::enableSpellCheck(bool enabled)
{
    DCHECK(content::BrowserThread::CurrentlyOn(content::BrowserThread::UI));
    DCHECK(!d_isDestroyed);

    PrefService *prefs = user_prefs::UserPrefs::Get(this);
    prefs->SetBoolean(spellcheck::prefs::kEnableSpellcheck, enabled);
}

void BrowserContextImpl::setLanguages(const StringRef *languages,
                                      size_t           numLanguages)
{
    DCHECK(content::BrowserThread::CurrentlyOn(content::BrowserThread::UI));
    DCHECK(!d_isDestroyed);

    PrefService* prefs = user_prefs::UserPrefs::Get(this);
    base::ListValue languageList;

    for (size_t i = 0; i < numLanguages; ++i) {
        languageList.AppendString(languages[i].toStdString());
    }
    prefs->Set(spellcheck::prefs::kSpellCheckDictionaries, languageList);
}

void BrowserContextImpl::addCustomWords(const StringRef *words,
                                        size_t           numWords)
{
    std::vector<base::StringPiece> wordsVector(numWords);
    for (size_t i = 0; i < numWords; ++i) {
        wordsVector[i].set(words[i].data(), words[i].length());
    }
    content::SpellcheckData::FromContext(this)->AdjustCustomWords(
        wordsVector,
        std::vector<base::StringPiece>());
}

void BrowserContextImpl::removeCustomWords(const StringRef *words,
                                           size_t           numWords)
{
    std::vector<base::StringPiece> wordsVector(numWords);
    for (size_t i = 0; i < numWords; ++i) {
        wordsVector[i].set(words[i].data(), words[i].length());
    }
    content::SpellcheckData::FromContext(this)->AdjustCustomWords(
        std::vector<base::StringPiece>(),
        wordsVector);
>>>>>>> dc80f657
}

// content::BrowserContext overrides
std::unique_ptr<content::ZoomLevelDelegate>
BrowserContextImpl::CreateZoomLevelDelegate(
        const base::FilePath& partition_path)
{
    return std::unique_ptr<content::ZoomLevelDelegate>();
}

base::FilePath BrowserContextImpl::GetPath() const
{
    DCHECK(!d_isDestroyed);
    return d_requestContextGetter->path();
}

bool BrowserContextImpl::IsOffTheRecord() const
{
    DCHECK(!d_isDestroyed);
    return d_isOffTheRecord;
}

content::ResourceContext* BrowserContextImpl::GetResourceContext()
{
    DCHECK(content::BrowserThread::CurrentlyOn(content::BrowserThread::UI));
    DCHECK(!d_isDestroyed);

    if (!d_resourceContext.get()) {
        d_resourceContext.reset(
            new ResourceContextImpl(d_requestContextGetter.get()));
    }
    return d_resourceContext.get();
}

content::DownloadManagerDelegate*
BrowserContextImpl::GetDownloadManagerDelegate()
{
    return nullptr;
}

content::BrowserPluginGuestManager *BrowserContextImpl::GetGuestManager()
{
    return nullptr;
}

storage::SpecialStoragePolicy *BrowserContextImpl::GetSpecialStoragePolicy()
{
    return nullptr;
}

content::PushMessagingService *BrowserContextImpl::GetPushMessagingService()
{
    return nullptr;
}

content::SSLHostStateDelegate *BrowserContextImpl::GetSSLHostStateDelegate()
{
    return nullptr;
}

content::PermissionManager *BrowserContextImpl::GetPermissionManager()
{
    return nullptr;
}

content::BackgroundFetchDelegate* BrowserContextImpl::GetBackgroundFetchDelegate()
{
    return nullptr;
}

content::BackgroundSyncController*
BrowserContextImpl::GetBackgroundSyncController()
{
    return nullptr;
}

content::BrowsingDataRemoverDelegate*
BrowserContextImpl::GetBrowsingDataRemoverDelegate() {
  return nullptr;
}

net::URLRequestContextGetter* BrowserContextImpl::CreateRequestContext(
    content::ProtocolHandlerMap* protocol_handlers,
    content::URLRequestInterceptorScopedVector request_interceptors)
{
    request_interceptors.push_back(std::make_unique<RequestInterceptorImpl>());
    requestContextGetter()->setProtocolHandlers(
            protocol_handlers, std::move(request_interceptors));
    return requestContextGetter();
}

net::URLRequestContextGetter*
BrowserContextImpl::CreateRequestContextForStoragePartition(
    const base::FilePath& partition_path,
    bool in_memory,
    content::ProtocolHandlerMap* protocol_handlers,
    content::URLRequestInterceptorScopedVector request_interceptors)
{
    return nullptr;
}

net::URLRequestContextGetter* BrowserContextImpl::CreateMediaRequestContext()
{
    return requestContextGetter();
}

net::URLRequestContextGetter*
BrowserContextImpl::CreateMediaRequestContextForStoragePartition(
      const base::FilePath& partition_path, bool in_memory)
{
    return nullptr;
}

}  // close namespace blpwtk2

// vim: ts=4 et
<|MERGE_RESOLUTION|>--- conflicted
+++ resolved
@@ -446,14 +446,14 @@
     d_requestContextGetter->setProxyConfig(*d_proxyConfig);
 }
 
-<<<<<<< HEAD
 void BrowserContextImpl::dumpDiagnostics(DiagnosticInfoType type,
                                          const StringRef&   path)
 {
     if (DiagnosticInfoType::GPU == type) {
         DumpGpuInfo(std::string(path.data(), path.size()));
     }
-=======
+}
+
 void BrowserContextImpl::enableSpellCheck(bool enabled)
 {
     DCHECK(content::BrowserThread::CurrentlyOn(content::BrowserThread::UI));
@@ -500,7 +500,6 @@
     content::SpellcheckData::FromContext(this)->AdjustCustomWords(
         std::vector<base::StringPiece>(),
         wordsVector);
->>>>>>> dc80f657
 }
 
 // content::BrowserContext overrides
