/*
 * Copyright (C) 2013 Bloomberg Finance L.P.
 *
 * Permission is hereby granted, free of charge, to any person obtaining a copy
 * of this software and associated documentation files (the "Software"), to
 * deal in the Software without restriction, including without limitation the
 * rights to use, copy, modify, merge, publish, distribute, sublicense, and/or
 * sell copies of the Software, and to permit persons to whom the Software is
 * furnished to do so, subject to the following conditions:
 *
 * The above copyright notice and this permission notice shall be included in
 * all copies or substantial portions of the Software.
 *
 * THE SOFTWARE IS PROVIDED "AS IS," WITHOUT WARRANTY OF ANY KIND, EXPRESS OR
 * IMPLIED, INCLUDING BUT NOT LIMITED TO THE WARRANTIES OF MERCHANTABILITY,
 * FITNESS FOR A PARTICULAR PURPOSE AND NONINFRINGEMENT. IN NO EVENT SHALL THE
 * AUTHORS OR COPYRIGHT HOLDERS BE LIABLE FOR ANY CLAIM, DAMAGES OR OTHER
 * LIABILITY, WHETHER IN AN ACTION OF CONTRACT, TORT OR OTHERWISE, ARISING
 * FROM, OUT OF OR IN CONNECTION WITH THE SOFTWARE OR THE USE OR OTHER DEALINGS
 * IN THE SOFTWARE.
 */

#include <blpwtk2_contentrendererclientimpl.h>
#include <blpwtk2_inprocessresourceloaderbridge.h>
#include <blpwtk2_jswidget.h>
#include <blpwtk2_rendercompositor.h>
#include <blpwtk2_rendermessagedelegate.h>
#include <blpwtk2_resourceloader.h>
#include <blpwtk2_statics.h>
#include <blpwtk2_stringref.h>

#include <base/strings/utf_string_conversions.h>
#include <components/printing/renderer/print_web_view_helper.h>
<<<<<<< HEAD
#include <components/spellcheck/renderer/spellcheck.h>
#include <components/spellcheck/renderer/spellcheck_provider.h>
=======
>>>>>>> 11002f76
#include <cc/output/compositor_frame_sink.h>
#include <content/child/font_warmup_win.h>
#include <content/public/renderer/render_thread.h>
#include <content/public/renderer/render_view.h>
#include <net/base/net_errors.h>
#include <skia/ext/fontmgr_default_win.h>
#include <third_party/skia/include/ports/SkFontMgr.h>
#include <third_party/WebKit/public/platform/WebURLError.h>
#include <third_party/WebKit/public/platform/WebURLRequest.h>
#include <third_party/WebKit/public/web/WebPluginParams.h>
#include <third_party/skia/include/ports/SkTypeface_win.h>
#include <ui/gfx/win/direct_write.h>

namespace blpwtk2 {

                        // -------------------------------
                        // class ContentRendererClientImpl
                        // -------------------------------

ContentRendererClientImpl::ContentRendererClientImpl()
{
    SkFontMgr* fontMgr = SkFontMgr_New_DirectWrite();
    SetDefaultSkiaFactory(fontMgr);
}

ContentRendererClientImpl::~ContentRendererClientImpl()
{
}

void ContentRendererClientImpl::RenderThreadStarted()
{
    content::RenderThread* thread = content::RenderThread::Get();

    if (!d_spellcheck) {
        d_spellcheck.reset(new SpellCheck());
        thread->AddObserver(d_spellcheck.get());
    }
}

void ContentRendererClientImpl::RenderViewCreated(
    content::RenderView* render_view)
{
    d_renderViewObserver = std::unique_ptr<RenderViewObserverImpl>(
            new RenderViewObserverImpl(render_view));

<<<<<<< HEAD
    d_spellCheckProvider = std::unique_ptr<SpellCheckProvider>(
            new SpellCheckProvider(render_view, d_spellcheck.get()));

    new printing::PrintWebViewHelper(
            render_view->GetMainRenderFrame(),
            std::unique_ptr<printing::PrintWebViewHelper::Delegate>(
                printing::PrintWebViewHelper::CreateEmptyDelegate()));
=======
    d_printWebViewHelper = std::unique_ptr<printing::PrintWebViewHelper>(
            new printing::PrintWebViewHelper(
                render_view->GetMainRenderFrame(),
                std::unique_ptr<printing::PrintWebViewHelper::Delegate>(
                    printing::PrintWebViewHelper::CreateEmptyDelegate())));
>>>>>>> 11002f76
}

void ContentRendererClientImpl::GetNavigationErrorStrings(
    content::RenderFrame* render_frame,
    const blink::WebURLRequest& failed_request,
    const blink::WebURLError& error,
    std::string* error_html,
    base::string16* error_description)
{
    GURL gurl = failed_request.url();

    std::string domain = error.domain.utf8();

    std::string description;
    if (0 == strcmp(domain.c_str(), net::kErrorDomain)) {
        description = net::ErrorToString(error.reason);
    }

    std::string errorCode;
    {
        char tmp[128];
        sprintf_s(tmp, sizeof(tmp), "%d", error.reason);
        errorCode = tmp;
    }

    std::string localdesc = error.localizedDescription.utf8();

    if (error_html) {
        *error_html = "<h2>Navigation Error</h2>";
        *error_html += "<p>Failed to load '<b>" + gurl.spec() + "</b>'</p>";
        if (description.length()) {
            *error_html += "<p>" + description + "</p>";
        }
        if (domain.length()) {
            *error_html += "<p>Error Domain: " + domain + "</p>";
        }
        *error_html += "<p>Error Reason: " + errorCode + "</p>";
        if (localdesc.length()) {
            *error_html += "<p>" + localdesc + "</p>";
        }
    }

    if (error_description) {
        std::string tmp = "Failed to load '" + gurl.spec() + "'.";
        if (description.length()) {
            tmp += " " + description;
        }
        if (domain.length()) {
            tmp += " -- Error Domain: " + domain;
        }
        tmp += " -- Error Reason: " + errorCode;
        if (localdesc.length()) {
            tmp += " -- " + localdesc;
        }
        *error_description = base::UTF8ToUTF16(tmp);
    }
}

content::ResourceLoaderBridge*
ContentRendererClientImpl::OverrideResourceLoaderBridge(
    const content::ResourceRequest *request)
{
    StringRef url = request->url.spec();

    if (!Statics::inProcessResourceLoader ||
        !Statics::inProcessResourceLoader->canHandleURL(url))
    {
        return nullptr;
    }
    return new InProcessResourceLoaderBridge(request);
}

bool ContentRendererClientImpl::OverrideCreatePlugin(
    content::RenderFrame* render_frame,
    blink::WebLocalFrame* frame,
    const blink::WebPluginParams& params,
    blink::WebPlugin** plugin)
{
    if (base::UTF16ToASCII(base::StringPiece16(params.mimeType)) != "application/x-bloomberg-jswidget") {
        return false;
    }

    *plugin = new JsWidget(frame);
    return true;
}

bool ContentRendererClientImpl::Dispatch(IPC::Message *msg)
{
    if (Statics::rendererUIEnabled &&
        RenderMessageDelegate::GetInstance()->OnMessageReceived(*msg)) {
        delete msg;
        return true;
    }

    return false;
}

std::unique_ptr<cc::CompositorFrameSink> ContentRendererClientImpl::CreateCompositorFrameSink(
    bool use_software, int routing_id)
{
    return RenderCompositorContext::GetInstance()->CreateCompositorFrameSink(
        routing_id);
}

}  // close namespace blpwtk2<|MERGE_RESOLUTION|>--- conflicted
+++ resolved
@@ -31,11 +31,7 @@
 
 #include <base/strings/utf_string_conversions.h>
 #include <components/printing/renderer/print_web_view_helper.h>
-<<<<<<< HEAD
 #include <components/spellcheck/renderer/spellcheck.h>
-#include <components/spellcheck/renderer/spellcheck_provider.h>
-=======
->>>>>>> 11002f76
 #include <cc/output/compositor_frame_sink.h>
 #include <content/child/font_warmup_win.h>
 #include <content/public/renderer/render_thread.h>
@@ -81,21 +77,14 @@
     d_renderViewObserver = std::unique_ptr<RenderViewObserverImpl>(
             new RenderViewObserverImpl(render_view));
 
-<<<<<<< HEAD
     d_spellCheckProvider = std::unique_ptr<SpellCheckProvider>(
             new SpellCheckProvider(render_view, d_spellcheck.get()));
 
-    new printing::PrintWebViewHelper(
-            render_view->GetMainRenderFrame(),
-            std::unique_ptr<printing::PrintWebViewHelper::Delegate>(
-                printing::PrintWebViewHelper::CreateEmptyDelegate()));
-=======
     d_printWebViewHelper = std::unique_ptr<printing::PrintWebViewHelper>(
             new printing::PrintWebViewHelper(
                 render_view->GetMainRenderFrame(),
                 std::unique_ptr<printing::PrintWebViewHelper::Delegate>(
                     printing::PrintWebViewHelper::CreateEmptyDelegate())));
->>>>>>> 11002f76
 }
 
 void ContentRendererClientImpl::GetNavigationErrorStrings(
