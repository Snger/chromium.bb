--- conflicted
+++ resolved
@@ -59,19 +59,13 @@
 void ContentRendererClientImpl::RenderViewCreated(
     content::RenderView* render_view)
 {
-<<<<<<< HEAD
-    // Note that RenderViewObserverImpl automatically gets deleted when the
-    // RenderView is destroyed.
-    new RenderViewObserverImpl(render_view);
+    d_renderViewObserver = std::unique_ptr<RenderViewObserverImpl>(
+            new RenderViewObserverImpl(render_view));
 
     new printing::PrintWebViewHelper(
             render_view->GetMainRenderFrame(),
             std::unique_ptr<printing::PrintWebViewHelper::Delegate>(
                 printing::PrintWebViewHelper::CreateEmptyDelegate()));
-=======
-    d_renderViewObserver = std::unique_ptr<RenderViewObserverImpl>(
-            new RenderViewObserverImpl(render_view));
->>>>>>> 4f45f566
 }
 
 void ContentRendererClientImpl::GetNavigationErrorStrings(
