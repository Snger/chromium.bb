/*
 * Copyright (C) 2013 Bloomberg Finance L.P.
 *
 * Permission is hereby granted, free of charge, to any person obtaining a copy
 * of this software and associated documentation files (the "Software"), to
 * deal in the Software without restriction, including without limitation the
 * rights to use, copy, modify, merge, publish, distribute, sublicense, and/or
 * sell copies of the Software, and to permit persons to whom the Software is
 * furnished to do so, subject to the following conditions:
 *
 * The above copyright notice and this permission notice shall be included in
 * all copies or substantial portions of the Software.
 *
 * THE SOFTWARE IS PROVIDED "AS IS," WITHOUT WARRANTY OF ANY KIND, EXPRESS OR
 * IMPLIED, INCLUDING BUT NOT LIMITED TO THE WARRANTIES OF MERCHANTABILITY,
 * FITNESS FOR A PARTICULAR PURPOSE AND NONINFRINGEMENT. IN NO EVENT SHALL THE
 * AUTHORS OR COPYRIGHT HOLDERS BE LIABLE FOR ANY CLAIM, DAMAGES OR OTHER
 * LIABILITY, WHETHER IN AN ACTION OF CONTRACT, TORT OR OTHERWISE, ARISING
 * FROM, OUT OF OR IN CONNECTION WITH THE SOFTWARE OR THE USE OR OTHER DEALINGS
 * IN THE SOFTWARE.
 */

#include <blpwtk2_contentrendererclientimpl.h>
#include <blpwtk2_inprocessresourceloaderbridge.h>
#include <blpwtk2_jswidget.h>
#include <blpwtk2_renderviewobserverimpl.h>
#include <blpwtk2_resourceloader.h>
#include <blpwtk2_statics.h>
#include <blpwtk2_stringref.h>

#include <base/strings/utf_string_conversions.h>
<<<<<<< HEAD
#include <components/spellcheck/renderer/spellcheck.h>
#include <components/spellcheck/renderer/spellcheck_provider.h>
=======
#include <components/printing/renderer/print_render_frame_helper.h>
>>>>>>> 6c058383
#include <content/child/font_warmup_win.h>
#include <content/public/renderer/render_frame.h>
#include <content/public/renderer/render_thread.h>
#include <content/public/renderer/render_view.h>
#include <net/base/net_errors.h>
#include <skia/ext/fontmgr_default_win.h>
#include <third_party/skia/include/ports/SkFontMgr.h>
#include <third_party/WebKit/public/platform/WebURLError.h>
#include <third_party/WebKit/public/platform/WebURLRequest.h>
#include <third_party/WebKit/public/web/WebPluginParams.h>
#include <third_party/skia/include/ports/SkTypeface_win.h>
#include <ui/gfx/win/direct_write.h>

#include <sstream>

namespace blpwtk2 {

                        // -------------------------------
                        // class ContentRendererClientImpl
                        // -------------------------------

ContentRendererClientImpl::ContentRendererClientImpl()
{
    SetDefaultSkiaFactory(SkFontMgr_New_DirectWrite());
}

ContentRendererClientImpl::~ContentRendererClientImpl()
{
}

void ContentRendererClientImpl::RenderThreadStarted()
{
    content::RenderThread* thread = content::RenderThread::Get();

    if (!d_spellcheck) {
        d_spellcheck.reset(new SpellCheck());
        thread->AddObserver(d_spellcheck.get());
    }
}

void ContentRendererClientImpl::RenderViewCreated(
    content::RenderView* render_view)
{
    // Create an instance of RenderViewObserverImpl.  This is an observer that
    // is registered with the RenderView.  The RenderViewImpl's destructor
    // will call OnDestruct() on all observers, which will delete this
    // instance of RenderViewObserverImpl.
    new RenderViewObserverImpl(render_view);
}

void ContentRendererClientImpl::RenderFrameCreated(
    content::RenderFrame *render_frame)
{
<<<<<<< HEAD
    // Create an instance of SpellCheckProvider.
    new SpellCheckProvider(render_frame, d_spellcheck.get());
=======
    // Create an instance of PrintWebViewHelper.  This is an observer that is
    // registered with the RenderFrame.  The RenderFrameImpl's destructor
    // will call OnDestruct() on all observers, which will delete this
    // instance of PrintWebViewHelper.
    new printing::PrintRenderFrameHelper(
            render_frame,
            std::unique_ptr<printing::PrintRenderFrameHelper::Delegate>(
                printing::PrintRenderFrameHelper::CreateEmptyDelegate()));
>>>>>>> 6c058383
}

void ContentRendererClientImpl::GetNavigationErrorStrings(
    content::RenderFrame* render_frame,
    const blink::WebURLRequest& failed_request,
    const blink::WebURLError& error,
    std::string* error_html,
    base::string16* error_description)
{
    GURL gurl = failed_request.Url();

    std::string description;
    if (error.domain == blink::WebURLError::Domain::kNet) {
        description = net::ErrorToString(error.reason);
    }
    std::ostringstream ostr;
    ostr << error.domain;
    std::string domainStr = ostr.str();

    std::string errorCode;
    {
        char tmp[128];
        sprintf_s(tmp, sizeof(tmp), "%d", error.reason);
        errorCode = tmp;
    }

    std::string localdesc = error.localized_description.Utf8();

    if (error_html) {
        *error_html = "<h2>Navigation Error</h2>";
        *error_html += "<p>Failed to load '<b>" + gurl.spec() + "</b>'</p>";
        if (description.length()) {
            *error_html += "<p>" + description + "</p>";
        }
        if (domainStr.length()) {
            *error_html += "<p>Error Domain: " + domainStr + "</p>";
        }
        *error_html += "<p>Error Reason: " + errorCode + "</p>";
        if (localdesc.length()) {
            *error_html += "<p>" + localdesc + "</p>";
        }
    }

    if (error_description) {
        std::string tmp = "Failed to load '" + gurl.spec() + "'.";
        if (description.length()) {
            tmp += " " + description;
        }
        if (domainStr.length()) {
            tmp += " -- Error Domain: " + domainStr;
        }
        tmp += " -- Error Reason: " + errorCode;
        if (localdesc.length()) {
            tmp += " -- " + localdesc;
        }
        *error_description = base::UTF8ToUTF16(tmp);
    }
}

content::ResourceLoaderBridge*
ContentRendererClientImpl::OverrideResourceLoaderBridge(
    const content::ResourceRequest *request)
{
    StringRef url = request->url.spec();

    if (!Statics::inProcessResourceLoader ||
        !Statics::inProcessResourceLoader->canHandleURL(url))
    {
        return nullptr;
    }
    return new InProcessResourceLoaderBridge(request);
}

bool ContentRendererClientImpl::OverrideCreatePlugin(
    content::RenderFrame* render_frame,
    const blink::WebPluginParams& params,
    blink::WebPlugin** plugin)
{
    if (params.mime_type.Ascii() != "application/x-bloomberg-jswidget") {
        return false;
    }

    *plugin = new JsWidget(render_frame->GetWebFrame());
    return true;
}

}  // close namespace blpwtk2

// vim: ts=4 et
<|MERGE_RESOLUTION|>--- conflicted
+++ resolved
@@ -29,12 +29,9 @@
 #include <blpwtk2_stringref.h>
 
 #include <base/strings/utf_string_conversions.h>
-<<<<<<< HEAD
 #include <components/spellcheck/renderer/spellcheck.h>
 #include <components/spellcheck/renderer/spellcheck_provider.h>
-=======
 #include <components/printing/renderer/print_render_frame_helper.h>
->>>>>>> 6c058383
 #include <content/child/font_warmup_win.h>
 #include <content/public/renderer/render_frame.h>
 #include <content/public/renderer/render_thread.h>
@@ -88,10 +85,13 @@
 void ContentRendererClientImpl::RenderFrameCreated(
     content::RenderFrame *render_frame)
 {
-<<<<<<< HEAD
     // Create an instance of SpellCheckProvider.
     new SpellCheckProvider(render_frame, d_spellcheck.get());
-=======
+}
+
+void ContentRendererClientImpl::RenderFrameCreated(
+    content::RenderFrame *render_frame)
+{
     // Create an instance of PrintWebViewHelper.  This is an observer that is
     // registered with the RenderFrame.  The RenderFrameImpl's destructor
     // will call OnDestruct() on all observers, which will delete this
@@ -100,7 +100,6 @@
             render_frame,
             std::unique_ptr<printing::PrintRenderFrameHelper::Delegate>(
                 printing::PrintRenderFrameHelper::CreateEmptyDelegate()));
->>>>>>> 6c058383
 }
 
 void ContentRendererClientImpl::GetNavigationErrorStrings(
