--- conflicted
+++ resolved
@@ -31,12 +31,9 @@
 #include <blpwtk2_stringref.h>
 
 #include <base/strings/utf_string_conversions.h>
-<<<<<<< HEAD
 #include <components/spellcheck/renderer/spellcheck.h>
 #include <components/spellcheck/renderer/spellcheck_provider.h>
-=======
 #include <components/printing/renderer/print_render_frame_helper.h>
->>>>>>> aee90052
 #include <content/child/font_warmup_win.h>
 #include <content/public/renderer/render_frame.h>
 #include <content/public/renderer/render_thread.h>
@@ -87,10 +84,9 @@
 void ContentRendererClientImpl::RenderFrameCreated(
     content::RenderFrame *render_frame)
 {
-<<<<<<< HEAD
     // Create an instance of SpellCheckProvider.
     new SpellCheckProvider(render_frame, d_spellcheck.get(), this);
-=======
+
     // Create an instance of PrintWebViewHelper.  This is an observer that is
     // registered with the RenderFrame.  The RenderFrameImpl's destructor
     // will call OnDestruct() on all observers, which will delete this
@@ -99,7 +95,6 @@
             render_frame,
             std::unique_ptr<printing::PrintRenderFrameHelper::Delegate>(
                 printing::PrintRenderFrameHelper::CreateEmptyDelegate()));
->>>>>>> aee90052
 }
 
 void ContentRendererClientImpl::PrepareErrorPage(
