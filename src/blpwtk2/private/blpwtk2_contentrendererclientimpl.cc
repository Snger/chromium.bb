/*
 * Copyright (C) 2013 Bloomberg Finance L.P.
 *
 * Permission is hereby granted, free of charge, to any person obtaining a copy
 * of this software and associated documentation files (the "Software"), to
 * deal in the Software without restriction, including without limitation the
 * rights to use, copy, modify, merge, publish, distribute, sublicense, and/or
 * sell copies of the Software, and to permit persons to whom the Software is
 * furnished to do so, subject to the following conditions:
 *
 * The above copyright notice and this permission notice shall be included in
 * all copies or substantial portions of the Software.
 *
 * THE SOFTWARE IS PROVIDED "AS IS," WITHOUT WARRANTY OF ANY KIND, EXPRESS OR
 * IMPLIED, INCLUDING BUT NOT LIMITED TO THE WARRANTIES OF MERCHANTABILITY,
 * FITNESS FOR A PARTICULAR PURPOSE AND NONINFRINGEMENT. IN NO EVENT SHALL THE
 * AUTHORS OR COPYRIGHT HOLDERS BE LIABLE FOR ANY CLAIM, DAMAGES OR OTHER
 * LIABILITY, WHETHER IN AN ACTION OF CONTRACT, TORT OR OTHERWISE, ARISING
 * FROM, OUT OF OR IN CONNECTION WITH THE SOFTWARE OR THE USE OR OTHER DEALINGS
 * IN THE SOFTWARE.
 */

#include <blpwtk2_contentrendererclientimpl.h>
#include <blpwtk2_inprocessresourceloaderbridge.h>
<<<<<<< HEAD
#include <blpwtk2_jswidget.h>
#include <blpwtk2_rendercompositor.h>
#include <blpwtk2_rendermessagedelegate.h>
#include <blpwtk2_renderviewobserverimpl.h>
=======
>>>>>>> 4f45f566
#include <blpwtk2_resourceloader.h>
#include <blpwtk2_statics.h>
#include <blpwtk2_stringref.h>

#include <base/strings/utf_string_conversions.h>
#include <components/printing/renderer/print_web_view_helper.h>
#include <components/spellcheck/renderer/spellcheck.h>
#include <components/spellcheck/renderer/spellcheck_provider.h>
#include <cc/output/compositor_frame_sink.h>
#include <content/child/font_warmup_win.h>
#include <content/public/renderer/render_thread.h>
#include <content/public/renderer/render_view.h>
#include <net/base/net_errors.h>
#include <skia/ext/fontmgr_default_win.h>
#include <third_party/skia/include/ports/SkFontMgr.h>
#include <third_party/WebKit/public/platform/WebURLError.h>
#include <third_party/WebKit/public/platform/WebURLRequest.h>
#include <third_party/WebKit/public/web/WebPluginParams.h>
#include <third_party/skia/include/ports/SkTypeface_win.h>
#include <ui/gfx/win/direct_write.h>

namespace blpwtk2 {

                        // -------------------------------
                        // class ContentRendererClientImpl
                        // -------------------------------

ContentRendererClientImpl::ContentRendererClientImpl()
{
    SkFontMgr* fontMgr = SkFontMgr_New_DirectWrite();
    SetDefaultSkiaFactory(fontMgr);
}

ContentRendererClientImpl::~ContentRendererClientImpl()
{
}

void ContentRendererClientImpl::RenderThreadStarted()
{
    content::RenderThread* thread = content::RenderThread::Get();

    if (!d_spellcheck) {
        d_spellcheck.reset(new SpellCheck());
        thread->AddObserver(d_spellcheck.get());
    }
}

void ContentRendererClientImpl::RenderViewCreated(
    content::RenderView* render_view)
{
<<<<<<< HEAD
    // Note that RenderViewObserverImpl automatically gets deleted when the
    // RenderView is destroyed.
    new RenderViewObserverImpl(render_view);

    new printing::PrintWebViewHelper(
            render_view->GetMainRenderFrame(),
            std::unique_ptr<printing::PrintWebViewHelper::Delegate>(
                printing::PrintWebViewHelper::CreateEmptyDelegate()));

    new SpellCheckProvider(render_view, d_spellcheck.get());
=======
    d_renderViewObserver = std::unique_ptr<RenderViewObserverImpl>(
            new RenderViewObserverImpl(render_view));
>>>>>>> 4f45f566
}

void ContentRendererClientImpl::GetNavigationErrorStrings(
    content::RenderFrame* render_frame,
    const blink::WebURLRequest& failed_request,
    const blink::WebURLError& error,
    std::string* error_html,
    base::string16* error_description)
{
    GURL gurl = failed_request.url();

    std::string domain = error.domain.utf8();

    std::string description;
    if (0 == strcmp(domain.c_str(), net::kErrorDomain)) {
        description = net::ErrorToString(error.reason);
    }

    std::string errorCode;
    {
        char tmp[128];
        sprintf_s(tmp, sizeof(tmp), "%d", error.reason);
        errorCode = tmp;
    }

    std::string localdesc = error.localizedDescription.utf8();

    if (error_html) {
        *error_html = "<h2>Navigation Error</h2>";
        *error_html += "<p>Failed to load '<b>" + gurl.spec() + "</b>'</p>";
        if (description.length()) {
            *error_html += "<p>" + description + "</p>";
        }
        if (domain.length()) {
            *error_html += "<p>Error Domain: " + domain + "</p>";
        }
        *error_html += "<p>Error Reason: " + errorCode + "</p>";
        if (localdesc.length()) {
            *error_html += "<p>" + localdesc + "</p>";
        }
    }

    if (error_description) {
        std::string tmp = "Failed to load '" + gurl.spec() + "'.";
        if (description.length()) {
            tmp += " " + description;
        }
        if (domain.length()) {
            tmp += " -- Error Domain: " + domain;
        }
        tmp += " -- Error Reason: " + errorCode;
        if (localdesc.length()) {
            tmp += " -- " + localdesc;
        }
        *error_description = base::UTF8ToUTF16(tmp);
    }
}

content::ResourceLoaderBridge*
ContentRendererClientImpl::OverrideResourceLoaderBridge(
    const content::ResourceRequest *request)
{
    StringRef url = request->url.spec();

    if (!Statics::inProcessResourceLoader ||
        !Statics::inProcessResourceLoader->canHandleURL(url))
    {
        return nullptr;
    }
    return new InProcessResourceLoaderBridge(request);
}

bool ContentRendererClientImpl::OverrideCreatePlugin(
    content::RenderFrame* render_frame,
    blink::WebLocalFrame* frame,
    const blink::WebPluginParams& params,
    blink::WebPlugin** plugin)
{
    if (base::UTF16ToASCII(base::StringPiece16(params.mimeType)) != "application/x-bloomberg-jswidget") {
        return false;
    }

    *plugin = new JsWidget(frame);
    return true;
}

bool ContentRendererClientImpl::Dispatch(IPC::Message *msg)
{
    if (Statics::rendererUIEnabled &&
        RenderMessageDelegate::GetInstance()->OnMessageReceived(*msg)) {
        delete msg;
        return true;
    }

    return false;
}

std::unique_ptr<cc::CompositorFrameSink> ContentRendererClientImpl::CreateCompositorFrameSink(
    bool use_software, int routing_id)
{
    return RenderCompositorContext::GetInstance()->CreateCompositorFrameSink(
        routing_id);
}

}  // close namespace blpwtk2<|MERGE_RESOLUTION|>--- conflicted
+++ resolved
@@ -22,13 +22,9 @@
 
 #include <blpwtk2_contentrendererclientimpl.h>
 #include <blpwtk2_inprocessresourceloaderbridge.h>
-<<<<<<< HEAD
 #include <blpwtk2_jswidget.h>
 #include <blpwtk2_rendercompositor.h>
 #include <blpwtk2_rendermessagedelegate.h>
-#include <blpwtk2_renderviewobserverimpl.h>
-=======
->>>>>>> 4f45f566
 #include <blpwtk2_resourceloader.h>
 #include <blpwtk2_statics.h>
 #include <blpwtk2_stringref.h>
@@ -79,10 +75,8 @@
 void ContentRendererClientImpl::RenderViewCreated(
     content::RenderView* render_view)
 {
-<<<<<<< HEAD
-    // Note that RenderViewObserverImpl automatically gets deleted when the
-    // RenderView is destroyed.
-    new RenderViewObserverImpl(render_view);
+    d_renderViewObserver = std::unique_ptr<RenderViewObserverImpl>(
+            new RenderViewObserverImpl(render_view));
 
     new printing::PrintWebViewHelper(
             render_view->GetMainRenderFrame(),
@@ -90,10 +84,6 @@
                 printing::PrintWebViewHelper::CreateEmptyDelegate()));
 
     new SpellCheckProvider(render_view, d_spellcheck.get());
-=======
-    d_renderViewObserver = std::unique_ptr<RenderViewObserverImpl>(
-            new RenderViewObserverImpl(render_view));
->>>>>>> 4f45f566
 }
 
 void ContentRendererClientImpl::GetNavigationErrorStrings(
