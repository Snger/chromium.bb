--- conflicted
+++ resolved
@@ -60,9 +60,11 @@
 void ContentRendererClientImpl::RenderViewCreated(
     content::RenderView* render_view)
 {
-<<<<<<< HEAD
-    d_renderViewObserver = std::unique_ptr<RenderViewObserverImpl>(
-            new RenderViewObserverImpl(render_view));
+    // Create an instance of RenderViewObserverImpl.  This is an observer that
+    // is registered with the RenderView.  The RenderViewImpl's destructor
+    // will call OnDestruct() on all observers, which will delete this
+    // instance of RenderViewObserverImpl.
+    new RenderViewObserverImpl(render_view);
 
     // Create an instance of PrintWebViewHelper.  This is an observer that is
     // registered with the RenderFrame.  The RenderFrameImpl's destructor
@@ -72,13 +74,6 @@
             render_view->GetMainRenderFrame(),
             std::unique_ptr<printing::PrintWebViewHelper::Delegate>(
                 printing::PrintWebViewHelper::CreateEmptyDelegate()));
-=======
-    // Create an instance of RenderViewObserverImpl.  This is an observer that
-    // is registered with the RenderView.  The RenderViewImpl's destructor
-    // will call OnDestruct() on all observers, which will delete this
-    // instance of RenderViewObserverImpl.
-    new RenderViewObserverImpl(render_view);
->>>>>>> 2e9c8716
 }
 
 void ContentRendererClientImpl::GetNavigationErrorStrings(
