/*
 * Copyright (C) 2013 Bloomberg Finance L.P.
 *
 * Permission is hereby granted, free of charge, to any person obtaining a copy
 * of this software and associated documentation files (the "Software"), to
 * deal in the Software without restriction, including without limitation the
 * rights to use, copy, modify, merge, publish, distribute, sublicense, and/or
 * sell copies of the Software, and to permit persons to whom the Software is
 * furnished to do so, subject to the following conditions:
 *
 * The above copyright notice and this permission notice shall be included in
 * all copies or substantial portions of the Software.
 *
 * THE SOFTWARE IS PROVIDED "AS IS," WITHOUT WARRANTY OF ANY KIND, EXPRESS OR
 * IMPLIED, INCLUDING BUT NOT LIMITED TO THE WARRANTIES OF MERCHANTABILITY,
 * FITNESS FOR A PARTICULAR PURPOSE AND NONINFRINGEMENT. IN NO EVENT SHALL THE
 * AUTHORS OR COPYRIGHT HOLDERS BE LIABLE FOR ANY CLAIM, DAMAGES OR OTHER
 * LIABILITY, WHETHER IN AN ACTION OF CONTRACT, TORT OR OTHERWISE, ARISING
 * FROM, OUT OF OR IN CONNECTION WITH THE SOFTWARE OR THE USE OR OTHER DEALINGS
 * IN THE SOFTWARE.
 */

#include <blpwtk2_contentrendererclientimpl.h>
#include <blpwtk2_inprocessresourceloaderbridge.h>
<<<<<<< HEAD
#include <blpwtk2_jswidget.h>
#include <blpwtk2_rendercompositor.h>
#include <blpwtk2_rendermessagedelegate.h>
=======
#include <blpwtk2_renderviewobserverimpl.h>
>>>>>>> 1317ee78
#include <blpwtk2_resourceloader.h>
#include <blpwtk2_statics.h>
#include <blpwtk2_stringref.h>

#include <base/strings/utf_string_conversions.h>
#include <components/printing/renderer/print_web_view_helper.h>
#include <components/spellcheck/renderer/spellcheck.h>
#include <cc/output/compositor_frame_sink.h>
#include <content/child/font_warmup_win.h>
#include <content/public/renderer/render_thread.h>
#include <content/public/renderer/render_view.h>
#include <net/base/net_errors.h>
#include <skia/ext/fontmgr_default_win.h>
#include <third_party/skia/include/ports/SkFontMgr.h>
#include <third_party/WebKit/public/platform/WebURLError.h>
#include <third_party/WebKit/public/platform/WebURLRequest.h>
#include <third_party/WebKit/public/web/WebPluginParams.h>
#include <third_party/skia/include/ports/SkTypeface_win.h>
#include <ui/gfx/win/direct_write.h>

namespace blpwtk2 {

                        // -------------------------------
                        // class ContentRendererClientImpl
                        // -------------------------------

ContentRendererClientImpl::ContentRendererClientImpl()
{
    SkFontMgr* fontMgr = SkFontMgr_New_DirectWrite();
    SetDefaultSkiaFactory(fontMgr);
}

ContentRendererClientImpl::~ContentRendererClientImpl()
{
}

void ContentRendererClientImpl::RenderThreadStarted()
{
    content::RenderThread* thread = content::RenderThread::Get();

    if (!d_spellcheck) {
        d_spellcheck.reset(new SpellCheck());
        thread->AddObserver(d_spellcheck.get());
    }
}

void ContentRendererClientImpl::RenderViewCreated(
    content::RenderView* render_view)
{
<<<<<<< HEAD
    d_renderViewObserver = std::unique_ptr<RenderViewObserverImpl>(
            new RenderViewObserverImpl(render_view));

    d_spellCheckProvider = std::unique_ptr<SpellCheckProvider>(
            new SpellCheckProvider(render_view, d_spellcheck.get()));

    d_printWebViewHelper = std::unique_ptr<printing::PrintWebViewHelper>(
            new printing::PrintWebViewHelper(
                render_view->GetMainRenderFrame(),
                std::unique_ptr<printing::PrintWebViewHelper::Delegate>(
                    printing::PrintWebViewHelper::CreateEmptyDelegate())));
=======
    // Create an instance of RenderViewObserverImpl.  This is an observer that
    // is registered with the RenderView.  The RenderViewImpl's destructor
    // will call OnDestruct() on all observers, which will delete this
    // instance of RenderViewObserverImpl.
    new RenderViewObserverImpl(render_view);

    // Create an instance of SpellCheckProvider.  This is an observer that is
    // registered with the RenderView.  The RenderViewImpl's destructor
    // will call OnDestruct() on all observers, which will delete this
    // instance of SpellCheckProvider.
    new SpellCheckProvider(render_view, d_spellcheck.get());
>>>>>>> 1317ee78
}

void ContentRendererClientImpl::GetNavigationErrorStrings(
    content::RenderFrame* render_frame,
    const blink::WebURLRequest& failed_request,
    const blink::WebURLError& error,
    std::string* error_html,
    base::string16* error_description)
{
    GURL gurl = failed_request.url();

    std::string domain = error.domain.utf8();

    std::string description;
    if (0 == strcmp(domain.c_str(), net::kErrorDomain)) {
        description = net::ErrorToString(error.reason);
    }

    std::string errorCode;
    {
        char tmp[128];
        sprintf_s(tmp, sizeof(tmp), "%d", error.reason);
        errorCode = tmp;
    }

    std::string localdesc = error.localizedDescription.utf8();

    if (error_html) {
        *error_html = "<h2>Navigation Error</h2>";
        *error_html += "<p>Failed to load '<b>" + gurl.spec() + "</b>'</p>";
        if (description.length()) {
            *error_html += "<p>" + description + "</p>";
        }
        if (domain.length()) {
            *error_html += "<p>Error Domain: " + domain + "</p>";
        }
        *error_html += "<p>Error Reason: " + errorCode + "</p>";
        if (localdesc.length()) {
            *error_html += "<p>" + localdesc + "</p>";
        }
    }

    if (error_description) {
        std::string tmp = "Failed to load '" + gurl.spec() + "'.";
        if (description.length()) {
            tmp += " " + description;
        }
        if (domain.length()) {
            tmp += " -- Error Domain: " + domain;
        }
        tmp += " -- Error Reason: " + errorCode;
        if (localdesc.length()) {
            tmp += " -- " + localdesc;
        }
        *error_description = base::UTF8ToUTF16(tmp);
    }
}

content::ResourceLoaderBridge*
ContentRendererClientImpl::OverrideResourceLoaderBridge(
    const content::ResourceRequest *request)
{
    StringRef url = request->url.spec();

    if (!Statics::inProcessResourceLoader ||
        !Statics::inProcessResourceLoader->canHandleURL(url))
    {
        return nullptr;
    }
    return new InProcessResourceLoaderBridge(request);
}

bool ContentRendererClientImpl::OverrideCreatePlugin(
    content::RenderFrame* render_frame,
    blink::WebLocalFrame* frame,
    const blink::WebPluginParams& params,
    blink::WebPlugin** plugin)
{
    if (base::UTF16ToASCII(base::StringPiece16(params.mimeType)) != "application/x-bloomberg-jswidget") {
        return false;
    }

    *plugin = new JsWidget(frame);
    return true;
}

bool ContentRendererClientImpl::Dispatch(IPC::Message *msg)
{
    if (Statics::rendererUIEnabled &&
        RenderMessageDelegate::GetInstance()->OnMessageReceived(*msg)) {
        delete msg;
        return true;
    }

    return false;
}

std::unique_ptr<cc::CompositorFrameSink> ContentRendererClientImpl::CreateCompositorFrameSink(
    bool use_software, int routing_id)
{
    return RenderCompositorContext::GetInstance()->CreateCompositorFrameSink(
        routing_id);
}

}  // close namespace blpwtk2<|MERGE_RESOLUTION|>--- conflicted
+++ resolved
@@ -22,13 +22,10 @@
 
 #include <blpwtk2_contentrendererclientimpl.h>
 #include <blpwtk2_inprocessresourceloaderbridge.h>
-<<<<<<< HEAD
 #include <blpwtk2_jswidget.h>
 #include <blpwtk2_rendercompositor.h>
 #include <blpwtk2_rendermessagedelegate.h>
-=======
 #include <blpwtk2_renderviewobserverimpl.h>
->>>>>>> 1317ee78
 #include <blpwtk2_resourceloader.h>
 #include <blpwtk2_statics.h>
 #include <blpwtk2_stringref.h>
@@ -78,31 +75,24 @@
 void ContentRendererClientImpl::RenderViewCreated(
     content::RenderView* render_view)
 {
-<<<<<<< HEAD
-    d_renderViewObserver = std::unique_ptr<RenderViewObserverImpl>(
-            new RenderViewObserverImpl(render_view));
-
-    d_spellCheckProvider = std::unique_ptr<SpellCheckProvider>(
-            new SpellCheckProvider(render_view, d_spellcheck.get()));
+    // Create an instance of RenderViewObserverImpl.  This is an observer that
+    // is registered with the RenderView.  The RenderViewImpl's destructor
+    // will call OnDestruct() on all observers, which will delete this
+    // instance of RenderViewObserverImpl.
+    new RenderViewObserverImpl(render_view);
+
+    // Create an instance of SpellCheckProvider.  This is an observer that is
+    // registered with the RenderView.  The RenderViewImpl's destructor
+    // will call OnDestruct() on all observers, which will delete this
+    // instance of SpellCheckProvider.
+    new SpellCheckProvider(render_view, d_spellcheck.get());
 
     d_printWebViewHelper = std::unique_ptr<printing::PrintWebViewHelper>(
             new printing::PrintWebViewHelper(
                 render_view->GetMainRenderFrame(),
                 std::unique_ptr<printing::PrintWebViewHelper::Delegate>(
                     printing::PrintWebViewHelper::CreateEmptyDelegate())));
-=======
-    // Create an instance of RenderViewObserverImpl.  This is an observer that
-    // is registered with the RenderView.  The RenderViewImpl's destructor
-    // will call OnDestruct() on all observers, which will delete this
-    // instance of RenderViewObserverImpl.
-    new RenderViewObserverImpl(render_view);
-
-    // Create an instance of SpellCheckProvider.  This is an observer that is
-    // registered with the RenderView.  The RenderViewImpl's destructor
-    // will call OnDestruct() on all observers, which will delete this
-    // instance of SpellCheckProvider.
-    new SpellCheckProvider(render_view, d_spellcheck.get());
->>>>>>> 1317ee78
+
 }
 
 void ContentRendererClientImpl::GetNavigationErrorStrings(
