/*
 * Copyright (C) 2013 Bloomberg Finance L.P.
 *
 * Permission is hereby granted, free of charge, to any person obtaining a copy
 * of this software and associated documentation files (the "Software"), to
 * deal in the Software without restriction, including without limitation the
 * rights to use, copy, modify, merge, publish, distribute, sublicense, and/or
 * sell copies of the Software, and to permit persons to whom the Software is
 * furnished to do so, subject to the following conditions:
 *
 * The above copyright notice and this permission notice shall be included in
 * all copies or substantial portions of the Software.
 *
 * THE SOFTWARE IS PROVIDED "AS IS," WITHOUT WARRANTY OF ANY KIND, EXPRESS OR
 * IMPLIED, INCLUDING BUT NOT LIMITED TO THE WARRANTIES OF MERCHANTABILITY,
 * FITNESS FOR A PARTICULAR PURPOSE AND NONINFRINGEMENT. IN NO EVENT SHALL THE
 * AUTHORS OR COPYRIGHT HOLDERS BE LIABLE FOR ANY CLAIM, DAMAGES OR OTHER
 * LIABILITY, WHETHER IN AN ACTION OF CONTRACT, TORT OR OTHERWISE, ARISING
 * FROM, OUT OF OR IN CONNECTION WITH THE SOFTWARE OR THE USE OR OTHER DEALINGS
 * IN THE SOFTWARE.
 */

#include <blpwtk2_contentrendererclientimpl.h>
#include <blpwtk2_inprocessresourceloaderbridge.h>
<<<<<<< HEAD
#include <blpwtk2_jswidget.h>
#include <blpwtk2_rendercompositor.h>
#include <blpwtk2_rendermessagedelegate.h>
=======
#include <blpwtk2_nativeviewplugin.h>
>>>>>>> 5fb936ea
#include <blpwtk2_renderviewobserverimpl.h>
#include <blpwtk2_resourceloader.h>
#include <blpwtk2_statics.h>
#include <blpwtk2_stringref.h>

#include <base/strings/utf_string_conversions.h>
#include <components/printing/renderer/print_web_view_helper.h>
#include <components/spellcheck/renderer/spellcheck_provider.h>
#include <components/spellcheck/renderer/spellcheck.h>
#include <cc/output/compositor_frame_sink.h>
#include <content/child/font_warmup_win.h>
#include <content/public/renderer/render_thread.h>
#include <content/public/renderer/render_view.h>
#include <net/base/net_errors.h>
#include <skia/ext/fontmgr_default_win.h>
#include <third_party/skia/include/ports/SkFontMgr.h>
#include <third_party/WebKit/public/platform/WebURLError.h>
#include <third_party/WebKit/public/platform/WebURLRequest.h>
#include <third_party/WebKit/public/web/WebPluginParams.h>
#include <third_party/skia/include/ports/SkTypeface_win.h>
#include <ui/gfx/win/direct_write.h>

namespace blpwtk2 {

                        // -------------------------------
                        // class ContentRendererClientImpl
                        // -------------------------------

ContentRendererClientImpl::ContentRendererClientImpl()
{
    SkFontMgr* fontMgr = SkFontMgr_New_DirectWrite();
    SetDefaultSkiaFactory(fontMgr);
}

ContentRendererClientImpl::~ContentRendererClientImpl()
{
}

void ContentRendererClientImpl::RenderThreadStarted()
{
    content::RenderThread* thread = content::RenderThread::Get();

    if (!d_spellcheck) {
        d_spellcheck.reset(new SpellCheck());
        thread->AddObserver(d_spellcheck.get());
    }
}

void ContentRendererClientImpl::RenderViewCreated(
    content::RenderView* render_view)
{
    // Create an instance of RenderViewObserverImpl.  This is an observer that
    // is registered with the RenderView.  The RenderViewImpl's destructor
    // will call OnDestruct() on all observers, which will delete this
    // instance of RenderViewObserverImpl.
    new RenderViewObserverImpl(render_view);

    // Create an instance of SpellCheckProvider.  This is an observer that is
    // registered with the RenderView.  The RenderViewImpl's destructor
    // will call OnDestruct() on all observers, which will delete this
    // instance of SpellCheckProvider.
    new SpellCheckProvider(render_view, d_spellcheck.get());

    // Create an instance of PrintWebViewHelper.  This is an observer that is
    // registered with the RenderFrame.  The RenderFrameImpl's destructor
    // will call OnDestruct() on all observers, which will delete this
    // instance of PrintWebViewHelper.
    new printing::PrintWebViewHelper(
            render_view->GetMainRenderFrame(),
            std::unique_ptr<printing::PrintWebViewHelper::Delegate>(
                printing::PrintWebViewHelper::CreateEmptyDelegate()));
}

void ContentRendererClientImpl::GetNavigationErrorStrings(
    content::RenderFrame* render_frame,
    const blink::WebURLRequest& failed_request,
    const blink::WebURLError& error,
    std::string* error_html,
    base::string16* error_description)
{
    GURL gurl = failed_request.url();

    std::string domain = error.domain.utf8();

    std::string description;
    if (0 == strcmp(domain.c_str(), net::kErrorDomain)) {
        description = net::ErrorToString(error.reason);
    }

    std::string errorCode;
    {
        char tmp[128];
        sprintf_s(tmp, sizeof(tmp), "%d", error.reason);
        errorCode = tmp;
    }

    std::string localdesc = error.localizedDescription.utf8();

    if (error_html) {
        *error_html = "<h2>Navigation Error</h2>";
        *error_html += "<p>Failed to load '<b>" + gurl.spec() + "</b>'</p>";
        if (description.length()) {
            *error_html += "<p>" + description + "</p>";
        }
        if (domain.length()) {
            *error_html += "<p>Error Domain: " + domain + "</p>";
        }
        *error_html += "<p>Error Reason: " + errorCode + "</p>";
        if (localdesc.length()) {
            *error_html += "<p>" + localdesc + "</p>";
        }
    }

    if (error_description) {
        std::string tmp = "Failed to load '" + gurl.spec() + "'.";
        if (description.length()) {
            tmp += " " + description;
        }
        if (domain.length()) {
            tmp += " -- Error Domain: " + domain;
        }
        tmp += " -- Error Reason: " + errorCode;
        if (localdesc.length()) {
            tmp += " -- " + localdesc;
        }
        *error_description = base::UTF8ToUTF16(tmp);
    }
}

content::ResourceLoaderBridge*
ContentRendererClientImpl::OverrideResourceLoaderBridge(
    const content::ResourceRequest *request)
{
    StringRef url = request->url.spec();

    if (!Statics::inProcessResourceLoader ||
        !Statics::inProcessResourceLoader->canHandleURL(url))
    {
        return nullptr;
    }
    return new InProcessResourceLoaderBridge(request);
}

bool ContentRendererClientImpl::OverrideCreatePlugin(
    content::RenderFrame* render_frame,
    blink::WebLocalFrame* frame,
    const blink::WebPluginParams& params,
    blink::WebPlugin** plugin)
{
<<<<<<< HEAD
    if (base::UTF16ToASCII(base::StringPiece16(params.mimeType)) != "application/x-bloomberg-jswidget") {
        return false;
    }

    *plugin = new JsWidget(frame);
    return true;
}

bool ContentRendererClientImpl::Dispatch(IPC::Message *msg)
{
    if (Statics::rendererUIEnabled &&
        RenderMessageDelegate::GetInstance()->OnMessageReceived(*msg)) {
        delete msg;
=======
    if (base::UTF16ToASCII(base::StringPiece16(params.mimeType)) == "application/x-bloomberg-nativeview") {
        *plugin = new NativeViewPlugin(frame, params);
>>>>>>> 5fb936ea
        return true;
    }

    return false;
}

base::Optional<std::unique_ptr<cc::CompositorFrameSink>> ContentRendererClientImpl::CreateCompositorFrameSink(
    bool use_software, int routing_id)
{
    return RenderCompositorContext::GetInstance()->CreateCompositorFrameSink(
        routing_id);
}

}  // close namespace blpwtk2<|MERGE_RESOLUTION|>--- conflicted
+++ resolved
@@ -22,13 +22,10 @@
 
 #include <blpwtk2_contentrendererclientimpl.h>
 #include <blpwtk2_inprocessresourceloaderbridge.h>
-<<<<<<< HEAD
 #include <blpwtk2_jswidget.h>
+#include <blpwtk2_nativeviewplugin.h>
 #include <blpwtk2_rendercompositor.h>
 #include <blpwtk2_rendermessagedelegate.h>
-=======
-#include <blpwtk2_nativeviewplugin.h>
->>>>>>> 5fb936ea
 #include <blpwtk2_renderviewobserverimpl.h>
 #include <blpwtk2_resourceloader.h>
 #include <blpwtk2_statics.h>
@@ -178,13 +175,17 @@
     const blink::WebPluginParams& params,
     blink::WebPlugin** plugin)
 {
-<<<<<<< HEAD
-    if (base::UTF16ToASCII(base::StringPiece16(params.mimeType)) != "application/x-bloomberg-jswidget") {
-        return false;
-    }
-
-    *plugin = new JsWidget(frame);
-    return true;
+    if (base::UTF16ToASCII(base::StringPiece16(params.mimeType)) == "application/x-bloomberg-jswidget") {
+	*plugin = new JsWidget(frame);
+	return true;
+    }
+
+    if (base::UTF16ToASCII(base::StringPiece16(params.mimeType)) == "application/x-bloomberg-nativeview") {
+        *plugin = new NativeViewPlugin(frame, params);
+        return true;
+    }
+    
+    return false;
 }
 
 bool ContentRendererClientImpl::Dispatch(IPC::Message *msg)
@@ -192,10 +193,6 @@
     if (Statics::rendererUIEnabled &&
         RenderMessageDelegate::GetInstance()->OnMessageReceived(*msg)) {
         delete msg;
-=======
-    if (base::UTF16ToASCII(base::StringPiece16(params.mimeType)) == "application/x-bloomberg-nativeview") {
-        *plugin = new NativeViewPlugin(frame, params);
->>>>>>> 5fb936ea
         return true;
     }
 
