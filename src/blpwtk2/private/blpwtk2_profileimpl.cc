--- conflicted
+++ resolved
@@ -309,7 +309,6 @@
     d_hostPtr->setPacUrl(std::string(url.data(), url.size()));
 }
 
-<<<<<<< HEAD
 void ProfileImpl::setDefaultPrinter(const StringRef& name)
 {
     printing::PrintRenderFrameHelper::UseDefaultPrintSettings();
@@ -360,14 +359,11 @@
     d_ipcDelegate = delegate;
 }
 
-
-=======
 void ProfileImpl::clearWebCache()
 {
     blink::WebCache::Clear();
 }
 
->>>>>>> 042a8b19
 }  // close namespace blpwtk2
 
 // vim: ts=4 et
