/*
 * Copyright (C) 2013 Bloomberg Finance L.P.
 *
 * Permission is hereby granted, free of charge, to any person obtaining a copy
 * of this software and associated documentation files (the "Software"), to
 * deal in the Software without restriction, including without limitation the
 * rights to use, copy, modify, merge, publish, distribute, sublicense, and/or
 * sell copies of the Software, and to permit persons to whom the Software is
 * furnished to do so, subject to the following conditions:
 *
 * The above copyright notice and this permission notice shall be included in
 * all copies or substantial portions of the Software.
 *
 * THE SOFTWARE IS PROVIDED "AS IS," WITHOUT WARRANTY OF ANY KIND, EXPRESS OR
 * IMPLIED, INCLUDING BUT NOT LIMITED TO THE WARRANTIES OF MERCHANTABILITY,
 * FITNESS FOR A PARTICULAR PURPOSE AND NONINFRINGEMENT. IN NO EVENT SHALL THE
 * AUTHORS OR COPYRIGHT HOLDERS BE LIABLE FOR ANY CLAIM, DAMAGES OR OTHER
 * LIABILITY, WHETHER IN AN ACTION OF CONTRACT, TORT OR OTHERWISE, ARISING
 * FROM, OUT OF OR IN CONNECTION WITH THE SOFTWARE OR THE USE OR OTHER DEALINGS
 * IN THE SOFTWARE.
 */

#include <blpwtk2_profileimpl.h>

#include <blpwtk2_browsercontextimpl.h>
#include <blpwtk2_webviewproxy.h>
#include <blpwtk2_statics.h>
#include <blpwtk2_stringref.h>
#include <blpwtk2_webviewclientimpl.h>
#include <blpwtk2_mainmessagepump.h>

#include <base/bind.h>
#include <base/message_loop/message_loop.h>
#include <ipc/ipc_sender.h>
#include <ipc/ipc_sync_channel.h>
#include <content/public/renderer/render_thread.h>
#include <content/common/service_manager/child_connection.h>
#include <components/printing/renderer/print_render_frame_helper.h>
#include <mojo/public/cpp/bindings/strong_binding.h>
#include <services/service_manager/public/cpp/connector.h>

namespace blpwtk2 {

                        // -----------------
                        // class ProfileImpl
                        // -----------------

static std::set<Profile*> g_instances;

// static
Profile *ProfileImpl::anyInstance()
{
    return !g_instances.empty()? *(g_instances.begin()) : nullptr;
}

ProfileImpl::ProfileImpl(MainMessagePump *pump,
                         unsigned int     pid,
                         bool             launchDevToolsServer)
    : d_numWebViews(0)
    , d_processId(pid)
    , d_pump(pump)
{
    static const std::string SERVICE_NAME("content_browser");
    g_instances.insert(this);

    content::RenderThread* renderThread = content::RenderThread::Get();
	renderThread->GetConnector()->BindInterface(SERVICE_NAME, &d_hostPtr);
    DCHECK(0 != pid);
    d_hostPtr->bindProcess(pid, launchDevToolsServer);
}

ProfileImpl::~ProfileImpl()
{
    DCHECK(Statics::isInApplicationMainThread());
    DCHECK(!g_instances.empty());

    // Releasing the Mojo interface pointer will incur an IPC message to
    // the host.  If this process had some open webviews, the host will
    // likely send a ViewMsg_Close message to delete the RenderWidget
    // instances in this process.  The RenderWidget may then destroy the
    // compositor if it's no longer needed.  The compositor may hold
    // references to shared memory that it needs to release before it's
    // destroyed.
    //
    // We take the following approach to ensure a clean shutdown:
    //  - flush the event loop. this will make sure the IPC message is
    //    sent to the host
    //  - sleep for a short period. this will give the host some time
    //    to send a response
    //  - flush the event loop again. this will make sure the IPC
    //    response from the host is processed. the "clean up" task
    //    will eventually be sent to the compositor, at which point
    //    it will start cleaning up its resources

    d_hostPtr.reset();
    d_pump->flush();
    Sleep(50);
    d_pump->flush();

    g_instances.erase(this);
}

void ProfileImpl::incrementWebViewCount()
{
    DCHECK(Statics::isInApplicationMainThread());
    ++d_numWebViews;
}

void ProfileImpl::decrementWebViewCount()
{
    DCHECK(Statics::isInApplicationMainThread());
    DCHECK(0 < d_numWebViews);
    --d_numWebViews;
}

unsigned int ProfileImpl::getProcessId() const
{
    return d_processId;
}

// blpwtk2::Profile overrides
void ProfileImpl::destroy()
{
    delete this;
}

String ProfileImpl::createHostChannel(unsigned int     pid,
                                      bool             isolated,
                                      const StringRef& profileDir)
{
    std::string hostChannel;

    if (d_hostPtr->createHostChannel(
                pid,
                isolated,
                std::string(profileDir.data(), profileDir.size()),
                &hostChannel)) {
        return String(hostChannel);
    }
    else {
        return String();
    }
}

String ProfileImpl::registerNativeViewForStreaming(NativeView view)
{
    std::string result;

    if (d_hostPtr->registerNativeViewForStreaming(
                reinterpret_cast<unsigned int>(view), &result)) {
        return String(result);
    }
    else {
        return String();
    }
}

String ProfileImpl::registerScreenForStreaming(NativeScreen screen)
{
    std::string result;

    if (d_hostPtr->registerScreenForStreaming(
                reinterpret_cast<unsigned int>(screen), &result)) {

        return String(result);
    }
    else {
        return String();
    }
}

// static
static void onWebViewCreated(
        WebViewProxy                *proxy,
        WebViewDelegate             *delegate,
        mojom::WebViewHostPtr       *webViewHostPtr,
        mojom::WebViewClientRequest  webViewClientRequest,
        int                          status)
{
    DCHECK(0 == status);
    if (status) {
        static_cast<WebView*>(proxy)->destroy();
        proxy = nullptr;
    }
    else {
        // Create a webview client and webview proxy.  They both have a
        // reference to one another so that when one goes away, it can tell
        // the other to dispose dangling references.
        std::unique_ptr<WebViewClientImpl> webViewClientImpl =
            std::make_unique<WebViewClientImpl>(std::move(*webViewHostPtr),
                                                proxy);

        proxy->setClient(webViewClientImpl.get());

        // Bind the webview client to the request from process host.  This
        // will make its lifetime managed by Mojo.
        mojo::MakeStrongBinding(std::move(webViewClientImpl),
                                std::move(webViewClientRequest));
    }

    delegate->created(proxy);
    delete webViewHostPtr;
}

void ProfileImpl::createWebView(WebViewDelegate            *delegate,
                                const WebViewCreateParams&  params)
{
    DCHECK(Statics::isInApplicationMainThread());

    const mojom::WebViewCreateParams *createParams =
        getWebViewCreateParamsImpl(params);

    // Create a new instance of WebViewProxy.
    WebViewProxy *proxy = new WebViewProxy(delegate, this);

    // Ask the process host to create a webview host. 
    mojom::WebViewHostPtr *webViewHostPtr =
        new mojom::WebViewHostPtr;

    auto taskRunner =
        base::MessageLoop::current()->task_runner();

    d_hostPtr->createWebView(
        mojo::MakeRequest(webViewHostPtr, taskRunner),
        createParams->Clone(),
        base::Bind(
            &onWebViewCreated,
            proxy,
            delegate,
            webViewHostPtr));
}

void ProfileImpl::addHttpProxy(ProxyType        type,
                               const StringRef& host,
                               int              port)
{
    d_hostPtr->addHttpProxy(static_cast<mojom::ProxyConfigType>(type),
                            std::string(host.data(), host.size()),
                            port);
}

void ProfileImpl::addHttpsProxy(ProxyType        type,
                                const StringRef& host,
                                int              port)
{
    d_hostPtr->addHttpsProxy(static_cast<mojom::ProxyConfigType>(type),
                             std::string(host.data(), host.size()),
                             port);
}

void ProfileImpl::addFtpProxy(ProxyType        type,
                              const StringRef& host,
                              int              port)
{
    d_hostPtr->addFtpProxy(static_cast<mojom::ProxyConfigType>(type),
                           std::string(host.data(), host.size()),
                           port);
}

void ProfileImpl::addFallbackProxy(ProxyType        type,
                                   const StringRef& host,
                                   int              port)
{
    d_hostPtr->addFallbackProxy(static_cast<mojom::ProxyConfigType>(type),
                                std::string(host.data(), host.size()),
                                port);
}

void ProfileImpl::clearHttpProxies()
{
    d_hostPtr->clearHttpProxies();
}

void ProfileImpl::clearHttpsProxies()
{
    d_hostPtr->clearHttpsProxies();
}

void ProfileImpl::clearFtpProxies()
{
    d_hostPtr->clearFtpProxies();
}

void ProfileImpl::clearFallbackProxies()
{
    d_hostPtr->clearFallbackProxies();
}

void ProfileImpl::addBypassRule(const StringRef& rule)
{
    d_hostPtr->addBypassRule(std::string(rule.data(), rule.size()));
}

void ProfileImpl::clearBypassRules()
{
    d_hostPtr->clearBypassRules();
}

void ProfileImpl::setPacUrl(const StringRef& url)
{
    d_hostPtr->setPacUrl(std::string(url.data(), url.size()));
}

<<<<<<< HEAD
void ProfileImpl::setDefaultPrinter(const StringRef& name)
{
    printing::PrintRenderFrameHelper::UseDefaultPrintSettings();
    d_hostPtr->setDefaultPrinter(std::string(name.data(), name.size()));
=======
void ProfileImpl::dumpDiagnostics(DiagnosticInfoType type,
                                  const StringRef&   path)
{
    d_hostPtr->dumpDiagnostics(static_cast<int>(type),
                               std::string(path.data(), path.size()));
>>>>>>> 8d75b538
}

}  // close namespace blpwtk2

// vim: ts=4 et
<|MERGE_RESOLUTION|>--- conflicted
+++ resolved
@@ -301,18 +301,17 @@
     d_hostPtr->setPacUrl(std::string(url.data(), url.size()));
 }
 
-<<<<<<< HEAD
 void ProfileImpl::setDefaultPrinter(const StringRef& name)
 {
     printing::PrintRenderFrameHelper::UseDefaultPrintSettings();
     d_hostPtr->setDefaultPrinter(std::string(name.data(), name.size()));
-=======
+}
+
 void ProfileImpl::dumpDiagnostics(DiagnosticInfoType type,
                                   const StringRef&   path)
 {
     d_hostPtr->dumpDiagnostics(static_cast<int>(type),
                                std::string(path.data(), path.size()));
->>>>>>> 8d75b538
 }
 
 }  // close namespace blpwtk2
