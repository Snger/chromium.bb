--- conflicted
+++ resolved
@@ -280,17 +280,16 @@
     d_hostPtr->setPacUrl(std::string(url.data(), url.size()));
 }
 
-<<<<<<< HEAD
 void ProfileImpl::setDefaultPrinter(const StringRef& name)
 {
     d_hostPtr->setDefaultPrinter(std::string(name.data(), name.size()));
-=======
+}
+
 void ProfileImpl::dumpDiagnostics(DiagnosticInfoType type,
                                   const StringRef&   path)
 {
     d_hostPtr->dumpDiagnostics(static_cast<int>(type),
                                std::string(path.data(), path.size()));
->>>>>>> 3c084628
 }
 
 }  // close namespace blpwtk2
