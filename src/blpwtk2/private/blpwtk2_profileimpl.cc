/*
 * Copyright (C) 2013 Bloomberg Finance L.P.
 *
 * Permission is hereby granted, free of charge, to any person obtaining a copy
 * of this software and associated documentation files (the "Software"), to
 * deal in the Software without restriction, including without limitation the
 * rights to use, copy, modify, merge, publish, distribute, sublicense, and/or
 * sell copies of the Software, and to permit persons to whom the Software is
 * furnished to do so, subject to the following conditions:
 *
 * The above copyright notice and this permission notice shall be included in
 * all copies or substantial portions of the Software.
 *
 * THE SOFTWARE IS PROVIDED "AS IS," WITHOUT WARRANTY OF ANY KIND, EXPRESS OR
 * IMPLIED, INCLUDING BUT NOT LIMITED TO THE WARRANTIES OF MERCHANTABILITY,
 * FITNESS FOR A PARTICULAR PURPOSE AND NONINFRINGEMENT. IN NO EVENT SHALL THE
 * AUTHORS OR COPYRIGHT HOLDERS BE LIABLE FOR ANY CLAIM, DAMAGES OR OTHER
 * LIABILITY, WHETHER IN AN ACTION OF CONTRACT, TORT OR OTHERWISE, ARISING
 * FROM, OUT OF OR IN CONNECTION WITH THE SOFTWARE OR THE USE OR OTHER DEALINGS
 * IN THE SOFTWARE.
 */

#include <blpwtk2_profileimpl.h>

#include <blpwtk2_browsercontextimpl.h>
#include <blpwtk2_webviewproxy.h>
#include <blpwtk2_statics.h>
#include <blpwtk2_stringref.h>
#include <blpwtk2_webviewclientimpl.h>
#include <blpwtk2_mainmessagepump.h>

#include <base/bind.h>
#include <base/message_loop/message_loop.h>
#include <ipc/ipc_sender.h>
#include <ipc/ipc_sync_channel.h>
#include <content/public/renderer/render_thread.h>
#include <content/common/service_manager/child_connection.h>
#include <components/printing/renderer/print_render_frame_helper.h>
#include <mojo/public/cpp/bindings/strong_binding.h>
#include <services/service_manager/public/cpp/connector.h>

namespace blpwtk2 {

                        // -----------------
                        // class ProfileImpl
                        // -----------------

static std::set<Profile*> g_instances;

// static
Profile *ProfileImpl::anyInstance()
{
    return !g_instances.empty()? *(g_instances.begin()) : nullptr;
}

ProfileImpl::ProfileImpl(MainMessagePump *pump,
                         unsigned int     pid,
                         bool             launchDevToolsServer)
    : d_numWebViews(0)
    , d_processId(pid)
    , d_pump(pump)
{
    static const std::string SERVICE_NAME("content_browser");
    g_instances.insert(this);

    auto renderThread = content::RenderThread::Get();
	renderThread->GetConnector()->BindInterface(SERVICE_NAME, &d_hostPtr);
    DCHECK(0 != pid);
    d_hostPtr->bindProcess(pid, launchDevToolsServer);
}

ProfileImpl::~ProfileImpl()
{
    DCHECK(Statics::isInApplicationMainThread());
    DCHECK(!g_instances.empty());

    // Releasing the Mojo interface pointer will incur an IPC message to
    // the host.  If this process had some open webviews, the host will
    // likely send a ViewMsg_Close message to delete the RenderWidget
    // instances in this process.  The RenderWidget may then destroy the
    // compositor if it's no longer needed.  The compositor may hold
    // references to shared memory that it needs to release before it's
    // destroyed.
    //
    // We take the following approach to ensure a clean shutdown:
    //  - flush the event loop. this will make sure the IPC message is
    //    sent to the host
    //  - sleep for a short period. this will give the host some time
    //    to send a response
    //  - flush the event loop again. this will make sure the IPC
    //    response from the host is processed. the "clean up" task
    //    will eventually be sent to the compositor, at which point
    //    it will start cleaning up its resources

    d_hostPtr.reset();
    d_pump->flush();
    Sleep(50);
    d_pump->flush();

    g_instances.erase(this);
}

void ProfileImpl::incrementWebViewCount()
{
    DCHECK(Statics::isInApplicationMainThread());
    ++d_numWebViews;
}

void ProfileImpl::decrementWebViewCount()
{
    DCHECK(Statics::isInApplicationMainThread());
    DCHECK(0 < d_numWebViews);
    --d_numWebViews;
}

unsigned int ProfileImpl::getProcessId() const
{
    return d_processId;
}

// blpwtk2::Profile overrides
void ProfileImpl::destroy()
{
    delete this;
}

String ProfileImpl::createHostChannel(unsigned int     pid,
                                      bool             isolated,
                                      const StringRef& profileDir)
{
    std::string hostChannel;

    if (d_hostPtr->createHostChannel(
                pid,
                isolated,
                std::string(profileDir.data(), profileDir.size()),
                &hostChannel)) {
        return String(hostChannel);
    }
    else {
        return String();
    }
}

String ProfileImpl::registerNativeViewForStreaming(NativeView view)
{
    std::string result;

    if (d_hostPtr->registerNativeViewForStreaming(
                reinterpret_cast<unsigned int>(view), &result)) {
        return String(result);
    }
    else {
        return String();
    }
}

String ProfileImpl::registerScreenForStreaming(NativeScreen screen)
{
    std::string result;

    if (d_hostPtr->registerScreenForStreaming(
                reinterpret_cast<unsigned int>(screen), &result)) {

        return String(result);
    }
    else {
        return String();
    }
}

// static
static void onWebViewCreated(
        WebViewProxy                *proxy,
        WebViewDelegate             *delegate,
        mojom::WebViewHostPtr       *webViewHostPtr,
        mojom::WebViewClientRequest  webViewClientRequest,
        int                          status)
{
    DCHECK(0 == status);
    if (status) {
        static_cast<WebView*>(proxy)->destroy();
        proxy = nullptr;
    }
    else {
        // Create a webview client and webview proxy.  They both have a
        // reference to one another so that when one goes away, it can tell
        // the other to dispose dangling references.
        std::unique_ptr<WebViewClientImpl> webViewClientImpl =
            std::make_unique<WebViewClientImpl>(std::move(*webViewHostPtr),
                                                proxy);

        proxy->setClient(webViewClientImpl.get());

        // Bind the webview client to the request from process host.  This
        // will make its lifetime managed by Mojo.
        mojo::MakeStrongBinding(std::move(webViewClientImpl),
                                std::move(webViewClientRequest));
    }

    delegate->created(proxy);
    delete webViewHostPtr;
}

void ProfileImpl::createWebView(WebViewDelegate            *delegate,
                                const WebViewCreateParams&  params)
{
    DCHECK(Statics::isInApplicationMainThread());

    const mojom::WebViewCreateParams *createParams =
        getWebViewCreateParamsImpl(params);

    // Create a new instance of WebViewProxy.
    WebViewProxy *proxy = new WebViewProxy(delegate, this);

    // Ask the process host to create a webview host. 
    mojom::WebViewHostPtr *webViewHostPtr =
        new mojom::WebViewHostPtr;

    auto taskRunner =
        base::MessageLoop::current()->task_runner();

    d_hostPtr->createWebView(
        mojo::MakeRequest(webViewHostPtr, taskRunner),
        createParams->Clone(),
        base::Bind(
            &onWebViewCreated,
            proxy,
            delegate,
            webViewHostPtr));
}

void ProfileImpl::addHttpProxy(ProxyType        type,
                               const StringRef& host,
                               int              port)
{
    d_hostPtr->addHttpProxy(static_cast<mojom::ProxyConfigType>(type),
                            std::string(host.data(), host.size()),
                            port);
}

void ProfileImpl::addHttpsProxy(ProxyType        type,
                                const StringRef& host,
                                int              port)
{
    d_hostPtr->addHttpsProxy(static_cast<mojom::ProxyConfigType>(type),
                             std::string(host.data(), host.size()),
                             port);
}

void ProfileImpl::addFtpProxy(ProxyType        type,
                              const StringRef& host,
                              int              port)
{
    d_hostPtr->addFtpProxy(static_cast<mojom::ProxyConfigType>(type),
                           std::string(host.data(), host.size()),
                           port);
}

void ProfileImpl::addFallbackProxy(ProxyType        type,
                                   const StringRef& host,
                                   int              port)
{
    d_hostPtr->addFallbackProxy(static_cast<mojom::ProxyConfigType>(type),
                                std::string(host.data(), host.size()),
                                port);
}

void ProfileImpl::clearHttpProxies()
{
    d_hostPtr->clearHttpProxies();
}

void ProfileImpl::clearHttpsProxies()
{
    d_hostPtr->clearHttpsProxies();
}

void ProfileImpl::clearFtpProxies()
{
    d_hostPtr->clearFtpProxies();
}

void ProfileImpl::clearFallbackProxies()
{
    d_hostPtr->clearFallbackProxies();
}

void ProfileImpl::addBypassRule(const StringRef& rule)
{
    d_hostPtr->addBypassRule(std::string(rule.data(), rule.size()));
}

void ProfileImpl::clearBypassRules()
{
    d_hostPtr->clearBypassRules();
}

void ProfileImpl::clearWebCache()
{
    d_hostPtr->clearWebCache();
}

void ProfileImpl::setPacUrl(const StringRef& url)
{
    d_hostPtr->setPacUrl(std::string(url.data(), url.size()));
}

<<<<<<< HEAD
void ProfileImpl::enableSpellCheck(bool enabled)
{
    d_hostPtr->enableSpellCheck(enabled);
}

void ProfileImpl::setLanguages(const StringRef *languages,
                               size_t           numLanguages)
{
    std::vector<std::string> languageList;

    for (size_t i=0; i<numLanguages; ++i) {
        languageList.push_back(languages[i].toStdString());
    }

    d_hostPtr->setLanguages(languageList);
}

void ProfileImpl::addCustomWords(const StringRef *words, size_t numWords)
{
    std::vector<std::string> wordList;

    for (size_t i=0; i<numWords; ++i) {
        wordList.push_back(words[i].toStdString());
    }

    d_hostPtr->addCustomWords(wordList);
}

void ProfileImpl::removeCustomWords(const StringRef *words,
                                    size_t           numWords)
{
    std::vector<std::string> wordList;

    for (size_t i=0; i<numWords; ++i) {
        wordList.push_back(words[i].toStdString());
    }

    d_hostPtr->removeCustomWords(wordList);
}

void ProfileImpl::dumpDiagnostics(DiagnosticInfoType type,
                                  const StringRef&   path)
{
    d_hostPtr->dumpDiagnostics(static_cast<int>(type),
                               std::string(path.data(), path.size()));
=======
void ProfileImpl::setDefaultPrinter(const StringRef& name)
{
    printing::PrintRenderFrameHelper::UseDefaultPrintSettings();
    d_hostPtr->setDefaultPrinter(std::string(name.data(), name.size()));
>>>>>>> 6c058383
}

}  // close namespace blpwtk2

// vim: ts=4 et
<|MERGE_RESOLUTION|>--- conflicted
+++ resolved
@@ -306,7 +306,6 @@
     d_hostPtr->setPacUrl(std::string(url.data(), url.size()));
 }
 
-<<<<<<< HEAD
 void ProfileImpl::enableSpellCheck(bool enabled)
 {
     d_hostPtr->enableSpellCheck(enabled);
@@ -352,12 +351,12 @@
 {
     d_hostPtr->dumpDiagnostics(static_cast<int>(type),
                                std::string(path.data(), path.size()));
-=======
+}
+
 void ProfileImpl::setDefaultPrinter(const StringRef& name)
 {
     printing::PrintRenderFrameHelper::UseDefaultPrintSettings();
     d_hostPtr->setDefaultPrinter(std::string(name.data(), name.size()));
->>>>>>> 6c058383
 }
 
 }  // close namespace blpwtk2
