--- conflicted
+++ resolved
@@ -305,7 +305,6 @@
     d_hostPtr->setPacUrl(std::string(url.data(), url.size()));
 }
 
-<<<<<<< HEAD
 void ProfileImpl::enableSpellCheck(bool enabled)
 {
     d_hostPtr->enableSpellCheck(enabled);
@@ -344,13 +343,13 @@
     }
 
     d_hostPtr->removeCustomWords(wordList);
-=======
+}
+
 void ProfileImpl::dumpDiagnostics(DiagnosticInfoType type,
                                   const StringRef&   path)
 {
     d_hostPtr->dumpDiagnostics(static_cast<int>(type),
                                std::string(path.data(), path.size()));
->>>>>>> a8aca4d7
 }
 
 }  // close namespace blpwtk2
