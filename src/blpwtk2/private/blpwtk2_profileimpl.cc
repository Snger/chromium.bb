/*
 * Copyright (C) 2013 Bloomberg Finance L.P.
 *
 * Permission is hereby granted, free of charge, to any person obtaining a copy
 * of this software and associated documentation files (the "Software"), to
 * deal in the Software without restriction, including without limitation the
 * rights to use, copy, modify, merge, publish, distribute, sublicense, and/or
 * sell copies of the Software, and to permit persons to whom the Software is
 * furnished to do so, subject to the following conditions:
 *
 * The above copyright notice and this permission notice shall be included in
 * all copies or substantial portions of the Software.
 *
 * THE SOFTWARE IS PROVIDED "AS IS," WITHOUT WARRANTY OF ANY KIND, EXPRESS OR
 * IMPLIED, INCLUDING BUT NOT LIMITED TO THE WARRANTIES OF MERCHANTABILITY,
 * FITNESS FOR A PARTICULAR PURPOSE AND NONINFRINGEMENT. IN NO EVENT SHALL THE
 * AUTHORS OR COPYRIGHT HOLDERS BE LIABLE FOR ANY CLAIM, DAMAGES OR OTHER
 * LIABILITY, WHETHER IN AN ACTION OF CONTRACT, TORT OR OTHERWISE, ARISING
 * FROM, OUT OF OR IN CONNECTION WITH THE SOFTWARE OR THE USE OR OTHER DEALINGS
 * IN THE SOFTWARE.
 */

#include <blpwtk2_profileimpl.h>

#include <blpwtk2_browsercontextimpl.h>
#include <blpwtk2_webviewproxy.h>
#include <blpwtk2_statics.h>
#include <blpwtk2_stringref.h>
#include <blpwtk2_webviewclientimpl.h>
#include <blpwtk2_mainmessagepump.h>
#include <blpwtk2_processclientdelegate.h>

#include <base/bind.h>
#include <base/message_loop/message_loop.h>
#include <ipc/ipc_sender.h>
#include <ipc/ipc_sync_channel.h>
#include <content/public/renderer/render_thread.h>
#include <content/common/service_manager/child_connection.h>
#include <components/printing/renderer/print_render_frame_helper.h>
#include <mojo/public/cpp/bindings/strong_binding.h>
#include <services/service_manager/public/cpp/connector.h>
#include <third_party/blink/public/platform/web_cache.h>

namespace blpwtk2 {

                        // -----------------
                        // class ProfileImpl
                        // -----------------

static std::set<Profile*> g_instances;

// static
Profile *ProfileImpl::anyInstance()
{
    return !g_instances.empty()? *(g_instances.begin()) : nullptr;
}

ProfileImpl::ProfileImpl(MainMessagePump *pump,
                         unsigned int     pid,
                         bool             launchDevToolsServer)
    : d_numWebViews(0)
    , d_processId(pid)
    , d_pump(pump)
    , d_binding(this)
    , d_ipcDelegate(nullptr)
{
    static const std::string SERVICE_NAME("content_browser");
    g_instances.insert(this);

    content::RenderThread* renderThread = content::RenderThread::Get();
	renderThread->GetConnector()->BindInterface(SERVICE_NAME, &d_hostPtr);
    DCHECK(0 != pid);

    d_hostPtr->bindProcess(
        pid,
        launchDevToolsServer,
        base::Bind(&ProfileImpl::onBindProcessDone, base::Unretained(this)));
}

ProfileImpl::~ProfileImpl()
{
    DCHECK(Statics::isInApplicationMainThread());
    DCHECK(!g_instances.empty());

    // Releasing the Mojo interface pointer will incur an IPC message to
    // the host.  If this process had some open webviews, the host will
    // likely send a ViewMsg_Close message to delete the RenderWidget
    // instances in this process.  The RenderWidget may then destroy the
    // compositor if it's no longer needed.  The compositor may hold
    // references to shared memory that it needs to release before it's
    // destroyed.
    //
    // We take the following approach to ensure a clean shutdown:
    //  - flush the event loop. this will make sure the IPC message is
    //    sent to the host
    //  - sleep for a short period. this will give the host some time
    //    to send a response
    //  - flush the event loop again. this will make sure the IPC
    //    response from the host is processed. the "clean up" task
    //    will eventually be sent to the compositor, at which point
    //    it will start cleaning up its resources

    d_hostPtr.reset();
    d_pump->flush();
    Sleep(50);
    d_pump->flush();

    g_instances.erase(this);
}

void ProfileImpl::incrementWebViewCount()
{
    DCHECK(Statics::isInApplicationMainThread());
    ++d_numWebViews;
}

void ProfileImpl::decrementWebViewCount()
{
    DCHECK(Statics::isInApplicationMainThread());
    DCHECK(0 < d_numWebViews);
    --d_numWebViews;
}

unsigned int ProfileImpl::getProcessId() const
{
    return d_processId;
}

// blpwtk2::Profile overrides
void ProfileImpl::destroy()
{
    delete this;
}

String ProfileImpl::createHostChannel(unsigned int     pid,
                                      bool             isolated,
                                      const StringRef& profileDir)
{
    std::string hostChannel;

    if (d_hostPtr->createHostChannel(
                pid,
                isolated,
                std::string(profileDir.data(), profileDir.size()),
                &hostChannel)) {
        return String(hostChannel);
    }
    else {
        return String();
    }
}

String ProfileImpl::registerNativeViewForStreaming(NativeView view)
{
    std::string result;

    if (d_hostPtr->registerNativeViewForStreaming(
                reinterpret_cast<unsigned int>(view), &result)) {
        return String(result);
    }
    else {
        return String();
    }
}

String ProfileImpl::registerScreenForStreaming(NativeScreen screen)
{
    std::string result;

    if (d_hostPtr->registerScreenForStreaming(
                reinterpret_cast<unsigned int>(screen), &result)) {

        return String(result);
    }
    else {
        return String();
    }
}

// static
static void onWebViewCreated(
        WebViewProxy                *proxy,
        WebViewDelegate             *delegate,
        mojom::WebViewHostPtr       *webViewHostPtr,
        mojom::WebViewClientRequest  webViewClientRequest,
        int                          status)
{
    DCHECK(0 == status);
    if (status) {
        static_cast<WebView*>(proxy)->destroy();
        proxy = nullptr;
    }
    else {
        // Create a webview client and webview proxy.  They both have a
        // reference to one another so that when one goes away, it can tell
        // the other to dispose dangling references.
        std::unique_ptr<WebViewClientImpl> webViewClientImpl =
            std::make_unique<WebViewClientImpl>(std::move(*webViewHostPtr),
                                                proxy);

        proxy->setClient(webViewClientImpl.get());

        // Bind the webview client to the request from process host.  This
        // will make its lifetime managed by Mojo.
        mojo::MakeStrongBinding(std::move(webViewClientImpl),
                                std::move(webViewClientRequest));
    }

    delegate->created(proxy);
    delete webViewHostPtr;
}

void ProfileImpl::createWebView(WebViewDelegate            *delegate,
                                const WebViewCreateParams&  params)
{
    DCHECK(Statics::isInApplicationMainThread());

    const mojom::WebViewCreateParams *createParams =
        getWebViewCreateParamsImpl(params);

    // Create a new instance of WebViewProxy.
    WebViewProxy *proxy = new WebViewProxy(delegate, this);

    // Ask the process host to create a webview host.
    mojom::WebViewHostPtr *webViewHostPtr =
        new mojom::WebViewHostPtr;

    auto taskRunner =
        base::MessageLoop::current()->task_runner();

    d_hostPtr->createWebView(
        mojo::MakeRequest(webViewHostPtr, taskRunner),
        createParams->Clone(),
        base::Bind(
            &onWebViewCreated,
            proxy,
            delegate,
            webViewHostPtr));
}

void ProfileImpl::addHttpProxy(ProxyType        type,
                               const StringRef& host,
                               int              port)
{
    d_hostPtr->addHttpProxy(static_cast<mojom::ProxyConfigType>(type),
                            std::string(host.data(), host.size()),
                            port);
}

void ProfileImpl::addHttpsProxy(ProxyType        type,
                                const StringRef& host,
                                int              port)
{
    d_hostPtr->addHttpsProxy(static_cast<mojom::ProxyConfigType>(type),
                             std::string(host.data(), host.size()),
                             port);
}

void ProfileImpl::addFtpProxy(ProxyType        type,
                              const StringRef& host,
                              int              port)
{
    d_hostPtr->addFtpProxy(static_cast<mojom::ProxyConfigType>(type),
                           std::string(host.data(), host.size()),
                           port);
}

void ProfileImpl::addFallbackProxy(ProxyType        type,
                                   const StringRef& host,
                                   int              port)
{
    d_hostPtr->addFallbackProxy(static_cast<mojom::ProxyConfigType>(type),
                                std::string(host.data(), host.size()),
                                port);
}

void ProfileImpl::clearHttpProxies()
{
    d_hostPtr->clearHttpProxies();
}

void ProfileImpl::clearHttpsProxies()
{
    d_hostPtr->clearHttpsProxies();
}

void ProfileImpl::clearFtpProxies()
{
    d_hostPtr->clearFtpProxies();
}

void ProfileImpl::clearFallbackProxies()
{
    d_hostPtr->clearFallbackProxies();
}

void ProfileImpl::addBypassRule(const StringRef& rule)
{
    d_hostPtr->addBypassRule(std::string(rule.data(), rule.size()));
}

void ProfileImpl::clearBypassRules()
{
    d_hostPtr->clearBypassRules();
}

void ProfileImpl::setPacUrl(const StringRef& url)
{
    d_hostPtr->setPacUrl(std::string(url.data(), url.size()));
}

<<<<<<< HEAD
void ProfileImpl::setDefaultPrinter(const StringRef& name)
{
    printing::PrintRenderFrameHelper::UseDefaultPrintSettings();
    d_hostPtr->setDefaultPrinter(std::string(name.data(), name.size()));
}

void ProfileImpl::dumpDiagnostics(DiagnosticInfoType type,
                                  const StringRef&   path)
{
    d_hostPtr->dumpDiagnostics(static_cast<int>(type),
                               std::string(path.data(), path.size()));
}

void ProfileImpl::onBindProcessDone(
    mojom::ProcessClientRequest processClientRequest)
{
    d_binding.Bind(std::move(processClientRequest));
}

void ProfileImpl::opaqueMessageToBrowserAsync(const StringRef& msg)
{
    d_hostPtr->opaqueMessageToBrowserAsync(std::string(msg.data(), msg.size()));
}

String ProfileImpl::opaqueMessageToBrowserSync(const StringRef& msg)
{
    std::string result;

    if (d_hostPtr->opaqueMessageToBrowserSync(
                std::string(msg.data(), msg.size()), &result)) {

        return String(result.data(), result.size());
    }
    else {
        return String();
    }
}

void ProfileImpl::opaqueMessageToRendererAsync(const std::string& msg)
{
    if (d_ipcDelegate) {
        d_ipcDelegate->onRendererReceivedAsync(StringRef(msg.data(), msg.size()));
    }
}

void ProfileImpl::setIPCDelegate(ProcessClientDelegate *delegate)
{
    d_ipcDelegate = delegate;
}

void ProfileImpl::clearWebCache()
{
    blink::WebCache::Clear();
=======
void ProfileImpl::enableSpellCheck(bool enabled)
{
    d_hostPtr->enableSpellCheck(enabled);
}

void ProfileImpl::setLanguages(const StringRef *languages,
                               size_t           numLanguages)
{
    std::vector<std::string> languageList;

    for (size_t i=0; i<numLanguages; ++i) {
        languageList.push_back(languages[i].toStdString());
    }

    d_hostPtr->setLanguages(languageList);
}

void ProfileImpl::addCustomWords(const StringRef *words, size_t numWords)
{
    std::vector<std::string> wordList;

    for (size_t i=0; i<numWords; ++i) {
        wordList.push_back(words[i].toStdString());
    }

    d_hostPtr->addCustomWords(wordList);
}

void ProfileImpl::removeCustomWords(const StringRef *words,
                                    size_t           numWords)
{
    std::vector<std::string> wordList;

    for (size_t i=0; i<numWords; ++i) {
        wordList.push_back(words[i].toStdString());
    }

    d_hostPtr->removeCustomWords(wordList);
>>>>>>> 78985347
}

}  // close namespace blpwtk2

// vim: ts=4 et
<|MERGE_RESOLUTION|>--- conflicted
+++ resolved
@@ -309,7 +309,6 @@
     d_hostPtr->setPacUrl(std::string(url.data(), url.size()));
 }
 
-<<<<<<< HEAD
 void ProfileImpl::setDefaultPrinter(const StringRef& name)
 {
     printing::PrintRenderFrameHelper::UseDefaultPrintSettings();
@@ -363,7 +362,8 @@
 void ProfileImpl::clearWebCache()
 {
     blink::WebCache::Clear();
-=======
+}
+
 void ProfileImpl::enableSpellCheck(bool enabled)
 {
     d_hostPtr->enableSpellCheck(enabled);
@@ -402,7 +402,6 @@
     }
 
     d_hostPtr->removeCustomWords(wordList);
->>>>>>> 78985347
 }
 
 }  // close namespace blpwtk2
