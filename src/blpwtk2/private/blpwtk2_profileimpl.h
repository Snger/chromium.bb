--- conflicted
+++ resolved
@@ -180,12 +180,11 @@
 
     void setPacUrl(const StringRef& url) override;
 
-<<<<<<< HEAD
     void setDefaultPrinter(const StringRef& name) override;
 
     void dumpDiagnostics(DiagnosticInfoType type,
                          const StringRef&   path) override;
-=======
+
     void enableSpellCheck(bool enabled) override;
 
     void setLanguages(const StringRef *languages,
@@ -195,7 +194,6 @@
 
     void removeCustomWords(const StringRef *words,
                            size_t           numWords) override;
->>>>>>> 3f7ab93d
 };
 
 }  // close namespace blpwtk2
