/*
 * Copyright (C) 2013 Bloomberg Finance L.P.
 *
 * Permission is hereby granted, free of charge, to any person obtaining a copy
 * of this software and associated documentation files (the "Software"), to
 * deal in the Software without restriction, including without limitation the
 * rights to use, copy, modify, merge, publish, distribute, sublicense, and/or
 * sell copies of the Software, and to permit persons to whom the Software is
 * furnished to do so, subject to the following conditions:
 *
 * The above copyright notice and this permission notice shall be included in
 * all copies or substantial portions of the Software.
 *
 * THE SOFTWARE IS PROVIDED "AS IS," WITHOUT WARRANTY OF ANY KIND, EXPRESS OR
 * IMPLIED, INCLUDING BUT NOT LIMITED TO THE WARRANTIES OF MERCHANTABILITY,
 * FITNESS FOR A PARTICULAR PURPOSE AND NONINFRINGEMENT. IN NO EVENT SHALL THE
 * AUTHORS OR COPYRIGHT HOLDERS BE LIABLE FOR ANY CLAIM, DAMAGES OR OTHER
 * LIABILITY, WHETHER IN AN ACTION OF CONTRACT, TORT OR OTHERWISE, ARISING
 * FROM, OUT OF OR IN CONNECTION WITH THE SOFTWARE OR THE USE OR OTHER DEALINGS
 * IN THE SOFTWARE.
 */

#ifndef INCLUDED_BLPWTK2_PROFILEPROXY_H
#define INCLUDED_BLPWTK2_PROFILEPROXY_H

#include <blpwtk2_config.h>
#include <blpwtk2_profile.h>
#include <blpwtk2/private/blpwtk2_process.mojom.h>
#include <blpwtk2/private/blpwtk2_webview.mojom.h>

#include <base/memory/ref_counted.h>
#include <base/macros.h>
#include <base/compiler_specific.h>
#include <ipc/ipc_sender.h>

#include <string>

namespace base {
class MessageLoop;
}  // close namespace base

namespace blpwtk2 {

class ProcessClient;
class ProxyConfig;
class WebViewProxy;
class WebViewDelegate;

                        // =================
                        // class ProfileImpl
                        // =================

// Concrete implementation of the Profile interface when using the
// 'RENDERER_MAIN' thread-mode.
//
// This class is responsible for forwarding the creation of
// 'BrowserContextImpl' to the secondary browser-main thread, and forwarding
// all the 'Profile' methods to the 'BrowserContextImpl' in the browser-main
// thread.
//
// See blpwtk2_toolkit.h for an explanation about the threads.
class ProfileImpl : public Profile {
    // DATA
    mojom::ProcessHostPtr d_hostPtr;
    int d_numWebViews;
    int d_processId;
    bool d_singleProcess;

    /*
    static void onWebViewCreated(
        WebViewDelegate                    *delegate,
        WebViewProxy                       *proxy,
        mojom::WebViewHostPtr               webViewHostPtr,
        mojom::WebViewClientRequest  webViewClientRequest,
        int                                 status);
        */

    ~ProfileImpl();

    DISALLOW_COPY_AND_ASSIGN(ProfileImpl);

  public:
    static Profile *anyInstance();
        // Return any instance of a profile.  The toolkit can use this to send
        // a general request to the browser that is not specific to a profile.

    // CREATORS
    explicit ProfileImpl(int  pid,
                         bool launchDevToolsServer,
                         bool singleProcess);
        // Create a new instance of ProfileImpl.  If 'pid' is specified, the
        // profile will be bound to a RenderProcessHost that is coupled with
        // a RenderProcess running on process 'pid'.
        //
        // Note that the caller must specify a 'pid' for the first instance
        // of ProfileImpl in a process.  This is because another renderer
        // process or the browser process must've called createHostChannel()
        // on behalf of process 'pid'.  The createHostChannel() creates an
        // instance of ProcessHost that waits for a connection from the
        // process for which it was created.  The first Mojo connection
        // established by the first ProfileImpl acquires the ownership of the
        // ProcessHost.  The only way the host can associate the "to be bound"
        // ProcessHost with the new renderer process is if the 'pid' is
        // specified here.
        //
        // Also note that by not specifying a 'pid', some functionality of
        // the profile will be unavailable, specifically the ones that require
        // access to the browser context.

    void incrementWebViewCount();
        // Increment the webview count.  This method and its companion
        // decrementWebViewCount() method are called by the WebView class
        // upon creation and destruction.  This allows the profile to assert
        // that no associated webviews are alive when the profile itself is
        // about to be destroyed.

    void decrementWebViewCount();
        // Decrement the webview count.  This method and its companion
        // incrementWebViewCount() method are called by the WebView class
        // upon creation and destruction.  This allows the profile to assert
        // that no associated webviews are alive when the profile itself is
        // about to be destroyed.

    int getProcessId() const;
        // Returns the pid of the RenderProcess for which this profile is
        // associated with.

    // blpwtk2::Profile overrides
    void destroy() override;

    String createHostChannel(int              pid,
                             bool             isolated,
                             const StringRef& profileDir) override;

    String registerNativeViewForStreaming(NativeView view) override;

    void createWebView(
        WebViewDelegate            *delegate,
        const WebViewCreateParams&  params = WebViewCreateParams()) override;

    void addHttpProxy(ProxyType        type,
                      const StringRef& host,
                      int              port) override;
        // Requires browser context

    void addHttpsProxy(ProxyType        type,
                       const StringRef& host,
                       int              port) override;
        // Requires browser context

    void addFtpProxy(ProxyType        type,
                     const StringRef& host,
                     int              port) override;
        // Requires browser context

    void addFallbackProxy(ProxyType        type,
                          const StringRef& host,
                          int              port) override;
        // Requires browser context

    void clearHttpProxies() override;
        // Requires browser context

    void clearHttpsProxies() override;
        // Requires browser context

    void clearFtpProxies() override;
        // Requires browser context

    void clearFallbackProxies() override;
        // Requires browser context

    void addBypassRule(const StringRef& rule) override;
        // Requires browser context

    void clearBypassRules() override;
        // Requires browser context

    void setPacUrl(const StringRef& url) override;

<<<<<<< HEAD
    void setDefaultPrinter(const StringRef& name) override;
=======
    void dumpDiagnostics(DiagnosticInfoType type,
                         const StringRef&   path) override;
>>>>>>> 3c084628
};

}  // close namespace blpwtk2

#endif  // INCLUDED_BLPWTK2_PROFILE_H

// vim: ts=4 et
<|MERGE_RESOLUTION|>--- conflicted
+++ resolved
@@ -178,12 +178,10 @@
 
     void setPacUrl(const StringRef& url) override;
 
-<<<<<<< HEAD
     void setDefaultPrinter(const StringRef& name) override;
-=======
+
     void dumpDiagnostics(DiagnosticInfoType type,
                          const StringRef&   path) override;
->>>>>>> 3c084628
 };
 
 }  // close namespace blpwtk2
