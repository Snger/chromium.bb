--- conflicted
+++ resolved
@@ -171,12 +171,10 @@
 
     void setPacUrl(const StringRef& url) override;
 
-<<<<<<< HEAD
     void setDefaultPrinter(const StringRef& name) override;
-=======
+
     void dumpDiagnostics(DiagnosticInfoType type,
                          const StringRef&   path) override;
->>>>>>> 8d75b538
 };
 
 }  // close namespace blpwtk2
