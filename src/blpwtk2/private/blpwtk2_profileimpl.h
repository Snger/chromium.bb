--- conflicted
+++ resolved
@@ -173,7 +173,6 @@
 
     void setPacUrl(const StringRef& url) override;
 
-<<<<<<< HEAD
     void enableSpellCheck(bool enabled) override;
 
     void setLanguages(const StringRef *languages,
@@ -183,10 +182,9 @@
 
     void removeCustomWords(const StringRef *words,
                            size_t           numWords) override;
-=======
+
     void dumpDiagnostics(DiagnosticInfoType type,
                          const StringRef&   path) override;
->>>>>>> a8aca4d7
 };
 
 }  // close namespace blpwtk2
