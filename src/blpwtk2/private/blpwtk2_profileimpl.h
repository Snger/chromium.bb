/*
 * Copyright (C) 2013 Bloomberg Finance L.P.
 *
 * Permission is hereby granted, free of charge, to any person obtaining a copy
 * of this software and associated documentation files (the "Software"), to
 * deal in the Software without restriction, including without limitation the
 * rights to use, copy, modify, merge, publish, distribute, sublicense, and/or
 * sell copies of the Software, and to permit persons to whom the Software is
 * furnished to do so, subject to the following conditions:
 *
 * The above copyright notice and this permission notice shall be included in
 * all copies or substantial portions of the Software.
 *
 * THE SOFTWARE IS PROVIDED "AS IS," WITHOUT WARRANTY OF ANY KIND, EXPRESS OR
 * IMPLIED, INCLUDING BUT NOT LIMITED TO THE WARRANTIES OF MERCHANTABILITY,
 * FITNESS FOR A PARTICULAR PURPOSE AND NONINFRINGEMENT. IN NO EVENT SHALL THE
 * AUTHORS OR COPYRIGHT HOLDERS BE LIABLE FOR ANY CLAIM, DAMAGES OR OTHER
 * LIABILITY, WHETHER IN AN ACTION OF CONTRACT, TORT OR OTHERWISE, ARISING
 * FROM, OUT OF OR IN CONNECTION WITH THE SOFTWARE OR THE USE OR OTHER DEALINGS
 * IN THE SOFTWARE.
 */

#ifndef INCLUDED_BLPWTK2_PROFILEPROXY_H
#define INCLUDED_BLPWTK2_PROFILEPROXY_H

#include <blpwtk2_config.h>
#include <blpwtk2_profile.h>
#include <blpwtk2/private/blpwtk2_process.mojom.h>
#include <blpwtk2/private/blpwtk2_webview.mojom.h>

#include <base/memory/ref_counted.h>
#include <base/macros.h>
#include <base/compiler_specific.h>
#include <ipc/ipc_sender.h>
#include <mojo/public/cpp/bindings/binding.h>

#include <string>

namespace base {
class MessageLoop;
}  // close namespace base

namespace blpwtk2 {

class ProxyConfig;
class WebViewProxy;
class WebViewDelegate;
class MainMessagePump;
class ProcessClientDelegate;

                        // =================
                        // class ProfileImpl
                        // =================

// Concrete implementation of the Profile interface when using the
// 'RENDERER_MAIN' thread-mode.
//
// This class is responsible for forwarding the creation of
// 'BrowserContextImpl' to the secondary browser-main thread, and forwarding
// all the 'Profile' methods to the 'BrowserContextImpl' in the browser-main
// thread.
//
// See blpwtk2_toolkit.h for an explanation about the threads.
class ProfileImpl : public Profile, public mojom::ProcessClient {
    // DATA
    mojom::ProcessHostPtr d_hostPtr;
    int d_numWebViews;
    unsigned int d_processId;
    MainMessagePump *d_pump;

    ~ProfileImpl() final;

    DISALLOW_COPY_AND_ASSIGN(ProfileImpl);
    mojo::Binding<mojom::ProcessClient> d_binding;
    ProcessClientDelegate *d_ipcDelegate;
    void onBindProcessDone(mojom::ProcessClientRequest processClientRequest);

  public:
    static Profile *anyInstance();
        // Return any instance of a profile.  The toolkit can use this to send
        // a general request to the browser that is not specific to a profile.

    // CREATORS
    explicit ProfileImpl(MainMessagePump *pump,
                         unsigned int     pid,
                         bool             launchDevToolsServer);
        // Create a new instance of ProfileImpl.  If 'pid' is specified, the
        // profile will be bound to a RenderProcessHost that is coupled with
        // a RenderProcess running on process 'pid'.
        //
        // Note that the caller must specify a 'pid' for the first instance
        // of ProfileImpl in a process.  This is because another renderer
        // process or the browser process must've called createHostChannel()
        // on behalf of process 'pid'.  The createHostChannel() creates an
        // instance of ProcessHost that waits for a connection from the
        // process for which it was created.  The first Mojo connection
        // established by the first ProfileImpl acquires the ownership of the
        // ProcessHost.  The only way the host can associate the "to be bound"
        // ProcessHost with the new renderer process is if the 'pid' is
        // specified here.
        //
        // Also note that by not specifying a 'pid', some functionality of
        // the profile will be unavailable, specifically the ones that require
        // access to the browser context.

    void incrementWebViewCount();
        // Increment the webview count.  This method and its companion
        // decrementWebViewCount() method are called by the WebView class
        // upon creation and destruction.  This allows the profile to assert
        // that no associated webviews are alive when the profile itself is
        // about to be destroyed.

    void decrementWebViewCount();
        // Decrement the webview count.  This method and its companion
        // incrementWebViewCount() method are called by the WebView class
        // upon creation and destruction.  This allows the profile to assert
        // that no associated webviews are alive when the profile itself is
        // about to be destroyed.

    unsigned int getProcessId() const;
        // Returns the pid of the RenderProcess for which this profile is
        // associated with.

    // blpwtk2::Profile overrides
    void destroy() override;

    String createHostChannel(unsigned int     pid,
                             bool             isolated,
                             const StringRef& profileDir) override;

    String registerNativeViewForStreaming(NativeView view) override;
    String registerScreenForStreaming(NativeScreen screen) override;

    void createWebView(
        WebViewDelegate            *delegate,
        const WebViewCreateParams&  params = WebViewCreateParams()) override;

    void addHttpProxy(ProxyType        type,
                      const StringRef& host,
                      int              port) override;
        // Requires browser context

    void addHttpsProxy(ProxyType        type,
                       const StringRef& host,
                       int              port) override;
        // Requires browser context

    void addFtpProxy(ProxyType        type,
                     const StringRef& host,
                     int              port) override;
        // Requires browser context

    void addFallbackProxy(ProxyType        type,
                          const StringRef& host,
                          int              port) override;
        // Requires browser context

    void clearHttpProxies() override;
        // Requires browser context

    void clearHttpsProxies() override;
        // Requires browser context

    void clearFtpProxies() override;
        // Requires browser context

    void clearFallbackProxies() override;
        // Requires browser context

    void addBypassRule(const StringRef& rule) override;
        // Requires browser context

    void clearBypassRules() override;
        // Requires browser context

    void setPacUrl(const StringRef& url) override;

<<<<<<< HEAD
    void setDefaultPrinter(const StringRef& name) override;

    void dumpDiagnostics(DiagnosticInfoType type,
                         const StringRef&   path) override;

    void opaqueMessageToBrowserAsync(const StringRef& msg) override;

    String opaqueMessageToBrowserSync(const StringRef& msg) override;

    void opaqueMessageToRendererAsync(const std::string& msg) override;

    void setIPCDelegate(ProcessClientDelegate *delegate) override;

    void clearWebCache() override;
=======
    void enableSpellCheck(bool enabled) override;

    void setLanguages(const StringRef *languages,
                      size_t           numLanguages) override;

    void addCustomWords(const StringRef *words, size_t numWords) override;

    void removeCustomWords(const StringRef *words,
                           size_t           numWords) override;
>>>>>>> 78985347
};

}  // close namespace blpwtk2

#endif  // INCLUDED_BLPWTK2_PROFILE_H

// vim: ts=4 et
<|MERGE_RESOLUTION|>--- conflicted
+++ resolved
@@ -175,7 +175,6 @@
 
     void setPacUrl(const StringRef& url) override;
 
-<<<<<<< HEAD
     void setDefaultPrinter(const StringRef& name) override;
 
     void dumpDiagnostics(DiagnosticInfoType type,
@@ -190,7 +189,7 @@
     void setIPCDelegate(ProcessClientDelegate *delegate) override;
 
     void clearWebCache() override;
-=======
+
     void enableSpellCheck(bool enabled) override;
 
     void setLanguages(const StringRef *languages,
@@ -200,7 +199,6 @@
 
     void removeCustomWords(const StringRef *words,
                            size_t           numWords) override;
->>>>>>> 78985347
 };
 
 }  // close namespace blpwtk2
