--- conflicted
+++ resolved
@@ -103,11 +103,8 @@
             int                      argc,
             v8::Local<v8::Value>    *argv) override;
 
-<<<<<<< HEAD
     String printToPDF(const StringRef& propertyName) override;
-=======
     void disableResizeOptimization() override;
->>>>>>> 6c256707
 
     DISALLOW_COPY_AND_ASSIGN(WebViewProxy);
 
