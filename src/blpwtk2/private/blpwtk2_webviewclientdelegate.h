/*
 * Copyright (C) 2018 Bloomberg Finance L.P.
 *
 * Permission is hereby granted, free of charge, to any person obtaining a copy
 * of this software and associated documentation files (the "Software"), to
 * deal in the Software without restriction, including without limitation the
 * rights to use, copy, modify, merge, publish, distribute, sublicense, and/or
 * sell copies of the Software, and to permit persons to whom the Software is
 * furnished to do so, subject to the following conditions:
 *
 * The above copyright notice and this permission notice shall be included in
 * all copies or substantial portions of the Software.
 *
 * THE SOFTWARE IS PROVIDED "AS IS," WITHOUT WARRANTY OF ANY KIND, EXPRESS OR
 * IMPLIED, INCLUDING BUT NOT LIMITED TO THE WARRANTIES OF MERCHANTABILITY,
 * FITNESS FOR A PARTICULAR PURPOSE AND NONINFRINGEMENT. IN NO EVENT SHALL THE
 * AUTHORS OR COPYRIGHT HOLDERS BE LIABLE FOR ANY CLAIM, DAMAGES OR OTHER
 * LIABILITY, WHETHER IN AN ACTION OF CONTRACT, TORT OR OTHERWISE, ARISING
 * FROM, OUT OF OR IN CONNECTION WITH THE SOFTWARE OR THE USE OR OTHER DEALINGS
 * IN THE SOFTWARE.
 */

#ifndef INCLUDED_BLPWTK2_WEBVIEWCLIENTDELEGATE_H
#define INCLUDED_BLPWTK2_WEBVIEWCLIENTDELEGATE_H

#include <blpwtk2_config.h>
#include <ui/gfx/geometry/point.h>
#include <ui/gfx/geometry/size.h>

namespace blpwtk2 {

class StringRef;
class WebViewClient;
class ContextMenuParams;

                        // ===========================
                        // class WebViewClientDelegate
                        // ===========================

class WebViewClientDelegate
{
  public:
    virtual ~WebViewClientDelegate();

    virtual void setClient(WebViewClient *client) = 0;
        // This method is called by the WebViewClient to give a reference
        // to itself to the delegate.

    virtual void ncHitTest() = 0;
        // This method is called when the browser observes a hit-test event
        // on the non-client area of the window.
        //
        // Note: This is part of an async function call.  The embedder is
        // required to respond by calling blpwtk2::WebView::onNCHitTestResult.

    virtual void ncDragBegin(int hitTestCode, const gfx::Point& point) = 0;
        // This method is called when the browser observes the beginning
        // of a drag event on a non-client area of this webview's window.

    virtual void ncDragMove(const gfx::Point& point) = 0;
        // This method is called when the browser observes a mouse move event
        // during a drag operation on a non-client area of this webview's
        // window.

    virtual void ncDragEnd(const gfx::Point& point) = 0;
        // This method is called when the browser observes the end of a drag
        // event on the non-client area of this webview's window.

    virtual void ncDoubleClick(const gfx::Point& point) = 0;
        // This method is called when the browser observes a double-click
        // event on the non-client area of this webview's window.

    virtual void focused() = 0;
        // This method is called when the browser observes a focus event on
        // this webview's window.

    virtual void blurred() = 0;
        // This method is called when the browser observes a blur (or
        // focus-out) event on this webview's window.

    virtual void showContextMenu(const ContextMenuParams& params) = 0;
        // This method is called when the user right-clicks (or through some
        // other means) to bring up the context menu.  The browser itself
        // does not show any popup or dropdown but it passes the 'params' to
        // tell the embedder on what to include in the dropdown menu.

    virtual void findReply(int  numberOfMatches,
                           int  activeMatchOrdinal,
                           bool finalUpdate) = 0;

    virtual void preResize(const gfx::Size& size) = 0;
        // This method is called right before an asynchronous call is made to
        // resize the webview window.  If the WebViewClientDelegate object has
        // direct access (within the same thread) to the render view, it can
        // tell it to resize the content ahead of time.  This will effectively
        // cause the resize of the content to lead ahead (instead of lag
        // behind) the resize of the webview window.  This has the advantage
        // of running the relayout in parallel with (as opposed to after) the
        // resize of the webview.

    virtual void notifyRoutingId(int id) = 0;
        // This method is called when the webview host notifies the webview
        // client of the renderview's routing id.  The client's delegate can
        // use this notification to know when to start polling Content for the
        // renderview with the matching routing id.

    virtual void onLoadStatus(int status) = 0;
        // This method is called when the client receives the status from the
        // host for a load operation of an URL resource.  The status number
        // maps to the error codes in errno.

<<<<<<< HEAD
    virtual void devToolsAgentHostAttached() = 0;
        // This method is called when the client receives a notification from
        // the host that a DevTools frontend successfully connected to the
        // DevTools agent associated with this webview.

    virtual void devToolsAgentHostDetached() = 0;
        // This method is called when the client receives a notification from
        // the host that a DevTools frontend is disconnected from the
        // DevTools agent associated with this webview.
=======
    virtual void didFinishLoadForFrame(int              routingId,
                                       const StringRef& url) = 0;
        // This method is called when the client receives notification from
        // the host that a URL load for a particular IFRAME succeeded.

    virtual void didFailLoadForFrame(int              routingId,
                                     const StringRef& url) = 0;
        // This method is called when the client receives notification from
        // the host that a URL load for a particular IFRAME failed.
>>>>>>> 5db89b85
};

}  // close namespace blpwtk2

#endif  // INCLUDED_BLPWTK2_WEBVIEWCLIENTDELEGATE_H

// vim: ts=4 et
<|MERGE_RESOLUTION|>--- conflicted
+++ resolved
@@ -109,7 +109,6 @@
         // host for a load operation of an URL resource.  The status number
         // maps to the error codes in errno.
 
-<<<<<<< HEAD
     virtual void devToolsAgentHostAttached() = 0;
         // This method is called when the client receives a notification from
         // the host that a DevTools frontend successfully connected to the
@@ -119,7 +118,7 @@
         // This method is called when the client receives a notification from
         // the host that a DevTools frontend is disconnected from the
         // DevTools agent associated with this webview.
-=======
+
     virtual void didFinishLoadForFrame(int              routingId,
                                        const StringRef& url) = 0;
         // This method is called when the client receives notification from
@@ -129,7 +128,6 @@
                                      const StringRef& url) = 0;
         // This method is called when the client receives notification from
         // the host that a URL load for a particular IFRAME failed.
->>>>>>> 5db89b85
 };
 
 }  // close namespace blpwtk2
