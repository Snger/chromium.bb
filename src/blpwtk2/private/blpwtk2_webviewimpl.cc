--- conflicted
+++ resolved
@@ -279,7 +279,6 @@
     return 0;
 }
 
-<<<<<<< HEAD
 void WebViewImpl::drawContentsToBlob(Blob *blob, const DrawParams& params)
 {
     NOTREACHED() << "drawContentsToBlob() not supported in WebViewImpl";
@@ -289,11 +288,11 @@
 {
     NOTREACHED() << "printToPDF() not supported in WebViewImpl";
     return String();
-=======
+}
+
 void WebViewImpl::disableResizeOptimization()
 {
     NOTREACHED() << "disableResizeOptimization() not supported in WebViewImpl";
->>>>>>> d73e3782
 }
 
 int WebViewImpl::getRoutingId() const
