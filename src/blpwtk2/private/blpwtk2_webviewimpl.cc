--- conflicted
+++ resolved
@@ -230,13 +230,11 @@
         d_implClient->gotNewRenderViewRoutingId(routingId);
     }
 
-<<<<<<< HEAD
 #ifdef BB_RENDER_VIEW_HOST_SUPPORTS_RUBBERBANDING
     renderViewHost->EnableAltDragRubberbanding(d_altDragRubberbandingEnabled);
 #endif
-=======
+
     StartObservingGpuCompositor();
->>>>>>> cca7764b
 }
 
 void WebViewImpl::destroy()
@@ -1001,7 +999,6 @@
     }
 }
 
-<<<<<<< HEAD
 void WebViewImpl::OnWebContentsFocused(content::RenderWidgetHost*)
 {
     DCHECK(Statics::isInBrowserMainThread());
@@ -1016,7 +1013,8 @@
     if (d_wasDestroyed) return;
     if (d_delegate)
         d_delegate->blurred(this);
-=======
+}
+
 void WebViewImpl::OnCompositorGpuErrorMessage(const std::string& message) {
   d_renderViewHost->GetMainFrame()->AddMessageToConsole(
       content::CONSOLE_MESSAGE_LEVEL_ERROR, 
@@ -1057,7 +1055,6 @@
     return true;
   }
   return false;
->>>>>>> cca7764b
 }
 
 }  // close namespace blpwtk2
