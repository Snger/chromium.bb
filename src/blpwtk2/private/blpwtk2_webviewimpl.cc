/*
 * Copyright (C) 2013 Bloomberg Finance L.P.
 *
 * Permission is hereby granted, free of charge, to any person obtaining a copy
 * of this software and associated documentation files (the "Software"), to
 * deal in the Software without restriction, including without limitation the
 * rights to use, copy, modify, merge, publish, distribute, sublicense, and/or
 * sell copies of the Software, and to permit persons to whom the Software is
 * furnished to do so, subject to the following conditions:
 *
 * The above copyright notice and this permission notice shall be included in
 * all copies or substantial portions of the Software.
 *
 * THE SOFTWARE IS PROVIDED "AS IS," WITHOUT WARRANTY OF ANY KIND, EXPRESS OR
 * IMPLIED, INCLUDING BUT NOT LIMITED TO THE WARRANTIES OF MERCHANTABILITY,
 * FITNESS FOR A PARTICULAR PURPOSE AND NONINFRINGEMENT. IN NO EVENT SHALL THE
 * AUTHORS OR COPYRIGHT HOLDERS BE LIABLE FOR ANY CLAIM, DAMAGES OR OTHER
 * LIABILITY, WHETHER IN AN ACTION OF CONTRACT, TORT OR OTHERWISE, ARISING
 * FROM, OUT OF OR IN CONNECTION WITH THE SOFTWARE OR THE USE OR OTHER DEALINGS
 * IN THE SOFTWARE.
 */

#include <blpwtk2_webviewimpl.h>

#include <blpwtk2_browsercontextimpl.h>
#include <blpwtk2_desktopstreamsregistry.h>
#include <blpwtk2_devtoolsfrontendhostdelegateimpl.h>
#include <blpwtk2_devtoolsmanagerdelegateimpl.h>
#include <blpwtk2_nativeviewwidget.h>
#include <blpwtk2_products.h>
#include <blpwtk2_statics.h>
#include <blpwtk2_stringref.h>
#include <blpwtk2_webframeimpl.h>
#include <blpwtk2_webviewdelegate.h>
#include <blpwtk2_blob.h>
#include <blpwtk2_rendererutil.h>
#include <blpwtk2_webviewimplclient.h>
#include <blpwtk2_processhostimpl.h>

#include <base/bind.h>
#include <base/message_loop/message_loop.h>
#include <base/strings/utf_string_conversions.h>
#include <chrome/browser/printing/print_view_manager.h>
#include <components/printing/renderer/print_render_frame_helper.h>
#include <content/browser/renderer_host/render_widget_host_view_base.h>
#include <content/public/browser/host_zoom_map.h>
#include <content/public/browser/media_capture_devices.h>
#include <content/public/browser/render_frame_host.h>

#include <content/public/browser/render_process_host.h>
#include <content/public/browser/render_view_host.h>
#include <content/public/browser/render_widget_host.h>
#include <content/public/browser/web_contents.h>
#include <content/public/browser/site_instance.h>
#include <content/public/common/file_chooser_file_info.h>
#include <content/public/common/web_preferences.h>
#include <content/public/renderer/render_view.h>
#include <content/renderer/render_view_impl.h>
#include <third_party/blink/public/web/web_find_options.h>
#include <third_party/blink/public/web/web_view.h>
#include <ui/base/win/hidden_window.h>
#include <errno.h>

namespace blpwtk2 {

static const content::MediaStreamDevice *findDeviceById(
    const std::string& id,
    const content::MediaStreamDevices& devices)
{
    for (std::size_t i = 0; i < devices.size(); ++i) {
        if (id == devices[i].id) {
            return &devices[i];
        }
    }
    return 0;
}

static std::set<WebViewImpl*> g_instances;


                        // -----------------
                        // class WebViewImpl
                        // -----------------

WebViewImpl::WebViewImpl(WebViewDelegate          *delegate,
                         blpwtk2::NativeView       parent,
                         BrowserContextImpl       *browserContext,
                         int                       hostAffinity,
                         bool                      initiallyVisible,
                         const WebViewProperties&  properties)
    : d_delegate(delegate)
    , d_implClient(0)
    , d_renderViewHost(nullptr)
    , d_browserContext(browserContext)
    , d_widget(0)
    , d_properties(properties)
    , d_isReadyForDelete(false)
    , d_wasDestroyed(false)
    , d_isDeletingSoon(false)
    , d_ncHitTestEnabled(false)
    , d_ncHitTestPendingAck(false)
    , d_lastNCHitTestResult(HTCLIENT)
    , d_hostId(hostAffinity)
{
    DCHECK(Statics::isInBrowserMainThread());
    DCHECK(browserContext);

    g_instances.insert(this);
    d_browserContext->incrementWebViewCount();

    content::WebContents::CreateParams createParams(browserContext);
    createParams.render_process_affinity = hostAffinity;
    d_webContents.reset(content::WebContents::Create(createParams));
    d_webContents->SetDelegate(this);
    Observe(d_webContents.get());

    CR_DEFINE_STATIC_LOCAL(const gfx::FontRenderParams, fontRenderParams,
        (gfx::GetFontRenderParams(gfx::FontRenderParamsQuery(), NULL)));

    content::RendererPreferences *prefs = d_webContents->GetMutableRendererPrefs();

    prefs->should_antialias_text    = fontRenderParams.antialiasing;
    prefs->use_subpixel_positioning = fontRenderParams.subpixel_positioning;
    prefs->hinting                  = fontRenderParams.hinting;
    prefs->use_autohinter           = fontRenderParams.autohinter;
    prefs->use_bitmaps              = fontRenderParams.use_bitmaps;
    prefs->subpixel_rendering       = fontRenderParams.subpixel_rendering;

    printing::PrintViewManager::CreateForWebContents(d_webContents.get());

    createWidget(parent);

    if (initiallyVisible) {
        show();
    }
}

WebViewImpl::~WebViewImpl()
{
    DCHECK(Statics::isInBrowserMainThread());
    DCHECK(d_wasDestroyed);
    DCHECK(d_isReadyForDelete);
    DCHECK(d_isDeletingSoon);

    g_instances.erase(this);

    if (d_widget) {
        d_widget->setDelegate(0);
        d_widget->destroy();
    }
}

void WebViewImpl::setImplClient(WebViewImplClient *client)
{
    DCHECK(Statics::isInBrowserMainThread());
    DCHECK(client);
    DCHECK(!d_implClient);
    d_implClient = client;
    if (d_widget) {
        d_implClient->updateNativeViews(d_widget->getNativeWidgetView(), ui::GetHiddenWindow());
    }
}

gfx::NativeView WebViewImpl::getNativeView() const
{
    DCHECK(Statics::isInBrowserMainThread());
    return d_webContents->GetNativeView();
}

void WebViewImpl::showContextMenu(const ContextMenuParams& params)
{
    DCHECK(Statics::isInBrowserMainThread());
    if (d_wasDestroyed) {
        return;
    }
    if (d_delegate) {
        d_delegate->showContextMenu(this, params);
    }
}

void WebViewImpl::saveCustomContextMenuContext(
    content::RenderFrameHost                 *rfh,
    const content::CustomContextMenuContext&  context)
{
    d_customContext = context;
}

void WebViewImpl::handleFindRequest(const FindOnPageRequest& request)
{
    DCHECK(Statics::isInBrowserMainThread());
    DCHECK(!d_wasDestroyed);

    blink::WebFindOptions options;
    options.find_next = request.findNext;
    options.forward = request.forward;
    options.match_case = request.matchCase;
    d_webContents->Find(request.reqId,
                        base::UTF8ToUTF16(request.text),
                        options);
}

void WebViewImpl::overrideWebkitPrefs(content::WebPreferences *prefs)
{
    prefs->dom_paste_enabled = d_properties.domPasteEnabled;
    prefs->javascript_can_access_clipboard = d_properties.javascriptCanAccessClipboard;
    prefs->navigate_on_drag_drop = false;
}

void WebViewImpl::onRenderViewHostMadeCurrent(content::RenderViewHost *renderViewHost)
{
    d_renderViewHost = renderViewHost;

    int routingId = getRoutingId();
    if (routingId >= 0 && d_implClient) {
        d_implClient->gotNewRenderViewRoutingId(routingId);
    }
}

void WebViewImpl::destroy()
{
    DCHECK(Statics::isInBrowserMainThread());
    DCHECK(!d_wasDestroyed);
    DCHECK(!d_isDeletingSoon);

    d_browserContext->decrementWebViewCount();

    Observe(0);  // stop observing the WebContents
    d_webContents.reset();
    d_wasDestroyed = true;
    if (d_isReadyForDelete) {
        d_isDeletingSoon = true;
        base::MessageLoop::current()->task_runner()->DeleteSoon(FROM_HERE, this);
    }
}

WebFrame *WebViewImpl::mainFrame()
{
    NOTREACHED() << "mainFrame() not supported in WebViewImpl";
    return nullptr;
}

int WebViewImpl::loadUrl(const StringRef& url)
{
    DCHECK(Statics::isInBrowserMainThread());
    DCHECK(!d_wasDestroyed);
    std::string surl(url.data(), url.length());
    GURL gurl(surl);
    if (!gurl.has_scheme()) {
        gurl = GURL("http://" + surl);
    }

    d_webContents->GetController().LoadURL(
        gurl,
        content::Referrer(),
        ui::PageTransitionFromInt(ui::PAGE_TRANSITION_TYPED | ui::PAGE_TRANSITION_FROM_ADDRESS_BAR),
        std::string());

    return 0;
}

<<<<<<< HEAD
void WebViewImpl::drawContentsToBlob(Blob *blob, const DrawParams& params)
{
    NOTREACHED() << "drawContentsToBlob() not supported in WebViewImpl";
}

String WebViewImpl::printToPDF(const StringRef& propertyName)
{
    NOTREACHED() << "printToPDF() not supported in WebViewImpl";
    return String();
=======
void WebViewImpl::disableResizeOptimization()
{
    NOTREACHED() << "disableResizeOptimization() not supported in WebViewImpl";
>>>>>>> 6c256707
}

int WebViewImpl::getRoutingId() const
{
    DCHECK(Statics::isInBrowserMainThread());
    DCHECK(d_renderViewHost);
    if (d_wasDestroyed) {
        return -1;
    }

    return d_renderViewHost->GetRoutingID();
}

#define GetAValue(argb)      (LOBYTE((argb)>>24))

void WebViewImpl::setBackgroundColor(NativeColor color)
{
    d_webContents->GetRenderViewHost()->GetWidget()->GetView()->SetBackgroundColor(
        SkColorSetARGB(
            GetAValue(color),
            GetRValue(color),
            GetGValue(color),
            GetBValue(color)
    ));
}

void WebViewImpl::setRegion(NativeRegion region)
{
    if (d_widget) {
        d_widget->setRegion(region);
    }
}

void WebViewImpl::clearTooltip()
{
    content::RenderWidgetHostViewBase *rwhv =
        static_cast<content::RenderWidgetHostViewBase*>(
            d_webContents->GetRenderWidgetHostView());

    rwhv->SetTooltipText(L"");
}

void WebViewImpl::rootWindowCompositionChanged()
{
    if (d_widget) {
        d_widget->compositionChanged();
    }
}

v8::MaybeLocal<v8::Value> WebViewImpl::callFunction(v8::Local<v8::Function>  func,
                                                    v8::Local<v8::Value>     recv,
                                                    int                      argc,
                                                    v8::Local<v8::Value>    *argv)
{
    NOTREACHED() << "callFunction() not supported in WebViewImpl";
    return v8::MaybeLocal<v8::Value>();
}

static GURL GetDevToolsFrontendURL()
{
    int port = DevToolsManagerDelegateImpl::GetHttpHandlerPort();
    return GURL(base::StringPrintf(
        "http://127.0.0.1:%d/devtools/inspector.html", port));
}

void WebViewImpl::loadInspector(unsigned int pid, int routingId)
{
    DCHECK(Statics::isInBrowserMainThread());
    DCHECK(!d_wasDestroyed);
    DCHECK(Statics::hasDevTools) << "Could not find: " << BLPWTK2_PAK_NAME;

    int hostId = 0;
    BrowserContextImpl *context = nullptr;

    ProcessHostImpl::getHostId(
            &hostId, &context, static_cast<base::ProcessId>(pid));

    for (const WebViewImpl* webView : g_instances) {
        if (webView->d_hostId == hostId &&
            webView->getRoutingId() == routingId) {

            content::WebContents *inspectedContents =
                webView->d_webContents.get();
            DCHECK(inspectedContents);

            d_devToolsFrontEndHost.reset(
                new DevToolsFrontendHostDelegateImpl(d_webContents.get(),
                                                     inspectedContents));

            GURL url = GetDevToolsFrontendURL();
            loadUrl(url.spec());           
            LOG(INFO) << "Loaded devtools for routing id: " << routingId;
            return;
        }
    }

    LOG(WARNING) << "Failed to load devtools. Could not found a RenderView with routing id: " << routingId;
}

void WebViewImpl::inspectElementAt(const POINT& point)
{
    DCHECK(Statics::isInBrowserMainThread());
    DCHECK(!d_wasDestroyed);
    DCHECK(d_devToolsFrontEndHost.get())
        << "Need to call loadInspector first!";
    d_devToolsFrontEndHost->inspectElementAt(point);
}

int WebViewImpl::goBack()
{
    DCHECK(Statics::isInBrowserMainThread());
    DCHECK(!d_wasDestroyed);
    if (d_webContents->GetController().CanGoBack()) {
        d_webContents->GetController().GoBack();
        return 0;
    }

    return EINVAL;
}

int WebViewImpl::goForward()
{
    DCHECK(Statics::isInBrowserMainThread());
    DCHECK(!d_wasDestroyed);
    if (d_webContents->GetController().CanGoForward()) {
        d_webContents->GetController().GoForward();
        return 0;
    }

    return EINVAL;
}

int WebViewImpl::reload()
{
    DCHECK(Statics::isInBrowserMainThread());
    DCHECK(!d_wasDestroyed);

    // TODO: do we want to make this an argument
    const bool checkForRepost = false; 

    d_webContents->GetController().Reload(content::ReloadType::NORMAL, checkForRepost);
    return 0;
}

void WebViewImpl::stop()
{
    DCHECK(Statics::isInBrowserMainThread());
    DCHECK(!d_wasDestroyed);
    d_webContents->Stop();
}

void WebViewImpl::takeKeyboardFocus()
{
    DCHECK(Statics::isInBrowserMainThread());
    DCHECK(!d_wasDestroyed);
    if (d_widget) {
        d_widget->focus();
    }
}

void WebViewImpl::setLogicalFocus(bool focused)
{
    DCHECK(Statics::isInBrowserMainThread());
    DCHECK(!d_wasDestroyed);
    if (focused) {
        d_webContents->Focus();
    }
    else {
        d_webContents->GetRenderWidgetHostView()->Blur();
    }
}

void WebViewImpl::show()
{
    DCHECK(Statics::isInBrowserMainThread());
    DCHECK(!d_wasDestroyed);
    if (!d_widget) {
        createWidget(ui::GetHiddenWindow());
    }
    d_widget->show();
}

void WebViewImpl::hide()
{
    DCHECK(Statics::isInBrowserMainThread());
    DCHECK(!d_wasDestroyed);
    if (!d_widget) {
        createWidget(ui::GetHiddenWindow());
    }
    d_widget->hide();
}

void WebViewImpl::setParent(NativeView parent)
{
    DCHECK(Statics::isInBrowserMainThread());
    DCHECK(!d_wasDestroyed);

    if (!parent) {
        parent = ui::GetHiddenWindow();
    }

    if (!d_widget) {
        createWidget(parent);
    }
    else {
        d_widget->setParent(parent);
    }
}

void WebViewImpl::move(int left, int top, int width, int height)
{
    DCHECK(Statics::isInBrowserMainThread());
    DCHECK(!d_wasDestroyed);
    if (!d_widget) {
        createWidget(ui::GetHiddenWindow());
    }
    d_widget->move(left, top, width, height);
}

void WebViewImpl::cutSelection()
{
    DCHECK(Statics::isInBrowserMainThread());
    DCHECK(!d_wasDestroyed);
    d_webContents->Cut();
}

void WebViewImpl::copySelection()
{
    DCHECK(Statics::isInBrowserMainThread());
    DCHECK(!d_wasDestroyed);
    d_webContents->Copy();
}

void WebViewImpl::paste()
{
    DCHECK(Statics::isInBrowserMainThread());
    DCHECK(!d_wasDestroyed);
    d_webContents->Paste();
}

void WebViewImpl::deleteSelection()
{
    DCHECK(Statics::isInBrowserMainThread());
    DCHECK(!d_wasDestroyed);
    d_webContents->Delete();
}

void WebViewImpl::enableNCHitTest(bool enabled)
{
    DCHECK(Statics::isInBrowserMainThread());
    DCHECK(!d_wasDestroyed);
    d_ncHitTestEnabled = enabled;
    d_lastNCHitTestResult = HTCLIENT;
}

void WebViewImpl::onNCHitTestResult(int x, int y, int result)
{
    DCHECK(Statics::isInBrowserMainThread());
    DCHECK(!d_wasDestroyed);
    DCHECK(d_ncHitTestPendingAck);
    d_lastNCHitTestResult = result;
    d_ncHitTestPendingAck = false;

    // Re-request it if the mouse position has changed, so that we
    // always have the latest info.
    if (d_delegate && d_ncHitTestEnabled) {
        POINT ptNow;
        if(::GetCursorPos(&ptNow)) {
            if (ptNow.x != x || ptNow.y != y) {
                d_ncHitTestPendingAck = true;
                d_delegate->requestNCHitTest(this);
            }
        }
    }
}

void WebViewImpl::performCustomContextMenuAction(int actionId)
{
    DCHECK(Statics::isInBrowserMainThread());
    DCHECK(!d_wasDestroyed);
    d_webContents->ExecuteCustomContextMenuCommand(actionId, d_customContext);
}

void WebViewImpl::find(const StringRef& text, bool matchCase, bool forward)
{
    DCHECK(Statics::isOriginalThreadMode())
        <<  "renderer-main thread mode should use handleFindRequest";

    DCHECK(Statics::isInBrowserMainThread());
    DCHECK(!d_wasDestroyed);

    if (!d_find) {
        d_find.reset(new FindOnPage());
    }

    handleFindRequest(
            d_find->makeRequest(std::string(text.data(), text.size()),
                                matchCase,
                                forward));
}

void WebViewImpl::stopFind(bool preserveSelection)
{
    DCHECK(Statics::isInBrowserMainThread());
    DCHECK(!d_wasDestroyed);

    if (preserveSelection) {
        d_webContents->StopFinding(content::STOP_FIND_ACTION_ACTIVATE_SELECTION);
    }
    else {
        d_webContents->StopFinding(content::STOP_FIND_ACTION_CLEAR_SELECTION);
    }
}

void WebViewImpl::replaceMisspelledRange(const StringRef& text)
{
    DCHECK(Statics::isInBrowserMainThread());
    DCHECK(!d_wasDestroyed);
    base::string16 text16;
    base::UTF8ToUTF16(text.data(), text.length(), &text16);
    d_webContents->ReplaceMisspelling(text16);
}

void WebViewImpl::rootWindowPositionChanged()
{
    DCHECK(Statics::isInBrowserMainThread());
    DCHECK(!d_wasDestroyed);
    content::RenderWidgetHostViewBase *rwhv =
        static_cast<content::RenderWidgetHostViewBase*>(
            d_webContents->GetRenderWidgetHostView());
    if (rwhv)
        rwhv->UpdateScreenInfo(rwhv->GetNativeView());
}

void WebViewImpl::rootWindowSettingsChanged()
{
    DCHECK(Statics::isInBrowserMainThread());
    DCHECK(!d_wasDestroyed);
    content::RenderWidgetHostViewBase *rwhv =
        static_cast<content::RenderWidgetHostViewBase*>(
            d_webContents->GetRenderWidgetHostView());
    if (rwhv)
        rwhv->UpdateScreenInfo(rwhv->GetNativeView());
}

void WebViewImpl::handleInputEvents(const InputEvent *events, size_t eventsCount)
{
    NOTREACHED() << "handleInputEvents() not supported in WebViewImpl";
}

void WebViewImpl::setDelegate(blpwtk2::WebViewDelegate *delegate)
{
    DCHECK(Statics::isInBrowserMainThread());
    d_delegate = delegate;
}

void WebViewImpl::createWidget(blpwtk2::NativeView parent)
{
    DCHECK(!d_widget);
    DCHECK(!d_wasDestroyed);

    // This creates the HWND that will host the WebContents.  The widget
    // will be deleted when the HWND is destroyed.
    d_widget = new blpwtk2::NativeViewWidget(
        d_webContents->GetNativeView(),
        parent,
        this,
        d_properties.activateWindowOnMouseDown,
        d_properties.rerouteMouseWheelToAnyRelatedWindow);

    if (d_implClient) {
        d_implClient->updateNativeViews(d_widget->getNativeWidgetView(), ui::GetHiddenWindow());
    }
}

void WebViewImpl::onDestroyed(NativeViewWidget *source)
{
    DCHECK(source == d_widget);
    d_widget = 0;
}

void WebViewImpl::DidNavigateMainFramePostCommit(content::WebContents *source)
{
    DCHECK(Statics::isInBrowserMainThread());
    DCHECK(source == d_webContents.get());
    d_isReadyForDelete = true;
    if (d_wasDestroyed) {
        if (!d_isDeletingSoon) {
            d_isDeletingSoon = true;
            base::MessageLoop::current()->task_runner()->DeleteSoon(FROM_HERE, this);
        }
    }
}

bool WebViewImpl::TakeFocus(content::WebContents *source, bool reverse)
{
    DCHECK(Statics::isInBrowserMainThread());
    DCHECK(source == d_webContents.get());
    if (d_wasDestroyed || !d_delegate) {
        return false;
    }
    if (reverse) {
        return false;
    }
    return false;
}

void WebViewImpl::RequestMediaAccessPermission(
    content::WebContents                  *web_contents,
    const content::MediaStreamRequest&     request,
    const content::MediaResponseCallback&  callback)
{
    class DummyMediaStreamUI final : public content::MediaStreamUI {
      public:
        gfx::NativeViewId OnStarted(const base::Closure& stop) override
        {
            return 0;
        }
    };

    const content::MediaStreamDevices& audioDevices =
        content::MediaCaptureDevices::GetInstance()->GetAudioCaptureDevices();
    const content::MediaStreamDevices& videoDevices =
        content::MediaCaptureDevices::GetInstance()->GetVideoCaptureDevices();

    std::unique_ptr<content::MediaStreamUI> ui(new DummyMediaStreamUI());
    content::MediaStreamDevices devices;
    if (request.requested_video_device_id.empty()) {
        if (request.video_type != content::MEDIA_NO_SERVICE && !videoDevices.empty()) {
            devices.push_back(videoDevices[0]);
        }
    }
    else {
        const content::MediaStreamDevice *device = findDeviceById(request.requested_video_device_id, videoDevices);
        if (device) {
            devices.push_back(*device);
        }
        else {
            content::MediaStreamDevice desktop_device = DesktopStreamsRegistry::GetInstance()->RequestMediaForStreamId(request.requested_video_device_id);
            if (desktop_device.type != content::MEDIA_NO_SERVICE) {
                devices.push_back(desktop_device);
            }
        }
    }
    if (request.requested_audio_device_id.empty()) {
        if (request.audio_type != content::MEDIA_NO_SERVICE && !audioDevices.empty()) {
            devices.push_back(audioDevices[0]);
        }
    }
    else {
        const content::MediaStreamDevice *device = findDeviceById(request.requested_audio_device_id, audioDevices);
        if (device) {
            devices.push_back(*device);
        }
    }
    std::move(callback).Run(devices, content::MEDIA_DEVICE_OK, std::move(ui));
}

bool WebViewImpl::CheckMediaAccessPermission(content::RenderFrameHost*,
                                             const GURL&,
                                             content::MediaStreamType)
{
    // When CheckMediaAccessPermission returns true,
    // the user will be able to access MediaDeviceInfo.label
    // (for example "External USB Webcam"), while enumerating media devices
    // https://developer.mozilla.org/en-US/docs/Web/API/MediaDeviceInfo
    // Also the user will be allowed to set the audio output device to a
    // HTMLMediaElement
    // https://developer.mozilla.org/en-US/docs/Web/API/HTMLMediaElement/setSinkId
    return true;
}

bool WebViewImpl::OnNCHitTest(int *result)
{
    if (d_ncHitTestEnabled && d_delegate) {
        if (!d_ncHitTestPendingAck) {
            d_ncHitTestPendingAck = true;
            d_delegate->requestNCHitTest(this);
        }

        // Windows treats HTBOTTOMRIGHT in a 'special' way when a child window
        // (i.e. this WebView's hwnd) overlaps with the bottom-right 3x3 corner
        // of the parent window.  In this case, subsequent messages like
        // WM_SETCURSOR and other WM_NC* messages get routed to the parent
        // window instead of the child window.
        // To work around this, we will lie to Windows when the app returns
        // HTBOTTOMRIGHT.  We'll return HTOBJECT instead.  AFAICT, HTOBJECT is
        // a completely unused hit-test code.  We'll forward HTOBJECT events to
        // the app as HTBOTTOMRIGHT (see further below).
        if (HTBOTTOMRIGHT == d_lastNCHitTestResult) {
            *result = HTOBJECT;
        }
        else {
            *result = d_lastNCHitTestResult;
        }

        return true;
    }
    return false;
}

bool WebViewImpl::OnNCDragBegin(int hitTestCode)
{
    if (!d_ncHitTestEnabled || !d_delegate) {
        return false;
    }

    // See explanation in 'OnNCHitTest' above.
    if (HTOBJECT == hitTestCode) {
        hitTestCode = HTBOTTOMRIGHT;
    }

    POINT screenPoint;
    switch (hitTestCode) {
    case HTCAPTION:
    case HTLEFT:
    case HTTOP:
    case HTRIGHT:
    case HTBOTTOM:
    case HTTOPLEFT:
    case HTTOPRIGHT:
    case HTBOTTOMRIGHT:
    case HTBOTTOMLEFT:
        ::GetCursorPos(&screenPoint);
        d_delegate->ncDragBegin(this, hitTestCode, screenPoint);
        return true;
    default:
        return false;
    }
}

void WebViewImpl::OnNCDragMove()
{
    if (d_delegate) {
        POINT screenPoint;
        ::GetCursorPos(&screenPoint);
        d_delegate->ncDragMove(this, screenPoint);
    }
}

void WebViewImpl::OnNCDragEnd()
{
    if (d_delegate) {
        POINT screenPoint;
        ::GetCursorPos(&screenPoint);
        d_delegate->ncDragEnd(this, screenPoint);
    }
}

void WebViewImpl::OnNCDoubleClick()
{
    if (d_delegate) {
        POINT screenPoint;
        ::GetCursorPos(&screenPoint);
        d_delegate->ncDoubleClick(this, screenPoint);
    }
}

aura::Window *WebViewImpl::GetDefaultActivationWindow()
{
    DCHECK(Statics::isInBrowserMainThread());
    content::RenderWidgetHostView *rwhv = d_webContents->GetRenderWidgetHostView();
    if (rwhv) {
        return rwhv->GetNativeView();
    }
    return nullptr;
}

bool WebViewImpl::ShouldSetKeyboardFocusOnMouseDown()
{
    DCHECK(Statics::isInBrowserMainThread());
    return d_properties.takeKeyboardFocusOnMouseDown;
}

bool WebViewImpl::ShouldSetLogicalFocusOnMouseDown()
{
    DCHECK(Statics::isInBrowserMainThread());
    return d_properties.takeLogicalFocusOnMouseDown;
}

void WebViewImpl::FindReply(content::WebContents *source_contents,
                            int                   request_id,
                            int                   number_of_matches,
                            const gfx::Rect&      selection_rect,
                            int                   active_match_ordinal,
                            bool                  final_update)
{
    DCHECK(Statics::isInBrowserMainThread());
    DCHECK(source_contents == d_webContents.get());
    DCHECK(d_implClient || d_find.get());

    if (d_wasDestroyed) {
        return;
    }

    if (d_implClient) {
        d_implClient->findStateWithReqId(request_id,
                                         number_of_matches,
                                         active_match_ordinal,
                                         final_update);
    }
    else if (d_delegate && d_find->applyUpdate(request_id,
                                               number_of_matches,
                                               active_match_ordinal)) {
        d_delegate->findState(this,
                              d_find->numberOfMatches(),
                              d_find->activeMatchIndex(),
                              final_update);
    }
}

void WebViewImpl::DevToolsAgentHostAttached(content::WebContents* web_contents)
{
    if (d_delegate) {
        d_delegate->devToolsAgentHostAttached(this);
    }
}

void WebViewImpl::DevToolsAgentHostDetached(content::WebContents* web_contents)
{
    if (d_delegate) {
        d_delegate->devToolsAgentHostDetached(this);
    }
}

// WebContentsObserver overrides
void WebViewImpl::RenderViewCreated(content::RenderViewHost *render_view_host)
{
    onRenderViewHostMadeCurrent(render_view_host);
}

void WebViewImpl::RenderViewHostChanged(content::RenderViewHost *old_host,
                                        content::RenderViewHost *new_host)
{
    onRenderViewHostMadeCurrent(new_host);
}

void WebViewImpl::DidFinishLoad(content::RenderFrameHost *render_frame_host,
                                const GURL&               validated_url)
{
    DCHECK(Statics::isInBrowserMainThread());
    if (d_wasDestroyed || !d_delegate) {
        return;
    }

    // Only call didFinishLoad() for the main frame.
    if (!render_frame_host->GetParent()) {
        d_delegate->didFinishLoad(this, validated_url.spec());
    }
}

void WebViewImpl::DidFailLoad(content::RenderFrameHost *render_frame_host,
                              const GURL&               validated_url,
                              int                       error_code,
                              const base::string16&     error_description)
{
    DCHECK(Statics::isInBrowserMainThread());
    if (d_wasDestroyed || !d_delegate) {
        return;
    }

    // Only call DidFailLoad() for the main frame.
    if (!render_frame_host->GetParent()) {
        d_delegate->didFailLoad(this, validated_url.spec());
    }
}

void WebViewImpl::OnWebContentsFocused(content::RenderWidgetHost*)
{
    DCHECK(Statics::isInBrowserMainThread());
    if (d_wasDestroyed) return;
    if (d_delegate)
        d_delegate->focused(this);
}

void WebViewImpl::OnWebContentsLostFocus(content::RenderWidgetHost*)
{
    DCHECK(Statics::isInBrowserMainThread());
    if (d_wasDestroyed) return;
    if (d_delegate)
        d_delegate->blurred(this);
}

}  // close namespace blpwtk2

// vim: ts=4 et
<|MERGE_RESOLUTION|>--- conflicted
+++ resolved
@@ -258,7 +258,6 @@
     return 0;
 }
 
-<<<<<<< HEAD
 void WebViewImpl::drawContentsToBlob(Blob *blob, const DrawParams& params)
 {
     NOTREACHED() << "drawContentsToBlob() not supported in WebViewImpl";
@@ -268,11 +267,11 @@
 {
     NOTREACHED() << "printToPDF() not supported in WebViewImpl";
     return String();
-=======
+}
+
 void WebViewImpl::disableResizeOptimization()
 {
     NOTREACHED() << "disableResizeOptimization() not supported in WebViewImpl";
->>>>>>> 6c256707
 }
 
 int WebViewImpl::getRoutingId() const
