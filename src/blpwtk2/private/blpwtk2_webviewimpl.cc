/*
 * Copyright (C) 2013 Bloomberg Finance L.P.
 *
 * Permission is hereby granted, free of charge, to any person obtaining a copy
 * of this software and associated documentation files (the "Software"), to
 * deal in the Software without restriction, including without limitation the
 * rights to use, copy, modify, merge, publish, distribute, sublicense, and/or
 * sell copies of the Software, and to permit persons to whom the Software is
 * furnished to do so, subject to the following conditions:
 *
 * The above copyright notice and this permission notice shall be included in
 * all copies or substantial portions of the Software.
 *
 * THE SOFTWARE IS PROVIDED "AS IS," WITHOUT WARRANTY OF ANY KIND, EXPRESS OR
 * IMPLIED, INCLUDING BUT NOT LIMITED TO THE WARRANTIES OF MERCHANTABILITY,
 * FITNESS FOR A PARTICULAR PURPOSE AND NONINFRINGEMENT. IN NO EVENT SHALL THE
 * AUTHORS OR COPYRIGHT HOLDERS BE LIABLE FOR ANY CLAIM, DAMAGES OR OTHER
 * LIABILITY, WHETHER IN AN ACTION OF CONTRACT, TORT OR OTHERWISE, ARISING
 * FROM, OUT OF OR IN CONNECTION WITH THE SOFTWARE OR THE USE OR OTHER DEALINGS
 * IN THE SOFTWARE.
 */

#include <blpwtk2_webviewimpl.h>

#include <blpwtk2_browsercontextimpl.h>
#include <blpwtk2_desktopstreamsregistry.h>
#include <blpwtk2_devtoolsfrontendhostdelegateimpl.h>
#include <blpwtk2_devtoolsmanagerdelegateimpl.h>
#include <blpwtk2_nativeviewwidget.h>
#include <blpwtk2_products.h>
#include <blpwtk2_statics.h>
#include <blpwtk2_stringref.h>
#include <blpwtk2_webframeimpl.h>
#include <blpwtk2_webviewdelegate.h>
#include <blpwtk2_blob.h>
#include <blpwtk2_rendererutil.h>
#include <blpwtk2_webviewimplclient.h>
#include <blpwtk2_processhostimpl.h>

#include <base/bind.h>
#include <base/message_loop/message_loop.h>
#include <base/strings/utf_string_conversions.h>
#include <chrome/browser/printing/print_view_manager.h>
#include <components/printing/renderer/print_web_view_helper.h>
#include <content/browser/renderer_host/render_widget_host_view_base.h>
#include <content/public/browser/host_zoom_map.h>
#include <content/public/browser/media_capture_devices.h>
#include <content/public/browser/render_frame_host.h>

#include <content/public/browser/render_process_host.h>
#include <content/public/browser/render_view_host.h>
#include <content/public/browser/render_widget_host.h>
#include <content/public/browser/web_contents.h>
#include <content/public/browser/site_instance.h>
#include <content/public/common/file_chooser_file_info.h>
#include <content/public/common/web_preferences.h>
#include <content/public/renderer/render_view.h>
#include <content/renderer/render_view_impl.h>
#include <third_party/WebKit/public/web/WebFindOptions.h>
#include <third_party/WebKit/public/web/WebView.h>
#include <ui/base/win/hidden_window.h>
#include <errno.h>

namespace blpwtk2 {

static const content::MediaStreamDevice *findDeviceById(
    const std::string& id,
    const content::MediaStreamDevices& devices)
{
    for (std::size_t i = 0; i < devices.size(); ++i) {
        if (id == devices[i].id) {
            return &devices[i];
        }
    }
    return 0;
}

static std::set<WebViewImpl*> g_instances;


                        // -----------------
                        // class WebViewImpl
                        // -----------------

WebViewImpl::WebViewImpl(WebViewDelegate          *delegate,
                         blpwtk2::NativeView       parent,
                         BrowserContextImpl       *browserContext,
                         int                       hostAffinity,
                         bool                      initiallyVisible,
                         const WebViewProperties&  properties)
    : d_delegate(delegate)
    , d_implClient(0)
    , d_renderViewHost(nullptr)
    , d_browserContext(browserContext)
    , d_widget(0)
    , d_properties(properties)
    , d_isReadyForDelete(false)
    , d_wasDestroyed(false)
    , d_isDeletingSoon(false)
    , d_ncHitTestEnabled(false)
    , d_ncHitTestPendingAck(false)
    , d_altDragRubberbandingEnabled(false)
    , d_lastNCHitTestResult(HTCLIENT)
    , d_hostId(hostAffinity)
{
    DCHECK(Statics::isInBrowserMainThread());
    DCHECK(browserContext);

    g_instances.insert(this);
    d_browserContext->incrementWebViewCount();

    content::WebContents::CreateParams createParams(browserContext);
    createParams.render_process_affinity = hostAffinity;
    d_webContents.reset(content::WebContents::Create(createParams));
    d_webContents->SetDelegate(this);
    Observe(d_webContents.get());

    CR_DEFINE_STATIC_LOCAL(const gfx::FontRenderParams, fontRenderParams,
        (gfx::GetFontRenderParams(gfx::FontRenderParamsQuery(), NULL)));

    content::RendererPreferences *prefs = d_webContents->GetMutableRendererPrefs();

    prefs->should_antialias_text    = fontRenderParams.antialiasing;
    prefs->use_subpixel_positioning = fontRenderParams.subpixel_positioning;
    prefs->hinting                  = fontRenderParams.hinting;
    prefs->use_autohinter           = fontRenderParams.autohinter;
    prefs->use_bitmaps              = fontRenderParams.use_bitmaps;
    prefs->subpixel_rendering       = fontRenderParams.subpixel_rendering;

    createWidget(parent);

    if (initiallyVisible) {
        show();
    }
}

WebViewImpl::~WebViewImpl()
{
    DCHECK(Statics::isInBrowserMainThread());
    DCHECK(d_wasDestroyed);
    DCHECK(d_isReadyForDelete);
    DCHECK(d_isDeletingSoon);

    g_instances.erase(this);

    if (d_widget) {
        d_widget->setDelegate(0);
        d_widget->destroy();
    }
}

void WebViewImpl::setImplClient(WebViewImplClient *client)
{
    DCHECK(Statics::isInBrowserMainThread());
    DCHECK(client);
    DCHECK(!d_implClient);
    d_implClient = client;
    if (d_widget) {
        d_implClient->updateNativeViews(d_widget->getNativeWidgetView(), ui::GetHiddenWindow());
    }
}

gfx::NativeView WebViewImpl::getNativeView() const
{
    DCHECK(Statics::isInBrowserMainThread());
    return d_webContents->GetNativeView();
}

void WebViewImpl::showContextMenu(const ContextMenuParams& params)
{
    DCHECK(Statics::isInBrowserMainThread());
    if (d_wasDestroyed) {
        return;
    }
    if (d_delegate) {
        d_delegate->showContextMenu(this, params);
    }
}

void WebViewImpl::saveCustomContextMenuContext(
    content::RenderFrameHost                 *rfh,
    const content::CustomContextMenuContext&  context)
{
    d_customContext = context;
}

void WebViewImpl::handleFindRequest(const FindOnPageRequest& request)
{
    DCHECK(Statics::isInBrowserMainThread());
    DCHECK(!d_wasDestroyed);

    blink::WebFindOptions options;
    options.findNext = request.findNext;
    options.forward = request.forward;
    options.matchCase = request.matchCase;
    d_webContents->Find(request.reqId,
                        base::UTF8ToUTF16(request.text),
                        options);
}

void WebViewImpl::overrideWebkitPrefs(content::WebPreferences *prefs)
{
    prefs->dom_paste_enabled = d_properties.domPasteEnabled;
    prefs->javascript_can_access_clipboard = d_properties.javascriptCanAccessClipboard;
    prefs->navigate_on_drag_drop = false;
}

void WebViewImpl::onRenderViewHostMadeCurrent(content::RenderViewHost *renderViewHost)
{
    DCHECK(!d_renderViewHost || d_renderViewHost == renderViewHost);
    if (!d_renderViewHost) {
        d_renderViewHost = renderViewHost;

        int routingId = getRoutingId();
        if (routingId >= 0 && d_implClient) {
            d_implClient->gotNewRenderViewRoutingId(routingId);
        }
    }

#ifdef BB_RENDER_VIEW_HOST_SUPPORTS_RUBBERBANDING
    renderViewHost->EnableAltDragRubberbanding(d_altDragRubberbandingEnabled);
#endif
}

void WebViewImpl::destroy()
{
    DCHECK(Statics::isInBrowserMainThread());
    DCHECK(!d_wasDestroyed);
    DCHECK(!d_isDeletingSoon);

    d_browserContext->decrementWebViewCount();

    Observe(0);  // stop observing the WebContents
    d_webContents.reset();
    d_wasDestroyed = true;
    if (d_isReadyForDelete) {
        d_isDeletingSoon = true;
        base::MessageLoop::current()->task_runner()->DeleteSoon(FROM_HERE, this);
    }
}

WebFrame *WebViewImpl::mainFrame()
{
    NOTREACHED() << "mainFrame() not supported in WebViewImpl";
    return nullptr;
}

int WebViewImpl::loadUrl(const StringRef& url)
{
    DCHECK(Statics::isInBrowserMainThread());
    DCHECK(!d_wasDestroyed);
    std::string surl(url.data(), url.length());
    GURL gurl(surl);
    if (!gurl.has_scheme()) {
        gurl = GURL("http://" + surl);
    }

    d_webContents->GetController().LoadURL(
        gurl,
        content::Referrer(),
        ui::PageTransitionFromInt(ui::PAGE_TRANSITION_TYPED | ui::PAGE_TRANSITION_FROM_ADDRESS_BAR),
        std::string());

    return 0;
}

<<<<<<< HEAD
void WebViewImpl::drawContentsToBlob(Blob *blob, const DrawParams& params)
{
    NOTREACHED() << "drawContentsToBlob() not supported in WebViewImpl";
=======
String WebViewImpl::printToPDF(const StringRef& propertyName)
{
    NOTREACHED() << "printToPDF() not supported in WebViewImpl";
    return String();
>>>>>>> b082e5da
}

int WebViewImpl::getRoutingId() const
{
    DCHECK(Statics::isInBrowserMainThread());
    DCHECK(d_renderViewHost);
    if (d_wasDestroyed) {
        return -1;
    }

    return d_renderViewHost->GetRoutingID();
}

#define GetAValue(argb)      (LOBYTE((argb)>>24))

void WebViewImpl::setBackgroundColor(NativeColor color)
{
    d_webContents->GetRenderViewHost()->GetWidget()->GetView()->SetBackgroundColor(
        SkColorSetARGB(
            GetAValue(color),
            GetRValue(color),
            GetGValue(color),
            GetBValue(color)
    ));
}

void WebViewImpl::setRegion(NativeRegion region)
{
    if (d_widget) {
        d_widget->setRegion(region);
    }
}

void WebViewImpl::clearTooltip()
{
    content::RenderWidgetHostViewBase *rwhv =
        static_cast<content::RenderWidgetHostViewBase*>(
            d_webContents->GetRenderWidgetHostView());

    rwhv->SetTooltipText(L"");
}

void WebViewImpl::rootWindowCompositionChanged()
{
    if (d_widget) {
        d_widget->compositionChanged();
    }
}

v8::MaybeLocal<v8::Value> WebViewImpl::callFunction(v8::Local<v8::Function>  func,
                                                    v8::Local<v8::Value>     recv,
                                                    int                      argc,
                                                    v8::Local<v8::Value>    *argv)
{
    NOTREACHED() << "callFunction() not supported in WebViewImpl";
    return v8::MaybeLocal<v8::Value>();
}

static GURL GetDevToolsFrontendURL()
{
    int port = DevToolsManagerDelegateImpl::GetHttpHandlerPort();
    return GURL(base::StringPrintf(
        "http://127.0.0.1:%d/devtools/inspector.html", port));
}

void WebViewImpl::loadInspector(int pid, int routingId)
{
    DCHECK(Statics::isInBrowserMainThread());
    DCHECK(!d_wasDestroyed);
    DCHECK(Statics::hasDevTools) << "Could not find: " << BLPWTK2_PAK_NAME;

    int hostId = 0;
    BrowserContextImpl *context = nullptr;

    ProcessHostImpl::getHostId(
            &hostId, &context, static_cast<base::ProcessId>(pid));

    for (const auto& webView : g_instances) {
        if (webView->d_hostId == hostId &&
            webView->getRoutingId() == routingId) {

            content::WebContents *inspectedContents =
                webView->d_webContents.get();
            DCHECK(inspectedContents);

            d_devToolsFrontEndHost.reset(
                new DevToolsFrontendHostDelegateImpl(d_webContents.get(),
                                                     inspectedContents));

            GURL url = GetDevToolsFrontendURL();
            loadUrl(url.spec());           
            LOG(INFO) << "Loaded devtools for routing id: " << routingId;
            return;
        }
    }

    LOG(WARNING) << "Failed to load devtools. Could not found a RenderView with routing id: " << routingId;
}

void WebViewImpl::inspectElementAt(const POINT& point)
{
    DCHECK(Statics::isInBrowserMainThread());
    DCHECK(!d_wasDestroyed);
    DCHECK(d_devToolsFrontEndHost.get())
        << "Need to call loadInspector first!";
    d_devToolsFrontEndHost->inspectElementAt(point);
}

int WebViewImpl::goBack()
{
    DCHECK(Statics::isInBrowserMainThread());
    DCHECK(!d_wasDestroyed);
    if (d_webContents->GetController().CanGoBack()) {
        d_webContents->GetController().GoBack();
        return 0;
    }

    return EINVAL;
}

int WebViewImpl::goForward()
{
    DCHECK(Statics::isInBrowserMainThread());
    DCHECK(!d_wasDestroyed);
    if (d_webContents->GetController().CanGoForward()) {
        d_webContents->GetController().GoForward();
        return 0;
    }

    return EINVAL;
}

int WebViewImpl::reload()
{
    DCHECK(Statics::isInBrowserMainThread());
    DCHECK(!d_wasDestroyed);

    // TODO: do we want to make this an argument
    const bool checkForRepost = false; 

    d_webContents->GetController().Reload(checkForRepost);
    return 0;
}

void WebViewImpl::stop()
{
    DCHECK(Statics::isInBrowserMainThread());
    DCHECK(!d_wasDestroyed);
    d_webContents->Stop();
}

void WebViewImpl::takeKeyboardFocus()
{
    DCHECK(Statics::isInBrowserMainThread());
    DCHECK(!d_wasDestroyed);
    if (d_widget) {
        d_widget->focus();
    }
}

void WebViewImpl::setLogicalFocus(bool focused)
{
    DCHECK(Statics::isInBrowserMainThread());
    DCHECK(!d_wasDestroyed);
    if (focused) {
        d_webContents->Focus();
    }
    else {
        d_webContents->GetRenderWidgetHostView()->Blur();
    }
}

void WebViewImpl::show()
{
    DCHECK(Statics::isInBrowserMainThread());
    DCHECK(!d_wasDestroyed);
    if (!d_widget) {
        createWidget(ui::GetHiddenWindow());
    }
    d_widget->show();
}

void WebViewImpl::hide()
{
    DCHECK(Statics::isInBrowserMainThread());
    DCHECK(!d_wasDestroyed);
    if (!d_widget) {
        createWidget(ui::GetHiddenWindow());
    }
    d_widget->hide();
}

void WebViewImpl::setParent(NativeView parent)
{
    DCHECK(Statics::isInBrowserMainThread());
    DCHECK(!d_wasDestroyed);

    if (!parent) {
        parent = ui::GetHiddenWindow();
    }

    if (!d_widget) {
        createWidget(parent);
    }
    else {
        d_widget->setParent(parent);
    }
}

void WebViewImpl::move(int left, int top, int width, int height)
{
    DCHECK(Statics::isInBrowserMainThread());
    DCHECK(!d_wasDestroyed);
    if (!d_widget) {
        createWidget(ui::GetHiddenWindow());
    }
    d_widget->move(left, top, width, height);
}

void WebViewImpl::cutSelection()
{
    DCHECK(Statics::isInBrowserMainThread());
    DCHECK(!d_wasDestroyed);
    d_webContents->Cut();
}

void WebViewImpl::copySelection()
{
    DCHECK(Statics::isInBrowserMainThread());
    DCHECK(!d_wasDestroyed);
    d_webContents->Copy();
}

void WebViewImpl::paste()
{
    DCHECK(Statics::isInBrowserMainThread());
    DCHECK(!d_wasDestroyed);
    d_webContents->Paste();
}

void WebViewImpl::deleteSelection()
{
    DCHECK(Statics::isInBrowserMainThread());
    DCHECK(!d_wasDestroyed);
    d_webContents->Delete();
}

void WebViewImpl::enableNCHitTest(bool enabled)
{
    DCHECK(Statics::isInBrowserMainThread());
    DCHECK(!d_wasDestroyed);
    d_ncHitTestEnabled = enabled;
    d_lastNCHitTestResult = HTCLIENT;
}

void WebViewImpl::onNCHitTestResult(int x, int y, int result)
{
    DCHECK(Statics::isInBrowserMainThread());
    DCHECK(!d_wasDestroyed);
    DCHECK(d_ncHitTestPendingAck);
    d_lastNCHitTestResult = result;
    d_ncHitTestPendingAck = false;

    // Re-request it if the mouse position has changed, so that we
    // always have the latest info.
    if (d_delegate && d_ncHitTestEnabled) {
        POINT ptNow;
        if(::GetCursorPos(&ptNow)) {
            if (ptNow.x != x || ptNow.y != y) {
                d_ncHitTestPendingAck = true;
                d_delegate->requestNCHitTest(this);
            }
        }
    }
}

void WebViewImpl::performCustomContextMenuAction(int actionId)
{
    DCHECK(Statics::isInBrowserMainThread());
    DCHECK(!d_wasDestroyed);
    d_webContents->ExecuteCustomContextMenuCommand(actionId, d_customContext);
}

void WebViewImpl::enableAltDragRubberbanding(bool enabled)
{
    DCHECK(Statics::isInBrowserMainThread());
    DCHECK(!d_wasDestroyed);
    d_altDragRubberbandingEnabled = enabled;

#ifdef BB_RENDER_VIEW_HOST_SUPPORTS_RUBBERBANDING
    if (d_webContents->GetRenderViewHost()) {
        d_webContents->GetRenderViewHost()->EnableAltDragRubberbanding(enabled);
    }
#endif
}

bool WebViewImpl::forceStartRubberbanding(int x, int y)
{
    NOTREACHED() << "forceStartRubberbanding() not supported in WebViewImpl";
    return false;
}

bool WebViewImpl::isRubberbanding() const
{
    NOTREACHED() << "isRubberbanding() not supported in WebViewImpl";
    return false;
}

void WebViewImpl::abortRubberbanding()
{
    NOTREACHED() << "abortRubberbanding() not supported in WebViewImpl";
}

String WebViewImpl::getTextInRubberband(const NativeRect& rect)
{
    NOTREACHED() << "getTextInRubberband() not supported in WebViewImpl";
    return String();
}

void WebViewImpl::find(const StringRef& text, bool matchCase, bool forward)
{
    DCHECK(Statics::isOriginalThreadMode())
        <<  "renderer-main thread mode should use handleFindRequest";

    DCHECK(Statics::isInBrowserMainThread());
    DCHECK(!d_wasDestroyed);

    if (!d_find) {
        d_find.reset(new FindOnPage());
    }

    handleFindRequest(
            d_find->makeRequest(std::string(text.data(), text.size()),
                                matchCase,
                                forward));
}

void WebViewImpl::stopFind(bool preserveSelection)
{
    DCHECK(Statics::isInBrowserMainThread());
    DCHECK(!d_wasDestroyed);

    if (preserveSelection) {
        d_webContents->StopFinding(content::STOP_FIND_ACTION_ACTIVATE_SELECTION);
    }
    else {
        d_webContents->StopFinding(content::STOP_FIND_ACTION_CLEAR_SELECTION);
    }
}

void WebViewImpl::replaceMisspelledRange(const StringRef& text)
{
    DCHECK(Statics::isInBrowserMainThread());
    DCHECK(!d_wasDestroyed);
    base::string16 text16;
    base::UTF8ToUTF16(text.data(), text.length(), &text16);
    d_webContents->ReplaceMisspelling(text16);
}

void WebViewImpl::rootWindowPositionChanged()
{
    DCHECK(Statics::isInBrowserMainThread());
    DCHECK(!d_wasDestroyed);
    content::RenderWidgetHostViewBase *rwhv =
        static_cast<content::RenderWidgetHostViewBase*>(
            d_webContents->GetRenderWidgetHostView());
    if (rwhv)
        rwhv->UpdateScreenInfo(rwhv->GetNativeView());
}

void WebViewImpl::rootWindowSettingsChanged()
{
    DCHECK(Statics::isInBrowserMainThread());
    DCHECK(!d_wasDestroyed);
    content::RenderWidgetHostViewBase *rwhv =
        static_cast<content::RenderWidgetHostViewBase*>(
            d_webContents->GetRenderWidgetHostView());
    if (rwhv)
        rwhv->UpdateScreenInfo(rwhv->GetNativeView());
}

void WebViewImpl::handleInputEvents(const InputEvent *events, size_t eventsCount)
{
    NOTREACHED() << "handleInputEvents() not supported in WebViewImpl";
}

void WebViewImpl::setDelegate(blpwtk2::WebViewDelegate *delegate)
{
    DCHECK(Statics::isInBrowserMainThread());
    d_delegate = delegate;
}

void WebViewImpl::createWidget(blpwtk2::NativeView parent)
{
    DCHECK(!d_widget);
    DCHECK(!d_wasDestroyed);

    // This creates the HWND that will host the WebContents.  The widget
    // will be deleted when the HWND is destroyed.
    d_widget = new blpwtk2::NativeViewWidget(
        d_webContents->GetNativeView(),
        parent,
        this,
        d_properties.activateWindowOnMouseDown,
        d_properties.rerouteMouseWheelToAnyRelatedWindow);

    if (d_implClient) {
        d_implClient->updateNativeViews(d_widget->getNativeWidgetView(), ui::GetHiddenWindow());
    }
}

void WebViewImpl::onDestroyed(NativeViewWidget *source)
{
    DCHECK(source == d_widget);
    d_widget = 0;
}

void WebViewImpl::DidNavigateMainFramePostCommit(content::WebContents *source)
{
    DCHECK(Statics::isInBrowserMainThread());
    DCHECK(source == d_webContents.get());
    d_isReadyForDelete = true;
    if (d_wasDestroyed) {
        if (!d_isDeletingSoon) {
            d_isDeletingSoon = true;
            base::MessageLoop::current()->task_runner()->DeleteSoon(FROM_HERE, this);
        }
    }
}

bool WebViewImpl::TakeFocus(content::WebContents *source, bool reverse)
{
    DCHECK(Statics::isInBrowserMainThread());
    DCHECK(source == d_webContents.get());
    if (d_wasDestroyed || !d_delegate) {
        return false;
    }
    if (reverse) {
        return false;
    }
    return false;
}

void WebViewImpl::RequestMediaAccessPermission(
    content::WebContents                  *web_contents,
    const content::MediaStreamRequest&     request,
    const content::MediaResponseCallback&  callback)
{
    class DummyMediaStreamUI final : public content::MediaStreamUI {
      public:
        gfx::NativeViewId OnStarted(const base::Closure& stop) override
        {
            return 0;
        }
    };

    const content::MediaStreamDevices& audioDevices =
        content::MediaCaptureDevices::GetInstance()->GetAudioCaptureDevices();
    const content::MediaStreamDevices& videoDevices =
        content::MediaCaptureDevices::GetInstance()->GetVideoCaptureDevices();

    std::unique_ptr<content::MediaStreamUI> ui(new DummyMediaStreamUI());
    content::MediaStreamDevices devices;
    if (request.requested_video_device_id.empty()) {
        if (request.video_type != content::MEDIA_NO_SERVICE && !videoDevices.empty()) {
            devices.push_back(videoDevices[0]);
        }
    }
    else {
        const content::MediaStreamDevice *device = findDeviceById(request.requested_video_device_id, videoDevices);
        if (device) {
            devices.push_back(*device);
        }
        else {
            content::MediaStreamDevice desktop_device = DesktopStreamsRegistry::GetInstance()->RequestMediaForStreamId(request.requested_video_device_id);
            if (desktop_device.type != content::MEDIA_NO_SERVICE) {
                devices.push_back(desktop_device);
            }
        }
    }
    if (request.requested_audio_device_id.empty()) {
        if (request.audio_type != content::MEDIA_NO_SERVICE && !audioDevices.empty()) {
            devices.push_back(audioDevices[0]);
        }
    }
    else {
        const content::MediaStreamDevice *device = findDeviceById(request.requested_audio_device_id, audioDevices);
        if (device) {
            devices.push_back(*device);
        }
    }
    callback.Run(devices, content::MEDIA_DEVICE_OK, std::move(ui));
}

bool WebViewImpl::OnNCHitTest(int *result)
{
    if (d_ncHitTestEnabled && d_delegate) {
        if (!d_ncHitTestPendingAck) {
            d_ncHitTestPendingAck = true;
            d_delegate->requestNCHitTest(this);
        }

        // Windows treats HTBOTTOMRIGHT in a 'special' way when a child window
        // (i.e. this WebView's hwnd) overlaps with the bottom-right 3x3 corner
        // of the parent window.  In this case, subsequent messages like
        // WM_SETCURSOR and other WM_NC* messages get routed to the parent
        // window instead of the child window.
        // To work around this, we will lie to Windows when the app returns
        // HTBOTTOMRIGHT.  We'll return HTOBJECT instead.  AFAICT, HTOBJECT is
        // a completely unused hit-test code.  We'll forward HTOBJECT events to
        // the app as HTBOTTOMRIGHT (see further below).
        if (HTBOTTOMRIGHT == d_lastNCHitTestResult) {
            *result = HTOBJECT;
        }
        else {
            *result = d_lastNCHitTestResult;
        }

        return true;
    }
    return false;
}

bool WebViewImpl::OnNCDragBegin(int hitTestCode)
{
    if (!d_ncHitTestEnabled || !d_delegate) {
        return false;
    }

    // See explanation in 'OnNCHitTest' above.
    if (HTOBJECT == hitTestCode) {
        hitTestCode = HTBOTTOMRIGHT;
    }

    POINT screenPoint;
    switch (hitTestCode) {
    case HTCAPTION:
    case HTLEFT:
    case HTTOP:
    case HTRIGHT:
    case HTBOTTOM:
    case HTTOPLEFT:
    case HTTOPRIGHT:
    case HTBOTTOMRIGHT:
    case HTBOTTOMLEFT:
        ::GetCursorPos(&screenPoint);
        d_delegate->ncDragBegin(this, hitTestCode, screenPoint);
        return true;
    default:
        return false;
    }
}

void WebViewImpl::OnNCDragMove()
{
    if (d_delegate) {
        POINT screenPoint;
        ::GetCursorPos(&screenPoint);
        d_delegate->ncDragMove(this, screenPoint);
    }
}

void WebViewImpl::OnNCDragEnd()
{
    if (d_delegate) {
        POINT screenPoint;
        ::GetCursorPos(&screenPoint);
        d_delegate->ncDragEnd(this, screenPoint);
    }
}

void WebViewImpl::OnNCDoubleClick()
{
    if (d_delegate) {
        POINT screenPoint;
        ::GetCursorPos(&screenPoint);
        d_delegate->ncDoubleClick(this, screenPoint);
    }
}

aura::Window *WebViewImpl::GetDefaultActivationWindow()
{
    DCHECK(Statics::isInBrowserMainThread());
    content::RenderWidgetHostView *rwhv = d_webContents->GetRenderWidgetHostView();
    if (rwhv) {
        return rwhv->GetNativeView();
    }
    return nullptr;
}

bool WebViewImpl::ShouldSetKeyboardFocusOnMouseDown()
{
    DCHECK(Statics::isInBrowserMainThread());
    return d_properties.takeKeyboardFocusOnMouseDown;
}

bool WebViewImpl::ShouldSetLogicalFocusOnMouseDown()
{
    DCHECK(Statics::isInBrowserMainThread());
    return d_properties.takeLogicalFocusOnMouseDown;
}

void WebViewImpl::FindReply(content::WebContents *source_contents,
                            int                   request_id,
                            int                   number_of_matches,
                            const gfx::Rect&      selection_rect,
                            int                   active_match_ordinal,
                            bool                  final_update)
{
    DCHECK(Statics::isInBrowserMainThread());
    DCHECK(source_contents == d_webContents.get());
    DCHECK(d_implClient || d_find.get());

    if (d_wasDestroyed) {
        return;
    }

    if (d_implClient) {
        d_implClient->findStateWithReqId(request_id,
                                         number_of_matches,
                                         active_match_ordinal,
                                         final_update);
    }
    else if (d_delegate && d_find->applyUpdate(request_id,
                                               number_of_matches,
                                               active_match_ordinal)) {
        d_delegate->findState(this,
                              d_find->numberOfMatches(),
                              d_find->activeMatchIndex(),
                              final_update);
    }
}

// WebContentsObserver overrides
void WebViewImpl::RenderViewCreated(content::RenderViewHost *render_view_host)
{
    onRenderViewHostMadeCurrent(render_view_host);
}

void WebViewImpl::RenderViewHostChanged(content::RenderViewHost *old_host,
                                        content::RenderViewHost *new_host)
{
    onRenderViewHostMadeCurrent(new_host);
}

void WebViewImpl::DidFinishLoad(content::RenderFrameHost *render_frame_host,
                                const GURL&               validated_url)
{
    DCHECK(Statics::isInBrowserMainThread());
    if (d_wasDestroyed || !d_delegate) {
        return;
    }

    // Only call didFinishLoad() for the main frame.
    if (!render_frame_host->GetParent()) {
        d_delegate->didFinishLoad(this, validated_url.spec());
    }
}

void WebViewImpl::DidFailLoad(content::RenderFrameHost *render_frame_host,
                              const GURL&               validated_url,
                              int                       error_code,
                              const base::string16&     error_description,
                              bool                      was_ignored_by_handler)
{
    DCHECK(Statics::isInBrowserMainThread());
    if (d_wasDestroyed || !d_delegate) {
        return;
    }

    // Only call DidFailLoad() for the main frame.
    if (!render_frame_host->GetParent()) {
        d_delegate->didFailLoad(this, validated_url.spec());
    }
}

void WebViewImpl::OnWebContentsFocused()
{
    DCHECK(Statics::isInBrowserMainThread());
    if (d_wasDestroyed) return;
    if (d_delegate)
        d_delegate->focused(this);
}

void WebViewImpl::OnWebContentsBlurred()
{
    DCHECK(Statics::isInBrowserMainThread());
    if (d_wasDestroyed) return;
    if (d_delegate)
        d_delegate->blurred(this);
}

}  // close namespace blpwtk2

// vim: ts=4 et
<|MERGE_RESOLUTION|>--- conflicted
+++ resolved
@@ -264,16 +264,15 @@
     return 0;
 }
 
-<<<<<<< HEAD
 void WebViewImpl::drawContentsToBlob(Blob *blob, const DrawParams& params)
 {
     NOTREACHED() << "drawContentsToBlob() not supported in WebViewImpl";
-=======
+}
+
 String WebViewImpl::printToPDF(const StringRef& propertyName)
 {
     NOTREACHED() << "printToPDF() not supported in WebViewImpl";
     return String();
->>>>>>> b082e5da
 }
 
 int WebViewImpl::getRoutingId() const
