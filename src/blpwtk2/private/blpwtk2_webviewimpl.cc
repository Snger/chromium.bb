--- conflicted
+++ resolved
@@ -279,7 +279,6 @@
     return 0;
 }
 
-<<<<<<< HEAD
 void WebViewImpl::drawContentsToBlob(Blob *blob, const DrawParams& params)
 {
     NOTREACHED() << "drawContentsToBlob() not supported in WebViewImpl";
@@ -294,12 +293,12 @@
 void WebViewImpl::disableResizeOptimization()
 {
     NOTREACHED() << "disableResizeOptimization() not supported in WebViewImpl";
-=======
+}
+
 void WebViewImpl::setSecurityToken(v8::Isolate *isolate,
                                    v8::Local<v8::Value> token)
 {
     NOTREACHED() << "setSecurityToken() not supported in WebViewImpl";
->>>>>>> 5db89b85
 }
 
 int WebViewImpl::getRoutingId() const
