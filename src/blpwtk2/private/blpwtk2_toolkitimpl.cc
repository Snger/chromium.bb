/*
 * Copyright (C) 2013 Bloomberg Finance L.P.
 *
 * Permission is hereby granted, free of charge, to any person obtaining a copy
 * of this software and associated documentation files (the "Software"), to
 * deal in the Software without restriction, including without limitation the
 * rights to use, copy, modify, merge, publish, distribute, sublicense, and/or
 * sell copies of the Software, and to permit persons to whom the Software is
 * furnished to do so, subject to the following conditions:
 *
 * The above copyright notice and this permission notice shall be included in
 * all copies or substantial portions of the Software.
 *
 * THE SOFTWARE IS PROVIDED "AS IS," WITHOUT WARRANTY OF ANY KIND, EXPRESS OR
 * IMPLIED, INCLUDING BUT NOT LIMITED TO THE WARRANTIES OF MERCHANTABILITY,
 * FITNESS FOR A PARTICULAR PURPOSE AND NONINFRINGEMENT. IN NO EVENT SHALL THE
 * AUTHORS OR COPYRIGHT HOLDERS BE LIABLE FOR ANY CLAIM, DAMAGES OR OTHER
 * LIABILITY, WHETHER IN AN ACTION OF CONTRACT, TORT OR OTHERWISE, ARISING
 * FROM, OUT OF OR IN CONNECTION WITH THE SOFTWARE OR THE USE OR OTHER DEALINGS
 * IN THE SOFTWARE.
 */

#include <blpwtk2_toolkitimpl.h>

#include <blpwtk2_browsercontextimpl.h>
#include <blpwtk2_browsermainrunner.h>
#include <blpwtk2_contentbrowserclientimpl.h>

#include <blpwtk2_browserthread.h>
#include <blpwtk2_channelinfo.h>
#include <blpwtk2_desktopstreamsregistry.h>
#include <blpwtk2_inprocessrenderer.h>
#include <blpwtk2_mainmessagepump.h>
#include <blpwtk2_processhostimpl.h>
#include <blpwtk2_products.h>
#include <blpwtk2_profileimpl.h>
#include <blpwtk2_statics.h>
#include <blpwtk2_stringref.h>
#include <blpwtk2_webviewcreateparams.h>
#include <blpwtk2_webviewimpl.h>
#include <blpwtk2_webviewproxy.h>
#include <blpwtk2_utility.h>

#include "base/base_switches.h"
#include "base/feature_list.h"
#include <base/command_line.h>
#include <base/message_loop/message_loop.h>
#include <base/path_service.h>
#include <base/process/memory.h>
#include <base/synchronization/waitable_event.h>
#include <base/threading/thread_restrictions.h>
#include <base/strings/utf_string_conversions.h>
#include <chrome/common/chrome_paths.h>
#include <content/app/mojo/mojo_init.h>
#include <content/public/app/content_main.h>
#include <content/public/app/content_main_runner.h>
#include <content/public/app/sandbox_helper_win.h>  // for InitializeSandboxInfo
#include <content/public/browser/browser_thread.h>
#include <content/public/browser/render_process_host.h>
#include <content/public/common/content_switches.h>
#include <content/common/in_process_child_thread_params.h>
#include <content/renderer/render_thread_impl.h>
#include <content/public/renderer/render_thread.h>
#include <content/browser/browser_main_loop.h>
#include <gin/public/v8_platform.h>
#include <sandbox/win/src/win_utils.h>
#include <services/service_manager/runner/common/switches.h>
#include <services/service_manager/sandbox/switches.h>
#include <third_party/blink/public/platform/web_security_origin.h>
//#include <third_party/blink/public/web/blink.h>
#include <third_party/blink/public/web/web_security_policy.h>
#include <third_party/blink/public/web/web_script_controller.h>
#include <gin/v8_initializer.h>
#include <gin/public/multi_heap_tracer.h>

#include <tuple>
#include <utility>
#include <third_party/blink/public/web/web_script_bindings.h>

namespace blpwtk2 {

static ToolkitImpl *g_instance;

static void createLoopbackHostChannel(
        std::string                                       *hostChannel,
        bool                                               isolated,
        const std::string&                                 profileDir,
        const scoped_refptr<base::SingleThreadTaskRunner>& runner)
{
    DCHECK(Statics::isInBrowserMainThread());
    DCHECK(hostChannel);
    *hostChannel = ProcessHostImpl::createHostChannel(
            base::GetCurrentProcId(),
            isolated,
            profileDir,
            runner);
}

static void setupSandbox(sandbox::SandboxInterfaceInfo *info,
                         std::vector<std::string>      *switches,
                         bool                           isHost)
{
    memset(info, 0, sizeof(*info));

    if (isHost) {
        // Create a new broker service and harden the integrity level policy
        // of this process.  The hardening is done by disallowing processes
        // with lower integity level from read/execute operations on this
        // process' security token, should a lower integrity process somehow
        // get a hold of this process' security token.
        //
        // The documentation of InitializeSandboxInfo() states that this
        // function, along with the sandbox library, must be statically linked
        // into the executable.  This requirement comes from the way sandbox
        // interception is implemented.  The broker process computes the
        // offsets of the system-call functions (from ntdll.dll) from its
        // address space and installs trampolines to override the same
        // functions in the target processes using the same offset values.
        // This can only work if the offset is recorded from the process image
        // and the installation of the trampolines also happens on a process
        // image.  If the offset was recorded from a loadable module, the
        // base address would have an additional offset which cannot be
        // corrected before installing the trampolines.  This is why the
        // sandbox library needs to be statically linked with the executables.
        //
        // We workaround this limitation by importing the function pointers
        // from the target process instead of computing it based on the broker
        // process.  This modification is made into the sandbox library.
        content::InitializeSandboxInfo(info);
    }
    else {
        // If host channel is set, we must be in RENDERER_MAIN thread mode.
        CHECK(Statics::isRendererMainThreadMode());

        // If another process is our host, then explicitly disable sandbox
        // in *this* process.
        // Since both 'broker_services' and 'target_services' are be null in
        // our SandboxInterfaceInfo, we don't want chromium to touch it.  This
        // flag prevents chromium from trying to use these services.
        switches->push_back(service_manager::switches::kNoSandbox);
    }
}

static void applySwitchesToContentMainDelegate(
        ContentMainDelegateImpl         *delegate,
        const std::vector<std::string>&  switches)
{
    // Apply the command line switches from the embedder
    for (auto cmdLineSwitch : switches) {
        delegate->appendCommandLineSwitch(cmdLineSwitch.c_str());
    }
}

static void getSwitchesFromHostChannel(std::vector<std::string> *switches,
                                       const ChannelInfo&        channelInfo)
{
    // If host channel is set, we must not be in ORIGINAL thread mode.
    CHECK(!Statics::isOriginalThreadMode());

    // Create an arglist from the switches in the channel info.
    for (auto cmdLineSwitch : channelInfo.switches()) {
        if (cmdLineSwitch.second.empty()) {
            switches->push_back(cmdLineSwitch.first);
        }
        else {
            switches->push_back(
                cmdLineSwitch.first + "=" + cmdLineSwitch.second);
        }
    }
}

static void setupDictionaryFiles(const std::string& path)
{
    // Set the path to the dictionary files
    if (!path.empty()) {
        LOG(INFO) << "Setting dictionary path: " << path;
        base::ThreadRestrictions::ScopedAllowIO allowIO;
        base::PathService::Override(chrome::DIR_APP_DICTIONARIES,
                              base::FilePath::FromUTF8Unsafe(path));
    }
}

static std::unique_ptr<base::MessagePump> messagePumpForUIFactory()
{
    if (Statics::isInApplicationMainThread()) {
		// Create an instance of MainMessagePump.  This pump is designed to
		// co-exist with the embedder's message loop on the same thread.
        return std::unique_ptr<base::MessagePump>(new MainMessagePump());
    }

    return std::unique_ptr<base::MessagePump>(new base::MessagePumpForUI());
}

static void startRenderer(
    bool isHost,
    const ChannelInfo& channelInfo,
    mojo::OutgoingInvitation* broker_client_invitation) {
  // Run the render thread in the current thread.  Normally, Content calls
  // back to its embedder via the ContentBrowserClient to ask it to
  // initialize the renderer.  In this case, Content doesn't even have the
  // correct Mojo service request token nor the controller handle, since it
  // was not available and not provided to Content when initializeContent()
  // was called.  For that reason, we start the renderer here instead of in
  // the callback.

  scoped_refptr<base::SingleThreadTaskRunner> ioTaskRunner;

  // If the host is running in this process, let the renderer use the
  // host's IO thread.  This way, the renderer needn't create a ChildIO
  // thread.
  if (isHost) {
    ioTaskRunner = content::BrowserThread::GetTaskRunnerForThread(
        content::BrowserThread::IO);
  }

  LOG(INFO) << "Initializing InProcessRenderer";
  InProcessRenderer::init(ioTaskRunner, broker_client_invitation,
                          channelInfo.getMojoServiceToken(),
                          channelInfo.getMojoControllerHandle());
}

static size_t GetSwitchPrefixLength(const base::string16& string)
{
    const wchar_t* const kSwitchPrefixes[] = {L"--", L"-", L"/"};
    size_t switch_prefix_count = arraysize(kSwitchPrefixes);

    for (size_t i = 0; i < switch_prefix_count; ++i) {
        base::string16 prefix(kSwitchPrefixes[i]);
        if (string.compare(0, prefix.length(), prefix) == 0) {
            return prefix.length();
        }
    }
    return 0;
}

static bool IsSwitch(const base::string16&  string,
                     base::string16        *switch_string,
                     base::string16        *switch_value)
{
    const wchar_t kSwitchValueSeparator[] = FILE_PATH_LITERAL("=");

    switch_string->clear();
    switch_value->clear();

    size_t prefix_length = GetSwitchPrefixLength(string);
    if (prefix_length == 0 || prefix_length == string.length()) {
        return false;
    }

    const size_t equals_position = string.find(kSwitchValueSeparator);
    *switch_string = string.substr(0, equals_position);
    if (equals_position != base::string16::npos) {
        *switch_value = string.substr(equals_position + 1);
    }

    return true;
}

static void appendCommandLine(const std::vector<std::string>& argv)
{
    const wchar_t kSwitchTerminator[] = FILE_PATH_LITERAL("--");

    bool parseSwitches = true;
    base::CommandLine* commandLine = base::CommandLine::ForCurrentProcess();

    for (const auto& arg_utf8 : argv) {
        // Convert the UTF-8 encoded argument to UTF-16
        std::string temp = "--" + arg_utf8;
        base::string16 arg;
        base::UTF8ToUTF16(temp.data(), temp.size(), &arg);

        // Trim whitespaces from the argument
        base::TrimWhitespace(arg, base::TRIM_ALL, &arg);
        parseSwitches &= (arg != kSwitchTerminator);

        base::string16 switch_string, switch_value;
        if (parseSwitches && IsSwitch(arg, &switch_string, &switch_value)) {
            commandLine->AppendSwitchNative(
                    base::UTF16ToASCII(switch_string), switch_value);
        }
        else {
            commandLine->AppendArgNative(arg);
        }
    }
}

                        // -----------------
                        // class ToolkitImpl
                        // -----------------

void ToolkitImpl::initializeContent(const sandbox::SandboxInterfaceInfo& sandboxInfo)
{
    // Create a ContentMainRunner
    d_mainRunner.reset(content::ContentMainRunner::Create());
    content::ContentMainParams mainParams(&d_mainDelegate);

    // We needn't worry about passing a pointer to an object on the stack
    // because ContentMainRunnerImpl::Initialize makes a copy of sandbox_info.
    sandbox::SandboxInterfaceInfo sandboxInfoCopy = sandboxInfo;
    mainParams.sandbox_info = &sandboxInfoCopy;

    // Initialize Content
	base::EnableTerminationOnOutOfMemory();
	int rc = d_mainRunner->Initialize(mainParams);
    CHECK(-1 == rc);  // it returns -1 for success!!
}

void ToolkitImpl::startMessageLoop(const sandbox::SandboxInterfaceInfo& sandboxInfo)
{
    // Install the above message pump as the default message pump for newly
    // created UI-type message loops.  This association is one way:
    //     MessageLoop ==> MessagePump
    //
    // This allows the message loop to notify the pump when it gets some new
    // tasks so the pump knows to wake it up at some point.
    //
    // Note that the MessageLoop itself doesn't care about UI or IO tasks;
    // it's only responsible for queuing up tasks and flushing them when the
    // associated pump signals it.  The pump, however, does have a notion of
    // being UI-based or IO-based.
    //
    // The MessagePumpForUI uses constructs from user32.dll to drive it while
    // the MessagePumpForIO uses constructs from kernel32.dll to drive it.
    // The latter implementation (MessagePumpForIO) is much simpler and faster
    // than the former (MessagePumpForUI) but some cases require the use of
    // the MessagePumpForUI.  One particular use case that requires
    // MessagePumpForUI is single-threaded COM apartments.  When COM is
    // initialized on a thread, it can be set to STA (single-threaded) mode or
    // MTA (multi-threaded) mode.  In single threaded mode, the COM library
    // provides synchronization of the objects in the its apartment and it
    // uses window messages (user32.dll) to facilitate the synchronization.
    // Since each thread can have at most one event loop, STA forces other
    // code running on the same thread to also use window messages for its
    // synchronization.
    //
    // To allow the embedder to use COM in STA mode and to also drive the
    // message loop using window messages, we use MessagePumpForUI when we
    // are operating in RendererMain mode (renderer running in the main
    // thread).  In the original thread mode (where the browser runs in the
    // main thread), we also need to use MessagePumpForUI since the browser
    // owns the created windows and they pretty much rely entirely on window
    // messages for synchronization.
    base::MessageLoop::InitMessagePumpForUIFactory(&messagePumpForUIFactory);

    if (Statics::isRendererMainThreadMode()) {
        // If the renderer is to run in the application thread, we create a
        // instance of UI message loop.  This will use the main message pump
        // that was installed above.  Once a message loop is created, it
        // places a reference to itself in TLS.  It can be looked up by
        // calling MessageLoop::current().
        new base::MessageLoop(base::MessageLoop::TYPE_UI);
    }
    else {
        DCHECK(Statics::isOriginalThreadMode());

        // If the browser is to run in the application thread, we simply
        // create an instance of BrowserMainRunner.  It will create a
        // message loop on the current thread.
        d_browserMainRunner.reset(new BrowserMainRunner(sandboxInfo));
    }

    // Initialize the main message pump.  This effectively installs the hooks
    // into the windows message queue and registers the current message loop
    // to the message pump.  This association is also one way:
    //     MessageLoop <== MessagePump
    //
    // This allows the pump to tell the message loop to flush out its tasks.
    // This association is not established when the MessageLoop is created
    // because it is possible for the message pump to be temporarily switch
    // over to poke a nested message loop to make it flush out its tasks. This
    // is not a norm but some scenarios (such as sync IPC calls) do require
    // nested message loops.
    LOG(INFO) << "Initializing MainMessagePump";
    d_messagePump = MainMessagePump::current();
    d_messagePump->init();
}

std::string ToolkitImpl::createProcessHost(
        const sandbox::SandboxInterfaceInfo&               sandboxInfo,
        bool                                               isolated,
        const std::string&                                 profileDir)
{
    std::string hostChannel;

    // Disable sync call restriction
    mojo::SyncCallRestrictions::ForceSyncCallAllowed();

    // If this process is the host and the main thread is being used by the
    // renderer, we need to create another thread to run the process host.
    d_browserThread.reset(new BrowserThread(sandboxInfo));

    // Normally we let the embedder call createHostChannel() to create a
    // process host.  Since the browser code is running in this process, there
    // is no need for the embedder to tell us to establish a loop-back
    // connection.  We'll just create the process host in this process on the
    // newly spawned browser thread.
    d_browserThread->messageLoop()->task_runner()->PostTask(
        FROM_HERE,
        base::Bind(&createLoopbackHostChannel,
                   &hostChannel,
                   isolated,
                   profileDir,
                   d_browserThread->messageLoop()->task_runner()));

    // Wait for process host to come alive.
    LOG(INFO) << "Waiting for ProcessHost on the browser thread";
    d_browserThread->sync();
    CHECK(!hostChannel.empty());
    LOG(INFO) << "ProcessHost on the browser thread has been initialized";

    return hostChannel;
}

ToolkitImpl *ToolkitImpl::instance()
{
    return g_instance;
}

static bool
startsWith(const std::string& hay, const std::string& needle)
{
    return hay.compare(0, needle.size(), needle) == 0;
}

ToolkitImpl::ToolkitImpl(const std::string&              dictionaryPath,
                         const std::string&              hostChannel,
                         const std::vector<std::string>& cmdLineSwitches,
                         bool                            isolated,
                         bool                            browserV8Enabled,
                         const std::string&              profileDir)
    : d_mainDelegate(false)
{
    ChannelInfo channelInfo;
    std::string currentHostChannel = hostChannel;
    std::vector<std::string> args = cmdLineSwitches;
    bool isHost = currentHostChannel.empty();

    DCHECK(!g_instance);
    g_instance = this;
    content::InitializeMojo();
    base::CommandLine::Init(0, nullptr);
    blink::WebScriptController::SetStackCaptureControlledByInspector(false);

    // Setup sandbox
    sandbox::SandboxInterfaceInfo sandboxInfo;
    setupSandbox(&sandboxInfo, &args, isHost);

    // Setup path to dictionary files.
    setupDictionaryFiles(dictionaryPath);

    // Create a process host if we necessary.
    if (isHost && Statics::isRendererMainThreadMode()) {
        // Apply command line switches to content.
        applySwitchesToContentMainDelegate(&d_mainDelegate, args);

        // Initialize content.
        initializeContent(sandboxInfo);

        DCHECK(currentHostChannel.empty());
        currentHostChannel = createProcessHost(sandboxInfo,
                                               isolated,
                                               profileDir);

        // The renderer running on the main thread and the browser running
        // on the browser thread already share most of the command line
        // arguments.  The only useful piece of information that we can
        // extract out of 'currentHostChannel' is the Mojo service request
        // token and the controller handler.

        // Deserialize channel info.
        bool check = channelInfo.deserialize(currentHostChannel);
        DCHECK(check);

        // Apply command line switches from channel info.
        getSwitchesFromHostChannel(&args, channelInfo);

        std::vector<std::string> filteredArgs;

        for (const auto& arg : args) {
            if (startsWith(arg, service_manager::switches::kServicePipeToken)) {
                continue;
            }

            filteredArgs.push_back(arg);
        }

        appendCommandLine(filteredArgs);
    }
    else {
        if (!isHost) {
            // Deserialize channel info.
            bool check = channelInfo.deserialize(currentHostChannel);
            DCHECK(check);

            // Apply command line switches from channel info.
            getSwitchesFromHostChannel(&args, channelInfo);
        }

        // Apply command line switches to content.
        applySwitchesToContentMainDelegate(&d_mainDelegate, args);

        // Initialize content.
        initializeContent(sandboxInfo);
    }

    if (!isHost) {
        const base::CommandLine& command_line =
            *base::CommandLine::ForCurrentProcess();
        std::string process_type =
            command_line.GetSwitchValueASCII(switches::kProcessType);
        // Chromium 62 checks field trials. Without the following initialization, there will be a failure with the following calls:
 	    // base::FieldTrialList::GetInitiallyActiveFieldTrials(...) Line 719
        // from: variations::ChildProcessFieldTrialSyncer::InitFieldTrialObserving(...) Line 34
 	    // from: content::ChildThreadImpl::Init(...) Line 618

        // The following code is adapted from InitializeFieldTrialAndFeatureList(..) in content_main_runner.cc
        //
        // Initialize statistical testing infrastructure.  We set the entropy
        // provider to nullptr to disallow non-browser processes from creating
        // their own one-time randomized trials; they should be created in the
        // browser process.
        field_trial_list.reset(new base::FieldTrialList(nullptr));

        // Run this logic on all child processes. Zygotes will run this at a
        // later point in time when the command line has been updated.
        base::FieldTrialList::CreateTrialsFromCommandLine(
            command_line, switches::kFieldTrialHandle, -1);

        std::unique_ptr<base::FeatureList> feature_list(
            new base::FeatureList);
        base::FieldTrialList::CreateFeaturesFromCommandLine(
            command_line, switches::kEnableFeatures,
        switches::kDisableFeatures, feature_list.get());
        base::FeatureList::SetInstance(std::move(feature_list));    
    }
    // Start pumping the message loop.
    startMessageLoop(sandboxInfo);

    if (Statics::isRendererMainThreadMode()) {
        // Initialize the renderer.
        DCHECK(!currentHostChannel.empty());
        ContentBrowserClientImpl* pBrowserClientImpl = d_mainDelegate.GetContentBrowserClientImpl();
        startRenderer(isHost, channelInfo, pBrowserClientImpl ? pBrowserClientImpl->GetClientInvitation() : nullptr);
    }

    else if (isHost && browserV8Enabled && Statics::isOriginalThreadMode()) {
#ifdef V8_USE_EXTERNAL_STARTUP_DATA
        gin::V8Initializer::LoadV8Snapshot();
        gin::V8Initializer::LoadV8Natives();
#endif
        gin::IsolateHolder::Initialize(gin::IsolateHolder::kNonStrictMode,
                                       gin::IsolateHolder::kStableV8Extras,
                                       gin::ArrayBufferAllocator::SharedInstance());

        auto taskRunner = content::BrowserThread::GetTaskRunnerForThread(
                                                    content::BrowserThread::UI);

        d_isolateHolder.reset(new gin::IsolateHolder(taskRunner));
        d_isolateHolder->isolate()->Enter();
    }
}

ToolkitImpl::~ToolkitImpl()
{
    LOG(INFO) << "Shutting down threads...";

    if (Statics::isRendererMainThreadMode()) {
        if (d_browserThread.get()) {
            d_browserThread->messageLoop()->task_runner()->PostTask(
                FROM_HERE,
                base::Bind(&ProcessHostImpl::releaseAll));

            // Make sure any tasks posted to the browser-main thread have been
            // handled.
            d_browserThread->sync();
        }
    }
    else {
        DCHECK(Statics::isOriginalThreadMode());
        ProcessHostImpl::releaseAll();
    }

    DCHECK(nullptr == ProfileImpl::anyInstance());

    if (Statics::isInProcessRendererEnabled)
        InProcessRenderer::cleanup();

    d_messagePump->cleanup();

<<<<<<< HEAD
    // The ScopedAllowSyncCall object must be released before the
    // BrowserThread is destroyed.  This is because the BrowserThread owns the
    // AtExitManager, which is one of the dependencies of ScopedAllowSyncCall
    d_allowSyncCall.reset();

    if (d_isolateHolder) {
        DCHECK(Statics::isOriginalThreadMode());
        d_isolateHolder->isolate()->Exit();
        d_isolateHolder.reset();
    }

=======
>>>>>>> 13e9989c
    if (Statics::isRendererMainThreadMode()) {
        delete base::MessageLoop::current();
        d_browserThread.reset();
    }
    else {
        DCHECK(Statics::isOriginalThreadMode());
        d_browserMainRunner.reset();
    }

    d_mainRunner->Shutdown();
    d_mainRunner.reset();

    sandbox::CallOnExitHandlers();

    DCHECK(g_instance);
    g_instance = nullptr;
}

bool ToolkitImpl::hasDevTools()
{
    DCHECK(Statics::isInApplicationMainThread());
    return Statics::hasDevTools;
}

void ToolkitImpl::destroy()
{
    DCHECK(Statics::isInApplicationMainThread());
    delete this;
}

String ToolkitImpl::createHostChannel(int              pid,
                                      bool             isolated,
                                      const StringRef& dataDir)
{
    DCHECK(Statics::isInApplicationMainThread());
    DCHECK(GetCurrentProcessId() != static_cast<unsigned>(pid));

    if (Statics::isOriginalThreadMode()) {
        std::string hostChannel =
            ProcessHostImpl::createHostChannel(
                    static_cast<base::ProcessId>(pid),
                    isolated,
                    std::string(dataDir.data(), dataDir.size()),
                    d_browserThread->messageLoop()->task_runner());
        return String(hostChannel.data(), hostChannel.size());
    }

    DCHECK(Statics::isRendererMainThreadMode());

    Profile *profile = ProfileImpl::anyInstance();
    DCHECK(profile);

    return profile->createHostChannel(
            pid, isolated, std::string(dataDir.data(), dataDir.size()));
}

Profile *ToolkitImpl::getProfile(int pid, bool launchDevtoolsServer)
{
    // TODO(imran): Return the browser context in ORIGINAL thread mode
    DCHECK(Statics::isRendererMainThreadMode());
    return new ProfileImpl(d_messagePump, pid, launchDevtoolsServer);
}

bool ToolkitImpl::preHandleMessage(const NativeMsg *msg)
{
    DCHECK(Statics::isInApplicationMainThread());
    return d_messagePump->preHandleMessage(*msg);
}

void ToolkitImpl::postHandleMessage(const NativeMsg *msg)
{
    DCHECK(Statics::isInApplicationMainThread());
    return d_messagePump->postHandleMessage(*msg);
}

v8::Local<v8::Context> ToolkitImpl::createWebScriptContext(const StringRef& originString)
{
    return blink::WebScriptBindings::CreateWebScriptContext(
        blink::WebSecurityOrigin::CreateFromString(toWebString(originString)));
}

void ToolkitImpl::disposeWebScriptContext(v8::Local<v8::Context> context)
{
    blink::WebScriptBindings::DisposeWebScriptContext(context);
}

void ToolkitImpl::addOriginToTrustworthyList(const StringRef& originString)
{
    DCHECK(Statics::isInApplicationMainThread());
    DCHECK(Statics::isRendererMainThreadMode());
    blink::WebSecurityPolicy::AddOriginTrustworthyWhiteList(toWebString(originString));
}

void ToolkitImpl::setWebViewHostObserver(WebViewHostObserver* observer)
{
    if (Statics::isInBrowserMainThread()) {
        Statics::webViewHostObserver = observer;
    }
    else if (d_browserThread) {
        d_browserThread->messageLoop()->task_runner()->PostTask(
                FROM_HERE,
                base::Bind(&ToolkitImpl::setWebViewHostObserver,
                           base::Unretained(this),
                           observer));
    }
}

void ToolkitImpl::setTraceThreshold(unsigned int timeoutMS)
{
    d_messagePump->setTraceThreshold(timeoutMS);
}

v8::Platform *ToolkitImpl::getV8Platform()
{
    return gin::V8Platform::Get();
}

void ToolkitImpl::opaqueMessageToRendererAsync(int pid, const StringRef &message)
{
    ProcessHostImpl::opaqueMessageToRendererAsync(pid, message);
}

int ToolkitImpl::addV8HeapTracer(EmbedderHeapTracer *tracer)
{
    auto *multiHeapTracer = gin::MultiHeapTracer::From(v8::Isolate::GetCurrent());

    // We wrap the specified 'tracer' in an 'EmbedderHeapTracerShim' to avoid
    // passing C++ objects across dll boundaries.

    auto tracerShim = std::make_unique<EmbedderHeapTracerShim>(tracer);

    const int embedder_id = multiHeapTracer->AddHeapTracer(tracerShim.get());

    DCHECK(0 == d_heapTracers.count(embedder_id));

    d_heapTracers.emplace(std::piecewise_construct,
                          std::forward_as_tuple(embedder_id),
                          std::forward_as_tuple(std::move(tracerShim)));

    return embedder_id;
}

void ToolkitImpl::removeV8HeapTracer(int embedder_id)
{
    auto *multiHeapTracer = gin::MultiHeapTracer::From(v8::Isolate::GetCurrent());
    multiHeapTracer->RemoveHeapTracer(embedder_id);

    DCHECK(1 == d_heapTracers.count(embedder_id));

    d_heapTracers.erase(embedder_id);
}

void ToolkitImpl::setIPCDelegate(ProcessHostDelegate *delegate)
{
    ProcessHostImpl::setIPCDelegate(delegate);
}

}  // close namespace blpwtk2
// vim: ts=4 et
<|MERGE_RESOLUTION|>--- conflicted
+++ resolved
@@ -587,20 +587,12 @@
 
     d_messagePump->cleanup();
 
-<<<<<<< HEAD
-    // The ScopedAllowSyncCall object must be released before the
-    // BrowserThread is destroyed.  This is because the BrowserThread owns the
-    // AtExitManager, which is one of the dependencies of ScopedAllowSyncCall
-    d_allowSyncCall.reset();
-
     if (d_isolateHolder) {
         DCHECK(Statics::isOriginalThreadMode());
         d_isolateHolder->isolate()->Exit();
         d_isolateHolder.reset();
     }
 
-=======
->>>>>>> 13e9989c
     if (Statics::isRendererMainThreadMode()) {
         delete base::MessageLoop::current();
         d_browserThread.reset();
