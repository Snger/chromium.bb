--- conflicted
+++ resolved
@@ -62,14 +62,11 @@
     // views::WidgetDelegate overrides
     void WindowClosing() override;
     views::View* GetContentsView() override;
-<<<<<<< HEAD
     aura::Window* GetDefaultActivationWindow() override;
-=======
     bool OnNCHitTest(int* result, const gfx::Point& point) override;
     bool OnNCDragBegin(int hit_test_code) override;
     void OnNCDragMove() override;
     void OnNCDragEnd() override;
->>>>>>> 0024a75e
 
   private:
     NativeViewWidgetDelegate* d_delegate;  // held, not owned
