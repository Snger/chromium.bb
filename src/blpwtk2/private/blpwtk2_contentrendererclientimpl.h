--- conflicted
+++ resolved
@@ -87,7 +87,12 @@
         // could be NULL. If it returns false, the content layer will create
         // the plugin.
 
-<<<<<<< HEAD
+    bool Dispatch(IPC::Message *msg) override;
+
+    bool RequestNewLayerTreeFrameSink(
+        bool use_software, int routing_id,
+        const LayerTreeFrameSinkCallback& callback) override;
+
   private:
     // service_manager::Service:
     void OnBindInterface(const service_manager::BindSourceInfo& source,
@@ -102,13 +107,6 @@
     service_manager::BinderRegistry d_registry;
 
     DISALLOW_COPY_AND_ASSIGN(ContentRendererClientImpl);
-=======
-    bool Dispatch(IPC::Message *msg) override;
-
-    bool RequestNewLayerTreeFrameSink(
-        bool use_software, int routing_id,
-        const LayerTreeFrameSinkCallback& callback) override;
->>>>>>> 65643b10
 };
 
 }  // close namespace blpwtk2
