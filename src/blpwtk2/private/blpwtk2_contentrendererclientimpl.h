/*
 * Copyright (C) 2013 Bloomberg Finance L.P.
 *
 * Permission is hereby granted, free of charge, to any person obtaining a copy
 * of this software and associated documentation files (the "Software"), to
 * deal in the Software without restriction, including without limitation the
 * rights to use, copy, modify, merge, publish, distribute, sublicense, and/or
 * sell copies of the Software, and to permit persons to whom the Software is
 * furnished to do so, subject to the following conditions:
 *
 * The above copyright notice and this permission notice shall be included in
 * all copies or substantial portions of the Software.
 *
 * THE SOFTWARE IS PROVIDED "AS IS," WITHOUT WARRANTY OF ANY KIND, EXPRESS OR
 * IMPLIED, INCLUDING BUT NOT LIMITED TO THE WARRANTIES OF MERCHANTABILITY,
 * FITNESS FOR A PARTICULAR PURPOSE AND NONINFRINGEMENT. IN NO EVENT SHALL THE
 * AUTHORS OR COPYRIGHT HOLDERS BE LIABLE FOR ANY CLAIM, DAMAGES OR OTHER
 * LIABILITY, WHETHER IN AN ACTION OF CONTRACT, TORT OR OTHERWISE, ARISING
 * FROM, OUT OF OR IN CONNECTION WITH THE SOFTWARE OR THE USE OR OTHER DEALINGS
 * IN THE SOFTWARE.
 */

#ifndef INCLUDED_BLPWTK2_CONTENTRENDERERCLIENTIMPL_H
#define INCLUDED_BLPWTK2_CONTENTRENDERERCLIENTIMPL_H

#include <blpwtk2_config.h>
#include <components/spellcheck/renderer/spellcheck_provider.h>
#include <content/public/renderer/content_renderer_client.h>
#include <content/public/renderer/render_thread_observer.h>
#include <services/service_manager/public/cpp/binder_registry.h>
#include <services/service_manager/public/cpp/connector.h>
#include <services/service_manager/public/cpp/service.h>
#include <services/service_manager/public/cpp/local_interface_provider.h>

class SpellCheck;

namespace blpwtk2 {

                        // ===============================
                        // class ContentRendererClientImpl
                        // ===============================

// This interface allows us to add hooks to the "renderer" portion of the
// content module.  This is created during the startup process.
class ContentRendererClientImpl : public content::ContentRendererClient,
                                  public service_manager::Service,
                                  public service_manager::LocalInterfaceProvider
{
    std::unique_ptr<SpellCheck> d_spellcheck;

  public:
    ContentRendererClientImpl();
    ~ContentRendererClientImpl() final;

    void RenderThreadStarted() override;

    void RenderViewCreated(content::RenderView *render_view) override;
        // Notifies that a new RenderView has been created.
    void RenderFrameCreated(content::RenderFrame *render_frame) override;

    void PrepareErrorPage(
        content::RenderFrame        *render_frame,
        const blink::WebURLRequest&  failed_request,
        const blink::WebURLError&    error,
        std::string                 *error_html,
        base::string16              *error_description) override;
        // Returns the information to display when a navigation error occurs.
        // If |error_html| is not null then it may be set to a HTML page
        // containing the details of the error and maybe links to more info.
        // If |error_description| is not null it may be set to contain a brief
        // message describing the error that has occurred.
        // Either of the out parameters may be not written to in certain cases
        // (lack of information on the error code) so the caller should take
        // care to initialize the string values with safe defaults before the
        // call.

    content::ResourceLoaderBridge* OverrideResourceLoaderBridge(
        const network::ResourceRequest *request) override;
        // Allows the embedder to override the ResourceLoaderBridge used.
        // If it returns NULL, the content layer will provide a bridge.

    bool OverrideCreatePlugin(
        content::RenderFrame           *render_frame,
        const blink::WebPluginParams&   params,
        blink::WebPlugin              **plugin) override;
        // Allows the embedder to override creating a plugin. If it returns
        // true, then |plugin| will contain the created plugin, although it
        // could be NULL. If it returns false, the content layer will create
        // the plugin.

<<<<<<< HEAD
  private:
    // service_manager::Service:
    void OnBindInterface(const service_manager::BindSourceInfo& source,
                         const std::string& interface_name,
                         mojo::ScopedMessagePipeHandle interface_pipe) override;
    void OnStart() override;

    // service_manager::LocalInterfaceProvider:
    void GetInterface(const std::string& name,
                      mojo::ScopedMessagePipeHandle request_handle) override;

    // content::ContentRendererClient:
    void CreateRendererService(
        service_manager::mojom::ServiceRequest service_request) override;

    service_manager::Connector* GetConnector();

    service_manager::BinderRegistry d_registry;
    std::unique_ptr<service_manager::Connector> d_connector;
    service_manager::mojom::ConnectorRequest d_connector_request;
    std::unique_ptr<service_manager::ServiceContext> d_service_context;

    DISALLOW_COPY_AND_ASSIGN(ContentRendererClientImpl);
=======
    bool Dispatch(IPC::Message *msg) override;

    bool BindFrameSinkProvider(content::mojom::FrameSinkProviderRequest request) override;
>>>>>>> 7e688d05
};

}  // close namespace blpwtk2

#endif  // INCLUDED_BLPWTK2_CONTENTRENDERERCLIENTIMPL_H

// vim: ts=4 et
<|MERGE_RESOLUTION|>--- conflicted
+++ resolved
@@ -88,7 +88,10 @@
         // could be NULL. If it returns false, the content layer will create
         // the plugin.
 
-<<<<<<< HEAD
+    bool Dispatch(IPC::Message *msg) override;
+
+    bool BindFrameSinkProvider(content::mojom::FrameSinkProviderRequest request) override;
+
   private:
     // service_manager::Service:
     void OnBindInterface(const service_manager::BindSourceInfo& source,
@@ -112,11 +115,6 @@
     std::unique_ptr<service_manager::ServiceContext> d_service_context;
 
     DISALLOW_COPY_AND_ASSIGN(ContentRendererClientImpl);
-=======
-    bool Dispatch(IPC::Message *msg) override;
-
-    bool BindFrameSinkProvider(content::mojom::FrameSinkProviderRequest request) override;
->>>>>>> 7e688d05
 };
 
 }  // close namespace blpwtk2
