--- conflicted
+++ resolved
@@ -41,11 +41,8 @@
 // content module.  This is created during the startup process.
 class ContentRendererClientImpl : public content::ContentRendererClient
 {
-<<<<<<< HEAD
     std::unique_ptr<SpellCheck> d_spellcheck;
-=======
     std::unique_ptr<RenderViewObserverImpl> d_renderViewObserver;
->>>>>>> 4f45f566
 
     DISALLOW_COPY_AND_ASSIGN(ContentRendererClientImpl);
 
