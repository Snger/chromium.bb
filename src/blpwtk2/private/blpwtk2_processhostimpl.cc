/*
 * Copyright (C) 2014 Bloomberg Finance L.P.
 *
 * Permission is hereby granted, free of charge, to any person obtaining a copy
 * of this software and associated documentation files (the "Software"), to
 * deal in the Software without restriction, including without limitation the
 * rights to use, copy, modify, merge, publish, distribute, sublicense, and/or
 * sell copies of the Software, and to permit persons to whom the Software is
 * furnished to do so, subject to the following conditions:
 *
 * The above copyright notice and this permission notice shall be included in
 * all copies or substantial portions of the Software.
 *
 * THE SOFTWARE IS PROVIDED "AS IS," WITHOUT WARRANTY OF ANY KIND, EXPRESS OR
 * IMPLIED, INCLUDING BUT NOT LIMITED TO THE WARRANTIES OF MERCHANTABILITY,
 * FITNESS FOR A PARTICULAR PURPOSE AND NONINFRINGEMENT. IN NO EVENT SHALL THE
 * AUTHORS OR COPYRIGHT HOLDERS BE LIABLE FOR ANY CLAIM, DAMAGES OR OTHER
 * LIABILITY, WHETHER IN AN ACTION OF CONTRACT, TORT OR OTHERWISE, ARISING
 * FROM, OUT OF OR IN CONNECTION WITH THE SOFTWARE OR THE USE OR OTHER DEALINGS
 * IN THE SOFTWARE.
 */

#include <blpwtk2_processhostimpl.h>

#include <blpwtk2/private/blpwtk2_webview.mojom.h>
#include <blpwtk2_browsercontextimpl.h>
#include <blpwtk2_channelinfo.h>
#include <blpwtk2_desktopstreamsregistry.h>
#include <blpwtk2_products.h>
#include <blpwtk2_statics.h>
#include <blpwtk2_toolkit.h>
#include <blpwtk2_utility.h>
#include <blpwtk2_webviewhostimpl.h>
#include <blpwtk2_webviewhostobserver.h>
#include <blpwtk2_processhostdelegate.h>

#include <content/browser/renderer_host/render_process_host_impl.h>
#include <mojo/edk/embedder/embedder.h>
#include <mojo/edk/embedder/platform_channel_pair.h>
#include <mojo/public/cpp/bindings/interface_request.h>
#include <mojo/public/cpp/bindings/strong_binding.h>
#include "mojo/edk/embedder/outgoing_broker_client_invitation.h"

#include <base/command_line.h>
#include <content/public/browser/browser_thread.h>
#include <printing/backend/print_backend.h>

namespace blpwtk2 {

namespace {

std::map<std::string, scoped_refptr<BrowserContextImpl>> g_browserContexts;

scoped_refptr<BrowserContextImpl> getBrowserContext(
    bool isolated,
    const std::string& profileDir) {
  // Make sure 'isolated' flag is disabled when a profile directory is
  // specified.  We don't want two contexts to fight over the same directory
  // to store the profile data.
  if (!profileDir.empty()) {
    DCHECK(!isolated);
    isolated = false;
  }

  if (!isolated) {
    auto context = g_browserContexts[profileDir];
    if (!context) {
      context = new BrowserContextImpl(profileDir);
    }

    return context;
  }

  return new BrowserContextImpl(profileDir);
}

void releaseBrowserContext(scoped_refptr<BrowserContextImpl>&& context) {
  // Find the map iterator that corresponds to the specified 'context'.
  // This lookup is somewhat expensive but this method usually runs during
  // shutdown so there is little need to optimize it.
  for (auto it = g_browserContexts.begin(); it != g_browserContexts.end();
       ++it) {
    if (it->second == context) {
      // At this point, the 'g_browserContexts' map should have one
      // reference to the browser context and the passed in 'context'
      // should have another reference.  We release the reference
      // that was passed in.
      context = nullptr;

      // Now the 'g_browserContexts' map has one reference and possibly
      // another instance of ProcessHostImpl::Impl *may* have another
      // reference.  We test this by checking if the browser context has
      // only one reference.  If it checks out, we know that no other
      // ProcessHostImpl::Impl has a reference to this browser context
      // and that we can remove this entry from the global map.
      if (it->second->HasOneRef()) {
        // No other ProcessHostImpl::Impl instance has a reference to
        // tis browser context so we can remove it from the global
        // map.
        g_browserContexts.erase(it);
      }

      break;
    }
  }
}

}  // namespace

// ---------------------------
// class ProcessHostImpl::Impl
// ---------------------------

ProcessHostImpl::Impl::Impl(base::ProcessHandle processHandle,
                            bool isolated,
                            const std::string& profileDir)
    : d_processId(0),
      d_context(getBrowserContext(isolated, profileDir)),
      d_renderProcessHost(content::RenderProcessHost::CreateProcessHost(
          processHandle,
          d_context.get())),
      d_processHandle(processHandle) {
  // Initialize the RenderProcessHost.  This will register all the Mojo
  // services provided by RenderProcessHost and will call back to the
  // ChromeContentClient to register external services.  In this case,
  // the ChromeContentClient is blpwtk2::ContentBrowserClientImpl.  When
  // ContentBrowserClientImpl gets called to register the external services,
  // it passes on the registration call to blpwtk2::ProcessHostImpl,
  // which adds an interface to the registry.
  d_renderProcessHost->Init();

  // It's very important for this constructor to do as little work as
  // possible.  The initialization of RenderProcess is blocked on this
  // function.  Any work that can be lazily executed should be done in
  // in the ProcessHostImpl::bindProcess() function.
}

ProcessHostImpl::Impl::~Impl() {
  releaseBrowserContext(std::move(d_context));

  if (d_processHandle && d_processHandle != base::GetCurrentProcessHandle()) {
    ::CloseHandle(d_processHandle);
    d_processHandle = 0;
  }
}

// ACCESSORS
inline base::ProcessId ProcessHostImpl::Impl::processId() const {
  return d_processId;
}

inline base::ProcessHandle ProcessHostImpl::Impl::processHandle() const {
  return d_processHandle;
}

inline const BrowserContextImpl& ProcessHostImpl::Impl::context() const {
  return *d_context;
}

inline const content::RenderProcessHost&
ProcessHostImpl::Impl::renderProcessHost() const {
  return *d_renderProcessHost;
}

// MANIPULATORS
inline base::ProcessId& ProcessHostImpl::Impl::processId() {
  return d_processId;
}

inline base::ProcessHandle& ProcessHostImpl::Impl::processHandle() {
  return d_processHandle;
}

inline BrowserContextImpl& ProcessHostImpl::Impl::context() {
  return *d_context;
}

inline content::RenderProcessHost& ProcessHostImpl::Impl::renderProcessHost() {
  return *d_renderProcessHost;
}

bool ProcessHostImpl::Impl::onRenderLaunched(
    base::ProcessHandle render_process_handle,
    mojo::edk::ScopedPlatformHandle server_channel_handle) const {
  content::RenderProcessHostImpl* impl_ptr =
      static_cast<content::RenderProcessHostImpl*>(d_renderProcessHost.get());
  if (!impl_ptr) {
    LOG(ERROR) << "Expected content::RenderProcessHostImpl does not exist";
    return false;
  }
  auto* broker_client_invitation = impl_ptr->GetOutgoingInvitation();
  if (!broker_client_invitation) {
    LOG(ERROR) << "Invalid broker_client_invitation";
    return false;
  }
  auto on_invitation_error = [](const std::string& error) {
    LOG(ERROR) << "Failed in sending invitation with error:" << error;
  };

  broker_client_invitation->Send(
      render_process_handle,
      mojo::edk::ConnectionParams(mojo::edk::TransportProtocol::kLegacy,
                                  std::move(server_channel_handle)),
      base::Bind(std::move(on_invitation_error)));
  return true;
}

// ---------------------
// class ProcessHostImpl
// ---------------------

std::map<base::ProcessId, scoped_refptr<ProcessHostImpl::Impl>>
    ProcessHostImpl::s_unboundHosts;
static std::set<ProcessHostImpl*> g_instances;
static ProcessHostDelegate *g_ipcDelegate;
static std::unordered_map<base::ProcessId, ProcessHostImpl*> s_boundedHosts;

ProcessHostImpl::ProcessHostImpl(
    const scoped_refptr<base::SingleThreadTaskRunner>& runner)
    : d_runner(runner) {
  g_instances.insert(this);

  // This constructor mustn't do anything else.  All initializations should
  // happen in the constructor of the Impl class.
}

ProcessHostImpl::~ProcessHostImpl() {
  g_instances.erase(this);

  if (d_impl && d_impl->processId()) {
    int pid = d_impl->processId();
    s_boundedHosts.erase(pid);
  }
}

int ProcessHostImpl::createPipeHandleForChild(base::ProcessId processId,
                                              bool isolated,
                                              const std::string& profileDir) {
  base::ProcessHandle processHandle;

  DCHECK(!d_impl);

  // Create a pipe for Mojo
  mojo::edk::PlatformChannelPair channel_pair;
  HANDLE fileDescriptor;

  if (processId != base::GetCurrentProcId()) {
    processHandle = OpenProcess(PROCESS_DUP_HANDLE | PROCESS_QUERY_INFORMATION, FALSE, processId);

    // Duplicate the "client" side of the pipe on the child process'
    // descriptor table
    BOOL rc = ::DuplicateHandle(
        GetCurrentProcess(), channel_pair.PassClientHandle().get().handle,
        processHandle, &fileDescriptor, 0, FALSE, DUPLICATE_SAME_ACCESS);

    PCHECK(rc != 0);

    // Let the ProcessHostImpl::Impl hold the process handle so it can
    // close it upon object destruction.
    d_impl = new Impl(processHandle, isolated, profileDir);

    d_impl->onRenderLaunched(processHandle,
                           channel_pair.PassServerHandle());
  } else {
    processHandle = base::GetCurrentProcessHandle();
    d_impl = new Impl(processHandle, isolated, profileDir);
    fileDescriptor = channel_pair.PassClientHandle().release().handle;
  }
  return HandleToLong(fileDescriptor);
}

// static
std::string ProcessHostImpl::createHostChannel(
    base::ProcessId processId,
    bool isolated,
    const std::string& profileDir,
    const scoped_refptr<base::SingleThreadTaskRunner>& runner) {
  DCHECK(Statics::isInBrowserMainThread());

  ProcessHostImpl processHost(runner);
  ChannelInfo channelInfo;

  // Make sure a host for the same process wasn't already created.
  DCHECK(s_unboundHosts.end() == s_unboundHosts.find(processId));

  // Import the Mojo handle for the "child" process.
  channelInfo.setMojoControllerHandle(
      processHost.createPipeHandleForChild(processId, isolated, profileDir));

  // Import the renderer command line switches from the render process host.
  base::CommandLine commandLine(base::CommandLine::NO_PROGRAM);
  processHost.d_impl->renderProcessHost().AdjustCommandLineForRenderer(
      &commandLine);
  channelInfo.loadSwitchesFromCommandLine(commandLine);

  // Stash the host state in the global map
  s_unboundHosts[processId] = processHost.d_impl;

  return channelInfo.serialize();
}

// static
void ProcessHostImpl::create(
    const scoped_refptr<base::SingleThreadTaskRunner>& runner,
    mojo::InterfaceRequest<mojom::ProcessHost> request) {
  std::unique_ptr<ProcessHostImpl> processHost(new ProcessHostImpl(runner));
  mojo::MakeStrongBinding(std::move(processHost), std::move(request));
}

// static
void ProcessHostImpl::registerMojoInterfaces(
    service_manager::BinderRegistry* registry) {
  const scoped_refptr<base::SingleThreadTaskRunner>& runner =
      content::BrowserThread::GetTaskRunnerForThread(
          content::BrowserThread::UI);

  registry->AddInterface(base::Bind(&ProcessHostImpl::create, runner), runner);
}

// static
void ProcessHostImpl::getHostId(int* hostId,
                                BrowserContextImpl** context,
                                base::ProcessId processId) {
  *hostId = 0;
  *context = 0;

  if (processId != 0) {
    // The requester specified the process id. Let's iterate through all
    // instances of ProcessHost and find the one with the same process id.
    for (const ProcessHostImpl* instance : g_instances) {
      if (instance->d_impl && instance->d_impl->processId() == processId) {
        // found!
        *hostId = instance->d_impl->renderProcessHost().GetID();
        *context = &instance->d_impl->context();
        break;
      }
    }
  } else {
    // The requester specified a process id of 0, which indicates that the
    // host should spawn a new subprocess and use it for the RenderProcess
    *hostId = content::RenderProcessHostImpl::GenerateUniqueId();
    *context = nullptr;
  }
}

// static
void ProcessHostImpl::opaqueMessageToRendererAsync(int pid, const StringRef &message)
{
  auto it = s_boundedHosts.find(pid);

  if (s_boundedHosts.end() != it) {
    ProcessHostImpl *instance = it->second;
    instance->processClientPtr->opaqueMessageToRendererAsync(
                std::string(message.data(), message.size()));

  }
  else {
    LOG(ERROR) << "No processhost is bounded with this pid";
  }
}

// static
void ProcessHostImpl::setIPCDelegate(ProcessHostDelegate *delegate)
{
  g_ipcDelegate = delegate;
}

// static
void ProcessHostImpl::releaseAll() {
  for (ProcessHostImpl* instance : g_instances) {
    instance->d_impl = nullptr;
  }

  s_unboundHosts.clear();
  s_boundedHosts.clear();
}

// mojom::ProcessHost overrides
void ProcessHostImpl::createHostChannel(unsigned int pid,
                                        bool isolated,
                                        const std::string& profileDir,
                                        createHostChannelCallback callback) {
  const scoped_refptr<base::SingleThreadTaskRunner>& runner =
      content::BrowserThread::GetTaskRunnerForThread(
          content::BrowserThread::UI);

  std::move(callback).Run(createHostChannel(static_cast<base::ProcessId>(pid),
                                            isolated, profileDir, runner));
}

void ProcessHostImpl::bindProcess(unsigned int pid,
                                  bool launchDevToolsServer,
                                  bindProcessCallback callback) {
  auto it = s_unboundHosts.find(static_cast<base::ProcessId>(pid));
  DCHECK(s_unboundHosts.end() != it);

  if (s_unboundHosts.end() != it) {
    // Move the 'impl' object from the s_unboundHosts map into 'this'.
    DCHECK(!d_impl);
    d_impl = it->second;
    s_unboundHosts.erase(it);

    // Assign the process id to the 'impl' object.
    d_impl->processId() = pid;

    // Launch the DevTools server, if necessary
    if (launchDevToolsServer) {
      d_impl->context().launchDevToolsServerIfNecessary();
    }

    LOG(INFO) << "Bound process host for pid: " << pid;
  } else {
    for (const ProcessHostImpl* instance : g_instances) {
      if (instance && instance->d_impl && instance->d_impl->processId() == static_cast<base::ProcessId>(pid)) {
        // found!
        d_impl = instance->d_impl;
        LOG(INFO) << "Rebound process host for pid: " << pid;
        break;
      }
    }

    if (!d_impl) {
      // not found!
      LOG(ERROR) << "Couldn't locate process host for pid: " << pid;
    }
  }

  std::move(callback).Run(mojo::MakeRequest(&processClientPtr));
  s_boundedHosts[pid] = this;
}

void ProcessHostImpl::createWebView(mojom::WebViewHostRequest hostRequest,
                                    mojom::WebViewCreateParamsPtr params,
                                    createWebViewCallback callback) {
  int hostId;
  BrowserContextImpl* browserContext;
  getHostId(&hostId, &browserContext,
            static_cast<base::ProcessId>(params->processId));

  if (hostId) {
    if (nullptr == browserContext) {
      // If getHostId() wasn't able to find a browser context (probably
      // because processId didn't match any of the ProcessHost
      // instances), we fallback to using the browser context that is
      // associated with the current ProcessHost.  Since the lifetime of
      // the newly created webview and that of the current process host
      // is bounded by the requester's lifetime, they'll both go away
      // together when the requester disappears.
      browserContext = &d_impl->context();
    }

    auto taskRunner = content::BrowserThread::GetTaskRunnerForThread(
        content::BrowserThread::UI);

    mojom::WebViewClientPtr clientPtr;
    std::move(callback).Run(mojo::MakeRequest(&clientPtr, taskRunner), 0);

    // Create an instance of WebViewHost and bind its lifetime to hostRequest.
    // We are passing a Mojo interface pointer to the renderer's toolkit as
    // well as a new instance of WebViewImpl to the WebViewHost.
    mojo::MakeStrongBinding(
        std::make_unique<WebViewHostImpl>(std::move(clientPtr), *params,
                                          browserContext, hostId, d_impl),
        std::move(hostRequest));
  } else {
    mojom::WebViewClientPtr clientPtr;
    std::move(callback).Run(mojo::MakeRequest(&clientPtr), ESRCH);
  }
}

void ProcessHostImpl::registerNativeViewForStreaming(
    unsigned int view,
    registerNativeViewForStreamingCallback callback) {
  String media_id = d_impl->context().registerNativeViewForStreaming(
      reinterpret_cast<NativeView>(view));
  std::move(callback).Run(std::string(media_id.data(), media_id.size()));
}

void ProcessHostImpl::registerScreenForStreaming(
    unsigned int screen,
    registerScreenForStreamingCallback callback) {
  String media_id = d_impl->context().registerScreenForStreaming(
      reinterpret_cast<NativeScreen>(screen));
  std::move(callback).Run(std::string(media_id.data(), media_id.size()));
}

void ProcessHostImpl::dumpDiagnostics(int type, const std::string& path)
{
    d_impl->context().dumpDiagnostics(
            static_cast<Profile::DiagnosticInfoType>(type), StringRef(path));
}

void ProcessHostImpl::setDefaultPrinter(const std::string& name)
{
    d_impl->context().setDefaultPrinter(StringRef(name));
}

void ProcessHostImpl::addHttpProxy(mojom::ProxyConfigType type,
                                   const std::string& host,
                                   int port) {
  d_impl->context().addHttpProxy(static_cast<ProxyType>(type), StringRef(host),
                                 port);
}

void ProcessHostImpl::addHttpsProxy(mojom::ProxyConfigType type,
                                    const std::string& host,
                                    int port) {
  d_impl->context().addHttpsProxy(static_cast<ProxyType>(type), StringRef(host),
                                  port);
}

void ProcessHostImpl::addFtpProxy(mojom::ProxyConfigType type,
                                  const std::string& host,
                                  int port) {
  d_impl->context().addFtpProxy(static_cast<ProxyType>(type), StringRef(host),
                                port);
}

void ProcessHostImpl::addFallbackProxy(mojom::ProxyConfigType type,
                                       const std::string& host,
                                       int port) {
  d_impl->context().addFallbackProxy(static_cast<ProxyType>(type),
                                     StringRef(host), port);
}

void ProcessHostImpl::clearHttpProxies() {
  d_impl->context().clearHttpProxies();
}

void ProcessHostImpl::clearHttpsProxies() {
  d_impl->context().clearHttpsProxies();
}

void ProcessHostImpl::clearFtpProxies() {
  d_impl->context().clearFtpProxies();
}

void ProcessHostImpl::clearFallbackProxies() {
  d_impl->context().clearFallbackProxies();
}

void ProcessHostImpl::addBypassRule(const std::string& rule) {
  d_impl->context().addBypassRule(StringRef(rule));
}

void ProcessHostImpl::clearBypassRules() {
  d_impl->context().clearBypassRules();
}

void ProcessHostImpl::setPacUrl(const std::string& url) {
  d_impl->context().setPacUrl(StringRef(url));
}

<<<<<<< HEAD
void ProcessHostImpl::opaqueMessageToBrowserAsync(const std::string& msg)
{
    if (g_ipcDelegate) {
      int pid = d_impl->processId();

      g_ipcDelegate->onBrowserReceivedAsync(pid, StringRef(msg.data(), msg.size()));
    }
    else {
      LOG(ERROR) << "Message handler is missing for MSG: " << msg;
    }
}

void ProcessHostImpl::opaqueMessageToBrowserSync(const std::string&                 msg,
                                                 opaqueMessageToBrowserSyncCallback callback)
{
    if (g_ipcDelegate) {
      int pid = d_impl->processId();

      String result =
        g_ipcDelegate->onBrowserReceivedSync(pid, StringRef(msg.data(), msg.size()));

      std::move(callback).Run(std::string(result.data(), result.size()));
    }
    else {
      LOG(ERROR) << "Message handler is missing for MSG: " << msg;
      std::move(callback).Run("");
    }

=======
void ProcessHostImpl::enableSpellCheck(bool enabled)
{
    d_impl->context().enableSpellCheck(enabled);
}

void ProcessHostImpl::setLanguages(const std::vector<std::string>& languages)
{
    std::vector<StringRef> languageList;

    for (auto& lang : languages) {
        languageList.push_back(StringRef(lang));
    }

    d_impl->context().setLanguages(languageList.data(), languageList.size());
}

void ProcessHostImpl::addCustomWords(const std::vector<std::string>& words)
{
    std::vector<StringRef> wordList;

    for (auto& word : words) {
        wordList.push_back(StringRef(word));
    }

    d_impl->context().addCustomWords(wordList.data(), wordList.size());
}

void ProcessHostImpl::removeCustomWords(const std::vector<std::string>& words)
{
    std::vector<StringRef> wordList;

    for (auto& word : words) {
        wordList.push_back(StringRef(word));
    }

    d_impl->context().removeCustomWords(wordList.data(), wordList.size());
>>>>>>> 78985347
}

}  // namespace blpwtk2

// vim: ts=4 et<|MERGE_RESOLUTION|>--- conflicted
+++ resolved
@@ -551,7 +551,44 @@
   d_impl->context().setPacUrl(StringRef(url));
 }
 
-<<<<<<< HEAD
+void ProcessHostImpl::enableSpellCheck(bool enabled)
+{
+    d_impl->context().enableSpellCheck(enabled);
+}
+
+void ProcessHostImpl::setLanguages(const std::vector<std::string>& languages)
+{
+    std::vector<StringRef> languageList;
+
+    for (auto& lang : languages) {
+        languageList.push_back(StringRef(lang));
+    }
+
+    d_impl->context().setLanguages(languageList.data(), languageList.size());
+}
+
+void ProcessHostImpl::addCustomWords(const std::vector<std::string>& words)
+{
+    std::vector<StringRef> wordList;
+
+    for (auto& word : words) {
+        wordList.push_back(StringRef(word));
+    }
+
+    d_impl->context().addCustomWords(wordList.data(), wordList.size());
+}
+
+void ProcessHostImpl::removeCustomWords(const std::vector<std::string>& words)
+{
+    std::vector<StringRef> wordList;
+
+    for (auto& word : words) {
+        wordList.push_back(StringRef(word));
+    }
+
+    d_impl->context().removeCustomWords(wordList.data(), wordList.size());
+}
+
 void ProcessHostImpl::opaqueMessageToBrowserAsync(const std::string& msg)
 {
     if (g_ipcDelegate) {
@@ -580,44 +617,6 @@
       std::move(callback).Run("");
     }
 
-=======
-void ProcessHostImpl::enableSpellCheck(bool enabled)
-{
-    d_impl->context().enableSpellCheck(enabled);
-}
-
-void ProcessHostImpl::setLanguages(const std::vector<std::string>& languages)
-{
-    std::vector<StringRef> languageList;
-
-    for (auto& lang : languages) {
-        languageList.push_back(StringRef(lang));
-    }
-
-    d_impl->context().setLanguages(languageList.data(), languageList.size());
-}
-
-void ProcessHostImpl::addCustomWords(const std::vector<std::string>& words)
-{
-    std::vector<StringRef> wordList;
-
-    for (auto& word : words) {
-        wordList.push_back(StringRef(word));
-    }
-
-    d_impl->context().addCustomWords(wordList.data(), wordList.size());
-}
-
-void ProcessHostImpl::removeCustomWords(const std::vector<std::string>& words)
-{
-    std::vector<StringRef> wordList;
-
-    for (auto& word : words) {
-        wordList.push_back(StringRef(word));
-    }
-
-    d_impl->context().removeCustomWords(wordList.data(), wordList.size());
->>>>>>> 78985347
 }
 
 }  // namespace blpwtk2
