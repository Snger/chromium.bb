--- conflicted
+++ resolved
@@ -446,16 +446,15 @@
   std::move(callback).Run(std::string(media_id.data(), media_id.size()));
 }
 
-<<<<<<< HEAD
-void ProcessHostImpl::setDefaultPrinter(const std::string& name)
-{
-    d_impl->context().setDefaultPrinter(StringRef(name));
-=======
 void ProcessHostImpl::dumpDiagnostics(int type, const std::string& path)
 {
     d_impl->context().dumpDiagnostics(
             static_cast<Profile::DiagnosticInfoType>(type), StringRef(path));
->>>>>>> 8d75b538
+}
+
+void ProcessHostImpl::setDefaultPrinter(const std::string& name)
+{
+    d_impl->context().setDefaultPrinter(StringRef(name));
 }
 
 void ProcessHostImpl::addHttpProxy(mojom::ProxyConfigType type,
