--- conflicted
+++ resolved
@@ -551,7 +551,6 @@
   d_impl->context().setPacUrl(StringRef(url));
 }
 
-<<<<<<< HEAD
 void ProcessHostImpl::enableSpellCheck(bool enabled)
 {
     d_impl->context().enableSpellCheck(enabled);
@@ -588,7 +587,8 @@
     }
 
     d_impl->context().removeCustomWords(wordList.data(), wordList.size());
-=======
+}
+
 void ProcessHostImpl::opaqueMessageToBrowserAsync(const std::string& msg)
 {
     if (g_ipcDelegate) {
@@ -617,7 +617,6 @@
       std::move(callback).Run("");
     }
 
->>>>>>> 124557a2
 }
 
 }  // namespace blpwtk2
