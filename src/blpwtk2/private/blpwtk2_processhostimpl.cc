/*
 * Copyright (C) 2014 Bloomberg Finance L.P.
 *
 * Permission is hereby granted, free of charge, to any person obtaining a copy
 * of this software and associated documentation files (the "Software"), to
 * deal in the Software without restriction, including without limitation the
 * rights to use, copy, modify, merge, publish, distribute, sublicense, and/or
 * sell copies of the Software, and to permit persons to whom the Software is
 * furnished to do so, subject to the following conditions:
 *
 * The above copyright notice and this permission notice shall be included in
 * all copies or substantial portions of the Software.
 *
 * THE SOFTWARE IS PROVIDED "AS IS," WITHOUT WARRANTY OF ANY KIND, EXPRESS OR
 * IMPLIED, INCLUDING BUT NOT LIMITED TO THE WARRANTIES OF MERCHANTABILITY,
 * FITNESS FOR A PARTICULAR PURPOSE AND NONINFRINGEMENT. IN NO EVENT SHALL THE
 * AUTHORS OR COPYRIGHT HOLDERS BE LIABLE FOR ANY CLAIM, DAMAGES OR OTHER
 * LIABILITY, WHETHER IN AN ACTION OF CONTRACT, TORT OR OTHERWISE, ARISING
 * FROM, OUT OF OR IN CONNECTION WITH THE SOFTWARE OR THE USE OR OTHER DEALINGS
 * IN THE SOFTWARE.
 */

#include <blpwtk2_processhostimpl.h>

#include <blpwtk2/private/blpwtk2_webview.mojom.h>
#include <blpwtk2_browsercontextimpl.h>
#include <blpwtk2_channelinfo.h>
#include <blpwtk2_desktopstreamsregistry.h>
#include <blpwtk2_products.h>
#include <blpwtk2_statics.h>
#include <blpwtk2_toolkit.h>
#include <blpwtk2_utility.h>
#include <blpwtk2_webviewhostimpl.h>
#include <blpwtk2_webviewhostobserver.h>
#include <blpwtk2_processhostdelegate.h>

#include <content/browser/renderer_host/render_process_host_impl.h>
#include <mojo/core/embedder/embedder.h>
#include <mojo/public/cpp/bindings/interface_request.h>
#include <mojo/public/cpp/bindings/strong_binding.h>
#include "mojo/public/cpp/system//invitation.h"

#include <base/command_line.h>
#include <content/public/browser/browser_thread.h>
<<<<<<< HEAD
#include <printing/backend/print_backend.h>
=======
#include <ui/gfx/win/rendering_window_manager.h>
>>>>>>> 7e688d05

namespace blpwtk2 {

namespace {

std::map<std::string, scoped_refptr<BrowserContextImpl>> g_browserContexts;

scoped_refptr<BrowserContextImpl> getBrowserContext(
    bool isolated,
    const std::string& profileDir) {
  // Make sure 'isolated' flag is disabled when a profile directory is
  // specified.  We don't want two contexts to fight over the same directory
  // to store the profile data.
  if (!profileDir.empty()) {
    DCHECK(!isolated);
    isolated = false;
  }

  if (!isolated) {
    auto context = g_browserContexts[profileDir];
    if (!context) {
      context = new BrowserContextImpl(profileDir);
    }

    return context;
  }

  return new BrowserContextImpl(profileDir);
}

void releaseBrowserContext(scoped_refptr<BrowserContextImpl> context) {
  // Find the map iterator that corresponds to the specified 'context'.
  // This lookup is somewhat expensive but this method usually runs during
  // shutdown so there is little need to optimize it.
  for (auto it = g_browserContexts.begin(); it != g_browserContexts.end();
       ++it) {
    if (it->second == context) {
      // At this point, the 'g_browserContexts' map should have one
      // reference to the browser context and the passed in 'context'
      // should have another reference.  We release the reference
      // that was passed in.
      context = nullptr;

      // Now the 'g_browserContexts' map has one reference and possibly
      // another instance of ProcessHostImpl::Impl *may* have another
      // reference.  We test this by checking if the browser context has
      // only one reference.  If it checks out, we know that no other
      // ProcessHostImpl::Impl has a reference to this browser context
      // and that we can remove this entry from the global map.
      if (it->second->HasOneRef()) {
        // No other ProcessHostImpl::Impl instance has a reference to
        // tis browser context so we can remove it from the global
        // map.
        g_browserContexts.erase(it);
      }

      break;
    }
  }
}

}  // namespace

// ---------------------------
// class ProcessHostImpl::Impl
// ---------------------------

ProcessHostImpl::Impl::Impl(std::shared_ptr<base::Process> process,
                            bool isolated,
                            const std::string& profileDir)
    : d_processId(0),
      d_context(getBrowserContext(isolated, profileDir)),
      d_process(std::move(process)),
      d_renderProcessHost(content::RenderProcessHost::CreateProcessHost(
          d_process,
          d_context.get())) {
  // Initialize the RenderProcessHost.  This will register all the Mojo
  // services provided by RenderProcessHost and will call back to the
  // ChromeContentClient to register external services.  In this case,
  // the ChromeContentClient is blpwtk2::ContentBrowserClientImpl.  When
  // ContentBrowserClientImpl gets called to register the external services,
  // it passes on the registration call to blpwtk2::ProcessHostImpl,
  // which adds an interface to the registry.
  d_renderProcessHost->Init();

  // It's very important for this constructor to do as little work as
  // possible.  The initialization of RenderProcess is blocked on this
  // function.  Any work that can be lazily executed should be done in
  // in the ProcessHostImpl::bindProcess() function.
}

ProcessHostImpl::Impl::~Impl() {
  d_renderProcessHost.reset();
  releaseBrowserContext(std::move(d_context));
}

// ACCESSORS
inline base::ProcessId ProcessHostImpl::Impl::processId() const {
  return d_processId;
}

inline const BrowserContextImpl& ProcessHostImpl::Impl::context() const {
  return *d_context;
}

inline const content::RenderProcessHost&
ProcessHostImpl::Impl::renderProcessHost() const {
  return *d_renderProcessHost;
}

// MANIPULATORS
inline base::ProcessId& ProcessHostImpl::Impl::processId() {
  return d_processId;
}

inline BrowserContextImpl& ProcessHostImpl::Impl::context() {
  return *d_context;
}

inline content::RenderProcessHost& ProcessHostImpl::Impl::renderProcessHost() {
  return *d_renderProcessHost;
}

bool ProcessHostImpl::Impl::onRenderLaunched(
    base::ProcessHandle render_process_handle,
    mojo::PlatformChannelEndpoint local_channel_endpoint) const {
  content::RenderProcessHostImpl* impl_ptr =
      static_cast<content::RenderProcessHostImpl*>(d_renderProcessHost.get());
  if (!impl_ptr) {
    LOG(ERROR) << "Expected content::RenderProcessHostImpl does not exist";
    return false;
  }
  auto on_invitation_error = [](const std::string& error) {
    LOG(ERROR) << "Failed in sending invitation with error:" << error;
  };

  mojo::OutgoingInvitation::Send(impl_ptr->TakeOutgoingInvitation(),
                                 render_process_handle,
                                 std::move(local_channel_endpoint),
                                 base::Bind(std::move(on_invitation_error)));
  return true;
}

// ---------------------
// class ProcessHostImpl
// ---------------------

std::map<base::ProcessId, scoped_refptr<ProcessHostImpl::Impl>>
    ProcessHostImpl::s_unboundHosts;
static std::set<ProcessHostImpl*> g_instances;
static ProcessHostDelegate *g_ipcDelegate;
static std::unordered_map<base::ProcessId, ProcessHostImpl*> s_boundedHosts;

ProcessHostImpl::ProcessHostImpl(
    const scoped_refptr<base::SingleThreadTaskRunner>& runner)
    : d_runner(runner) {
  g_instances.insert(this);

  // This constructor mustn't do anything else.  All initializations should
  // happen in the constructor of the Impl class.
}

ProcessHostImpl::~ProcessHostImpl() {
  g_instances.erase(this);

  if (d_impl && d_impl->processId()) {
    int pid = d_impl->processId();
    s_boundedHosts.erase(pid);
  }
}

int ProcessHostImpl::createPipeHandleForChild(base::ProcessId processId,
                                              bool isolated,
                                              const std::string& profileDir) {
  DCHECK(!d_impl);

  // Create a pipe for Mojo
  mojo::PlatformChannel channel_pair;
  HANDLE fileDescriptor;

  if (processId != base::GetCurrentProcId()) {
    base::ProcessHandle processHandle = OpenProcess(PROCESS_DUP_HANDLE | PROCESS_QUERY_INFORMATION, FALSE, processId);

    // Duplicate the "client" side of the pipe on the child process'
    // descriptor table
    BOOL rc = ::DuplicateHandle(GetCurrentProcess(),
                                channel_pair.TakeRemoteEndpoint()
                                    .TakePlatformHandle()
                                    .TakeHandle()
                                    .Take(),
                                processHandle, &fileDescriptor, 0, FALSE,
                                DUPLICATE_SAME_ACCESS);

    PCHECK(rc != 0);

    // Let the ProcessHostImpl::Impl hold the process handle so it can
    // close it upon object destruction.
    d_impl = new Impl(std::make_shared<base::Process>(processHandle), isolated, profileDir);
    d_impl->onRenderLaunched(processHandle, channel_pair.TakeLocalEndpoint());
  } else {
    d_impl = new Impl(std::make_shared<base::Process>(base::Process::Current()), isolated, profileDir);
    fileDescriptor = channel_pair.TakeRemoteEndpoint()
                         .TakePlatformHandle()
                         .TakeHandle()
                         .Take();
  }
  return HandleToLong(fileDescriptor);
}

// static
std::string ProcessHostImpl::createHostChannel(
    base::ProcessId processId,
    bool isolated,
    const std::string& profileDir,
    const scoped_refptr<base::SingleThreadTaskRunner>& runner) {
  DCHECK(Statics::isInBrowserMainThread());

  ProcessHostImpl processHost(runner);
  ChannelInfo channelInfo;

  // Make sure a host for the same process wasn't already created.
  DCHECK(s_unboundHosts.end() == s_unboundHosts.find(processId));

  // Import the Mojo handle for the "child" process.
  channelInfo.setMojoControllerHandle(
      processHost.createPipeHandleForChild(processId, isolated, profileDir));

  // Import the renderer command line switches from the render process host.
  base::CommandLine commandLine(base::CommandLine::NO_PROGRAM);
  processHost.d_impl->renderProcessHost().AdjustCommandLineForRenderer(
      &commandLine);
  channelInfo.loadSwitchesFromCommandLine(commandLine);

  // Stash the host state in the global map
  s_unboundHosts[processId] = processHost.d_impl;

  return channelInfo.serialize();
}

// static
void ProcessHostImpl::create(
    const scoped_refptr<base::SingleThreadTaskRunner>& runner,
    mojo::InterfaceRequest<mojom::ProcessHost> request) {
  std::unique_ptr<ProcessHostImpl> processHost(new ProcessHostImpl(runner));
  mojo::MakeStrongBinding(std::move(processHost), std::move(request));
}

// static
void ProcessHostImpl::registerMojoInterfaces(
    service_manager::BinderRegistry* registry) {
  const scoped_refptr<base::SingleThreadTaskRunner>& runner =
      content::BrowserThread::GetTaskRunnerForThread(
          content::BrowserThread::UI);

  registry->AddInterface(base::Bind(&ProcessHostImpl::create, runner), runner);
}

// static
void ProcessHostImpl::getHostId(int* hostId,
                                BrowserContextImpl** context,
                                base::ProcessId processId) {
  *hostId = 0;
  *context = 0;

  if (processId != 0) {
    // The requester specified the process id. Let's iterate through all
    // instances of ProcessHost and find the one with the same process id.
    for (const ProcessHostImpl* instance : g_instances) {
      if (instance->d_impl && instance->d_impl->processId() == processId) {
        // found!
        *hostId = instance->d_impl->renderProcessHost().GetID();
        *context = &instance->d_impl->context();
        break;
      }
    }
  } else {
    // The requester specified a process id of 0, which indicates that the
    // host should spawn a new subprocess and use it for the RenderProcess
    *hostId = content::RenderProcessHostImpl::GenerateUniqueId();
    *context = nullptr;
  }
}

// static
void ProcessHostImpl::opaqueMessageToRendererAsync(int pid, const StringRef &message)
{
  auto it = s_boundedHosts.find(pid);

  if (s_boundedHosts.end() != it) {
    ProcessHostImpl *instance = it->second;
    instance->processClientPtr->opaqueMessageToRendererAsync(
                std::string(message.data(), message.size()));

  }
  else {
    LOG(ERROR) << "No processhost is bounded with this pid";
  }
}

// static
void ProcessHostImpl::setIPCDelegate(ProcessHostDelegate *delegate)
{
  g_ipcDelegate = delegate;
}

// static
void ProcessHostImpl::releaseAll() {
  for (ProcessHostImpl* instance : g_instances) {
    instance->d_impl = nullptr;
  }

  s_unboundHosts.clear();
  s_boundedHosts.clear();
}

// mojom::ProcessHost overrides
void ProcessHostImpl::createHostChannel(unsigned int pid,
                                        bool isolated,
                                        const std::string& profileDir,
                                        createHostChannelCallback callback) {
  const scoped_refptr<base::SingleThreadTaskRunner>& runner =
      content::BrowserThread::GetTaskRunnerForThread(
          content::BrowserThread::UI);

  std::move(callback).Run(createHostChannel(static_cast<base::ProcessId>(pid),
                                            isolated, profileDir, runner));
}

void ProcessHostImpl::bindProcess(unsigned int pid,
                                  bool launchDevToolsServer,
                                  bindProcessCallback callback) {
  auto it = s_unboundHosts.find(static_cast<base::ProcessId>(pid));
  DCHECK(s_unboundHosts.end() != it);

  if (s_unboundHosts.end() != it) {
    // Move the 'impl' object from the s_unboundHosts map into 'this'.
    DCHECK(!d_impl);
    d_impl = it->second;
    s_unboundHosts.erase(it);

    // Assign the process id to the 'impl' object.
    d_impl->processId() = pid;

    // Launch the DevTools server, if necessary
    if (launchDevToolsServer) {
      d_impl->context().launchDevToolsServerIfNecessary();
    }

    LOG(INFO) << "Bound process host for pid: " << pid;
  } else {
    for (const ProcessHostImpl* instance : g_instances) {
      if (instance && instance->d_impl &&
          instance->d_impl->processId() == static_cast<base::ProcessId>(pid)) {
        // found!
        d_impl = instance->d_impl;
        LOG(INFO) << "Rebound process host for pid: " << pid;
        break;
      }
    }

    if (!d_impl) {
      // not found!
      LOG(ERROR) << "Couldn't locate process host for pid: " << pid;
    }
  }

  std::move(callback).Run(mojo::MakeRequest(&processClientPtr));
  s_boundedHosts[pid] = this;
}

void ProcessHostImpl::createWebView(mojom::WebViewHostRequest hostRequest,
                                    mojom::WebViewCreateParamsPtr params,
                                    createWebViewCallback callback) {
  int hostId;
  BrowserContextImpl* browserContext;
  getHostId(&hostId, &browserContext,
            static_cast<base::ProcessId>(params->processId));

  if (hostId) {
    if (nullptr == browserContext) {
      // If getHostId() wasn't able to find a browser context (probably
      // because processId didn't match any of the ProcessHost
      // instances), we fallback to using the browser context that is
      // associated with the current ProcessHost.  Since the lifetime of
      // the newly created webview and that of the current process host
      // is bounded by the requester's lifetime, they'll both go away
      // together when the requester disappears.
      browserContext = &d_impl->context();
    }

    auto taskRunner = content::BrowserThread::GetTaskRunnerForThread(
        content::BrowserThread::UI);

    mojom::WebViewClientPtr clientPtr;
    std::move(callback).Run(mojo::MakeRequest(&clientPtr, taskRunner), 0);

    // Create an instance of WebViewHost and bind its lifetime to hostRequest.
    // We are passing a Mojo interface pointer to the renderer's toolkit as
    // well as a new instance of WebViewImpl to the WebViewHost.
    mojo::MakeStrongBinding(
        std::make_unique<WebViewHostImpl>(std::move(clientPtr), *params,
                                          browserContext, hostId, d_impl),
        std::move(hostRequest));
  } else {
    mojom::WebViewClientPtr clientPtr;
    std::move(callback).Run(mojo::MakeRequest(&clientPtr), ESRCH);
  }
}

void ProcessHostImpl::registerNativeViewForStreaming(
    unsigned int view,
    registerNativeViewForStreamingCallback callback) {
  String media_id = d_impl->context().registerNativeViewForStreaming(
      reinterpret_cast<NativeView>(view));
  std::move(callback).Run(std::string(media_id.data(), media_id.size()));
}

void ProcessHostImpl::registerScreenForStreaming(
    unsigned int screen,
    registerScreenForStreamingCallback callback) {
  String media_id = d_impl->context().registerScreenForStreaming(
      reinterpret_cast<NativeScreen>(screen));
  std::move(callback).Run(std::string(media_id.data(), media_id.size()));
}

void ProcessHostImpl::dumpDiagnostics(int type, const std::string& path)
{
    d_impl->context().dumpDiagnostics(
            static_cast<Profile::DiagnosticInfoType>(type), StringRef(path));
}

void ProcessHostImpl::setDefaultPrinter(const std::string& name)
{
    d_impl->context().setDefaultPrinter(StringRef(name));
}

void ProcessHostImpl::addHttpProxy(mojom::ProxyConfigType type,
                                   const std::string& host,
                                   int port) {
  d_impl->context().addHttpProxy(static_cast<ProxyType>(type), StringRef(host),
                                 port);
}

void ProcessHostImpl::addHttpsProxy(mojom::ProxyConfigType type,
                                    const std::string& host,
                                    int port) {
  d_impl->context().addHttpsProxy(static_cast<ProxyType>(type), StringRef(host),
                                  port);
}

void ProcessHostImpl::addFtpProxy(mojom::ProxyConfigType type,
                                  const std::string& host,
                                  int port) {
  d_impl->context().addFtpProxy(static_cast<ProxyType>(type), StringRef(host),
                                port);
}

void ProcessHostImpl::addFallbackProxy(mojom::ProxyConfigType type,
                                       const std::string& host,
                                       int port) {
  d_impl->context().addFallbackProxy(static_cast<ProxyType>(type),
                                     StringRef(host), port);
}

void ProcessHostImpl::clearHttpProxies() {
  d_impl->context().clearHttpProxies();
}

void ProcessHostImpl::clearHttpsProxies() {
  d_impl->context().clearHttpsProxies();
}

void ProcessHostImpl::clearFtpProxies() {
  d_impl->context().clearFtpProxies();
}

void ProcessHostImpl::clearFallbackProxies() {
  d_impl->context().clearFallbackProxies();
}

void ProcessHostImpl::addBypassRule(const std::string& rule) {
  d_impl->context().addBypassRule(StringRef(rule));
}

void ProcessHostImpl::clearBypassRules() {
  d_impl->context().clearBypassRules();
}

void ProcessHostImpl::setPacUrl(const std::string& url) {
  d_impl->context().setPacUrl(StringRef(url));
}

<<<<<<< HEAD
void ProcessHostImpl::enableSpellCheck(bool enabled)
{
    d_impl->context().enableSpellCheck(enabled);
}

void ProcessHostImpl::setLanguages(const std::vector<std::string>& languages)
{
    std::vector<StringRef> languageList;

    for (auto& lang : languages) {
        languageList.push_back(StringRef(lang));
    }

    d_impl->context().setLanguages(languageList.data(), languageList.size());
}

void ProcessHostImpl::addCustomWords(const std::vector<std::string>& words)
{
    std::vector<StringRef> wordList;

    for (auto& word : words) {
        wordList.push_back(StringRef(word));
    }

    d_impl->context().addCustomWords(wordList.data(), wordList.size());
}

void ProcessHostImpl::removeCustomWords(const std::vector<std::string>& words)
{
    std::vector<StringRef> wordList;

    for (auto& word : words) {
        wordList.push_back(StringRef(word));
    }

    d_impl->context().removeCustomWords(wordList.data(), wordList.size());
}

void ProcessHostImpl::opaqueMessageToBrowserAsync(const std::string& msg)
{
    if (g_ipcDelegate) {
      int pid = d_impl->processId();

      g_ipcDelegate->onBrowserReceivedAsync(pid, StringRef(msg.data(), msg.size()));
    }
    else {
      LOG(ERROR) << "Message handler is missing for MSG: " << msg;
    }
}

void ProcessHostImpl::opaqueMessageToBrowserSync(const std::string&                 msg,
                                                 opaqueMessageToBrowserSyncCallback callback)
{
    if (g_ipcDelegate) {
      int pid = d_impl->processId();

      String result =
        g_ipcDelegate->onBrowserReceivedSync(pid, StringRef(msg.data(), msg.size()));

      std::move(callback).Run(std::string(result.data(), result.size()));
    }
    else {
      LOG(ERROR) << "Message handler is missing for MSG: " << msg;
      std::move(callback).Run("");
    }

=======
void ProcessHostImpl::registerNativeViewForComposition(unsigned int view)
{
    gfx::RenderingWindowManager::GetInstance()->RegisterParent(
        reinterpret_cast<NativeView>(view));
}

void ProcessHostImpl::unregisterNativeViewForComposition(unsigned int view)
{
    gfx::RenderingWindowManager::GetInstance()->UnregisterParent(
        reinterpret_cast<NativeView>(view));
>>>>>>> 7e688d05
}

}  // namespace blpwtk2

// vim: ts=4 et<|MERGE_RESOLUTION|>--- conflicted
+++ resolved
@@ -42,11 +42,8 @@
 
 #include <base/command_line.h>
 #include <content/public/browser/browser_thread.h>
-<<<<<<< HEAD
 #include <printing/backend/print_backend.h>
-=======
 #include <ui/gfx/win/rendering_window_manager.h>
->>>>>>> 7e688d05
 
 namespace blpwtk2 {
 
@@ -539,7 +536,6 @@
   d_impl->context().setPacUrl(StringRef(url));
 }
 
-<<<<<<< HEAD
 void ProcessHostImpl::enableSpellCheck(bool enabled)
 {
     d_impl->context().enableSpellCheck(enabled);
@@ -606,7 +602,8 @@
       std::move(callback).Run("");
     }
 
-=======
+}
+
 void ProcessHostImpl::registerNativeViewForComposition(unsigned int view)
 {
     gfx::RenderingWindowManager::GetInstance()->RegisterParent(
@@ -617,7 +614,6 @@
 {
     gfx::RenderingWindowManager::GetInstance()->UnregisterParent(
         reinterpret_cast<NativeView>(view));
->>>>>>> 7e688d05
 }
 
 }  // namespace blpwtk2
