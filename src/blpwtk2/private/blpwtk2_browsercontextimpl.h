--- conflicted
+++ resolved
@@ -120,7 +120,6 @@
     void clearBypassRules() override;
     void clearWebCache() override;
     void setPacUrl(const StringRef& url) override;
-<<<<<<< HEAD
     void dumpDiagnostics(DiagnosticInfoType type,
                          const StringRef&   path) override;
 
@@ -133,9 +132,7 @@
                         size_t           numWords) override;
     void removeCustomWords(const StringRef *words,
                            size_t           numWords) override;
-=======
     void setDefaultPrinter(const StringRef& name) override;
->>>>>>> 6c058383
 
     // content::BrowserContext overrides
     std::unique_ptr<content::ZoomLevelDelegate> CreateZoomLevelDelegate(
