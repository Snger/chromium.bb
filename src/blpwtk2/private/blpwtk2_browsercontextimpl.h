--- conflicted
+++ resolved
@@ -115,12 +115,9 @@
     void addBypassRule(const StringRef& rule) override;
     void clearBypassRules() override;
     void setPacUrl(const StringRef& url) override;
-<<<<<<< HEAD
     void setDefaultPrinter(const StringRef& name) override;
-=======
     void dumpDiagnostics(DiagnosticInfoType type,
                          const StringRef&   path) override;
->>>>>>> 3c084628
 
     // content::BrowserContext overrides
     std::unique_ptr<content::ZoomLevelDelegate> CreateZoomLevelDelegate(
