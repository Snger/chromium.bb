--- conflicted
+++ resolved
@@ -118,13 +118,10 @@
     void addBypassRule(const StringRef& rule) override;
     void clearBypassRules() override;
     void setPacUrl(const StringRef& url) override;
-<<<<<<< HEAD
     void setDefaultPrinter(const StringRef& name) override;
     void dumpDiagnostics(DiagnosticInfoType type,
                          const StringRef&   path) override;
-=======
     void clearWebCache() override;
->>>>>>> 042a8b19
 
     void opaqueMessageToBrowserAsync(const StringRef& msg) override;
     String opaqueMessageToBrowserSync(const StringRef& msg) override;
