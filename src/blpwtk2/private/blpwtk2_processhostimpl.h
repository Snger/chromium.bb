--- conflicted
+++ resolved
@@ -132,11 +132,9 @@
             unsigned int                              screen,
             registerScreenForStreamingCallback callback) override;
 
-<<<<<<< HEAD
     void dumpDiagnostics(int type, const std::string& path) override;
-=======
+
     void setDefaultPrinter(const std::string& name) override;
->>>>>>> 6c058383
 
     void addHttpProxy(mojom::ProxyConfigType type,
                       const std::string&     host,
