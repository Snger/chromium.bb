/*
 * Copyright (C) 2014 Bloomberg Finance L.P.
 *
 * Permission is hereby granted, free of charge, to any person obtaining a copy
 * of this software and associated documentation files (the "Software"), to
 * deal in the Software without restriction, including without limitation the
 * rights to use, copy, modify, merge, publish, distribute, sublicense, and/or
 * sell copies of the Software, and to permit persons to whom the Software is
 * furnished to do so, subject to the following conditions:
 *
 * The above copyright notice and this permission notice shall be included in
 * all copies or substantial portions of the Software.
 *
 * THE SOFTWARE IS PROVIDED "AS IS," WITHOUT WARRANTY OF ANY KIND, EXPRESS OR
 * IMPLIED, INCLUDING BUT NOT LIMITED TO THE WARRANTIES OF MERCHANTABILITY,
 * FITNESS FOR A PARTICULAR PURPOSE AND NONINFRINGEMENT. IN NO EVENT SHALL THE
 * AUTHORS OR COPYRIGHT HOLDERS BE LIABLE FOR ANY CLAIM, DAMAGES OR OTHER
 * LIABILITY, WHETHER IN AN ACTION OF CONTRACT, TORT OR OTHERWISE, ARISING
 * FROM, OUT OF OR IN CONNECTION WITH THE SOFTWARE OR THE USE OR OTHER DEALINGS
 * IN THE SOFTWARE.
 */

#ifndef INCLUDED_BLPWTK2_PROCESSHOSTIMPL_H
#define INCLUDED_BLPWTK2_PROCESSHOSTIMPL_H

#include <blpwtk2_config.h>
#include <blpwtk2/private/blpwtk2_process.mojom.h>

#include <base/compiler_specific.h>
#include <base/id_map.h>
#include <base/process/process_handle.h>
#include <base/memory/ref_counted.h>
#include <ipc/ipc_listener.h>
#include <third_party/WebKit/public/platform/InterfaceRegistry.h>
#include <services/service_manager/public/cpp/interface_registry.h>
#include <content/public/browser/render_process_host.h>

#include <string>

namespace blpwtk2 {
class ProcessHostImplInternal;
class BrowserContextImpl;

                        // =====================
                        // class ProcessHostImpl
                        // =====================

class ProcessHostImpl final : public mojom::ProcessHost
{
  public:
    // TYPE
    class Impl;

  private:
    // FRIENDS
    friend std::unique_ptr<ProcessHostImpl>::deleter_type;

    // DATA
    scoped_refptr<Impl> d_impl;
    scoped_refptr<base::SingleThreadTaskRunner> d_runner;
    static std::map<base::ProcessId,scoped_refptr<Impl> > s_unboundHosts;

    explicit ProcessHostImpl(const scoped_refptr<base::SingleThreadTaskRunner>& runner);
        // Private constructor.  This object should only be created by
        // createHostChannel() or create().

    ~ProcessHostImpl();
        // Private destructor.

    int createPipeHandleForChild(base::ProcessId    processId,
                                 bool               isolated,
                                 const std::string& profileDir);
        // Creates a two-way pipe between process 'processId' and the current
        // process.  Returns the file descriptor of the client side of
        // the pipe pair.  Note that the returned value is with respect
        // to the file descriptor table of process 'processId'.

    DISALLOW_COPY_AND_ASSIGN(ProcessHostImpl);

  public:
    static std::string createHostChannel(
            base::ProcessId                                    processId,
            bool                                               isolated,
            const std::string&                                 profileDir,
            const scoped_refptr<base::SingleThreadTaskRunner>& runner);
        // Create a bootstrap process host.  This allows the browser process
        // to preemptively create an instance of process host, which
        // transitively creates a message pipe between process 'pid' and the
        // current process.  This opens up a way for the process 'pid' to send
        // Mojo requests to this process.  The ownership of this bootstrap
        // instance will be transferred to Mojo on the very next Mojo service
        // request, at which point all process hosts (including the ones
        // created later) will be owned by Mojo.

    static void create(
            const scoped_refptr<base::SingleThreadTaskRunner>& runner,
            mojo::InterfaceRequest<mojom::ProcessHost>         request);
        // Create an instance of process host in response to a Mojo service
        // call.

    static void registerMojoInterfaces(
            service_manager::InterfaceRegistry *registry);
        // Registers this class to the Mojo registry.  This allows Mojo to
        // create instances of this class (by calling create()) when a new
        // service request comes in.

    static void getHostId(int                 *hostId,
                          BrowserContextImpl **context,
                          base::ProcessId      processId);

    static void releaseAll();

    // mojom::ProcessHost overrides
    void createHostChannel(
            unsigned int                     pid,
            bool                             isolated,
            const std::string&               profileDir,
            const createHostChannelCallback& callback) override;
    void bindProcess(unsigned int pid, bool launchDevToolsServer) override;

    void createWebView(
            mojom::WebViewHostRequest     hostRequest,
            mojom::WebViewCreateParamsPtr params,
            const createWebViewCallback&  callback) override;
    void registerNativeViewForStreaming(
            unsigned int                                  view,
            const registerNativeViewForStreamingCallback& callback) override;
<<<<<<< HEAD
    void setDefaultPrinter(const std::string& name) override;
    void dumpDiagnostics(int type, const std::string& path) override;
=======

    void registerScreenForStreaming(
            unsigned int                              screen,
            const registerScreenForStreamingCallback& callback) override;

>>>>>>> b6cc68d5
    void addHttpProxy(mojom::ProxyConfigType type,
                      const std::string&     host,
                      int                    port) override;
    void addHttpsProxy(mojom::ProxyConfigType type,
                       const std::string&     host,
                       int                    port) override;
    void addFtpProxy(mojom::ProxyConfigType type,
                     const std::string&     host,
                     int                    port) override;
    void addFallbackProxy(mojom::ProxyConfigType type,
                          const std::string&     host,
                          int                    port) override;
    void clearHttpProxies() override;
    void clearHttpsProxies() override;
    void clearFtpProxies() override;
    void clearFallbackProxies() override;
    void addBypassRule(const std::string& rule) override;
    void clearBypassRules() override;
    void clearWebCache() override;
    void setPacUrl(const std::string& url) override;
    void enableSpellCheck(bool enabled) override;
    void setLanguages(const std::vector<std::string>& languages) override;
    void addCustomWords(const std::vector<std::string>& words) override;
    void removeCustomWords(const std::vector<std::string>& words) override;
};

                        // ===========================
                        // class ProcessHostImpl::Impl
                        // ===========================

class ProcessHostImpl::Impl final : public base::RefCounted<Impl>
{
    // DATA
    base::ProcessId d_processId;
    scoped_refptr<BrowserContextImpl> d_context;
    std::unique_ptr<content::RenderProcessHost> d_renderProcessHost;
    base::ProcessHandle d_processHandle;

    friend class base::RefCounted<Impl>;
    ~Impl();

  public:
    // CREATORS
    Impl(bool isolated, const std::string& profileDir);
        // Initialize the ProcessHost (the real implementation).
        // 'profileDir' is a path to the directory that will be used by the
        // browser context to store profile data.
        // 'launchDevToolsServer' determines if the DevTools server should be
        // launched.  This is required for a DevTools frontend to connect to
        // the backend.  This should *NEVER* be set to true in untrusted
        // environments.

    // ACCESSORS
    base::ProcessId processId() const;
    base::ProcessHandle processHandle() const;
    const BrowserContextImpl& context() const;
    const content::RenderProcessHost& renderProcessHost() const;

    // MANIPULATORS
    base::ProcessId& processId();
    base::ProcessHandle& processHandle();
    BrowserContextImpl& context();
    content::RenderProcessHost& renderProcessHost();
};



}  // close namespace blpwtk2

#endif  // INCLUDED_BLPWTK2_PROCESSHOSTIMPL_H

// vim: ts=4 et
<|MERGE_RESOLUTION|>--- conflicted
+++ resolved
@@ -125,16 +125,13 @@
     void registerNativeViewForStreaming(
             unsigned int                                  view,
             const registerNativeViewForStreamingCallback& callback) override;
-<<<<<<< HEAD
     void setDefaultPrinter(const std::string& name) override;
     void dumpDiagnostics(int type, const std::string& path) override;
-=======
 
     void registerScreenForStreaming(
             unsigned int                              screen,
             const registerScreenForStreamingCallback& callback) override;
 
->>>>>>> b6cc68d5
     void addHttpProxy(mojom::ProxyConfigType type,
                       const std::string&     host,
                       int                    port) override;
