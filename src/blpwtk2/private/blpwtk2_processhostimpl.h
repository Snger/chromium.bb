/*
 * Copyright (C) 2014 Bloomberg Finance L.P.
 *
 * Permission is hereby granted, free of charge, to any person obtaining a copy
 * of this software and associated documentation files (the "Software"), to
 * deal in the Software without restriction, including without limitation the
 * rights to use, copy, modify, merge, publish, distribute, sublicense, and/or
 * sell copies of the Software, and to permit persons to whom the Software is
 * furnished to do so, subject to the following conditions:
 *
 * The above copyright notice and this permission notice shall be included in
 * all copies or substantial portions of the Software.
 *
 * THE SOFTWARE IS PROVIDED "AS IS," WITHOUT WARRANTY OF ANY KIND, EXPRESS OR
 * IMPLIED, INCLUDING BUT NOT LIMITED TO THE WARRANTIES OF MERCHANTABILITY,
 * FITNESS FOR A PARTICULAR PURPOSE AND NONINFRINGEMENT. IN NO EVENT SHALL THE
 * AUTHORS OR COPYRIGHT HOLDERS BE LIABLE FOR ANY CLAIM, DAMAGES OR OTHER
 * LIABILITY, WHETHER IN AN ACTION OF CONTRACT, TORT OR OTHERWISE, ARISING
 * FROM, OUT OF OR IN CONNECTION WITH THE SOFTWARE OR THE USE OR OTHER DEALINGS
 * IN THE SOFTWARE.
 */

#ifndef INCLUDED_BLPWTK2_PROCESSHOSTIMPL_H
#define INCLUDED_BLPWTK2_PROCESSHOSTIMPL_H

#include <blpwtk2_config.h>
#include <blpwtk2/private/blpwtk2_process.mojom.h>

#include <base/compiler_specific.h>
#include <base/id_map.h>
#include <base/process/process_handle.h>
#include <base/memory/ref_counted.h>
#include <ipc/ipc_listener.h>
#include <third_party/WebKit/public/platform/InterfaceRegistry.h>
#include <services/service_manager/public/cpp/interface_registry.h>
#include <content/public/browser/render_process_host.h>

#include <string>

namespace blpwtk2 {
class ProcessHostImplInternal;
class BrowserContextImpl;

                        // =====================
                        // class ProcessHostImpl
                        // =====================

class ProcessHostImpl final : public mojom::ProcessHost
{
  public:
    // TYPE
    class Impl;

  private:
    // FRIENDS
    friend std::unique_ptr<ProcessHostImpl>::deleter_type;

    // DATA
    scoped_refptr<Impl> d_impl;
    scoped_refptr<base::SingleThreadTaskRunner> d_runner;
    static std::map<base::ProcessId,scoped_refptr<Impl> > s_unboundHosts;

    explicit ProcessHostImpl(const scoped_refptr<base::SingleThreadTaskRunner>& runner);
        // Private constructor.  This object should only be created by
        // createHostChannel() or create().

    ~ProcessHostImpl();
        // Private destructor.

    int createPipeHandleForChild(base::ProcessId    processId,
                                 bool               isolated,
                                 const std::string& profileDir);
        // Creates a two-way pipe between process 'processId' and the current
        // process.  Returns the file descriptor of the client side of
        // the pipe pair.  Note that the returned value is with respect
        // to the file descriptor table of process 'processId'.

    DISALLOW_COPY_AND_ASSIGN(ProcessHostImpl);

  public:
    static std::string createHostChannel(
            base::ProcessId                                    processId,
            bool                                               isolated,
            const std::string&                                 profileDir,
            const scoped_refptr<base::SingleThreadTaskRunner>& runner);
        // Create a bootstrap process host.  This allows the browser process
        // to preemptively create an instance of process host, which
        // transitively creates a message pipe between process 'pid' and the
        // current process.  This opens up a way for the process 'pid' to send
        // Mojo requests to this process.  The ownership of this bootstrap
        // instance will be transferred to Mojo on the very next Mojo service
        // request, at which point all process hosts (including the ones
        // created later) will be owned by Mojo.

    static void create(
            const scoped_refptr<base::SingleThreadTaskRunner>& runner,
            mojo::InterfaceRequest<mojom::ProcessHost>         request);
        // Create an instance of process host in response to a Mojo service
        // call.

    static void registerMojoInterfaces(
            service_manager::InterfaceRegistry *registry);
        // Registers this class to the Mojo registry.  This allows Mojo to
        // create instances of this class (by calling create()) when a new
        // service request comes in.

    static void getHostId(int                 *hostId,
                          BrowserContextImpl **context,
                          base::ProcessId      processId);

    static void releaseAll();

    // mojom::ProcessHost overrides
    void createHostChannel(
            unsigned int                     pid,
            bool                             isolated,
            const std::string&               profileDir,
            const createHostChannelCallback& callback) override;
    void bindProcess(unsigned int pid, bool launchDevToolsServer) override;

    void createWebView(
            mojom::WebViewHostRequest     hostRequest,
            mojom::WebViewCreateParamsPtr params,
            const createWebViewCallback&  callback) override;
    void registerNativeViewForStreaming(
            unsigned int                                  view,
            const registerNativeViewForStreamingCallback& callback) override;
<<<<<<< HEAD
    void setDefaultPrinter(const std::string& name) override;
=======

    void registerScreenForStreaming(
            unsigned int                              screen,
            const registerScreenForStreamingCallback& callback) override;

>>>>>>> 4f45f566
    void addHttpProxy(mojom::ProxyConfigType type,
                      const std::string&     host,
                      int                    port) override;
    void addHttpsProxy(mojom::ProxyConfigType type,
                       const std::string&     host,
                       int                    port) override;
    void addFtpProxy(mojom::ProxyConfigType type,
                     const std::string&     host,
                     int                    port) override;
    void addFallbackProxy(mojom::ProxyConfigType type,
                          const std::string&     host,
                          int                    port) override;
    void clearHttpProxies() override;
    void clearHttpsProxies() override;
    void clearFtpProxies() override;
    void clearFallbackProxies() override;
    void addBypassRule(const std::string& rule) override;
    void clearBypassRules() override;
    void setPacUrl(const std::string& url) override;
};

                        // ===========================
                        // class ProcessHostImpl::Impl
                        // ===========================

class ProcessHostImpl::Impl final : public base::RefCounted<Impl>
{
    // DATA
    base::ProcessId d_processId;
    scoped_refptr<BrowserContextImpl> d_context;
    std::unique_ptr<content::RenderProcessHost> d_renderProcessHost;
    base::ProcessHandle d_processHandle;

    friend class base::RefCounted<Impl>;
    ~Impl();

  public:
    // CREATORS
    Impl(bool isolated, const std::string& profileDir);
        // Initialize the ProcessHost (the real implementation).
        // 'profileDir' is a path to the directory that will be used by the
        // browser context to store profile data.
        // 'launchDevToolsServer' determines if the DevTools server should be
        // launched.  This is required for a DevTools frontend to connect to
        // the backend.  This should *NEVER* be set to true in untrusted
        // environments.

    // ACCESSORS
    base::ProcessId processId() const;
    base::ProcessHandle processHandle() const;
    const BrowserContextImpl& context() const;
    const content::RenderProcessHost& renderProcessHost() const;

    // MANIPULATORS
    base::ProcessId& processId();
    base::ProcessHandle& processHandle();
    BrowserContextImpl& context();
    content::RenderProcessHost& renderProcessHost();
};



}  // close namespace blpwtk2

#endif  // INCLUDED_BLPWTK2_PROCESSHOSTIMPL_H

// vim: ts=4 et
<|MERGE_RESOLUTION|>--- conflicted
+++ resolved
@@ -125,15 +125,13 @@
     void registerNativeViewForStreaming(
             unsigned int                                  view,
             const registerNativeViewForStreamingCallback& callback) override;
-<<<<<<< HEAD
-    void setDefaultPrinter(const std::string& name) override;
-=======
 
     void registerScreenForStreaming(
             unsigned int                              screen,
             const registerScreenForStreamingCallback& callback) override;
 
->>>>>>> 4f45f566
+    void setDefaultPrinter(const std::string& name) override;
+
     void addHttpProxy(mojom::ProxyConfigType type,
                       const std::string&     host,
                       int                    port) override;
