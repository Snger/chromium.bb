--- conflicted
+++ resolved
@@ -135,14 +135,8 @@
       if (event->capsLockOn)
         modifiers |= blink::WebInputEvent::kCapsLockOn;
 
-<<<<<<< HEAD
       blinkKeyboardEvent.SetModifiers(modifiers);
-      return base::Optional<blink::WebInputEvent>(blinkKeyboardEvent);
-=======
-      uiKeyboardEvent.set_flags(modifiers);
-      content::NativeWebKeyboardEvent blinkKeyboardEvent(uiKeyboardEvent);
       return base::Optional<content::NativeWebKeyboardEvent>(blinkKeyboardEvent);
->>>>>>> 13cc2f9c
     } break;
 
     default:
