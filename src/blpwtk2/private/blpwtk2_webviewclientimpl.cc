/*
 * Copyright (C) 2014 Bloomberg Finance L.P.
 *
 * Permission is hereby granted, free of charge, to any person obtaining a copy
 * of this software and associated documentation files (the "Software"), to
 * deal in the Software without restriction, including without limitation the
 * rights to use, copy, modify, merge, publish, distribute, sublicense, and/or
 * sell copies of the Software, and to permit persons to whom the Software is
 * furnished to do so, subject to the following conditions:
 *
 * The above copyright notice and this permission notice shall be included in
 * all copies or substantial portions of the Software.
 *
 * THE SOFTWARE IS PROVIDED "AS IS," WITHOUT WARRANTY OF ANY KIND, EXPRESS OR
 * IMPLIED, INCLUDING BUT NOT LIMITED TO THE WARRANTIES OF MERCHANTABILITY,
 * FITNESS FOR A PARTICULAR PURPOSE AND NONINFRINGEMENT. IN NO EVENT SHALL THE
 * AUTHORS OR COPYRIGHT HOLDERS BE LIABLE FOR ANY CLAIM, DAMAGES OR OTHER
 * LIABILITY, WHETHER IN AN ACTION OF CONTRACT, TORT OR OTHERWISE, ARISING
 * FROM, OUT OF OR IN CONNECTION WITH THE SOFTWARE OR THE USE OR OTHER DEALINGS
 * IN THE SOFTWARE.
 */

#include <blpwtk2_webviewclientimpl.h>
#include <blpwtk2_webviewclientdelegate.h>

#include <blpwtk2_string.h>
#include <blpwtk2_webviewimpl.h>
#include <blpwtk2_contextmenuparams.h>

#include <ipc/ipc_message_macros.h>
#include <windows.h>

namespace blpwtk2 {

                        // -----------------------
                        // class WebViewClientImpl
                        // -----------------------

WebViewClientImpl::WebViewClientImpl(mojom::WebViewHostPtr&&  hostPtr,
                                     WebViewClientDelegate   *delegate)
    : d_hostPtr(std::move(hostPtr))
    , d_delegate(delegate)
    , d_nativeView(0)
    , d_originalParentView(0)
    , d_pendingMoveAck(false)
{
    DCHECK(d_hostPtr);
}

WebViewClientImpl::~WebViewClientImpl()
{
    releaseHost();
}

// blpwtk2::WebViewClient overrides
void WebViewClientImpl::releaseHost()
{
    if (d_nativeView) {
        ::SetParent(d_nativeView, d_originalParentView);
    }

    if (d_delegate) {
        WebViewClientDelegate* delegate = d_delegate;
        d_delegate = nullptr;

        delegate->setClient(nullptr);
    }

    d_hostPtr.reset();
}

mojom::WebViewHost *WebViewClientImpl::proxy()
{
    return d_hostPtr.get();
}

void WebViewClientImpl::goBack()
{
    DCHECK(d_hostPtr);
    d_hostPtr->back(base::Bind(&WebViewClientImpl::loadStatus,
                               base::Unretained(this)));
}

void WebViewClientImpl::goForward()
{
    DCHECK(d_hostPtr);
    d_hostPtr->forward(base::Bind(&WebViewClientImpl::loadStatus,
                                  base::Unretained(this)));
}

void WebViewClientImpl::reload()
{
    DCHECK(d_hostPtr);
    d_hostPtr->reload(base::Bind(&WebViewClientImpl::loadStatus,
                                 base::Unretained(this)));
}

void WebViewClientImpl::loadUrl(const std::string& url)
{
    DCHECK(d_hostPtr);
    d_hostPtr->loadUrl(url, base::Bind(&WebViewClientImpl::loadStatus,
                                       base::Unretained(this)));
}

void WebViewClientImpl::move(const gfx::Rect& rect)
{
    d_rect = rect;

    if (!d_pendingMoveAck) {
        d_pendingMoveAck = true;
        d_delegate->preResize(d_rect.size());
        DCHECK(d_hostPtr);
        d_hostPtr->move(d_rect.x(),
                        d_rect.y(),
                        d_rect.width(),
                        d_rect.height(),
                        base::Bind(&WebViewClientImpl::moveAck,
                                   base::Unretained(this)));
    }
}

static void deleteRegion(NativeRegion region)
{
    // After a call to ::SetWindowRgn(), the system owns the region. Since this
    // region has been copied, it should be deleted here:
    if (region) {
        ::DeleteObject(region);
    }
}

void WebViewClientImpl::applyRegion(NativeRegion region)
{
    // Blobify the region:
    std::string regionBlob;

    if (region) {
        DWORD blobSize = ::GetRegionData(region, 0, nullptr);
        regionBlob.resize(blobSize);
        char *addr = const_cast<char*>(regionBlob.data());
        ::GetRegionData(region, blobSize, reinterpret_cast<LPRGNDATA>(addr));
    }

    DCHECK(d_hostPtr);
    d_hostPtr->applyRegion(regionBlob,
                           base::Bind(&deleteRegion, region));
}

void WebViewClientImpl::ncHitTestResult(int x, int y, int result)
{
    if (d_ncHitTestCallback) {
        std::move(d_ncHitTestCallback).Run(x, y, result);
    }
}

void WebViewClientImpl::setParent(NativeView parent)
{
    LOG(INFO) << "setParent=" << (void*)parent;

    if (d_nativeView) {
        ::SetParent(d_nativeView, parent ? parent : d_originalParentView);
    }
    else {
        DCHECK(d_hostPtr);
        d_hostPtr->setParent(reinterpret_cast<unsigned int>(parent));
    }
}

void WebViewClientImpl::takeKeyboardFocus()
{
    LOG(INFO) << "takeKeyboardFocus";
    if (d_nativeView) {
        ::SetFocus(d_nativeView);
    }
    else {
        DCHECK(d_hostPtr);
        d_hostPtr->takeKeyboardFocus();
    }
}

void WebViewClientImpl::find(
        const std::string& text, bool matchCase, bool forward)
{
    if (!d_findState) {
        d_findState.reset(new FindOnPage());
    }

    FindOnPageRequest request =
        d_findState->makeRequest(text, matchCase, forward);

    DCHECK(d_hostPtr);
    d_hostPtr->find(request.reqId,
                    request.text,
                    request.matchCase,
                    request.findNext,
                    request.forward);
}

void WebViewClientImpl::stopFind(bool preserveSelection)
{
    d_findState.reset(new FindOnPage());
    DCHECK(d_hostPtr);
    d_hostPtr->stopFind(preserveSelection);
}

// mojom::WebViewClient overrides
void WebViewClientImpl::ncHitTest(ncHitTestCallback callback)
{
    DCHECK(d_delegate);
    DCHECK(!d_ncHitTestCallback);

    if (d_delegate) {
        d_ncHitTestCallback = std::move(callback);
        d_delegate->ncHitTest();
        // The proxy is expected to call WebViewClientImpl::ncHitTestResult
    }
    else {
        std::move(callback).Run(0, 0, 0);
    }
}

void WebViewClientImpl::ncDragBegin(
        int hitTestCode, int x, int y, ncDragBeginCallback callback)
{
    DCHECK(d_delegate);
    if (d_delegate) {
        d_delegate->ncDragBegin(hitTestCode, gfx::Point(x, y));
    }

    std::move(callback).Run();
}

void WebViewClientImpl::ncDragMove(
        int x, int y, ncDragMoveCallback callback)
{
    DCHECK(d_delegate);
    if (d_delegate) {
        d_delegate->ncDragMove(gfx::Point(x, y));
    }

    std::move(callback).Run();
}

void WebViewClientImpl::ncDragEnd(
        int x, int y, ncDragEndCallback callback)
{
    DCHECK(d_delegate);
    if (d_delegate) {
        d_delegate->ncDragEnd(gfx::Point(x, y));
    }

    std::move(callback).Run();
}

void WebViewClientImpl::ncDoubleClick(int x, int y)
{
    DCHECK(d_delegate);
    if (d_delegate) {
        d_delegate->ncDoubleClick(gfx::Point(x, y));
    }
}

void WebViewClientImpl::focused()
{
    DCHECK(d_delegate);
    if (d_delegate) {
        d_delegate->focused();
    }
}

void WebViewClientImpl::blurred()
{
    DCHECK(d_delegate);
    if (d_delegate) {
        d_delegate->blurred();
    }
}

void WebViewClientImpl::showContextMenu(mojom::ContextMenuParamsPtr params)
{
    DCHECK(d_delegate);
    if (d_delegate) {
        d_delegate->showContextMenu(ContextMenuParams(params.get()));
    }
}

void WebViewClientImpl::notifyNativeViews(int nativeView, int originalParent)
{
    d_nativeView = reinterpret_cast<NativeView>(nativeView);
    d_originalParentView = reinterpret_cast<NativeView>(originalParent);
}

void WebViewClientImpl::notifyRoutingId(int id)
{
    DCHECK(d_delegate);
    if (d_delegate) {
        d_delegate->notifyRoutingId(id);
    }
}

void WebViewClientImpl::findReply(int  reqId,
                                  int  numberOfMatches,
                                  int  activeMatchOrdinal,
                                  bool finalUpdate)
{
    DCHECK(d_findState);
    if (d_delegate &&
        d_findState->applyUpdate(reqId, numberOfMatches, activeMatchOrdinal)) {
        d_delegate->findReply(d_findState->numberOfMatches(),
                              d_findState->activeMatchIndex(),
                              finalUpdate);
    }
}

<<<<<<< HEAD
void WebViewClientImpl::devToolsAgentHostAttached()
{
    DCHECK(d_delegate);

    if (d_delegate) {
        d_delegate->devToolsAgentHostAttached();
    }
}

void WebViewClientImpl::devToolsAgentHostDetached()
{
    DCHECK(d_delegate);

    if (d_delegate) {
        d_delegate->devToolsAgentHostDetached();
=======
void WebViewClientImpl::didFinishLoadForFrame(int   routingId,
                                              const std::string& url)
{
    if (d_delegate) {
        d_delegate->didFinishLoadForFrame(routingId, StringRef(url));
    }
}

void WebViewClientImpl::didFailLoadForFrame(int   routingId,
                                            const std::string& url)
{
    if (d_delegate) {
        d_delegate->didFailLoadForFrame(routingId, StringRef(url));
>>>>>>> c0ed2a09
    }
}

// Mojo callbacks
void WebViewClientImpl::loadStatus(int status)
{
    DCHECK(d_delegate);

    if (d_delegate) {
        d_delegate->onLoadStatus(status);
    }
}

void WebViewClientImpl::moveAck(int x, int y, int w, int h)
{
    DCHECK(d_pendingMoveAck);

    gfx::Rect rect(x, y, w, h);
    if (d_delegate) {
        d_delegate->preResize(rect.size());
    }

    if (d_rect != rect) {
        DCHECK(d_hostPtr);
        d_hostPtr->move(d_rect.x(),
                        d_rect.y(),
                        d_rect.width(),
                        d_rect.height(),
                        base::Bind(&WebViewClientImpl::moveAck,
                                   base::Unretained(this)));
    }
    else {
        d_pendingMoveAck = false;
    }
}



}  // close namespace blpwtk2

// vim: ts=4 et
<|MERGE_RESOLUTION|>--- conflicted
+++ resolved
@@ -311,7 +311,6 @@
     }
 }
 
-<<<<<<< HEAD
 void WebViewClientImpl::devToolsAgentHostAttached()
 {
     DCHECK(d_delegate);
@@ -327,7 +326,9 @@
 
     if (d_delegate) {
         d_delegate->devToolsAgentHostDetached();
-=======
+    }
+}
+
 void WebViewClientImpl::didFinishLoadForFrame(int   routingId,
                                               const std::string& url)
 {
@@ -341,7 +342,6 @@
 {
     if (d_delegate) {
         d_delegate->didFailLoadForFrame(routingId, StringRef(url));
->>>>>>> c0ed2a09
     }
 }
 
