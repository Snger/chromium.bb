--- conflicted
+++ resolved
@@ -121,7 +121,6 @@
 
     setPacUrl(string url);
 
-<<<<<<< HEAD
     registerNativeViewForComposition(uint32 view);
     unregisterNativeViewForComposition(uint32 view);
         // These two functions allow a renderer-owned native view to
@@ -131,7 +130,7 @@
         // This function will cause the browser process to connect the
         // renderer-owned native view with composition output generated
         // in the GPU process.
-=======
+
     enableSpellCheck(bool enabled);
 
     setLanguages(array<string> languages);
@@ -148,7 +147,6 @@
 
 interface ProcessClient {
     opaqueMessageToRendererAsync(string msg);
->>>>>>> 1ba915ca
 };
 
 // vim: ts=4 et
