--- conflicted
+++ resolved
@@ -100,10 +100,7 @@
 
     clearHttpProxies();
         // Clear the registered HTTP proxies.
-<<<<<<< HEAD
 
-=======
->>>>>>> 124557a2
     clearHttpsProxies();
         // Clear the registered HTTPS proxies.
 
@@ -124,7 +121,6 @@
 
     setPacUrl(string url);
 
-<<<<<<< HEAD
     enableSpellCheck(bool enabled);
 
     setLanguages(array<string> languages);
@@ -132,7 +128,7 @@
     addCustomWords(array<string> words);
 
     removeCustomWords(array<string> words);
-=======
+
     opaqueMessageToBrowserAsync(string msg);
 
     [Sync]
@@ -141,7 +137,6 @@
 
 interface ProcessClient {
     opaqueMessageToRendererAsync(string msg);
->>>>>>> 124557a2
 };
 
 // vim: ts=4 et
