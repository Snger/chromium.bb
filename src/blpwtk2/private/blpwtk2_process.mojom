--- conflicted
+++ resolved
@@ -70,18 +70,16 @@
     registerNativeViewForStreaming(uint32 view) => (string media_id);
         // Register a NativeView as a streaming media source
 
-<<<<<<< HEAD
     setDefaultPrinter(string name);
         // Sets the printer to use by default
 
     dumpDiagnostics(int32 type, string path);
         // Request process host to dump diagnostic information to the file
         // located in 'path'.
-=======
+
     [Sync]
     registerScreenForStreaming(uint32 view) => (string media_id);
         // Register a Display device as a streaming media source
->>>>>>> b6cc68d5
 
     addHttpProxy(ProxyConfigType type, string host, int32 port);
         // Add a new proxy host 'host':'port'.  This will cause the browser
