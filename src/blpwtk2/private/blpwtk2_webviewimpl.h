/*
 * Copyright (C) 2013 Bloomberg Finance L.P.
 *
 * Permission is hereby granted, free of charge, to any person obtaining a copy
 * of this software and associated documentation files (the "Software"), to
 * deal in the Software without restriction, including without limitation the
 * rights to use, copy, modify, merge, publish, distribute, sublicense, and/or
 * sell copies of the Software, and to permit persons to whom the Software is
 * furnished to do so, subject to the following conditions:
 *
 * The above copyright notice and this permission notice shall be included in
 * all copies or substantial portions of the Software.
 *
 * THE SOFTWARE IS PROVIDED "AS IS," WITHOUT WARRANTY OF ANY KIND, EXPRESS OR
 * IMPLIED, INCLUDING BUT NOT LIMITED TO THE WARRANTIES OF MERCHANTABILITY,
 * FITNESS FOR A PARTICULAR PURPOSE AND NONINFRINGEMENT. IN NO EVENT SHALL THE
 * AUTHORS OR COPYRIGHT HOLDERS BE LIABLE FOR ANY CLAIM, DAMAGES OR OTHER
 * LIABILITY, WHETHER IN AN ACTION OF CONTRACT, TORT OR OTHERWISE, ARISING
 * FROM, OUT OF OR IN CONNECTION WITH THE SOFTWARE OR THE USE OR OTHER DEALINGS
 * IN THE SOFTWARE.
 */

#ifndef INCLUDED_BLPWTK2_WEBVIEWIMPL_H
#define INCLUDED_BLPWTK2_WEBVIEWIMPL_H

#include <blpwtk2_config.h>

#include <blpwtk2_findonpage.h>
#include <blpwtk2_nativeviewwidgetdelegate.h>
#include <blpwtk2_webview.h>
#include <blpwtk2_webviewproperties.h>

#include <base/memory/weak_ptr.h>
#include <content/public/browser/web_contents_delegate.h>
#include <content/public/browser/web_contents_observer.h>
#include <content/public/common/context_menu_params.h>
#include <content/public/common/file_chooser_params.h>
#include <ui/gfx/native_widget_types.h>
#include <third_party/blink/public/web/web_text_direction.h>

namespace content {
class WebContents;
struct WebPreferences;
class RenderWidgetHost;
}  // close namespace content

namespace views {
class Widget;
}  // close namespace views

namespace blpwtk2 {

class BrowserContextImpl;
class ContextMenuParams;
class DevToolsFrontendHostDelegateImpl;
class NativeViewWidget;
class WebViewDelegate;
class WebViewImplClient;
class WebFrameImpl;

                        // =================
                        // class WebViewImpl
                        // =================

// This is the implementation of the blpwtk2::WebView interface.  It creates a
// content::WebContents object, and implements the content::WebContentsDelegate
// interface.  It forwards the content::WebContentsDelegate override events to
// the blpwtk2::WebViewDelegate, which is provided by the application.
//
// This class can only be instantiated from the browser-main thread.
//
// When we are using 'ThreadMode::ORIGINAL', this object is returned to the
// application by 'Toolkit::createWebView'.  When we are using
// 'ThreadMode::RENDERER_MAIN', this object is created on the secondary
// browser-main thread, and the application instead gets a 'WebViewProxy',
// which forwards events back and forth between the secondary browser-main
// thread and the application thread.  See blpwtk2_toolkit.h for an explanation
// about threads.
class WebViewImpl final : public WebView,
                          private NativeViewWidgetDelegate,
                          public content::WebContentsDelegate,
                          private content::WebContentsObserver,
                          private base::SupportsWeakPtr<WebViewImpl>
{
    // DATA
    std::unique_ptr<DevToolsFrontendHostDelegateImpl> d_devToolsFrontEndHost;
    std::unique_ptr<content::WebContents> d_webContents;
    std::unique_ptr<FindOnPage> d_find;
    WebViewDelegate *d_delegate;
    WebViewImplClient *d_implClient;
    content::RenderViewHost *d_renderViewHost;
    BrowserContextImpl *d_browserContext;
    NativeViewWidget *d_widget;  // owned by the views system
    WebViewProperties d_properties;  // TODO(SHEZ): move more properties into this struct
    content::CustomContextMenuContext d_customContext;
    bool d_isReadyForDelete;  // when the underlying WebContents can be deleted
    bool d_wasDestroyed;      // if destroy() has been called
    bool d_isDeletingSoon;    // when DeleteSoon has been called
    bool d_ncHitTestEnabled;
    bool d_ncHitTestPendingAck;
    int d_lastNCHitTestResult;
    int d_hostId;

    void createWidget(blpwtk2::NativeView parent);

    // blpwtk2::NativeViewWidgetDelegate overrides
    void onDestroyed(NativeViewWidget* source) override;
    bool OnNCHitTest(int* result) override;
    bool OnNCDragBegin(int hitTestCode) override;
    void OnNCDragMove() override;
    void OnNCDragEnd() override;
    void OnNCDoubleClick() override;
    aura::Window* GetDefaultActivationWindow() override;

    // content::WebContentsDelegate overrides
    void DidNavigateMainFramePostCommit(content::WebContents *source) override;
        // Invoked when a main frame navigation occurs.

    bool TakeFocus(content::WebContents* source, bool reverse) override;
        // This is called when WebKit tells us that it is done tabbing through
        // controls on the page. Provides a way for WebContentsDelegates to
        // handle this. Returns true if the delegate successfully handled it.

    void RequestMediaAccessPermission(
        content::WebContents                  *web_contents,
        const content::MediaStreamRequest&     request,
        const content::MediaResponseCallback&  callback) override;
        // Asks permission to use the camera and/or microphone. If permission
        // is granted, a call should be made to |callback| with the devices.
        // If the request is denied, a call should be made to |callback| with
        // an empty list of devices. |request| has the details of the request
        // (e.g. which of audio and/or video devices are requested, and lists
        // of available devices).

    bool CheckMediaAccessPermission(content::RenderFrameHost*,
                                    const GURL&,
                                    content::MediaStreamType) override;
        // Checks if we have permission to access the microphone or camera.
        // Note that this does not query the user. |type| must be
        // MEDIA_DEVICE_AUDIO_CAPTURE or MEDIA_DEVICE_VIDEO_CAPTURE.

    // Return true if the RWHV should take focus on mouse-down.
    bool ShouldSetKeyboardFocusOnMouseDown() override;
    bool ShouldSetLogicalFocusOnMouseDown() override;

    void FindReply(content::WebContents *source_contents,
                   int                   request_id,
                   int                   number_of_matches,
                   const gfx::Rect&      selection_rect,
                   int                   active_match_ordinal,
                   bool                  final_update) override;
        // Information about current find request

    void DevToolsAgentHostAttached(content::WebContents* web_contents) override;
        // Notify that a frontend is now connected to the devtools agent
        // associated with this webview.

    void DevToolsAgentHostDetached(content::WebContents* web_contents) override;
        // Notify that a frontend is now disconnected from the devtools agent
        // associated with this webview.

    // content::WebContentsObserver overrides
    void RenderViewCreated(content::RenderViewHost *render_view_host) override;
        // This is called when a RVH is created for a WebContents, but not if
        // it's an interstitial.

    void RenderViewHostChanged(content::RenderViewHost *old_host,
                               content::RenderViewHost *new_host) override;
        // This method is invoked when a WebContents swaps its visible
        // RenderViewHost with another one, possibly changing processes. The
        // RenderViewHost that has been replaced is in |old_host|, which is
        // NULL if the old RVH was shut down.

    void DidFinishLoad(content::RenderFrameHost *render_frame_host,
                       const GURL&               validated_url) override;
        // This method is invoked when the navigation is done, i.e. the
        // spinner of the tab will stop spinning, and the onload event was
        // dispatched.
        //
        // If the WebContents is displaying replacement content, e.g. network
        // error pages, DidFinishLoad is invoked for frames that were not
        // sending navigational events before. It is safe to ignore these
        // events.

    void DidFailLoad(content::RenderFrameHost *render_frame_host,
                     const GURL&               validated_url,
                     int                       error_code,
                     const base::string16&     error_description) override;
        // This method is like DidFinishLoad, but when the load failed or was
        // cancelled, e.g. window.stop() is invoked.

    void OnWebContentsFocused(content::RenderWidgetHost* render_widget_host) override;
        // Notification that |contents| has gained focus.

    void OnWebContentsLostFocus(content::RenderWidgetHost* render_widget_host) override;
        // Invoked when focus is lost.

    DISALLOW_COPY_AND_ASSIGN(WebViewImpl);

  public:
    WebViewImpl(WebViewDelegate          *delegate,
                blpwtk2::NativeView       parent,
                BrowserContextImpl       *browserContext,
                int                       hostAffinity,
                bool                      initiallyVisible,
                const WebViewProperties&  properties);
    ~WebViewImpl() final;

    void setImplClient(WebViewImplClient *client);
    gfx::NativeView getNativeView() const;
    void showContextMenu(const ContextMenuParams& params);
    void saveCustomContextMenuContext(
        content::RenderFrameHost                 *rfh,
        const content::CustomContextMenuContext&  context);
    void handleFindRequest(const FindOnPageRequest& request);
    void overrideWebkitPrefs(content::WebPreferences* prefs);
    void onRenderViewHostMadeCurrent(content::RenderViewHost* renderViewHost);

    v8::MaybeLocal<v8::Value> callFunction(v8::Local<v8::Function>  func,
                                           v8::Local<v8::Value>     recv,
                                           int                      argc,
                                           v8::Local<v8::Value>    *argv) override;

    // blpwtk2::WebView overrides
    void destroy() override;
    WebFrame *mainFrame() override;
    int loadUrl(const StringRef& url) override;
    void loadInspector(unsigned int pid, int routingId) override;
    void inspectElementAt(const POINT& point) override;
    int goBack() override;
    int goForward() override;
    int reload() override;
    void stop() override;
    void takeKeyboardFocus() override;
    void setLogicalFocus(bool focused) override;
    void show() override;
    void hide() override;
    void setParent(NativeView parent) override;
    void move(int left, int top, int width, int height) override;
    void cutSelection() override;
    void copySelection() override;
    void paste() override;
    void deleteSelection() override;
    void enableNCHitTest(bool enabled) override;
    void onNCHitTestResult(int x, int y, int result) override;
    void performCustomContextMenuAction(int actionId) override;
    void find(const StringRef& text, bool matchCase, bool forward) override;
    void stopFind(bool preserveSelection) override;
    void replaceMisspelledRange(const StringRef& text) override;
    void rootWindowPositionChanged() override;
    void rootWindowSettingsChanged() override;
    void rootWindowCompositionChanged() override;

    void handleInputEvents(const InputEvent *events, size_t eventsCount) override;
    void setDelegate(WebViewDelegate* delegate) override;
    void drawContentsToBlob(Blob *blob, const DrawParams& params) override;
    int getRoutingId() const override;
    void setBackgroundColor(NativeColor color) override;
    void setRegion(NativeRegion region) override;
    void clearTooltip() override;
<<<<<<< HEAD

    String printToPDF(const StringRef& propertyName) override;
=======
    void disableResizeOptimization() override;
>>>>>>> 6c256707
};

}  // close namespace blpwtk2

#endif  // INCLUDED_BLPWTK2_WEBVIEWIMPL_H

// vim: ts=4 et
<|MERGE_RESOLUTION|>--- conflicted
+++ resolved
@@ -258,12 +258,8 @@
     void setBackgroundColor(NativeColor color) override;
     void setRegion(NativeRegion region) override;
     void clearTooltip() override;
-<<<<<<< HEAD
-
     String printToPDF(const StringRef& propertyName) override;
-=======
     void disableResizeOptimization() override;
->>>>>>> 6c256707
 };
 
 }  // close namespace blpwtk2
