--- conflicted
+++ resolved
@@ -267,15 +267,12 @@
     void setRegion(NativeRegion region) override;
     void activateKeyboardLayout(unsigned int hkl) override;
     void clearTooltip() override;
-<<<<<<< HEAD
     String printToPDF(const StringRef& propertyName) override;
     void disableResizeOptimization() override;
     void OnCompositorGpuErrorMessage(const std::string& message) override;
     void OnCompositingShuttingDown(ui::Compositor* compositor) override;
-=======
     void setSecurityToken(v8::Isolate *isolate,
                           v8::Local<v8::Value> token) override;
->>>>>>> c0ed2a09
 };
 
 }  // close namespace blpwtk2
