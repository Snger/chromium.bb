--- conflicted
+++ resolved
@@ -103,11 +103,8 @@
     bool d_altDragRubberbandingEnabled;
     int d_lastNCHitTestResult;
     int d_hostId;
-<<<<<<< HEAD
     bool d_rendererUI;
-=======
     ui::Compositor* d_gpuCompositor = nullptr;
->>>>>>> cca7764b
 
     void createWidget(blpwtk2::NativeView parent);
 
@@ -197,18 +194,16 @@
         // This method is like DidFinishLoad, but when the load failed or was
         // cancelled, e.g. window.stop() is invoked.
 
-<<<<<<< HEAD
     void OnWebContentsFocused(content::RenderWidgetHost* render_widget_host) override;
         // Notification that |contents| has gained focus.
 
     void OnWebContentsLostFocus(content::RenderWidgetHost* render_widget_host) override;
         // Invoked when focus is lost.
-=======
+
     // Sets Error Message Callback to receive the GPU error messages
     // from the GPU command buffer channel
     bool StartObservingGpuCompositor();
     bool StopObservingGpuCompositor();
->>>>>>> cca7764b
 
     DISALLOW_COPY_AND_ASSIGN(WebViewImpl);
 
@@ -279,13 +274,9 @@
     void setBackgroundColor(NativeColor color) override;
     void setRegion(NativeRegion region) override;
     void clearTooltip() override;
-
-<<<<<<< HEAD
     String printToPDF(const StringRef& propertyName) override;
-=======
     void OnCompositorGpuErrorMessage(const std::string& message) override;
     void OnCompositingShuttingDown(ui::Compositor* compositor) override;
->>>>>>> cca7764b
 };
 
 }  // close namespace blpwtk2
