/*
 * Copyright (C) 2013 Bloomberg Finance L.P.
 *
 * Permission is hereby granted, free of charge, to any person obtaining a copy
 * of this software and associated documentation files (the "Software"), to
 * deal in the Software without restriction, including without limitation the
 * rights to use, copy, modify, merge, publish, distribute, sublicense, and/or
 * sell copies of the Software, and to permit persons to whom the Software is
 * furnished to do so, subject to the following conditions:
 *
 * The above copyright notice and this permission notice shall be included in
 * all copies or substantial portions of the Software.
 *
 * THE SOFTWARE IS PROVIDED "AS IS," WITHOUT WARRANTY OF ANY KIND, EXPRESS OR
 * IMPLIED, INCLUDING BUT NOT LIMITED TO THE WARRANTIES OF MERCHANTABILITY,
 * FITNESS FOR A PARTICULAR PURPOSE AND NONINFRINGEMENT. IN NO EVENT SHALL THE
 * AUTHORS OR COPYRIGHT HOLDERS BE LIABLE FOR ANY CLAIM, DAMAGES OR OTHER
 * LIABILITY, WHETHER IN AN ACTION OF CONTRACT, TORT OR OTHERWISE, ARISING
 * FROM, OUT OF OR IN CONNECTION WITH THE SOFTWARE OR THE USE OR OTHER DEALINGS
 * IN THE SOFTWARE.
 */

#ifndef INCLUDED_BLPWTK2_WEBVIEWIMPL_H
#define INCLUDED_BLPWTK2_WEBVIEWIMPL_H

#include <blpwtk2_config.h>

#include <blpwtk2_findonpage.h>
#include <blpwtk2_nativeviewwidgetdelegate.h>
#include <blpwtk2_webview.h>
#include <blpwtk2_webviewproperties.h>

#include <base/memory/weak_ptr.h>
#include <content/public/browser/web_contents_delegate.h>
#include <content/public/browser/web_contents_observer.h>
#include <content/public/common/context_menu_params.h>
#include <content/public/common/file_chooser_params.h>
#include <ui/gfx/native_widget_types.h>
#include <third_party/WebKit/public/web/WebTextDirection.h>

namespace content {
class WebContents;
struct WebPreferences;
}  // close namespace content

namespace views {
class Widget;
}  // close namespace views

namespace blpwtk2 {

class BrowserContextImpl;
class ContextMenuParams;
class DevToolsFrontendHostDelegateImpl;
class NativeViewWidget;
class WebViewDelegate;
class WebViewImplClient;
class WebFrameImpl;

                        // =================
                        // class WebViewImpl
                        // =================

// This is the implementation of the blpwtk2::WebView interface.  It creates a
// content::WebContents object, and implements the content::WebContentsDelegate
// interface.  It forwards the content::WebContentsDelegate override events to
// the blpwtk2::WebViewDelegate, which is provided by the application.
//
// This class can only be instantiated from the browser-main thread.
//
// When we are using 'ThreadMode::ORIGINAL', this object is returned to the
// application by 'Toolkit::createWebView'.  When we are using
// 'ThreadMode::RENDERER_MAIN', this object is created on the secondary
// browser-main thread, and the application instead gets a 'WebViewProxy',
// which forwards events back and forth between the secondary browser-main
// thread and the application thread.  See blpwtk2_toolkit.h for an explanation
// about threads.
class WebViewImpl final : public WebView,
                          private NativeViewWidgetDelegate,
                          private content::WebContentsDelegate,
                          private content::WebContentsObserver,
                          private base::SupportsWeakPtr<WebViewImpl>
{
    // DATA
    std::unique_ptr<DevToolsFrontendHostDelegateImpl> d_devToolsFrontEndHost;
    std::unique_ptr<content::WebContents> d_webContents;
    std::unique_ptr<FindOnPage> d_find;
    WebViewDelegate *d_delegate;
    WebViewImplClient *d_implClient;
    content::RenderViewHost *d_renderViewHost;
    BrowserContextImpl *d_browserContext;
    NativeViewWidget *d_widget;  // owned by the views system
    WebViewProperties d_properties;  // TODO(SHEZ): move more properties into this struct
    content::CustomContextMenuContext d_customContext;
    bool d_isReadyForDelete;  // when the underlying WebContents can be deleted
    bool d_wasDestroyed;      // if destroy() has been called
    bool d_isDeletingSoon;    // when DeleteSoon has been called
    bool d_ncHitTestEnabled;
    bool d_ncHitTestPendingAck;
    bool d_altDragRubberbandingEnabled;
    int d_lastNCHitTestResult;
    int d_hostId;

    void createWidget(blpwtk2::NativeView parent);

    // blpwtk2::NativeViewWidgetDelegate overrides
    void onDestroyed(NativeViewWidget* source) override;
    bool OnNCHitTest(int* result) override;
    bool OnNCDragBegin(int hitTestCode) override;
    void OnNCDragMove() override;
    void OnNCDragEnd() override;
    void OnNCDoubleClick() override;
    aura::Window* GetDefaultActivationWindow() override;

    // content::WebContentsDelegate overrides
    void DidNavigateMainFramePostCommit(content::WebContents *source) override;
        // Invoked when a main frame navigation occurs.

    bool TakeFocus(content::WebContents* source, bool reverse) override;
        // This is called when WebKit tells us that it is done tabbing through
        // controls on the page. Provides a way for WebContentsDelegates to
        // handle this. Returns true if the delegate successfully handled it.

    void RequestMediaAccessPermission(
        content::WebContents                  *web_contents,
        const content::MediaStreamRequest&     request,
        const content::MediaResponseCallback&  callback) override;
        // Asks permission to use the camera and/or microphone. If permission
        // is granted, a call should be made to |callback| with the devices.
        // If the request is denied, a call should be made to |callback| with
        // an empty list of devices. |request| has the details of the request
        // (e.g. which of audio and/or video devices are requested, and lists
        // of available devices).

    // Return true if the RWHV should take focus on mouse-down.
    bool ShouldSetKeyboardFocusOnMouseDown() override;
    bool ShouldSetLogicalFocusOnMouseDown() override;

    void FindReply(content::WebContents *source_contents,
                   int                   request_id,
                   int                   number_of_matches,
                   const gfx::Rect&      selection_rect,
                   int                   active_match_ordinal,
                   bool                  final_update) override;
        // Information about current find request

    // content::WebContentsObserver overrides
    void RenderViewCreated(content::RenderViewHost *render_view_host) override;
        // This is called when a RVH is created for a WebContents, but not if
        // it's an interstitial.

    void RenderViewHostChanged(content::RenderViewHost *old_host,
                               content::RenderViewHost *new_host) override;
        // This method is invoked when a WebContents swaps its visible
        // RenderViewHost with another one, possibly changing processes. The
        // RenderViewHost that has been replaced is in |old_host|, which is
        // NULL if the old RVH was shut down.

    void DidFinishLoad(content::RenderFrameHost *render_frame_host,
                       const GURL&               validated_url) override;
        // This method is invoked when the navigation is done, i.e. the
        // spinner of the tab will stop spinning, and the onload event was
        // dispatched.
        //
        // If the WebContents is displaying replacement content, e.g. network
        // error pages, DidFinishLoad is invoked for frames that were not
        // sending navigational events before. It is safe to ignore these
        // events.

    void DidFailLoad(content::RenderFrameHost *render_frame_host,
                     const GURL&               validated_url,
                     int                       error_code,
                     const base::string16&     error_description,
                     bool                      was_ignored_by_handler) override;
        // This method is like DidFinishLoad, but when the load failed or was
        // cancelled, e.g. window.stop() is invoked.

    void OnWebContentsFocused() override;
        // Notification that |contents| has gained focus.

    void OnWebContentsBlurred() override;
        // Invoked when focus is lost.

    DISALLOW_COPY_AND_ASSIGN(WebViewImpl);

  public:
    WebViewImpl(WebViewDelegate          *delegate,
                blpwtk2::NativeView       parent,
                BrowserContextImpl       *browserContext,
                int                       hostAffinity,
                bool                      initiallyVisible,
                const WebViewProperties&  properties);
    ~WebViewImpl();

    void setImplClient(WebViewImplClient *client);
    gfx::NativeView getNativeView() const;
    void showContextMenu(const ContextMenuParams& params);
    void saveCustomContextMenuContext(
        content::RenderFrameHost                 *rfh,
        const content::CustomContextMenuContext&  context);
    void handleFindRequest(const FindOnPageRequest& request);
    void overrideWebkitPrefs(content::WebPreferences* prefs);
    void onRenderViewHostMadeCurrent(content::RenderViewHost* renderViewHost);

    v8::MaybeLocal<v8::Value> callFunction(v8::Local<v8::Function>  func,
                                           v8::Local<v8::Value>     recv,
                                           int                      argc,
                                           v8::Local<v8::Value>    *argv);

    // blpwtk2::WebView overrides
    void destroy() override;
    WebFrame *mainFrame() override;
    int loadUrl(const StringRef& url) override;
    void loadInspector(int pid, int routingId) override;
    void inspectElementAt(const POINT& point) override;
    int goBack() override;
    int goForward() override;
    int reload() override;
    void stop() override;
    void takeKeyboardFocus() override;
    void setLogicalFocus(bool focused) override;
    void show() override;
    void hide() override;
    void setParent(NativeView parent) override;
    void move(int left, int top, int width, int height) override;
    void cutSelection() override;
    void copySelection() override;
    void paste() override;
    void deleteSelection() override;
    void enableNCHitTest(bool enabled) override;
    void onNCHitTestResult(int x, int y, int result) override;
    void performCustomContextMenuAction(int actionId) override;
    void enableAltDragRubberbanding(bool enabled) override;
    bool forceStartRubberbanding(int x, int y) override;
    bool isRubberbanding() const override;
    void abortRubberbanding() override;
    String getTextInRubberband(const NativeRect&) override;
    void find(const StringRef& text, bool matchCase, bool forward) override;
    void stopFind(bool preserveSelection) override;
    void replaceMisspelledRange(const StringRef& text) override;
    void rootWindowPositionChanged() override;
    void rootWindowSettingsChanged() override;

    void handleInputEvents(const InputEvent *events, size_t eventsCount) override;
    void setDelegate(WebViewDelegate* delegate) override;
    void drawContentsToBlob(Blob *blob, const DrawParams& params) override; 
    int getRoutingId() const override;
    void setBackgroundColor(NativeColor color) override;
    void setRegion(NativeRegion region) override;
    void clearTooltip() override;
<<<<<<< HEAD
    void rootWindowCompositionChanged() override;
=======

    String printToPDF(const StringRef& propertyName) override;
>>>>>>> b082e5da
};

}  // close namespace blpwtk2

#endif  // INCLUDED_BLPWTK2_WEBVIEWIMPL_H

// vim: ts=4 et
<|MERGE_RESOLUTION|>--- conflicted
+++ resolved
@@ -248,12 +248,8 @@
     void setBackgroundColor(NativeColor color) override;
     void setRegion(NativeRegion region) override;
     void clearTooltip() override;
-<<<<<<< HEAD
     void rootWindowCompositionChanged() override;
-=======
-
     String printToPDF(const StringRef& propertyName) override;
->>>>>>> b082e5da
 };
 
 }  // close namespace blpwtk2
