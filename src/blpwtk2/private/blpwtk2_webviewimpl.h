--- conflicted
+++ resolved
@@ -192,18 +192,16 @@
         // This method is like DidFinishLoad, but when the load failed or was
         // cancelled, e.g. window.stop() is invoked.
 
-<<<<<<< HEAD
     void OnWebContentsFocused(content::RenderWidgetHost* render_widget_host) override;
         // Notification that |contents| has gained focus.
 
     void OnWebContentsLostFocus(content::RenderWidgetHost* render_widget_host) override;
         // Invoked when focus is lost.
-=======
+
     // Sets Error Message Callback to receive the GPU error messages
     // from the GPU command buffer channel
     bool StartObservingGpuCompositor();
     bool StopObservingGpuCompositor();
->>>>>>> b6df9752
 
     DISALLOW_COPY_AND_ASSIGN(WebViewImpl);
 
@@ -269,14 +267,10 @@
     void setRegion(NativeRegion region) override;
     void activateKeyboardLayout(unsigned int hkl) override;
     void clearTooltip() override;
-<<<<<<< HEAD
     String printToPDF(const StringRef& propertyName) override;
     void disableResizeOptimization() override;
-=======
-
     void OnCompositorGpuErrorMessage(const std::string& message) override;
     void OnCompositingShuttingDown(ui::Compositor* compositor) override;
->>>>>>> b6df9752
 };
 
 }  // close namespace blpwtk2
