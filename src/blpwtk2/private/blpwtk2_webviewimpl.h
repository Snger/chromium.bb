--- conflicted
+++ resolved
@@ -250,12 +250,8 @@
     void setBackgroundColor(NativeColor color) override;
     void setRegion(NativeRegion region) override;
     void clearTooltip() override;
-<<<<<<< HEAD
     void rootWindowCompositionChanged() override;
-=======
-
     String printToPDF(const StringRef& propertyName) override;
->>>>>>> 2392fa17
 };
 
 }  // close namespace blpwtk2
