/*
 * Copyright (C) 2013 Bloomberg Finance L.P.
 *
 * Permission is hereby granted, free of charge, to any person obtaining a copy
 * of this software and associated documentation files (the "Software"), to
 * deal in the Software without restriction, including without limitation the
 * rights to use, copy, modify, merge, publish, distribute, sublicense, and/or
 * sell copies of the Software, and to permit persons to whom the Software is
 * furnished to do so, subject to the following conditions:
 *
 * The above copyright notice and this permission notice shall be included in
 * all copies or substantial portions of the Software.
 *
 * THE SOFTWARE IS PROVIDED "AS IS," WITHOUT WARRANTY OF ANY KIND, EXPRESS OR
 * IMPLIED, INCLUDING BUT NOT LIMITED TO THE WARRANTIES OF MERCHANTABILITY,
 * FITNESS FOR A PARTICULAR PURPOSE AND NONINFRINGEMENT. IN NO EVENT SHALL THE
 * AUTHORS OR COPYRIGHT HOLDERS BE LIABLE FOR ANY CLAIM, DAMAGES OR OTHER
 * LIABILITY, WHETHER IN AN ACTION OF CONTRACT, TORT OR OTHERWISE, ARISING
 * FROM, OUT OF OR IN CONNECTION WITH THE SOFTWARE OR THE USE OR OTHER DEALINGS
 * IN THE SOFTWARE.
 */

#ifndef INCLUDED_BLPWTK2_WEBVIEWIMPL_H
#define INCLUDED_BLPWTK2_WEBVIEWIMPL_H

#include <blpwtk2_config.h>

#include <blpwtk2_findonpage.h>
#include <blpwtk2_nativeviewwidgetdelegate.h>
#include <blpwtk2_webview.h>
#include <blpwtk2_webviewproperties.h>

#include <base/memory/weak_ptr.h>
#include <content/public/browser/web_contents_delegate.h>
#include <content/public/browser/web_contents_observer.h>
#include <content/public/common/context_menu_params.h>
#include <content/public/common/file_chooser_params.h>
#include <ui/gfx/native_widget_types.h>
#include <third_party/WebKit/public/web/WebTextDirection.h>

namespace content {
class WebContents;
struct WebPreferences;
class RenderWidgetHost;
}  // close namespace content

namespace views {
class Widget;
}  // close namespace views

namespace blpwtk2 {

class BrowserContextImpl;
class ContextMenuParams;
class DevToolsFrontendHostDelegateImpl;
class NativeViewWidget;
class WebViewDelegate;
class WebViewImplClient;
class WebFrameImpl;

                        // =================
                        // class WebViewImpl
                        // =================

// This is the implementation of the blpwtk2::WebView interface.  It creates a
// content::WebContents object, and implements the content::WebContentsDelegate
// interface.  It forwards the content::WebContentsDelegate override events to
// the blpwtk2::WebViewDelegate, which is provided by the application.
//
// This class can only be instantiated from the browser-main thread.
//
// When we are using 'ThreadMode::ORIGINAL', this object is returned to the
// application by 'Toolkit::createWebView'.  When we are using
// 'ThreadMode::RENDERER_MAIN', this object is created on the secondary
// browser-main thread, and the application instead gets a 'WebViewProxy',
// which forwards events back and forth between the secondary browser-main
// thread and the application thread.  See blpwtk2_toolkit.h for an explanation
// about threads.
class WebViewImpl final : public WebView,
                          private NativeViewWidgetDelegate,
                          private content::WebContentsDelegate,
                          private content::WebContentsObserver,
                          private base::SupportsWeakPtr<WebViewImpl>
{
    // DATA
    std::unique_ptr<DevToolsFrontendHostDelegateImpl> d_devToolsFrontEndHost;
    std::unique_ptr<content::WebContents> d_webContents;
    std::unique_ptr<FindOnPage> d_find;
    WebViewDelegate *d_delegate;
    WebViewImplClient *d_implClient;
    content::RenderViewHost *d_renderViewHost;
    BrowserContextImpl *d_browserContext;
    NativeViewWidget *d_widget;  // owned by the views system
    WebViewProperties d_properties;  // TODO(SHEZ): move more properties into this struct
    content::CustomContextMenuContext d_customContext;
    bool d_isReadyForDelete;  // when the underlying WebContents can be deleted
    bool d_wasDestroyed;      // if destroy() has been called
    bool d_isDeletingSoon;    // when DeleteSoon has been called
    bool d_ncHitTestEnabled;
    bool d_ncHitTestPendingAck;
    bool d_altDragRubberbandingEnabled;
    int d_lastNCHitTestResult;
    int d_hostId;
    bool d_rendererUI;

    void createWidget(blpwtk2::NativeView parent);

    // blpwtk2::NativeViewWidgetDelegate overrides
    void onDestroyed(NativeViewWidget* source) override;
    bool OnNCHitTest(int* result) override;
    bool OnNCDragBegin(int hitTestCode) override;
    void OnNCDragMove() override;
    void OnNCDragEnd() override;
    void OnNCDoubleClick() override;
    aura::Window* GetDefaultActivationWindow() override;

    // content::WebContentsDelegate overrides
    void DidNavigateMainFramePostCommit(content::WebContents *source) override;
        // Invoked when a main frame navigation occurs.

    bool TakeFocus(content::WebContents* source, bool reverse) override;
        // This is called when WebKit tells us that it is done tabbing through
        // controls on the page. Provides a way for WebContentsDelegates to
        // handle this. Returns true if the delegate successfully handled it.

    void RequestMediaAccessPermission(
        content::WebContents                  *web_contents,
        const content::MediaStreamRequest&     request,
        const content::MediaResponseCallback&  callback) override;
        // Asks permission to use the camera and/or microphone. If permission
        // is granted, a call should be made to |callback| with the devices.
        // If the request is denied, a call should be made to |callback| with
        // an empty list of devices. |request| has the details of the request
        // (e.g. which of audio and/or video devices are requested, and lists
        // of available devices).

<<<<<<< HEAD
    // Return true if the RWHV should take focus on mouse-down.
    bool ShouldSetKeyboardFocusOnMouseDown() override;
    bool ShouldSetLogicalFocusOnMouseDown() override;
=======
    bool CheckMediaAccessPermission(WebContents *,
                                    const GURL&,
                                    MediaStreamType) override;
        // Checks if we have permission to access the microphone or camera.
        // Note that this does not query the user. |type| must be
        // MEDIA_DEVICE_AUDIO_CAPTURE or MEDIA_DEVICE_VIDEO_CAPTURE.
>>>>>>> c68f6b31

    void FindReply(content::WebContents *source_contents,
                   int                   request_id,
                   int                   number_of_matches,
                   const gfx::Rect&      selection_rect,
                   int                   active_match_ordinal,
                   bool                  final_update) override;
        // Information about current find request

    // content::WebContentsObserver overrides
    void RenderViewCreated(content::RenderViewHost *render_view_host) override;
        // This is called when a RVH is created for a WebContents, but not if
        // it's an interstitial.

    void RenderViewHostChanged(content::RenderViewHost *old_host,
                               content::RenderViewHost *new_host) override;
        // This method is invoked when a WebContents swaps its visible
        // RenderViewHost with another one, possibly changing processes. The
        // RenderViewHost that has been replaced is in |old_host|, which is
        // NULL if the old RVH was shut down.

    void DidFinishLoad(content::RenderFrameHost *render_frame_host,
                       const GURL&               validated_url) override;
        // This method is invoked when the navigation is done, i.e. the
        // spinner of the tab will stop spinning, and the onload event was
        // dispatched.
        //
        // If the WebContents is displaying replacement content, e.g. network
        // error pages, DidFinishLoad is invoked for frames that were not
        // sending navigational events before. It is safe to ignore these
        // events.

    void DidFailLoad(content::RenderFrameHost *render_frame_host,
                     const GURL&               validated_url,
                     int                       error_code,
                     const base::string16&     error_description) override;
        // This method is like DidFinishLoad, but when the load failed or was
        // cancelled, e.g. window.stop() is invoked.

    void OnWebContentsFocused(content::RenderWidgetHost* render_widget_host) override;
        // Notification that |contents| has gained focus.

    void OnWebContentsLostFocus(content::RenderWidgetHost* render_widget_host) override;
        // Invoked when focus is lost.

    DISALLOW_COPY_AND_ASSIGN(WebViewImpl);

  public:
    WebViewImpl(WebViewDelegate          *delegate,
                blpwtk2::NativeView       parent,
                BrowserContextImpl       *browserContext,
                int                       hostAffinity,
                bool                      initiallyVisible,
                bool                      rendererUI,
                const WebViewProperties&  properties);
    ~WebViewImpl();

    void setImplClient(WebViewImplClient *client);
    gfx::NativeView getNativeView() const;
    void showContextMenu(const ContextMenuParams& params);
    void saveCustomContextMenuContext(
        content::RenderFrameHost                 *rfh,
        const content::CustomContextMenuContext&  context);
    void handleFindRequest(const FindOnPageRequest& request);
    void overrideWebkitPrefs(content::WebPreferences* prefs);
    void onRenderViewHostMadeCurrent(content::RenderViewHost* renderViewHost);

    v8::MaybeLocal<v8::Value> callFunction(v8::Local<v8::Function>  func,
                                           v8::Local<v8::Value>     recv,
                                           int                      argc,
                                           v8::Local<v8::Value>    *argv);

    // blpwtk2::WebView overrides
    void destroy() override;
    WebFrame *mainFrame() override;
    int loadUrl(const StringRef& url) override;
    void loadInspector(unsigned int pid, int routingId) override;
    void inspectElementAt(const POINT& point) override;
    int goBack() override;
    int goForward() override;
    int reload() override;
    void stop() override;
    void takeKeyboardFocus() override;
    void setLogicalFocus(bool focused) override;
    void show() override;
    void hide() override;
    void setParent(NativeView parent) override;
    void move(int left, int top, int width, int height) override;
    void cutSelection() override;
    void copySelection() override;
    void paste() override;
    void deleteSelection() override;
    void enableNCHitTest(bool enabled) override;
    void onNCHitTestResult(int x, int y, int result) override;
    void performCustomContextMenuAction(int actionId) override;
    void enableAltDragRubberbanding(bool enabled) override;
    bool forceStartRubberbanding(int x, int y) override;
    bool isRubberbanding() const override;
    void abortRubberbanding() override;
    String getTextInRubberband(const NativeRect&) override;
    void find(const StringRef& text, bool matchCase, bool forward) override;
    void stopFind(bool preserveSelection) override;
    void replaceMisspelledRange(const StringRef& text) override;
    void rootWindowPositionChanged() override;
    void rootWindowSettingsChanged() override;

    void handleInputEvents(const InputEvent *events, size_t eventsCount) override;
    void setDelegate(WebViewDelegate* delegate) override;
    void drawContentsToBlob(Blob *blob, const DrawParams& params) override;
    int getRoutingId() const override;
    void setBackgroundColor(NativeColor color) override;
    void setRegion(NativeRegion region) override;
    void clearTooltip() override;
    void rootWindowCompositionChanged() override;
    String printToPDF(const StringRef& propertyName) override;
};

}  // close namespace blpwtk2

#endif  // INCLUDED_BLPWTK2_WEBVIEWIMPL_H

// vim: ts=4 et
<|MERGE_RESOLUTION|>--- conflicted
+++ resolved
@@ -134,18 +134,16 @@
         // (e.g. which of audio and/or video devices are requested, and lists
         // of available devices).
 
-<<<<<<< HEAD
     // Return true if the RWHV should take focus on mouse-down.
     bool ShouldSetKeyboardFocusOnMouseDown() override;
     bool ShouldSetLogicalFocusOnMouseDown() override;
-=======
+
     bool CheckMediaAccessPermission(WebContents *,
                                     const GURL&,
                                     MediaStreamType) override;
         // Checks if we have permission to access the microphone or camera.
         // Note that this does not query the user. |type| must be
         // MEDIA_DEVICE_AUDIO_CAPTURE or MEDIA_DEVICE_VIDEO_CAPTURE.
->>>>>>> c68f6b31
 
     void FindReply(content::WebContents *source_contents,
                    int                   request_id,
