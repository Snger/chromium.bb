/*
 * Copyright (C) 2013 Bloomberg Finance L.P.
 *
 * Permission is hereby granted, free of charge, to any person obtaining a copy
 * of this software and associated documentation files (the "Software"), to
 * deal in the Software without restriction, including without limitation the
 * rights to use, copy, modify, merge, publish, distribute, sublicense, and/or
 * sell copies of the Software, and to permit persons to whom the Software is
 * furnished to do so, subject to the following conditions:
 *
 * The above copyright notice and this permission notice shall be included in
 * all copies or substantial portions of the Software.
 *
 * THE SOFTWARE IS PROVIDED "AS IS," WITHOUT WARRANTY OF ANY KIND, EXPRESS OR
 * IMPLIED, INCLUDING BUT NOT LIMITED TO THE WARRANTIES OF MERCHANTABILITY,
 * FITNESS FOR A PARTICULAR PURPOSE AND NONINFRINGEMENT. IN NO EVENT SHALL THE
 * AUTHORS OR COPYRIGHT HOLDERS BE LIABLE FOR ANY CLAIM, DAMAGES OR OTHER
 * LIABILITY, WHETHER IN AN ACTION OF CONTRACT, TORT OR OTHERWISE, ARISING
 * FROM, OUT OF OR IN CONNECTION WITH THE SOFTWARE OR THE USE OR OTHER DEALINGS
 * IN THE SOFTWARE.
 */

#include <blpwtk2_contentbrowserclientimpl.h>

#include <blpwtk2_browsercontextimpl.h>
#include <blpwtk2_contentbrowsermainparts.h>
#include <blpwtk2_statics.h>
#include <blpwtk2_urlrequestcontextgetterimpl.h>
#include <blpwtk2_webcontentsviewdelegateimpl.h>
#include <blpwtk2_devtoolsmanagerdelegateimpl.h>
#include <blpwtk2_webviewimpl.h>
#include <blpwtk2_processhostimpl.h>
#include <blpwtk2_browsermainparts.h>

#include <base/json/json_reader.h>
#include <base/message_loop/message_loop.h>
#include <base/strings/utf_string_conversions.h>
#include <base/threading/thread.h>
#include <base/threading/platform_thread.h>
#include <chrome/services/printing/public/mojom/constants.mojom.h>
#include <content/public/browser/browser_main_parts.h>
#include <content/public/browser/render_view_host.h>
#include <content/public/browser/render_process_host.h>
#include <content/public/browser/resource_dispatcher_host.h>
#include <content/public/browser/resource_dispatcher_host_delegate.h>
#include <content/public/browser/resource_request_info.h>
#include <content/public/browser/web_contents.h>
#include <content/public/common/service_names.mojom.h>
#include <content/public/common/url_constants.h>
#include <chrome/browser/chrome_service.h>
#include <chrome/browser/printing/printing_message_filter.h>
#include <chrome/common/constants.mojom.h>
#include <chrome/grit/browser_resources.h>
#include <services/service_manager/public/cpp/connector.h>
#include <ui/base/resource/resource_bundle.h>

namespace blpwtk2 {
namespace {

                            // ====================================
                            // class ResourceDispatcherHostDelegate
                            // ====================================

class ResourceDispatcherHostDelegate : public content::ResourceDispatcherHostDelegate
{
    ResourceDispatcherHostDelegate() = default;
    DISALLOW_COPY_AND_ASSIGN(ResourceDispatcherHostDelegate);

  public:
    static ResourceDispatcherHostDelegate& Get();
};

                            // ------------------------------------
                            // class ResourceDispatcherHostDelegate
                            // ------------------------------------

ResourceDispatcherHostDelegate& ResourceDispatcherHostDelegate::Get()
{
    static ResourceDispatcherHostDelegate instance;
    return instance;
}

}  // close unnamed namespace


                        // ------------------------------
                        // class ContentBrowserClientImpl
                        // ------------------------------

ContentBrowserClientImpl::ContentBrowserClientImpl()
{
}

ContentBrowserClientImpl::~ContentBrowserClientImpl()
{
}

content::BrowserMainParts* ContentBrowserClientImpl::CreateBrowserMainParts(
    const content::MainFunctionParams& parameters)
{
<<<<<<< HEAD
    BrowserMainParts *main_parts = new BrowserMainParts;
    main_parts->AddParts(ChromeService::GetInstance()->CreateExtraParts());

    return main_parts;
=======
    return new BrowserMainParts{};
}

bool ContentBrowserClientImpl::ShouldEnableStrictSiteIsolation()
{
    return false;
>>>>>>> 13e9989c
}

void ContentBrowserClientImpl::RenderProcessWillLaunch(
    content::RenderProcessHost *host,
    service_manager::mojom::ServiceRequest* service_request)
{
    DCHECK(Statics::isInBrowserMainThread());

    int id = host->GetID();
    host->AddFilter(new printing::PrintingMessageFilter(id));

    // Start a new instance of chrome_renderer service for the "to be"
    // launched renderer process
    service_manager::mojom::ServicePtr service;
    *service_request = mojo::MakeRequest(&service);
    service_manager::mojom::PIDReceiverPtr pid_receiver;
    service_manager::Identity renderer_identity = host->GetChildIdentity();
    ChromeService::GetInstance()->connector()->StartService(
        service_manager::Identity(chrome::mojom::kRendererServiceName,
                                  renderer_identity.user_id(),
                                  renderer_identity.instance()),
        std::move(service), mojo::MakeRequest(&pid_receiver));
}

void ContentBrowserClientImpl::OverrideWebkitPrefs(
    content::RenderViewHost *render_view_host,
    content::WebPreferences *prefs)
{
    content::WebContents* webContents =
        content::WebContents::FromRenderViewHost(render_view_host);
    DCHECK(webContents);

    WebViewImpl* webViewImpl =
        static_cast<WebViewImpl*>(webContents->GetDelegate());
    DCHECK(webViewImpl);

    webViewImpl->overrideWebkitPrefs(prefs);
}

bool ContentBrowserClientImpl::SupportsInProcessRenderer()
{
    return Statics::isInProcessRendererEnabled;
}

void ContentBrowserClientImpl::ResourceDispatcherHostCreated()
{
    content::ResourceDispatcherHost::Get()->SetDelegate(
        &ResourceDispatcherHostDelegate::Get());
}

content::WebContentsViewDelegate*
ContentBrowserClientImpl::GetWebContentsViewDelegate(content::WebContents* webContents)
{
    return new WebContentsViewDelegateImpl(webContents);
}

bool ContentBrowserClientImpl::IsHandledURL(const GURL& url)
{
    if (!url.is_valid())
        return false;
    DCHECK_EQ(url.scheme(), base::ToLowerASCII(url.scheme()));
    // Keep in sync with ProtocolHandlers added by
    // URLRequestContextGetterImpl::GetURLRequestContext().
    static const char* const kProtocolList[] = {
        url::kBlobScheme,
        url::kFileSystemScheme,
        content::kChromeUIScheme,
        content::kChromeDevToolsScheme,
        url::kDataScheme,
        url::kFileScheme,
    };
    for (size_t i = 0; i < arraysize(kProtocolList); ++i) {
        if (url.scheme() == kProtocolList[i])
            return true;
    }
    return false;
}

content::DevToolsManagerDelegate *ContentBrowserClientImpl::GetDevToolsManagerDelegate()
{
    return new DevToolsManagerDelegateImpl();
}

void ContentBrowserClientImpl::ExposeInterfacesToRenderer(
        service_manager::BinderRegistry* registry,
        blink::AssociatedInterfaceRegistry* associated_registry,
        content::RenderProcessHost* render_process_host)
{
    ProcessHostImpl::registerMojoInterfaces(registry);
}            

void ContentBrowserClientImpl::StartInProcessRendererThread(
    mojo::OutgoingInvitation* broker_client_invitation,
    const std::string& service_token)
{
    d_broker_client_invitation = broker_client_invitation;
}

mojo::OutgoingInvitation* ContentBrowserClientImpl::GetClientInvitation() const
{
    return d_broker_client_invitation.load();
}

std::vector<content::ContentBrowserClient::ServiceManifestInfo>
ContentBrowserClientImpl::GetExtraServiceManifests()
{
    return std::vector<content::ContentBrowserClient::ServiceManifestInfo>({
      {chrome::mojom::kRendererServiceName, IDR_CHROME_RENDERER_SERVICE_MANIFEST},
    });
}

std::unique_ptr<base::Value>
ContentBrowserClientImpl::GetServiceManifestOverlay(base::StringPiece name)
{
    ui::ResourceBundle& rb = ui::ResourceBundle::GetSharedInstance();
    int id = -1;

    if (name == content::mojom::kBrowserServiceName)
        id = IDR_CHROME_CONTENT_BROWSER_MANIFEST_OVERLAY;
    else if (name == content::mojom::kPackagedServicesServiceName)
        id = IDR_CHROME_CONTENT_PACKAGED_SERVICES_MANIFEST_OVERLAY;
    else if (name == content::mojom::kRendererServiceName)
        id = IDR_CHROME_CONTENT_RENDERER_MANIFEST_OVERLAY;
    else if (name == content::mojom::kUtilityServiceName)
        id = IDR_CHROME_CONTENT_UTILITY_MANIFEST_OVERLAY;
    if (id == -1)
        return nullptr;

    base::StringPiece manifest_contents =
        rb.GetRawDataResourceForScale(id, ui::ScaleFactor::SCALE_FACTOR_NONE);
    return base::JSONReader::Read(manifest_contents);
}

void ContentBrowserClientImpl::RegisterInProcessServices(StaticServiceMap* services)
{
    service_manager::EmbeddedServiceInfo info;
    info.factory = ChromeService::GetInstance()->CreateChromeServiceFactory();
    services->insert(std::make_pair(chrome::mojom::kServiceName, info));
}

void ContentBrowserClientImpl::RegisterOutOfProcessServices(OutOfProcessServiceMap* services)
{
    (*services)[printing::mojom::kChromePrintingServiceName] =
        base::ASCIIToUTF16("Printing Service");
}

}  // close namespace blpwtk2

// vim: ts=4 et
<|MERGE_RESOLUTION|>--- conflicted
+++ resolved
@@ -98,19 +98,15 @@
 content::BrowserMainParts* ContentBrowserClientImpl::CreateBrowserMainParts(
     const content::MainFunctionParams& parameters)
 {
-<<<<<<< HEAD
     BrowserMainParts *main_parts = new BrowserMainParts;
     main_parts->AddParts(ChromeService::GetInstance()->CreateExtraParts());
 
     return main_parts;
-=======
-    return new BrowserMainParts{};
 }
 
 bool ContentBrowserClientImpl::ShouldEnableStrictSiteIsolation()
 {
     return false;
->>>>>>> 13e9989c
 }
 
 void ContentBrowserClientImpl::RenderProcessWillLaunch(
