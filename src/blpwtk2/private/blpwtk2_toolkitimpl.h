/*
 * Copyright (C) 2013 Bloomberg Finance L.P.
 *
 * Permission is hereby granted, free of charge, to any person obtaining a copy
 * of this software and associated documentation files (the "Software"), to
 * deal in the Software without restriction, including without limitation the
 * rights to use, copy, modify, merge, publish, distribute, sublicense, and/or
 * sell copies of the Software, and to permit persons to whom the Software is
 * furnished to do so, subject to the following conditions:
 *
 * The above copyright notice and this permission notice shall be included in
 * all copies or substantial portions of the Software.
 *
 * THE SOFTWARE IS PROVIDED "AS IS," WITHOUT WARRANTY OF ANY KIND, EXPRESS OR
 * IMPLIED, INCLUDING BUT NOT LIMITED TO THE WARRANTIES OF MERCHANTABILITY,
 * FITNESS FOR A PARTICULAR PURPOSE AND NONINFRINGEMENT. IN NO EVENT SHALL THE
 * AUTHORS OR COPYRIGHT HOLDERS BE LIABLE FOR ANY CLAIM, DAMAGES OR OTHER
 * LIABILITY, WHETHER IN AN ACTION OF CONTRACT, TORT OR OTHERWISE, ARISING
 * FROM, OUT OF OR IN CONNECTION WITH THE SOFTWARE OR THE USE OR OTHER DEALINGS
 * IN THE SOFTWARE.
 */

#ifndef INCLUDED_BLPWTK2_TOOLKITIMPL_H
#define INCLUDED_BLPWTK2_TOOLKITIMPL_H

#include <blpwtk2_config.h>

#include <blpwtk2_contentmaindelegateimpl.h>
#include <blpwtk2_embedderheaptracer.h>
#include <blpwtk2_embedderheaptracershim.h>
#include <blpwtk2_processhostdelegate.h>
#include <blpwtk2_toolkit.h>

#include <mojo/public/cpp/bindings/sync_call_restrictions.h>
#include <sandbox/win/src/sandbox_types.h>
#include "base/metrics/field_trial.h"

#include <memory>
#include <string>
#include <unordered_map>
#include <vector>

namespace base {
class FilePath;
class Thread;
}  // close namespace base

namespace content {
class ContentMainRunner;
}  // close namespace content

namespace gin {
class IsolateHolder;
}  // close namespace gin

namespace blpwtk2 {

class MainMessagePump;
class BrowserThread;
class BrowserMainRunner;
class ProcessHostImpl;
class Profile;
class StringRef;

                        // =================
                        // class ToolkitImpl
                        // =================

// This is the implementation of the Toolkit.  This class is responsible for
// setting up the threads (based on the application's selection thread mode),
// see blpwtk_toolkit.h for an explanation about the threads.
// There is only ever one instance of ToolkitImpl.  It is created when
// ToolkitFactory::create is called, and it is deleted when Toolkit::destroy()
// is called.  Note that chromium threads are only started when the first
// WebView is created.
class ToolkitImpl : public Toolkit {
    // DATA
    ContentMainDelegateImpl d_mainDelegate;
    std::unique_ptr<content::ContentMainRunner> d_mainRunner;
    MainMessagePump *d_messagePump;
    std::unique_ptr<base::FieldTrialList> field_trial_list;

    std::unique_ptr<BrowserThread> d_browserThread;
        // Only used for the RENDERER_MAIN thread mode and when an external
        // host process is unavailable.  The BrowserThread internally creates
        // an instance of BrowserMainRunner, which runs on a new thread.

    std::unique_ptr<BrowserMainRunner> d_browserMainRunner;
        // Only used for the ORIGINAL thread mode.  This is needed to run the
        // browser code in the application thread.

    std::unique_ptr<mojo::SyncCallRestrictions::ScopedAllowSyncCall> d_allowSyncCall;
        // Only used for the RENDERER_MAIN thread mode and when an external
        // host process is unavailable.  This object lifts the "disable sync
        // call" restriction placed by the browser code so the renderer can
        // freely make sync calls.

    std::unordered_map<int, std::unique_ptr<EmbedderHeapTracerShim>> d_heapTracers;
        // Registered heap tracers.

    std::unique_ptr<gin::IsolateHolder> d_isolateHolder;
        // Only used for ORIGINAL thread mode and when the toolkit is created with
        // browserV8Enabled flag

    ~ToolkitImpl() override;
        // Shutdown all threads and delete the toolkit.  To ensure the same
        // allocator that was used to create the instance is also used to
        // delete the instance, the embedder is required to call the destroy()
        // method instead of directly deleting the instance.

    // MANIPULATORS
    void initializeContent(const sandbox::SandboxInterfaceInfo& sandboxInfo);
        // Start the ContentMainRunner in the application thread.  The content
        // main runner requires 'sandboxInfo' during its initialization.

    void startMessageLoop(const sandbox::SandboxInterfaceInfo& sandboxInfo);
        // Setup and start the message loop in the application thread.  If the
        // toolkit is operating as the browser, it launches a
        // BrowerMainRunner.  The browser main runner requires 'sandboxInfo'
        // during its initialization.

    std::string createProcessHost(
            const sandbox::SandboxInterfaceInfo& sandboxInfo,
            bool                                 isolated,
            const std::string&                   profileDir);
        // Creates the bootstrap process host.  This method creates a thread
        // in which it launches a BrowserMainRunner.  The browser main runner
        // requires 'sandboxInfo' during its initialization.  This method
        // returns the host channel that a render process can use to connect
        // to it.

  public:
    static ToolkitImpl *instance();
        // There can only be one instance of a toolkit in a process.  This
        // method returns the currently loaded instance.

    // CREATORS
    explicit ToolkitImpl(const std::string&              dictionaryPath,
                         const std::string&              hostChannel,
                         const std::vector<std::string>& cmdLineSwitches,
                         bool                            isolated,
                         bool                            browserV8Enabled,
                         const std::string&              profileDir);

    // blpwtk2::Toolkit overrides
    bool hasDevTools() override;
    void destroy() override;
    String createHostChannel(int              pid,
                             bool             isolated,
                             const StringRef& dataDir) override;
    Profile *getProfile(int pid, bool launchDevToolsServer) override;
    bool preHandleMessage(const NativeMsg *msg) override;
    void postHandleMessage(const NativeMsg *msg) override;
    v8::Local<v8::Context> createWebScriptContext(const StringRef& originString) override;
    void disposeWebScriptContext(v8::Local<v8::Context> context) override;
    void addOriginToTrustworthyList(const StringRef& originString) override;
    void setWebViewHostObserver(WebViewHostObserver* observer) override;
    void setTraceThreshold(unsigned int timeoutMS) override;
<<<<<<< HEAD
    int addV8HeapTracer(EmbedderHeapTracer *tracer) override;
    void removeV8HeapTracer(int embedder_id) override;
    void opaqueMessageToRendererAsync(int pid, const StringRef &message) override;
    void setIPCDelegate(ProcessHostDelegate *delegate) override;
=======
    v8::Platform *getV8Platform() override;
>>>>>>> 224e9ed7
};

}  // close namespace blpwtk2

#endif  // INCLUDED_BLPWTK2_TOOLKITIMPL_H

// vim: ts=4 et
<|MERGE_RESOLUTION|>--- conflicted
+++ resolved
@@ -156,14 +156,11 @@
     void addOriginToTrustworthyList(const StringRef& originString) override;
     void setWebViewHostObserver(WebViewHostObserver* observer) override;
     void setTraceThreshold(unsigned int timeoutMS) override;
-<<<<<<< HEAD
     int addV8HeapTracer(EmbedderHeapTracer *tracer) override;
     void removeV8HeapTracer(int embedder_id) override;
     void opaqueMessageToRendererAsync(int pid, const StringRef &message) override;
     void setIPCDelegate(ProcessHostDelegate *delegate) override;
-=======
     v8::Platform *getV8Platform() override;
->>>>>>> 224e9ed7
 };
 
 }  // close namespace blpwtk2
