--- conflicted
+++ resolved
@@ -91,18 +91,16 @@
         // Only used for the ORIGINAL thread mode.  This is needed to run the
         // browser code in the application thread.
 
-<<<<<<< HEAD
     std::unique_ptr<gin::IsolateHolder> d_isolateHolder;
         // Only used for ORIGINAL thread mode and when the toolkit is created with
         // browserV8Enabled flag
 
     std::unordered_map<int, std::unique_ptr<EmbedderHeapTracerShim>> d_heapTracers;
         // Registered heap tracers.
-=======
+
     scoped_refptr<GpuDataLogger> d_gpuDataLogger;
         // GPU data manager observer to log the gpu process messages
         // note: verbosity of the log depends on chromium gpu debugging switches
->>>>>>> b6df9752
 
     ~ToolkitImpl() override;
         // Shutdown all threads and delete the toolkit.  To ensure the same
