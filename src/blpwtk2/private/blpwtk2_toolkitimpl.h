--- conflicted
+++ resolved
@@ -147,12 +147,9 @@
     void addOriginToTrustworthyList(const StringRef& originString) override;
     void setWebViewHostObserver(WebViewHostObserver* observer) override;
     void setTraceThreshold(unsigned int timeoutMS) override;
-<<<<<<< HEAD
     v8::Platform *getV8Platform() override;
-=======
     void opaqueMessageToRendererAsync(int pid, const StringRef &message) override;
     void setIPCDelegate(ProcessHostDelegate *delegate) override;
->>>>>>> 97e311ac
 };
 
 }  // close namespace blpwtk2
