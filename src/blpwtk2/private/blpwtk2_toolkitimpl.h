--- conflicted
+++ resolved
@@ -94,14 +94,12 @@
         // call" restriction placed by the browser code so the renderer can
         // freely make sync calls.
 
-<<<<<<< HEAD
     std::unordered_map<int, std::unique_ptr<EmbedderHeapTracerShim>> d_heapTracers;
         // Registered heap tracers.
-=======
+
     std::unique_ptr<gin::IsolateHolder> d_isolateHolder;
         // Only used for ORIGINAL thread mode and when the toolkit is created with
         // browserV8Enabled flag
->>>>>>> 65952d03
 
     ~ToolkitImpl() override;
         // Shutdown all threads and delete the toolkit.  To ensure the same
