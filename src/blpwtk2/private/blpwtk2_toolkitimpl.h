/*
 * Copyright (C) 2013 Bloomberg Finance L.P.
 *
 * Permission is hereby granted, free of charge, to any person obtaining a copy
 * of this software and associated documentation files (the "Software"), to
 * deal in the Software without restriction, including without limitation the
 * rights to use, copy, modify, merge, publish, distribute, sublicense, and/or
 * sell copies of the Software, and to permit persons to whom the Software is
 * furnished to do so, subject to the following conditions:
 *
 * The above copyright notice and this permission notice shall be included in
 * all copies or substantial portions of the Software.
 *
 * THE SOFTWARE IS PROVIDED "AS IS," WITHOUT WARRANTY OF ANY KIND, EXPRESS OR
 * IMPLIED, INCLUDING BUT NOT LIMITED TO THE WARRANTIES OF MERCHANTABILITY,
 * FITNESS FOR A PARTICULAR PURPOSE AND NONINFRINGEMENT. IN NO EVENT SHALL THE
 * AUTHORS OR COPYRIGHT HOLDERS BE LIABLE FOR ANY CLAIM, DAMAGES OR OTHER
 * LIABILITY, WHETHER IN AN ACTION OF CONTRACT, TORT OR OTHERWISE, ARISING
 * FROM, OUT OF OR IN CONNECTION WITH THE SOFTWARE OR THE USE OR OTHER DEALINGS
 * IN THE SOFTWARE.
 */

#ifndef INCLUDED_BLPWTK2_TOOLKITIMPL_H
#define INCLUDED_BLPWTK2_TOOLKITIMPL_H

#include <blpwtk2_config.h>

#include <blpwtk2_contentmaindelegateimpl.h>
#include <blpwtk2_processhostdelegate.h>
#include <blpwtk2_embedderheaptracer.h>
#include <blpwtk2_embedderheaptracershim.h>
#include <blpwtk2_toolkit.h>

#include <mojo/public/cpp/bindings/sync_call_restrictions.h>
#include <sandbox/win/src/sandbox_types.h>
#include "base/metrics/field_trial.h"

#include <memory>
#include <string>
#include <unordered_map>
#include <vector>

namespace base {
class FilePath;
class Thread;
}  // close namespace base

namespace content {
class ContentMainRunner;
}  // close namespace content

namespace gin {
class IsolateHolder;
}  // close namespace gin

namespace blpwtk2 {

class MainMessagePump;
class BrowserThread;
class BrowserMainRunner;
class ProcessHostImpl;
class Profile;
class StringRef;

                        // =================
                        // class ToolkitImpl
                        // =================

// This is the implementation of the Toolkit.  This class is responsible for
// setting up the threads (based on the application's selection thread mode),
// see blpwtk_toolkit.h for an explanation about the threads.
// There is only ever one instance of ToolkitImpl.  It is created when
// ToolkitFactory::create is called, and it is deleted when Toolkit::destroy()
// is called.  Note that chromium threads are only started when the first
// WebView is created.
class ToolkitImpl : public Toolkit {
    // DATA
    ContentMainDelegateImpl d_mainDelegate;
    std::unique_ptr<content::ContentMainRunner> d_mainRunner;
    MainMessagePump *d_messagePump;
    std::unique_ptr<base::FieldTrialList> field_trial_list;

    std::unique_ptr<BrowserThread> d_browserThread;
        // Only used for the RENDERER_MAIN thread mode and when an external
        // host process is unavailable.  The BrowserThread internally creates
        // an instance of BrowserMainRunner, which runs on a new thread.

    std::unique_ptr<BrowserMainRunner> d_browserMainRunner;
        // Only used for the ORIGINAL thread mode.  This is needed to run the
        // browser code in the application thread.

<<<<<<< HEAD
    std::unique_ptr<mojo::SyncCallRestrictions::ScopedAllowSyncCall> d_allowSyncCall;
        // Only used for the RENDERER_MAIN thread mode and when an external
        // host process is unavailable.  This object lifts the "disable sync
        // call" restriction placed by the browser code so the renderer can
        // freely make sync calls.

    std::unique_ptr<gin::IsolateHolder> d_isolateHolder;
        // Only used for ORIGINAL thread mode and when the toolkit is created with
        // browserV8Enabled flag

    std::unordered_map<int, std::unique_ptr<EmbedderHeapTracerShim>> d_heapTracers;
        // Registered heap tracers.

=======
>>>>>>> 13e9989c
    ~ToolkitImpl() override;
        // Shutdown all threads and delete the toolkit.  To ensure the same
        // allocator that was used to create the instance is also used to
        // delete the instance, the embedder is required to call the destroy()
        // method instead of directly deleting the instance.

    // MANIPULATORS
    void initializeContent(const sandbox::SandboxInterfaceInfo& sandboxInfo);
        // Start the ContentMainRunner in the application thread.  The content
        // main runner requires 'sandboxInfo' during its initialization.

    void startMessageLoop(const sandbox::SandboxInterfaceInfo& sandboxInfo);
        // Setup and start the message loop in the application thread.  If the
        // toolkit is operating as the browser, it launches a
        // BrowerMainRunner.  The browser main runner requires 'sandboxInfo'
        // during its initialization.

    std::string createProcessHost(
            const sandbox::SandboxInterfaceInfo& sandboxInfo,
            bool                                 isolated,
            const std::string&                   profileDir);
        // Creates the bootstrap process host.  This method creates a thread
        // in which it launches a BrowserMainRunner.  The browser main runner
        // requires 'sandboxInfo' during its initialization.  This method
        // returns the host channel that a render process can use to connect
        // to it.

  public:
    static ToolkitImpl *instance();
        // There can only be one instance of a toolkit in a process.  This
        // method returns the currently loaded instance.

    // CREATORS
    explicit ToolkitImpl(const std::string&              dictionaryPath,
                         const std::string&              hostChannel,
                         const std::vector<std::string>& cmdLineSwitches,
                         bool                            isolated,
                         bool                            browserV8Enabled,
                         const std::string&              profileDir);

    // blpwtk2::Toolkit overrides
    bool hasDevTools() override;
    void destroy() override;
    String createHostChannel(int              pid,
                             bool             isolated,
                             const StringRef& dataDir) override;
    Profile *getProfile(int pid, bool launchDevToolsServer) override;
    bool preHandleMessage(const NativeMsg *msg) override;
    void postHandleMessage(const NativeMsg *msg) override;
    v8::Local<v8::Context> createWebScriptContext(const StringRef& originString) override;
    void disposeWebScriptContext(v8::Local<v8::Context> context) override;
    void addOriginToTrustworthyList(const StringRef& originString) override;
    void setWebViewHostObserver(WebViewHostObserver* observer) override;
    void setTraceThreshold(unsigned int timeoutMS) override;
    v8::Platform *getV8Platform() override;
    void opaqueMessageToRendererAsync(int pid, const StringRef &message) override;
    void setIPCDelegate(ProcessHostDelegate *delegate) override;
    int addV8HeapTracer(EmbedderHeapTracer *tracer) override;
    void removeV8HeapTracer(int embedder_id) override;
};

}  // close namespace blpwtk2

#endif  // INCLUDED_BLPWTK2_TOOLKITIMPL_H

// vim: ts=4 et
<|MERGE_RESOLUTION|>--- conflicted
+++ resolved
@@ -89,13 +89,6 @@
         // Only used for the ORIGINAL thread mode.  This is needed to run the
         // browser code in the application thread.
 
-<<<<<<< HEAD
-    std::unique_ptr<mojo::SyncCallRestrictions::ScopedAllowSyncCall> d_allowSyncCall;
-        // Only used for the RENDERER_MAIN thread mode and when an external
-        // host process is unavailable.  This object lifts the "disable sync
-        // call" restriction placed by the browser code so the renderer can
-        // freely make sync calls.
-
     std::unique_ptr<gin::IsolateHolder> d_isolateHolder;
         // Only used for ORIGINAL thread mode and when the toolkit is created with
         // browserV8Enabled flag
@@ -103,8 +96,6 @@
     std::unordered_map<int, std::unique_ptr<EmbedderHeapTracerShim>> d_heapTracers;
         // Registered heap tracers.
 
-=======
->>>>>>> 13e9989c
     ~ToolkitImpl() override;
         // Shutdown all threads and delete the toolkit.  To ensure the same
         // allocator that was used to create the instance is also used to
