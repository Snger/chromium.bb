/*
 * Copyright (C) 2013 Bloomberg Finance L.P.
 *
 * Permission is hereby granted, free of charge, to any person obtaining a copy
 * of this software and associated documentation files (the "Software"), to
 * deal in the Software without restriction, including without limitation the
 * rights to use, copy, modify, merge, publish, distribute, sublicense, and/or
 * sell copies of the Software, and to permit persons to whom the Software is
 * furnished to do so, subject to the following conditions:
 *
 * The above copyright notice and this permission notice shall be included in
 * all copies or substantial portions of the Software.
 *
 * THE SOFTWARE IS PROVIDED "AS IS," WITHOUT WARRANTY OF ANY KIND, EXPRESS OR
 * IMPLIED, INCLUDING BUT NOT LIMITED TO THE WARRANTIES OF MERCHANTABILITY,
 * FITNESS FOR A PARTICULAR PURPOSE AND NONINFRINGEMENT. IN NO EVENT SHALL THE
 * AUTHORS OR COPYRIGHT HOLDERS BE LIABLE FOR ANY CLAIM, DAMAGES OR OTHER
 * LIABILITY, WHETHER IN AN ACTION OF CONTRACT, TORT OR OTHERWISE, ARISING
 * FROM, OUT OF OR IN CONNECTION WITH THE SOFTWARE OR THE USE OR OTHER DEALINGS
 * IN THE SOFTWARE.
 */

#include <windows.h>  // NOLINT
#include <shellapi.h>
#include <commdlg.h>
#include <stdlib.h>
#include <time.h>

#include <algorithm>
#include <iostream>
#include <fstream>
#include <string>
#include <set>
#include <vector>
#include <iostream>
#include <blpwtk2.h>

#include <third_party/blink/public/platform/web_security_origin.h>

#include <v8.h>

// assert.h must be included after all chromium related includes.
// We want to use the assert() from assert.h rather than the one
// defined in base/logging.h
#include <assert.h>

HINSTANCE g_instance = 0;
WNDPROC g_defaultEditWndProc = 0;
blpwtk2::Toolkit* g_toolkit = 0;
blpwtk2::Profile* g_profile = 0;
bool g_spellCheckEnabled;
std::set<std::string> g_languages;
std::vector<std::string> g_sideLoadedFonts;
std::string g_url;
std::string g_dictDir;
bool g_in_process_renderer = true;
bool g_custom_hit_test = false;
bool g_custom_tooltip = false;
bool g_renderer_ui = false;
HANDLE g_hJob;
MSG g_msg;
bool g_isInsideEventLoop;
bool g_webScriptContextAvailable = false;
std::string g_webScriptContextSecurityOrigin;

#define BUTTON_WIDTH 72
#define FIND_LABEL_WIDTH (BUTTON_WIDTH*3/4)
#define FIND_ENTRY_WIDTH (BUTTON_WIDTH*6/4)
#define FIND_BUTTON_WIDTH (BUTTON_WIDTH/4)
#define URLBAR_HEIGHT  24


const int BUF_SIZE = 8092;

// control ids
enum {
    IDC_BACK = 1001,
    IDC_FORWARD,
    IDC_RELOAD,
    IDC_STOP,
    IDC_FIND_ENTRY,
    IDC_FIND_PREV,
    IDC_FIND_NEXT,
};

// menu ids
enum {
    IDM_START_OF_MENU_ITEMS = 2000,
    IDM_FILE,
    IDM_NEW_WINDOW,
    IDM_CLOSE_WINDOW,
    IDM_CLEAR_WEB_CACHE,
    IDM_EXIT,
    IDM_TEST,
    IDM_TEST_V8_APPEND_ELEMENT,
    IDM_TEST_ACCESS_DOM_FROM_WEB_SCRIPT_CONTEXT,
    IDM_TEST_KEYBOARD_FOCUS,
    IDM_TEST_LOGICAL_FOCUS,
    IDM_TEST_LOGICAL_BLUR,
    IDM_TEST_PLAY_KEYBOARD_EVENTS,
    IDM_TEST_GET_PDF,
    IDM_TEST_GET_BITMAP,
    IDM_TEST_DUMP_LAYOUT_TREE,
    IDM_TEST_DUMP_GPU_INFO,
    IDM_SPELLCHECK,
    IDM_SPELLCHECK_ENABLED,
    IDM_SEND_IPC_ASYNC,
    IDM_SEND_IPC_SYNC,
    IDM_LANGUAGES,
    IDM_LANGUAGE_DE,
    IDM_LANGUAGE_EN_GB,
    IDM_LANGUAGE_EN_US,
    IDM_LANGUAGE_ES,
    IDM_LANGUAGE_FR,
    IDM_LANGUAGE_IT,
    IDM_LANGUAGE_PT_BR,
    IDM_LANGUAGE_PT_PT,
    IDM_LANGUAGE_RU,
    IDM_CUT,
    IDM_COPY,
    IDM_PASTE,
    IDM_DELETE,
    IDM_INSPECT,
    IDM_ADD_TO_DICTIONARY,
    IDM_CONTEXT_MENU_BASE_CUSTOM_TAG = 5000,
    IDM_CONTEXT_MENU_END_CUSTOM_TAG = 5999,
    IDM_CONTEXT_MENU_BASE_SPELL_TAG = 6000,
    IDM_CONTEXT_MENU_END_SPELL_TAG = 6999
};

static const char LANGUAGE_DE[] = "de-DE";
static const char LANGUAGE_EN_GB[] = "en-GB";
static const char LANGUAGE_EN_US[] = "en-US";
static const char LANGUAGE_ES[] = "es-ES";
static const char LANGUAGE_FR[] = "fr-FR";
static const char LANGUAGE_IT[] = "it-IT";
static const char LANGUAGE_PT_BR[] = "pt-BR";
static const char LANGUAGE_PT_PT[] = "pt-PT";
static const char LANGUAGE_RU[] = "ru-RU";

class Shell;
class ProcessClientDelegateImpl;
class ProcessHostDelegateImpl;
int registerShellWindowClass();
Shell* createShell(blpwtk2::Profile* profile, blpwtk2::WebView* webView = 0, bool forDevTools = false);
blpwtk2::ResourceLoader* createInProcessResourceLoader();
void populateSubmenu(HMENU menu, int menuIdStart, const blpwtk2::ContextMenuItem& item);
void populateContextMenu(HMENU menu, int menuIdStart, const blpwtk2::ContextMenuParams& params);
void updateSpellCheckConfig(blpwtk2::Profile* profile);
void toggleLanguage(blpwtk2::Profile* profile, const std::string& language);
const char* getHeaderFooterHTMLContent();

void testV8AppendElement(blpwtk2::WebView* webView)
{
    blpwtk2::WebFrame* mainFrame = webView->mainFrame();
    v8::Isolate* isolate = mainFrame->scriptIsolate();
    v8::HandleScope handleScope(isolate);
    v8::Local<v8::Context> ctxt = mainFrame->mainWorldScriptContext();
    static const char SCRIPT[] =
        "var div = document.createElement('div');\n"
        "div.textContent = 'Hello From Shell Using V8!!!';\n"
        "document.body.appendChild(div);\n";

    v8::Context::Scope contextScope(ctxt);
    v8::ScriptCompiler::Source compilerSource(v8::String::NewFromUtf8(isolate, SCRIPT));
    v8::Local<v8::Script> script = v8::ScriptCompiler::Compile(ctxt, &compilerSource).ToLocalChecked();
    assert(!script.IsEmpty());  // this should never fail to compile

    v8::TryCatch tryCatch(isolate);
    v8::Handle<v8::Value> result = script->Run();
    if (result.IsEmpty()) {
        v8::String::Utf8Value msg(tryCatch.Exception());
        std::cout << "EXCEPTION: " << *msg << std::endl;
    }
}

void testAccessDOMFromWebScriptContext(const v8::Global<v8::Context>& webScriptContext, blpwtk2::WebView* webView)
{
    blpwtk2::WebFrame* mainFrame = webView->mainFrame();
    v8::Isolate* isolate = mainFrame->scriptIsolate();
    v8::HandleScope handleScope(isolate);
    v8::Local<v8::Value> domWindow, domDocument;

    {
        v8::Local<v8::Context> ctxt = mainFrame->mainWorldScriptContext();
        v8::Context::Scope contextScope(ctxt);

        domWindow = ctxt->Global()->Get(
            v8::String::NewFromUtf8(
                isolate, "window"));
        domDocument = ctxt->Global()->Get(
            v8::String::NewFromUtf8(
                isolate, "document"));
    }

    {
        v8::Local<v8::Context> ctxt = webScriptContext.Get(isolate);
        v8::Context::Scope contextScope(ctxt);

        ctxt->Global()->Set(
            v8::String::NewFromUtf8(
                isolate, "domWindow"),
                domWindow);
        ctxt->Global()->Set(
            v8::String::NewFromUtf8(
                isolate, "domDocument"),
                domDocument);

        static const char SCRIPT[] =
            "domWindow.location + domDocument.body.innerHTML;\n";

        v8::ScriptCompiler::Source compilerSource(v8::String::NewFromUtf8(isolate, SCRIPT));
        v8::Local<v8::Script> script = v8::ScriptCompiler::Compile(ctxt, &compilerSource).ToLocalChecked();
        assert(!script.IsEmpty());  // this should never fail to compile

        v8::TryCatch tryCatch(isolate);
        v8::Handle<v8::Value> result = script->Run();
        if (result.IsEmpty()) {
            v8::String::Utf8Value msg(tryCatch.Exception());
            std::cout << "EXCEPTION: " << *msg << std::endl;
        }
        else if (result->IsString()) {
            v8::String::Utf8Value msg(result);
            std::cout << "RESULT: " << *msg << std::endl;
        }
    }
}

void testPlayKeyboardEvents(HWND hwnd, blpwtk2::WebView* webView)
{
    blpwtk2::WebView::InputEvent ev = { 0 };
    ev.hwnd = hwnd;
    ev.message = WM_CHAR;
    ev.lparam = 0;
    ev.wparam = 'A';
    webView->handleInputEvents(&ev, 1);
    ev.wparam = 'B';
    webView->handleInputEvents(&ev, 1);
    ev.wparam = 'C';
    webView->handleInputEvents(&ev, 1);
}

void getWebViewPosition(HWND hwnd, int *left, int *top, int *width, int *height)
{
    RECT rect;
    GetClientRect(hwnd, &rect);
    assert(0 == rect.left);
    assert(0 == rect.top);

    *left = 0;
    *top = URLBAR_HEIGHT;
    *width = rect.right;
    *height = rect.bottom - URLBAR_HEIGHT;
}

void testGetPicture(blpwtk2::NativeView hwnd,
                    blpwtk2::WebView* webView,
                    blpwtk2::WebView::DrawParams::RendererType rendererType,
                    int scaleX,
                    int scaleY)
{
    // NOTE: The PDF engine issues different commands based on the type of
    // device it is drawing to
    //
    //   Real printer:  Rasterizes the output into a bitmap and block
    //                  transfers it to the provided device context. This is
    //                  a temporary workaround in
    //                  PDFiumEngineExports::RenderPDFPageToDC
    //
    //   non-EMF files: Uses the CGdiDisplayDriver driver to issue the draw
    //                  commands on the provided device context.
    //
    //   EMF files:     Uses the CGdiPrinterDriver driver to issue the draw
    //                  commands on the provided device context.
    //
    // Using EMF files produces a very low-quality output. This is probably due
    // to an incorrect assumption by CFX_WindowsDevice::CreateDriver to assume
    // all EMF files to be compatible with a printer device rather than being
    // truely device independent.
    //
    // To ensure the test driver generates an output close to the output that
    // will be sent to the printer, we will use a non-EMF files (ie. Bitmap)
    // to test the drawContent method. Once the workaround in RenderPDFPageToDC
    // is removed and CFX_WindowsDevice::CreateDriver creates a driver that
    // issues device-independent commands, we can switch the test driver to use
    // EMF files instead.

    int left = 0, top = 0, width = 0, height = 0;

    assert(webView);
    getWebViewPosition(hwnd, &left, &top, &width, &height);

    if (!width || !height) {
        std::cout << "Unable to get bitmap of canvas. Canvas area is zero" << std::endl;
        return;
    }

    blpwtk2::NativeDeviceContext refDeviceContext = GetDC(hwnd);

#ifdef USE_EMF
    RECT rect = { 0 };
    int iWidthMM = GetDeviceCaps(refDeviceContext, HORZSIZE);
    int iHeightMM = GetDeviceCaps(refDeviceContext, VERTSIZE);
    int iWidthPels = GetDeviceCaps(refDeviceContext, HORZRES);
    int iHeightPels = GetDeviceCaps(refDeviceContext, VERTRES);

    rect.right = (scaleX * width * iWidthMM * 100) / iWidthPels;
    rect.bottom = (scaleY * height * iHeightMM * 100) / iHeightPels;

    blpwtk2::NativeDeviceContext deviceContext = CreateEnhMetaFileW(refDeviceContext, L"outputPicture.emf", &rect, L"blpwtk2_shell");
#else
    const int bytesPerRow = width * scaleX * 4;
    const long imageDataSize = bytesPerRow * height * scaleY;

    BITMAPFILEHEADER fileHeader = {
        0x4d42,
        sizeof(BITMAPFILEHEADER) + sizeof(BITMAPINFOHEADER) + imageDataSize,
        0,
        0,
        sizeof(BITMAPFILEHEADER) + sizeof(BITMAPINFOHEADER),
    };

    BITMAPINFO bmi = { {
            sizeof(BITMAPINFOHEADER),
            width * scaleX,
            height * scaleY,
            1,
            32,
            BI_RGB
        } };

    // Use the device context of the parent HWND as a template to create a new
    // device context.
    blpwtk2::NativeDeviceContext deviceContext = CreateCompatibleDC(refDeviceContext);
#endif

    ReleaseDC(hwnd, refDeviceContext);

    // This is the best stretch mode
    SetStretchBltMode(deviceContext, HALFTONE);

#ifndef USE_EMF
    // Create a new bitmap object
    void *buffer = (void*) NULL;
    HBITMAP bitmap = CreateDIBSection(deviceContext, &bmi, DIB_RGB_COLORS, &buffer, 0, 0);

    // Set the new bitmap object as a backing surface for the device context.
    // The original backing surface is saved in originalSurface
    HGDIOBJ originalSurface = SelectObject(deviceContext, bitmap);
#endif

    // Draw the contents of the webview onto the device context
    blpwtk2::WebView::DrawParams drawParams;
    drawParams.srcRegion = { 0, 0, width, height };
    drawParams.destWidth = width * scaleX;
    drawParams.destHeight = height * scaleY;
    drawParams.styleClass = "screen-grab";
    drawParams.rendererType = rendererType;
    drawParams.dpi = 72;

    if (rendererType == blpwtk2::WebView::DrawParams::RendererType::PDF) {
        std::vector<char> pdf_data;
        {
            blpwtk2::Blob blob;
            webView->drawContentsToBlob(&blob, drawParams);

            pdf_data.resize(blob.size());
            blob.copyTo(&pdf_data[0]);
        }

        blpwtk2::PdfUtil::RenderPDFPageToDC(pdf_data.data(),
                                            pdf_data.size(),
                                            0,
                                            deviceContext,
                                            drawParams.dpi,
                                            0,
                                            0,
                                            drawParams.destWidth,
                                            drawParams.destHeight,
                                            false,
                                            false,
                                            false,
                                            false,
                                            false,
                                            true);
    }
    else if (rendererType == blpwtk2::WebView::DrawParams::RendererType::Bitmap) {
        std::vector<char> bmp_data;
        {
            blpwtk2::Blob blob;
            webView->drawContentsToBlob(&blob, drawParams);

            bmp_data.resize(blob.size());
            blob.copyTo(&bmp_data[0]);
        }

        // Create a device context to associate with the bitmap object
        blpwtk2::NativeDeviceContext bitmapDeviceContext = CreateCompatibleDC(deviceContext);

        // Create a new bitmap object
        void *buffer = (void*)NULL;
        BITMAPINFO bmi = { *reinterpret_cast<BITMAPINFOHEADER*>(bmp_data.data() + sizeof(BITMAPFILEHEADER)) };
        HBITMAP inputBitmap = CreateDIBSection(bitmapDeviceContext, &bmi, DIB_RGB_COLORS, &buffer, 0, 0);

        // Copy bitmap data from blob into bitmap object
        memcpy(buffer,
               bmp_data.data() + sizeof(BITMAPFILEHEADER) + sizeof(BITMAPINFOHEADER),
               bmp_data.size() - sizeof(BITMAPFILEHEADER) - sizeof(BITMAPINFOHEADER));

        // Block transfer image from bitmap object to 'deviceContext'
        HGDIOBJ originalSurface = SelectObject(bitmapDeviceContext, inputBitmap);
        BitBlt(deviceContext,
               0,
               0,
               drawParams.destWidth,
               drawParams.destHeight,
               bitmapDeviceContext,
               0,
               0,
               SRCCOPY);

        SelectObject(bitmapDeviceContext, originalSurface);
        DeleteObject(inputBitmap);
        DeleteDC(bitmapDeviceContext);
    }

#ifdef USE_EMF
    HENHMETAFILE emf = CloseEnhMetaFile(deviceContext);
    DeleteEnhMetaFile(emf);
#else
    // The device context is switched back to use the original backing surface.
    SelectObject(deviceContext, originalSurface);

    std::ofstream file("outputBitmap.bmp", std::ios::binary);
    file.write(reinterpret_cast<char *>(&fileHeader), sizeof(fileHeader));
    file.write(reinterpret_cast<char *>(&bmi.bmiHeader), sizeof(bmi.bmiHeader));
    file.write(reinterpret_cast<char *>(buffer), imageDataSize);
    file.close();

    // Delete the bitmap object and its associated memory
    DeleteObject(bitmap);

    // Delete the device context
    DeleteDC(deviceContext);
#endif
}

class Shell : public blpwtk2::WebViewDelegate {
public:
    static std::set<Shell*> s_shells;

    HWND d_mainWnd;
    HWND d_urlEntryWnd;
    HWND d_findEntryHwnd;
    HMENU d_spellCheckMenu;
    blpwtk2::WebView* d_webView;
    v8::Global<v8::Value> d_securityToken;
    v8::Global<v8::Context> d_webScriptContext;
    blpwtk2::Profile* d_profile;
    Shell* d_inspectorShell;
    Shell* d_inspectorFor;
    POINT d_contextMenuPoint;
    std::string d_findText;
    std::vector<std::string> d_contextMenuSpellReplacements;
    std::string d_misspelledWord;

    Shell(HWND mainWnd,
          HWND urlEntryWnd,
          HWND findEntryHwnd,
          HMENU spellCheckMenu,
          blpwtk2::Profile* profile,
          blpwtk2::WebView* webView = 0,
          bool useExternalRenderer = false)
        : d_mainWnd(mainWnd)
        , d_urlEntryWnd(urlEntryWnd)
        , d_findEntryHwnd(findEntryHwnd)
        , d_spellCheckMenu(spellCheckMenu)
        , d_webView(webView)
        , d_profile(profile)
        , d_inspectorShell(0)
        , d_inspectorFor(0)
    {
        s_shells.insert(this);

        if (!d_webView) {
            blpwtk2::WebViewCreateParams params;
            params.setJavascriptCanAccessClipboard(true);
            params.setDOMPasteEnabled(true);
            if (g_in_process_renderer && d_profile == g_profile && !useExternalRenderer) {
                params.setRendererAffinity(::GetCurrentProcessId());
            }
            d_profile->createWebView(this, params);
        }
        else {
            d_webView->setParent(d_mainWnd);

            d_webView->show();
            d_webView->enableAltDragRubberbanding(true);
            d_webView->enableNCHitTest(g_custom_hit_test);

            SetWindowLongPtr(d_mainWnd, GWLP_USERDATA, reinterpret_cast<LONG_PTR>(this));
            SetWindowLongPtr(d_urlEntryWnd, GWLP_USERDATA, reinterpret_cast<LONG_PTR>(this));
        }

        // WebView not yet available. Let's run a modal loop here
        // until it becomes available

        if (g_isInsideEventLoop) {
            g_toolkit->postHandleMessage(&g_msg);

            while (GetMessage(&g_msg, NULL, 0, 0) > 0) {
                if (!g_toolkit->preHandleMessage(&g_msg)) {
                    TranslateMessage(&g_msg);
                    DispatchMessage(&g_msg);
                }
                if (d_webView) {
                    break;
                }
                g_toolkit->postHandleMessage(&g_msg);
            }
        }
        else {
            while (GetMessage(&g_msg, NULL, 0, 0) > 0) {
                TranslateMessage(&g_msg);
                DispatchMessage(&g_msg);

                if (d_webView) {
                    break;
                }
            }
        }
    }

    ~Shell() final
    {
        SetWindowLongPtr(d_mainWnd, GWLP_USERDATA, NULL);
        SetWindowLongPtr(d_urlEntryWnd, GWLP_USERDATA, NULL);

        if (d_inspectorFor) {
            d_inspectorFor->d_inspectorShell = 0;
            d_inspectorFor = 0;
        }

        if (d_inspectorShell) {
            DestroyWindow(d_inspectorShell->d_mainWnd);
            d_inspectorShell = 0;
        }

        webView()->destroy();

        if (d_profile != g_profile) {
            // If the shell has its own profile, then the profile needs to be
            // destroyed.  g_profile gets destroyed before main() exits.
            d_profile->destroy();
        }

        s_shells.erase(this);
        if (0 == s_shells.size()) {
            PostQuitMessage(0);
        }
    }

    void resizeSubViews()
    {
        int left, top, width, height;

        if (!webView()) return;

        left = 0;
        top = 0;
        width = 0;
        height = 0;
        getWebViewPosition(d_mainWnd, &left, &top, &width, &height);

        webView()->move(left, top, width, height);

        int x = (4 * BUTTON_WIDTH) +
            FIND_LABEL_WIDTH +
            FIND_ENTRY_WIDTH +
            (2 * FIND_BUTTON_WIDTH);
        MoveWindow(d_urlEntryWnd, x, 0, width - x, URLBAR_HEIGHT, TRUE);
    }

    blpwtk2::WebView *webView()
    {
        assert(d_webView);
        return d_webView;
    }

    v8::Global<v8::Context>& webScriptContext() {
        return d_webScriptContext;
    }

    ///////// WebViewDelegate overrides

    void created(blpwtk2::WebView* source) override
    {
        d_webView = source;
        d_webView->setParent(d_mainWnd);

        d_webView->show();
        d_webView->enableNCHitTest(g_custom_hit_test);

        SetWindowLongPtr(d_mainWnd, GWLP_USERDATA, reinterpret_cast<LONG_PTR>(this));
        SetWindowLongPtr(d_urlEntryWnd, GWLP_USERDATA, reinterpret_cast<LONG_PTR>(this));
    }

    // Invoked when the main frame finished loading the specified 'url'.  This
    // is the notification that guarantees that the 'mainFrame()' method on the
    // WebView can be used (for in-process WebViews, and in the renderer
    // thread).
    void didFinishLoad(blpwtk2::WebView* source, const blpwtk2::StringRef& url) override
    {
        assert(source == d_webView);
        std::string str(url.data(), url.length());
        std::cout << "DELEGATE: didFinishLoad('" << str << "')" << std::endl;

        EnableWindow(GetDlgItem(d_mainWnd, IDC_BACK), TRUE);
        EnableWindow(GetDlgItem(d_mainWnd, IDC_FORWARD), TRUE);
        EnableWindow(GetDlgItem(d_mainWnd, IDC_RELOAD), TRUE);

        if (g_webScriptContextAvailable) {
            blpwtk2::WebFrame* mainFrame = d_webView->mainFrame();
            v8::Isolate* isolate = mainFrame->scriptIsolate();
            v8::HandleScope handleScope(isolate);

            d_securityToken.Reset(isolate, v8::Symbol::New(isolate));

            v8::Local<v8::Context> webScriptContext =
                g_toolkit->createWebScriptContext(
                    blpwtk2::StringRef(g_webScriptContextSecurityOrigin));

            webScriptContext->SetSecurityToken(d_securityToken.Get(isolate));
            d_webScriptContext = v8::Global<v8::Context>(isolate, webScriptContext);

            mainFrame->mainWorldScriptContext()->SetSecurityToken(d_securityToken.Get(isolate));
        }
    }

    // Invoked when the main frame failed loading the specified 'url', or was
    // cancelled (e.g. window.stop() was called).
    void didFailLoad(blpwtk2::WebView* source,
                     const blpwtk2::StringRef& url) override
    {
        assert(source == d_webView);
        std::string str(url.data(), url.length());
        std::cout << "DELEGATE: didFailLoad('" << str << "')" << std::endl;

        EnableWindow(GetDlgItem(d_mainWnd, IDC_BACK), TRUE);
        EnableWindow(GetDlgItem(d_mainWnd, IDC_FORWARD), TRUE);
        EnableWindow(GetDlgItem(d_mainWnd, IDC_RELOAD), TRUE);
    }

    // Notification that |source| has gained focus.
    void focused(blpwtk2::WebView* source) override
    {
        assert(source == d_webView);
        std::cout << "DELEGATE: focused" << std::endl;
    }

    // Notification that |source| has lost focus.
    void blurred(blpwtk2::WebView* source) override
    {
        assert(source == d_webView);
        std::cout << "DELEGATE: blurred" << std::endl;
    }

    std::string extentionForMimeType(const blpwtk2::StringRef& mimeType)
    {
        const char* end = mimeType.data() + mimeType.length();
        const char* p = end - 1;
        while (p > mimeType.data()) {
            if ('/' == *p) {
                return std::string(p + 1, end);
            }
            --p;
        }
        return "*";
    }

    void appendStringToVector(std::vector<char> *result, const blpwtk2::StringRef& str)
    {
        result->reserve(result->size() + str.length());
        const char* p = str.data();
        const char* end = p + str.length();
        while (p < end) {
            result->push_back(*p);
            ++p;
        }
    }

    void showContextMenu(blpwtk2::WebView* source, const blpwtk2::ContextMenuParams& params) override
    {
        assert(source == d_webView);
        std::cout << "DELEGATE: showContextMenu" << std::endl;

        d_contextMenuPoint = params.pointOnScreen();
        ::ScreenToClient(d_mainWnd, &d_contextMenuPoint);
        d_contextMenuPoint.y -= URLBAR_HEIGHT;

        HMENU menu = createContextMenu(params);
        TrackPopupMenu(menu, TPM_LEFTALIGN | TPM_RIGHTBUTTON,
                       params.pointOnScreen().x, params.pointOnScreen().y,
                       0, d_mainWnd, NULL);
        DestroyMenu(menu);
    }

    void requestNCHitTest(blpwtk2::WebView* source) override
    {
        assert(source == d_webView);
        POINT pt;
        ::GetCursorPos(&pt);
        POINT ptClient = pt;
        ::ScreenToClient(d_mainWnd, &ptClient);
        RECT rcClient;
        ::GetClientRect(d_mainWnd, &rcClient);

        bool nearLeftBorder = false, nearTopBorder = false, nearRightBorder = false, nearBottomBorder = false;
        if (ptClient.x >= 0 && ptClient.x <= 50)
            nearLeftBorder = true;
        else if (ptClient.x >= rcClient.right - 50 && ptClient.x <= rcClient.right)
            nearRightBorder = true;
        if (ptClient.y >= URLBAR_HEIGHT && ptClient.y <= URLBAR_HEIGHT + 50)
            nearTopBorder = true;
        else if (ptClient.y >= rcClient.bottom - 50 && ptClient.y <= rcClient.bottom)
            nearBottomBorder = true;

        int result = HTCLIENT;
        if (nearLeftBorder) {
            if (nearTopBorder)
                result = HTTOPLEFT;
            else if (nearBottomBorder)
                result = HTBOTTOMLEFT;
            else
                result = HTLEFT;
        }
        else if (nearRightBorder) {
            if (nearTopBorder)
                result = HTTOPRIGHT;
            else if (nearBottomBorder)
                result = HTBOTTOMRIGHT;
            else
                result = HTRIGHT;
        }
        else if (nearTopBorder)
            result = HTTOP;
        else if (nearBottomBorder)
            result = HTBOTTOM;

        std::cout << "DELEGATE: requestNCHitTest(x=" << ptClient.x << ", y="
                  << ptClient.y << ", result=" << result << ")" << std::endl;
        source->onNCHitTestResult(pt.x, pt.y, result);
    }

    void ncDragBegin(blpwtk2::WebView* source,
                     int hitTestCode,
                     const POINT& startPoint) override
    {
        assert(source == d_webView);
        std::cout << "DELEGATE: ncDragBegin(" << hitTestCode << ", x="
                  << startPoint.x << ", y=" << startPoint.y << ")"
                  << std::endl;
    }

    void ncDragMove(blpwtk2::WebView* source, const POINT& movePoint) override
    {
        assert(source == d_webView);
        std::cout << "DELEGATE: ncDragMove(x=" << movePoint.x << ", y="
                  << movePoint.y << ")" << std::endl;
    }

    void ncDragEnd(blpwtk2::WebView* source, const POINT& endPoint) override
    {
        assert(source == d_webView);
        std::cout << "DELEGATE: ncDragEnd(x=" << endPoint.x << ", y="
                  << endPoint.y << ")" << std::endl;
    }

    void find()
    {
        char buf[200];
        int len = ::GetWindowTextA(d_findEntryHwnd, buf, sizeof(buf));

        d_findText.assign(buf, len);
        if (0 == len) {
            webView()->stopFind(false);
        }
        else {
            webView()->find(blpwtk2::StringRef(d_findText), false, true);
        }
    }

    void findNext(bool forward)
    {
        if (!d_findText.empty()) {
            webView()->find(blpwtk2::StringRef(d_findText), false, forward);
        }
    }

    void findState(blpwtk2::WebView* source, int numberOfMatches, int activeMatchOrdinal, bool finalUpdate) override
    {
        std::cout << "FIND: count:" << numberOfMatches << ", current:"
                  << activeMatchOrdinal << ", final:"
                  << (finalUpdate ? "yes" : "no") << std::endl;
    }

    HMENU createContextMenu(const blpwtk2::ContextMenuParams& params)
    {
        bool addSeparator = false;
        if (params.canCut() || params.canCopy() || params.canPaste() || params.canDelete())
            addSeparator = true;

        HMENU menu = CreatePopupMenu();

        if (params.numCustomItems() > 0) {
            populateContextMenu(menu, IDM_CONTEXT_MENU_BASE_CUSTOM_TAG, params);
            AppendMenuA(menu, MF_SEPARATOR, 0, NULL);
        }

        if (params.canCut())
            AppendMenu(menu, MF_STRING, IDM_CUT, L"C&ut");
        if (params.canCopy())
            AppendMenu(menu, MF_STRING, IDM_COPY, L"&Copy");
        if (params.canPaste())
            AppendMenu(menu, MF_STRING, IDM_PASTE, L"&Paste");
        if (params.canDelete())
            AppendMenu(menu, MF_STRING, IDM_DELETE, L"&Delete");

        if (addSeparator)
            AppendMenu(menu, MF_SEPARATOR, 0, NULL);

        AppendMenu(menu, MF_STRING, IDM_INSPECT, L"I&nspect Element");

        if (!params.misspelledWord().isEmpty()) {
            AppendMenu(menu, MF_SEPARATOR, 0, NULL);

            d_misspelledWord.assign(params.misspelledWord().data(),
                                    params.misspelledWord().length());

            std::string menuText = "Add to dictionary: ";
            menuText.append(d_misspelledWord.c_str());
            AppendMenuA(menu, MF_STRING, IDM_ADD_TO_DICTIONARY, menuText.c_str());
        }

        d_contextMenuSpellReplacements.clear();

        if (params.numSpellSuggestions() > 0) {
            AppendMenu(menu, MF_SEPARATOR, 0, NULL);

            for (int i = 0; i < params.numSpellSuggestions(); ++i) {
                int index = d_contextMenuSpellReplacements.size();
                std::string text(params.spellSuggestion(i).data(),
                                 params.spellSuggestion(i).length());
                d_contextMenuSpellReplacements.push_back(text);
                AppendMenuA(menu, MF_STRING, IDM_CONTEXT_MENU_BASE_SPELL_TAG + index, text.c_str());
            }
        }

        return menu;
    }
};
std::set<Shell*> Shell::s_shells;

class ProcessClientDelegateImpl: public blpwtk2::ProcessClientDelegate {
public:
    void onRendererReceivedAsync(const blpwtk2::StringRef& message) override
    {
        std::cout << "Renderer received Async message: "
                  << std::string(message.data(), message.size())
                  << std::endl;
    }
};

class ProcessHostDelegateImpl: public blpwtk2::ProcessHostDelegate {
public:
    void onBrowserReceivedAsync(int pid, const blpwtk2::StringRef& message) override
    {
        std::cout << "Browser(pid: " << GetCurrentProcessId() << ")" << " received Async message from pid " << pid << ": "
                  << std::string(message.data(), message.size())
                  << std::endl;

        std::cout << "Browser async responses with ACK to pid " << pid << std::endl;
        g_toolkit->opaqueMessageToRendererAsync(pid, "ACK");
    }

    blpwtk2::String onBrowserReceivedSync(int pid, const blpwtk2::StringRef& message) override
    {
        std::cout << "Browser(pid: " << GetCurrentProcessId() << ")" << " received Sync message from pid " << pid << ": "
                  << std::string(message.data(), message.size())
                  << std::endl;

        std::cout << "Browser responses with ACK" << std::endl;

        return blpwtk2::String("ACK");
    }
};

void runMessageLoop()
{
    while (GetMessage(&g_msg, NULL, 0, 0) > 0) {
        g_isInsideEventLoop = true;

        if (!g_toolkit->preHandleMessage(&g_msg)) {
            TranslateMessage(&g_msg);
            DispatchMessage(&g_msg);
        }
        g_toolkit->postHandleMessage(&g_msg);
    }
}

struct HostWatcherThreadData {
    std::vector<HANDLE> d_processHandles;
    int d_mainThreadId;
};

DWORD __stdcall hostWatcherThreadFunc(LPVOID lParam)
{
    HostWatcherThreadData* data = (HostWatcherThreadData*)lParam;
    ::WaitForMultipleObjects(data->d_processHandles.size(),
                             data->d_processHandles.data(),
                             TRUE,
                             INFINITE);
    ::PostThreadMessage(data->d_mainThreadId, WM_QUIT, 0, 0);
    return 0;
}

HANDLE spawnProcess()
{
    // Generate random numbers
    int randNum1 = rand();

    char fileMappingName[64];

    snprintf(fileMappingName,
             sizeof(fileMappingName),
             "Blpwtk2ShellInit%d",
             randNum1);

    // Create a shared memory object
    void *buffer;
    {
        HANDLE handle = ::CreateFileMappingA(
                INVALID_HANDLE_VALUE,    // use paging file
                NULL,                    // default security
                PAGE_READWRITE,          // read/write access
                0,                       // maximum object size (high-order DWORD)
                BUF_SIZE,                // maximum object size (low-order DWORD)
                fileMappingName);        // name of mapping object

        assert(handle);

        buffer = ::MapViewOfFile(
                handle,              // handle to map object
                FILE_MAP_ALL_ACCESS, // read/write permission
                0,
                0,
                BUF_SIZE);

        assert(buffer);
    }

    char fileName[MAX_PATH + 1];
    ::GetModuleFileNameA(NULL, fileName, MAX_PATH);

    std::string cmdline;
    cmdline.append("\"");
    cmdline.append(fileName);
    cmdline.append("\" " + g_url);
    cmdline.append(" --file-mapping=");
    cmdline.append(fileMappingName);
    if (!g_dictDir.empty()) {
        cmdline.append(" --dict-dir=");
        cmdline.append(g_dictDir);
    }
    if (g_custom_hit_test) {
        cmdline.append(" --custom-hit-test");
    }
    if (g_custom_tooltip) {
        cmdline.append(" --custom-tooltip");
    }

    for (size_t i = 0; i < g_sideLoadedFonts.size(); ++i) {
        cmdline.append(" --sideload-font=");
        cmdline.append(g_sideLoadedFonts[i]);
    }

    // It seems like CreateProcess wants a char* instead of
    // a const char*.  So we need to make a copy to a modifiable
    // buffer.
    char cmdlineCopy[1024];
    strcpy_s(cmdlineCopy, sizeof(cmdlineCopy), cmdline.c_str());

    STARTUPINFOA si = {0};
    si.cb = sizeof(si);

    PROCESS_INFORMATION procInfo;
    BOOL success = ::CreateProcessA(
        NULL,
        cmdlineCopy,
        NULL,
        NULL,
        FALSE,
        CREATE_BREAKAWAY_FROM_JOB,
        NULL,
        NULL,
        &si,
        &procInfo);

    if (!success) {
        DWORD lastError = ::GetLastError();
        std::cout << "CreateProcess failed: " << lastError << std::endl;
        return NULL;
    }

    if (!::AssignProcessToJobObject(g_hJob, procInfo.hProcess)) {
        DWORD lastError = ::GetLastError();
        std::cout << "AssignProcessToJobObject failed: " << lastError << std::endl;
        ::TerminateProcess(procInfo.hProcess, 1);
        return NULL;
    }

    blpwtk2::String channelId = g_toolkit->createHostChannel(procInfo.dwProcessId, false, "");

    // Write the host channel string into the shared memory
    memset(buffer, 0, BUF_SIZE);
    std::string temp(channelId.data(), channelId.size());
    snprintf((char *) buffer, BUF_SIZE, "%s", temp.c_str());

    ::CloseHandle(procInfo.hThread);
    return procInfo.hProcess;
}

void runHost()
{
    g_hJob = ::CreateJobObject(NULL, NULL);
    {
        JOBOBJECT_EXTENDED_LIMIT_INFORMATION info{};
        info.BasicLimitInformation.LimitFlags = JOB_OBJECT_LIMIT_KILL_ON_JOB_CLOSE;
        if (!::SetInformationJobObject(g_hJob,
                                       JobObjectExtendedLimitInformation,
                                       &info,
                                       sizeof(info))) {
            DWORD lastError = ::GetLastError();
            std::cout << "SetInformationJobObject failed: " << lastError << std::endl;
            return;
        }
    }

    HostWatcherThreadData threadData;
    threadData.d_mainThreadId = ::GetCurrentThreadId();
    for (size_t i = 0; i < 3; ++i) {
        HANDLE processHandle = spawnProcess();
        if (!processHandle) {
            return;
        }
        threadData.d_processHandles.push_back(processHandle);
    }

    HANDLE watcherThread = ::CreateThread(
        NULL,
        0,
        (LPTHREAD_START_ROUTINE)hostWatcherThreadFunc,
        &threadData,
        0,
        NULL);

    runMessageLoop();
    ::WaitForSingleObject(watcherThread, INFINITE);
    ::CloseHandle(watcherThread);
    for (size_t i = 0; i < threadData.d_processHandles.size(); ++i) {
        ::CloseHandle(threadData.d_processHandles[i]);
    }
    ::CloseHandle(g_hJob);
}

<<<<<<< HEAD
void testBrowserV8() {
    v8::Isolate *isolate = v8::Isolate::GetCurrent();
    v8::Isolate::Scope isolate_scope(isolate);
    v8::HandleScope handle_scope(isolate);
    v8::Local<v8::Context> context = v8::Context::New(isolate);
    v8::Context::Scope context_scope(context);

    v8::Local<v8::String> source =
        v8::String::NewFromUtf8(isolate, "'Hello' + ', World!'",
                            v8::NewStringType::kNormal).ToLocalChecked();

    v8::Local<v8::Script> script =
                v8::Script::Compile(context, source).ToLocalChecked();
    v8::Local<v8::Value> result = script->Run(context).ToLocalChecked();

    v8::String::Utf8Value utf8(isolate, result);
    std::cout << "Browser V8 Hello world test -- " << *utf8 << std::endl;
=======
void logMessageHandler(blpwtk2::ToolkitCreateParams::LogMessageSeverity severity,
                       const char* file,
                       int line,
                       const char* message)
{
    std::cout << "[" << file << ":" << line << "] " << message << std::endl;
}

void consoleLogMessageHandler(blpwtk2::ToolkitCreateParams::LogMessageSeverity severity,
                              const blpwtk2::StringRef& file,
                              unsigned line,
                              unsigned column,
                              const blpwtk2::StringRef& message,
                              const blpwtk2::StringRef& stack_trace)
{
    std::cout << "[" << std::string(file.data(), file.length()) << ":"
              << line << ":" << column << "] "
              << std::string(message.data(), message.length()) << std::endl;
     if (!stack_trace.isEmpty()) {
          std::cout << "Stack Trace:"
                    << std::string(stack_trace.data(), stack_trace.length())
                    << std::endl;
     }
>>>>>>> 424cf3a1
}

int main(int, const char**)
{
    g_instance = GetModuleHandle(NULL);

    // Seed random number generator
    srand(static_cast<unsigned>(time(nullptr)));

    g_url = "http://www.google.com";
    std::string hostChannel;
    std::string fileMapping;
    bool isProcessHost = false;
    blpwtk2::ThreadMode host = blpwtk2::ThreadMode::ORIGINAL;
    int proxyPort = -1;

    {
        int argc;
        LPWSTR *argv = ::CommandLineToArgvW(::GetCommandLineW(), &argc);
        if (!argv) {
            return -1;
        }

        for (int i = 1; i < argc; ++i) {
            if (0 == wcscmp(L"--original-mode-host", argv[i])) {
                host = blpwtk2::ThreadMode::ORIGINAL;
                isProcessHost = true;
            }
            else if (0 == wcscmp(L"--renderer-main-mode-host", argv[i])) {
                host = blpwtk2::ThreadMode::RENDERER_MAIN;
                isProcessHost = true;
            }
            else if (0 == wcscmp(L"--renderer-ui", argv[i])) {
                g_renderer_ui = true;
            }
            else if (0 == wcsncmp(L"--file-mapping=", argv[i], 15)) {
                char buf[1024];
                sprintf_s(buf, sizeof(buf), "%S", argv[i]+15);
                fileMapping = buf;
            }
            else if (0 == wcsncmp(L"--sideload-font=", argv[i], 16)) {
                char buf[1024];
                sprintf_s(buf, sizeof(buf), "%S", argv[i] + 16);
                g_sideLoadedFonts.push_back(buf);
            }
            else if (0 == wcsncmp(L"--dict-dir=", argv[i], 11)) {
                char buf[1024];
                sprintf_s(buf, sizeof(buf), "%S", argv[i] + 11);
                g_dictDir = buf;
            }
            else if (0 == wcscmp(L"--custom-hit-test", argv[i])) {
                g_custom_hit_test = true;
            }
            else if (0 == wcscmp(L"--custom-tooltip", argv[i])) {
                g_custom_tooltip = true;
            }
            else if (0 == wcsncmp(L"--local-proxy=", argv[i], 14)) {
                char buf[1024];
                sprintf_s(buf, sizeof(buf), "%S", argv[i]+14);
                proxyPort = atoi(buf);
            }
            else if (0 == wcsncmp(L"--web-script-context-security-origin=", argv[i], 37)) {
                char buf[1024];
                sprintf_s(buf, sizeof(buf), "%S", argv[i]+37);
                g_webScriptContextSecurityOrigin = buf;
            }
            else if (argv[i][0] != '-') {
                char buf[1024];
                sprintf_s(buf, sizeof(buf), "%S", argv[i]);
                g_url = buf;
            }
        }

        ::LocalFree(argv);
    }

    if (!fileMapping.empty()) {
        // Wait 500ms for the parent process to write to the shared memory.
        // Obviously this is not ideal but this is only for testing.
        Sleep(500);

        // The parent process wants to send me the host channel via shared memory.
        HANDLE handle = ::OpenFileMappingA(
                FILE_MAP_ALL_ACCESS,   // read/write access
                FALSE,                 // do not inherit the name
                fileMapping.c_str());  // name of mapping object

        assert(handle);

        void *buffer = ::MapViewOfFile(
                handle,              // handle to map object
                FILE_MAP_ALL_ACCESS, // read/write permission
                0,
                0,
                BUF_SIZE);

        assert(buffer);
        hostChannel = (char *) buffer;
    }

    if (isProcessHost && host == blpwtk2::ThreadMode::ORIGINAL) {
        g_in_process_renderer = false;
    }

    std::cout << "URL(" << g_url << ") host(" << (isProcessHost ? 1 : 0)
              << ") hostChannel(" << hostChannel << ")" << std::endl;

    blpwtk2::ToolkitCreateParams toolkitParams;

    if ((!isProcessHost || host == blpwtk2::ThreadMode::RENDERER_MAIN) &&
        (g_in_process_renderer || !hostChannel.empty())) {
        toolkitParams.setThreadMode(blpwtk2::ThreadMode::RENDERER_MAIN);
        toolkitParams.setInProcessResourceLoader(createInProcessResourceLoader());
        toolkitParams.setHostChannel(hostChannel);
        if (!g_in_process_renderer) {
            toolkitParams.disableInProcessRenderer();
        }
        else {
            toolkitParams.setRendererUIEnabled(g_renderer_ui);
        }

        g_webScriptContextAvailable = true;
        toolkitParams.appendCommandLineSwitch("disable-web-security");
    }
    else {
        toolkitParams.setThreadMode(blpwtk2::ThreadMode::ORIGINAL);
        toolkitParams.disableInProcessRenderer();
        toolkitParams.setBrowserV8Enabled(true);
    }

    for (size_t i = 0; i < g_sideLoadedFonts.size(); ++i) {
        toolkitParams.appendSideLoadedFontInProcess(g_sideLoadedFonts[i]);
    }

    toolkitParams.setHeaderFooterHTML(getHeaderFooterHTMLContent());
    toolkitParams.enablePrintBackgroundGraphics();
    toolkitParams.setDictionaryPath(g_dictDir);
    toolkitParams.setLogMessageHandler(logMessageHandler);
    toolkitParams.setConsoleLogMessageHandler(consoleLogMessageHandler);

    g_toolkit = blpwtk2::ToolkitFactory::create(toolkitParams);
    ProcessHostDelegateImpl hostIPCDelegate;
    g_toolkit->setIPCDelegate(&hostIPCDelegate);

    if (isProcessHost && host == blpwtk2::ThreadMode::ORIGINAL) {
        testBrowserV8();
        runHost();
        g_toolkit->destroy();
        g_toolkit = 0;
        return 0;
    }

    int rc = registerShellWindowClass();
    if (rc) return rc;

    g_profile = g_toolkit->getProfile(::GetCurrentProcessId(), true);

    if (proxyPort != -1) {
        blpwtk2::StringRef hostname = "127.0.0.1";
        blpwtk2::ProxyType type = blpwtk2::ProxyType::kHTTP;

        g_profile->addHttpProxy(type, hostname, proxyPort);
        g_profile->addHttpsProxy(type, hostname, proxyPort);
        g_profile->addFtpProxy(type, hostname, proxyPort);
        g_profile->addFallbackProxy(type, hostname, proxyPort);
    }

    g_spellCheckEnabled = true;
    g_languages.insert(LANGUAGE_EN_US);
    updateSpellCheckConfig(g_profile);

    // Configure custom words.
    std::vector<blpwtk2::StringRef> customWords;
    customWords.push_back("foo");
    customWords.push_back("zzzx");
    customWords.push_back("Bloomberg");
    g_profile->addCustomWords(customWords.data(), customWords.size());

    ProcessClientDelegateImpl clientIPCDelegate;
    g_profile->setIPCDelegate(&clientIPCDelegate);

    if (isProcessHost && host == blpwtk2::ThreadMode::RENDERER_MAIN) {
        runHost();
    }
    else {
        Shell* firstShell = createShell(g_profile);
        firstShell->webView()->loadUrl(g_url);
        ShowWindow(firstShell->d_mainWnd, SW_SHOW);
        UpdateWindow(firstShell->d_mainWnd);
        firstShell->d_webView->takeKeyboardFocus();
        firstShell->d_webView->setLogicalFocus(true);
        runMessageLoop();
    }

    g_profile->destroy();
    g_toolkit->destroy();
    g_toolkit = 0;
    return 0;
}

void adjustMenuItemStateFlag(HMENU menu, int menuItem, int state, bool on)
{
    MENUITEMINFO mii;
    mii.cbSize = sizeof(MENUITEMINFO);
    mii.fMask = MIIM_STATE;
    GetMenuItemInfo(menu, menuItem, TRUE, &mii);
    if (on) {
        mii.fState |= state;
    }
    else {
        mii.fState &= ~state;
    }
    SetMenuItemInfo(menu, menuItem, TRUE, &mii);
}

LRESULT CALLBACK shellWndProc(HWND hwnd,        // handle to window
                              UINT uMsg,        // message identifier
                              WPARAM wParam,    // first message parameter
                              LPARAM lParam)    // second message parameter
{
    Shell* shell = reinterpret_cast<Shell*>(GetWindowLongPtr(hwnd, GWLP_USERDATA));
    if (!shell) return DefWindowProc(hwnd, uMsg, wParam, lParam);

    int wmId;
    Shell* newShell;
    switch(uMsg) {
    case WM_COMMAND:
        wmId = LOWORD(wParam);
        if (wmId >= IDM_CONTEXT_MENU_BASE_CUSTOM_TAG && wmId < IDM_CONTEXT_MENU_END_CUSTOM_TAG) {
            shell->webView()->performCustomContextMenuAction(wmId - IDM_CONTEXT_MENU_BASE_CUSTOM_TAG);
            return 0;
        }
        if (wmId >= IDM_CONTEXT_MENU_BASE_SPELL_TAG && wmId < IDM_CONTEXT_MENU_END_SPELL_TAG) {
            int idx = (wmId - IDM_CONTEXT_MENU_BASE_SPELL_TAG);
            shell->webView()->replaceMisspelledRange(shell->d_contextMenuSpellReplacements[idx]);
            return 0;
        }
        switch (wmId) {
        case IDC_BACK:
            shell->webView()->goBack();
            shell->webView()->takeKeyboardFocus();
            shell->webView()->setLogicalFocus(true);
            return 0;
        case IDC_FORWARD:
            shell->webView()->goForward();
            shell->webView()->takeKeyboardFocus();
            shell->webView()->setLogicalFocus(true);
            return 0;
        case IDC_RELOAD:
            shell->webView()->reload();
            shell->webView()->takeKeyboardFocus();
            shell->webView()->setLogicalFocus(true);
            return 0;
        case IDC_FIND_ENTRY:
            if (HIWORD(wParam) == EN_CHANGE) {
                shell->find();
            }
            return 0;
        case IDC_FIND_PREV:
        case IDC_FIND_NEXT:
            shell->findNext(wmId == IDC_FIND_NEXT);
            return 0;
        case IDC_STOP:
            shell->webView()->stop();
            shell->d_webView->takeKeyboardFocus();
            shell->d_webView->setLogicalFocus(true);
            return 0;
        case IDM_NEW_WINDOW:
            newShell = createShell(shell->d_profile);
            newShell->webView()->loadUrl(g_url);
            ShowWindow(newShell->d_mainWnd, SW_SHOW);
            UpdateWindow(newShell->d_mainWnd);
            newShell->d_webView->takeKeyboardFocus();
            newShell->d_webView->setLogicalFocus(true);
            return 0;
        case IDM_CLOSE_WINDOW:
            DestroyWindow(shell->d_mainWnd);
            return 0;
        case IDM_CLEAR_WEB_CACHE:
            g_profile->clearWebCache();
            return 0;
        case IDM_TEST_V8_APPEND_ELEMENT:
            testV8AppendElement(shell->webView());
            return 0;
        case IDM_TEST_ACCESS_DOM_FROM_WEB_SCRIPT_CONTEXT:
            testAccessDOMFromWebScriptContext(
                shell->webScriptContext(), shell->webView());
            return 0;
        case IDM_TEST_KEYBOARD_FOCUS:
            shell->d_webView->takeKeyboardFocus();
            return 0;
        case IDM_TEST_LOGICAL_FOCUS:
            shell->d_webView->setLogicalFocus(true);
            return 0;
        case IDM_TEST_LOGICAL_BLUR:
            shell->d_webView->setLogicalFocus(false);
            return 0;
        case IDM_TEST_PLAY_KEYBOARD_EVENTS:
            testPlayKeyboardEvents(shell->d_mainWnd, shell->webView());
            return 0;
        case IDM_TEST_DUMP_GPU_INFO:
            shell->d_profile->dumpDiagnostics(
                    blpwtk2::Profile::DiagnosticInfoType::GPU, "gpuInfo.txt");
            return 0;
        case IDM_SPELLCHECK_ENABLED:
            g_spellCheckEnabled = !g_spellCheckEnabled;
            updateSpellCheckConfig(shell->d_profile);
            return 0;
        case IDM_TEST_GET_PDF:
            testGetPicture(shell->d_mainWnd, shell->d_webView, blpwtk2::WebView::DrawParams::RendererType::PDF, 2, 2);
            return 0;
        case IDM_TEST_GET_BITMAP:
            testGetPicture(shell->d_mainWnd, shell->d_webView, blpwtk2::WebView::DrawParams::RendererType::Bitmap, 2, 2);
            return 0;
        case IDM_SEND_IPC_ASYNC:
            std::cout << "ASYNC IPC from renderer to browser: 'Hello Browser'" << std::endl;
            g_profile->opaqueMessageToBrowserAsync("Hello Browser");
            return 0;
        case IDM_SEND_IPC_SYNC:
        {
            std::cout << "SYNC IPC from renderer to browser: 'Hello Browser'" << std::endl;
            blpwtk2::String result = g_profile->opaqueMessageToBrowserSync("Hello Browser");

            std::cout << "Renderer received SYNC response: " << std::string(result.data(), result.size()) << std::endl;
            return 0;
        }
        case IDM_LANGUAGE_DE:
            toggleLanguage(shell->d_profile, LANGUAGE_DE);
            return 0;
        case IDM_LANGUAGE_EN_GB:
            toggleLanguage(shell->d_profile, LANGUAGE_EN_GB);
            return 0;
        case IDM_LANGUAGE_EN_US:
            toggleLanguage(shell->d_profile, LANGUAGE_EN_US);
            return 0;
        case IDM_LANGUAGE_ES:
            toggleLanguage(shell->d_profile, LANGUAGE_ES);
            return 0;
        case IDM_LANGUAGE_FR:
            toggleLanguage(shell->d_profile, LANGUAGE_FR);
            return 0;
        case IDM_LANGUAGE_IT:
            toggleLanguage(shell->d_profile, LANGUAGE_IT);
            return 0;
        case IDM_LANGUAGE_PT_BR:
            toggleLanguage(shell->d_profile, LANGUAGE_PT_BR);
            return 0;
        case IDM_LANGUAGE_PT_PT:
            toggleLanguage(shell->d_profile, LANGUAGE_PT_PT);
            return 0;
        case IDM_LANGUAGE_RU:
            toggleLanguage(shell->d_profile, LANGUAGE_RU);
            return 0;
        case IDM_CUT:
            shell->webView()->cutSelection();
            return 0;
        case IDM_COPY:
            shell->webView()->copySelection();
            return 0;
        case IDM_PASTE:
            shell->webView()->paste();
            return 0;
        case IDM_DELETE:
            shell->webView()->deleteSelection();
            return 0;
        case IDM_INSPECT:
            if (shell->d_inspectorShell) {
                BringWindowToTop(shell->d_inspectorShell->d_mainWnd);
                shell->d_inspectorShell->webView()->inspectElementAt(shell->d_contextMenuPoint);
                shell->d_inspectorShell->d_webView->takeKeyboardFocus();
                shell->d_inspectorShell->d_webView->setLogicalFocus(true);
                return 0;
            }
            {
                blpwtk2::Profile* profile = g_profile;
                shell->d_inspectorShell = createShell(profile, 0, true);
            }
            shell->d_inspectorShell->d_inspectorFor = shell;
            ShowWindow(shell->d_inspectorShell->d_mainWnd, SW_SHOW);
            UpdateWindow(shell->d_inspectorShell->d_mainWnd);
            shell->d_inspectorShell->webView()->loadInspector(::GetCurrentProcessId(), shell->webView()->getRoutingId());
            shell->d_inspectorShell->webView()->inspectElementAt(shell->d_contextMenuPoint);
            shell->d_inspectorShell->d_webView->takeKeyboardFocus();
            shell->d_inspectorShell->d_webView->setLogicalFocus(true);
            return 0;
        case IDM_ADD_TO_DICTIONARY:
            {
                blpwtk2::StringRef word = shell->d_misspelledWord;
                shell->d_profile->addCustomWords(&word, 1);
            }
            return 0;
        case IDM_EXIT:
            std::vector<Shell*> shells(Shell::s_shells.begin(), Shell::s_shells.end());
            for (int i = 0, size = shells.size(); i < size; ++i)
                DestroyWindow(shells[i]->d_mainWnd);
            return 0;
        }
        break;
    case WM_INITMENUPOPUP: {
            HMENU menu = (HMENU)wParam;

            adjustMenuItemStateFlag(shell->d_spellCheckMenu, 1, MFS_DISABLED, !g_spellCheckEnabled);
            adjustMenuItemStateFlag(shell->d_spellCheckMenu, 2, MFS_DISABLED, !g_spellCheckEnabled);
            CheckMenuItem(menu, IDM_SPELLCHECK_ENABLED, g_spellCheckEnabled ? MF_CHECKED : MF_UNCHECKED);
            CheckMenuItem(menu, IDM_LANGUAGE_DE, g_languages.find(LANGUAGE_DE) != g_languages.end() ? MF_CHECKED : MF_UNCHECKED);
            CheckMenuItem(menu, IDM_LANGUAGE_EN_GB, g_languages.find(LANGUAGE_EN_GB) != g_languages.end() ? MF_CHECKED : MF_UNCHECKED);
            CheckMenuItem(menu, IDM_LANGUAGE_EN_US, g_languages.find(LANGUAGE_EN_US) != g_languages.end() ? MF_CHECKED : MF_UNCHECKED);
            CheckMenuItem(menu, IDM_LANGUAGE_ES, g_languages.find(LANGUAGE_ES) != g_languages.end() ? MF_CHECKED : MF_UNCHECKED);
            CheckMenuItem(menu, IDM_LANGUAGE_FR, g_languages.find(LANGUAGE_FR) != g_languages.end() ? MF_CHECKED : MF_UNCHECKED);
            CheckMenuItem(menu, IDM_LANGUAGE_IT, g_languages.find(LANGUAGE_IT) != g_languages.end() ? MF_CHECKED : MF_UNCHECKED);
            CheckMenuItem(menu, IDM_LANGUAGE_PT_BR, g_languages.find(LANGUAGE_PT_BR) != g_languages.end() ? MF_CHECKED : MF_UNCHECKED);
            CheckMenuItem(menu, IDM_LANGUAGE_PT_PT, g_languages.find(LANGUAGE_PT_PT) != g_languages.end() ? MF_CHECKED : MF_UNCHECKED);
            CheckMenuItem(menu, IDM_LANGUAGE_RU, g_languages.find(LANGUAGE_RU) != g_languages.end() ? MF_CHECKED : MF_UNCHECKED);
        }
        break;
    case WM_WINDOWPOSCHANGED:
        shell->webView()->rootWindowPositionChanged();
        break;
    case WM_SETTINGCHANGE:
        shell->webView()->rootWindowSettingsChanged();
        break;
    case WM_ERASEBKGND:
        return 1;
    case WM_PAINT: {
            PAINTSTRUCT ps;
            HDC hdc = ::BeginPaint(hwnd, &ps);
            ::FillRect(hdc, &ps.rcPaint, (HBRUSH)::GetStockObject(BLACK_BRUSH));
            ::EndPaint(hwnd, &ps);
        }
        return 0;
    case WM_DESTROY:
        delete shell;
        return 0;
    case WM_SIZE:
        shell->resizeSubViews();
        break;
    }

    return DefWindowProc(hwnd, uMsg, wParam, lParam);
}

LRESULT CALLBACK urlEntryWndProc(HWND hwnd,        // handle to window
                                 UINT uMsg,        // message identifier
                                 WPARAM wParam,    // first message parameter
                                 LPARAM lParam)    // second message parameter
{
    Shell* shell = reinterpret_cast<Shell*>(GetWindowLongPtr(hwnd, GWLP_USERDATA));
    if (!shell) return CallWindowProc(g_defaultEditWndProc, hwnd, uMsg, wParam, lParam);

    switch (uMsg) {
    case WM_CHAR:
        if (wParam == VK_RETURN) {
            const int MAX_URL_LENGTH = 255;
            char str[MAX_URL_LENGTH + 1];  // Leave room for adding a NULL;
            *((WORD*)str) = MAX_URL_LENGTH;
            LRESULT str_len = SendMessageA(hwnd, EM_GETLINE, 0, (LPARAM)str);
            if (str_len > 0) {
                str[str_len] = 0;  // EM_GETLINE doesn't NULL terminate.
                shell->webView()->loadUrl(str);
                shell->webView()->takeKeyboardFocus();
                shell->webView()->setLogicalFocus(true);
            }
            return 0;
        }
    }

    return CallWindowProc(g_defaultEditWndProc, hwnd, uMsg, wParam, lParam);
}



int registerShellWindowClass()
{
    WNDCLASSEX wcx;

    // Fill in the window class structure with parameters
    // that describe the main window.

    wcx.cbSize = sizeof(wcx);               // size of structure
    wcx.style = CS_HREDRAW | CS_VREDRAW;    // redraw if size changes
    wcx.lpfnWndProc = shellWndProc;         // points to window procedure
    wcx.cbClsExtra = 0;                     // no extra class memory
    wcx.cbWndExtra = 0;                     // no extra window memory
    wcx.hInstance = g_instance;             // handle to instance
    wcx.hIcon = LoadIcon(NULL, IDI_APPLICATION);    // predefined app. icon
    wcx.hCursor = LoadCursor(NULL, IDC_ARROW);      // predefined arrow
    wcx.hbrBackground = (HBRUSH)GetStockObject(WHITE_BRUSH);    // white background brush
    wcx.lpszMenuName =  NULL;               // name of menu resource
    wcx.lpszClassName = L"ShellWClass";     // name of window class
    wcx.hIconSm = (HICON)LoadImage(g_instance,  // small class icon
                                   MAKEINTRESOURCE(5),
                                   IMAGE_ICON,
                                   GetSystemMetrics(SM_CXSMICON),
                                   GetSystemMetrics(SM_CYSMICON),
                                   LR_DEFAULTCOLOR);

    // Register the window class.  RegisterClassEx returns 0 for failure!!
    return RegisterClassEx(&wcx) == 0 ? -1 : 0;
}

Shell* createShell(blpwtk2::Profile* profile, blpwtk2::WebView* webView, bool forDevTools)
{
    // Create the main window.
    HWND mainWnd = CreateWindow(L"ShellWClass",      // name of window class
                                L"Sample",           // title-bar string
                                WS_OVERLAPPEDWINDOW | WS_CLIPCHILDREN, // top-level window
                                CW_USEDEFAULT,       // default horizontal position
                                CW_USEDEFAULT,       // default vertical position
                                1600,                // same width,
                                1200,                // and height as content_shell
                                (HWND) NULL,         // no owner window
                                (HMENU) NULL,        // use class menu
                                g_instance,          // handle to application instance
                                (LPVOID) NULL);      // no window-creation data
    assert(mainWnd);

    HMENU menu = CreateMenu();
    HMENU fileMenu = CreateMenu();
    AppendMenu(fileMenu, MF_STRING, IDM_NEW_WINDOW, L"&New Window");
    AppendMenu(fileMenu, MF_STRING, IDM_CLOSE_WINDOW, L"&Close Window");
    AppendMenu(fileMenu, MF_STRING, IDM_CLEAR_WEB_CACHE, L"Clear Web Cache");
    AppendMenu(fileMenu, MF_SEPARATOR, 0, 0);
    AppendMenu(fileMenu, MF_STRING, IDM_INSPECT, L"Inspect...");
    AppendMenu(fileMenu, MF_SEPARATOR, 0, 0);
    AppendMenu(fileMenu, MF_STRING, IDM_EXIT, L"E&xit");
    AppendMenu(menu, MF_POPUP, (UINT_PTR)fileMenu, L"&File");
    HMENU testMenu = CreateMenu();
    AppendMenu(testMenu, MF_STRING, IDM_TEST_V8_APPEND_ELEMENT, L"Append Element Using &V8");
    if (g_webScriptContextAvailable) {
        AppendMenu(testMenu, MF_STRING, IDM_TEST_ACCESS_DOM_FROM_WEB_SCRIPT_CONTEXT, L"Access the DOM from a 'web script context'");
    }
    AppendMenu(testMenu, MF_STRING, IDM_TEST_KEYBOARD_FOCUS, L"Test Keyboard Focus");
    AppendMenu(testMenu, MF_STRING, IDM_TEST_LOGICAL_FOCUS, L"Test Logical Focus");
    AppendMenu(testMenu, MF_STRING, IDM_TEST_LOGICAL_BLUR, L"Test Logical Blur");
    AppendMenu(testMenu, MF_STRING, IDM_TEST_PLAY_KEYBOARD_EVENTS, L"Test Play Keyboard Events");
    AppendMenu(testMenu, MF_STRING, IDM_TEST_GET_PDF, L"Test Capture PDF");
    AppendMenu(testMenu, MF_STRING, IDM_TEST_GET_BITMAP, L"Test Capture Bitmap");
    AppendMenu(testMenu, MF_STRING, IDM_TEST_DUMP_LAYOUT_TREE, L"Dump Layout Tree");
    AppendMenu(testMenu, MF_STRING, IDM_TEST_DUMP_GPU_INFO, L"Dump GPU Information");
    HMENU ipcMenu = CreateMenu();
    AppendMenu(ipcMenu, MF_STRING, IDM_SEND_IPC_SYNC, L"Send IPC sync from renderer to browser");
    AppendMenu(ipcMenu, MF_STRING, IDM_SEND_IPC_ASYNC, L"Send IPC async from renderer to browser");
    AppendMenu(testMenu, MF_POPUP, (UINT_PTR)ipcMenu, L"&IPC");
    AppendMenu(menu, MF_POPUP, (UINT_PTR)testMenu, L"&Test");
    HMENU spellCheckMenu = CreateMenu();
    AppendMenu(spellCheckMenu, MF_STRING, IDM_SPELLCHECK_ENABLED, L"Enable &Spellcheck");
    HMENU languagesMenu = CreateMenu();
    AppendMenu(languagesMenu, MF_STRING, IDM_LANGUAGE_DE, L"&German");
    AppendMenu(languagesMenu, MF_STRING, IDM_LANGUAGE_EN_GB, L"&English (Great Britain)");
    AppendMenu(languagesMenu, MF_STRING, IDM_LANGUAGE_EN_US, L"English (&United States)");
    AppendMenu(languagesMenu, MF_STRING, IDM_LANGUAGE_ES, L"&Spanish");
    AppendMenu(languagesMenu, MF_STRING, IDM_LANGUAGE_FR, L"&French");
    AppendMenu(languagesMenu, MF_STRING, IDM_LANGUAGE_IT, L"I&talian");
    AppendMenu(languagesMenu, MF_STRING, IDM_LANGUAGE_PT_BR, L"Portuguese (&Brazil)");
    AppendMenu(languagesMenu, MF_STRING, IDM_LANGUAGE_PT_PT, L"Portuguese (&Portugal)");
    AppendMenu(languagesMenu, MF_STRING, IDM_LANGUAGE_RU, L"&Russian");
    AppendMenu(spellCheckMenu, MF_POPUP, (UINT_PTR)languagesMenu, L"&Languages");
    AppendMenu(menu, MF_POPUP, (UINT_PTR)spellCheckMenu, L"&Spelling");
    SetMenu(mainWnd, menu);

    HWND hwnd;
    int x = 0;

    hwnd = CreateWindow(L"BUTTON", L"Back",
                        WS_CHILD | WS_VISIBLE | BS_PUSHBUTTON | WS_DISABLED,
                        x, 0, BUTTON_WIDTH, URLBAR_HEIGHT,
                        mainWnd, (HMENU)IDC_BACK, g_instance, 0);
    assert(hwnd);
    x += BUTTON_WIDTH;

    hwnd = CreateWindow(L"BUTTON", L"Forward",
                        WS_CHILD | WS_VISIBLE | BS_PUSHBUTTON | WS_DISABLED,
                        x, 0, BUTTON_WIDTH, URLBAR_HEIGHT,
                        mainWnd, (HMENU)IDC_FORWARD, g_instance, 0);
    assert(hwnd);
    x += BUTTON_WIDTH;

    hwnd = CreateWindow(L"BUTTON", L"Reload",
                        WS_CHILD | WS_VISIBLE | BS_PUSHBUTTON | WS_DISABLED,
                        x, 0, BUTTON_WIDTH, URLBAR_HEIGHT,
                        mainWnd, (HMENU)IDC_RELOAD, g_instance, 0);
    assert(hwnd);
    x += BUTTON_WIDTH;

    hwnd = CreateWindow(L"BUTTON", L"Stop",
                        WS_CHILD | WS_VISIBLE | BS_PUSHBUTTON | WS_DISABLED,
                        x, 0, BUTTON_WIDTH, URLBAR_HEIGHT,
                        mainWnd, (HMENU)IDC_STOP, g_instance, 0);
    assert(hwnd);
    x += BUTTON_WIDTH;

    hwnd = CreateWindow(L"STATIC", L"Find: ",
                        WS_CHILD | WS_VISIBLE | SS_RIGHT | SS_CENTERIMAGE,
                        x, 0, FIND_LABEL_WIDTH, URLBAR_HEIGHT,
                        mainWnd, 0, g_instance, 0);
    assert(hwnd);
    x += FIND_LABEL_WIDTH;

    HWND findEntryHwnd = CreateWindow(L"EDIT", 0,
                        WS_CHILD | WS_VISIBLE | WS_BORDER | ES_LEFT |
                        ES_AUTOVSCROLL | ES_AUTOHSCROLL,  x, 0, FIND_ENTRY_WIDTH,
                        URLBAR_HEIGHT, mainWnd, (HMENU)IDC_FIND_ENTRY, g_instance, 0);
    assert(findEntryHwnd);
    x += FIND_ENTRY_WIDTH;

    hwnd = CreateWindow(L"BUTTON", L"\u2191",
                        WS_CHILD | WS_VISIBLE | BS_PUSHBUTTON,
                        x, 0, FIND_BUTTON_WIDTH, URLBAR_HEIGHT,
                        mainWnd, (HMENU)IDC_FIND_PREV, g_instance, 0);
    assert(hwnd);
    x += FIND_BUTTON_WIDTH;

    hwnd = CreateWindow(L"BUTTON", L"\u2193",
                        WS_CHILD | WS_VISIBLE | BS_PUSHBUTTON,
                        x, 0, FIND_BUTTON_WIDTH, URLBAR_HEIGHT,
                        mainWnd, (HMENU)IDC_FIND_NEXT, g_instance, 0);
    assert(hwnd);
    x += FIND_BUTTON_WIDTH;

    // This control is positioned by resizeSubViews.
    HWND urlEntryWnd = CreateWindow(L"EDIT", 0,
                                    WS_CHILD | WS_VISIBLE | WS_BORDER | ES_LEFT |
                                    ES_AUTOVSCROLL | ES_AUTOHSCROLL,
                                    x, 0, 0, 0, mainWnd, 0, g_instance, 0);
    assert(urlEntryWnd);

    if (!g_defaultEditWndProc)
        g_defaultEditWndProc = reinterpret_cast<WNDPROC>(GetWindowLongPtr(urlEntryWnd, GWLP_WNDPROC));
    SetWindowLongPtr(urlEntryWnd, GWLP_WNDPROC, reinterpret_cast<LONG_PTR>(urlEntryWndProc));

    return new Shell(mainWnd, urlEntryWnd, findEntryHwnd, spellCheckMenu, profile, webView, forDevTools);
}

void populateMenuItem(HMENU menu, int menuIdStart, const blpwtk2::ContextMenuItem& item)
{
    UINT flags =  MF_STRING | (item.enabled() ? MF_ENABLED : MF_GRAYED);
    std::string label(item.label().data(),
                      item.label().length());
    if (item.type() == blpwtk2::ContextMenuItem::Type::OPTION) {
        AppendMenuA(menu, flags, menuIdStart + item.action(), label.c_str());
    }
    else if (item.type() == blpwtk2::ContextMenuItem::Type::CHECKABLE_OPTION) {
        flags = flags | (item.checked() ? MF_CHECKED : MF_UNCHECKED);
        AppendMenuA(menu, flags, menuIdStart + item.action(), label.c_str());
    } else if (item.type() ==  blpwtk2::ContextMenuItem::Type::SEPARATOR) {
        AppendMenuA(menu, MF_SEPARATOR, 0, NULL);
    } else if (item.type() == blpwtk2::ContextMenuItem::Type::SUBMENU) {
        HMENU popupMenu = CreatePopupMenu();
        flags = flags | MF_POPUP;
        AppendMenuA(menu, flags, (UINT_PTR)popupMenu, label.c_str());
        populateSubmenu(popupMenu, menuIdStart, item);
    }
}

void populateContextMenu(HMENU menu, int menuIdStart, const blpwtk2::ContextMenuParams& params)
{
    for (int i = 0; i < params.numCustomItems(); ++i) {
        populateMenuItem(menu, menuIdStart, params.customItem(i));
    }
}

void populateSubmenu(HMENU menu, int menuIdStart, const blpwtk2::ContextMenuItem& item)
{
    for (int i = 0; i < item.numSubMenuItems(); ++i) {
        populateMenuItem(menu, menuIdStart,item.subMenuItem(i));
    }
}

void updateSpellCheckConfig(blpwtk2::Profile* profile)
{
    std::vector<blpwtk2::StringRef> languages;
    for (std::set<std::string>::const_iterator it = g_languages.begin();
                                               it != g_languages.end();
                                               ++it) {
        languages.push_back(it->c_str());
    }
    profile->setLanguages(languages.data(), languages.size());
    profile->enableSpellCheck(g_spellCheckEnabled);
}

void toggleLanguage(blpwtk2::Profile* profile, const std::string& language)
{
    if (g_languages.find(language) == g_languages.end()) {
        g_languages.insert(language);
    }
    else {
        g_languages.erase(language);
    }
    updateSpellCheckConfig(profile);
}

class DummyResourceLoader : public blpwtk2::ResourceLoader {
    // This dummy ResourceLoader handles all "http://cdrive/" requests
    // and responds with the file at the specified path in the C drive.  For
    // example:
    //
    //     http://cdrive/stuff/test.html
    //
    // will return the contents of:
    //
    //     C:\stuff\test.html

public:
    static const char PREFIX[];

    bool canHandleURL(const blpwtk2::StringRef& url) override
    {
        if (url.length() <= strlen(PREFIX))
            return false;
        blpwtk2::StringRef prefix(url.data(), strlen(PREFIX));
        if (!prefix.equals(PREFIX))
            return false;
        return true;
    }

    void start(const blpwtk2::StringRef& url,
               blpwtk2::ResourceContext* context,
               void** userData) override
    {
        assert(canHandleURL(url));

        std::string filePath = "C:\\";
        filePath.append(url.data() + strlen(PREFIX),
                        url.length() - strlen(PREFIX));
        std::replace(filePath.begin(), filePath.end(), '/', '\\');

        std::ifstream fstream(filePath.c_str());
        char buffer[1024];
        if (!fstream.is_open()) {
            context->replaceStatusLine("HTTP/1.1 404 Not Found");
            strcpy_s(buffer, sizeof(buffer), "The specified file was not found.");
            context->addResponseData(buffer, strlen(buffer));
        }
        else {
            while (!fstream.eof()) {
                fstream.read(buffer, sizeof(buffer));
                if (fstream.bad()) {
                    // some other failure
                    context->failed();
                    break;
                }

                assert(fstream.gcount() <= sizeof(buffer));
                context->addResponseData(buffer, (int)fstream.gcount());
            }
        }
        context->finish();
    }

    void cancel(blpwtk2::ResourceContext* context,
                void* userData) override
    {
        assert(false);  // everything is loaded in start(), so we should never
                        // get canceled
    }
};
const char DummyResourceLoader::PREFIX[] = "http://cdrive/";

blpwtk2::ResourceLoader* createInProcessResourceLoader()
{
    return new DummyResourceLoader();
}

const char* getHeaderFooterHTMLContent() {
  return R"DeLiMeTeR(<!DOCTYPE html>
<html>
<head>
<style>
  body {
    margin: 0px;
    width: 0px;
  }
  .row {
    display: table-row;
    vertical-align: inherit;
  }
  #header, #footer {
    display: table;
    table-layout:fixed;
    width: inherit;
  }
  #header {
    vertical-align: top;
  }
  #footer {
    vertical-align: bottom;
  }
  .text {
    display: table-cell;
    font-family: sans-serif;
    font-size: 8px;
    vertical-align: inherit;
    white-space: nowrap;
  }
  #page_number {
    text-align: right;
  }
  #title {
    text-align: center;
  }
  #date, #url {
    padding-left: 0.7cm;
    padding-right: 0.1cm;
  }
  #title, #page_number {
    padding-left: 0.1cm;
    padding-right: 0.7cm;
  }
  #title, #url {
    overflow: hidden;
    text-overflow: ellipsis;
  }
  #title, #date {
    padding-bottom: 0cm;
    padding-top: 0.4cm;
  }
  #page_number, #url {
    padding-bottom: 0.4cm;
    padding-top: 0cm;
  }
</style>
<script>
function pixels(value) {
  return value + 'px';
}
function setup(options) {
  var body = document.querySelector('body');
  var header = document.querySelector('#header');
  var content = document.querySelector('#content');
  var footer = document.querySelector('#footer');
  body.style.width = pixels(options['width']);
  body.style.height = pixels(options['height']);
  header.style.height = pixels(options['topMargin']);
  content.style.height = pixels(options['height'] - options['topMargin'] - options['bottomMargin']);
  footer.style.height = pixels(options['bottomMargin']);
  document.querySelector('#date span').innerText =
    new Date(options['date']).toLocaleDateString();
  document.querySelector('#title span').innerText = options['title'];
  document.querySelector('#url span').innerText = options['url'];
  document.querySelector('#page_number span').innerText = options['pageNumber'];
  document.querySelector('#date').style.width =
    pixels(document.querySelector('#date span').offsetWidth);
  document.querySelector('#page_number').style.width =
    pixels(document.querySelector('#page_number span').offsetWidth);
  if (header.offsetHeight > options['topMargin'] + 1) {
    header.style.display = 'none';
    content.style.height = pixels(options['height'] - options['bottomMargin']);
  }
  if (footer.offsetHeight > options['bottomMargin'] + 1) {
     footer.style.display = 'none';
  }
}
</script>
</head>
<body>
<div id="header">
  <div class="row">
    <div id="date" class="text"><span/></div>
    <div id="title" class="text"><span/></div>
  </div>
</div>
<div id="content">
</div>
<div id="footer">
  <div class="row">
    <div id="url" class="text"><span/></div>
    <div id="page_number" class="text"><span/></div>
  </div>
</div>
</body>
</html>
)DeLiMeTeR";
}<|MERGE_RESOLUTION|>--- conflicted
+++ resolved
@@ -1073,7 +1073,6 @@
     ::CloseHandle(g_hJob);
 }
 
-<<<<<<< HEAD
 void testBrowserV8() {
     v8::Isolate *isolate = v8::Isolate::GetCurrent();
     v8::Isolate::Scope isolate_scope(isolate);
@@ -1091,7 +1090,8 @@
 
     v8::String::Utf8Value utf8(isolate, result);
     std::cout << "Browser V8 Hello world test -- " << *utf8 << std::endl;
-=======
+}
+
 void logMessageHandler(blpwtk2::ToolkitCreateParams::LogMessageSeverity severity,
                        const char* file,
                        int line,
@@ -1115,7 +1115,6 @@
                     << std::string(stack_trace.data(), stack_trace.length())
                     << std::endl;
      }
->>>>>>> 424cf3a1
 }
 
 int main(int, const char**)
