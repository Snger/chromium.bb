/*
 * Copyright (C) 2013 Bloomberg Finance L.P.
 *
 * Permission is hereby granted, free of charge, to any person obtaining a copy
 * of this software and associated documentation files (the "Software"), to
 * deal in the Software without restriction, including without limitation the
 * rights to use, copy, modify, merge, publish, distribute, sublicense, and/or
 * sell copies of the Software, and to permit persons to whom the Software is
 * furnished to do so, subject to the following conditions:
 *
 * The above copyright notice and this permission notice shall be included in
 * all copies or substantial portions of the Software.
 *
 * THE SOFTWARE IS PROVIDED "AS IS," WITHOUT WARRANTY OF ANY KIND, EXPRESS OR
 * IMPLIED, INCLUDING BUT NOT LIMITED TO THE WARRANTIES OF MERCHANTABILITY,
 * FITNESS FOR A PARTICULAR PURPOSE AND NONINFRINGEMENT. IN NO EVENT SHALL THE
 * AUTHORS OR COPYRIGHT HOLDERS BE LIABLE FOR ANY CLAIM, DAMAGES OR OTHER
 * LIABILITY, WHETHER IN AN ACTION OF CONTRACT, TORT OR OTHERWISE, ARISING
 * FROM, OUT OF OR IN CONNECTION WITH THE SOFTWARE OR THE USE OR OTHER DEALINGS
 * IN THE SOFTWARE.
 */

#include <windows.h>  // NOLINT
#include <shellapi.h>
#include <commdlg.h>
#include <stdlib.h>
#include <time.h>

#include <algorithm>
#include <iostream>
#include <fstream>
#include <string>
#include <set>
#include <vector>

#include <assert.h>

#include <blpwtk2.h>

#include <third_party/blink/public/platform/web_security_origin.h>

#include <v8.h>

HINSTANCE g_instance = 0;
WNDPROC g_defaultEditWndProc = 0;
blpwtk2::Toolkit* g_toolkit = 0;
blpwtk2::Profile* g_profile = 0;
bool g_spellCheckEnabled;
std::set<std::string> g_languages;
std::string g_url;
std::string g_dictDir;
bool g_in_process_renderer = true;
bool g_custom_hit_test = false;
bool g_custom_tooltip = false;
HANDLE g_hJob;
MSG g_msg;
bool g_isInsideEventLoop;
bool g_webScriptContextAvailable = false;
std::string g_webScriptContextSecurityOrigin;

#define BUTTON_WIDTH 72
#define FIND_LABEL_WIDTH (BUTTON_WIDTH*3/4)
#define FIND_ENTRY_WIDTH (BUTTON_WIDTH*6/4)
#define FIND_BUTTON_WIDTH (BUTTON_WIDTH/4)
#define URLBAR_HEIGHT  24


const int BUF_SIZE = 8092;

// control ids
enum {
    IDC_BACK = 1001,
    IDC_FORWARD,
    IDC_RELOAD,
    IDC_STOP,
    IDC_FIND_ENTRY,
    IDC_FIND_PREV,
    IDC_FIND_NEXT,
};

// menu ids
enum {
    IDM_START_OF_MENU_ITEMS = 2000,
    IDM_FILE,
    IDM_NEW_WINDOW,
    IDM_CLOSE_WINDOW,
    IDM_EXIT,
    IDM_TEST,
    IDM_TEST_V8_APPEND_ELEMENT,
    IDM_TEST_ACCESS_DOM_FROM_WEB_SCRIPT_CONTEXT,
    IDM_TEST_KEYBOARD_FOCUS,
    IDM_TEST_LOGICAL_FOCUS,
    IDM_TEST_LOGICAL_BLUR,
    IDM_TEST_PLAY_KEYBOARD_EVENTS,
    IDM_TEST_DUMP_LAYOUT_TREE,
<<<<<<< HEAD
    IDM_TEST_DUMP_GPU_INFO,
=======
    IDM_SPELLCHECK,
    IDM_SPELLCHECK_ENABLED,
>>>>>>> dc80f657
    IDM_LANGUAGES,
    IDM_LANGUAGE_DE,
    IDM_LANGUAGE_EN_GB,
    IDM_LANGUAGE_EN_US,
    IDM_LANGUAGE_ES,
    IDM_LANGUAGE_FR,
    IDM_LANGUAGE_IT,
    IDM_LANGUAGE_PT_BR,
    IDM_LANGUAGE_PT_PT,
    IDM_LANGUAGE_RU,
    IDM_CUT,
    IDM_COPY,
    IDM_PASTE,
    IDM_DELETE,
    IDM_INSPECT,
    IDM_ADD_TO_DICTIONARY,
    IDM_CONTEXT_MENU_BASE_CUSTOM_TAG = 5000,
    IDM_CONTEXT_MENU_END_CUSTOM_TAG = 5999,
    IDM_CONTEXT_MENU_BASE_SPELL_TAG = 6000,
    IDM_CONTEXT_MENU_END_SPELL_TAG = 6999
};

static const char LANGUAGE_DE[] = "de-DE";
static const char LANGUAGE_EN_GB[] = "en-GB";
static const char LANGUAGE_EN_US[] = "en-US";
static const char LANGUAGE_ES[] = "es-ES";
static const char LANGUAGE_FR[] = "fr-FR";
static const char LANGUAGE_IT[] = "it-IT";
static const char LANGUAGE_PT_BR[] = "pt-BR";
static const char LANGUAGE_PT_PT[] = "pt-PT";
static const char LANGUAGE_RU[] = "ru-RU";

class Shell;
int registerShellWindowClass();
Shell* createShell(blpwtk2::Profile* profile, blpwtk2::WebView* webView = 0, bool forDevTools = false);
blpwtk2::ResourceLoader* createInProcessResourceLoader();
void populateSubmenu(HMENU menu, int menuIdStart, const blpwtk2::ContextMenuItem& item);
void populateContextMenu(HMENU menu, int menuIdStart, const blpwtk2::ContextMenuParams& params);
void updateSpellCheckConfig(blpwtk2::Profile* profile);
void toggleLanguage(blpwtk2::Profile* profile, const std::string& language);
const char* getHeaderFooterHTMLContent();

void testV8AppendElement(blpwtk2::WebView* webView)
{
    blpwtk2::WebFrame* mainFrame = webView->mainFrame();
    v8::Isolate* isolate = mainFrame->scriptIsolate();
    v8::HandleScope handleScope(isolate);
    v8::Local<v8::Context> ctxt = mainFrame->mainWorldScriptContext();
    static const char SCRIPT[] =
        "var div = document.createElement('div');\n"
        "div.textContent = 'Hello From Shell Using V8!!!';\n"
        "document.body.appendChild(div);\n";

    v8::Context::Scope contextScope(ctxt);
    v8::ScriptCompiler::Source compilerSource(v8::String::NewFromUtf8(isolate, SCRIPT));
    v8::Local<v8::Script> script = v8::ScriptCompiler::Compile(ctxt, &compilerSource).ToLocalChecked();
    assert(!script.IsEmpty());  // this should never fail to compile

    v8::TryCatch tryCatch(isolate);
    v8::Handle<v8::Value> result = script->Run();
    if (result.IsEmpty()) {
        v8::String::Utf8Value msg(tryCatch.Exception());
        std::cout << "EXCEPTION: " << *msg << std::endl;
    }
}

void testAccessDOMFromWebScriptContext(const v8::Global<v8::Context>& webScriptContext, blpwtk2::WebView* webView)
{
    blpwtk2::WebFrame* mainFrame = webView->mainFrame();
    v8::Isolate* isolate = mainFrame->scriptIsolate();
    v8::HandleScope handleScope(isolate);
    v8::Local<v8::Value> domWindow, domDocument;

    {
        v8::Local<v8::Context> ctxt = mainFrame->mainWorldScriptContext();
        v8::Context::Scope contextScope(ctxt);

        domWindow = ctxt->Global()->Get(
            v8::String::NewFromUtf8(
                isolate, "window"));
        domDocument = ctxt->Global()->Get(
            v8::String::NewFromUtf8(
                isolate, "document"));
    }

    {
        v8::Local<v8::Context> ctxt = webScriptContext.Get(isolate);
        v8::Context::Scope contextScope(ctxt);

        ctxt->Global()->Set(
            v8::String::NewFromUtf8(
                isolate, "domWindow"),
                domWindow);
        ctxt->Global()->Set(
            v8::String::NewFromUtf8(
                isolate, "domDocument"),
                domDocument);

        static const char SCRIPT[] =
            "domWindow.location + domDocument.body.innerHTML;\n";

        v8::ScriptCompiler::Source compilerSource(v8::String::NewFromUtf8(isolate, SCRIPT));
        v8::Local<v8::Script> script = v8::ScriptCompiler::Compile(ctxt, &compilerSource).ToLocalChecked();
        assert(!script.IsEmpty());  // this should never fail to compile

        v8::TryCatch tryCatch(isolate);
        v8::Handle<v8::Value> result = script->Run();
        if (result.IsEmpty()) {
            v8::String::Utf8Value msg(tryCatch.Exception());
            std::cout << "EXCEPTION: " << *msg << std::endl;
        }
        else if (result->IsString()) {
            v8::String::Utf8Value msg(result);
            std::cout << "RESULT: " << *msg << std::endl;
        }
    }
}

void testPlayKeyboardEvents(HWND hwnd, blpwtk2::WebView* webView)
{
    blpwtk2::WebView::InputEvent ev = { 0 };
    ev.hwnd = hwnd;
    ev.message = WM_CHAR;
    ev.lparam = 0;
    ev.wparam = 'A';
    webView->handleInputEvents(&ev, 1);
    ev.wparam = 'B';
    webView->handleInputEvents(&ev, 1);
    ev.wparam = 'C';
    webView->handleInputEvents(&ev, 1);
}

void getWebViewPosition(HWND hwnd, int *left, int *top, int *width, int *height)
{
    RECT rect;
    GetClientRect(hwnd, &rect);
    assert(0 == rect.left);
    assert(0 == rect.top);

    *left = 0;
    *top = URLBAR_HEIGHT;
    *width = rect.right;
    *height = rect.bottom - URLBAR_HEIGHT;
}

class Shell : public blpwtk2::WebViewDelegate {
public:
    static std::set<Shell*> s_shells;

    HWND d_mainWnd;
    HWND d_urlEntryWnd;
    HWND d_findEntryHwnd;
    HMENU d_spellCheckMenu;
    blpwtk2::WebView* d_webView;
    v8::Global<v8::Value> d_securityToken;
    v8::Global<v8::Context> d_webScriptContext;
    blpwtk2::Profile* d_profile;
    Shell* d_inspectorShell;
    Shell* d_inspectorFor;
    POINT d_contextMenuPoint;
    std::string d_findText;
    std::vector<std::string> d_contextMenuSpellReplacements;
    std::string d_misspelledWord;

    Shell(HWND mainWnd,
          HWND urlEntryWnd,
          HWND findEntryHwnd,
          HMENU spellCheckMenu,
          blpwtk2::Profile* profile,
          blpwtk2::WebView* webView = 0,
          bool useExternalRenderer = false)
        : d_mainWnd(mainWnd)
        , d_urlEntryWnd(urlEntryWnd)
        , d_findEntryHwnd(findEntryHwnd)
        , d_spellCheckMenu(spellCheckMenu)
        , d_webView(webView)
        , d_profile(profile)
        , d_inspectorShell(0)
        , d_inspectorFor(0)
    {
        s_shells.insert(this);

        if (!d_webView) {
            blpwtk2::WebViewCreateParams params;
            params.setJavascriptCanAccessClipboard(true);
            params.setDOMPasteEnabled(true);
            if (g_in_process_renderer && d_profile == g_profile && !useExternalRenderer) {
                params.setRendererAffinity(::GetCurrentProcessId());
            }
            d_profile->createWebView(this, params);
        }
        else {
            d_webView->setParent(d_mainWnd);

            d_webView->show();
            d_webView->enableNCHitTest(g_custom_hit_test);

            SetWindowLongPtr(d_mainWnd, GWLP_USERDATA, reinterpret_cast<LONG_PTR>(this));
            SetWindowLongPtr(d_urlEntryWnd, GWLP_USERDATA, reinterpret_cast<LONG_PTR>(this));
        }

        // WebView not yet available. Let's run a modal loop here
        // until it becomes available

        if (g_isInsideEventLoop) {
            g_toolkit->postHandleMessage(&g_msg);

            while (GetMessage(&g_msg, NULL, 0, 0) > 0) {
                if (!g_toolkit->preHandleMessage(&g_msg)) {
                    TranslateMessage(&g_msg);
                    DispatchMessage(&g_msg);
                }
                if (d_webView) {
                    break;
                }
                g_toolkit->postHandleMessage(&g_msg);
            }
        }
        else {
            while (GetMessage(&g_msg, NULL, 0, 0) > 0) {
                TranslateMessage(&g_msg);
                DispatchMessage(&g_msg);

                if (d_webView) {
                    break;
                }
            }
        }
    }

    ~Shell() final
    {
        SetWindowLongPtr(d_mainWnd, GWLP_USERDATA, NULL);
        SetWindowLongPtr(d_urlEntryWnd, GWLP_USERDATA, NULL);

        if (d_inspectorFor) {
            d_inspectorFor->d_inspectorShell = 0;
            d_inspectorFor = 0;
        }

        if (d_inspectorShell) {
            DestroyWindow(d_inspectorShell->d_mainWnd);
            d_inspectorShell = 0;
        }

        webView()->destroy();

        if (d_profile != g_profile) {
            // If the shell has its own profile, then the profile needs to be
            // destroyed.  g_profile gets destroyed before main() exits.
            d_profile->destroy();
        }

        s_shells.erase(this);
        if (0 == s_shells.size()) {
            PostQuitMessage(0);
        }
    }

    void resizeSubViews()
    {
        int left, top, width, height;

        if (!webView()) return;

        left = 0;
        top = 0;
        width = 0;
        height = 0;
        getWebViewPosition(d_mainWnd, &left, &top, &width, &height);

        webView()->move(left, top, width, height);

        int x = (4 * BUTTON_WIDTH) +
            FIND_LABEL_WIDTH +
            FIND_ENTRY_WIDTH +
            (2 * FIND_BUTTON_WIDTH);
        MoveWindow(d_urlEntryWnd, x, 0, width - x, URLBAR_HEIGHT, TRUE);
    }

    blpwtk2::WebView *webView()
    {
        assert(d_webView);
        return d_webView;
    }

    v8::Global<v8::Context>& webScriptContext() {
        return d_webScriptContext;
    }

    ///////// WebViewDelegate overrides

    void created(blpwtk2::WebView* source) override
    {
        d_webView = source;
        d_webView->setParent(d_mainWnd);

        d_webView->show();
        d_webView->enableNCHitTest(g_custom_hit_test);

        SetWindowLongPtr(d_mainWnd, GWLP_USERDATA, reinterpret_cast<LONG_PTR>(this));
        SetWindowLongPtr(d_urlEntryWnd, GWLP_USERDATA, reinterpret_cast<LONG_PTR>(this));
    }

    // Invoked when the main frame finished loading the specified 'url'.  This
    // is the notification that guarantees that the 'mainFrame()' method on the
    // WebView can be used (for in-process WebViews, and in the renderer
    // thread).
    void didFinishLoad(blpwtk2::WebView* source, const blpwtk2::StringRef& url) override
    {
        assert(source == d_webView);
        std::string str(url.data(), url.length());
        std::cout << "DELEGATE: didFinishLoad('" << str << "')" << std::endl;

        EnableWindow(GetDlgItem(d_mainWnd, IDC_BACK), TRUE);
        EnableWindow(GetDlgItem(d_mainWnd, IDC_FORWARD), TRUE);
        EnableWindow(GetDlgItem(d_mainWnd, IDC_RELOAD), TRUE);

        if (g_webScriptContextAvailable) {
            blpwtk2::WebFrame* mainFrame = d_webView->mainFrame();
            v8::Isolate* isolate = mainFrame->scriptIsolate();
            v8::HandleScope handleScope(isolate);

            d_securityToken.Reset(isolate, v8::Symbol::New(isolate));

            v8::Local<v8::Context> webScriptContext =
                g_toolkit->createWebScriptContext(
                    blpwtk2::StringRef(g_webScriptContextSecurityOrigin));

            webScriptContext->SetSecurityToken(d_securityToken.Get(isolate));
            d_webScriptContext = v8::Global<v8::Context>(isolate, webScriptContext);

            mainFrame->mainWorldScriptContext()->SetSecurityToken(d_securityToken.Get(isolate));
        }
    }

    // Invoked when the main frame failed loading the specified 'url', or was
    // cancelled (e.g. window.stop() was called).
    void didFailLoad(blpwtk2::WebView* source,
                     const blpwtk2::StringRef& url) override
    {
        assert(source == d_webView);
        std::string str(url.data(), url.length());
        std::cout << "DELEGATE: didFailLoad('" << str << "')" << std::endl;

        EnableWindow(GetDlgItem(d_mainWnd, IDC_BACK), TRUE);
        EnableWindow(GetDlgItem(d_mainWnd, IDC_FORWARD), TRUE);
        EnableWindow(GetDlgItem(d_mainWnd, IDC_RELOAD), TRUE);
    }

    // Notification that |source| has gained focus.
    void focused(blpwtk2::WebView* source) override
    {
        assert(source == d_webView);
        std::cout << "DELEGATE: focused" << std::endl;
    }

    // Notification that |source| has lost focus.
    void blurred(blpwtk2::WebView* source) override
    {
        assert(source == d_webView);
        std::cout << "DELEGATE: blurred" << std::endl;
    }

    std::string extentionForMimeType(const blpwtk2::StringRef& mimeType)
    {
        const char* end = mimeType.data() + mimeType.length();
        const char* p = end - 1;
        while (p > mimeType.data()) {
            if ('/' == *p) {
                return std::string(p + 1, end);
            }
            --p;
        }
        return "*";
    }

    void appendStringToVector(std::vector<char> *result, const blpwtk2::StringRef& str)
    {
        result->reserve(result->size() + str.length());
        const char* p = str.data();
        const char* end = p + str.length();
        while (p < end) {
            result->push_back(*p);
            ++p;
        }
    }

    void showContextMenu(blpwtk2::WebView* source, const blpwtk2::ContextMenuParams& params) override
    {
        assert(source == d_webView);
        std::cout << "DELEGATE: showContextMenu" << std::endl;

        d_contextMenuPoint = params.pointOnScreen();
        ::ScreenToClient(d_mainWnd, &d_contextMenuPoint);
        d_contextMenuPoint.y -= URLBAR_HEIGHT;

        HMENU menu = createContextMenu(params);
        TrackPopupMenu(menu, TPM_LEFTALIGN | TPM_RIGHTBUTTON,
                       params.pointOnScreen().x, params.pointOnScreen().y,
                       0, d_mainWnd, NULL);
        DestroyMenu(menu);
    }

    void requestNCHitTest(blpwtk2::WebView* source) override
    {
        assert(source == d_webView);
        POINT pt;
        ::GetCursorPos(&pt);
        POINT ptClient = pt;
        ::ScreenToClient(d_mainWnd, &ptClient);
        RECT rcClient;
        ::GetClientRect(d_mainWnd, &rcClient);

        bool nearLeftBorder = false, nearTopBorder = false, nearRightBorder = false, nearBottomBorder = false;
        if (ptClient.x >= 0 && ptClient.x <= 50)
            nearLeftBorder = true;
        else if (ptClient.x >= rcClient.right - 50 && ptClient.x <= rcClient.right)
            nearRightBorder = true;
        if (ptClient.y >= URLBAR_HEIGHT && ptClient.y <= URLBAR_HEIGHT + 50)
            nearTopBorder = true;
        else if (ptClient.y >= rcClient.bottom - 50 && ptClient.y <= rcClient.bottom)
            nearBottomBorder = true;

        int result = HTCLIENT;
        if (nearLeftBorder) {
            if (nearTopBorder)
                result = HTTOPLEFT;
            else if (nearBottomBorder)
                result = HTBOTTOMLEFT;
            else
                result = HTLEFT;
        }
        else if (nearRightBorder) {
            if (nearTopBorder)
                result = HTTOPRIGHT;
            else if (nearBottomBorder)
                result = HTBOTTOMRIGHT;
            else
                result = HTRIGHT;
        }
        else if (nearTopBorder)
            result = HTTOP;
        else if (nearBottomBorder)
            result = HTBOTTOM;

        std::cout << "DELEGATE: requestNCHitTest(x=" << ptClient.x << ", y="
                  << ptClient.y << ", result=" << result << ")" << std::endl;
        source->onNCHitTestResult(pt.x, pt.y, result);
    }

    void ncDragBegin(blpwtk2::WebView* source,
                     int hitTestCode,
                     const POINT& startPoint) override
    {
        assert(source == d_webView);
        std::cout << "DELEGATE: ncDragBegin(" << hitTestCode << ", x="
                  << startPoint.x << ", y=" << startPoint.y << ")"
                  << std::endl;
    }

    void ncDragMove(blpwtk2::WebView* source, const POINT& movePoint) override
    {
        assert(source == d_webView);
        std::cout << "DELEGATE: ncDragMove(x=" << movePoint.x << ", y="
                  << movePoint.y << ")" << std::endl;
    }

    void ncDragEnd(blpwtk2::WebView* source, const POINT& endPoint) override
    {
        assert(source == d_webView);
        std::cout << "DELEGATE: ncDragEnd(x=" << endPoint.x << ", y="
                  << endPoint.y << ")" << std::endl;
    }

    void find()
    {
        char buf[200];
        int len = ::GetWindowTextA(d_findEntryHwnd, buf, sizeof(buf));

        d_findText.assign(buf, len);
        if (0 == len) {
            webView()->stopFind(false);
        }
        else {
            webView()->find(blpwtk2::StringRef(d_findText), false, true);
        }
    }

    void findNext(bool forward)
    {
        if (!d_findText.empty()) {
            webView()->find(blpwtk2::StringRef(d_findText), false, forward);
        }
    }

    void findState(blpwtk2::WebView* source, int numberOfMatches, int activeMatchOrdinal, bool finalUpdate) override
    {
        std::cout << "FIND: count:" << numberOfMatches << ", current:"
                  << activeMatchOrdinal << ", final:"
                  << (finalUpdate ? "yes" : "no") << std::endl;
    }

    HMENU createContextMenu(const blpwtk2::ContextMenuParams& params)
    {
        bool addSeparator = false;
        if (params.canCut() || params.canCopy() || params.canPaste() || params.canDelete())
            addSeparator = true;

        HMENU menu = CreatePopupMenu();

        if (params.numCustomItems() > 0) {
            populateContextMenu(menu, IDM_CONTEXT_MENU_BASE_CUSTOM_TAG, params);
            AppendMenuA(menu, MF_SEPARATOR, 0, NULL);
        }

        if (params.canCut())
            AppendMenu(menu, MF_STRING, IDM_CUT, L"C&ut");
        if (params.canCopy())
            AppendMenu(menu, MF_STRING, IDM_COPY, L"&Copy");
        if (params.canPaste())
            AppendMenu(menu, MF_STRING, IDM_PASTE, L"&Paste");
        if (params.canDelete())
            AppendMenu(menu, MF_STRING, IDM_DELETE, L"&Delete");

        if (addSeparator)
            AppendMenu(menu, MF_SEPARATOR, 0, NULL);

        AppendMenu(menu, MF_STRING, IDM_INSPECT, L"I&nspect Element");

        if (!params.misspelledWord().isEmpty()) {
            AppendMenu(menu, MF_SEPARATOR, 0, NULL);

            d_misspelledWord.assign(params.misspelledWord().data(),
                                    params.misspelledWord().length());

            std::string menuText = "Add to dictionary: ";
            menuText.append(d_misspelledWord.c_str());
            AppendMenuA(menu, MF_STRING, IDM_ADD_TO_DICTIONARY, menuText.c_str());
        }

        d_contextMenuSpellReplacements.clear();

        if (params.numSpellSuggestions() > 0) {
            AppendMenu(menu, MF_SEPARATOR, 0, NULL);

            for (int i = 0; i < params.numSpellSuggestions(); ++i) {
                int index = d_contextMenuSpellReplacements.size();
                std::string text(params.spellSuggestion(i).data(),
                                 params.spellSuggestion(i).length());
                d_contextMenuSpellReplacements.push_back(text);
                AppendMenuA(menu, MF_STRING, IDM_CONTEXT_MENU_BASE_SPELL_TAG + index, text.c_str());
            }
        }

        return menu;
    }
};
std::set<Shell*> Shell::s_shells;

void runMessageLoop()
{
    while (GetMessage(&g_msg, NULL, 0, 0) > 0) {
        g_isInsideEventLoop = true;

        if (!g_toolkit->preHandleMessage(&g_msg)) {
            TranslateMessage(&g_msg);
            DispatchMessage(&g_msg);
        }
        g_toolkit->postHandleMessage(&g_msg);
    }
}

struct HostWatcherThreadData {
    std::vector<HANDLE> d_processHandles;
    int d_mainThreadId;
};

DWORD __stdcall hostWatcherThreadFunc(LPVOID lParam)
{
    HostWatcherThreadData* data = (HostWatcherThreadData*)lParam;
    ::WaitForMultipleObjects(data->d_processHandles.size(),
                             data->d_processHandles.data(),
                             TRUE,
                             INFINITE);
    ::PostThreadMessage(data->d_mainThreadId, WM_QUIT, 0, 0);
    return 0;
}

HANDLE spawnProcess()
{
    // Generate random numbers
    int randNum1 = rand();

    char fileMappingName[64];

    snprintf(fileMappingName,
             sizeof(fileMappingName),
             "Blpwtk2ShellInit%d",
             randNum1);

    // Create a shared memory object
    void *buffer;
    {
        HANDLE handle = ::CreateFileMappingA(
                INVALID_HANDLE_VALUE,    // use paging file
                NULL,                    // default security
                PAGE_READWRITE,          // read/write access
                0,                       // maximum object size (high-order DWORD)
                BUF_SIZE,                // maximum object size (low-order DWORD)
                fileMappingName);        // name of mapping object

        assert(handle);

        buffer = ::MapViewOfFile(
                handle,              // handle to map object
                FILE_MAP_ALL_ACCESS, // read/write permission
                0,
                0,
                BUF_SIZE);

        assert(buffer);
    }

    char fileName[MAX_PATH + 1];
    ::GetModuleFileNameA(NULL, fileName, MAX_PATH);

    std::string cmdline;
    cmdline.append("\"");
    cmdline.append(fileName);
    cmdline.append("\" " + g_url);
    cmdline.append(" --file-mapping=");
    cmdline.append(fileMappingName);
    if (!g_dictDir.empty()) {
        cmdline.append(" --dict-dir=");
        cmdline.append(g_dictDir);
    }
    if (g_custom_hit_test) {
        cmdline.append(" --custom-hit-test");
    }
    if (g_custom_tooltip) {
        cmdline.append(" --custom-tooltip");
    }

    // It seems like CreateProcess wants a char* instead of
    // a const char*.  So we need to make a copy to a modifiable
    // buffer.
    char cmdlineCopy[1024];
    strcpy_s(cmdlineCopy, sizeof(cmdlineCopy), cmdline.c_str());

    STARTUPINFOA si = {0};
    si.cb = sizeof(si);

    PROCESS_INFORMATION procInfo;
    BOOL success = ::CreateProcessA(
        NULL,
        cmdlineCopy,
        NULL,
        NULL,
        FALSE,
        CREATE_BREAKAWAY_FROM_JOB,
        NULL,
        NULL,
        &si,
        &procInfo);

    if (!success) {
        DWORD lastError = ::GetLastError();
        std::cout << "CreateProcess failed: " << lastError << std::endl;
        return NULL;
    }

    if (!::AssignProcessToJobObject(g_hJob, procInfo.hProcess)) {
        DWORD lastError = ::GetLastError();
        std::cout << "AssignProcessToJobObject failed: " << lastError << std::endl;
        ::TerminateProcess(procInfo.hProcess, 1);
        return NULL;
    }

    blpwtk2::String channelId = g_toolkit->createHostChannel(procInfo.dwProcessId, false, "");

    // Write the host channel string into the shared memory
    memset(buffer, 0, BUF_SIZE);
    std::string temp(channelId.data(), channelId.size());
    snprintf((char *) buffer, BUF_SIZE, "%s", temp.c_str());

    ::CloseHandle(procInfo.hThread);
    return procInfo.hProcess;
}

void runHost()
{
    g_hJob = ::CreateJobObject(NULL, NULL);
    {
        JOBOBJECT_EXTENDED_LIMIT_INFORMATION info{};
        info.BasicLimitInformation.LimitFlags = JOB_OBJECT_LIMIT_KILL_ON_JOB_CLOSE;
        if (!::SetInformationJobObject(g_hJob,
                                       JobObjectExtendedLimitInformation,
                                       &info,
                                       sizeof(info))) {
            DWORD lastError = ::GetLastError();
            std::cout << "SetInformationJobObject failed: " << lastError << std::endl;
            return;
        }
    }

    HostWatcherThreadData threadData;
    threadData.d_mainThreadId = ::GetCurrentThreadId();
    for (size_t i = 0; i < 3; ++i) {
        HANDLE processHandle = spawnProcess();
        if (!processHandle) {
            return;
        }
        threadData.d_processHandles.push_back(processHandle);
    }

    HANDLE watcherThread = ::CreateThread(
        NULL,
        0,
        (LPTHREAD_START_ROUTINE)hostWatcherThreadFunc,
        &threadData,
        0,
        NULL);

    runMessageLoop();
    ::WaitForSingleObject(watcherThread, INFINITE);
    ::CloseHandle(watcherThread);
    for (size_t i = 0; i < threadData.d_processHandles.size(); ++i) {
        ::CloseHandle(threadData.d_processHandles[i]);
    }
    ::CloseHandle(g_hJob);
}

int main(int, const char**)
{
    g_instance = GetModuleHandle(NULL);

    // Seed random number generator
    srand(static_cast<unsigned>(time(nullptr)));

    g_url = "http://www.google.com";
    std::string hostChannel;
    std::string fileMapping;
    bool isProcessHost = false;
    blpwtk2::ThreadMode host = blpwtk2::ThreadMode::ORIGINAL;
    int proxyPort = -1;

    {
        int argc;
        LPWSTR *argv = ::CommandLineToArgvW(::GetCommandLineW(), &argc);
        if (!argv) {
            return -1;
        }

        for (int i = 1; i < argc; ++i) {
            if (0 == wcscmp(L"--original-mode-host", argv[i])) {
                host = blpwtk2::ThreadMode::ORIGINAL;
                isProcessHost = true;
            }
            else if (0 == wcscmp(L"--renderer-main-mode-host", argv[i])) {
                host = blpwtk2::ThreadMode::RENDERER_MAIN;
                isProcessHost = true;
            }
            else if (0 == wcsncmp(L"--file-mapping=", argv[i], 15)) {
                char buf[1024];
                sprintf_s(buf, sizeof(buf), "%S", argv[i]+15);
                fileMapping = buf;
            }
            else if (0 == wcsncmp(L"--dict-dir=", argv[i], 11)) {
                char buf[1024];
                sprintf_s(buf, sizeof(buf), "%S", argv[i] + 11);
                g_dictDir = buf;
            }
            else if (0 == wcscmp(L"--custom-hit-test", argv[i])) {
                g_custom_hit_test = true;
            }
            else if (0 == wcscmp(L"--custom-tooltip", argv[i])) {
                g_custom_tooltip = true;
            }
            else if (0 == wcsncmp(L"--local-proxy=", argv[i], 14)) {
                char buf[1024];
                sprintf_s(buf, sizeof(buf), "%S", argv[i]+14);
                proxyPort = atoi(buf);
            }
            else if (0 == wcsncmp(L"--web-script-context-security-origin=", argv[i], 37)) {
                char buf[1024];
                sprintf_s(buf, sizeof(buf), "%S", argv[i]+37);
                g_webScriptContextSecurityOrigin = buf;
            }
            else if (argv[i][0] != '-') {
                char buf[1024];
                sprintf_s(buf, sizeof(buf), "%S", argv[i]);
                g_url = buf;
            }
        }

        ::LocalFree(argv);
    }

    if (!fileMapping.empty()) {
        // Wait 500ms for the parent process to write to the shared memory.
        // Obviously this is not ideal but this is only for testing.
        Sleep(500);

        // The parent process wants to send me the host channel via shared memory.
        HANDLE handle = ::OpenFileMappingA(
                FILE_MAP_ALL_ACCESS,   // read/write access
                FALSE,                 // do not inherit the name
                fileMapping.c_str());  // name of mapping object

        assert(handle);

        void *buffer = ::MapViewOfFile(
                handle,              // handle to map object
                FILE_MAP_ALL_ACCESS, // read/write permission
                0,
                0,
                BUF_SIZE);

        assert(buffer);
        hostChannel = (char *) buffer;
    }

    if (isProcessHost && host == blpwtk2::ThreadMode::ORIGINAL) {
        g_in_process_renderer = false;
    }

    std::cout << "URL(" << g_url << ") host(" << (isProcessHost ? 1 : 0)
              << ") hostChannel(" << hostChannel << ")" << std::endl;

    blpwtk2::ToolkitCreateParams toolkitParams;

    if ((!isProcessHost || host == blpwtk2::ThreadMode::RENDERER_MAIN) &&
        (g_in_process_renderer || !hostChannel.empty())) {
        toolkitParams.setThreadMode(blpwtk2::ThreadMode::RENDERER_MAIN);
        toolkitParams.setInProcessResourceLoader(createInProcessResourceLoader());
        toolkitParams.setHostChannel(hostChannel);
        if (!g_in_process_renderer) {
            toolkitParams.disableInProcessRenderer();
        }

        g_webScriptContextAvailable = true;
        toolkitParams.appendCommandLineSwitch("disable-web-security");
    }
    else {
        toolkitParams.setThreadMode(blpwtk2::ThreadMode::ORIGINAL);
        toolkitParams.disableInProcessRenderer();
    }

    toolkitParams.setHeaderFooterHTML(getHeaderFooterHTMLContent());
    toolkitParams.enablePrintBackgroundGraphics();
    toolkitParams.setDictionaryPath(g_dictDir);

    g_toolkit = blpwtk2::ToolkitFactory::create(toolkitParams);

    if (isProcessHost && host == blpwtk2::ThreadMode::ORIGINAL) {
        runHost();
        g_toolkit->destroy();
        g_toolkit = 0;
        return 0;
    }

    int rc = registerShellWindowClass();
    if (rc) return rc;

    g_profile = g_toolkit->getProfile(::GetCurrentProcessId(), true);

    if (proxyPort != -1) {
        blpwtk2::StringRef hostname = "127.0.0.1";
        blpwtk2::ProxyType type = blpwtk2::ProxyType::kHTTP;

        g_profile->addHttpProxy(type, hostname, proxyPort);
        g_profile->addHttpsProxy(type, hostname, proxyPort);
        g_profile->addFtpProxy(type, hostname, proxyPort);
        g_profile->addFallbackProxy(type, hostname, proxyPort);
    }

    g_spellCheckEnabled = true;
    g_languages.insert(LANGUAGE_EN_US);
    updateSpellCheckConfig(g_profile);

    // Configure custom words.
    std::vector<blpwtk2::StringRef> customWords;
    customWords.push_back("foo");
    customWords.push_back("zzzx");
    customWords.push_back("Bloomberg");
    g_profile->addCustomWords(customWords.data(), customWords.size());

    if (isProcessHost && host == blpwtk2::ThreadMode::RENDERER_MAIN) {
        runHost();
    }
    else {
        Shell* firstShell = createShell(g_profile);
        firstShell->webView()->loadUrl(g_url);
        ShowWindow(firstShell->d_mainWnd, SW_SHOW);
        UpdateWindow(firstShell->d_mainWnd);
        firstShell->d_webView->takeKeyboardFocus();
        firstShell->d_webView->setLogicalFocus(true);
        runMessageLoop();
    }

    g_profile->destroy();
    g_toolkit->destroy();
    g_toolkit = 0;
    return 0;
}

void adjustMenuItemStateFlag(HMENU menu, int menuItem, int state, bool on)
{
    MENUITEMINFO mii;
    mii.cbSize = sizeof(MENUITEMINFO);
    mii.fMask = MIIM_STATE;
    GetMenuItemInfo(menu, menuItem, TRUE, &mii);
    if (on) {
        mii.fState |= state;
    }
    else {
        mii.fState &= ~state;
    }
    SetMenuItemInfo(menu, menuItem, TRUE, &mii);
}

LRESULT CALLBACK shellWndProc(HWND hwnd,        // handle to window
                              UINT uMsg,        // message identifier
                              WPARAM wParam,    // first message parameter
                              LPARAM lParam)    // second message parameter
{
    Shell* shell = reinterpret_cast<Shell*>(GetWindowLongPtr(hwnd, GWLP_USERDATA));
    if (!shell) return DefWindowProc(hwnd, uMsg, wParam, lParam);

    int wmId;
    Shell* newShell;
    switch(uMsg) {
    case WM_COMMAND:
        wmId = LOWORD(wParam);
        if (wmId >= IDM_CONTEXT_MENU_BASE_CUSTOM_TAG && wmId < IDM_CONTEXT_MENU_END_CUSTOM_TAG) {
            shell->webView()->performCustomContextMenuAction(wmId - IDM_CONTEXT_MENU_BASE_CUSTOM_TAG);
            return 0;
        }
        if (wmId >= IDM_CONTEXT_MENU_BASE_SPELL_TAG && wmId < IDM_CONTEXT_MENU_END_SPELL_TAG) {
            int idx = (wmId - IDM_CONTEXT_MENU_BASE_SPELL_TAG);
            shell->webView()->replaceMisspelledRange(shell->d_contextMenuSpellReplacements[idx]);
            return 0;
        }
        switch (wmId) {
        case IDC_BACK:
            shell->webView()->goBack();
            shell->webView()->takeKeyboardFocus();
            shell->webView()->setLogicalFocus(true);
            return 0;
        case IDC_FORWARD:
            shell->webView()->goForward();
            shell->webView()->takeKeyboardFocus();
            shell->webView()->setLogicalFocus(true);
            return 0;
        case IDC_RELOAD:
            shell->webView()->reload();
            shell->webView()->takeKeyboardFocus();
            shell->webView()->setLogicalFocus(true);
            return 0;
        case IDC_FIND_ENTRY:
            if (HIWORD(wParam) == EN_CHANGE) {
                shell->find();
            }
            return 0;
        case IDC_FIND_PREV:
        case IDC_FIND_NEXT:
            shell->findNext(wmId == IDC_FIND_NEXT);
            return 0;
        case IDC_STOP:
            shell->webView()->stop();
            shell->d_webView->takeKeyboardFocus();
            shell->d_webView->setLogicalFocus(true);
            return 0;
        case IDM_NEW_WINDOW:
            newShell = createShell(shell->d_profile);
            newShell->webView()->loadUrl(g_url);
            ShowWindow(newShell->d_mainWnd, SW_SHOW);
            UpdateWindow(newShell->d_mainWnd);
            newShell->d_webView->takeKeyboardFocus();
            newShell->d_webView->setLogicalFocus(true);
            return 0;
        case IDM_CLOSE_WINDOW:
            DestroyWindow(shell->d_mainWnd);
            return 0;
        case IDM_TEST_V8_APPEND_ELEMENT:
            testV8AppendElement(shell->webView());
            return 0;
        case IDM_TEST_ACCESS_DOM_FROM_WEB_SCRIPT_CONTEXT:
            testAccessDOMFromWebScriptContext(
                shell->webScriptContext(), shell->webView());
            return 0;
        case IDM_TEST_KEYBOARD_FOCUS:
            shell->d_webView->takeKeyboardFocus();
            return 0;
        case IDM_TEST_LOGICAL_FOCUS:
            shell->d_webView->setLogicalFocus(true);
            return 0;
        case IDM_TEST_LOGICAL_BLUR:
            shell->d_webView->setLogicalFocus(false);
            return 0;
        case IDM_TEST_PLAY_KEYBOARD_EVENTS:
            testPlayKeyboardEvents(shell->d_mainWnd, shell->webView());
            return 0;
<<<<<<< HEAD
        case IDM_TEST_DUMP_GPU_INFO:
            shell->d_profile->dumpDiagnostics(
                    blpwtk2::Profile::DiagnosticInfoType::GPU, "gpuInfo.txt");
=======
        case IDM_SPELLCHECK_ENABLED:
            g_spellCheckEnabled = !g_spellCheckEnabled;
            updateSpellCheckConfig(shell->d_profile);
>>>>>>> dc80f657
            return 0;
        case IDM_LANGUAGE_DE:
            toggleLanguage(shell->d_profile, LANGUAGE_DE);
            return 0;
        case IDM_LANGUAGE_EN_GB:
            toggleLanguage(shell->d_profile, LANGUAGE_EN_GB);
            return 0;
        case IDM_LANGUAGE_EN_US:
            toggleLanguage(shell->d_profile, LANGUAGE_EN_US);
            return 0;
        case IDM_LANGUAGE_ES:
            toggleLanguage(shell->d_profile, LANGUAGE_ES);
            return 0;
        case IDM_LANGUAGE_FR:
            toggleLanguage(shell->d_profile, LANGUAGE_FR);
            return 0;
        case IDM_LANGUAGE_IT:
            toggleLanguage(shell->d_profile, LANGUAGE_IT);
            return 0;
        case IDM_LANGUAGE_PT_BR:
            toggleLanguage(shell->d_profile, LANGUAGE_PT_BR);
            return 0;
        case IDM_LANGUAGE_PT_PT:
            toggleLanguage(shell->d_profile, LANGUAGE_PT_PT);
            return 0;
        case IDM_LANGUAGE_RU:
            toggleLanguage(shell->d_profile, LANGUAGE_RU);
            return 0;
        case IDM_CUT:
            shell->webView()->cutSelection();
            return 0;
        case IDM_COPY:
            shell->webView()->copySelection();
            return 0;
        case IDM_PASTE:
            shell->webView()->paste();
            return 0;
        case IDM_DELETE:
            shell->webView()->deleteSelection();
            return 0;
        case IDM_INSPECT:
            if (shell->d_inspectorShell) {
                BringWindowToTop(shell->d_inspectorShell->d_mainWnd);
                shell->d_inspectorShell->webView()->inspectElementAt(shell->d_contextMenuPoint);
                shell->d_inspectorShell->d_webView->takeKeyboardFocus();
                shell->d_inspectorShell->d_webView->setLogicalFocus(true);
                return 0;
            }
            {
                blpwtk2::Profile* profile = g_profile;
                shell->d_inspectorShell = createShell(profile, 0, true);
            }
            shell->d_inspectorShell->d_inspectorFor = shell;
            ShowWindow(shell->d_inspectorShell->d_mainWnd, SW_SHOW);
            UpdateWindow(shell->d_inspectorShell->d_mainWnd);
            shell->d_inspectorShell->webView()->loadInspector(::GetCurrentProcessId(), shell->webView()->getRoutingId());
            shell->d_inspectorShell->webView()->inspectElementAt(shell->d_contextMenuPoint);
            shell->d_inspectorShell->d_webView->takeKeyboardFocus();
            shell->d_inspectorShell->d_webView->setLogicalFocus(true);
            return 0;
        case IDM_ADD_TO_DICTIONARY:
            {
                blpwtk2::StringRef word = shell->d_misspelledWord;
                shell->d_profile->addCustomWords(&word, 1);
            }
            return 0;
        case IDM_EXIT:
            std::vector<Shell*> shells(Shell::s_shells.begin(), Shell::s_shells.end());
            for (int i = 0, size = shells.size(); i < size; ++i)
                DestroyWindow(shells[i]->d_mainWnd);
            return 0;
        }
        break;
    case WM_INITMENUPOPUP: {
            HMENU menu = (HMENU)wParam;

            adjustMenuItemStateFlag(shell->d_spellCheckMenu, 1, MFS_DISABLED, !g_spellCheckEnabled);
            adjustMenuItemStateFlag(shell->d_spellCheckMenu, 2, MFS_DISABLED, !g_spellCheckEnabled);
            CheckMenuItem(menu, IDM_SPELLCHECK_ENABLED, g_spellCheckEnabled ? MF_CHECKED : MF_UNCHECKED);
            CheckMenuItem(menu, IDM_LANGUAGE_DE, g_languages.find(LANGUAGE_DE) != g_languages.end() ? MF_CHECKED : MF_UNCHECKED);
            CheckMenuItem(menu, IDM_LANGUAGE_EN_GB, g_languages.find(LANGUAGE_EN_GB) != g_languages.end() ? MF_CHECKED : MF_UNCHECKED);
            CheckMenuItem(menu, IDM_LANGUAGE_EN_US, g_languages.find(LANGUAGE_EN_US) != g_languages.end() ? MF_CHECKED : MF_UNCHECKED);
            CheckMenuItem(menu, IDM_LANGUAGE_ES, g_languages.find(LANGUAGE_ES) != g_languages.end() ? MF_CHECKED : MF_UNCHECKED);
            CheckMenuItem(menu, IDM_LANGUAGE_FR, g_languages.find(LANGUAGE_FR) != g_languages.end() ? MF_CHECKED : MF_UNCHECKED);
            CheckMenuItem(menu, IDM_LANGUAGE_IT, g_languages.find(LANGUAGE_IT) != g_languages.end() ? MF_CHECKED : MF_UNCHECKED);
            CheckMenuItem(menu, IDM_LANGUAGE_PT_BR, g_languages.find(LANGUAGE_PT_BR) != g_languages.end() ? MF_CHECKED : MF_UNCHECKED);
            CheckMenuItem(menu, IDM_LANGUAGE_PT_PT, g_languages.find(LANGUAGE_PT_PT) != g_languages.end() ? MF_CHECKED : MF_UNCHECKED);
            CheckMenuItem(menu, IDM_LANGUAGE_RU, g_languages.find(LANGUAGE_RU) != g_languages.end() ? MF_CHECKED : MF_UNCHECKED);
        }
        break;
    case WM_WINDOWPOSCHANGED:
        shell->webView()->rootWindowPositionChanged();
        break;
    case WM_SETTINGCHANGE:
        shell->webView()->rootWindowSettingsChanged();
        break;
    case WM_ERASEBKGND:
        return 1;
    case WM_PAINT: {
            PAINTSTRUCT ps;
            HDC hdc = ::BeginPaint(hwnd, &ps);
            ::FillRect(hdc, &ps.rcPaint, (HBRUSH)::GetStockObject(BLACK_BRUSH));
            ::EndPaint(hwnd, &ps);
        }
        return 0;
    case WM_DESTROY:
        delete shell;
        return 0;
    case WM_SIZE:
        shell->resizeSubViews();
        break;
    }

    return DefWindowProc(hwnd, uMsg, wParam, lParam);
}

LRESULT CALLBACK urlEntryWndProc(HWND hwnd,        // handle to window
                                 UINT uMsg,        // message identifier
                                 WPARAM wParam,    // first message parameter
                                 LPARAM lParam)    // second message parameter
{
    Shell* shell = reinterpret_cast<Shell*>(GetWindowLongPtr(hwnd, GWLP_USERDATA));
    if (!shell) return CallWindowProc(g_defaultEditWndProc, hwnd, uMsg, wParam, lParam);

    switch (uMsg) {
    case WM_CHAR:
        if (wParam == VK_RETURN) {
            const int MAX_URL_LENGTH = 255;
            char str[MAX_URL_LENGTH + 1];  // Leave room for adding a NULL;
            *((WORD*)str) = MAX_URL_LENGTH;
            LRESULT str_len = SendMessageA(hwnd, EM_GETLINE, 0, (LPARAM)str);
            if (str_len > 0) {
                str[str_len] = 0;  // EM_GETLINE doesn't NULL terminate.
                shell->webView()->loadUrl(str);
                shell->webView()->takeKeyboardFocus();
                shell->webView()->setLogicalFocus(true);
            }
            return 0;
        }
    }

    return CallWindowProc(g_defaultEditWndProc, hwnd, uMsg, wParam, lParam);
}



int registerShellWindowClass()
{
    WNDCLASSEX wcx;

    // Fill in the window class structure with parameters
    // that describe the main window.

    wcx.cbSize = sizeof(wcx);               // size of structure
    wcx.style = CS_HREDRAW | CS_VREDRAW;    // redraw if size changes
    wcx.lpfnWndProc = shellWndProc;         // points to window procedure
    wcx.cbClsExtra = 0;                     // no extra class memory
    wcx.cbWndExtra = 0;                     // no extra window memory
    wcx.hInstance = g_instance;             // handle to instance
    wcx.hIcon = LoadIcon(NULL, IDI_APPLICATION);    // predefined app. icon
    wcx.hCursor = LoadCursor(NULL, IDC_ARROW);      // predefined arrow
    wcx.hbrBackground = (HBRUSH)GetStockObject(WHITE_BRUSH);    // white background brush
    wcx.lpszMenuName =  NULL;               // name of menu resource
    wcx.lpszClassName = L"ShellWClass";     // name of window class
    wcx.hIconSm = (HICON)LoadImage(g_instance,  // small class icon
                                   MAKEINTRESOURCE(5),
                                   IMAGE_ICON,
                                   GetSystemMetrics(SM_CXSMICON),
                                   GetSystemMetrics(SM_CYSMICON),
                                   LR_DEFAULTCOLOR);

    // Register the window class.  RegisterClassEx returns 0 for failure!!
    return RegisterClassEx(&wcx) == 0 ? -1 : 0;
}

Shell* createShell(blpwtk2::Profile* profile, blpwtk2::WebView* webView, bool forDevTools)
{
    // Create the main window.
    HWND mainWnd = CreateWindow(L"ShellWClass",      // name of window class
                                L"Sample",           // title-bar string
                                WS_OVERLAPPEDWINDOW | WS_CLIPCHILDREN, // top-level window
                                CW_USEDEFAULT,       // default horizontal position
                                CW_USEDEFAULT,       // default vertical position
                                1600,                // same width,
                                1200,                // and height as content_shell
                                (HWND) NULL,         // no owner window
                                (HMENU) NULL,        // use class menu
                                g_instance,          // handle to application instance
                                (LPVOID) NULL);      // no window-creation data
    assert(mainWnd);

    HMENU menu = CreateMenu();
    HMENU fileMenu = CreateMenu();
    AppendMenu(fileMenu, MF_STRING, IDM_NEW_WINDOW, L"&New Window");
    AppendMenu(fileMenu, MF_STRING, IDM_CLOSE_WINDOW, L"&Close Window");
    AppendMenu(fileMenu, MF_SEPARATOR, 0, 0);
    AppendMenu(fileMenu, MF_STRING, IDM_EXIT, L"E&xit");
    AppendMenu(menu, MF_POPUP, (UINT_PTR)fileMenu, L"&File");
    HMENU testMenu = CreateMenu();
    AppendMenu(testMenu, MF_STRING, IDM_TEST_V8_APPEND_ELEMENT, L"Append Element Using &V8");
    if (g_webScriptContextAvailable) {
        AppendMenu(testMenu, MF_STRING, IDM_TEST_ACCESS_DOM_FROM_WEB_SCRIPT_CONTEXT, L"Access the DOM from a 'web script context'");
    }
    AppendMenu(testMenu, MF_STRING, IDM_TEST_KEYBOARD_FOCUS, L"Test Keyboard Focus");
    AppendMenu(testMenu, MF_STRING, IDM_TEST_LOGICAL_FOCUS, L"Test Logical Focus");
    AppendMenu(testMenu, MF_STRING, IDM_TEST_LOGICAL_BLUR, L"Test Logical Blur");
    AppendMenu(testMenu, MF_STRING, IDM_TEST_PLAY_KEYBOARD_EVENTS, L"Test Play Keyboard Events");
    AppendMenu(testMenu, MF_STRING, IDM_TEST_DUMP_LAYOUT_TREE, L"Dump Layout Tree");
    AppendMenu(testMenu, MF_STRING, IDM_TEST_DUMP_GPU_INFO, L"Dump GPU Information");
    AppendMenu(menu, MF_POPUP, (UINT_PTR)testMenu, L"&Test");
    HMENU spellCheckMenu = CreateMenu();
    AppendMenu(spellCheckMenu, MF_STRING, IDM_SPELLCHECK_ENABLED, L"Enable &Spellcheck");
    HMENU languagesMenu = CreateMenu();
    AppendMenu(languagesMenu, MF_STRING, IDM_LANGUAGE_DE, L"&German");
    AppendMenu(languagesMenu, MF_STRING, IDM_LANGUAGE_EN_GB, L"&English (Great Britain)");
    AppendMenu(languagesMenu, MF_STRING, IDM_LANGUAGE_EN_US, L"English (&United States)");
    AppendMenu(languagesMenu, MF_STRING, IDM_LANGUAGE_ES, L"&Spanish");
    AppendMenu(languagesMenu, MF_STRING, IDM_LANGUAGE_FR, L"&French");
    AppendMenu(languagesMenu, MF_STRING, IDM_LANGUAGE_IT, L"I&talian");
    AppendMenu(languagesMenu, MF_STRING, IDM_LANGUAGE_PT_BR, L"Portuguese (&Brazil)");
    AppendMenu(languagesMenu, MF_STRING, IDM_LANGUAGE_PT_PT, L"Portuguese (&Portugal)");
    AppendMenu(languagesMenu, MF_STRING, IDM_LANGUAGE_RU, L"&Russian");
    AppendMenu(spellCheckMenu, MF_POPUP, (UINT_PTR)languagesMenu, L"&Languages");
    AppendMenu(menu, MF_POPUP, (UINT_PTR)spellCheckMenu, L"&Spelling");
    SetMenu(mainWnd, menu);

    HWND hwnd;
    int x = 0;

    hwnd = CreateWindow(L"BUTTON", L"Back",
                        WS_CHILD | WS_VISIBLE | BS_PUSHBUTTON | WS_DISABLED,
                        x, 0, BUTTON_WIDTH, URLBAR_HEIGHT,
                        mainWnd, (HMENU)IDC_BACK, g_instance, 0);
    assert(hwnd);
    x += BUTTON_WIDTH;

    hwnd = CreateWindow(L"BUTTON", L"Forward",
                        WS_CHILD | WS_VISIBLE | BS_PUSHBUTTON | WS_DISABLED,
                        x, 0, BUTTON_WIDTH, URLBAR_HEIGHT,
                        mainWnd, (HMENU)IDC_FORWARD, g_instance, 0);
    assert(hwnd);
    x += BUTTON_WIDTH;

    hwnd = CreateWindow(L"BUTTON", L"Reload",
                        WS_CHILD | WS_VISIBLE | BS_PUSHBUTTON | WS_DISABLED,
                        x, 0, BUTTON_WIDTH, URLBAR_HEIGHT,
                        mainWnd, (HMENU)IDC_RELOAD, g_instance, 0);
    assert(hwnd);
    x += BUTTON_WIDTH;

    hwnd = CreateWindow(L"BUTTON", L"Stop",
                        WS_CHILD | WS_VISIBLE | BS_PUSHBUTTON | WS_DISABLED,
                        x, 0, BUTTON_WIDTH, URLBAR_HEIGHT,
                        mainWnd, (HMENU)IDC_STOP, g_instance, 0);
    assert(hwnd);
    x += BUTTON_WIDTH;

    hwnd = CreateWindow(L"STATIC", L"Find: ",
                        WS_CHILD | WS_VISIBLE | SS_RIGHT | SS_CENTERIMAGE,
                        x, 0, FIND_LABEL_WIDTH, URLBAR_HEIGHT,
                        mainWnd, 0, g_instance, 0);
    assert(hwnd);
    x += FIND_LABEL_WIDTH;

    HWND findEntryHwnd = CreateWindow(L"EDIT", 0,
                        WS_CHILD | WS_VISIBLE | WS_BORDER | ES_LEFT |
                        ES_AUTOVSCROLL | ES_AUTOHSCROLL,  x, 0, FIND_ENTRY_WIDTH,
                        URLBAR_HEIGHT, mainWnd, (HMENU)IDC_FIND_ENTRY, g_instance, 0);
    assert(findEntryHwnd);
    x += FIND_ENTRY_WIDTH;

    hwnd = CreateWindow(L"BUTTON", L"\u2191",
                        WS_CHILD | WS_VISIBLE | BS_PUSHBUTTON,
                        x, 0, FIND_BUTTON_WIDTH, URLBAR_HEIGHT,
                        mainWnd, (HMENU)IDC_FIND_PREV, g_instance, 0);
    assert(hwnd);
    x += FIND_BUTTON_WIDTH;

    hwnd = CreateWindow(L"BUTTON", L"\u2193",
                        WS_CHILD | WS_VISIBLE | BS_PUSHBUTTON,
                        x, 0, FIND_BUTTON_WIDTH, URLBAR_HEIGHT,
                        mainWnd, (HMENU)IDC_FIND_NEXT, g_instance, 0);
    assert(hwnd);
    x += FIND_BUTTON_WIDTH;

    // This control is positioned by resizeSubViews.
    HWND urlEntryWnd = CreateWindow(L"EDIT", 0,
                                    WS_CHILD | WS_VISIBLE | WS_BORDER | ES_LEFT |
                                    ES_AUTOVSCROLL | ES_AUTOHSCROLL,
                                    x, 0, 0, 0, mainWnd, 0, g_instance, 0);
    assert(urlEntryWnd);

    if (!g_defaultEditWndProc)
        g_defaultEditWndProc = reinterpret_cast<WNDPROC>(GetWindowLongPtr(urlEntryWnd, GWLP_WNDPROC));
    SetWindowLongPtr(urlEntryWnd, GWLP_WNDPROC, reinterpret_cast<LONG_PTR>(urlEntryWndProc));

    return new Shell(mainWnd, urlEntryWnd, findEntryHwnd, spellCheckMenu, profile, webView, forDevTools);
}

void populateMenuItem(HMENU menu, int menuIdStart, const blpwtk2::ContextMenuItem& item)
{
    UINT flags =  MF_STRING | (item.enabled() ? MF_ENABLED : MF_GRAYED);
    std::string label(item.label().data(),
                      item.label().length());
    if (item.type() == blpwtk2::ContextMenuItem::Type::OPTION) {
        AppendMenuA(menu, flags, menuIdStart + item.action(), label.c_str());
    }
    else if (item.type() == blpwtk2::ContextMenuItem::Type::CHECKABLE_OPTION) {
        flags = flags | (item.checked() ? MF_CHECKED : MF_UNCHECKED);
        AppendMenuA(menu, flags, menuIdStart + item.action(), label.c_str());
    } else if (item.type() ==  blpwtk2::ContextMenuItem::Type::SEPARATOR) {
        AppendMenuA(menu, MF_SEPARATOR, 0, NULL);
    } else if (item.type() == blpwtk2::ContextMenuItem::Type::SUBMENU) {
        HMENU popupMenu = CreatePopupMenu();
        flags = flags | MF_POPUP;
        AppendMenuA(menu, flags, (UINT_PTR)popupMenu, label.c_str());
        populateSubmenu(popupMenu, menuIdStart, item);
    }
}

void populateContextMenu(HMENU menu, int menuIdStart, const blpwtk2::ContextMenuParams& params)
{
    for (int i = 0; i < params.numCustomItems(); ++i) {
        populateMenuItem(menu, menuIdStart, params.customItem(i));
    }
}

void populateSubmenu(HMENU menu, int menuIdStart, const blpwtk2::ContextMenuItem& item)
{
    for (int i = 0; i < item.numSubMenuItems(); ++i) {
        populateMenuItem(menu, menuIdStart,item.subMenuItem(i));
    }
}

void updateSpellCheckConfig(blpwtk2::Profile* profile)
{
    std::vector<blpwtk2::StringRef> languages;
    for (std::set<std::string>::const_iterator it = g_languages.begin();
                                               it != g_languages.end();
                                               ++it) {
        languages.push_back(it->c_str());
    }
    profile->setLanguages(languages.data(), languages.size());
    profile->enableSpellCheck(g_spellCheckEnabled);
}

void toggleLanguage(blpwtk2::Profile* profile, const std::string& language)
{
    if (g_languages.find(language) == g_languages.end()) {
        g_languages.insert(language);
    }
    else {
        g_languages.erase(language);
    }
    updateSpellCheckConfig(profile);
}

class DummyResourceLoader : public blpwtk2::ResourceLoader {
    // This dummy ResourceLoader handles all "http://cdrive/" requests
    // and responds with the file at the specified path in the C drive.  For
    // example:
    //
    //     http://cdrive/stuff/test.html
    //
    // will return the contents of:
    //
    //     C:\stuff\test.html

public:
    static const char PREFIX[];

    bool canHandleURL(const blpwtk2::StringRef& url) override
    {
        if (url.length() <= strlen(PREFIX))
            return false;
        blpwtk2::StringRef prefix(url.data(), strlen(PREFIX));
        if (!prefix.equals(PREFIX))
            return false;
        return true;
    }

    void start(const blpwtk2::StringRef& url,
               blpwtk2::ResourceContext* context,
               void** userData) override
    {
        assert(canHandleURL(url));

        std::string filePath = "C:\\";
        filePath.append(url.data() + strlen(PREFIX),
                        url.length() - strlen(PREFIX));
        std::replace(filePath.begin(), filePath.end(), '/', '\\');

        std::ifstream fstream(filePath.c_str());
        char buffer[1024];
        if (!fstream.is_open()) {
            context->replaceStatusLine("HTTP/1.1 404 Not Found");
            strcpy_s(buffer, sizeof(buffer), "The specified file was not found.");
            context->addResponseData(buffer, strlen(buffer));
        }
        else {
            while (!fstream.eof()) {
                fstream.read(buffer, sizeof(buffer));
                if (fstream.bad()) {
                    // some other failure
                    context->failed();
                    break;
                }

                assert(fstream.gcount() <= sizeof(buffer));
                context->addResponseData(buffer, (int)fstream.gcount());
            }
        }
        context->finish();
    }

    void cancel(blpwtk2::ResourceContext* context,
                void* userData) override
    {
        assert(false);  // everything is loaded in start(), so we should never
                        // get canceled
    }
};
const char DummyResourceLoader::PREFIX[] = "http://cdrive/";

blpwtk2::ResourceLoader* createInProcessResourceLoader()
{
    return new DummyResourceLoader();
}

const char* getHeaderFooterHTMLContent() {
  return R"DeLiMeTeR(<!DOCTYPE html>
<html>
<head>
<style>
  body {
    margin: 0px;
    width: 0px;
  }
  .row {
    display: table-row;
    vertical-align: inherit;
  }
  #header, #footer {
    display: table;
    table-layout:fixed;
    width: inherit;
  }
  #header {
    vertical-align: top;
  }
  #footer {
    vertical-align: bottom;
  }
  .text {
    display: table-cell;
    font-family: sans-serif;
    font-size: 8px;
    vertical-align: inherit;
    white-space: nowrap;
  }
  #page_number {
    text-align: right;
  }
  #title {
    text-align: center;
  }
  #date, #url {
    padding-left: 0.7cm;
    padding-right: 0.1cm;
  }
  #title, #page_number {
    padding-left: 0.1cm;
    padding-right: 0.7cm;
  }
  #title, #url {
    overflow: hidden;
    text-overflow: ellipsis;
  }
  #title, #date {
    padding-bottom: 0cm;
    padding-top: 0.4cm;
  }
  #page_number, #url {
    padding-bottom: 0.4cm;
    padding-top: 0cm;
  }
</style>
<script>
function pixels(value) {
  return value + 'px';
}
function setup(options) {
  var body = document.querySelector('body');
  var header = document.querySelector('#header');
  var content = document.querySelector('#content');
  var footer = document.querySelector('#footer');
  body.style.width = pixels(options['width']);
  body.style.height = pixels(options['height']);
  header.style.height = pixels(options['topMargin']);
  content.style.height = pixels(options['height'] - options['topMargin'] - options['bottomMargin']);
  footer.style.height = pixels(options['bottomMargin']);
  document.querySelector('#date span').innerText =
    new Date(options['date']).toLocaleDateString();
  document.querySelector('#title span').innerText = options['title'];
  document.querySelector('#url span').innerText = options['url'];
  document.querySelector('#page_number span').innerText = options['pageNumber'];
  document.querySelector('#date').style.width =
    pixels(document.querySelector('#date span').offsetWidth);
  document.querySelector('#page_number').style.width =
    pixels(document.querySelector('#page_number span').offsetWidth);
  if (header.offsetHeight > options['topMargin'] + 1) {
    header.style.display = 'none';
    content.style.height = pixels(options['height'] - options['bottomMargin']);
  }
  if (footer.offsetHeight > options['bottomMargin'] + 1) {
     footer.style.display = 'none';
  }
}
</script>
</head>
<body>
<div id="header">
  <div class="row">
    <div id="date" class="text"><span/></div>
    <div id="title" class="text"><span/></div>
  </div>
</div>
<div id="content">
</div>
<div id="footer">
  <div class="row">
    <div id="url" class="text"><span/></div>
    <div id="page_number" class="text"><span/></div>
  </div>
</div>
</body>
</html>
)DeLiMeTeR";
}<|MERGE_RESOLUTION|>--- conflicted
+++ resolved
@@ -93,12 +93,9 @@
     IDM_TEST_LOGICAL_BLUR,
     IDM_TEST_PLAY_KEYBOARD_EVENTS,
     IDM_TEST_DUMP_LAYOUT_TREE,
-<<<<<<< HEAD
     IDM_TEST_DUMP_GPU_INFO,
-=======
     IDM_SPELLCHECK,
     IDM_SPELLCHECK_ENABLED,
->>>>>>> dc80f657
     IDM_LANGUAGES,
     IDM_LANGUAGE_DE,
     IDM_LANGUAGE_EN_GB,
@@ -1103,15 +1100,13 @@
         case IDM_TEST_PLAY_KEYBOARD_EVENTS:
             testPlayKeyboardEvents(shell->d_mainWnd, shell->webView());
             return 0;
-<<<<<<< HEAD
         case IDM_TEST_DUMP_GPU_INFO:
             shell->d_profile->dumpDiagnostics(
                     blpwtk2::Profile::DiagnosticInfoType::GPU, "gpuInfo.txt");
-=======
+            return 0;
         case IDM_SPELLCHECK_ENABLED:
             g_spellCheckEnabled = !g_spellCheckEnabled;
             updateSpellCheckConfig(shell->d_profile);
->>>>>>> dc80f657
             return 0;
         case IDM_LANGUAGE_DE:
             toggleLanguage(shell->d_profile, LANGUAGE_DE);
