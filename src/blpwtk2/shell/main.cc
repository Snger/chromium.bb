--- conflicted
+++ resolved
@@ -974,7 +974,6 @@
     ::CloseHandle(g_hJob);
 }
 
-<<<<<<< HEAD
 void logMessageHandler(blpwtk2::ToolkitCreateParams::LogMessageSeverity severity,
                        const char* file,
                        int line,
@@ -998,7 +997,8 @@
                     << std::string(stack_trace.data(), stack_trace.length())
                     << std::endl;
      }
-=======
+}
+
 void testBrowserV8() {
     v8::Isolate *isolate = v8::Isolate::GetCurrent();
     v8::Isolate::Scope isolate_scope(isolate);
@@ -1016,7 +1016,6 @@
 
     v8::String::Utf8Value utf8(isolate, result);
     std::cout << "Browser V8 Hello world test -- " << *utf8 << std::endl;
->>>>>>> 65952d03
 }
 
 int main(int argc, wchar_t* argv[])
