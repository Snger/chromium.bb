--- conflicted
+++ resolved
@@ -951,7 +951,6 @@
     ::CloseHandle(g_hJob);
 }
 
-<<<<<<< HEAD
 void logMessageHandler(blpwtk2::ToolkitCreateParams::LogMessageSeverity severity,
                        const char* file,
                        int line,
@@ -977,10 +976,7 @@
      }
 }
 
-int main(int argc, _TCHAR* argv[])
-=======
 int main(int argc, wchar_t* argv[])
->>>>>>> d144c8e4
 {
     g_instance = GetModuleHandle(NULL);
 
